name: build-and-test
description: Build YDB and run Tests
inputs:
  log_suffix:
    required: true
    type: string
  test_label_regexp:
    required: false
    type: string
  aws_key_id:
    required: true
    type: string
  aws_key_value: 
    required: true
<<<<<<< HEAD
    type: string
  testman_token:
     required: false
     type: string
  testman_url:
     required: false
     type: string
  testman_project_id:
     required: false
     type: string
    
=======
    type: string
  aws_bucket:
    required: true
    type: string

>>>>>>> 32b626fd
runs:
  using: "composite"
  steps:
  - name: Init
    id: init
    shell: bash
    run: |
      mkdir -p artifacts tmp test_reports
      rm -rf artifacts/* tmp/* test_reports/*
      echo "WORKDIR=$(pwd)" >> $GITHUB_ENV
      echo "TESTREPDIR=$(pwd)/test_reports" >> $GITHUB_ENV
      echo "TESTMO_TOKEN=${{inputs.testman_token}}" >> $GITHUB_ENV
      echo "TESTMO_URL=${{inputs.testman_url}}" >> $GITHUB_ENV
      echo "logfilename=${{inputs.log_suffix}}-stdout.gz" >> $GITHUB_OUTPUT
  - name: Install Node required for Testmo CLI
    uses: actions/setup-node@v3
    with:
      node-version: 19
  - name: Install Testmo CLI
    shell: bash
    run: npm install -g @testmo/testmo-cli
  - name: Test history run create
    id: th
    if: inputs.testman_token
    shell: bash
    run: |
      RUN_URL="$GITHUB_SERVER_URL/$GITHUB_REPOSITORY/actions/runs/$GITHUB_RUN_ID"
      testmo automation:resources:add-link --name build --url $RUN_URL --resources testmo.json
      testmo automation:resources:add-field --name git-sha --type string --value ${GITHUB_SHA:0:7} --resources testmo.json
      testmo automation:run:create --instance "$TESTMO_URL" --project-id ${{inputs.testman_project_id}} --name "${{ github.run_id }}" \
        --source "${{inputs.log_suffix}}" --resources testmo.json \
        --tags "$GITHUB_REF_NAME" | \
        echo "runid=$(cat)" >> $GITHUB_OUTPUT
  - name: Test
    shell: bash
    run: |
      cd $WORKDIR/../build/ydb

      echo "Stdout log (gzip archive): https://storage.yandexcloud.net/ydb-tech-ci/${{ github.repository }}/${{github.workflow}}/${{ github.run_id }}/${{steps.init.outputs.logfilename}}" >> $GITHUB_STEP_SUMMARY

      # Sed removes coloring from the output
      
      TMPDIR=$WORKDIR/tmp GTEST_OUTPUT="xml:$TESTREPDIR/unittests/" Y_UNITTEST_OUTPUT="xml:$TESTREPDIR/unittests/" \
        ctest -j28 --timeout 1200 --force-new-ctest-process --output-on-failure \
              --output-junit $TESTREPDIR/suites/ctest_report.xml \
              -L '${{inputs.test_label_regexp}}' \
              -E ydb-core-kqp-ut-spilling | \
        sed -e 's/\x1b\[[0-9;]*m//g' | \
        tee >(gzip --stdout > $WORKDIR/artifacts/${{steps.init.outputs.logfilename}}) | \
        grep -E '(Test\s*#.*\*\*\*|\[FAIL\])|.*tests passed,.*tests failed out of' | \
        tee $WORKDIR/short.log
  - name: Test history upload results
    if: always() && inputs.testman_token
    shell: bash
    run: |
      testmo automation:run:submit-thread \
        --instance "$TESTMO_URL" --run-id ${{steps.th.outputs.runid}} \
        --results $TESTREPDIR/unittests/*.xml 
      testmo automation:run:submit-thread \
        --instance "$TESTMO_URL" --run-id ${{steps.th.outputs.runid}} \
        --results $TESTREPDIR/suites/*.xml \
        -- cat $WORKDIR/short.log
      testmo automation:run:complete --instance "$TESTMO_URL" --run-id ${{steps.th.outputs.runid}}
  - name: Upload S3
    uses: shallwefootball/s3-upload-action@master
    if: always()
    with:
<<<<<<< HEAD
      aws_key_id: ${{inputs.AWS_KEY_ID }}
      aws_secret_access_key: ${{inputs.AWS_KEY_VALUE}}
      aws_bucket: ydb-tech-ci
      source_dir: artifacts
=======
      aws_key_id: ${{inputs.aws_key_id}}
      aws_secret_access_key: ${{inputs.aws_key_value}}
      aws_bucket: ${{inputs.aws_bucket}}
      source_dir: ../artifacts
>>>>>>> 32b626fd
      destination_dir: '${{ github.repository }}/${{github.workflow}}/${{ github.run_id }}'
      endpoint: https://storage.yandexcloud.net<|MERGE_RESOLUTION|>--- conflicted
+++ resolved
@@ -12,7 +12,6 @@
     type: string
   aws_key_value: 
     required: true
-<<<<<<< HEAD
     type: string
   testman_token:
      required: false
@@ -23,14 +22,11 @@
   testman_project_id:
      required: false
      type: string
-    
-=======
     type: string
   aws_bucket:
     required: true
     type: string
 
->>>>>>> 32b626fd
 runs:
   using: "composite"
   steps:
@@ -98,16 +94,9 @@
     uses: shallwefootball/s3-upload-action@master
     if: always()
     with:
-<<<<<<< HEAD
       aws_key_id: ${{inputs.AWS_KEY_ID }}
       aws_secret_access_key: ${{inputs.AWS_KEY_VALUE}}
-      aws_bucket: ydb-tech-ci
+      aws_bucket: ${{inputs.aws_bucket}}
       source_dir: artifacts
-=======
-      aws_key_id: ${{inputs.aws_key_id}}
-      aws_secret_access_key: ${{inputs.aws_key_value}}
-      aws_bucket: ${{inputs.aws_bucket}}
-      source_dir: ../artifacts
->>>>>>> 32b626fd
       destination_dir: '${{ github.repository }}/${{github.workflow}}/${{ github.run_id }}'
       endpoint: https://storage.yandexcloud.net