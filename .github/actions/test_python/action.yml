name: test-python
description: Run functional Python tests
inputs:
  log_suffix:
    required: true
    type: string
  test_label_regexp:
    required: false
    type: string
  aws_key_id:
    required: true
    type: string
  aws_key_value: 
    required: true
    type: string
  aws_bucket:
    required: true
    type: string
  aws_endpoint:
    required: true
    type: string
    
runs:
  using: "composite"
  steps:
  - name: Test
    shell: bash
    run: |
      export source_root=$(pwd)
      export build_root=$(pwd)/../build/
      mkdir -p ../artifacts
      rm -rf ../artifacts/*

<<<<<<< HEAD
      echo "Stdout log (gzip archive): https://storage.yandexcloud.net/${{inputs.aws_bucket}}/${{ github.repository }}/${{github.workflow}}/${{ github.run_id }}/${{inputs.log_suffix}}-${{inputs.sanitizer}}-stdout.gz" >> $GITHUB_STEP_SUMMARY
=======
      echo "Stdout log (gzip archive): https://storage.yandexcloud.net/${{inputs.aws_bucket}}/${{ github.repository }}/${{github.workflow}}/${{ github.run_id }}/${{inputs.log_suffix}}-${{inputs.sanitizer}}-pytest-stdout.gz" >> $GITHUB_STEP_SUMMARY
>>>>>>> ccb2999a
      cd ${source_root}/ydb/tests/functional/
      bad_suites=$(grep -Eo 'ignore=[a-zA-Z_-]*' pytest.ini | sed -e 's/ignore=//g')
      suites=""
      for suite in $(echo */ | sed -e 's/\///g'); do
        if [[ $(echo "$bad_suites" | grep -F -e $suite -) == '' ]]; then
            suites+=$suite
            suites+=$'\n'
        fi
      done
      if [[ "${{inputs.test_label_regexp}}" != '' ]]; then
        suites="${{inputs.test_label_regexp}}"
      fi
      source ${source_root}/ydb/tests/oss/launch/prepare.sh
      echo -n "$suites" | parallel -j32 "pytest -o junit_logging=log -o junit_log_passing_tests=False \
        -v --junit-xml=${source_root}/ydb/tests/functional/test-results/xml/{}/res.xml {}" | \
        sed -e 's/\x1b\[[0-9;]*m//g' | \
        tee >(gzip --stdout > ${source_root}/../artifacts/${{inputs.log_suffix}}-pytest-stdout.gz) | \
        tee -a $GITHUB_STEP_SUMMARY
  - name: Upload S3
    uses: shallwefootball/s3-upload-action@master
    if: always()
    with:
      aws_key_id: ${{inputs.aws_key_id}}
      aws_secret_access_key: ${{inputs.aws_key_value}}
      aws_bucket: ${{inputs.aws_bucket}}
      source_dir: ../artifacts
      destination_dir: '${{ github.repository }}/${{github.workflow}}/${{ github.run_id }}'
      endpoint: ${{inputs.aws_endpoint}}<|MERGE_RESOLUTION|>--- conflicted
+++ resolved
@@ -31,11 +31,7 @@
       mkdir -p ../artifacts
       rm -rf ../artifacts/*
 
-<<<<<<< HEAD
-      echo "Stdout log (gzip archive): https://storage.yandexcloud.net/${{inputs.aws_bucket}}/${{ github.repository }}/${{github.workflow}}/${{ github.run_id }}/${{inputs.log_suffix}}-${{inputs.sanitizer}}-stdout.gz" >> $GITHUB_STEP_SUMMARY
-=======
       echo "Stdout log (gzip archive): https://storage.yandexcloud.net/${{inputs.aws_bucket}}/${{ github.repository }}/${{github.workflow}}/${{ github.run_id }}/${{inputs.log_suffix}}-${{inputs.sanitizer}}-pytest-stdout.gz" >> $GITHUB_STEP_SUMMARY
->>>>>>> ccb2999a
       cd ${source_root}/ydb/tests/functional/
       bad_suites=$(grep -Eo 'ignore=[a-zA-Z_-]*' pytest.ini | sed -e 's/ignore=//g')
       suites=""
