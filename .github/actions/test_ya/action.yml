name: Run build and tests (ya make)
description: Run test targets listed in repository root ya.make (to be created previously)
inputs:
  build_target:
    required: true
  build_preset:
    required: true
    default: "relwithdebinfo"
    description: "relwithdebinfo, release-asan, release-tsan"
  test_type:
    required: false
    type: string
    default: ""
    description: "run only specific test types (or all by default)"
  test_size:
    required: false
    default: "small,medium,large"
    description: "small or small-medium or all"
  test_threads:
    required: false
    default: "56"
    description: "Test threads count"
  link_threads:
    required: false
    default: "12"
    description: "link threads count"
  additional_ya_make_args:
    type: string
    default: ""
  testman_token:
    required: false
    description: "test manager auth token"
  testman_url:
    required: false
    description: "test manager endpoint"
  testman_project_id:
    required: false
    description: "test manager project id"
  put_build_results_to_cache:
    required: false
    default: "true"
  bazel_remote_uri:
    required: false
    description: "bazel-remote endpoint"
  bazel_remote_username:
    required: false
    description: "bazel-remote username"
  bazel_remote_password:
    required: false
    description: "bazel-remote password"
  run_tests:
    type: boolean
    default: true
    description: "run tests"
outputs:
  success:
    value: ${{ steps.build.outputs.status }}
    description: "build success"

runs:
  using: "composite"
  steps:
    - name: Install Node required for Testmo CLI
      uses: actions/setup-node@v3
      with:
        node-version: 19
    
    - name: Init
      id: init
      shell: bash
      run: |
        set -x

        export TMP_DIR=$(pwd)/tmp
        rm -rf $TMP_DIR
        mkdir -p $TMP_DIR
        echo "TMP_DIR=$TMP_DIR" >> $GITHUB_ENV

        # The whole dir will be uploaded to s3 with public (=wild internet) ACL
        export PUBLIC_DIR=$TMP_DIR/results
        echo "PUBLIC_DIR=$PUBLIC_DIR" >> $GITHUB_ENV
        mkdir -p $PUBLIC_DIR

        export YA_MAKE_OUT_DIR=$TMP_DIR/out
        echo "YA_MAKE_OUT_DIR=$YA_MAKE_OUT_DIR" >> $GITHUB_ENV
        mkdir -p $YA_MAKE_OUT_DIR

        export ARTIFACTS_DIR=$PUBLIC_DIR/artifacts
        echo "ARTIFACTS_DIR=$ARTIFACTS_DIR" >> $GITHUB_ENV
        echo "ARTIFACTS_DIR_URL=$S3_URL_PREFIX/artifacts" >> $GITHUB_ENV
        mkdir -p $ARTIFACTS_DIR

        export TEST_ARTIFACTS_DIR=$PUBLIC_DIR/test_artifacts
        echo "TEST_ARTIFACTS_DIR=$TEST_ARTIFACTS_DIR" >> $GITHUB_ENV
        echo "TEST_ARTIFACTS_DIR_URL=$S3_URL_PREFIX/test_artifacts" >> $GITHUB_ENV
        mkdir -p $TEST_ARTIFACTS_DIR


        echo "JUNIT_REPORT_XML=$PUBLIC_DIR/junit.xml" >> $GITHUB_ENV
        echo "TESTMO_URL=${{ inputs.testman_url }}" >> $GITHUB_ENV
        echo "SUMMARY_LINKS=$PUBLIC_DIR/summary_links.txt" >> $GITHUB_ENV
        echo "BUILD_PRESET=${{ inputs.build_preset }}" >> $GITHUB_ENV
        
        echo "YA_TEST_LOG=$PUBLIC_DIR/ya_log.log" >> $GITHUB_ENV
        echo "YA_TEST_LOG_URL=$S3_URL_PREFIX/ya_log.log" >> $GITHUB_ENV


        echo YA_MAKE_OUTPUT="$PUBLIC_DIR/ya_make_output.log" >>  $GITHUB_ENV
        export YA_MAKE_OUTPUT_URL="$S3_URL_PREFIX/ya_make_output.log"
        echo "YA_MAKE_OUTPUT_URL=$YA_MAKE_OUTPUT_URL" >> $GITHUB_ENV

        # install test mo
        npm install -g @testmo/testmo-cli
    

    - name: Upload tests result to testmo
      id: th
      if: inputs.testman_token && inputs.run_tests
      shell: bash
      env:
        PR_NUMBER: ${{ github.event.number }}
        TESTMO_TOKEN: ${{ inputs.testman_token }}
      run: |
        set -x
        RUN_URL="$GITHUB_SERVER_URL/$GITHUB_REPOSITORY/actions/runs/$GITHUB_RUN_ID"
        BRANCH_TAG="$GITHUB_REF_NAME"
        ARCH="${{ runner.arch == 'X64' && 'x86-64' || runner.arch == 'ARM64' && 'arm64' || 'unknown' }}"
        
        case "$BUILD_PRESET" in
          relwithdebinfo)
            TESTMO_SOURCE="ya-${ARCH}"
            ;;
          debug)
            TESTMO_SOURCE="ya-${ARCH}-debug"
            ;;
          release-*)
            TESTMO_SOURCE="ya-${ARCH}-${BUILD_PRESET/release-/}"
            ;;
          *)
            echo "Invalid preset: $BUILD_PRESET"
            exit 1
            ;;
        esac
        
        case $GITHUB_EVENT_NAME in
          workflow_dispatch)
            TESTMO_RUN_NAME="${{ github.run_id }} manual"
            EXTRA_TAG="manual"
            ;;
          pull_request | pull_request_target)
            TESTMO_RUN_NAME="${{ github.run_id }} PR #${PR_NUMBER}"
            EXTRA_TAG="pr"
            BRANCH_TAG=""
            ;;
          schedule)
            TESTMO_RUN_NAME="${{ github.run_id }} schedule"
            EXTRA_TAG="schedule"
            ;;
          push)
            TESTMO_RUN_NAME="${{ github.run_id }} POST"
            EXTRA_TAG="post-commit"
            ;;
          *)
            TESTMO_RUN_NAME="${{ github.run_id }}"
            EXTRA_TAG=""
            ;;
        esac

        testmo automation:resources:add-link --name build --url "$RUN_URL" --resources testmo.json
        testmo automation:resources:add-field --name git-sha --type string --value "${GITHUB_SHA:0:7}" --resources testmo.json
        RUN_ID=$(
        testmo automation:run:create --instance "$TESTMO_URL" --project-id ${{ inputs.testman_project_id }} \
          --name "$TESTMO_RUN_NAME" --source "$TESTMO_SOURCE" --resources testmo.json \
          --tags "$BRANCH_TAG" --tags "$EXTRA_TAG"
        )
        echo "runid=${RUN_ID}" >> $GITHUB_OUTPUT
        echo "TEST_HISTORY_URL=${TESTMO_URL}/automation/runs/view/${RUN_ID}" >> $GITHUB_ENV

        # Print test history link
        echo "10 [Test history](${TEST_HISTORY_URL})" >> $SUMMARY_LINKS

    - name: set environment variables required by some tests
      if: inputs.run_tests
      shell: bash
      run: |
        echo "PSQL_BINARY=/usr/bin/psql" >> $GITHUB_ENV

    - name: ya build and test
      id: build
      shell: bash
      run: |
        set -x
        readarray -d ',' -t test_size < <(printf "%s" "${{ inputs.test_size }}")
        readarray -d ',' -t test_type < <(printf "%s" "${{ inputs.test_type }}")

        params=(
          -T
          ${test_size[@]/#/--test-size=} ${test_type[@]/#/--test-type=}
          --stat
          --test-threads "${{ inputs.test_threads }}" --link-threads "${{ inputs.link_threads }}"
          -DUSE_EAT_MY_DATA
        )
        
        case "$BUILD_PRESET" in
          debug)
            params+=(--build "debug")
            ;;
          relwithdebinfo)
            params+=(--build "relwithdebinfo")
            ;;
          release)  
            params+=(--build "release")
            ;;
          release-clang14)
            params+=(--build "release")
            params+=(--target-platform="CLANG14-LINUX-X86_64")
            params+=(-DLLD_VERSION=16)
            params+=(-DSTRIP)
            ;;
          release-asan)
            params+=(
              --build "release" --sanitize="address"
              -DDEBUGINFO_LINES_ONLY
            )
            ;;
          release-tsan)
            params+=(
              --build "release" --sanitize="thread"
              -DDEBUGINFO_LINES_ONLY
            )
            ;;
          release-msan)
            params+=(
              --build "release" --sanitize="memory"
              -DDEBUGINFO_LINES_ONLY
            )
            ;;
          *)
            echo "Invalid preset: $BUILD_PRESET"
            exit 1
            ;;
        esac
        
        if [ ! -z "${{ inputs.additional_ya_make_args }}" ]; then
          params+=(${{ inputs.additional_ya_make_args }})
        fi

        if [ ! -z "${{ inputs.bazel_remote_uri }}" ]; then
          params+=(--bazel-remote-store)
          params+=(--bazel-remote-base-uri "${{ inputs.bazel_remote_uri }}")
        fi

        if [ "${{ inputs.put_build_results_to_cache }}" = "true" ]; then
          params+=(--bazel-remote-username "${{ inputs.bazel_remote_username }}")
          params+=(--bazel-remote-password "${{ inputs.bazel_remote_password }}")
          params+=(--bazel-remote-put --dist-cache-max-file-size=209715200)
        fi

        if [ true = ${{ inputs.run_tests }} ]; then
          params+=(-A)
        fi

        echo "::debug::get version"
        ./ya --version
        
        echo "Build+Tests **{platform_name}-${BUILD_PRESET}** is running..." | GITHUB_TOKEN="${{ github.token }}" .github/scripts/tests/comment-pr.py
        set +ex
        (./ya make ${{ inputs.build_target }} "${params[@]}" \
          --stat --log-file "$YA_TEST_LOG" -DCONSISTENT_DEBUG \
          --no-dir-outputs --test-failure-code 0 --build-all \
          --cache-size 2TB --force-build-depends --evlog-file "$PUBLIC_DIR/ya_evlog.jsonl" \
          --junit "$JUNIT_REPORT_XML" --output "$YA_MAKE_OUT_DIR"; echo $? > exit_code) |& tee $YA_MAKE_OUTPUT
        set -e
<<<<<<< HEAD
        echo "Build+Tests **{platform_name}-${BUILD_PRESET}** is running..." | GITHUB_TOKEN="${{ github.token }}" .github/scripts/tests/comment-pr.py

        set +ex
        (./ya make ${{ inputs.build_target }} "${params[@]}" \
          --stat --log-file "$YA_TEST_LOG" -DCONSISTENT_DEBUG \
          --no-dir-outputs --test-failure-code 0 --build-all \
          --cache-size 2TB --force-build-depends --evlog-file "$PUBLIC_DIR/ya_evlog.jsonl" \
          --junit "$JUNIT_REPORT_XML" --output "$YA_MAKE_OUT_DIR" -X; echo $? > exit_code) |& tee $PUBLIC_DIR/ya_make_output2.log
        set -e
=======
>>>>>>> db4c9b26
        RC=`cat exit_code`

        echo "10 [Ya make output]($YA_MAKE_OUTPUT_URL)" >> $SUMMARY_LINKS
        echo "20 [Ya logs]($YA_TEST_LOG_URL)" >> $SUMMARY_LINKS

        if [ $RC -ne 0 ]; then
          echo "ya make returned $RC, build failed"
          echo "status=failed" >> $GITHUB_OUTPUT
        else
          echo "status=true" >> $GITHUB_OUTPUT
        fi


    - name: comment-build-status
      if: github.event_name == 'pull_request' || github.event_name == 'pull_request_target'
      shell: bash
      env:
        GITHUB_TOKEN: ${{ github.token }}
      run: |
        set -x
        
        if [ "${{ steps.build.outputs.status }}" == "failed" ]; then
          curl -L -X POST -H "Accept: application/vnd.github+json" -H "Authorization: Bearer ${{github.token}}" -H "X-GitHub-Api-Version: 2022-11-28" \
            https://api.github.com/repos/${{github.repository}}/statuses/${{github.event.pull_request.head.sha}} \
            -d '{"state":"failure","description":"The check has been failed","context":"build_${{inputs.build_preset}}"}'
          echo "Build failed. see the [logs]($YA_MAKE_OUTPUT_URL)." | .github/scripts/tests/comment-pr.py --fail
        else
          curl -L -X POST -H "Accept: application/vnd.github+json" -H "Authorization: Bearer ${{github.token}}" -H "X-GitHub-Api-Version: 2022-11-28" \
            https://api.github.com/repos/${{github.repository}}/statuses/${{github.event.pull_request.head.sha}} \
            -d '{"state":"success","description":"The check has been completed successfully","context":"build_${{inputs.build_preset}}"}'
          echo "Build successful." | .github/scripts/tests/comment-pr.py --ok
        fi

    - name: process reports
      if: inputs.run_tests
      shell: bash
      run: |
        set -x
        # archive unitest reports (orig) 
        gzip -c $JUNIT_REPORT_XML > $PUBLIC_DIR/orig_junit.xml.gz

        # postprocess junit report
        .github/scripts/tests/transform-ya-junit.py -i \
          -m .github/config/muted_ya.txt \
          --ya-out "$YA_MAKE_OUT_DIR" \
          --log-url-prefix "$ARTIFACTS_DIR_URL/logs/" \
          --log-out-dir "$ARTIFACTS_DIR/logs/" \
          --test-stuff-out "$TEST_ARTIFACTS_DIR/" \
          --test-stuff-prefix "$TEST_ARTIFACTS_DIR_URL/" \
          "$JUNIT_REPORT_XML"
  
    
    - name: Test history upload results to YDB
      if: inputs.run_tests
      continue-on-error: true
      shell: bash
      env:
        PR_NUMBER: ${{ github.event.number }}
        JOB_NAME: ${{ github.workflow }}
        JOB_ID: ${{github.run_id }}
      run: |
        set -x
        python3 -m pip install ydb ydb[yc] codeowners

        #Variables
        echo "JUNIT_REPORT_XML=${JUNIT_REPORT_XML}"
        echo "BUILD_PRESET=${BUILD_PRESET}"
        echo "PR_NUMBER=${PR_NUMBER}"
        echo "JOB_NAME=${JOB_NAME}"
        echo "JOB_ID=${JOB_ID}"
        echo "GITHUB_REF_NAME=${GITHUB_REF_NAME}"
        
        result=`.github/scripts/upload_tests_results.py --test-results-file ${JUNIT_REPORT_XML} --run-timestamp $(date +%s) --commit $(git rev-parse HEAD) --build-type ${BUILD_PRESET} --pull ${PR_NUMBER} --job-name ${JOB_NAME} --job-id ${JOB_ID} --branch ${GITHUB_REF_NAME}`

    - name: Unit test history upload results
      if: inputs.testman_token && inputs.run_tests
      shell: bash
      env:
        TESTMO_TOKEN: ${{ inputs.testman_token }}
      run: |
        set -x

        # split large junit_report
        export JUNIT_REPORT_PARTS=$TMP_DIR/junit-split
        mkdir -p $JUNIT_REPORT_PARTS
        .github/scripts/tests/split-junit.py -o "$JUNIT_REPORT_PARTS" "$JUNIT_REPORT_XML"
        # archive unitest reports (transformed)
        tar -C $JUNIT_REPORT_PARTS/.. -czf $PUBLIC_DIR/junit_parts.xml.tar.gz $(basename $JUNIT_REPORT_PARTS)

        PROXY_ADDR=127.0.0.1:8888

        openssl req -x509 -newkey rsa:2048 \
          -keyout $TMP_DIR/key.pem -out $TMP_DIR/cert.pem \
          -sha256 -days 1 -nodes -subj "/CN=127.0.0.1"
        
        ./ydb/ci/testmo-proxy/testmo-proxy.py -l $PROXY_ADDR \
          --cert-file "$TMP_DIR/cert.pem" \
          --cert-key "$TMP_DIR/key.pem" \
          --target-timeout 3,10 \
          --max-request-time 55 \
          "$TESTMO_URL" &
        
        proxy_pid=$!
        
        NODE_TLS_REJECT_UNAUTHORIZED=0 testmo automation:run:submit-thread \
          --instance "https://$PROXY_ADDR" --run-id "${{ steps.th.outputs.runid }}" \
          --results "$JUNIT_REPORT_PARTS/*.xml"
        
        kill $proxy_pid

    - name: Test history run complete
      if: always() && inputs.testman_token && inputs.run_tests
      shell: bash
      env:
        TESTMO_TOKEN: ${{ inputs.testman_token }}
      run: |
        testmo automation:run:complete --instance "$TESTMO_URL" --run-id ${{ steps.th.outputs.runid }}
    
    - name: analyze tests results
      shell: bash
      if: always() && inputs.run_tests
      env:
        GITHUB_TOKEN: ${{ github.token }}
      run: |
        set -x

        if [ "${{ inputs.run_tests }}" != "true" ]; then
          # I have no idea why 'always() && inputs.run_tests' not working 
          # Probably because of implicit bool->str cast? 
          exit 0
        fi

        mkdir $ARTIFACTS_DIR/summary/

        .github/scripts/tests/generate-summary.py \
          --summary-out-path $ARTIFACTS_DIR/summary/ \
          --summary-url-prefix $ARTIFACTS_DIR_URL/summary/ \
          --test-history-url "$TEST_HISTORY_URL" \
          --test-log-url="$YA_TEST_LOG_URL" \
          --build-preset "$BUILD_PRESET" \
          --status-report-file statusrep.txt \
          "Tests" ya-test.html "$JUNIT_REPORT_XML"

        teststatus=$(cat statusrep.txt)
        if [[ $teststatus == "success" ]];then
          testmessage="The check has been completed successfully"
        else
          testmessage="The check has been failed"
        fi
        curl -L -X POST -H "Accept: application/vnd.github+json" -H "Authorization: Bearer ${{github.token}}" -H "X-GitHub-Api-Version: 2022-11-28" \
            https://api.github.com/repos/${{github.repository}}/statuses/${{github.event.pull_request.head.sha}} \
            -d '{"state":"'$teststatus'","description":"'"$testmessage"'","context":"test_${{inputs.build_preset}}"}'
        
        if [[ $teststatus != "success" ]];then
          echo "status=failed" >> $GITHUB_OUTPUT
        fi
    
    - name: check test results
      if: inputs.run_tests
      shell: bash
      run: |
        .github/scripts/tests/fail-checker.py "$JUNIT_REPORT_XML"

    - name: sync results to s3 and publish links
      if: always()
      shell: bash
      run: |
        set -x
        echo "::group::s3-sync"
        .github/scripts/Indexer/indexer.py -r "$PUBLIC_DIR/"
        echo "00 [Workflow run results](${S3_URL_PREFIX}/index.html)" >> $SUMMARY_LINKS
        s3cmd sync --follow-symlinks --acl-public --no-progress --stats --no-check-md5 "$PUBLIC_DIR/" "$S3_BUCKET_PATH/"     
        cat $SUMMARY_LINKS | python3 -c 'import sys; print(" | ".join([v for _, v in sorted([l.strip().split(" ", 1) for l in sys.stdin], key=lambda a: (int(a[0]), a))]))' >> $GITHUB_STEP_SUMMARY
        echo "::endgroup::"

    - name: show free space
      if: always()
      shell: bash
      run: df -h<|MERGE_RESOLUTION|>--- conflicted
+++ resolved
@@ -270,8 +270,7 @@
           --no-dir-outputs --test-failure-code 0 --build-all \
           --cache-size 2TB --force-build-depends --evlog-file "$PUBLIC_DIR/ya_evlog.jsonl" \
           --junit "$JUNIT_REPORT_XML" --output "$YA_MAKE_OUT_DIR"; echo $? > exit_code) |& tee $YA_MAKE_OUTPUT
-        set -e
-<<<<<<< HEAD
+        set -ex
         echo "Build+Tests **{platform_name}-${BUILD_PRESET}** is running..." | GITHUB_TOKEN="${{ github.token }}" .github/scripts/tests/comment-pr.py
 
         set +ex
@@ -280,9 +279,7 @@
           --no-dir-outputs --test-failure-code 0 --build-all \
           --cache-size 2TB --force-build-depends --evlog-file "$PUBLIC_DIR/ya_evlog.jsonl" \
           --junit "$JUNIT_REPORT_XML" --output "$YA_MAKE_OUT_DIR" -X; echo $? > exit_code) |& tee $PUBLIC_DIR/ya_make_output2.log
-        set -e
-=======
->>>>>>> db4c9b26
+        set -ex
         RC=`cat exit_code`
 
         echo "10 [Ya make output]($YA_MAKE_OUTPUT_URL)" >> $SUMMARY_LINKS
