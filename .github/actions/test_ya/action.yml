name: Run build and tests (ya make)
description: Run test targets listed in repository root ya.make (to be created previously)
inputs:
  build_target:
    required: true
  build_preset:
    required: true
    default: "relwithdebinfo"
    description: "relwithdebinfo, release-asan, release-tsan"
  test_type:
    required: false
    type: string
    default: ""
    description: "run only specific test types (or all by default)"
  test_size:
    required: false
    default: "small,medium,large"
    description: "small or small-medium or all"
  test_threads:
    required: false
    default: "56"
    description: "Test threads count"
  link_threads:
    required: false
    default: "12"
    description: "link threads count"
  additional_ya_make_args:
    type: string
    default: ""
  increment:
    type: boolean
    required: true
    description: If true, compares build graphs between the current and previous commits to find a list of test suites to run. Otherwise, runs all tests.
  put_build_results_to_cache:
    required: false
    default: "true"
  bazel_remote_uri:
    required: false
    description: "bazel-remote endpoint"
  bazel_remote_username:
    required: false
    description: "bazel-remote username"
  bazel_remote_password:
    required: false
    description: "bazel-remote password"
  run_tests:
    type: boolean
    default: true
    description: "run tests"
  test_retry_count:
    type: string
    default: ""
    description: "how many times to retry failed tests"
  custom_branch_name:
    description: "Custom branch name required when workflow branch != checkout branch"
    type: string
    required: false
  add_vcs_info:
    type: boolean
    default: false
    description: "add ya make vars with git info"
  telegram_ydbot_token:
    type: string
    required: false
    description: "Telegram bot token"
  telegram_alert_logins:
    type: string
    required: false
    description: "Telegram alert logins"
  telegram_alert_chat:
    type: string
    required: false
    description: "Telegram alert chat"

outputs:
  success:
    value: ${{ steps.build.outputs.status }}
    description: "build success"

runs:
  using: "composite"
  steps:
    - name: comment-build-start
      if: github.event_name == 'pull_request' || github.event_name == 'pull_request_target'
      shell: bash
      env:
        BUILD_PRESET: ${{ inputs.build_preset }}
        GITHUB_TOKEN: ${{ github.token }}
      run: |
        jobs_url="https://api.github.com/repos/${GITHUB_REPOSITORY}/actions/runs/${GITHUB_RUN_ID}/jobs"
        # tricky: we are searching job with name that contains build_preset
        check_url=$(curl -s $jobs_url | jq --arg n "$BUILD_PRESET" -r '.jobs[] | select(.name | contains($n)) | .html_url')

        platform_name="$(echo "$(uname -s)-$(uname -p)" | tr '[:upper:]' '[:lower:]')-$BUILD_PRESET"
        echo "Pre-commit [check]($check_url) **$platform_name** for $(git rev-parse HEAD) has started." | .github/scripts/tests/comment-pr.py --rewrite

        curl -L -X POST -H "Accept: application/vnd.github+json" -H "Authorization: Bearer ${{github.token}}" -H "X-GitHub-Api-Version: 2022-11-28" \
          https://api.github.com/repos/${{github.repository}}/statuses/${{github.event.pull_request.head.sha}} \
          -d '{"state":"pending","description":"The check has been started","context":"build_${{inputs.build_preset}}"}'

        if [[ "${{inputs.run_tests}}" == "true" ]]; then
          curl -L -X POST -H "Accept: application/vnd.github+json" -H "Authorization: Bearer ${{github.token}}" -H "X-GitHub-Api-Version: 2022-11-28" \
            https://api.github.com/repos/${{github.repository}}/statuses/${{github.event.pull_request.head.sha}} \
            -d '{"state":"pending","description":"The check has been started","context":"test_${{inputs.build_preset}}"}'
        fi

    - name: Clean ya cache
      shell: bash
      run: rm -rf ~/.ya

    - name: Init
      id: init
      shell: bash
      run: |
        set -x

        echo "$(pwd)/ydb/ci/scripts" >> $GITHUB_PATH

        export TMP_DIR=$(pwd)/tmp
        rm -rf $TMP_DIR
        mkdir -p $TMP_DIR
        echo "TMP_DIR=$TMP_DIR" >> $GITHUB_ENV

        # The whole dir will be uploaded to s3 with public (=wild internet) ACL
        export PUBLIC_DIR=$TMP_DIR/results
        echo "PUBLIC_DIR=$PUBLIC_DIR" >> $GITHUB_ENV
        export PUBLIC_DIR_URL=$S3_URL_PREFIX
        echo "PUBLIC_DIR_URL=$PUBLIC_DIR_URL" >> $GITHUB_ENV
        mkdir -p $PUBLIC_DIR

        echo "LAST_JUNIT_REPORT_XML=$PUBLIC_DIR/last_junit.xml" >> $GITHUB_ENV
        echo "SUMMARY_LINKS=$PUBLIC_DIR/summary_links.txt" >> $GITHUB_ENV
        echo "BUILD_PRESET=${{ inputs.build_preset }}" >> $GITHUB_ENV

        python3 -m pip install ydb ydb[yc] codeowners humanize junitparser plotly

    - name: Setup cache
      shell: bash
      run: |
        export BAZEL_REMOTE_PASSWORD_FILE=$(mktemp)
        echo -n "${{ inputs.bazel_remote_password }}" > $BAZEL_REMOTE_PASSWORD_FILE
        echo "BAZEL_REMOTE_PASSWORD_FILE=$BAZEL_REMOTE_PASSWORD_FILE" >> $GITHUB_ENV

    - name: ya build and test
      id: build
      shell: bash
      env:
        TELEGRAM_BOT_TOKEN: ${{ inputs.telegram_ydbot_token }}
        GH_ALERTS_TG_LOGINS: ${{ inputs.telegram_alert_logins }}
        GH_ALERTS_TG_CHAT: ${{ inputs.telegram_alert_chat }}
      run: |
        set -ex
        echo "Artifacts will be uploaded [here](${PUBLIC_DIR_URL}/index.html)" | GITHUB_TOKEN="${{ github.token }}" .github/scripts/tests/comment-pr.py

        # Save original HEAD before any git operations (checkout scripts, graph_compare, etc.)
        ORIGINAL_HEAD=$(git rev-parse HEAD)
        echo "ORIGINAL_HEAD=$ORIGINAL_HEAD" >> $GITHUB_ENV

        readarray -d ',' -t test_size < <(printf "%s" "${{ inputs.test_size }}")
        readarray -d ',' -t test_type < <(printf "%s" "${{ inputs.test_type }}")

        export TEST_ICRDMA=1

        params=(
          -T
          ${test_size[@]/#/--test-size=} ${test_type[@]/#/--test-type=}
          --stat
          --test-threads "${{ inputs.test_threads }}" --link-threads "${{ inputs.link_threads }}"
          -DUSE_EAT_MY_DATA
        )

        TEST_RETRY_COUNT=${{ inputs.test_retry_count }}
        IS_TEST_RESULT_IGNORED=0

        case "$BUILD_PRESET" in
          debug)
            params+=(--build "debug")
            ;;
          relwithdebinfo)
            params+=(--build "relwithdebinfo")
            ;;
          release)
            params+=(--build "release")
            ;;
          release-asan)
            params+=(
              --build "release" --sanitize="address"
            )
            if [ -z $TEST_RETRY_COUNT ]; then
              TEST_RETRY_COUNT=1
            fi
            IS_TEST_RESULT_IGNORED=1
            ;;
          release-tsan)
            params+=(
              --build "release" --sanitize="thread"
            )
            if [ -z $TEST_RETRY_COUNT ]; then
              TEST_RETRY_COUNT=1
            fi
            IS_TEST_RESULT_IGNORED=1
            ;;
          release-msan)
            params+=(
              --build "release" --sanitize="memory"
            )
            if [ -z $TEST_RETRY_COUNT ]; then
              TEST_RETRY_COUNT=1
            fi
            IS_TEST_RESULT_IGNORED=1
            ;;
          *)
            echo "Invalid preset: $BUILD_PRESET"
            exit 1
            ;;
        esac

        echo "IS_TEST_RESULT_IGNORED=$IS_TEST_RESULT_IGNORED" >> $GITHUB_ENV

        if [ -z $TEST_RETRY_COUNT ]; then
          # default is 3 for ordinary build and 1 for sanitizer builds
          TEST_RETRY_COUNT=3
        fi

        if [ ! -z "${{ inputs.additional_ya_make_args }}" ]; then
          params+=(${{ inputs.additional_ya_make_args }})
        fi

        params+=(
          --stat -DCONSISTENT_DEBUG --no-dir-outputs
          --test-failure-code 0 --build-all
          --cache-size 2TB --force-build-depends
        )

        echo "inputs.custom_branch_name = ${{ inputs.custom_branch_name }}"
        echo "GITHUB_REF_NAME = $GITHUB_REF_NAME"

        if [ -z "${{ inputs.custom_branch_name }}" ]; then
          BRANCH_NAME="${GITHUB_REF_NAME}"
        else
          BRANCH_NAME="${{ inputs.custom_branch_name }}"
        fi

        if [[ "${{inputs.add_vcs_info}}" == "true" ]]; then
          params+=(
            -DGIT_BRANCH=$BRANCH_NAME
            -DGIT_COMMIT_SHA=$ORIGINAL_HEAD
          )
        fi

        echo "BRANCH_NAME=$BRANCH_NAME" >> $GITHUB_ENV
        echo "BRANCH_NAME is set to $BRANCH_NAME"

        echo "::debug::get version"
        ./ya --version

        if [ "${{ inputs.increment }}" = "true" ]; then
          GRAPH_COMPARE_OUTPUT="$PUBLIC_DIR/graph_compare_log.txt"
          GRAPH_COMPARE_OUTPUT_URL="$PUBLIC_DIR_URL/graph_compare_log.txt"

          set +e
          YA_MAKE_COMMAND="./ya make ${params[@]}"
          if [ true = ${{ inputs.run_tests }} ]; then
              YA_MAKE_COMMAND="$YA_MAKE_COMMAND -A"
          fi
          GRAPH_PATH=$(realpath graph.json)
          CONTEXT_PATH=$(realpath context.json)
          ./.github/scripts/graph_compare.py --ya-make-command="$YA_MAKE_COMMAND" --result-graph-path=$GRAPH_PATH --result-context-path=$CONTEXT_PATH $ORIGINAL_HEAD~1 $ORIGINAL_HEAD |& tee $GRAPH_COMPARE_OUTPUT
          RC=${PIPESTATUS[0]}
          set -e

          if [ $RC -ne 0 ]; then
            echo "graph_compare.py returned $RC, build failed"
            echo "status=failed" >> $GITHUB_OUTPUT
            BUILD_FAILED=1
            echo "Graph compare failed, see the [logs]($GRAPH_COMPARE_OUTPUT_URL)." | GITHUB_TOKEN="${{ github.token }}"  .github/scripts/tests/comment-pr.py --color red
            exit $RC
          fi

          git checkout $ORIGINAL_HEAD
          params+=(
            --build-custom-json=$GRAPH_PATH
            --custom-context=$CONTEXT_PATH
          )
          YA_MAKE_TARGET="ydb"
        else
          YA_MAKE_TARGET=""
          for TARGET in ${{ inputs.build_target }}; do
             if [ -e $TARGET ]; then
                YA_MAKE_TARGET="$YA_MAKE_TARGET $TARGET"
             fi
          done
        fi

<<<<<<< HEAD
=======
        # Scripts to checkout from main
        MAIN_SCRIPTS=(
          ".github/scripts/config/ydb_qa_config.json"
          ".github/scripts/analytics/upload_tests_results.py"
          ".github/scripts/analytics/ydb_wrapper.py"
          ".github/scripts/send_build_stats.py"
          ".github/scripts/get_build_diff.py"
          ".github/scripts/get_current_build_size.py"
          ".github/scripts/get_main_build_size.py"
          ".github/scripts/check_ydb_qa_config.py"
        )
        
        # Ensure main is available (may be missing in shallow clone)
        if ! git rev-parse --verify main >/dev/null 2>&1; then
          git fetch origin main:main --depth=1 2>/dev/null || true
        fi
        
        # For each script: if unchanged in PR - use from main
        # git checkout main -- "$script" doesn't change HEAD, only files in working directory
        for script in "${MAIN_SCRIPTS[@]}"; do
          if git diff --quiet main HEAD -- "$script" 2>/dev/null; then
            git checkout main -- "$script" 2>/dev/null && echo "✅ $script"
          else
            echo "✅ $script (PR version)"
          fi
        done
        
        # Check YDB configuration (after checkout from main)
        python3 .github/scripts/check_ydb_qa_config.py || true

        if [ ! -z "${{ inputs.bazel_remote_uri }}" ]; then
          params+=(--bazel-remote-store)
          params+=(--bazel-remote-base-uri "${{ inputs.bazel_remote_uri }}")
        fi

        if [ "${{ inputs.put_build_results_to_cache }}" = "true" ]; then
          params+=(--bazel-remote-username "${{ inputs.bazel_remote_username }}")
          params+=(--bazel-remote-password-file "$BAZEL_REMOTE_PASSWORD_FILE")
          params+=(--bazel-remote-put --dist-cache-max-file-size=209715200)
        fi

>>>>>>> 56f5415a
        if [ true = ${{ inputs.run_tests }} ]; then
          params+=(-A)
          params+=(--retest)
        fi

        YA_MAKE_OUT_DIR=$TMP_DIR/out

        YA_MAKE_OUTPUT="$PUBLIC_DIR/ya_make_output.txt"
        YA_MAKE_OUTPUT_URL="$PUBLIC_DIR_URL/ya_make_output.txt"
        echo "20 [Ya make output]($YA_MAKE_OUTPUT_URL)" >> $SUMMARY_LINKS

        BUILD_FAILED=0

        for RETRY in $(seq 1 $TEST_RETRY_COUNT)
        do
          if [ $RETRY != 1 ]; then
            IS_RETRY=1
          else
            IS_RETRY=0
          fi

          CURRENT_PUBLIC_DIR_RELATIVE=try_$RETRY
          # Can be used in tests in which you want to publish the results in s3 for each retry separately
          export CURRENT_PUBLIC_DIR=$PUBLIC_DIR/$CURRENT_PUBLIC_DIR_RELATIVE
          export CURRENT_PUBLIC_DIR_URL=$PUBLIC_DIR_URL/$CURRENT_PUBLIC_DIR_RELATIVE
          mkdir $CURRENT_PUBLIC_DIR
          export TEST_META_INFO=$CURRENT_PUBLIC_DIR/tests_meta
          mkdir $TEST_META_INFO

          CURRENT_MESSAGE="ya make is running..."
          CACHE_OPTS=""
          if [ $IS_RETRY = 0 ]; then
            CURRENT_MESSAGE="$CURRENT_MESSAGE"
            RERUN_FAILED_OPT=""
            if [ ! -z "${{ inputs.bazel_remote_uri }}" ]; then
              CACHE_OPTS+=(--bazel-remote-store)
              CACHE_OPTS+=(--bazel-remote-base-uri "${{ inputs.bazel_remote_uri }}")
            fi

            if [ "${{ inputs.put_build_results_to_cache }}" = "true" ]; then
              CACHE_OPTS+=(--bazel-remote-username "${{ inputs.bazel_remote_username }}")
              CACHE_OPTS+=(--bazel-remote-password-file "$BAZEL_REMOTE_PASSWORD_FILE")
              CACHE_OPTS+=(--bazel-remote-put --dist-cache-max-file-size=209715200)
            fi
          else
            CURRENT_MESSAGE="$CURRENT_MESSAGE (failed tests rerun, try $RETRY)"
            if [ -z "$GRAPH_PATH" ]; then
              RERUN_FAILED_OPT="-X"
            fi
          fi

          echo $CURRENT_MESSAGE | GITHUB_TOKEN="${{ github.token }}" .github/scripts/tests/comment-pr.py

          CURRENT_JUNIT_XML_PATH=$CURRENT_PUBLIC_DIR/junit.xml
          CURRENT_REPORT=$CURRENT_PUBLIC_DIR/report.json
          CURRENT_JSONL_REPORT=$CURRENT_PUBLIC_DIR/report.jsonl

          monitor_memory() {
              set +x
              while true; do
                  used_kb=$(grep -E 'MemTotal|MemAvailable' /proc/meminfo | 
                            awk 'NR==1{t=$2} NR==2{a=$2} END{print t - a}')
                  echo "$(date +%s) $used_kb" >> ram_usage.txt
                  sleep 3
              done
          }

          monitor_memory &
          MONITOR_PID=$!

          set +e
          (./ya make ${params[@]} $CACHE_OPTS $YA_MAKE_TARGET \
            $RERUN_FAILED_OPT --log-file "$PUBLIC_DIR/ya_log.txt"  \
            --evlog-file "$CURRENT_PUBLIC_DIR/ya_evlog.jsonl" \
            --jsonl-report "$CURRENT_JSONL_REPORT" \
            --junit "$CURRENT_JUNIT_XML_PATH" --build-results-report "$CURRENT_REPORT" --output "$YA_MAKE_OUT_DIR"; echo $? > exit_code) |& cat >> $YA_MAKE_OUTPUT
          set -e
          RC=`cat exit_code`

          kill $MONITOR_PID

          .github/scripts/tests/report_analyzer.py --report_file "$CURRENT_REPORT" --summary_file $CURRENT_PUBLIC_DIR/summary_report.txt || true

          .github/scripts/report_ram_analyzer.py \
            --report-file "$CURRENT_REPORT" \
            --output-file $CURRENT_PUBLIC_DIR/ram_report.html \
            --output-file-url $CURRENT_PUBLIC_DIR_URL/ram_report.html \
            --ram-usage-file ram_usage.txt \
            --chat-id "$GH_ALERTS_TG_CHAT" \
            --memory-threshold 90 || true

          # convert to chromium trace
          # seems analyze-make don't have simple "output" parameter, so change cwd
          ya_dir=$(pwd)
          (cd $CURRENT_PUBLIC_DIR && $ya_dir/ya analyze-make timeline --evlog ya_evlog.jsonl)

          # generate test_bloat
          ./ydb/ci/build_bloat/test_bloat.py --junit $CURRENT_JUNIT_XML_PATH --output_dir $CURRENT_PUBLIC_DIR/test_bloat || true
          echo "30 [Test bloat](${CURRENT_PUBLIC_DIR_URL}/test_bloat/tree_map.html)" >> $SUMMARY_LINKS

          if [ $RC -ne 0 ]; then
            echo "ya make returned $RC, build failed"
            echo "status=failed" >> $GITHUB_OUTPUT
            BUILD_FAILED=1
            # sed is to remove richness (tags like '[[rst]]')
            (( \
              cat $CURRENT_REPORT \
              | jq -r '.results[] | select((.status == "FAILED") and (.error_type == "REGULAR") and (.type = "build")) | "path: " + .path + "\n\n" + ."rich-snippet" + "\n\n\n"' \
              | sed 's/\[\[[^]]*]\]//g' \
            ) || true) > $CURRENT_PUBLIC_DIR/fail_summary.txt
            echo "Build failed, see the [logs]($YA_MAKE_OUTPUT_URL). Also see [fail summary]($CURRENT_PUBLIC_DIR_URL/fail_summary.txt)" | GITHUB_TOKEN="${{ github.token }}" .github/scripts/tests/comment-pr.py --color red
            break
          fi

          # fix junit files (add links, logs etc)
          # archive unitest reports (orig)
          gzip -c $CURRENT_JUNIT_XML_PATH > $CURRENT_PUBLIC_DIR/orig_junit.xml.gz

          # postprocess junit user_attributesreport
          .github/scripts/tests/apply_user_properties_to_junit.py \
          --test_dir="$TEST_META_INFO" \
          --in_file="$CURRENT_JUNIT_XML_PATH" \
          --out_file="$CURRENT_JUNIT_XML_PATH" || true

          # postprocess junit report
          .github/scripts/tests/transform_ya_junit.py -i \
            -m .github/config/muted_ya.txt \
            --ya_out "$YA_MAKE_OUT_DIR" \
            --public_dir "$PUBLIC_DIR" \
            --public_dir_url "$PUBLIC_DIR_URL" \
            --log_out_dir "$CURRENT_PUBLIC_DIR_RELATIVE/artifacts/logs/" \
            --test_stuff_out "$CURRENT_PUBLIC_DIR_RELATIVE/test_artifacts/" \
            "$CURRENT_JUNIT_XML_PATH"
          cp $CURRENT_JUNIT_XML_PATH $LAST_JUNIT_REPORT_XML

          TESTS_RESULT=0
          .github/scripts/tests/fail-checker.py "$CURRENT_JUNIT_XML_PATH" --output_path $CURRENT_PUBLIC_DIR/failed_count.txt || TESTS_RESULT=$?
          FAILED_TESTS_COUNT=$(cat $CURRENT_PUBLIC_DIR/failed_count.txt)

          IS_LAST_RETRY=0

          if [ $TESTS_RESULT = 0 ] || [ $RETRY = $TEST_RETRY_COUNT ]; then
            IS_LAST_RETRY=1
          fi

          if [ $FAILED_TESTS_COUNT -gt 500 ]; then
            IS_LAST_RETRY=1
            TOO_MANY_FAILED="Too many tests failed, NOT going to retry"
            echo $TOO_MANY_FAILED | GITHUB_TOKEN="${{ github.token }}" .github/scripts/tests/comment-pr.py --color red
          fi

          if [ "${{ inputs.run_tests }}" = "true" ]; then
            # Set PR number only if it exists (for pull request events)
            PR_ARG=""
            if [ -n "${{ github.event.number }}" ]; then
              PR_ARG="--pr_number ${{ github.event.number }}"
            fi
            
            # Set the correct commit SHA - use original head for accurate version tracking
            export GITHUB_HEAD_SHA="$ORIGINAL_HEAD"
            
            GITHUB_TOKEN=${{ github.token }} .github/scripts/tests/generate-summary.py \
              --summary_links "$SUMMARY_LINKS" \
              --public_dir "$PUBLIC_DIR" \
              --public_dir_url "$PUBLIC_DIR_URL" \
              --build_preset "$BUILD_PRESET" \
              --branch "$BRANCH_NAME" \
              --status_report_file statusrep.txt \
              --is_retry $IS_RETRY \
              --is_last_retry $IS_LAST_RETRY \
              --is_test_result_ignored $IS_TEST_RESULT_IGNORED \
              --comment_color_file summary_color.txt \
              --comment_text_file summary_text.txt \
              $PR_ARG \
              --workflow_run_id "${{ github.run_id }}" \
              "Tests" $CURRENT_PUBLIC_DIR/ya-test.html "$CURRENT_JUNIT_XML_PATH"
          fi

          s3cmd sync --follow-symlinks --acl-public --no-progress --stats --no-mime-magic --guess-mime-type --no-check-md5 "$PUBLIC_DIR/" "$S3_BUCKET_PATH/"

          if [ "${{ inputs.run_tests }}" = "true" ]; then
            cat summary_text.txt | GITHUB_TOKEN="${{ github.token }}" .github/scripts/tests/comment-pr.py --color `cat summary_color.txt`
          fi

          # upload tests results to YDB
          # Create run name based on event type and retry number
          case "$GITHUB_EVENT_NAME" in
            workflow_dispatch)
              run_name="${{ github.run_id }}_manual"
              ;;
            pull_request | pull_request_target)
              pr_number="${{ github.event.number }}"
              if [ -n "$pr_number" ]; then
                run_name="${{ github.run_id }}_PR_${pr_number}"
              else
                run_name="${{ github.run_id }}_PR"
              fi
              ;;
            schedule)
              run_name="${{ github.run_id }}_schedule"
              ;;
            push)
              run_name="${{ github.run_id }}_POST"
              ;;
            *)
              run_name="${{ github.run_id }}"
              ;;
          esac
          run_name="${run_name}_attempt_${RETRY}"
          result=`.github/scripts/analytics/upload_tests_results.py --test-results-file ${CURRENT_JUNIT_XML_PATH} --run-timestamp $(date +%s) --commit $ORIGINAL_HEAD --build-type ${BUILD_PRESET} --pull ${run_name} --job-name "${{ github.workflow }}" --job-id "${{ github.run_id }}" --branch "${BRANCH_NAME}"`

          if [ $IS_LAST_RETRY = 1 ]; then
            break
          fi
          if [ -n "$GRAPH_PATH" ] && [ -n "$CONTEXT_PATH" ]; then
              .github/scripts/graph_patch.py \
                --in-graph="$GRAPH_PATH" --in-context="$CONTEXT_PATH" \
                --out-graph="$GRAPH_PATH" --out-context="$CONTEXT_PATH" \
                --report="$CURRENT_JSONL_REPORT" --muted=.github/config/muted_ya.txt
          fi
        done;

        if [ $BUILD_FAILED = 0 ]; then
          echo "status=true" >> $GITHUB_OUTPUT
          echo "Build successful." |  GITHUB_TOKEN="${{ github.token }}" .github/scripts/tests/comment-pr.py --color green
        fi

    - name: comment-build-status
      if: github.event_name == 'pull_request' || github.event_name == 'pull_request_target'
      shell: bash
      env:
        GITHUB_TOKEN: ${{ github.token }}
      run: |
        set -x

        if [ "${{ steps.build.outputs.status }}" == "failed" ]; then
          curl -L -X POST -H "Accept: application/vnd.github+json" -H "Authorization: Bearer ${{github.token}}" -H "X-GitHub-Api-Version: 2022-11-28" \
            https://api.github.com/repos/${{github.repository}}/statuses/${{github.event.pull_request.head.sha}} \
            -d '{"state":"failure","description":"The check has been failed","context":"build_${{inputs.build_preset}}"}'
        else
          curl -L -X POST -H "Accept: application/vnd.github+json" -H "Authorization: Bearer ${{github.token}}" -H "X-GitHub-Api-Version: 2022-11-28" \
            https://api.github.com/repos/${{github.repository}}/statuses/${{github.event.pull_request.head.sha}} \
            -d '{"state":"success","description":"The check has been completed successfully","context":"build_${{inputs.build_preset}}"}'
        fi

    - name: analyze tests results
      shell: bash
      env:
        GITHUB_TOKEN: ${{ github.token }}
      run: |
        set -x
        if [ true = ${{ inputs.run_tests }} ]; then
          teststatus=$(cat statusrep.txt)
          if [[ $teststatus == "success" ]]; then
            testmessage="The check has been completed successfully"
          else
            testmessage="The check has been failed"
          fi
          curl -L -X POST -H "Accept: application/vnd.github+json" -H "Authorization: Bearer ${{github.token}}" -H "X-GitHub-Api-Version: 2022-11-28" \
              https://api.github.com/repos/${{github.repository}}/statuses/${{github.event.pull_request.head.sha}} \
              -d '{"state":"'$teststatus'","description":"'"$testmessage"'","context":"test_${{inputs.build_preset}}"}'

          if [[ $teststatus != "success" ]]; then
            echo "status=failed" >> $GITHUB_OUTPUT
          fi
        fi

    - name: check test results
      if: inputs.run_tests
      shell: bash
      run: |
        if [ $IS_TEST_RESULT_IGNORED == 0 ]; then
          .github/scripts/tests/fail-checker.py "$LAST_JUNIT_REPORT_XML"
        fi

    - name: show diff mute_ya.txt
      if: inputs.build_preset == 'relwithdebinfo' && (github.event_name == 'pull_request' || github.event_name == 'pull_request_target')
      shell: bash
      continue-on-error: true
      env:
        GITHUB_TOKEN: ${{ github.token }}
      run: |
        # Use ORIGINAL_HEAD from build step (saved before any git operations)
        get_file_diff_script=.github/scripts/tests/get_diff_lines_of_file.py
        file_to_check=.github/config/muted_ya.txt
        check_result=`$get_file_diff_script --base_sha $ORIGINAL_HEAD~1 --head_sha $ORIGINAL_HEAD --file_path $file_to_check`
        if [[ ${check_result} == *"not changed" ]];then
            echo file ${file_to_check} NOT changed
        else
            echo file ${file_to_check} changed
            .github/scripts/tests/get_muted_tests.py --output_folder "$PUBLIC_DIR/mute_info/" get_mute_diff --base_sha $ORIGINAL_HEAD~1 --head_sha $ORIGINAL_HEAD --job-id "${{ github.run_id }}" --branch "${BRANCH_NAME}"
            FILE_PATH=$PUBLIC_DIR/mute_info/2_new_muted_tests.txt
            SEPARATOR=""
            if [ -f "$FILE_PATH" ]; then
              LINE_COUNT=$(wc -l < "$FILE_PATH")
              if [ "$LINE_COUNT" -gt 0 ]; then
                SEPARATOR=', '
                MESSAGE="Muted new $LINE_COUNT [tests](${PUBLIC_DIR_URL}/mute_info/2_new_muted_tests.txt)"
              fi
            fi
            FILE_PATH=$PUBLIC_DIR/mute_info/3_unmuted_tests.txt
            if [ -f "$FILE_PATH" ]; then
              LINE_COUNT_unmute=$(wc -l < "$FILE_PATH")
              if [ "$LINE_COUNT_unmute" -gt 0 ]; then
                MESSAGE="${MESSAGE}${SEPARATOR}Unmuted $LINE_COUNT_unmute [tests](${PUBLIC_DIR_URL}/mute_info/3_unmuted_tests.txt)"
              fi
            fi
            if [ -n "$MESSAGE" ]; then
              printf "$MESSAGE" | .github/scripts/tests/comment-pr.py --color orange
            fi
          fi


    - name: sync results to s3 and publish links
      if: always()
      shell: bash
      run: |
        set -x
        echo "::group::s3-sync"
        .github/scripts/Indexer/indexer.py -r "$PUBLIC_DIR/"
        echo "00 [Artifacts](${PUBLIC_DIR_URL}/index.html)" >> $SUMMARY_LINKS
        s3cmd sync --follow-symlinks --acl-public --no-progress --stats --no-mime-magic --guess-mime-type --no-check-md5 "$PUBLIC_DIR/" "$S3_BUCKET_PATH/"
        cat $SUMMARY_LINKS | python3 -c 'import sys; print(" | ".join([v for _, v in sorted([l.strip().split(" ", 1) for l in sys.stdin], key=lambda a: (int(a[0]), a))]))' >> $GITHUB_STEP_SUMMARY
        echo "::endgroup::"

    - name: show free space
      if: always()
      shell: bash
      run: df -h

    - name: build_stats
      shell: bash
      continue-on-error: true
      if: always()
      run: |
        set -x
        export build_preset="${{ inputs.build_preset }}"
        export commit_git_sha="$ORIGINAL_HEAD"

        python3 .github/scripts/send_build_stats.py

    - name: show_build_size_diff
      shell: bash
      continue-on-error: true
      if: always()
      env:
        GITHUB_TOKEN: ${{ github.token }}
      run: |
        set -x
        export build_preset="${{ inputs.build_preset }}"
        export branch_to_compare="$BRANCH_NAME"
        export yellow_treshold=102400
        export red_treshold=2097152
        export commit_git_sha="$ORIGINAL_HEAD"

        get_sizes_comment_script=.github/scripts/get_build_diff.py
        comment_raw=`$get_sizes_comment_script`

        IFS=';;;'
        read -ra comment_arr <<< "$comment_raw"

        printf "$comment"
        if [[ ${comment_raw} != "Error"* ]]; then
          color=${comment_arr[0]}
          replace=$color";;;"
          comment=${comment_raw/$replace/""}

          printf "$comment" | .github/scripts/tests/comment-pr.py --color $color

        else
          echo "Skipped build size difference, comment_raw = ${comment_raw}"
        fi

    - name: comment-if-cancel
      shell: bash
      if: cancelled() && (github.event_name == 'pull_request' || github.event_name == 'pull_request_target')
      env:
        BUILD_PRESET: ${{ inputs.build_preset }}
        GITHUB_TOKEN: ${{ github.token }}
      run:  echo "Check cancelled" | .github/scripts/tests/comment-pr.py --color black<|MERGE_RESOLUTION|>--- conflicted
+++ resolved
@@ -292,8 +292,6 @@
           done
         fi
 
-<<<<<<< HEAD
-=======
         # Scripts to checkout from main
         MAIN_SCRIPTS=(
           ".github/scripts/config/ydb_qa_config.json"
@@ -324,18 +322,6 @@
         # Check YDB configuration (after checkout from main)
         python3 .github/scripts/check_ydb_qa_config.py || true
 
-        if [ ! -z "${{ inputs.bazel_remote_uri }}" ]; then
-          params+=(--bazel-remote-store)
-          params+=(--bazel-remote-base-uri "${{ inputs.bazel_remote_uri }}")
-        fi
-
-        if [ "${{ inputs.put_build_results_to_cache }}" = "true" ]; then
-          params+=(--bazel-remote-username "${{ inputs.bazel_remote_username }}")
-          params+=(--bazel-remote-password-file "$BAZEL_REMOTE_PASSWORD_FILE")
-          params+=(--bazel-remote-put --dist-cache-max-file-size=209715200)
-        fi
-
->>>>>>> 56f5415a
         if [ true = ${{ inputs.run_tests }} ]; then
           params+=(-A)
           params+=(--retest)
