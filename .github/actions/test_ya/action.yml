--- conflicted
+++ resolved
@@ -396,10 +396,7 @@
           if [ $FAILED_TESTS_COUNT -gt 500 ]; then 
             TOO_MANY_FAILED="Too many tests failed, NOT going to retry"
             echo $TOO_MANY_FAILED | GITHUB_TOKEN="${{ github.token }}" .github/scripts/tests/comment-pr.py --fail
-<<<<<<< HEAD
-=======
             break
->>>>>>> 39cb9cff
           fi
 
           if [ $TESTS_RESULT = 0 ]; then
