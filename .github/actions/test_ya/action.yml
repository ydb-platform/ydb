name: Run build and tests (ya make)
description: Run test targets listed in repository root ya.make (to be created previously)
inputs:
  build_target:
    required: true
  build_preset:
    required: true
    default: "relwithdebinfo"
    description: "relwithdebinfo, release-asan, release-tsan"
  test_type:
    required: false
    type: string
    default: ""
    description: "run only specific test types (or all by default)"
  test_size:
    required: false
    default: "small,medium,large"
    description: "small or small-medium or all"
  test_threads:
    required: false
    default: "56"
    description: "Test threads count"
  link_threads:
    required: false
    default: "12"
    description: "link threads count"
  additional_ya_make_args:
    type: string
    default: ""
  testman_token:
    required: false
    description: "test manager auth token"
  testman_url:
    required: false
    description: "test manager endpoint"
  testman_project_id:
    required: false
    description: "test manager project id"
  increment:
    type: boolean
    required: true
    description: If true, compares build graphs between the current and previous commits to find a list of test suites to run. Otherwise, runs all tests.
  put_build_results_to_cache:
    required: false
    default: "true"
  bazel_remote_uri:
    required: false
    description: "bazel-remote endpoint"
  bazel_remote_username:
    required: false
    description: "bazel-remote username"
  bazel_remote_password:
    required: false
    description: "bazel-remote password"
  run_tests:
    type: boolean
    default: true
    description: "run tests"
  test_retry_count:
    type: string
    default: ""
    description: "how many times to retry failed tests"
outputs:
  success:
    value: ${{ steps.build.outputs.status }}
    description: "build success"

runs:
  using: "composite"
  steps:
    - name: Init
      id: init
      shell: bash
      run: |
        set -x

        export TMP_DIR=$(pwd)/tmp
        rm -rf $TMP_DIR
        mkdir -p $TMP_DIR
        echo "TMP_DIR=$TMP_DIR" >> $GITHUB_ENV

        # The whole dir will be uploaded to s3 with public (=wild internet) ACL
        export PUBLIC_DIR=$TMP_DIR/results
        echo "PUBLIC_DIR=$PUBLIC_DIR" >> $GITHUB_ENV
        export PUBLIC_DIR_URL=$S3_URL_PREFIX
        echo "PUBLIC_DIR_URL=$PUBLIC_DIR_URL" >> $GITHUB_ENV
        mkdir -p $PUBLIC_DIR

        echo "LAST_JUNIT_REPORT_XML=$PUBLIC_DIR/last_junit.xml" >> $GITHUB_ENV
        export TESTMO_URL=${{ inputs.testman_url }}
        echo "TESTMO_URL=$TESTMO_URL" >> $GITHUB_ENV
        echo "SUMMARY_LINKS=$PUBLIC_DIR/summary_links.txt" >> $GITHUB_ENV
        echo "BUILD_PRESET=${{ inputs.build_preset }}" >> $GITHUB_ENV

        python3 -m pip install ydb ydb[yc] codeowners

        if [ ${{ inputs.testman_token }} ]; then
          TESTMO_PROXY_ADDR=127.0.0.1:8888
          openssl req -x509 -newkey rsa:2048 \
            -keyout $TMP_DIR/key.pem -out $TMP_DIR/cert.pem \
            -sha256 -days 1 -nodes -subj "/CN=127.0.0.1"
          
          TESTMO_TOKEN=${{ inputs.testman_token }} ./ydb/ci/testmo-proxy/testmo-proxy.py -l $TESTMO_PROXY_ADDR \
            --cert-file "$TMP_DIR/cert.pem" \
            --cert-key "$TMP_DIR/key.pem" \
            --target-timeout 3,60 \
            --max-request-time 200 \
            "$TESTMO_URL" > $PUBLIC_DIR/testmo_proxy.log 2>&1 &
            
          TESTMO_PROXY_PID=$!
          echo "TESTMO_PROXY_ADDR=$TESTMO_PROXY_ADDR" >> $GITHUB_ENV
          echo "TESTMO_PROXY_PID=$TESTMO_PROXY_PID" >> $GITHUB_ENV

          # testmo rejects self-signed cert without this setting
          echo "NODE_TLS_REJECT_UNAUTHORIZED=0" >> $GITHUB_ENV
        fi

    - name: ya build and test
      id: build
      shell: bash
      run: |
        set -x

        ORIGINAL_HEAD=$(git rev-parse HEAD)
        
        if [ "${{ inputs.increment }}" = "true" ]; then
          GRAPH_COMPARE_OUTPUT="$PUBLIC_DIR/graph_compare.log"
          GRAPH_COMPARE_OUTPUT_URL="$PUBLIC_DIR_URL/graph_compare.log"

          set +e
          ./.github/scripts/graph_compare.sh $ORIGINAL_HEAD~1 $ORIGINAL_HEAD |& tee $GRAPH_COMPARE_OUTPUT
          RC=${PIPESTATUS[0]}
          set -e

          if [ $RC -ne 0 ]; then
            echo "graph_compare.sh returned $RC, build failed"
            echo "status=failed" >> $GITHUB_OUTPUT
            BUILD_FAILED=1
            echo "Graph compare failed, see the [logs]($GRAPH_COMPARE_OUTPUT_URL)." | GITHUB_TOKEN="${{ github.token }}"  .github/scripts/tests/comment-pr.py --color red
            exit $RC
          fi
          
          git checkout $ORIGINAL_HEAD
          YA_MAKE_TARGET=.
        else
          YA_MAKE_TARGET=${{ inputs.build_target }}
        fi

        readarray -d ',' -t test_size < <(printf "%s" "${{ inputs.test_size }}")
        readarray -d ',' -t test_type < <(printf "%s" "${{ inputs.test_type }}")

        params=(
          -T
          ${test_size[@]/#/--test-size=} ${test_type[@]/#/--test-type=}
          --stat
          --test-threads "${{ inputs.test_threads }}" --link-threads "${{ inputs.link_threads }}"
          -DUSE_EAT_MY_DATA
        )

        TEST_RETRY_COUNT=${{ inputs.test_retry_count }}
        
        case "$BUILD_PRESET" in
          debug)
            params+=(--build "debug")
            ;;
          relwithdebinfo)
            params+=(--build "relwithdebinfo")
            ;;
          release)  
            params+=(--build "release")
            ;;
          release-clang14)
            params+=(--build "release")
            params+=(--target-platform="CLANG14-LINUX-X86_64")
            params+=(-DLLD_VERSION=16)
            params+=(-DSTRIP)
            ;;
          release-asan)
            params+=(
              --build "release" --sanitize="address"
              -DDEBUGINFO_LINES_ONLY
            )
            if [ $TEST_RETRY_COUNT -z ]; then
              TEST_RETRY_COUNT=1
            fi
            ;;
          release-tsan)
            params+=(
              --build "release" --sanitize="thread"
              -DDEBUGINFO_LINES_ONLY
            )
            if [ $TEST_RETRY_COUNT -z ]; then
              TEST_RETRY_COUNT=1
            fi
            ;;
          release-msan)
            params+=(
              --build "release" --sanitize="memory"
              -DDEBUGINFO_LINES_ONLY
            )
            if [ $TEST_RETRY_COUNT -z ]; then
              TEST_RETRY_COUNT=1
            fi
            ;;
          *)
            echo "Invalid preset: $BUILD_PRESET"
            exit 1
            ;;
        esac

        if [ $TEST_RETRY_COUNT -z ]; then
          # default is 3 for ordinary build and 1 for sanitizer builds
          TEST_RETRY_COUNT=3
        fi
    
        if [ ! -z "${{ inputs.additional_ya_make_args }}" ]; then
          params+=(${{ inputs.additional_ya_make_args }})
        fi

        if [ ! -z "${{ inputs.bazel_remote_uri }}" ]; then
          params+=(--bazel-remote-store)
          params+=(--bazel-remote-base-uri "${{ inputs.bazel_remote_uri }}")
        fi

        if [ "${{ inputs.put_build_results_to_cache }}" = "true" ]; then
          params+=(--bazel-remote-username "${{ inputs.bazel_remote_username }}")
          params+=(--bazel-remote-password "${{ inputs.bazel_remote_password }}")
          params+=(--bazel-remote-put --dist-cache-max-file-size=209715200)
        fi

        if [ true = ${{ inputs.run_tests }} ]; then
          params+=(-A)
          params+=(--retest)
        fi

        params+=(
          --stat -DCONSISTENT_DEBUG --no-dir-outputs
          --test-failure-code 0 --build-all 
          --cache-size 2TB --force-build-depends
        )


        TESTMO_BRANCH_TAG="$GITHUB_REF_NAME"
        TESTMO_ARCH="${{ runner.arch == 'X64' && 'x86-64' || runner.arch == 'ARM64' && 'arm64' || 'unknown' }}"
        TESTMO_PR_NUMBER=${{ github.event.number }}
        
        case "$BUILD_PRESET" in
          relwithdebinfo)
            TESTMO_SOURCE="ya-${TESTMO_ARCH}"
            ;;
          debug)
            TESTMO_SOURCE="ya-${TESTMO_ARCH}-debug"
            ;;
          release-*)
            TESTMO_SOURCE="ya-${TESTMO_ARCH}-${BUILD_PRESET/release-/}"
            ;;
          *)
            echo "Invalid preset: $BUILD_PRESET"
            exit 1
            ;;
        esac

        echo "::debug::get version"
        ./ya --version

        YA_MAKE_OUT_DIR=$TMP_DIR/out

        YA_MAKE_OUTPUT="$PUBLIC_DIR/ya_make_output.log"
        YA_MAKE_OUTPUT_URL="$PUBLIC_DIR_URL/ya_make_output.log"
        echo "20 [Ya make output]($YA_MAKE_OUTPUT_URL)" >> $SUMMARY_LINKS

        BUILD_FAILED=0

        for RETRY in $(seq 1 $TEST_RETRY_COUNT)
        do
          case $GITHUB_EVENT_NAME in
            workflow_dispatch)
              TESTMO_RUN_NAME="${{ github.run_id }} manual"
              TESTMO_EXTRA_TAG="manual"
              ;;
            pull_request | pull_request_target)
              TESTMO_RUN_NAME="${{ github.run_id }} PR #${TESTMO_PR_NUMBER}"
              TESTMO_EXTRA_TAG="pr"
              TESTMO_BRANCH_TAG=""
              ;;
            schedule)
              TESTMO_RUN_NAME="${{ github.run_id }} schedule"
              TESTMO_EXTRA_TAG="schedule"
              ;;
            push)
              TESTMO_RUN_NAME="${{ github.run_id }} POST"
              TESTMO_EXTRA_TAG="post-commit"
              ;;
            *)
              TESTMO_RUN_NAME="${{ github.run_id }}"
              TESTMO_EXTRA_TAG=""
              ;;
          esac

          echo "TESTMO_RUN_NAME=$TESTMO_RUN_NAME" >> $GITHUB_ENV 
          if [ $RETRY != 1 ]; then
            IS_RETRY=1
            TESTMO_RUN_NAME="$TESTMO_RUN_NAME A$RETRY"
          else
            IS_RETRY=0
          fi

          CURRENT_PUBLIC_DIR_RELATIVE=try_$RETRY
          CURRENT_PUBLIC_DIR=$PUBLIC_DIR/$CURRENT_PUBLIC_DIR_RELATIVE
          mkdir $CURRENT_PUBLIC_DIR

          if [ ${{ inputs.testman_token }} ]; then
            # inititalize testmo session
            TESTMO_RUN_URL="$GITHUB_SERVER_URL/$GITHUB_REPOSITORY/actions/runs/$GITHUB_RUN_ID"
            TESTMO_TOKEN=${{ inputs.testman_token }} testmo automation:resources:add-link --name build --url "$TESTMO_RUN_URL" --resources $CURRENT_PUBLIC_DIR/testmo.json
            TESTMO_TOKEN=${{ inputs.testman_token }} testmo automation:resources:add-field --name git-sha --type string --value "${GITHUB_SHA:0:7}" --resources $CURRENT_PUBLIC_DIR/testmo.json
            TESTMO_RUN_ID=$(
              TESTMO_TOKEN=${{ inputs.testman_token }} testmo automation:run:create --instance "https://$TESTMO_PROXY_ADDR" --project-id ${{ inputs.testman_project_id }} \
                --name "$TESTMO_RUN_NAME" --source "$TESTMO_SOURCE" --resources $CURRENT_PUBLIC_DIR/testmo.json \
                --tags "$TESTMO_BRANCH_TAG" --tags "$TESTMO_EXTRA_TAG"
            )
            echo "runid=${TESTMO_RUN_ID}" >> $GITHUB_OUTPUT
            TESTMO_HISTORY_URL="${TESTMO_URL}/automation/runs/view/${TESTMO_RUN_ID}"

            # Replace test history link
            cat $SUMMARY_LINKS | (grep -v "Test history"  || true) > $TMP_DIR/tmp_summary
            mv $TMP_DIR/tmp_summary $SUMMARY_LINKS
            echo "10 [Test history](${TESTMO_HISTORY_URL})" >> $SUMMARY_LINKS
          fi

          CURRENT_MESSAGE="ya make is running..." 
          if [ $IS_RETRY = 0 ]; then
            CURRENT_MESSAGE="$CURRENT_MESSAGE"
            RERUN_FAILED_OPT=""
          else
            CURRENT_MESSAGE="$CURRENT_MESSAGE (failed tests rerun, try $RETRY)"
            RERUN_FAILED_OPT="-X"
          fi

          echo $CURRENT_MESSAGE | GITHUB_TOKEN="${{ github.token }}" .github/scripts/tests/comment-pr.py

          CURRENT_JUNIT_XML_PATH=$CURRENT_PUBLIC_DIR/junit.xml
          CURRENT_REPORT=$CURRENT_PUBLIC_DIR/report.json
          set +ex
          (./ya make $YA_MAKE_TARGET "${params[@]}" \
            $RERUN_FAILED_OPT --log-file "$PUBLIC_DIR/ya_log.log"  \
            --evlog-file "$CURRENT_PUBLIC_DIR/ya_evlog.jsonl" \
            --junit "$CURRENT_JUNIT_XML_PATH" --build-results-report "$CURRENT_REPORT" --output "$YA_MAKE_OUT_DIR"; echo $? > exit_code) |& cat >> $YA_MAKE_OUTPUT
          set -ex
          RC=`cat exit_code`

<<<<<<< HEAD
          .github/scripts/tests/report_analyzer.py "$CURRENT_REPORT" $CURRENT_PUBLIC_DIR/summary_report.txt || true
=======
          .github/scripts/tests/report_analyzer.py --report_file "$CURRENT_REPORT" --summary_file $CURRENT_PUBLIC_DIR/summary_report.txt || true
>>>>>>> ba80e774

          # convert to chromium trace
          # seems analyze-make don't have simple "output" parameter, so change cwd
          ya_dir=$(pwd)
          (cd $CURRENT_PUBLIC_DIR && $ya_dir/ya analyze-make timeline --evlog ya_evlog.jsonl)

          if [ $RC -ne 0 ]; then
            echo "ya make returned $RC, build failed"
            echo "status=failed" >> $GITHUB_OUTPUT
            BUILD_FAILED=1
            echo "Build failed, see the [logs]($YA_MAKE_OUTPUT_URL)." | GITHUB_TOKEN="${{ github.token }}" .github/scripts/tests/comment-pr.py --color red
            break
          fi

          # fix junit files (add links, logs etc)
          # archive unitest reports (orig) 
          gzip -c $CURRENT_JUNIT_XML_PATH > $CURRENT_PUBLIC_DIR/orig_junit.xml.gz

          # postprocess junit report
          .github/scripts/tests/transform-ya-junit.py -i \
            -m .github/config/muted_ya.txt \
            --ya_out "$YA_MAKE_OUT_DIR" \
            --public_dir "$PUBLIC_DIR" \
            --public_dir_url "$PUBLIC_DIR_URL" \
            --log_out_dir "$CURRENT_PUBLIC_DIR_RELATIVE/artifacts/logs/" \
            --test_stuff_out "$CURRENT_PUBLIC_DIR_RELATIVE/test_artifacts/" \
            "$CURRENT_JUNIT_XML_PATH"
          cp $CURRENT_JUNIT_XML_PATH $LAST_JUNIT_REPORT_XML

          TESTS_RESULT=0
          .github/scripts/tests/fail-checker.py "$CURRENT_JUNIT_XML_PATH" --output_path $CURRENT_PUBLIC_DIR/failed_count.txt || TESTS_RESULT=$?
          FAILED_TESTS_COUNT=$(cat $CURRENT_PUBLIC_DIR/failed_count.txt)

          IS_LAST_RETRY=0

          if [ $TESTS_RESULT = 0 ] || [ $RETRY = $TEST_RETRY_COUNT ]; then
            IS_LAST_RETRY=1
          fi

          if [ $FAILED_TESTS_COUNT -gt 500 ]; then 
            IS_LAST_RETRY=1
            TOO_MANY_FAILED="Too many tests failed, NOT going to retry"
            echo $TOO_MANY_FAILED | GITHUB_TOKEN="${{ github.token }}" .github/scripts/tests/comment-pr.py --color red
          fi

          if [ "${{ inputs.run_tests }}" = "true" ]; then
            GITHUB_TOKEN=${{ github.token }} .github/scripts/tests/generate-summary.py \
              --summary_links "$SUMMARY_LINKS" \
              --public_dir "$PUBLIC_DIR" \
              --public_dir_url "$PUBLIC_DIR_URL" \
              --build_preset "$BUILD_PRESET" \
              --status_report_file statusrep.txt \
              --is_retry $IS_RETRY \
              --is_last_retry $IS_LAST_RETRY \
              --comment_color_file summary_color.txt \
              --comment_text_file summary_text.txt \
              "Tests" $CURRENT_PUBLIC_DIR/ya-test.html "$CURRENT_JUNIT_XML_PATH"
          fi

          s3cmd sync --follow-symlinks --acl-public --no-progress --stats --no-check-md5 "$PUBLIC_DIR/" "$S3_BUCKET_PATH/"

          if [ "${{ inputs.run_tests }}" = "true" ]; then
            cat summary_text.txt | GITHUB_TOKEN="${{ github.token }}" .github/scripts/tests/comment-pr.py --color `cat summary_color.txt`
          fi
          
          # upload tests results to YDB
          ydb_upload_run_name="${TESTMO_RUN_NAME// /"_"}"
          result=`.github/scripts/analytics/upload_tests_results.py --test-results-file ${CURRENT_JUNIT_XML_PATH} --run-timestamp $(date +%s) --commit $(git rev-parse HEAD) --build-type ${BUILD_PRESET} --pull $ydb_upload_run_name --job-name "${{ github.workflow }}" --job-id "${{ github.run_id }}" --branch ${GITHUB_REF_NAME}`

          if [ ${{ inputs.testman_token }} ]; then
            # finish testme session

            # split large junit_report
            export TESTMO_JUNIT_REPORT_PARTS=$TMP_DIR/try_$RETRY/junit-split
            mkdir -p $TESTMO_JUNIT_REPORT_PARTS
            .github/scripts/tests/split-junit.py -o "$TESTMO_JUNIT_REPORT_PARTS" "$CURRENT_JUNIT_XML_PATH"
            # archive unitest reports (transformed)
            tar -C $TESTMO_JUNIT_REPORT_PARTS/.. -czf $PUBLIC_DIR/junit_parts.xml.tar.gz $(basename $TESTMO_JUNIT_REPORT_PARTS)
            
            TESTMO_TOKEN=${{ inputs.testman_token }} testmo automation:run:submit-thread \
              --instance "https://$TESTMO_PROXY_ADDR" --run-id "$TESTMO_RUN_ID" \
              --results "$TESTMO_JUNIT_REPORT_PARTS/*.xml"

            TESTMO_TOKEN=${{ inputs.testman_token }} testmo automation:run:complete --instance "https://$TESTMO_PROXY_ADDR" --run-id $TESTMO_RUN_ID || true
            echo "runid=" >> $GITHUB_OUTPUT
          fi

          if [ $IS_LAST_RETRY = 1 ]; then
            break
          fi
        done;

        if [ $BUILD_FAILED = 0 ]; then
          echo "status=true" >> $GITHUB_OUTPUT
          echo "Build successful." |  GITHUB_TOKEN="${{ github.token }}" .github/scripts/tests/comment-pr.py --color green
        fi

    - name: comment-build-status
      if: github.event_name == 'pull_request' || github.event_name == 'pull_request_target'
      shell: bash
      env:
        GITHUB_TOKEN: ${{ github.token }}
      run: |
        set -x
        
        if [ "${{ steps.build.outputs.status }}" == "failed" ]; then
          curl -L -X POST -H "Accept: application/vnd.github+json" -H "Authorization: Bearer ${{github.token}}" -H "X-GitHub-Api-Version: 2022-11-28" \
            https://api.github.com/repos/${{github.repository}}/statuses/${{github.event.pull_request.head.sha}} \
            -d '{"state":"failure","description":"The check has been failed","context":"build_${{inputs.build_preset}}"}'
        else
          curl -L -X POST -H "Accept: application/vnd.github+json" -H "Authorization: Bearer ${{github.token}}" -H "X-GitHub-Api-Version: 2022-11-28" \
            https://api.github.com/repos/${{github.repository}}/statuses/${{github.event.pull_request.head.sha}} \
            -d '{"state":"success","description":"The check has been completed successfully","context":"build_${{inputs.build_preset}}"}'
        fi
    
    - name: Clean up unfinished testmo sessions
      if: always()
      shell: bash
      run: |
        if [ ${{ steps.build.outputs.runid }} ]; then
          TESTMO_TOKEN=${{ inputs.testman_token }} testmo automation:run:complete --instance "https://$TESTMO_PROXY_ADDR" --run-id ${{ steps.build.outputs.runid }} || true
        fi
        if [ ${{ inputs.testman_token }} ]; then
          kill $TESTMO_PROXY_PID
        fi
    - name: analyze tests results
      shell: bash
      env:
        GITHUB_TOKEN: ${{ github.token }}
      run: |
        set -x
        if [ true = ${{ inputs.run_tests }} ]; then
          teststatus=$(cat statusrep.txt)
          if [[ $teststatus == "success" ]];then
            testmessage="The check has been completed successfully"
          else
            testmessage="The check has been failed"
          fi
          curl -L -X POST -H "Accept: application/vnd.github+json" -H "Authorization: Bearer ${{github.token}}" -H "X-GitHub-Api-Version: 2022-11-28" \
              https://api.github.com/repos/${{github.repository}}/statuses/${{github.event.pull_request.head.sha}} \
              -d '{"state":"'$teststatus'","description":"'"$testmessage"'","context":"test_${{inputs.build_preset}}"}'
          
          if [[ $teststatus != "success" ]];then
            echo "status=failed" >> $GITHUB_OUTPUT
          fi
        fi
    
    - name: check test results
      if: inputs.run_tests
      shell: bash
      run: |
        .github/scripts/tests/fail-checker.py "$LAST_JUNIT_REPORT_XML"

    - name: sync results to s3 and publish links
      if: always()
      shell: bash
      run: |
        set -x
        echo "::group::s3-sync"
        .github/scripts/Indexer/indexer.py -r "$PUBLIC_DIR/"
        echo "00 [Workflow artifacts](${S3_URL_PREFIX}/index.html)" >> $SUMMARY_LINKS
        s3cmd sync --follow-symlinks --acl-public --no-progress --stats --no-check-md5 "$PUBLIC_DIR/" "$S3_BUCKET_PATH/"
        cat $SUMMARY_LINKS | python3 -c 'import sys; print(" | ".join([v for _, v in sorted([l.strip().split(" ", 1) for l in sys.stdin], key=lambda a: (int(a[0]), a))]))' >> $GITHUB_STEP_SUMMARY
        echo "::endgroup::"

    - name: show free space
      if: always()
      shell: bash
      run: df -h<|MERGE_RESOLUTION|>--- conflicted
+++ resolved
@@ -349,11 +349,7 @@
           set -ex
           RC=`cat exit_code`
 
-<<<<<<< HEAD
-          .github/scripts/tests/report_analyzer.py "$CURRENT_REPORT" $CURRENT_PUBLIC_DIR/summary_report.txt || true
-=======
           .github/scripts/tests/report_analyzer.py --report_file "$CURRENT_REPORT" --summary_file $CURRENT_PUBLIC_DIR/summary_report.txt || true
->>>>>>> ba80e774
 
           # convert to chromium trace
           # seems analyze-make don't have simple "output" parameter, so change cwd
