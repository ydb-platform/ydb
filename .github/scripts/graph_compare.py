#! /usr/bin/python3 -u

# Compares build graphs for two given refs in the current directory git repo
# Creates ya.make in the current directory listing affected ydb targets
# Parameters: base_commit_sha head_commit_sha

import os
import tempfile
<<<<<<< HEAD
import json
=======
>>>>>>> c6a8dfb1
import argparse


def exec(command: str):
    print(f'++ {command}')
    rc = os.system(command)
    if rc != 0:
        print(f'failed, return code {rc}')
        exit(1)


def log(msg: str):
    print(msg)


<<<<<<< HEAD
def do_compare(opts):
    if opts.ya_make_command:
        print('--ya-make-command not set')
        exit(1)
    ya = opts.ya_make_command.split(' ')[0]
=======
def main(ya_make_command: str, graph_path: str, context_path: str, base_commit: str, head_commit: str) -> None:
    ya = ya_make_command.split(' ')[0]
>>>>>>> c6a8dfb1

    workdir = os.getenv('workdir')
    if not workdir:
        workdir = tempfile.mkdtemp()

    log(f'Workdir: {workdir}')
    log('Checkout base commit...')
    exec(f'git checkout {opts.base_commit}')
    log('Build graph for base commit...')
<<<<<<< HEAD
    exec(f'{opts.ya_make_command} ydb -k --cache-tests --save-graph-to {workdir}/graph_base.json --save-context-to {workdir}/context_base.json')
=======
    exec(f'{ya_make_command} ydb -k --cache-tests --save-graph-to {workdir}/graph_base.json --save-context-to {workdir}/context_base.json')
>>>>>>> c6a8dfb1

    log('Checkout head commit...')
    exec(f'git checkout {opts.head_commit}')
    log('Build graph for head commit...')
<<<<<<< HEAD
    exec(f'{opts.ya_make_command} ydb -k --cache-tests --save-graph-to {workdir}/graph_head.json --save-context-to {workdir}/context_head.json')

    log('Generate diff graph...')
    exec(f'{ya} tool ygdiff --old {workdir}/graph_base.json --new {workdir}/graph_head.json --cut {opts.result_graph_path} --dump-uids {workdir}/uids.json')

    log('Generate diff context...')
    exec(f'{ya} tool context_difference {workdir}/context_base.json {workdir}/context_head.json {opts.result_context_path} {workdir}/uids.json {opts.result_graph_path}')
    exit(0)
=======
    exec(f'{ya_make_command} ydb -k --cache-tests --save-graph-to {workdir}/graph_head.json --save-context-to {workdir}/context_head.json')

    log('Generate diff graph...')
    exec(f'{ya} tool ygdiff --old {workdir}/graph_base.json --new {workdir}/graph_head.json --cut {graph_path} --dump-uids {workdir}/uids.json --no-cache-for-affected-nodes')

    log('Generate diff context...')
    exec(f'{ya} tool context_difference {workdir}/context_base.json {workdir}/context_head.json {context_path} {workdir}/uids.json {graph_path}')
>>>>>>> c6a8dfb1


if __name__ == '__main__':
    parser = argparse.ArgumentParser()
<<<<<<< HEAD
    parser.add_argument('--result-graph-path', '-g', type=str, help='Path for result graph', dest='graph_path', required=True)
    parser.add_argument('--result-context-path', '-c', type=str, help='Path for result context', dest='context_path', required=True)
    parser.add_argument('--ya-make-command', '-y', type=str, help='Ya make command', dest='ya_make_command', required=True)
    parser.add_argument(dest='base_commit', help='Base commit')
    parser.add_argument(dest='head_commit', help='Head commit')
    do_compare(parser.parse_args())
=======
    parser.add_argument(
        '--result-graph-path', '-g', type=str, dest='result_graph_path', required=True,
        help='Path to result graph'
    )
    parser.add_argument(
        '--result-context-path', '-c', type=str, dest='result_context_path', required=True,
        help='Path to result context'
    )
    parser.add_argument(
        '--ya-make-command', '-y', type=str, dest='ya_make_command', required=True,
        help='Ya make command'
    )
    parser.add_argument(dest='base_commit', help='Base commit')
    parser.add_argument(dest='head_commit', help='Head commit')
    opts = parser.parse_args()
    main(
        ya_make_command=opts.ya_make_command,
        graph_path=opts.result_graph_path,
        context_path=opts.result_context_path,
        base_commit=opts.base_commit,
        head_commit=opts.head_commit
    )
>>>>>>> c6a8dfb1
<|MERGE_RESOLUTION|>--- conflicted
+++ resolved
@@ -6,10 +6,6 @@
 
 import os
 import tempfile
-<<<<<<< HEAD
-import json
-=======
->>>>>>> c6a8dfb1
 import argparse
 
 
@@ -25,16 +21,8 @@
     print(msg)
 
 
-<<<<<<< HEAD
-def do_compare(opts):
-    if opts.ya_make_command:
-        print('--ya-make-command not set')
-        exit(1)
-    ya = opts.ya_make_command.split(' ')[0]
-=======
 def main(ya_make_command: str, graph_path: str, context_path: str, base_commit: str, head_commit: str) -> None:
     ya = ya_make_command.split(' ')[0]
->>>>>>> c6a8dfb1
 
     workdir = os.getenv('workdir')
     if not workdir:
@@ -44,25 +32,11 @@
     log('Checkout base commit...')
     exec(f'git checkout {opts.base_commit}')
     log('Build graph for base commit...')
-<<<<<<< HEAD
-    exec(f'{opts.ya_make_command} ydb -k --cache-tests --save-graph-to {workdir}/graph_base.json --save-context-to {workdir}/context_base.json')
-=======
     exec(f'{ya_make_command} ydb -k --cache-tests --save-graph-to {workdir}/graph_base.json --save-context-to {workdir}/context_base.json')
->>>>>>> c6a8dfb1
 
     log('Checkout head commit...')
     exec(f'git checkout {opts.head_commit}')
     log('Build graph for head commit...')
-<<<<<<< HEAD
-    exec(f'{opts.ya_make_command} ydb -k --cache-tests --save-graph-to {workdir}/graph_head.json --save-context-to {workdir}/context_head.json')
-
-    log('Generate diff graph...')
-    exec(f'{ya} tool ygdiff --old {workdir}/graph_base.json --new {workdir}/graph_head.json --cut {opts.result_graph_path} --dump-uids {workdir}/uids.json')
-
-    log('Generate diff context...')
-    exec(f'{ya} tool context_difference {workdir}/context_base.json {workdir}/context_head.json {opts.result_context_path} {workdir}/uids.json {opts.result_graph_path}')
-    exit(0)
-=======
     exec(f'{ya_make_command} ydb -k --cache-tests --save-graph-to {workdir}/graph_head.json --save-context-to {workdir}/context_head.json')
 
     log('Generate diff graph...')
@@ -70,19 +44,10 @@
 
     log('Generate diff context...')
     exec(f'{ya} tool context_difference {workdir}/context_base.json {workdir}/context_head.json {context_path} {workdir}/uids.json {graph_path}')
->>>>>>> c6a8dfb1
 
 
 if __name__ == '__main__':
     parser = argparse.ArgumentParser()
-<<<<<<< HEAD
-    parser.add_argument('--result-graph-path', '-g', type=str, help='Path for result graph', dest='graph_path', required=True)
-    parser.add_argument('--result-context-path', '-c', type=str, help='Path for result context', dest='context_path', required=True)
-    parser.add_argument('--ya-make-command', '-y', type=str, help='Ya make command', dest='ya_make_command', required=True)
-    parser.add_argument(dest='base_commit', help='Base commit')
-    parser.add_argument(dest='head_commit', help='Head commit')
-    do_compare(parser.parse_args())
-=======
     parser.add_argument(
         '--result-graph-path', '-g', type=str, dest='result_graph_path', required=True,
         help='Path to result graph'
@@ -104,5 +69,4 @@
         context_path=opts.result_context_path,
         base_commit=opts.base_commit,
         head_commit=opts.head_commit
-    )
->>>>>>> c6a8dfb1
+    )