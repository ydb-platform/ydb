#!/usr/bin/env python3
import argparse
import configparser
import datetime
import os
import re
import ydb
import logging

from transform_ya_junit import YaMuteCheck
from update_mute_issues import (
    create_and_add_issue_to_project,
    generate_github_issue_title_and_body,
    get_muted_tests_from_issues,
)

# Configure logging
logging.basicConfig(level=logging.INFO, format='%(asctime)s - %(levelname)s - %(message)s')

dir = os.path.dirname(__file__)
config = configparser.ConfigParser()
config_file_path = f"{dir}/../../config/ydb_qa_db.ini"
repo_path = f"{dir}/../../../"
muted_ya_path = '.github/config/muted_ya.txt'
config.read(config_file_path)

DATABASE_ENDPOINT = config["QA_DB"]["DATABASE_ENDPOINT"]
DATABASE_PATH = config["QA_DB"]["DATABASE_PATH"]


<<<<<<< HEAD
def execute_query(driver, branch='main'):
    query_string = '''
=======
def execute_query(driver, branch='main', build_type='relwithdebinfo'):
    query_string = f'''
>>>>>>> ac25ca9b
    SELECT * from (
        SELECT data.*,
        CASE WHEN new_flaky.full_name IS NOT NULL THEN True ELSE False END AS new_flaky_today,
        CASE WHEN flaky.full_name IS NOT NULL THEN True ELSE False END AS flaky_today,
        CASE WHEN muted_stable.full_name IS NOT NULL THEN True ELSE False END AS muted_stable_today,
        CASE WHEN muted_stable_n_days.full_name IS NOT NULL THEN True ELSE False END AS muted_stable_n_days_today,
        CASE WHEN deleted.full_name IS NOT NULL THEN True ELSE False END AS deleted_today

        FROM
        (SELECT test_name, suite_folder, full_name, date_window, build_type, branch, days_ago_window, history, history_class, pass_count, mute_count, fail_count, skip_count, success_rate, summary, owner, is_muted, is_test_chunk, state, previous_state, state_change_date, days_in_state, previous_state_filtered, state_change_date_filtered, days_in_state_filtered, state_filtered
        FROM `test_results/analytics/tests_monitor`) as data
        left JOIN 
        (SELECT full_name, build_type, branch
            FROM `test_results/analytics/tests_monitor`
            WHERE state = 'Flaky'
            AND days_in_state = 1
            AND date_window = CurrentUtcDate()
            )as new_flaky
        ON 
            data.full_name = new_flaky.full_name
            and data.build_type = new_flaky.build_type
            and data.branch = new_flaky.branch
        LEFT JOIN 
        (SELECT full_name, build_type, branch
            FROM `test_results/analytics/tests_monitor`
            WHERE state = 'Flaky'
            AND date_window = CurrentUtcDate()
            )as flaky
        ON 
            data.full_name = flaky.full_name
            and data.build_type = flaky.build_type
            and data.branch = flaky.branch
        LEFT JOIN 
        (SELECT full_name, build_type, branch
            FROM `test_results/analytics/tests_monitor`
            WHERE state = 'Muted Stable'
            AND date_window = CurrentUtcDate()
            )as muted_stable

        ON 
            data.full_name = muted_stable.full_name
            and data.build_type = muted_stable.build_type
            and data.branch = muted_stable.branch
        LEFT JOIN 
        (SELECT full_name, build_type, branch
            FROM `test_results/analytics/tests_monitor`
            WHERE state= 'Muted Stable'
            AND days_in_state >= 14
            AND date_window = CurrentUtcDate()
            and is_test_chunk = 0
            )as muted_stable_n_days

        ON 
            data.full_name = muted_stable_n_days.full_name
            and data.build_type = muted_stable_n_days.build_type
            and data.branch = muted_stable_n_days.branch
       
        LEFT JOIN 
        (SELECT full_name, build_type, branch
            FROM `test_results/analytics/tests_monitor`
            WHERE state = 'no_runs'
            AND days_in_state >= 14
            AND date_window = CurrentUtcDate()
            and is_test_chunk = 0
            )as deleted

        ON 
            data.full_name = deleted.full_name
            and data.build_type = deleted.build_type
            and data.branch = deleted.branch
        ) 
<<<<<<< HEAD
        where date_window = CurrentUtcDate() and branch = '{}'
=======
        where date_window = CurrentUtcDate() and branch = '{branch}' and build_type = '{build_type}'
>>>>>>> ac25ca9b
    
    '''.format(branch)

    query = ydb.ScanQuery(query_string, {})
    table_client = ydb.TableClient(driver, ydb.TableClientSettings())
    it = table_client.scan_query(query)
    results = []
    while True:
        try:
            result = next(it)
            results = results + result.result_set.rows
        except StopIteration:
            break

    return results


def add_lines_to_file(file_path, lines_to_add):
    try:
        os.makedirs(os.path.dirname(file_path), exist_ok=True)
        with open(file_path, 'w') as f:
            f.writelines(lines_to_add)
        logging.info(f"Lines added to {file_path}")
    except Exception as e:
        logging.error(f"Error adding lines to {file_path}: {e}")


def apply_and_add_mutes(all_tests, output_path, mute_check):

    output_path = os.path.join(output_path, 'mute_update')

    all_tests = sorted(all_tests, key=lambda d: d['full_name'])

    try:

        deleted_tests = set(
            f"{test.get('suite_folder')} {test.get('test_name')}\n" for test in all_tests if test.get('deleted_today')
        )

        deleted_tests = sorted(deleted_tests)
        add_lines_to_file(os.path.join(output_path, 'deleted.txt'), deleted_tests)

        deleted_tests_debug = set(
            f"{test.get('suite_folder')} {test.get('test_name')} # owner {test.get('owner')} success_rate {test.get('success_rate')}%, state {test.get('state')} days in state {test.get('days_in_state')}\n"
            for test in all_tests
            if test.get('deleted_today')
        )

        deleted_tests_debug = sorted(deleted_tests_debug)
        add_lines_to_file(os.path.join(output_path, 'deleted_debug.txt'), deleted_tests_debug)

        muted_stable_tests = set(
            f"{test.get('suite_folder')} {test.get('test_name')}\n"
            for test in all_tests
            if test.get('muted_stable_n_days_today')
        )

        muted_stable_tests = sorted(muted_stable_tests)
        add_lines_to_file(os.path.join(output_path, 'muted_stable.txt'), muted_stable_tests)

        muted_stable_tests_debug = set(
            f"{test.get('suite_folder')} {test.get('test_name')} "
            + f"# owner {test.get('owner')} success_rate {test.get('success_rate')}%, state {test.get('state')} days in state {test.get('days_in_state')}\n"
            for test in all_tests
            if test.get('muted_stable_n_days_today')
        )

        muted_stable_tests_debug = sorted(muted_stable_tests_debug)
        add_lines_to_file(os.path.join(output_path, 'muted_stable_debug.txt'), muted_stable_tests_debug)

        # Add all flaky tests
        flaky_tests = set(
            re.sub(r'\d+/(\d+)\]', r'*/*]', f"{test.get('suite_folder')} {test.get('test_name')}\n")
            for test in all_tests
            if test.get('days_in_state') >= 1
            and test.get('flaky_today')
            and (test.get('pass_count') + test.get('fail_count')) >= 2
            and test.get('fail_count') >= 2
            and test.get('fail_count')/(test.get('pass_count') + test.get('fail_count')) > 0.2 # <=80% success rate
        )
        flaky_tests = sorted(flaky_tests)
        add_lines_to_file(os.path.join(output_path, 'flaky.txt'), flaky_tests)

        flaky_tests_debug = set(
            re.sub(r'\d+/(\d+)\]', r'*/*]', f"{test.get('suite_folder')} {test.get('test_name')}")
            + f" # owner {test.get('owner')} success_rate {test.get('success_rate')}%, state {test.get('state')}, days in state {test.get('days_in_state')}, pass_count {test.get('pass_count')}, fail count {test.get('fail_count')}\n"
            for test in all_tests
            if test.get('days_in_state') >= 1
            and test.get('flaky_today')
            and (test.get('pass_count') + test.get('fail_count')) >=2
            and test.get('fail_count') >= 2
            and test.get('fail_count')/(test.get('pass_count') + test.get('fail_count')) > 0.2 # <=80% success rate
        )
        ## тесты может запускаться 1 раз в день. если за последние 7 дней набирается трешход то мьютим
        ## падения сегодня более весомы ??  
        ## за 7 дней смотреть?
        #----
        ## Mute Flaky редко запускаемых тестов
        ##   Разобраться почему 90 % флакающих тестов имеют только 1 падение и в статусе Flaky только 2 дня      
        flaky_tests_debug = sorted(flaky_tests_debug)
        add_lines_to_file(os.path.join(output_path, 'flaky_debug.txt'), flaky_tests_debug)

        new_muted_ya_tests_debug = []
        new_muted_ya_tests = []
        new_muted_ya_tests_with_flaky = []
        new_muted_ya_tests_with_flaky_debug = []
        unmuted_tests_debug = []
        muted_ya_tests_sorted = []
        muted_ya_tests_sorted_debug = []
        deleted_tests_in_mute = []
        deleted_tests_in_mute_debug = []
        muted_before_count = 0
        unmuted_stable = 0
        unmuted_deleted = 0
        # Apply mute check and filter out already muted tests
        for test in all_tests:
            testsuite = test.get('suite_folder')
            testcase = test.get('test_name')
            success_rate = test.get('success_rate')
            days_in_state = test.get('days_in_state')
            owner = test.get('owner')
            state = test.get('state')
            test_string = f"{testsuite} {testcase}\n"
            test_string_debug = f"{testsuite} {testcase} # owner {owner} success_rate {success_rate}%, state {state} days in state {days_in_state}\n"
            test_string = re.sub(r'\d+/(\d+)\]', r'*/*]', test_string)
            if (
                testsuite and testcase and mute_check(testsuite, testcase) or test_string in flaky_tests
            ) and test_string not in new_muted_ya_tests_with_flaky:
                if test_string not in muted_stable_tests and test_string not in deleted_tests:
                    new_muted_ya_tests_with_flaky.append(test_string)
                    new_muted_ya_tests_with_flaky_debug.append(test_string_debug)

            if testsuite and testcase and mute_check(testsuite, testcase):
               
                if test_string not in muted_ya_tests_sorted:
                    muted_ya_tests_sorted.append(test_string)
                    muted_ya_tests_sorted_debug.append(test_string_debug)
                    muted_before_count += 1
                if test_string not in new_muted_ya_tests:
                    if test_string not in muted_stable_tests and test_string not in deleted_tests:
                        new_muted_ya_tests.append(test_string)
                        new_muted_ya_tests_debug.append(test_string_debug)
                    if test_string in muted_stable_tests:
                        unmuted_stable += 1
                    if test_string in deleted_tests:
                        unmuted_deleted += 1
                        deleted_tests_in_mute.append(test_string)
                        deleted_tests_in_mute_debug.append(test_string_debug)
                    unmuted_tests_debug.append(test_string_debug)

        muted_ya_tests_sorted = sorted(muted_ya_tests_sorted)
        add_lines_to_file(os.path.join(output_path, 'muted_ya_sorted.txt'), muted_ya_tests_sorted)
        muted_ya_tests_sorted_debug = sorted(muted_ya_tests_sorted_debug)
        add_lines_to_file(os.path.join(output_path, 'muted_ya_sorted_debug.txt'), muted_ya_tests_sorted_debug)
        new_muted_ya_tests = sorted(new_muted_ya_tests)
        add_lines_to_file(os.path.join(output_path, 'new_muted_ya.txt'), new_muted_ya_tests)
        new_muted_ya_tests_debug = sorted(new_muted_ya_tests_debug)
        add_lines_to_file(os.path.join(output_path, 'new_muted_ya_debug.txt'), new_muted_ya_tests_debug)
        new_muted_ya_tests_with_flaky = sorted(new_muted_ya_tests_with_flaky)
        add_lines_to_file(os.path.join(output_path, 'new_muted_ya_with_flaky.txt'), new_muted_ya_tests_with_flaky)
        new_muted_ya_tests_with_flaky_debug = sorted(new_muted_ya_tests_with_flaky_debug)
        add_lines_to_file(
            os.path.join(output_path, 'new_muted_ya_with_flaky_debug.txt'), new_muted_ya_tests_with_flaky_debug
        )
        unmuted_tests_debug = sorted(unmuted_tests_debug)
        add_lines_to_file(os.path.join(output_path, 'unmuted_debug.txt'), unmuted_tests_debug)
        deleted_tests_in_mute = sorted(deleted_tests_in_mute)
        add_lines_to_file(os.path.join(output_path, 'deleted_tests_in_mute.txt'), deleted_tests_in_mute)
        deleted_tests_in_mute_debug = sorted(deleted_tests_in_mute_debug)
        add_lines_to_file(os.path.join(output_path, 'deleted_tests_in_mute_debug.txt'), deleted_tests_in_mute_debug)

        logging.info(f"Muted before script: {muted_before_count} tests")
        logging.info(f"Muted stable : {len(muted_stable_tests)}")
        logging.info(f"Flaky tests : {len(flaky_tests)}")
        logging.info(f"Result: Muted without deleted and stable : {len(new_muted_ya_tests)}")
        logging.info(f"Result: Muted without deleted and stable, with flaky : {len(new_muted_ya_tests_with_flaky)}")
        logging.info(f"Result: Unmuted tests : stable {unmuted_stable} and deleted {unmuted_deleted}")
    except (KeyError, TypeError) as e:
        logging.error(f"Error processing test data: {e}. Check your query results for valid keys.")
        return []

    return len(new_muted_ya_tests)


def read_tests_from_file(file_path):
    result = []
    with open(file_path, "r") as fp:
        for line in fp:
            line = line.strip()
            try:
                testsuite, testcase = line.split(" ", maxsplit=1)
                result.append({'testsuite': testsuite, 'testcase': testcase, 'full_name': f"{testsuite}/{testcase}"})
            except ValueError:
                logging.warning(f"cant parse line: {line!r}")
                continue
    return result


def create_mute_issues(all_tests, file_path):
    base_date = datetime.datetime(1970, 1, 1)
    tests_from_file = read_tests_from_file(file_path)
    muted_tests_in_issues = get_muted_tests_from_issues()
    prepared_tests_by_suite = {}
    for test in all_tests:
        for test_from_file in tests_from_file:
            if test['full_name'] == test_from_file['full_name']:
                if test['full_name'] in muted_tests_in_issues:
                    logging.info(
                        f"test {test['full_name']} already have issue, {muted_tests_in_issues[test['full_name']][0]['url']}"
                    )
                else:
                    key = f"{test_from_file['testsuite']}:{test['owner']}"
                    if not prepared_tests_by_suite.get(key):
                        prepared_tests_by_suite[key] = []
                    prepared_tests_by_suite[key].append(
                        {
                            'mute_string': f"{ test.get('suite_folder')} {test.get('test_name')}",
                            'test_name': test.get('test_name'),
                            'suite_folder': test.get('suite_folder'),
                            'full_name': test.get('full_name'),
                            'success_rate': test.get('success_rate'),
                            'days_in_state': test.get('days_in_state'),
                            'date_window': (base_date + datetime.timedelta(days=test.get('date_window'))).date() ,
                            'owner': test.get('owner'),
                            'state': test.get('state'),
                            'summary': test.get('summary'),
                            'fail_count': test.get('fail_count'),
                            'pass_count': test.get('pass_count'),
                            'branch': test.get('branch'),
                        }
                    )
    results = []
    for item in prepared_tests_by_suite:

        title, body = generate_github_issue_title_and_body(prepared_tests_by_suite[item])
        owner_value = prepared_tests_by_suite[item][0]['owner'].split('/', 1)[1] if '/' in prepared_tests_by_suite[item][0]['owner'] else prepared_tests_by_suite[item][0]['owner']
        result = create_and_add_issue_to_project(title, body, state='Muted', owner=owner_value)
        if not result:
            break
        else:
            results.append(
                f"Created issue '{title}' for {prepared_tests_by_suite[item][0]['owner']}, url {result['issue_url']}"
            )

    print("\n\n")
    print("\n".join(results))
    if 'GITHUB_OUTPUT' in os.environ:
        if 'GITHUB_WORKSPACE' not in os.environ:
            raise EnvironmentError("GITHUB_WORKSPACE environment variable is not set.")
        
        file_path = os.path.join(os.environ['GITHUB_WORKSPACE'], "created_issues.txt")
        print(f"Writing results to {file_path}")
        
        with open(file_path, 'w') as f:
            f.write("\n")
            f.write("\n".join(results))
            f.write("\n")
            
        with open(os.environ['GITHUB_OUTPUT'], 'a') as gh_out:
            gh_out.write(f"created_issues_file={file_path}")
            
        print(f"Result saved to env variable GITHUB_OUTPUT by key created_issues_file")


def mute_worker(args):

    # Simplified Connection
    if "CI_YDB_SERVICE_ACCOUNT_KEY_FILE_CREDENTIALS" not in os.environ:
        print("Error: Env variable CI_YDB_SERVICE_ACCOUNT_KEY_FILE_CREDENTIALS is missing, skipping")
        return 1
    else:
        # Do not set up 'real' variable from gh workflows because it interfere with ydb tests
        # So, set up it locally
        os.environ["YDB_SERVICE_ACCOUNT_KEY_FILE_CREDENTIALS"] = os.environ[
            "CI_YDB_SERVICE_ACCOUNT_KEY_FILE_CREDENTIALS"
        ]

    mute_check = YaMuteCheck()
    mute_check.load(muted_ya_path)

    with ydb.Driver(
        endpoint=DATABASE_ENDPOINT,
        database=DATABASE_PATH,
        credentials=ydb.credentials_from_env_variables(),
    ) as driver:
        driver.wait(timeout=10, fail_fast=True)

        all_tests = execute_query(driver, args.branch)
    if args.mode == 'update_muted_ya':
        output_path = args.output_folder
        os.makedirs(output_path, exist_ok=True)
        apply_and_add_mutes(all_tests, output_path, mute_check)

    elif args.mode == 'create_issues':
        file_path = args.file_path
        create_mute_issues(all_tests, file_path)


if __name__ == "__main__":
    parser = argparse.ArgumentParser(description="Add tests to mutes files based on flaky_today condition")

    subparsers = parser.add_subparsers(dest='mode', help="Mode to perform")

    update_muted_ya_parser = subparsers.add_parser('update_muted_ya', help='create new muted_ya')
    update_muted_ya_parser.add_argument('--output_folder', default=repo_path, required=False, help='Output folder.')
    update_muted_ya_parser.add_argument('--branch', default='main', help='Branch to get history')

    create_issues_parser = subparsers.add_parser(
        'create_issues',
        help='create issues by muted_ya like files',
    )
    create_issues_parser.add_argument(
        '--file_path', default=f'{repo_path}/mute_update/flaky.txt', required=False, help='file path'
    )
    create_issues_parser.add_argument('--branch', default='main', help='Branch to get history')

    args = parser.parse_args()

    mute_worker(args)<|MERGE_RESOLUTION|>--- conflicted
+++ resolved
@@ -28,13 +28,9 @@
 DATABASE_PATH = config["QA_DB"]["DATABASE_PATH"]
 
 
-<<<<<<< HEAD
-def execute_query(driver, branch='main'):
-    query_string = '''
-=======
+
 def execute_query(driver, branch='main', build_type='relwithdebinfo'):
     query_string = f'''
->>>>>>> ac25ca9b
     SELECT * from (
         SELECT data.*,
         CASE WHEN new_flaky.full_name IS NOT NULL THEN True ELSE False END AS new_flaky_today,
@@ -106,11 +102,8 @@
             and data.build_type = deleted.build_type
             and data.branch = deleted.branch
         ) 
-<<<<<<< HEAD
-        where date_window = CurrentUtcDate() and branch = '{}'
-=======
         where date_window = CurrentUtcDate() and branch = '{branch}' and build_type = '{build_type}'
->>>>>>> ac25ca9b
+
     
     '''.format(branch)
 
