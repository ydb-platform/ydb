--- conflicted
+++ resolved
@@ -285,13 +285,8 @@
         fp.close()
 
 
-<<<<<<< HEAD
-def gen_summary(public_dir, public_dir_url, paths, build_preset):
-    summary = TestSummary()
-=======
 def gen_summary(public_dir, public_dir_url, paths, is_retry: bool):
     summary = TestSummary(is_retry=is_retry)
->>>>>>> 4381e8c8
 
     for title, html_fn, path in paths:
         summary_line = TestSummaryLine(title)
@@ -372,11 +367,7 @@
     paths = iter(args.args)
     title_path = list(zip(paths, paths, paths))
 
-<<<<<<< HEAD
-    summary = gen_summary(args.public_dir, args.public_dir_url, title_path, args.build_preset)
-=======
     summary = gen_summary(args.public_dir, args.public_dir_url, title_path, is_retry=bool(args.is_retry))
->>>>>>> 4381e8c8
     write_summary(summary)
 
     if summary.is_failed:
