--- conflicted
+++ resolved
@@ -6,10 +6,6 @@
 import sys
 import urllib.parse
 import zipfile
-<<<<<<< HEAD
-from typing import Set
-=======
->>>>>>> 9242688e
 from xml.etree import ElementTree as ET
 from mute_utils import mute_target, pattern_to_re
 from junit_utils import add_junit_link_property, is_faulty_testcase
@@ -58,11 +54,7 @@
     def __init__(self, out_root):
         self.out_root = out_root
         self.traces = {}
-<<<<<<< HEAD
-        self.logs_dir = set()
-=======
         self.logs_dir = None
->>>>>>> 9242688e
 
     def abs_path(self, path):
         return path.replace("$(BUILD_ROOT)", self.out_root)
@@ -91,12 +83,8 @@
                         cls = cls.replace("::", ".")
                         self.traces[(cls, subtest)] = event
                         logs_dir = self.abs_path(event['logs']['logsdir'])
-<<<<<<< HEAD
-                        self.logs_dir.add(logs_dir)
-=======
                         self.logs_dir = logs_dir
             break
->>>>>>> 9242688e
 
     def has(self, cls, name):
         return (cls, name) in self.traces
@@ -156,33 +144,18 @@
     return f"{log_url_prefix}{quoted_fpath}"
 
 
-<<<<<<< HEAD
-def save_zip(suite_name, out_dir, url_prefix, logs_dir: Set[str]):
-=======
 def save_zip(suite_name, out_dir, url_prefix, logs_dir):
->>>>>>> 9242688e
     arc_name = f"{suite_name.replace('/', '-')}.zip"
 
     arc_fn = os.path.join(out_dir, arc_name)
 
     zf = zipfile.ZipFile(arc_fn, mode="w", compression=zipfile.ZIP_DEFLATED, compresslevel=9)
 
-<<<<<<< HEAD
-    for path in logs_dir:
-        # path is .../test-results/black/testing_out_stuff
-        log_print(f"put {path} into {arc_name}")
-        test_type = os.path.basename(os.path.dirname(path))
-        for root, dirs, files in os.walk(path):
-            for f in files:
-                filename = os.path.join(root, f)
-                zf.write(filename, os.path.join(test_type, os.path.relpath(filename, path)))
-=======
     log_print(f"put {logs_dir} into {arc_name}")
     for root, dirs, files in os.walk(logs_dir):
         for f in files:
             filename = os.path.join(root, f)
             zf.write(filename, os.path.relpath(filename, logs_dir))
->>>>>>> 9242688e
     zf.close()
 
     quoted_fpath = urllib.parse.quote(arc_name)
