--- conflicted
+++ resolved
@@ -36,19 +36,11 @@
       with:
         ref: ${{ inputs.commit_sha }}
 
-<<<<<<< HEAD
-    - name: Setup ssh
-      uses: webfactory/ssh-agent@v0.9.0
-      with:
-        ssh-private-key: ${{ secrets.SLICE_SSH_PRIVATE_KEY }}
-  
-=======
     - name: Setup ssh key for slice 
       uses: webfactory/ssh-agent@v0.9.0
       with:
         ssh-private-key: ${{ secrets.SLICE_QA_SSH_PRIVATE_KEY }}
 
->>>>>>> bc345759
     - name: Build and test
       uses: ./.github/actions/build_and_test_ya
       with:
