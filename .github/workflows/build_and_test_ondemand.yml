name: Build-and-Test-On-demand

on:
  workflow_call:
    inputs:
      sanitizer:
        required: false
        type: string
      test_label_regexp:
        required: false
        type: string
      image:
        type: string
        required: false
        default: fd8earpjmhevh8h6ug5o
      run_unit_tests:
        type: boolean
        default: true
      run_functional_tests:
        type: boolean
        default: true
  workflow_dispatch:
    inputs: 
      sanitizer:
        required: false
        type: string
      test_label_regexp:
        required: false
        type: string
      image:
        type: string
        required: false
        default: fd8earpjmhevh8h6ug5o
      run_unit_tests:
        type: boolean
        default: true
      run_functional_tests:
        type: boolean
        default: true
    
jobs:

  provide-runner:
    name: Start self-hosted YC runner
    timeout-minutes: 5
    runs-on: ubuntu-latest
    outputs:
      label: ${{steps.start-yc-runner.outputs.label}}
      instance-id: ${{steps.start-yc-runner.outputs.instance-id}}
    steps:
      - name: Start YC runner
        id: start-yc-runner
        uses: yc-actions/yc-github-runner@v1
        with:
          mode: start
          yc-sa-json-credentials: ${{ secrets.YC_SA_JSON_CREDENTIALS }}
          github-token: ${{ secrets.GH_PERSONAL_ACCESS_TOKEN }}
          folder-id: ${{secrets.YC_FOLDER}}
          image-id: ${{inputs.image}}
          disk-size: 930GB
          disk-type: network-ssd-nonreplicated
          cores: 32
          memory: 64GB
          core-fraction: 100
          zone-id: ru-central1-b
          subnet-id: ${{secrets.YC_SUBNET}}

  prepare-vm:
    name: Prepare runner
    uses: ./.github/workflows/prepare_vm_for_build.yml
    needs: provide-runner
    with:
      runner_label: ${{ needs.provide-runner.outputs.label }}
    secrets:
      rc_auth: ${{ secrets.REMOTE_CACHE_AUTH }}  

  main:
    name: Build and test
    needs: 
    - provide-runner
    - prepare-vm
    runs-on: [ self-hosted, "${{ needs.provide-runner.outputs.label }}" ]
    steps:
    - name: Checkout PR
      uses: actions/checkout@v3
      if: github.event.pull_request.head.sha != ''
      with:
          ref: ${{ github.event.pull_request.head.sha }}
    - name: Checkout
      uses: actions/checkout@v3
      if: github.event.pull_request.head.sha == ''
    - name: Build
      id: build
      uses: ./.github/actions/build
      with: 
        sanitizer: ${{ inputs.sanitizer }}
<<<<<<< HEAD
=======
        ccache_remote_path: ${{ vars.REMOTE_CACHE_URL && format('http://{0}{1}', secrets.rc_auth, vars.REMOTE_CACHE_URL) || ''}}
>>>>>>> 83dcc0ac
    - name: Run tests
      uses: ./.github/actions/test
      with:
        log_suffix: ${{format('{0}{1}', 'X64', inputs.sanitizer)}}
        test_label_regexp: ${{ inputs.test_label_regexp }}
        aws_key_id: ${{secrets.AWS_KEY_ID}}
        aws_key_value: ${{secrets.AWS_KEY_VALUE}}
        aws_bucket: ${{vars.AWS_BUCKET}}
        aws_endpoint: ${{vars.AWS_ENDPOINT}}
        testman_token: ${{secrets.TESTMO_TOKEN}}
        testman_url: ${{vars.TESTMO_URL}}
        testman_project_id: ${{vars.TESTMO_PROJECT_ID}}
        run_unit_tests: ${{inputs.run_unit_tests}}
        run_functional_tests: ${{inputs.run_functional_tests}}
  release-runner:
    name: Release self-hosted YC runner if provided on-demand
    needs:
      - provide-runner # required to get output from the start-runner job
      - main # required to wait when the main job is done
    runs-on: ubuntu-latest
    if: always()
    steps:
      - name: Stop YC runner
        uses: yc-actions/yc-github-runner@v1
        with:
          mode: stop
          yc-sa-json-credentials: ${{ secrets.YC_SA_JSON_CREDENTIALS }}
          github-token: ${{ secrets.GH_PERSONAL_ACCESS_TOKEN }}
          label: ${{ needs.provide-runner.outputs.label }}
          instance-id: ${{ needs.provide-runner.outputs.instance-id }}
          <|MERGE_RESOLUTION|>--- conflicted
+++ resolved
@@ -94,10 +94,7 @@
       uses: ./.github/actions/build
       with: 
         sanitizer: ${{ inputs.sanitizer }}
-<<<<<<< HEAD
-=======
         ccache_remote_path: ${{ vars.REMOTE_CACHE_URL && format('http://{0}{1}', secrets.rc_auth, vars.REMOTE_CACHE_URL) || ''}}
->>>>>>> 83dcc0ac
     - name: Run tests
       uses: ./.github/actions/test
       with:
