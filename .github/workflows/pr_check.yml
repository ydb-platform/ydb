name: PR-check
on:
  pull_request_target:
    branches:
      - 'main'
      - 'stable-*'
      - 'stream-nb-*'
      - '*-stable-*'
      - 'dev-*'
    types:
      - 'opened'
      - 'synchronize'
      - 'reopened'
      - 'labeled'
concurrency:
  group: ${{ github.workflow }}-${{ github.event.pull_request.number }}
  cancel-in-progress: true
jobs:
  check-running-allowed:
    if: ${{vars.CHECKS_SWITCH != '' && fromJSON(vars.CHECKS_SWITCH).pr_check == true}}
    runs-on: ubuntu-latest
    timeout-minutes: 600
    outputs:
      result: ${{ steps.check-ownership-membership.outputs.result == 'true' && steps.check-is-mergeable.outputs.result == 'true' }}
      commit_sha: ${{ steps.check-is-mergeable.outputs.commit_sha }}
    steps:
      - name: Reset integrated status
        run: |
          curl -L -X POST -H "Accept: application/vnd.github+json" -H "Authorization: Bearer ${{github.token}}" -H "X-GitHub-Api-Version: 2022-11-28" \
            https://api.github.com/repos/${{github.repository}}/statuses/${{github.event.pull_request.head.sha}} \
            -d '{"state":"pending","description":"Waiting for relevant checks to complete","context":"checks_integrated"}'

      - name: Check if running tests is allowed
        id: check-ownership-membership
        uses: actions/github-script@v7
        with:
          github-token: ${{ secrets.GH_PERSONAL_ACCESS_TOKEN }}
          script: |
            const labels = context.payload.pull_request.labels;
            const okToTestLabel = labels.find(
              label => label.name == 'ok-to-test'
            );
            
            console.log("okToTestLabel=%o", okToTestLabel !== undefined);
            
            if (okToTestLabel !== undefined) {
              return true;
            }
            
            // This is used primarily in forks. Repository owner
            // should be allowed to run anything.
            const userLogin = context.payload.pull_request.user.login;
            
            // How to interpret membership status code:
            // https://docs.github.com/rest/collaborators/collaborators#check-if-a-user-is-a-repository-collaborator
            const isRepoCollaborator = async function () {
              try {
                const response = await github.rest.repos.checkCollaborator({
                  owner: context.payload.repository.owner.login,
                  repo: context.payload.repository.name,
                  username: userLogin,
                });
                return response.status == 204;
              } catch (error) {
                if (error.status && error.status == 404) {
                  return false;
                }
                throw error;
              }
            }
            
            if (context.payload.repository.owner.login == userLogin) {
              console.log("You are the repository owner!");
              return true;
            }
            
            if (await isRepoCollaborator()) {
              console.log("You are a collaborator!");
              return true;
            }
            
            return false;
      - name: comment-if-waiting-on-ok
        if: steps.check-ownership-membership.outputs.result == 'false' &&
            github.event.action == 'opened'
        uses: actions/github-script@v7
        with:
          script: |
            let externalContributorLabel = 'external';
            
            github.rest.issues.createComment({
              issue_number: context.issue.number,
              owner: context.repo.owner,
              repo: context.repo.repo,
              body: 'Hi! Thank you for contributing!\nThe tests on this PR will run after a maintainer adds an `ok-to-test` label to this PR manually. Thank you for your patience!'
            });

            github.rest.issues.addLabels({
                ...context.repo,
                issue_number: context.issue.number,
                labels: [externalContributorLabel]
            });

      - name: cleanup-test-label
        uses: actions/github-script@v7
        with:
          script: |
            let labelsToRemove = ['ok-to-test', 'rebase-and-check'];
            const prNumber = context.payload.pull_request.number;
            const prLabels = new Set(context.payload.pull_request.labels.map(l => l.name));
            for await (const label of labelsToRemove.filter(l => prLabels.has(l))) {
              core.info(`remove label=${label} for pr=${prNumber}`);
              try {
                const result = await github.rest.issues.removeLabel({
                  ...context.repo,
                  issue_number: prNumber,
                  name: label
                });
              } catch(error) {
                // ignore the 404 error that arises
                // when the label did not exist for the
                // organization member
                if (error.status && error.status != 404) {
                  throw error;
                }
              }
            }
      - name: check is mergeable
        id: check-is-mergeable
        if: steps.check-ownership-membership.outputs.result == 'true'
        uses: actions/github-script@v7
        with:
          result-encoding: string
          script: |
            let pr = context.payload.pull_request;
            const delay = ms => new Promise(resolve => setTimeout(resolve, ms));
            const header = `<!-- merge pr=${pr.number} -->\n`;
            
            const fail_msg = header + ':red_circle: Unable to merge your PR into the base branch. '
                + 'Please rebase or merge it with the base branch.'
            
            let i = 0;
            
            while (pr.mergeable == null && i < 60) {
                console.log("get pull-request status");
    
                let result = await github.rest.pulls.get({
                    ...context.repo,
                    pull_number: pr.number
                })
            
                pr = result.data;
              
                if (pr.mergeable == null) {
                  await delay(5000);
                }
            
                i += 1;
            }
            
            console.log("pr.mergeable=%o", pr.mergeable);
            
            if (pr.mergeable === null) {
                core.setFailed("Unable to check if the PR is mergeable, please re-run the check.");
                return false;
            }
            
            const { data: comments } = await github.rest.issues.listComments({
                issue_number: context.issue.number,
                owner: context.repo.owner,
                repo: context.repo.repo
            });
            
            const commentToUpdate = comments.find(comment => comment.body.startsWith(header));
            
            if (!pr.mergeable) {
                let commentParams = {
                    ...context.repo,
                    issue_number: context.issue.number,
                    body: fail_msg
                };
            
                if (commentToUpdate) {
                    await github.rest.issues.updateComment({
                        ...commentParams,
                        comment_id: commentToUpdate.id,
                    });
                } else {
                    await github.rest.issues.createComment({...commentParams});
                }
                core.setFailed("Merge conflict detected");
                return false;
            } else if (commentToUpdate) {
                await github.rest.issues.deleteComment({
                    ...context.repo,
                    issue_number: context.issue.number,
                    comment_id: commentToUpdate.id,
                });
            }
            core.info(`commit_sha=${pr.commit_sha}`);
            core.setOutput('commit_sha', pr.merge_commit_sha);
            return true;
  build_and_test:
    needs:
      - check-running-allowed
    if: needs.check-running-allowed.outputs.result == 'true' && needs.check-running-allowed.outputs.commit_sha != ''
    strategy:
      fail-fast: false
      matrix:
        include:
          - build_preset: relwithdebinfo
            threads_count: 52
            timeout: 240
            build_target: "ydb/"
            test_size: small,medium
            test_type: unittest,py3test,py2test,pytest
          - build_preset: release-asan
            threads_count: 20
            timeout: 240
            build_target: "ydb/"
            test_size: small,medium
          - build_preset: release-msan
            threads_count: 20
            timeout: 480
            build_target: "ydb/"
            test_size: small,medium
          - build_preset: release-tsan
            threads_count: 20
            timeout: 600
            build_target: "ydb/"
            test_size: small,medium
    runs-on: [ self-hosted, auto-provisioned, "${{ format('build-preset-{0}', matrix.build_preset) }}" ]
    name: Build and test ${{ matrix.build_preset }}
    steps:
    - name: Checkout
      uses: actions/checkout@v4
      with:
        ref: ${{ needs.check-running-allowed.outputs.commit_sha }}
        fetch-depth: 2
    - name: Setup ydb access
      uses: ./.github/actions/setup_ci_ydb_service_account_key_file_credentials
      with:
        ci_ydb_service_account_key_file_credentials: ${{ secrets.CI_YDB_SERVICE_ACCOUNT_KEY_FILE_CREDENTIALS }}
    - name: Build and test
<<<<<<< HEAD
      if: |
          (
            (matrix.build_preset == 'relwithdebinfo') || 
            (matrix.build_preset == 'release-asan') || 
            contains(steps.set_labels.outputs.labels, 'run-sanitizer-tests')
          ) || 
          (
=======
      # 1-st block - release-tsan if exist label run-tsan-tests or run-sanitizer-tests
      # 2-st block - release-msan if exist label run-msan-tests or run-sanitizer-tests
      if: |
          (
>>>>>>> a69be4b4
            (matrix.build_preset == 'release-asan') || 
            (matrix.build_preset == 'relwithdebinfo') || 
            (
              (matrix.build_preset == 'release-tsan' && 
<<<<<<< HEAD
              contains(steps.set_labels.outputs.labels, 'run-tsan-tests')) || 
              contains(steps.set_labels.outputs.labels, 'run-sanitizer-tests')
=======
              contains(github.event.pull_request.labels.*.name, 'run-tsan-tests')) || 
              contains(github.event.pull_request.labels.*.name, 'run-sanitizer-tests')
>>>>>>> a69be4b4
            )
          ) || 
          (
            (matrix.build_preset == 'release-asan') || 
            (matrix.build_preset == 'relwithdebinfo') || 
            (
              (matrix.build_preset == 'release-msan' && 
<<<<<<< HEAD
              contains(steps.set_labels.outputs.labels, 'run-msan-tests')) || 
              contains(steps.set_labels.outputs.labels, 'run-sanitizer-tests')
=======
              contains(github.event.pull_request.labels.*.name, 'run-msan-tests')) || 
              contains(github.event.pull_request.labels.*.name, 'run-sanitizer-tests')
>>>>>>> a69be4b4
            )
          )
      uses: ./.github/actions/build_and_test_ya
      with:
        build_preset: ${{ matrix.build_preset }}
        build_target: ${{ matrix.build_target }}
        increment: true
        run_tests: ${{ contains(fromJSON('["relwithdebinfo", "release-asan", "release-tsan", "release-msan"]'), matrix.build_preset) }}
        test_size: ${{ matrix.test_size }}
        test_threads: ${{ matrix.threads_count }}
        put_build_results_to_cache: true
        additional_ya_make_args: -DDEBUGINFO_LINES_ONLY #we don't need full symbols in CI checks
        secs: ${{ format('{{"TESTMO_TOKEN2":"{0}","AWS_KEY_ID":"{1}","AWS_KEY_VALUE":"{2}","REMOTE_CACHE_USERNAME":"{3}","REMOTE_CACHE_PASSWORD":"{4}"}}',
          secrets.TESTMO_TOKEN2, secrets.AWS_KEY_ID, secrets.AWS_KEY_VALUE, secrets.REMOTE_CACHE_USERNAME, secrets.REMOTE_CACHE_PASSWORD ) }}
        vars: ${{ format('{{"AWS_BUCKET":"{0}","AWS_ENDPOINT":"{1}","REMOTE_CACHE_URL":"{2}","TESTMO_URL":"{3}","TESTMO_PROJECT_ID":"{4}"}}',
          vars.AWS_BUCKET, vars.AWS_ENDPOINT, vars.REMOTE_CACHE_URL_YA, vars.TESTMO_URL, vars.TESTMO_PROJECT_ID ) }}
  update_integrated_status:
    runs-on: ubuntu-latest
    needs: build_and_test
    if: always()
    steps:
      - name: Gather required checks results
        shell: bash
        run: |
          successbuilds=$(curl -L -X GET -H "Accept: application/vnd.github+json" -H "Authorization: Bearer ${{github.token}}" -H "X-GitHub-Api-Version: 2022-11-28" \
            https://api.github.com/repos/${{github.repository}}/commits/${{github.event.pull_request.head.sha}}/status | \
            jq -cr '.statuses | .[] | select(.state=="success") | select(.context | (startswith("build_relwithdebinfo") or startswith("build_release-asan") or startswith("test_relwithdebinfo")) ) | .context' | \
            wc -l )
          if [[ $successbuilds == "3" ]];then
            integrated_status="success"
          else
            integrated_status="failure"
          fi
          curl -L -X POST -H "Accept: application/vnd.github+json" -H "Authorization: Bearer ${{github.token}}" -H "X-GitHub-Api-Version: 2022-11-28" \
            https://api.github.com/repos/${{github.repository}}/statuses/${{github.event.pull_request.head.sha}} \
            -d '{"state":"'$integrated_status'","description":"All checks completed","context":"checks_integrated"}'


        <|MERGE_RESOLUTION|>--- conflicted
+++ resolved
@@ -242,31 +242,16 @@
       with:
         ci_ydb_service_account_key_file_credentials: ${{ secrets.CI_YDB_SERVICE_ACCOUNT_KEY_FILE_CREDENTIALS }}
     - name: Build and test
-<<<<<<< HEAD
-      if: |
-          (
-            (matrix.build_preset == 'relwithdebinfo') || 
-            (matrix.build_preset == 'release-asan') || 
-            contains(steps.set_labels.outputs.labels, 'run-sanitizer-tests')
-          ) || 
-          (
-=======
       # 1-st block - release-tsan if exist label run-tsan-tests or run-sanitizer-tests
       # 2-st block - release-msan if exist label run-msan-tests or run-sanitizer-tests
       if: |
           (
->>>>>>> a69be4b4
             (matrix.build_preset == 'release-asan') || 
             (matrix.build_preset == 'relwithdebinfo') || 
             (
               (matrix.build_preset == 'release-tsan' && 
-<<<<<<< HEAD
-              contains(steps.set_labels.outputs.labels, 'run-tsan-tests')) || 
-              contains(steps.set_labels.outputs.labels, 'run-sanitizer-tests')
-=======
               contains(github.event.pull_request.labels.*.name, 'run-tsan-tests')) || 
               contains(github.event.pull_request.labels.*.name, 'run-sanitizer-tests')
->>>>>>> a69be4b4
             )
           ) || 
           (
@@ -274,13 +259,8 @@
             (matrix.build_preset == 'relwithdebinfo') || 
             (
               (matrix.build_preset == 'release-msan' && 
-<<<<<<< HEAD
-              contains(steps.set_labels.outputs.labels, 'run-msan-tests')) || 
-              contains(steps.set_labels.outputs.labels, 'run-sanitizer-tests')
-=======
               contains(github.event.pull_request.labels.*.name, 'run-msan-tests')) || 
               contains(github.event.pull_request.labels.*.name, 'run-sanitizer-tests')
->>>>>>> a69be4b4
             )
           )
       uses: ./.github/actions/build_and_test_ya
