--- conflicted
+++ resolved
@@ -225,11 +225,7 @@
             build_target: "ydb/"
             test_size: small,medium
           - build_preset: release-tsan
-<<<<<<< HEAD
             threads_count: 20
-=======
-            threads_count: 10
->>>>>>> 2668003f
             timeout: 600
             build_target: "ydb/"
             test_size: small,medium
@@ -246,16 +242,11 @@
       with:
         ci_ydb_service_account_key_file_credentials: ${{ secrets.CI_YDB_SERVICE_ACCOUNT_KEY_FILE_CREDENTIALS }}
     - name: Build and test
-<<<<<<< HEAD
       if: |
         ((matrix.build_preset == 'relwithdebinfo') || (matrix.build_preset == 'release-asan') || contains(steps.set_labels.outputs.labels, 'run-sanitizer-tests')) ||
         (matrix.build_preset == 'release-asan' && contains(steps.set_labels.outputs.labels, 'run_asan_tests')) ||
         (matrix.build_preset == 'release-msan' && contains(steps.set_labels.outputs.labels, 'run_msan_tests')) ||
         (matrix.build_preset == 'release-tsan' && contains(steps.set_labels.outputs.labels, 'run_tsan_tests'))
-
-=======
-      if: contains(github.event.pull_request.labels.*.name, 'run-sanitizer-tests') || matrix.build_preset == 'relwithdebinfo' || matrix.build_preset == 'release-asan'
->>>>>>> 2668003f
       uses: ./.github/actions/build_and_test_ya
       with:
         build_preset: ${{ matrix.build_preset }}
@@ -270,33 +261,6 @@
           secrets.TESTMO_TOKEN2, secrets.AWS_KEY_ID, secrets.AWS_KEY_VALUE, secrets.REMOTE_CACHE_USERNAME, secrets.REMOTE_CACHE_PASSWORD ) }}
         vars: ${{ format('{{"AWS_BUCKET":"{0}","AWS_ENDPOINT":"{1}","REMOTE_CACHE_URL":"{2}","TESTMO_URL":"{3}","TESTMO_PROJECT_ID":"{4}"}}',
           vars.AWS_BUCKET, vars.AWS_ENDPOINT, vars.REMOTE_CACHE_URL_YA, vars.TESTMO_URL, vars.TESTMO_PROJECT_ID ) }}
-<<<<<<< HEAD
-=======
-    - name: cleanup-test-label
-      uses: actions/github-script@v7
-      with:
-        script: |
-          let labelsToRemove = ['run-sanitizer-tests'];
-          const prNumber = context.payload.pull_request.number;
-          const prLabels = new Set(context.payload.pull_request.labels.map(l => l.name));
-          for await (const label of labelsToRemove.filter(l => prLabels.has(l))) {
-            core.info(`remove label=${label} for pr=${prNumber}`);
-            try {
-              const result = await github.rest.issues.removeLabel({
-                ...context.repo,
-                issue_number: prNumber,
-                name: label
-              });
-            } catch(error) {
-              // ignore the 404 error that arises
-              // when the label did not exist for the
-              // organization member
-              if (error.status && error.status != 404) {
-                throw error;
-              }
-            }
-          }
->>>>>>> 2668003f
   update_integrated_status:
     runs-on: ubuntu-latest
     needs: build_and_test
