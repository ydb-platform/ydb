- source_filter: "^contrib(?!/restricted/gstreamer/gst/parse)"
  includes:
    - types.h
    - stat.h

- source_filter: "^contrib(?!/restricted/libnl)"
  includes:
    - netlink/genl/genl.h
    - netlink/genl/family.h
    - netlink/genl/ctrl.h
    - netlink/msg.h
    - netlink/attr.h

- source_filter: ".*contrib.*"
  includes:
  - stat.h
  - CrashReporterClient.h
  - Errors.h
  - ICSupport.h
  - LPdir.h
  - LzFindMt.h
  - MD5.h
  - SIOUX.h
  - TFileSpec.h
  - TLS.h
  - XMP.incl_cpp
  - XMPSDK.hpp
  - _mingw.h
  - abi_mutex.h
  - alpha/builtins.h
  - apr_iconv.h
  - atomic_ops.h
  - auth-client-parser/parser.h
  - bstring.h
  - builtins.h
  - c_asm.h
  - config-mac.h
  - console.h
  - could_not_find_Perl_patchlevel.h
  - cpml.h
  - crtl.h
  - cthreads.h
  - ctime.h
  - db_provider.h
  - dbmalloc.h
  - dir.h
  - dither.h
  - dl.h
  - dvidef.h
  - fastmath.h
  - fcntl--.h
  - fftw3.h
  - file.h
  - flags.h
  - floatingpoint.h
  - fp.h
  - fp_class.h
  - fsio.h
  - fwriteerror.h
  - gdbm.h
  - gmp.h
  - hp-timing.h
  - i86.h
  - ieeedef.h
  - in.h
  - inet.h
  - intl.h
  - iperlsys.h
  - ipl.h
  - ipl/ipl.h
  - ipp.h
  - ippcp.h
  - kfuncs.h
  - lcms.h
  - libavcodec/aacps_tables.h
  - libavcodec/cbrt_tables.h
  - libavcodec/dv_tables.h
  - libavcodec/motionpixels_tables.h
  - libavcodec/mpegaudio_tables.h
  - libavcodec/pcm_tables.h
  - libavcodec/qdm2_tables.h
  - libavcodec/sinewin_tables.h
  - libs/regex/test/config_info/regex_config_info.cpp
  - lqr.h
  - m68881.h
  - mach/cthreads.h
  - mathimf.h
  - mfx/mfxvideo.h
  - mingw.h
  - mips64/sysarch.h
  - ms/uplink.h
  - msl_utility
  - namdef.h
  - ndir.h
  - net/netdb.h
  - net/socket.h
  - net/uio.h
  - nks/dirio.h
  - nks/plat.h
  - nks/thread.h
  - nonblocking.h
  - note.h
  - opcdef.h
  - paper.h
  - pire/config.h
  - pngusr.h
  - pth.h
  - rtl.h
  - shlib-compat.h
  - socket.h
  - socketshr.h
  - socklib.h
  - socks.h
  - strdef.h
  - streams/un.h
  - stropts
  - swill.h
  - tcp.h
  - thread.h
  - ttdef.h
  - type_traits.h
  - udplite.h
  - ulocks.h
  - unchecked.h
  - unixlib.h
  - unixstuff.h
  - validator/validator.h
  - vasnwprintf.h
  - vld.h
  - win32lib.h
  - wprintf-parse.h
  - wsockcompat.h
  - xml/xmlparse.h
  - xmlparse/xmlparse.h
  - xmltok/xmlparse.h
  - yca/yca.h
  - prof.h
  - ll_alloc_hook.c
  - forwards.h
  - json_valueiterator.inl
  - value.h
  - sljit/sljitLir.c
  - pcre_printint.c

- includes:
  - cpu-features.h
  - cpuid.h
  - nan.h
  - omp.h
  - cygwin/version.h
  - zircon/syscalls.h
  - zircon/types.h
  - zircon/process.h
  - sys/linux-syscalls.h
  # vvvvv ____ because in [geobase/perl/dynamic] does not work ignoring via "// Y_IGNORE"
  - geobase6/service_getter.hpp
  - geobase6/timezone_getter.hpp
  # ^^^^^ ----
  #if defined(__FreeBSD__)
  - bsdxml.h
  - devstat.h
  - ieeefp.h
  - jail.h
  - kvm.h
  - libutil.h
  - machine/atomic.h
  - machine/cpu.h
  - machine/fpu.h
  - malloc_np.h
  - netinet/sctp_uio.h
  - netinet/ip_options.h
  - netinet/sctp_kdtrace.h
  - netinet/sctp_lock_bsd.h
  - netinet/sctp_lock_empty.h
  - netinet/sctp_os_bsd.h
  - netinet6/in6_pcb.h
  - netinet6/ip6_var.h
  - netinet6/ip6protosw.h
  - netinet6/scope6_var.h
  - netipsec/ipsec.h
  - netipsec/ipsec6.h
  - netipsec/key.h
  - opie.h
  - osreldate.h
  - opt_sctp.h
  - pthread_np.h
  - ripemd.h
  - sys/cpuctl.h
  - sys/cpuset.h
  - sys/disklabel.h
  - sys/endian.h
  - sys/eventhandler.h
  - sys/exec.h
  - sys/extattr.h
  - sys/filedesc.h
  - sys/gsb_crc32.h
  - sys/jail.h
  - sys/ktrace.h
  - sys/machine.h
  - sys/module.h
  - sys/mpctl.h
  - sys/mutex.h
  - sys/rwlock.h
  - sys/semaphore.h
  - sys/smp.h
  - sys/stdint.h
  - sys/systm.h
  - sys/thr.h
  - sys/timespec.h
  - sys/umtx.h
  - sys/uuid.h
  - ucred.h
  - varargs.h
  - vm/vm_param.h
  #endif
  #if defined(_unix_) && TODO
  - bits/types/mbstate_t.h
  - sys/atomic.h
  - sys/atomic_op.h
  - sys/bsdskt.h
  - sys/bsdtty.h
  - sys/builtin.h
  - sys/cygwin.h
  - sys/dcmd_blk.h
  - sys/devpoll.h
  - sys/fmutex.h
  - sys/int_types.h
  - sys/loadavg.h
  - sys/localedef.h
  - sys/machlock.h
  - sys/mkdev.h
  - sys/modem.h
  - sys/ndir.h
  - sys/port_impl.h
  - sys/processor.h
  - sys/pstat.h
  - sys/system_properties.h
  - sys/termio.h
  - sys/timeval.h
  - machine/bswap.h
  - machine/sys/inline.h
  #endif
  #if defined(_PERL_)
  - EXTERN.h
  - perl.h
  - XSUB.h
  #endif
  #if defined(_arm_)
  - arm/limits.h
  #endif
  #if defined(__MSL__) && TODO && WTF
  - unix.h
  #endif
  #if defined(__sgi)
  - sgidefs.h
  #endif
  #if defined(HAVE_DMALLOC)
  - dmalloc.h
  #endif
	#if defined(_TRASH_) && TODO
  - gcrypt.h
<<<<<<< HEAD
  - winmmap.h
=======
>>>>>>> fab222fd
  #endif
  #if defined(__TURBOC__) || defined(__BORLANDC__)
  - alloc.h
  #endif
  #if defined (__DECC) || defined (__DECCXX)
  - machine/builtins.h
  #endif
  #if defined(__NetBSD__)
  - lwp.h
  - perfuse.h
  #endif
  #if V8_OS_AIX
  - sys/systemcfg.h
  - sys/thread.h
  #endif
  - nacl/nacl_random.h
  - jemalloc/jemalloc.h
  - sys/inttypes.h
  - lockdep.h
  - memfault.h
  - memcheck.h
  - msvc.h
  - sqlite3userauth.h
  - linenoise.h
  - sys/fpu.h
  - win32.h
  - bsd/stdlib.h
  - bsd/unistd.h
  - sys/videoio.h
  - libv4l2.h
  - soundcard.h
  - asm/page.h
  - asm/sgidefs.h
  - ndir.h
  - clidef.h
  - credef.h
  - dos/dos.h
  - lbrdef.h
  - lbr$routines.h
  - libclidef.h
  - libguile.h
  - mhddef.h
  - pathstuff.h
  - perror.h
  - processes.h
  - sub_proc.h
  - w32err.h
  - procinfo.h
  #if defined(__HAIKU__)
  - FindDirectory.h
  - StorageDefs.h
  #endif
  - fpxcp.h
  - fptrap.h
  - fortran.h
  - agg_allocator.h
  - SIOUX.h
  - sys/siginfo.h
  - lzmalib.h
  # ICU
  - uconfig_local.h
  - ucln_local_hook.c
  - unistrm.h
  - udbgutil.h
  - dll.h
  - ascii_a.h
  - qusec.h
  - qusrjobi.h
  - qliept.h
  - mih/testptr.h
  - sys/neutrino.h
  - cics.h
  - tbb/scalable_allocator.h
  - libmemcached/dtrace_probes.h
  # unknown
  - win_stdint.h
  - probes.h
  - thread.h
  # mongoc-driver unused includes
  - tls.h
  #if metrika then skip bad includes from metrika
  - boost/thread/detail/lock.hpp
  #endif metrika
  - xti.h
  - attr/xattr.h
  - fshelp.h
  - mlib_image.h
  - selinux/selinux.h
  - sys/mntctl.h
  - sys/mnttab.h
  - sys/systeminfo.h
  - sys/vfstab.h
  - sys/vmount.h
  - CL/sycl.hpp
  # libpcap files
  - os-proto.h
  - pc.h
  - pharlap.h
  - msdos/pm_drvr/lock.h
  - TcApi.h
  - net/pfvar.h
  - net/if_pflog.h
  - netdnet/dnetdb.h
  - sys/ethernet.h
  - sys/stream.h
  # end libpcap files

# These includes are not used in autocheck builds, but might be necessary for
# some external builds with exotic settings

- source_filter: ".*contrib.*"
  includes:
  #if defined (__OpenBSD__) && CONTRIB
  - spinlock.h
  #endif
  #if CONTRIB && TODO
  - Xm/XmAll.h
  - aep.h
  - crypto/cryptodev.h
  - cxcore.h
  - efndef
  - exiv2/types.hpp
  - hw_ubsec.h
  - jpidef.h
  - lckdef.h
  - libdtdef.h
  - novsock2.h
  - rld_interface.h
  - screen.h
  - sureware.h
  - t_ctype.h
  - typedefs.h
  - winmain.h
  - wintext.h
  - yandex/http/curl_wrapper.hpp
  - yandex/threads/boost_threaded.hpp
  - yasm-plugin.h
  #endif

- includes:
  #if defined(__FreeBSD__)
  - _ctype.h
  - alias.h
  - calendar.h
  - fetch.h
  - gnuregex.h
  - kafs.h
  - login_cap.h
  - machine/_inttypes.h
  - machine/_stdint.h
  - machine/asm.h
  - machine/in_cksum.h
  - machine/sigframe.h
  - machine/sysarch.h
  - machine/trap.h
  - md2.h
  - md4.h
  - mp.h
  - sys/_iovec.h
  - sys/_null.h
  - sys/_pthreadtypes.h
  - sys/_sigset.h
  - sys/_timeval.h
  - sys/devicestat.h
  - sys/fnv_hash.h
  - sys/limits.h
  - sys/priv.h
  - sys/sched.h
  - sys/sema.h
  - sys/stack.h
  - sys/timers.h
  - sys/tree.h
  - tcpd.h
  #endif
  - net/errno.h
  - sys/mode.h
  - netware.h
  - perldtrace.h
  - win32thread.h
  - bsd/ctypes.h
  - sfio.h
  - GL/glx.h
  - CL/va_ext.h
  - sys/sysconf.h
  - ivx.hpp
  - va/va.h
  #if metrika then skip bad includes from metrika
  - yandex/lbs/LBSLocator.hpp
  #endif metrika
  # libpcap files
  - sys/sysconfig.h
  - sys/device.h
  - sys/cfgodm.h
  - cf.h
  - zone.h
  - netpacket/if_packet.h
  # end libpcap files<|MERGE_RESOLUTION|>--- conflicted
+++ resolved
@@ -259,10 +259,6 @@
   #endif
 	#if defined(_TRASH_) && TODO
   - gcrypt.h
-<<<<<<< HEAD
-  - winmmap.h
-=======
->>>>>>> fab222fd
   #endif
   #if defined(__TURBOC__) || defined(__BORLANDC__)
   - alloc.h
