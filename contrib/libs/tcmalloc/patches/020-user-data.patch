diff --git a/tcmalloc/allocation_sampling.h b/tcmalloc/allocation_sampling.h
index 2af67c8..023263a 100644
--- a/tcmalloc/allocation_sampling.h
+++ b/tcmalloc/allocation_sampling.h
@@ -193,6 +193,7 @@ SampleifyAllocation(Static& state, Policy policy, size_t requested_size,
   stack_trace.allocation_time = absl::Now();
   stack_trace.guarded_status = alloc_with_status.status;
   stack_trace.allocation_type = policy.allocation_type();
+  stack_trace.user_data = SampleUserDataSupport::UserData::Make();
 
   // How many allocations does this sample represent, given the sampling
   // frequency (weight) and its size.
diff --git a/tcmalloc/internal/logging.cc b/tcmalloc/internal/logging.cc
index 1cd8d18..13aa0e1 100644
--- a/tcmalloc/internal/logging.cc
+++ b/tcmalloc/internal/logging.cc
@@ -43,6 +43,11 @@ GOOGLE_MALLOC_SECTION_BEGIN
 namespace tcmalloc {
 namespace tcmalloc_internal {
 
+ABSL_CONST_INIT SampleUserDataSupport::CreateSampleUserDataCallback* SampleUserDataSupport::create_sample_user_data_callback_ = nullptr;
+ABSL_CONST_INIT SampleUserDataSupport::CopySampleUserDataCallback* SampleUserDataSupport::copy_sample_user_data_callback_ = nullptr;
+ABSL_CONST_INIT SampleUserDataSupport::DestroySampleUserDataCallback* SampleUserDataSupport::destroy_sample_user_data_callback_ = nullptr;
+ABSL_CONST_INIT SampleUserDataSupport::ComputeSampleUserDataHashCallback* SampleUserDataSupport::compute_sample_user_data_hash_callback_ = nullptr;
+
 // Variables for storing crash output.  Allocated statically since we
 // may not be able to heap-allocate while crashing.
 ABSL_CONST_INIT static absl::base_internal::SpinLock crash_lock(
diff --git a/tcmalloc/internal/logging.h b/tcmalloc/internal/logging.h
<<<<<<< HEAD
index 2a5c761..43975dd 100644
--- a/tcmalloc/internal/logging.h
+++ b/tcmalloc/internal/logging.h
@@ -51,6 +51,96 @@ GOOGLE_MALLOC_SECTION_BEGIN
=======
index 2a5c761..23b3f2a 100644
--- a/tcmalloc/internal/logging.h
+++ b/tcmalloc/internal/logging.h
@@ -51,6 +51,109 @@ GOOGLE_MALLOC_SECTION_BEGIN
>>>>>>> 832cd121
 namespace tcmalloc {
 namespace tcmalloc_internal {
 
+class SampleUserDataSupport {
+public:
+  using CreateSampleUserDataCallback = void*();
+  using CopySampleUserDataCallback = void*(void*);
+  using DestroySampleUserDataCallback = void(void*);
+  using ComputeSampleUserDataHashCallback = size_t(void*);
+
+  class UserData {
+  public:
+    static UserData Make() {
+      return UserData{CreateSampleUserData()};
+    }
+    // must be matched with preceding Release
+    static void DestroyRaw(void* ptr) {
+      DestroySampleUserData(ptr);
+    }
+
+    constexpr UserData() noexcept : ptr_(nullptr) {}
+
+    UserData(const UserData& that) noexcept : ptr_(CopySampleUserData(that.ptr_)) {}
+    UserData& operator=(const UserData& that) noexcept {
+      DestroySampleUserData(ptr_);
+      ptr_ = CopySampleUserData(that.ptr_);
+      return *this;
+    }
+
+    UserData(UserData&& that) noexcept : ptr_(that.ptr_) {
+      that.ptr_ = nullptr;
+    }
+    UserData& operator=(UserData&& that) noexcept {
+      if (this == &that) {
+        return *this;
+      }
+      DestroySampleUserData(ptr_);
+      ptr_ = that.ptr_;
+      that.ptr_ = nullptr;
+      return *this;
+    }
+    void Reset() {
+      DestroySampleUserData(ptr_);
+      ptr_ = nullptr;
+    }
+
+    ~UserData() {
+      DestroySampleUserData(ptr_);
+    }
+
+    // should be paired with subsequent DestroyRaw
+    void* Release() && {
+      void* p = ptr_;
+      ptr_ = nullptr;
+      return p;
+    }
+  private:
+    UserData(void* ptr) noexcept : ptr_(ptr) {}
+  private:
+    void* ptr_;
+  };
+
+  static void Enable(CreateSampleUserDataCallback create,
+                     CopySampleUserDataCallback copy,
+                     DestroySampleUserDataCallback destroy,
+                     ComputeSampleUserDataHashCallback compute_hash) {
+    create_sample_user_data_callback_ = create;
+    copy_sample_user_data_callback_ = copy;
+    destroy_sample_user_data_callback_ = destroy;
+    compute_sample_user_data_hash_callback_ = compute_hash;
+  }
+
+  static size_t ComputeSampleUserDataHash(void* ptr) noexcept {
+    if (compute_sample_user_data_hash_callback_ != nullptr) {
+      return compute_sample_user_data_hash_callback_(ptr);
+    }
+    return 0;
+  }
+
+private:
+  static void* CreateSampleUserData() {
+    if (create_sample_user_data_callback_ != nullptr) {
+      return create_sample_user_data_callback_();
+    }
+    return nullptr;
+  }
+
+  static void* CopySampleUserData(void* ptr) noexcept {
+    if (copy_sample_user_data_callback_ != nullptr) {
+      return copy_sample_user_data_callback_(ptr);
+    }
+    return nullptr;
+  }
+
+  static void DestroySampleUserData(void* ptr) noexcept {
+    if (destroy_sample_user_data_callback_ != nullptr) {
+      destroy_sample_user_data_callback_(ptr);
+    }
+  }
+
+  ABSL_CONST_INIT static CreateSampleUserDataCallback* create_sample_user_data_callback_;
+  ABSL_CONST_INIT static CopySampleUserDataCallback* copy_sample_user_data_callback_;
+  ABSL_CONST_INIT static DestroySampleUserDataCallback* destroy_sample_user_data_callback_;
+  ABSL_CONST_INIT static ComputeSampleUserDataHashCallback* compute_sample_user_data_hash_callback_;
+};
+
 static constexpr int kMaxStackDepth = 64;
 
 // An opaque handle type used to identify allocations.
<<<<<<< HEAD
@@ -84,6 +174,8 @@ struct StackTrace {
=======
@@ -84,6 +187,8 @@ struct StackTrace {
>>>>>>> 832cd121
   // between the previous sample and this one
   size_t weight;
 
+  SampleUserDataSupport::UserData user_data;
+
   // Timestamp of allocation.
   absl::Time allocation_time;
 
diff --git a/tcmalloc/internal/profile_builder.cc b/tcmalloc/internal/profile_builder.cc
index a74e3c7..5887249 100644
--- a/tcmalloc/internal/profile_builder.cc
+++ b/tcmalloc/internal/profile_builder.cc
@@ -128,10 +128,11 @@ struct SampleEqWithSubFields {
 
 struct SampleHashWithSubFields {
   size_t operator()(const Profile::Sample& s) const {
+    size_t user_data_hash = SampleUserDataSupport::ComputeSampleUserDataHash(s.user_data);
     return absl::HashOf(
         absl::MakeConstSpan(s.stack, s.depth), s.depth, s.requested_size,
         s.requested_alignment, s.requested_size_returning, s.allocated_size,
-        s.access_hint, s.access_allocated, s.guarded_status, s.type);
+        s.access_hint, s.access_allocated, s.guarded_status, s.type, user_data_hash);
   }
 };
 
diff --git a/tcmalloc/internal/sampled_allocation_recorder.h b/tcmalloc/internal/sampled_allocation_recorder.h
index 8e1ec85..7f9818f 100644
--- a/tcmalloc/internal/sampled_allocation_recorder.h
+++ b/tcmalloc/internal/sampled_allocation_recorder.h
@@ -169,6 +169,7 @@ void SampleRecorder<T, Allocator>::PushDead(T* sample) {
   if (auto* dispose = dispose_.load(std::memory_order_relaxed)) {
     dispose(*sample);
   }
+  sample->sampled_stack.user_data.Reset();
 
   AllocationGuardSpinLockHolder graveyard_lock(&graveyard_.lock);
   AllocationGuardSpinLockHolder sample_lock(&sample->lock);
diff --git a/tcmalloc/internal_malloc_extension.h b/tcmalloc/internal_malloc_extension.h
index 190d742..0a93995 100644
--- a/tcmalloc/internal_malloc_extension.h
+++ b/tcmalloc/internal_malloc_extension.h
@@ -157,6 +157,13 @@ ABSL_ATTRIBUTE_WEAK void MallocExtension_Internal_SetMaxTotalThreadCacheBytes(
 
 ABSL_ATTRIBUTE_WEAK void
 MallocExtension_EnableForkSupport();
+
+ABSL_ATTRIBUTE_WEAK void
+MallocExtension_SetSampleUserDataCallbacks(
+    tcmalloc::MallocExtension::CreateSampleUserDataCallback create,
+    tcmalloc::MallocExtension::CopySampleUserDataCallback copy,
+    tcmalloc::MallocExtension::DestroySampleUserDataCallback destroy,
+    tcmalloc::MallocExtension::ComputeSampleUserDataHashCallback compute_hash);
 }
 
 #endif
diff --git a/tcmalloc/malloc_extension.cc b/tcmalloc/malloc_extension.cc
index cee8ba3..47008d0 100644
--- a/tcmalloc/malloc_extension.cc
+++ b/tcmalloc/malloc_extension.cc
@@ -804,6 +804,33 @@ void MallocExtension::EnableForkSupport() {
 #endif
 }
 
+void MallocExtension::SetSampleUserDataCallbacks(
+    CreateSampleUserDataCallback create,
+    CopySampleUserDataCallback copy,
+    DestroySampleUserDataCallback destroy,
+    ComputeSampleUserDataHashCallback compute_hash) {
+#if ABSL_INTERNAL_HAVE_WEAK_MALLOCEXTENSION_STUBS
+  if (&MallocExtension_SetSampleUserDataCallbacks != nullptr) {
+    MallocExtension_SetSampleUserDataCallbacks(create, copy, destroy, compute_hash);
+  }
+#else
+  (void)create;
+  (void)copy;
+  (void)destroy;
+  (void)compute_hash;
+#endif
+}
+
+void MallocExtension::SetSampleUserDataCallbacks(
+  CreateSampleUserDataCallback create,
+  CopySampleUserDataCallback copy,
+  DestroySampleUserDataCallback destroy) {
+    SetSampleUserDataCallbacks(create, copy, destroy, [](void* ptr) -> size_t {
+      (void) ptr;
+      return 0;
+    });
+}
+
 }  // namespace tcmalloc
 
 // Default implementation just returns size. The expectation is that
diff --git a/tcmalloc/malloc_extension.h b/tcmalloc/malloc_extension.h
index 36fd433..644731b 100644
--- a/tcmalloc/malloc_extension.h
+++ b/tcmalloc/malloc_extension.h
@@ -214,6 +214,8 @@ class Profile final {
     int depth;
     void* stack[kMaxStackDepth];
 
+    void* user_data;
+
     // The following vars are used by the lifetime (deallocation) profiler.
     uint64_t profile_id;
 
@@ -664,6 +666,24 @@ class MallocExtension final {
   // Enables fork support.
   // Allocator will continue to function correctly in the child, after calling fork().
   static void EnableForkSupport();
+
+  using CreateSampleUserDataCallback = void*();
+  using CopySampleUserDataCallback = void*(void*);
+  using DestroySampleUserDataCallback = void(void*);
+  using ComputeSampleUserDataHashCallback = size_t(void*);
+
+  // Sets callbacks for lifetime control of custom user data attached to allocation samples
+  static void SetSampleUserDataCallbacks(
+    CreateSampleUserDataCallback create,
+    CopySampleUserDataCallback copy,
+    DestroySampleUserDataCallback destroy,
+    ComputeSampleUserDataHashCallback compute_hash);
+
+  // Temporary compat shim. Use 4-argument overload instead.
+  static void SetSampleUserDataCallbacks(
+    CreateSampleUserDataCallback create,
+    CopySampleUserDataCallback copy,
+    DestroySampleUserDataCallback destroy);
 };
 
 }  // namespace tcmalloc
diff --git a/tcmalloc/stack_trace_table.cc b/tcmalloc/stack_trace_table.cc
index cf57148..c6b6867 100644
--- a/tcmalloc/stack_trace_table.cc
+++ b/tcmalloc/stack_trace_table.cc
@@ -39,6 +39,7 @@ StackTraceTable::StackTraceTable(ProfileType type)
 StackTraceTable::~StackTraceTable() {
   LinkedSample* cur = all_;
   while (cur != nullptr) {
+    SampleUserDataSupport::UserData::DestroyRaw(cur->sample.user_data);
     LinkedSample* next = cur->next;
     tc_globals.linked_sample_allocator().Delete(cur);
     cur = next;
@@ -88,6 +89,7 @@ void StackTraceTable::AddTrace(double sample_weight, const StackTrace& t) {
   s->sample.span_start_address = t.span_start_address;
   s->sample.guarded_status = t.guarded_status;
   s->sample.type = t.allocation_type;
+  s->sample.user_data = SampleUserDataSupport::UserData{t.user_data}.Release();
 
   static_assert(kMaxStackDepth <= Profile::Sample::kMaxStackDepth,
                 "Profile stack size smaller than internal stack sizes");
diff --git a/tcmalloc/static_vars.h b/tcmalloc/static_vars.h
index 58f706c..1a5b0aa 100644
--- a/tcmalloc/static_vars.h
+++ b/tcmalloc/static_vars.h
@@ -26,6 +26,7 @@
 #include "absl/base/attributes.h"
 #include "absl/base/optimization.h"
 #include "absl/base/thread_annotations.h"
+#include "internal/logging.h"
 #include "tcmalloc/allocation_sample.h"
 #include "tcmalloc/arena.h"
 #include "tcmalloc/central_freelist.h"
@@ -182,6 +183,15 @@ class Static final {
     fork_support_enabled_ = true;
   }
 
+
+  static void SetSampleUserDataCallbacks(
+      SampleUserDataSupport::CreateSampleUserDataCallback create,
+      SampleUserDataSupport::CopySampleUserDataCallback copy,
+      SampleUserDataSupport::DestroySampleUserDataCallback destroy,
+      SampleUserDataSupport::ComputeSampleUserDataHashCallback compute_hash) {
+    SampleUserDataSupport::Enable(create, copy, destroy, compute_hash);
+  }
+
   static bool ABSL_ATTRIBUTE_ALWAYS_INLINE HaveHooks() {
     return false;
   }
diff --git a/tcmalloc/tcmalloc.cc b/tcmalloc/tcmalloc.cc
index 846ab86..33119df 100644
--- a/tcmalloc/tcmalloc.cc
+++ b/tcmalloc/tcmalloc.cc
@@ -376,6 +376,13 @@ void TCMallocPostFork() {
   Static::sampled_allocation_recorder().ReleaseInternalLocks();
 }
 
+extern "C" void MallocExtension_SetSampleUserDataCallbacks(
+    MallocExtension::CreateSampleUserDataCallback create,
+    MallocExtension::CopySampleUserDataCallback copy,
+    MallocExtension::DestroySampleUserDataCallback destroy,
+    MallocExtension::ComputeSampleUserDataHashCallback compute_hash) {
+  Static::SetSampleUserDataCallbacks(create, copy, destroy, compute_hash);
+}
 
 // nallocx slow path.
 // Moved to a separate function because size_class_with_alignment is not inlined<|MERGE_RESOLUTION|>--- conflicted
+++ resolved
@@ -27,17 +27,10 @@
  // may not be able to heap-allocate while crashing.
  ABSL_CONST_INIT static absl::base_internal::SpinLock crash_lock(
 diff --git a/tcmalloc/internal/logging.h b/tcmalloc/internal/logging.h
-<<<<<<< HEAD
-index 2a5c761..43975dd 100644
---- a/tcmalloc/internal/logging.h
-+++ b/tcmalloc/internal/logging.h
-@@ -51,6 +51,96 @@ GOOGLE_MALLOC_SECTION_BEGIN
-=======
 index 2a5c761..23b3f2a 100644
 --- a/tcmalloc/internal/logging.h
 +++ b/tcmalloc/internal/logging.h
 @@ -51,6 +51,109 @@ GOOGLE_MALLOC_SECTION_BEGIN
->>>>>>> 832cd121
  namespace tcmalloc {
  namespace tcmalloc_internal {
  
@@ -147,11 +140,7 @@
  static constexpr int kMaxStackDepth = 64;
  
  // An opaque handle type used to identify allocations.
-<<<<<<< HEAD
-@@ -84,6 +174,8 @@ struct StackTrace {
-=======
 @@ -84,6 +187,8 @@ struct StackTrace {
->>>>>>> 832cd121
    // between the previous sample and this one
    size_t weight;
  
