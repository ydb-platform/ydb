Metadata-Version: 2.4
Name: fonttools
<<<<<<< HEAD
Version: 4.58.0
=======
Version: 4.58.2
>>>>>>> 832cd121
Summary: Tools to manipulate font files
Home-page: http://github.com/fonttools/fonttools
Author: Just van Rossum
Author-email: just@letterror.com
Maintainer: Behdad Esfahbod
Maintainer-email: behdad@behdad.org
License: MIT
Platform: Any
Classifier: Development Status :: 5 - Production/Stable
Classifier: Environment :: Console
Classifier: Environment :: Other Environment
Classifier: Intended Audience :: Developers
Classifier: Intended Audience :: End Users/Desktop
Classifier: Natural Language :: English
Classifier: Operating System :: OS Independent
Classifier: Programming Language :: Python
Classifier: Programming Language :: Python :: 3.9
Classifier: Programming Language :: Python :: 3.10
Classifier: Programming Language :: Python :: 3.11
Classifier: Programming Language :: Python :: 3.12
Classifier: Programming Language :: Python :: 3.13
Classifier: Programming Language :: Python :: 3
Classifier: Topic :: Text Processing :: Fonts
Classifier: Topic :: Multimedia :: Graphics
Classifier: Topic :: Multimedia :: Graphics :: Graphics Conversion
Requires-Python: >=3.9
Description-Content-Type: text/x-rst
License-File: LICENSE
License-File: LICENSE.external
Provides-Extra: ufo
Requires-Dist: fs<3,>=2.2.0; extra == "ufo"
Provides-Extra: lxml
Requires-Dist: lxml>=4.0; extra == "lxml"
Provides-Extra: woff
Requires-Dist: brotli>=1.0.1; platform_python_implementation == "CPython" and extra == "woff"
Requires-Dist: brotlicffi>=0.8.0; platform_python_implementation != "CPython" and extra == "woff"
Requires-Dist: zopfli>=0.1.4; extra == "woff"
Provides-Extra: unicode
Requires-Dist: unicodedata2>=15.1.0; python_version <= "3.12" and extra == "unicode"
Provides-Extra: graphite
Requires-Dist: lz4>=1.7.4.2; extra == "graphite"
Provides-Extra: interpolatable
Requires-Dist: scipy; platform_python_implementation != "PyPy" and extra == "interpolatable"
Requires-Dist: munkres; platform_python_implementation == "PyPy" and extra == "interpolatable"
Requires-Dist: pycairo; extra == "interpolatable"
Provides-Extra: plot
Requires-Dist: matplotlib; extra == "plot"
Provides-Extra: symfont
Requires-Dist: sympy; extra == "symfont"
Provides-Extra: type1
Requires-Dist: xattr; sys_platform == "darwin" and extra == "type1"
Provides-Extra: pathops
Requires-Dist: skia-pathops>=0.5.0; extra == "pathops"
Provides-Extra: repacker
Requires-Dist: uharfbuzz>=0.23.0; extra == "repacker"
Provides-Extra: all
Requires-Dist: fs<3,>=2.2.0; extra == "all"
Requires-Dist: lxml>=4.0; extra == "all"
Requires-Dist: brotli>=1.0.1; platform_python_implementation == "CPython" and extra == "all"
Requires-Dist: brotlicffi>=0.8.0; platform_python_implementation != "CPython" and extra == "all"
Requires-Dist: zopfli>=0.1.4; extra == "all"
Requires-Dist: unicodedata2>=15.1.0; python_version <= "3.12" and extra == "all"
Requires-Dist: lz4>=1.7.4.2; extra == "all"
Requires-Dist: scipy; platform_python_implementation != "PyPy" and extra == "all"
Requires-Dist: munkres; platform_python_implementation == "PyPy" and extra == "all"
Requires-Dist: pycairo; extra == "all"
Requires-Dist: matplotlib; extra == "all"
Requires-Dist: sympy; extra == "all"
Requires-Dist: xattr; sys_platform == "darwin" and extra == "all"
Requires-Dist: skia-pathops>=0.5.0; extra == "all"
Requires-Dist: uharfbuzz>=0.23.0; extra == "all"
Dynamic: author
Dynamic: author-email
Dynamic: classifier
Dynamic: description
Dynamic: description-content-type
Dynamic: home-page
Dynamic: license
Dynamic: license-file
Dynamic: maintainer
Dynamic: maintainer-email
Dynamic: platform
Dynamic: provides-extra
Dynamic: requires-python
Dynamic: summary

|CI Build Status| |Coverage Status| |PyPI| |Gitter Chat|

What is this?
~~~~~~~~~~~~~

| fontTools is a library for manipulating fonts, written in Python. The
  project includes the TTX tool, that can convert TrueType and OpenType
  fonts to and from an XML text format, which is also called TTX. It
  supports TrueType, OpenType, AFM and to an extent Type 1 and some
  Mac-specific formats. The project has an `MIT open-source
  license <LICENSE>`__.
| Among other things this means you can use it free of charge.

`User documentation <https://fonttools.readthedocs.io/en/latest/>`_ and
`developer documentation <https://fonttools.readthedocs.io/en/latest/developer.html>`_
are available at `Read the Docs <https://fonttools.readthedocs.io/>`_.

Installation
~~~~~~~~~~~~

FontTools requires `Python <http://www.python.org/download/>`__ 3.9
or later. We try to follow the same schedule of minimum Python version support as
NumPy (see `NEP 29 <https://numpy.org/neps/nep-0029-deprecation_policy.html>`__).

The package is listed in the Python Package Index (PyPI), so you can
install it with `pip <https://pip.pypa.io>`__:

.. code:: sh

    pip install fonttools

If you would like to contribute to its development, you can clone the
repository from GitHub, install the package in 'editable' mode and
modify the source code in place. We recommend creating a virtual
environment, using `virtualenv <https://virtualenv.pypa.io>`__ or
Python 3 `venv <https://docs.python.org/3/library/venv.html>`__ module.

.. code:: sh

    # download the source code to 'fonttools' folder
    git clone https://github.com/fonttools/fonttools.git
    cd fonttools

    # create new virtual environment called e.g. 'fonttools-venv', or anything you like
    python -m virtualenv fonttools-venv

    # source the `activate` shell script to enter the environment (Unix-like); to exit, just type `deactivate`
    . fonttools-venv/bin/activate

    # to activate the virtual environment in Windows `cmd.exe`, do
    fonttools-venv\Scripts\activate.bat

    # install in 'editable' mode
    pip install -e .

Optional Requirements
---------------------

The ``fontTools`` package currently has no (required) external dependencies
besides the modules included in the Python Standard Library.
However, a few extra dependencies are required by some of its modules, which
are needed to unlock optional features.
The ``fonttools`` PyPI distribution also supports so-called "extras", i.e. a
set of keywords that describe a group of additional dependencies, which can be
used when installing via pip, or when specifying a requirement.
For example:

.. code:: sh

    pip install fonttools[ufo,lxml,woff,unicode]

This command will install fonttools, as well as the optional dependencies that
are required to unlock the extra features named "ufo", etc.

- ``Lib/fontTools/misc/etree.py``

  The module exports a ElementTree-like API for reading/writing XML files, and
  allows to use as the backend either the built-in ``xml.etree`` module or
  `lxml <https://lxml.de>`__. The latter is preferred whenever present,
  as it is generally faster and more secure.

  *Extra:* ``lxml``

- ``Lib/fontTools/ufoLib``

  Package for reading and writing UFO source files; it requires:

  * `fs <https://pypi.org/pypi/fs>`__: (aka ``pyfilesystem2``) filesystem
    abstraction layer.

  *Extra:* ``ufo``

- ``Lib/fontTools/ttLib/woff2.py``

  Module to compress/decompress WOFF 2.0 web fonts; it requires:

  * `brotli <https://pypi.python.org/pypi/Brotli>`__: Python bindings of
    the Brotli compression library.

  *Extra:* ``woff``

- ``Lib/fontTools/ttLib/sfnt.py``

  To better compress WOFF 1.0 web fonts, the following module can be used
  instead of the built-in ``zlib`` library:

  * `zopfli <https://pypi.python.org/pypi/zopfli>`__: Python bindings of
    the Zopfli compression library.

  *Extra:* ``woff``

- ``Lib/fontTools/unicode.py``

  To display the Unicode character names when dumping the ``cmap`` table
  with ``ttx`` we use the ``unicodedata`` module in the Standard Library.
  The version included in there varies between different Python versions.
  To use the latest available data, you can install:

  * `unicodedata2 <https://pypi.python.org/pypi/unicodedata2>`__:
    ``unicodedata`` backport for Python 3.x updated to the latest Unicode
    version 15.0.

  *Extra:* ``unicode``

- ``Lib/fontTools/varLib/interpolatable.py``

  Module for finding wrong contour/component order between different masters.
  It requires one of the following packages in order to solve the so-called
  "minimum weight perfect matching problem in bipartite graphs", or
  the Assignment problem:

  * `scipy <https://pypi.python.org/pypi/scipy>`__: the Scientific Library
    for Python, which internally uses `NumPy <https://pypi.python.org/pypi/numpy>`__
    arrays and hence is very fast;
  * `munkres <https://pypi.python.org/pypi/munkres>`__: a pure-Python
    module that implements the Hungarian or Kuhn-Munkres algorithm.

  To plot the results to a PDF or HTML format, you also need to install:

  * `pycairo <https://pypi.org/project/pycairo/>`__: Python bindings for the
    Cairo graphics library. Note that wheels are currently only available for
    Windows, for other platforms see pycairo's `installation instructions
    <https://pycairo.readthedocs.io/en/latest/getting_started.html>`__.

  *Extra:* ``interpolatable``

- ``Lib/fontTools/varLib/plot.py``

  Module for visualizing DesignSpaceDocument and resulting VariationModel.

  * `matplotlib <https://pypi.org/pypi/matplotlib>`__: 2D plotting library.

  *Extra:* ``plot``

- ``Lib/fontTools/misc/symfont.py``

  Advanced module for symbolic font statistics analysis; it requires:

  * `sympy <https://pypi.python.org/pypi/sympy>`__: the Python library for
    symbolic mathematics.

  *Extra:* ``symfont``

- ``Lib/fontTools/t1Lib.py``

  To get the file creator and type of Macintosh PostScript Type 1 fonts
  on Python 3 you need to install the following module, as the old ``MacOS``
  module is no longer included in Mac Python:

  * `xattr <https://pypi.python.org/pypi/xattr>`__: Python wrapper for
    extended filesystem attributes (macOS platform only).

  *Extra:* ``type1``

- ``Lib/fontTools/ttLib/removeOverlaps.py``

  Simplify TrueType glyphs by merging overlapping contours and components.

  * `skia-pathops <https://pypi.python.org/pypy/skia-pathops>`__: Python
    bindings for the Skia library's PathOps module, performing boolean
    operations on paths (union, intersection, etc.).

  *Extra:* ``pathops``

- ``Lib/fontTools/pens/cocoaPen.py`` and ``Lib/fontTools/pens/quartzPen.py``

  Pens for drawing glyphs with Cocoa ``NSBezierPath`` or ``CGPath`` require:

  * `PyObjC <https://pypi.python.org/pypi/pyobjc>`__: the bridge between
    Python and the Objective-C runtime (macOS platform only).

- ``Lib/fontTools/pens/qtPen.py``

  Pen for drawing glyphs with Qt's ``QPainterPath``, requires:

  * `PyQt5 <https://pypi.python.org/pypi/PyQt5>`__: Python bindings for
    the Qt cross platform UI and application toolkit.

- ``Lib/fontTools/pens/reportLabPen.py``

  Pen to drawing glyphs as PNG images, requires:

  * `reportlab <https://pypi.python.org/pypi/reportlab>`__: Python toolkit
    for generating PDFs and graphics.

- ``Lib/fontTools/pens/freetypePen.py``

  Pen to drawing glyphs with FreeType as raster images, requires:

  * `freetype-py <https://pypi.python.org/pypi/freetype-py>`__: Python binding
    for the FreeType library.
    
- ``Lib/fontTools/ttLib/tables/otBase.py``

  Use the Harfbuzz library to serialize GPOS/GSUB using ``hb_repack`` method, requires:
  
  * `uharfbuzz <https://pypi.python.org/pypi/uharfbuzz>`__: Streamlined Cython
    bindings for the harfbuzz shaping engine
    
  *Extra:* ``repacker``

How to make a new release
~~~~~~~~~~~~~~~~~~~~~~~~~

1) Update ``NEWS.rst`` with all the changes since the last release. Write a
   changelog entry for each PR, with one or two short sentences summarizing it,
   as well as links to the PR and relevant issues addressed by the PR. Do not
   put a new title, the next command will do it for you.
2) Use semantic versioning to decide whether the new release will be a 'major',
   'minor' or 'patch' release. It's usually one of the latter two, depending on
   whether new backward compatible APIs were added, or simply some bugs were fixed.
3) From inside a venv, first do ``pip install -r dev-requirements.txt``, then run
   the ``python setup.py release`` command from the tip of the ``main`` branch.
   By default this bumps the third or 'patch' digit only, unless you pass ``--major``
   or ``--minor`` to bump respectively the first or second digit.
   This bumps the package version string, extracts the changes since the latest
   version from ``NEWS.rst``, and uses that text to create an annotated git tag
   (or a signed git tag if you pass the ``--sign`` option and your git and Github
   account are configured for `signing commits <https://docs.github.com/en/github/authenticating-to-github/managing-commit-signature-verification/signing-commits>`__
   using a GPG key).
   It also commits an additional version bump which opens the main branch for
   the subsequent developmental cycle
4) Push both the tag and commit to the upstream repository, by running the command
   ``git push --follow-tags``. Note: it may push other local tags as well, be
   careful.
5) Let the CI build the wheel and source distribution packages and verify both
   get uploaded to the Python Package Index (PyPI).
6) [Optional] Go to fonttools `Github Releases <https://github.com/fonttools/fonttools/releases>`__
   page and create a new release, copy-pasting the content of the git tag
   message. This way, the release notes are nicely formatted as markdown, and
   users watching the repo will get an email notification. One day we shall
   automate that too.


Acknowledgments
~~~~~~~~~~~~~~~~

In alphabetical order:

aschmitz, Olivier Berten, Samyak Bhuta, Erik van Blokland, Petr van Blokland,
Jelle Bosma, Sascha Brawer, Tom Byrer, Antonio Cavedoni, Frédéric Coiffier,
Vincent Connare, David Corbett, Simon Cozens, Dave Crossland, Simon Daniels,
Peter Dekkers, Behdad Esfahbod, Behnam Esfahbod, Hannes Famira, Sam Fishman,
Matt Fontaine, Takaaki Fuji, Rob Hagemans, Yannis Haralambous, Greg Hitchcock,
Jeremie Hornus, Khaled Hosny, John Hudson, Denis Moyogo Jacquerye, Jack Jansen,
Tom Kacvinsky, Jens Kutilek, Antoine Leca, Werner Lemberg, Tal Leming, Liang Hai, Peter
Lofting, Cosimo Lupo, Olli Meier, Masaya Nakamura, Dave Opstad, Laurence Penney,
Roozbeh Pournader, Garret Rieger, Read Roberts, Colin Rofls, Guido van Rossum,
Just van Rossum, Andreas Seidel, Georg Seifert, Chris Simpkins, Miguel Sousa,
Adam Twardoch, Adrien Tétar, Vitaly Volkov, Paul Wise.

Copyrights
~~~~~~~~~~

| Copyright (c) 1999-2004 Just van Rossum, LettError
  (just@letterror.com)
| See `LICENSE <LICENSE>`__ for the full license.

Copyright (c) 2000 BeOpen.com. All Rights Reserved.

Copyright (c) 1995-2001 Corporation for National Research Initiatives.
All Rights Reserved.

Copyright (c) 1991-1995 Stichting Mathematisch Centrum, Amsterdam. All
Rights Reserved.

Have fun!

.. |CI Build Status| image:: https://github.com/fonttools/fonttools/workflows/Test/badge.svg
   :target: https://github.com/fonttools/fonttools/actions?query=workflow%3ATest
.. |Coverage Status| image:: https://codecov.io/gh/fonttools/fonttools/branch/main/graph/badge.svg
   :target: https://codecov.io/gh/fonttools/fonttools
.. |PyPI| image:: https://img.shields.io/pypi/v/fonttools.svg
   :target: https://pypi.org/project/FontTools
.. |Gitter Chat| image:: https://badges.gitter.im/fonttools-dev/Lobby.svg
   :alt: Join the chat at https://gitter.im/fonttools-dev/Lobby
   :target: https://gitter.im/fonttools-dev/Lobby?utm_source=badge&utm_medium=badge&utm_campaign=pr-badge&utm_content=badge

Changelog
~~~~~~~~~

<<<<<<< HEAD
=======
4.58.2 (released 2025-06-06)
----------------------------

- [ttLib.reorderGlyphs] Handle CFF2 when reordering glyphs (#3852)
- [subset] Copy name IDs in use before scrapping or scrambling them for webfonts (#3853)

4.58.1 (released 2025-05-28)
----------------------------

- [varLib] Make sure that fvar named instances only reuse name ID 2 or 17 if they are at the default location across all axes, to match OT spec requirement (#3831).
- [feaLib] Improve single substitution promotion to multiple/ligature substitutions, fixing a few bugs as well (#3849).
- [loggingTools] Make ``Timer._time`` a static method that doesn't take self, makes it easier to override (#3836).
- [featureVars] Use ``None`` for empty ConditionSet, which translates to a null offset in the compiled table (#3850).
- [feaLib] Raise an error on conflicting ligature substitution rules instead of silently taking the last one (#3835).
- Add typing annotations to T2CharStringPen (#3837).
- [feaLib] Add single substitutions that were promoted to multiple or ligature substitutions to ``aalt`` feature (#3847).
- [featureVars] Create a default ``LangSys`` in a ``ScriptRecord`` if missing when adding feature variations to existing GSUB later in the build (#3838).
- [symfont] Added a ``main()``.
- [cffLib.specializer] Fix rmoveto merging when blends used (#3839, #3840).
- [pyftmerge] Add support for cmap format 14 in the merge tool (#3830).
- [varLib.instancer/cff2] Fix vsindex of Private dicts when instantiating (#3828, #3232).
- Update text file read to use UTF-8 with optional BOM so it works with e.g. Windows Notepad.exe (#3824).
- [varLib] Ensure that instances only reuse name ID 2 or 17 if they are at the default location across all axes (#3831).
- [varLib] Create a dflt LangSys in a ScriptRecord when adding variations later, to fix an avoidable crash in an edge case (#3838).

>>>>>>> 832cd121
4.58.0 (released 2025-05-10)
----------------------------

- Drop Python 3.8, require 3.9+ (#3819)
- [HVAR, VVAR] Prune unused regions when using a direct mapping (#3797)
- [Docs] Improvements to ufoLib documentation (#3721)
- [Docs] Improvements to varLib documentation (#3727)
- [Docs] Improvements to Pens and pen-module documentation (#3724)
- [Docs] Miscellany updates to docs (misc modules and smaller modules) (#3730)
- [subset] Close codepoints over BiDi mirror variants. (#3801)
- [feaLib] Fix serializing ChainContextPosStatement and
  ChainContextSubstStatement in some rare cases (#3788)
- [designspaceLib] Clarify user expectations for getStatNames (#2892)
- [GVAR] Add support for new `GVAR` table (#3728)
- [TSI0, TSI5] Derive number of entries to decompile from data length (#2477)
- [ttLib] Fix `AttributeError` when reporting table overflow (#3808)
- [ttLib] Apply rounding more often in getCoordinates (#3798)
- [ttLib] Ignore component bounds if empty (#3799)
- [ttLib] Change the separator for duplicate glyph names from "#" to "." (#3809)
- [feaLib] Support subtable breaks in CursivePos, MarkBasePos, MarkToLigPos and
  MarkToMarkPos lookups (#3800, #3807)
- [feaLib] If the same lookup has single substitutions and ligature
  substitutions, upgrade single substitutions to ligature substitutions with
  one input glyph (#3805)
- [feaLib] Correctly handle <NULL> in single pos lookups (#3803)
- [feaLib] Remove duplicates from class pair pos classes instead of raising an
  error (#3804)
- [feaLib] Support creating extension lookups using useExtenion lookup flag
  instead of silently ignoring it (#3811)
- [STAT] Add typing for the simpler STAT arguments (#3812)
- [otlLib.builder] Add future import for annotations (#3814)
- [cffLib] Fix reading supplement encoding (#3813)
- [voltLib] Add some missing functionality and fixes to voltLib and VoltToFea,
  making the conversion to feature files more robust. Add also `fonttools
  voltLib` command line tool to compile VOLT sources directly (doing an
  intermediate fea conversion internally) (#3818)
- [pens] Add some PointPen annotations (#3820)

4.57.0 (released 2025-04-03)
----------------------------

- [ttLib.__main__] Add `--no-recalc-timestamp` flag (#3771)
- [ttLib.__main__] Add `-b` (recalcBBoxes=False) flag (#3772)
- [cmap] Speed up glyphOrder loading from cmap (#3774)
- [ttLib.__main__] Improvements around the `-t` flag (#3776)
- [Debg] Fix parsing from XML; add roundtrip tests (#3781)
- [fealib] Support \*Base.MinMax tables (#3783, #3786)
- [config] Add OPTIMIZE_FONT_SPEED (#3784)
- [varLib.hvar] New module to add HVAR table to the font (#3780)
- [otlLib.optimize] Fix crash when the provided TTF does not contain a `GPOS` (#3794)

4.56.0 (released 2025-02-07)
----------------------------

- [varStore] Sort the input todo list with the same sorting key used for the opimizer's output (#3767).
- [otData] Fix DeviceTable's ``DeltaValue`` repeat value which caused a crash after importing from XML and then compiling a GPOS containing Device tables (#3758).
- [feaLib] Make ``FeatureLibError`` pickleable, so client can e.g. use feaLib to can compile features in parallel with multiprocessing (#3762).
- [varLib/gvar] Removed workaround for old, long-fixed macOS bug about composite glyphs with all zero deltas (#1381, #1788).
- [Docs] Updated ttLib documentation, beefed up TTFont and TTGlyphSet explanations (#3720).

4.55.8 (released 2025-01-29)
----------------------------

- [MetaTools] Fixed bug in buildUCD.py script whereby the first non-header line of some UCD text file was being skipped. This affected in particular the U+00B7 (MIDDLE DOT) entry of ScriptExtensions.txt (#3756).

4.55.7 (released 2025-01-28)
----------------------------

- Shorten the changelog included in PyPI package description to accommodate maximum length limit imposed by Azure DevOps. No actual code changes since v4.55.6 (#3754).

4.55.6 (released 2025-01-24)
----------------------------

- [glyf] Fixed regression introduced in 4.55.5 when computing bounds of nested composite glyphs  with transformed components (#3752).

4.55.5 (released 2025-01-23)
----------------------------

- [glyf] Fixed recalcBounds of transformed components with unrounded coordinates (#3750).
- [feaLib] Allow duplicate script/language statements (#3749).

4.55.4 (released 2025-01-21)
----------------------------

- [bezierTools] Fixed ``splitCubicAtT`` sometimes not returning identical start/end points as result of numerical precision (#3742, #3743).
- [feaLib/ast] Fixed docstring of ``AlternateSubstStatement`` (#3735).
- [transform] Typing fixes (#3734).

4.55.3 (released 2024-12-10)
----------------------------

- [Docs] fill out ttLib table section [#3716]
- [feaLib] More efficient inline format 4 lookups [#3726]

4.55.2 (released 2024-12-05)
----------------------------

- [Docs] update Sphinx config (#3712)
- [designspaceLib] Allow axisOrdering to be set to zero (#3715)
- [feaLib] Don’t modify variable anchors in place (#3717)

4.55.1 (released 2024-12-02)
----------------------------

- [ttGlyphSet] Support VARC CFF2 fonts (#3683)
- [DecomposedTransform] Document and implement always skewY == 0 (#3697)
- [varLib] "Fix" cython iup issue? (#3704)
- Cython minor refactor (#3705)


4.55.0 (released 2024-11-14)
----------------------------

- [cffLib.specializer] Adjust stack use calculation (#3689)
- [varLib] Lets not add mac names if the rest of name doesn't have them (#3688)
- [ttLib.reorderGlyphs] Update CFF table charstrings and charset (#3682)
- [cffLib.specializer] Add cmdline to specialize a CFF2 font (#3675, #3679)
- [CFF2] Lift uint16 VariationStore.length limitation (#3674)
- [subset] consider variation selectors subsetting cmap14 (#3672)
- [varLib.interpolatable] Support CFF2 fonts (#3670)
- Set isfinal to true in XML parser for proper resource cleanup (#3669)
- [removeOverlaps] Fix CFF CharString width (#3659)
- [glyf] Add optimizeSize option (#3657)
- Python 3.13 support (#3656)
- [TupleVariation] Optimize for loading speed, not size (#3650, #3653)


4.54.1 (released 2024-09-24)
----------------------------

- [unicodedata] Update to Unicode 16
- [subset] Escape ``\\`` in doc string

4.54.0 (released 2024-09-23)
----------------------------

- [Docs] Small docs cleanups by @n8willis (#3611)
- [Docs] cleanup code blocks by @n8willis (#3627)
- [Docs] fix Sphinx builds by @n8willis (#3625)
- [merge] Minor fixes to documentation for merge by @drj11 (#3588)
- [subset] Small tweaks to pyftsubset documentation by @RoelN (#3633)
- [Tests] Do not require fonttools command to be available by @behdad (#3612)
- [Tests] subset_test: add failing test to reproduce issue #3616 by @anthrotype (#3622)
- [ttLib] NameRecordVisitor: include whole sequence of character variants' UI labels, not just the first by @anthrotype (#3617)
- [varLib.avar] Reconstruct mappings from binary by @behdad (#3598)
- [varLib.instancer] Fix visual artefacts with partial L2 instancing by @Hoolean (#3635)
- [varLib.interpolatable] Support discrete axes in .designspace by @behdad (#3599)
- [varLib.models] By default, assume OpenType-like normalized space by @behdad (#3601)

4.53.1 (released 2024-07-05)
----------------------------

- [feaLib] Improve the sharing of inline chained lookups (#3559)
- [otlLib] Correct the calculation of OS/2.usMaxContext with reversed chaining contextual single substitutions (#3569)
- [misc.visitor] Visitors search the inheritance chain of objects they are visiting (#3581)

4.53.0 (released 2024-05-31)
----------------------------

- [ttLib.removeOverlaps] Support CFF table to aid in downconverting CFF2 fonts (#3528)
- [avar] Fix crash when accessing not-yet-existing attribute (#3550)
- [docs] Add buildMathTable to otlLib.builder documentation (#3540)
- [feaLib] Allow UTF-8 with BOM when reading features (#3495)
- [SVGPathPen] Revert rounding coordinates to two decimal places by default (#3543)
- [varLib.instancer] Refix output filename decision-making  (#3545, #3544, #3548)

4.52.4 (released 2024-05-27)
----------------------------

- [varLib.cff] Restore and deprecate convertCFFtoCFF2 that was removed in 4.52.0
  release as it is used by downstream projects (#3535).

4.52.3 (released 2024-05-27)
----------------------------

- Fixed a small syntax error in the reStructuredText-formatted NEWS.rst file
  which caused the upload to PyPI to fail for 4.52.2. No other code changes.

4.52.2 (released 2024-05-27)
----------------------------

- [varLib.interpolatable] Ensure that scipy/numpy output is JSON-serializable
  (#3522, #3526).
- [housekeeping] Regenerate table lists, to fix pyinstaller packaging of the new
  ``VARC`` table (#3531, #3529).
- [cffLib] Make CFFToCFF2 and CFF2ToCFF more robust (#3521, #3525).

4.52.1 (released 2024-05-24)
----------------------------

- Fixed a small syntax error in the reStructuredText-formatted NEWS.rst file
  which caused the upload to PyPI to fail for 4.52.0. No other code changes.

4.52.0 (released 2024-05-24)
----------------------------

- Added support for the new ``VARC`` (Variable Composite) table that is being
  proposed to OpenType spec (#3395). For more info:
  https://github.com/harfbuzz/boring-expansion-spec/blob/main/VARC.md
- [ttLib.__main__] Fixed decompiling all tables (90fed08).
- [feaLib] Don't reference the same lookup index multiple times within the same
  feature record, it is only applied once anyway (#3520).
- [cffLib] Moved methods to desubroutinize, remove hints and unused subroutines
  from subset module to cffLib (#3517).
- [varLib.instancer] Added support for partial-instancing CFF2 tables! Also, added
  method to down-convert from CFF2 to CFF 1.0, and CLI entry points to convert
  CFF<->CFF2 (#3506).
- [subset] Prune unused user name IDs even with --name-IDs='*' (#3410).
- [ttx] use GNU-style getopt to intermix options and positional arguments (#3509).
- [feaLib.variableScalar] Fixed ``value_at_location()`` method (#3491)
- [psCharStrings] Shorten output of ``encodeFloat`` (#3492).
- [bezierTools] Fix infinite-recursion in ``calcCubicArcLength`` (#3502).
- [avar2] Implement ``avar2`` support in ``TTFont.getGlyphSet()`` (#3473).

4.51.0 (released 2024-04-05)
----------------------------

- [ttLib] Optimization on loading aux fields (#3464).
- [ttFont] Add reorderGlyphs (#3468).

4.50.0 (released 2024-03-15)
----------------------------

- [pens] Added decomposing filter pens that draw components as regular contours (#3460).
- [instancer] Drop explicit no-op axes from TupleVariations (#3457).
- [cu2qu/ufo] Return set of modified glyph names from fonts_to_quadratic (#3456).

4.49.0 (released 2024-02-15)
----------------------------

- [otlLib] Add API for building ``MATH`` table (#3446)

4.48.1 (released 2024-02-06)
----------------------------

- Fixed uploading wheels to PyPI, no code changes since v4.48.0.

4.48.0 (released 2024-02-06)
----------------------------

- [varLib] Do not log when there are no OTL tables to be merged.
- [setup.py] Do not restrict lxml<5 any more, tests pass just fine with lxml>=5.
- [feaLib] Remove glyph and class names length restrictions in FEA (#3424).
- [roundingPens] Added ``transformRoundFunc`` parameter to the rounding pens to allow
  for custom rounding of the components' transforms (#3426).
- [feaLib] Keep declaration order of ligature components within a ligature set, instead
  of sorting by glyph name (#3429).
- [feaLib] Fixed ordering of alternates in ``aalt`` lookups, following the declaration
  order of feature references within the ``aalt`` feature block (#3430).
- [varLib.instancer] Fixed a bug in the instancer's IUP optimization (#3432).
- [sbix] Support sbix glyphs with new graphicType "flip" (#3433).
- [svgPathPen] Added ``--glyphs`` option to dump the SVG paths for the named glyphs
  in the font (0572f78).
- [designspaceLib] Added "description" attribute to ``<mappings>`` and ``<mapping>``
  elements, and allow multiple ``<mappings>`` elements to group ``<mapping>`` elements
  that are logically related (#3435, #3437).
- [otlLib] Correctly choose the most compact GSUB contextual lookup format (#3439).

4.47.2 (released 2024-01-11)
----------------------------

Minor release to fix uploading wheels to PyPI.

4.47.1 (released 2024-01-11)
----------------------------

- [merge] Improve help message and add standard command line options (#3408)
- [otlLib] Pass ``ttFont`` to ``name.addName`` in ``buildStatTable`` (#3406)
- [featureVars] Re-use ``FeatureVariationRecord``'s when possible (#3413)

4.47.0 (released 2023-12-18)
----------------------------

- [varLib.models] New API for VariationModel: ``getMasterScalars`` and
  ``interpolateFromValuesAndScalars``.
- [varLib.interpolatable] Various bugfixes and rendering improvements. In particular,
  add a Summary page in the front, and an Index and Table-of-Contents in the back.
  Change the page size to Letter.
- [Docs/designspaceLib] Defined a new ``public.fontInfo`` lib key, not used anywhere yet (#3358).

4.46.0 (released 2023-12-02)
----------------------------

- [featureVars] Allow to register the same set of substitution rules to multiple features.
  The ``addFeatureVariations`` function can now take a list of featureTags; similarly, the
  lib key 'com.github.fonttools.varLib.featureVarsFeatureTag' can now take a
  comma-separateed string of feature tags (e.g. "salt,ss01") instead of a single tag (#3360).
- [featureVars] Don't overwrite GSUB FeatureVariations, but append new records to it
  for features which are not already there. But raise ``VarLibError`` if the feature tag
  already has feature variations associated with it (#3363).
- [varLib] Added ``addGSUBFeatureVariations`` function to add GSUB Feature Variations
  to an existing variable font from rules defined in a DesignSpace document (#3362).
- [varLib.interpolatable] Various bugfixes and rendering improvements. In particular,
  a new test for "underweight" glyphs. The new test reports quite a few false-positives
  though. Please send feedback.

4.45.1 (released 2023-11-23)
----------------------------

- [varLib.interpolatable] Various bugfixes and improvements, better reporting, reduced
  false positives.
- [ttGlyphSet] Added option to not recalculate glyf bounds (#3348).

4.45.0 (released 2023-11-20)
----------------------------

- [varLib.interpolatable] Vastly improved algorithms. Also available now is ``--pdf``
  and ``--html`` options to generate a PDF or HTML report of the interpolation issues.
  The PDF/HTML report showcases the problematic masters, the interpolated broken
  glyph, as well as the proposed fixed version.

4.44.3 (released 2023-11-15)
----------------------------

- [subset] Only prune codepage ranges for OS/2.version >= 1, ignore otherwise (#3334).
- [instancer] Ensure hhea vertical metrics stay in sync with OS/2 ones after instancing
  MVAR table containing 'hasc', 'hdsc' or 'hlgp' tags (#3297).

4.44.2 (released 2023-11-14)
----------------------------

- [glyf] Have ``Glyph.recalcBounds`` skip empty components (base glyph with no contours)
  when computing the bounding box of composite glyphs. This simply restores the existing
  behavior before some changes were introduced in fonttools 4.44.0 (#3333).

4.44.1 (released 2023-11-14)
----------------------------

- [feaLib] Ensure variable mark anchors are deep-copied while building since they
  get modified in-place and later reused (#3330).
- [OS/2|subset] Added method to ``recalcCodePageRanges`` to OS/2 table class; added
  ``--prune-codepage-ranges`` to `fonttools subset` command (#3328, #2607).

4.44.0 (released 2023-11-03)
----------------------------

- [instancer] Recalc OS/2 AvgCharWidth after instancing if default changes (#3317).
- [otlLib] Make ClassDefBuilder class order match varLib.merger's, i.e. large
  classes first, then glyph lexicographic order (#3321, #3324).
- [instancer] Allow not specifying any of min:default:max values and let be filled
  up with fvar's values (#3322, #3323).
- [instancer] When running --update-name-table ignore axes that have no STAT axis
  values (#3318, #3319).
- [Debg] When dumping to ttx, write the embedded JSON as multi-line string with
  indentation (92cbfee0d).
- [varStore] Handle > 65535 items per encoding by splitting VarData subtable (#3310).
- [subset] Handle null-offsets in MarkLigPos subtables.
- [subset] Keep East Asian spacing fatures vhal, halt, chws, vchw by default (#3305).
- [instancer.solver] Fixed case where axisDef < lower and upper < axisMax (#3304).
- [glyf] Speed up compilation, mostly around ``recalcBounds`` (#3301).
- [varLib.interpolatable] Speed it up when working on variable fonts, plus various
  micro-optimizations (#3300).
- Require unicodedata2 >= 15.1.0 when installed with 'unicode' extra, contains UCD 15.1.

4.43.1 (released 2023-10-06)
----------------------------

- [EBDT] Fixed TypeError exception in `_reverseBytes` method triggered when dumping
  some bitmap fonts with `ttx -z bitwise` option (#3162).
- [v/hhea] Fixed UnboundLocalError exception in ``recalc`` method when no vmtx or hmtx
  tables are present (#3290).
- [bezierTools] Fixed incorrectly typed cython local variable leading to TypeError when
  calling ``calcQuadraticArcLength`` (#3288).
- [feaLib/otlLib] Better error message when building Coverage table with missing glyph (#3286).

4.43.0 (released 2023-09-29)
----------------------------

- [subset] Set up lxml ``XMLParser(resolve_entities=False)`` when parsing OT-SVG documents
  to prevent XML External Entity (XXE) attacks (9f61271dc):
  https://codeql.github.com/codeql-query-help/python/py-xxe/
- [varLib.iup] Added workaround for a Cython bug in ``iup_delta_optimize`` that was
  leading to IUP tolerance being incorrectly initialised, resulting in sub-optimal deltas
  (60126435d, cython/cython#5732).
- [varLib] Added new command-line entry point ``fonttools varLib.avar`` to add an
  ``avar`` table to an existing VF from axes mappings in a .designspace file (0a3360e52).
- [instancer] Fixed bug whereby no longer used variation regions were not correctly pruned
  after VarData optimization (#3268).
- Added support for Python 3.12 (#3283).

4.42.1 (released 2023-08-20)
----------------------------

- [t1Lib] Fixed several Type 1 issues (#3238, #3240).
- [otBase/packer] Allow sharing tables reached by different offset sizes (#3241, #3236).
- [varLib/merger] Fix Cursive attachment merging error when all anchors are NULL (#3248, #3247).
- [ttLib] Fixed warning when calling ``addMultilingualName`` and ``ttFont`` parameter was not
  passed on to ``findMultilingualName`` (#3253).

4.42.0 (released 2023-08-02)
----------------------------

- [varLib] Use sentinel value 0xFFFF to mark a glyph advance in hmtx/vmtx as non
  participating, allowing sparse masters to contain glyphs for variation purposes other
  than {H,V}VAR (#3235).
- [varLib/cff] Treat empty glyphs in non-default masters as missing, thus not participating
  in CFF2 delta computation, similarly to how varLib already treats them for gvar (#3234).
- Added varLib.avarPlanner script to deduce 'correct' avar v1 axis mappings based on
  glyph average weights (#3223).

4.41.1 (released 2023-07-21)
----------------------------

- [subset] Fixed perf regression in v4.41.0 by making ``NameRecordVisitor`` only visit
  tables that do contain nameID references (#3213, #3214).
- [varLib.instancer] Support instancing fonts containing null ConditionSet offsets in
  FeatureVariationRecords (#3211, #3212).
- [statisticsPen] Report font glyph-average weight/width and font-wide slant.
- [fontBuilder] Fixed head.created date incorrectly set to 0 instead of the current
  timestamp, regression introduced in v4.40.0 (#3210).
- [varLib.merger] Support sparse ``CursivePos`` masters (#3209).

4.41.0 (released 2023-07-12)
----------------------------

- [fontBuilder] Fixed bug in setupOS2 with default panose attribute incorrectly being
  set to a dict instead of a Panose object (#3201).
- [name] Added method to ``removeUnusedNameRecords`` in the user range (#3185).
- [varLib.instancer] Fixed issue with L4 instancing (moving default) (#3179).
- [cffLib] Use latin1 so we can roundtrip non-ASCII in {Full,Font,Family}Name (#3202).
- [designspaceLib] Mark <source name="..."> as optional in docs (as it is in the code).
- [glyf-1] Fixed drawPoints() bug whereby last cubic segment becomes quadratic (#3189, #3190).
- [fontBuilder] Propagate the 'hidden' flag to the fvar Axis instance (#3184).
- [fontBuilder] Update setupAvar() to also support avar 2, fixing ``_add_avar()`` call
  site (#3183).
- Added new ``voltLib.voltToFea`` submodule (originally Tiro Typeworks' "Volto") for
  converting VOLT OpenType Layout sources to FEA format (#3164).

4.40.0 (released 2023-06-12)
----------------------------

- Published native binary wheels to PyPI for all the python minor versions and platform
  and architectures currently supported that would benefit from this. They will include
  precompiled Cython-accelerated modules (e.g. cu2qu) without requiring to compile them
  from source. The pure-python wheel and source distribution will continue to be
  published as always (pip will automatically chose them when no binary wheel is
  available for the given platform, e.g. pypy). Use ``pip install --no-binary=fonttools fonttools``
  to expliclity request pip to install from the pure-python source.
- [designspaceLib|varLib] Add initial support for specifying axis mappings and build
  ``avar2`` table from those (#3123).
- [feaLib] Support variable ligature caret position (#3130).
- [varLib|glyf] Added option to --drop-implied-oncurves; test for impliable oncurve
  points either before or after rounding (#3146, #3147, #3155, #3156).
- [TTGlyphPointPen] Don't error with empty contours, simply ignore them (#3145).
- [sfnt] Fixed str vs bytes remnant of py3 transition in code dealing with de/compiling
  WOFF metadata (#3129).
- [instancer-solver] Fixed bug when moving default instance with sparse masters (#3139, #3140).
- [feaLib] Simplify variable scalars that don’t vary (#3132).
- [pens] Added filter pen that explicitly emits closing line when lastPt != movePt (#3100).
- [varStore] Improve optimize algorithm and better document the algorithm (#3124, #3127).
  Added ``quantization`` option (#3126).
- Added CI workflow config file for building native binary wheels (#3121).
- [fontBuilder] Added glyphDataFormat=0 option; raise error when glyphs contain cubic
  outlines but glyphDataFormat was not explicitly set to 1 (#3113, #3119).
- [subset] Prune emptied GDEF.MarkGlyphSetsDef and remap indices; ensure GDEF is
  subsetted before GSUB and GPOS (#3114, #3118).
- [xmlReader] Fixed issue whereby DSIG table data was incorrectly parsed (#3115, #2614).
- [varLib/merger] Fixed merging of SinglePos with pos=0 (#3111, #3112).
- [feaLib] Demote "Feature has not been defined" error to a warning when building aalt
  and referenced feature is empty (#3110).
- [feaLib] Dedupe multiple substitutions with classes (#3105).

4.39.4 (released 2023-05-10)
----------------------------

- [varLib.interpolatable] Allow for sparse masters (#3075)
- [merge] Handle differing default/nominalWidthX in CFF (#3070)
- [ttLib] Add missing main.py file to ttLib package (#3088)
- [ttx] Fix missing composite instructions in XML (#3092)
- [ttx] Fix split tables option to work on filenames containing '%' (#3096)
- [featureVars] Process lookups for features other than rvrn last (#3099)
- [feaLib] support multiple substitution with classes (#3103)

4.39.3 (released 2023-03-28)
----------------------------

- [sbix] Fixed TypeError when compiling empty glyphs whose imageData is None, regression
  was introduced in v4.39 (#3059).
- [ttFont] Fixed AttributeError on python <= 3.10 when opening a TTFont from a tempfile
  SpooledTemporaryFile, seekable method only added on python 3.11 (#3052).

4.39.2 (released 2023-03-16)
----------------------------

- [varLib] Fixed regression introduced in 4.39.1 whereby an incomplete 'STAT' table
  would be built even though a DesignSpace v5 did contain 'STAT' definitions (#3045, #3046).

4.39.1 (released 2023-03-16)
----------------------------

- [avar2] Added experimental support for reading/writing avar version 2 as specified in
  this draft proposal: https://github.com/harfbuzz/boring-expansion-spec/blob/main/avar2.md
- [glifLib] Wrap underlying XML library exceptions with GlifLibError when parsing GLIFs,
  and also print the name and path of the glyph that fails to be parsed (#3042).
- [feaLib] Consult avar for normalizing user-space values in ConditionSets and in
  VariableScalars (#3042, #3043).
- [ttProgram] Handle string input to Program.fromAssembly() (#3038).
- [otlLib] Added a config option to emit GPOS 7 lookups, currently disabled by default
  because of a macOS bug (#3034).
- [COLRv1] Added method to automatically compute ClipBoxes (#3027).
- [ttFont] Fixed getGlyphID to raise KeyError on missing glyphs instead of returning
  None. The regression was introduced in v4.27.0 (#3032).
- [sbix] Fixed UnboundLocalError: cannot access local variable 'rawdata' (#3031).
- [varLib] When building VF, do not overwrite a pre-existing ``STAT`` table that was built
  with feaLib from FEA feature file. Also, added support for building multiple VFs
  defined in Designspace v5 from ``fonttools varLib`` script (#3024).
- [mtiLib] Only add ``Debg`` table with lookup names when ``FONTTOOLS_LOOKUP_DEBUGGING``
  env variable is set (#3023).

4.39.0 (released 2023-03-06)
----------------------------

- [mtiLib] Optionally add `Debg` debug info for MTI feature builds (#3018).
- [ttx] Support reading input file from standard input using special `-` character,
  similar to existing `-o -` option to write output to standard output (#3020).
- [cython] Prevent ``cython.compiled`` raise AttributeError if cython not installed
  properly (#3017).
- [OS/2] Guard against ZeroDivisionError when calculating xAvgCharWidth in the unlikely
  scenario no glyph has non-zero advance (#3015).
- [subset] Recompute xAvgCharWidth independently of --no-prune-unicode-ranges,
  previously the two options were involuntarily bundled together (#3012).
- [fontBuilder] Add ``debug`` parameter to addOpenTypeFeatures method to add source
  debugging information to the font in the ``Debg`` private table (#3008).
- [name] Make NameRecord `__lt__` comparison not fail on Unicode encoding errors (#3006).
- [featureVars] Fixed bug in ``overlayBox`` (#3003, #3005).
- [glyf] Added experimental support for cubic bezier curves in TrueType glyf table, as
  outlined in glyf v1 proposal (#2988):
  https://github.com/harfbuzz/boring-expansion-spec/blob/main/glyf1-cubicOutlines.md
- Added new qu2cu module and related qu2cuPen, the reverse of cu2qu for converting
  TrueType quadratic splines to cubic bezier curves (#2993).
- [glyf] Added experimental support for reading and writing Variable Composites/Components
  as defined in glyf v1 spec proposal (#2958):
  https://github.com/harfbuzz/boring-expansion-spec/blob/main/glyf1-varComposites.md.
- [pens]: Added `addVarComponent` method to pen protocols' base classes, which pens can implement
  to handle varcomponents (by default they get decomposed) (#2958).
- [misc.transform] Added DecomposedTransform class which implements an affine transformation
  with separate translate, rotation, scale, skew, and transformation-center components (#2598)
- [sbix] Ensure Glyph.referenceGlyphName is set; fixes error after dumping and
  re-compiling sbix table with 'dupe' glyphs (#2984).
- [feaLib] Be cleverer when merging chained single substitutions into same lookup
  when they are specified using the inline notation (#2150, #2974).
- [instancer] Clamp user-inputted axis ranges to those of fvar (#2959).
- [otBase/subset] Define ``__getstate__`` for BaseTable so that a copied/pickled 'lazy'
  object gets its own OTTableReader to read from; incidentally fixes a bug while
  subsetting COLRv1 table containing ClipBoxes on python 3.11 (#2965, #2968).
- [sbix] Handle glyphs with "dupe" graphic type on compile correctly (#2963).
- [glyf] ``endPointsOfContours`` field should be unsigned! Kudos to behdad for
  spotting one of the oldest bugs in FT. Probably nobody has ever dared to make
  glyphs with more than 32767 points... (#2957).
- [feaLib] Fixed handling of ``ignore`` statements with unmarked glyphs to match
  makeotf behavior, which assumes the first glyph is marked (#2950).
- Reformatted code with ``black`` and enforce new code style via CI check (#2925).
- [feaLib] Sort name table entries following OT spec prescribed order in the builder (#2927).
- [cu2quPen] Add Cu2QuMultiPen that converts multiple outlines at a time in
  interpolation compatible way; its methods take a list of tuples arguments
  that would normally be passed to individual segment pens, and at the end it
  dispatches the converted outlines to each pen (#2912).
- [reverseContourPen/ttGlyphPen] Add outputImpliedClosingLine option (#2913, #2914,
  #2921, #2922, #2995).
- [gvar] Avoid expanding all glyphs unnecessarily upon compile (#2918).
- [scaleUpem] Fixed bug whereby CFF2 vsindex was scaled; it should not (#2893, #2894).
- [designspaceLib] Add DS.getAxisByTag and refactor getAxis (#2891).
- [unicodedata] map Zmth<->math in ot_tag_{to,from}_script (#1737, #2889).
- [woff2] Support encoding/decoding OVERLAP_SIMPLE glyf flags (#2576, #2884).
- [instancer] Update OS/2 class and post.italicAngle when default moved (L4)
- Dropped support for Python 3.7 which reached EOL, fontTools requires 3.8+.
- [instancer] Fixed instantiateFeatureVariations logic when a rule range becomes
  default-applicable (#2737, #2880).
- [ttLib] Add main to ttFont and ttCollection that just decompile and re-compile the
  input font (#2869).
- [featureVars] Insert 'rvrn' lookup at the beginning of LookupList, to work around bug
  in Apple implementation of 'rvrn' feature which the spec says it should be processed
  early whereas on macOS 10.15 it follows lookup order (#2140, #2867).
- [instancer/mutator] Remove 'DSIG' table if present.
- [svgPathPen] Don't close path in endPath(), assume open unless closePath() (#2089, #2865).

4.38.0 (released 2022-10-21)
----------------------------

- [varLib.instancer] Added support for L4 instancing, i.e. moving the default value of
  an axis while keeping it variable. Thanks Behdad! (#2728, #2861).
  It's now also possible to restrict an axis min/max values beyond the current default
  value, e.g. a font wght has min=100, def=400, max=900 and you want a partial VF that
  only varies between 500 and 700, you can now do that.
  You can either specify two min/max values (wght=500:700), and the new default will be
  set to either the minimum or maximum, depending on which one is closer to the current
  default (e.g. 500 in this case). Or you can specify three values (e.g. wght=500:600:700)
  to specify the new default value explicitly.
- [otlLib/featureVars] Set a few Count values so one doesn't need to compile the font
  to update them (#2860).
- [varLib.models] Make extrapolation work for 2-master models as well where one master
  is at the default location (#2843, #2846).
  Add optional extrapolate=False to normalizeLocation() (#2847, #2849).
- [varLib.cff] Fixed sub-optimal packing of CFF2 deltas by no longer rounding them to
  integer (#2838).
- [scaleUpem] Calculate numShorts in VarData after scale; handle CFF hintmasks (#2840).

4.37.4 (released 2022-09-30)
----------------------------

- [subset] Keep nameIDs used by CPAL palette entry labels (#2837).
- [varLib] Avoid negative hmtx values when creating font from variable CFF2 font (#2827).
- [instancer] Don't prune stat.ElidedFallbackNameID (#2828).
- [unicodedata] Update Scripts/Blocks to Unicode 15.0 (#2833).

4.37.3 (released 2022-09-20)
----------------------------

- Fix arguments in calls to (glyf) glyph.draw() and drawPoints(), whereby offset wasn't
  correctly passed down; this fix also exposed a second bug, where lsb and tsb were not
  set (#2824, #2825, adobe-type-tools/afdko#1560).

4.37.2 (released 2022-09-15)
----------------------------

- [subset] Keep CPAL table and don't attempt to prune unused color indices if OT-SVG
  table is present even if COLR table was subsetted away; OT-SVG may be referencing the
  CPAL table; for now we assume that's the case (#2814, #2815).
- [varLib.instancer] Downgrade GPOS/GSUB version if there are no more FeatureVariations
  after instancing (#2812).
- [subset] Added ``--no-lazy`` to optionally load fonts eagerly (mostly to ease
  debugging of table lazy loading, no practical effects) (#2807).
- [varLib] Avoid building empty COLR.DeltaSetIndexMap with only identity mappings (#2803).
- [feaLib] Allow multiple value record types (by promoting to the most general format)
  within the same PairPos subtable; e.g. this allows variable and non variable kerning
  rules to share the same subtable. This also fixes a bug whereby some kerning pairs
  would become unreachable while shapiong because of premature subtable splitting (#2772, #2776).
- [feaLib] Speed up ``VarScalar`` by caching models for recurring master locations (#2798).
- [feaLib] Optionally cythonize ``feaLib.lexer``, speeds up parsing FEA a bit (#2799).
- [designspaceLib] Avoid crash when handling unbounded rule conditions (#2797).
- [post] Don't crash if ``post`` legacy format 1 is malformed/improperly used (#2786)
- [gvar] Don't be "lazy" (load all glyph variations up front) when TTFont.lazy=False (#2771).
- [TTFont] Added ``normalizeLocation`` method to normalize a location dict from the
  font's defined axes space (also known as "user space") into the normalized (-1..+1)
  space. It applies ``avar`` mapping if the font contains an ``avar`` table (#2789).
- [TTVarGlyphSet] Support drawing glyph instances from CFF2 variable glyph set (#2784).
- [fontBuilder] Do not error when building cmap if there are zero code points (#2785).
- [varLib.plot] Added ability to plot a variation model and set of accompaning master
  values corresponding to the model's master locations into a pyplot figure (#2767).
- [Snippets] Added ``statShape.py`` script to draw statistical shape of a glyph as an
  ellips (requires pycairo) (baecd88).
- [TTVarGlyphSet] implement drawPoints natively, avoiding going through
  SegmentToPointPen (#2778).
- [TTVarGlyphSet] Fixed bug whereby drawing a composite glyph multiple times, its
  components would shif; needed an extra copy (#2774).

4.37.1 (released 2022-08-24)
----------------------------

- [subset] Fixed regression introduced with v4.37.0 while subsetting the VarStore of
  ``HVAR`` and ``VVAR`` tables, whereby an ``AttributeError: subset_varidxes`` was
  thrown because an apparently unused import statement (with the side-effect of
  dynamically binding that ``subset_varidxes`` method to the VarStore class) had been
  accidentally deleted in an unrelated PR (#2679, #2773).
- [pens] Added ``cairoPen`` (#2678).
- [gvar] Read ``gvar`` more lazily by not parsing all of the ``glyf`` table (#2771).
- [ttGlyphSet] Make ``drawPoints(pointPen)`` method work for CFF fonts as well via
  adapter pen (#2770).

4.37.0 (released 2022-08-23)
----------------------------

- [varLib.models] Reverted PR #2717 which added support for "narrow tents" in v4.36.0,
  as it introduced a regression (#2764, #2765). It will be restored in upcoming release
  once we found a solution to the bug.
- [cff.specializer] Fixed issue in charstring generalizer with the ``blend`` operator
  (#2750, #1975).
- [varLib.models] Added support for extrapolation (#2757).
- [ttGlyphSet] Ensure the newly added ``_TTVarGlyphSet`` inherits from ``_TTGlyphSet``
  to keep backward compatibility with existing API (#2762).
- [kern] Allow compiling legacy kern tables with more than 64k entries (d21cfdede).
- [visitor] Added new visitor API to traverse tree of objects and dispatch based
  on the attribute type: cf. ``fontTools.misc.visitor`` and ``fontTools.ttLib.ttVisitor``. Added ``fontTools.ttLib.scaleUpem`` module that uses the latter to
  change a font's units-per-em and scale all the related fields accordingly (#2718,
  #2755).

4.36.0 (released 2022-08-17)
----------------------------

- [varLib.models] Use a simpler model that generates narrower "tents" (regions, master
  supports) whenever possible: specifically when any two axes that actively "cooperate"
  (have masters at non-zero positions for both axes) have a complete set of intermediates.
  The simpler algorithm produces fewer overlapping regions and behaves better with
  respect to rounding at the peak positions than the generic solver, always matching
  intermediate masters exactly, instead of maximally 0.5 units off. This may be useful
  when 100% metrics compatibility is desired (#2218, #2717).
- [feaLib] Remove warning when about ``GDEF`` not being built when explicitly not
  requested; don't build one unconditonally even when not requested (#2744, also works
  around #2747).
- [ttFont] ``TTFont.getGlyphSet`` method now supports selecting a location that
  represents an instance of a variable font (supports both user-scale and normalized
  axes coordinates via the ``normalized=False`` parameter). Currently this only works
  for TrueType-flavored variable fonts (#2738).

4.35.0 (released 2022-08-15)
----------------------------

- [otData/otConverters] Added support for 'biased' PaintSweepGradient start/end angles
  to match latest COLRv1 spec (#2743).
- [varLib.instancer] Fixed bug in ``_instantiateFeatureVariations`` when at the same
  time pinning one axis and restricting the range of a subsequent axis; the wrong axis
  tag was being used in the latter step (as the records' axisIdx was updated in the
  preceding step but looked up using the old axes order in the following step) (#2733,
  #2734).
- [mtiLib] Pad script tags with space when less than 4 char long (#1727).
- [merge] Use ``'.'`` instead of ``'#'`` in duplicate glyph names (#2742).
- [gvar] Added support for lazily loading glyph variations (#2741).
- [varLib] In ``build_many``, we forgot to pass on ``colr_layer_reuse`` parameter to
  the ``build`` method (#2730).
- [svgPathPen] Add a main that prints SVG for input text (6df779fd).
- [cffLib.width] Fixed off-by-one in optimized values; previous code didn't match the
  code block above it (2963fa50).
- [varLib.interpolatable] Support reading .designspace and .glyphs files (via optional
  ``glyphsLib``).
- Compile some modules with Cython when available and building/installing fonttools
  from source: ``varLib.iup`` (35% faster), ``pens.momentsPen`` (makes
  ``varLib.interpolatable`` 3x faster).
- [feaLib] Allow features to be built for VF without also building a GDEF table (e.g.
  only build GSUB); warn when GDEF would be needed but isn't requested (#2705, 2694).
- [otBase] Fixed ``AttributeError`` when uharfbuzz < 0.23.0 and 'repack' method is
  missing (32aa8eaf). Use new ``uharfbuzz.repack_with_tag`` when available (since
  uharfbuzz>=0.30.0), enables table-specific optimizations to be performed during
  repacking (#2724).
- [statisticsPen] By default report all glyphs (4139d891). Avoid division-by-zero
  (52b28f90).
- [feaLib] Added missing required argument to FeatureLibError exception (#2693)
- [varLib.merge] Fixed error during error reporting (#2689). Fixed undefined
  ``NotANone`` variable (#2714).

4.34.4 (released 2022-07-07)
----------------------------

- Fixed typo in varLib/merger.py that causes NameError merging COLR glyphs
  containing more than 255 layers (#2685).

4.34.3 (released 2022-07-07)
----------------------------

- [designspaceLib] Don't make up bad PS names when no STAT data (#2684)

4.34.2 (released 2022-07-06)
----------------------------

- [varStore/subset] fixed KeyError exception to do with NO_VARIATION_INDEX while
  subsetting varidxes in GPOS/GDEF (a08140d).

4.34.1 (released 2022-07-06)
----------------------------

- [instancer] When optimizing HVAR/VVAR VarStore, use_NO_VARIATION_INDEX=False to avoid
  including NO_VARIATION_INDEX in AdvWidthMap, RsbMap, LsbMap mappings, which would
  push the VarIdx width to maximum (4bytes), which is not desirable. This also fixes
  a hard crash when attempting to subset a varfont after it had been partially instanced
  with use_NO_VARIATION_INDEX=True.

4.34.0 (released 2022-07-06)
----------------------------

- [instancer] Set RIBBI bits in head and OS/2 table when cutting instances and the
  subfamily nameID=2 contains strings like 'Italic' or 'Bold' (#2673).
- [otTraverse] Addded module containing methods for traversing trees of otData tables
  (#2660).
- [otTables] Made DeltaSetIndexMap TTX dump less verbose by omitting no-op entries
  (#2660).
- [colorLib.builder] Added option to disable PaintColrLayers's reuse of layers from
  LayerList (#2660).
- [varLib] Added support for merging multiple master COLRv1 tables into a variable
  COLR table (#2660, #2328). Base color glyphs of same name in different masters must have
  identical paint graph structure (incl. number of layers, palette indices, number
  of color line stops, corresponding paint formats at each level of the graph),
  but can differ in the variable fields (e.g. PaintSolid.Alpha). PaintVar* tables
  are produced when this happens and a VarStore/DeltaSetIndexMap is added to the
  variable COLR table. It is possible for non-default masters to be 'sparse', i.e.
  omit some of the color glyphs present in the default master.
- [feaLib] Let the Parser set nameIDs 1 through 6 that were previously reserved (#2675).
- [varLib.varStore] Support NO_VARIATION_INDEX in optimizer and instancer.
- [feaLib] Show all missing glyphs at once at end of parsing (#2665).
- [varLib.iup] Rewrite force-set conditions and limit DP loopback length (#2651).
  For Noto Sans, IUP time drops from 23s down to 9s, with only a slight size increase
  in the final font. This basically turns the algorithm from O(n^3) into O(n).
- [featureVars] Report about missing glyphs in substitution rules (#2654).
- [mutator/instancer] Added CLI flag to --no-recalc-timestamp (#2649).
- [SVG] Allow individual SVG documents in SVG OT table to be compressed on uncompressed,
  and remember that when roundtripping to/from ttx. The SVG.docList is now a list
  of SVGDocument namedtuple-like dataclass containing an extra ``compressed`` field,
  and no longer a bare 3-tuple (#2645).
- [designspaceLib] Check for descriptor types with hasattr() to allow custom classes
  that don't inherit the default descriptors (#2634).
- [subset] Enable sharing across subtables of extension lookups for harfbuzz packing
  (#2626). Updated how table packing falls back to fontTools from harfbuzz (#2668).
- [subset] Updated default feature tags following current Harfbuzz (#2637).
- [svgLib] Fixed regex for real number to support e.g. 1e-4 in addition to 1.0e-4.
  Support parsing negative rx, ry on arc commands (#2596, #2611).
- [subset] Fixed subsetting SinglePosFormat2 when ValueFormat=0 (#2603).

4.33.3 (released 2022-04-26)
----------------------------

- [designspaceLib] Fixed typo in ``deepcopyExceptFonts`` method, preventing font
  references to be transferred (#2600). Fixed another typo in the name of ``Range``
  dataclass's ``__post_init__`` magic method (#2597).

4.33.2 (released 2022-04-22)
----------------------------

- [otBase] Make logging less verbose when harfbuzz fails to serialize. Do not exit
  at the first failure but continue attempting to fix offset overflow error using
  the pure-python serializer even when the ``USE_HARFBUZZ_REPACKER`` option was
  explicitly set to ``True``. This is normal with fonts with relatively large
  tables, at least until hb.repack implements proper table splitting.

4.33.1 (released 2022-04-22)
----------------------------

- [otlLib] Put back the ``FONTTOOLS_GPOS_COMPACT_MODE`` environment variable to fix
  regression in ufo2ft (and thus fontmake) introduced with v4.33.0 (#2592, #2593).
  This is deprecated and will be removed one ufo2ft gets updated to use the new
  config setup.

4.33.0 (released 2022-04-21)
----------------------------

- [OS/2 / merge] Automatically recalculate ``OS/2.xAvgCharWidth`` after merging
  fonts with ``fontTools.merge`` (#2591, #2538).
- [misc/config] Added ``fontTools.misc.configTools`` module, a generic configuration
  system (#2416, #2439).
  Added ``fontTools.config`` module, a fontTools-specific configuration
  system using ``configTools`` above.
  Attached a ``Config`` object to ``TTFont``.
- [otlLib] Replaced environment variable for GPOS compression level with an
  equivalent option using the new config system.
- [designspaceLib] Incremented format version to 5.0 (#2436).
  Added discrete axes, variable fonts, STAT information, either design- or
  user-space location on instances.
  Added ``fontTools.designspaceLib.split`` module to split a designspace
  into sub-spaces that interpolate and that represent the variable fonts
  listed in the document.
  Made instance names optional and allow computing them from STAT data instead.
  Added ``fontTools.designspaceLib.statNames`` module.
  Allow instances to have the same location as a previously defined STAT label.
  Deprecated some attributes:
  ``SourceDescriptor``: ``copyLib``, ``copyInfo``, ``copyGroups``, ``copyFeatures``.
  ``InstanceDescriptor``: ``kerning``, ``info``; ``glyphs``: use rules or sparse
  sources.
  For both, ``location``: use the more explicit designLocation.
  Note: all are soft deprecations and existing code should keep working.
  Updated documentation for Python methods and the XML format.
- [varLib] Added ``build_many`` to build several variable fonts from a single
  designspace document (#2436).
  Added ``fontTools.varLib.stat`` module to build STAT tables from a designspace
  document.
- [otBase] Try to use the Harfbuzz Repacker for packing GSUB/GPOS tables when
  ``uharfbuzz`` python bindings are available (#2552). Disable it by setting the
  "fontTools.ttLib.tables.otBase:USE_HARFBUZZ_REPACKER" config option to ``False``.
  If the option is set explicitly to ``True`` but ``uharfbuzz`` can't be imported
  or fails to serialize for any reasons, an error will be raised (ImportError or
  uharfbuzz errors).
- [CFF/T2] Ensure that ``pen.closePath()`` gets called for CFF2 charstrings (#2577).
  Handle implicit CFF2 closePath within ``T2OutlineExtractor`` (#2580).

4.32.0 (released 2022-04-08)
----------------------------

- [otlLib] Disable GPOS7 optimization to work around bug in Apple CoreText.
  Always force Chaining GPOS8 for now (#2540).
- [glifLib] Added ``outputImpliedClosingLine=False`` parameter to ``Glyph.draw()``,
  to control behaviour of ``PointToSegmentPen`` (6b4e2e7).
- [varLib.interpolatable] Check for wrong contour starting point (#2571).
- [cffLib] Remove leftover ``GlobalState`` class and fix calls to ``TopDictIndex()``
  (#2569, #2570).
- [instancer] Clear ``AxisValueArray`` if it is empty after instantiating (#2563).

4.31.2 (released 2022-03-22)
----------------------------

- [varLib] fix instantiation of GPOS SinglePos values (#2555).

4.31.1 (released 2022-03-18)
----------------------------

- [subset] fix subsetting OT-SVG when glyph id attribute is on the root ``<svg>``
  element (#2553).

4.31.0 (released 2022-03-18)
----------------------------

- [ttCollection] Fixed 'ResourceWarning: unclosed file' warning (#2549).
- [varLib.merger] Handle merging SinglePos with valueformat=0 (#2550).
- [ttFont] Update glyf's glyphOrder when calling TTFont.setGlyphOrder() (#2544).
- [ttFont] Added ``ensureDecompiled`` method to load all tables irrespective
  of the ``lazy`` attribute (#2551).
- [otBase] Added ``iterSubTable`` method to iterate over BaseTable's children of
  type BaseTable; useful for traversing a tree of otTables (#2551).

4.30.0 (released 2022-03-10)
----------------------------

- [varLib] Added debug logger showing the glyph name for which ``gvar`` is built (#2542).
- [varLib.errors] Fixed undefined names in ``FoundANone`` and ``UnsupportedFormat``
  exceptions (ac4d5611).
- [otlLib.builder] Added ``windowsNames`` and ``macNames`` (bool) parameters to the
  ``buildStatTabe`` function, so that one can select whether to only add one or both
  of the two sets (#2528).
- [t1Lib] Added the ability to recreate PostScript stream (#2504).
- [name] Added ``getFirstDebugName``, ``getBest{Family,SubFamily,Full}Name`` methods (#2526).

4.29.1 (released 2022-02-01)
----------------------------

- [colorLib] Fixed rounding issue with radial gradient's start/end circles inside
  one another (#2521).
- [freetypePen] Handle rotate/skew transform when auto-computing width/height of the
  buffer; raise PenError wen missing moveTo (#2517)

4.29.0 (released 2022-01-24)
----------------------------

- [ufoLib] Fixed illegal characters and expanded reserved filenames (#2506).
- [COLRv1] Don't emit useless PaintColrLayers of lenght=1 in LayerListBuilder (#2513).
- [ttx] Removed legacy ``waitForKeyPress`` method on Windows (#2509).
- [pens] Added FreeTypePen that uses ``freetype-py`` and the pen protocol for
  rasterizating outline paths (#2494).
- [unicodedata] Updated the script direction list to Unicode 14.0 (#2484).
  Bumped unicodedata2 dependency to 14.0 (#2499).
- [psLib] Fixed type of ``fontName`` in ``suckfont`` (#2496).

4.28.5 (released 2021-12-19)
----------------------------

- [svgPathPen] Continuation of #2471: make sure all occurrences of ``str()`` are now
  replaced with user-defined ``ntos`` callable.
- [merge] Refactored code into submodules, plus several bugfixes and improvements:
  fixed duplicate-glyph-resolution GSUB-lookup generation code; use tolerance in glyph
  comparison for empty glyph's width; ignore space of default ignorable glyphs;
  downgrade duplicates-resolution missing-GSUB from assert to warn; added --drop-tables
  option (#2473, #2475, #2476).

4.28.4 (released 2021-12-15)
----------------------------

- [merge] Merge GDEF marksets in Lookups properly (#2474).
- [feaLib] Have ``fontTools feaLib`` script exit with error code when build fails (#2459)
- [svgPathPen] Added ``ntos`` option to customize number formatting (e.g. rounding) (#2471).
- [subset] Speed up subsetting of large CFF fonts (#2467).
- [otTables] Speculatively promote lookups to extension to speed up compilation. If the
  offset to lookup N is too big to fit in a ushort, the offset to lookup N+1 is going to
  be too big as well, so we promote to extension all lookups from lookup N onwards (#2465).

4.28.3 (released 2021-12-03)
----------------------------

- [subset] Fixed bug while subsetting ``COLR`` table, whereby incomplete layer records
  pointing to missing glyphs were being retained leading to ``struct.error`` upon
  compiling. Make it so that ``glyf`` glyph closure, which follows the ``COLR`` glyph
  closure, does not influence the ``COLR`` table subsetting (#2461, #2462).
- [docs] Fully document the ``cmap`` and ``glyf`` tables (#2454, #2457).
- [colorLib.unbuilder] Fixed CLI by deleting no longer existing parameter (180bb1867).

4.28.2 (released 2021-11-22)
----------------------------

- [otlLib] Remove duplicates when building coverage (#2433).
- [docs] Add interrogate configuration (#2443).
- [docs] Remove comment about missing “start” optional argument to ``calcChecksum`` (#2448).
- [cu2qu/cli] Adapt to the latest ufoLib2.
- [subset] Support subsetting SVG table and remove it from the list of  drop by default tables (#534).
- [subset] add ``--pretty-svg`` option to pretty print SVG table contents (#2452).
- [merge] Support merging ``CFF`` tables (CID-keyed ``CFF`` is still not supported) (#2447).
- [merge] Support ``--output-file`` (#2447).
- [docs] Split table docs into individual pages (#2444).
- [feaLib] Forbid empty classes (#2446).
- [docs] Improve documentation for ``fontTools.ttLib.ttFont`` (#2442).

4.28.1 (released 2021-11-08)
----------------------------

- [subset] Fixed AttributeError while traversing a color glyph's Paint graph when there is no
  LayerList, which is optional (#2441).

4.28.0 (released 2021-11-05)
----------------------------

- Dropped support for EOL Python 3.6, require Python 3.7 (#2417).
- [ufoLib/glifLib] Make filename-clash checks faster by using a set instead of a list (#2422).
- [subset] Don't crash if optional ClipList and LayerList are ``None`` (empty) (#2424, 2439).
- [OT-SVG] Removed support for old deprecated version 1 and embedded color palettes,
  which were never officially part of the OpenType SVG spec. Upon compile, reuse offsets
  to SVG documents that are identical (#2430).
- [feaLib] Added support for Variable Feature File syntax. This is experimental and subject
  to change until it is finalized in the Adobe FEA spec (#2432).
- [unicodedata] Update Scripts/ScriptExtensions/Blocks to UnicodeData 14.0 (#2437).

4.27.1 (released 2021-09-23)
----------------------------

- [otlLib] Fixed error when chained contextual lookup builder overflows (#2404, #2411).
- [bezierTools] Fixed two floating-point bugs: one when computing `t` for a point
  lying on an almost horizontal/vertical line; another when computing the intersection
  point between a curve and a line (#2413).

4.27.0 (released 2021-09-14)
----------------------------

- [ttLib/otTables] Cleaned up virtual GID handling: allow virtual GIDs in ``Coverage``
  and ``ClassDef`` readers; removed unused ``allowVID`` argument from ``TTFont``
  constructor, and ``requireReal`` argument in ``TTFont.getGlyphID`` method.
  Make ``TTFont.setGlyphOrder`` clear reverse glyphOrder map, and assume ``glyphOrder``
  internal attribute is never modified outside setGlyphOrder; added ``TTFont.getGlyphNameMany``
  and ``getGlyphIDMany`` (#1536, #1654, #2334, #2398).
- [py23] Dropped internal use of ``fontTools.py23`` module to fix deprecation warnings
  in client code that imports from fontTools (#2234, #2399, #2400).
- [subset] Fix subsetting COLRv1 clip boxes when font is loaded lazily (#2408).

4.26.2 (released 2021-08-09)
----------------------------

- [otTables] Added missing ``CompositeMode.PLUS`` operator (#2390).

4.26.1 (released 2021-08-03)
----------------------------

- [transform] Added ``transformVector`` and ``transformVectors`` methods to the
  ``Transform`` class. Similar to ``transformPoint`` but ignore the translation
  part (#2386).

4.26.0 (released 2021-08-03)
----------------------------

- [xmlWriter] Default to ``"\n"`` for ``newlinestr`` instead of platform-specific
  ``os.linesep`` (#2384).
- [otData] Define COLRv1 ClipList and ClipBox (#2379).
- [removeOverlaps/instancer] Added --ignore-overlap-errors option to work around
  Skia PathOps.Simplify bug (#2382, #2363, google/fonts#3365).
- NOTE: This will be the last version to support Python 3.6. FontTools will require
  Python 3.7 or above from the next release (#2350)

4.25.2 (released 2021-07-26)
----------------------------

- [COLRv1] Various changes to sync with the latest CORLv1 draft spec. In particular:
  define COLR.VarIndexMap, remove/inline ColorIndex struct, add VarIndexBase to ``PaintVar*`` tables (#2372);
  add reduced-precicion specialized transform Paints;
  define Angle as fraction of half circle encoded as F2Dot14;
  use FWORD (int16) for all Paint center coordinates;
  change PaintTransform to have an offset to Affine2x3;
- [ttLib] when importing XML, only set sfntVersion if the font has no reader and is empty (#2376)

4.25.1 (released 2021-07-16)
----------------------------

- [ttGlyphPen] Fixed bug in ``TTGlyphPointPen``, whereby open contours (i.e. starting
  with segmentType "move") would throw ``NotImplementedError``. They are now treated
  as if they are closed, like with the ``TTGlyphPen`` (#2364, #2366).

4.25.0 (released 2021-07-05)
----------------------------

- [tfmLib] Added new library for parsing TeX Font Metric (TFM) files (#2354).
- [TupleVariation] Make shared tuples order deterministic on python < 3.7 where
  Counter (subclass of dict) doesn't remember insertion order (#2351, #2353).
- [otData] Renamed COLRv1 structs to remove 'v1' suffix and match the updated draft
  spec: 'LayerV1List' -> 'LayerList', 'BaseGlyphV1List' -> 'BaseGlyphList',
  'BaseGlyphV1Record' -> 'BaseGlyphPaintRecord' (#2346).
  Added 8 new ``PaintScale*`` tables: with/without centers, uniform vs non-uniform.
  Added ``*AroundCenter`` variants to ``PaintRotate`` and ``PaintSkew``: the default
  versions no longer have centerX/Y, but default to origin.
  ``PaintRotate``, ``PaintSkew`` and ``PaintComposite`` formats were re-numbered.
  NOTE: these are breaking changes; clients using the experimental COLRv1 API will
  have to be updated (#2348).
- [pointPens] Allow ``GuessSmoothPointPen`` to accept a tolerance. Fixed call to
  ``math.atan2`` with x/y parameters inverted. Sync the code with fontPens (#2344).
- [post] Fixed parsing ``post`` table format 2.0 when it contains extra garbage
  at the end of the stringData array (#2314).
- [subset] drop empty features unless 'size' with FeatureParams table (#2324).
- [otlLib] Added ``otlLib.optimize`` module; added GPOS compaction algorithm.
  The compaction can be run on existing fonts with ``fonttools otlLib.optimize``
  or using the snippet ``compact_gpos.py``. There's experimental support for
  compacting fonts at compilation time using an environment variable, but that
  might be removed later (#2326).

4.24.4 (released 2021-05-25)
----------------------------

- [subset/instancer] Fixed ``AttributeError`` when instantiating a VF that
  contains GPOS ValueRecords with ``Device`` tables but without the respective
  non-Device values (e.g. ``XAdvDevice`` without ``XAdvance``). When not
  explicitly set, the latter are assumed to be 0 (#2323).

4.24.3 (released 2021-05-20)
----------------------------

- [otTables] Fixed ``AttributeError`` in methods that split LigatureSubst,
  MultipleSubst and AlternateSubst subtables when an offset overflow occurs.
  The ``Format`` attribute was removed in v4.22.0 (#2319).

4.24.2 (released 2021-05-20)
----------------------------

- [ttGlyphPen] Fixed typing annotation of TTGlyphPen glyphSet parameter (#2315).
- Fixed two instances of DeprecationWarning: invalid escape sequence (#2311).

4.24.1 (released 2021-05-20)
----------------------------

- [subset] Fixed AttributeError when SinglePos subtable has None Value (ValueFormat 0)
  (#2312, #2313).

4.24.0 (released 2021-05-17)
----------------------------

- [pens] Add ``ttGlyphPen.TTGlyphPointPen`` similar to ``TTGlyphPen`` (#2205).

4.23.1 (released 2021-05-14)
----------------------------

- [subset] Fix ``KeyError`` after subsetting ``COLR`` table that initially contains
  both v0 and v1 color glyphs when the subset only requested v1 glyphs; we were
  not pruning the v0 portion of the table (#2308).
- [colorLib] Set ``LayerV1List`` attribute to ``None`` when empty, it's optional
  in CORLv1 (#2308).

4.23.0 (released 2021-05-13)
----------------------------

- [designspaceLib] Allow to use ``\\UNC`` absolute paths on Windows (#2299, #2306).
- [varLib.merger] Fixed bug where ``VarLibMergeError`` was raised with incorrect
  parameters (#2300).
- [feaLib] Allow substituting a glyph class with ``NULL`` to delete multiple glyphs
  (#2303).
- [glyf] Fixed ``NameError`` exception in ``getPhantomPoints`` (#2295, #2305).
- [removeOverlaps] Retry pathops.simplify after rounding path coordinates to integers
  if it fails the first time using floats, to work around a rare and hard to debug
  Skia bug (#2288).
- [varLib] Added support for building, reading, writing and optimizing 32-bit
  ``ItemVariationStore`` as used in COLRv1 table (#2285).
- [otBase/otConverters] Add array readers/writers for int types (#2285).
- [feaLib] Allow more than one lookahead glyph/class in contextual positioning with
  "value at end" (#2293, #2294).
- [COLRv1] Default varIdx should be 0xFFFFFFFF (#2297, #2298).
- [pens] Make RecordingPointPen actually pass on identifiers; replace asserts with
  explicit ``PenError`` exception (#2284).
- [mutator] Round lsb for CF2 fonts as well (#2286).

4.22.1 (released 2021-04-26)
----------------------------

- [feaLib] Skip references to named lookups if the lookup block definition
  is empty, similarly to makeotf. This also fixes an ``AttributeError`` while
  generating ``aalt`` feature (#2276, #2277).
- [subset] Fixed bug with ``--no-hinting`` implementation for Device tables (#2272,
  #2275). The previous code was alwyas dropping Device tables if no-hinting was
  requested, but some Device tables (DeltaFormat=0x8000) are also used to encode
  variation indices and need to be retained.
- [otBase] Fixed bug in getting the ValueRecordSize when decompiling ``MVAR``
  table with ``lazy=True`` (#2273, #2274).
- [varLib/glyf/gvar] Optimized and simplified ``GlyphCoordinates`` and
  ``TupleVariation`` classes, use ``bytearray`` where possible, refactored
  phantom-points calculations. We measured about 30% speedup in total time
  of loading master ttfs, building gvar, and saving (#2261, #2266).
- [subset] Fixed ``AssertionError`` while pruning unused CPAL palettes when
  ``0xFFFF`` is present (#2257, #2259).

4.22.0 (released 2021-04-01)
----------------------------

- [ttLib] Remove .Format from Coverage, ClassDef, SingleSubst, LigatureSubst,
  AlternateSubst, MultipleSubst (#2238).
  ATTENTION: This will change your TTX dumps!
- [misc.arrayTools] move Vector to its own submodule, and rewrite as a tuple
  subclass (#2201).
- [docs] Added a terminology section for varLib (#2209).
- [varLib] Move rounding to VariationModel, to avoid error accumulation from
  multiple deltas (#2214)
- [varLib] Explain merge errors in more human-friendly terms (#2223, #2226)
- [otlLib] Correct some documentation (#2225)
- [varLib/otlLib] Allow merging into VariationFont without first saving GPOS
  PairPos2 (#2229)
- [subset] Improve PairPosFormat2 subsetting (#2221)
- [ttLib] TTFont.save: create file on disk as late as possible (#2253)
- [cffLib] Add missing CFF2 dict operators LanguageGroup and ExpansionFactor
  (#2249)
  ATTENTION: This will change your TTX dumps!

4.21.1 (released 2021-02-26)
----------------------------

- [pens] Reverted breaking change that turned ``AbstractPen`` and ``AbstractPointPen``
  into abstract base classes (#2164, #2198).

4.21.0 (released 2021-02-26)
----------------------------

- [feaLib] Indent anchor statements in ``asFea()`` to make them more legible and
  diff-able (#2193).
- [pens] Turn ``AbstractPen`` and ``AbstractPointPen`` into abstract base classes
  (#2164).
- [feaLib] Added support for parsing and building ``STAT`` table from AFDKO feature
  files (#2039).
- [instancer] Added option to update name table of generated instance using ``STAT``
  table's axis values (#2189).
- [bezierTools] Added functions to compute bezier point-at-time, as well as line-line,
  curve-line and curve-curve intersections (#2192).

4.20.0 (released 2021-02-15)
----------------------------

- [COLRv1] Added ``unbuildColrV1`` to deconstruct COLRv1 otTables to raw json-able
  data structure; it does the reverse of ``buildColrV1`` (#2171).
- [feaLib] Allow ``sub X by NULL`` sequence to delete a glyph (#2170).
- [arrayTools] Fixed ``Vector`` division (#2173).
- [COLRv1] Define new ``PaintSweepGradient`` (#2172).
- [otTables] Moved ``Paint.Format`` enum class outside of ``Paint`` class definition,
  now named ``PaintFormat``. It was clashing with paint instance ``Format`` attribute
  and thus was breaking lazy load of COLR table which relies on magic ``__getattr__``
  (#2175).
- [COLRv1] Replace hand-coded builder functions with otData-driven dynamic
  implementation (#2181).
- [COLRv1] Define additional static (non-variable) Paint formats (#2181).
- [subset] Added support for subsetting COLR v1 and CPAL tables (#2174, #2177).
- [fontBuilder] Allow ``setupFvar`` to optionally take ``designspaceLib.AxisDescriptor``
  objects. Added new ``setupAvar`` method. Support localised names for axes and
  named instances (#2185).

4.19.1 (released 2021-01-28)
----------------------------

- [woff2] An initial off-curve point with an overlap flag now stays an off-curve
  point after compression.

4.19.0 (released 2021-01-25)
----------------------------

- [codecs] Handle ``errors`` parameter different from 'strict' for the custom
  extended mac encodings (#2137, #2132).
- [featureVars] Raise better error message when a script is missing the required
  default language system (#2154).
- [COLRv1] Avoid abrupt change caused by rounding ``PaintRadialGradient.c0`` when
  the start circle almost touches the end circle's perimeter (#2148).
- [COLRv1] Support building unlimited lists of paints as 255-ary trees of
  ``PaintColrLayers`` tables (#2153).
- [subset] Prune redundant format-12 cmap subtables when all non-BMP characters
  are dropped (#2146).
- [basePen] Raise ``MissingComponentError`` instead of bare ``KeyError`` when a
  referenced component is missing (#2145).

4.18.2 (released 2020-12-16)
----------------------------

- [COLRv1] Implemented ``PaintTranslate`` paint format (#2129).
- [varLib.cff] Fixed unbound local variable error (#1787).
- [otlLib] Don't crash when creating OpenType class definitions if some glyphs
  occur more than once (#2125).

4.18.1 (released 2020-12-09)
----------------------------

- [colorLib] Speed optimization for ``LayerV1ListBuilder`` (#2119).
- [mutator] Fixed missing tab in ``interpolate_cff2_metrics`` (0957dc7a).

4.18.0 (released 2020-12-04)
----------------------------

- [COLRv1] Update to latest draft: added ``PaintRotate`` and ``PaintSkew`` (#2118).
- [woff2] Support new ``brotlicffi`` bindings for PyPy (#2117).
- [glifLib] Added ``expectContentsFile`` parameter to ``GlyphSet``, for use when
  reading existing UFOs, to comply with the specification stating that a
  ``contents.plist`` file must exist in a glyph set (#2114).
- [subset] Allow ``LangSys`` tags in ``--layout-scripts`` option (#2112). For example:
  ``--layout-scripts=arab.dflt,arab.URD,latn``; this will keep ``DefaultLangSys``
  and ``URD`` language for ``arab`` script, and all languages for ``latn`` script.
- [varLib.interpolatable] Allow UFOs to be checked; report open paths, non existant
  glyphs; add a ``--json`` option to produce a machine-readable list of
  incompatibilities
- [pens] Added ``QuartzPen`` to create ``CGPath`` from glyph outlines on macOS.
  Requires pyobjc (#2107).
- [feaLib] You can export ``FONTTOOLS_LOOKUP_DEBUGGING=1`` to enable feature file
  debugging info stored in ``Debg`` table (#2106).
- [otlLib] Build more efficient format 1 and format 2 contextual lookups whenever
  possible (#2101).

4.17.1 (released 2020-11-16)
----------------------------

- [colorLib] Fixed regression in 4.17.0 when building COLR v0 table; when color
  layers are stored in UFO lib plist, we can't distinguish tuples from lists so
  we need to accept either types (e5439eb9, googlefonts/ufo2ft/issues#426).

4.17.0 (released 2020-11-12)
----------------------------

- [colorLib/otData] Updated to latest draft ``COLR`` v1 spec (#2092).
- [svgLib] Fixed parsing error when arc commands' boolean flags are not separated
  by space or comma (#2094).
- [varLib] Interpret empty non-default glyphs as 'missing', if the default glyph is
  not empty (#2082).
- [feaLib.builder] Only stash lookup location for ``Debg`` if ``Builder.buildLookups_``
  has cooperated (#2065, #2067).
- [varLib] Fixed bug in VarStore optimizer (#2073, #2083).
- [varLib] Add designspace lib key for custom feavar feature tag (#2080).
- Add HashPointPen adapted from psautohint. With this pen, a hash value of a glyph
  can be computed, which can later be used to detect glyph changes (#2005).

4.16.1 (released 2020-10-05)
----------------------------

- [varLib.instancer] Fixed ``TypeError`` exception when instantiating a VF with
  a GSUB table 1.1 in which ``FeatureVariations`` attribute is present but set to
  ``None`` -- indicating that optional ``FeatureVariations`` is missing (#2077).
- [glifLib] Make ``x`` and ``y`` attributes of the ``point`` element required
  even when validation is turned off, and raise a meaningful ``GlifLibError``
  message when that happens (#2075).

4.16.0 (released 2020-09-30)
----------------------------

- [removeOverlaps] Added new module and ``removeOverlaps`` function that merges
  overlapping contours and components in TrueType glyphs. It requires the
  `skia-pathops <https://github.com/fonttools/skia-pathops>`__ module.
  Note that removing overlaps invalidates the TrueType hinting (#2068).
- [varLib.instancer] Added ``--remove-overlaps`` command-line option.
  The ``overlap`` option in ``instantiateVariableFont`` now takes an ``OverlapMode``
  enum: 0: KEEP_AND_DONT_SET_FLAGS, 1: KEEP_AND_SET_FLAGS (default), and 2: REMOVE.
  The latter is equivalent to calling ``removeOverlaps`` on the generated static
  instance. The option continues to accept ``bool`` value for backward compatibility.


4.15.0 (released 2020-09-21)
----------------------------

- [plistlib] Added typing annotations to plistlib module. Set up mypy static
  typechecker to run automatically on CI (#2061).
- [ttLib] Implement private ``Debg`` table, a reverse-DNS namespaced JSON dict.
- [feaLib] Optionally add an entry into the ``Debg`` table with the original
  lookup name (if any), feature name / script / language combination (if any),
  and original source filename and line location. Annotate the ttx output for
  a lookup with the information from the Debg table (#2052).
- [sfnt] Disabled checksum checking by default in ``SFNTReader`` (#2058).
- [Docs] Document ``mtiLib`` module (#2027).
- [varLib.interpolatable] Added checks for contour node count and operation type
  of each node (#2054).
- [ttLib] Added API to register custom table packer/unpacker classes (#2055).

4.14.0 (released 2020-08-19)
----------------------------

- [feaLib] Allow anonymous classes in LookupFlags definitions (#2037).
- [Docs] Better document DesignSpace rules processing order (#2041).
- [ttLib] Fixed 21-year old bug in ``maxp.maxComponentDepth`` calculation (#2044,
  #2045).
- [varLib.models] Fixed misspelled argument name in CLI entry point (81d0042a).
- [subset] When subsetting GSUB v1.1, fixed TypeError by checking whether the
  optional FeatureVariations table is present (e63ecc5b).
- [Snippets] Added snippet to show how to decompose glyphs in a TTF (#2030).
- [otlLib] Generate GSUB type 5 and GPOS type 7 contextual lookups where appropriate
  (#2016).

4.13.0 (released 2020-07-10)
----------------------------

- [feaLib/otlLib] Moved lookup subtable builders from feaLib to otlLib; refactored
  some common code (#2004, #2007).
- [docs] Document otlLib module (#2009).
- [glifLib] Fixed bug with some UFO .glif filenames clashing on case-insensitive
  filesystems (#2001, #2002).
- [colorLib] Updated COLRv1 implementation following changes in the draft spec:
  (#2008, googlefonts/colr-gradients-spec#24).

4.12.1 (released 2020-06-16)
----------------------------

- [_n_a_m_e] Fixed error in ``addMultilingualName`` with one-character names.
  Only attempt to recovered malformed UTF-16 data from a ``bytes`` string,
  not from unicode ``str`` (#1997, #1998).

4.12.0 (released 2020-06-09)
----------------------------

- [otlLib/varLib] Ensure that the ``AxisNameID`` in the ``STAT`` and ``fvar``
  tables is grater than 255 as per OpenType spec (#1985, #1986).
- [docs] Document more modules in ``fontTools.misc`` package: ``filenames``,
  ``fixedTools``, ``intTools``, ``loggingTools``, ``macCreatorType``, ``macRes``,
  ``plistlib`` (#1981).
- [OS/2] Don't calculate whole sets of unicode codepoints, use faster and more memory
  efficient ranges and bisect lookups (#1984).
- [voltLib] Support writing back abstract syntax tree as VOLT data (#1983).
- [voltLib] Accept DO_NOT_TOUCH_CMAP keyword (#1987).
- [subset/merge] Fixed a namespace clash involving a private helper class (#1955).

4.11.0 (released 2020-05-28)
----------------------------

- [feaLib] Introduced ``includeDir`` parameter on Parser and IncludingLexer to
  explicitly specify the directory to search when ``include()`` statements are
  encountered (#1973).
- [ufoLib] Silently delete duplicate glyphs within the same kerning group when reading
  groups (#1970).
- [ttLib] Set version of COLR table when decompiling COLRv1 (commit 9d8a7e2).

4.10.2 (released 2020-05-20)
----------------------------

- [sfnt] Fixed ``NameError: SimpleNamespace`` while reading TTC header. The regression
  was introduced with 4.10.1 after removing ``py23`` star import.

4.10.1 (released 2020-05-19)
----------------------------

- [sfnt] Make ``SFNTReader`` pickleable even when TTFont is loaded with lazy=True
  option and thus keeps a reference to an external file (#1962, #1967).
- [feaLib.ast] Restore backward compatibility (broken in 4.10 with #1905) for
  ``ChainContextPosStatement`` and ``ChainContextSubstStatement`` classes.
  Make them accept either list of lookups or list of lists of lookups (#1961).
- [docs] Document some modules in ``fontTools.misc`` package: ``arrayTools``,
  ``bezierTools`` ``cliTools`` and ``eexec`` (#1956).
- [ttLib._n_a_m_e] Fixed ``findMultilingualName()`` when name record's ``string`` is
  encoded as bytes sequence (#1963).

4.10.0 (released 2020-05-15)
----------------------------

- [varLib] Allow feature variations to be active across the entire space (#1957).
- [ufoLib] Added support for ``formatVersionMinor`` in UFO's ``fontinfo.plist`` and for
  ``formatMinor`` attribute in GLIF file as discussed in unified-font-object/ufo-spec#78.
  No changes in reading or writing UFOs until an upcoming (non-0) minor update of the
  UFO specification is published (#1786).
- [merge] Fixed merging fonts with different versions of ``OS/2`` table (#1865, #1952).
- [subset] Fixed ``AttributeError`` while subsetting ``ContextSubst`` and ``ContextPos``
  Format 3 subtable (#1879, #1944).
- [ttLib.table._m_e_t_a] if data happens to be ascii, emit comment in TTX (#1938).
- [feaLib] Support multiple lookups per glyph position (#1905).
- [psCharStrings] Use inheritance to avoid repeated code in initializer (#1932).
- [Doc] Improved documentation for the following modules: ``afmLib`` (#1933), ``agl``
  (#1934), ``cffLib`` (#1935), ``cu2qu`` (#1937), ``encodings`` (#1940), ``feaLib``
  (#1941), ``merge`` (#1949).
- [Doc] Split off developer-centric info to new page, making front page of docs more
  user-focused. List all utilities and sub-modules with brief descriptions.
  Make README more concise and focused (#1914).
- [otlLib] Add function to build STAT table from high-level description (#1926).
- [ttLib._n_a_m_e] Add ``findMultilingualName()`` method (#1921).
- [unicodedata] Update ``RTL_SCRIPTS`` for Unicode 13.0 (#1925).
- [gvar] Sort ``gvar`` XML output by glyph name, not glyph order (#1907, #1908).
- [Doc] Added help options to ``fonttools`` command line tool (#1913, #1920).
  Ensure all fonttools CLI tools have help documentation (#1948).
- [ufoLib] Only write fontinfo.plist when there actually is content (#1911).

4.9.0 (released 2020-04-29)
---------------------------

- [subset] Fixed subsetting of FeatureVariations table. The subsetter no longer drops
  FeatureVariationRecords that have empty substitutions as that will keep the search
  going and thus change the logic. It will only drop empty records that occur at the
  end of the FeatureVariationRecords array (#1881).
- [subset] Remove FeatureVariations table and downgrade GSUB/GPOS to version 0x10000
  when FeatureVariations contain no FeatureVariationRecords after subsetting (#1903).
- [agl] Add support for legacy Adobe Glyph List of glyph names in ``fontTools.agl``
  (#1895).
- [feaLib] Ignore superfluous script statements (#1883).
- [feaLib] Hide traceback by default on ``fonttools feaLib`` command line.
  Use ``--traceback`` option to show (#1898).
- [feaLib] Check lookup index in chaining sub/pos lookups and print better error
  message (#1896, #1897).
- [feaLib] Fix building chained alt substitutions (#1902).
- [Doc] Included all fontTools modules in the sphinx-generated documentation, and
  published it to ReadTheDocs for continuous documentation of the fontTools project
  (#1333). Check it out at https://fonttools.readthedocs.io/. Thanks to Chris Simpkins!
- [transform] The ``Transform`` class is now subclass of ``typing.NamedTuple``. No
  change in functionality (#1904).


4.8.1 (released 2020-04-17)
---------------------------

- [feaLib] Fixed ``AttributeError: 'NoneType' has no attribute 'getAlternateGlyphs'``
  when ``aalt`` feature references a chain contextual substitution lookup
  (googlefonts/fontmake#648, #1878).

4.8.0 (released 2020-04-16)
---------------------------

- [feaLib] If Parser is initialized without a ``glyphNames`` parameter, it cannot
  distinguish between a glyph name containing an hyphen, or a range of glyph names;
  instead of raising an error, it now interprets them as literal glyph names, while
  also outputting a logging warning to alert user about the ambiguity (#1768, #1870).
- [feaLib] When serializing AST to string, emit spaces around hyphens that denote
  ranges. Also, fixed an issue with CID ranges when round-tripping AST->string->AST
  (#1872).
- [Snippets/otf2ttf] In otf2ttf.py script update LSB in hmtx to match xMin (#1873).
- [colorLib] Added experimental support for building ``COLR`` v1 tables as per
  the `colr-gradients-spec <https://github.com/googlefonts/colr-gradients-spec/blob/main/colr-gradients-spec.md>`__
  draft proposal. **NOTE**: both the API and the XML dump of ``COLR`` v1 are
  susceptible to change while the proposal is being discussed and formalized (#1822).

4.7.0 (released 2020-04-03)
---------------------------

- [cu2qu] Added ``fontTools.cu2qu`` package, imported from the original
  `cu2qu <https://github.com/googlefonts/cu2qu>`__ project. The ``cu2qu.pens`` module
  was moved to ``fontTools.pens.cu2quPen``. The optional cu2qu extension module
  can be compiled by installing `Cython <https://cython.org/>`__ before installing
  fonttools from source (i.e. git repo or sdist tarball). The wheel package that
  is published on PyPI (i.e. the one ``pip`` downloads, unless ``--no-binary``
  option is used), will continue to be pure-Python for now (#1868).

4.6.0 (released 2020-03-24)
---------------------------

- [varLib] Added support for building variable ``BASE`` table version 1.1 (#1858).
- [CPAL] Added ``fromRGBA`` method to ``Color`` class (#1861).


4.5.0 (released 2020-03-20)
---------------------------

- [designspaceLib] Added ``add{Axis,Source,Instance,Rule}Descriptor`` methods to
  ``DesignSpaceDocument`` class, to initialize new descriptor objects using keyword
  arguments, and at the same time append them to the current document (#1860).
- [unicodedata] Update to Unicode 13.0 (#1859).

4.4.3 (released 2020-03-13)
---------------------------

- [varLib] Always build ``gvar`` table for TrueType-flavored Variable Fonts,
  even if it contains no variation data. The table is required according to
  the OpenType spec (#1855, #1857).

4.4.2 (released 2020-03-12)
---------------------------

- [ttx] Annotate ``LookupFlag`` in XML dump with comment explaining what bits
  are set and what they mean (#1850).
- [feaLib] Added more descriptive message to ``IncludedFeaNotFound`` error (#1842).

4.4.1 (released 2020-02-26)
---------------------------

- [woff2] Skip normalizing ``glyf`` and ``loca`` tables if these are missing from
  a font (e.g. in NotoColorEmoji using ``CBDT/CBLC`` tables).
- [timeTools] Use non-localized date parsing in ``timestampFromString``, to fix
  error when non-English ``LC_TIME`` locale is set (#1838, #1839).
- [fontBuilder] Make sure the CFF table generated by fontBuilder can be used by varLib
  without having to compile and decompile the table first. This was breaking in
  converting the CFF table to CFF2 due to some unset attributes (#1836).

4.4.0 (released 2020-02-18)
---------------------------

- [colorLib] Added ``fontTools.colorLib.builder`` module, initially with ``buildCOLR``
  and ``buildCPAL`` public functions. More color font formats will follow (#1827).
- [fontBuilder] Added ``setupCOLR`` and ``setupCPAL`` methods (#1826).
- [ttGlyphPen] Quantize ``GlyphComponent.transform`` floats to ``F2Dot14`` to fix
  round-trip issue when computing bounding boxes of transformed components (#1830).
- [glyf] If a component uses reference points (``firstPt`` and ``secondPt``) for
  alignment (instead of X and Y offsets), compute the effective translation offset
  *after* having applied any transform (#1831).
- [glyf] When all glyphs have zero contours, compile ``glyf`` table data as a single
  null byte in order to pass validation by OTS and Windows (#1829).
- [feaLib] Parsing feature code now ensures that referenced glyph names are part of
  the known glyph set, unless a glyph set was not provided.
- [varLib] When filling in the default axis value for a missing location of a source or
  instance, correctly map the value forward.
- [varLib] The avar table can now contain mapping output values that are greater than
  OR EQUAL to the preceeding value, as the avar specification allows this.
- [varLib] The errors of the module are now ordered hierarchically below VarLibError.
  See #1821.

4.3.0 (released 2020-02-03)
---------------------------

- [EBLC/CBLC] Fixed incorrect padding length calculation for Format 3 IndexSubTable
  (#1817, #1818).
- [varLib] Fixed error when merging OTL tables and TTFonts were loaded as ``lazy=True``
  (#1808, #1809).
- [varLib] Allow to use master fonts containing ``CFF2`` table when building VF (#1816).
- [ttLib] Make ``recalcBBoxes`` option work also with ``CFF2`` table (#1816).
- [feaLib] Don't reset ``lookupflag`` in lookups defined inside feature blocks.
  They will now inherit the current ``lookupflag`` of the feature. This is what
  Adobe ``makeotf`` also does in this case (#1815).
- [feaLib] Fixed bug with mixed single/multiple substitutions. If a single substitution
  involved a glyph class, we were incorrectly using only the first glyph in the class
  (#1814).

4.2.5 (released 2020-01-29)
---------------------------

- [feaLib] Do not fail on duplicate multiple substitutions, only warn (#1811).
- [subset] Optimize SinglePos subtables to Format 1 if all ValueRecords are the same
  (#1802).

4.2.4 (released 2020-01-09)
---------------------------

- [unicodedata] Update RTL_SCRIPTS for Unicode 11 and 12.

4.2.3 (released 2020-01-07)
---------------------------

- [otTables] Fixed bug when splitting `MarkBasePos` subtables as offsets overflow.
  The mark class values in the split subtable were not being updated, leading to
  invalid mark-base attachments (#1797, googlefonts/noto-source#145).
- [feaLib] Only log a warning instead of error when features contain duplicate
  substitutions (#1767).
- [glifLib] Strip XML comments when parsing with lxml (#1784, #1785).

4.2.2 (released 2019-12-12)
---------------------------

- [subset] Fixed issue with subsetting FeatureVariations table when the index
  of features changes as features get dropped. The feature index need to be
  remapped to point to index of the remaining features (#1777, #1782).
- [fontBuilder] Added `addFeatureVariations` method to `FontBuilder` class. This
  is a shorthand for calling `featureVars.addFeatureVariations` on the builder's
  TTFont object (#1781).
- [glyf] Fixed the flags bug in glyph.drawPoints() like we did for glyph.draw()
  (#1771, #1774).

4.2.1 (released 2019-12-06)
---------------------------

- [glyf] Use the ``flagOnCurve`` bit mask in ``glyph.draw()``, so that we ignore
  the ``overlap`` flag that may be set when instantiating variable fonts (#1771).

4.2.0 (released 2019-11-28)
---------------------------

- [pens] Added the following pens:

  * ``roundingPen.RoundingPen``: filter pen that rounds coordinates and components'
    offsets to integer;
  * ``roundingPen.RoundingPointPen``: like the above, but using PointPen protocol.
  * ``filterPen.FilterPointPen``: base class for filter point pens;
  * ``transformPen.TransformPointPen``: filter point pen to apply affine transform;
  * ``recordingPen.RecordingPointPen``: records and replays point-pen commands.

- [ttGlyphPen] Always round float coordinates and component offsets to integers
  (#1763).
- [ufoLib] When converting kerning groups from UFO2 to UFO3, avoid confusing
  groups with the same name as one of the glyphs (#1761, #1762,
  unified-font-object/ufo-spec#98).

4.1.0 (released 2019-11-18)
---------------------------

- [instancer] Implemented restricting axis ranges (level 3 partial instancing).
  You can now pass ``{axis_tag: (min, max)}`` tuples as input to the
  ``instantiateVariableFont`` function. Note that changing the default axis
  position is not supported yet. The command-line script also accepts axis ranges
  in the form of colon-separated float values, e.g. ``wght=400:700`` (#1753, #1537).
- [instancer] Never drop STAT ``DesignAxis`` records, but only prune out-of-range
  ``AxisValue`` records.
- [otBase/otTables] Enforce that VarStore.RegionAxisCount == fvar.axisCount, even
  when regions list is empty to appease OTS < v8.0 (#1752).
- [designspaceLib] Defined new ``processing`` attribute for ``<rules>`` element,
  with values "first" or "last", plus other editorial changes to DesignSpace
  specification. Bumped format version to 4.1 (#1750).
- [varLib] Improved error message when masters' glyph orders do not match (#1758,
  #1759).
- [featureVars] Allow to specify custom feature tag in ``addFeatureVariations``;
  allow said feature to already exist, in which case we append new lookup indices
  to existing features. Implemented ``<rules>`` attribute ``processing`` according to
  DesignSpace specification update in #1750. Depending on this flag, we generate
  either an 'rvrn' (always processed first) or a 'rclt' feature (follows lookup order,
  therefore last) (#1747, #1625, #1371).
- [ttCollection] Added support for context manager auto-closing via ``with`` statement
  like with ``TTFont`` (#1751).
- [unicodedata] Require unicodedata2 >= 12.1.0.
- [py2.py3] Removed yet more PY2 vestiges (#1743).
- [_n_a_m_e] Fixed issue when comparing NameRecords with different string types (#1742).
- [fixedTools] Changed ``fixedToFloat`` to not do any rounding but simply return
  ``value / (1 << precisionBits)``. Added ``floatToFixedToStr`` and
  ``strToFixedToFloat`` functions to be used when loading from or dumping to XML.
  Fixed values (e.g. fvar axes and instance coordinates, avar mappings, etc.) are
  are now stored as un-rounded decimal floats upon decompiling (#1740, #737).
- [feaLib] Fixed handling of multiple ``LigatureCaret`` statements for the same glyph.
  Only the first rule per glyph is used, additional ones are ignored (#1733).

4.0.2 (released 2019-09-26)
---------------------------

- [voltLib] Added support for ``ALL`` and ``NONE`` in ``PROCESS_MARKS`` (#1732).
- [Silf] Fixed issue in ``Silf`` table compilation and decompilation regarding str vs
  bytes in python3 (#1728).
- [merge] Handle duplicate glyph names better: instead of appending font index to
  all glyph names, use similar code like we use in ``post`` and ``CFF`` tables (#1729).

4.0.1 (released 2019-09-11)
---------------------------

- [otTables] Support fixing offset overflows in ``MultipleSubst`` lookup subtables
  (#1706).
- [subset] Prune empty strikes in ``EBDT`` and ``CBDT`` table data (#1698, #1633).
- [pens] Fixed issue in ``PointToSegmentPen`` when last point of closed contour has
  same coordinates as the starting point and was incorrectly dropped (#1720).
- [Graphite] Fixed ``Sill`` table output to pass OTS (#1705).
- [name] Added ``removeNames`` method to ``table__n_a_m_e`` class (#1719).
- [ttLib] Added aliases for renamed entries ``ascender`` and ``descender`` in
  ``hhea`` table (#1715).

4.0.0 (released 2019-08-22)
---------------------------

- NOTE: The v4.x version series only supports Python 3.6 or greater. You can keep
  using fonttools 3.x if you need support for Python 2.
- [py23] Removed all the python2-only code since it is no longer reachable, thus
  unused; only the Python3 symbols were kept, but these are no-op. The module is now
  DEPRECATED and will removed in the future.
- [ttLib] Fixed UnboundLocalError for empty loca/glyph tables (#1680). Also, allow
  the glyf table to be incomplete when dumping to XML (#1681).
- [varLib.models] Fixed KeyError while sorting masters and there are no on-axis for
  a given axis (38a8eb0e).
- [cffLib] Make sure glyph names are unique (#1699).
- [feaLib] Fix feature parser to correctly handle octal numbers (#1700).

\... see `here <https://github.com/fonttools/fonttools/blob/main/NEWS.rst>`__ for earlier changes<|MERGE_RESOLUTION|>--- conflicted
+++ resolved
@@ -1,10 +1,6 @@
 Metadata-Version: 2.4
 Name: fonttools
-<<<<<<< HEAD
-Version: 4.58.0
-=======
 Version: 4.58.2
->>>>>>> 832cd121
 Summary: Tools to manipulate font files
 Home-page: http://github.com/fonttools/fonttools
 Author: Just van Rossum
@@ -392,8 +388,6 @@
 Changelog
 ~~~~~~~~~
 
-<<<<<<< HEAD
-=======
 4.58.2 (released 2025-06-06)
 ----------------------------
 
@@ -419,7 +413,6 @@
 - [varLib] Ensure that instances only reuse name ID 2 or 17 if they are at the default location across all axes (#3831).
 - [varLib] Create a dflt LangSys in a ScriptRecord when adding variations later, to fix an avoidable crash in an edge case (#3838).
 
->>>>>>> 832cd121
 4.58.0 (released 2025-05-10)
 ----------------------------
 
