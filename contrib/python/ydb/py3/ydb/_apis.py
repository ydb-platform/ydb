# -*- coding: utf-8 -*-
import typing

try:
    from ydb.public.api.grpc import (
        ydb_cms_v1_pb2_grpc,
        ydb_discovery_v1_pb2_grpc,
        ydb_scheme_v1_pb2_grpc,
        ydb_table_v1_pb2_grpc,
        ydb_operation_v1_pb2_grpc,
        ydb_topic_v1_pb2_grpc,
<<<<<<< HEAD
        ydb_bsconfig_v1_pb2_grpc
    )

    from ydb.public.api.grpc.draft import (
        ydb_dynamic_config_v1_pb2_grpc,
=======
        ydb_query_v1_pb2_grpc,
>>>>>>> 0c2b198e
    )

    from ydb.public.api.protos import (
        ydb_status_codes_pb2,
        ydb_discovery_pb2,
        ydb_scheme_pb2,
        ydb_table_pb2,
        ydb_value_pb2,
        ydb_operation_pb2,
        ydb_common_pb2,
<<<<<<< HEAD
        ydb_bsconfig_pb2
=======
        ydb_query_pb2,
>>>>>>> 0c2b198e
    )

except ImportError:
    from contrib.ydb.public.api.grpc import (
        ydb_cms_v1_pb2_grpc,
        ydb_discovery_v1_pb2_grpc,
        ydb_scheme_v1_pb2_grpc,
        ydb_table_v1_pb2_grpc,
        ydb_operation_v1_pb2_grpc,
        ydb_topic_v1_pb2_grpc,
<<<<<<< HEAD
        ydb_bsconfig_v1_pb2_grpc
    )

    from contrib.ydb.public.api.grpc.draft import (
        ydb_dynamic_config_v1_pb2_grpc,
=======
        ydb_query_v1_pb2_grpc,
>>>>>>> 0c2b198e
    )

    from contrib.ydb.public.api.protos import (
        ydb_status_codes_pb2,
        ydb_discovery_pb2,
        ydb_scheme_pb2,
        ydb_table_pb2,
        ydb_value_pb2,
        ydb_operation_pb2,
        ydb_common_pb2,
<<<<<<< HEAD
        ydb_bsconfig_pb2
    )

    from contrib.ydb.public.api.protos.draft import (
        ydb_dynamic_config_pb2,
=======
        ydb_query_pb2,
>>>>>>> 0c2b198e
    )


StatusIds = ydb_status_codes_pb2.StatusIds
FeatureFlag = ydb_common_pb2.FeatureFlag
primitive_types = ydb_value_pb2.Type.PrimitiveTypeId
ydb_value = ydb_value_pb2
ydb_scheme = ydb_scheme_pb2
ydb_table = ydb_table_pb2
ydb_discovery = ydb_discovery_pb2
ydb_operation = ydb_operation_pb2
<<<<<<< HEAD
ydb_dynamic_config = ydb_dynamic_config_pb2
ydb_bsconfig = ydb_bsconfig_pb2
=======
ydb_query = ydb_query_pb2
>>>>>>> 0c2b198e


class CmsService(object):
    Stub = ydb_cms_v1_pb2_grpc.CmsServiceStub


class DiscoveryService(object):
    Stub = ydb_discovery_v1_pb2_grpc.DiscoveryServiceStub
    ListEndpoints = "ListEndpoints"


class OperationService(object):
    Stub = ydb_operation_v1_pb2_grpc.OperationServiceStub
    ForgetOperation = "ForgetOperation"
    GetOperation = "GetOperation"
    CancelOperation = "CancelOperation"


class SchemeService(object):
    Stub = ydb_scheme_v1_pb2_grpc.SchemeServiceStub
    MakeDirectory = "MakeDirectory"
    RemoveDirectory = "RemoveDirectory"
    ListDirectory = "ListDirectory"
    DescribePath = "DescribePath"
    ModifyPermissions = "ModifyPermissions"


class TableService(object):
    Stub = ydb_table_v1_pb2_grpc.TableServiceStub

    StreamExecuteScanQuery = "StreamExecuteScanQuery"
    ExplainDataQuery = "ExplainDataQuery"
    CreateTable = "CreateTable"
    DropTable = "DropTable"
    AlterTable = "AlterTable"
    CopyTables = "CopyTables"
    RenameTables = "RenameTables"
    DescribeTable = "DescribeTable"
    CreateSession = "CreateSession"
    DeleteSession = "DeleteSession"
    ExecuteSchemeQuery = "ExecuteSchemeQuery"
    PrepareDataQuery = "PrepareDataQuery"
    ExecuteDataQuery = "ExecuteDataQuery"
    BeginTransaction = "BeginTransaction"
    CommitTransaction = "CommitTransaction"
    RollbackTransaction = "RollbackTransaction"
    KeepAlive = "KeepAlive"
    StreamReadTable = "StreamReadTable"
    BulkUpsert = "BulkUpsert"


class TopicService(object):
    Stub = ydb_topic_v1_pb2_grpc.TopicServiceStub

    CreateTopic = "CreateTopic"
    DescribeTopic = "DescribeTopic"
    AlterTopic = "AlterTopic"
    DropTopic = "DropTopic"
    StreamRead = "StreamRead"
    StreamWrite = "StreamWrite"

class BSConfigService(object):
    Stub = ydb_bsconfig_v1_pb2_grpc.BSConfigServiceStub

<<<<<<< HEAD
    ReplaceStorageConfig = "ReplaceStorageConfig"
    FetchStorageConfig = "FetchStorageConfig"
=======
class QueryService(object):
    Stub = ydb_query_v1_pb2_grpc.QueryServiceStub

    CreateSession = "CreateSession"
    DeleteSession = "DeleteSession"
    AttachSession = "AttachSession"

    BeginTransaction = "BeginTransaction"
    CommitTransaction = "CommitTransaction"
    RollbackTransaction = "RollbackTransaction"

    ExecuteQuery = "ExecuteQuery"
    ExecuteScript = "ExecuteScript"
    FetchScriptResults = "FetchScriptResults"
>>>>>>> 0c2b198e
<|MERGE_RESOLUTION|>--- conflicted
+++ resolved
@@ -9,15 +9,8 @@
         ydb_table_v1_pb2_grpc,
         ydb_operation_v1_pb2_grpc,
         ydb_topic_v1_pb2_grpc,
-<<<<<<< HEAD
-        ydb_bsconfig_v1_pb2_grpc
-    )
-
-    from ydb.public.api.grpc.draft import (
-        ydb_dynamic_config_v1_pb2_grpc,
-=======
+        ydb_bsconfig_v1_pb2_grpc,
         ydb_query_v1_pb2_grpc,
->>>>>>> 0c2b198e
     )
 
     from ydb.public.api.protos import (
@@ -28,11 +21,8 @@
         ydb_value_pb2,
         ydb_operation_pb2,
         ydb_common_pb2,
-<<<<<<< HEAD
-        ydb_bsconfig_pb2
-=======
+        ydb_bsconfig_pb2,
         ydb_query_pb2,
->>>>>>> 0c2b198e
     )
 
 except ImportError:
@@ -43,15 +33,8 @@
         ydb_table_v1_pb2_grpc,
         ydb_operation_v1_pb2_grpc,
         ydb_topic_v1_pb2_grpc,
-<<<<<<< HEAD
-        ydb_bsconfig_v1_pb2_grpc
-    )
-
-    from contrib.ydb.public.api.grpc.draft import (
-        ydb_dynamic_config_v1_pb2_grpc,
-=======
+        ydb_bsconfig_v1_pb2_grpc,
         ydb_query_v1_pb2_grpc,
->>>>>>> 0c2b198e
     )
 
     from contrib.ydb.public.api.protos import (
@@ -62,15 +45,8 @@
         ydb_value_pb2,
         ydb_operation_pb2,
         ydb_common_pb2,
-<<<<<<< HEAD
-        ydb_bsconfig_pb2
-    )
-
-    from contrib.ydb.public.api.protos.draft import (
-        ydb_dynamic_config_pb2,
-=======
+        ydb_bsconfig_pb2,
         ydb_query_pb2,
->>>>>>> 0c2b198e
     )
 
 
@@ -82,12 +58,8 @@
 ydb_table = ydb_table_pb2
 ydb_discovery = ydb_discovery_pb2
 ydb_operation = ydb_operation_pb2
-<<<<<<< HEAD
-ydb_dynamic_config = ydb_dynamic_config_pb2
 ydb_bsconfig = ydb_bsconfig_pb2
-=======
 ydb_query = ydb_query_pb2
->>>>>>> 0c2b198e
 
 
 class CmsService(object):
@@ -149,13 +121,14 @@
     StreamRead = "StreamRead"
     StreamWrite = "StreamWrite"
 
+
 class BSConfigService(object):
     Stub = ydb_bsconfig_v1_pb2_grpc.BSConfigServiceStub
 
-<<<<<<< HEAD
     ReplaceStorageConfig = "ReplaceStorageConfig"
     FetchStorageConfig = "FetchStorageConfig"
-=======
+
+
 class QueryService(object):
     Stub = ydb_query_v1_pb2_grpc.QueryServiceStub
 
@@ -169,5 +142,4 @@
 
     ExecuteQuery = "ExecuteQuery"
     ExecuteScript = "ExecuteScript"
-    FetchScriptResults = "FetchScriptResults"
->>>>>>> 0c2b198e
+    FetchScriptResults = "FetchScriptResults"