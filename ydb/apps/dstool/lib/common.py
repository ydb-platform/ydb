import urllib.parse
import urllib.request
import urllib.error
import random
import json
import sys
import grpc
import struct
import fnmatch
import os
import os.path
import ssl
import socket
from google.protobuf import text_format
from argparse import FileType
from functools import wraps
from inspect import signature
from operator import attrgetter, itemgetter
from collections import defaultdict
from itertools import cycle, islice
import ydb.core.protos.grpc_pb2_grpc as kikimr_grpc
import ydb.core.protos.msgbus_pb2 as kikimr_msgbus
import ydb.core.protos.blobstorage_config_pb2 as kikimr_bsconfig
import ydb.core.protos.blobstorage_base3_pb2 as kikimr_bs3
import ydb.core.protos.cms_pb2 as kikimr_cms
from ydb.apps.dstool.lib.arg_parser import print_error_with_usage
import typing


bad_hosts = set()
cache = {}
name_cache = {}

EPDiskType = kikimr_bs3.EPDiskType
EVirtualGroupState = kikimr_bs3.EVirtualGroupState
TGroupDecommitStatus = kikimr_bs3.TGroupDecommitStatus


class InvalidParameterError(Exception):
    """Exception raised for invalid command line parameter."""
    def __init__(self, parser, parameter_name, parameter, message=""):
        self.parser = parser
        self.parameter = parameter
        self.parameter_name = parameter_name
        self.message = message
        super().__init__(self.message)

    def print(self):
        print_error_with_usage(self.parser, f"ERROR: invalid parameter '{self.parameter_name}' with value '{self.parameter}'. {self.message}")


class EndpointInfo:
    def __init__(self, protocol: str, host: str, grpc_port: int, mon_port: int):
        self.protocol = protocol
        self.grpc_port = grpc_port
        self.mon_port = mon_port
        self.host = host

    @property
    def full(self):
        if self.protocol in ('http', 'https'):
            return f'{self.protocol}://{self.host_with_mon_port}'
        else:
            return f'{self.protocol}://{self.host_with_grpc_port}'

    @property
    def host_with_port(self):
        if self.protocol in ('http', 'https'):
            return self.host_with_mon_port
        else:
            return self.host_with_grpc_port

    @property
    def host_with_grpc_port(self):
        return f'{self.host}:{self.grpc_port}'

    @property
    def host_with_mon_port(self):
        return f'{self.host}:{self.mon_port}'


class ConnectionParams:
    ENDPOINT_HELP = 'Endpoint is specified as PROTOCOL://HOST[:PORT]. Can be specified multiple times with different protocols.'

    def __init__(self):
        self.hosts = set()
        self.endpoints = dict()
        self.grpc_port = 2135
        self.mon_port = 8765
        self.grpc_protocol = 'grpc'
        self.mon_protocol = 'http'
        self.token_type = None
        self.token = None
        self.domain = None
        self.verbose = None
        self.quiet = None
        self.http_timeout = None
        self.cafile = None
        self.cadata = None
        self.insecure = None
        self.parser = None
        self.use_ip = None
        self.http_endpoints = dict()
        self.grpc_endpoints = dict()
        self.args = None
        self.printed_warning_about_not_assigned_http_protocol = False
        self.printed_warning_about_not_assigned_grpc_protocol = False

    def make_endpoint_info(self, endpoint: str):
        protocol, host, port = self.get_protocol_host_port(endpoint)
        grpc_port = self.grpc_port if protocol not in ('grpc', 'grpcs') else port
        mon_port = self.mon_port if protocol not in ('http', 'https') else port
        endpoint_info = EndpointInfo(protocol, host, grpc_port, mon_port)
        return endpoint_info

    def get_protocol_host_port(self, endpoint):
        protocol, sep, endpoint = endpoint.rpartition('://')
        if sep != '://':
            protocol = self.mon_protocol if self.mon_protocol is not None else 'http'
        endpoint, sep, port = endpoint.partition(':')
        if sep == ':':
            return protocol, endpoint, int(port)
        else:
            return protocol, endpoint, self.grpc_port if protocol in ('grpc', 'grpcs') else self.mon_port

    def get_cafile_data(self):
        if self.cafile is None:
            return None
        if self.cadata is None:
            with open(self.cafile, 'rb') as f:
                self.cadata = f.read()
        return self.cadata

    def get_netloc(self, host, port):
        netloc = '%s:%d' % (host, port)
        if netloc in name_cache:
            netloc = name_cache[netloc]
        else:
            for af, socktype, proto, canonname, sa in socket.getaddrinfo(host, port, socket.AF_UNSPEC, socket.SOCK_STREAM, 0, socket.AI_PASSIVE):
                host, port = socket.getnameinfo(sa, socket.NI_NUMERICHOST | socket.NI_NUMERICSERV)
                if af == socket.AF_INET6:
                    host = '[%s]' % host
                new_netloc = '%s:%s' % (host, port)
                name_cache[netloc] = new_netloc
                netloc = new_netloc
        return netloc

    def make_url(self, endpoint, path, params):
        if self.use_ip:
            location = self.get_netloc(endpoint.host, endpoint.port)
        else:
            location = endpoint.host_with_port
        return urllib.parse.urlunsplit((endpoint.protocol, location, path, urllib.parse.urlencode(params), ''))

    def parse_token(self, token_file):
        if token_file:
            self.token = token_file.readline().rstrip('\r\n')
            token_file.close()
        if self.token is None:
            self.token = os.getenv('YDB_TOKEN')
            if self.token is not None:
                self.token = self.token.strip()
        if self.token is None:
            try:
                path = os.path.expanduser(os.path.join('~', '.ydb', 'token'))
                with open(path) as f:
                    self.token = f.readline().strip('\r\n')
            except Exception:
                pass

        if self.token is not None and len(self.token.split(' ')) == 2:
            self.token_type, self.token = self.token.split(' ')
        else:
            self.token_type = 'OAuth'

    def apply_args(self, args, with_localhost=True):
        self.args = args
        self.grpc_port = args.grpc_port
        self.mon_port = args.mon_port

        protocols = defaultdict(int)
        if args.endpoint:
            for endpoint in args.endpoint:
                endpoint_info = self.make_endpoint_info(endpoint)
                if endpoint_info.protocol not in ('http', 'https', 'grpc', 'grpcs'):
                    raise InvalidParameterError(self.parser, '--endpoint', endpoint, 'Invalid protocol specified for endpoint')
                protocols[endpoint_info.protocol] += 1
                host_with_port = endpoint_info.host_with_port
                self.hosts.add(endpoint_info.host)
                self.endpoints[endpoint_info.host] = endpoint_info
                self.endpoints[host_with_port] = endpoint_info
                if endpoint_info.protocol in ('http', 'https'):
                    self.http_endpoints[host_with_port] = endpoint_info
                else:
                    self.grpc_endpoints[host_with_port] = endpoint_info

        if 'grpc' not in protocols and 'grpcs' in protocols:
            self.grpc_protocol = 'grpcs'
        if 'http' not in protocols and 'https' in protocols:
            self.mon_protocol = 'https'

        self.parse_token(args.token_file)
        self.domain = 1
        self.verbose = args.verbose or args.debug
        self.debug = args.debug
        self.quiet = args.quiet
        self.http_timeout = args.http_timeout
        self.cafile = args.cafile
        self.insecure = args.insecure

    def add_host_access_options(self, parser, with_endpoint=True):
        self.parser = parser
        parser.add_argument('--verbose', '-v', action='store_true', help='Be verbose during operation')
        parser.add_argument('--debug', '-d', action='store_true', help='Be very verbose during operation')
        parser.add_argument('--quiet', '-q', action='store_true', help="Don't show non-vital messages")
        g = parser.add_argument_group('Server access options')
        if with_endpoint:
            g.add_argument('--endpoint', '-e', metavar='[PROTOCOL://]HOST[:PORT]', type=str, required=True, action='append', help=ConnectionParams.ENDPOINT_HELP)
        g.add_argument('--grpc-port', type=int, default=2135, metavar='PORT', help='GRPC port to use for procedure invocation')
        g.add_argument('--mon-port', type=int, default=8765, metavar='PORT', help='HTTP monitoring port for viewer JSON access')
        g.add_argument('--token-file', type=FileType(encoding='ascii'), metavar='PATH', help='Path to token file')
        g.add_argument('--ca-file', metavar='PATH', dest='cafile', type=str, help='Path to a file containing the PEM encoding of the server root certificates for tls connections.')
        g.add_argument('--http-timeout', type=int, default=5, help='Timeout for blocking socket I/O operations during HTTP(s) queries')
        g.add_argument('--insecure', action='store_true', help='Allow insecure HTTPS fetching')
        g.add_argument('--use-ip', action='store_true', help='Use IP addresses instead of hostnames when connecting to endpoints')


connection_params = ConnectionParams()


def set_connection_params_type(connection_params_type: type):
    global connection_params
    connection_params = connection_params_type()


get_pdisk_id = attrgetter('NodeId', 'PDiskId')
get_vslot_id = attrgetter('NodeId', 'PDiskId', 'VSlotId')
get_vslot_id_json = itemgetter('NodeId', 'PDiskId', 'VDiskSlotId')
get_vdisk_id = attrgetter('GroupId', 'GroupGeneration', 'FailRealmIdx', 'FailDomainIdx', 'VDiskIdx')
get_vdisk_id_json = itemgetter('GroupID', 'GroupGeneration', 'Ring', 'Domain', 'VDisk')
get_vdisk_id_short = attrgetter('FailRealmIdx', 'FailDomainIdx', 'VDiskIdx')


def get_vslot_extended_id(vslot):
    return *get_vslot_id(vslot.VSlotId), *get_vdisk_id(vslot)


class Location(typing.NamedTuple):
    dc: int
    room: int
    rack: int
    body: int
    node: int
    disk: int

    _levels = [10, 20, 30, 40, 254, 255]

    def __str__(self):
        return ','.join(str(x) if x is not None else '' for x in self)

    def __repr__(self):
        return 'Location(%s)' % ', '.join(map(str, self))

    def subs(self, begin, end):
        return Location._make(value if begin <= level < end else None for level, value in zip(Location._levels, self))

    @staticmethod
    def from_fail_domain(fdom):
        return Location(*map(fdom.get, Location._levels))

    @staticmethod
    def from_physical_location(loc):
        return Location.from_fail_domain(deserialize_fail_domain(loc))

    @staticmethod
    def from_location(location, node_id):
        return Location(dc=location.DataCenter, room=location.Module, rack=location.Rack, body=location.Unit, node=node_id, disk=None)


def inmemcache(name, params=[], cache_enable_param=None):
    def flatten_type(value):
        if isinstance(value, dict):
            return tuple(sorted(value.items()))
        elif isinstance(value, set):
            return tuple(sorted(value))
        else:
            return value

    def wrapper(func):
        sig = signature(func)

        @wraps(func)
        def wrapped(*args, **kwargs):
            a = sig.bind(*args, **kwargs)
            key = (name,) + tuple(flatten_type(a.arguments.get(p)) for p in params)
            if not cache_enable_param or a.arguments.get(cache_enable_param):
                return cache[key] if key in cache else cache.setdefault(key, func(*args, **kwargs))
            else:
                return func(*args, **kwargs)
        return wrapped
    return wrapper


class ConnectionError(Exception):
    pass


class QueryError(Exception):
    pass


class GroupSelectionError(Exception):
    pass


def filter_good_endpoints(endpoints):
    return [endpoint for endpoint in endpoints if endpoint.host_with_port not in bad_hosts]


def get_random_endpoints_for_query(request_type=None, items_count=1, filter=None):
    if request_type == 'http':
        endpoints = connection_params.http_endpoints
    elif request_type == 'grpc':
        endpoints = connection_params.grpc_endpoints
    else:
        endpoints = connection_params.endpoints
    endpoints = list(endpoints.values())
    if filter:
        endpoints = filter(endpoints)
    random.shuffle(endpoints)
    return endpoints[:items_count]


def retry_query_with_endpoints(query, endpoints, request_type, query_name, max_retries=5):
    try_index = 0
    result = None
    for endpoint in endpoints:
        try:
            result = query(endpoint)
            break
        except Exception as e:
            try_index += 1
            if isinstance(e, urllib.error.URLError):
                bad_hosts.add(endpoint.host_with_port)
            if not connection_params.quiet:
                print(f'WARNING: failed to fetch data from host {endpoint.host_with_port} in {query_name}: {e}', file=sys.stderr)
                if request_type == 'http' and try_index == max_retries:
                    print('HINT: consider trying different protocol for endpoints when experiencing massive fetch failures from different hosts', file=sys.stderr)
            if try_index == max_retries:
                raise ConnectionError("Can't connect to specified addresses")
    return try_index, result


def query_random_host_with_retry(retries=5, request_type=None):
    def wrapper(func):
        sig = signature(func)

        @wraps(func)
        def wrapped(*args, **kwargs):
            binded = sig.bind(*args, **kwargs)
            explicit_host = binded.arguments.pop('explicit_host', None)
            host = binded.arguments.pop('host', None)
            endpoint = binded.arguments.pop('endpoint', None)

            if endpoint is not None or host is not None:
                return func(*args, **kwargs)

            if explicit_host is not None and explicit_host in connection_params.endpoints:
                explicit_endpoint = connection_params.endpoints[explicit_host]
            elif explicit_host is not None:
                explicit_endpoint = connection_params.make_endpoint_info(f'{connection_params.mon_protocol}://{explicit_host}')
            else:
                explicit_endpoint = None

            def send_query(endpoint):
                return func(*args, **kwargs, endpoint=endpoint)
            setattr(send_query, '_name', func.__name__)

            try_index = 0
            result = None
            if explicit_endpoint:
                try_index, result = retry_query_with_endpoints(send_query, [explicit_endpoint] * retries, request_type, func.__name__, retries)
                return result

            if result is not None:
                return result

            print_if_verbose(connection_params.args, 'INFO: using random hosts', file=sys.stderr)

            endpoints = get_random_endpoints_for_query(request_type=request_type, items_count=retries - try_index, filter=filter_good_endpoints)
            sub_try_index, result = retry_query_with_endpoints(send_query, endpoints, request_type, func.__name__, retries - try_index)
            try_index += sub_try_index

            if result is not None:
                return result

            if request_type == 'http' and connection_params.grpc_endpoints:
                if not connection_params.http_endpoints and not connection_params.printed_warning_about_not_assigned_http_protocol:
                    print_if_not_quiet(
                        connection_params.args,
                        'WARNING: endpoint for http requests is not specified, grpc endpoints will be used instead with conversion to http. '
                        'You can specify additional endpoints with "http" or "https" protocol.',
                        file=sys.stderr)
                    connection_params.printed_warning_about_not_assigned_http_protocol = True
                print_if_verbose(connection_params.args, 'INFO: failed with http endpoints, try to use grpc endpoints', file=sys.stderr)
                endpoints = get_random_endpoints_for_query(request_type='grpc', items_count=retries - try_index, filter=filter_good_endpoints)
                sub_try_index, result = retry_query_with_endpoints(send_query, endpoints, request_type, func.__name__, retries - try_index)
                try_index += sub_try_index

            if request_type == 'grpc' and connection_params.http_endpoints:
                if not connection_params.grpc_endpoints and not connection_params.printed_warning_about_not_assigned_grpc_protocol:
                    print_if_not_quiet(
                        connection_params.args,
                        'WARNING: endpoint for grpc requests is not specified, http endpoints will be used instead with conversion to grpc. '
                        'You can specify additional endpoints with "grpc" or "grpcs" protocol.',
                        file=sys.stderr)
                    connection_params.printed_warning_about_not_assigned_grpc_protocol = True
                print_if_verbose(connection_params.args, 'INFO: failed with grpc endpoints, try to use http endpoints', file=sys.stderr)
                endpoints = get_random_endpoints_for_query(request_type='http', items_count=retries - try_index, filter=filter_good_endpoints)
                sub_try_index, result = retry_query_with_endpoints(send_query, endpoints, request_type, func.__name__, retries - try_index)
                try_index += sub_try_index

            if result is not None:
                return result

            print_if_verbose(connection_params.args, 'INFO: failed with all endpoints, retry them', file=sys.stderr)

            endpoints = get_random_endpoints_for_query(request_type=None, items_count=retries - try_index, filter=None)
            endpoints = list(islice(cycle(endpoints), retries - try_index))
            sub_try_index, result = retry_query_with_endpoints(lambda endpoint: func(*args, **kwargs, endpoint=endpoint), endpoints, request_type, func.__name__, retries - try_index)
            return result

        return wrapped
    return wrapper


@inmemcache('fetch', ['path', 'params', 'explicit_host', 'fmt'], 'cache')
<<<<<<< HEAD
@query_random_host_with_retry(explicit_host_param='explicit_host', http=True)
def fetch(path, params={}, explicit_host=None, fmt='json', host=None, cache=True, method=None, data=None, content_type=None, accept=None):
    url = connection_params.make_url(host, path, params)
    if connection_params.debug:
=======
@query_random_host_with_retry(request_type='http')
def fetch(path, params={}, explicit_host=None, fmt='json', host=None, cache=True, method=None, data=None, content_type=None, accept=None, endpoint=None):
    if endpoint is None and host is not None:
        endpoint = connection_params.make_endpoint_info(f'{connection_params.mon_protocol}://{host}')
    if endpoint.protocol not in ('http', 'https'):
        endpoint = connection_params.make_endpoint_info(f'{connection_params.mon_protocol}://{endpoint.host_with_mon_port}')
    url = connection_params.make_url(endpoint, path, params)
    if connection_params.verbose:
>>>>>>> 2cf848f3
        print('INFO: fetching %s' % url, file=sys.stderr)
    request = urllib.request.Request(url, data=data, method=method)
    if connection_params.token and url.startswith('http'):
        request.add_header('Authorization', '%s %s' % (connection_params.token_type, connection_params.token))
    if content_type is not None:
        request.add_header('Content-Type', content_type)
    if accept is not None:
        request.add_header('Accept', accept)
    ctx = ssl.create_default_context(cafile=connection_params.cafile)
    if connection_params.insecure:
        ctx.check_hostname = False
        ctx.verify_mode = ssl.CERT_NONE
    with urllib.request.urlopen(request, timeout=connection_params.http_timeout, context=ctx) as stream:
        if fmt == 'json':
            return json.load(stream)
        elif fmt == 'raw':
            return stream.read()
        else:
            assert False, 'ERROR: invalid stream fmt specified: %s' % fmt


@query_random_host_with_retry(request_type='grpc')
def invoke_grpc(func, *params, explicit_host=None, endpoint=None):
    options = [
        ('grpc.max_receive_message_length', 256 << 20),  # 256 MiB
    ]
    if connection_params.debug:
        p = ', '.join('<<< %s >>>' % text_format.MessageToString(param, as_one_line=True) for param in params)
        print('INFO: issuing %s(%s) @%s:%d protocol %s' % (func, p, endpoint.host, endpoint.grpc_port,
              endpoint.protocol), file=sys.stderr)

    def work(channel):
        try:
            stub = kikimr_grpc.TGRpcServerStub(channel)
            res = getattr(stub, func)(*params)
            if connection_params.debug:
                print('INFO: result <<< %s >>>' % text_format.MessageToString(res, as_one_line=True), file=sys.stderr)
            return res
        except Exception as e:
            if connection_params.debug:
                print('ERROR: exception %s' % e, file=sys.stderr)
            raise ConnectionError("Can't connect to specified addresses by gRPC protocol")

    hostport = endpoint.host_with_grpc_port
    retval = None
    if endpoint.protocol == 'grpcs':
        creds = grpc.ssl_channel_credentials(connection_params.get_cafile_data())
        with grpc.secure_channel(hostport, creds, options) as channel:
            retval = work(channel)
    else:
        with grpc.insecure_channel(hostport, options) as channel:
            retval = work(channel)
    return retval


def invoke_grpc_bsc_request(request, endpoint=None):
    bs_request = kikimr_msgbus.TBlobStorageConfigRequest(Domain=connection_params.domain, Request=request)
    if connection_params.token is not None:
        bs_request.SecurityToken = connection_params.token
    bs_response = invoke_grpc('BlobStorageConfig', bs_request, endpoint=endpoint)
    if bs_response.Status != 1:
        # remove security token from error message
        bs_request.SecurityToken = ''
        request_s = text_format.MessageToString(bs_request, as_one_line=True)
        response_s = text_format.MessageToString(bs_response, as_one_line=True)
        raise QueryError('Failed to gRPC-query blob storage controller; request: %s; response: %s' % (request_s, response_s))
    return bs_response.BlobStorageConfigResponse


def invoke_http_bsc_request(request, endpoint=None):
    tablet_id = 72057594037932033
    data = request.SerializeToString()
    res = fetch('tablets/app', params=dict(TabletID=tablet_id, exec=1), fmt='raw', cache=False, method='POST',
                data=data, content_type='application/x-protobuf', accept='application/x-protobuf', endpoint=endpoint)
    m = kikimr_bsconfig.TConfigResponse()
    m.MergeFromString(res)
    return m


@query_random_host_with_retry(request_type=None)
def invoke_bsc_request(request, explicit_host=None, endpoint=None):
    if endpoint.protocol in ('http', 'https'):
        return invoke_http_bsc_request(request, endpoint=endpoint)
    else:
        return invoke_grpc_bsc_request(request, endpoint=endpoint)


def cms_host_restart_request(user, host, reason, duration_usec, max_avail):
    cms_request = kikimr_msgbus.TCmsRequest()
    if connection_params.token is not None:
        cms_request.SecurityToken = connection_params.token
    cms_request.PermissionRequest.User = user
    action = cms_request.PermissionRequest.Actions.add()
    action.Type = kikimr_cms.TAction.EType.RESTART_SERVICES
    action.Host = host
    action.Services.append('storage')
    action.Duration = duration_usec
    cms_request.PermissionRequest.Reason = reason
    cms_request.PermissionRequest.Duration = duration_usec
    cms_request.PermissionRequest.AvailabilityMode = kikimr_cms.EAvailabilityMode.MODE_MAX_AVAILABILITY if max_avail else kikimr_cms.EAvailabilityMode.MODE_KEEP_AVAILABLE
    response = invoke_grpc('CmsRequest', cms_request)
    if response.Status.Code == kikimr_cms.TStatus.ECode.ALLOW:
        return None
    else:
        return '%s: %s' % (kikimr_cms.TStatus.ECode.Name(response.Status.Code), response.Status.Reason)


def create_bsc_request(args):
    request = kikimr_bsconfig.TConfigRequest(Rollback=args.dry_run)

    if hasattr(args, 'allow_unusable_pdisks') and args.allow_unusable_pdisks:
        request.AllowUnusableDisks = True
    if hasattr(args, 'ignore_degraded_group_check') and args.ignore_degraded_group_check:
        request.IgnoreDegradedGroupsChecks = True
    if hasattr(args, 'ignore_disintegrated_group_check') and args.ignore_disintegrated_group_check:
        request.IgnoreDisintegratedGroupsChecks = args.ignore_disintegrated_group_check
    if hasattr(args, 'ignore_failure_model_group_check') and args.ignore_failure_model_group_check:
        request.IgnoreGroupFailModelChecks = True
    if hasattr(args, 'ignore_vslot_quotas') and args.ignore_vslot_quotas:
        request.IgnoreVSlotQuotaCheck = True
    if hasattr(args, 'move_only_to_operational_pdisks') and args.move_only_to_operational_pdisks:
        request.SettleOnlyOnOperationalDisks = True

    return request


def create_wipe_request(args, vslot):
    request = create_bsc_request(args)
    cmd = request.Command.add().WipeVDisk
    cmd.VSlotId.NodeId = vslot.VSlotId.NodeId
    cmd.VSlotId.PDiskId = vslot.VSlotId.PDiskId
    cmd.VSlotId.VSlotId = vslot.VSlotId.VSlotId
    cmd.VDiskId.GroupID = vslot.GroupId
    cmd.VDiskId.GroupGeneration = vslot.GroupGeneration
    cmd.VDiskId.Ring = vslot.FailRealmIdx
    cmd.VDiskId.Domain = vslot.FailDomainIdx
    cmd.VDiskId.VDisk = vslot.VDiskIdx
    return request


def create_readonly_request(args, vslot, value):
    request = create_bsc_request(args)
    cmd = request.Command.add().SetVDiskReadOnly
    cmd.VSlotId.NodeId = vslot.VSlotId.NodeId
    cmd.VSlotId.PDiskId = vslot.VSlotId.PDiskId
    cmd.VSlotId.VSlotId = vslot.VSlotId.VSlotId
    cmd.VDiskId.GroupID = vslot.GroupId
    cmd.VDiskId.GroupGeneration = vslot.GroupGeneration
    cmd.VDiskId.Ring = vslot.FailRealmIdx
    cmd.VDiskId.Domain = vslot.FailDomainIdx
    cmd.VDiskId.VDisk = vslot.VDiskIdx
    cmd.Value = value
    return request


def invoke_wipe_request(request):
    return invoke_bsc_request(request)


@inmemcache('base_config_and_storage_pools', cache_enable_param='cache')
def fetch_base_config_and_storage_pools(retrieveDevices=False, virtualGroupsOnly=False, cache=True):
    request = kikimr_bsconfig.TConfigRequest(Rollback=True)
    request.Command.add().QueryBaseConfig.CopyFrom(kikimr_bsconfig.TQueryBaseConfig(RetrieveDevices=retrieveDevices, VirtualGroupsOnly=virtualGroupsOnly))
    request.Command.add().ReadStoragePool.BoxId = (1 << 64) - 1
    response = invoke_bsc_request(request)
    assert not response.Success
    assert len(response.Status) == 2
    assert response.Status[0].Success, 'QueryBaseConfig failed with error: %s' % response.Status[0].ErrorDescription
    assert response.Status[1].Success, 'ReadStoragePool failed with error: %s' % response.Status[1].ErrorDescription
    return dict(BaseConfig=response.Status[0].BaseConfig, StoragePools=response.Status[1].StoragePool)


def fetch_base_config(retrieveDevices=False, virtualGroupsOnly=False, cache=True):
    return fetch_base_config_and_storage_pools(retrieveDevices, virtualGroupsOnly, cache)['BaseConfig']


def fetch_storage_pools():
    return fetch_base_config_and_storage_pools()['StoragePools']


def fetch_node_mapping():
    base_config = fetch_base_config()
    return build_node_fqdn_maps(base_config)


def fetch_node_to_fqdn_map():
    return {node.NodeId: node.HostKey.Fqdn for node in fetch_base_config().Node}


def remove_and_pop_if_zero(m, key, value):
    x = m[key]
    x.remove(value)
    if not x:
        del m[key]


def map_fqdns(fqdns, node_ids, allowed_node_ids=None):
    # we have to query nodes and translate them to node ids
    _, fqdn_to_node_ids = fetch_node_mapping()
    while fqdns:
        name = fqdns.pop()
        fqdn, sep, port = name.partition(':')
        matching_ids = fqdn_to_node_ids.get(fqdn)
        if matching_ids and allowed_node_ids is not None:
            matching_ids = {
                node_id: port
                for node_id, port in matching_ids.items()
                if node_id in allowed_node_ids
            }
        if sep:
            matching_ids = {
                node_id: matching_port
                for node_id, matching_port in (matching_ids or dict()).items()
                if matching_port == int(port)
            }
        if not matching_ids:
            print('ERROR: FQDN %s not found' % (fqdn + sep + port), file=sys.stderr)
            sys.exit(1)
        elif len(matching_ids) > 1:
            print('ERROR: ambiguous FQDN %s matches nodes %s' % (name, ', '.join(map(str, sorted(matching_ids)))), file=sys.stderr)
            sys.exit(1)
        else:
            node_ids += matching_ids


def bytes_to_string(num, round, suffix):
    res_num = num / round
    if res_num < 10:
        s = f'{res_num:.2f}'
    elif res_num < 100:
        s = f'{res_num:.1f}'
    else:
        s = f'{res_num:.0f}'
    left, _, right = s.partition('.')
    if right == '00' or not right:
        right = ''
    else:
        right = f'.{right}'
    res = ''
    while left:
        subs, left = left[-3:], left[:-3]
        comma = "\'" if res else ''
        res = subs + comma + res
    return f'{res}{right}{suffix}'


def gib_string(num):
    return bytes_to_string(num, 1024 ** 3, '')


def bytes_string(num):
    if num > 1024 ** 5:
        return bytes_to_string(num, 1024 ** 5, ' PiB')
    if num > 1024 ** 4:
        return bytes_to_string(num, 1024 ** 4, ' TiB')
    if num > 1024 ** 3:
        return bytes_to_string(num, 1024 ** 3, ' GiB')
    if num > 1024 ** 2:
        return bytes_to_string(num, 1024 ** 2, ' MiB')
    if num > 1024:
        return bytes_to_string(num, 1024, ' kiB')
    return bytes_to_string(num, 1, '')


def convert_tristate_bool(tsb):
    if tsb == kikimr_bsconfig.ETriStateBool.kTrue:
        return True
    elif tsb == kikimr_bsconfig.ETriStateBool.kFalse:
        return False
    elif tsb == kikimr_bsconfig.ETriStateBool.kNotSet:
        return None
    print('ERROR: incorrect value for ETriStateBool', file=sys.stderr)
    sys.exit(1)


def deserialize_fail_domain(s):
    fmt = '=BI'
    step = struct.calcsize(fmt)
    res = {}
    for offset in range(0, len(s), step):
        key, value = struct.unpack_from(fmt, s, offset)
        res[key] = value
    return res


def pdisk_matches_storage_pool(pdisk, sp):
    if pdisk.BoxId != sp.BoxId:
        return False

    for pdisk_filter in sp.PDiskFilter:
        for prop in pdisk_filter.Property:
            if prop.HasField('Type'):
                if prop.Type != pdisk.Type:
                    break
            elif prop.HasField('SharedWithOs'):
                if prop.SharedWithOs != convert_tristate_bool(pdisk.SharedWithOs):
                    break
            elif prop.HasField('ReadCentric'):
                if prop.ReadCentric != convert_tristate_bool(pdisk.ReadCentric):
                    break
            elif prop.HasField('Kind'):
                if prop.Kind != pdisk.Kind:
                    break
            else:
                print('ERROR: unknown property in StoragePool filter', file=sys.stderr)
                sys.exit(1)
        else:
            return True

    return False


def select_groups(base_config, group_ids=None):
    if group_ids is not None:
        group_ids = set(group_ids)
    else:
        group_ids = set()

    known_groups = {
        group.GroupId
        for group in base_config.Group
        if is_dynamic_group(group.GroupId)
    }

    for group_id in group_ids:
        if not is_dynamic_group(group_id):
            raise Exception(False, 'Group {group_id} is static')
        if group_id not in known_groups:
            raise Exception('Unknown group with id {group_id}')

    if not group_ids:
        group_ids = known_groups
    return group_ids


def create_pdisk_map():
    base_config = fetch_base_config()
    node_to_location = {
        node.NodeId: Location.from_physical_location(node.PhysicalLocation)
        for node in base_config.Node
    }
    res = {}
    for pdisk in base_config.PDisk:
        location = node_to_location[pdisk.NodeId]._replace(node=pdisk.NodeId, disk=pdisk.PDiskId)
        res[location] = pdisk
    return res


def vslots_of_group(group, vslot_map):
    return map(vslot_map.__getitem__, map(get_vslot_id, group.VSlotId))


def build_group_slot_size_map(base_config, vslot_map):
    return {
        group.GroupId: max(vslot.VDiskMetrics.AllocatedSize for vslot in vslots_of_group(group, vslot_map))
        for group in base_config.Group
    }


def build_group_map(base_config):
    group_map = {
        group.GroupId: group
        for group in base_config.Group
        if is_dynamic_group(group.GroupId)
    }
    return group_map


def build_node_fqdn_map(base_config):
    node_fqdn_map = {
        node.NodeId: node.HostKey.Fqdn
        for node in base_config.Node
    }
    return node_fqdn_map


def build_node_fqdn_maps(base_config):
    node_id_to_host = {}
    host_to_node_id = {}
    for node in base_config.Node:
        node_id_to_host[node.NodeId] = (node.HostKey.Fqdn, node.HostKey.IcPort)
        host_to_node_id.setdefault(node.HostKey.Fqdn, {})[node.NodeId] = node.HostKey.IcPort
    return node_id_to_host, host_to_node_id


def build_pdisk_map(base_config):
    pdisk_map = {
        get_pdisk_id(pdisk): pdisk
        for pdisk in base_config.PDisk
    }
    return pdisk_map


def build_donors_per_pdisk_map(base_config):
    donors_per_vdisk = defaultdict(int)
    for vslot in base_config.VSlot:
        for donor in vslot.Donors:
            pdisk_id = get_pdisk_id(donor.VSlotId)
            donors_per_vdisk[pdisk_id] += 1
    return donors_per_vdisk


def build_pdisk_static_slots_map(base_config):
    pdisk_static_slots_map = {
        get_pdisk_id(pdisk): pdisk.NumStaticSlots
        for pdisk in base_config.PDisk
    }
    return pdisk_static_slots_map


def build_pdisk_usage_map(base_config, count_donors=False, storage_pool=None):
    pdisk_usage_map = {}

    for pdisk in base_config.PDisk:
        if storage_pool is not None and not pdisk_matches_storage_pool(pdisk, storage_pool):
            continue
        pdisk_id = get_pdisk_id(pdisk)
        pdisk_usage_map[pdisk_id] = pdisk.NumStaticSlots

    for vslot in base_config.VSlot:
        if not (vslot.GroupId & 0x80000000):  # don't count vslots from static groups twice
            continue
        pdisk_id = get_pdisk_id(vslot.VSlotId)
        if pdisk_id not in pdisk_usage_map:
            continue
        pdisk_usage_map[pdisk_id] += 1
        for donor in vslot.Donors if count_donors else []:
            donor_pdisk_id = get_pdisk_id(donor.VSlotId)
            pdisk_usage_map[donor_pdisk_id] += 1

    return pdisk_usage_map


def build_storage_pools_map(storage_pools):
    storage_pools_map = {
        (sp.BoxId, sp.StoragePoolId): sp
        for sp in storage_pools
    }
    return storage_pools_map


def build_storage_pool_groups_map(base_config, group_ids):
    storage_pool_groups_map = defaultdict(list)
    for group in base_config.Group:
        if group.GroupId in group_ids:
            storage_pool_groups_map[group.BoxId, group.StoragePoolId].append(group)

    known_groups = {
        group.GroupId
        for group in base_config.Group
    }

    for group_id in group_ids:
        if group_id not in known_groups:
            raise Exception('Unknown group with id %u' % group_id)

    return storage_pool_groups_map


def build_storage_pool_names_map(storage_pools):
    storage_pool_names_map = {
        (sp.BoxId, sp.StoragePoolId): sp.Name
        for sp in storage_pools
    }
    return storage_pool_names_map


def build_vslot_map(base_config):
    vslot_map = {
        get_vslot_id(vslot.VSlotId): vslot
        for vslot in base_config.VSlot
    }
    return vslot_map


def message_to_string(m):
    return text_format.MessageToString(m, as_one_line=True)


def add_pdisk_select_options(parser, specification=None):
    types = EPDiskType.keys()
    name = 'PDisk selection options'
    if specification is not None:
        name += ' for ' + specification
    g = parser.add_argument_group(name)
    g.add_argument('--node-id', type=int, nargs='+', metavar='NODE', help='filter only PDisks on a node(s) with specific number')
    g.add_argument('--fqdn', type=str, nargs='+', metavar='FQDN', help='filter only PDisks on a node with specific FQDN(s)')
    g.add_argument('--pdisk-id', type=int, nargs='+', metavar='PDISK', help='filter only PDisks with specific id')
    g.add_argument('--path', type=str, metavar='PATH', help='filter only PDisks with a specific path on a system')
    g.add_argument('--type', type=str, choices=types, metavar='TYPE', help='filter only PDisks with a specific media type')


def add_format_options(parser, formats: list, default=None):
    help_lines = ['Output format. Available options:']
    for format_type, description_lines in formats:
        help_lines.append('  ' + format_type)
        for line in description_lines:
            help_lines.append('    ' + line)
    help = '\n'.join(help_lines)
    choices = [format_type for format_type, _ in formats]
    parser.add_argument('--format', type=str, choices=choices, default=default, help=help)


def add_basic_format_options(parser):
    basic_formats = [
        ('pretty', ['Human readable output']),
        ('json', ['Output in json format'])
    ]
    add_format_options(parser, basic_formats, default='pretty')


def get_selected_pdisks(args, base_config):
    node_id_to_host = {
        node.NodeId: node.HostKey.Fqdn
        for node in base_config.Node
    }
    return {
        (pdisk.NodeId, pdisk.PDiskId)
        for pdisk in base_config.PDisk
        if args.node_id is None or pdisk.NodeId in args.node_id
        if args.fqdn is None or any(fnmatch.fnmatchcase(node_id_to_host[pdisk.NodeId], fqdn) for fqdn in args.fqdn)
        if args.pdisk_id is None or pdisk.PDiskId in args.pdisk_id
        if args.path in [None, pdisk.Path]
        if args.type in [None, EPDiskType.Name(pdisk.Type)]
    }


def fetch_json_info(entity, nodes=None, enums=1):
    merge = None
    if entity == 'pdiskinfo':
        section, keycols = 'PDiskStateInfo', ['NodeId', 'PDiskId']
    elif entity == 'sysinfo':
        section, keycols = 'SystemStateInfo', ['NodeId']
    elif entity == 'vdiskinfo':
        section, keycols = 'VDiskStateInfo', ['NodeId', 'PDiskId', 'VDiskSlotId']

        def merge_fn(x, y):
            return max([x, y], key=lambda x: x.get('GroupGeneration', 0))
        merge = merge_fn
    elif entity == 'tabletinfo':
        section, keycols = 'TabletStateInfo', ['TabletId']

        def merge_fn(x, y):
            return max([x, y], key=lambda x: x.get('Generation', 0))
        merge = merge_fn
    elif entity == 'bsgroupinfo':
        section, keycols = 'BSGroupStateInfo', ['GroupID']

        def merge_fn(x, y):
            return x if x.get('GroupGeneration', 0) > y.get('GroupGeneration', 0) else \
                y if y.get('GroupGeneration', 0) > x.get('GroupGeneration', 0) else \
                x if x.get('VDiskIds', []) else y
        merge = merge_fn
    else:
        assert False
    res = {}
    key_getter = itemgetter(*keycols)
    max_nodes_at_once = 128
    if nodes is None:
        nodes = map(attrgetter('NodeId'), fetch_base_config().Node)
    remaining_retry_count = {node_id: 5 for node_id in nodes}
    missing_node_ids = set()
    while remaining_retry_count:
        node_ids = sorted(remaining_retry_count, key=lambda x: (-remaining_retry_count[x], x))[:max_nodes_at_once]
        node_id = ','.join(map(str, node_ids))
        for node_id_str, j in fetch('viewer/json/%s' % entity, dict(enums=enums, merge=0, node_id=node_id), cache=False).items():
            if section in j:
                remaining_retry_count.pop(int(node_id_str), None)
                for item in j[section]:
                    item['NodeId'] = int(node_id_str)
                    key = key_getter(item)
                    if not merge and key in res:
                        print('non-callable merge entity=%s key=%s item=%s prev=%s' % (entity, key, item, res[key]), file=sys.stderr)
                    res[key] = merge(res[key], item) if key in res else item
        for node_id in node_ids:
            if node_id in remaining_retry_count:
                remaining_retry_count[node_id] -= 1
                if not remaining_retry_count[node_id]:
                    del remaining_retry_count[node_id]
                    missing_node_ids.add(node_id)
    if missing_node_ids:
        print('WARNING: missing NodeId# %s' % ', '.join(map(str, sorted(missing_node_ids))), file=sys.stderr)
    return res


def fetch_node_mon_map(nodes=None):
    return {
        node_id: sysinfo['Host'] + ep['Address']
        for node_id, sysinfo in fetch_json_info('sysinfo', nodes).items()
        for ep in sysinfo.get('Endpoints', [])
        if ep['Name'] == 'http-mon'
    }


def get_vslots_by_vdisk_ids(base_config, vdisk_ids):
    vdisk_vslot_map = {}
    for v in base_config.VSlot:
        vdisk_vslot_map['[%08x:_:%u:%u:%u]' % (v.GroupId, v.FailRealmIdx, v.FailDomainIdx, v.VDiskIdx)] = v
        vdisk_vslot_map['[%08x:%u:%u:%u:%u]' % (v.GroupId, v.GroupGeneration, v.FailRealmIdx, v.FailDomainIdx, v.VDiskIdx)] = v

    res = []
    for string in vdisk_ids:
        for vdisk_id in string.split():
            if vdisk_id not in vdisk_vslot_map:
                raise Exception('VDisk with id %s not found' % vdisk_id)
            vslot = vdisk_vslot_map[vdisk_id]
            res.append(vslot)
    return res


def filter_healthy_groups(groups, node_mon_map, base_config, vslot_map):
    res = {
        group.GroupId: len(group.VSlotId)
        for group in base_config.Group
        if group.GroupId in groups
        if all(vslot.Status == 'READY' for vslot in vslots_of_group(group, vslot_map))
    }
    check_set = {
        (*vslot_id, *attrgetter('GroupId', 'FailRealmIdx', 'FailDomainIdx', 'VDiskIdx')(vslot))
        for vslot_id, vslot in vslot_map.items()
        if vslot.GroupId in res
    }
    for vdisk_id, j in fetch_json_info('vdiskinfo', {node_id for node_id, _, _, _, _, _, _ in check_set}).items():
        if j.get('Replicated') and j.get('VDiskState') == 'OK':
            check_item = *vdisk_id, *itemgetter('GroupID', 'Ring', 'Domain', 'VDisk')(j['VDiskId'])
            if check_item in check_set:
                check_set.remove(check_item)
                res[j['VDiskId']['GroupID']] -= 1
    return {group_id for group_id, count in res.items() if not count}


def add_host_access_options(parser):
    connection_params.add_host_access_options(parser)


def add_vdisk_ids_option(g, required=False):
    g.add_argument('--vdisk-ids', type=str, nargs='+', required=required, help='Space separated list of vdisk ids in format [GroupId:_:FailRealm:FailDomain:VDiskIdx]')


def add_pdisk_ids_option(p, required=False):
    p.add_argument('--pdisk-ids', type=str, nargs='+', required=required, help='Space separated list of pdisk ids in format [NodeId:PDiskId]')


def add_group_ids_option(p, required=False):
    p.add_argument('--group-ids', type=int, nargs='+', action='append', required=required, help='Space separated list of group ids')


def add_allow_unusable_pdisks_option(p):
    p.add_argument('--allow-unusable-pdisks', action='store_true', help='Allow unusable PDisks to stay in place while replacing other ones')


def add_ignore_degraded_group_check_option(p):
    p.add_argument('--ignore-degraded-group-check', action='store_true', help='Ignore results of DEGRADED group checks')


def add_ignore_disintegrated_group_check_option(p):
    p.add_argument('--ignore-disintegrated-group-check', action='store_true', help='Ignore results of DISINTEGRATED group checks')


def add_ignore_failure_model_group_check_option(p):
    p.add_argument('--ignore-failure-model-group-check', action='store_true', help='Ignore results of failure model group checks')


def add_ignore_vslot_quotas_option(p):
    p.add_argument('--ignore-vslot-quotas', action='store_true', help='Ignore results of VSlot quota checks')


def apply_args(args):
    connection_params.apply_args(args)


def flush_cache():
    cache.clear()


def print_json_result(status: str, description: str = None, file=sys.stdout):
    d = {'status': status}
    if description is not None:
        d['description'] = description
    print(json.dumps(d), file=file)


def print_result(format: str, status: str, description: str = None, file=sys.stderr):
    if format == 'json':
        print_json_result(status, description)
    else:
        if description is not None:
            print('{0}, {1}'.format(status, description), file=file)
        else:
            print(status, file=file)


def print_request_result(args, request, response):
    success = is_successful_bsc_response(response)
    error_reason = 'Request has failed: \n{0}\n{1}\n'.format(request, response)
    print_status_if_verbose(args, success, error_reason)


def print_status_if_verbose(args, success, error_reason):
    format = getattr(args, 'format', 'pretty')
    verbose = getattr(args, 'verbose', False)
    if success:
        print_result(format, 'success')
    else:
        if verbose:
            print_result(format, 'error', error_reason)
        else:
            print_result(format, 'error', 'add --verbose for more info')


def print_status_if_not_quiet(args, success, error_reason):
    format = getattr(args, 'format', 'pretty')
    quiet = getattr(args, 'quiet', False)
    if success:
        print_result(format, 'success')
    else:
        if not quiet:
            print_result(format, 'error', error_reason)


def print_status(args, success, error_reason):
    print_status_if_not_quiet(args, success, error_reason)


def print_if_verbose(args, message, file=sys.stderr):
    verbose = getattr(args, 'verbose', False)
    format = getattr(args, 'format', 'pretty')
    if verbose:
        print_result(format, status=message, description=None, file=file)


def print_if_not_quiet(args, message, file=sys.stderr):
    quiet = getattr(args, 'quiet', False)
    format = getattr(args, 'format', 'pretty')
    if not quiet:
        print_result(format, status=message, description=None, file=file)


def is_dynamic_group(groupId):
    return groupId >= 0x80000000


def is_successful_bsc_response(response):
    return response.Success or 'transaction rollback' in response.ErrorDescription<|MERGE_RESOLUTION|>--- conflicted
+++ resolved
@@ -435,12 +435,6 @@
 
 
 @inmemcache('fetch', ['path', 'params', 'explicit_host', 'fmt'], 'cache')
-<<<<<<< HEAD
-@query_random_host_with_retry(explicit_host_param='explicit_host', http=True)
-def fetch(path, params={}, explicit_host=None, fmt='json', host=None, cache=True, method=None, data=None, content_type=None, accept=None):
-    url = connection_params.make_url(host, path, params)
-    if connection_params.debug:
-=======
 @query_random_host_with_retry(request_type='http')
 def fetch(path, params={}, explicit_host=None, fmt='json', host=None, cache=True, method=None, data=None, content_type=None, accept=None, endpoint=None):
     if endpoint is None and host is not None:
@@ -448,8 +442,7 @@
     if endpoint.protocol not in ('http', 'https'):
         endpoint = connection_params.make_endpoint_info(f'{connection_params.mon_protocol}://{endpoint.host_with_mon_port}')
     url = connection_params.make_url(endpoint, path, params)
-    if connection_params.verbose:
->>>>>>> 2cf848f3
+    if connection_params.debug:
         print('INFO: fetching %s' % url, file=sys.stderr)
     request = urllib.request.Request(url, data=data, method=method)
     if connection_params.token and url.startswith('http'):
