--- conflicted
+++ resolved
@@ -823,11 +823,7 @@
 
     virtual std::ostream& Dump(std::ostream& out) const = 0;
 
-<<<<<<< HEAD
-    void SendDatabaseRequest(const TActorContext& ctx) {
-=======
     TQueryClient::TQueryResultFunc GetQueryResultFunc() {
->>>>>>> 00d31a58
         std::ostringstream sql;
         NYdb::TParamsBuilder params;
         sql << "-- " << GetRequestName() << " >>>>" << std::endl;
@@ -839,33 +835,21 @@
         return [query = sql.str(), args = params.Build()](TQueryClient::TSession session) -> TAsyncExecuteQueryResult {
             return session.ExecuteQuery(query, TTxControl::BeginTx().CommitTx(), args, TExecuteQuerySettings().StatsMode(EStatsMode::Basic));
         };
-<<<<<<< HEAD
-        if (this->ExecuteAsync()) {
-            Stuff->Client->RetryQuery(std::move(callback)).Subscribe([name = GetRequestName()](const auto& future) {
-                if (const auto res = future.GetValueSync(); res.IsSuccess())
-=======
     }
 
     void SendDatabaseRequest(const TActorContext& ctx) {
         if (this->ExecuteAsync()) {
             Stuff->Client->RetryQuery(GetQueryResultFunc()).Subscribe([name = GetRequestName()](const auto& future) {
                 if (const auto res = future.GetValue(); res.IsSuccess())
->>>>>>> 00d31a58
                     std::cout << name << " finished succesfully." << std::endl;
                 else
                     std::cout << name << " finished with errors: " << res.GetIssues().ToString() << std::endl;
             });
             ctx.Send(this->SelfId(), new NEtcd::TEvQueryResult);
         } else {
-<<<<<<< HEAD
-            Stuff->Client->RetryQuery(std::move(callback)).Subscribe([my = this->SelfId(), stuff = TSharedStuff::TWeakPtr(Stuff)](const auto& future) {
-                if (const auto lock = stuff.lock()) {
-                    if (const auto res = future.GetValueSync(); res.IsSuccess())
-=======
             Stuff->Client->RetryQuery(GetQueryResultFunc()).Subscribe([my = this->SelfId(), stuff = TSharedStuff::TWeakPtr(Stuff)](const auto& future) {
                 if (const auto lock = stuff.lock()) {
                     if (const auto res = future.GetValue(); res.IsSuccess())
->>>>>>> 00d31a58
                         lock->ActorSystem->Send(my, new NEtcd::TEvQueryResult(res.GetResultSets()));
                     else
                         lock->ActorSystem->Send(my, new NEtcd::TEvQueryError(res.GetIssues()));
