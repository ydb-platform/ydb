--- conflicted
+++ resolved
@@ -1,8 +1,5 @@
-<<<<<<< HEAD
 * Added ability of `ydb workload tpch` and `ydb workload tpcds` commands to use fraction `--scale` option.
-=======
 * Added `ydb workload tpcc check` subcommand, which checks TPC-C data consistency.
->>>>>>> 83d386a1
 
 ## 2.23.0 ##
 
