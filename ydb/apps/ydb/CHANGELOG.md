<<<<<<< HEAD
* `ydb workload query` deep reworked. Now it can be used for user defined full cicle load testing.
=======

* Added `ydb admin cluster config verion` command to show configuration version (V1/V2) on nodes.
>>>>>>> 6b40b805
* Removed `--executor` option from `ydb workload run` commands. Use always `generic`.
* Added object names completion in interactive mode
* Added `--threads` option to `ydb workload clickbench run`, `ydb workload tpch run` and `ydb workload tpcds run`. It allows to send workload queries by multiple threads.

## 2.21.0 ##

* Fixed a bug where ydb cli was trying to read parameters from stdin even if it had no data.
* Add `--replace` option to `ydb tools restore` command. If enabled, scheme objects present in the backup would be dropped before restoring.
* Added date range parameters (--date-to, --date-from to support uniform PK distribution) for ydb workload log run operations including bulk_upsert, insert, and upsert
* Do not save to local backups destination tables of `ASYNC REPLICATION` and its changefeeds. It prevents duplication of changefeeds and reduces the amount of space the backup takes on disk.
* Fix `ydb operation get` not working for running operations.
* Improved `ydb import file` commands to support files with BOM (Byte Order Mark).
* Brackets are now inserted in pairs in YDB CLI interactive mode
* Added `--scale` option to `ydb workload tpch init` and `ydb workload tpcds init` commands. Sets the percentage of the benchmark's data size and workload to use, relative to full scale.
* Added "--no-discovery" option. It allows to skip discovery and use user provided endpoint to connect to YDB cluster.
* Added `--retries` to `ydb workload <clickbenh|tpch|tpcds> run` command.
* Added `--partition-size` param to `ydb workload <clickbench/tpcds/tpch> init`.
* Fixed bugs in `ydb scheme rmdir`: 1) do not try to delete subdomains, 2) order the deletion of external tables before the deletion of external data sources.
* YDB CLI help message improvements. Different display for detailed help and brief help.
* Support coordination nodes in `ydb scheme rmdir --recursive`.
* Fixed return code of command `ydb workload * run --check-canonical` for the case when benchmark query results differ from canonical ones.
* Fixed scheme error in `ydb admin cluster dump` when specifying a domain database.
* Fixed unauthorized error in `ydb admin database restore` when multiple database admins are in dump.
* Added `--min-inflight` to `ydb debug latency` command.
* Added support for multiple `-p` (percentile) params in `ydb debug latency` command.
* `ydb debug latency` outputs additional measurements for GRPC ping.

## 2.20.0 ##

* Added support for dual configuration mode in the `ydb admin cluster config fetch` command, allowing it to handle separate cluster and storage config sections.
* Add options for client certificates in SSL/TLS connections.
* Add `ydb admin node config init` command to initialize directory with node config files.
* Add `ydb admin cluster config generate` command to generate dynamic config from static config on cluster.
* Fixed memory leak in tpcds generator.
* Include external data sources and external tables in local backups (`ydb tools dump` and `ydb tools restore`). Both scheme objects are backed up as YQL creation queries saved in the `create_external_data_source.sql` and `create_external_table.sql` files respectively, which can be executed to recreate the original scheme objects.
* Fixed a bug where `ydb auth get-token` command tried to authenticate twice: while listing andpoints and while executing actual token request.
* Fixed a bug where `ydb import file csv` command was saving progress even if a batch upload had been failed.
* Include coordination nodes in local backups (`ydb tools dump` and `ydb tools restore`). Rate limiters that utilize the coordination node are saved in the coordination node's backup folder, preserving the existing path hierarchy.
* Fixed a bug where some errors could be ignored when restoring from a local backup.
* Added `ydb workload log import generator` command.
* Queries in `ydb workload run` command are now executed in random order.
* Include topics in local backups (`ydb tools dump` and `ydb tools restore`). In this release, only the settings of the topics are retained; messages are not included in the backup.
* Added `ydb admin cluster dump` and `ydb admin cluster restore` commands for dumping all cluster-level data
* Added `ydb admin database dump` and `ydb admin database restore` commands for dumping all database-level data

## 2.19.0 ##

* Added some temporary changes to experimental `ydb admin storage` command for internal usage
* Added message query text if query fails in `ydb workload run` comamnd.
* Enable view exports and imports. Views are exported as `CREATE VIEW` YQL statements which are executed on import.
* Save current stats in `ydb workload run`.
* Added message if global timeout expiried in `ydb workload run` comamnd.
* Fixed return code of `ydb workload run` comamnd.
* Added statistics output on the current progress of the query in `ydb workload` command
* Fixed a bug where arm64 YDB CLI binary was downloading amd64 binary to replace itself during `ydb update`. To update already installed binaries to the latest arm64 version, YDB CLI should be re-installed
* Fixed a bug where `ydb workload tpch import generator` and `ydb workload tpcds import generator` commands were failing due to not all tables were created
* Fixed a bug with backslashes in `ydb workload` benchmark paths on Windows
* Added CREATE TABLE text suggestion on scheme error during `ydb import file csv`
* Backup and restore of changefeeds has been added to `ydb tools dump` and `ydb tools restore`. As a result, there are changes in the backup file structure: for tables with changefeeds, a subdirectory is created for each changefeed, named after the changefeed. This subdirectory contains two files: `changefeed_description.pb`, which contains the changefeed description, and `topic_description.pb`, which contains information about the underlying topic.
* Added `--skip-checksum-validation` option to `ydb import s3` command to skip server-side checksum validation.
* Added new experimental options for `ydb debug ping` command: `--chain-length`, `--chain-work-duration`, `--no-tail-chain`.

## 2.18.0 ##

* _awaiting release ydb server 24.4_ Query plan and statistics provide additional information:
  * Expression and attributes added to various operator properties (e.g., `GroupBy`)
  * Per-operator statistics (Rows)
  * Statistics for [column-oriented tables](./concepts/datamodel/table.md#column-oriented-tables) (Rows and Bytes)
* Fixed a bug where `ydb workload * run` command could crash in `--dry-run` mode.
* Added support for views in local backups: `ydb tools dump` and `ydb tools restore`. Views are backed up as `CREATE VIEW` queries saved in the `create_view.sql` files, which can be executed to recreate the original views.
* Replaced option `--query-settings` by `--query-prefix` one in `ydb workload <workload> run`.
* Added new options to `ydb workload topic`: --tx-commit-interval and --tx-commit-messages, allowing you to specify commit interval either in milliseconds or in number of messages written.
Also now you can load test YDB topics, using wide transactions that span over all partitions in the topic. This works both in write and in end-to-end workload scenarios.
* `ydb import file csv` command now saves import progress. Relaunching import command will continue from the line it was interrupted on
* Use QueryService by default (`--executer generic`) in `ydb workload kv` and `ydb workload stock` commands
* Use parquet format instead of CSV to fill tables in `ydb workload` benchmarks
* Made `--consumer` flag in `ydb topic read` command optional. Now if this flag is not specified, reading is performed in no-consumer mode. In this mode partition IDs should be specified with `--partition-ids` option.
* Fixed a bug in `ydb import file csv` where multiple columns with escaped quotes in the same row were parsed incorrectly
* Truncate query results output in benchmarks
* Added `ydb admin cluster bootstrap` command to bootstrap automatically configured cluster

## 2.17.0 ##

* Fixed a bug in TPC-H tables schema where the `partsupp` table had incorrect list of key columns
* Enhanced parallelism of data restoring in `ydb tools restore`
* Fixed a bug where `ydb tools restore` was failing with `Too much data` if `--upload-batch-bytes` option value was set exactly to it's maximum possible value (16MiB)
* _awaiting release ydb server 25.1_ Added `ydb debug ping` command for performance and connectivity debugging

## 2.16.0 ##

* Improved throughput of `ydb import file csv` command. It is now approximately x3 times faster
* Allow running stock bench for `OLAP` shards
* Specify more clearly what concrete type of timestamp is in options in `ydb topic` commands
* Added support different timestamp formats in `ydb topic` commands
* Added `--explain-ast` option to `ydb sql` command that prints query AST
* Highlighting in interactive mode switched to common lexer using ANSI SQL syntax so ANSI queries can be highlighted correctly
* Added location printing for errors in `ydb tools restore` command
* Diffs in `ydb workload` benchmarks are now printed prettier
* Fixed progress bar in `ydb workload import` command
* Added pg syntax to tpch and tpcds benchmarks
* Fixed a bug where restoring from a backup using --import-data could fail if the partitioning of the table was changed
* In the `ydb topic write` command the `--codec` option now has default value `RAW`.
* Added log events for `ydb tools dump` and `ydb tools restore` commands
* Added `-c` option for `ydb workload tpcds run` command to compare the result with expected value and show the diff

## 2.15.0 ##

* Description is not ready yet

## 2.14.0 ##

* Description is not ready yet

## 2.13.0 ##

* Description is not ready yet

## 2.12.0 ##

* Description is not ready yet

## 2.11.0 ##

* Description is not ready yet

## 2.10.0 ##

### Features

* Added the `ydb sql` command that runs over QueryService and can execute any DML/DDL command.
* Added `notx` support for the `--tx-mode` option in `ydb table query execute`.
* Added start and end times for long-running operation descriptions (export, import).
* Added replication description support in the `ydb scheme describe` and `ydb scheme ls` commands.
* Added big datetime types support: `Date32`, `Datetime64`, `Timestamp64`, `Interval64`.
* `ydb workload` commands rework:

  * Added the `--clear` option to the `init` subcommand, allowing tables from previous runs to be removed before workload initialization.
  * Added the `ydb workload * import` command to prepopulate tables with initial content before executing benchmarks.

### Backward incompatible changes

* `ydb workload` commands rework:

  * The `--path` option was moved to a specific workload level. For example: `ydb workload tpch --path some/tables/path init ...`.
  * The `--store=s3` option was changed to `--store=external-s3` in the `init` subcommand.


### Bug fixes

* Fixed colors in the `PrettyTable` format

## 2.9.0 ##

### Features

* Improved query logical plan tables: added colors, more information, fixed some bugs.
* The verbose option `-v` is supported for `ydb workload` commands to provide debug information.
* Added an option to run `ydb workload tpch` with an S3 source to measure [federated queries](concepts/federated_query/index.md) performance.
* Added the `--rate` option for `ydb workload` commands to control the transactions (or requests) per second limit.
* Added the `--use-virtual-addressing` option for S3 import/export, allowing the switch to [virtual hosting of buckets](https://docs.aws.amazon.com/AmazonS3/latest/userguide/VirtualHosting.html) for the S3 path layout.
* Improved `ydb scheme ls` performance due to listing directories in parallel.

### Bug fixes

* Resolved an issue where extra characters were truncated during line transfers in CLI tables.
* Fixed invalid memory access in `tools restore`.
* Fixed the issue of the `--timeout` option being ignored in generic and scan queries, as well as in the import command.
* Added a 60-second timeout to version checks and CLI binary downloads to prevent infinite waiting.
* Minor bug fixes.

## 2.8.0 ##

### Features

* Added configuration management commands for the cluster `ydb admin config` and `ydb admin volatile-config`.
* Added support for loading PostgreSQL-compatible data types by [ydb import file csv|tsv|json](reference/ydb-cli/export-import/import-file.md) command. Only for row-oriented tables.
* Added support for directory load from an S3-compatible storage in the [ydb import s3](reference/ydb-cli/export-import/import-s3.md) command. Currently only available on Linux and Mac OS.
* Added support for outputting the results of [ydb table query execute](reference/ydb-cli/table-query-execute.md), [ydb yql](reference/ydb-cli/yql.md) and [ydb scripting yql](reference/ydb-cli/scripting-yql.md) commands in the [Apache Parquet](https://parquet.apache.org/docs/) format.
* In the [ydb workload](reference/ydb-cli/commands/workload/index.md) commands, the `--executer` option has been added, which allows to specify which type of queries to use.
* Added a column with median benchmark execution time in the statistics table of the [ydb workload clickbench](reference/ydb-cli/workload-click-bench.md) command.
* **_(Experimental)_** Added the `generic` request type to the [ydb table query execute](reference/ydb-cli/table-query-execute.md) command, allowing to perform [DDL](https://en.wikipedia.org/wiki/Data_Definition_Language) and [DML](https://en.wikipedia.org/wiki/Data_Manipulation_Language) operations, return with arbitrarily-sized results and support for [MVCC](concepts/mvcc.md). The command uses an experimental API, compatibility is not guaranteed.
* **_(Experimental)_** In the `ydb table query explain` command, the `--collect-diagnostics` option has been added to collect query diagnostics and save it to a file. The command uses an experimental API, compatibility is not guaranteed.

### Bug fixes

* Fixed an error displaying tables in `pretty` format with [Unicode](https://en.wikipedia.org/wiki/Unicode) characters.

* Fixed an error substituting the wrong primary key in the command [ydb tools pg-convert](postgresql/import.md#pg-convert).

## 2.7.0 ##

### Features

* Added the [ydb tools pg-convert](postgresql/import.md#pg-convert) command, which prepares a dump obtained by the [pg_dump](https://www.postgresql.org/docs/current/app-pgdump.html) utility for loading into the YDB postgres-compatible layer.
* Added the `ydb workload query` load testing command, which loads the database with [script execution queries](reference/ydb-cli/yql.md) in multiple threads.
* Added a command `ydb scheme permissions list` to list permissions.
* In the commands [ydb table query execute](reference/ydb-cli/table-query-execute.md), [ydb table query explain](reference/ydb-cli/commands/explain-plan.md), [ydb yql](reference/ydb-cli/yql.md), and [ydb scripting yql](reference/ydb-cli/scripting-yql.md), the `--flame-graph` option has been added, specifying the path to the file in which you need to save the visualization of query execution statistics.
* [Special commands](reference/ydb-cli/interactive-cli.md#spec-commands) in the interactive query execution mode are now case-insensitive.
* Added validation for [special commands](reference/ydb-cli/interactive-cli.md#spec-commands) and their [parameters](reference/ydb-cli/interactive-cli.md#internal-vars).
* Added table reading in the scenario with transactions in the command [ydb workload transfer topic-to-table run](reference/ydb-cli/workload-transfer.md#run).
* Added the `--commit-messages` option to the command [ydb workload transfer topic-to-table run](reference/ydb-cli/workload-transfer.md#run), specifying the number of messages in a single transaction.
* Added the options `--only-table-in-tx` and `--only-topic-in-tx` in the command [ydb workload transfer topic-to-table run](reference/ydb-cli/workload-transfer.md#run), specifying restrictions on the types of queries in a single transaction.
* Added new columns `Select time` and `Upsert time` in the statistics table in the command [ydb workload transfer topic-to-table run](reference/ydb-cli/workload-transfer.md#run).

### Bug fixes

* Fixed an error when loading an empty JSON list by commands: [ydb table query execute](reference/ydb-cli/table-query-execute.md), [ydb scripting yql](reference/ydb-cli/scripting-yql.md) and [ydb yql](reference/ydb-cli/yql.md).

## 2.6.0 ##

### Features

* Added `--path` option to [ydb workload tpch run](reference/ydb-cli/workload-tpch.md#run), which contains the path to the directory with tables created by the [ydb workload tpch init](reference/ydb-cli/workload-tpch.md#init) command.
* Added [ydb workload transfer topic-to-table run](reference/ydb-cli/workload-transfer.md) command, which loads the database with read requests from topics and write requests to the table.
* Added the option `--consumer-prefix` in the commands [ydb workload topic init](reference/ydb-cli/workload-topic.md#init), [ydb workload topic run read|full](reference/ydb-cli/workload-topic.md#run-read), specifying prefixes of consumer names.
* Added the `--partition-ids` option in the [ydb topic read](reference/ydb-cli/topic-read.md) command, which specifies a comma-separated list of topic partition identifiers to read from.
* Added support for CSV and TSV parameter formats in [YQL query](reference/ydb-cli/parameterized-queries-cli.md) execution commands.
* The [interactive mode of query execution](reference/ydb-cli/interactive-cli.md) has been redesigned. Added [new interactive mode specific commands](reference/ydb-cli/interactive-cli.md#spec-commands): `SET`, `EXPLAIN`, `EXPLAIN AST`. Added saving history between CLI launches and auto-completion of YQL queries.
* Added the command [ydb config info](reference/ydb-cli/commands/config-info.md), which outputs the current connection parameters without connecting to the database.
* Added the command [ydb workload kv run mixed](reference/ydb-cli/workload-kv.md#mixed-kv), which loads the database with write and read requests.
* The `--percentile` option in the [ydb workload topic run write|read|full](reference/ydb-cli/workload-topic.md#run-write) commands can now take floating point values.
* The default values for the `--seconds` and `--warmup` options in the [ydb workload topic run write|read|full](reference/ydb-cli/workload-topic.md#run-write) commands have been increased to 60 seconds and 5 seconds, respectively.
* Changed the default value for the `--supported-codecs` option to `RAW` in the [ydb topic create](reference/ydb-cli/topic-create.md) and [ydb topic consumer add](reference/ydb-cli/topic-consumer-add.md) commands.

### Bug fixes

* Fixed string loss when loading with the [ydb import file json](reference/ydb-cli/export-import/import-file.md) command.
* Fixed ignored statistics during the warm-up of commands [ydb workload topic run write|read|full](reference/ydb-cli/workload-topic.md#run-write).
* Fixed incomplete statistics output in the [ydb scripting yql](reference/ydb-cli/scripting-yql.md) and [ydb yql](reference/ydb-cli/yql.md) commands.
* Fixed incorrect output of progress bar in [ydb tools dump](reference/ydb-cli/export-import/tools-dump.md) and [ydb tools restore](reference/ydb-cli/export-import/tools-restore.md) commands.
* Fixed loading large files with the header in the [ydb import file csv|tsv](reference/ydb-cli/export-import/import-file.md) command.
* Fixed hanging of the [ydb tools restore --import-data](reference/ydb-cli/export-import/tools-restore.md#optional) command.
* Fixed error `Unknown value Rejected` when executing the [ydb operation list build index](reference/ydb-cli/operation-list.md) command.

## 2.5.0 ##

### Features

* For the `ydb import file` command, a parameter [--timeout](reference/ydb-cli/export-import/import-file.md#optional) has been added that specifies the time within which the operation should be performed on the server.
* Added a progress bar in commands [ydb scheme rmdir --recursive](reference/ydb-cli/commands/dir.md#rmdir) and [ydb import file](reference/ydb-cli/export-import/import-file.md).
* Added the command [ydb workload kv run read-rows](reference/ydb-cli/workload-kv.md#read-rows-kv), which loads the database with requests to read rows using a new experimental API call ReadRows (implemented only in the [main](https://github.com/ydb-platform/ydb) branch), which performs faster key reading than [select](reference/ydb-cli/workload-kv.md#select-kv).
* New parameters `--warmup-time`, `--percentile`, `--topic` have been added to the [ydb workload topic](reference/ydb-cli/workload-topic.md), setting the test warm-up time, the percentile in the statistics output and the topic name, respectively.
* Added the [ydb workload tpch](reference/ydb-cli/workload-tpch.md) command to run the TPC-H benchmark.
* Added the `--ordered` flag in the command [ydb tools dump](reference/ydb-cli/export-import/tools-dump.md), which preserves the order by primary key in tables.

### Performance

* The data loading speed in the `ydb import file` command has been increased by adding parallel loading. The number of threads is set by the new parameter [--threads](reference/ydb-cli/export-import/import-file.md#optional).
* A performance of the [ydb import file json](reference/ydb-cli/export-import/import-file.md) command has been increased by reducing the number of data copies.

## 2.4.0 ##

### Features

* Added the ability to upload multiple files in parallel with the command [ydb import file](reference/ydb-cli/export-import/import-file.md#multiple-files).
* Added support for deleting column tables for the command [ydb scheme rmdir --recursive](reference/ydb-cli/commands/dir.md#rmdir).
* Improved stability of the command [ydb workload topic](reference/ydb-cli/workload-topic.md).

## 2.3.0 ##

### Features

* Added the interactive mode of query execution. To switch to the interactive mode, run [ydb yql](reference/ydb-cli/yql.md) without arguments. This mode is experimental: backward compatibility is not guaranteed yet.
* Added the [ydb index rename](reference/ydb-cli/commands/secondary_index.md#rename) command for [atomic replacement](dev/secondary-indexes.md#atomic-index-replacement) or renaming of a secondary index.
* Added the `ydb workload topic` command for generating the load that reads messages from topics and writes messages to topics.
* Added the [--recursive](reference/ydb-cli/commands/dir.md#rmdir-options) option for the `ydb scheme rmdir` command. Use it to delete a directory recursively, with all its content.
* Added support for the `topic` and `coordination node` types in the [ydb scheme describe](reference/ydb-cli/commands/scheme-describe.md) command.
* Added the [--commit](reference/ydb-cli/topic-read.md#osnovnye-opcionalnye-parametry) option for the `ydb topic consumer` command. Use it to commit messages you have read.
* Added the [--columns](reference/ydb-cli/export-import/import-file.md#optional) option for the `ydb import file csv|tsv` command. Use it as an alternative to the file header when specifying a column list.
* Added the [--newline-delimited](reference/ydb-cli/export-import/import-file.md#optional) option for the `ydb import file csv|tsv` command. Use it to make sure that your data is newline-free. This option streamlines import by reading data from several file sections in parallel.

### Bug fixes

* Fixed the bug that resulted in excessive memory and CPU utilization when executing the `ydb import file` command.

## 2.2.0 ##

### Features

* Fixed the error that didn't allow specifying supported compression algorithms when adding a topic consumer.
* Added support for streaming YQL scripts and queries based on options [transferred via `stdin`](reference/ydb-cli/parameterized-queries-cli.md).
* You can now [use a file](reference/ydb-cli/parameterized-queries-cli.md) to provide YQL query options
* Password input requests are now output to `stderr` instead of `stdout`.
* You can now save the root CA certificate path in a [profile](reference/ydb-cli/profile/index.md).
* Added a global option named [--profile-file](reference/ydb-cli/commands/global-options.md#service-options) to use the specified file as storage for profile settings.
* Added a new type of load testing: [ydb workload clickbench](reference/ydb-cli/workload-click-bench).

## 2.1.1 ##

### Improvements

* Added support for the `--stats` option of the [ydb scheme describe](reference/ydb-cli/commands/scheme-describe.md) command for column-oriented tables.
* Added support for Parquet files to enable their import with the [ydb import](reference/ydb-cli/export-import/import-file.md) command.
* Added support for additional logging and retries for the [ydb import](reference/ydb-cli/export-import/import-file.md) command.

## 2.1.0 ##

### Features

* You can now [create a profile non-interactively](reference/ydb-cli/profile/create.md#cmdline).
* Added the [ydb config profile update](reference/ydb-cli/profile/create.md#update) and [ydb config profile replace](reference/ydb-cli/profile/create.md#replace) commands to update and replace profiles, respectively.
* Added the `-1` option for the [ydb scheme ls](reference/ydb-cli/commands/scheme-ls.md) command to enable output of a single object per row.
* You can now save the IAM service URL in a profile.
* Added support for username and password-based authentication without specifying the password.
* Added support for AWS profiles in the [ydb export s3](reference/ydb-cli/export-import/auth-s3.md#auth) command.
* You can now create profiles using `stdin`. For example, you can pass the [YC CLI](https://yandex.cloud/docs/cli/) `yc ydb database get information` command output to the `ydb config profile create` command input.

### Bug fixes

* Fixed the error when request results were output in JSON-array format incorrectly if they included multiple server responses.
* Fixed the error that disabled profile updates so that an incorrect profile was used.

## 2.0.0 ##

### Features

* Added the ability to work with topics:

  * `ydb topic create`: Create a topic.
  * `ydb topic alter`: Update a topic.
  * `ydb topic write`: Write data to a topic.
  * `ydb topic read`: Read data from a topic.
  * `ydb topic drop`: Delete a topic.

* Added a new type of load testing:

  * `ydb workload kv init`: Create a table for kv load testing.
  * `ydb workload kv run`: Apply one of three types of load: run multiple `UPSERT` sessions, run multiple `INSERT` sessions, or run multiple sessions of GET requests by primary key.
  * `ydb workload kv clean`: Delete a test table.

* Added the ability to disable current active profile (see the `ydb config profile deactivate` command).
* Added the ability to delete a profile non-interactively with no commit (see the `--force` option under the `ydb config profile remove` command).
* Added CDC support for the `ydb scheme describe` command.
* Added the ability to view the current DB status (see the `ydb monitoring healthcheck` command).
* Added the ability to view authentication information (token) to be sent with DB queries under the current authentication settings (see the `ydb auth get-token` command).
* Added the ability for the `ydb import` command to read data from stdin.
* Added the ability to import data in JSON format from a file or stdin (see the `ydb import file json` command).

### Improvements

* Improved command processing. Improved the accuracy of user input parsing and validation.

## 1.9.1 ##

### Features

* Added the ability to compress data when exporting it to S3-compatible storage (see the `--compression` option of the [ydb export s3](reference/ydb-cli/export-import/export-s3.md) command).
* Added the ability to manage new {{ ydb-short-name }} CLI version availability auto checks (see the `--disable-checks` and `--enable-checks` options of the [ydb version](reference/ydb-cli/version.md) command).<|MERGE_RESOLUTION|>--- conflicted
+++ resolved
@@ -1,9 +1,5 @@
-<<<<<<< HEAD
 * `ydb workload query` deep reworked. Now it can be used for user defined full cicle load testing.
-=======
-
 * Added `ydb admin cluster config verion` command to show configuration version (V1/V2) on nodes.
->>>>>>> 6b40b805
 * Removed `--executor` option from `ydb workload run` commands. Use always `generic`.
 * Added object names completion in interactive mode
 * Added `--threads` option to `ydb workload clickbench run`, `ydb workload tpch run` and `ydb workload tpcds run`. It allows to send workload queries by multiple threads.
