<<<<<<< HEAD
* Added message query text if query fails in `ydb workload run` comamnd.
=======
* Enable view exports and imports. Views are exported as `CREATE VIEW` YQL statements which are executed on import.
* Save current stats in `ydb workload run`.
>>>>>>> 4f0f0a0e
* Added message if global timeout expiried in `ydb workload run` comamnd.
* Fixed return code of `ydb workload run` comamnd.
* Added statistics output on the current progress of the query in `ydb workload` command
* Fixed a bug where arm64 YDB CLI binary was downloading amd64 binary to replace itself during `ydb update`. To update already installed binaries to the latest arm64 version, YDB CLI should be re-installed
* Fixed a bug where `ydb workload tpch import generator` and `ydb workload tpcds import generator` commands were failing due to not all tables were created
* Fixed a bug with backslashes in `ydb workload` benchmark paths on Windows
* Added CREATE TABLE text suggestion on scheme error during `ydb import file csv`
* Backup and restore of changefeeds has been added to `ydb tools dump` and `ydb tools restore`. As a result, there are changes in the backup file structure: for tables with changefeeds, a subdirectory is created for each changefeed, named after the changefeed. This subdirectory contains two files: `changefeed_description.pb`, which contains the changefeed description, and `topic_description.pb`, which contains information about the underlying topic.
* Added `--skip-checksum-validation` option to `ydb import s3` command to skip server-side checksum validation.
* Added new experimental options for `ydb debug ping` command: `--chain-length`, `--chain-work-duration`, `--no-tail-chain`.


## 2.18.0 ##

* _awaiting release ydb server 24.4_ Query plan and statistics provide additional information:
  * Expression and attributes added to various operator properties (e.g., `GroupBy`)
  * Per-operator statistics (Rows)
  * Statistics for [column-oriented tables](./concepts/datamodel/table.md#column-oriented-tables) (Rows and Bytes)
* Fixed a bug where `ydb workload * run` command could crash in `--dry-run` mode.
* Added support for views in local backups: `ydb tools dump` and `ydb tools restore`. Views are backed up as `CREATE VIEW` queries saved in the `create_view.sql` files, which can be executed to recreate the original views.
* Replaced option `--query-settings` by `--query-prefix` one in `ydb workload <workload> run`.
* Added new options to `ydb workload topic`: --tx-commit-interval and --tx-commit-messages, allowing you to specify commit interval either in milliseconds or in number of messages written.
Also now you can load test YDB topics, using wide transactions that span over all partitions in the topic. This works both in write and in end-to-end workload scenarios.
* `ydb import file csv` command now saves import progress. Relaunching import command will continue from the line it was interrupted on
* Use QueryService by default (`--executer generic`) in `ydb workload kv` and `ydb workload stock` commands
* Use parquet format instead of CSV to fill tables in `ydb workload` benchmarks
* Made `--consumer` flag in `ydb topic read` command optional. Now if this flag is not specified, reading is performed in no-consumer mode. In this mode partition IDs should be specified with `--partition-ids` option.
* Fixed a bug in `ydb import file csv` where multiple columns with escaped quotes in the same row were parsed incorrectly
* Truncate query results output in benchmarks
* Added `ydb admin cluster bootstrap` command to bootstrap automatically configured cluster

## 2.17.0 ##

* Fixed a bug in TPC-H tables schema where the `partsupp` table had incorrect list of key columns
* Enhanced parallelism of data restoring in `ydb tools restore`
* Fixed a bug where `ydb tools restore` was failing with `Too much data` if `--upload-batch-bytes` option value was set exactly to it's maximum possible value (16MiB)
* _awaiting release ydb server 25.1_ Added `ydb debug ping` command for performance and connectivity debugging

## 2.16.0 ##

* Improved throughput of `ydb import file csv` command. It is now approximately x3 times faster
* Allow running stock bench for `OLAP` shards
* Specify more clearly what concrete type of timestamp is in options in `ydb topic` commands
* Added support different timestamp formats in `ydb topic` commands
* Added `--explain-ast` option to `ydb sql` command that prints query AST
* Highlighting in interactive mode switched to common lexer using ANSI SQL syntax so ANSI queries can be highlighted correctly
* Added location printing for errors in `ydb tools restore` command
* Diffs in `ydb workload` benchmarks are now printed prettier
* Fixed progress bar in `ydb workload import` command
* Added pg syntax to tpch and tpcds benchmarks
* Fixed a bug where restoring from a backup using --import-data could fail if the partitioning of the table was changed
* In the `ydb topic write` command the `--codec` option now has default value `RAW`.
* Added log events for `ydb tools dump` and `ydb tools restore` commands
* Added `-c` option for `ydb workload tpcds run` command to compare the result with expected value and show the diff

## 2.15.0 ##

* Description is not ready yet

## 2.14.0 ##

* Description is not ready yet

## 2.13.0 ##

* Description is not ready yet

## 2.12.0 ##

* Description is not ready yet

## 2.11.0 ##

* Description is not ready yet

## 2.10.0 ##

### Features

* Added the `ydb sql` command that runs over QueryService and can execute any DML/DDL command.
* Added `notx` support for the `--tx-mode` option in `ydb table query execute`.
* Added start and end times for long-running operation descriptions (export, import).
* Added replication description support in the `ydb scheme describe` and `ydb scheme ls` commands.
* Added big datetime types support: `Date32`, `Datetime64`, `Timestamp64`, `Interval64`.
* `ydb workload` commands rework:

  * Added the `--clear` option to the `init` subcommand, allowing tables from previous runs to be removed before workload initialization.
  * Added the `ydb workload * import` command to prepopulate tables with initial content before executing benchmarks.

### Backward incompatible changes

* `ydb workload` commands rework:

  * The `--path` option was moved to a specific workload level. For example: `ydb workload tpch --path some/tables/path init ...`.
  * The `--store=s3` option was changed to `--store=external-s3` in the `init` subcommand.


### Bug fixes

* Fixed colors in the `PrettyTable` format

## 2.9.0 ##

### Features

* Improved query logical plan tables: added colors, more information, fixed some bugs.
* The verbose option `-v` is supported for `ydb workload` commands to provide debug information.
* Added an option to run `ydb workload tpch` with an S3 source to measure [federated queries](concepts/federated_query/index.md) performance.
* Added the `--rate` option for `ydb workload` commands to control the transactions (or requests) per second limit.
* Added the `--use-virtual-addressing` option for S3 import/export, allowing the switch to [virtual hosting of buckets](https://docs.aws.amazon.com/AmazonS3/latest/userguide/VirtualHosting.html) for the S3 path layout.
* Improved `ydb scheme ls` performance due to listing directories in parallel.

### Bug fixes

* Resolved an issue where extra characters were truncated during line transfers in CLI tables.
* Fixed invalid memory access in `tools restore`.
* Fixed the issue of the `--timeout` option being ignored in generic and scan queries, as well as in the import command.
* Added a 60-second timeout to version checks and CLI binary downloads to prevent infinite waiting.
* Minor bug fixes.

## 2.8.0 ##

### Features

* Added configuration management commands for the cluster `ydb admin config` and `ydb admin volatile-config`.
* Added support for loading PostgreSQL-compatible data types by [ydb import file csv|tsv|json](reference/ydb-cli/export-import/import-file.md) command. Only for row-oriented tables.
* Added support for directory load from an S3-compatible storage in the [ydb import s3](reference/ydb-cli/export-import/import-s3.md) command. Currently only available on Linux and Mac OS.
* Added support for outputting the results of [ydb table query execute](reference/ydb-cli/table-query-execute.md), [ydb yql](reference/ydb-cli/yql.md) and [ydb scripting yql](reference/ydb-cli/scripting-yql.md) commands in the [Apache Parquet](https://parquet.apache.org/docs/) format.
* In the [ydb workload](reference/ydb-cli/commands/workload/index.md) commands, the `--executer` option has been added, which allows to specify which type of queries to use.
* Added a column with median benchmark execution time in the statistics table of the [ydb workload clickbench](reference/ydb-cli/workload-click-bench.md) command.
* **_(Experimental)_** Added the `generic` request type to the [ydb table query execute](reference/ydb-cli/table-query-execute.md) command, allowing to perform [DDL](https://en.wikipedia.org/wiki/Data_Definition_Language) and [DML](https://en.wikipedia.org/wiki/Data_Manipulation_Language) operations, return with arbitrarily-sized results and support for [MVCC](concepts/mvcc.md). The command uses an experimental API, compatibility is not guaranteed.
* **_(Experimental)_** In the `ydb table query explain` command, the `--collect-diagnostics` option has been added to collect query diagnostics and save it to a file. The command uses an experimental API, compatibility is not guaranteed.

### Bug fixes

* Fixed an error displaying tables in `pretty` format with [Unicode](https://en.wikipedia.org/wiki/Unicode) characters.

* Fixed an error substituting the wrong primary key in the command [ydb tools pg-convert](postgresql/import.md#pg-convert).

## 2.7.0 ##

### Features

* Added the [ydb tools pg-convert](postgresql/import.md#pg-convert) command, which prepares a dump obtained by the [pg_dump](https://www.postgresql.org/docs/current/app-pgdump.html) utility for loading into the YDB postgres-compatible layer.
* Added the `ydb workload query` load testing command, which loads the database with [script execution queries](reference/ydb-cli/yql.md) in multiple threads.
* Added a command `ydb scheme permissions list` to list permissions.
* In the commands [ydb table query execute](reference/ydb-cli/table-query-execute.md), [ydb table query explain](reference/ydb-cli/commands/explain-plan.md), [ydb yql](reference/ydb-cli/yql.md), and [ydb scripting yql](reference/ydb-cli/scripting-yql.md), the `--flame-graph` option has been added, specifying the path to the file in which you need to save the visualization of query execution statistics.
* [Special commands](reference/ydb-cli/interactive-cli.md#spec-commands) in the interactive query execution mode are now case-insensitive.
* Added validation for [special commands](reference/ydb-cli/interactive-cli.md#spec-commands) and their [parameters](reference/ydb-cli/interactive-cli.md#internal-vars).
* Added table reading in the scenario with transactions in the command [ydb workload transfer topic-to-table run](reference/ydb-cli/workload-transfer.md#run).
* Added the `--commit-messages` option to the command [ydb workload transfer topic-to-table run](reference/ydb-cli/workload-transfer.md#run), specifying the number of messages in a single transaction.
* Added the options `--only-table-in-tx` and `--only-topic-in-tx` in the command [ydb workload transfer topic-to-table run](reference/ydb-cli/workload-transfer.md#run), specifying restrictions on the types of queries in a single transaction.
* Added new columns `Select time` and `Upsert time` in the statistics table in the command [ydb workload transfer topic-to-table run](reference/ydb-cli/workload-transfer.md#run).

### Bug fixes

* Fixed an error when loading an empty JSON list by commands: [ydb table query execute](reference/ydb-cli/table-query-execute.md), [ydb scripting yql](reference/ydb-cli/scripting-yql.md) and [ydb yql](reference/ydb-cli/yql.md).

## 2.6.0 ##

### Features

* Added `--path` option to [ydb workload tpch run](reference/ydb-cli/workload-tpch.md#run), which contains the path to the directory with tables created by the [ydb workload tpch init](reference/ydb-cli/workload-tpch.md#init) command.
* Added [ydb workload transfer topic-to-table run](reference/ydb-cli/workload-transfer.md) command, which loads the database with read requests from topics and write requests to the table.
* Added the option `--consumer-prefix` in the commands [ydb workload topic init](reference/ydb-cli/workload-topic.md#init), [ydb workload topic run read|full](reference/ydb-cli/workload-topic.md#run-read), specifying prefixes of consumer names.
* Added the `--partition-ids` option in the [ydb topic read](reference/ydb-cli/topic-read.md) command, which specifies a comma-separated list of topic partition identifiers to read from.
* Added support for CSV and TSV parameter formats in [YQL query](reference/ydb-cli/parameterized-queries-cli.md) execution commands.
* The [interactive mode of query execution](reference/ydb-cli/interactive-cli.md) has been redesigned. Added [new interactive mode specific commands](reference/ydb-cli/interactive-cli.md#spec-commands): `SET`, `EXPLAIN`, `EXPLAIN AST`. Added saving history between CLI launches and auto-completion of YQL queries.
* Added the command [ydb config info](reference/ydb-cli/commands/config-info.md), which outputs the current connection parameters without connecting to the database.
* Added the command [ydb workload kv run mixed](reference/ydb-cli/workload-kv.md#mixed-kv), which loads the database with write and read requests.
* The `--percentile` option in the [ydb workload topic run write|read|full](reference/ydb-cli/workload-topic.md#run-write) commands can now take floating point values.
* The default values for the `--seconds` and `--warmup` options in the [ydb workload topic run write|read|full](reference/ydb-cli/workload-topic.md#run-write) commands have been increased to 60 seconds and 5 seconds, respectively.
* Changed the default value for the `--supported-codecs` option to `RAW` in the [ydb topic create](reference/ydb-cli/topic-create.md) and [ydb topic consumer add](reference/ydb-cli/topic-consumer-add.md) commands.

### Bug fixes

* Fixed string loss when loading with the [ydb import file json](reference/ydb-cli/export-import/import-file.md) command.
* Fixed ignored statistics during the warm-up of commands [ydb workload topic run write|read|full](reference/ydb-cli/workload-topic.md#run-write).
* Fixed incomplete statistics output in the [ydb scripting yql](reference/ydb-cli/scripting-yql.md) and [ydb yql](reference/ydb-cli/yql.md) commands.
* Fixed incorrect output of progress bar in [ydb tools dump](reference/ydb-cli/export-import/tools-dump.md) and [ydb tools restore](reference/ydb-cli/export-import/tools-restore.md) commands.
* Fixed loading large files with the header in the [ydb import file csv|tsv](reference/ydb-cli/export-import/import-file.md) command.
* Fixed hanging of the [ydb tools restore --import-data](reference/ydb-cli/export-import/tools-restore.md#optional) command.
* Fixed error `Unknown value Rejected` when executing the [ydb operation list build index](reference/ydb-cli/operation-list.md) command.

## 2.5.0 ##

### Features

* For the `ydb import file` command, a parameter [--timeout](reference/ydb-cli/export-import/import-file.md#optional) has been added that specifies the time within which the operation should be performed on the server.
* Added a progress bar in commands [ydb scheme rmdir --recursive](reference/ydb-cli/commands/dir.md#rmdir) and [ydb import file](reference/ydb-cli/export-import/import-file.md).
* Added the command [ydb workload kv run read-rows](reference/ydb-cli/workload-kv.md#read-rows-kv), which loads the database with requests to read rows using a new experimental API call ReadRows (implemented only in the [main](https://github.com/ydb-platform/ydb) branch), which performs faster key reading than [select](reference/ydb-cli/workload-kv.md#select-kv).
* New parameters `--warmup-time`, `--percentile`, `--topic` have been added to the [ydb workload topic](reference/ydb-cli/workload-topic.md), setting the test warm-up time, the percentile in the statistics output and the topic name, respectively.
* Added the [ydb workload tpch](reference/ydb-cli/workload-tpch.md) command to run the TPC-H benchmark.
* Added the `--ordered` flag in the command [ydb tools dump](reference/ydb-cli/export-import/tools-dump.md), which preserves the order by primary key in tables.

### Performance

* The data loading speed in the `ydb import file` command has been increased by adding parallel loading. The number of threads is set by the new parameter [--threads](reference/ydb-cli/export-import/import-file.md#optional).
* A performance of the [ydb import file json](reference/ydb-cli/export-import/import-file.md) command has been increased by reducing the number of data copies.

## 2.4.0 ##

### Features

* Added the ability to upload multiple files in parallel with the command [ydb import file](reference/ydb-cli/export-import/import-file.md#multiple-files).
* Added support for deleting column tables for the command [ydb scheme rmdir --recursive](reference/ydb-cli/commands/dir.md#rmdir).
* Improved stability of the command [ydb workload topic](reference/ydb-cli/workload-topic.md).

## 2.3.0 ##

### Features

* Added the interactive mode of query execution. To switch to the interactive mode, run [ydb yql](reference/ydb-cli/yql.md) without arguments. This mode is experimental: backward compatibility is not guaranteed yet.
* Added the [ydb index rename](reference/ydb-cli/commands/secondary_index.md#rename) command for [atomic replacement](dev/secondary-indexes.md#atomic-index-replacement) or renaming of a secondary index.
* Added the `ydb workload topic` command for generating the load that reads messages from topics and writes messages to topics.
* Added the [--recursive](reference/ydb-cli/commands/dir.md#rmdir-options) option for the `ydb scheme rmdir` command. Use it to delete a directory recursively, with all its content.
* Added support for the `topic` and `coordination node` types in the [ydb scheme describe](reference/ydb-cli/commands/scheme-describe.md) command.
* Added the [--commit](reference/ydb-cli/topic-read.md#osnovnye-opcionalnye-parametry) option for the `ydb topic consumer` command. Use it to commit messages you have read.
* Added the [--columns](reference/ydb-cli/export-import/import-file.md#optional) option for the `ydb import file csv|tsv` command. Use it as an alternative to the file header when specifying a column list.
* Added the [--newline-delimited](reference/ydb-cli/export-import/import-file.md#optional) option for the `ydb import file csv|tsv` command. Use it to make sure that your data is newline-free. This option streamlines import by reading data from several file sections in parallel.

### Bug fixes

* Fixed the bug that resulted in excessive memory and CPU utilization when executing the `ydb import file` command.

## 2.2.0 ##

### Features

* Fixed the error that didn't allow specifying supported compression algorithms when adding a topic consumer.
* Added support for streaming YQL scripts and queries based on options [transferred via `stdin`](reference/ydb-cli/parameterized-queries-cli.md).
* You can now [use a file](reference/ydb-cli/parameterized-queries-cli.md) to provide YQL query options
* Password input requests are now output to `stderr` instead of `stdout`.
* You can now save the root CA certificate path in a [profile](reference/ydb-cli/profile/index.md).
* Added a global option named [--profile-file](reference/ydb-cli/commands/global-options.md#service-options) to use the specified file as storage for profile settings.
* Added a new type of load testing: [ydb workload clickbench](reference/ydb-cli/workload-click-bench).

## 2.1.1 ##

### Improvements

* Added support for the `--stats` option of the [ydb scheme describe](reference/ydb-cli/commands/scheme-describe.md) command for column-oriented tables.
* Added support for Parquet files to enable their import with the [ydb import](reference/ydb-cli/export-import/import-file.md) command.
* Added support for additional logging and retries for the [ydb import](reference/ydb-cli/export-import/import-file.md) command.

## 2.1.0 ##

### Features

* You can now [create a profile non-interactively](reference/ydb-cli/profile/create.md#cmdline).
* Added the [ydb config profile update](reference/ydb-cli/profile/create.md#update) and [ydb config profile replace](reference/ydb-cli/profile/create.md#replace) commands to update and replace profiles, respectively.
* Added the `-1` option for the [ydb scheme ls](reference/ydb-cli/commands/scheme-ls.md) command to enable output of a single object per row.
* You can now save the IAM service URL in a profile.
* Added support for username and password-based authentication without specifying the password.
* Added support for AWS profiles in the [ydb export s3](reference/ydb-cli/export-import/auth-s3.md#auth) command.
* You can now create profiles using `stdin`. For example, you can pass the [YC CLI](https://cloud.yandex.ru/docs/cli/) `yc ydb database get information` command output to the `ydb config profile create` command input.

### Bug fixes

* Fixed the error when request results were output in JSON-array format incorrectly if they included multiple server responses.
* Fixed the error that disabled profile updates so that an incorrect profile was used.

## 2.0.0 ##

### Features

* Added the ability to work with topics:

  * `ydb topic create`: Create a topic.
  * `ydb topic alter`: Update a topic.
  * `ydb topic write`: Write data to a topic.
  * `ydb topic read`: Read data from a topic.
  * `ydb topic drop`: Delete a topic.

* Added a new type of load testing:

  * `ydb workload kv init`: Create a table for kv load testing.
  * `ydb workload kv run`: Apply one of three types of load: run multiple `UPSERT` sessions, run multiple `INSERT` sessions, or run multiple sessions of GET requests by primary key.
  * `ydb workload kv clean`: Delete a test table.

* Added the ability to disable current active profile (see the `ydb config profile deactivate` command).
* Added the ability to delete a profile non-interactively with no commit (see the `--force` option under the `ydb config profile remove` command).
* Added CDC support for the `ydb scheme describe` command.
* Added the ability to view the current DB status (see the `ydb monitoring healthcheck` command).
* Added the ability to view authentication information (token) to be sent with DB queries under the current authentication settings (see the `ydb auth get-token` command).
* Added the ability for the `ydb import` command to read data from stdin.
* Added the ability to import data in JSON format from a file or stdin (see the `ydb import file json` command).

### Improvements

* Improved command processing. Improved the accuracy of user input parsing and validation.

## 1.9.1 ##

### Features

* Added the ability to compress data when exporting it to S3-compatible storage (see the `--compression` option of the [ydb export s3](reference/ydb-cli/export-import/export-s3.md) command).
* Added the ability to manage new {{ ydb-short-name }} CLI version availability auto checks (see the `--disable-checks` and `--enable-checks` options of the [ydb version](reference/ydb-cli/version.md) command).<|MERGE_RESOLUTION|>--- conflicted
+++ resolved
@@ -1,9 +1,6 @@
-<<<<<<< HEAD
 * Added message query text if query fails in `ydb workload run` comamnd.
-=======
 * Enable view exports and imports. Views are exported as `CREATE VIEW` YQL statements which are executed on import.
 * Save current stats in `ydb workload run`.
->>>>>>> 4f0f0a0e
 * Added message if global timeout expiried in `ydb workload run` comamnd.
 * Fixed return code of `ydb workload run` comamnd.
 * Added statistics output on the current progress of the query in `ydb workload` command
