<<<<<<< HEAD
* Added object names completion in interactive mode
=======

## 2.21.0 ##

>>>>>>> d617cc14
* Fixed a bug where ydb cli was trying to read parameters from stdin even if it had no data.
* Add `--replace` option to `ydb tools restore` command. If enabled, scheme objects present in the backup would be dropped before restoring.
* Added date range parameters (--date-to, --date-from to support uniform PK distribution) for ydb workload log run operations including bulk_upsert, insert, and upsert
* Do not save to local backups destination tables of `ASYNC REPLICATION` and its changefeeds. It prevents duplication of changefeeds and reduces the amount of space the backup takes on disk.
* Fix `ydb operation get` not working for running operations.
* Improved `ydb import file` commands to support files with BOM (Byte Order Mark).
* Brackets are now inserted in pairs in YDB CLI interactive mode
* Added `--scale` option to `ydb workload tpch init` and `ydb workload tpcds init` commands. Sets the percentage of the benchmark's data size and workload to use, relative to full scale.
* Added "--no-discovery" option. It allows to skip discovery and use user provided endpoint to connect to YDB cluster.
* Added `--retries` to `ydb workload <clickbenh|tpch|tpcds> run` command.
* Added `--partition-size` param to `ydb workload <clickbench/tpcds/tpch> init`.
* Fixed bugs in `ydb scheme rmdir`: 1) do not try to delete subdomains, 2) order the deletion of external tables before the deletion of external data sources.
* YDB CLI help message improvements. Different display for detailed help and brief help.
* Support coordination nodes in `ydb scheme rmdir --recursive`.
* Fixed return code of command `ydb workload * run --check-canonical` for the case when benchmark query results differ from canonical ones.
* Fixed scheme error in `ydb admin cluster dump` when specifying a domain database.
* Fixed unauthorized error in `ydb admin database restore` when multiple database admins are in dump.
* Added `--min-inflight` to `ydb debug latency` command.
* Added support for multiple `-p` (percentile) params in `ydb debug latency` command.
* `ydb debug latency` outputs additional measurements for GRPC ping.

## 2.20.0 ##

* Added support for dual configuration mode in the `ydb admin cluster config fetch` command, allowing it to handle separate cluster and storage config sections.
* Add options for client certificates in SSL/TLS connections.
* Add `ydb admin node config init` command to initialize directory with node config files.
* Add `ydb admin cluster config generate` command to generate dynamic config from static config on cluster.
* Fixed memory leak in tpcds generator.
* Include external data sources and external tables in local backups (`ydb tools dump` and `ydb tools restore`). Both scheme objects are backed up as YQL creation queries saved in the `create_external_data_source.sql` and `create_external_table.sql` files respectively, which can be executed to recreate the original scheme objects.
* Fixed a bug where `ydb auth get-token` command tried to authenticate twice: while listing andpoints and while executing actual token request.
* Fixed a bug where `ydb import file csv` command was saving progress even if a batch upload had been failed.
* Include coordination nodes in local backups (`ydb tools dump` and `ydb tools restore`). Rate limiters that utilize the coordination node are saved in the coordination node's backup folder, preserving the existing path hierarchy.
* Fixed a bug where some errors could be ignored when restoring from a local backup.
* Added `ydb workload log import generator` command.
* Queries in `ydb workload run` command are now executed in random order.
* Include topics in local backups (`ydb tools dump` and `ydb tools restore`). In this release, only the settings of the topics are retained; messages are not included in the backup.
* Added `ydb admin cluster dump` and `ydb admin cluster restore` commands for dumping all cluster-level data
* Added `ydb admin database dump` and `ydb admin database restore` commands for dumping all database-level data

## 2.19.0 ##

* Added some temporary changes to experimental `ydb admin storage` command for internal usage
* Added message query text if query fails in `ydb workload run` comamnd.
* Enable view exports and imports. Views are exported as `CREATE VIEW` YQL statements which are executed on import.
* Save current stats in `ydb workload run`.
* Added message if global timeout expiried in `ydb workload run` comamnd.
* Fixed return code of `ydb workload run` comamnd.
* Added statistics output on the current progress of the query in `ydb workload` command
* Fixed a bug where arm64 YDB CLI binary was downloading amd64 binary to replace itself during `ydb update`. To update already installed binaries to the latest arm64 version, YDB CLI should be re-installed
* Fixed a bug where `ydb workload tpch import generator` and `ydb workload tpcds import generator` commands were failing due to not all tables were created
* Fixed a bug with backslashes in `ydb workload` benchmark paths on Windows
* Added CREATE TABLE text suggestion on scheme error during `ydb import file csv`
* Backup and restore of changefeeds has been added to `ydb tools dump` and `ydb tools restore`. As a result, there are changes in the backup file structure: for tables with changefeeds, a subdirectory is created for each changefeed, named after the changefeed. This subdirectory contains two files: `changefeed_description.pb`, which contains the changefeed description, and `topic_description.pb`, which contains information about the underlying topic.
* Added `--skip-checksum-validation` option to `ydb import s3` command to skip server-side checksum validation.
* Added new experimental options for `ydb debug ping` command: `--chain-length`, `--chain-work-duration`, `--no-tail-chain`.

## 2.18.0 ##

* _awaiting release ydb server 24.4_ Query plan and statistics provide additional information:
  * Expression and attributes added to various operator properties (e.g., `GroupBy`)
  * Per-operator statistics (Rows)
  * Statistics for [column-oriented tables](./concepts/datamodel/table.md#column-oriented-tables) (Rows and Bytes)
* Fixed a bug where `ydb workload * run` command could crash in `--dry-run` mode.
* Added support for views in local backups: `ydb tools dump` and `ydb tools restore`. Views are backed up as `CREATE VIEW` queries saved in the `create_view.sql` files, which can be executed to recreate the original views.
* Replaced option `--query-settings` by `--query-prefix` one in `ydb workload <workload> run`.
* Added new options to `ydb workload topic`: --tx-commit-interval and --tx-commit-messages, allowing you to specify commit interval either in milliseconds or in number of messages written.
Also now you can load test YDB topics, using wide transactions that span over all partitions in the topic. This works both in write and in end-to-end workload scenarios.
* `ydb import file csv` command now saves import progress. Relaunching import command will continue from the line it was interrupted on
* Use QueryService by default (`--executer generic`) in `ydb workload kv` and `ydb workload stock` commands
* Use parquet format instead of CSV to fill tables in `ydb workload` benchmarks
* Made `--consumer` flag in `ydb topic read` command optional. Now if this flag is not specified, reading is performed in no-consumer mode. In this mode partition IDs should be specified with `--partition-ids` option.
* Fixed a bug in `ydb import file csv` where multiple columns with escaped quotes in the same row were parsed incorrectly
* Truncate query results output in benchmarks
* Added `ydb admin cluster bootstrap` command to bootstrap automatically configured cluster

## 2.17.0 ##

* Fixed a bug in TPC-H tables schema where the `partsupp` table had incorrect list of key columns
* Enhanced parallelism of data restoring in `ydb tools restore`
* Fixed a bug where `ydb tools restore` was failing with `Too much data` if `--upload-batch-bytes` option value was set exactly to it's maximum possible value (16MiB)
* _awaiting release ydb server 25.1_ Added `ydb debug ping` command for performance and connectivity debugging

## 2.16.0 ##

* Improved throughput of `ydb import file csv` command. It is now approximately x3 times faster
* Allow running stock bench for `OLAP` shards
* Specify more clearly what concrete type of timestamp is in options in `ydb topic` commands
* Added support different timestamp formats in `ydb topic` commands
* Added `--explain-ast` option to `ydb sql` command that prints query AST
* Highlighting in interactive mode switched to common lexer using ANSI SQL syntax so ANSI queries can be highlighted correctly
* Added location printing for errors in `ydb tools restore` command
* Diffs in `ydb workload` benchmarks are now printed prettier
* Fixed progress bar in `ydb workload import` command
* Added pg syntax to tpch and tpcds benchmarks
* Fixed a bug where restoring from a backup using --import-data could fail if the partitioning of the table was changed
* In the `ydb topic write` command the `--codec` option now has default value `RAW`.
* Added log events for `ydb tools dump` and `ydb tools restore` commands
* Added `-c` option for `ydb workload tpcds run` command to compare the result with expected value and show the diff

## 2.15.0 ##

* Description is not ready yet

## 2.14.0 ##

* Description is not ready yet

## 2.13.0 ##

* Description is not ready yet

## 2.12.0 ##

* Description is not ready yet

## 2.11.0 ##

* Description is not ready yet

## 2.10.0 ##

### Features

* Added the `ydb sql` command that runs over QueryService and can execute any DML/DDL command.
* Added `notx` support for the `--tx-mode` option in `ydb table query execute`.
* Added start and end times for long-running operation descriptions (export, import).
* Added replication description support in the `ydb scheme describe` and `ydb scheme ls` commands.
* Added big datetime types support: `Date32`, `Datetime64`, `Timestamp64`, `Interval64`.
* `ydb workload` commands rework:

  * Added the `--clear` option to the `init` subcommand, allowing tables from previous runs to be removed before workload initialization.
  * Added the `ydb workload * import` command to prepopulate tables with initial content before executing benchmarks.

### Backward incompatible changes

* `ydb workload` commands rework:

  * The `--path` option was moved to a specific workload level. For example: `ydb workload tpch --path some/tables/path init ...`.
  * The `--store=s3` option was changed to `--store=external-s3` in the `init` subcommand.


### Bug fixes

* Fixed colors in the `PrettyTable` format

## 2.9.0 ##

### Features

* Improved query logical plan tables: added colors, more information, fixed some bugs.
* The verbose option `-v` is supported for `ydb workload` commands to provide debug information.
* Added an option to run `ydb workload tpch` with an S3 source to measure [federated queries](concepts/federated_query/index.md) performance.
* Added the `--rate` option for `ydb workload` commands to control the transactions (or requests) per second limit.
* Added the `--use-virtual-addressing` option for S3 import/export, allowing the switch to [virtual hosting of buckets](https://docs.aws.amazon.com/AmazonS3/latest/userguide/VirtualHosting.html) for the S3 path layout.
* Improved `ydb scheme ls` performance due to listing directories in parallel.

### Bug fixes

* Resolved an issue where extra characters were truncated during line transfers in CLI tables.
* Fixed invalid memory access in `tools restore`.
* Fixed the issue of the `--timeout` option being ignored in generic and scan queries, as well as in the import command.
* Added a 60-second timeout to version checks and CLI binary downloads to prevent infinite waiting.
* Minor bug fixes.

## 2.8.0 ##

### Features

* Added configuration management commands for the cluster `ydb admin config` and `ydb admin volatile-config`.
* Added support for loading PostgreSQL-compatible data types by [ydb import file csv|tsv|json](reference/ydb-cli/export-import/import-file.md) command. Only for row-oriented tables.
* Added support for directory load from an S3-compatible storage in the [ydb import s3](reference/ydb-cli/export-import/import-s3.md) command. Currently only available on Linux and Mac OS.
* Added support for outputting the results of [ydb table query execute](reference/ydb-cli/table-query-execute.md), [ydb yql](reference/ydb-cli/yql.md) and [ydb scripting yql](reference/ydb-cli/scripting-yql.md) commands in the [Apache Parquet](https://parquet.apache.org/docs/) format.
* In the [ydb workload](reference/ydb-cli/commands/workload/index.md) commands, the `--executer` option has been added, which allows to specify which type of queries to use.
* Added a column with median benchmark execution time in the statistics table of the [ydb workload clickbench](reference/ydb-cli/workload-click-bench.md) command.
* **_(Experimental)_** Added the `generic` request type to the [ydb table query execute](reference/ydb-cli/table-query-execute.md) command, allowing to perform [DDL](https://en.wikipedia.org/wiki/Data_Definition_Language) and [DML](https://en.wikipedia.org/wiki/Data_Manipulation_Language) operations, return with arbitrarily-sized results and support for [MVCC](concepts/mvcc.md). The command uses an experimental API, compatibility is not guaranteed.
* **_(Experimental)_** In the `ydb table query explain` command, the `--collect-diagnostics` option has been added to collect query diagnostics and save it to a file. The command uses an experimental API, compatibility is not guaranteed.

### Bug fixes

* Fixed an error displaying tables in `pretty` format with [Unicode](https://en.wikipedia.org/wiki/Unicode) characters.

* Fixed an error substituting the wrong primary key in the command [ydb tools pg-convert](postgresql/import.md#pg-convert).

## 2.7.0 ##

### Features

* Added the [ydb tools pg-convert](postgresql/import.md#pg-convert) command, which prepares a dump obtained by the [pg_dump](https://www.postgresql.org/docs/current/app-pgdump.html) utility for loading into the YDB postgres-compatible layer.
* Added the `ydb workload query` load testing command, which loads the database with [script execution queries](reference/ydb-cli/yql.md) in multiple threads.
* Added a command `ydb scheme permissions list` to list permissions.
* In the commands [ydb table query execute](reference/ydb-cli/table-query-execute.md), [ydb table query explain](reference/ydb-cli/commands/explain-plan.md), [ydb yql](reference/ydb-cli/yql.md), and [ydb scripting yql](reference/ydb-cli/scripting-yql.md), the `--flame-graph` option has been added, specifying the path to the file in which you need to save the visualization of query execution statistics.
* [Special commands](reference/ydb-cli/interactive-cli.md#spec-commands) in the interactive query execution mode are now case-insensitive.
* Added validation for [special commands](reference/ydb-cli/interactive-cli.md#spec-commands) and their [parameters](reference/ydb-cli/interactive-cli.md#internal-vars).
* Added table reading in the scenario with transactions in the command [ydb workload transfer topic-to-table run](reference/ydb-cli/workload-transfer.md#run).
* Added the `--commit-messages` option to the command [ydb workload transfer topic-to-table run](reference/ydb-cli/workload-transfer.md#run), specifying the number of messages in a single transaction.
* Added the options `--only-table-in-tx` and `--only-topic-in-tx` in the command [ydb workload transfer topic-to-table run](reference/ydb-cli/workload-transfer.md#run), specifying restrictions on the types of queries in a single transaction.
* Added new columns `Select time` and `Upsert time` in the statistics table in the command [ydb workload transfer topic-to-table run](reference/ydb-cli/workload-transfer.md#run).

### Bug fixes

* Fixed an error when loading an empty JSON list by commands: [ydb table query execute](reference/ydb-cli/table-query-execute.md), [ydb scripting yql](reference/ydb-cli/scripting-yql.md) and [ydb yql](reference/ydb-cli/yql.md).

## 2.6.0 ##

### Features

* Added `--path` option to [ydb workload tpch run](reference/ydb-cli/workload-tpch.md#run), which contains the path to the directory with tables created by the [ydb workload tpch init](reference/ydb-cli/workload-tpch.md#init) command.
* Added [ydb workload transfer topic-to-table run](reference/ydb-cli/workload-transfer.md) command, which loads the database with read requests from topics and write requests to the table.
* Added the option `--consumer-prefix` in the commands [ydb workload topic init](reference/ydb-cli/workload-topic.md#init), [ydb workload topic run read|full](reference/ydb-cli/workload-topic.md#run-read), specifying prefixes of consumer names.
* Added the `--partition-ids` option in the [ydb topic read](reference/ydb-cli/topic-read.md) command, which specifies a comma-separated list of topic partition identifiers to read from.
* Added support for CSV and TSV parameter formats in [YQL query](reference/ydb-cli/parameterized-queries-cli.md) execution commands.
* The [interactive mode of query execution](reference/ydb-cli/interactive-cli.md) has been redesigned. Added [new interactive mode specific commands](reference/ydb-cli/interactive-cli.md#spec-commands): `SET`, `EXPLAIN`, `EXPLAIN AST`. Added saving history between CLI launches and auto-completion of YQL queries.
* Added the command [ydb config info](reference/ydb-cli/commands/config-info.md), which outputs the current connection parameters without connecting to the database.
* Added the command [ydb workload kv run mixed](reference/ydb-cli/workload-kv.md#mixed-kv), which loads the database with write and read requests.
* The `--percentile` option in the [ydb workload topic run write|read|full](reference/ydb-cli/workload-topic.md#run-write) commands can now take floating point values.
* The default values for the `--seconds` and `--warmup` options in the [ydb workload topic run write|read|full](reference/ydb-cli/workload-topic.md#run-write) commands have been increased to 60 seconds and 5 seconds, respectively.
* Changed the default value for the `--supported-codecs` option to `RAW` in the [ydb topic create](reference/ydb-cli/topic-create.md) and [ydb topic consumer add](reference/ydb-cli/topic-consumer-add.md) commands.

### Bug fixes

* Fixed string loss when loading with the [ydb import file json](reference/ydb-cli/export-import/import-file.md) command.
* Fixed ignored statistics during the warm-up of commands [ydb workload topic run write|read|full](reference/ydb-cli/workload-topic.md#run-write).
* Fixed incomplete statistics output in the [ydb scripting yql](reference/ydb-cli/scripting-yql.md) and [ydb yql](reference/ydb-cli/yql.md) commands.
* Fixed incorrect output of progress bar in [ydb tools dump](reference/ydb-cli/export-import/tools-dump.md) and [ydb tools restore](reference/ydb-cli/export-import/tools-restore.md) commands.
* Fixed loading large files with the header in the [ydb import file csv|tsv](reference/ydb-cli/export-import/import-file.md) command.
* Fixed hanging of the [ydb tools restore --import-data](reference/ydb-cli/export-import/tools-restore.md#optional) command.
* Fixed error `Unknown value Rejected` when executing the [ydb operation list build index](reference/ydb-cli/operation-list.md) command.

## 2.5.0 ##

### Features

* For the `ydb import file` command, a parameter [--timeout](reference/ydb-cli/export-import/import-file.md#optional) has been added that specifies the time within which the operation should be performed on the server.
* Added a progress bar in commands [ydb scheme rmdir --recursive](reference/ydb-cli/commands/dir.md#rmdir) and [ydb import file](reference/ydb-cli/export-import/import-file.md).
* Added the command [ydb workload kv run read-rows](reference/ydb-cli/workload-kv.md#read-rows-kv), which loads the database with requests to read rows using a new experimental API call ReadRows (implemented only in the [main](https://github.com/ydb-platform/ydb) branch), which performs faster key reading than [select](reference/ydb-cli/workload-kv.md#select-kv).
* New parameters `--warmup-time`, `--percentile`, `--topic` have been added to the [ydb workload topic](reference/ydb-cli/workload-topic.md), setting the test warm-up time, the percentile in the statistics output and the topic name, respectively.
* Added the [ydb workload tpch](reference/ydb-cli/workload-tpch.md) command to run the TPC-H benchmark.
* Added the `--ordered` flag in the command [ydb tools dump](reference/ydb-cli/export-import/tools-dump.md), which preserves the order by primary key in tables.

### Performance

* The data loading speed in the `ydb import file` command has been increased by adding parallel loading. The number of threads is set by the new parameter [--threads](reference/ydb-cli/export-import/import-file.md#optional).
* A performance of the [ydb import file json](reference/ydb-cli/export-import/import-file.md) command has been increased by reducing the number of data copies.

## 2.4.0 ##

### Features

* Added the ability to upload multiple files in parallel with the command [ydb import file](reference/ydb-cli/export-import/import-file.md#multiple-files).
* Added support for deleting column tables for the command [ydb scheme rmdir --recursive](reference/ydb-cli/commands/dir.md#rmdir).
* Improved stability of the command [ydb workload topic](reference/ydb-cli/workload-topic.md).

## 2.3.0 ##

### Features

* Added the interactive mode of query execution. To switch to the interactive mode, run [ydb yql](reference/ydb-cli/yql.md) without arguments. This mode is experimental: backward compatibility is not guaranteed yet.
* Added the [ydb index rename](reference/ydb-cli/commands/secondary_index.md#rename) command for [atomic replacement](dev/secondary-indexes.md#atomic-index-replacement) or renaming of a secondary index.
* Added the `ydb workload topic` command for generating the load that reads messages from topics and writes messages to topics.
* Added the [--recursive](reference/ydb-cli/commands/dir.md#rmdir-options) option for the `ydb scheme rmdir` command. Use it to delete a directory recursively, with all its content.
* Added support for the `topic` and `coordination node` types in the [ydb scheme describe](reference/ydb-cli/commands/scheme-describe.md) command.
* Added the [--commit](reference/ydb-cli/topic-read.md#osnovnye-opcionalnye-parametry) option for the `ydb topic consumer` command. Use it to commit messages you have read.
* Added the [--columns](reference/ydb-cli/export-import/import-file.md#optional) option for the `ydb import file csv|tsv` command. Use it as an alternative to the file header when specifying a column list.
* Added the [--newline-delimited](reference/ydb-cli/export-import/import-file.md#optional) option for the `ydb import file csv|tsv` command. Use it to make sure that your data is newline-free. This option streamlines import by reading data from several file sections in parallel.

### Bug fixes

* Fixed the bug that resulted in excessive memory and CPU utilization when executing the `ydb import file` command.

## 2.2.0 ##

### Features

* Fixed the error that didn't allow specifying supported compression algorithms when adding a topic consumer.
* Added support for streaming YQL scripts and queries based on options [transferred via `stdin`](reference/ydb-cli/parameterized-queries-cli.md).
* You can now [use a file](reference/ydb-cli/parameterized-queries-cli.md) to provide YQL query options
* Password input requests are now output to `stderr` instead of `stdout`.
* You can now save the root CA certificate path in a [profile](reference/ydb-cli/profile/index.md).
* Added a global option named [--profile-file](reference/ydb-cli/commands/global-options.md#service-options) to use the specified file as storage for profile settings.
* Added a new type of load testing: [ydb workload clickbench](reference/ydb-cli/workload-click-bench).

## 2.1.1 ##

### Improvements

* Added support for the `--stats` option of the [ydb scheme describe](reference/ydb-cli/commands/scheme-describe.md) command for column-oriented tables.
* Added support for Parquet files to enable their import with the [ydb import](reference/ydb-cli/export-import/import-file.md) command.
* Added support for additional logging and retries for the [ydb import](reference/ydb-cli/export-import/import-file.md) command.

## 2.1.0 ##

### Features

* You can now [create a profile non-interactively](reference/ydb-cli/profile/create.md#cmdline).
* Added the [ydb config profile update](reference/ydb-cli/profile/create.md#update) and [ydb config profile replace](reference/ydb-cli/profile/create.md#replace) commands to update and replace profiles, respectively.
* Added the `-1` option for the [ydb scheme ls](reference/ydb-cli/commands/scheme-ls.md) command to enable output of a single object per row.
* You can now save the IAM service URL in a profile.
* Added support for username and password-based authentication without specifying the password.
* Added support for AWS profiles in the [ydb export s3](reference/ydb-cli/export-import/auth-s3.md#auth) command.
* You can now create profiles using `stdin`. For example, you can pass the [YC CLI](https://yandex.cloud/docs/cli/) `yc ydb database get information` command output to the `ydb config profile create` command input.

### Bug fixes

* Fixed the error when request results were output in JSON-array format incorrectly if they included multiple server responses.
* Fixed the error that disabled profile updates so that an incorrect profile was used.

## 2.0.0 ##

### Features

* Added the ability to work with topics:

  * `ydb topic create`: Create a topic.
  * `ydb topic alter`: Update a topic.
  * `ydb topic write`: Write data to a topic.
  * `ydb topic read`: Read data from a topic.
  * `ydb topic drop`: Delete a topic.

* Added a new type of load testing:

  * `ydb workload kv init`: Create a table for kv load testing.
  * `ydb workload kv run`: Apply one of three types of load: run multiple `UPSERT` sessions, run multiple `INSERT` sessions, or run multiple sessions of GET requests by primary key.
  * `ydb workload kv clean`: Delete a test table.

* Added the ability to disable current active profile (see the `ydb config profile deactivate` command).
* Added the ability to delete a profile non-interactively with no commit (see the `--force` option under the `ydb config profile remove` command).
* Added CDC support for the `ydb scheme describe` command.
* Added the ability to view the current DB status (see the `ydb monitoring healthcheck` command).
* Added the ability to view authentication information (token) to be sent with DB queries under the current authentication settings (see the `ydb auth get-token` command).
* Added the ability for the `ydb import` command to read data from stdin.
* Added the ability to import data in JSON format from a file or stdin (see the `ydb import file json` command).

### Improvements

* Improved command processing. Improved the accuracy of user input parsing and validation.

## 1.9.1 ##

### Features

* Added the ability to compress data when exporting it to S3-compatible storage (see the `--compression` option of the [ydb export s3](reference/ydb-cli/export-import/export-s3.md) command).
* Added the ability to manage new {{ ydb-short-name }} CLI version availability auto checks (see the `--disable-checks` and `--enable-checks` options of the [ydb version](reference/ydb-cli/version.md) command).<|MERGE_RESOLUTION|>--- conflicted
+++ resolved
@@ -1,10 +1,7 @@
-<<<<<<< HEAD
 * Added object names completion in interactive mode
-=======
 
 ## 2.21.0 ##
 
->>>>>>> d617cc14
 * Fixed a bug where ydb cli was trying to read parameters from stdin even if it had no data.
 * Add `--replace` option to `ydb tools restore` command. If enabled, scheme objects present in the backup would be dropped before restoring.
 * Added date range parameters (--date-to, --date-from to support uniform PK distribution) for ydb workload log run operations including bulk_upsert, insert, and upsert
