--- conflicted
+++ resolved
@@ -1,8 +1,4 @@
-<<<<<<< HEAD
-* Added `external` workload for work with benchmarks that cannot be included in `ydb` cli.
-=======
 * Fix `ydb operation get` not working for running operations.
->>>>>>> 2d85c3dc
 * Improved `ydb import file` commands to support files with BOM (Byte Order Mark).
 * Brackets are now inserted in pairs in YDB CLI interactive mode
 * Added `--scale` option to `ydb workload tpch init` and `ydb workload tpcds init` commands. Sets the percentage of the benchmark's data size and workload to use, relative to full scale.
