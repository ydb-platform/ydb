--- conflicted
+++ resolved
@@ -1,6 +1,3 @@
-<<<<<<< HEAD
-* Fixed bug with state working in commnads `ydb workload query import` and `ydb workload clickbench import files`.
-=======
 * Added the "ydb tools infer csv" command to generate a `CREATE TABLE` SQL query from a CSV file with data.
 * Fix inline hints
 * Added named expressions completion in interactive mode, cache schema responses.
@@ -12,7 +9,6 @@
 
 * Fixed bug with state working in commnads `ydb workload query import` and `ydb workload clickbench import files`.
 * Fixed bug with parsing certificate files from profile.
->>>>>>> 832cd121
 
 ## 2.22.0 ##
 
