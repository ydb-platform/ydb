<<<<<<< HEAD
* Added compilation query time statistics to `ydb workload * run` command.
=======

## 2.25.0 ##

>>>>>>> e4456769
* User and password authentication options are now parsed independently, allowing them to be sourced from different priority levels. For example, the username can be specified via the `--user` command-line option while the password is retrieved from the `YDB_PASSWORD` environment variable.
* Removed the `--float-mode` option from the `ydb workload tpch run` and `ydb workload tpcds run` commands. Float mode is now inferred automatically from the table schema created during the `init` phase.
* Added final execute statistics to `ydb workload * run` commands.
* Fixed a bug where the `ydb import file csv command` with the `--newline-delimited` option could get stuck if the input had incorrect data.
* Fixed a bug with the progress bar display in the `ydb workload clickbench import files` command — incorrect percentage value and excessive line breaks causing duplicated progress lines.
* Fixed a bug where the `ydb workload topic write` command could crash with an `Unknown AckedMessageId` error due to an internal race condition.
* Fixed decimal type comparison in `ydb workload * run` commands.
* Changed the default logging level from `EMERGENCY` to `ERROR` for commands that support multiple verbosity levels.
* Added the `--start-offset` option to the `ydb topic read` command, which specifies a starting position for reading from the selected partition.
* Added a new paths approach in the `ydb export s3` and `ydb import s3` commands with the new `--include` option instead of the `--item` option.
* Added support for encryption features in the `ydb export s3` and `ydb import s3` commands.

## 2.24.1 ##

* Fixed a bug where the `ydb tools dump` command was skipping scheme objects of unsupported types without notification and leaving an empty directory for them.

## 2.24.0 ##

* Fixed a bug where executing the `ydb import file csv` command could hang.
* Set default storage type as `column` (was `row`) and default datetime mode as `datetime32` (was `datetime64`) in `ydb workload * init` commands.
* Added ability of `ydb workload tpch` and `ydb workload tpcds` commands to use fraction `--scale` option.
* Added `ydb workload tpcc check` subcommand, which checks TPC-C data consistency.

## 2.23.0 ##

* Added connection check and hotkeys description in interactive mode.
* Fixed `ydb tools restore` not being able to restore local backups on Windows.
* Limited width of tables in benchmark reports.
* Added `ydb workload vector select` to benchmark RPS and recall of vector index.
* Added trivial columns completion in interactive mode.
* Added the "ydb tools infer csv" command to generate a `CREATE TABLE` SQL query from a CSV file with data.
* Fix inline hints
* Added named expressions completion in interactive mode, cache schema responses.
* Added processing of special values `null`, `/dev/null`, `stdout`, `cout`, `console`, `stderr` and `cerr` of `--output` option in `ydb workload * run` command.
* Fixed bug when `ydb wokrload` commands did not work with absolute paths.
* Added TPC-C benchmark as `ydb workload tpcc`.

## 2.22.1 ##

* Fixed bug with state working in commnads `ydb workload query import` and `ydb workload clickbench import files`.
* Fixed bug with parsing certificate files from profile.

## 2.22.0 ##

* Ignore empty directories in dumps when restoring it with `ydb tools restore`. Empty directories are created for unknown scheme objects when dumping with `ydb tools dump`.
* Added support of check canonical results in `ydb workload query run` command.
* Added support of parquet format to `ydb workload query import` and `ydb workload clickbench import files` commands.
* `ydb workload query` deep reworked. Now it can be used for user defined full cycle load testing.
* Fixed an issue where the `ydb workload * clean` commands were deleting all contents from the target directory, instead of just the tables created by the init command.
* Switched highlighting engine
* Added `ydb admin cluster config verion` command to show configuration version (V1/V2) on nodes.
* Removed `--executor` option from `ydb workload run` commands. Use always `generic`.
* Added object names completion in interactive mode
* Added `--threads` option to `ydb workload clickbench run`, `ydb workload tpch run` and `ydb workload tpcds run`. It allows to send workload queries by multiple threads.

## 2.21.0 ##

* Fixed a bug where ydb cli was trying to read parameters from stdin even if it had no data.
* Add `--replace` option to `ydb tools restore` command. If enabled, scheme objects present in the backup would be dropped before restoring.
* Added date range parameters (--date-to, --date-from to support uniform PK distribution) for ydb workload log run operations including bulk_upsert, insert, and upsert
* Do not save to local backups destination tables of `ASYNC REPLICATION` and its changefeeds. It prevents duplication of changefeeds and reduces the amount of space the backup takes on disk.
* Fix `ydb operation get` not working for running operations.
* Improved `ydb import file` commands to support files with BOM (Byte Order Mark).
* Brackets are now inserted in pairs in YDB CLI interactive mode
* Added `--scale` option to `ydb workload tpch init` and `ydb workload tpcds init` commands. Sets the percentage of the benchmark's data size and workload to use, relative to full scale.
* Added "--no-discovery" option. It allows to skip discovery and use user provided endpoint to connect to YDB cluster.
* Added `--retries` to `ydb workload <clickbenh|tpch|tpcds> run` command.
* Added `--partition-size` param to `ydb workload <clickbench/tpcds/tpch> init`.
* Fixed bugs in `ydb scheme rmdir`: 1) do not try to delete subdomains, 2) order the deletion of external tables before the deletion of external data sources.
* YDB CLI help message improvements. Different display for detailed help and brief help.
* Support coordination nodes in `ydb scheme rmdir --recursive`.
* Fixed return code of command `ydb workload * run --check-canonical` for the case when benchmark query results differ from canonical ones.
* Fixed scheme error in `ydb admin cluster dump` when specifying a domain database.
* Fixed unauthorized error in `ydb admin database restore` when multiple database admins are in dump.
* Added `--min-inflight` to `ydb debug latency` command.
* Added support for multiple `-p` (percentile) params in `ydb debug latency` command.
* `ydb debug latency` outputs additional measurements for GRPC ping.

## 2.20.0 ##

* Added support for dual configuration mode in the `ydb admin cluster config fetch` command, allowing it to handle separate cluster and storage config sections.
* Add options for client certificates in SSL/TLS connections.
* Add `ydb admin node config init` command to initialize directory with node config files.
* Add `ydb admin cluster config generate` command to generate dynamic config from static config on cluster.
* Fixed memory leak in tpcds generator.
* Include external data sources and external tables in local backups (`ydb tools dump` and `ydb tools restore`). Both scheme objects are backed up as YQL creation queries saved in the `create_external_data_source.sql` and `create_external_table.sql` files respectively, which can be executed to recreate the original scheme objects.
* Fixed a bug where `ydb auth get-token` command tried to authenticate twice: while listing andpoints and while executing actual token request.
* Fixed a bug where `ydb import file csv` command was saving progress even if a batch upload had been failed.
* Include coordination nodes in local backups (`ydb tools dump` and `ydb tools restore`). Rate limiters that utilize the coordination node are saved in the coordination node's backup folder, preserving the existing path hierarchy.
* Fixed a bug where some errors could be ignored when restoring from a local backup.
* Added `ydb workload log import generator` command.
* Queries in `ydb workload run` command are now executed in random order.
* Include topics in local backups (`ydb tools dump` and `ydb tools restore`). In this release, only the settings of the topics are retained; messages are not included in the backup.
* Added `ydb admin cluster dump` and `ydb admin cluster restore` commands for dumping all cluster-level data
* Added `ydb admin database dump` and `ydb admin database restore` commands for dumping all database-level data

## 2.19.0 ##

* Added some temporary changes to experimental `ydb admin storage` command for internal usage
* Added message query text if query fails in `ydb workload run` comamnd.
* Enable view exports and imports. Views are exported as `CREATE VIEW` YQL statements which are executed on import.
* Save current stats in `ydb workload run`.
* Added message if global timeout expiried in `ydb workload run` comamnd.
* Fixed return code of `ydb workload run` comamnd.
* Added statistics output on the current progress of the query in `ydb workload` command
* Fixed a bug where arm64 YDB CLI binary was downloading amd64 binary to replace itself during `ydb update`. To update already installed binaries to the latest arm64 version, YDB CLI should be re-installed
* Fixed a bug where `ydb workload tpch import generator` and `ydb workload tpcds import generator` commands were failing due to not all tables were created
* Fixed a bug with backslashes in `ydb workload` benchmark paths on Windows
* Added CREATE TABLE text suggestion on scheme error during `ydb import file csv`
* Backup and restore of changefeeds has been added to `ydb tools dump` and `ydb tools restore`. As a result, there are changes in the backup file structure: for tables with changefeeds, a subdirectory is created for each changefeed, named after the changefeed. This subdirectory contains two files: `changefeed_description.pb`, which contains the changefeed description, and `topic_description.pb`, which contains information about the underlying topic.
* Added `--skip-checksum-validation` option to `ydb import s3` command to skip server-side checksum validation.
* Added new experimental options for `ydb debug ping` command: `--chain-length`, `--chain-work-duration`, `--no-tail-chain`.

## 2.18.0 ##

* _awaiting release ydb server 24.4_ Query plan and statistics provide additional information:
  * Expression and attributes added to various operator properties (e.g., `GroupBy`)
  * Per-operator statistics (Rows)
  * Statistics for [column-oriented tables](./concepts/datamodel/table.md#column-oriented-tables) (Rows and Bytes)
* Fixed a bug where `ydb workload * run` command could crash in `--dry-run` mode.
* Added support for views in local backups: `ydb tools dump` and `ydb tools restore`. Views are backed up as `CREATE VIEW` queries saved in the `create_view.sql` files, which can be executed to recreate the original views.
* Replaced option `--query-settings` by `--query-prefix` one in `ydb workload <workload> run`.
* Added new options to `ydb workload topic`: --tx-commit-interval and --tx-commit-messages, allowing you to specify commit interval either in milliseconds or in number of messages written.
Also now you can load test YDB topics, using wide transactions that span over all partitions in the topic. This works both in write and in end-to-end workload scenarios.
* `ydb import file csv` command now saves import progress. Relaunching import command will continue from the line it was interrupted on
* Use QueryService by default (`--executer generic`) in `ydb workload kv` and `ydb workload stock` commands
* Use parquet format instead of CSV to fill tables in `ydb workload` benchmarks
* Made `--consumer` flag in `ydb topic read` command optional. Now if this flag is not specified, reading is performed in no-consumer mode. In this mode partition IDs should be specified with `--partition-ids` option.
* Fixed a bug in `ydb import file csv` where multiple columns with escaped quotes in the same row were parsed incorrectly
* Truncate query results output in benchmarks
* Added `ydb admin cluster bootstrap` command to bootstrap automatically configured cluster

## 2.17.0 ##

* Fixed a bug in TPC-H tables schema where the `partsupp` table had incorrect list of key columns
* Enhanced parallelism of data restoring in `ydb tools restore`
* Fixed a bug where `ydb tools restore` was failing with `Too much data` if `--upload-batch-bytes` option value was set exactly to it's maximum possible value (16MiB)
* _awaiting release ydb server 25.1_ Added `ydb debug ping` command for performance and connectivity debugging

## 2.16.0 ##

* Improved throughput of `ydb import file csv` command. It is now approximately x3 times faster
* Allow running stock bench for `OLAP` shards
* Specify more clearly what concrete type of timestamp is in options in `ydb topic` commands
* Added support different timestamp formats in `ydb topic` commands
* Added `--explain-ast` option to `ydb sql` command that prints query AST
* Highlighting in interactive mode switched to common lexer using ANSI SQL syntax so ANSI queries can be highlighted correctly
* Added location printing for errors in `ydb tools restore` command
* Diffs in `ydb workload` benchmarks are now printed prettier
* Fixed progress bar in `ydb workload import` command
* Added pg syntax to tpch and tpcds benchmarks
* Fixed a bug where restoring from a backup using --import-data could fail if the partitioning of the table was changed
* In the `ydb topic write` command the `--codec` option now has default value `RAW`.
* Added log events for `ydb tools dump` and `ydb tools restore` commands
* Added `-c` option for `ydb workload tpcds run` command to compare the result with expected value and show the diff

## 2.15.0 ##

* Description is not ready yet

## 2.14.0 ##

* Description is not ready yet

## 2.13.0 ##

* Description is not ready yet

## 2.12.0 ##

* Description is not ready yet

## 2.11.0 ##

* Description is not ready yet

## 2.10.0 ##

### Features

* Added the `ydb sql` command that runs over QueryService and can execute any DML/DDL command.
* Added `notx` support for the `--tx-mode` option in `ydb table query execute`.
* Added start and end times for long-running operation descriptions (export, import).
* Added replication description support in the `ydb scheme describe` and `ydb scheme ls` commands.
* Added big datetime types support: `Date32`, `Datetime64`, `Timestamp64`, `Interval64`.
* `ydb workload` commands rework:

  * Added the `--clear` option to the `init` subcommand, allowing tables from previous runs to be removed before workload initialization.
  * Added the `ydb workload * import` command to prepopulate tables with initial content before executing benchmarks.

### Backward incompatible changes

* `ydb workload` commands rework:

  * The `--path` option was moved to a specific workload level. For example: `ydb workload tpch --path some/tables/path init ...`.
  * The `--store=s3` option was changed to `--store=external-s3` in the `init` subcommand.


### Bug fixes

* Fixed colors in the `PrettyTable` format

## 2.9.0 ##

### Features

* Improved query logical plan tables: added colors, more information, fixed some bugs.
* The verbose option `-v` is supported for `ydb workload` commands to provide debug information.
* Added an option to run `ydb workload tpch` with an S3 source to measure [federated queries](concepts/federated_query/index.md) performance.
* Added the `--rate` option for `ydb workload` commands to control the transactions (or requests) per second limit.
* Added the `--use-virtual-addressing` option for S3 import/export, allowing the switch to [virtual hosting of buckets](https://docs.aws.amazon.com/AmazonS3/latest/userguide/VirtualHosting.html) for the S3 path layout.
* Improved `ydb scheme ls` performance due to listing directories in parallel.

### Bug fixes

* Resolved an issue where extra characters were truncated during line transfers in CLI tables.
* Fixed invalid memory access in `tools restore`.
* Fixed the issue of the `--timeout` option being ignored in generic and scan queries, as well as in the import command.
* Added a 60-second timeout to version checks and CLI binary downloads to prevent infinite waiting.
* Minor bug fixes.

## 2.8.0 ##

### Features

* Added configuration management commands for the cluster `ydb admin config` and `ydb admin volatile-config`.
* Added support for loading PostgreSQL-compatible data types by [ydb import file csv|tsv|json](reference/ydb-cli/export-import/import-file.md) command. Only for row-oriented tables.
* Added support for directory load from an S3-compatible storage in the [ydb import s3](reference/ydb-cli/export-import/import-s3.md) command. Currently only available on Linux and Mac OS.
* Added support for outputting the results of [ydb table query execute](reference/ydb-cli/table-query-execute.md), [ydb yql](reference/ydb-cli/yql.md) and [ydb scripting yql](reference/ydb-cli/scripting-yql.md) commands in the [Apache Parquet](https://parquet.apache.org/docs/) format.
* In the [ydb workload](reference/ydb-cli/commands/workload/index.md) commands, the `--executer` option has been added, which allows to specify which type of queries to use.
* Added a column with median benchmark execution time in the statistics table of the [ydb workload clickbench](reference/ydb-cli/workload-click-bench.md) command.
* **_(Experimental)_** Added the `generic` request type to the [ydb table query execute](reference/ydb-cli/table-query-execute.md) command, allowing to perform [DDL](https://en.wikipedia.org/wiki/Data_Definition_Language) and [DML](https://en.wikipedia.org/wiki/Data_Manipulation_Language) operations, return with arbitrarily-sized results and support for [MVCC](concepts/mvcc.md). The command uses an experimental API, compatibility is not guaranteed.
* **_(Experimental)_** In the `ydb table query explain` command, the `--collect-diagnostics` option has been added to collect query diagnostics and save it to a file. The command uses an experimental API, compatibility is not guaranteed.

### Bug fixes

* Fixed an error displaying tables in `pretty` format with [Unicode](https://en.wikipedia.org/wiki/Unicode) characters.

* Fixed an error substituting the wrong primary key in the command [ydb tools pg-convert](postgresql/import.md#pg-convert).

## 2.7.0 ##

### Features

* Added the [ydb tools pg-convert](postgresql/import.md#pg-convert) command, which prepares a dump obtained by the [pg_dump](https://www.postgresql.org/docs/current/app-pgdump.html) utility for loading into the YDB postgres-compatible layer.
* Added the `ydb workload query` load testing command, which loads the database with [script execution queries](reference/ydb-cli/yql.md) in multiple threads.
* Added a command `ydb scheme permissions list` to list permissions.
* In the commands [ydb table query execute](reference/ydb-cli/table-query-execute.md), [ydb table query explain](reference/ydb-cli/commands/explain-plan.md), [ydb yql](reference/ydb-cli/yql.md), and [ydb scripting yql](reference/ydb-cli/scripting-yql.md), the `--flame-graph` option has been added, specifying the path to the file in which you need to save the visualization of query execution statistics.
* [Special commands](reference/ydb-cli/interactive-cli.md#spec-commands) in the interactive query execution mode are now case-insensitive.
* Added validation for [special commands](reference/ydb-cli/interactive-cli.md#spec-commands) and their [parameters](reference/ydb-cli/interactive-cli.md#internal-vars).
* Added table reading in the scenario with transactions in the command [ydb workload transfer topic-to-table run](reference/ydb-cli/workload-transfer.md#run).
* Added the `--commit-messages` option to the command [ydb workload transfer topic-to-table run](reference/ydb-cli/workload-transfer.md#run), specifying the number of messages in a single transaction.
* Added the options `--only-table-in-tx` and `--only-topic-in-tx` in the command [ydb workload transfer topic-to-table run](reference/ydb-cli/workload-transfer.md#run), specifying restrictions on the types of queries in a single transaction.
* Added new columns `Select time` and `Upsert time` in the statistics table in the command [ydb workload transfer topic-to-table run](reference/ydb-cli/workload-transfer.md#run).

### Bug fixes

* Fixed an error when loading an empty JSON list by commands: [ydb table query execute](reference/ydb-cli/table-query-execute.md), [ydb scripting yql](reference/ydb-cli/scripting-yql.md) and [ydb yql](reference/ydb-cli/yql.md).

## 2.6.0 ##

### Features

* Added `--path` option to [ydb workload tpch run](reference/ydb-cli/workload-tpch.md#run), which contains the path to the directory with tables created by the [ydb workload tpch init](reference/ydb-cli/workload-tpch.md#init) command.
* Added [ydb workload transfer topic-to-table run](reference/ydb-cli/workload-transfer.md) command, which loads the database with read requests from topics and write requests to the table.
* Added the option `--consumer-prefix` in the commands [ydb workload topic init](reference/ydb-cli/workload-topic.md#init), [ydb workload topic run read|full](reference/ydb-cli/workload-topic.md#run-read), specifying prefixes of consumer names.
* Added the `--partition-ids` option in the [ydb topic read](reference/ydb-cli/topic-read.md) command, which specifies a comma-separated list of topic partition identifiers to read from.
* Added support for CSV and TSV parameter formats in [YQL query](reference/ydb-cli/parameterized-queries-cli.md) execution commands.
* The [interactive mode of query execution](reference/ydb-cli/interactive-cli.md) has been redesigned. Added [new interactive mode specific commands](reference/ydb-cli/interactive-cli.md#spec-commands): `SET`, `EXPLAIN`, `EXPLAIN AST`. Added saving history between CLI launches and auto-completion of YQL queries.
* Added the command [ydb config info](reference/ydb-cli/commands/config-info.md), which outputs the current connection parameters without connecting to the database.
* Added the command [ydb workload kv run mixed](reference/ydb-cli/workload-kv.md#mixed-kv), which loads the database with write and read requests.
* The `--percentile` option in the [ydb workload topic run write|read|full](reference/ydb-cli/workload-topic.md#run-write) commands can now take floating point values.
* The default values for the `--seconds` and `--warmup` options in the [ydb workload topic run write|read|full](reference/ydb-cli/workload-topic.md#run-write) commands have been increased to 60 seconds and 5 seconds, respectively.
* Changed the default value for the `--supported-codecs` option to `RAW` in the [ydb topic create](reference/ydb-cli/topic-create.md) and [ydb topic consumer add](reference/ydb-cli/topic-consumer-add.md) commands.

### Bug fixes

* Fixed string loss when loading with the [ydb import file json](reference/ydb-cli/export-import/import-file.md) command.
* Fixed ignored statistics during the warm-up of commands [ydb workload topic run write|read|full](reference/ydb-cli/workload-topic.md#run-write).
* Fixed incomplete statistics output in the [ydb scripting yql](reference/ydb-cli/scripting-yql.md) and [ydb yql](reference/ydb-cli/yql.md) commands.
* Fixed incorrect output of progress bar in [ydb tools dump](reference/ydb-cli/export-import/tools-dump.md) and [ydb tools restore](reference/ydb-cli/export-import/tools-restore.md) commands.
* Fixed loading large files with the header in the [ydb import file csv|tsv](reference/ydb-cli/export-import/import-file.md) command.
* Fixed hanging of the [ydb tools restore --import-data](reference/ydb-cli/export-import/tools-restore.md#optional) command.
* Fixed error `Unknown value Rejected` when executing the [ydb operation list build index](reference/ydb-cli/operation-list.md) command.

## 2.5.0 ##

### Features

* For the `ydb import file` command, a parameter [--timeout](reference/ydb-cli/export-import/import-file.md#optional) has been added that specifies the time within which the operation should be performed on the server.
* Added a progress bar in commands [ydb scheme rmdir --recursive](reference/ydb-cli/commands/dir.md#rmdir) and [ydb import file](reference/ydb-cli/export-import/import-file.md).
* Added the command [ydb workload kv run read-rows](reference/ydb-cli/workload-kv.md#read-rows-kv), which loads the database with requests to read rows using a new experimental API call ReadRows (implemented only in the [main](https://github.com/ydb-platform/ydb) branch), which performs faster key reading than [select](reference/ydb-cli/workload-kv.md#select-kv).
* New parameters `--warmup-time`, `--percentile`, `--topic` have been added to the [ydb workload topic](reference/ydb-cli/workload-topic.md), setting the test warm-up time, the percentile in the statistics output and the topic name, respectively.
* Added the [ydb workload tpch](reference/ydb-cli/workload-tpch.md) command to run the TPC-H benchmark.
* Added the `--ordered` flag in the command [ydb tools dump](reference/ydb-cli/export-import/tools-dump.md), which preserves the order by primary key in tables.

### Performance

* The data loading speed in the `ydb import file` command has been increased by adding parallel loading. The number of threads is set by the new parameter [--threads](reference/ydb-cli/export-import/import-file.md#optional).
* A performance of the [ydb import file json](reference/ydb-cli/export-import/import-file.md) command has been increased by reducing the number of data copies.

## 2.4.0 ##

### Features

* Added the ability to upload multiple files in parallel with the command [ydb import file](reference/ydb-cli/export-import/import-file.md#multiple-files).
* Added support for deleting column tables for the command [ydb scheme rmdir --recursive](reference/ydb-cli/commands/dir.md#rmdir).
* Improved stability of the command [ydb workload topic](reference/ydb-cli/workload-topic.md).

## 2.3.0 ##

### Features

* Added the interactive mode of query execution. To switch to the interactive mode, run [ydb yql](reference/ydb-cli/yql.md) without arguments. This mode is experimental: backward compatibility is not guaranteed yet.
* Added the [ydb index rename](reference/ydb-cli/commands/secondary_index.md#rename) command for [atomic replacement](dev/secondary-indexes.md#atomic-index-replacement) or renaming of a secondary index.
* Added the `ydb workload topic` command for generating the load that reads messages from topics and writes messages to topics.
* Added the [--recursive](reference/ydb-cli/commands/dir.md#rmdir-options) option for the `ydb scheme rmdir` command. Use it to delete a directory recursively, with all its content.
* Added support for the `topic` and `coordination node` types in the [ydb scheme describe](reference/ydb-cli/commands/scheme-describe.md) command.
* Added the [--commit](reference/ydb-cli/topic-read.md#osnovnye-opcionalnye-parametry) option for the `ydb topic consumer` command. Use it to commit messages you have read.
* Added the [--columns](reference/ydb-cli/export-import/import-file.md#optional) option for the `ydb import file csv|tsv` command. Use it as an alternative to the file header when specifying a column list.
* Added the [--newline-delimited](reference/ydb-cli/export-import/import-file.md#optional) option for the `ydb import file csv|tsv` command. Use it to make sure that your data is newline-free. This option streamlines import by reading data from several file sections in parallel.

### Bug fixes

* Fixed the bug that resulted in excessive memory and CPU utilization when executing the `ydb import file` command.

## 2.2.0 ##

### Features

* Fixed the error that didn't allow specifying supported compression algorithms when adding a topic consumer.
* Added support for streaming YQL scripts and queries based on options [transferred via `stdin`](reference/ydb-cli/parameterized-queries-cli.md).
* You can now [use a file](reference/ydb-cli/parameterized-queries-cli.md) to provide YQL query options
* Password input requests are now output to `stderr` instead of `stdout`.
* You can now save the root CA certificate path in a [profile](reference/ydb-cli/profile/index.md).
* Added a global option named [--profile-file](reference/ydb-cli/commands/global-options.md#service-options) to use the specified file as storage for profile settings.
* Added a new type of load testing: [ydb workload clickbench](reference/ydb-cli/workload-click-bench).

## 2.1.1 ##

### Improvements

* Added support for the `--stats` option of the [ydb scheme describe](reference/ydb-cli/commands/scheme-describe.md) command for column-oriented tables.
* Added support for Parquet files to enable their import with the [ydb import](reference/ydb-cli/export-import/import-file.md) command.
* Added support for additional logging and retries for the [ydb import](reference/ydb-cli/export-import/import-file.md) command.

## 2.1.0 ##

### Features

* You can now [create a profile non-interactively](reference/ydb-cli/profile/create.md#cmdline).
* Added the [ydb config profile update](reference/ydb-cli/profile/create.md#update) and [ydb config profile replace](reference/ydb-cli/profile/create.md#replace) commands to update and replace profiles, respectively.
* Added the `-1` option for the [ydb scheme ls](reference/ydb-cli/commands/scheme-ls.md) command to enable output of a single object per row.
* You can now save the IAM service URL in a profile.
* Added support for username and password-based authentication without specifying the password.
* Added support for AWS profiles in the [ydb export s3](reference/ydb-cli/export-import/auth-s3.md#auth) command.
* You can now create profiles using `stdin`. For example, you can pass the [YC CLI](https://yandex.cloud/docs/cli/) `yc ydb database get information` command output to the `ydb config profile create` command input.

### Bug fixes

* Fixed the error when request results were output in JSON-array format incorrectly if they included multiple server responses.
* Fixed the error that disabled profile updates so that an incorrect profile was used.

## 2.0.0 ##

### Features

* Added the ability to work with topics:

  * `ydb topic create`: Create a topic.
  * `ydb topic alter`: Update a topic.
  * `ydb topic write`: Write data to a topic.
  * `ydb topic read`: Read data from a topic.
  * `ydb topic drop`: Delete a topic.

* Added a new type of load testing:

  * `ydb workload kv init`: Create a table for kv load testing.
  * `ydb workload kv run`: Apply one of three types of load: run multiple `UPSERT` sessions, run multiple `INSERT` sessions, or run multiple sessions of GET requests by primary key.
  * `ydb workload kv clean`: Delete a test table.

* Added the ability to disable current active profile (see the `ydb config profile deactivate` command).
* Added the ability to delete a profile non-interactively with no commit (see the `--force` option under the `ydb config profile remove` command).
* Added CDC support for the `ydb scheme describe` command.
* Added the ability to view the current DB status (see the `ydb monitoring healthcheck` command).
* Added the ability to view authentication information (token) to be sent with DB queries under the current authentication settings (see the `ydb auth get-token` command).
* Added the ability for the `ydb import` command to read data from stdin.
* Added the ability to import data in JSON format from a file or stdin (see the `ydb import file json` command).

### Improvements

* Improved command processing. Improved the accuracy of user input parsing and validation.

## 1.9.1 ##

### Features

* Added the ability to compress data when exporting it to S3-compatible storage (see the `--compression` option of the [ydb export s3](reference/ydb-cli/export-import/export-s3.md) command).
* Added the ability to manage new {{ ydb-short-name }} CLI version availability auto checks (see the `--disable-checks` and `--enable-checks` options of the [ydb version](reference/ydb-cli/version.md) command).<|MERGE_RESOLUTION|>--- conflicted
+++ resolved
@@ -1,10 +1,7 @@
-<<<<<<< HEAD
 * Added compilation query time statistics to `ydb workload * run` command.
-=======
 
 ## 2.25.0 ##
 
->>>>>>> e4456769
 * User and password authentication options are now parsed independently, allowing them to be sourced from different priority levels. For example, the username can be specified via the `--user` command-line option while the password is retrieved from the `YDB_PASSWORD` environment variable.
 * Removed the `--float-mode` option from the `ydb workload tpch run` and `ydb workload tpcds run` commands. Float mode is now inferred automatically from the table schema created during the `init` phase.
 * Added final execute statistics to `ydb workload * run` commands.
