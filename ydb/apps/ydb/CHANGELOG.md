--- conflicted
+++ resolved
@@ -1,8 +1,5 @@
-<<<<<<< HEAD
 * `ydb workload query` deep reworked. Now it can be used for user defined full cicle load testing.
-=======
 * Fixed an issue where the `ydb workload * clean` commands were deleting all contents from the target directory, instead of just the tables created by the init command.
->>>>>>> d7285af1
 * Switched highlighting engine
 * Added `ydb admin cluster config verion` command to show configuration version (V1/V2) on nodes.
 * Removed `--executor` option from `ydb workload run` commands. Use always `generic`.
