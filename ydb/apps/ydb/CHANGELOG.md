--- conflicted
+++ resolved
@@ -1,8 +1,5 @@
-<<<<<<< HEAD
 * Switched highlighting engine
-=======
 * Removed `--executor` option from `ydb workload run` commands. Use always `generic`.
->>>>>>> a22f1d46
 * Added object names completion in interactive mode
 * Added `--threads` option to `ydb workload clickbench run`, `ydb workload tpch run` and `ydb workload tpcds run`. It allows to send workload queries by multiple threads.
 
