<<<<<<< HEAD
* Backup and restore of changefeeds has been added to `ydb tools dump` and `ydb tools restore`. As a result, there are changes in the backup file structure: for tables with changefeeds, a subdirectory is created for each changefeed, named after the changefeed. This subdirectory contains two files: `changefeed_description.pb`, which contains the changefeed description, and `topic_description.pb`, which contains information about the underlying topic.
* Replaced option `--query-settings` by `--query-prefix` one in `ydb workload <workload> run`.
* Added new options to `ydb workload topic`: --tx-commit-interval and --tx-commit-messages, allowing you to specify commit interval either in milliseconds or in number of messages written. 
Also now you can load test YDB topics, using wide transactions that span over all partitions in the topic. This works both in write and in end-to-end workload scenarios. 
=======
* Added `--skip-checksum-validation` option to `ydb import s3` command to skip server-side checksum validation.
>>>>>>> 7e70b23c

## 2.18.0 ##

* _awaiting release ydb server 24.4_ Query plan and statistics provide additional information:
  * Expression and attributes added to various operator properties (e.g., `GroupBy`)
  * Per-operator statistics (Rows)
  * Statistics for [column-oriented tables](./concepts/datamodel/table.md#column-oriented-tables) (Rows and Bytes)
* Fixed a bug where `ydb workload * run` command could crash in `--dry-run` mode.
* Added support for views in local backups: `ydb tools dump` and `ydb tools restore`. Views are backed up as `CREATE VIEW` queries saved in the `create_view.sql` files, which can be executed to recreate the original views.
* Replaced option `--query-settings` by `--query-prefix` one in `ydb workload <workload> run`.
* Added new options to `ydb workload topic`: --tx-commit-interval and --tx-commit-messages, allowing you to specify commit interval either in milliseconds or in number of messages written.
Also now you can load test YDB topics, using wide transactions that span over all partitions in the topic. This works both in write and in end-to-end workload scenarios.
* `ydb import file csv` command now saves import progress. Relaunching import command will continue from the line it was interrupted on
* Use QueryService by default (`--executer generic`) in `ydb workload kv` and `ydb workload stock` commands
* Use parquet format instead of CSV to fill tables in `ydb workload` benchmarks
* Made `--consumer` flag in `ydb topic read` command optional. Now if this flag is not specified, reading is performed in no-consumer mode. In this mode partition IDs should be specified with `--partition-ids` option.
* Fixed a bug in `ydb import file csv` where multiple columns with escaped quotes in the same row were parsed incorrectly
* Truncate query results output in benchmarks
* Added `ydb admin cluster bootstrap` command to bootstrap automatically configured cluster

## 2.17.0 ##

* Fixed a bug in TPC-H tables schema where the `partsupp` table had incorrect list of key columns
* Enhanced parallelism of data restoring in `ydb tools restore`
* Fixed a bug where `ydb tools restore` was failing with `Too much data` if `--upload-batch-bytes` option value was set exactly to it's maximum possible value (16MiB)
* _awaiting release ydb server 25.1_ Added `ydb debug ping` command for performance and connectivity debugging

## 2.16.0 ##

* Improved throughput of `ydb import file csv` command. It is now approximately x3 times faster
* Allow running stock bench for `OLAP` shards
* Specify more clearly what concrete type of timestamp is in options in `ydb topic` commands
* Added support different timestamp formats in `ydb topic` commands
* Added `--explain-ast` option to `ydb sql` command that prints query AST
* Highlighting in interactive mode switched to common lexer using ANSI SQL syntax so ANSI queries can be highlighted correctly
* Added location printing for errors in `ydb tools restore` command
* Diffs in `ydb workload` benchmarks are now printed prettier
* Fixed progress bar in `ydb workload import` command
* Added pg syntax to tpch and tpcds benchmarks
* Fixed a bug where restoring from a backup using --import-data could fail if the partitioning of the table was changed
* In the `ydb topic write` command the `--codec` option now has default value `RAW`.
* Added log events for `ydb tools dump` and `ydb tools restore` commands
* Added `-c` option for `ydb workload tpcds run` command to compare the result with expected value and show the diff

## 2.15.0 ##

* Description is not ready yet

## 2.14.0 ##

* Description is not ready yet

## 2.13.0 ##

* Description is not ready yet

## 2.12.0 ##

* Description is not ready yet

## 2.11.0 ##

* Description is not ready yet

## 2.10.0 ##

### Features

* Added the `ydb sql` command that runs over QueryService and can execute any DML/DDL command.
* Added `notx` support for the `--tx-mode` option in `ydb table query execute`.
* Added start and end times for long-running operation descriptions (export, import).
* Added replication description support in the `ydb scheme describe` and `ydb scheme ls` commands.
* Added big datetime types support: `Date32`, `Datetime64`, `Timestamp64`, `Interval64`.
* `ydb workload` commands rework:

  * Added the `--clear` option to the `init` subcommand, allowing tables from previous runs to be removed before workload initialization.
  * Added the `ydb workload * import` command to prepopulate tables with initial content before executing benchmarks.

### Backward incompatible changes

* `ydb workload` commands rework:

  * The `--path` option was moved to a specific workload level. For example: `ydb workload tpch --path some/tables/path init ...`.
  * The `--store=s3` option was changed to `--store=external-s3` in the `init` subcommand.


### Bug fixes

* Fixed colors in the `PrettyTable` format

## 2.9.0 ##

### Features

* Improved query logical plan tables: added colors, more information, fixed some bugs.
* The verbose option `-v` is supported for `ydb workload` commands to provide debug information.
* Added an option to run `ydb workload tpch` with an S3 source to measure [federated queries](concepts/federated_query/index.md) performance.
* Added the `--rate` option for `ydb workload` commands to control the transactions (or requests) per second limit.
* Added the `--use-virtual-addressing` option for S3 import/export, allowing the switch to [virtual hosting of buckets](https://docs.aws.amazon.com/AmazonS3/latest/userguide/VirtualHosting.html) for the S3 path layout.
* Improved `ydb scheme ls` performance due to listing directories in parallel.

### Bug fixes

* Resolved an issue where extra characters were truncated during line transfers in CLI tables.
* Fixed invalid memory access in `tools restore`.
* Fixed the issue of the `--timeout` option being ignored in generic and scan queries, as well as in the import command.
* Added a 60-second timeout to version checks and CLI binary downloads to prevent infinite waiting.
* Minor bug fixes.

## 2.8.0 ##

### Features

* Added configuration management commands for the cluster `ydb admin config` and `ydb admin volatile-config`.
* Added support for loading PostgreSQL-compatible data types by [ydb import file csv|tsv|json](reference/ydb-cli/export-import/import-file.md) command. Only for row-oriented tables.
* Added support for directory load from an S3-compatible storage in the [ydb import s3](reference/ydb-cli/export-import/import-s3.md) command. Currently only available on Linux and Mac OS.
* Added support for outputting the results of [ydb table query execute](reference/ydb-cli/table-query-execute.md), [ydb yql](reference/ydb-cli/yql.md) and [ydb scripting yql](reference/ydb-cli/scripting-yql.md) commands in the [Apache Parquet](https://parquet.apache.org/docs/) format.
* In the [ydb workload](reference/ydb-cli/commands/workload/index.md) commands, the `--executer` option has been added, which allows to specify which type of queries to use.
* Added a column with median benchmark execution time in the statistics table of the [ydb workload clickbench](reference/ydb-cli/workload-click-bench.md) command.
* **_(Experimental)_** Added the `generic` request type to the [ydb table query execute](reference/ydb-cli/table-query-execute.md) command, allowing to perform [DDL](https://en.wikipedia.org/wiki/Data_Definition_Language) and [DML](https://en.wikipedia.org/wiki/Data_Manipulation_Language) operations, return with arbitrarily-sized results and support for [MVCC](concepts/mvcc.md). The command uses an experimental API, compatibility is not guaranteed.
* **_(Experimental)_** In the `ydb table query explain` command, the `--collect-diagnostics` option has been added to collect query diagnostics and save it to a file. The command uses an experimental API, compatibility is not guaranteed.

### Bug fixes

* Fixed an error displaying tables in `pretty` format with [Unicode](https://en.wikipedia.org/wiki/Unicode) characters.

* Fixed an error substituting the wrong primary key in the command [ydb tools pg-convert](postgresql/import.md#pg-convert).

## 2.7.0 ##

### Features

* Added the [ydb tools pg-convert](postgresql/import.md#pg-convert) command, which prepares a dump obtained by the [pg_dump](https://www.postgresql.org/docs/current/app-pgdump.html) utility for loading into the YDB postgres-compatible layer.
* Added the `ydb workload query` load testing command, which loads the database with [script execution queries](reference/ydb-cli/yql.md) in multiple threads.
* Added a command `ydb scheme permissions list` to list permissions.
* In the commands [ydb table query execute](reference/ydb-cli/table-query-execute.md), [ydb table query explain](reference/ydb-cli/commands/explain-plan.md), [ydb yql](reference/ydb-cli/yql.md), and [ydb scripting yql](reference/ydb-cli/scripting-yql.md), the `--flame-graph` option has been added, specifying the path to the file in which you need to save the visualization of query execution statistics.
* [Special commands](reference/ydb-cli/interactive-cli.md#spec-commands) in the interactive query execution mode are now case-insensitive.
* Added validation for [special commands](reference/ydb-cli/interactive-cli.md#spec-commands) and their [parameters](reference/ydb-cli/interactive-cli.md#internal-vars).
* Added table reading in the scenario with transactions in the command [ydb workload transfer topic-to-table run](reference/ydb-cli/workload-transfer.md#run).
* Added the `--commit-messages` option to the command [ydb workload transfer topic-to-table run](reference/ydb-cli/workload-transfer.md#run), specifying the number of messages in a single transaction.
* Added the options `--only-table-in-tx` and `--only-topic-in-tx` in the command [ydb workload transfer topic-to-table run](reference/ydb-cli/workload-transfer.md#run), specifying restrictions on the types of queries in a single transaction.
* Added new columns `Select time` and `Upsert time` in the statistics table in the command [ydb workload transfer topic-to-table run](reference/ydb-cli/workload-transfer.md#run).

### Bug fixes

* Fixed an error when loading an empty JSON list by commands: [ydb table query execute](reference/ydb-cli/table-query-execute.md), [ydb scripting yql](reference/ydb-cli/scripting-yql.md) and [ydb yql](reference/ydb-cli/yql.md).

## 2.6.0 ##

### Features

* Added `--path` option to [ydb workload tpch run](reference/ydb-cli/workload-tpch.md#run), which contains the path to the directory with tables created by the [ydb workload tpch init](reference/ydb-cli/workload-tpch.md#init) command.
* Added [ydb workload transfer topic-to-table run](reference/ydb-cli/workload-transfer.md) command, which loads the database with read requests from topics and write requests to the table.
* Added the option `--consumer-prefix` in the commands [ydb workload topic init](reference/ydb-cli/workload-topic.md#init), [ydb workload topic run read|full](reference/ydb-cli/workload-topic.md#run-read), specifying prefixes of consumer names.
* Added the `--partition-ids` option in the [ydb topic read](reference/ydb-cli/topic-read.md) command, which specifies a comma-separated list of topic partition identifiers to read from.
* Added support for CSV and TSV parameter formats in [YQL query](reference/ydb-cli/parameterized-queries-cli.md) execution commands.
* The [interactive mode of query execution](reference/ydb-cli/interactive-cli.md) has been redesigned. Added [new interactive mode specific commands](reference/ydb-cli/interactive-cli.md#spec-commands): `SET`, `EXPLAIN`, `EXPLAIN AST`. Added saving history between CLI launches and auto-completion of YQL queries.
* Added the command [ydb config info](reference/ydb-cli/commands/config-info.md), which outputs the current connection parameters without connecting to the database.
* Added the command [ydb workload kv run mixed](reference/ydb-cli/workload-kv.md#mixed-kv), which loads the database with write and read requests.
* The `--percentile` option in the [ydb workload topic run write|read|full](reference/ydb-cli/workload-topic.md#run-write) commands can now take floating point values.
* The default values for the `--seconds` and `--warmup` options in the [ydb workload topic run write|read|full](reference/ydb-cli/workload-topic.md#run-write) commands have been increased to 60 seconds and 5 seconds, respectively.
* Changed the default value for the `--supported-codecs` option to `RAW` in the [ydb topic create](reference/ydb-cli/topic-create.md) and [ydb topic consumer add](reference/ydb-cli/topic-consumer-add.md) commands.

### Bug fixes

* Fixed string loss when loading with the [ydb import file json](reference/ydb-cli/export-import/import-file.md) command.
* Fixed ignored statistics during the warm-up of commands [ydb workload topic run write|read|full](reference/ydb-cli/workload-topic.md#run-write).
* Fixed incomplete statistics output in the [ydb scripting yql](reference/ydb-cli/scripting-yql.md) and [ydb yql](reference/ydb-cli/yql.md) commands.
* Fixed incorrect output of progress bar in [ydb tools dump](reference/ydb-cli/export-import/tools-dump.md) and [ydb tools restore](reference/ydb-cli/export-import/tools-restore.md) commands.
* Fixed loading large files with the header in the [ydb import file csv|tsv](reference/ydb-cli/export-import/import-file.md) command.
* Fixed hanging of the [ydb tools restore --import-data](reference/ydb-cli/export-import/tools-restore.md#optional) command.
* Fixed error `Unknown value Rejected` when executing the [ydb operation list build index](reference/ydb-cli/operation-list.md) command.

## 2.5.0 ##

### Features

* For the `ydb import file` command, a parameter [--timeout](reference/ydb-cli/export-import/import-file.md#optional) has been added that specifies the time within which the operation should be performed on the server.
* Added a progress bar in commands [ydb scheme rmdir --recursive](reference/ydb-cli/commands/dir.md#rmdir) and [ydb import file](reference/ydb-cli/export-import/import-file.md).
* Added the command [ydb workload kv run read-rows](reference/ydb-cli/workload-kv.md#read-rows-kv), which loads the database with requests to read rows using a new experimental API call ReadRows (implemented only in the [main](https://github.com/ydb-platform/ydb) branch), which performs faster key reading than [select](reference/ydb-cli/workload-kv.md#select-kv).
* New parameters `--warmup-time`, `--percentile`, `--topic` have been added to the [ydb workload topic](reference/ydb-cli/workload-topic.md), setting the test warm-up time, the percentile in the statistics output and the topic name, respectively.
* Added the [ydb workload tpch](reference/ydb-cli/workload-tpch.md) command to run the TPC-H benchmark.
* Added the `--ordered` flag in the command [ydb tools dump](reference/ydb-cli/export-import/tools-dump.md), which preserves the order by primary key in tables.

### Performance

* The data loading speed in the `ydb import file` command has been increased by adding parallel loading. The number of threads is set by the new parameter [--threads](reference/ydb-cli/export-import/import-file.md#optional).
* A performance of the [ydb import file json](reference/ydb-cli/export-import/import-file.md) command has been increased by reducing the number of data copies.

## 2.4.0 ##

### Features

* Added the ability to upload multiple files in parallel with the command [ydb import file](reference/ydb-cli/export-import/import-file.md#multiple-files).
* Added support for deleting column tables for the command [ydb scheme rmdir --recursive](reference/ydb-cli/commands/dir.md#rmdir).
* Improved stability of the command [ydb workload topic](reference/ydb-cli/workload-topic.md).

## 2.3.0 ##

### Features

* Added the interactive mode of query execution. To switch to the interactive mode, run [ydb yql](reference/ydb-cli/yql.md) without arguments. This mode is experimental: backward compatibility is not guaranteed yet.
* Added the [ydb index rename](reference/ydb-cli/commands/secondary_index.md#rename) command for [atomic replacement](dev/secondary-indexes.md#atomic-index-replacement) or renaming of a secondary index.
* Added the `ydb workload topic` command for generating the load that reads messages from topics and writes messages to topics.
* Added the [--recursive](reference/ydb-cli/commands/dir.md#rmdir-options) option for the `ydb scheme rmdir` command. Use it to delete a directory recursively, with all its content.
* Added support for the `topic` and `coordination node` types in the [ydb scheme describe](reference/ydb-cli/commands/scheme-describe.md) command.
* Added the [--commit](reference/ydb-cli/topic-read.md#osnovnye-opcionalnye-parametry) option for the `ydb topic consumer` command. Use it to commit messages you have read.
* Added the [--columns](reference/ydb-cli/export-import/import-file.md#optional) option for the `ydb import file csv|tsv` command. Use it as an alternative to the file header when specifying a column list.
* Added the [--newline-delimited](reference/ydb-cli/export-import/import-file.md#optional) option for the `ydb import file csv|tsv` command. Use it to make sure that your data is newline-free. This option streamlines import by reading data from several file sections in parallel.

### Bug fixes

* Fixed the bug that resulted in excessive memory and CPU utilization when executing the `ydb import file` command.

## 2.2.0 ##

### Features

* Fixed the error that didn't allow specifying supported compression algorithms when adding a topic consumer.
* Added support for streaming YQL scripts and queries based on options [transferred via `stdin`](reference/ydb-cli/parameterized-queries-cli.md).
* You can now [use a file](reference/ydb-cli/parameterized-queries-cli.md) to provide YQL query options
* Password input requests are now output to `stderr` instead of `stdout`.
* You can now save the root CA certificate path in a [profile](reference/ydb-cli/profile/index.md).
* Added a global option named [--profile-file](reference/ydb-cli/commands/global-options.md#service-options) to use the specified file as storage for profile settings.
* Added a new type of load testing: [ydb workload clickbench](reference/ydb-cli/workload-click-bench).

## 2.1.1 ##

### Improvements

* Added support for the `--stats` option of the [ydb scheme describe](reference/ydb-cli/commands/scheme-describe.md) command for column-oriented tables.
* Added support for Parquet files to enable their import with the [ydb import](reference/ydb-cli/export-import/import-file.md) command.
* Added support for additional logging and retries for the [ydb import](reference/ydb-cli/export-import/import-file.md) command.

## 2.1.0 ##

### Features

* You can now [create a profile non-interactively](reference/ydb-cli/profile/create.md#cmdline).
* Added the [ydb config profile update](reference/ydb-cli/profile/create.md#update) and [ydb config profile replace](reference/ydb-cli/profile/create.md#replace) commands to update and replace profiles, respectively.
* Added the `-1` option for the [ydb scheme ls](reference/ydb-cli/commands/scheme-ls.md) command to enable output of a single object per row.
* You can now save the IAM service URL in a profile.
* Added support for username and password-based authentication without specifying the password.
* Added support for AWS profiles in the [ydb export s3](reference/ydb-cli/export-import/auth-s3.md#auth) command.
* You can now create profiles using `stdin`. For example, you can pass the [YC CLI](https://cloud.yandex.ru/docs/cli/) `yc ydb database get information` command output to the `ydb config profile create` command input.

### Bug fixes

* Fixed the error when request results were output in JSON-array format incorrectly if they included multiple server responses.
* Fixed the error that disabled profile updates so that an incorrect profile was used.

## 2.0.0 ##

### Features

* Added the ability to work with topics:

  * `ydb topic create`: Create a topic.
  * `ydb topic alter`: Update a topic.
  * `ydb topic write`: Write data to a topic.
  * `ydb topic read`: Read data from a topic.
  * `ydb topic drop`: Delete a topic.

* Added a new type of load testing:

  * `ydb workload kv init`: Create a table for kv load testing.
  * `ydb workload kv run`: Apply one of three types of load: run multiple `UPSERT` sessions, run multiple `INSERT` sessions, or run multiple sessions of GET requests by primary key.
  * `ydb workload kv clean`: Delete a test table.

* Added the ability to disable current active profile (see the `ydb config profile deactivate` command).
* Added the ability to delete a profile non-interactively with no commit (see the `--force` option under the `ydb config profile remove` command).
* Added CDC support for the `ydb scheme describe` command.
* Added the ability to view the current DB status (see the `ydb monitoring healthcheck` command).
* Added the ability to view authentication information (token) to be sent with DB queries under the current authentication settings (see the `ydb auth get-token` command).
* Added the ability for the `ydb import` command to read data from stdin.
* Added the ability to import data in JSON format from a file or stdin (see the `ydb import file json` command).

### Improvements

* Improved command processing. Improved the accuracy of user input parsing and validation.

## 1.9.1 ##

### Features

* Added the ability to compress data when exporting it to S3-compatible storage (see the `--compression` option of the [ydb export s3](reference/ydb-cli/export-import/export-s3.md) command).
* Added the ability to manage new {{ ydb-short-name }} CLI version availability auto checks (see the `--disable-checks` and `--enable-checks` options of the [ydb version](reference/ydb-cli/version.md) command).<|MERGE_RESOLUTION|>--- conflicted
+++ resolved
@@ -1,11 +1,5 @@
-<<<<<<< HEAD
 * Backup and restore of changefeeds has been added to `ydb tools dump` and `ydb tools restore`. As a result, there are changes in the backup file structure: for tables with changefeeds, a subdirectory is created for each changefeed, named after the changefeed. This subdirectory contains two files: `changefeed_description.pb`, which contains the changefeed description, and `topic_description.pb`, which contains information about the underlying topic.
-* Replaced option `--query-settings` by `--query-prefix` one in `ydb workload <workload> run`.
-* Added new options to `ydb workload topic`: --tx-commit-interval and --tx-commit-messages, allowing you to specify commit interval either in milliseconds or in number of messages written. 
-Also now you can load test YDB topics, using wide transactions that span over all partitions in the topic. This works both in write and in end-to-end workload scenarios. 
-=======
 * Added `--skip-checksum-validation` option to `ydb import s3` command to skip server-side checksum validation.
->>>>>>> 7e70b23c
 
 ## 2.18.0 ##
 
