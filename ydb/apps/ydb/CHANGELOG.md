<<<<<<< HEAD
* Switched highlighting engine
=======
* Added object names completion in interactive mode
>>>>>>> 8a6842a2

* Added `--threads` option to `ydb workload clickbench run`, `ydb workload tpch run` and `ydb workload tpcds run`. It allows to send workload queries by multiple threads.
## 2.21.0 ##

* Fixed a bug where ydb cli was trying to read parameters from stdin even if it had no data.
* Add `--replace` option to `ydb tools restore` command. If enabled, scheme objects present in the backup would be dropped before restoring.
* Added date range parameters (--date-to, --date-from to support uniform PK distribution) for ydb workload log run operations including bulk_upsert, insert, and upsert
* Do not save to local backups destination tables of `ASYNC REPLICATION` and its changefeeds. It prevents duplication of changefeeds and reduces the amount of space the backup takes on disk.
* Fix `ydb operation get` not working for running operations.
* Improved `ydb import file` commands to support files with BOM (Byte Order Mark).
* Brackets are now inserted in pairs in YDB CLI interactive mode
* Added `--scale` option to `ydb workload tpch init` and `ydb workload tpcds init` commands. Sets the percentage of the benchmark's data size and workload to use, relative to full scale.
* Added "--no-discovery" option. It allows to skip discovery and use user provided endpoint to connect to YDB cluster.
* Added `--retries` to `ydb workload <clickbenh|tpch|tpcds> run` command.
* Added `--partition-size` param to `ydb workload <clickbench/tpcds/tpch> init`.
* Fixed bugs in `ydb scheme rmdir`: 1) do not try to delete subdomains, 2) order the deletion of external tables before the deletion of external data sources.
* YDB CLI help message improvements. Different display for detailed help and brief help.
* Support coordination nodes in `ydb scheme rmdir --recursive`.
* Fixed return code of command `ydb workload * run --check-canonical` for the case when benchmark query results differ from canonical ones.
* Fixed scheme error in `ydb admin cluster dump` when specifying a domain database.
* Fixed unauthorized error in `ydb admin database restore` when multiple database admins are in dump.
* Added `--min-inflight` to `ydb debug latency` command.
* Added support for multiple `-p` (percentile) params in `ydb debug latency` command.
* `ydb debug latency` outputs additional measurements for GRPC ping.

## 2.20.0 ##

* Added support for dual configuration mode in the `ydb admin cluster config fetch` command, allowing it to handle separate cluster and storage config sections.
* Add options for client certificates in SSL/TLS connections.
* Add `ydb admin node config init` command to initialize directory with node config files.
* Add `ydb admin cluster config generate` command to generate dynamic config from static config on cluster.
* Fixed memory leak in tpcds generator.
* Include external data sources and external tables in local backups (`ydb tools dump` and `ydb tools restore`). Both scheme objects are backed up as YQL creation queries saved in the `create_external_data_source.sql` and `create_external_table.sql` files respectively, which can be executed to recreate the original scheme objects.
* Fixed a bug where `ydb auth get-token` command tried to authenticate twice: while listing andpoints and while executing actual token request.
* Fixed a bug where `ydb import file csv` command was saving progress even if a batch upload had been failed.
* Include coordination nodes in local backups (`ydb tools dump` and `ydb tools restore`). Rate limiters that utilize the coordination node are saved in the coordination node's backup folder, preserving the existing path hierarchy.
* Fixed a bug where some errors could be ignored when restoring from a local backup.
* Added `ydb workload log import generator` command.
* Queries in `ydb workload run` command are now executed in random order.
* Include topics in local backups (`ydb tools dump` and `ydb tools restore`). In this release, only the settings of the topics are retained; messages are not included in the backup.
* Added `ydb admin cluster dump` and `ydb admin cluster restore` commands for dumping all cluster-level data
* Added `ydb admin database dump` and `ydb admin database restore` commands for dumping all database-level data

## 2.19.0 ##

* Added some temporary changes to experimental `ydb admin storage` command for internal usage
* Added message query text if query fails in `ydb workload run` comamnd.
* Enable view exports and imports. Views are exported as `CREATE VIEW` YQL statements which are executed on import.
* Save current stats in `ydb workload run`.
* Added message if global timeout expiried in `ydb workload run` comamnd.
* Fixed return code of `ydb workload run` comamnd.
* Added statistics output on the current progress of the query in `ydb workload` command
* Fixed a bug where arm64 YDB CLI binary was downloading amd64 binary to replace itself during `ydb update`. To update already installed binaries to the latest arm64 version, YDB CLI should be re-installed
* Fixed a bug where `ydb workload tpch import generator` and `ydb workload tpcds import generator` commands were failing due to not all tables were created
* Fixed a bug with backslashes in `ydb workload` benchmark paths on Windows
* Added CREATE TABLE text suggestion on scheme error during `ydb import file csv`
* Backup and restore of changefeeds has been added to `ydb tools dump` and `ydb tools restore`. As a result, there are changes in the backup file structure: for tables with changefeeds, a subdirectory is created for each changefeed, named after the changefeed. This subdirectory contains two files: `changefeed_description.pb`, which contains the changefeed description, and `topic_description.pb`, which contains information about the underlying topic.
* Added `--skip-checksum-validation` option to `ydb import s3` command to skip server-side checksum validation.
* Added new experimental options for `ydb debug ping` command: `--chain-length`, `--chain-work-duration`, `--no-tail-chain`.

## 2.18.0 ##

* _awaiting release ydb server 24.4_ Query plan and statistics provide additional information:
  * Expression and attributes added to various operator properties (e.g., `GroupBy`)
  * Per-operator statistics (Rows)
  * Statistics for [column-oriented tables](./concepts/datamodel/table.md#column-oriented-tables) (Rows and Bytes)
* Fixed a bug where `ydb workload * run` command could crash in `--dry-run` mode.
* Added support for views in local backups: `ydb tools dump` and `ydb tools restore`. Views are backed up as `CREATE VIEW` queries saved in the `create_view.sql` files, which can be executed to recreate the original views.
* Replaced option `--query-settings` by `--query-prefix` one in `ydb workload <workload> run`.
* Added new options to `ydb workload topic`: --tx-commit-interval and --tx-commit-messages, allowing you to specify commit interval either in milliseconds or in number of messages written.
Also now you can load test YDB topics, using wide transactions that span over all partitions in the topic. This works both in write and in end-to-end workload scenarios.
* `ydb import file csv` command now saves import progress. Relaunching import command will continue from the line it was interrupted on
* Use QueryService by default (`--executer generic`) in `ydb workload kv` and `ydb workload stock` commands
* Use parquet format instead of CSV to fill tables in `ydb workload` benchmarks
* Made `--consumer` flag in `ydb topic read` command optional. Now if this flag is not specified, reading is performed in no-consumer mode. In this mode partition IDs should be specified with `--partition-ids` option.
* Fixed a bug in `ydb import file csv` where multiple columns with escaped quotes in the same row were parsed incorrectly
* Truncate query results output in benchmarks
* Added `ydb admin cluster bootstrap` command to bootstrap automatically configured cluster

## 2.17.0 ##

* Fixed a bug in TPC-H tables schema where the `partsupp` table had incorrect list of key columns
* Enhanced parallelism of data restoring in `ydb tools restore`
* Fixed a bug where `ydb tools restore` was failing with `Too much data` if `--upload-batch-bytes` option value was set exactly to it's maximum possible value (16MiB)
* _awaiting release ydb server 25.1_ Added `ydb debug ping` command for performance and connectivity debugging

## 2.16.0 ##

* Improved throughput of `ydb import file csv` command. It is now approximately x3 times faster
* Allow running stock bench for `OLAP` shards
* Specify more clearly what concrete type of timestamp is in options in `ydb topic` commands
* Added support different timestamp formats in `ydb topic` commands
* Added `--explain-ast` option to `ydb sql` command that prints query AST
* Highlighting in interactive mode switched to common lexer using ANSI SQL syntax so ANSI queries can be highlighted correctly
* Added location printing for errors in `ydb tools restore` command
* Diffs in `ydb workload` benchmarks are now printed prettier
* Fixed progress bar in `ydb workload import` command
* Added pg syntax to tpch and tpcds benchmarks
* Fixed a bug where restoring from a backup using --import-data could fail if the partitioning of the table was changed
* In the `ydb topic write` command the `--codec` option now has default value `RAW`.
* Added log events for `ydb tools dump` and `ydb tools restore` commands
* Added `-c` option for `ydb workload tpcds run` command to compare the result with expected value and show the diff

## 2.15.0 ##

* Description is not ready yet

## 2.14.0 ##

* Description is not ready yet

## 2.13.0 ##

* Description is not ready yet

## 2.12.0 ##

* Description is not ready yet

## 2.11.0 ##

* Description is not ready yet

## 2.10.0 ##

### Features

* Added the `ydb sql` command that runs over QueryService and can execute any DML/DDL command.
* Added `notx` support for the `--tx-mode` option in `ydb table query execute`.
* Added start and end times for long-running operation descriptions (export, import).
* Added replication description support in the `ydb scheme describe` and `ydb scheme ls` commands.
* Added big datetime types support: `Date32`, `Datetime64`, `Timestamp64`, `Interval64`.
* `ydb workload` commands rework:

  * Added the `--clear` option to the `init` subcommand, allowing tables from previous runs to be removed before workload initialization.
  * Added the `ydb workload * import` command to prepopulate tables with initial content before executing benchmarks.

### Backward incompatible changes

* `ydb workload` commands rework:

  * The `--path` option was moved to a specific workload level. For example: `ydb workload tpch --path some/tables/path init ...`.
  * The `--store=s3` option was changed to `--store=external-s3` in the `init` subcommand.


### Bug fixes

* Fixed colors in the `PrettyTable` format

## 2.9.0 ##

### Features

* Improved query logical plan tables: added colors, more information, fixed some bugs.
* The verbose option `-v` is supported for `ydb workload` commands to provide debug information.
* Added an option to run `ydb workload tpch` with an S3 source to measure [federated queries](concepts/federated_query/index.md) performance.
* Added the `--rate` option for `ydb workload` commands to control the transactions (or requests) per second limit.
* Added the `--use-virtual-addressing` option for S3 import/export, allowing the switch to [virtual hosting of buckets](https://docs.aws.amazon.com/AmazonS3/latest/userguide/VirtualHosting.html) for the S3 path layout.
* Improved `ydb scheme ls` performance due to listing directories in parallel.

### Bug fixes

* Resolved an issue where extra characters were truncated during line transfers in CLI tables.
* Fixed invalid memory access in `tools restore`.
* Fixed the issue of the `--timeout` option being ignored in generic and scan queries, as well as in the import command.
* Added a 60-second timeout to version checks and CLI binary downloads to prevent infinite waiting.
* Minor bug fixes.

## 2.8.0 ##

### Features

* Added configuration management commands for the cluster `ydb admin config` and `ydb admin volatile-config`.
* Added support for loading PostgreSQL-compatible data types by [ydb import file csv|tsv|json](reference/ydb-cli/export-import/import-file.md) command. Only for row-oriented tables.
* Added support for directory load from an S3-compatible storage in the [ydb import s3](reference/ydb-cli/export-import/import-s3.md) command. Currently only available on Linux and Mac OS.
* Added support for outputting the results of [ydb table query execute](reference/ydb-cli/table-query-execute.md), [ydb yql](reference/ydb-cli/yql.md) and [ydb scripting yql](reference/ydb-cli/scripting-yql.md) commands in the [Apache Parquet](https://parquet.apache.org/docs/) format.
* In the [ydb workload](reference/ydb-cli/commands/workload/index.md) commands, the `--executer` option has been added, which allows to specify which type of queries to use.
* Added a column with median benchmark execution time in the statistics table of the [ydb workload clickbench](reference/ydb-cli/workload-click-bench.md) command.
* **_(Experimental)_** Added the `generic` request type to the [ydb table query execute](reference/ydb-cli/table-query-execute.md) command, allowing to perform [DDL](https://en.wikipedia.org/wiki/Data_Definition_Language) and [DML](https://en.wikipedia.org/wiki/Data_Manipulation_Language) operations, return with arbitrarily-sized results and support for [MVCC](concepts/mvcc.md). The command uses an experimental API, compatibility is not guaranteed.
* **_(Experimental)_** In the `ydb table query explain` command, the `--collect-diagnostics` option has been added to collect query diagnostics and save it to a file. The command uses an experimental API, compatibility is not guaranteed.

### Bug fixes

* Fixed an error displaying tables in `pretty` format with [Unicode](https://en.wikipedia.org/wiki/Unicode) characters.

* Fixed an error substituting the wrong primary key in the command [ydb tools pg-convert](postgresql/import.md#pg-convert).

## 2.7.0 ##

### Features

* Added the [ydb tools pg-convert](postgresql/import.md#pg-convert) command, which prepares a dump obtained by the [pg_dump](https://www.postgresql.org/docs/current/app-pgdump.html) utility for loading into the YDB postgres-compatible layer.
* Added the `ydb workload query` load testing command, which loads the database with [script execution queries](reference/ydb-cli/yql.md) in multiple threads.
* Added a command `ydb scheme permissions list` to list permissions.
* In the commands [ydb table query execute](reference/ydb-cli/table-query-execute.md), [ydb table query explain](reference/ydb-cli/commands/explain-plan.md), [ydb yql](reference/ydb-cli/yql.md), and [ydb scripting yql](reference/ydb-cli/scripting-yql.md), the `--flame-graph` option has been added, specifying the path to the file in which you need to save the visualization of query execution statistics.
* [Special commands](reference/ydb-cli/interactive-cli.md#spec-commands) in the interactive query execution mode are now case-insensitive.
* Added validation for [special commands](reference/ydb-cli/interactive-cli.md#spec-commands) and their [parameters](reference/ydb-cli/interactive-cli.md#internal-vars).
* Added table reading in the scenario with transactions in the command [ydb workload transfer topic-to-table run](reference/ydb-cli/workload-transfer.md#run).
* Added the `--commit-messages` option to the command [ydb workload transfer topic-to-table run](reference/ydb-cli/workload-transfer.md#run), specifying the number of messages in a single transaction.
* Added the options `--only-table-in-tx` and `--only-topic-in-tx` in the command [ydb workload transfer topic-to-table run](reference/ydb-cli/workload-transfer.md#run), specifying restrictions on the types of queries in a single transaction.
* Added new columns `Select time` and `Upsert time` in the statistics table in the command [ydb workload transfer topic-to-table run](reference/ydb-cli/workload-transfer.md#run).

### Bug fixes

* Fixed an error when loading an empty JSON list by commands: [ydb table query execute](reference/ydb-cli/table-query-execute.md), [ydb scripting yql](reference/ydb-cli/scripting-yql.md) and [ydb yql](reference/ydb-cli/yql.md).

## 2.6.0 ##

### Features

* Added `--path` option to [ydb workload tpch run](reference/ydb-cli/workload-tpch.md#run), which contains the path to the directory with tables created by the [ydb workload tpch init](reference/ydb-cli/workload-tpch.md#init) command.
* Added [ydb workload transfer topic-to-table run](reference/ydb-cli/workload-transfer.md) command, which loads the database with read requests from topics and write requests to the table.
* Added the option `--consumer-prefix` in the commands [ydb workload topic init](reference/ydb-cli/workload-topic.md#init), [ydb workload topic run read|full](reference/ydb-cli/workload-topic.md#run-read), specifying prefixes of consumer names.
* Added the `--partition-ids` option in the [ydb topic read](reference/ydb-cli/topic-read.md) command, which specifies a comma-separated list of topic partition identifiers to read from.
* Added support for CSV and TSV parameter formats in [YQL query](reference/ydb-cli/parameterized-queries-cli.md) execution commands.
* The [interactive mode of query execution](reference/ydb-cli/interactive-cli.md) has been redesigned. Added [new interactive mode specific commands](reference/ydb-cli/interactive-cli.md#spec-commands): `SET`, `EXPLAIN`, `EXPLAIN AST`. Added saving history between CLI launches and auto-completion of YQL queries.
* Added the command [ydb config info](reference/ydb-cli/commands/config-info.md), which outputs the current connection parameters without connecting to the database.
* Added the command [ydb workload kv run mixed](reference/ydb-cli/workload-kv.md#mixed-kv), which loads the database with write and read requests.
* The `--percentile` option in the [ydb workload topic run write|read|full](reference/ydb-cli/workload-topic.md#run-write) commands can now take floating point values.
* The default values for the `--seconds` and `--warmup` options in the [ydb workload topic run write|read|full](reference/ydb-cli/workload-topic.md#run-write) commands have been increased to 60 seconds and 5 seconds, respectively.
* Changed the default value for the `--supported-codecs` option to `RAW` in the [ydb topic create](reference/ydb-cli/topic-create.md) and [ydb topic consumer add](reference/ydb-cli/topic-consumer-add.md) commands.

### Bug fixes

* Fixed string loss when loading with the [ydb import file json](reference/ydb-cli/export-import/import-file.md) command.
* Fixed ignored statistics during the warm-up of commands [ydb workload topic run write|read|full](reference/ydb-cli/workload-topic.md#run-write).
* Fixed incomplete statistics output in the [ydb scripting yql](reference/ydb-cli/scripting-yql.md) and [ydb yql](reference/ydb-cli/yql.md) commands.
* Fixed incorrect output of progress bar in [ydb tools dump](reference/ydb-cli/export-import/tools-dump.md) and [ydb tools restore](reference/ydb-cli/export-import/tools-restore.md) commands.
* Fixed loading large files with the header in the [ydb import file csv|tsv](reference/ydb-cli/export-import/import-file.md) command.
* Fixed hanging of the [ydb tools restore --import-data](reference/ydb-cli/export-import/tools-restore.md#optional) command.
* Fixed error `Unknown value Rejected` when executing the [ydb operation list build index](reference/ydb-cli/operation-list.md) command.

## 2.5.0 ##

### Features

* For the `ydb import file` command, a parameter [--timeout](reference/ydb-cli/export-import/import-file.md#optional) has been added that specifies the time within which the operation should be performed on the server.
* Added a progress bar in commands [ydb scheme rmdir --recursive](reference/ydb-cli/commands/dir.md#rmdir) and [ydb import file](reference/ydb-cli/export-import/import-file.md).
* Added the command [ydb workload kv run read-rows](reference/ydb-cli/workload-kv.md#read-rows-kv), which loads the database with requests to read rows using a new experimental API call ReadRows (implemented only in the [main](https://github.com/ydb-platform/ydb) branch), which performs faster key reading than [select](reference/ydb-cli/workload-kv.md#select-kv).
* New parameters `--warmup-time`, `--percentile`, `--topic` have been added to the [ydb workload topic](reference/ydb-cli/workload-topic.md), setting the test warm-up time, the percentile in the statistics output and the topic name, respectively.
* Added the [ydb workload tpch](reference/ydb-cli/workload-tpch.md) command to run the TPC-H benchmark.
* Added the `--ordered` flag in the command [ydb tools dump](reference/ydb-cli/export-import/tools-dump.md), which preserves the order by primary key in tables.

### Performance

* The data loading speed in the `ydb import file` command has been increased by adding parallel loading. The number of threads is set by the new parameter [--threads](reference/ydb-cli/export-import/import-file.md#optional).
* A performance of the [ydb import file json](reference/ydb-cli/export-import/import-file.md) command has been increased by reducing the number of data copies.

## 2.4.0 ##

### Features

* Added the ability to upload multiple files in parallel with the command [ydb import file](reference/ydb-cli/export-import/import-file.md#multiple-files).
* Added support for deleting column tables for the command [ydb scheme rmdir --recursive](reference/ydb-cli/commands/dir.md#rmdir).
* Improved stability of the command [ydb workload topic](reference/ydb-cli/workload-topic.md).

## 2.3.0 ##

### Features

* Added the interactive mode of query execution. To switch to the interactive mode, run [ydb yql](reference/ydb-cli/yql.md) without arguments. This mode is experimental: backward compatibility is not guaranteed yet.
* Added the [ydb index rename](reference/ydb-cli/commands/secondary_index.md#rename) command for [atomic replacement](dev/secondary-indexes.md#atomic-index-replacement) or renaming of a secondary index.
* Added the `ydb workload topic` command for generating the load that reads messages from topics and writes messages to topics.
* Added the [--recursive](reference/ydb-cli/commands/dir.md#rmdir-options) option for the `ydb scheme rmdir` command. Use it to delete a directory recursively, with all its content.
* Added support for the `topic` and `coordination node` types in the [ydb scheme describe](reference/ydb-cli/commands/scheme-describe.md) command.
* Added the [--commit](reference/ydb-cli/topic-read.md#osnovnye-opcionalnye-parametry) option for the `ydb topic consumer` command. Use it to commit messages you have read.
* Added the [--columns](reference/ydb-cli/export-import/import-file.md#optional) option for the `ydb import file csv|tsv` command. Use it as an alternative to the file header when specifying a column list.
* Added the [--newline-delimited](reference/ydb-cli/export-import/import-file.md#optional) option for the `ydb import file csv|tsv` command. Use it to make sure that your data is newline-free. This option streamlines import by reading data from several file sections in parallel.

### Bug fixes

* Fixed the bug that resulted in excessive memory and CPU utilization when executing the `ydb import file` command.

## 2.2.0 ##

### Features

* Fixed the error that didn't allow specifying supported compression algorithms when adding a topic consumer.
* Added support for streaming YQL scripts and queries based on options [transferred via `stdin`](reference/ydb-cli/parameterized-queries-cli.md).
* You can now [use a file](reference/ydb-cli/parameterized-queries-cli.md) to provide YQL query options
* Password input requests are now output to `stderr` instead of `stdout`.
* You can now save the root CA certificate path in a [profile](reference/ydb-cli/profile/index.md).
* Added a global option named [--profile-file](reference/ydb-cli/commands/global-options.md#service-options) to use the specified file as storage for profile settings.
* Added a new type of load testing: [ydb workload clickbench](reference/ydb-cli/workload-click-bench).

## 2.1.1 ##

### Improvements

* Added support for the `--stats` option of the [ydb scheme describe](reference/ydb-cli/commands/scheme-describe.md) command for column-oriented tables.
* Added support for Parquet files to enable their import with the [ydb import](reference/ydb-cli/export-import/import-file.md) command.
* Added support for additional logging and retries for the [ydb import](reference/ydb-cli/export-import/import-file.md) command.

## 2.1.0 ##

### Features

* You can now [create a profile non-interactively](reference/ydb-cli/profile/create.md#cmdline).
* Added the [ydb config profile update](reference/ydb-cli/profile/create.md#update) and [ydb config profile replace](reference/ydb-cli/profile/create.md#replace) commands to update and replace profiles, respectively.
* Added the `-1` option for the [ydb scheme ls](reference/ydb-cli/commands/scheme-ls.md) command to enable output of a single object per row.
* You can now save the IAM service URL in a profile.
* Added support for username and password-based authentication without specifying the password.
* Added support for AWS profiles in the [ydb export s3](reference/ydb-cli/export-import/auth-s3.md#auth) command.
* You can now create profiles using `stdin`. For example, you can pass the [YC CLI](https://yandex.cloud/docs/cli/) `yc ydb database get information` command output to the `ydb config profile create` command input.

### Bug fixes

* Fixed the error when request results were output in JSON-array format incorrectly if they included multiple server responses.
* Fixed the error that disabled profile updates so that an incorrect profile was used.

## 2.0.0 ##

### Features

* Added the ability to work with topics:

  * `ydb topic create`: Create a topic.
  * `ydb topic alter`: Update a topic.
  * `ydb topic write`: Write data to a topic.
  * `ydb topic read`: Read data from a topic.
  * `ydb topic drop`: Delete a topic.

* Added a new type of load testing:

  * `ydb workload kv init`: Create a table for kv load testing.
  * `ydb workload kv run`: Apply one of three types of load: run multiple `UPSERT` sessions, run multiple `INSERT` sessions, or run multiple sessions of GET requests by primary key.
  * `ydb workload kv clean`: Delete a test table.

* Added the ability to disable current active profile (see the `ydb config profile deactivate` command).
* Added the ability to delete a profile non-interactively with no commit (see the `--force` option under the `ydb config profile remove` command).
* Added CDC support for the `ydb scheme describe` command.
* Added the ability to view the current DB status (see the `ydb monitoring healthcheck` command).
* Added the ability to view authentication information (token) to be sent with DB queries under the current authentication settings (see the `ydb auth get-token` command).
* Added the ability for the `ydb import` command to read data from stdin.
* Added the ability to import data in JSON format from a file or stdin (see the `ydb import file json` command).

### Improvements

* Improved command processing. Improved the accuracy of user input parsing and validation.

## 1.9.1 ##

### Features

* Added the ability to compress data when exporting it to S3-compatible storage (see the `--compression` option of the [ydb export s3](reference/ydb-cli/export-import/export-s3.md) command).
* Added the ability to manage new {{ ydb-short-name }} CLI version availability auto checks (see the `--disable-checks` and `--enable-checks` options of the [ydb version](reference/ydb-cli/version.md) command).<|MERGE_RESOLUTION|>--- conflicted
+++ resolved
@@ -1,10 +1,7 @@
-<<<<<<< HEAD
 * Switched highlighting engine
-=======
 * Added object names completion in interactive mode
->>>>>>> 8a6842a2
-
 * Added `--threads` option to `ydb workload clickbench run`, `ydb workload tpch run` and `ydb workload tpcds run`. It allows to send workload queries by multiple threads.
+
 ## 2.21.0 ##
 
 * Fixed a bug where ydb cli was trying to read parameters from stdin even if it had no data.
