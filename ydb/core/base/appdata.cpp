#include "appdata.h"
#include "tablet_types.h"

#include "defs.h"
#include "channel_profiles.h"
#include "config_metrics.h"
#include "domain.h"
#include "feature_flags.h"
#include "nameservice.h"
#include "tablet_types.h"
#include "resource_profile.h"
#include "event_filter.h"

#include <ydb/core/audit/audit_config/audit_config.h>
#include <ydb/core/control/immediate_control_board_impl.h>
#include <ydb/core/grpc_services/grpc_helper.h>
#include <ydb/core/jaeger_tracing/sampling_throttling_configurator.h>
#include <ydb/core/tablet_flat/shared_cache_pages.h>
#include <ydb/core/protos/auth.pb.h>
#include <ydb/core/protos/blobstorage.pb.h>
#include <ydb/core/protos/bootstrap.pb.h>
#include <ydb/core/protos/cms.pb.h>
#include <ydb/core/protos/config.pb.h>
#include <ydb/core/protos/data_integrity_trails.pb.h>
#include <ydb/core/protos/datashard_config.pb.h>
#include <ydb/core/protos/feature_flags.pb.h>
#include <ydb/core/protos/key.pb.h>
#include <ydb/core/protos/memory_controller_config.pb.h>
#include <ydb/core/protos/netclassifier.pb.h>
#include <ydb/core/protos/pqconfig.pb.h>
#include <ydb/core/protos/replication.pb.h>
#include <ydb/core/protos/shared_cache.pb.h>
#include <ydb/core/protos/stream.pb.h>
#include <ydb/core/protos/workload_manager_config.pb.h>
#include <ydb/library/pdisk_io/aio.h>

#include <ydb/library/actors/interconnect/poller_tcp.h>
#include <ydb/library/actors/core/monotonic_provider.h>
#include <ydb/library/actors/util/should_continue.h>
#include <library/cpp/random_provider/random_provider.h>
#include <library/cpp/time_provider/time_provider.h>
#include <library/cpp/monlib/dynamic_counters/counters.h>

namespace NKikimr {

struct TAppData::TImpl {
    NKikimrStream::TStreamingConfig StreamingConfig;
    NKikimrPQ::TPQConfig PQConfig;
    NKikimrPQ::TPQClusterDiscoveryConfig PQClusterDiscoveryConfig;
    NKikimrConfig::TKafkaProxyConfig KafkaProxyConfig;
    NKikimrNetClassifier::TNetClassifierConfig NetClassifierConfig;
    NKikimrNetClassifier::TNetClassifierDistributableConfig NetClassifierDistributableConfig;
    NKikimrConfig::TSqsConfig SqsConfig;
    NKikimrProto::TAuthConfig AuthConfig;
    NKikimrProto::TKeyConfig KeyConfig;
    NKikimrProto::TKeyConfig PDiskKeyConfig;
    TFeatureFlags FeatureFlags;
    NKikimrConfig::THiveConfig HiveConfig;
    NKikimrConfig::TDataShardConfig DataShardConfig;
    NKikimrConfig::TColumnShardConfig ColumnShardConfig;
    NKikimrConfig::TSchemeShardConfig SchemeShardConfig;
    NKikimrConfig::TMeteringConfig MeteringConfig;
    NKikimr::NAudit::TAuditConfig AuditConfig;
    NKikimrConfig::TCompactionConfig CompactionConfig;
    NKikimrConfig::TDomainsConfig DomainsConfig;
    NKikimrConfig::TBootstrap BootstrapConfig;
    NKikimrConfig::TAwsCompatibilityConfig AwsCompatibilityConfig;
    NKikimrConfig::TS3ProxyResolverConfig S3ProxyResolverConfig;
    NKikimrConfig::TBackgroundCleaningConfig BackgroundCleaningConfig;
    NKikimrConfig::TGraphConfig GraphConfig;
    NKikimrSharedCache::TSharedCacheConfig SharedCacheConfig;
    NKikimrConfig::TMetadataCacheConfig MetadataCacheConfig;
    NKikimrConfig::TMemoryControllerConfig MemoryControllerConfig;
    NKikimrReplication::TReplicationDefaults ReplicationConfig;
    NKikimrProto::TDataIntegrityTrailsConfig DataIntegrityTrailsConfig;
    NKikimrConfig::TDataErasureConfig DataErasureConfig;
    NKikimrConfig::THealthCheckConfig HealthCheckConfig;
<<<<<<< HEAD
    TMetricsConfig MetricsConfig;
=======
    NKikimrConfig::TWorkloadManagerConfig WorkloadManagerConfig;
>>>>>>> 2503a6bd
};

TAppData::TAppData(
        ui32 sysPoolId, ui32 userPoolId, ui32 ioPoolId, ui32 batchPoolId,
        TMap<TString, ui32> servicePools,
        const NScheme::TTypeRegistry* typeRegistry,
        const NMiniKQL::IFunctionRegistry* functionRegistry,
        const TFormatFactory* formatFactory,
        TProgramShouldContinue *kikimrShouldContinue)
    : Magic(MagicTag)
    , Impl(new TImpl)
    , SystemPoolId(sysPoolId)
    , UserPoolId(userPoolId)
    , IOPoolId(ioPoolId)
    , BatchPoolId(batchPoolId)
    , ServicePools(servicePools)
    , TypeRegistry(typeRegistry)
    , FunctionRegistry(functionRegistry)
    , FormatFactory(formatFactory)
    , MonotonicTimeProvider(CreateDefaultMonotonicTimeProvider())
    , ProxySchemeCacheNodes(Max<ui64>() / 4)
    , ProxySchemeCacheDistrNodes(Max<ui64>() / 4)
    , CompilerSchemeCachePaths(Max<ui64>() / 4)
    , CompilerSchemeCacheTables(Max<ui64>() / 4)
    , Mon(nullptr)
    , Icb(new TControlBoard())
    , InFlightLimiterRegistry(new NGRpcService::TInFlightLimiterRegistry(Icb))
    , SharedCachePages(new NSharedCache::TSharedCachePages())
    , StreamingConfig(Impl->StreamingConfig)
    , PQConfig(Impl->PQConfig)
    , PQClusterDiscoveryConfig(Impl->PQClusterDiscoveryConfig)
    , KafkaProxyConfig(Impl->KafkaProxyConfig)
    , NetClassifierConfig(Impl->NetClassifierConfig)
    , NetClassifierDistributableConfig(Impl->NetClassifierDistributableConfig)
    , SqsConfig(Impl->SqsConfig)
    , AuthConfig(Impl->AuthConfig)
    , KeyConfig(Impl->KeyConfig)
    , PDiskKeyConfig(Impl->PDiskKeyConfig)
    , FeatureFlags(Impl->FeatureFlags)
    , HiveConfig(Impl->HiveConfig)
    , DataShardConfig(Impl->DataShardConfig)
    , ColumnShardConfig(Impl->ColumnShardConfig)
    , SchemeShardConfig(Impl->SchemeShardConfig)
    , MeteringConfig(Impl->MeteringConfig)
    , AuditConfig(Impl->AuditConfig)
    , CompactionConfig(Impl->CompactionConfig)
    , DomainsConfig(Impl->DomainsConfig)
    , BootstrapConfig(Impl->BootstrapConfig)
    , AwsCompatibilityConfig(Impl->AwsCompatibilityConfig)
    , S3ProxyResolverConfig(Impl->S3ProxyResolverConfig)
    , BackgroundCleaningConfig(Impl->BackgroundCleaningConfig)
    , GraphConfig(Impl->GraphConfig)
    , SharedCacheConfig(Impl->SharedCacheConfig)
    , MetadataCacheConfig(Impl->MetadataCacheConfig)
    , MemoryControllerConfig(Impl->MemoryControllerConfig)
    , ReplicationConfig(Impl->ReplicationConfig)
    , DataIntegrityTrailsConfig(Impl->DataIntegrityTrailsConfig)
    , DataErasureConfig(Impl->DataErasureConfig)
    , HealthCheckConfig(Impl->HealthCheckConfig)
<<<<<<< HEAD
    , MetricsConfig(Impl->MetricsConfig)
=======
    , WorkloadManagerConfig(Impl->WorkloadManagerConfig)
>>>>>>> 2503a6bd
    , KikimrShouldContinue(kikimrShouldContinue)
    , TracingConfigurator(MakeIntrusive<NJaegerTracing::TSamplingThrottlingConfigurator>(TimeProvider, RandomProvider))
{}

TAppData::~TAppData()
{}

void TAppData::InitFeatureFlags(const NKikimrConfig::TFeatureFlags& flags) {
    Impl->FeatureFlags = flags;
}

void TAppData::UpdateRuntimeFlags(const NKikimrConfig::TFeatureFlags& flags) {
    Impl->FeatureFlags.CopyRuntimeFrom(flags);
}

TIntrusivePtr<IRandomProvider> TAppData::RandomProvider = CreateDefaultRandomProvider();
TIntrusivePtr<ITimeProvider> TAppData::TimeProvider = CreateDefaultTimeProvider();

}<|MERGE_RESOLUTION|>--- conflicted
+++ resolved
@@ -75,11 +75,8 @@
     NKikimrProto::TDataIntegrityTrailsConfig DataIntegrityTrailsConfig;
     NKikimrConfig::TDataErasureConfig DataErasureConfig;
     NKikimrConfig::THealthCheckConfig HealthCheckConfig;
-<<<<<<< HEAD
     TMetricsConfig MetricsConfig;
-=======
     NKikimrConfig::TWorkloadManagerConfig WorkloadManagerConfig;
->>>>>>> 2503a6bd
 };
 
 TAppData::TAppData(
@@ -139,11 +136,8 @@
     , DataIntegrityTrailsConfig(Impl->DataIntegrityTrailsConfig)
     , DataErasureConfig(Impl->DataErasureConfig)
     , HealthCheckConfig(Impl->HealthCheckConfig)
-<<<<<<< HEAD
     , MetricsConfig(Impl->MetricsConfig)
-=======
     , WorkloadManagerConfig(Impl->WorkloadManagerConfig)
->>>>>>> 2503a6bd
     , KikimrShouldContinue(kikimrShouldContinue)
     , TracingConfigurator(MakeIntrusive<NJaegerTracing::TSamplingThrottlingConfigurator>(TimeProvider, RandomProvider))
 {}
