#pragma once

// todo(gvit): remove
#include <ydb/core/base/event_filter.h>

class TProgramShouldContinue;
class IRandomProvider;
class ITimeProvider;

namespace NMonotonic {
    class IMonotonicTimeProvider;
}

namespace NActors {
    class TMon;
}

namespace NKikimr {
    namespace NGRpcService {
        class TInFlightLimiterRegistry;
    }
    namespace NSharedCache {
        class TSharedCachePages;
    }
    namespace NJaegerTracing {
        class TSamplingThrottlingConfigurator;
    }
}

namespace NKikimrCms {
    class TCmsConfig;
}

namespace NKikimrSharedCache {
    class TSharedCacheConfig;
}

namespace NKikimrProto {
    class TKeyConfig;
    class TAuthConfig;
    class TDataIntegrityTrailsConfig;

    namespace NFolderService {
        class TFolderServiceConfig;
    }
}

namespace NKikimrStream {
    class TStreamingConfig;
}

namespace NKikimrConfig {
    class TAppConfig;
    class TStreamingConfig;
    class TMeteringConfig;
    class TSqsConfig;
    class TKafkaProxyConfig;
    class TAuthConfig;

    class THiveConfig;
    class TDataShardConfig;
    class TColumnShardConfig;
    class TSchemeShardConfig;
    class TMeteringConfig;
    class TAuditConfig;
    class TCompactionConfig;
    class TDomainsConfig;
    class TBootstrap;
    class TAwsCompatibilityConfig;
    class TS3ProxyResolverConfig;
    class TBackgroundCleaningConfig;
    class TDataErasureConfig;
    class TGraphConfig;
    class TMetadataCacheConfig;
    class TMemoryControllerConfig;
    class TFeatureFlags;
    class THealthCheckConfig;
    class TWorkloadManagerConfig;
}

namespace NKikimrReplication {
    class TReplicationDefaults;
}

namespace NKikimrNetClassifier {
    class TNetClassifierDistributableConfig;
    class TNetClassifierConfig;
}

namespace NKikimrPQ {
    class TPQClusterDiscoveryConfig;
    class TPQConfig;
}

namespace NActors {
    class IActor;
    class TActorSystem;
}

namespace NKikimr {
    struct TDynamicNameserviceConfig;
    struct TChannelProfiles;
    struct TDomainsInfo;
    class TResourceProfiles;
    class TControlBoard;
    class TFeatureFlags;
    class TMetricsConfig;
}

namespace NKikimr {
    namespace NPDisk {
        struct IIoContextFactory;
    }
}

namespace NMonitoring {
    class TBusNgMonPage;
}

namespace NYdb::inline V3 {
    class TDriver;
}

namespace NKikimr {

namespace NScheme {
    class TTypeRegistry;
}

namespace NMiniKQL {
    class IFunctionRegistry;
}

namespace NDataShard {
    class IExportFactory;
}

namespace NSQS {
    class IEventsWriterFactory;
    class IAuthFactory;
}

namespace NHttpProxy {
    class IAuthFactory;
}

namespace NMsgBusProxy {
    class IPersQueueGetReadSessionsInfoWorkerFactory;
}

namespace NPQ {
    class IPersQueueMirrorReaderFactory;
}

namespace NSchemeShard {
    class IOperationFactory;
}

namespace NReplication::NService {
    class ITransferWriterFactory;
}

class TFormatFactory;

namespace NYamlConfig {
    class IConfigSwissKnife;
}

namespace NAudit {
    class TAuditConfig;
}

struct TAppData {
    static const ui32 MagicTag = 0x2991AAF8;
    const ui32 Magic;

    struct TImpl;
    std::unique_ptr<TImpl> Impl;

    const ui32 SystemPoolId;
    const ui32 UserPoolId;
    const ui32 IOPoolId;
    const ui32 BatchPoolId;
    TMap<TString, ui32> ServicePools;

    const NScheme::TTypeRegistry* TypeRegistry = nullptr;
    const NMiniKQL::IFunctionRegistry* FunctionRegistry = nullptr;
    const NDataShard::IExportFactory *DataShardExportFactory = nullptr;
    const TFormatFactory* FormatFactory = nullptr;
    const NSQS::IEventsWriterFactory* SqsEventsWriterFactory = nullptr;
    const NSchemeShard::IOperationFactory *SchemeOperationFactory = nullptr;
    const NYamlConfig::IConfigSwissKnife *ConfigSwissKnife = nullptr;

    NSQS::IAuthFactory* SqsAuthFactory = nullptr;

    NHttpProxy::IAuthFactory* DataStreamsAuthFactory = nullptr;

    NActors::IActor*(*FolderServiceFactory)(const NKikimrProto::NFolderService::TFolderServiceConfig&) = nullptr;

    const NMsgBusProxy::IPersQueueGetReadSessionsInfoWorkerFactory* PersQueueGetReadSessionsInfoWorkerFactory = nullptr;
    const NPQ::IPersQueueMirrorReaderFactory* PersQueueMirrorReaderFactory = nullptr;
    std::shared_ptr<NReplication::NService::ITransferWriterFactory> TransferWriterFactory = nullptr;
    NYdb::TDriver* YdbDriver = nullptr;
    const NPDisk::IIoContextFactory* IoContextFactory = nullptr;

    static TIntrusivePtr<IRandomProvider> RandomProvider;
    static TIntrusivePtr<ITimeProvider> TimeProvider;
    TIntrusivePtr<NMonotonic::IMonotonicTimeProvider> MonotonicTimeProvider;
    TIntrusivePtr<TDomainsInfo> DomainsInfo;
    TIntrusivePtr<TChannelProfiles> ChannelProfiles;
    TIntrusivePtr<TDynamicNameserviceConfig> DynamicNameserviceConfig;

    ui64 ProxySchemeCacheNodes;
    ui64 ProxySchemeCacheDistrNodes;

    ui64 CompilerSchemeCachePaths;
    ui64 CompilerSchemeCacheTables;

    NActors::TMon* Mon;
    ::NMonitoring::TDynamicCounterPtr Counters;
    TIntrusivePtr<NKikimr::TControlBoard> Icb;
    TIntrusivePtr<NGRpcService::TInFlightLimiterRegistry> InFlightLimiterRegistry;
    TIntrusivePtr<NSharedCache::TSharedCachePages> SharedCachePages;

    TIntrusivePtr<NInterconnect::TPollerThreads> PollerThreads;

    THolder<NKikimrCms::TCmsConfig> DefaultCmsConfig;

    NKikimrStream::TStreamingConfig& StreamingConfig;
    NKikimrPQ::TPQConfig& PQConfig;
    NKikimrPQ::TPQClusterDiscoveryConfig& PQClusterDiscoveryConfig;
    NKikimrConfig::TKafkaProxyConfig& KafkaProxyConfig;
    NKikimrNetClassifier::TNetClassifierConfig& NetClassifierConfig;
    NKikimrNetClassifier::TNetClassifierDistributableConfig& NetClassifierDistributableConfig;
    NKikimrConfig::TSqsConfig& SqsConfig;
    NKikimrProto::TAuthConfig& AuthConfig;
    NKikimrProto::TKeyConfig& KeyConfig;
    NKikimrProto::TKeyConfig& PDiskKeyConfig;
    TFeatureFlags& FeatureFlags;
    NKikimrConfig::THiveConfig& HiveConfig;
    NKikimrConfig::TDataShardConfig& DataShardConfig;
    NKikimrConfig::TColumnShardConfig& ColumnShardConfig;
    NKikimrConfig::TSchemeShardConfig& SchemeShardConfig;
    NKikimrConfig::TMeteringConfig& MeteringConfig;
    NKikimr::NAudit::TAuditConfig& AuditConfig;
    NKikimrConfig::TCompactionConfig& CompactionConfig;
    NKikimrConfig::TDomainsConfig& DomainsConfig;
    NKikimrConfig::TBootstrap& BootstrapConfig;
    NKikimrConfig::TAwsCompatibilityConfig& AwsCompatibilityConfig;
    NKikimrConfig::TS3ProxyResolverConfig& S3ProxyResolverConfig;
    NKikimrConfig::TBackgroundCleaningConfig& BackgroundCleaningConfig;
    NKikimrConfig::TGraphConfig& GraphConfig;
    NKikimrSharedCache::TSharedCacheConfig& SharedCacheConfig;
    NKikimrConfig::TMetadataCacheConfig& MetadataCacheConfig;
    NKikimrConfig::TMemoryControllerConfig& MemoryControllerConfig;
    NKikimrReplication::TReplicationDefaults& ReplicationConfig;
    NKikimrProto::TDataIntegrityTrailsConfig& DataIntegrityTrailsConfig;
    NKikimrConfig::TDataErasureConfig& DataErasureConfig;
    NKikimrConfig::THealthCheckConfig& HealthCheckConfig;
<<<<<<< HEAD
    TMetricsConfig& MetricsConfig;
=======
    NKikimrConfig::TWorkloadManagerConfig& WorkloadManagerConfig;
>>>>>>> 2503a6bd
    bool EnforceUserTokenRequirement = false;
    bool EnforceUserTokenCheckRequirement = false; // check token if it was specified
    bool AllowHugeKeyValueDeletes = true; // delete when all clients limit deletes per request
    bool EnableKqpSpilling = false;
    bool AllowShadowDataInSchemeShardForTests = false;
    bool EnableMvccSnapshotWithLegacyDomainRoot = false;
    bool UsePartitionStatsCollectorForTests = false;
    bool DisableCdcAutoSwitchingToReadyStateForTests = false;

    TVector<TString> AdministrationAllowedSIDs; // use IsAdministrator method to check whether a user or a group is allowed to perform administrative tasks
    TVector<TString> RegisterDynamicNodeAllowedSIDs;
    TVector<TString> BootstrapAllowedSIDs;
    TVector<TString> DefaultUserSIDs;
    TString AllAuthenticatedUsers = "all-users@well-known";

    TString TenantName;
    TString NodeName;

    TIntrusivePtr<TResourceProfiles> ResourceProfiles;

    TProgramShouldContinue * const KikimrShouldContinue;
    bool EnableIntrospection = true;

    // Used to allow column families for testing
    bool AllowPrivateTableDescribeForTest = false;

    // Used to disable object deletion in schemeshard for cleanup tests
    bool DisableSchemeShardCleanupOnDropForTest = false;

    // Used to exclude indexes, cdc streams & sequences from table description on DataShards
    bool DisableRichTableDescriptionForTest = false;

    TMaybe<ui32> ZstdBlockSizeForTest;

    // Used to disable checking nodes with sys tablets only in cms
    bool DisableCheckingSysNodesCms = false;

    TKikimrScopeId LocalScopeId;

    TMap<TString, TString> Labels;

    TString ClusterName;

    bool YamlConfigEnabled = false;

    // Tracing configurator (look for tracing config in ydb/core/jaeger_tracing/actors_tracing_control)
    TIntrusivePtr<NKikimr::NJaegerTracing::TSamplingThrottlingConfigurator> TracingConfigurator;

    TAppData(
            ui32 sysPoolId, ui32 userPoolId, ui32 ioPoolId, ui32 batchPoolId,
            TMap<TString, ui32> servicePools,
            const NScheme::TTypeRegistry* typeRegistry,
            const NMiniKQL::IFunctionRegistry* functionRegistry,
            const TFormatFactory* formatFactory,
            TProgramShouldContinue *kikimrShouldContinue);

    ~TAppData();

    void InitFeatureFlags(const NKikimrConfig::TFeatureFlags& flags);
    void UpdateRuntimeFlags(const NKikimrConfig::TFeatureFlags& flags);
};

inline TAppData* AppData(NActors::TActorSystem* actorSystem) {
    Y_DEBUG_ABORT_UNLESS(actorSystem);
    TAppData* const x = actorSystem->AppData<TAppData>();
    Y_DEBUG_ABORT_UNLESS(x && x->Magic == TAppData::MagicTag);
    return x;
}

inline bool HasAppData(NActors::TActorSystem* actorSystem) {
    return actorSystem && AppData(actorSystem);
}

inline bool HasAppData() {
    return !!NActors::TlsActivationContext
        && NActors::TActivationContext::ActorSystem()
        && NActors::TActivationContext::ActorSystem()->AppData<TAppData>();
}

inline TAppData& AppDataVerified() {
    Y_ABORT_UNLESS(HasAppData());
    NActors::TActorSystem* actorSystem = NActors::TActivationContext::ActorSystem();
    TAppData* const x = actorSystem->AppData<TAppData>();
    Y_ABORT_UNLESS(x->Magic == TAppData::MagicTag);
    return *x;
}

inline TAppData* AppData() {
    return AppData(NActors::TActivationContext::ActorSystem());
}

inline TAppData* AppData(const NActors::TActorContext &ctx) {
    return AppData(ctx.ActorSystem());
}

} // NKikimr<|MERGE_RESOLUTION|>--- conflicted
+++ resolved
@@ -257,11 +257,8 @@
     NKikimrProto::TDataIntegrityTrailsConfig& DataIntegrityTrailsConfig;
     NKikimrConfig::TDataErasureConfig& DataErasureConfig;
     NKikimrConfig::THealthCheckConfig& HealthCheckConfig;
-<<<<<<< HEAD
     TMetricsConfig& MetricsConfig;
-=======
     NKikimrConfig::TWorkloadManagerConfig& WorkloadManagerConfig;
->>>>>>> 2503a6bd
     bool EnforceUserTokenRequirement = false;
     bool EnforceUserTokenCheckRequirement = false; // check token if it was specified
     bool AllowHugeKeyValueDeletes = true; // delete when all clients limit deletes per request
