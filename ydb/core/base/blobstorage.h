#pragma once
#include "defs.h"

#include "blobstorage_pdisk_category.h"
#include "events.h"
#include "tablet_types.h"
#include "logoblob.h"

#include <ydb/core/scheme/scheme_pathid.h>
#include <ydb/core/base/services/blobstorage_service_id.h>
#include <ydb/core/base/blobstorage_grouptype.h>
#include <ydb/core/protos/base.pb.h>
#include <ydb/core/base/blobstorage_common.h>
#include <ydb/core/protos/blobstorage_base.pb.h>
#include <ydb/core/protos/blobstorage_base3.pb.h>
#include <ydb/library/yverify_stream/yverify_stream.h>

#include <ydb/library/actors/wilson/wilson_trace.h>
#include <library/cpp/lwtrace/shuttle.h>
#include <ydb/library/actors/util/rope.h>
#include <ydb/library/actors/util/shared_data_rope_backend.h>

#include <util/stream/str.h>
#include <util/generic/xrange.h>

#include <optional>

namespace NWilson {
    class TSpan;
} // NWilson

namespace NKikimr {

static constexpr ui32 MaxProtobufSize = 67108000;
static constexpr ui32 MaxVDiskBlobSize = 10 << 20; // 10 megabytes
static constexpr ui64 MaxCollectGarbageFlagsPerMessage = 10000;

static constexpr TDuration VDiskCooldownTimeout = TDuration::Seconds(15);
static constexpr TDuration VDiskCooldownTimeoutOnProxy = TDuration::Seconds(12);


struct TStorageStatusFlags {
    ui32 Raw = 0;

    TStorageStatusFlags()
    {}

    TStorageStatusFlags(ui32 raw)
        : Raw(raw)
    {}

    TStorageStatusFlags(const TStorageStatusFlags&) = default;
    TStorageStatusFlags& operator =(const TStorageStatusFlags&) = default;

    friend bool operator ==(const TStorageStatusFlags& x, const TStorageStatusFlags& y) { return x.Raw == y.Raw; }
    friend bool operator !=(const TStorageStatusFlags& x, const TStorageStatusFlags& y) { return x.Raw != y.Raw; }

    void Merge(ui32 raw) {
        if (raw & ui32(NKikimrBlobStorage::StatusIsValid)) {
            Raw |= (raw & (
                ui32(NKikimrBlobStorage::StatusIsValid)
                | ui32(NKikimrBlobStorage::StatusDiskSpaceLightYellowMove)
                | ui32(NKikimrBlobStorage::StatusDiskSpaceYellowStop)
                | ui32(NKikimrBlobStorage::StatusDiskSpaceOrange)
                | ui32(NKikimrBlobStorage::StatusDiskSpaceRed)
                | ui32(NKikimrBlobStorage::StatusDiskSpaceBlack)
                | ui32(NKikimrBlobStorage::StatusDiskSpaceCyan)
                | ui32(NKikimrBlobStorage::StatusDiskSpaceLightOrange)
                | ui32(NKikimrBlobStorage::StatusDiskSpacePreOrange)));
        }
    }

    bool Check(NKikimrBlobStorage::EStatusFlags statusToCheck) const {
        return (Raw & ui32(NKikimrBlobStorage::StatusIsValid)) && (Raw & ui32(statusToCheck));
    }

    TString ToString() const {
        TStringStream str;
        Output(str);
        return str.Str();
    }

    void Output(IOutputStream &out) const {
        out << "{"
            << ((Raw & NKikimrBlobStorage::StatusIsValid) ? " Valid" : "")
            << ((Raw & NKikimrBlobStorage::StatusDiskSpaceCyan) ? " Cyan" : "")
            << ((Raw & NKikimrBlobStorage::StatusDiskSpaceLightYellowMove) ? " LightYellow" : "")
            << ((Raw & NKikimrBlobStorage::StatusDiskSpaceYellowStop) ? " Yellow" : "")
            << ((Raw & NKikimrBlobStorage::StatusDiskSpaceLightOrange) ? " LightOrange" : "")
            << ((Raw & NKikimrBlobStorage::StatusDiskSpacePreOrange) ? " PreOrange" : "")
            << ((Raw & NKikimrBlobStorage::StatusDiskSpaceOrange) ? " Orange" : "")
            << ((Raw & NKikimrBlobStorage::StatusDiskSpaceRed) ? " Red" : "")
            << ((Raw & NKikimrBlobStorage::StatusDiskSpaceBlack) ? " Black" : "")
            << " }";
    }
};

NKikimrBlobStorage::EPDiskType PDiskTypeToPDiskType(const NPDisk::EDeviceType type);

NPDisk::EDeviceType PDiskTypeToPDiskType(const NKikimrBlobStorage::EPDiskType type);

enum class EGroupConfigurationType : ui32 {
    Static = 0,
    Dynamic = 1,
    Virtual = 2,
};

struct TGroupID {
    TGroupID() = default;
    TGroupID(const TGroupID&) = default;
    TGroupID(const TGroupId wrappedId)
        : Raw(wrappedId.GetRawId()) {}

    TGroupID(EGroupConfigurationType configurationType, ui32 dataCenterId, ui32 groupLocalId) {
        Set(configurationType, dataCenterId, groupLocalId);
    }

    explicit TGroupID(ui32 raw)
        : Raw(raw)
    {}

    EGroupConfigurationType ConfigurationType() const {
        const auto type = static_cast<EGroupConfigurationType>(Raw >> TypeShift & TypeMask);
        if (type == EGroupConfigurationType::Static) {
            return type;
        } else {
            const ui32 domainId = Raw >> DomainShift & DomainMask;
            return domainId == VirtualGroupDomain
                ? EGroupConfigurationType::Virtual
                : EGroupConfigurationType::Dynamic;
        }
    }

    ui32 AvailabilityDomainID() const {
        const auto type = static_cast<EGroupConfigurationType>(Raw >> TypeShift & TypeMask);
        const ui32 domainId = Raw >> DomainShift & DomainMask;
        return type == EGroupConfigurationType::Static ? domainId :
            domainId == VirtualGroupDomain ? 1 :
            domainId;
    }

    ui32 GroupLocalID() const {
        return Raw & GroupMask;
    }

    ui32 GetRaw() const {
        return Raw;
    }

    friend bool operator ==(const TGroupID& x, const TGroupID& y) { return x.Raw == y.Raw; }
    friend bool operator !=(const TGroupID& x, const TGroupID& y) { return x.Raw != y.Raw; }

    TGroupID& operator++() {
        Set(ConfigurationType(), AvailabilityDomainID(), NextValidLocalId());
        return *this;
    }

    TGroupID operator++(int) {
        TGroupID old(*this);
        ++*this;
        return old;
    }

    TString ToString() const;

private:
    static constexpr ui32 TypeWidth = 1;
    static constexpr ui32 TypeMask = (1 << TypeWidth) - 1;
    static constexpr ui32 TypeShift = 32 - TypeWidth;

    static constexpr ui32 DomainWidth = 6;
    static constexpr ui32 DomainMask = (1 << DomainWidth) - 1;
    static constexpr ui32 DomainShift = TypeShift - DomainWidth;
    static constexpr ui32 VirtualGroupDomain = DomainMask;
    static constexpr ui32 MaxValidDomain = DomainMask - 1;

    static constexpr ui32 GroupWidth = 25;
    static constexpr ui32 GroupMask = (1 << GroupWidth) - 1;
    static constexpr ui32 InvalidLocalId = GroupMask;
    static constexpr ui32 MaxValidGroup = GroupMask - 1;

    ui32 Raw = Max<ui32>();

    void Set(EGroupConfigurationType configurationType, ui32 availabilityDomainID, ui32 groupLocalId) {
        Y_ABORT_UNLESS(groupLocalId <= MaxValidGroup);

        switch (configurationType) {
            case EGroupConfigurationType::Static:
            case EGroupConfigurationType::Dynamic:
                Y_ABORT_UNLESS(availabilityDomainID <= MaxValidDomain);
                Raw = static_cast<ui32>(configurationType) << TypeShift | availabilityDomainID << DomainShift | groupLocalId;
                break;

            case EGroupConfigurationType::Virtual:
                Y_ABORT_UNLESS(availabilityDomainID == 1);
                Raw = static_cast<ui32>(EGroupConfigurationType::Dynamic) << TypeShift | VirtualGroupDomain << DomainShift | groupLocalId;
                break;
        }
    }

    ui32 NextValidLocalId() {
        const ui32 localId = GroupLocalID();
        return localId == InvalidLocalId ? localId :
            localId == MaxValidGroup ? 0 :
            localId + 1;
    }
};

// channel info for tablet
struct TTabletChannelInfo {
    struct THistoryEntry {
        ui32 FromGeneration;
        ui32 GroupID;
        TInstant Timestamp; // for diagnostics usage only

        THistoryEntry()
            : FromGeneration(0)
            , GroupID(0)
        {}

        THistoryEntry(ui32 fromGeneration, ui32 groupId, TInstant timestamp = TInstant()) // groupId could be zero
            : FromGeneration(fromGeneration)
            , GroupID(groupId)
            , Timestamp(timestamp)
        {}

        struct TCmp {
            bool operator()(ui32 gen, const THistoryEntry &x) const {
                return gen < x.FromGeneration;
            }
        };

        TString ToString() const {
            TStringStream str;
            str << "{FromGeneration# " << FromGeneration;
            str << " GroupID# " << GroupID;
            str << " Timestamp# " << Timestamp.ToString();
            str << "}";
            return str.Str();
        }

        bool operator ==(const THistoryEntry& other) const {
            return FromGeneration == other.FromGeneration
                    && (GroupID == other.GroupID || GroupID == 0 || other.GroupID == 0);
        }
    };

    ui32 Channel;
    TBlobStorageGroupType Type;
    TString StoragePool;
    TVector<THistoryEntry> History;

    TTabletChannelInfo()
        : Channel()
        , Type()
    {}

    TTabletChannelInfo(ui32 channel, TBlobStorageGroupType type)
        : Channel(channel)
        , Type(type)
    {}

    TTabletChannelInfo(ui32 channel, TBlobStorageGroupType::EErasureSpecies erasureSpecies)
        : Channel(channel)
        , Type(erasureSpecies)
    {}

    TTabletChannelInfo(ui32 channel, TString storagePool)
        : Channel(channel)
        , Type(TBlobStorageGroupType::ErasureNone)
        , StoragePool(storagePool)
    {}

    ui32 GroupForGeneration(ui32 gen) const {
        const size_t historySize = History.size();
        Y_ABORT_UNLESS(historySize > 0, "empty channel history");

        const THistoryEntry * const first = &*History.begin();
        if (historySize == 1) {
            if (first->FromGeneration <= gen)
                return first->GroupID;
            return Max<ui32>();
        }

        const THistoryEntry * const end = first + historySize;
        const THistoryEntry * const last = end - 1;
        if (last->FromGeneration <= gen) {
            return last->GroupID;
        }

        const THistoryEntry *x = UpperBound(first, end, gen, THistoryEntry::TCmp());
        if (x != first) {
            return (x - 1)->GroupID;
        }

        return Max<ui32>();
    }

    const THistoryEntry* LatestEntry() const {
        if (!History.empty())
            return &History.back();
        else
            return nullptr;
    }

    const THistoryEntry* PreviousEntry() const {
        if (History.size() > 1)
            return &*(History.rbegin() + 1);
        else
            return nullptr;
    }

    TString ToString() const {
        TStringStream str;
        str << "{Channel# " << Channel;
        str << " Type# " << Type.ToString();
        str << " StoragePool# " << StoragePool;
        str << " History# {";
        const size_t historySize = History.size();
        for (size_t historyIdx = 0; historyIdx < historySize; ++historyIdx) {
            if (historyIdx != 0) {
                str <<", ";
            }
            str << historyIdx << ":" << History[historyIdx].ToString();
        }
        str << "}";
        return str.Str();
    }
};

class TTabletStorageInfo : public TThrRefBase {
public:
    //
    TTabletStorageInfo()
        : TabletID(Max<ui64>())
        , TabletType(TTabletTypes::TypeInvalid)
        , Version(0)
    {}
    TTabletStorageInfo(ui64 tabletId, TTabletTypes::EType tabletType)
        : TabletID(tabletId)
        , TabletType(tabletType)
        , Version(0)
    {}
    virtual ~TTabletStorageInfo() {}

    const TTabletChannelInfo* ChannelInfo(ui32 channel) const {
        if (Channels.size() <= channel) {
            return nullptr;
        }
        const TTabletChannelInfo &info = Channels[channel];
        if (info.History.empty()) {
            return nullptr;
        }
        return &info;
    }

    ui32 GroupFor(ui32 channel, ui32 recordGen) const {
        if (const TTabletChannelInfo *channelInfo = ChannelInfo(channel))
            return channelInfo->GroupForGeneration(recordGen);
        else
            return Max<ui32>();
    }

    ui32 GroupFor(const TLogoBlobID& id) const {
        return GroupFor(id.Channel(), id.Generation());
    }

    TString ToString() const {
        TStringStream str;
        str << "{Version# " << Version;
        str << " TabletID# " << TabletID;
        str << " TabletType# " << TabletType;
        str << " Channels# {";
        const size_t channelsSize = Channels.size();
        for (size_t channelIdx = 0; channelIdx < channelsSize; ++channelIdx) {
            if (channelIdx != 0) {
                str <<", ";
            }
            str << channelIdx << ":" << Channels[channelIdx].ToString();
        }
        str << "}";
        if (TenantPathId)
            str << " Tenant: " << TenantPathId;
        return str.Str();
    }

    TActorId BSProxyIDForChannel(ui32 channel, ui32 generation) const;

    bool operator<(const TTabletStorageInfo &other) const noexcept {
        if (Version != 0 && other.Version != 0) {
            return Version < other.Version;
        }
        const size_t selfSize = Channels.size();
        const size_t otherSize = other.Channels.size();
        if (selfSize != otherSize)
            return (selfSize < otherSize);

        for (ui64 channelIdx : xrange(selfSize)) {
            const ui32 lastInSelf = Channels[channelIdx].History.back().FromGeneration;
            const ui32 lastInOther = other.Channels[channelIdx].History.back().FromGeneration;
            if (lastInSelf != lastInOther)
                return (lastInSelf < lastInOther);
        }

        return false;
    }

    //
    ui64 TabletID;
    TVector<TTabletChannelInfo> Channels;
    TTabletTypes::EType TabletType;
    ui32 Version;
    TPathId TenantPathId;
    ui64 HiveId = 0;
};

inline TActorId TTabletStorageInfo::BSProxyIDForChannel(ui32 channel, ui32 generation) const {
    const ui32 group = GroupFor(channel, generation);
    Y_ABORT_UNLESS(group != Max<ui32>());
    const TActorId proxy = MakeBlobStorageProxyID(group);
    return proxy;
}

inline ui32 GroupIDFromBlobStorageProxyID(TActorId actorId) {
    ui32 blobStorageGroup = ui32(
        ((actorId.RawX1() >> (7 * 8)) & 0xff) |
        (((actorId.RawX2() >> (0 * 8)) & 0xff) << 8) |
        (((actorId.RawX2() >> (1 * 8)) & 0xff) << 16) |
        (((actorId.RawX2() >> (2 * 8)) & 0xff) << 24));
    Y_ABORT_UNLESS(MakeBlobStorageProxyID(blobStorageGroup) == actorId);
    return blobStorageGroup;
}

inline IEventHandle *CreateEventForBSProxy(TActorId sender, TActorId recipient, IEventBase *ev, ui64 cookie,
        NWilson::TTraceId traceId = {}) {
    std::unique_ptr<IEventBase> ptr(ev);
    const ui32 flags = NActors::IEventHandle::FlagTrackDelivery | NActors::IEventHandle::FlagForwardOnNondelivery;
    const TActorId nw = MakeBlobStorageNodeWardenID(sender.NodeId());
    auto *res = new IEventHandle(recipient, sender, ptr.get(), flags, cookie, &nw, std::move(traceId));
    ptr.release();
    return res;
}

inline IEventHandle *CreateEventForBSProxy(TActorId sender, ui32 groupId, IEventBase *ev, ui64 cookie, NWilson::TTraceId traceId = {}) {
    return CreateEventForBSProxy(sender, MakeBlobStorageProxyID(groupId), ev, cookie, std::move(traceId));
}

inline IEventHandle *CreateEventForBSProxy(TActorId sender, TGroupId groupId, IEventBase *ev, ui64 cookie, NWilson::TTraceId traceId = {}) {
    return CreateEventForBSProxy(sender, MakeBlobStorageProxyID(groupId), ev, cookie, std::move(traceId));
}

inline bool SendToBSProxy(TActorId sender, TActorId recipient, IEventBase *ev, ui64 cookie = 0, NWilson::TTraceId traceId = {}) {
    return TActivationContext::Send(CreateEventForBSProxy(sender, recipient, ev, cookie, std::move(traceId)));
}

inline bool SendToBSProxy(const TActorContext &ctx, TActorId recipient, IEventBase *ev, ui64 cookie = 0,
        NWilson::TTraceId traceId = {}) {
    return ctx.Send(CreateEventForBSProxy(ctx.SelfID, recipient, ev, cookie, std::move(traceId)));
}

inline bool SendToBSProxy(TActorId sender, ui32 groupId, IEventBase *ev, ui64 cookie = 0, NWilson::TTraceId traceId = {}) {
    return TActivationContext::Send(CreateEventForBSProxy(sender, groupId, ev, cookie, std::move(traceId)));
}

inline bool SendToBSProxy(const TActorContext &ctx, ui32 groupId, IEventBase *ev, ui64 cookie = 0,
        NWilson::TTraceId traceId = {}) {
    return ctx.Send(CreateEventForBSProxy(ctx.SelfID, groupId, ev, cookie, std::move(traceId)));
}

inline bool SendToBSProxy(TActorId sender, TGroupId groupId, IEventBase *ev, ui64 cookie = 0, NWilson::TTraceId traceId = {}) {
    return TActivationContext::Send(CreateEventForBSProxy(sender, groupId, ev, cookie, std::move(traceId)));
}

inline bool SendToBSProxy(const TActorContext &ctx, TGroupId groupId, IEventBase *ev, ui64 cookie = 0,
        NWilson::TTraceId traceId = {}) {
    return ctx.Send(CreateEventForBSProxy(ctx.SelfID, groupId, ev, cookie, std::move(traceId)));
}

struct TEvBlobStorage {
    enum EEv {
        // user <-> proxy interface
        EvPut = EventSpaceBegin(TKikimrEvents::ES_BLOBSTORAGE), /// 268 632 064
        EvGet,
        EvBlock,
        EvDiscover,
        EvRange,
        EvProbe,
        EvCollectGarbage,
        EvStatus,
        EvVBaldSyncLog,
        EvPatch,
        EvInplacePatch,
        EvAssimilate,

        EvGetQueuesInfo,     // for debugging purposes
        EvGetBlock,
        EvCheckIntegrity,

        //
        EvPutResult = EvPut + 512,                              /// 268 632 576
        EvGetResult,
        EvBlockResult,
        EvDiscoverResult,
        EvRangeResult,
        EvProbeResult,
        EvCollectGarbageResult,
        EvStatusResult,
        EvVBaldSyncLogResult,
        EvPatchResult,
        EvInplacePatchResult,
        EvAssimilateResult,

        EvQueuesInfo,  // for debugging purposes
        EvGetBlockResult,
        EvCheckIntegrityResult,

        // proxy <-> vdisk interface
        EvVPut = EvPut + 2 * 512,                               /// 268 633 088
        EvVGet,
        EvVBlock,
        EvVGetBlock,
        EvVCollectGarbage,
        EvVGetBarrier,
        EvVReadyNotify,
        EvVStatus,
        EvVDbStat,
        EvVCheckReadiness,
        EvVCompact,                                             /// 268 633 098
        EvVMultiPut,
        EvVMovedPatch,
        EvVPatchStart,
        EvVPatchDiff,
        EvVPatchXorDiff,
        EvVDefrag,
        EvVInplacePatch,
        EvVAssimilate,
        EvVTakeSnapshot,
        EvVReleaseSnapshot,

        EvVPutResult = EvPut + 3 * 512,                         /// 268 633 600
        EvVGetResult,
        EvVBlockResult,
        EvVGetBlockResult,
        EvVCollectGarbageResult,
        EvVGetBarrierResult,
        EvVStatusResult,
        EvVDbStatResult,
        EvVWindowChange,
        EvVCheckReadinessResult,
        EvVCompactResult,
        EvVMultiPutResult,
        EvVMovedPatchResult,
        EvVPatchFoundParts,
        EvVPatchXorDiffResult,
        EvVPatchResult,
        EvVDefragResult,
        EvVInplacePatchResult,
        EvVAssimilateResult,
        EvVTakeSnapshotResult,
        EvVReleaseSnapshotResult,

        // vdisk <-> vdisk interface
        EvVDisk = EvPut + 4 * 512,                              /// 268 634 112
        EvVSync,
        EvVSyncFull,
        EvVSyncGuid,

        EvVDiskReply = EvPut + 5 * 512,                         /// 268 634 624
        EvVSyncResult,
        EvVSyncFullResult,
        EvVSyncGuidResult,

        // vdisk <-> controller interface,
        EvCnt = EvPut + 6 * 512,                                /// 268 635 136
        EvVGenerationChange,
        EvRegisterPDiskLoadActor,
        EvStatusUpdate,
        EvDropDonor,
        EvPutVDiskToReadOnly,

        EvCntReply = EvPut + 7 * 512,                           /// 268 635 648
        EvVGenerationChangeResult,
        EvRegisterPDiskLoadActorResult,

        // internal vdisk interface
        EvYardInit = EvPut + 8 * 512,                           /// 268 636 160
        EvLog,
        EvReadLog,
        EvChunkRead,
        EvChunkWrite,
        EvHarakiri,
        EvCheckSpace,
        EvConfigureScheduler,
        EvYardControl,
        EvCutLog,
        EvIPDiskGet,                                            /// 268 636 170
        EvSyncLogPut,
        EvSyncLogRead,
        EvSyncLogTrim,
        EvSyncLogFreeChunk,
        EvSyncLogCommitDone,
        EvSyncLogSnapshot,
        EvSyncLogReadFinished,
        EvSyncLogPutSst,
        EvChunkReserve,
        EvSkeletonBackSyncLogID,                                /// 268 636 180
        EvHullConfirmedLsn,
        EvHullChange,
        EvHullSegLoaded,
        EvHullSegmentsLoaded,
        EvHullIndexLoaded,
        EvHullFreeSlice,
        EvHullAdvanceLsn,
        EvHullCommitFinished,
        EvHullWriteHugeBlob,
        EvHullLogHugeBlob,                                      /// 268 636 190
        EvHullHugeBlobLogged,
        EvHullFreeHugeSlots,
        EvHullHugeChunkAllocated,
        EvHullHugeChunkFreed,
        EvHullHugeCommitted,
        EvHullHugeWritten,
        EvHullDelayedResult,
        EvHullCompSelected,
        EvHullReleaseSnapshot,
        EvSyncJobDone,                                          /// 268 636 200
        EvLocalSyncData,
        EvVDiskCutLog,
        EvRunRepl,
        EvRecoveredHugeBlob,
        EvDetectedPhantomBlob,
        EvAddBulkSst,
        EvReplProxyNext,
        EvSyncLogGetLastLsn,
        EvLocalStatus,
        EvLocalHandoff,                                         /// 268 636 210
        EvHandoffProxyMon,
        EvHandoffSyncLogDel,
        EvHandoffSyncLogFinished,
        EvVDiskRequestCompleted,
        EvFrontRecoveryStatus,
        EvPruneQueue,
        EvPDiskFairSchedulerWake,
        EvVDiskGuidObtained,
        EvCompactionFinished,
        EvKickEmergencyPutQueue,                                /// 268 636 220
        EvWakeupEmergencyPutQueue,
        EvTimeToUpdateWhiteboard,
        EvBulkSstsLoaded,
        EvVDiskGuidWritten,
        EvSyncerCommit,
        EvSyncerCommitDone,
        EvVDiskGuidRecovered,
        EvQueryReplToken,
        EvReplToken,
        EvReleaseReplToken,                                     /// 268 636 230
        OBSOLETE_EvQueryReplDataToken,
        OBSOLETE_EvReplDataToken,
        EvQueryReplMemToken,
        EvReplMemToken,
        EvUpdateReplMemToken,
        EvReleaseReplMemToken,
        EvSyncerCommitProxyDone,
        EvSyncerNeedFullRecovery,
        EvThroughputUpdate,
        EvThroughputAddRequest,                                 /// 268 636 240
        EvSyncerLostDataRecovered,
        EvSyncerGuidFirstRunDone,
        EvSyncerFullSyncedWithPeer,
        EvSyncerRLDWakeup,
        EvSlay,
        EvCallOsiris,
        EvAnubisOsirisPut,
        EvAnubisOsirisPutResult,
        EvSyncLogDbBirthLsn,
        EvSublogLine,                                           // 268 636 250
        EvDelayedRead,
        EvFullSyncedWith,
        EvAnubisDone,
        EvTakeHullSnapshot,
        EvTakeHullSnapshotResult,
        EvAnubisQuantumDone,
        EvAnubisCandidates,
        EvAnubisVGet,
        EvChunkLock,
        EvChunkUnlock,                                         // 268 636 260
        EvWhiteboardReportResult,
        EvHttpInfoResult,
        EvReadLogContinue,
        EvLogSectorRestore,
        EvLogInitResult,
        EvAskForCutLog,
        EvDelLogoBlobDataSyncLog,
        EvPDiskFormattingFinished,
        EvRecoveryLogReplayDone,
        EvMonStreamQuery,                                       // 268 636 270
        EvMonStreamActorDeathNote,
        EvPDiskErrorStateChange,
        EvMultiLog,
        EvVMultiPutItemResult,
        EvEnrichNotYet,
        EvCommenceRepl, // for debugging purposes
        EvRecoverBlob,
        EvRecoverBlobResult,
        EvScrubAwait, // for debugging purposes
        EvScrubNotify,                                          // 268 636 280
        EvDefragQuantumResult,
        EvDefragStartQuantum,
        EvReportScrubStatus,
        EvRestoreCorruptedBlob,
        EvRestoreCorruptedBlobResult,
        EvCaptureVDiskLayout, // for debugging purposes
        EvCaptureVDiskLayoutResult,
        OBSOLETE_EvTriggerCompaction,
        OBSOLETE_EvTriggerCompactionResult,
        EvHullCompact,                                          // 268 636 290
        EvHullCompactResult,
        EvCompactVDisk,
        EvCompactVDiskResult,
        EvDefragRewritten,
        EvVPatchDyingRequest,
        EvVPatchDyingConfirm,
        EvNonrestoredCorruptedBlobNotify,
        EvHugeLockChunks,
        EvHugeStat,
        EvForwardToSkeleton,                                    // 268 636 300
        EvHugeUnlockChunks,
        EvVDiskStatRequest,
        EvGetLogoBlobRequest,
        EvChunkForget,
        EvFormatReencryptionFinish,
        EvDetectedPhantomBlobCommitted,
        EvGetLogoBlobIndexStatRequest,
        EvReadMetadata,
        EvWriteMetadata,
        EvPermitGarbageCollection,
        EvReplInvoke,
        EvStartBalancing,
        EvReplCheckProgress,
        EvMinHugeBlobSizeUpdate,
        EvHugePreCompact,
        EvHugePreCompactResult,
        EvPDiskMetadataLoaded,
        EvBalancingSendPartsOnMain,
        EvHugeAllocateSlots,
        EvHugeAllocateSlotsResult,
        EvHugeDropAllocatedSlots,
        EvShredPDisk,
        EvPreShredCompactVDisk,
        EvShredVDisk,
        EvMarkDirty,
        EvHullShredDefrag,
        EvHullShredDefragResult,
        EvHugeShredNotify,
        EvHugeShredNotifyResult,
        EvNotifyChunksDeleted,
        EvListChunks,
        EvListChunksResult,
        EvHugeQueryForbiddenChunks,
        EvHugeForbiddenChunks,
        EvContinueShred,
        EvQuerySyncToken,
        EvSyncToken,
        EvReleaseSyncToken,
        EvBSQueueResetConnection, // for test purposes
        EvYardResize,

        EvYardInitResult = EvPut + 9 * 512,                     /// 268 636 672
        EvLogResult,
        EvReadLogResult,
        EvChunkReadResult,
        EvChunkWriteResult,
        EvHarakiriResult,
        EvCheckSpaceResult,
        EvConfigureSchedulerResult,
        EvYardControlResult,
        EvIPDiskGetResult,
        EvSyncLogSnapshotResult,                                /// 268 636 682
        EvLocalRecoveryDone,
        EvChunkReserveResult,
        EvLocalSyncDataResult,
        EvReadFormatResult,
        EvReplStarted,
        EvReplFinished,
        EvReplPlanFinished,
        EvReplProxyNextResult,
        EvSyncLogGetLastLsnResult,
        EvLocalStatusResult,                                    /// 268 636 692
        EvHandoffProxyMonResult,
        EvSyncGuidRecoveryDone,
        EvSlayResult,
        EvOsirisDone,
        EvSyncLogWriteDone,
        EvAnubisVGetResult,
        EvChunkLockResult,
        EvChunkUnlockResult,
        EvDelLogoBlobDataSyncLogResult,
        EvAddBulkSstResult,                                     /// 268 636 702
        EvAddBulkSstCommitted,
        EvBulkSstEssenceLoaded,
        EvCommitLogChunks,
        EvLogCommitDone,
        EvSyncLogLocalStatus,
        EvSyncLogLocalStatusResult,
        EvReplResume,
        EvReplDone,
        EvFreshAppendixCompactionDone,
        EvDeviceError,
        EvHugeLockChunksResult,
        EvHugeStatResult,
        EvVDiskStatResponse,
        EvGetLogoBlobResponse,
        EvChunkForgetResult,
        EvGetLogoBlobIndexStatResponse,
        EvReadMetadataResult,
        EvWriteMetadataResult,
        EvShredPDiskResult,
        EvPreShredCompactVDiskResult,
        EvShredVDiskResult,
        EvYardResizeResult,

        // internal proxy interface
        EvUnusedLocal1 = EvPut + 10 * 512, // Not used.    /// 268 637 184
        EvUnusedLocal2,                    // Not used.
        EvUnusedLocal3,                    // Not used.
        EvNotReadyRetryTimeout,
        EvConfigureQueryTimeout,
        EvEstablishingSessionTimeout,
        EvDeathNote,                       /// 268 637 191
        EvVDiskStateChanged,
        EvAccelerate,
        EvUnusedLocal4,                    /// 268 637 194
        EvProxyQueueState,
        EvAbortOperation,
        EvResume,
        EvTimeStats,
        EvOverseerRequest,                 // Not used
        EvOverseerLogLastLsn,              // Not used
        EvOverseerConfirm,                 // Not used
        EvLatencyReport,
        EvGroupStatReport,
        EvAccelerateGet,
        EvAcceleratePut,
        EvRequestProxyQueueState,
        EvRequestProxySessionsState,
        EvProxySessionsState,
        EvBunchOfEvents,
        EvDeadline,

        // blobstorage controller interface
        EvControllerRegisterNode                    = 0x10031602,
        EvControllerSelectGroups                    = 0x10031606,
        EvControllerGetGroup                        = 0x10031607,
        EvControllerUpdateDiskStatus                = 0x10031608,
        EvControllerConfigRequest                   = 0x1003160a,
        EvControllerConfigResponse                  = 0x1003160b,
        EvControllerProposeGroupKey                 = 0x10031614,
        EvControllerUpdateGroupStat                 = 0x10031616,
        EvControllerNotifyGroupChange               = 0x10031617,
        EvControllerCommitGroupLatencies            = 0x10031618,
        EvControllerUpdateSelfHealInfo              = 0x10031619,
        EvControllerScrubQueryStartQuantum          = 0x1003161a,
        EvControllerScrubQuantumFinished            = 0x1003161b,
        EvControllerScrubReportQuantumInProgress    = 0x1003161c,
        EvControllerUpdateNodeDrives                = 0x1003161d,
        EvControllerGroupDecommittedNotify          = 0x1003161e,
        EvControllerGroupDecommittedResponse        = 0x1003161f,
        EvControllerGroupMetricsExchange            = 0x10031620,
        EvControllerProposeConfigRequest            = 0x10031621,
        EvControllerProposeConfigResponse           = 0x10031622,
        EvControllerConsoleCommitRequest            = 0x10031623,
        EvControllerConsoleCommitResponse           = 0x10031624,
        EvControllerValidateConfigRequest           = 0x10031625,
        EvControllerValidateConfigResponse          = 0x10031626,
        EvControllerReplaceConfigRequest            = 0x10031627,
        EvControllerReplaceConfigResponse           = 0x10031628,
        EvControllerShredRequest                    = 0x10031629,
        EvControllerShredResponse                   = 0x1003162a,
        EvControllerFetchConfigRequest              = 0x1003162b,
        EvControllerFetchConfigResponse             = 0x1003162c,
        EvControllerDistconfRequest                 = 0x1003162d,
        EvControllerDistconfResponse                = 0x1003162e,

        // BSC interface result section
        EvControllerNodeServiceSetUpdate            = 0x10031802,
        EvControllerSelectGroupsResult              = 0x10031806,
        EvRequestControllerInfo                     = 0x10031807,
        EvResponseControllerInfo                    = 0x10031808,
        EvControllerNodeReport                      = 0x1003180d,
        EvControllerScrubStartQuantum               = 0x1003180e,
        EvControllerUpdateSystemViews               = 0x10031815,

        // proxy - node controller interface
        EvConfigureProxy = EvPut + 13 * 512,
        EvProxyConfigurationRequest, // DEPRECATED
        EvUpdateGroupInfo,
        EvNotifyVDiskGenerationChange, // DEPRECATED

        // node controller internal messages
        EvRegisterNodeRetry = EvPut + 14 * 512,
        EvAskWardenRestartPDisk,
        EvAskWardenRestartPDiskResult,
        EvNotifyWardenPDiskRestarted,
        EvNodeWardenQueryGroupInfo,
        EvNodeWardenGroupInfo,
        EvNodeConfigPush,
        EvNodeConfigReversePush,
        EvNodeConfigUnbind,
        EvNodeConfigScatter,
        EvNodeConfigGather,
        EvNodeWardenQueryStorageConfig,
        EvNodeWardenStorageConfig,
        EvAskRestartVDisk,
        EvNodeConfigInvokeOnRoot,
        EvNodeConfigInvokeOnRootResult,
        EvNodeWardenStorageConfigConfirm,
        EvNodeWardenQueryBaseConfig,
        EvNodeWardenBaseConfig,
        EvNodeWardenDynamicConfigSubscribe,
        EvNodeWardenDynamicConfigPush,
        EvNodeWardenReadMetadata,
        EvNodeWardenReadMetadataResult,
        EvNodeWardenWriteMetadata,
        EvNodeWardenWriteMetadataResult,
        EvNodeWardenUpdateCache,
        EvNodeWardenQueryCache,
        EvNodeWardenQueryCacheResult,
        EvNodeWardenUnsubscribeFromCache,
<<<<<<< HEAD
=======
        EvNodeWardenNotifyConfigMismatch,
        EvNodeWardenUpdateConfigFromPeer,
>>>>>>> 832cd121

        // Other
        EvRunActor = EvPut + 15 * 512,
        EvVMockCtlRequest,
        EvVMockCtlResponse,
        EvDelayedMessageWrapper,

        // incremental huge blob keeper
        EvIncrHugeInit = EvPut + 17 * 512,
        EvIncrHugeInitResult,
        EvIncrHugeWrite,
        EvIncrHugeWriteResult,
        EvIncrHugeRead,
        EvIncrHugeReadResult,
        EvIncrHugeDelete,
        EvIncrHugeDeleteResult,
        EvIncrHugeHarakiri,
        EvIncrHugeHarakiriResult,
        EvIncrHugeCallback,
        EvIncrHugeControlDefrag,

        EvIncrHugeReadLogResult,
        EvIncrHugeScanResult,

        EvEnd
    };

    static_assert(EvEnd < EventSpaceEnd(TKikimrEvents::ES_BLOBSTORAGE),
        "expect EvEnd < EventSpaceEnd(TKikimrEvents::ES_BLOBSTORAGE)");

    struct TExecutionRelay {};
    static constexpr struct TCloneEventPolicy {} CloneEventPolicy{};

    struct TEvPutResult;
    struct TEvGetResult;
    struct TEvCheckIntegrityResult;
    struct TEvGetBlockResult;
    struct TEvBlockResult;
    struct TEvDiscoverResult;
    struct TEvRangeResult;
    struct TEvCollectGarbageResult;
    struct TEvStatusResult;
    struct TEvPatchResult;
    struct TEvInplacePatchResult;
    struct TEvAssimilateResult;

    struct TEvRequestCommon {
        ui32 RestartCounter = 0;
        std::shared_ptr<TExecutionRelay> ExecutionRelay;
    };

    struct TEvPut
        : TEventLocal<TEvPut, EvPut>
        , TEvRequestCommon
    {
        enum ETactic {
            TacticMaxThroughput = 0,
            TacticMinLatency,
            TacticDefault, // Default depends on the erasure type
            TacticCount // This is not a tactic, but a number of tactics. Add new tactics before this line.
        };
        static const char* TacticName(ETactic tactic) {
            switch (tactic) {
                case TacticMaxThroughput:
                    return "MaxThroughput";
                case TacticMinLatency:
                    return "MinLatency";
                case TacticDefault:
                    return "Default";
                default:
                    return "unknown";
            }
        };
        const TLogoBlobID Id;
        const TRcBuf Buffer; //FIXME(innokentii) const members prevent usage of move-semantics elsewhere
        const TInstant Deadline;
        const NKikimrBlobStorage::EPutHandleClass HandleClass;
        const ETactic Tactic;
        mutable NLWTrace::TOrbit Orbit;
        std::vector<std::pair<ui64, ui32>> ExtraBlockChecks; // (TabletId, Generation) pairs

        TEvPut(TCloneEventPolicy, const TEvPut& origin)
            : Id(origin.Id)
            , Buffer(origin.Buffer)
            , Deadline(origin.Deadline)
            , HandleClass(origin.HandleClass)
            , Tactic(origin.Tactic)
            , ExtraBlockChecks(origin.ExtraBlockChecks)
        {}

        TEvPut(const TLogoBlobID &id, TRcBuf &&buffer, TInstant deadline,
               NKikimrBlobStorage::EPutHandleClass handleClass = NKikimrBlobStorage::TabletLog,
               ETactic tactic = TacticDefault)
            : Id(id)
            , Buffer(std::move(buffer))
            , Deadline(deadline)
            , HandleClass(handleClass)
            , Tactic(tactic)
        {
            Y_ABORT_UNLESS(Id, "EvPut invalid: LogoBlobId must have non-zero tablet field, id# %s", Id.ToString().c_str());
            Y_ABORT_UNLESS(Buffer.size() < (40 * 1024 * 1024),
                   "EvPut invalid: LogoBlobId# %s buffer.Size# %zu",
                   id.ToString().data(), Buffer.size());
            Y_ABORT_UNLESS(Buffer.size() == id.BlobSize(),
                   "EvPut invalid: LogoBlobId# %s buffer.Size# %zu",
                   id.ToString().data(), Buffer.size());
            REQUEST_VALGRIND_CHECK_MEM_IS_DEFINED(&id, sizeof(id));
            REQUEST_VALGRIND_CHECK_MEM_IS_DEFINED(Buffer.GetContiguousSpan().Data(), Buffer.size());
            REQUEST_VALGRIND_CHECK_MEM_IS_DEFINED(&deadline, sizeof(deadline));
            REQUEST_VALGRIND_CHECK_MEM_IS_DEFINED(&handleClass, sizeof(handleClass));
            REQUEST_VALGRIND_CHECK_MEM_IS_DEFINED(&tactic, sizeof(tactic));
        }

        TEvPut(const TLogoBlobID &id, const TString &buffer, TInstant deadline,
               NKikimrBlobStorage::EPutHandleClass handleClass = NKikimrBlobStorage::TabletLog,
               ETactic tactic = TacticDefault)
            : TEvPut(id, TRcBuf(buffer), deadline, handleClass, tactic)
        {}


        TEvPut(const TLogoBlobID &id, const TSharedData &buffer, TInstant deadline,
               NKikimrBlobStorage::EPutHandleClass handleClass = NKikimrBlobStorage::TabletLog,
               ETactic tactic = TacticDefault)
            : TEvPut(id, TRcBuf(buffer), deadline, handleClass, tactic)
        {}

        TString Print(bool isFull) const {
            TStringStream str;
            str << "TEvPut {Id# " << Id.ToString();
            str << " Size# " << Buffer.GetSize();
            if (isFull) {
                str << " Buffer# " << Buffer.ExtractUnderlyingContainerOrCopy<TString>().Quote();
            }
            str << " Deadline# " << Deadline.MilliSeconds();
            str << " HandleClass# " << HandleClass;
            str << " Tactic# " << TacticName(Tactic);
            str << "}";
            return str.Str();
        }

        TString ToString() const {
            return Print(false);
        }

        ui32 CalculateSize() const {
            return sizeof(*this) + Buffer.GetSize();
        }

        void ToSpan(NWilson::TSpan& span) const;

        std::unique_ptr<TEvPutResult> MakeErrorResponse(NKikimrProto::EReplyStatus status, const TString& errorReason,
            TGroupId groupId);
    };

    struct TEvPutResult : public TEventLocal<TEvPutResult, EvPutResult> {
        NKikimrProto::EReplyStatus Status;
        const TLogoBlobID Id;
        const TStorageStatusFlags StatusFlags;
        const ui32 GroupId;
        const float ApproximateFreeSpaceShare; // 0.f has special meaning 'data could not be obtained'
        TString ErrorReason;
        bool WrittenBeyondBarrier = false; // was this blob written beyond the barrier?
        mutable NLWTrace::TOrbit Orbit;
        std::shared_ptr<TExecutionRelay> ExecutionRelay;
        const TString StorageId;

        TEvPutResult(NKikimrProto::EReplyStatus status, const TLogoBlobID &id, const TStorageStatusFlags statusFlags,
                TGroupId groupId, float approximateFreeSpaceShare, const TString& storageId = Default<TString>())
            : Status(status)
            , Id(id)
            , StatusFlags(statusFlags)
            , GroupId(groupId.GetRawId())
            , ApproximateFreeSpaceShare(approximateFreeSpaceShare)
            , StorageId(storageId)
        {}

        TEvPutResult(NKikimrProto::EReplyStatus status, const TLogoBlobID &id, const TStorageStatusFlags statusFlags,
                ui32 groupId, float approximateFreeSpaceShare, const TString& storageId = Default<TString>())
            : Status(status)
            , Id(id)
            , StatusFlags(statusFlags)
            , GroupId(groupId)
            , ApproximateFreeSpaceShare(approximateFreeSpaceShare)
            , StorageId(storageId)
        {}

        TString Print(bool isFull) const {
            Y_UNUSED(isFull);
            TStringStream str;
            str << "TEvPutResult {Id# " << Id.ToString();
            str << " Status# " << NKikimrProto::EReplyStatus_Name(Status).data();
            str << " StatusFlags# " << StatusFlags;
            if (ErrorReason.size()) {
                str << " ErrorReason# \"" << ErrorReason << "\"";
            }
            str << " ApproximateFreeSpaceShare# " << ApproximateFreeSpaceShare;
            str << "}";
            return str.Str();
        }

        TString ToString() const {
            return Print(false);
        }
    };

    struct TEvGet
        : TEventLocal<TEvGet, EvGet>
        , TEvRequestCommon
    {
        struct TQuery {
            TLogoBlobID Id;
            ui32 Shift;
            ui32 Size;

            TQuery()
                : Shift(0)
                , Size(0)
            {}

            void Set(const TLogoBlobID &id, ui32 sh = 0, ui32 sz = 0) {
                Id = id;
                Shift = sh;
                Size = sz;

                Y_ABORT_UNLESS(id.BlobSize() > 0, "Please, don't read/write 0-byte blobs!");
                Y_ABORT_UNLESS(sh < id.BlobSize(),
                    "Please, don't read behind the end of the blob! BlobSize# %" PRIu32 " sh# %" PRIu32,
                    (ui32)id.BlobSize(), (ui32)sh);
            }

            TString ToString() const {
                TStringStream str;
                str << "TQuery {Id# " << Id.ToString();
                str << " Shift# " << Shift;
                str << " Size# " << Size;
                str << "}";
                return str.Str();
            }
        };

        // todo: replace with queue-like thing
        const ui32 QuerySize;
        TArrayHolder<TQuery> Queries;
        TInstant Deadline;
        bool MustRestoreFirst;
        NKikimrBlobStorage::EGetHandleClass GetHandleClass;
        mutable NLWTrace::TOrbit Orbit;
        ui64 TabletId = 0; // set to non-zero tablet id to get the blocked generation
        bool AcquireBlockedGeneration = false; // get the blocked generation along with the blobs
        bool IsIndexOnly;
        bool IsVerboseNoDataEnabled; // Debug use only
        bool IsInternal = false; // set to true if generated by ds proxy
        bool CollectDebugInfo = false; // collect query debug info and return in response
        bool ReportDetailedPartMap = false;
        bool PhantomCheck = false;
        bool Decommission = false; // is it generated by decommission actor and should be handled by the underlying proxy?

        struct TTabletData {
            TTabletData() = default;
            TTabletData(ui64 id, ui32 generation) : Id(id), Generation(generation) {}

            ui64 Id = 0;            // tablet id
            ui32 Generation = 0;    // tablet generation
        };

        struct TForceBlockTabletData : TTabletData { using TTabletData::TTabletData; };
        struct TReaderTabletData : TTabletData { using TTabletData::TTabletData; };

        std::optional<TReaderTabletData> ReaderTabletData;
        std::optional<TForceBlockTabletData> ForceBlockTabletData;

        TEvGet(TCloneEventPolicy, const TEvGet& origin)
            : QuerySize(origin.QuerySize)
            , Queries(new TQuery[QuerySize])
            , Deadline(origin.Deadline)
            , MustRestoreFirst(origin.MustRestoreFirst)
            , GetHandleClass(origin.GetHandleClass)
            , TabletId(origin.TabletId)
            , AcquireBlockedGeneration(origin.AcquireBlockedGeneration)
            , IsIndexOnly(origin.IsIndexOnly)
            , IsVerboseNoDataEnabled(origin.IsVerboseNoDataEnabled)
            , IsInternal(origin.IsInternal)
            , CollectDebugInfo(origin.CollectDebugInfo)
            , ReportDetailedPartMap(origin.ReportDetailedPartMap)
            , PhantomCheck(origin.PhantomCheck)
            , Decommission(origin.Decommission)
            , ReaderTabletData(origin.ReaderTabletData)
            , ForceBlockTabletData(origin.ForceBlockTabletData)
        {
            std::copy(&origin.Queries[0], &origin.Queries[QuerySize], &Queries[0]);
        }

        TEvGet(TArrayHolder<TQuery> &q, ui32 sz, TInstant deadline, NKikimrBlobStorage::EGetHandleClass getHandleClass,
                bool mustRestoreFirst = false, bool isIndexOnly = false, std::optional<TForceBlockTabletData> forceBlockTabletData = {},
                bool isInternal = false, bool isVerboseNoDataEnabled = false, bool collectDebugInfo = false,
                bool reportDetailedPartMap = false)
            : QuerySize(sz)
            , Queries(q.Release())
            , Deadline(deadline)
            , MustRestoreFirst(mustRestoreFirst)
            , GetHandleClass(getHandleClass)
            , IsIndexOnly(isIndexOnly)
            , IsVerboseNoDataEnabled(isVerboseNoDataEnabled)
            , IsInternal(isInternal)
            , CollectDebugInfo(collectDebugInfo)
            , ReportDetailedPartMap(reportDetailedPartMap)
            , ForceBlockTabletData(forceBlockTabletData)
        {
            Y_ABORT_UNLESS(QuerySize > 0, "can't execute empty get queries");
            VerifySameTabletId();
        }

        TEvGet(const TLogoBlobID &id, ui32 shift, ui32 size, TInstant deadline,
                NKikimrBlobStorage::EGetHandleClass getHandleClass,
                bool mustRestoreFirst = false, bool isIndexOnly = false,
                std::optional<TForceBlockTabletData> forceBlockTabletData = {})
            : QuerySize(1)
            , Queries(new TQuery[1])
            , Deadline(deadline)
            , MustRestoreFirst(mustRestoreFirst)
            , GetHandleClass(getHandleClass)
            , IsIndexOnly(isIndexOnly)
            , IsVerboseNoDataEnabled(false)
            , ForceBlockTabletData(forceBlockTabletData)
        {
            Queries[0].Id = id;
            Queries[0].Shift = shift;
            Queries[0].Size = size;
            Y_ABORT_UNLESS(id.BlobSize() > 0, "Please, don't read/write 0-byte blobs!");
            Y_ABORT_UNLESS(shift < id.BlobSize(),
                    "Please, don't read behind the end of the blob! Id# %s BlobSize# %" PRIu32 " shift# %" PRIu32,
                    id.ToString().c_str(), (ui32)id.BlobSize(), (ui32)shift);
        }

        TString Print(bool isFull) const {
            Y_UNUSED(isFull);
            TStringStream str;
            str << "TEvGet {MustRestoreFirst# " << (MustRestoreFirst ? "true" : "false");
            str << " GetHandleClass# " << NKikimrBlobStorage::EGetHandleClass_Name(GetHandleClass);
            str << " IsVerboseNoDataEnabled# " << (IsVerboseNoDataEnabled ? "true" : "false");
            str << " Deadline# " << Deadline.MilliSeconds();
            str << " QuerySize# " << QuerySize;
            for (ui32 i = 0; i < QuerySize; ++i) {
                TQuery &query = Queries[i];
                str << " {Id# " << query.Id.ToString();
                if (query.Shift) {
                    str << " Shift# " << query.Shift;
                }
                if (query.Size) {
                    str << " Size# " << query.Size;
                }
                str << "}";
            }
            if (ForceBlockTabletData) {
                str << " ForceBlockTabletId# : " << ForceBlockTabletData->Id;
                str << " ForceBlockTabletGeneration# : " << ForceBlockTabletData->Generation;
            }
            if (ReaderTabletData) {
                str << " ReaderTabletId# " << ReaderTabletData->Id;
                str << " ReaderTabletGeneration# " << ReaderTabletData->Generation;
            }
            str << "}";
            return str.Str();
        }

        TString ToString() const {
            return Print(false);
        }

        ui32 CalculateSize() const {
            return sizeof(*this) + QuerySize * sizeof(TQuery);
        }

        void ToSpan(NWilson::TSpan& span) const;

        std::unique_ptr<TEvGetResult> MakeErrorResponse(NKikimrProto::EReplyStatus status, const TString& errorReason,
            TGroupId groupId);

    private:
        void VerifySameTabletId() const {
            for (ui32 i = 1; i < QuerySize; ++i) {
                Y_ABORT_UNLESS(Queries[i].Id.TabletID() == Queries[0].Id.TabletID(),
                        "Trying to request blobs for different tablets in one request: %" PRIu64 ", %" PRIu64,
                        Queries[0].Id.TabletID(), Queries[i].Id.TabletID());
            }
        }
    };

    struct TEvGetResult : public TEventLocal<TEvGetResult, EvGetResult> {
        struct TPartMapItem {
            ui32 DiskOrderNumber;
            ui32 PartIdRequested;
            ui32 RequestIndex;
            ui32 ResponseIndex;
            TVector<std::pair<ui32, NKikimrProto::EReplyStatus>> Status;
        };
        struct TResponse {
            NKikimrProto::EReplyStatus Status;

            TLogoBlobID Id;
            ui32 Shift;
            ui32 RequestedSize;
            TRope Buffer;
            TVector<TPartMapItem> PartMap;
            bool Keep = false;
            bool DoNotKeep = false;
            std::optional<bool> LooksLikePhantom; // filled only when PhantomCheck is true

            TResponse()
                : Status(NKikimrProto::UNKNOWN)
                , Shift(0)
                , RequestedSize(0)
            {}
        };

        NKikimrProto::EReplyStatus Status;

        // todo: replace with queue-like thing
        ui32 ResponseSz;
        TArrayHolder<TResponse> Responses;
        const ui32 GroupId;
        ui32 BlockedGeneration = 0; // valid only for requests with non-zero TabletId and true AcquireBlockedGeneration.
        TString DebugInfo;
        TString ErrorReason;
        mutable NLWTrace::TOrbit Orbit;
        std::shared_ptr<TExecutionRelay> ExecutionRelay;

        // to measure blobstorage->client hop
        TInstant Sent;

        TEvGetResult(NKikimrProto::EReplyStatus status, ui32 sz, TGroupId groupId)
            : Status(status)
            , ResponseSz(sz)
            , Responses(sz == 0 ? nullptr : new TResponse[sz])
            , GroupId(groupId.GetRawId())
        {}

        TEvGetResult(NKikimrProto::EReplyStatus status, ui32 sz, ui32 groupId)
            : Status(status)
            , ResponseSz(sz)
            , Responses(sz == 0 ? nullptr : new TResponse[sz])
            , GroupId(groupId)
        {}

        TEvGetResult(NKikimrProto::EReplyStatus status, ui32 sz, TArrayHolder<TResponse> responses, TGroupId groupId)
            : Status(status)
            , ResponseSz(sz)
            , Responses(std::move(responses))
            , GroupId(groupId.GetRawId())
        {}

        TString Print(bool isFull) const {
            TStringStream str;
            str << "TEvGetResult {Status# " << NKikimrProto::EReplyStatus_Name(Status).data();
            str << " ResponseSz# " << ResponseSz;
            for (ui32 i = 0; i < ResponseSz; ++i) {
                TResponse &response = Responses[i];
                str << " {" << response.Id.ToString();
                str << " " << NKikimrProto::EReplyStatus_Name(response.Status).data();
                if (response.Shift) {
                    str << " Shift# " << response.Shift;
                }
                str << " Size# " << response.Buffer.size();
                if (response.RequestedSize) {
                    str << " RequestedSize# " << response.RequestedSize;
                }
                if (isFull) {
                    str << " Buffer# " << response.Buffer.ConvertToString().Quote();
                }
                str << "}";
                if (ErrorReason.size()) {
                    str << " ErrorReason# \"" << ErrorReason << "\"";
                }
            }
            if (BlockedGeneration) {
                str << " BlockedGeneration# " << BlockedGeneration;
            }
            str << "}";
            return str.Str();
        }

        TString ToString() const {
            return Print(false);
        }

        ui32 PayloadSizeBytes() const {
            ui32 size = 0;
            for (ui32 i = 0; i < ResponseSz; ++i) {
                size += Responses[i].Buffer.size();
            }
            return size;
        }
    };

    struct TEvCheckIntegrity
        : TEventLocal<TEvCheckIntegrity, EvCheckIntegrity>
        , TEvRequestCommon
    {
        TLogoBlobID Id;
        TInstant Deadline;
        NKikimrBlobStorage::EGetHandleClass GetHandleClass;

        TEvCheckIntegrity(TCloneEventPolicy, const TEvCheckIntegrity& origin)
            : Id(origin.Id)
            , Deadline(origin.Deadline)
            , GetHandleClass(origin.GetHandleClass)
        {}

        TEvCheckIntegrity(
                const TLogoBlobID& id,
                TInstant deadline,
                NKikimrBlobStorage::EGetHandleClass getHandleClass)
            : Id(id)
            , Deadline(deadline)
            , GetHandleClass(getHandleClass)
        {}

        TString Print(bool /*isFull*/) const {
            TStringStream str;
            str << "TEvCheckIntegrity {"
                << " Id# " << Id
                << " Deadline# " << Deadline
                << " GetHandleClass# " << NKikimrBlobStorage::EGetHandleClass_Name(GetHandleClass)
                << " }";
            return str.Str();
        }

        TString ToString() const {
            return Print(false);
        }

        ui32 CalculateSize() const {
            return sizeof(*this);
        }

        void ToSpan(NWilson::TSpan& span) const;

        std::unique_ptr<TEvCheckIntegrityResult> MakeErrorResponse(
            NKikimrProto::EReplyStatus status, const TString& errorReason, TGroupId groupId);
    };

    struct TEvCheckIntegrityResult : public TEventLocal<TEvCheckIntegrityResult, EvCheckIntegrityResult> {
        TLogoBlobID Id;
        NKikimrProto::EReplyStatus Status;
        // OK - we were able to check the integrity
        // any other status - some problem prevents the check, ErrorReason contains detailed info
        // for example if the group is disintegrated, the status is ERROR

        TString ErrorReason;

        enum EPlacementStatus {
            PS_OK = 1,                      // blob parts are placed according to fail model
            PS_BLOB_IS_LOST = 2,            // blob is lost/unrecoverable
            PS_UNKNOWN = 3,                 // status is unknown because of missing disks or network problems
            PS_REPLICATION_IN_PROGRESS = 4, // there are missing parts but status may become OK after replication
            PS_BLOB_IS_RECOVERABLE = 5,     // blob parts are definitely placed incorrectly or there are missing parts
                                            // but blob may be recovered
        };
        EPlacementStatus PlacementStatus;

        enum EDataStatus {
            DS_OK = 1,      // all data parts contain valid data
            DS_ERROR = 2,   // some parts definitely contain invalid data
            DS_UNKNOWN = 3, // status is unknown because of missing disks or network problems
        };
        EDataStatus DataStatus;
        TString DataErrorInfo; // textual info about errors in blob data

        std::shared_ptr<TExecutionRelay> ExecutionRelay;

        TEvCheckIntegrityResult(NKikimrProto::EReplyStatus status)
            : Status(status)
        {}

        TString Print(bool /*isFull*/) const {
            TStringStream str;
            str << "TEvCheckIntegrityResult {"
                << " Id# " << Id
                << " Status# " << NKikimrProto::EReplyStatus_Name(Status)
                << " ErrorReason# " << ErrorReason
                << " PlacementStatus# " << (int)PlacementStatus
                << " DataStatus# " << (int)DataStatus
                << " DataErrorInfo# " << DataErrorInfo
                << " }";
            return str.Str();
        }

        TString ToString() const {
            return Print(false);
        }
    };

    struct TEvGetBlock
        : TEventLocal<TEvGetBlock, EvGetBlock>
        , TEvRequestCommon
    {
        const ui64 TabletId;
        const TInstant Deadline;

        TEvGetBlock(TCloneEventPolicy, const TEvGetBlock& origin)
            : TabletId(origin.TabletId)
            , Deadline(origin.Deadline)
        {}

        TEvGetBlock(ui64 tabletId, TInstant deadline)
            : TabletId(tabletId)
            , Deadline(deadline)
        {}

        TString Print(bool /*isFull*/) const {
            TStringStream str;
            str << "TEvGetBlock {TabletId# " << TabletId
                << " Deadline# " << Deadline
                << "}";
            return str.Str();
        }

        TString ToString() const {
            return Print(false);
        }

        ui32 CalculateSize() const {
            return sizeof(*this);
        }

        void ToSpan(NWilson::TSpan& span) const;

        std::unique_ptr<TEvGetBlockResult> MakeErrorResponse(NKikimrProto::EReplyStatus status, const TString& errorReason,
            TGroupId groupId);
    };

    struct TEvGetBlockResult : public TEventLocal<TEvGetBlockResult, EvGetBlockResult> {
        NKikimrProto::EReplyStatus Status;
        ui64 TabletId;
        ui32 BlockedGeneration;
        TString ErrorReason;
        std::shared_ptr<TExecutionRelay> ExecutionRelay;

        TEvGetBlockResult(NKikimrProto::EReplyStatus status, ui64 tabletId, ui32 blockedGeneration)
            : Status(status)
            , TabletId(tabletId)
            , BlockedGeneration(blockedGeneration)
        {}

        TString Print(bool /*isFull*/) const {
            TStringStream str;
            str << "TEvGetBlockResult {Status# " << NKikimrProto::EReplyStatus_Name(Status).data();
            str << " TabletId# " << TabletId << " BlockedGeneration# " << BlockedGeneration;
            if (ErrorReason.size()) {
                str << " ErrorReason# \"" << ErrorReason << "\"";
            }
            str << "}";
            return str.Str();
        }

        TString ToString() const {
            return Print(false);
        }
    };

    struct TEvBlock
        : TEventLocal<TEvBlock, EvBlock>
        , TEvRequestCommon
    {
        const ui64 TabletId;
        const ui32 Generation;
        const TInstant Deadline;
        const ui64 IssuerGuid = RandomNumber<ui64>() | 1;
        bool IsMonitored = true;

        TEvBlock(TCloneEventPolicy, const TEvBlock& origin)
            : TabletId(origin.TabletId)
            , Generation(origin.Generation)
            , Deadline(origin.Deadline)
            , IssuerGuid(origin.IssuerGuid)
            , IsMonitored(origin.IsMonitored)
        {}

        TEvBlock(ui64 tabletId, ui32 generation, TInstant deadline)
            : TabletId(tabletId)
            , Generation(generation)
            , Deadline(deadline)
        {}

        TEvBlock(ui64 tabletId, ui32 generation, TInstant deadline, ui64 issuerGuid)
            : TabletId(tabletId)
            , Generation(generation)
            , Deadline(deadline)
            , IssuerGuid(issuerGuid)
        {}

        TString Print(bool isFull) const {
            Y_UNUSED(isFull);
            TStringStream str;
            str << "TEvBlock {TabletId# " << TabletId
                << " Generation# " << Generation
                << " Deadline# " << Deadline.MilliSeconds()
                << " IsMonitored# " << IsMonitored
                << "}";
            return str.Str();
        }

        TString ToString() const {
            return Print(false);
        }

        ui32 CalculateSize() const {
            return sizeof(*this);
        }

        void ToSpan(NWilson::TSpan& span) const;

        std::unique_ptr<TEvBlockResult> MakeErrorResponse(NKikimrProto::EReplyStatus status, const TString& errorReason,
            TGroupId groupId);
    };

    struct TEvBlockResult : public TEventLocal<TEvBlockResult, EvBlockResult> {
        NKikimrProto::EReplyStatus Status;
        TString ErrorReason;
        std::shared_ptr<TExecutionRelay> ExecutionRelay;

        TEvBlockResult(NKikimrProto::EReplyStatus status)
            : Status(status)
        {}

        TString Print(bool isFull) const {
            Y_UNUSED(isFull);
            TStringStream str;
            str << "TEvBlockResult {Status# " << NKikimrProto::EReplyStatus_Name(Status).data();
            if (ErrorReason.size()) {
                str << " ErrorReason# \"" << ErrorReason << "\"";
            }
            str << "}";
            return str.Str();
        }

        TString ToString() const {
            return Print(false);
        }
    };

    struct TEvPatch
        : TEventLocal<TEvPatch, EvPatch>
        , TEvRequestCommon
    {
    private:
        static constexpr ui32 BaseDomainsCount = 8;
        static constexpr ui32 MaxStepsForFindingId = 128;

    public:
        struct TDiff {
            TRcBuf Buffer;
            ui32 Offset;

            TDiff()
                : Offset(0)
            {
            }

            void Set(const TString &buffer, ui32 offset) {
                Buffer = TRcBuf(buffer);
                Offset = offset;
                Y_VERIFY_S(buffer.size(), "EvPatchDiff invalid: Diff size must be non-zero");
            }

            void Set(const TRcBuf &buffer, ui32 offset) {
                Buffer = buffer;
                Offset = offset;
                Y_VERIFY_S(buffer.Size(), "EvPatchDiff invalid: Diff size must be non-zero");
            }

            template <typename TOStream>
            void Output(TOStream &os) const {
                os << "TDiff {Offset# " << Offset << " Size# " << Buffer.Size() << '}';
            }

            TString ToString() const {
                TStringBuilder str;
                Output(str);
                return str;
            }
        };

        const ui32 OriginalGroupId;
        const TLogoBlobID OriginalId;
        const TLogoBlobID PatchedId;
        const ui32 MaskForCookieBruteForcing = 0;

        TArrayHolder<TDiff> Diffs;
        const ui64 DiffCount;
        const TInstant Deadline;
        mutable NLWTrace::TOrbit Orbit;

        TEvPatch(TCloneEventPolicy, const TEvPatch& origin)
            : OriginalGroupId(origin.OriginalGroupId)
            , OriginalId(origin.OriginalId)
            , PatchedId(origin.PatchedId)
            , MaskForCookieBruteForcing(origin.MaskForCookieBruteForcing)
            , Diffs(new TDiff[origin.DiffCount])
            , DiffCount(origin.DiffCount)
            , Deadline(origin.Deadline)
        {
            std::copy(&origin.Diffs[0], &origin.Diffs[DiffCount], &Diffs[0]);
        }

        TEvPatch(ui32 originalGroupId, const TLogoBlobID &originalId, const TLogoBlobID &patchedId,
                ui32 maskForCookieBruteForcing, TArrayHolder<TDiff> &&diffs, ui64 diffCount, TInstant deadline)
            : OriginalGroupId(originalGroupId)
            , OriginalId(originalId)
            , PatchedId(patchedId)
            , MaskForCookieBruteForcing(maskForCookieBruteForcing)
            , Diffs(std::move(diffs))
            , DiffCount(diffCount)
            , Deadline(deadline)
        {
            CheckContructorArgs(originalId, patchedId, Diffs, DiffCount);
        }

        static void CheckContructorArgs(const TLogoBlobID &originalId, const TLogoBlobID &patchedId,
                const TArrayHolder<TDiff> &diffs, ui64 diffCount)
        {
            REQUEST_VALGRIND_CHECK_MEM_IS_DEFINED(&originalId, sizeof(originalId));
            REQUEST_VALGRIND_CHECK_MEM_IS_DEFINED(&patchedId, sizeof(patchedId));
            REQUEST_VALGRIND_CHECK_MEM_IS_DEFINED(diffs.Get(), sizeof(*diffs.Get()) * diffCount);

            Y_VERIFY_S(originalId, "EvPatch invalid: original LogoBlobId must have non-zero tablet field,"
                    << " OriginalId# " << originalId);
            Y_VERIFY_S(patchedId, "EvPatch invalid: patched LogoBlobId must have non-zero tablet field,"
                    << " PatchedId# " << patchedId);
            Y_VERIFY_S(originalId != patchedId, "EvPatch invalid: OriginalId and PatchedId mustn't be equal"
                    << " OriginalId# " << originalId
                    << " PatchedId# " << patchedId);
            Y_VERIFY_S(patchedId.BlobSize(),
                    "EvPatch invalid: LogoBlobId must have non-zero size field,"
                    << " OriginalId# " << originalId
                    << " PatchedId# " << patchedId);
            Y_VERIFY_S(originalId.BlobSize() == patchedId.BlobSize(),
                    "EvPatch invalid: original and patched size must be equal,"
                    << " OriginalId# " << originalId
                    << " PatchedId# " << patchedId);

            for (ui32 idx = 0; idx < diffCount; ++idx) {
                REQUEST_VALGRIND_CHECK_MEM_IS_DEFINED(diffs[idx].Buffer.Data(), diffs[idx].Buffer.size());

                if (idx) {
                    Y_VERIFY_S(diffs[idx - 1].Offset + diffs[idx - 1].Buffer.Size() <= diffs[idx].Offset,
                            "EvPatch invalid: Diffs must not overlap,"
                            << " [" << idx - 1 << "].Offset# " << diffs[idx - 1].Offset
                            << " [" << idx - 1 << "].Size# " << diffs[idx - 1].Buffer.Size()
                            << " [" << idx << "].Offset# " << diffs[idx].Offset
                            << " [" << idx << "].Size# " << diffs[idx].Buffer.Size());
                }
                Y_VERIFY_S(diffs[idx].Offset + diffs[idx].Buffer.Size() <= originalId.BlobSize(),
                        "EvPatch invalid: Blob size bound was overflow by diff,"
                        << " [" << idx << "].Offset# " << diffs[idx].Offset
                        << " [" << idx << "].Size# " << diffs[idx].Buffer.Size()
                        << " [" << idx << "].EndIdx# " << diffs[idx].Offset + diffs[idx].Buffer.Size()
                        << " BlobSize# " << originalId.BlobSize());
                Y_VERIFY_S(diffs[idx].Buffer.Size(),
                        "EvPatch invalid: Diff size must be non-zero,"
                        << " [" << idx << "].Size# " << diffs[idx].Buffer.Size());
            }
        }

        static ui8 BlobPlacementKind(const TLogoBlobID &blob) {
            return blob.Hash() % BaseDomainsCount;
        }

        static bool GetBlobIdWithSamePlacement(const TLogoBlobID &originalId, TLogoBlobID *patchedId,
                ui32 bitsForBruteForce, ui32 originalGroupId, ui32 currentGroupId)
        {
            if (originalGroupId != currentGroupId) {
                return false;
            }

            ui32 expectedValue = originalId.Hash() % BaseDomainsCount;
            Y_ABORT_UNLESS(patchedId);
            if (patchedId->Hash() % BaseDomainsCount == expectedValue) {
                return true;
            }

            Y_ABORT_UNLESS(bitsForBruteForce <= TLogoBlobID::MaxCookie);
            ui32 baseCookie = ~bitsForBruteForce & patchedId->Cookie();
            ui32 extraCookie = TLogoBlobID::MaxCookie + 1;
            ui32 steps = 0;
            do {
                extraCookie = (extraCookie - 1) & bitsForBruteForce;
                ui32 cookie = baseCookie | (extraCookie ^ bitsForBruteForce);
                steps++;

                TLogoBlobID id(patchedId->TabletID(), patchedId->Generation(), patchedId->Step(), patchedId->Channel(),
                        patchedId->BlobSize(), cookie, 0, patchedId->CrcMode());
                if (id.Hash() % BaseDomainsCount == expectedValue) {
                    *patchedId = id;
                    return true;
                }

            } while(extraCookie && steps < MaxStepsForFindingId);

            return false;
        }

        TString Print(bool isFull) const {
            Y_UNUSED(isFull);
            TStringBuilder str;
            str << "TEvPatch {OriginalGroupId# " << OriginalGroupId;
            str << " OriginalId# " << OriginalId;
            str << " PatchedId# " << PatchedId;
            str << " Deadline# " << Deadline.MilliSeconds();
            str << " DiffCount# " << DiffCount;
            for (ui32 idx = 0; idx < DiffCount; ++idx) {
                str << ' ';
                Diffs[idx].Output(str);
            }
            str << '}';
            return str;
        }

        TString ToString() const {
            return Print(false);
        }

        ui32 CalculateSize() const {
            return sizeof(*this) + sizeof(TDiff) * DiffCount;
        }

        void ToSpan(NWilson::TSpan& span) const;

        std::unique_ptr<TEvPatchResult> MakeErrorResponse(NKikimrProto::EReplyStatus status,
                const TString& errorReason, TGroupId groupId);
    };

    struct TEvPatchResult : public TEventLocal<TEvPatchResult, EvPatchResult> {
        NKikimrProto::EReplyStatus Status;
        const TLogoBlobID Id;
        const TStorageStatusFlags StatusFlags;
        const TGroupId GroupId;
        const float ApproximateFreeSpaceShare; // 0.f has special meaning 'data could not be obtained'
        TString ErrorReason;
        mutable NLWTrace::TOrbit Orbit;
        std::shared_ptr<TExecutionRelay> ExecutionRelay;

        TEvPatchResult(NKikimrProto::EReplyStatus status, const TLogoBlobID &id, TStorageStatusFlags statusFlags,
                TGroupId groupId, float approximateFreeSpaceShare)
            : Status(status)
            , Id(id)
            , StatusFlags(statusFlags)
            , GroupId(groupId)
            , ApproximateFreeSpaceShare(approximateFreeSpaceShare)
        {
            REQUEST_VALGRIND_CHECK_MEM_IS_DEFINED(&id, sizeof(id));
        }

        TString Print(bool isFull) const {
            Y_UNUSED(isFull);
            TStringBuilder str;
            str << "TEvPatchResult {Id# " << Id;
            str << " Status# " << NKikimrProto::EReplyStatus_Name(Status).data();
            str << " StatusFlags# " << StatusFlags;
            if (ErrorReason.size()) {
                str << " ErrorReason# \"" << ErrorReason << "\"";
            }
            str << " ApproximateFreeSpaceShare# " << ApproximateFreeSpaceShare;
            str << "}";
            return str;
        }

        TString ToString() const {
            return Print(false);
        }
    };

    struct TEvInplacePatch
        : TEventLocal<TEvInplacePatch, EvInplacePatch>
        , TEvRequestCommon
    {
        using TDiff = TEvPatch::TDiff;

        const TLogoBlobID OriginalId;
        const TLogoBlobID PatchedId;

        TArrayHolder<TDiff> Diffs;
        const ui64 DiffCount;
        const TInstant Deadline;
        mutable NLWTrace::TOrbit Orbit;

        TEvInplacePatch(const TLogoBlobID &originalId, const TLogoBlobID &patchedId, TArrayHolder<TDiff> &&diffs,
                ui64 diffCount, TInstant deadline)
            : OriginalId(originalId)
            , PatchedId(patchedId)
            , Diffs(std::move(diffs))
            , DiffCount(diffCount)
            , Deadline(deadline)
        {
            TEvPatch::CheckContructorArgs(originalId, patchedId, Diffs, DiffCount);
        }

        TString Print(bool isFull) const {
            Y_UNUSED(isFull);
            TStringBuilder str;
            str << "TEvInplacePatch {OriginalId# " << OriginalId;
            str << " PatchedId# " << PatchedId;
            str << " Deadline# " << Deadline.MilliSeconds();
            str << " DiffCount# " << DiffCount;
            for (ui32 idx = 0; idx < DiffCount; ++idx) {
                str << ' ';
                Diffs[idx].Output(str);
            }
            str << '}';
            return str;
        }

        TString ToString() const {
            return Print(false);
        }

        ui32 CalculateSize() const {
            return sizeof(*this) + sizeof(TDiff) * DiffCount;
        }

        void ToSpan(NWilson::TSpan& span) const;

        std::unique_ptr<TEvInplacePatchResult> MakeErrorResponse(NKikimrProto::EReplyStatus status,
                const TString& errorReason);
    };

    struct TEvInplacePatchResult : public TEventLocal<TEvInplacePatchResult, EvInplacePatchResult> {
        NKikimrProto::EReplyStatus Status;
        const TLogoBlobID Id;
        const TStorageStatusFlags StatusFlags;
        const float ApproximateFreeSpaceShare; // 0.f has special meaning 'data could not be obtained'
        TString ErrorReason;
        mutable NLWTrace::TOrbit Orbit;

        TEvInplacePatchResult(NKikimrProto::EReplyStatus status, const TLogoBlobID &id, TStorageStatusFlags statusFlags,
                float approximateFreeSpaceShare)
            : Status(status)
            , Id(id)
            , StatusFlags(statusFlags)
            , ApproximateFreeSpaceShare(approximateFreeSpaceShare)
        {
            REQUEST_VALGRIND_CHECK_MEM_IS_DEFINED(&id, sizeof(id));
        }

        TString Print(bool isFull) const {
            Y_UNUSED(isFull);
            TStringBuilder str;
            str << "TEvPatchResult {Id# " << Id;
            str << " Status# " << NKikimrProto::EReplyStatus_Name(Status).data();
            str << " StatusFlags# " << StatusFlags;
            if (ErrorReason.size()) {
                str << " ErrorReason# \"" << ErrorReason << "\"";
            }
            str << " ApproximateFreeSpaceShare# " << ApproximateFreeSpaceShare;
            str << "}";
            return str;
        }

        TString ToString() const {
            return Print(false);
        }
    };

    // special kind of request, strictly used for tablet discovery
    // returns logoblobid of last known control-channel (zero) entry.
    struct TEvDiscover
        : TEventLocal<TEvDiscover, EvDiscover>
        , TEvRequestCommon
    {
        const ui64 TabletId;
        const ui32 MinGeneration;
        const TInstant Deadline;
        const bool ReadBody;
        const bool DiscoverBlockedGeneration;
        const ui32 ForceBlockedGeneration;
        const bool FromLeader;

        TEvDiscover(TCloneEventPolicy, const TEvDiscover& origin)
            : TabletId(origin.TabletId)
            , MinGeneration(origin.MinGeneration)
            , Deadline(origin.Deadline)
            , ReadBody(origin.ReadBody)
            , DiscoverBlockedGeneration(origin.DiscoverBlockedGeneration)
            , ForceBlockedGeneration(origin.ForceBlockedGeneration)
            , FromLeader(origin.FromLeader)
        {}

        TEvDiscover(ui64 tabletId, ui32 minGeneration, bool readBody, bool discoverBlockedGeneration,
                TInstant deadline, ui32 forceBlockedGeneration, bool fromLeader)
            : TabletId(tabletId)
            , MinGeneration(minGeneration)
            , Deadline(deadline)
            , ReadBody(readBody)
            , DiscoverBlockedGeneration(discoverBlockedGeneration)
            , ForceBlockedGeneration(forceBlockedGeneration)
            , FromLeader(fromLeader)
        {}

        TString Print(bool isFull) const {
            Y_UNUSED(isFull);
            TStringStream str;
            str << "TEvDiscover {TabletId# " << TabletId;
            str << " MinGeneration# " << MinGeneration;
            str << " ReadBody# " << (ReadBody ? "true" : "false");
            str << " DiscoverBlockedGeneration# " << (DiscoverBlockedGeneration ? "true" : "false");
            str << " ForceBlockedGeneration# " << ForceBlockedGeneration;
            str << " FromLeader# " << (FromLeader ? "true" : "false");
            str << " Deadline# " << Deadline.MilliSeconds();
            str << "}";
            return str.Str();
        }

        TString ToString() const {
            return Print(false);
        }

        ui32 CalculateSize() const {
            return sizeof(*this);
        }

        void ToSpan(NWilson::TSpan& span) const;

        std::unique_ptr<TEvDiscoverResult> MakeErrorResponse(NKikimrProto::EReplyStatus status, const TString& errorReason,
            TGroupId groupId);
    };

    struct TEvDiscoverResult : public TEventLocal<TEvDiscoverResult, EvDiscoverResult> {
        NKikimrProto::EReplyStatus Status;

        TLogoBlobID Id;
        ui32 MinGeneration;
        TString Buffer;
        ui32 BlockedGeneration;
        TString ErrorReason;
        std::shared_ptr<TExecutionRelay> ExecutionRelay;

        TEvDiscoverResult(NKikimrProto::EReplyStatus status, ui32 minGeneration, ui32 blockedGeneration)
            : Status(status)
            , MinGeneration(minGeneration)
            , BlockedGeneration(blockedGeneration)
        {
            Y_DEBUG_ABORT_UNLESS(status != NKikimrProto::OK);
        }

        TEvDiscoverResult(const TLogoBlobID &id, ui32 minGeneration, const TString &buffer)
            : Status(NKikimrProto::OK)
            , Id(id)
            , MinGeneration(minGeneration)
            , Buffer(buffer)
            , BlockedGeneration(0)
        {}

        TEvDiscoverResult(const TLogoBlobID &id, ui32 minGeneration, const TString &buffer, ui32 blockedGeneration)
            : Status(NKikimrProto::OK)
            , Id(id)
            , MinGeneration(minGeneration)
            , Buffer(buffer)
            , BlockedGeneration(blockedGeneration)
        {}

        TString Print(bool isFull) const {
            TStringStream str;
            str << "TEvDiscoverResult {Status# " << NKikimrProto::EReplyStatus_Name(Status).data();
            str << " BlockedGeneration# " << BlockedGeneration;
            str << " Id# " << Id.ToString();
            str << " Size# " << Buffer.size();
            str << " MinGeneration# " << MinGeneration;
            if (isFull) {
                str << " Buffer# " << Buffer.Quote();
            }
            if (ErrorReason.size()) {
                str << " ErrorReason# \"" << ErrorReason << "\"";
            }
            str << "}";
            return str.Str();
        }

        TString ToString() const {
            return Print(false);
        }
    };

    struct TEvRange
        : TEventLocal<TEvRange, EvRange>
        , TEvRequestCommon
    {
        ui64 TabletId;
        TLogoBlobID From;
        TLogoBlobID To;
        const TInstant Deadline;
        bool MustRestoreFirst;
        bool IsIndexOnly;
        ui32 ForceBlockedGeneration;
        bool Decommission = false;

        TEvRange(TCloneEventPolicy, const TEvRange& origin)
            : TabletId(origin.TabletId)
            , From(origin.From)
            , To(origin.To)
            , Deadline(origin.Deadline)
            , MustRestoreFirst(origin.MustRestoreFirst)
            , IsIndexOnly(origin.IsIndexOnly)
            , ForceBlockedGeneration(origin.ForceBlockedGeneration)
            , Decommission(origin.Decommission)
        {}

        TEvRange(ui64 tabletId, const TLogoBlobID &from, const TLogoBlobID &to, const bool mustRestoreFirst,
                TInstant deadline, bool isIndexOnly = false, ui32 forceBlockedGeneration = 0)
            : TabletId(tabletId)
            , From(from)
            , To(to)
            , Deadline(deadline)
            , MustRestoreFirst(mustRestoreFirst)
            , IsIndexOnly(isIndexOnly)
            , ForceBlockedGeneration(forceBlockedGeneration)
        {}

        TString Print(bool isFull) const {
            Y_UNUSED(isFull);
            TStringStream str;
            str << "TEvRange {TabletId# " << TabletId;
            str << " From# " << From.ToString();
            str << " To# " << To.ToString();
            str << " Deadline# " << Deadline.MilliSeconds();
            str << " MustRestoreFirst# " << (MustRestoreFirst ? "true" : "false");
            if (ForceBlockedGeneration)
                str << " ForceBlock: " << ForceBlockedGeneration;
            str << "}";
            return str.Str();
        }

        TString ToString() const {
            return Print(false);
        }

        ui32 CalculateSize() const {
            return sizeof(*this);
        }

        void ToSpan(NWilson::TSpan& span) const;

        std::unique_ptr<TEvRangeResult> MakeErrorResponse(NKikimrProto::EReplyStatus status, const TString& errorReason,
            TGroupId groupId);
    };

    struct TEvRangeResult : public TEventLocal<TEvRangeResult, EvRangeResult> {
        struct TResponse {
            TLogoBlobID Id;
            TString Buffer;
            bool Keep = false;
            bool DoNotKeep = false;

            TResponse()
            {}

            TResponse(const TLogoBlobID &id, const TString &x, bool keep = false, bool doNotKeep = false)
                : Id(id)
                , Buffer(x)
                , Keep(keep)
                , DoNotKeep(doNotKeep)
            {}
        };

        NKikimrProto::EReplyStatus Status;
        TLogoBlobID From;
        TLogoBlobID To;

        TVector<TResponse> Responses;
        const ui32 GroupId;
        TString ErrorReason;
        std::shared_ptr<TExecutionRelay> ExecutionRelay;

        TEvRangeResult(NKikimrProto::EReplyStatus status, const TLogoBlobID &from, const TLogoBlobID &to, TGroupId groupId)
            : Status(status)
            , From(from)
            , To(to)
            , GroupId(groupId.GetRawId())
        {}

        TEvRangeResult(NKikimrProto::EReplyStatus status, const TLogoBlobID &from, const TLogoBlobID &to, ui32 groupId)
            : Status(status)
            , From(from)
            , To(to)
            , GroupId(groupId)
        {}

        TString Print(bool isFull) const {
            TStringStream str;
            str << "TEvRangeResult {Status# " << NKikimrProto::EReplyStatus_Name(Status).data();
            str << " From# " << From.ToString();
            str << " To# " << To.ToString();
            str << " Size# " << Responses.size();
            for (ui32 i = 0; i < Responses.size(); ++i) {
                const TResponse &response = Responses[i];
                str << " {" << response.Id.ToString();
                str << " Size# " << response.Buffer.size();
                if (isFull) {
                    str << " Buffer# " << response.Buffer.Quote();
                }
                str << "}";
            }
            if (ErrorReason.size()) {
                str << " ErrorReason# \"" << ErrorReason << "\"";
            }
            str << "}";
            return str.Str();
        }

        TString ToString() const {
            return Print(false);
        }
    };

    struct TEvCollectGarbage
        : TEventLocal<TEvCollectGarbage, EvCollectGarbage>
        , TEvRequestCommon
    {
        ui64 TabletId;
        ui32 RecordGeneration;
        ui32 PerGenerationCounter; // monotone increasing cmd counter for RecordGeneration
        ui32 Channel;

        THolder<TVector<TLogoBlobID> > Keep;
        THolder<TVector<TLogoBlobID> > DoNotKeep;
        TInstant Deadline;

        ui32 CollectGeneration;
        ui32 CollectStep;

        // if set to true, this barrier does not take keep flags into account and is treated separately from soft barriers;
        // this means that all data before the hard barrier is destroyed without taking keep flags into account
        bool Hard;

        bool Collect;

        bool IsMultiCollectAllowed;
        bool IsMonitored = true;

        bool Decommission = false;

        TEvCollectGarbage(TCloneEventPolicy, const TEvCollectGarbage& origin)
            : TabletId(origin.TabletId)
            , RecordGeneration(origin.RecordGeneration)
            , PerGenerationCounter(origin.PerGenerationCounter)
            , Channel(origin.Channel)
            , Keep(origin.Keep ? MakeHolder<TVector<TLogoBlobID>>(*origin.Keep) : nullptr)
            , DoNotKeep(origin.DoNotKeep ? MakeHolder<TVector<TLogoBlobID>>(*origin.DoNotKeep) : nullptr)
            , Deadline(origin.Deadline)
            , CollectGeneration(origin.CollectGeneration)
            , CollectStep(origin.CollectStep)
            , Hard(origin.Hard)
            , Collect(origin.Collect)
            , IsMultiCollectAllowed(origin.IsMultiCollectAllowed)
            , IsMonitored(origin.IsMonitored)
            , Decommission(origin.Decommission)
        {}

        TEvCollectGarbage(ui64 tabletId, ui32 recordGeneration, ui32 perGenerationCounter, ui32 channel,
                bool collect, ui32 collectGeneration,
                ui32 collectStep, TVector<TLogoBlobID> *keep, TVector<TLogoBlobID> *doNotKeep, TInstant deadline,
                bool isMultiCollectAllowed, bool hard = false)
            : TabletId(tabletId)
            , RecordGeneration(recordGeneration)
            , PerGenerationCounter(perGenerationCounter)
            , Channel(channel)
            , Keep(keep)
            , DoNotKeep(doNotKeep)
            , Deadline(deadline)
            , CollectGeneration(collectGeneration)
            , CollectStep(collectStep)
            , Hard(hard)
            , Collect(collect)
            , IsMultiCollectAllowed(isMultiCollectAllowed)
        {}

        TEvCollectGarbage(ui64 tabletId, ui32 recordGeneration, ui32 channel, bool collect, ui32 collectGeneration,
                ui32 collectStep, TVector<TLogoBlobID> *keep, TVector<TLogoBlobID> *doNotKeep, TInstant deadline)
            : TabletId(tabletId)
            , RecordGeneration(recordGeneration)
            , PerGenerationCounter(0)
            , Channel(channel)
            , Keep(keep)
            , DoNotKeep(doNotKeep)
            , Deadline(deadline)
            , CollectGeneration(collectGeneration)
            , CollectStep(collectStep)
            , Hard(false)
            , Collect(collect)
            , IsMultiCollectAllowed(true)
        {}

        static THolder<TEvCollectGarbage> CreateHardBarrier(ui64 tabletId, ui32 recordGeneration,
                ui32 perGenerationCounter, ui32 channel, ui32 collectGeneration, ui32 collectStep, TInstant deadline) {
            return MakeHolder<TEvCollectGarbage>(tabletId, recordGeneration, perGenerationCounter, channel,
                    true /*collect*/, collectGeneration, collectStep, nullptr /*keep*/, nullptr /*doNotKeep*/,
                    deadline, false /*isMultiCollectAllowed*/, true /*hard*/);
        }

        TString Print(bool isFull) const {
            Y_UNUSED(isFull);
            TStringStream str;
            str << "TEvCollectGarbage {TabletId# " << TabletId;
            str << " RecordGeneration# " << RecordGeneration;
            str << " PerGenerationCounter# " << PerGenerationCounter;
            str << " Channel# " << Channel;
            str << " Deadline# " << Deadline.MilliSeconds();
            str << " Collect# " << (Collect ? "true" : "false");
            if (Collect) {
                str << " CollectGeneration# " << CollectGeneration;
                str << " CollectStep# " << CollectStep;
            }
            str << " Hard# " << (Hard ? "true" : "false");
            str << " IsMultiCollectAllowed# " << IsMultiCollectAllowed;
            str << " IsMonitored# " << IsMonitored;
            if (Keep.Get()) {
                str << " KeepSize# " << Keep->size() << " {";
                for (ui32 i = 0; i < Keep->size(); ++i) {
                    str << "Id# " << (*Keep)[i].ToString();
                }
                str << "}";
            }
            if (DoNotKeep.Get()) {
                str << " DoNotKeepSize# " << DoNotKeep->size() << " {";
                for (ui32 i = 0; i < DoNotKeep->size(); ++i) {
                    str << "Id# " << (*DoNotKeep)[i].ToString();
                }
                str << "}";
            }
            str << "}";
            return str.Str();
        }

        TString ToString() const {
            return Print(false);
        }

        static ui64 PerGenerationCounterStepSize(TVector<TLogoBlobID> *keep, TVector<TLogoBlobID> *doNotKeep) {
            ui64 keepCount = keep ? keep->size() : 0;
            ui64 doNotKeepCount = doNotKeep ? doNotKeep->size() : 0;
            ui64 totalFlags = keepCount + doNotKeepCount;
            ui64 extraSteps = (totalFlags + MaxCollectGarbageFlagsPerMessage - 1) / MaxCollectGarbageFlagsPerMessage;
            ui64 stepSize = Max(ui64(1ull), extraSteps);
            return stepSize;
        }

        ui64 PerGenerationCounterStepSize() const {
            return PerGenerationCounterStepSize(Keep.Get(), DoNotKeep.Get());
        }

        ui32 CalculateSize() const {
            return sizeof(*this) + ((Keep ? Keep->size() : 0) + (DoNotKeep ? DoNotKeep->size() : 0)) * sizeof(TLogoBlobID);
        }

        void ToSpan(NWilson::TSpan& span) const;

        std::unique_ptr<TEvCollectGarbageResult> MakeErrorResponse(NKikimrProto::EReplyStatus status, const TString& errorReason,
            TGroupId groupId);
    };

    struct TEvCollectGarbageResult : public TEventLocal<TEvCollectGarbageResult, EvCollectGarbageResult> {
        NKikimrProto::EReplyStatus Status;

        ui64 TabletId;
        ui32 RecordGeneration;
        ui32 PerGenerationCounter;
        ui32 Channel;
        TString ErrorReason;
        std::shared_ptr<TExecutionRelay> ExecutionRelay;

        TEvCollectGarbageResult(NKikimrProto::EReplyStatus status, ui64 tabletId,
                ui32 recordGeneration, ui32 perGenerationCounter, ui32 channel)
            : Status(status)
            , TabletId(tabletId)
            , RecordGeneration(recordGeneration)
            , PerGenerationCounter(perGenerationCounter)
            , Channel(channel)
        {}

        TString Print(bool isFull) const {
            Y_UNUSED(isFull);
            TStringStream str;
            str << "TEvCollectGarbageResult {TabletId# " << TabletId;
            str << " RecordGeneration# " << RecordGeneration;
            str << " PerGenerationCounter# " << PerGenerationCounter;
            str << " Channel# " << Channel;
            str << " Status# " << NKikimrProto::EReplyStatus_Name(Status).data();
            if (ErrorReason.size()) {
                str << " ErrorReason# \"" << ErrorReason << "\"";
            }
            str << "}";
            return str.Str();
        }

        TString ToString() const {
            return Print(false);
        }
    };

    struct TEvStatus
        : TEventLocal<TEvStatus, EvStatus>
        , TEvRequestCommon
    {
        const TInstant Deadline;

        TEvStatus(TCloneEventPolicy, const TEvStatus& origin)
            : Deadline(origin.Deadline)
        {}

        TEvStatus(TInstant deadline)
            : Deadline(deadline)
        {}

        TString Print(bool isFull) const {
            Y_UNUSED(isFull);
            TStringStream str;
            str << "TEvStatus {Deadline# " << Deadline.MilliSeconds()
                << "}";
            return str.Str();
        }

        TString ToString() const {
            return Print(false);
        }

        ui32 CalculateSize() const {
            return sizeof(*this);
        }

        void ToSpan(NWilson::TSpan& span) const;

        std::unique_ptr<TEvStatusResult> MakeErrorResponse(NKikimrProto::EReplyStatus status, const TString& errorReason,
            TGroupId groupId);
    };

    struct TEvStatusResult : public TEventLocal<TEvStatusResult, EvStatusResult> {
        NKikimrProto::EReplyStatus Status;
        TStorageStatusFlags StatusFlags;
        float ApproximateFreeSpaceShare = 0.0f; // zero means absence of correct data
        TString ErrorReason;
        std::shared_ptr<TExecutionRelay> ExecutionRelay;

        TEvStatusResult(NKikimrProto::EReplyStatus status, TStorageStatusFlags statusFlags)
            : Status(status)
            , StatusFlags(statusFlags)
        {}

        TEvStatusResult(NKikimrProto::EReplyStatus status, TStorageStatusFlags statusFlags, float approximateFreeSpaceShare)
            : Status(status)
            , StatusFlags(statusFlags)
            , ApproximateFreeSpaceShare(approximateFreeSpaceShare)
        {}

        TString Print(bool isFull) const {
            Y_UNUSED(isFull);
            TStringStream str;
            str << "TEvStatusResult {Status# " << NKikimrProto::EReplyStatus_Name(Status).data();
            str << " StatusFlags# ";
            StatusFlags.Output(str);
            if (ErrorReason.size()) {
                str << " ErrorReason# \"" << ErrorReason << "\"";
            }
            str << "}";
            return str.Str();
        }

        TString ToString() const {
            return Print(false);
        }
    };

    struct TEvAssimilate
        : TEventLocal<TEvAssimilate, EvAssimilate>
        , TEvRequestCommon
    {
        std::optional<ui64> SkipBlocksUpTo;
        std::optional<std::tuple<ui64, ui8>> SkipBarriersUpTo;
        std::optional<TLogoBlobID> SkipBlobsUpTo;
        bool IgnoreDecommitState;
        bool Reverse;

        TEvAssimilate(TCloneEventPolicy, const TEvAssimilate& origin)
            : SkipBlocksUpTo(origin.SkipBlocksUpTo)
            , SkipBarriersUpTo(origin.SkipBarriersUpTo)
            , SkipBlobsUpTo(origin.SkipBlobsUpTo)
            , Reverse(origin.Reverse)
        {}

        TEvAssimilate(std::optional<ui64> skipBlocksUpTo, std::optional<std::tuple<ui64, ui8>> skipBarriersUpTo,
                std::optional<TLogoBlobID> skipBlobsUpTo, bool ignoreDecommitState, bool reverse)
            : SkipBlocksUpTo(skipBlocksUpTo)
            , SkipBarriersUpTo(skipBarriersUpTo)
            , SkipBlobsUpTo(skipBlobsUpTo)
            , IgnoreDecommitState(ignoreDecommitState)
            , Reverse(reverse)
        {}

        TString Print(bool /*isFull*/) const {
            return ToString();
        }

        TString ToString() const {
            TStringStream str;
            str << "TEvAssimilate {Reverse# " << Reverse;
            if (SkipBlocksUpTo) {
                str << " SkipBlocksUpTo# " << *SkipBlocksUpTo;
            }
            if (SkipBarriersUpTo) {
                auto& [tabletId, channel] = *SkipBarriersUpTo;
                str << " SkipBarriersUpTo# " << tabletId << ':' << channel;
            }
            if (SkipBlobsUpTo) {
                str << " SkipBlobsUpTo# ";
                SkipBlobsUpTo->Out(str);
            }
            str << "}";
            return str.Str();
        }

        ui32 CalculateSize() const {
            return sizeof(*this);
        }

        void ToSpan(NWilson::TSpan& span) const;

        std::unique_ptr<TEvAssimilateResult> MakeErrorResponse(NKikimrProto::EReplyStatus status, const TString& errorReason,
            TGroupId groupId);
    };

    struct TEvAssimilateResult : TEventLocal<TEvAssimilateResult, EvAssimilateResult> {
        struct TBlock {
            ui64 TabletId = 0;
            ui32 BlockedGeneration = 0;

            TString ToString() const {
                TStringStream str;
                Output(str);
                return str.Str();
            }

            void Output(IOutputStream& s) const {
                s << "{" << TabletId << "=>" << BlockedGeneration << "}";
            }
        };

        struct TBarrier {
            struct TValue {
                ui32 RecordGeneration = 0;
                ui32 PerGenerationCounter = 0;
                ui32 CollectGeneration = 0;
                ui32 CollectStep = 0;

                void Output(IOutputStream& s) const {
                    if (RecordGeneration || PerGenerationCounter || CollectGeneration || CollectGeneration) {
                        s << "{" << RecordGeneration << ":" << PerGenerationCounter << "=>" << CollectGeneration
                            << ":" << CollectStep << "}";
                    }
                }
            };

            ui64 TabletId = 0;
            ui8 Channel = 0;
            TValue Soft;
            TValue Hard;

            TString ToString() const {
                TStringStream str;
                Output(str);
                return str.Str();
            }

            void Output(IOutputStream& s) const {
                s << "{" << TabletId << ":" << int(Channel) << "=>soft";
                Soft.Output(s);
                s << "/hard";
                Hard.Output(s);
                s << "}";
            }
        };

        struct TBlob {
            TLogoBlobID Id;
            bool Keep = false;
            bool DoNotKeep = false;

            TString ToString() const {
                TStringStream str;
                Output(str);
                return str.Str();
            }

            void Output(IOutputStream& s) const {
                Id.Out(s);
                if (Keep) {
                    s << "k";
                }
                if (DoNotKeep) {
                    s << "d";
                }
            }
        };

        NKikimrProto::EReplyStatus Status;
        TString ErrorReason;
        std::deque<TBlock> Blocks;
        std::deque<TBarrier> Barriers;
        std::deque<TBlob> Blobs;
        std::shared_ptr<TExecutionRelay> ExecutionRelay;

        TEvAssimilateResult(NKikimrProto::EReplyStatus status, TString errorReason = {})
            : Status(status)
            , ErrorReason(std::move(errorReason))
        {}

        TString Print(bool isFull) const {
            TStringStream str;
            str << "TEvAssimilateResult {"
                << "Status# " << NKikimrProto::EReplyStatus_Name(Status)
                << " ErrorReason# '" << ErrorReason << "'";

            auto out = [&](const char *name, auto& container) {
                str << " " << name << "# ";
                if (isFull) {
                    str << "[";
                    for (auto it = container.begin(); it != container.end(); ++it) {
                        if (it != container.begin()) {
                            str << " ";
                        }
                        it->Output(str);
                    }
                    str << "]";
                } else {
                    str << "size=" << container.size();
                }
            };

            out("Blocks", Blocks);
            out("Barriers", Barriers);
            out("Blobs", Blobs);

            str << "}";

            return str.Str();
        }

        TString ToString() const {
            return Print(false);
        }
    };

    struct TEvConfigureProxy;
    struct TEvUpdateGroupInfo;

    struct TEvVMovedPatch;
    struct TEvVMovedPatchResult;
    struct TEvVInplacePatch;
    struct TEvVInplacePatchResult;
    struct TEvVPut;
    struct TEvVPutResult;
    struct TEvVMultiPut;
    struct TEvVMultiPutResult;
    struct TEvVGet;
    struct TEvVGetResult;
    struct TEvVPatchStart;
    struct TEvVPatchFoundParts;
    struct TEvVPatchDiff;
    struct TEvVPatchResult;
    struct TEvVPatchXorDiff;
    struct TEvVPatchXorDiffResult;
    struct TEvVBlock;
    struct TEvVBlockResult;
    struct TEvVGetBlock;
    struct TEvVGetBlockResult;
    struct TEvVCollectGarbage;
    struct TEvVCollectGarbageResult;
    struct TEvVGetBarrier;
    struct TEvVGetBarrierResult;
    struct TEvVSyncGuid;
    struct TEvVSyncGuidResult;
    struct TEvVSync;
    struct TEvVSyncResult;
    struct TEvVSyncFull;
    struct TEvVSyncFullResult;
    struct TEvVStatus;
    struct TEvVStatusResult;
    struct EvVBaldSyncLog;
    struct EvVBaldSyncLogResult;
    struct TEvVDbStat;
    struct TEvVDbStatResult;
    struct TEvVCheckReadiness;
    struct TEvVCheckReadinessResult;
    struct TEvVCompact;
    struct TEvVCompactResult;
    struct TEvVBaldSyncLog;
    struct TEvVBaldSyncLogResult;
    struct TEvVWindowChange;
    struct TEvLocalRecoveryDone;
    struct THullChange;
    struct TEvVReadyNotify;
    struct TEvEnrichNotYet;
    struct TEvCaptureVDiskLayout;
    struct TEvCaptureVDiskLayoutResult;
    struct TEvVDefrag;
    struct TEvVDefragResult;
    struct TEvVAssimilate;
    struct TEvVAssimilateResult;
    struct TEvVTakeSnapshot;
    struct TEvVTakeSnapshotResult;
    struct TEvVReleaseSnapshot;
    struct TEvVReleaseSnapshotResult;


    struct TEvControllerRegisterNode;
    struct TEvControllerSelectGroups;
    struct TEvControllerGetGroup;
    struct TEvControllerUpdateDiskStatus;
    struct TEvControllerUpdateGroupStat;
    struct TEvControllerUpdateNodeDrives;
    struct TEvControllerNodeServiceSetUpdate;
    struct TEvControllerProposeGroupKey;
    struct TEvControllerSelectGroupsResult;
    struct TEvControllerNodeReport;
    struct TEvControllerConfigRequest;
    struct TEvControllerConfigResponse;
    struct TEvControllerScrubQueryStartQuantum;
    struct TEvControllerScrubStartQuantum;
    struct TEvControllerScrubQuantumFinished;
    struct TEvControllerScrubReportQuantumInProgress;
    struct TEvRequestControllerInfo;
    struct TEvResponseControllerInfo;
    struct TEvControllerGroupDecommittedNotify;
    struct TEvControllerGroupDecommittedResponse;
    struct TEvControllerGroupMetricsExchange;
    struct TEvPutVDiskToReadOnly;
    struct TEvControllerProposeConfigRequest;
    struct TEvControllerProposeConfigResponse;
    struct TEvControllerConsoleCommitRequest;
    struct TEvControllerConsoleCommitResponse;
    struct TEvControllerValidateConfigRequest;
    struct TEvControllerValidateConfigResponse;
    struct TEvControllerReplaceConfigRequest;
    struct TEvControllerReplaceConfigResponse;
    struct TEvControllerShredRequest;
    struct TEvControllerShredResponse;
    struct TEvControllerFetchConfigRequest;
    struct TEvControllerFetchConfigResponse;
    struct TEvControllerDistconfRequest;
    struct TEvControllerDistconfResponse;

    struct TEvMonStreamQuery;
    struct TEvMonStreamActorDeathNote;

    struct TEvDropDonor;
    struct TEvBunchOfEvents;

    struct TEvAskRestartVDisk;
    struct TEvAskWardenRestartPDisk;
    struct TEvAskWardenRestartPDiskResult;
    struct TEvNotifyWardenPDiskRestarted;
};

// EPutHandleClass defines BlobStorage queue to a request to
static inline NKikimrBlobStorage::EVDiskQueueId HandleClassToQueueId(NKikimrBlobStorage::EPutHandleClass cls) {
    switch (cls) {
        case NKikimrBlobStorage::EPutHandleClass::TabletLog:
            return NKikimrBlobStorage::EVDiskQueueId::PutTabletLog;
        case NKikimrBlobStorage::EPutHandleClass::AsyncBlob:
            return NKikimrBlobStorage::EVDiskQueueId::PutAsyncBlob;
        case NKikimrBlobStorage::EPutHandleClass::UserData:
            return NKikimrBlobStorage::EVDiskQueueId::PutUserData;
        default:
            Y_ABORT("Unexpected case");
    }
}

    // EGetHandleClass defines BlobStorage queue to a request to
    static inline NKikimrBlobStorage::EVDiskQueueId HandleClassToQueueId(NKikimrBlobStorage::EGetHandleClass cls) {
        switch (cls) {
            case NKikimrBlobStorage::EGetHandleClass::AsyncRead:
                return NKikimrBlobStorage::EVDiskQueueId::GetAsyncRead;
            case NKikimrBlobStorage::EGetHandleClass::FastRead:
                return NKikimrBlobStorage::EVDiskQueueId::GetFastRead;
            case NKikimrBlobStorage::EGetHandleClass::Discover:
                return NKikimrBlobStorage::EVDiskQueueId::GetDiscover;
            case NKikimrBlobStorage::EGetHandleClass::LowRead:
                return NKikimrBlobStorage::EVDiskQueueId::GetLowRead;
            default:
                Y_ABORT("Unexpected case");
        }
    }


inline bool SendPutToGroup(const TActorContext &ctx, ui32 groupId, TTabletStorageInfo *storage,
        THolder<TEvBlobStorage::TEvPut> event, ui64 cookie = 0, NWilson::TTraceId traceId = {}) {
    auto checkGroupId = [&] {
        const TLogoBlobID &id = event->Id;
        const ui32 expectedGroupId = storage->GroupFor(id.Channel(), id.Generation());
        return id.TabletID() == storage->TabletID && expectedGroupId != Max<ui32>() && groupId == expectedGroupId;
    };
    Y_ABORT_UNLESS(checkGroupId(), "groupId# %" PRIu32 " does not match actual one LogoBlobId# %s", groupId,
        event->Id.ToString().data());
    return SendToBSProxy(ctx, groupId, event.Release(), cookie, std::move(traceId));
    // TODO(alexvru): check if return status is actually needed?
}

inline bool SendPatchToGroup(const TActorContext &ctx, ui32 groupId, TTabletStorageInfo *storage,
        THolder<TEvBlobStorage::TEvPatch> event, ui64 cookie = 0, NWilson::TTraceId traceId = {}) {
    auto checkGroupId = [&] {
        const TLogoBlobID &id = event->PatchedId;
        const ui32 expectedGroupId = storage->GroupFor(id.Channel(), id.Generation());
        const TLogoBlobID &originalId = event->OriginalId;
        const ui32 expectedOriginalGroupId = storage->GroupFor(originalId.Channel(), originalId.Generation());
        return id.TabletID() == storage->TabletID && expectedGroupId != Max<ui32>() && groupId == expectedGroupId && event->OriginalGroupId == expectedOriginalGroupId;
    };
    Y_VERIFY_S(checkGroupId(), "groupIds# (" << event->OriginalGroupId << ',' << groupId << ") does not match actual ones LogoBlobIds# (" <<
        event->OriginalId.ToString() << ',' << event->PatchedId.ToString() << ')');
    return SendToBSProxy(ctx, groupId, event.Release(), cookie, std::move(traceId));
    // TODO(alexvru): check if return status is actually needed?
}

} // NKikimr<|MERGE_RESOLUTION|>--- conflicted
+++ resolved
@@ -926,11 +926,8 @@
         EvNodeWardenQueryCache,
         EvNodeWardenQueryCacheResult,
         EvNodeWardenUnsubscribeFromCache,
-<<<<<<< HEAD
-=======
         EvNodeWardenNotifyConfigMismatch,
         EvNodeWardenUpdateConfigFromPeer,
->>>>>>> 832cd121
 
         // Other
         EvRunActor = EvPut + 15 * 512,
