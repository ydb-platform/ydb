--- conflicted
+++ resolved
@@ -37,7 +37,6 @@
         SetReplicaSignature(replicaId, sig);
     }
 }
-<<<<<<< HEAD
 
 bool TEvStateStorage::TSignature::HasReplicaSignature(const TActorId &replicaId) const {
     return ReplicasSignature.contains(replicaId); 
@@ -48,18 +47,6 @@
     return it == ReplicasSignature.end() ? 0 : it->second;
 }
 
-=======
-
-bool TEvStateStorage::TSignature::HasReplicaSignature(const TActorId &replicaId) const {
-    return ReplicasSignature.contains(replicaId); 
-}
-
-ui64 TEvStateStorage::TSignature::GetReplicaSignature(const TActorId &replicaId) const {
-    auto it = ReplicasSignature.find(replicaId);
-    return it == ReplicasSignature.end() ? 0 : it->second;
-}
-
->>>>>>> 832cd121
 void TEvStateStorage::TSignature::SetReplicaSignature(const TActorId &replicaId, ui64 signature) {
     ReplicasSignature[replicaId] = signature;
 }
@@ -241,11 +228,7 @@
 }
 
 bool TStateStorageInfo::TRingGroup::SameConfiguration(const TStateStorageInfo::TRingGroup& rg) {
-<<<<<<< HEAD
-    return NToSelect == rg.NToSelect && Rings == rg.Rings;
-=======
     return NToSelect == rg.NToSelect && Rings == rg.Rings && State == rg.State;
->>>>>>> 832cd121
 }
 
 bool operator==(const TStateStorageInfo::TRing& lhs, const TStateStorageInfo::TRing& rhs) {
@@ -253,11 +236,7 @@
 }
 
 bool operator==(const TStateStorageInfo::TRingGroup& lhs, const TStateStorageInfo::TRingGroup& rhs) {
-<<<<<<< HEAD
-    return lhs.WriteOnly == rhs.WriteOnly && lhs.NToSelect == rhs.NToSelect && lhs.Rings == rhs.Rings;
-=======
     return lhs.WriteOnly == rhs.WriteOnly && lhs.NToSelect == rhs.NToSelect && lhs.Rings == rhs.Rings && lhs.State == rhs.State;
->>>>>>> 832cd121
 }
 
 bool operator!=(const TStateStorageInfo::TRing& lhs, const TStateStorageInfo::TRing& rhs) { 
@@ -333,8 +312,6 @@
     Y_ABORT("must have rings or legacy node config");
 }
 
-<<<<<<< HEAD
-=======
 ERingGroupState GetRingGroupState(const NKikimrConfig::TDomainsConfig::TStateStorage::TRing &ringGroup) {
     if (!ringGroup.HasPileState()) {
         return ERingGroupState::PRIMARY; 
@@ -354,7 +331,6 @@
             Y_ABORT("Unsupported ring group pile state");
     }
 }
->>>>>>> 832cd121
 TIntrusivePtr<TStateStorageInfo> BuildStateStorageInfoImpl(const char* namePrefix, 
         const NKikimrConfig::TDomainsConfig::TStateStorage& config) {
     char name[TActorId::MaxServiceIDLength];
@@ -378,21 +354,13 @@
     memset(name + offset, 0, TActorId::MaxServiceIDLength - offset);
     for (size_t i = 0; i < config.RingGroupsSize(); i++) {
         auto& ringGroup = config.GetRingGroups(i);
-<<<<<<< HEAD
-        info->RingGroups.push_back({ringGroup.GetWriteOnly(), ringGroup.GetNToSelect(), {}});
-=======
         info->RingGroups.push_back({GetRingGroupState(ringGroup), ringGroup.GetWriteOnly(), ringGroup.GetNToSelect(), {}});
->>>>>>> 832cd121
         CopyStateStorageRingInfo(ringGroup, info->RingGroups.back(), name, offset, ringGroup.GetRingGroupActorIdOffset());
         memset(name + offset, 0, TActorId::MaxServiceIDLength - offset);
     }
     if (config.HasRing()) {
         auto& ring = config.GetRing();
-<<<<<<< HEAD
-        info->RingGroups.push_back({false, ring.GetNToSelect(), {}});
-=======
         info->RingGroups.push_back({ERingGroupState::PRIMARY, false, ring.GetNToSelect(), {}});
->>>>>>> 832cd121
         CopyStateStorageRingInfo(ring, info->RingGroups.back(), name, offset, ring.GetRingGroupActorIdOffset());
     }
     return info;
