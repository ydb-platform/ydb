#include "statestorage_impl.h"
#include "statestorage_guardian_impl.h"
#include "tabletid.h"
#include "tablet.h"

#include <ydb/core/base/appdata.h>
#include <ydb/library/services/services.pb.h>

#include <ydb/library/actors/core/actor_bootstrapped.h>
#include <ydb/library/actors/core/hfunc.h>
#include <ydb/library/actors/core/interconnect.h>
#include <library/cpp/random_provider/random_provider.h>
#include <ydb/core/blobstorage/nodewarden/node_warden_events.h>

#include <util/generic/algorithm.h>
#include <util/generic/xrange.h>


#if defined BLOG_D || defined BLOG_I || defined BLOG_ERROR || defined BLOG_TRACE
#error log macro definition clash
#endif

#define BLOG_D(stream) LOG_DEBUG_S(*TlsActivationContext, NKikimrServices::STATESTORAGE, stream)
#define BLOG_I(stream) LOG_INFO_S(*TlsActivationContext, NKikimrServices::STATESTORAGE, stream)
#define BLOG_W(stream) LOG_WARN_S(*TlsActivationContext, NKikimrServices::STATESTORAGE, stream)
#define BLOG_ERROR(stream) LOG_ERROR_S(*TlsActivationContext, NKikimrServices::STATESTORAGE, stream)

namespace NKikimr {
namespace NStateStorageGuardian {

struct TGuardedInfo;
struct TFollowerInfo;

struct TEvPrivate {
    enum EEv {
        EvRefreshFollowerState = EventSpaceBegin(TKikimrEvents::ES_PRIVATE),
        EvReplicaMissing,

        EvEnd
    };

    static_assert(EvEnd < EventSpaceEnd(TKikimrEvents::ES_PRIVATE),
        "expect EvEnd < EventSpaceEnd(TKikimrEvents::ES_PRIVATE)");

    struct TEvRefreshFollowerState : public TEventLocal<TEvRefreshFollowerState, EvRefreshFollowerState> {
        TIntrusiveConstPtr<TFollowerInfo> FollowerInfo;

        TEvRefreshFollowerState(const TIntrusivePtr<TFollowerInfo> &info)
            : FollowerInfo(info)
        {}
    };

    struct TEvReplicaMissing : public TEventLocal<TEvReplicaMissing, EvReplicaMissing> {
        const bool Missing;

        explicit TEvReplicaMissing(bool missing)
            : Missing(missing)
        { }
    };
};

struct TGuardedInfo : public TAtomicRefCount<TGuardedInfo> {
    const ui64 TabletID;
    const TActorId Leader;
    const TActorId TabletLeader;
    const ui32 Generation;

    TGuardedInfo(ui64 tabletId, const TActorId &leader, const TActorId &tabletLeader, ui32 generation)
        : TabletID(tabletId)
        , Leader(leader)
        , TabletLeader(tabletLeader)
        , Generation(generation)
    {}
};

struct TFollowerInfo : public TAtomicRefCount<TGuardedInfo> {
    const ui64 TabletID;
    const TActorId Follower;
    const TActorId Tablet;
    const bool IsCandidate;

    TFollowerInfo(ui64 tabletId, TActorId follower, TActorId tablet, bool isCandidate)
        : TabletID(tabletId)
        , Follower(follower)
        , Tablet(tablet)
        , IsCandidate(isCandidate)
    {}
};

template<typename TDerived>
class TBaseGuardian : public TActorBootstrapped<TDerived> {
protected:
    const TActorId Replica;
    const TActorId Guard;
    ui64 ClusterStateGeneration;
    ui64 ClusterStateGuid;

    TInstant DowntimeFrom = TInstant::Max();
    ui64 LastCookie = 0;
    bool ReplicaMissingReported = false;
    TMonotonic LastReplicaMissing = TMonotonic::Max();

    TBaseGuardian(TActorId replica, TActorId guard, ui64 clusterStateGeneration, ui64 clusterStateGuid)
        : Replica(replica)
        , Guard(guard)
        , ClusterStateGeneration(clusterStateGeneration)
        , ClusterStateGuid(clusterStateGuid)
    {}

    void Gone() {
        TDerived::Send(Guard, new TEvents::TEvGone());
        PassAway();
    }

    void PassAway() override {
        if (Replica.NodeId() != TDerived::SelfId().NodeId())
            TDerived::Send(TActivationContext::InterconnectProxy(Replica.NodeId()), new TEvents::TEvUnsubscribe);

        TActorBootstrapped<TDerived>::PassAway();
    }

    void ReplicaMissing(bool value) {
        if (ReplicaMissingReported < value) {
            const TMonotonic now = TActivationContext::Monotonic();
            if (LastReplicaMissing == TMonotonic::Max()) {
                // this if the first time in row we report replica missing
                LastReplicaMissing = now;
            } else {
                // make it actually "missing" only after a specific amount of time
                value = LastReplicaMissing + TDuration::Seconds(3) < now;
            }
        } else if (value < ReplicaMissingReported) {
            LastReplicaMissing = TMonotonic::Max();
        }
        if (value != ReplicaMissingReported) {
            TDerived::Send(Guard, new TEvPrivate::TEvReplicaMissing(value));
            ReplicaMissingReported = value;
        }
    }

    void Handle(TEvents::TEvUndelivered::TPtr& ev) {
        if (ev->Cookie == LastCookie) {
            ReplicaMissing(true);
            SomeSleep();
        }
    }

    void HandleThenSomeSleep(TEvInterconnect::TEvNodeDisconnected::TPtr& ev) {
        if (ev->Cookie == LastCookie) {
            ++LastCookie;
            SomeSleep();
        }
    }

    void HandleThenRequestInfo(TEvInterconnect::TEvNodeDisconnected::TPtr& ev) {
        if (ev->Cookie == LastCookie) {
            ++LastCookie;
            static_cast<TDerived&>(*this).RequestInfo();
        }
    }

    void SomeSleep() {
        const TInstant now = TActivationContext::Now();
        if (DowntimeFrom > now) {
            DowntimeFrom = now;
        } else if (DowntimeFrom + TDuration::Seconds(15) < now) {
            return Gone();
        }

        TDerived::Become(&TDerived::StateSleep, TDuration::MilliSeconds(250), new TEvents::TEvWakeup());
    }

    void HandleConfigVersion(TEvStateStorage::TEvConfigVersionInfo::TPtr &ev) {
        TEvStateStorage::TEvConfigVersionInfo *msg = ev->Get();
        ClusterStateGeneration = msg->ClusterStateGeneration;
        ClusterStateGuid = msg->ClusterStateGuid;
    }

    void CheckConfigVersion(const TActorId &selfId, const TActorId &sender, const auto *msg) {
        ui64 msgGeneration = msg->Record.GetClusterStateGeneration();
        ui64 msgGuid = msg->Record.GetClusterStateGuid();
        if (ClusterStateGeneration < msgGeneration || (ClusterStateGeneration == msgGeneration && ClusterStateGuid != msgGuid)) {
            BLOG_D("Guardian TEvNodeWardenNotifyConfigMismatch: ClusterStateGeneration=" << ClusterStateGeneration << " msgGeneration=" << msgGeneration <<" ClusterStateGuid=" << ClusterStateGuid << " msgGuid=" << msgGuid);
            TDerived::Send(MakeBlobStorageNodeWardenID(selfId.NodeId()), 
                new NStorage::TEvNodeWardenNotifyConfigMismatch(sender.NodeId(), msgGeneration, msgGuid));
        }
    }
};

class TReplicaGuardian : public TBaseGuardian<TReplicaGuardian> {
    TIntrusiveConstPtr<TGuardedInfo> Info;

    ui64 Signature;

    friend class TBaseGuardian;

    void RequestInfo() {
        MakeRequest();
    }

    void MakeRequest() {
        ui64 cookie = ++LastCookie;
        Send(Replica, new TEvStateStorage::TEvReplicaLookup(Info->TabletID, cookie, ClusterStateGeneration, ClusterStateGuid), IEventHandle::FlagTrackDelivery | IEventHandle::FlagSubscribeOnSession, cookie);
        Become(&TThis::StateLookup);
    }

    void UpdateInfo() {
        ui64 cookie = ++LastCookie;
        TAutoPtr<TEvStateStorage::TEvReplicaUpdate> req(new TEvStateStorage::TEvReplicaUpdate());
        req->Record.SetTabletID(Info->TabletID);
        req->Record.SetCookie(cookie);
        req->Record.SetClusterStateGeneration(ClusterStateGeneration);
        req->Record.SetClusterStateGuid(ClusterStateGuid);
        ActorIdToProto(Info->Leader, req->Record.MutableProposedLeader());
        ActorIdToProto(Info->TabletLeader, req->Record.MutableProposedLeaderTablet());
        req->Record.SetProposedGeneration(Info->Generation);
        req->Record.SetProposedStep(0);
        req->Record.SetSignature(Signature);
        req->Record.SetIsGuardian(true);

        Send(Replica, req.Release(), IEventHandle::FlagTrackDelivery | IEventHandle::FlagSubscribeOnSession, cookie);
        Become(&TThis::StateUpdate);
    }

    void Demoted() {
        Send(Info->Leader, new TEvTablet::TEvDemoted(false));
        return PassAway();
    }

    void Handle(TEvStateStorage::TEvReplicaInfo::TPtr &ev) {
        const auto &record = ev->Get()->Record;
        if (record.GetCookie() && record.GetCookie() != LastCookie) {
            // Ignore outdated results
            return;
        }
        
        CheckConfigVersion(SelfId(), ev->Sender, ev->Get());
        
        const auto status = record.GetStatus();
        Signature = record.GetSignature();
        DowntimeFrom = TInstant::Max();
        ReplicaMissing(false);

        if (status == NKikimrProto::OK) {
            const ui32 gen = record.GetCurrentGeneration();

            if (gen > Info->Generation) {
                return Demoted();
            } else if (gen == Info->Generation) {
                const TActorId leader = ActorIdFromProto(record.GetCurrentLeader());
                const TActorId tabletLeader = ActorIdFromProto(record.GetCurrentLeaderTablet());
                if (!leader || leader == Info->Leader && !tabletLeader) {
                    return UpdateInfo();
                } else if (leader != Info->Leader || tabletLeader != Info->TabletLeader) {
                    return Demoted(); // hack around cluster restarts
                } else {
                    Become(&TThis::StateCalm);
                    Send(Guard, ev->Release().Release());
                    return;
                }
            } else {
                return UpdateInfo(); // what about locked-state?
            }
        } else if (status == NKikimrProto::ERROR) {
            return UpdateInfo();
        } else {
            Y_ABORT();
        }
    }

public:
    static constexpr NKikimrServices::TActivity::EType ActorActivityType() {
        return NKikimrServices::TActivity::SS_REPLICA_GUARDIAN;
    }

    TReplicaGuardian(TGuardedInfo *info, TActorId replica, TActorId guard, ui64 clusterStateGeneration, ui64 clusterStateGuid)
        : TBaseGuardian(replica, guard, clusterStateGeneration, clusterStateGuid)
        , Info(info)
        , Signature(0)
    {}

    void Bootstrap() {
        RequestInfo();
    }

    STATEFN(StateLookup) {
        switch (ev->GetTypeRewrite()) {
            hFunc(TEvStateStorage::TEvReplicaInfo, Handle);
            cFunc(TEvStateStorage::TEvReplicaShutdown::EventType, Gone);
            hFunc(TEvents::TEvUndelivered, TBaseGuardian::Handle);
            hFunc(TEvInterconnect::TEvNodeDisconnected, HandleThenSomeSleep);
            cFunc(TEvents::TEvPoisonPill::EventType, PassAway);
            hFunc(TEvStateStorage::TEvConfigVersionInfo, HandleConfigVersion);
        }
    }

    STATEFN(StateCalm) { // info is correct, wait for disconnect event
        switch (ev->GetTypeRewrite()) {
            hFunc(TEvStateStorage::TEvReplicaInfo, Handle);
            cFunc(TEvStateStorage::TEvReplicaShutdown::EventType, Gone);
            hFunc(TEvents::TEvUndelivered, TBaseGuardian::Handle);
            hFunc(TEvInterconnect::TEvNodeDisconnected, HandleThenRequestInfo);
            cFunc(TEvents::TEvPoisonPill::EventType, PassAway);
            hFunc(TEvStateStorage::TEvConfigVersionInfo, HandleConfigVersion);
        }
    }

    STATEFN(StateSleep) { // not-connected, sleeping for retry
        switch (ev->GetTypeRewrite()) {
            cFunc(TEvStateStorage::TEvReplicaShutdown::EventType, Gone);
            cFunc(TEvents::TEvWakeup::EventType, RequestInfo);
            cFunc(TEvents::TEvPoisonPill::EventType, PassAway);
            hFunc(TEvStateStorage::TEvConfigVersionInfo, HandleConfigVersion);
        }
    }

    STATEFN(StateUpdate) { // waiting for update result
        switch (ev->GetTypeRewrite()) {
            hFunc(TEvStateStorage::TEvReplicaInfo, Handle);
            cFunc(TEvStateStorage::TEvReplicaShutdown::EventType, Gone);
            hFunc(TEvents::TEvUndelivered, TBaseGuardian::Handle);
            hFunc(TEvInterconnect::TEvNodeDisconnected, HandleThenSomeSleep);
            cFunc(TEvents::TEvPoisonPill::EventType, PassAway);
            hFunc(TEvStateStorage::TEvConfigVersionInfo, HandleConfigVersion);
        }
    }
};

class TFollowerGuardian : public TBaseGuardian<TFollowerGuardian> {
    TIntrusiveConstPtr<TFollowerInfo> Info;

    void RefreshInfo(TEvPrivate::TEvRefreshFollowerState::TPtr &ev) {
        Info = ev->Get()->FollowerInfo;
    }

    void UpdateInfo(TEvPrivate::TEvRefreshFollowerState::TPtr &ev) {
        RefreshInfo(ev);
        UpdateInfo();
    }

    void UpdateInfo() {
        MakeRequest();
    }

    void MakeRequest() {
        ui64 cookie = ++LastCookie;
        Send(
            Replica,
            new TEvStateStorage::TEvReplicaRegFollower(Info->TabletID, Info->Follower, Info->Tablet, Info->IsCandidate, ClusterStateGeneration, ClusterStateGuid),
            IEventHandle::FlagTrackDelivery | IEventHandle::FlagSubscribeOnSession,
            cookie);
        Become(&TThis::StateCalm);
    }

    void PassAway() override {
        Send(Replica, new TEvStateStorage::TEvReplicaUnregFollower(Info->TabletID, Info->Follower, ClusterStateGeneration, ClusterStateGuid));
        TBaseGuardian::PassAway();
    }

    void Ping() {
        DowntimeFrom = TInstant::Max();
    }

public:
    static constexpr NKikimrServices::TActivity::EType ActorActivityType() {
        return NKikimrServices::TActivity::SS_REPLICA_GUARDIAN;
    }

    TFollowerGuardian(TFollowerInfo *info, const TActorId replica, const TActorId guard, ui64 clusterStateGeneration, ui64 clusterStateGuid)
        : TBaseGuardian(replica, guard, clusterStateGeneration, clusterStateGuid)
        , Info(info)
    {}

    void Bootstrap() {
        UpdateInfo();
    }

    STATEFN(StateCalm) {
        switch (ev->GetTypeRewrite()) {
            hFunc(TEvPrivate::TEvRefreshFollowerState, UpdateInfo);
            hFunc(TEvents::TEvUndelivered, TBaseGuardian::Handle);
            hFunc(TEvInterconnect::TEvNodeDisconnected, HandleThenSomeSleep);
            cFunc(TEvTablet::TEvPing::EventType, Ping);
            cFunc(TEvents::TEvPoisonPill::EventType, PassAway);
            cFunc(TEvStateStorage::TEvReplicaShutdown::EventType, Gone);
            hFunc(TEvStateStorage::TEvConfigVersionInfo, HandleConfigVersion);
        }
    }

    STATEFN(StateSleep) {
        switch (ev->GetTypeRewrite()) {
            hFunc(TEvPrivate::TEvRefreshFollowerState, RefreshInfo);

            cFunc(TEvents::TEvPoisonPill::EventType, PassAway);
            cFunc(TEvents::TEvWakeup::EventType, UpdateInfo);

            cFunc(TEvStateStorage::TEvReplicaShutdown::EventType, Gone);
            hFunc(TEvStateStorage::TEvConfigVersionInfo, HandleConfigVersion);
        }
    }
};

class TTabletGuardian : public TActorBootstrapped<TTabletGuardian> {
    TIntrusivePtr<TGuardedInfo> Info;
    TIntrusivePtr<TFollowerInfo> FollowerInfo;

    TVector<std::pair<TActorId, TActorId>> ReplicaGuardians; // replica -> guardian, position dependant so vector
    THashSet<TActorId> MissingReplicas;
    ui32 ReplicasOnlineThreshold;

    THolder<TFollowerTracker> FollowerTracker;

    TActorId Launcher() const {
        return Info ? Info->Leader : FollowerInfo->Follower;
    }

    void HandlePoison() {
        for (const auto &xpair : ReplicaGuardians)
            Send(xpair.second, new TEvents::TEvPoison());

        return PassAway();
    }

    void PassAway() override {
        const TActorId proxyActorID = MakeStateStorageProxyID();
        TActivationContext::Send(new IEventHandle(TEvents::TSystem::Unsubscribe, 0, proxyActorID, SelfId(), nullptr, 0));
        TActorBootstrapped::PassAway();
    }

    void Handle(TEvStateStorage::TEvResolveReplicasList::TPtr &ev) {
        const TVector<TActorId> &replicasList = ev->Get()->GetPlainReplicas();
<<<<<<< HEAD
=======
        ui64 clusterStateGeneration = ev->Get()->ClusterStateGeneration;
        ui64 clusterStateGuid = ev->Get()->ClusterStateGuid;
>>>>>>> 832cd121
        Y_ABORT_UNLESS(!replicasList.empty(), "must not happens, guardian must be created over active tablet");

        const ui32 replicaSz = replicasList.size();

        TVector<std::pair<TActorId, TActorId>> updatedReplicaGuardians;
        updatedReplicaGuardians.reserve(replicaSz);

        for (ui32 idx : xrange(replicasList.size())) {
            const TActorId replica = replicasList[idx];
            bool found = false;
            for (auto& p : ReplicaGuardians)
                if (p.first == replica && p.second) {
                    updatedReplicaGuardians.emplace_back(p);
<<<<<<< HEAD
=======
                    Send(p.second, new TEvStateStorage::TEvConfigVersionInfo(clusterStateGeneration, clusterStateGuid));
>>>>>>> 832cd121
                    p.second = TActorId();
                    found = true;
                    break;
                }
            if (!found) {
                if (Info)
                    updatedReplicaGuardians.emplace_back(replica, RegisterWithSameMailbox(new TReplicaGuardian(Info.Get(), replica, SelfId(), clusterStateGeneration, clusterStateGuid)));
                else
                    updatedReplicaGuardians.emplace_back(replica, RegisterWithSameMailbox(new TFollowerGuardian(FollowerInfo.Get(), replica, SelfId(), clusterStateGeneration, clusterStateGuid)));
            }
        }
        for (const auto &xpair : ReplicaGuardians) {
            if (xpair.second) {
                Send(xpair.second, new TEvents::TEvPoison());
            }
        }
        ReplicaGuardians.swap(updatedReplicaGuardians);
        ReplicasOnlineThreshold = (ReplicaGuardians.size() == 1) ? 0 : 1;

            FollowerTracker.Reset(new TFollowerTracker(replicaSz));

        Become(&TThis::StateCalm);
    }

    void Handle(TEvents::TEvUndelivered::TPtr &ev) {
        Y_UNUSED(ev);
        Y_ABORT("must not happens, guardian must be created over active tablet");
    }

    ui32 CountOnlineReplicas() const {
        ui32 replicasOnline = 0;

        for (auto& pr : ReplicaGuardians) {
            if (pr.second && !MissingReplicas.contains(pr.second)) {
                ++replicasOnline;
            }
        }

        return replicasOnline;
    }

    bool ValidateOnlineReplicasOrDie() {
        ui32 replicasOnline = CountOnlineReplicas();

        if (replicasOnline <= ReplicasOnlineThreshold) {
            Send(Launcher(), new TEvTablet::TEvDemoted(true));
            HandlePoison();
            return false;
        }

        return true;
    }

    bool ReplicaDown(TActorId guardian) {
        bool ret = false;

        for (auto it = ReplicaGuardians.begin(), end = ReplicaGuardians.end(); it != end; ++it) {
            if (it->second == guardian) {
                it->second = TActorId();
                ret = true;
                break;
            }
        }

        if (ret && !ValidateOnlineReplicasOrDie()) {
            // we are dead now
            return false;
        }

        return ret; // true on erase, false on outdated notify
    }

    void SendResolveRequest(TDuration delay, bool initial) {
        const ui64 tabletId = Info ? Info->TabletID : FollowerInfo->TabletID;
        const TActorId proxyActorID = MakeStateStorageProxyID();

        if (delay == TDuration::Zero()) {
            Send(proxyActorID, new TEvStateStorage::TEvResolveReplicas(tabletId, initial), IEventHandle::FlagTrackDelivery);
        } else {
            TActivationContext::Schedule(
                delay,
                new IEventHandle(proxyActorID, SelfId(), new TEvStateStorage::TEvResolveReplicas(tabletId, initial), IEventHandle::FlagTrackDelivery)
            );
        }

        Become(&TThis::StateResolve);
    }

    void HandleGoneResolve(TEvents::TEvGone::TPtr &ev) {
        // already resolving so no more action needed, just refresh active replica list
        ReplicaDown(ev->Sender);
    }

    void HandleGoneCalm(TEvents::TEvGone::TPtr &ev) {
        if (ReplicaDown(ev->Sender)) {
            const ui64 rndDelay = AppData()->RandomProvider->GenRand() % 150;
            SendResolveRequest(TDuration::MilliSeconds(150 + rndDelay), false);
        }
    }

    void Handle(TEvPrivate::TEvReplicaMissing::TPtr &ev) {
        auto* msg = ev->Get();

        if (msg->Missing) {
            MissingReplicas.insert(ev->Sender);
            ValidateOnlineReplicasOrDie();
        } else {
            MissingReplicas.erase(ev->Sender);
        }
    }

    void Handle(TEvStateStorage::TEvReplicaInfo::TPtr &ev) {
        Y_ABORT_UNLESS(FollowerTracker);

        const NKikimrStateStorage::TEvInfo &record = ev->Get()->Record;
        const TActorId guardian = ev->Sender;
        for (ui32 idx : xrange(ReplicaGuardians.size())) {
            if (ReplicaGuardians[idx].second != guardian)
                continue;

            TVector<TActorId> reported;
            reported.reserve(record.FollowerSize() + record.FollowerCandidatesSize());
            for (const auto &x : record.GetFollower()) {
                reported.emplace_back(ActorIdFromProto(x));
            }

            for (const auto &x : record.GetFollowerCandidates()) {
                reported.emplace_back(ActorIdFromProto(x));
            }

            Sort(reported);
            if (FollowerTracker->Merge(idx, reported)) {
                const auto &merged = FollowerTracker->GetMerged();

                // reuse reported so in many cases no allocation happens
                reported.clear();
                reported.reserve(merged.size());

                for (const auto &xpair : merged) {
                    reported.emplace_back(xpair.first);
                }

                Send(Launcher(), new TEvTablet::TEvFollowerListRefresh(std::move(reported)));
            }

            break;
        }
    }

    bool RefreshFollowerInfo(TEvTablet::TEvFollowerUpdateState::TPtr &ev) {
        const auto *msg = ev->Get();
        const ui64 tabletId = FollowerInfo->TabletID;

        Y_ABORT_UNLESS(msg->FollowerActor == FollowerInfo->Follower);

        const bool hasChanges = msg->TabletActor != FollowerInfo->Tablet || msg->IsCandidate != FollowerInfo->IsCandidate;
        if (hasChanges) {
            FollowerInfo = new TFollowerInfo(
                tabletId,
                msg->FollowerActor,
                msg->TabletActor,
                msg->IsCandidate
            );
        }

        return hasChanges;
    }

    void UpdateFollowerInfo(TEvTablet::TEvFollowerUpdateState::TPtr &ev) {
        if (!RefreshFollowerInfo(ev))
            return;

        for (auto &xpair : ReplicaGuardians) {
            const TActorId guardian = xpair.second;
            Send(guardian, new TEvPrivate::TEvRefreshFollowerState(FollowerInfo));
        }
    }

public:
    static constexpr NKikimrServices::TActivity::EType ActorActivityType() {
        return NKikimrServices::TActivity::SS_TABLET_GUARDIAN;
    }

    TTabletGuardian(TGuardedInfo *info)
        : Info(info)
        , ReplicasOnlineThreshold(0)
    {}

    TTabletGuardian(TFollowerInfo *info)
        : FollowerInfo(info)
        , ReplicasOnlineThreshold(0)
    {}

    void Bootstrap() {
        SendResolveRequest(TDuration::Zero(), true);
    }

    STATEFN(StateResolve) {
        switch (ev->GetTypeRewrite()) {
            hFunc(TEvTablet::TEvFollowerUpdateState, UpdateFollowerInfo);
            hFunc(TEvStateStorage::TEvResolveReplicasList, Handle);
            hFunc(TEvStateStorage::TEvReplicaInfo, Handle);
            hFunc(TEvents::TEvUndelivered, Handle);
            hFunc(TEvents::TEvGone, HandleGoneResolve);
            hFunc(TEvPrivate::TEvReplicaMissing, Handle);
            cFunc(TEvents::TEvPoisonPill::EventType, HandlePoison);
            cFunc(TEvTablet::TEvTabletDead::EventType, HandlePoison);
        }
    }

    STATEFN(StateCalm) {
        switch (ev->GetTypeRewrite()) {
            hFunc(TEvTablet::TEvFollowerUpdateState, UpdateFollowerInfo);
            hFunc(TEvStateStorage::TEvResolveReplicasList, Handle);
            hFunc(TEvStateStorage::TEvReplicaInfo, Handle);
            hFunc(TEvents::TEvUndelivered, Handle);
            hFunc(TEvents::TEvGone, HandleGoneCalm);
            hFunc(TEvPrivate::TEvReplicaMissing, Handle);
            cFunc(TEvents::TEvPoisonPill::EventType, HandlePoison);
            cFunc(TEvTablet::TEvTabletDead::EventType, HandlePoison);
        }
    }
};

}

IActor* CreateStateStorageTabletGuardian(ui64 tabletId, const TActorId &leader, const TActorId &tabletLeader, ui32 generation) {
    TIntrusivePtr<NStateStorageGuardian::TGuardedInfo> info = new NStateStorageGuardian::TGuardedInfo(tabletId, leader, tabletLeader, generation);
    return new NStateStorageGuardian::TTabletGuardian(info.Get());
}

IActor* CreateStateStorageFollowerGuardian(ui64 tabletId, const TActorId &follower) {
    TIntrusivePtr<NStateStorageGuardian::TFollowerInfo> followerInfo = new NStateStorageGuardian::TFollowerInfo(tabletId, follower, TActorId(), true);
    return new NStateStorageGuardian::TTabletGuardian(followerInfo.Get());
}

}<|MERGE_RESOLUTION|>--- conflicted
+++ resolved
@@ -429,11 +429,8 @@
 
     void Handle(TEvStateStorage::TEvResolveReplicasList::TPtr &ev) {
         const TVector<TActorId> &replicasList = ev->Get()->GetPlainReplicas();
-<<<<<<< HEAD
-=======
         ui64 clusterStateGeneration = ev->Get()->ClusterStateGeneration;
         ui64 clusterStateGuid = ev->Get()->ClusterStateGuid;
->>>>>>> 832cd121
         Y_ABORT_UNLESS(!replicasList.empty(), "must not happens, guardian must be created over active tablet");
 
         const ui32 replicaSz = replicasList.size();
@@ -447,10 +444,7 @@
             for (auto& p : ReplicaGuardians)
                 if (p.first == replica && p.second) {
                     updatedReplicaGuardians.emplace_back(p);
-<<<<<<< HEAD
-=======
                     Send(p.second, new TEvStateStorage::TEvConfigVersionInfo(clusterStateGeneration, clusterStateGuid));
->>>>>>> 832cd121
                     p.second = TActorId();
                     found = true;
                     break;
