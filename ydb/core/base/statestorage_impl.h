--- conflicted
+++ resolved
@@ -138,23 +138,15 @@
     struct TReplicaGroup {
         TVector<TActorId> Replicas;
         bool WriteOnly;
-<<<<<<< HEAD
-=======
         ERingGroupState State;
->>>>>>> 832cd121
     };
     
     TVector<TReplicaGroup> ReplicaGroups;
     ui32 ConfigContentHash = Max<ui32>();
-<<<<<<< HEAD
-
-    TVector<TActorId> GetPlainReplicas() {
-=======
     ui64 ClusterStateGeneration;
     ui64 ClusterStateGuid;
 
     TVector<TActorId> GetPlainReplicas() const {
->>>>>>> 832cd121
         TVector<TActorId> result;
         ui32 size = 0;
         for (const auto& rg : ReplicaGroups) {
