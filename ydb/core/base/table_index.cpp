--- conflicted
+++ resolved
@@ -212,8 +212,6 @@
     return result;
 }
 
-<<<<<<< HEAD
-=======
 TString ToShortDebugString(const NKikimrTxDataShard::TEvRecomputeKMeansRequest& record) {
     auto copy = record;
     TStringBuilder result;
@@ -235,7 +233,6 @@
     return result;
 }
 
->>>>>>> 832cd121
 TString ToShortDebugString(const NKikimrTxDataShard::TEvSampleKResponse& record) {
     auto copy = record;
     TStringBuilder result;
