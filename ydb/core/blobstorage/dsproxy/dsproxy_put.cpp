--- conflicted
+++ resolved
@@ -401,14 +401,6 @@
     }
 
     void TryToScheduleNextAcceleration() {
-<<<<<<< HEAD
-        if (!IsAccelerateScheduled && AccelerateRequestsSent < 2) {
-            if (WaitingVDiskCount > 0 && WaitingVDiskCount <= 2 && RequestsSent > 1) {
-                ui64 timeToAccelerateUs = Max<ui64>(1, PutImpl.GetTimeToAccelerateNs(LogCtx, 2 - AccelerateRequestsSent) / 1000);
-                TDuration timeSinceStart = TActivationContext::Monotonic() - StartTime;
-                LWTRACK(DSProxyScheduleAccelerate, Orbit, timeToAccelerateUs > timeSinceStart.MicroSeconds() ? (timeToAccelerateUs - timeSinceStart.MicroSeconds()) / 1000.0 : 0.0);
-                if (timeSinceStart.MicroSeconds() < timeToAccelerateUs) {
-=======
         if (!IsAccelerateScheduled && AccelerateRequestsSent < AccelerationParams.MaxNumOfSlowDisks) {
             if (WaitingVDiskCount > 0 && WaitingVDiskCount <= AccelerationParams.MaxNumOfSlowDisks && RequestsSent > 1) {
                 ui64 timeToAccelerateUs = Max<ui64>(1, PutImpl.GetTimeToAccelerateNs(LogCtx) / 1000);
@@ -417,10 +409,11 @@
                     timeToAccelerateUs *= 2;
                 }
                 TDuration timeToAccelerate = TDuration::MicroSeconds(timeToAccelerateUs);
+
                 TMonotonic now = TActivationContext::Monotonic();
                 TMonotonic nextAcceleration = StartTime + timeToAccelerate;
+                LWTRACK(DSProxyScheduleAccelerate, Orbit,  nextAcceleration > now ? (nextAcceleration - now).MicroSeconds() / 1000.0 : 0.0);
                 if (nextAcceleration > now) {
->>>>>>> 254d1a5f
                     ui64 causeIdx = RootCauseTrack.RegisterAccelerate();
                     Schedule(nextAcceleration - now, new TEvAccelerate(causeIdx));
                     IsAccelerateScheduled = true;
