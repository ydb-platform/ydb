--- conflicted
+++ resolved
@@ -253,17 +253,10 @@
     }
 
     void TNodeWarden::StartDistributedConfigKeeper() {
-<<<<<<< HEAD
-        // disabled due to problems seen during cluster expansion (distconf fails on BindQueue integrity checks)
-        // auto *appData = AppData();
-        // const bool isSelfStatic = !appData->DynamicNameserviceConfig || SelfId().NodeId() <= appData->DynamicNameserviceConfig->MaxStaticNodeId;
-        // DistributedConfigKeeperId = Register(new TDistributedConfigKeeper(Cfg, StorageConfig, isSelfStatic));
-=======
         return; // distconf is disabled until 25.1
         auto *appData = AppData();
         const bool isSelfStatic = !appData->DynamicNameserviceConfig || SelfId().NodeId() <= appData->DynamicNameserviceConfig->MaxStaticNodeId;
         DistributedConfigKeeperId = Register(new TDistributedConfigKeeper(Cfg, StorageConfig, isSelfStatic));
->>>>>>> 70882812
     }
 
     void TNodeWarden::ForwardToDistributedConfigKeeper(STATEFN_SIG) {
