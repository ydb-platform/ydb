#include "distconf.h"
#include "node_warden_impl.h"
#include <ydb/core/mind/dynamic_nameserver.h>
#include <ydb/core/protos/bridge.pb.h>
#include <ydb/library/yaml_config/yaml_config_helpers.h>
#include <ydb/library/yaml_config/yaml_config.h>
#include <library/cpp/streams/zstd/zstd.h>

namespace NKikimr::NStorage {

    TDistributedConfigKeeper::TDistributedConfigKeeper(TIntrusivePtr<TNodeWardenConfig> cfg,
            std::shared_ptr<const NKikimrBlobStorage::TStorageConfig> baseConfig, bool isSelfStatic)
        : IsSelfStatic(isSelfStatic)
        , Cfg(std::move(cfg))
        , BaseConfig(baseConfig)
        , InitialConfig(std::move(baseConfig))
    {}

    void TDistributedConfigKeeper::Bootstrap() {
        STLOG(PRI_DEBUG, BS_NODE, NWDC00, "Bootstrap");

        auto ns = NNodeBroker::BuildNameserverTable(Cfg->NameserviceConfig);
        auto nodes = MakeIntrusive<TIntrusiveVector<TEvInterconnect::TNodeInfo>>();

        for (const auto& [nodeId, item] : ns->StaticNodeTable) {
            nodes->emplace_back(nodeId, item.Address, item.Host, item.ResolveHost, item.Port, item.Location);
        }

        std::shared_ptr<TEvInterconnect::TEvNodesInfo::TPileMap> pileMap;
        if (AppData()->BridgeConfig && AppData()->BridgeConfig->PilesSize()) {
            pileMap = std::make_shared<TEvInterconnect::TEvNodesInfo::TPileMap>(AppData()->BridgeConfig->PilesSize());

            THashMap<TString, ui32> pileNames;
            for (size_t i = 0; i < AppData()->BridgeConfig->PilesSize(); ++i) {
                pileNames.emplace(AppData()->BridgeConfig->GetPiles(i).GetName(), i);
            }

            for (const auto& item : Cfg->NameserviceConfig.GetNode()) {
                if (item.HasBridgePileName()) {
                    if (const auto it = pileNames.find(item.GetBridgePileName()); it != pileNames.end()) {
                        pileMap->at(it->second).push_back(item.GetNodeId());
                    }
                }
            }
        }

        auto ev = std::make_unique<TEvInterconnect::TEvNodesInfo>(nodes, std::move(pileMap));
        Send(SelfId(), ev.release());

        // and subscribe for the node list too
        Send(GetNameserviceActorId(), new TEvInterconnect::TEvListNodes(true));

        // generate initial drive set and query stored configuration
        if (IsSelfStatic) {
            if (BaseConfig->GetSelfManagementConfig().GetEnabled()) {
                // read this only if it is possibly enabled
                EnumerateConfigDrives(*InitialConfig, SelfId().NodeId(), [&](const auto& /*node*/, const auto& drive) {
                    DrivesToRead.push_back(drive.GetPath());
                });
                std::sort(DrivesToRead.begin(), DrivesToRead.end());
            }
            ReadConfig();
        } else {
            StorageConfigLoaded = true;
        }

        Become(&TThis::StateWaitForInit);
    }

    void TDistributedConfigKeeper::PassAway() {
        for (const TActorId& actorId : ChildActors) {
            TActivationContext::Send(new IEventHandle(TEvents::TSystem::Poison, 0, actorId, SelfId(), nullptr, 0));
        }
        TActorBootstrapped::PassAway();
    }

    void TDistributedConfigKeeper::HandleGone(STATEFN_SIG) {
        const size_t numErased = ChildActors.erase(ev->Sender);
        Y_DEBUG_ABORT_UNLESS(numErased == 1);
    }

    void TDistributedConfigKeeper::Halt() {
        // TODO: implement
    }

    bool TDistributedConfigKeeper::ApplyStorageConfig(const NKikimrBlobStorage::TStorageConfig& config) {
        if (!StorageConfig || StorageConfig->GetGeneration() < config.GetGeneration() ||
                (!IsSelfStatic && !config.GetGeneration() && !config.GetSelfManagementConfig().GetEnabled())) {
            // extract the main config from newly applied section
            MainConfigYaml = MainConfigFetchYaml = {};
            MainConfigYamlVersion.reset();
            MainConfigFetchYamlHash = 0;

            if (config.HasConfigComposite()) {
                // parse the composite stream
                auto error = DecomposeConfig(config.GetConfigComposite(), &MainConfigYaml,
                    &MainConfigYamlVersion.emplace(), &MainConfigFetchYaml);
                if (error) {
                    Y_ABORT("ConfigComposite format incorrect: %s", error->data());
                }

                // and _fetched_ config hash
                MainConfigFetchYamlHash = NYaml::GetConfigHash(MainConfigFetchYaml);
            }

            // now extract the additional storage section
            StorageConfigYaml.reset();
            if (config.HasCompressedStorageYaml()) {
                try {
                    TStringInput ss(config.GetCompressedStorageYaml());
                    TZstdDecompress zstd(&ss);
                    StorageConfigYaml.emplace(zstd.ReadAll());
                } catch (const std::exception& ex) {
                    Y_ABORT("CompressedStorageYaml format incorrect: %s", ex.what());
                }
            }

            SelfManagementEnabled = (!IsSelfStatic || BaseConfig->GetSelfManagementConfig().GetEnabled()) &&
                config.GetSelfManagementConfig().GetEnabled() &&
                config.GetGeneration();

            if (config.HasClusterState() && Cfg->BridgeConfig) {
<<<<<<< HEAD
                const auto& state = config.GetClusterState();

                // prepare empty structure
                auto bridgeInfo = std::make_shared<TBridgeInfo>();
                bridgeInfo->Piles.resize(Cfg->BridgeConfig->PilesSize());

                for (const auto& node : config.GetAllNodes()) {
                    if (node.HasBridgePileId()) {
                        const ui32 nodeId = node.GetNodeId();
                        const ui32 pileId = node.GetBridgePileId();
                        Y_ABORT_UNLESS(pileId < bridgeInfo->Piles.size());
                        auto& pile = bridgeInfo->Piles[pileId];
                        pile.StaticNodeIds.push_back(node.GetNodeId());
                        bridgeInfo->StaticNodeIdToPile[nodeId] = &pile;
                        if (nodeId == SelfNode.NodeId()) {
                            bridgeInfo->SelfNodePile = &pile;
                        }
                    }
                }

                Y_ABORT_UNLESS(state.PerPileStateSize() == Cfg->BridgeConfig->PilesSize());
                for (size_t i = 0; i < state.PerPileStateSize(); ++i) {
                    auto& pile = bridgeInfo->Piles[i];
                    pile.BridgePileId = TBridgePileId::FromValue(i);
                    pile.State = state.GetPerPileState(i);
                    std::ranges::sort(pile.StaticNodeIds);
                }

                const ui32 primary = state.GetPrimaryPile();
                Y_ABORT_UNLESS(primary < Cfg->BridgeConfig->PilesSize());
                bridgeInfo->Piles[primary].IsPrimary = true;
                bridgeInfo->PrimaryPile = &bridgeInfo->Piles[primary];

                if (const ui32 promoted = state.GetPromotedPile(); promoted != primary) {
                    Y_ABORT_UNLESS(promoted < Cfg->BridgeConfig->PilesSize());
                    auto& pile = bridgeInfo->Piles[promoted];
                    Y_ABORT_UNLESS(pile.State == NKikimrBridge::TClusterState::SYNCHRONIZED);
                    pile.IsBeingPromoted = true;
                    bridgeInfo->BeingPromotedPile = &pile;
                }

                BridgeInfo = std::move(bridgeInfo);
=======
                BridgeInfo = GenerateBridgeInfo(config, Cfg.Get(), SelfNode.NodeId());
>>>>>>> 832cd121
            } else {
                Y_ABORT_UNLESS(!BridgeInfo);
            }

            StorageConfig = std::make_shared<NKikimrBlobStorage::TStorageConfig>(config);
            if (ProposedStorageConfig && ProposedStorageConfig->GetGeneration() <= StorageConfig->GetGeneration()) {
                ProposedStorageConfig.reset();
            }

            ReportStorageConfigToNodeWarden(0);

            if (IsSelfStatic) {
                PersistConfig({});
                ApplyConfigUpdateToDynamicNodes(false);
                ConnectToConsole();
                SendConfigProposeRequest();
            }

            return true;
        } else if (StorageConfig->GetGeneration() && StorageConfig->GetGeneration() == config.GetGeneration() &&
                StorageConfig->GetFingerprint() != config.GetFingerprint()) {
            // TODO: fingerprint mismatch, abort operation
        }
        return false;
    }

    void TDistributedConfigKeeper::HandleConfigConfirm(STATEFN_SIG) {
        if (ev->Cookie) {
            STLOG(PRI_DEBUG, BS_NODE, NWDC46, "HandleConfigConfirm", (Cookie, ev->Cookie),
                (ProposedStorageConfigCookie, ProposedStorageConfigCookie),
                (ProposedStorageConfigCookieUsage, ProposedStorageConfigCookieUsage));
            if (ev->Cookie == ProposedStorageConfigCookie && ProposedStorageConfigCookieUsage) {
                --ProposedStorageConfigCookieUsage;
            }
            FinishAsyncOperation(ev->Cookie);
        }
    }

    void TDistributedConfigKeeper::SendEvent(ui32 nodeId, ui64 cookie, TActorId sessionId, std::unique_ptr<IEventBase> ev) {
        Y_ABORT_UNLESS(nodeId != SelfId().NodeId());
        auto handle = std::make_unique<IEventHandle>(MakeBlobStorageNodeWardenID(nodeId), SelfId(), ev.release(), 0, cookie);
        Y_ABORT_UNLESS(sessionId);
        handle->Rewrite(TEvInterconnect::EvForward, sessionId);
        TActivationContext::Send(handle.release());
    }

    void TDistributedConfigKeeper::SendEvent(const TBinding& binding, std::unique_ptr<IEventBase> ev) {
        Y_ABORT_UNLESS(binding.SessionId);
        SendEvent(binding.NodeId, binding.Cookie, binding.SessionId, std::move(ev));
    }

    void TDistributedConfigKeeper::SendEvent(const IEventHandle& handle, std::unique_ptr<IEventBase> ev) {
        SendEvent(handle.Sender.NodeId(), handle.Cookie, handle.InterconnectSession, std::move(ev));
    }

    void TDistributedConfigKeeper::SendEvent(ui32 nodeId, const TBoundNode& info, std::unique_ptr<IEventBase> ev) {
        SendEvent(nodeId, info.Cookie, info.SessionId, std::move(ev));
    }

#ifndef NDEBUG
    void TDistributedConfigKeeper::ConsistencyCheck() {
        for (const auto& [nodeId, info] : DirectBoundNodes) {
            Y_ABORT_UNLESS(std::binary_search(NodeIds.begin(), NodeIds.end(), nodeId));
        }
        if (Binding) {
            Y_ABORT_UNLESS(std::binary_search(NodeIds.begin(), NodeIds.end(), Binding->NodeId));
        }

        for (const auto& [cookie, task] : ScatterTasks) {
            for (const ui32 nodeId : task.PendingNodes) {
                const auto it = DirectBoundNodes.find(nodeId);
                Y_ABORT_UNLESS(it != DirectBoundNodes.end());
                TBoundNode& info = it->second;
                Y_ABORT_UNLESS(info.ScatterTasks.contains(cookie));
            }
        }

        for (const auto& [nodeId, info] : DirectBoundNodes) {
            for (const ui64 cookie : info.ScatterTasks) {
                const auto it = ScatterTasks.find(cookie);
                Y_ABORT_UNLESS(it != ScatterTasks.end());
                TScatterTask& task = it->second;
                Y_ABORT_UNLESS(task.PendingNodes.contains(nodeId));
            }
        }

        for (const auto& [cookie, task] : ScatterTasks) {
            if (task.Origin) {
                Y_ABORT_UNLESS(Binding);
                Y_ABORT_UNLESS(task.Origin == Binding);
            }
        }

        for (const auto& [nodeId, subs] : SubscribedSessions) {
            bool okay = false;
            if (Binding && Binding->NodeId == nodeId) {
                Y_VERIFY_S(subs.SessionId == Binding->SessionId || !Binding->SessionId,
                    "Binding# " << Binding->ToString() << " Subscription# " << subs.ToString());
                okay = true;
            }
            if (const auto it = DirectBoundNodes.find(nodeId); it != DirectBoundNodes.end()) {
                Y_VERIFY_S(!subs.SessionId || subs.SessionId == it->second.SessionId, "sessionId# " << subs.SessionId
                    << " node.SessionId# " << it->second.SessionId);
                okay = true;
            }
            if (!subs.SessionId) {
                okay = true; // may be just obsolete subscription request
            }
            if (ConnectedDynamicNodes.contains(nodeId)) {
                okay = true;
            }
            Y_ABORT_UNLESS(okay);
            if (subs.SubscriptionCookie) {
                const auto it = SubscriptionCookieMap.find(subs.SubscriptionCookie);
                Y_ABORT_UNLESS(it != SubscriptionCookieMap.end());
                Y_ABORT_UNLESS(it->second == nodeId);
            }
        }
        for (const auto& [cookie, nodeId] : SubscriptionCookieMap) {
            const auto it = SubscribedSessions.find(nodeId);
            Y_ABORT_UNLESS(it != SubscribedSessions.end());
            const TSessionSubscription& subs = it->second;
            Y_VERIFY_S(subs.SubscriptionCookie == cookie, "SubscriptionCookie# " << subs.SubscriptionCookie
                << " cookie# " << cookie);
        }

        if (Binding) {
            Y_ABORT_UNLESS(SubscribedSessions.contains(Binding->NodeId));
        }
        for (const auto& [nodeId, info] : DirectBoundNodes) {
            Y_VERIFY_S(SubscribedSessions.contains(nodeId), "NodeId# " << nodeId);
        }

        Y_ABORT_UNLESS(!StorageConfig || CheckFingerprint(*StorageConfig));
        Y_ABORT_UNLESS(!ProposedStorageConfig || CheckFingerprint(*ProposedStorageConfig));
        Y_ABORT_UNLESS(CheckFingerprint(*BaseConfig));
        Y_ABORT_UNLESS(!InitialConfig->GetFingerprint() || CheckFingerprint(*InitialConfig));

        if (Scepter) {
            Y_ABORT_UNLESS(StorageConfig && HasQuorum(*StorageConfig));
            Y_ABORT_UNLESS(RootState != ERootState::INITIAL && RootState != ERootState::ERROR_TIMEOUT);
            Y_ABORT_UNLESS(!Binding);
        } else {
            Y_ABORT_UNLESS(RootState == ERootState::INITIAL || RootState == ERootState::ERROR_TIMEOUT ||
                ScepterlessOperationInProgress);

            // we can't have connection to the Console without being the root node
            Y_ABORT_UNLESS(!ConsolePipeId);
            Y_ABORT_UNLESS(!ConsoleConnected);
        }
    }
#endif

    STFUNC(TDistributedConfigKeeper::StateWaitForInit) {
        STLOG(PRI_DEBUG, BS_NODE, NWDC53, "StateWaitForInit event", (Type, ev->GetTypeRewrite()),
            (StorageConfigLoaded, StorageConfigLoaded), (NodeListObtained, NodeListObtained),
            (PendingEvents.size, PendingEvents.size()));

        auto processPendingEvents = [&] {
            if (PendingEvents.empty()) {
                Become(&TThis::StateFunc);
            } else {
                TActivationContext::Send(new IEventHandle(TEvPrivate::EvProcessPendingEvent, 0, SelfId(), {}, nullptr, 0));
            }
        };

        bool change = false;
        const bool wasStorageConfigLoaded = StorageConfigLoaded;

        switch (ev->GetTypeRewrite()) {
            case TEvInterconnect::TEvNodesInfo::EventType:
                Handle(reinterpret_cast<TEvInterconnect::TEvNodesInfo::TPtr&>(ev));
                if (!NodeIds.empty() || !IsSelfStatic) {
                    change = !std::exchange(NodeListObtained, true);
                }
                break;

            case TEvPrivate::EvStorageConfigLoaded:
                Handle(reinterpret_cast<TEvPrivate::TEvStorageConfigLoaded::TPtr&>(ev));
                change = wasStorageConfigLoaded < StorageConfigLoaded;
                break;

            case TEvPrivate::EvProcessPendingEvent:
                Y_ABORT_UNLESS(!PendingEvents.empty());
                StateFunc(PendingEvents.front());
                PendingEvents.pop_front();
                processPendingEvents();
                break;

            default:
                PendingEvents.push_back(std::move(ev));
                break;
        }

        if (change && NodeListObtained && StorageConfigLoaded) {
            if (IsSelfStatic) {
                UpdateBound(SelfNode.NodeId(), SelfNode, *StorageConfig, nullptr);
                IssueNextBindRequest();
            }
            processPendingEvents();
        }
    }

    void TDistributedConfigKeeper::ReportStorageConfigToNodeWarden(ui64 cookie) {
        Y_ABORT_UNLESS(StorageConfig);
        const TActorId wardenId = MakeBlobStorageNodeWardenID(SelfId().NodeId());
        const auto& config = SelfManagementEnabled ? StorageConfig : BaseConfig;
        auto proposedConfig = ProposedStorageConfig && SelfManagementEnabled
            ? std::make_shared<NKikimrBlobStorage::TStorageConfig>(*ProposedStorageConfig)
            : nullptr;
        auto ev = std::make_unique<TEvNodeWardenStorageConfig>(config, std::move(proposedConfig), SelfManagementEnabled,
            BridgeInfo);
        Send(wardenId, ev.release(), 0, cookie);
    }

    void TDistributedConfigKeeper::Handle(TEvNodeWardenUpdateConfigFromPeer::TPtr ev) {
        ApplyStorageConfig(ev->Get()->StorageConfig);
    }

    STFUNC(TDistributedConfigKeeper::StateFunc) {
        STLOG(PRI_DEBUG, BS_NODE, NWDC15, "StateFunc", (Type, ev->GetTypeRewrite()), (Sender, ev->Sender),
            (SessionId, ev->InterconnectSession), (Cookie, ev->Cookie));
        const ui32 senderNodeId = ev->Sender.NodeId();
        if (ev->InterconnectSession && SubscribedSessions.contains(senderNodeId)) {
            // keep session actors intact
            SubscribeToPeerNode(senderNodeId, ev->InterconnectSession);
        }
        STRICT_STFUNC_BODY(
            hFunc(TEvNodeConfigPush, Handle);
            hFunc(TEvNodeConfigReversePush, Handle);
            hFunc(TEvNodeConfigUnbind, Handle);
            hFunc(TEvNodeConfigScatter, Handle);
            hFunc(TEvNodeConfigGather, Handle);
            hFunc(TEvNodeConfigInvokeOnRoot, Handle);
            hFunc(TEvInterconnect::TEvNodesInfo, Handle);
            hFunc(TEvInterconnect::TEvNodeConnected, Handle);
            hFunc(TEvInterconnect::TEvNodeDisconnected, Handle);
            cFunc(TEvPrivate::EvErrorTimeout, HandleErrorTimeout);
            hFunc(TEvPrivate::TEvStorageConfigLoaded, Handle);
            hFunc(TEvPrivate::TEvStorageConfigStored, Handle);
            fFunc(TEvBlobStorage::EvNodeWardenStorageConfigConfirm, HandleConfigConfirm);
            fFunc(TEvBlobStorage::EvNodeWardenDynamicConfigSubscribe, HandleDynamicConfigSubscribe);
            hFunc(TEvNodeWardenDynamicConfigPush, Handle);
            cFunc(TEvPrivate::EvReconnect, HandleReconnect);
            hFunc(NMon::TEvHttpInfo, Handle);
            fFunc(TEvents::TSystem::Gone, HandleGone);
            cFunc(TEvents::TSystem::Wakeup, HandleWakeup);
            cFunc(TEvents::TSystem::Poison, PassAway);
            hFunc(TEvTabletPipe::TEvClientConnected, Handle);
            hFunc(TEvTabletPipe::TEvClientDestroyed, Handle);
            hFunc(TEvBlobStorage::TEvControllerValidateConfigResponse, Handle);
            hFunc(TEvBlobStorage::TEvControllerProposeConfigResponse, Handle);
            hFunc(TEvBlobStorage::TEvControllerConsoleCommitResponse, Handle);
            hFunc(TEvNodeWardenUpdateCache, Handle);
            hFunc(TEvNodeWardenQueryCache, Handle);
            hFunc(TEvNodeWardenUnsubscribeFromCache, Handle);
<<<<<<< HEAD
=======
            hFunc(TEvNodeWardenUpdateConfigFromPeer, Handle);
>>>>>>> 832cd121
        )
        for (ui32 nodeId : std::exchange(UnsubscribeQueue, {})) {
            UnsubscribeInterconnect(nodeId);
        }
        if (IsSelfStatic && StorageConfig && NodeListObtained) {
            IssueNextBindRequest();
        }
        ConsistencyCheck();
    }

    void TNodeWarden::StartDistributedConfigKeeper() {
        auto *appData = AppData();
        if (!appData->FeatureFlags.GetForceDistconfDisable()) {
            const bool isSelfStatic = !appData->DynamicNameserviceConfig ||
                SelfId().NodeId() <= appData->DynamicNameserviceConfig->MaxStaticNodeId;
            DistributedConfigKeeperId = Register(new TDistributedConfigKeeper(Cfg, StorageConfig, isSelfStatic));
        }
    }

    void TNodeWarden::ForwardToDistributedConfigKeeper(STATEFN_SIG) {
        ev->Rewrite(ev->GetTypeRewrite(), DistributedConfigKeeperId);
        TActivationContext::Send(ev.Release());
    }


    std::optional<TString> DecomposeConfig(const TString& configComposite, TString *mainConfigYaml,
            ui64 *mainConfigVersion, TString *mainConfigFetchYaml) {
        try {
            TStringInput ss(configComposite);
            TZstdDecompress zstd(&ss);

            TString yaml = TString::Uninitialized(LoadSize(&zstd));
            zstd.LoadOrFail(yaml.Detach(), yaml.size());
            if (mainConfigVersion) {
                auto metadata = NYamlConfig::GetMainMetadata(yaml);
                Y_DEBUG_ABORT_UNLESS(metadata.Version.has_value());
                *mainConfigVersion = metadata.Version.value_or(0);
            }
            if (mainConfigYaml) {
                *mainConfigYaml = std::move(yaml);
            }

            if (mainConfigFetchYaml) {
                *mainConfigFetchYaml = TString::Uninitialized(LoadSize(&zstd));
                zstd.LoadOrFail(mainConfigFetchYaml->Detach(), mainConfigFetchYaml->size());
            }
        } catch (const std::exception& ex) {
            return ex.what();
        }
        return std::nullopt;
    }

    std::optional<TString> UpdateClusterState(NKikimrBlobStorage::TStorageConfig *config) {
        // copy bridge info into state storage configs for easier access in replica processors/proxies
        if (config->HasClusterState()) {
            auto fillInBridge = [&](auto *pb) -> std::optional<TString> {
                auto& clusterState = config->GetClusterState();

                // copy cluster state generation
                pb->SetClusterStateGeneration(clusterState.GetGeneration());
<<<<<<< HEAD
=======
                
                auto &history = config->GetClusterStateHistory();
                if (history.UnsyncedEntriesSize() > 0) {
                    auto &entry = history.GetUnsyncedEntries(0);
                    pb->SetClusterStateGuid(entry.GetOperationGuid());
                } else {
                    pb->SetClusterStateGuid(0);
                }
>>>>>>> 832cd121

                if (!pb->RingGroupsSize() || pb->HasRing()) {
                    return "configuration has Ring field set or no RingGroups";
                }

                auto *groups = pb->MutableRingGroups();
                for (int i = 0, count = groups->size(); i < count; ++i) {
                    auto *group = groups->Mutable(i);
                    if (!group->HasBridgePileId()) {
                        return "bridge pile id is not set for a ring group";
                    } else if (ui32 pileId = group->GetBridgePileId(); pileId < clusterState.PerPileStateSize()) {
                        using T = NKikimrConfig::TDomainsConfig::TStateStorage;
                        std::optional<T::EPileState> state;
                        if (pileId == clusterState.GetPrimaryPile()) {
                            state = pileId == clusterState.GetPromotedPile()
                                ? T::PRIMARY
                                : T::DEMOTED;
                        } else if (pileId == clusterState.GetPromotedPile()) {
                            state = T::PROMOTED;
                        } else {
                            switch (clusterState.GetPerPileState(pileId)) {
                                case NKikimrBridge::TClusterState::DISCONNECTED:
                                    state = T::DISCONNECTED;
                                    break;

                                case NKikimrBridge::TClusterState::NOT_SYNCHRONIZED:
                                    state = T::NOT_SYNCHRONIZED;
                                    break;

                                case NKikimrBridge::TClusterState::SYNCHRONIZED:
                                    state = T::SYNCHRONIZED;
                                    break;

                                case NKikimrBridge::TClusterState_EPileState_TClusterState_EPileState_INT_MIN_SENTINEL_DO_NOT_USE_:
                                case NKikimrBridge::TClusterState_EPileState_TClusterState_EPileState_INT_MAX_SENTINEL_DO_NOT_USE_:
                                    Y_DEBUG_ABORT("unexpected value");
                            }
                        }
                        if (!state) {
                            return "can't determine correct pile state for ring group";
                        }
                        group->SetPileState(*state);
<<<<<<< HEAD
                        if (*state != T::PRIMARY) { // TODO(alexvru): HACK!!!
                            group->SetWriteOnly(true);
                        }
=======
>>>>>>> 832cd121
                    } else {
                        return "bridge pile id is out of bounds";
                    }
                }
                return std::nullopt;
            };

            std::optional<TString> error;
            if (!error && config->HasStateStorageConfig()) {
                error = fillInBridge(config->MutableStateStorageConfig());
            }
            if (!error && config->HasStateStorageBoardConfig()) {
                error = fillInBridge(config->MutableStateStorageBoardConfig());
            }
            if (!error && config->HasSchemeBoardConfig()) {
                error = fillInBridge(config->MutableSchemeBoardConfig());
            }
            return error;
        }

        return std::nullopt;
    }

<<<<<<< HEAD
=======
    TBridgeInfo::TPtr GenerateBridgeInfo(const NKikimrBlobStorage::TStorageConfig& config, const TNodeWardenConfig *cfg,
            ui32 selfNodeId) {
        const auto& state = config.GetClusterState();

        // prepare empty structure
        auto bridgeInfo = std::make_shared<TBridgeInfo>();
        bridgeInfo->Piles.resize(cfg->BridgeConfig->PilesSize());

        for (const auto& node : config.GetAllNodes()) {
            if (node.HasBridgePileId()) {
                const ui32 nodeId = node.GetNodeId();
                const ui32 pileId = node.GetBridgePileId();
                Y_ABORT_UNLESS(pileId < bridgeInfo->Piles.size());
                auto& pile = bridgeInfo->Piles[pileId];
                pile.StaticNodeIds.push_back(node.GetNodeId());
                bridgeInfo->StaticNodeIdToPile[nodeId] = &pile;
                if (nodeId == selfNodeId) {
                    bridgeInfo->SelfNodePile = &pile;
                }
            }
        }

        if (cfg->DynamicNodeConfig && cfg->DynamicNodeConfig->HasNodeInfo()) {
            if (const auto& nodeInfo = cfg->DynamicNodeConfig->GetNodeInfo(); nodeInfo.HasBridgePileId()) {
                const ui32 pileId = nodeInfo.GetBridgePileId();
                Y_ABORT_UNLESS(pileId < bridgeInfo->Piles.size());
                bridgeInfo->SelfNodePile = &bridgeInfo->Piles[pileId];
            }
        }

        Y_ABORT_UNLESS(bridgeInfo->SelfNodePile);

        Y_ABORT_UNLESS(state.PerPileStateSize() == cfg->BridgeConfig->PilesSize());
        for (size_t i = 0; i < state.PerPileStateSize(); ++i) {
            auto& pile = bridgeInfo->Piles[i];
            pile.BridgePileId = TBridgePileId::FromValue(i);
            pile.State = state.GetPerPileState(i);
            std::ranges::sort(pile.StaticNodeIds);
        }

        const ui32 primary = state.GetPrimaryPile();
        Y_ABORT_UNLESS(primary < cfg->BridgeConfig->PilesSize());
        bridgeInfo->Piles[primary].IsPrimary = true;
        bridgeInfo->PrimaryPile = &bridgeInfo->Piles[primary];

        if (const ui32 promoted = state.GetPromotedPile(); promoted != primary) {
            Y_ABORT_UNLESS(promoted < cfg->BridgeConfig->PilesSize());
            auto& pile = bridgeInfo->Piles[promoted];
            Y_ABORT_UNLESS(pile.State == NKikimrBridge::TClusterState::SYNCHRONIZED);
            pile.IsBeingPromoted = true;
            bridgeInfo->BeingPromotedPile = &pile;
        }

        return bridgeInfo;
    }

>>>>>>> 832cd121
} // NKikimr::NStorage

template<>
void Out<NKikimr::NStorage::TDistributedConfigKeeper::ERootState>(IOutputStream& s, NKikimr::NStorage::TDistributedConfigKeeper::ERootState state) {
    using E = decltype(state);
    switch (state) {
        case E::INITIAL:       s << "INITIAL";       return;
        case E::ERROR_TIMEOUT: s << "ERROR_TIMEOUT"; return;
        case E::IN_PROGRESS:   s << "IN_PROGRESS";   return;
        case E::RELAX:         s << "RELAX";         return;
    }
    Y_ABORT();
}

template<>
void Out<NKikimr::NStorage::TNodeIdentifier>(IOutputStream& s, const NKikimr::NStorage::TNodeIdentifier& value) {
    s << std::get<0>(value) << ':' << std::get<1>(value) << '/' << std::get<2>(value);
}<|MERGE_RESOLUTION|>--- conflicted
+++ resolved
@@ -120,52 +120,7 @@
                 config.GetGeneration();
 
             if (config.HasClusterState() && Cfg->BridgeConfig) {
-<<<<<<< HEAD
-                const auto& state = config.GetClusterState();
-
-                // prepare empty structure
-                auto bridgeInfo = std::make_shared<TBridgeInfo>();
-                bridgeInfo->Piles.resize(Cfg->BridgeConfig->PilesSize());
-
-                for (const auto& node : config.GetAllNodes()) {
-                    if (node.HasBridgePileId()) {
-                        const ui32 nodeId = node.GetNodeId();
-                        const ui32 pileId = node.GetBridgePileId();
-                        Y_ABORT_UNLESS(pileId < bridgeInfo->Piles.size());
-                        auto& pile = bridgeInfo->Piles[pileId];
-                        pile.StaticNodeIds.push_back(node.GetNodeId());
-                        bridgeInfo->StaticNodeIdToPile[nodeId] = &pile;
-                        if (nodeId == SelfNode.NodeId()) {
-                            bridgeInfo->SelfNodePile = &pile;
-                        }
-                    }
-                }
-
-                Y_ABORT_UNLESS(state.PerPileStateSize() == Cfg->BridgeConfig->PilesSize());
-                for (size_t i = 0; i < state.PerPileStateSize(); ++i) {
-                    auto& pile = bridgeInfo->Piles[i];
-                    pile.BridgePileId = TBridgePileId::FromValue(i);
-                    pile.State = state.GetPerPileState(i);
-                    std::ranges::sort(pile.StaticNodeIds);
-                }
-
-                const ui32 primary = state.GetPrimaryPile();
-                Y_ABORT_UNLESS(primary < Cfg->BridgeConfig->PilesSize());
-                bridgeInfo->Piles[primary].IsPrimary = true;
-                bridgeInfo->PrimaryPile = &bridgeInfo->Piles[primary];
-
-                if (const ui32 promoted = state.GetPromotedPile(); promoted != primary) {
-                    Y_ABORT_UNLESS(promoted < Cfg->BridgeConfig->PilesSize());
-                    auto& pile = bridgeInfo->Piles[promoted];
-                    Y_ABORT_UNLESS(pile.State == NKikimrBridge::TClusterState::SYNCHRONIZED);
-                    pile.IsBeingPromoted = true;
-                    bridgeInfo->BeingPromotedPile = &pile;
-                }
-
-                BridgeInfo = std::move(bridgeInfo);
-=======
                 BridgeInfo = GenerateBridgeInfo(config, Cfg.Get(), SelfNode.NodeId());
->>>>>>> 832cd121
             } else {
                 Y_ABORT_UNLESS(!BridgeInfo);
             }
@@ -422,10 +377,7 @@
             hFunc(TEvNodeWardenUpdateCache, Handle);
             hFunc(TEvNodeWardenQueryCache, Handle);
             hFunc(TEvNodeWardenUnsubscribeFromCache, Handle);
-<<<<<<< HEAD
-=======
             hFunc(TEvNodeWardenUpdateConfigFromPeer, Handle);
->>>>>>> 832cd121
         )
         for (ui32 nodeId : std::exchange(UnsubscribeQueue, {})) {
             UnsubscribeInterconnect(nodeId);
@@ -486,8 +438,6 @@
 
                 // copy cluster state generation
                 pb->SetClusterStateGeneration(clusterState.GetGeneration());
-<<<<<<< HEAD
-=======
                 
                 auto &history = config->GetClusterStateHistory();
                 if (history.UnsyncedEntriesSize() > 0) {
@@ -496,7 +446,6 @@
                 } else {
                     pb->SetClusterStateGuid(0);
                 }
->>>>>>> 832cd121
 
                 if (!pb->RingGroupsSize() || pb->HasRing()) {
                     return "configuration has Ring field set or no RingGroups";
@@ -539,12 +488,6 @@
                             return "can't determine correct pile state for ring group";
                         }
                         group->SetPileState(*state);
-<<<<<<< HEAD
-                        if (*state != T::PRIMARY) { // TODO(alexvru): HACK!!!
-                            group->SetWriteOnly(true);
-                        }
-=======
->>>>>>> 832cd121
                     } else {
                         return "bridge pile id is out of bounds";
                     }
@@ -568,8 +511,6 @@
         return std::nullopt;
     }
 
-<<<<<<< HEAD
-=======
     TBridgeInfo::TPtr GenerateBridgeInfo(const NKikimrBlobStorage::TStorageConfig& config, const TNodeWardenConfig *cfg,
             ui32 selfNodeId) {
         const auto& state = config.GetClusterState();
@@ -626,7 +567,6 @@
         return bridgeInfo;
     }
 
->>>>>>> 832cd121
 } // NKikimr::NStorage
 
 template<>
