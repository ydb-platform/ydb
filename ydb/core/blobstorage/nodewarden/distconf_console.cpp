--- conflicted
+++ resolved
@@ -103,12 +103,8 @@
                 }
 
                 NTabletPipe::SendData(SelfId(), ConsolePipeId, new TEvBlobStorage::TEvControllerConsoleCommitRequest(
-<<<<<<< HEAD
-                        StorageConfigYaml), // FIXME
-                    ++CommitRequestCookie);
-=======
-                    MainConfigYaml), ++CommitRequestCookie);
->>>>>>> f9c69643
+                    MainConfigYaml), // FIXME
+                        ++CommitRequestCookie);
                 break;
             }
 
