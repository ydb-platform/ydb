#include "distconf.h"
#include "distconf_statestorage_config_generator.h"

#include <ydb/core/mind/bscontroller/group_geometry_info.h>
#include <ydb/library/yaml_config/yaml_config_helpers.h>
#include <ydb/library/yaml_json/yaml_to_json.h>
#include <library/cpp/streams/zstd/zstd.h>

namespace NKikimr::NStorage {

    std::optional<TString> TDistributedConfigKeeper::GenerateFirstConfig(NKikimrBlobStorage::TStorageConfig *config,
            const TString& selfAssemblyUUID) {
        if (!config->GetSelfManagementConfig().GetEnabled()) {
            return "self-management is not enabled";
        }
        const auto& smConfig = config->GetSelfManagementConfig();

        const bool noStaticGroup = !config->HasBlobStorageConfig() || // either no BlobStorageConfig section at all
            !config->GetBlobStorageConfig().HasServiceSet() || // or no ServiceSet in there
            !config->GetBlobStorageConfig().GetServiceSet().GroupsSize(); // or no groups in ServiceSet
        if (noStaticGroup) {
            TStringStream prefix;

            try {
                if (!smConfig.HasErasureSpecies()) {
                    return "missing ErasureSpecies in SelfManagementConfig";
                }

                const auto species = TBlobStorageGroupType::ErasureSpeciesByName(smConfig.GetErasureSpecies());
                if (species == TBlobStorageGroupType::ErasureSpeciesCount) {
                    throw TExConfigError() << "invalid erasure specified for static group"
                        << " Erasure# " << smConfig.GetErasureSpecies();
                }

                TGroupId groupId = TGroupId::Zero();

                auto allocateGroup = [&](std::optional<TBridgePileId> bridgePileId) {
                    AllocateStaticGroup(config, groupId, /*groupGeneration=*/ 1, TBlobStorageGroupType(species),
                        smConfig.GetGeometry(), smConfig.GetPDiskFilter(),
                        smConfig.HasPDiskType() ? std::make_optional(smConfig.GetPDiskType()) : std::nullopt, {}, {}, 0,
                        nullptr, false, true, false, bridgePileId);

                    const auto& groups = config->GetBlobStorageConfig().GetServiceSet().GetGroups();
                    const auto& allocatedGroup = groups.at(groups.size() - 1);
                    STLOG(PRI_DEBUG, BS_NODE, NWDC33, "Allocated static group", (Group, allocatedGroup));
                };

                if (const auto& bridge = Cfg->BridgeConfig) {
                    auto *group = config->MutableBlobStorageConfig()->MutableServiceSet()->AddGroups();
                    groupId.CopyToProto(group, &NKikimrBlobStorage::TGroupInfo::SetGroupID);
                    ++groupId;
                    group->SetGroupGeneration(1);

                    const auto& piles = bridge->GetPiles();
                    for (int i = 0; i < piles.size(); ++i) {
                        prefix << "pile# " << i << ' ';
                        allocateGroup(TBridgePileId::FromValue(i));
                        groupId.CopyToProto(group, &NKikimrBlobStorage::TGroupInfo::AddBridgeGroupIds);
                        ++groupId;
                    }
                } else {
                    allocateGroup(std::nullopt);
                }
            } catch (const TExConfigError& ex) {
                return TStringBuilder() << "failed to allocate static group: " << ex.what() << ' ' << prefix.Str();
            }
        }

        // initial config YAML is taken from the Cfg->SelfManagementConfig as it is cleared in TStorageConfig while
        // deriving it from NodeWarden configuration
        if (!Cfg->StartupConfigYaml) {
            return "missing initial config YAML";
        }

        ui64 version = 0;
        try {
            version = NYamlConfig::GetMainMetadata(Cfg->StartupConfigYaml).Version.value_or(0);
        } catch (const std::exception& ex) {
            return TStringBuilder() << "failed to parse initial main YAML: " << ex.what();
        }
        if (version) {
            return TStringBuilder() << "initial main config version must be zero";
        }

        if (const auto& error = UpdateConfigComposite(*config, Cfg->StartupConfigYaml, std::nullopt)) {
            return TStringBuilder() << "failed to update config yaml: " << *error;
        }

        if (Cfg->StartupStorageYaml) {
            ui64 storageVersion = 0;
            try {
                storageVersion = NYamlConfig::GetStorageMetadata(*Cfg->StartupStorageYaml).Version.value_or(0);
            } catch (const std::exception& ex) {
                return TStringBuilder() << "failed to parse initial storage YAML: " << ex.what();
            }
            if (storageVersion) {
                return TStringBuilder() << "initial storage config version must be zero";
            }

            TString s;
            if (TStringOutput output(s); true) {
                TZstdCompress zstd(&output);
                zstd << *Cfg->StartupStorageYaml;
            }
            config->SetCompressedStorageYaml(s);
            config->SetExpectedStorageYamlVersion(storageVersion + 1);
        }

        if (!Cfg->DomainsConfig) { // no automatic configuration required
        } else if (Cfg->DomainsConfig->StateStorageSize() == 1) { // the StateStorage config is already defined explicitly, just migrate it
            const auto& ss = Cfg->DomainsConfig->GetStateStorage(0);
            config->MutableStateStorageConfig()->CopyFrom(ss);
            config->MutableStateStorageBoardConfig()->CopyFrom(ss);
            config->MutableSchemeBoardConfig()->CopyFrom(ss);
        } else if (!Cfg->DomainsConfig->StateStorageSize()) { // no StateStorage config, generate a new one
            GenerateStateStorageConfig(config->MutableStateStorageConfig(), *config);
            GenerateStateStorageConfig(config->MutableStateStorageBoardConfig(), *config);
            GenerateStateStorageConfig(config->MutableSchemeBoardConfig(), *config);
        }

        config->SetSelfAssemblyUUID(selfAssemblyUUID);

        if (auto error = UpdateClusterState(config)) {
            return error;
        }

        return std::nullopt;
    }

    void TDistributedConfigKeeper::AllocateStaticGroup(NKikimrBlobStorage::TStorageConfig *config, TGroupId groupId,
            ui32 groupGeneration, TBlobStorageGroupType gtype, const NKikimrBlobStorage::TGroupGeometry& geometry,
            const NProtoBuf::RepeatedPtrField<NKikimrBlobStorage::TPDiskFilter>& pdiskFilters,
            std::optional<NKikimrBlobStorage::EPDiskType> pdiskType,
            THashMap<TVDiskIdShort, NBsController::TPDiskId> replacedDisks,
            const NBsController::TGroupMapper::TForbiddenPDisks& forbid, i64 requiredSpace,
            NKikimrBlobStorage::TBaseConfig *baseConfig, bool convertToDonor, bool ignoreVSlotQuotaCheck,
            bool isSelfHealReasonDecommit, std::optional<TBridgePileId> bridgePileId) {
        using TPDiskId = NBsController::TPDiskId;

        NKikimrConfig::TBlobStorageConfig *bsConfig = config->MutableBlobStorageConfig();

        // build node location map
        THashMap<ui32, TNodeLocation> nodeLocations;
        THashSet<ui32> allowedNodeIds;
        for (const auto& node : config->GetAllNodes()) {
            TNodeLocation location(node.GetLocation());
            nodeLocations.try_emplace(node.GetNodeId(), location);
            if (bridgePileId && *bridgePileId == ResolveNodePileId(location)) {
                allowedNodeIds.insert(node.GetNodeId());
            }
        }

        struct TPDiskInfo {
            NKikimrBlobStorage::TNodeWardenServiceSet::TPDisk Record;
            ui32 UsedSlots = 0;
            bool Usable = true;
            TString WhyUnusable;
            i64 SpaceAvailable = 0;
            bool AdjustSpaceAvailable = false;
        };

        THashMap<TPDiskId, TPDiskInfo> pdisks;

        auto checkMatch = [&](NKikimrBlobStorage::EPDiskType type, bool sharedWithOs, bool readCentric, ui64 kind) {
            if (type == pdiskType) {
                return true;
            }
            for (const auto& pdiskFilter : pdiskFilters) {
                bool m = true;
                for (const auto& p : pdiskFilter.GetProperty()) {
                    bool pMatch = false;
                    switch (p.GetPropertyCase()) {
                        case NKikimrBlobStorage::TPDiskFilter::TRequiredProperty::kType:
                            pMatch = p.GetType() == type;
                            break;
                        case NKikimrBlobStorage::TPDiskFilter::TRequiredProperty::kSharedWithOs:
                            pMatch = p.GetSharedWithOs() == sharedWithOs;
                            break;
                        case NKikimrBlobStorage::TPDiskFilter::TRequiredProperty::kReadCentric:
                            pMatch = p.GetReadCentric() == readCentric;
                            break;
                        case NKikimrBlobStorage::TPDiskFilter::TRequiredProperty::kKind:
                            pMatch = p.GetKind() == kind;
                            break;
                        case NKikimrBlobStorage::TPDiskFilter::TRequiredProperty::PROPERTY_NOT_SET:
                            throw TExConfigError() << "invalid TPDiskFilter record";
                    }
                    if (!pMatch) {
                        m = false;
                        break;
                    }
                }
                if (m) {
                    return true;
                }
            }
            return false;
        };

        ui32 defaultMaxSlots = 16;

        if (baseConfig) {
            std::optional<NKikimrBlobStorage::TPDiskSpaceColor::E> pdiskSpaceColorBorder;
            ui32 pdiskSpaceMarginPromille = 150;

            if (baseConfig->HasSettings()) {
                const auto& settings = baseConfig->GetSettings();
                if (settings.DefaultMaxSlotsSize()) {
                    defaultMaxSlots = settings.GetDefaultMaxSlots(0);
                }
                if (settings.PDiskSpaceColorBorderSize()) {
                    pdiskSpaceColorBorder.emplace(settings.GetPDiskSpaceColorBorder(0));
                }
                if (settings.PDiskSpaceMarginPromilleSize()) {
                    pdiskSpaceMarginPromille = settings.GetPDiskSpaceMarginPromille(0);
                }
            }

            for (const auto& pdisk : baseConfig->GetPDisk()) {
                if (!checkMatch(pdisk.GetType(), pdisk.GetSharedWithOs(), pdisk.GetReadCentric(), pdisk.GetKind())) {
                    continue;
                }

                const TPDiskId pdiskId(pdisk.GetNodeId(), pdisk.GetPDiskId());
                if (const auto [it, inserted] = pdisks.try_emplace(pdiskId); inserted) {
                    TPDiskInfo& pdiskInfo = it->second;
                    auto& r = pdiskInfo.Record;
                    r.SetNodeID(pdiskId.NodeId);
                    r.SetPDiskID(pdiskId.PDiskId);
                    r.SetPath(pdisk.GetPath());
                    r.SetPDiskGuid(pdisk.GetGuid());
                    r.SetPDiskCategory(TPDiskCategory(static_cast<NPDisk::EDeviceType>(pdisk.GetType()),
                        pdisk.GetKind()).GetRaw());
                    if (pdisk.HasPDiskConfig()) {
                        r.MutablePDiskConfig()->CopyFrom(pdisk.GetPDiskConfig());
                    }

                    // this 'usable' logic repeats the one in BS_CONTROLLER
                    if (pdisk.GetDriveStatus() != NKikimrBlobStorage::EDriveStatus::ACTIVE) {
                        pdiskInfo.Usable = false;
                        pdiskInfo.WhyUnusable += 'S';
                    }
                    const bool usableInTermsOfDecommission =
                        pdisk.GetDecommitStatus() == NKikimrBlobStorage::EDecommitStatus::DECOMMIT_NONE ||
                        pdisk.GetDecommitStatus() == NKikimrBlobStorage::EDecommitStatus::DECOMMIT_REJECTED && !isSelfHealReasonDecommit;
                    if (!usableInTermsOfDecommission) {
                        pdiskInfo.Usable = false;
                        pdiskInfo.WhyUnusable += 'D';
                    }

                    if (!ignoreVSlotQuotaCheck && pdiskInfo.Usable && pdisk.HasPDiskMetrics() && baseConfig->HasSettings()) {
                        const auto& m = pdisk.GetPDiskMetrics();
                        if (m.HasEnforcedDynamicSlotSize() && pdiskSpaceColorBorder >= NKikimrBlobStorage::TPDiskSpaceColor::YELLOW) {
                            pdiskInfo.SpaceAvailable = m.GetEnforcedDynamicSlotSize() * (1000 - pdiskSpaceMarginPromille) / 1000;
                        } else {
                            pdiskInfo.SpaceAvailable = m.GetAvailableSize() - m.GetTotalSize() * pdiskSpaceMarginPromille / 1000;
                            pdiskInfo.AdjustSpaceAvailable = true;
                        }
                    }
                } else {
                    Y_ABORT("duplicate PDisk record in TBaseConfig");
                }
            }

            THashMap<ui32, ui64> maxGroupSlotSize;
            for (const auto& vslot : baseConfig->GetVSlot()) {
                if (vslot.HasVDiskMetrics()) {
                    if (const auto& m = vslot.GetVDiskMetrics(); m.HasAllocatedSize()) {
                        ui64& size = maxGroupSlotSize[vslot.GetGroupId()];
                        size = Max(size, m.GetAllocatedSize());
                    }
                }
            }

            for (const auto& vslot : baseConfig->GetVSlot()) {
                const auto& vslotId = vslot.GetVSlotId();
                const TPDiskId pdiskId(vslotId.GetNodeId(), vslotId.GetPDiskId());
                if (const auto it = pdisks.find(pdiskId); it != pdisks.end()) {
                    TPDiskInfo& pdiskInfo = it->second;
                    ++pdiskInfo.UsedSlots; // TODO(ydynnikov): account GroupSizeInUnits
                    if (pdiskInfo.AdjustSpaceAvailable && vslot.GetStatus() != "READY" && vslot.HasVDiskMetrics()) {
                        if (const auto& m = vslot.GetVDiskMetrics(); m.HasAllocatedSize()) {
                            pdiskInfo.SpaceAvailable += m.GetAllocatedSize() - maxGroupSlotSize[vslot.GetGroupId()];
                        }
                    }
                }
            }
        }

        // then all existing drives from the current storage config; also extract group definition, if it exists
        NBsController::TGroupMapper::TGroupDefinition groupDefinition;
        THashMap<ui32, ui32> maxPDiskId;
        THashMap<TPDiskId, ui32> maxVSlotId;
        THashSet<TPDiskId> addedPDisks;
        THashMap<TVDiskIdShort, NKikimrBlobStorage::TVDiskLocation> vdiskLocations;

        if (bsConfig->HasServiceSet()) {
            const auto& ss = bsConfig->GetServiceSet();

            for (const auto& vdisk : ss.GetVDisks()) {
                const TVDiskID vdiskId = VDiskIDFromVDiskID(vdisk.GetVDiskID());
                if (vdiskId.GroupID == groupId) {
                    vdiskLocations.emplace(vdiskId, vdisk.GetVDiskLocation());
                }
            }

            std::vector<std::tuple<TPDiskId, i32>> usageIncr;

            THashSet<TPDiskId> requiredPDiskIds;
            for (const auto& group : ss.GetGroups()) {
                if (TGroupId::FromProto(&group, &NKikimrBlobStorage::TGroupInfo::GetGroupID) == groupId) {
                    ui32 failRealmIdx = 0;
                    Y_DEBUG_ABORT_UNLESS(groupDefinition.empty());
                    groupDefinition.clear();

                    for (const auto& r : group.GetRings()) {
                        ui32 failDomainIdx = 0;
                        auto& grDefRealm = groupDefinition.emplace_back();

                        for (const auto& fd : r.GetFailDomains()) {
                            ui32 vdiskIdx = 0;
                            auto& grDefDomain = grDefRealm.emplace_back();

                            for (const auto& v : fd.GetVDiskLocations()) {
                                const TVDiskIdShort vdiskId(failRealmIdx, failDomainIdx, vdiskIdx);

                                TPDiskId pdiskId(v.GetNodeID(), v.GetPDiskID());
                                requiredPDiskIds.insert(pdiskId);

                                if (const auto it = replacedDisks.find(vdiskId); it != replacedDisks.end()) {
                                    usageIncr.emplace_back(pdiskId, -1); // drop usage count of current PDisk
                                    std::swap(pdiskId, it->second);
                                    if (pdiskId != TPDiskId()) {
                                        usageIncr.emplace_back(pdiskId, +1); // and increase for the new PDisk
                                    }
                                    vdiskLocations.erase(vdiskId);
                                }
                                grDefDomain.emplace_back(pdiskId);

                                ++vdiskIdx;
                            }
                            ++failDomainIdx;
                        }
                        ++failRealmIdx;
                    }
                }
            }

            for (const auto& pdisk : ss.GetPDisks()) {
                const TPDiskId pdiskId(pdisk.GetNodeID(), pdisk.GetPDiskID());
                if (requiredPDiskIds.contains(pdiskId)) {
                    if (const auto [it, inserted] = pdisks.try_emplace(pdiskId); inserted) {
                        auto& r = it->second.Record;
                        r.CopyFrom(pdisk);
                    }
                }

                auto& m = maxPDiskId[pdiskId.NodeId];
                m = Max(m, pdiskId.PDiskId);

                addedPDisks.insert(pdiskId);
            }

            for (const auto& [pdiskId, incr] : usageIncr) {
                if (const auto it = pdisks.find(pdiskId); it != pdisks.end()) {
                    it->second.UsedSlots += incr; // TODO(ydynnikov): account GroupSizeInUnits
                } else {
                    Y_ABORT("missing PDiskId from group");
                }
            }

            for (const auto& vdisk : ss.GetVDisks()) {
                const auto& loc = vdisk.GetVDiskLocation();
                const TPDiskId pdiskId(loc.GetNodeID(), loc.GetPDiskID());
                if (const auto it = pdisks.find(pdiskId); it != pdisks.end()) {
                    ++it->second.UsedSlots; // TODO(ydynnikov): account GroupSizeInUnits
                }

                auto& m = maxVSlotId[pdiskId];
                m = Max(m, loc.GetVDiskSlotID());
            }
        }

        // build PDisk locator map (nodeId:path -> pdiskId)
        THashSet<std::tuple<ui32, TString>> pdiskLocations;
        for (const auto& [pdiskId, item] : pdisks) {
            pdiskLocations.emplace(std::make_tuple(pdiskId.NodeId, item.Record.GetPath()));
        }

        // build host config map
        auto processDrive = [&](const auto& node, const auto& drive) {
            const ui32 nodeId = node.GetNodeId();
            if (pdiskLocations.contains(std::make_tuple(nodeId, drive.GetPath()))) {
                return;
            }
            if (checkMatch(drive.GetType(), drive.GetSharedWithOs(), drive.GetReadCentric(), drive.GetKind())) {
                const TPDiskId pdiskId(nodeId, ++maxPDiskId[nodeId]);
                if (const auto [it, inserted] = pdisks.try_emplace(pdiskId); inserted) {
                    auto& r = it->second.Record;
                    r.SetNodeID(pdiskId.NodeId);
                    r.SetPDiskID(pdiskId.PDiskId);
                    r.SetPath(drive.GetPath());
                    r.SetPDiskGuid(RandomNumber<ui64>());
                    r.SetPDiskCategory(TPDiskCategory(static_cast<NPDisk::EDeviceType>(drive.GetType()),
                        drive.GetKind()));
                    if (drive.HasPDiskConfig()) {
                        r.MutablePDiskConfig()->CopyFrom(drive.GetPDiskConfig());
                    }
                } else {
                    Y_ABORT("duplicate PDiskId");
                }
            }
        };
        EnumerateConfigDrives(*config, 0, processDrive, nullptr, true);

        // group mapper
        NBsController::TGroupGeometryInfo geom(gtype.GetErasure(), geometry);
        NBsController::TGroupMapper mapper(geom);

        for (const auto& [pdiskId, item] : pdisks) {
            const auto it = nodeLocations.find(pdiskId.NodeId);
            if (it == nodeLocations.end()) {
                throw TExConfigError() << "no location for node";
            }

            ui32 maxSlots = defaultMaxSlots;
            ui32 slotSizeInUnits = 0;
            if (item.Record.HasPDiskConfig()) {
                const auto& pdiskConfig = item.Record.GetPDiskConfig();
                if (pdiskConfig.HasExpectedSlotCount()) {
                    maxSlots = pdiskConfig.GetExpectedSlotCount();
                }
                slotSizeInUnits = pdiskConfig.GetSlotSizeInUnits();
            }

            const bool pileFilter = !bridgePileId || allowedNodeIds.contains(pdiskId.NodeId);

            mapper.RegisterPDisk({
                .PDiskId = pdiskId,
                .Location = it->second,
                .Usable = item.Usable && pileFilter,
                .NumSlots = item.UsedSlots,
                .MaxSlots = maxSlots,
                .SlotSizeInUnits = slotSizeInUnits,
                .Groups{},
                .SpaceAvailable = item.SpaceAvailable,
                .Operational = true,
                .Decommitted = false,
                .WhyUnusable = item.WhyUnusable,
            });
        }

        auto dumpGroupDefinition = [&] {
            TStringStream s;
            for (const auto& r : groupDefinition) {
                s << '{';
                for (const auto& d : r) {
                    s << '[';
                    bool first = true;
                    for (const auto& p : d) {
                        s << (std::exchange(first, false) ? "" : " ") << p;
                    }
                    s << ']';
                }
                s << '}';
            }
            return s.Str();
        };

        TString error;
        const ui32 groupSizeInUnits = 1; // static groups are always single-unit
        if (!mapper.AllocateGroup(groupId.GetRawId(), groupDefinition, replacedDisks, forbid,
                groupSizeInUnits, requiredSpace, false, {}, error)) {
            throw TExConfigError() << "group allocation failed Error# " << error
                << " groupDefinition# " << dumpGroupDefinition();
        }

        auto *sSet = bsConfig->MutableServiceSet();

        NKikimrBlobStorage::TGroupInfo *sGroup = nullptr;
        for (size_t i = 0; i < sSet->GroupsSize(); ++i) {
            if (const auto& group = sSet->GetGroups(i); TGroupId::FromProto(&group,
                    &NKikimrBlobStorage::TGroupInfo::GetGroupID) == groupId) {
                sGroup = sSet->MutableGroups(i);
                break;
            }
        }
        if (!sGroup) {
            sGroup = sSet->AddGroups();
            groupId.CopyToProto(sGroup, &NKikimrBlobStorage::TGroupInfo::SetGroupID);
            sGroup->SetErasureSpecies(gtype.GetErasure());
        } else {
            sGroup->ClearRings();
        }
        sGroup->SetGroupGeneration(groupGeneration);

        TVDiskIdShort prev;
        NKikimrBlobStorage::TGroupInfo::TFailRealm *sRealm = nullptr;
        NKikimrBlobStorage::TGroupInfo::TFailRealm::TFailDomain *sDomain = nullptr;

        THashMap<TVDiskIdShort, NProtoBuf::RepeatedPtrField<NKikimrBlobStorage::TNodeWardenServiceSet::TVDisk::TDonor>> donors;

        for (size_t i = 0; i < sSet->VDisksSize(); ++i) {
            const auto& vdisk = sSet->GetVDisks(i);
            const TVDiskID vdiskId = VDiskIDFromVDiskID(vdisk.GetVDiskID());
            if (vdiskId.GroupID != groupId || vdisk.GetEntityStatus() == NKikimrBlobStorage::EEntityStatus::DESTROY) {
                continue;
            }
            auto *m = sSet->MutableVDisks(i);
            if (replacedDisks.contains(vdiskId)) {
                if (m->HasDonorMode()) {
                    // this disk is already a donor, nothing to do about it
                } else if (convertToDonor) {
                    // make this disk a donor
                    auto *donorMode = m->MutableDonorMode();
                    donorMode->SetNumFailRealms(groupDefinition.size());
                    donorMode->SetNumFailDomainsPerFailRealm(groupDefinition.front().size());
                    donorMode->SetNumVDisksPerFailDomain(groupDefinition.front().front().size());
                    donorMode->SetErasureSpecies(sGroup->GetErasureSpecies());
                    m->ClearDonors();
                } else {
                    m->SetEntityStatus(NKikimrBlobStorage::EEntityStatus::DESTROY);
                    continue;
                }
                auto *donor = donors[vdiskId].Add();
                donor->MutableVDiskId()->CopyFrom(m->GetVDiskID());
                donor->MutableVDiskLocation()->CopyFrom(m->GetVDiskLocation());
            } else {
                m->MutableVDiskID()->SetGroupGeneration(groupGeneration);
            }
        }

        NBsController::TGroupMapper::Traverse(groupDefinition, [&](TVDiskIdShort vdiskId, TPDiskId pdiskId) {
            if (!sRealm || vdiskId.FailRealm != prev.FailRealm) {
                sRealm = sGroup->AddRings();
                sDomain = nullptr;
            }
            if (!sDomain || vdiskId.FailDomain != prev.FailDomain) {
                sDomain = sRealm->AddFailDomains();
            }
            prev = vdiskId;

            const auto pdiskIt = pdisks.find(pdiskId);
            Y_ABORT_UNLESS(pdiskIt != pdisks.end());
            const auto& pdisk = pdiskIt->second.Record;

            if (addedPDisks.insert(pdiskId).second) {
                sSet->AddPDisks()->CopyFrom(pdisk);
            }

            auto *sLoc = sDomain->AddVDiskLocations();
            if (const auto it = vdiskLocations.find(vdiskId); it != vdiskLocations.end()) {
                sLoc->CopyFrom(it->second);
            } else {
                sLoc->SetNodeID(pdiskId.NodeId);
                sLoc->SetPDiskID(pdiskId.PDiskId);
                sLoc->SetVDiskSlotID(++maxVSlotId[pdiskId]); // keep VDiskSlotID for unchanged items
                sLoc->SetPDiskGuid(pdisk.GetPDiskGuid());

                auto *sDisk = sSet->AddVDisks();
                VDiskIDFromVDiskID(TVDiskID(groupId, groupGeneration, vdiskId), sDisk->MutableVDiskID());
                sDisk->SetVDiskKind(NKikimrBlobStorage::TVDiskKind::Default);
                sDisk->MutableVDiskLocation()->CopyFrom(*sLoc);
                if (const auto it = donors.find(vdiskId); it != donors.end()) {
                    sDisk->MutableDonors()->Swap(&it->second);
                }
            }
        });
    }

    bool TDistributedConfigKeeper::GenerateStateStorageConfig(NKikimrConfig::TDomainsConfig::TStateStorage *ss,
            const NKikimrBlobStorage::TStorageConfig& baseConfig) {
        std::map<std::optional<TBridgePileId>, THashMap<TString, std::vector<std::tuple<ui32, TNodeLocation>>>> nodes;
        bool goodConfig = true;
        for (const auto& node : baseConfig.GetAllNodes()) {
<<<<<<< HEAD
=======
            std::optional<TBridgePileId> pileId = node.HasBridgePileId()
                ? std::make_optional(TBridgePileId::FromProto(&node, &NKikimrBlobStorage::TNodeIdentifier::GetBridgePileId))
                : std::nullopt;

>>>>>>> 3e23d370
            TNodeLocation location(node.GetLocation());
            std::optional<TBridgePileId> pileId = ResolveNodePileId(location);
            nodes[pileId][location.GetDataCenterId()].emplace_back(node.GetNodeId(), location);
        }
        for (auto& [pileId, nodesByDataCenter] : nodes) {
            TStateStoragePerPileGenerator generator(nodesByDataCenter, SelfHealNodesState, pileId);
            generator.AddRingGroup(ss);
            goodConfig &= generator.IsGoodConfig();
        }
        return goodConfig;
    }

    bool TDistributedConfigKeeper::UpdateConfig(NKikimrBlobStorage::TStorageConfig *config, bool& checkSyncersAfterCommit) {
        return UpdateBridgeConfig(config, checkSyncersAfterCommit);
    }

} // NKikimr::NStorage<|MERGE_RESOLUTION|>--- conflicted
+++ resolved
@@ -573,13 +573,6 @@
         std::map<std::optional<TBridgePileId>, THashMap<TString, std::vector<std::tuple<ui32, TNodeLocation>>>> nodes;
         bool goodConfig = true;
         for (const auto& node : baseConfig.GetAllNodes()) {
-<<<<<<< HEAD
-=======
-            std::optional<TBridgePileId> pileId = node.HasBridgePileId()
-                ? std::make_optional(TBridgePileId::FromProto(&node, &NKikimrBlobStorage::TNodeIdentifier::GetBridgePileId))
-                : std::nullopt;
-
->>>>>>> 3e23d370
             TNodeLocation location(node.GetLocation());
             std::optional<TBridgePileId> pileId = ResolveNodePileId(location);
             nodes[pileId][location.GetDataCenterId()].emplace_back(node.GetNodeId(), location);
