--- conflicted
+++ resolved
@@ -57,13 +57,6 @@
         auto *entry = history->AddUnsyncedEntries();
         entry->MutableClusterState()->CopyFrom(newClusterState);
         entry->SetOperationGuid(RandomNumber<ui64>());
-<<<<<<< HEAD
-        for (ui32 i = 0; i < numPiles; ++i) {
-            entry->AddUnsyncedPiles(i); // all piles are unsynced by default
-        }
-
-        StartProposition(&config);
-=======
         for (ui32 i = 0; i < Self->Cfg->BridgeConfig->PilesSize(); ++i) {
             entry->AddUnsyncedPiles(i); // all piles are unsynced by default
         }
@@ -82,7 +75,6 @@
         }
 
         return Self->HasQuorum(GetSwitchBridgeNewConfig(record.GetSwitchBridgeClusterState().GetNewClusterState()));
->>>>>>> 832cd121
     }
 
 } // NKikimr::NStorage