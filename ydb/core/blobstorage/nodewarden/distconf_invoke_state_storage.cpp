--- conflicted
+++ resolved
@@ -27,28 +27,14 @@
                 (StateStorageConfig, cmd));
 
         NKikimrBlobStorage::TStorageConfig config = *Self->StorageConfig;
-<<<<<<< HEAD
-        if (cmd.HasSchemeBoardConfig()) {
-            FinishWithError(TResult::ERROR, TStringBuilder() << "SchemeBoard are not supported");
-            return;   
-        }
         if (!cmd.HasStateStorageConfig() && !cmd.HasStateStorageBoardConfig() && !cmd.HasSchemeBoardConfig()) {
             FinishWithError(TResult::ERROR, TStringBuilder() << "New configuration is not defined");
-            return;   
-=======
-        if (!cmd.HasStateStorageConfig() && !cmd.HasStateStorageBoardConfig() && !cmd.HasSchemeBoardConfig()) {
-            FinishWithError(TResult::ERROR, TStringBuilder() << "New configuration is not defined");
-            return;
->>>>>>> 832cd121
+            return;
         }
         auto process = [&](const char *name, auto buildInfo, auto hasFunc, auto func, auto configHasFunc, auto configMutableFunc) {
             if (!(cmd.*hasFunc)()) {
                 return true;
-<<<<<<< HEAD
-            } 
-=======
-            }
->>>>>>> 832cd121
+            }
             if (!(config.*configHasFunc)()) {
                 FinishWithError(TResult::ERROR, TStringBuilder() << name << " configuration is not filled in");
                 return false;
@@ -70,11 +56,7 @@
             for (auto& rg : newSSConfig.GetRingGroups()) {
                 if (rg.RingSize() && rg.NodeSize()) {
                     FinishWithError(TResult::ERROR, TStringBuilder() << name << " Ring and Node are defined, use the one of them");
-<<<<<<< HEAD
-                    return false; 
-=======
                     return false;
->>>>>>> 832cd121
                 }
                 const size_t numItems = Max(rg.RingSize(), rg.NodeSize());
                 if (!rg.HasNToSelect() || numItems < 1 || rg.GetNToSelect() < 1 || rg.GetNToSelect() > numItems) {
@@ -84,19 +66,11 @@
                 for (auto &ring : rg.GetRing()) {
                     if (ring.RingSize() > 0) {
                         FinishWithError(TResult::ERROR, TStringBuilder() << name << " too deep nested ring declaration");
-<<<<<<< HEAD
-                        return false;  
+                        return false;
                     }
                     if(ring.HasRingGroupActorIdOffset()) {
                         FinishWithError(TResult::ERROR, TStringBuilder() << name << " RingGroupActorIdOffset should be used in ring group level, not ring");
-                        return false;                       
-=======
-                        return false;
-                    }
-                    if(ring.HasRingGroupActorIdOffset()) {
-                        FinishWithError(TResult::ERROR, TStringBuilder() << name << " RingGroupActorIdOffset should be used in ring group level, not ring");
-                        return false;
->>>>>>> 832cd121
+                        return false;
                     }
                     if (ring.NodeSize() < 1) {
                         FinishWithError(TResult::ERROR, TStringBuilder() << name << " empty ring");
@@ -122,11 +96,7 @@
                 }
 
                 Y_ABORT_UNLESS(newSSInfo->RingGroups.size() > 0 && oldSSInfo->RingGroups.size() > 0);
-<<<<<<< HEAD
-                
-=======
-
->>>>>>> 832cd121
+
                 for (auto& newGroup : newSSInfo->RingGroups) {
                     if (newGroup.WriteOnly) {
                         continue;
@@ -139,11 +109,7 @@
                         }
                     }
                     if (!found) {
-<<<<<<< HEAD
-                        FinishWithError(TResult::ERROR, TStringBuilder() << 
-=======
                         FinishWithError(TResult::ERROR, TStringBuilder() <<
->>>>>>> 832cd121
                             "New introduced ring group should be WriteOnly old:" << oldSSInfo->ToString() <<" new: " << newSSInfo->ToString());
                         return false;
                     }
@@ -160,11 +126,7 @@
                         }
                     }
                     if (!found) {
-<<<<<<< HEAD
-                        FinishWithError(TResult::ERROR, TStringBuilder() << 
-=======
                         FinishWithError(TResult::ERROR, TStringBuilder() <<
->>>>>>> 832cd121
                             "Can not delete not WriteOnly ring group. Make it WriteOnly before deletion old:" << oldSSInfo->ToString() <<" new: " << newSSInfo->ToString());
                         return false;
                     }
@@ -182,11 +144,7 @@
             }
             return true;
         };
-<<<<<<< HEAD
-        
-=======
-
->>>>>>> 832cd121
+
 #define PROCESS(NAME) \
         if (!process(#NAME, &NKikimr::Build##NAME##Info, \
                 &NKikimrBlobStorage::TStateStorageConfig::Has##NAME##Config, \
