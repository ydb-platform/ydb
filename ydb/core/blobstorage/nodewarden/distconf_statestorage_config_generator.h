--- conflicted
+++ resolved
@@ -9,14 +9,9 @@
     public:
         TStateStoragePerPileGenerator(THashMap<TString, std::vector<std::tuple<ui32, TNodeLocation>>>& nodes,
             const std::unordered_map<ui32, ui32>& selfHealNodesState,
-<<<<<<< HEAD
-            const std::optional<TBridgePileId>& pileId,
+            TBridgePileId pileId,
             std::unordered_set<ui32>& usedNodes,
             const NKikimrConfig::TDomainsConfig::TStateStorage& oldConfig);
-=======
-            TBridgePileId pileId,
-            std::unordered_set<ui32>& usedNodes);
->>>>>>> c6be5efe
         bool IsGoodConfig() const;
         void AddRingGroup(NKikimrConfig::TDomainsConfig::TStateStorage *ss);
 
