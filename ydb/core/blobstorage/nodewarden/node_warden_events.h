--- conflicted
+++ resolved
@@ -166,8 +166,6 @@
         {}
     };
 
-<<<<<<< HEAD
-=======
     struct TEvNodeWardenUpdateConfigFromPeer
             : TEventLocal<TEvNodeWardenUpdateConfigFromPeer, TEvBlobStorage::EvNodeWardenUpdateConfigFromPeer>
     {
@@ -178,5 +176,4 @@
         {}
     };
 
->>>>>>> 832cd121
 } // NKikimr::NStorage