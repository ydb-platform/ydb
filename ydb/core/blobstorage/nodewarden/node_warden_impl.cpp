--- conflicted
+++ resolved
@@ -162,10 +162,7 @@
         fFunc(TEvBlobStorage::EvNodeWardenUpdateCache, ForwardToDistributedConfigKeeper);
         fFunc(TEvBlobStorage::EvNodeWardenQueryCache, ForwardToDistributedConfigKeeper);
         fFunc(TEvBlobStorage::EvNodeWardenUnsubscribeFromCache, ForwardToDistributedConfigKeeper);
-<<<<<<< HEAD
-=======
         fFunc(TEvBlobStorage::EvNodeWardenUpdateConfigFromPeer, ForwardToDistributedConfigKeeper);
->>>>>>> 832cd121
 
         hFunc(TEvNodeWardenQueryBaseConfig, Handle);
         hFunc(TEvNodeConfigInvokeOnRootResult, Handle);
