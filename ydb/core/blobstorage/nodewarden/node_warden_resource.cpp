--- conflicted
+++ resolved
@@ -167,20 +167,9 @@
     }
 
     // apply updates for the state storage proxy
-<<<<<<< HEAD
-#define FETCH_CONFIG(PART, PREFIX, PROTO) \
+#define FETCH_CONFIG(PART, PROTO) \
     Y_ABORT_UNLESS(StorageConfig->Has##PROTO##Config()); \
-    char PART##Prefix[TActorId::MaxServiceIDLength] = PREFIX; \
-    TIntrusivePtr<TStateStorageInfo> PART##Info = BuildStateStorageInfo(PART##Prefix, StorageConfig->Get##PROTO##Config());
-
-    FETCH_CONFIG(stateStorage, "ssr", StateStorage)
-    FETCH_CONFIG(board, "ssb", StateStorageBoard)
-    FETCH_CONFIG(schemeBoard, "sbr", SchemeBoard)
-=======
-#define FETCH_CONFIG(PART, PROTO) \
-    Y_ABORT_UNLESS(StorageConfig.Has##PROTO##Config()); \
-    TIntrusivePtr<TStateStorageInfo> PART##Info = Build##PROTO##Info(StorageConfig.Get##PROTO##Config());
->>>>>>> 8086aeac
+    TIntrusivePtr<TStateStorageInfo> PART##Info = Build##PROTO##Info(StorageConfig->Get##PROTO##Config());
 
     FETCH_CONFIG(stateStorage, StateStorage)
     FETCH_CONFIG(board, StateStorageBoard)
