--- conflicted
+++ resolved
@@ -175,11 +175,7 @@
     FETCH_CONFIG(board, StateStorageBoard)
     FETCH_CONFIG(schemeBoard, SchemeBoard)
     
-<<<<<<< HEAD
-    STLOG(PRI_DEBUG, BS_NODE, NW52, "ApplyStateStorageConfig",
-=======
     STLOG(PRI_DEBUG, BS_NODE, NW55, "ApplyStateStorageConfig",
->>>>>>> 832cd121
         (StateStorageConfig, StorageConfig->GetStateStorageConfig()),
         (NewStateStorageInfo, *stateStorageInfo),
         (CurrentStateStorageInfo, StateStorageInfo.Get()),
@@ -201,10 +197,7 @@
             return g1.Rings.size() == g2.Rings.size()
                 && g1.NToSelect == g2.NToSelect
                 && g1.WriteOnly == g2.WriteOnly
-<<<<<<< HEAD
-=======
                 && g1.State == g2.State
->>>>>>> 832cd121
                 && std::equal(g1.Rings.begin(), g1.Rings.end(), g2.Rings.begin(), equalRing);
         };
         return prev.RingGroups.size() != cur.RingGroups.size()
@@ -254,11 +247,8 @@
                                 AppData()->SystemPoolId));
                         } else if (which == &StateStorageInfo && !newActorIds.contains(replicaId)) {
                             Send(replicaId, new TEvStateStorage::TEvUpdateGroupConfig(info, nullptr, nullptr));
-<<<<<<< HEAD
-=======
                         } else if (which == &BoardInfo && !newActorIds.contains(replicaId)) {
                             Send(replicaId, new TEvStateStorage::TEvUpdateGroupConfig(nullptr, info, nullptr));
->>>>>>> 832cd121
                         } else {
                             // TODO(alexvru): update other kinds of replicas
                         }
