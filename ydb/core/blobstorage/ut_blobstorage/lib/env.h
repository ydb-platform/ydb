--- conflicted
+++ resolved
@@ -369,45 +369,7 @@
         Runtime->SetLogPriority(NKikimrServices::BOOTSTRAPPER, prio);
         Runtime->SetLogPriority(NKikimrServices::BS_NODE, prio);
 
-<<<<<<< HEAD
-        std::initializer_list<ui32> debug{
-//            NKikimrServices::BS_CONTROLLER,
-//            NKikimrServices::BS_SELFHEAL,
-//            NKikimrServices::BS_PDISK,
-//            NKikimrServices::BS_SKELETON,
-//            NKikimrServices::BS_HULLCOMP,
-//            NKikimrServices::BS_HULLRECS,
-//            NKikimrServices::BS_HULLHUGE,
-//            NKikimrServices::BS_REPL,
-            NKikimrServices::BS_SYNCER,
-//            NKikimrServices::BS_SYNCLOG,
-//            NKikimrServices::BS_SYNCJOB,
-//            NKikimrServices::BS_QUEUE,
-//            NKikimrServices::BS_VDISK_GET,
-//            NKikimrServices::BS_VDISK_PATCH,
-//            NKikimrServices::BS_VDISK_PUT,
-//            NKikimrServices::BS_VDISK_OTHER,
-            NKikimrServices::BS_VDISK_SCRUB,
-//            NKikimrServices::BS_PROXY,
-//            NKikimrServices::BS_PROXY_RANGE,
-//            NKikimrServices::BS_PROXY_GET,
-//            NKikimrServices::BS_PROXY_PUT,
-//            NKikimrServices::BS_PROXY_PATCH,
-//            NKikimrServices::BS_PROXY_INDEXRESTOREGET,
-//            NKikimrServices::BS_PROXY_STATUS,
-            NActorsServices::TEST,
-//            NKikimrServices::BLOB_DEPOT,
-//            NKikimrServices::BLOB_DEPOT_AGENT,
-//            NKikimrServices::HIVE,
-//            NKikimrServices::LOCAL,
-//            NActorsServices::INTERCONNECT,
-//            NActorsServices::INTERCONNECT_SESSION,
-//            NKikimrServices::BS_VDISK_BALANCING,
-        };
-        for (const auto& comp : debug) {
-=======
         for (const auto& comp : DebugLogComponents) {
->>>>>>> 933ea716
             Runtime->SetLogPriority(comp, NLog::PRI_DEBUG);
         }
 
