--- conflicted
+++ resolved
@@ -37,12 +37,8 @@
     ydb/core/tx/coordinator
     ydb/core/tx/scheme_board
     ydb/core/util
-<<<<<<< HEAD
+    ydb/core/util/actorsys_test
     yql/essentials/minikql/comp_nodes/llvm20
-=======
-    ydb/core/util/actorsys_test
-    yql/essentials/minikql/comp_nodes/llvm16
->>>>>>> 3501a8fc
     yql/essentials/public/udf/service/exception_policy
     yql/essentials/sql/pg_dummy
     yt/yql/providers/yt/comp_nodes/dq/llvm16
