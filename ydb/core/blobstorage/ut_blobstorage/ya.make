UNITTEST()

FORK_SUBTESTS()

REQUIREMENTS(ram:32 cpu:2)

IF (SANITIZER_TYPE OR WITH_VALGRIND)
    SIZE(LARGE)
    INCLUDE(${ARCADIA_ROOT}/ydb/tests/large.inc)
ELSE()
    SIZE(MEDIUM)
ENDIF()

SRCS(
    acceleration.cpp
    assimilation.cpp
    backpressure.cpp
    block_race.cpp
    bsc_cache.cpp
<<<<<<< HEAD
=======
    cancellation.cpp
    counting_events.cpp
>>>>>>> 042f10bb
    corrupted_reads.cpp
    counting_events.cpp
    data_corruption.cpp
    deadlines.cpp
    decommit_3dc.cpp
    defrag.cpp
    discover.cpp
    ds_proxy_lwtrace.cpp
    encryption.cpp
    extra_block_checks.cpp
    gc.cpp
    gc_quorum_3dc.cpp
    get.cpp
    get_block.cpp
    group_reconfiguration.cpp
    incorrect_queries.cpp
    index_restore_get.cpp
    main.cpp
    mirror3dc.cpp
    mirror3of4.cpp
    monitoring.cpp
    multiget.cpp
    patch.cpp
    recovery.cpp
    sanitize_groups.cpp
    scrub_fast.cpp
    self_heal.cpp
    shred.cpp
    snapshots.cpp
    space_check.cpp
    sync.cpp
    validation.cpp
    vdisk_malfunction.cpp
    group_size_in_units.cpp
)

PEERDIR(
    ydb/core/base
    ydb/core/blobstorage/dsproxy
    ydb/core/blobstorage/groupinfo
    ydb/core/blobstorage/ut_blobstorage/lib
    ydb/core/blobstorage/vdisk/common
    ydb/core/blobstorage/vdisk/scrub
)

END()

RECURSE_FOR_TESTS(
    ut_balancing
    ut_blob_depot
    ut_blob_depot_fat
    ut_bridge
    ut_check_integrity
    ut_comp_defrag
    ut_donor
    ut_group_reconfiguration
    ut_huge
    ut_read_only_vdisk
    ut_osiris
    ut_phantom_blobs
    ut_replication
    ut_scrub
    ut_statestorage
    ut_vdisk_restart
    ut_restart_pdisk
    ut_read_only_pdisk
    ut_stop_pdisk
    ut_cluster_balancing
    ut_move_pdisk
)<|MERGE_RESOLUTION|>--- conflicted
+++ resolved
@@ -17,11 +17,7 @@
     backpressure.cpp
     block_race.cpp
     bsc_cache.cpp
-<<<<<<< HEAD
-=======
     cancellation.cpp
-    counting_events.cpp
->>>>>>> 042f10bb
     corrupted_reads.cpp
     counting_events.cpp
     data_corruption.cpp
