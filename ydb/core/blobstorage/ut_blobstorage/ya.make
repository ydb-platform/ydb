UNITTEST()

FORK_SUBTESTS()

REQUIREMENTS(ram:32 cpu:2)

IF (SANITIZER_TYPE OR WITH_VALGRIND)
    SIZE(LARGE)
    INCLUDE(${ARCADIA_ROOT}/ydb/tests/large.inc)
ELSE()
    SIZE(MEDIUM)
ENDIF()

SRCS(
    acceleration.cpp
    assimilation.cpp
    backpressure.cpp
    block_race.cpp
    bsc_cache.cpp
    counting_events.cpp
<<<<<<< HEAD
    data_corruption.cpp
=======
    corrupted_reads.cpp
>>>>>>> dfa9bb6a
    deadlines.cpp
    decommit_3dc.cpp
    defrag.cpp
    discover.cpp
    ds_proxy_lwtrace.cpp
    encryption.cpp
    extra_block_checks.cpp
    gc.cpp
    gc_quorum_3dc.cpp
    get.cpp
    get_block.cpp
    group_reconfiguration.cpp
    incorrect_queries.cpp
    index_restore_get.cpp
    main.cpp
    mirror3dc.cpp
    mirror3of4.cpp
    monitoring.cpp
    multiget.cpp
    patch.cpp
    phantom_blobs.cpp
    recovery.cpp
    sanitize_groups.cpp
    scrub_fast.cpp
    self_heal.cpp
    shred.cpp
    snapshots.cpp
    space_check.cpp
    sync.cpp
    validation.cpp
    vdisk_malfunction.cpp
    group_size_in_units.cpp
)

PEERDIR(
    ydb/core/base
    ydb/core/blobstorage/dsproxy
    ydb/core/blobstorage/groupinfo
    ydb/core/blobstorage/ut_blobstorage/lib
    ydb/core/blobstorage/vdisk/common
    ydb/core/blobstorage/vdisk/scrub
)

END()

RECURSE_FOR_TESTS(
    ut_balancing
    ut_blob_depot
    ut_blob_depot_fat
    ut_bridge
    ut_check_integrity
    ut_comp_defrag
    ut_donor
    ut_group_reconfiguration
    ut_huge
    ut_read_only_vdisk
    ut_osiris
    ut_replication
    ut_scrub
    ut_statestorage
    ut_vdisk_restart
    ut_restart_pdisk
    ut_read_only_pdisk
    ut_stop_pdisk
    ut_cluster_balancing
    ut_move_pdisk
)<|MERGE_RESOLUTION|>--- conflicted
+++ resolved
@@ -17,12 +17,9 @@
     backpressure.cpp
     block_race.cpp
     bsc_cache.cpp
+    corrupted_reads.cpp
     counting_events.cpp
-<<<<<<< HEAD
     data_corruption.cpp
-=======
-    corrupted_reads.cpp
->>>>>>> dfa9bb6a
     deadlines.cpp
     decommit_3dc.cpp
     defrag.cpp
