--- conflicted
+++ resolved
@@ -46,19 +46,11 @@
         const TCostMetricsParameters& costMetricsParameters)
     : GroupType(groupType)
     , CostCounters(counters->GetSubgroup("subsystem", "advancedCost"))
-<<<<<<< HEAD
     , MonGroup(std::make_shared<NMonGroup::TCostTrackerGroup>(CostCounters))
-=======
-    , UserDiskCost(CostCounters->GetCounter("UserDiskCost", true))
-    , CompactionDiskCost(CostCounters->GetCounter("CompactionDiskCost", true))
-    , ScrubDiskCost(CostCounters->GetCounter("ScrubDiskCost", true))
-    , DefragDiskCost(CostCounters->GetCounter("DefragDiskCost", true))
-    , InternalDiskCost(CostCounters->GetCounter("InternalDiskCost", true))
     , DiskTimeAvailableCtr(CostCounters->GetCounter("DiskTimeAvailable", false))
     , Bucket(&DiskTimeAvailable, &BucketCapacity, nullptr, nullptr, nullptr, nullptr, true)
     , BurstThresholdNs(costMetricsParameters.BurstThresholdNs)
     , DiskTimeAvailableScale(costMetricsParameters.DiskTimeAvailableScale)
->>>>>>> 13390350
 {
     AtomicSet(BucketCapacity, GetDiskTimeAvailableScale() * BurstThresholdNs);
     BurstDetector.Initialize(CostCounters, "BurstDetector");
