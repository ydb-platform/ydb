--- conflicted
+++ resolved
@@ -57,12 +57,8 @@
         , ReplPDiskWriteQuoter(std::move(replPDiskWriteQuoter))
         , ReplNodeRequestQuoter(std::move(replNodeRequestQuoter))
         , ReplNodeResponseQuoter(std::move(replNodeResponseQuoter))
-<<<<<<< HEAD
-        , CostTracker(std::make_shared<TBsCostTracker>(Top->GType, type, vdiskCounters))
+        , CostTracker()
         , OOSMonGroup(std::make_shared<NMonGroup::TOutOfSpaceGroup>(VDiskCounters, "subsystem", "oos"))
-=======
-        , CostTracker()
->>>>>>> 13390350
         , OutOfSpaceState(Top->GetTotalVDisksNum(), Top->GetOrderNumber(ShortSelfVDisk))
         , CostMonGroup(vdiskCounters, "subsystem", "cost")
         , Logger(as ? ActorSystemLogger(as) : DevNullLogger())
