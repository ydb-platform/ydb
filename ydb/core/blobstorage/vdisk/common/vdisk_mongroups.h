#pragma once

#include "defs.h"

#include <ydb/core/base/appdata_fwd.h>
#include <ydb/core/protos/base.pb.h>
#include <ydb/core/protos/blobstorage_base.pb.h>
#include <ydb/core/protos/node_whiteboard.pb.h>
#include <ydb/core/protos/whiteboard_disk_states.pb.h>

namespace NKikimr {
    namespace NMonGroup {
        class TBase {
        public:
            TBase(const TIntrusivePtr<::NMonitoring::TDynamicCounters>& counters,
                  const TString& name,
                  const TString& value)
                : DerivedCounters(counters)
                , GroupCounters(DerivedCounters->GetSubgroup(name, value))
            {}

            TBase(const TIntrusivePtr<::NMonitoring::TDynamicCounters>& counters)
                : DerivedCounters(counters)
                , GroupCounters(DerivedCounters)
            {}

            TIntrusivePtr<::NMonitoring::TDynamicCounters> GetGroup() const { return GroupCounters; }

        protected:
            TIntrusivePtr<::NMonitoring::TDynamicCounters> DerivedCounters;
            TIntrusivePtr<::NMonitoring::TDynamicCounters> GroupCounters;
        };

        bool IsExtendedVDiskCounters();

#define COUNTER_DEF(name)                                                                   \
protected:                                                                                  \
    ::NMonitoring::TDynamicCounters::TCounterPtr name##_;                                     \
public:                                                                                     \
    NMonitoring::TDeprecatedCounter &name() { return *name##_; }                            \
    const NMonitoring::TDeprecatedCounter &name() const { return *name##_; }                \
    const ::NMonitoring::TDynamicCounters::TCounterPtr &name##Ptr() const { return name##_; }

#define COUNTER_INIT(name, derivative)                                                      \
    name##_ = GroupCounters->GetCounter(#name, derivative)

#define COUNTER_INIT_PRIVATE(name, derivative)                                              \
    name##_ = GroupCounters->GetCounter(#name, derivative,                                  \
        NMonitoring::TCountableBase::EVisibility::Private)

#define COUNTER_INIT_IF_EXTENDED(name, derivative)                                          \
    name##_ = GroupCounters->GetCounter(#name, derivative,                                  \
        IsExtendedVDiskCounters() ? NMonitoring::TCountableBase::EVisibility::Public : NMonitoring::TCountableBase::EVisibility::Private)

#define GROUP_CONSTRUCTOR(name)                                                             \
    name(const TIntrusivePtr<::NMonitoring::TDynamicCounters>& counters,                    \
         const TString& name,                                                               \
         const TString& value)                                                              \
    : TBase(counters, name, value) {                                                        \
        InitCounters();                                                                     \
    }                                                                                       \
    name(const TIntrusivePtr<::NMonitoring::TDynamicCounters>& counters)                    \
    : TBase(counters) {                                                                     \
        InitCounters();                                                                     \
    }                                                                                       \
    void InitCounters()


        ///////////////////////////////////////////////////////////////////////////////////
        // TLsmHullGroup
        ///////////////////////////////////////////////////////////////////////////////////
        class TLsmHullGroup : public TBase {
        public:
            GROUP_CONSTRUCTOR(TLsmHullGroup)
            {
                COUNTER_INIT(LsmCompactionBytesRead, true);
                COUNTER_INIT(LsmCompactionBytesWritten, true);
                COUNTER_INIT(LsmCompactionReadRequests, true);
                COUNTER_INIT(LsmCompactionWriteRequests, true);
                COUNTER_INIT(LsmHugeBytesWritten, true);
                COUNTER_INIT(LsmLogBytesWritten, true);
            }

            COUNTER_DEF(LsmCompactionBytesRead)
            COUNTER_DEF(LsmCompactionBytesWritten)
            COUNTER_DEF(LsmCompactionReadRequests)
            COUNTER_DEF(LsmCompactionWriteRequests)
            COUNTER_DEF(LsmHugeBytesWritten)
            COUNTER_DEF(LsmLogBytesWritten)
        };


        ///////////////////////////////////////////////////////////////////////////////////
        // TLsmHullSpaceGroup
        ///////////////////////////////////////////////////////////////////////////////////
        class TLsmHullSpaceGroup : public TBase {
        public:
            GROUP_CONSTRUCTOR(TLsmHullSpaceGroup)
            {
                COUNTER_INIT(DskSpaceCurIndex, false);
                COUNTER_INIT(DskSpaceCurInplacedData, false);
                COUNTER_INIT(DskSpaceCurHugeData, false);
                COUNTER_INIT(DskSpaceCompIndex, false);
                COUNTER_INIT(DskSpaceCompInplacedData, false);
                COUNTER_INIT(DskSpaceCompHugeData, false);
            }

            COUNTER_DEF(DskSpaceCurIndex);
            COUNTER_DEF(DskSpaceCurInplacedData);
            COUNTER_DEF(DskSpaceCurHugeData);
            COUNTER_DEF(DskSpaceCompIndex);
            COUNTER_DEF(DskSpaceCompInplacedData);
            COUNTER_DEF(DskSpaceCompHugeData);
        };

        ///////////////////////////////////////////////////////////////////////////////////
        // TSkeletonOverloadGroup
        ///////////////////////////////////////////////////////////////////////////////////
        class TSkeletonOverloadGroup : public TBase {
        public:
            GROUP_CONSTRUCTOR(TSkeletonOverloadGroup)
            {
                COUNTER_INIT_IF_EXTENDED(EmergencyMovedPatchQueueItems, false);
                COUNTER_INIT_IF_EXTENDED(EmergencyPatchStartQueueItems, false);
                COUNTER_INIT_IF_EXTENDED(EmergencyPutQueueItems, false);
                COUNTER_INIT_IF_EXTENDED(EmergencyMultiPutQueueItems, false);
                COUNTER_INIT_IF_EXTENDED(EmergencyLocalSyncDataQueueItems, false);
                COUNTER_INIT_IF_EXTENDED(EmergencyAnubisOsirisPutQueueItems, false);

                COUNTER_INIT_IF_EXTENDED(EmergencyMovedPatchQueueBytes, false);
                COUNTER_INIT_IF_EXTENDED(EmergencyPatchStartQueueBytes, false);
                COUNTER_INIT_IF_EXTENDED(EmergencyPutQueueBytes, false);
                COUNTER_INIT_IF_EXTENDED(EmergencyMultiPutQueueBytes, false);
                COUNTER_INIT_IF_EXTENDED(EmergencyLocalSyncDataQueueBytes, false);
                COUNTER_INIT_IF_EXTENDED(EmergencyAnubisOsirisPutQueueBytes, false);

                COUNTER_INIT_IF_EXTENDED(FreshSatisfactionRankPercent, false);
                COUNTER_INIT_IF_EXTENDED(LevelSatisfactionRankPercent, false);

                COUNTER_INIT_IF_EXTENDED(ThrottlingCurrentSpeedLimit, false);
                COUNTER_INIT_IF_EXTENDED(ThrottlingIsActive, false);
                COUNTER_INIT_IF_EXTENDED(ThrottlingDryRun, false);
                COUNTER_INIT_IF_EXTENDED(ThrottlingLevel0SstCount, false);
                COUNTER_INIT_IF_EXTENDED(ThrottlingMinLevel0SstCount, false);
                COUNTER_INIT_IF_EXTENDED(ThrottlingMaxLevel0SstCount, false);
                COUNTER_INIT_IF_EXTENDED(ThrottlingInplacedSize, false);
                COUNTER_INIT_IF_EXTENDED(ThrottlingMinInplacedSizeHDD, false);
                COUNTER_INIT_IF_EXTENDED(ThrottlingMaxInplacedSizeHDD, false);
                COUNTER_INIT_IF_EXTENDED(ThrottlingMinInplacedSizeSSD, false);
                COUNTER_INIT_IF_EXTENDED(ThrottlingMaxInplacedSizeSSD, false);
                COUNTER_INIT_IF_EXTENDED(ThrottlingOccupancyPerMille, false);
                COUNTER_INIT_IF_EXTENDED(ThrottlingMinOccupancyPerMille, false);
                COUNTER_INIT_IF_EXTENDED(ThrottlingMaxOccupancyPerMille, false);
                COUNTER_INIT_IF_EXTENDED(ThrottlingLogChunkCount, false);
                COUNTER_INIT_IF_EXTENDED(ThrottlingMinLogChunkCount, false);
                COUNTER_INIT_IF_EXTENDED(ThrottlingMaxLogChunkCount, false);
            }

            COUNTER_DEF(EmergencyMovedPatchQueueItems);
            COUNTER_DEF(EmergencyPatchStartQueueItems);
            COUNTER_DEF(EmergencyPutQueueItems);
            COUNTER_DEF(EmergencyMultiPutQueueItems);
            COUNTER_DEF(EmergencyLocalSyncDataQueueItems);
            COUNTER_DEF(EmergencyAnubisOsirisPutQueueItems);

            COUNTER_DEF(EmergencyMovedPatchQueueBytes);
            COUNTER_DEF(EmergencyPatchStartQueueBytes);
            COUNTER_DEF(EmergencyPutQueueBytes);
            COUNTER_DEF(EmergencyMultiPutQueueBytes);
            COUNTER_DEF(EmergencyLocalSyncDataQueueBytes);
            COUNTER_DEF(EmergencyAnubisOsirisPutQueueBytes);

            COUNTER_DEF(FreshSatisfactionRankPercent);
            COUNTER_DEF(LevelSatisfactionRankPercent);

            COUNTER_DEF(ThrottlingCurrentSpeedLimit);
            COUNTER_DEF(ThrottlingIsActive);
            COUNTER_DEF(ThrottlingDryRun);
            COUNTER_DEF(ThrottlingLevel0SstCount);
            COUNTER_DEF(ThrottlingMinLevel0SstCount);
            COUNTER_DEF(ThrottlingMaxLevel0SstCount);
            COUNTER_DEF(ThrottlingInplacedSize);
            COUNTER_DEF(ThrottlingMinInplacedSizeHDD);
            COUNTER_DEF(ThrottlingMaxInplacedSizeHDD);
            COUNTER_DEF(ThrottlingMinInplacedSizeSSD);
            COUNTER_DEF(ThrottlingMaxInplacedSizeSSD);
            COUNTER_DEF(ThrottlingOccupancyPerMille);
            COUNTER_DEF(ThrottlingMinOccupancyPerMille);
            COUNTER_DEF(ThrottlingMaxOccupancyPerMille);
            COUNTER_DEF(ThrottlingLogChunkCount);
            COUNTER_DEF(ThrottlingMinLogChunkCount);
            COUNTER_DEF(ThrottlingMaxLogChunkCount);
        };

        ///////////////////////////////////////////////////////////////////////////////////
        // TDskOutOfSpaceGroup
        ///////////////////////////////////////////////////////////////////////////////////
        class TDskOutOfSpaceGroup : public TBase {
        public:
            GROUP_CONSTRUCTOR(TDskOutOfSpaceGroup)
            {
                COUNTER_INIT(DskOutOfSpace, false);
                COUNTER_INIT(DskTotalBytes, false);
                COUNTER_INIT(DskFreeBytes, false);
                COUNTER_INIT(DskUsedBytes, false);
                COUNTER_INIT(HugeUsedChunks, false);
                COUNTER_INIT_IF_EXTENDED(HugeCanBeFreedChunks, false);
                COUNTER_INIT_IF_EXTENDED(HugeLockedChunks, false);
            }

            COUNTER_DEF(DskOutOfSpace);
            COUNTER_DEF(DskTotalBytes);        // total bytes available on PDisk for this VDisk
            COUNTER_DEF(DskFreeBytes);         // free bytes available on PDisk for this VDisk
            COUNTER_DEF(DskUsedBytes);         // bytes used by this VDisk on PDisk
            // huge heap chunks
            COUNTER_DEF(HugeUsedChunks);       // chunks used by huge heap
            COUNTER_DEF(HugeCanBeFreedChunks); // number of chunks that can be freed after defragmentation
            COUNTER_DEF(HugeLockedChunks);
        };

        ///////////////////////////////////////////////////////////////////////////////////
        // TCostGroup
        ///////////////////////////////////////////////////////////////////////////////////
        class TCostGroup : public TBase {
        public:
            GROUP_CONSTRUCTOR(TCostGroup)
            {
                COUNTER_INIT_IF_EXTENDED(DiskTimeAvailableNs, false);
                COUNTER_INIT_IF_EXTENDED(SkeletonFrontUserCostNs, true);
                COUNTER_INIT_IF_EXTENDED(SkeletonFrontInternalCostNs, true);
                COUNTER_INIT_IF_EXTENDED(DefragCostNs, true);
                COUNTER_INIT_IF_EXTENDED(CompactionCostNs, true);
                COUNTER_INIT_IF_EXTENDED(ScrubCostNs, true);
            }
            COUNTER_DEF(DiskTimeAvailableNs);
            COUNTER_DEF(SkeletonFrontUserCostNs);
            COUNTER_DEF(SkeletonFrontInternalCostNs);
            COUNTER_DEF(DefragCostNs);
            COUNTER_DEF(CompactionCostNs);
            COUNTER_DEF(ScrubCostNs);
        };

        ///////////////////////////////////////////////////////////////////////////////////
        // TSyncerGroup
        ///////////////////////////////////////////////////////////////////////////////////
        class TSyncerGroup : public TBase {
        public:
            GROUP_CONSTRUCTOR(TSyncerGroup)
            {
                COUNTER_INIT_IF_EXTENDED(SyncerVSyncMessagesSent, true);
                COUNTER_INIT_IF_EXTENDED(SyncerVSyncBytesSent, true);
                COUNTER_INIT_IF_EXTENDED(SyncerVSyncBytesReceived, true);
                COUNTER_INIT_IF_EXTENDED(SyncerVSyncFullMessagesSent, true);
                COUNTER_INIT_IF_EXTENDED(SyncerVSyncFullBytesSent, true);
                COUNTER_INIT_IF_EXTENDED(SyncerVSyncFullBytesReceived, true);
                COUNTER_INIT_IF_EXTENDED(SyncerUnsyncedDisks, false);
                COUNTER_INIT_IF_EXTENDED(SyncerLoggerRecords, true);
                COUNTER_INIT_IF_EXTENDED(SyncerLoggedBytes, true);
            }

            COUNTER_DEF(SyncerVSyncMessagesSent);
            COUNTER_DEF(SyncerVSyncBytesSent);
            COUNTER_DEF(SyncerVSyncBytesReceived);
            COUNTER_DEF(SyncerVSyncFullMessagesSent);
            COUNTER_DEF(SyncerVSyncFullBytesSent);
            COUNTER_DEF(SyncerVSyncFullBytesReceived);
            COUNTER_DEF(SyncerUnsyncedDisks);
            COUNTER_DEF(SyncerLoggerRecords);
            COUNTER_DEF(SyncerLoggedBytes);
        };

        ///////////////////////////////////////////////////////////////////////////////////
        // TReplGroup
        ///////////////////////////////////////////////////////////////////////////////////
        class TReplGroup : public TBase {
        public:
            GROUP_CONSTRUCTOR(TReplGroup)
            {
                COUNTER_INIT_IF_EXTENDED(ReplRecoveryGroupTypeErrors, true);
                COUNTER_INIT_IF_EXTENDED(ReplBlobsRecovered, true);
                COUNTER_INIT_IF_EXTENDED(ReplBlobBytesRecovered, true);
                COUNTER_INIT_IF_EXTENDED(ReplHugeBlobsRecovered, true);
                COUNTER_INIT_IF_EXTENDED(ReplHugeBlobBytesRecovered, true);
                COUNTER_INIT_IF_EXTENDED(ReplChunksWritten, true);
                COUNTER_INIT_IF_EXTENDED(ReplUnreplicatedVDisks, false);
                COUNTER_INIT_IF_EXTENDED(ReplVGetBytesReceived, true);
                COUNTER_INIT(ReplPhantomLikeDiscovered, false);
                COUNTER_INIT(ReplPhantomLikeRecovered, false);
                COUNTER_INIT(ReplPhantomLikeUnrecovered, false);
                COUNTER_INIT_IF_EXTENDED(ReplPhantomLikeDropped, false);
                COUNTER_INIT_IF_EXTENDED(ReplWorkUnitsDone, false);
                COUNTER_INIT_IF_EXTENDED(ReplWorkUnitsRemaining, false);
                COUNTER_INIT(ReplItemsDone, false);
                COUNTER_INIT(ReplItemsRemaining, false);
                COUNTER_INIT(ReplUnreplicatedPhantoms, false);
                COUNTER_INIT(ReplUnreplicatedNonPhantoms, false);
                COUNTER_INIT_IF_EXTENDED(ReplSecondsRemaining, false);
                COUNTER_INIT_IF_EXTENDED(ReplTotalBlobsWithProblems, false);
                COUNTER_INIT_IF_EXTENDED(ReplPhantomBlobsWithProblems, false);
                COUNTER_INIT_IF_EXTENDED(ReplMadeNoProgress, false);
            }

            COUNTER_DEF(SyncerVSyncMessagesSent);
            COUNTER_DEF(ReplRecoveryGroupTypeErrors);
            COUNTER_DEF(ReplBlobsRecovered);
            COUNTER_DEF(ReplBlobBytesRecovered);
            COUNTER_DEF(ReplHugeBlobsRecovered);
            COUNTER_DEF(ReplHugeBlobBytesRecovered);
            COUNTER_DEF(ReplChunksWritten);
            COUNTER_DEF(ReplUnreplicatedVDisks);
            COUNTER_DEF(ReplVGetBytesReceived);
            COUNTER_DEF(ReplPhantomLikeDiscovered);
            COUNTER_DEF(ReplPhantomLikeRecovered);
            COUNTER_DEF(ReplPhantomLikeUnrecovered);
            COUNTER_DEF(ReplPhantomLikeDropped);
            COUNTER_DEF(ReplWorkUnitsDone);
            COUNTER_DEF(ReplWorkUnitsRemaining);
            COUNTER_DEF(ReplItemsDone);
            COUNTER_DEF(ReplItemsRemaining);
            COUNTER_DEF(ReplUnreplicatedPhantoms);
            COUNTER_DEF(ReplUnreplicatedNonPhantoms);
            COUNTER_DEF(ReplSecondsRemaining);
            COUNTER_DEF(ReplTotalBlobsWithProblems);
            COUNTER_DEF(ReplPhantomBlobsWithProblems);
            COUNTER_DEF(ReplMadeNoProgress);
        };

        ///////////////////////////////////////////////////////////////////////////////////
        // TLocalRecoveryGroup
        ///////////////////////////////////////////////////////////////////////////////////
        class TLocalRecoveryGroup : public TBase {
        public:
            GROUP_CONSTRUCTOR(TLocalRecoveryGroup)
            {
                COUNTER_INIT_PRIVATE(LogoBlobsDbEmpty, false);
                COUNTER_INIT_PRIVATE(BlocksDbEmpty, false);
                COUNTER_INIT_PRIVATE(BarriersDbEmpty, false);
                COUNTER_INIT_IF_EXTENDED(LocalRecovRecsDispatched, true);
                COUNTER_INIT_IF_EXTENDED(LocalRecovBytesDispatched, true);
                COUNTER_INIT_IF_EXTENDED(LocalRecovRecsApplied, true);
                COUNTER_INIT_IF_EXTENDED(LocalRecovBytesApplied, true);
                COUNTER_INIT_IF_EXTENDED(BulkLogoBlobs, true);
            }

            COUNTER_DEF(LogoBlobsDbEmpty);
            COUNTER_DEF(BlocksDbEmpty);
            COUNTER_DEF(BarriersDbEmpty);
            COUNTER_DEF(LocalRecovRecsDispatched);
            COUNTER_DEF(LocalRecovBytesDispatched);
            COUNTER_DEF(LocalRecovRecsApplied);
            COUNTER_DEF(LocalRecovBytesApplied);
            COUNTER_DEF(BulkLogoBlobs);
        };

        ///////////////////////////////////////////////////////////////////////////////////
        // TInterfaceGroup
        ///////////////////////////////////////////////////////////////////////////////////
        class TInterfaceGroup : public TBase {
        public:
            GROUP_CONSTRUCTOR(TInterfaceGroup)
            {
                COUNTER_INIT_IF_EXTENDED(PutTotalBytes, true);
                COUNTER_INIT_IF_EXTENDED(GetTotalBytes, true);
            }

            COUNTER_DEF(PutTotalBytes);
            COUNTER_DEF(GetTotalBytes);
        };

        ///////////////////////////////////////////////////////////////////////////////////
        // TSyncLogIFaceGroup
        ///////////////////////////////////////////////////////////////////////////////////
        class TSyncLogIFaceGroup : public TBase {
        public:
            GROUP_CONSTRUCTOR(TSyncLogIFaceGroup)
            {
                COUNTER_INIT_IF_EXTENDED(SyncPutMsgs, true);
                COUNTER_INIT_IF_EXTENDED(SyncPutSstMsgs, true);
                COUNTER_INIT_IF_EXTENDED(SyncReadMsgs, true);
                COUNTER_INIT_IF_EXTENDED(SyncReadResMsgs, true);
                COUNTER_INIT_IF_EXTENDED(LocalSyncMsgs, true);
                COUNTER_INIT_IF_EXTENDED(LocalSyncResMsgs, true);
                COUNTER_INIT_IF_EXTENDED(SyncLogGetSnapshot, true);
                COUNTER_INIT_IF_EXTENDED(SyncLogLocalStatus, true);
            }

            COUNTER_DEF(SyncPutMsgs);
            COUNTER_DEF(SyncPutSstMsgs);
            COUNTER_DEF(SyncReadMsgs);
            COUNTER_DEF(SyncReadResMsgs);
            COUNTER_DEF(LocalSyncMsgs);
            COUNTER_DEF(LocalSyncResMsgs);
            COUNTER_DEF(SyncLogGetSnapshot);
            COUNTER_DEF(SyncLogLocalStatus);
        };

        ///////////////////////////////////////////////////////////////////////////////////
        // TSyncLogCountersGroup
        ///////////////////////////////////////////////////////////////////////////////////
        class TSyncLogCountersGroup : public TBase {
        public:
            GROUP_CONSTRUCTOR(TSyncLogCountersGroup)
            {
                COUNTER_INIT_IF_EXTENDED(VDiskCheckFailed, true);
                COUNTER_INIT_IF_EXTENDED(UnequalGuid, true);
                COUNTER_INIT_IF_EXTENDED(DiskLocked, true);
                COUNTER_INIT_IF_EXTENDED(ReplyError, true);
                COUNTER_INIT_IF_EXTENDED(FullRecovery, true);
                COUNTER_INIT_IF_EXTENDED(NormalSync, true);
                COUNTER_INIT_IF_EXTENDED(ReadsFromDisk, true);
                COUNTER_INIT_IF_EXTENDED(ReadsFromDiskBytes, true);
            }

            // status of read request:
            COUNTER_DEF(VDiskCheckFailed);
            COUNTER_DEF(UnequalGuid);
            COUNTER_DEF(DiskLocked);
            COUNTER_DEF(ReplyError);
            COUNTER_DEF(FullRecovery);
            COUNTER_DEF(NormalSync);
            // additional counters:
            COUNTER_DEF(ReadsFromDisk);
            COUNTER_DEF(ReadsFromDiskBytes);
        };

        ///////////////////////////////////////////////////////////////////////////////////
        // TVDiskStateGroup
        ///////////////////////////////////////////////////////////////////////////////////
        class TVDiskStateGroup: public TBase {
            std::array<::NMonitoring::TDynamicCounters::TCounterPtr, NKikimrWhiteboard::EVDiskState_MAX + 1> VDiskStates;
            ::NMonitoring::TDynamicCounters::TCounterPtr CurrentState;

        public:
            GROUP_CONSTRUCTOR(TVDiskStateGroup)
            {
                // depracated, only for compatibility
                TString name = "VDiskState";
                CurrentState = GroupCounters->GetCounter(name, false);
                *CurrentState = NKikimrWhiteboard::Initial;

                for (size_t i = NKikimrWhiteboard::EVDiskState_MIN; i <= NKikimrWhiteboard::EVDiskState_MAX; ++i) {
                    VDiskStates[i] = GroupCounters->GetCounter(name + "_" + NKikimrWhiteboard::EVDiskState_Name(i), false);
                }
                COUNTER_INIT_IF_EXTENDED(VDiskLocalRecoveryState, false);
            }

            void VDiskState(NKikimrWhiteboard::EVDiskState s) {
                *VDiskStates[*CurrentState] = 0;
                *CurrentState = s;
                *VDiskStates[s] = 1;
            }

            NKikimrWhiteboard::EVDiskState VDiskState() const {
                return static_cast<NKikimrWhiteboard::EVDiskState>(CurrentState->Val());
            }

            COUNTER_DEF(VDiskLocalRecoveryState);
        };

        ///////////////////////////////////////////////////////////////////////////////////
        // TLsmLevelGroup
        ///////////////////////////////////////////////////////////////////////////////////
        class TLsmLevelGroup : public TBase {
        public:
            GROUP_CONSTRUCTOR(TLsmLevelGroup)
            {
                COUNTER_INIT_PRIVATE(SstNum, false);
                COUNTER_INIT(NumItems, false);
                COUNTER_INIT(NumItemsInplaced, false);
                COUNTER_INIT(NumItemsHuge, false);
                COUNTER_INIT(DataInplaced, false);
                COUNTER_INIT(DataHuge, false);
            }

            COUNTER_DEF(SstNum);
            COUNTER_DEF(NumItems);
            COUNTER_DEF(NumItemsInplaced);
            COUNTER_DEF(NumItemsHuge);
            COUNTER_DEF(DataInplaced);
            COUNTER_DEF(DataHuge);
        };

        ///////////////////////////////////////////////////////////////////////////////////
        // TLsmAllLevelsStat
        ///////////////////////////////////////////////////////////////////////////////////
        class TLsmAllLevelsStat {
        public:
            TIntrusivePtr<::NMonitoring::TDynamicCounters> Group;
            // per-level information
            TLsmLevelGroup Level0;
            TLsmLevelGroup Level1to8;
            TLsmLevelGroup Level9to16;
            TLsmLevelGroup Level17;
            TLsmLevelGroup Level18;
            TLsmLevelGroup Level19;

            TLsmAllLevelsStat(const TIntrusivePtr<::NMonitoring::TDynamicCounters>& counters)
                : Group(counters->GetSubgroup("subsystem", "levels"))
                , Level0(Group, "level", "0")
                , Level1to8(Group, "level", "1..8")
                , Level9to16(Group, "level", "9..16")
                , Level17(Group, "level", "17")
                , Level18(Group, "level", "18")
                , Level19(Group, "level", "19")
            {}
        };

        ///////////////////////////////////////////////////////////////////////////////////
        // TVDiskIFaceGroup
        ///////////////////////////////////////////////////////////////////////////////////
        class TVDiskIFaceGroup : public TBase {
        public:
            GROUP_CONSTRUCTOR(TVDiskIFaceGroup)
            {
                COUNTER_INIT_IF_EXTENDED(MovedPatchMsgs, true);
                COUNTER_INIT_IF_EXTENDED(PatchStartMsgs, true);
                COUNTER_INIT_IF_EXTENDED(PatchDiffMsgs, true);
                COUNTER_INIT_IF_EXTENDED(PatchXorDiffMsgs, true);
                COUNTER_INIT_IF_EXTENDED(PutMsgs, true);
                COUNTER_INIT_IF_EXTENDED(MultiPutMsgs, true);
                COUNTER_INIT_IF_EXTENDED(GetMsgs, true);
                COUNTER_INIT_IF_EXTENDED(BlockMsgs, true);
                COUNTER_INIT_IF_EXTENDED(GetBlockMsgs, true);
                COUNTER_INIT_IF_EXTENDED(BlockAndGetMsgs, true);
                COUNTER_INIT_IF_EXTENDED(GCMsgs, true);
                COUNTER_INIT_IF_EXTENDED(GetBarrierMsgs, true);
                COUNTER_INIT_IF_EXTENDED(SyncMsgs, true);
                COUNTER_INIT_IF_EXTENDED(SyncFullMsgs, true);
                COUNTER_INIT_IF_EXTENDED(RecoveredHugeBlobMsgs, true);
                COUNTER_INIT_IF_EXTENDED(StatusMsgs, true);
                COUNTER_INIT_IF_EXTENDED(DbStatMsgs, true);
                COUNTER_INIT_IF_EXTENDED(AnubisPutMsgs, true);
                COUNTER_INIT_IF_EXTENDED(OsirisPutMsgs, true);

                COUNTER_INIT_PRIVATE(MovedPatchResMsgs, true);
                COUNTER_INIT_PRIVATE(PatchFoundPartsMsgs, true);
                COUNTER_INIT_PRIVATE(PatchXorDiffResMsgs, true);
                COUNTER_INIT_PRIVATE(PatchResMsgs, true);
                COUNTER_INIT_PRIVATE(PutResMsgs, true);
                COUNTER_INIT_PRIVATE(MultiPutResMsgs, true);
                COUNTER_INIT_PRIVATE(GetResMsgs, true);
                COUNTER_INIT_PRIVATE(BlockResMsgs, true);
                COUNTER_INIT_PRIVATE(GetBlockResMsgs, true);
                COUNTER_INIT_PRIVATE(GCResMsgs, true);
                COUNTER_INIT_PRIVATE(GetBarrierResMsgs, true);
                COUNTER_INIT_PRIVATE(SyncResMsgs, true);
                COUNTER_INIT_PRIVATE(SyncFullResMsgs, true);
                COUNTER_INIT_PRIVATE(RecoveredHugeBlobResMsgs, true);
                COUNTER_INIT_PRIVATE(StatusResMsgs, true);
                COUNTER_INIT_PRIVATE(DbStatResMsgs, true);
                COUNTER_INIT_PRIVATE(AnubisPutResMsgs, true);
                COUNTER_INIT_PRIVATE(OsirisPutResMsgs, true);

                COUNTER_INIT_IF_EXTENDED(PutTotalBytes, true);
                COUNTER_INIT_IF_EXTENDED(GetTotalBytes, true);
            }
                
            void MinHugeBlobInBytes(ui32 size) {
                auto getCounter = [&](ui32 size) {
                    return GroupCounters->GetSubgroup("MinHugeBlobInBytes", ToString(size))->GetCounter("count", 1);
                };
                if (PrevMinHugeBlobInBytes) {
                    *getCounter(PrevMinHugeBlobInBytes) = 0;
                }
                *getCounter(size) = 1;
                PrevMinHugeBlobInBytes = size;
            }

            COUNTER_DEF(MovedPatchMsgs);
            COUNTER_DEF(PatchStartMsgs);
            COUNTER_DEF(PatchDiffMsgs);
            COUNTER_DEF(PatchXorDiffMsgs);
            COUNTER_DEF(PutMsgs);
            COUNTER_DEF(MultiPutMsgs);
            COUNTER_DEF(GetMsgs);
            COUNTER_DEF(BlockMsgs);
            COUNTER_DEF(GetBlockMsgs);
            COUNTER_DEF(BlockAndGetMsgs);
            COUNTER_DEF(GCMsgs);
            COUNTER_DEF(GetBarrierMsgs);
            COUNTER_DEF(SyncMsgs);
            COUNTER_DEF(SyncFullMsgs);
            COUNTER_DEF(RecoveredHugeBlobMsgs);
            COUNTER_DEF(StatusMsgs);
            COUNTER_DEF(DbStatMsgs);
            COUNTER_DEF(AnubisPutMsgs);
            COUNTER_DEF(OsirisPutMsgs);

            COUNTER_DEF(MovedPatchResMsgs);
            COUNTER_DEF(PatchFoundPartsMsgs);
            COUNTER_DEF(PatchXorDiffResMsgs);
            COUNTER_DEF(PatchResMsgs);
            COUNTER_DEF(PutResMsgs);
            COUNTER_DEF(MultiPutResMsgs);
            COUNTER_DEF(GetResMsgs);
            COUNTER_DEF(BlockResMsgs);
            COUNTER_DEF(GetBlockResMsgs);
            COUNTER_DEF(GCResMsgs);
            COUNTER_DEF(GetBarrierResMsgs);
            COUNTER_DEF(SyncResMsgs);
            COUNTER_DEF(SyncFullResMsgs);
            COUNTER_DEF(RecoveredHugeBlobResMsgs);
            COUNTER_DEF(StatusResMsgs);
            COUNTER_DEF(DbStatResMsgs);
            COUNTER_DEF(AnubisPutResMsgs);
            COUNTER_DEF(OsirisPutResMsgs);

            COUNTER_DEF(PutTotalBytes);
            COUNTER_DEF(GetTotalBytes);
        private:
            ui32 PrevMinHugeBlobInBytes = 0;
        };

        ///////////////////////////////////////////////////////////////////////////////////
        // TDefragGroup
        ///////////////////////////////////////////////////////////////////////////////////
        class TDefragGroup : public TBase {
        public:
            GROUP_CONSTRUCTOR(TDefragGroup)
            {
                COUNTER_INIT_IF_EXTENDED(DefragBytesRewritten, true);
                COUNTER_INIT_IF_EXTENDED(DefragThreshold, false);
            }

            COUNTER_DEF(DefragBytesRewritten);
            COUNTER_DEF(DefragThreshold);
        };

        ///////////////////////////////////////////////////////////////////////////////////
        // TBalancingGroup
        ///////////////////////////////////////////////////////////////////////////////////
        class TBalancingGroup : public TBase {
        public:
            GROUP_CONSTRUCTOR(TBalancingGroup)
            {
                COUNTER_INIT(BalancingIterations, true);
                COUNTER_INIT(EpochTimeouts, true);
                COUNTER_INIT(ReplTokenAquired, true);
                COUNTER_INIT(OnMainByIngressButNotRealy, true);

                COUNTER_INIT(PlannedToSendOnMain, false);
                COUNTER_INIT(CandidatesToDelete, false);

                COUNTER_INIT(ReadFromHandoffBytes, true);
                COUNTER_INIT(ReadFromHandoffResponseBytes, true);
                COUNTER_INIT(ReadFromHandoffBatchTimeout, true);
                COUNTER_INIT(SentOnMain, true);
                COUNTER_INIT(SentOnMainBytes, true);
                COUNTER_INIT(SentOnMainWithResponseBytes, true);
                COUNTER_INIT(SendOnMainBatchTimeout, true);

                COUNTER_INIT(CandidatesToDeleteAskedFromMain, true);
                COUNTER_INIT(CandidatesToDeleteAskedFromMainResponse, true);
                COUNTER_INIT(CandidatesToDeleteAskFromMainBatchTimeout, true);
                COUNTER_INIT(MarkedReadyToDelete, true);
                COUNTER_INIT(MarkedReadyToDeleteBytes, true);
                COUNTER_INIT(MarkedReadyToDeleteResponse, true);
                COUNTER_INIT(MarkedReadyToDeleteWithResponseBytes, true);
                COUNTER_INIT(MarkReadyBatchTimeout, true);
            }

            COUNTER_DEF(BalancingIterations);
            COUNTER_DEF(EpochTimeouts);
            COUNTER_DEF(ReplTokenAquired);
            COUNTER_DEF(OnMainByIngressButNotRealy);

            COUNTER_DEF(PlannedToSendOnMain);
            COUNTER_DEF(ReadFromHandoffBytes);
            COUNTER_DEF(ReadFromHandoffResponseBytes);
            COUNTER_DEF(ReadFromHandoffBatchTimeout);
            COUNTER_DEF(SentOnMain);
            COUNTER_DEF(SentOnMainBytes);
            COUNTER_DEF(SentOnMainWithResponseBytes);
            COUNTER_DEF(SendOnMainBatchTimeout);
            COUNTER_DEF(CandidatesToDelete);
            COUNTER_DEF(CandidatesToDeleteAskedFromMain);
            COUNTER_DEF(CandidatesToDeleteAskedFromMainResponse);
            COUNTER_DEF(CandidatesToDeleteAskFromMainBatchTimeout);
            COUNTER_DEF(MarkedReadyToDelete);
            COUNTER_DEF(MarkedReadyToDeleteBytes);
            COUNTER_DEF(MarkedReadyToDeleteResponse);
            COUNTER_DEF(MarkedReadyToDeleteWithResponseBytes);
            COUNTER_DEF(MarkReadyBatchTimeout);
        };

        ///////////////////////////////////////////////////////////////////////////////////
        // TOutOfSpaceGroup
        ///////////////////////////////////////////////////////////////////////////////////
        class TOutOfSpaceGroup : public TBase {
        public:
            GROUP_CONSTRUCTOR(TOutOfSpaceGroup)
            {
                COUNTER_INIT(ResponsesWithDiskSpaceRed, true);
                COUNTER_INIT(ResponsesWithDiskSpaceOrange, true);
                COUNTER_INIT(ResponsesWithDiskSpacePreOrange, true);
                COUNTER_INIT(ResponsesWithDiskSpaceLightOrange, true);
                COUNTER_INIT(ResponsesWithDiskSpaceYellowStop, true);
                COUNTER_INIT(ResponsesWithDiskSpaceLightYellowMove, true);
            }

            COUNTER_DEF(ResponsesWithDiskSpaceRed);
            COUNTER_DEF(ResponsesWithDiskSpaceOrange);
            COUNTER_DEF(ResponsesWithDiskSpacePreOrange);
            COUNTER_DEF(ResponsesWithDiskSpaceLightOrange);
            COUNTER_DEF(ResponsesWithDiskSpaceYellowStop);
            COUNTER_DEF(ResponsesWithDiskSpaceLightYellowMove);
        };

        ///////////////////////////////////////////////////////////////////////////////////
        // THandleClassGroup
        ///////////////////////////////////////////////////////////////////////////////////
        class THandleClassGroup : public TBase {
        public:
            GROUP_CONSTRUCTOR(THandleClassGroup)
            {
                COUNTER_INIT_IF_EXTENDED(Undefined, true);
                COUNTER_INIT_IF_EXTENDED(GetDiscover, true);
                COUNTER_INIT_IF_EXTENDED(GetFast, true);
                COUNTER_INIT_IF_EXTENDED(GetAsync, true);
                COUNTER_INIT_IF_EXTENDED(GetLow, true);
                COUNTER_INIT_IF_EXTENDED(PutTabletLog, true);
                COUNTER_INIT_IF_EXTENDED(PutUserData, true);
                COUNTER_INIT_IF_EXTENDED(PutAsyncBlob, true);
            }

            COUNTER_DEF(Undefined);
            COUNTER_DEF(GetDiscover);
            COUNTER_DEF(GetFast);
            COUNTER_DEF(GetAsync);
            COUNTER_DEF(GetLow);
            COUNTER_DEF(PutTabletLog);
            COUNTER_DEF(PutUserData);
            COUNTER_DEF(PutAsyncBlob);
            
            ::NMonitoring::TDeprecatedCounter &GetCounter(const std::optional<NKikimrBlobStorage::EGetHandleClass>& handleClass) {
                if (!handleClass) {
                    return Undefined();
                }
                switch (*handleClass) {
                    case NKikimrBlobStorage::AsyncRead:
                        return GetAsync();
                    case NKikimrBlobStorage::FastRead:
                        return GetFast();
                    case NKikimrBlobStorage::Discover:
                        return GetDiscover();
                    case NKikimrBlobStorage::LowRead:
                        return GetLow();
                    default:
                        return Undefined();
                }
            }
            ::NMonitoring::TDeprecatedCounter &GetCounter(const std::optional<NKikimrBlobStorage::EPutHandleClass>& handleClass) {
                if (!handleClass) {
                    return Undefined();
                }
                switch (*handleClass) {
                    case NKikimrBlobStorage::TabletLog:
                        return PutTabletLog();
                    case NKikimrBlobStorage::AsyncBlob:
                        return PutAsyncBlob();
                    case NKikimrBlobStorage::UserData:
                        return PutUserData();
                    default:
                        return Undefined();
                }
            }

            ::NMonitoring::TDeprecatedCounter &GetCounter() {
                return Undefined();
            }
        };

        ///////////////////////////////////////////////////////////////////////////////////
        // TResponseStatusGroup
        ///////////////////////////////////////////////////////////////////////////////////
        class TResponseStatusGroup {
        public:
            TIntrusivePtr<::NMonitoring::TDynamicCounters> Group;

            THandleClassGroup Undefined;
            THandleClassGroup ResponsesWithStatusError;
            THandleClassGroup ResponsesWithStatusRace;
            THandleClassGroup ResponsesWithStatusBlocked;
            THandleClassGroup ResponsesWithStatusOutOfSpace;
            THandleClassGroup ResponsesWithStatusDeadline;
            THandleClassGroup ResponsesWithStatusNotReady;
            THandleClassGroup ResponsesWithStatusVdiskErrorState;

            TResponseStatusGroup(const TIntrusivePtr<::NMonitoring::TDynamicCounters>& counters)
                : Group(counters->GetSubgroup("subsystem", "statuses"))
                , Undefined(Group, "status", "UNDEFINED")
                , ResponsesWithStatusError(Group, "status", "ERROR")
                , ResponsesWithStatusRace(Group, "status", "RACE")
                , ResponsesWithStatusBlocked(Group, "status", "BLOCKED")
                , ResponsesWithStatusOutOfSpace(Group, "status", "OUT_OF_SPACE")
                , ResponsesWithStatusDeadline(Group, "status", "DEADLINE")
                , ResponsesWithStatusNotReady(Group, "status", "NOT_READY")
                , ResponsesWithStatusVdiskErrorState(Group, "status", "VDISK_STATUS_ERROR")
            {}

            template <typename THandleClassType>
            ::NMonitoring::TDeprecatedCounter &GetCounterByHandleClass(NKikimrProto::EReplyStatus status, const std::optional<THandleClassType>& handleClass = std::nullopt) {
                switch (status) {
                    case NKikimrProto::ERROR:
                        return ResponsesWithStatusError.GetCounter(handleClass);
                    case NKikimrProto::RACE:
                        return ResponsesWithStatusRace.GetCounter(handleClass);
                    case NKikimrProto::BLOCKED:
                        return ResponsesWithStatusBlocked.GetCounter(handleClass);
                    case NKikimrProto::OUT_OF_SPACE:
                        return ResponsesWithStatusOutOfSpace.GetCounter(handleClass);
                    case NKikimrProto::DEADLINE:
                        return ResponsesWithStatusDeadline.GetCounter(handleClass);
                    case NKikimrProto::NOTREADY:
                        return ResponsesWithStatusNotReady.GetCounter(handleClass);
                    case NKikimrProto::VDISK_ERROR_STATE:
                        return ResponsesWithStatusVdiskErrorState.GetCounter(handleClass);
                    default: return Undefined.GetCounter(handleClass);
                }
            }

            ::NMonitoring::TDeprecatedCounter &GetCounter(NKikimrProto::EReplyStatus status) {
                return GetCounterByHandleClass(status, std::optional<NKikimrBlobStorage::EPutHandleClass>{});
            }
            ::NMonitoring::TDeprecatedCounter &GetCounter(NKikimrProto::EReplyStatus status, const std::optional<NKikimrBlobStorage::EPutHandleClass>& handleClass) {
                return GetCounterByHandleClass(status, handleClass);
            }
            ::NMonitoring::TDeprecatedCounter &GetCounter(NKikimrProto::EReplyStatus status, const std::optional<NKikimrBlobStorage::EGetHandleClass>& handleClass) {
                return GetCounterByHandleClass(status, handleClass);
            }
        };

        ///////////////////////////////////////////////////////////////////////////////////
        // TCostTrackerGroup
        ///////////////////////////////////////////////////////////////////////////////////
        class TCostTrackerGroup : public TBase {
        public:
            GROUP_CONSTRUCTOR(TCostTrackerGroup)
            {
                COUNTER_INIT_IF_EXTENDED(UserDiskCost, true);
                COUNTER_INIT_IF_EXTENDED(CompactionDiskCost, true);
                COUNTER_INIT_IF_EXTENDED(ScrubDiskCost, true);
                COUNTER_INIT_IF_EXTENDED(DefragDiskCost, true);
                COUNTER_INIT_IF_EXTENDED(InternalDiskCost, true);
                COUNTER_INIT_IF_EXTENDED(DiskTimeAvailableCtr, false);
            }

            COUNTER_DEF(UserDiskCost);
            COUNTER_DEF(CompactionDiskCost);
            COUNTER_DEF(ScrubDiskCost);
            COUNTER_DEF(DefragDiskCost);
            COUNTER_DEF(InternalDiskCost);
            COUNTER_DEF(DiskTimeAvailableCtr);
        };

        class TScrubGroup : public TBase {
        public:
            GROUP_CONSTRUCTOR(TScrubGroup)
            {
                COUNTER_INIT(SstProcessed, true);
                COUNTER_INIT(HugeBlobsRead, true);
                COUNTER_INIT(HugeBlobBytesRead, true);
                COUNTER_INIT(SmallBlobIntervalsRead, true);
                COUNTER_INIT(SmallBlobIntervalBytesRead, true);
                COUNTER_INIT(SmallBlobsRead, true);
                COUNTER_INIT(SmallBlobBytesRead, true);
                COUNTER_INIT(UnreadableBlobsFound, false);
                COUNTER_INIT(BlobsFixed, false);
            }

            COUNTER_DEF(SstProcessed);
            COUNTER_DEF(HugeBlobsRead);
            COUNTER_DEF(HugeBlobBytesRead);
            COUNTER_DEF(SmallBlobIntervalsRead);
            COUNTER_DEF(SmallBlobIntervalBytesRead);
            COUNTER_DEF(SmallBlobsRead);
            COUNTER_DEF(SmallBlobBytesRead);
            COUNTER_DEF(UnreadableBlobsFound);
            COUNTER_DEF(BlobsFixed);
        };

        class TMalfunctionGroup : public TBase {
        public:
            GROUP_CONSTRUCTOR(TMalfunctionGroup)
            {
                COUNTER_INIT(DroppingStuckInternalQueue, false);
            }

            COUNTER_DEF(DroppingStuckInternalQueue);
        };

        ///////////////////////////////////////////////////////////////////////////////////
        // TTimerGroup
        ///////////////////////////////////////////////////////////////////////////////////
        class TTimerGroup : public TBase {
        public:
            GROUP_CONSTRUCTOR(TTimerGroup)
            {
                COUNTER_INIT(SkeletonFrontUptimeSeconds, false);
            }

            COUNTER_DEF(SkeletonFrontUptimeSeconds);
        };

        ///////////////////////////////////////////////////////////////////////////////////
        // TCompactionStrategyGroup
        ///////////////////////////////////////////////////////////////////////////////////
        class TCompactionStrategyGroup : public TBase {
        public:
            GROUP_CONSTRUCTOR(TCompactionStrategyGroup)
            {
                COUNTER_INIT(BlobsDelSst, true);
                COUNTER_INIT(BlobsPromoteSsts, true);
                COUNTER_INIT(BlobsExplicit, true);
                COUNTER_INIT(BlobsBalance, true);
                COUNTER_INIT(BlobsFreeSpace, true);
                COUNTER_INIT(BlobsSqueeze, true);

                COUNTER_INIT(BlocksPromoteSsts, true);
                COUNTER_INIT(BlocksExplicit, true);
                COUNTER_INIT(BlocksBalance, true);

                COUNTER_INIT(BarriersPromoteSsts, true);
                COUNTER_INIT(BarriersExplicit, true);
                COUNTER_INIT(BarriersBalance, true);
            }

            COUNTER_DEF(BlobsDelSst);
            COUNTER_DEF(BlobsPromoteSsts);
            COUNTER_DEF(BlobsExplicit);
            COUNTER_DEF(BlobsBalance);
            COUNTER_DEF(BlobsFreeSpace);
            COUNTER_DEF(BlobsSqueeze);

            COUNTER_DEF(BlocksPromoteSsts);
            COUNTER_DEF(BlocksExplicit);
            COUNTER_DEF(BlocksBalance);

            COUNTER_DEF(BarriersPromoteSsts);
            COUNTER_DEF(BarriersExplicit);
            COUNTER_DEF(BarriersBalance);
        };

        ///////////////////////////////////////////////////////////////////////////////////
        // TCounterGroup
        ///////////////////////////////////////////////////////////////////////////////////
        class TCounterGroup : public TBase {
        public:
            GROUP_CONSTRUCTOR(TCounterGroup)
            {
                COUNTER_INIT(VDiskCount, false);
            }

            COUNTER_DEF(VDiskCount);
        };

<<<<<<< HEAD
=======
        ///////////////////////////////////////////////////////////////////////////////////
        // TFullSyncGroup
        ///////////////////////////////////////////////////////////////////////////////////
        class TFullSyncGroup : public TBase {
        public:
            GROUP_CONSTRUCTOR(TFullSyncGroup)
            {
                COUNTER_INIT(UnorderedDataProtocolActorsCreated, false);
                COUNTER_INIT(UnorderedDataProtocolActorsTerminated, false);
            }

            COUNTER_DEF(UnorderedDataProtocolActorsCreated);
            COUNTER_DEF(UnorderedDataProtocolActorsTerminated);
        };

>>>>>>> 832cd121
    } // NMonGroup
} // NKikimr<|MERGE_RESOLUTION|>--- conflicted
+++ resolved
@@ -954,8 +954,6 @@
             COUNTER_DEF(VDiskCount);
         };
 
-<<<<<<< HEAD
-=======
         ///////////////////////////////////////////////////////////////////////////////////
         // TFullSyncGroup
         ///////////////////////////////////////////////////////////////////////////////////
@@ -971,6 +969,5 @@
             COUNTER_DEF(UnorderedDataProtocolActorsTerminated);
         };
 
->>>>>>> 832cd121
     } // NMonGroup
 } // NKikimr