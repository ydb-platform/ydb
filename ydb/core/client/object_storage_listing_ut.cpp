#include "flat_ut_client.h"

#include <library/cpp/testing/unittest/registar.h>
#include <ydb/public/api/protos/draft/ydb_object_storage.pb.h>
#include <ydb/public/api/grpc/draft/ydb_object_storage_v1.grpc.pb.h>
#include <ydb/core/tablet_flat/shared_sausagecache.h>
#include <ydb/core/tx/datashard/datashard.h>
#include <grpc++/client_context.h>
#include <grpc++/create_channel.h>

namespace NKikimr {
namespace NFlatTests {

using namespace Tests;
using NClient::TValue;

Y_UNIT_TEST_SUITE(TObjectStorageListingTest) {

    static int GRPC_PORT = 0;

    void S3WriteRow(TFlatMsgBusClient& annoyingClient, ui64 hash, TString name, TString path, ui64 version, ui64 ts, TString data, TString table, bool someBool = true) {
        TString insertRowQuery =  R"(
                    (
                    (let key '(
                        '('Hash (Uint64 '%llu))
                        '('Name (Utf8 '"%s"))
                        '('Path (Utf8 '"%s"))
                        '('Version (Uint64 '%llu))
                    ))
                    (let value '(
                        '('Timestamp (Uint64 '%llu))
                        '('Data (String '"%s"))
                        '('Int32Data (Null))
                        '('SomeBool (Bool '"%s"))
                    ))
                    (let ret_ (AsList
                        (UpdateRow '/dc-1/Dir/%s key value)
                    ))
                    (return ret_)
                    )
                )";

        annoyingClient.FlatQuery(Sprintf(insertRowQuery.data(), hash, name.data(), path.data(), version, ts, data.data(), someBool ? "true" : "false", table.data()));
    }

    void S3DeleteRow(TFlatMsgBusClient& annoyingClient, ui64 hash, TString name, TString path, ui64 version, TString table) {
        TString eraseRowQuery =  R"(
                    (
                    (let key '(
                        '('Hash (Uint64 '%llu))
                        '('Name (Utf8 '"%s"))
                        '('Path (Utf8 '"%s"))
                        '('Version (Uint64 '%llu))
                    ))
                    (let ret_ (AsList
                        (EraseRow '/dc-1/Dir/%s key)
                    ))
                    (return ret_)
                    )
                )";

        annoyingClient.FlatQuery(Sprintf(eraseRowQuery.data(), hash, name.data(), path.data(), version, table.data()));
    }

    void CreateS3Table(TFlatMsgBusClient& annoyingClient) {
        annoyingClient.InitRoot();
        annoyingClient.MkDir("/dc-1", "Dir");
        annoyingClient.CreateTable("/dc-1/Dir",
            R"(Name: "Table"
                Columns { Name: "Hash"      Type: "Uint64"}
                Columns { Name: "Name"      Type: "Utf8"}
                Columns { Name: "Path"      Type: "Utf8"}
                Columns { Name: "Version"   Type: "Uint64"}
                Columns { Name: "Timestamp" Type: "Uint64"}
                Columns { Name: "Data"      Type: "String"}
                Columns { Name: "ExtraData" Type: "String"}
                Columns { Name: "Int32Data" Type: "Int32"}
                Columns { Name: "Unused1"   Type: "Uint32"}
                Columns { Name: "SomeBool"  Type: "Bool"}
                KeyColumnNames: [
                    "Hash",
                    "Name",
                    "Path",
                    "Version"
                    ]
                SplitBoundary { KeyPrefix {
                    Tuple { Optional { Uint64 : 60 }}
                }}
                SplitBoundary { KeyPrefix {
                    Tuple { Optional { Uint64 : 100 }}
                    Tuple { Optional { Text : 'Bucket100' }}
                    Tuple { Optional { Text : '/Videos/Game of Thrones/Season 1/Episode 2' }}
                }}
                SplitBoundary { KeyPrefix {
                    Tuple { Optional { Uint64 : 100 }}
                    Tuple { Optional { Text : 'Bucket100' }}
                    Tuple { Optional { Text : '/Videos/Game of Thrones/Season 1/Episode 8' }}
                }}
                SplitBoundary { KeyPrefix {
                    Tuple { Optional { Uint64 : 100 }}
                    Tuple { Optional { Text : 'Bucket100' }}
                    Tuple { Optional { Text : '/Videos/Godfather 2.avi' }}
                }}
                PartitionConfig {
                    ExecutorCacheSize: 100
                    CompactionPolicy {
                        InMemSizeToSnapshot: 2000
                        InMemStepsToSnapshot: 1
                        InMemForceStepsToSnapshot: 50
                        InMemForceSizeToSnapshot: 16777216
                        InMemCompactionBrokerQueue: 0
                        ReadAheadHiThreshold: 1048576
                        ReadAheadLoThreshold: 16384
                        MinDataPageSize: 300
                        SnapBrokerQueue: 0

                        LogOverheadSizeToSnapshot: 16777216
                        LogOverheadCountToSnapshot: 500
                        DroppedRowsPercentToCompact: 146

                        Generation {
                            GenerationId: 0
                            SizeToCompact: 0
                            CountToCompact: 2000
                            ForceCountToCompact: 4000
                            ForceSizeToCompact: 100000000
                            #CompactionBrokerQueue: 4294967295
                            KeepInCache: false
                            ResourceBrokerTask: "compaction_gen1"
                            ExtraCompactionPercent: 100
                            ExtraCompactionMinSize: 16384
                            ExtraCompactionExpPercent: 110
                            ExtraCompactionExpMaxSize: 0
                            UpliftPartSize: 0
                        }
                    }
                }
            )");
    }

    void PrepareS3Data(TFlatMsgBusClient& annoyingClient) {
        CreateS3Table(annoyingClient);

        S3WriteRow(annoyingClient, 50, "Bucket50", "Music/AC DC/Shoot to Thrill.mp3", 1, 10, "", "Table");
        S3WriteRow(annoyingClient, 50, "Bucket50", "Music/AC DC/Thunderstruck.mp3", 1, 10, "", "Table");
        S3WriteRow(annoyingClient, 50, "Bucket50", "Music/rock.m3u", 1, 10, "", "Table");
        S3WriteRow(annoyingClient, 50, "Bucket50", "Music/Nirvana", 1, 10, "", "Table");
        S3WriteRow(annoyingClient, 50, "Bucket50", "Music/Nirvana/Smeels Like Teen Spirit.mp3", 1, 10, "", "Table");
        S3WriteRow(annoyingClient, 50, "Bucket50", "Music/Nirvana/In Bloom.mp3", 1, 20, "", "Table");

        S3WriteRow(annoyingClient, 100, "Bucket100", "/Photos/face.jpg", 1, 10, "", "Table");
        S3WriteRow(annoyingClient, 100, "Bucket100", "/Photos/facepalm.jpg", 1, 20, "", "Table");
        S3WriteRow(annoyingClient, 100, "Bucket100", "/Photos/palm.jpg", 1, 30, "", "Table");
        S3WriteRow(annoyingClient, 100, "Bucket100", "/Videos/Game of Thrones/Season 1/Episode 1.avi", 1, 100, "", "Table");
        S3WriteRow(annoyingClient, 100, "Bucket100", "/Videos/Game of Thrones/Season 1/Episode 10.avi", 1, 300, "", "Table");

        S3WriteRow(annoyingClient, 100, "Bucket100", "/Videos/Game of Thrones/Season 1/Episode 2.avi", 1, 200, "", "Table");
        S3WriteRow(annoyingClient, 100, "Bucket100", "/Videos/Game of Thrones/Season 1/Episode 3.avi", 1, 300, "", "Table");
        S3WriteRow(annoyingClient, 100, "Bucket100", "/Videos/Game of Thrones/Season 1/Episode 4.avi", 1, 300, "", "Table");
        S3WriteRow(annoyingClient, 100, "Bucket100", "/Videos/Game of Thrones/Season 1/Episode 5.avi", 1, 300, "", "Table");
        S3WriteRow(annoyingClient, 100, "Bucket100", "/Videos/Game of Thrones/Season 1/Episode 6.avi", 1, 300, "", "Table");
        S3WriteRow(annoyingClient, 100, "Bucket100", "/Videos/Game of Thrones/Season 1/Episode 7.avi", 1, 300, "", "Table");

        S3WriteRow(annoyingClient, 100, "Bucket100", "/Videos/Game of Thrones/Season 1/Episode 8.avi", 1, 300, "", "Table");
        S3WriteRow(annoyingClient, 100, "Bucket100", "/Videos/Game of Thrones/Season 1/Episode 9.avi", 1, 300, "", "Table");
        S3WriteRow(annoyingClient, 100, "Bucket100", "/Videos/Game of Thrones/Season 2/Episode 1.avi", 1, 1100, "", "Table");
        S3WriteRow(annoyingClient, 100, "Bucket100", "/Videos/Godfather 2.avi", 1, 500, "", "Table");

        S3WriteRow(annoyingClient, 100, "Bucket100", "/Videos/Godfather.avi", 1, 500, "", "Table");
        S3WriteRow(annoyingClient, 100, "Bucket100", "/Videos/Godmother.avi", 1, 500, "", "Table");
        S3WriteRow(annoyingClient, 100, "Bucket100", "/Videos/House of Cards/Season 1/Chapter 1.avi", 1, 1100, "", "Table");
        S3WriteRow(annoyingClient, 100, "Bucket100", "/Videos/House of Cards/Season 1/Chapter 2.avi", 1, 1200, "", "Table");
        S3WriteRow(annoyingClient, 100, "Bucket100", "/Videos/Terminator 2.avi", 1, 1100, "", "Table");
        S3WriteRow(annoyingClient, 100, "Bucket100", "/XXX/1.avi", 1, 1100, "", "Table");
        S3WriteRow(annoyingClient, 100, "Bucket100", "/XXX/2.avi", 1, 1100, "", "Table");
        S3WriteRow(annoyingClient, 100, "Bucket100", "/XXX/3.avi", 1, 1100, "", "Table");
        S3WriteRow(annoyingClient, 100, "Bucket100", "/XXX/3d.avi", 1, 1100, "", "Table");

        S3WriteRow(annoyingClient, 333, "Bucket333", "asdf", 1, 1100, "", "Table");
        S3WriteRow(annoyingClient, 333, "Bucket333", "boo/bar", 1, 1100, "", "Table");
        S3WriteRow(annoyingClient, 333, "Bucket333", "boo/baz/xyzzy", 1, 1100, "", "Table");
        S3WriteRow(annoyingClient, 333, "Bucket333", "cquux/thud", 1, 1100, "", "Table");
        S3WriteRow(annoyingClient, 333, "Bucket333", "cquux/bla", 1, 1100, "", "Table");

        S3DeleteRow(annoyingClient, 50, "Bucket50", "Music/Nirvana/Smells Like Teen Spirit.mp3", 1, "Table");
        S3DeleteRow(annoyingClient, 100, "Bucket100", "/Photos/palm.jpg", 1, "Table");
        S3DeleteRow(annoyingClient, 100, "Bucket100", "/Videos/Game of Thrones/Season 1/Episode 2.avi", 1, "Table");
        S3DeleteRow(annoyingClient, 100, "Bucket100", "/Videos/Game of Thrones/Season 1/Episode 5.avi", 1, "Table");
        S3DeleteRow(annoyingClient, 100, "Bucket100", "/Videos/House of Cards/Season 1/Chapter 2.avi", 1, "Table");
    }

    void DoListingBySelectRange(TFlatMsgBusClient& annoyingClient,
                                ui64 bucket, const TString& pathPrefix, const TString& pathDelimiter, const TString& startAfter, ui32 maxKeys,
                                TSet<TString>& commonPrefixes, TSet<TString>& contents)
    {
        // Read all rows from the bucket
        TString table = "Table";
        ui64 hash = bucket;
        TString name = "Bucket" + ToString(bucket);
        TString selectBucketQuery =  R"(
                (
                    (let range '(
                        '('Hash (Uint64 '%llu) (Uint64 '%llu))
                        '('Name (Utf8 '"%s") (Utf8 '"%s"))
                        '('Path (Nothing (OptionalType (DataType 'Utf8))) (Void))
                        '('Version (Nothing (OptionalType (DataType 'Uint64))) (Void))
                    ))
                    (let columns '(
                        'Path
                    ))
                    (let res
                        (SelectRange '/dc-1/Dir/%s range columns '() )
                    )
                    (return (AsList (SetResult 'Objects res)))
                )
                )";

        TClient::TFlatQueryOptions opts;
        NKikimrMiniKQL::TResult res;
        annoyingClient.FlatQuery(Sprintf(selectBucketQuery.data(), hash, hash, name.data(), name.data(), table.data()), opts, res);

        TValue value = TValue::Create(res.GetValue(), res.GetType());
        TValue objects = value["Objects"];
        TValue l = objects["List"];
        TVector<TString> paths;
        for (ui32 i = 0; i < l.Size(); ++i) {
            TValue ps = l[i];
            paths.emplace_back(ps["Path"]);
        }

        // Make a list of common prefixes and a list of full paths that match the parameter
        commonPrefixes.clear();
        contents.clear();
        for (const auto& p : paths) {
            if (commonPrefixes.size() + contents.size() == maxKeys)
                break;

            if (!p.StartsWith(pathPrefix))
                continue;

            if (p <= startAfter)
                continue;

            size_t delimPos = p.find_first_of(pathDelimiter, pathPrefix.length());
            if (delimPos == TString::npos) {
                contents.insert(p);
            } else {
                TString prefix = p.substr(0, delimPos + pathDelimiter.length());
                if (prefix > startAfter) {
                    commonPrefixes.insert(prefix);
                }
            }
        }
    }

    TString MakeTuplePb(const TVector<TString>& values) {
        TStringStream pbPrefixCols;

        pbPrefixCols <<
            "type {"
            "   tuple_type {";
        for (size_t i = 0; i < values.size(); ++i) {
            pbPrefixCols <<
                "       elements { type_id : UTF8 }";
        }
        pbPrefixCols <<
            "   }"
            "}"
            "value { ";
        for (const auto& pc : values) {
            pbPrefixCols <<
                "   items { text_value : '" << pc <<  "' } ";
        }
        pbPrefixCols << "}";

        return pbPrefixCols.Str();
    }

    void S3Listing(const int grpcPort, const TString& table, const TString& pbPrefixCols,
                    const TString& pathPrefix, const TString& pathDelimiter,
                    const TString& pbStartAfterSuffixCols,
                    const TVector<TString>& columnsToReturn, ui32 maxKeys,
                    Ydb::ObjectStorage::ListingResponse& res) {
        TStringBuilder endpoint;
        endpoint << "localhost:" << grpcPort;
        std::shared_ptr<grpc::Channel> channel = grpc::CreateChannel(endpoint, grpc::InsecureChannelCredentials());
        auto stub = Ydb::ObjectStorage::V1::ObjectStorageService::NewStub(channel);
        
        TAutoPtr<Ydb::ObjectStorage::ListingRequest> request = new Ydb::ObjectStorage::ListingRequest();
        request->Setpath_column_prefix(pathPrefix);
        request->Settable_name(table);
        request->Setpath_column_delimiter(pathDelimiter);
        for (const TString& c : columnsToReturn) {
            request->Addcolumns_to_return(c);
        }
        request->set_max_keys(maxKeys);

        bool parseOk = ::google::protobuf::TextFormat::ParseFromString(pbPrefixCols, request->mutable_key_prefix());
        UNIT_ASSERT(parseOk);
        parseOk = ::google::protobuf::TextFormat::ParseFromString(pbStartAfterSuffixCols, request->mutable_start_after_key_suffix());
        UNIT_ASSERT(parseOk);
        grpc::ClientContext rcontext;
        grpc::Status status = stub->List(&rcontext, *request, &res);
    }

    TString DoS3Listing(ui16 grpcPort, ui64 bucket, const TString& pathPrefix, const TString& pathDelimiter, const TString& startAfter,
                    TString continuationToken,
                    const TVector<TString>& columnsToReturn, ui32 maxKeys,
                    TVector<TString>& commonPrefixes, TVector<TString>& contents, std::optional<Ydb::ObjectStorage::ListingRequest_EMatchType> filter = {}) {
        std::shared_ptr<grpc::Channel> channel;
        TStringBuilder endpoint;
        endpoint << "localhost:" <<  grpcPort;
        channel = grpc::CreateChannel(endpoint, grpc::InsecureChannelCredentials());
        std::unique_ptr<Ydb::ObjectStorage::V1::ObjectStorageService::Stub> stub;
        stub = Ydb::ObjectStorage::V1::ObjectStorageService::NewStub(channel);

        TString keyPrefix = R"(
            type {
                tuple_type {
                    elements {
                        type_id: UINT64
                    }
                    elements {
                        type_id: UTF8
                    }
                }
            }
            value {
                items {
                    uint64_value: )" + ToString(bucket) + R"(
                }
                items {
                    text_value: "Bucket)" + ToString(bucket) + R"("
                }
            }
        )";


        TString pbStartAfterSuffix;
        if (startAfter) {
            pbStartAfterSuffix = R"(
                type {
                    tuple_type {
                        elements {
                            type_id: UTF8
                        }
                    }
                }
                value {
                    items {
                        text_value: ")" + startAfter + R"("
                    }
                }
            )";
        }

        TAutoPtr<Ydb::ObjectStorage::ListingRequest> request = new Ydb::ObjectStorage::ListingRequest();
        request->Setpath_column_prefix(pathPrefix);
        request->Settable_name("/dc-1/Dir/Table");
        request->Setpath_column_delimiter(pathDelimiter);
        request->set_continuation_token(continuationToken);
        for (const TString& c : columnsToReturn) {
            request->Addcolumns_to_return(c);
        }
        request->set_max_keys(maxKeys);

        if (filter) {
            auto* filterMsg = request->mutable_matching_filter();

            ui32 eq = (ui32) filter.value();

            TString filter = R"(
                type {
                    tuple_type {
                        elements {
                            list_type {
                                item {
                                    type_id: STRING
                                }
                            }
                        }
                        elements {
                            list_type {
                                item {
                                    type_id: UINT32
                                }
                            }
                        }
                        elements {
                            tuple_type {
                                elements {
                                    type_id: BOOL
                                }
                            }
                        }
                    }
                }
                value {
                    items {
                        items {
                            text_value: "SomeBool"
                        }
                    }
                    items {
                        items {
                            uint32_value: )" + ToString(eq) + R"(
                        }
                    }
                    items {
                        items {
                            bool_value: )" + ToString(true) + R"(
                        }
                    }
                }
            )";

            bool parseOk = ::google::protobuf::TextFormat::ParseFromString(filter, filterMsg);
            UNIT_ASSERT(parseOk);
        }

        bool parseOk = ::google::protobuf::TextFormat::ParseFromString(keyPrefix, request->mutable_key_prefix());
        UNIT_ASSERT(parseOk);
        parseOk = ::google::protobuf::TextFormat::ParseFromString(pbStartAfterSuffix, request->mutable_start_after_key_suffix());
        UNIT_ASSERT(parseOk);
        grpc::ClientContext rcontext;
        Ydb::ObjectStorage::ListingResponse response;
        grpc::Status status = stub->List(&rcontext, *request, &response);

        UNIT_ASSERT_VALUES_EQUAL(response.status(), Ydb::StatusIds::SUCCESS);
        
        commonPrefixes.clear();
        contents.clear();

        if (response.common_prefixes_size() > 0) {
            auto &folders = response.common_prefixes();
            for (auto row : folders) {
                commonPrefixes.emplace_back(row);
            }
        }
        
        if (response.has_contents()) {
            auto &files = response.contents();
            for (auto row : files.rows()) {
                for (auto item : row.items()) {
                    if (item.has_text_value()) {
                        contents.emplace_back(item.text_value());
                        break;
                    }
                }
            }
        }

        if (response.next_continuation_token().size()) {
            TString token = response.next_continuation_token();

            return token;
        }

        return "";
    }

    void CompareS3Listing(TFlatMsgBusClient& annoyingClient, ui64 bucket, const TString& pathPrefix, const TString& pathDelimiter,
                       const TString& startAfter, ui32 maxKeys, const TVector<TString>& columnsToReturn)
    {
        TSet<TString> expectedCommonPrefixes;
        TSet<TString> expectedContents;
        DoListingBySelectRange(annoyingClient, bucket, pathPrefix, pathDelimiter, startAfter, maxKeys, expectedCommonPrefixes, expectedContents);

        TVector<TString> commonPrefixes;
        TVector<TString> contents;
        DoS3Listing(GRPC_PORT, bucket, pathPrefix, pathDelimiter, startAfter, nullptr, columnsToReturn, maxKeys, commonPrefixes, contents);

        UNIT_ASSERT_VALUES_EQUAL(expectedCommonPrefixes.size(), commonPrefixes.size());
        ui32 i = 0;
        for (const auto& p : expectedCommonPrefixes) {
            UNIT_ASSERT_VALUES_EQUAL(p, commonPrefixes[i]);
            ++i;
        }

        UNIT_ASSERT_VALUES_EQUAL(expectedContents.size(), contents.size());
        i = 0;
        for (const auto& p : expectedContents) {
            UNIT_ASSERT_VALUES_EQUAL(p, contents[i]);
            ++i;
        }
    }

    void TestS3Listing(TFlatMsgBusClient& annoyingClient, ui64 bucket, const TString& pathPrefix, const TString& pathDelimiter,
                       ui32 maxKeys, const TVector<TString>& columnsToReturn) {
        Cout << Endl << "---------------------------------------" << Endl
             << "Bucket" << bucket << " : " << pathPrefix << Endl;

        CompareS3Listing(annoyingClient, bucket, pathPrefix, pathDelimiter, "", maxKeys, columnsToReturn);
        CompareS3Listing(annoyingClient, bucket, pathPrefix, pathDelimiter, pathPrefix, maxKeys, columnsToReturn);

        TSet<TString> expectedCommonPrefixes;
        TSet<TString> expectedContents;
        DoListingBySelectRange(annoyingClient, bucket, pathPrefix, pathDelimiter, "",  100500, expectedCommonPrefixes, expectedContents);

        for (const TString& after : expectedCommonPrefixes) {
            CompareS3Listing(annoyingClient, bucket, pathPrefix, pathDelimiter, after, maxKeys, columnsToReturn);
        }

        for (const TString& after : expectedContents) {
            CompareS3Listing(annoyingClient, bucket, pathPrefix, pathDelimiter, after, maxKeys, columnsToReturn);
        }
    }

    Y_UNIT_TEST(Listing) {
        TPortManager pm;
        ui16 port = pm.GetPort(2134);
        TServer cleverServer = TServer(TServerSettings(port));
        GRPC_PORT = pm.GetPort(2135);
        cleverServer.EnableGRpc(GRPC_PORT);

        TFlatMsgBusClient annoyingClient(port);

        PrepareS3Data(annoyingClient);

        cleverServer.GetRuntime()->SetLogPriority(NKikimrServices::MSGBUS_REQUEST, NActors::NLog::PRI_DEBUG);

        TestS3Listing(annoyingClient, 50, "", "", 10, {});
        TestS3Listing(annoyingClient, 50, "", "/", 7, {});
        TestS3Listing(annoyingClient, 50, "Music/", "/", 9, {});
        TestS3Listing(annoyingClient, 50, "Music/Nirvana", "/", 11, {});
        TestS3Listing(annoyingClient, 50, "Music/Nirvana/", "/", 2, {});
        TestS3Listing(annoyingClient, 50, "Photos/", "/", 3, {});

        TestS3Listing(annoyingClient, 100, "", "", 4, {});
        TestS3Listing(annoyingClient, 100, "", "/", 7, {});
        TestS3Listing(annoyingClient, 100, "/", "", 3, {});
        TestS3Listing(annoyingClient, 100, "/", "/", 1, {});
        TestS3Listing(annoyingClient, 100, "/Photos/", "/", 11, {});
        TestS3Listing(annoyingClient, 100, "/Videos/", "/", 18, {});
        TestS3Listing(annoyingClient, 100, "/Videos", "/", 3, {"Path", "Timestamp"});
        TestS3Listing(annoyingClient, 100, "/Videos/Game ", "/", 5, {"Path", "Timestamp"});
        TestS3Listing(annoyingClient, 100, "/Videos/Game of Thrones/Season 1/", "/", 6, {"Path", "Timestamp"});
        TestS3Listing(annoyingClient, 100, "/Videos/Game of Thr", " ", 4, {"Path", "Timestamp"});

        TestS3Listing(annoyingClient, 20, "", "/", 8, {"Path", "Timestamp"});
        TestS3Listing(annoyingClient, 200, "/", "/", 3, {"Path", "Timestamp"});

        // Request NULL columns
        TestS3Listing(annoyingClient, 50, "Photos/", "/", 7, {"ExtraData"});
        TestS3Listing(annoyingClient, 50, "Photos/", "", 2, {"Unused1"});
        TestS3Listing(annoyingClient, 50, "Music/", "/", 11, {"ExtraData"});
        TestS3Listing(annoyingClient, 50, "/", "", 8, {"Unused1"});
        TestS3Listing(annoyingClient, 50, "Music/Nirvana", "/", 11, {"Int32Data"});

        TestS3Listing(annoyingClient, 333, "", "", 2, {});
        TestS3Listing(annoyingClient, 333, "", "/", 2, {});
        TestS3Listing(annoyingClient, 333, "", "", 3, {});
        TestS3Listing(annoyingClient, 333, "", "/", 3, {});
    }

    Y_UNIT_TEST(MaxKeysAndSharding) {
        TPortManager pm;
        ui16 port = pm.GetPort(2134);
        TServer cleverServer = TServer(TServerSettings(port));
        GRPC_PORT = pm.GetPort(2135);
        cleverServer.EnableGRpc(GRPC_PORT);

        TFlatMsgBusClient annoyingClient(port);

        PrepareS3Data(annoyingClient);

        for (auto commonPrefix: {"/", "/Videos", "/Videos/", "/W", "/X",
                "/Videos/Game of", "/Videos/Game of Thrones/",
                "/Videos/Game of Thrones/Season 1",
                "/Videos/Game of Thrones/Season 1/"})
        {
            for (ui32 maxKeys = 1; maxKeys < 20; ++maxKeys) {
                TestS3Listing(annoyingClient, 100, commonPrefix, "/", maxKeys, {});
            }
        }
    }

    Ydb::ObjectStorage::ListingResponse TestS3GenericListingRequest(const TVector<TString>& prefixColumns, const TString& pathPrefix, const TString& pathDelimiter,
                    const TVector<TString>& startAfterSuffixColumns,
                    const TVector<TString>& columnsToReturn, ui32 maxKeys,
                    Ydb::StatusIds_StatusCode expectedStatus = Ydb::StatusIds::SUCCESS,
                    const TString& expectedErrMessage = "")
    {
        TString pbPrefixCols = MakeTuplePb(prefixColumns);

        TString pbStartAfterSuffixCols = MakeTuplePb(startAfterSuffixColumns);

        Ydb::ObjectStorage::ListingResponse response;
        S3Listing(GRPC_PORT, "/dc-1/Dir/Table", pbPrefixCols, pathPrefix, pathDelimiter,
                    pbStartAfterSuffixCols, columnsToReturn, maxKeys, response);

        UNIT_ASSERT_VALUES_EQUAL(response.status(), expectedStatus);
        if (expectedErrMessage) {
            UNIT_ASSERT_VALUES_EQUAL(response.issues().size(), 1);
            auto &issueMessage = response.issues()[0];
            UNIT_ASSERT_VALUES_EQUAL(issueMessage.message(), expectedErrMessage);
        } else {
            UNIT_ASSERT_VALUES_EQUAL(response.issues().size(), 0);
        }
        return response;
    }

<<<<<<< HEAD
    void TestS3ListingRequest(const TVector<TString>& prefixColumns,
=======
    Ydb::ObjectStorage::ListingResponse TestS3ListingRequest(const TVector<TString>& prefixColumns, 
>>>>>>> 6b41c90a
                    const TString& pathPrefix, const TString& pathDelimiter,
                    const TString& startAfter, const TVector<TString>& columnsToReturn, ui32 maxKeys,
                    Ydb::StatusIds_StatusCode expectedStatus = Ydb::StatusIds::SUCCESS,
                    const TString& expectedErrMessage = "")
    {
        TVector<TString> startAfterSuffix;
        if (!startAfter.empty()) {
            startAfterSuffix.push_back(startAfter);
        }
        return TestS3GenericListingRequest(prefixColumns, pathPrefix, pathDelimiter,
                                           startAfterSuffix,
                                           columnsToReturn, maxKeys,
                                           expectedStatus, expectedErrMessage);
    }

    Y_UNIT_TEST(SchemaChecks) {
        TPortManager pm;
        ui16 port = pm.GetPort(2134);
        TServer cleverServer = TServer(TServerSettings(port));
        GRPC_PORT = pm.GetPort(2135);
        cleverServer.EnableGRpc(GRPC_PORT);

        TFlatMsgBusClient annoyingClient(port);

        PrepareS3Data(annoyingClient);

        cleverServer.GetRuntime()->SetLogPriority(NKikimrServices::MSGBUS_REQUEST, NActors::NLog::PRI_DEBUG);

        TestS3ListingRequest({}, "/", "/", "", {"Path"}, 10,
            Ydb::StatusIds::BAD_REQUEST,
            "Value for path column 'Hash' has type Uint64, expected Utf8");

        TestS3ListingRequest({""}, "/", "/", "", {"Path"}, 10,
            Ydb::StatusIds::BAD_REQUEST,
            "Invalid KeyPrefix: Cannot parse value of type Uint64 from text '' in tuple at position 0");

        TestS3ListingRequest({"AAA"}, "/", "/", "", {"Path"}, 10,
            Ydb::StatusIds::BAD_REQUEST,
            "Invalid KeyPrefix: Cannot parse value of type Uint64 from text 'AAA' in tuple at position 0");

        TestS3ListingRequest({"-1"}, "/", "/", "", {"Path"}, 10,
            Ydb::StatusIds::BAD_REQUEST,
            "Invalid KeyPrefix: Cannot parse value of type Uint64 from text '-1' in tuple at position 0");

        TestS3ListingRequest({"1"}, "/", "/", "", {"Path"}, 10,
            Ydb::StatusIds::SUCCESS,
            "");

        TestS3ListingRequest({"1", "Bucket1", "/"}, "/", "/", "", {"Path"}, 10,
            Ydb::StatusIds::BAD_REQUEST,
            "Value for path column 'Version' has type Uint64, expected Utf8");

        TestS3ListingRequest({"1", "Bucket1", "/Photos", "1"}, "/", "/", "", {"Path"}, 10,
            Ydb::StatusIds::BAD_REQUEST,
            "Invalid KeyPrefix: Tuple size 4 is greater that expected size 3");

        TestS3ListingRequest({"1", "Bucket1", "/Photos", "/"}, "/", "/", "", {"Path"}, 10,
            Ydb::StatusIds::BAD_REQUEST,
            "Invalid KeyPrefix: Tuple size 4 is greater that expected size 3");

        TestS3ListingRequest({"1", "2", "3"}, "/", "/", "", {"Path"}, 10,
            Ydb::StatusIds::BAD_REQUEST,
            "Value for path column 'Version' has type Uint64, expected Utf8");

        TestS3ListingRequest({"1", "2", "3", "4"}, "/", "/", "", {"Path"}, 10,
            Ydb::StatusIds::BAD_REQUEST,
            "Invalid KeyPrefix: Tuple size 4 is greater that expected size 3");

        TestS3ListingRequest({"1", "2", "3", "4", "5"}, "/", "/", "", {"Path"}, 10,
            Ydb::StatusIds::BAD_REQUEST,
            "Invalid KeyPrefix: Tuple size 5 is greater that expected size 3");

        TestS3ListingRequest({"1", "2", "3", "4", "5", "6", "7", "8", "9", "10"}, "/", "/", "", {"Path"}, 10,
            Ydb::StatusIds::BAD_REQUEST,
            "Invalid KeyPrefix: Tuple size 10 is greater that expected size 3");

        TestS3ListingRequest({"1"}, "/", "/", "", {"NonExistingColumn"}, 10,
            Ydb::StatusIds::BAD_REQUEST,
            "Unknown column 'NonExistingColumn'");

        TestS3ListingRequest({"1", "Bucket1"}, "/", "/", "abc", {"Path"}, 10,
            Ydb::StatusIds::BAD_REQUEST,
            "Invalid StartAfterKeySuffix: StartAfter parameter doesn't match PathPrefix");
    }

    Y_UNIT_TEST(Split) {
        TPortManager pm;
        ui16 port = pm.GetPort(2134);
        TServer cleverServer = TServer(TServerSettings(port));
        GRPC_PORT = pm.GetPort(2135);
        cleverServer.EnableGRpc(GRPC_PORT);
        SetSplitMergePartCountLimit(cleverServer.GetRuntime(), -1);

        TFlatMsgBusClient annoyingClient(port);

        PrepareS3Data(annoyingClient);

        cleverServer.GetRuntime()->SetLogPriority(NKikimrServices::MSGBUS_REQUEST, NActors::NLog::PRI_DEBUG);

        TestS3ListingRequest({"100", "Bucket100"}, "/", "/", "", {"Path"}, 10,
            Ydb::StatusIds::SUCCESS,
            "");

        // Split shard #1 (where Bucket100 is stored)
        TVector<ui64> shards = annoyingClient.GetTablePartitions("/dc-1/Dir/Table");
        annoyingClient.SplitTablePartition("/dc-1/Dir/Table",
                "SourceTabletId: " + ToString(shards[1]) + " "
                "SplitBoundary { KeyPrefix { "
                "   Tuple { Optional { Uint64: 100 } } "
                "   Tuple { Optional { Text: 'Bucket100' } } "
                "   Tuple { Optional { Text: '/Vid' } } "
                "} }");

        TVector<ui64> shardsAfter = annoyingClient.GetTablePartitions("/dc-1/Dir/Table");
        UNIT_ASSERT_VALUES_EQUAL(shards.size() + 1, shardsAfter.size());

        TestS3ListingRequest({"100", "Bucket100"}, "/", "/", "", {"Path"}, 10,
            Ydb::StatusIds::SUCCESS,
            "");

        CompareS3Listing(annoyingClient, 100, "/", "/", "", 100500, {"Path"});
    }

    Y_UNIT_TEST(SuffixColumns) {
        TPortManager pm;
        ui16 port = pm.GetPort(2134);
        TServer cleverServer = TServer(TServerSettings(port));
        GRPC_PORT = pm.GetPort(2135);
        cleverServer.EnableGRpc(GRPC_PORT);

        TFlatMsgBusClient annoyingClient(port);

        PrepareS3Data(annoyingClient);

        S3WriteRow(annoyingClient, 50, "Bucket50", "Music/AC DC/Shoot to Thrill.mp3", 55, 10, "", "Table");
        S3WriteRow(annoyingClient, 50, "Bucket50", "Music/AC DC/Shoot to Thrill.mp3", 66, 10, "", "Table");
        S3WriteRow(annoyingClient, 50, "Bucket50", "Music/AC DC/Shoot to Thrill.mp3", 77, 10, "", "Table");
        S3WriteRow(annoyingClient, 50, "Bucket50", "Music/AC DC/Shoot to Thrill.mp3", 88, 10, "", "Table");
        S3WriteRow(annoyingClient, 50, "Bucket50", "Music/AC DC/Shoot to Thrill.mp3", 666, 10, "", "Table");
        S3WriteRow(annoyingClient, 50, "Bucket50", "Music/AC DC/Thunderstruck.mp3", 66, 10, "", "Table");
        S3WriteRow(annoyingClient, 50, "Bucket50", "Music/rock.m3u", 111, 10, "", "Table");
        S3WriteRow(annoyingClient, 50, "Bucket50", "Music/rock.m3u", 222, 10, "", "Table");
        S3WriteRow(annoyingClient, 50, "Bucket50", "Music/rock.m3u", 333, 10, "", "Table");
        S3WriteRow(annoyingClient, 50, "Bucket50", "Music/Nirvana", 112, 10, "", "Table");
        S3WriteRow(annoyingClient, 50, "Bucket50", "Music/Nirvana/Smeels Like Teen Spirit.mp3", 100, 10, "", "Table");
        S3WriteRow(annoyingClient, 50, "Bucket50", "Music/Nirvana/In Bloom.mp3", 120, 20, "", "Table");

        //
        cleverServer.GetRuntime()->SetLogPriority(NKikimrServices::TX_DATASHARD, NActors::NLog::PRI_TRACE);

        TestS3GenericListingRequest({"50", "Bucket50"}, "Music/AC DC/", "/", {"Music/AC DC/Shoot to Thrill.mp3", "66"}, {"Path", "Version", "Data"}, 10,
            Ydb::StatusIds::SUCCESS,
            "");

        TestS3GenericListingRequest({"50", "Bucket50"}, "Music/AC DC/", "/", {"Music/AC DC/Shoot to Thrill.mp3"}, {"Path", "Version", "Timestamp"}, 10,
            Ydb::StatusIds::SUCCESS,
            "");

        TestS3GenericListingRequest({"50", "Bucket50"}, "Music/AC DC/", "/", {"Music/AC DC/Shoot to Thrill.mp3", "66", "abcd"}, {"Path", "Version"}, 10,
            Ydb::StatusIds::BAD_REQUEST,
            "Invalid StartAfterKeySuffix: Tuple size 3 is greater that expected size 2");
    }

    Y_UNIT_TEST(ManyDeletes) {
        TPortManager pm;
        ui16 port = pm.GetPort(2134);
        TServerSettings settings(port);
        settings.NodeCount = 1;
        TServer cleverServer = TServer(TServerSettings(port));
        GRPC_PORT = pm.GetPort(2135);
        cleverServer.EnableGRpc(GRPC_PORT);

        // Disable shared cache to trigger restarts
        TAtomic unused = 42;
        cleverServer.GetRuntime()->GetAppData().Icb->SetValue("SharedPageCache_Size", 10, unused);
        cleverServer.GetRuntime()->GetAppData().Icb->SetValue("SharedPageCache_Size", 10, unused);
        UNIT_ASSERT_VALUES_EQUAL(unused, 10);

        TFlatMsgBusClient annoyingClient(port);

        PrepareS3Data(annoyingClient);

#ifdef NDEBUG
        const int N_ROWS = 10000;
#else
        const int N_ROWS = 5000;
#endif

        TString bigData(300, 'a');

        for (int i = 0; i < N_ROWS; ++i) {
            S3WriteRow(annoyingClient, 100, "Bucket100", "/A/Santa Barbara " + ToString(i), 1, 1100, bigData, "Table");
            S3WriteRow(annoyingClient, 100, "Bucket100", "/B/Santa Barbara " + ToString(i%4000), 1, 1100, bigData, "Table");
            S3WriteRow(annoyingClient, 100, "Bucket100", "/C/Santa Barbara " + ToString(i), 1, 1100, bigData, "Table");
            S3WriteRow(annoyingClient, 100, "Bucket100", "/D/Santa Barbara " + ToString(i), 1, 1100, bigData, "Table");
            if (i % 100 == 0)
                Cerr << ".";
        }
        Cerr << "\n";

        cleverServer.GetRuntime()->SetLogPriority(NKikimrServices::TX_DATASHARD, NActors::NLog::PRI_DEBUG);

        CompareS3Listing(annoyingClient, 100, "/", "/", "", 1000, {});
        CompareS3Listing(annoyingClient, 100, "/A/", "/", "", 1000, {});
        CompareS3Listing(annoyingClient, 100, "/B/", "/", "", 1000, {});
        CompareS3Listing(annoyingClient, 100, "/P/", "/", "", 1000, {});
        CompareS3Listing(annoyingClient, 100, "/Photos/", "/", "", 1000, {});
        CompareS3Listing(annoyingClient, 100, "/Videos/", "/", "", 1000, {});

        cleverServer.GetRuntime()->SetLogPriority(NKikimrServices::TX_DATASHARD, NActors::NLog::PRI_ERROR);

        for (int i = 0; i < N_ROWS/2; ++i) {
            S3DeleteRow(annoyingClient, 100, "Bucket100", "/A/Santa Barbara " + ToString(i), 1, "Table");
            S3DeleteRow(annoyingClient, 100, "Bucket100", "/B/Santa Barbara " + ToString(i), 1, "Table");
            S3DeleteRow(annoyingClient, 100, "Bucket100", "/C/Santa Barbara " + ToString(i), 1, "Table");
            S3DeleteRow(annoyingClient, 100, "Bucket100", "/D/Santa Barbara " + ToString(i), 1, "Table");
            if (i % 100 == 0)
                Cerr << ".";
        }
        Cerr << "\n";

        cleverServer.GetRuntime()->SetLogPriority(NKikimrServices::TX_DATASHARD, NActors::NLog::PRI_DEBUG);

        CompareS3Listing(annoyingClient, 100, "/", "/", "", 1000, {});
        CompareS3Listing(annoyingClient, 100, "/A/", "/", "", 1000, {});
        CompareS3Listing(annoyingClient, 100, "/B/", "/", "", 1000, {});
        CompareS3Listing(annoyingClient, 100, "/P/", "/", "", 1000, {});
        CompareS3Listing(annoyingClient, 100, "/Photos/", "/", "", 1000, {});
        CompareS3Listing(annoyingClient, 100, "/Videos/", "/", "", 1000, {});
    }

    Y_UNIT_TEST(CornerCases) {
        TPortManager pm;
        ui16 port = pm.GetPort(2134);
        TServer cleverServer = TServer(TServerSettings(port));
        GRPC_PORT = pm.GetPort(2135);
        cleverServer.EnableGRpc(GRPC_PORT);

        TFlatMsgBusClient annoyingClient(port);

        PrepareS3Data(annoyingClient);

        S3WriteRow(annoyingClient, 750, "Bucket750", "foo/1.mp4", 55, 10, "", "Table");
        S3WriteRow(annoyingClient, 750, "Bucket750", "foo/bar/1.mp3", 55, 10, "", "Table");
        S3WriteRow(annoyingClient, 750, "Bucket750", "foo/bar0", 55, 10, "", "Table");
        S3WriteRow(annoyingClient, 750, "Bucket750", "foo/cat.jpg", 55, 10, "", "Table");

        CompareS3Listing(annoyingClient, 750, "foo/", "/", "", 10, {});
        CompareS3Listing(annoyingClient, 750, "foo/", "/", "foo/1.mp4", 1, {});
        CompareS3Listing(annoyingClient, 750, "foo/", "/", "foo/bar/", 1, {});
        CompareS3Listing(annoyingClient, 750, "foo/", "/", "foo/bar0", 1, {});

        TVector<TString> commonPrefixes;
        TVector<TString> contents;

        auto continuationToken = DoS3Listing(GRPC_PORT, 750, "foo/", "/", "", "", {}, 1, commonPrefixes, contents);
        
        UNIT_ASSERT(continuationToken);
        UNIT_ASSERT_EQUAL(1, contents.size());
        UNIT_ASSERT_EQUAL(0, commonPrefixes.size());
        UNIT_ASSERT_STRINGS_EQUAL("foo/1.mp4", contents[0]);

        continuationToken = DoS3Listing(GRPC_PORT, 750, "foo/", "/", "", continuationToken, {}, 1, commonPrefixes, contents);

        UNIT_ASSERT(continuationToken);
        UNIT_ASSERT_EQUAL(0, contents.size());
        UNIT_ASSERT_EQUAL(1, commonPrefixes.size());
        UNIT_ASSERT_STRINGS_EQUAL("foo/bar/", commonPrefixes[0]);

        continuationToken = DoS3Listing(GRPC_PORT, 750, "foo/", "/", "", continuationToken, {}, 1, commonPrefixes, contents);

        UNIT_ASSERT(continuationToken);
        UNIT_ASSERT_EQUAL(1, contents.size());
        UNIT_ASSERT_EQUAL(0, commonPrefixes.size());
        UNIT_ASSERT_STRINGS_EQUAL("foo/bar0", contents[0]);

        continuationToken = DoS3Listing(GRPC_PORT, 750, "foo/", "/", "", continuationToken, {}, 1, commonPrefixes, contents);

        UNIT_ASSERT(continuationToken);
        UNIT_ASSERT_EQUAL(1, contents.size());
        UNIT_ASSERT_EQUAL(0, commonPrefixes.size());
        UNIT_ASSERT_STRINGS_EQUAL("foo/cat.jpg", contents[0]);

        continuationToken = DoS3Listing(GRPC_PORT, 750, "foo/", "/", "", continuationToken, {}, 1, commonPrefixes, contents);

        UNIT_ASSERT(!continuationToken);
        UNIT_ASSERT_EQUAL(0, contents.size());
        UNIT_ASSERT_EQUAL(0, commonPrefixes.size());
    }

    Y_UNIT_TEST(TestFilter) {
        TPortManager pm;
        ui16 port = pm.GetPort(2134);
        TServer cleverServer = TServer(TServerSettings(port));
        GRPC_PORT = pm.GetPort(2135);
        cleverServer.EnableGRpc(GRPC_PORT);

        TFlatMsgBusClient annoyingClient(port);

        CreateS3Table(annoyingClient);

        S3WriteRow(annoyingClient, 100, "Bucket100", "/Photos/a.jpg", 1, 10, "", "Table");
        S3WriteRow(annoyingClient, 100, "Bucket100", "/Photos/b.jpg", 1, 10, "", "Table", false);
        S3WriteRow(annoyingClient, 100, "Bucket100", "/Photos/c.jpg", 1, 10, "", "Table");

        // This folder should not be shown, as boolean flag is false
        S3WriteRow(annoyingClient, 100, "Bucket100", "/Photos/folder/a.jpg", 1, 10, "", "Table", false);
        S3WriteRow(annoyingClient, 100, "Bucket100", "/Photos/folder/b.jpg", 1, 10, "", "Table", false);

        // This folder should be shown
        S3WriteRow(annoyingClient, 100, "Bucket100", "/Photos/games/a.jpg", 1, 10, "", "Table");

        // This folder should be shown, as one file is hidden, and one is not
        S3WriteRow(annoyingClient, 100, "Bucket100", "/Photos/inner/a.jpg", 1, 10, "", "Table", false);
        S3WriteRow(annoyingClient, 100, "Bucket100", "/Photos/inner/b.jpg", 1, 10, "", "Table");

        // This folder should be shown, as one file in nested folder is hidden, and one is not
        S3WriteRow(annoyingClient, 100, "Bucket100", "/Photos/test/inner/a.jpg", 1, 10, "", "Table", false);
        S3WriteRow(annoyingClient, 100, "Bucket100", "/Photos/test/inner/b.jpg", 1, 10, "", "Table");

        // This folder should not be shown
        S3WriteRow(annoyingClient, 100, "Bucket100", "/Photos/test2/inner/a.jpg", 1, 10, "", "Table", false);
        S3WriteRow(annoyingClient, 100, "Bucket100", "/Photos/test2/inner/b.jpg", 1, 10, "", "Table", false);

        S3WriteRow(annoyingClient, 100, "Bucket100", "/Photos/test3/inner/inner2/a.jpg", 1, 10, "", "Table", false);
        S3WriteRow(annoyingClient, 100, "Bucket100", "/Photos/test3/inner/inner2/b.jpg", 1, 10, "", "Table");

        S3WriteRow(annoyingClient, 100, "Bucket100", "/Photos/test4/inner/inner2/a.jpg", 1, 10, "", "Table", false);
        S3WriteRow(annoyingClient, 100, "Bucket100", "/Photos/test4/inner/inner2/b.jpg", 1, 10, "", "Table", false);

        S3WriteRow(annoyingClient, 100, "Bucket100", "/Photos/test5/inner/inner2/a.jpg", 1, 10, "", "Table", false);
        S3WriteRow(annoyingClient, 100, "Bucket100", "/Photos/test5/inner/inner2/b.jpg", 1, 10, "", "Table");
        S3WriteRow(annoyingClient, 100, "Bucket100", "/Photos/test5/inner/inner2/c.jpg", 1, 10, "", "Table", false);
        S3WriteRow(annoyingClient, 100, "Bucket100", "/Photos/test5/inner/inner2/d.jpg", 1, 10, "", "Table", false);
        S3WriteRow(annoyingClient, 100, "Bucket100", "/Photos/test5/inner/inner2/e.jpg", 1, 10, "", "Table", false);

        S3WriteRow(annoyingClient, 100, "Bucket100", "/Photos/test6/a.jpg", 1, 10, "", "Table", false);
        S3WriteRow(annoyingClient, 100, "Bucket100", "/Photos/test6/b.jpg", 1, 10, "", "Table", false);
        S3WriteRow(annoyingClient, 100, "Bucket100", "/Photos/test6/inner/a.jpg", 1, 10, "", "Table", false);
        S3WriteRow(annoyingClient, 100, "Bucket100", "/Photos/test6/inner/b.jpg", 1, 10, "", "Table", false);
        S3WriteRow(annoyingClient, 100, "Bucket100", "/Photos/test6/inner/inner2/a.jpg", 1, 10, "", "Table", false);
        S3WriteRow(annoyingClient, 100, "Bucket100", "/Photos/test6/inner/inner2/b.jpg", 1, 10, "", "Table");
        S3WriteRow(annoyingClient, 100, "Bucket100", "/Photos/test6/inner/inner2/c.jpg", 1, 10, "", "Table", false);
        S3WriteRow(annoyingClient, 100, "Bucket100", "/Photos/test6/xyz.io", 1, 10, "", "Table", false);
        S3WriteRow(annoyingClient, 100, "Bucket100", "/Photos/test6/yyyyy.txt", 1, 10, "", "Table", false);

        {
            TVector<TString> folders;
            TVector<TString> files;
            DoS3Listing(GRPC_PORT, 100, "/Photos/", "/", nullptr, nullptr, {}, 1000, folders, files, Ydb::ObjectStorage::ListingRequest_EMatchType_EQUAL);

            TVector<TString> expectedFolders = {"/Photos/games/", "/Photos/inner/", "/Photos/test/", "/Photos/test3/", "/Photos/test5/", "/Photos/test6/"};
            TVector<TString> expectedFiles = {"/Photos/a.jpg", "/Photos/c.jpg"};

            UNIT_ASSERT_VALUES_EQUAL(expectedFolders, folders);
            UNIT_ASSERT_VALUES_EQUAL(expectedFiles, files);
        }

        {
            TVector<TString> folders;
            TVector<TString> files;
            DoS3Listing(GRPC_PORT, 100, "/Photos/", "/", nullptr, nullptr, {}, 1000, folders, files, Ydb::ObjectStorage::ListingRequest_EMatchType_NOT_EQUAL);

            TVector<TString> expectedFolders = {"/Photos/folder/", "/Photos/inner/", "/Photos/test/", "/Photos/test2/", "/Photos/test3/", "/Photos/test4/", "/Photos/test5/", "/Photos/test6/"};
            TVector<TString> expectedFiles = {"/Photos/b.jpg"};
            
            UNIT_ASSERT_VALUES_EQUAL(expectedFolders, folders);
            UNIT_ASSERT_VALUES_EQUAL(expectedFiles, files);
        }
    }

<<<<<<< HEAD
    Y_UNIT_TEST(TestSkipShards) {
        TPortManager pm;
        ui16 port = pm.GetPort(2134);
        TServerSettings serverSettings(port);

        TStringStream ss;

        serverSettings.SetLogBackend(new TStreamLogBackend(&ss));

=======
    Y_UNIT_TEST(Decimal) {
        TPortManager pm;
        ui16 port = pm.GetPort(2134);
        NKikimrConfig::TFeatureFlags featureFlags;
        featureFlags.SetEnableParameterizedDecimal(true);
        TServerSettings serverSettings(port);
        serverSettings.SetFeatureFlags(featureFlags);
>>>>>>> 6b41c90a
        TServer cleverServer = TServer(serverSettings);
        GRPC_PORT = pm.GetPort(2135);
        cleverServer.EnableGRpc(GRPC_PORT);

        TFlatMsgBusClient annoyingClient(port);
<<<<<<< HEAD

        annoyingClient.InitRoot();
        annoyingClient.MkDir("/dc-1", "Dir");
        annoyingClient.CreateTable("/dc-1/Dir",
            R"(Name: "Table"
=======
        annoyingClient.InitRoot();
        annoyingClient.MkDir("/dc-1", "Dir");
        annoyingClient.CreateTable("/dc-1/Dir",
            R"_(Name: "Table"
>>>>>>> 6b41c90a
                Columns { Name: "Hash"      Type: "Uint64"}
                Columns { Name: "Name"      Type: "Utf8"}
                Columns { Name: "Path"      Type: "Utf8"}
                Columns { Name: "Version"   Type: "Uint64"}
<<<<<<< HEAD
                Columns { Name: "Timestamp" Type: "Uint64"}
                Columns { Name: "Data"      Type: "String"}
                Columns { Name: "ExtraData" Type: "String"}
                Columns { Name: "Int32Data" Type: "Int32"}
                Columns { Name: "Unused1"   Type: "Uint32"}
                Columns { Name: "SomeBool"  Type: "Bool"}
=======
                Columns { Name: "DecimalData" Type: "Decimal"}
                Columns { Name: "Decimal35Data" Type: "Decimal(35,10)"}
>>>>>>> 6b41c90a
                KeyColumnNames: [
                    "Hash",
                    "Name",
                    "Path",
                    "Version"
                    ]
<<<<<<< HEAD
                SplitBoundary { KeyPrefix {
                    Tuple { Optional { Uint64 : 100 }}
                    Tuple { Optional { Text : 'Bucket100' }}
                    Tuple { Optional { Text : '/Photos/test5/inner/inner2/a.jpg' }}
                }}
                SplitBoundary { KeyPrefix {
                    Tuple { Optional { Uint64 : 100 }}
                    Tuple { Optional { Text : 'Bucket100' }}
                    Tuple { Optional { Text : '/Photos/test6/a.jpg' }}
                }}
            )");

        S3WriteRow(annoyingClient, 100, "Bucket100", "/Photos/a.jpg", 1, 10, "", "Table");
        S3WriteRow(annoyingClient, 100, "Bucket100", "/Photos/b.jpg", 1, 10, "", "Table");
        S3WriteRow(annoyingClient, 100, "Bucket100", "/Photos/c.jpg", 1, 10, "", "Table");
        S3WriteRow(annoyingClient, 100, "Bucket100", "/Photos/folder/a.jpg", 1, 10, "", "Table");
        S3WriteRow(annoyingClient, 100, "Bucket100", "/Photos/folder/b.jpg", 1, 10, "", "Table");
        S3WriteRow(annoyingClient, 100, "Bucket100", "/Photos/games/a.jpg", 1, 10, "", "Table");
        S3WriteRow(annoyingClient, 100, "Bucket100", "/Photos/inner/a.jpg", 1, 10, "", "Table");
        S3WriteRow(annoyingClient, 100, "Bucket100", "/Photos/inner/b.jpg", 1, 10, "", "Table");
        S3WriteRow(annoyingClient, 100, "Bucket100", "/Photos/test/inner/a.jpg", 1, 10, "", "Table");
        S3WriteRow(annoyingClient, 100, "Bucket100", "/Photos/test/inner/b.jpg", 1, 10, "", "Table");
        S3WriteRow(annoyingClient, 100, "Bucket100", "/Photos/test2/inner/a.jpg", 1, 10, "", "Table");
        S3WriteRow(annoyingClient, 100, "Bucket100", "/Photos/test2/inner/b.jpg", 1, 10, "", "Table");
        S3WriteRow(annoyingClient, 100, "Bucket100", "/Photos/test3/inner/inner2/a.jpg", 1, 10, "", "Table");
        S3WriteRow(annoyingClient, 100, "Bucket100", "/Photos/test3/inner/inner2/b.jpg", 1, 10, "", "Table");
        S3WriteRow(annoyingClient, 100, "Bucket100", "/Photos/test4/inner/inner2/a.jpg", 1, 10, "", "Table");
        S3WriteRow(annoyingClient, 100, "Bucket100", "/Photos/test4/inner/inner2/b.jpg", 1, 10, "", "Table");
        S3WriteRow(annoyingClient, 100, "Bucket100", "/Photos/test5/inner/inner2/a.jpg", 1, 10, "", "Table");
        S3WriteRow(annoyingClient, 100, "Bucket100", "/Photos/test5/inner/inner2/b.jpg", 1, 10, "", "Table");
        S3WriteRow(annoyingClient, 100, "Bucket100", "/Photos/test5/inner/inner2/c.jpg", 1, 10, "", "Table");
        S3WriteRow(annoyingClient, 100, "Bucket100", "/Photos/test5/inner/inner2/d.jpg", 1, 10, "", "Table");
        S3WriteRow(annoyingClient, 100, "Bucket100", "/Photos/test5/inner/inner2/e.jpg", 1, 10, "", "Table");
        S3WriteRow(annoyingClient, 100, "Bucket100", "/Photos/test6/a.jpg", 1, 10, "", "Table");
        S3WriteRow(annoyingClient, 100, "Bucket100", "/Photos/test6/b.jpg", 1, 10, "", "Table");
        S3WriteRow(annoyingClient, 100, "Bucket100", "/Photos/test6/inner/a.jpg", 1, 10, "", "Table");
        S3WriteRow(annoyingClient, 100, "Bucket100", "/Photos/test6/inner/b.jpg", 1, 10, "", "Table");
        S3WriteRow(annoyingClient, 100, "Bucket100", "/Photos/test6/inner/inner2/a.jpg", 1, 10, "", "Table");
        S3WriteRow(annoyingClient, 100, "Bucket100", "/Photos/test6/inner/inner2/b.jpg", 1, 10, "", "Table");
        S3WriteRow(annoyingClient, 100, "Bucket100", "/Photos/test6/inner/inner2/c.jpg", 1, 10, "", "Table");
        S3WriteRow(annoyingClient, 100, "Bucket100", "/Photos/test6/xyz.io", 1, 10, "", "Table");
        S3WriteRow(annoyingClient, 100, "Bucket100", "/Photos/test6/yyyyy.txt", 1, 10, "", "Table");

        const auto& runtime = cleverServer.GetRuntime();

        runtime->SetLogPriority(NKikimrServices::TX_DATASHARD, NActors::NLog::PRI_DEBUG);

        TVector<TString> folders;
        TVector<TString> files;
        DoS3Listing(GRPC_PORT, 100, "/", "/", nullptr, nullptr, {}, 1000, folders, files, Ydb::ObjectStorage::ListingRequest_EMatchType_EQUAL);

        TVector<TString> expectedFolders = {"/Photos/"};
        TVector<TString> expectedFiles = {};

        TString log = ss.Str();
        TString sub = "S3 Listing: start at key";

        int count = 0;
        size_t pos = log.find(sub);

        while (pos != TString::npos) {
            ++count;
            pos = log.find(sub, pos + sub.length());
        }

        UNIT_ASSERT_VALUES_EQUAL(expectedFolders, folders);
        UNIT_ASSERT_VALUES_EQUAL(expectedFiles, files);
        // Three partitions, second should be skipped, because it's next prefix of /Photos/ (/Photos0) exceeds
        // the range of second partition. Third (last) partition will always be checked.
        UNIT_ASSERT_EQUAL(2, count);
    }
=======
            )_");

        TString insertRowQuery =  R"(
                    (
                    (let key '(
                        '('Hash (Uint64 '%llu))
                        '('Name (Utf8 '"%s"))
                        '('Path (Utf8 '"%s"))
                        '('Version (Uint64 '%llu))
                    ))
                    (let value '(
                        '('DecimalData (Decimal '"%s" '22 '9))
                        '('Decimal35Data (Decimal '"%s" '35 '10))
                    ))
                    (let ret_ (AsList
                        (UpdateRow '/dc-1/Dir/%s key value)
                    ))
                    (return ret_)
                    )
                )";

        annoyingClient.FlatQuery(Sprintf(insertRowQuery.data(), 100, "Bucket100", "/Path1", 1, "123.321", "355555555555555.123456789", "Table" ));

        Ydb::ObjectStorage::ListingResponse response = TestS3ListingRequest({"100", "Bucket100"}, "/", "/", "", {"DecimalData", "Decimal35Data"}, 10,
            Ydb::StatusIds::SUCCESS,
            "");

        Ydb::ResultSet resultSet = response.contents();
        UNIT_ASSERT_VALUES_EQUAL(resultSet.columns_size(), 4);
        UNIT_ASSERT_STRINGS_EQUAL(resultSet.columns(2).name(), "Decimal35Data");
        UNIT_ASSERT_VALUES_EQUAL(resultSet.columns(2).type().optional_type().item().decimal_type().precision(), 35);
        UNIT_ASSERT_VALUES_EQUAL(resultSet.columns(2).type().optional_type().item().decimal_type().scale(), 10);
        UNIT_ASSERT_STRINGS_EQUAL(resultSet.columns(3).name(), "DecimalData");
        UNIT_ASSERT_VALUES_EQUAL(resultSet.columns(3).type().optional_type().item().decimal_type().precision(), 22);
        UNIT_ASSERT_VALUES_EQUAL(resultSet.columns(3).type().optional_type().item().decimal_type().scale(), 9);
        UNIT_ASSERT_VALUES_EQUAL(resultSet.rows(0).items(2).low_128(), 975580256289238738);
        UNIT_ASSERT_VALUES_EQUAL(resultSet.rows(0).items(2).high_128(), 192747);
        UNIT_ASSERT_VALUES_EQUAL(resultSet.rows(0).items(3).low_128(), 123321000000);
    }    
>>>>>>> 6b41c90a
}

}}<|MERGE_RESOLUTION|>--- conflicted
+++ resolved
@@ -600,11 +600,7 @@
         return response;
     }
 
-<<<<<<< HEAD
-    void TestS3ListingRequest(const TVector<TString>& prefixColumns,
-=======
     Ydb::ObjectStorage::ListingResponse TestS3ListingRequest(const TVector<TString>& prefixColumns, 
->>>>>>> 6b41c90a
                     const TString& pathPrefix, const TString& pathDelimiter,
                     const TString& startAfter, const TVector<TString>& columnsToReturn, ui32 maxKeys,
                     Ydb::StatusIds_StatusCode expectedStatus = Ydb::StatusIds::SUCCESS,
@@ -976,7 +972,6 @@
         }
     }
 
-<<<<<<< HEAD
     Y_UNIT_TEST(TestSkipShards) {
         TPortManager pm;
         ui16 port = pm.GetPort(2134);
@@ -986,54 +981,32 @@
 
         serverSettings.SetLogBackend(new TStreamLogBackend(&ss));
 
-=======
-    Y_UNIT_TEST(Decimal) {
-        TPortManager pm;
-        ui16 port = pm.GetPort(2134);
-        NKikimrConfig::TFeatureFlags featureFlags;
-        featureFlags.SetEnableParameterizedDecimal(true);
-        TServerSettings serverSettings(port);
-        serverSettings.SetFeatureFlags(featureFlags);
->>>>>>> 6b41c90a
         TServer cleverServer = TServer(serverSettings);
         GRPC_PORT = pm.GetPort(2135);
         cleverServer.EnableGRpc(GRPC_PORT);
 
         TFlatMsgBusClient annoyingClient(port);
-<<<<<<< HEAD
 
         annoyingClient.InitRoot();
         annoyingClient.MkDir("/dc-1", "Dir");
         annoyingClient.CreateTable("/dc-1/Dir",
             R"(Name: "Table"
-=======
-        annoyingClient.InitRoot();
-        annoyingClient.MkDir("/dc-1", "Dir");
-        annoyingClient.CreateTable("/dc-1/Dir",
-            R"_(Name: "Table"
->>>>>>> 6b41c90a
                 Columns { Name: "Hash"      Type: "Uint64"}
                 Columns { Name: "Name"      Type: "Utf8"}
                 Columns { Name: "Path"      Type: "Utf8"}
                 Columns { Name: "Version"   Type: "Uint64"}
-<<<<<<< HEAD
                 Columns { Name: "Timestamp" Type: "Uint64"}
                 Columns { Name: "Data"      Type: "String"}
                 Columns { Name: "ExtraData" Type: "String"}
                 Columns { Name: "Int32Data" Type: "Int32"}
                 Columns { Name: "Unused1"   Type: "Uint32"}
                 Columns { Name: "SomeBool"  Type: "Bool"}
-=======
-                Columns { Name: "DecimalData" Type: "Decimal"}
-                Columns { Name: "Decimal35Data" Type: "Decimal(35,10)"}
->>>>>>> 6b41c90a
                 KeyColumnNames: [
                     "Hash",
                     "Name",
                     "Path",
                     "Version"
                     ]
-<<<<<<< HEAD
                 SplitBoundary { KeyPrefix {
                     Tuple { Optional { Uint64 : 100 }}
                     Tuple { Optional { Text : 'Bucket100' }}
@@ -1083,7 +1056,7 @@
 
         TVector<TString> folders;
         TVector<TString> files;
-        DoS3Listing(GRPC_PORT, 100, "/", "/", nullptr, nullptr, {}, 1000, folders, files, Ydb::ObjectStorage::ListingRequest_EMatchType_EQUAL);
+        DoS3Listing(GRPC_PORT, 100, "/", "/", "", "", {}, 1000, folders, files, Ydb::ObjectStorage::ListingRequest_EMatchType_EQUAL);
 
         TVector<TString> expectedFolders = {"/Photos/"};
         TVector<TString> expectedFiles = {};
@@ -1105,7 +1078,35 @@
         // the range of second partition. Third (last) partition will always be checked.
         UNIT_ASSERT_EQUAL(2, count);
     }
-=======
+
+    Y_UNIT_TEST(Decimal) {
+        TPortManager pm;
+        ui16 port = pm.GetPort(2134);
+        NKikimrConfig::TFeatureFlags featureFlags;
+        featureFlags.SetEnableParameterizedDecimal(true);
+        TServerSettings serverSettings(port);
+        serverSettings.SetFeatureFlags(featureFlags);
+        TServer cleverServer = TServer(serverSettings);
+        GRPC_PORT = pm.GetPort(2135);
+        cleverServer.EnableGRpc(GRPC_PORT);
+
+        TFlatMsgBusClient annoyingClient(port);
+        annoyingClient.InitRoot();
+        annoyingClient.MkDir("/dc-1", "Dir");
+        annoyingClient.CreateTable("/dc-1/Dir",
+            R"_(Name: "Table"
+                Columns { Name: "Hash"      Type: "Uint64"}
+                Columns { Name: "Name"      Type: "Utf8"}
+                Columns { Name: "Path"      Type: "Utf8"}
+                Columns { Name: "Version"   Type: "Uint64"}
+                Columns { Name: "DecimalData" Type: "Decimal"}
+                Columns { Name: "Decimal35Data" Type: "Decimal(35,10)"}
+                KeyColumnNames: [
+                    "Hash",
+                    "Name",
+                    "Path",
+                    "Version"
+                    ]
             )_");
 
         TString insertRowQuery =  R"(
@@ -1144,8 +1145,7 @@
         UNIT_ASSERT_VALUES_EQUAL(resultSet.rows(0).items(2).low_128(), 975580256289238738);
         UNIT_ASSERT_VALUES_EQUAL(resultSet.rows(0).items(2).high_128(), 192747);
         UNIT_ASSERT_VALUES_EQUAL(resultSet.rows(0).items(3).low_128(), 123321000000);
-    }    
->>>>>>> 6b41c90a
+    }
 }
 
 }}