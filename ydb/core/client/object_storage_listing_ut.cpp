--- conflicted
+++ resolved
@@ -600,11 +600,7 @@
         return response;
     }
 
-<<<<<<< HEAD
-    void TestS3ListingRequest(const TVector<TString>& prefixColumns,
-=======
     Ydb::ObjectStorage::ListingResponse TestS3ListingRequest(const TVector<TString>& prefixColumns, 
->>>>>>> 70882812
                     const TString& pathPrefix, const TString& pathDelimiter,
                     const TString& startAfter, const TVector<TString>& columnsToReturn, ui32 maxKeys,
                     Ydb::StatusIds_StatusCode expectedStatus = Ydb::StatusIds::SUCCESS,
@@ -976,17 +972,6 @@
         }
     }
 
-<<<<<<< HEAD
-    Y_UNIT_TEST(TestSkipShards) {
-        TPortManager pm;
-        ui16 port = pm.GetPort(2134);
-        TServerSettings serverSettings(port);
-
-        TStringStream ss;
-
-        serverSettings.SetLogBackend(new TStreamLogBackend(&ss));
-
-=======
     Y_UNIT_TEST(Decimal) {
         TPortManager pm;
         ui16 port = pm.GetPort(2134);
@@ -994,46 +979,102 @@
         featureFlags.SetEnableParameterizedDecimal(true);
         TServerSettings serverSettings(port);
         serverSettings.SetFeatureFlags(featureFlags);
->>>>>>> 70882812
         TServer cleverServer = TServer(serverSettings);
         GRPC_PORT = pm.GetPort(2135);
         cleverServer.EnableGRpc(GRPC_PORT);
 
         TFlatMsgBusClient annoyingClient(port);
-<<<<<<< HEAD
+        annoyingClient.InitRoot();
+        annoyingClient.MkDir("/dc-1", "Dir");
+        annoyingClient.CreateTable("/dc-1/Dir",
+            R"_(Name: "Table"
+                Columns { Name: "Hash"      Type: "Uint64"}
+                Columns { Name: "Name"      Type: "Utf8"}
+                Columns { Name: "Path"      Type: "Utf8"}
+                Columns { Name: "Version"   Type: "Uint64"}
+                Columns { Name: "DecimalData" Type: "Decimal"}
+                Columns { Name: "Decimal35Data" Type: "Decimal(35,10)"}
+                KeyColumnNames: [
+                    "Hash",
+                    "Name",
+                    "Path",
+                    "Version"
+                    ]
+            )_");
+
+        TString insertRowQuery =  R"(
+                    (
+                    (let key '(
+                        '('Hash (Uint64 '%llu))
+                        '('Name (Utf8 '"%s"))
+                        '('Path (Utf8 '"%s"))
+                        '('Version (Uint64 '%llu))
+                    ))
+                    (let value '(
+                        '('DecimalData (Decimal '"%s" '22 '9))
+                        '('Decimal35Data (Decimal '"%s" '35 '10))
+                    ))
+                    (let ret_ (AsList
+                        (UpdateRow '/dc-1/Dir/%s key value)
+                    ))
+                    (return ret_)
+                    )
+                )";
+
+        annoyingClient.FlatQuery(Sprintf(insertRowQuery.data(), 100, "Bucket100", "/Path1", 1, "123.321", "355555555555555.123456789", "Table" ));
+
+        Ydb::ObjectStorage::ListingResponse response = TestS3ListingRequest({"100", "Bucket100"}, "/", "/", "", {"DecimalData", "Decimal35Data"}, 10,
+            Ydb::StatusIds::SUCCESS,
+            "");
+
+        Ydb::ResultSet resultSet = response.contents();
+        UNIT_ASSERT_VALUES_EQUAL(resultSet.columns_size(), 4);
+        UNIT_ASSERT_STRINGS_EQUAL(resultSet.columns(2).name(), "Decimal35Data");
+        UNIT_ASSERT_VALUES_EQUAL(resultSet.columns(2).type().optional_type().item().decimal_type().precision(), 35);
+        UNIT_ASSERT_VALUES_EQUAL(resultSet.columns(2).type().optional_type().item().decimal_type().scale(), 10);
+        UNIT_ASSERT_STRINGS_EQUAL(resultSet.columns(3).name(), "DecimalData");
+        UNIT_ASSERT_VALUES_EQUAL(resultSet.columns(3).type().optional_type().item().decimal_type().precision(), 22);
+        UNIT_ASSERT_VALUES_EQUAL(resultSet.columns(3).type().optional_type().item().decimal_type().scale(), 9);
+        UNIT_ASSERT_VALUES_EQUAL(resultSet.rows(0).items(2).low_128(), 975580256289238738);
+        UNIT_ASSERT_VALUES_EQUAL(resultSet.rows(0).items(2).high_128(), 192747);
+        UNIT_ASSERT_VALUES_EQUAL(resultSet.rows(0).items(3).low_128(), 123321000000);
+    }    
+
+    Y_UNIT_TEST(TestSkipShards) {
+        TPortManager pm;
+        ui16 port = pm.GetPort(2134);
+        TServerSettings serverSettings(port);
+
+        TStringStream ss;
+
+        serverSettings.SetLogBackend(new TStreamLogBackend(&ss));
+
+        TServer cleverServer = TServer(serverSettings);
+        GRPC_PORT = pm.GetPort(2135);
+        cleverServer.EnableGRpc(GRPC_PORT);
+
+        TFlatMsgBusClient annoyingClient(port);
 
         annoyingClient.InitRoot();
         annoyingClient.MkDir("/dc-1", "Dir");
         annoyingClient.CreateTable("/dc-1/Dir",
             R"(Name: "Table"
-=======
-        annoyingClient.InitRoot();
-        annoyingClient.MkDir("/dc-1", "Dir");
-        annoyingClient.CreateTable("/dc-1/Dir",
-            R"_(Name: "Table"
->>>>>>> 70882812
                 Columns { Name: "Hash"      Type: "Uint64"}
                 Columns { Name: "Name"      Type: "Utf8"}
                 Columns { Name: "Path"      Type: "Utf8"}
                 Columns { Name: "Version"   Type: "Uint64"}
-<<<<<<< HEAD
                 Columns { Name: "Timestamp" Type: "Uint64"}
                 Columns { Name: "Data"      Type: "String"}
                 Columns { Name: "ExtraData" Type: "String"}
                 Columns { Name: "Int32Data" Type: "Int32"}
                 Columns { Name: "Unused1"   Type: "Uint32"}
                 Columns { Name: "SomeBool"  Type: "Bool"}
-=======
-                Columns { Name: "DecimalData" Type: "Decimal"}
-                Columns { Name: "Decimal35Data" Type: "Decimal(35,10)"}
->>>>>>> 70882812
                 KeyColumnNames: [
                     "Hash",
                     "Name",
                     "Path",
                     "Version"
                     ]
-<<<<<<< HEAD
                 SplitBoundary { KeyPrefix {
                     Tuple { Optional { Uint64 : 100 }}
                     Tuple { Optional { Text : 'Bucket100' }}
@@ -1105,47 +1146,6 @@
         // the range of second partition. Third (last) partition will always be checked.
         UNIT_ASSERT_EQUAL(2, count);
     }
-=======
-            )_");
-
-        TString insertRowQuery =  R"(
-                    (
-                    (let key '(
-                        '('Hash (Uint64 '%llu))
-                        '('Name (Utf8 '"%s"))
-                        '('Path (Utf8 '"%s"))
-                        '('Version (Uint64 '%llu))
-                    ))
-                    (let value '(
-                        '('DecimalData (Decimal '"%s" '22 '9))
-                        '('Decimal35Data (Decimal '"%s" '35 '10))
-                    ))
-                    (let ret_ (AsList
-                        (UpdateRow '/dc-1/Dir/%s key value)
-                    ))
-                    (return ret_)
-                    )
-                )";
-
-        annoyingClient.FlatQuery(Sprintf(insertRowQuery.data(), 100, "Bucket100", "/Path1", 1, "123.321", "355555555555555.123456789", "Table" ));
-
-        Ydb::ObjectStorage::ListingResponse response = TestS3ListingRequest({"100", "Bucket100"}, "/", "/", "", {"DecimalData", "Decimal35Data"}, 10,
-            Ydb::StatusIds::SUCCESS,
-            "");
-
-        Ydb::ResultSet resultSet = response.contents();
-        UNIT_ASSERT_VALUES_EQUAL(resultSet.columns_size(), 4);
-        UNIT_ASSERT_STRINGS_EQUAL(resultSet.columns(2).name(), "Decimal35Data");
-        UNIT_ASSERT_VALUES_EQUAL(resultSet.columns(2).type().optional_type().item().decimal_type().precision(), 35);
-        UNIT_ASSERT_VALUES_EQUAL(resultSet.columns(2).type().optional_type().item().decimal_type().scale(), 10);
-        UNIT_ASSERT_STRINGS_EQUAL(resultSet.columns(3).name(), "DecimalData");
-        UNIT_ASSERT_VALUES_EQUAL(resultSet.columns(3).type().optional_type().item().decimal_type().precision(), 22);
-        UNIT_ASSERT_VALUES_EQUAL(resultSet.columns(3).type().optional_type().item().decimal_type().scale(), 9);
-        UNIT_ASSERT_VALUES_EQUAL(resultSet.rows(0).items(2).low_128(), 975580256289238738);
-        UNIT_ASSERT_VALUES_EQUAL(resultSet.rows(0).items(2).high_128(), 192747);
-        UNIT_ASSERT_VALUES_EQUAL(resultSet.rows(0).items(3).low_128(), 123321000000);
-    }    
->>>>>>> 70882812
 }
 
 }}