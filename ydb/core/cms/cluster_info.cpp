#include "cluster_info.h"
#include "cms_state.h"
#include "node_checkers.h"

#include <ydb/core/base/nameservice.h>
#include <ydb/core/base/blobstorage_common.h>
#include <ydb/library/services/services.pb.h>

#include <ydb/library/actors/core/actor.h>
#include <ydb/library/actors/core/log.h>

#include <util/datetime/base.h>
#include <util/generic/ptr.h>
#include <util/string/builder.h>
#include <util/system/hostname.h>

#if defined BLOG_D || defined BLOG_I || defined BLOG_ERROR
#error log macro definition clash
#endif

#define BLOG_D(stream) LOG_DEBUG_S(*TlsActivationContext, NKikimrServices::CMS, stream)
#define BLOG_ERROR(stream) LOG_ERROR_S(*TlsActivationContext, NKikimrServices::CMS, stream)

namespace NKikimr::NCms {

using namespace NNodeWhiteboard;
using namespace NKikimrCms;

bool TLockableItem::IsLocked(TErrorInfo &error, TDuration defaultRetryTime,
                             TInstant now, TDuration duration) const
{
    if (State == RESTART) {
        Y_ABORT_UNLESS(Lock.Defined());
        error.Code = TStatus::DISALLOW_TEMP;
        error.Reason = Sprintf("%s is restarting (permission %s owned by %s)",
                               PrettyItemName().data(), Lock->PermissionId.data(), Lock->Owner.data());
        error.Deadline = Lock->ActionDeadline;
        return true;
    }

    if (Lock.Defined()) {
        error.Code = TStatus::DISALLOW_TEMP;
        error.Reason = Sprintf("%s has planned shutdown (permission %s owned by %s)",
                               PrettyItemName().data(), Lock->PermissionId.data(), Lock->Owner.data());
        error.Deadline = Lock->ActionDeadline;
        return true;
    }

    for (auto &lock : ExternalLocks) {
        // External locks are sorted by start time.
        if (lock.LockStart > now + duration)
            break;

        if (lock.LockDeadline < now)
            continue;

        error.Code = TStatus::DISALLOW_TEMP;
        error.Reason = Sprintf("%s has planned shutdown (notification %s owned by %s)",
                               PrettyItemName().data(), lock.NotificationId.data(), lock.Owner.data());
        error.Deadline = lock.LockDeadline;
        return true;
    }

    if (!ScheduledLocks.empty() && ScheduledLocks.begin()->Priority < DeactivatedLocksPriority) {
        error.Code = TStatus::DISALLOW_TEMP;
        error.Reason = Sprintf("%s has scheduled action %s owned by %s (priority %" PRIi32 " vs %" PRIi32 ")",
                               PrettyItemName().data(), ScheduledLocks.begin()->RequestId.data(),
                               ScheduledLocks.begin()->Owner.data(), ScheduledLocks.begin()->Priority,
                               DeactivatedLocksPriority);
        error.Deadline = now + defaultRetryTime;
        return true;
    }

    if (!TempLocks.empty()) {
        error.Code = TStatus::DISALLOW;
        error.Reason = Sprintf("%s has temporary lock", PrettyItemName().data());
        error.Deadline = now + defaultRetryTime;
        error.RollbackPoint = TempLocks.back().RollbackPoint;
        return true;
    }

    return false;
}

bool TLockableItem::IsDown(TErrorInfo &error, TInstant defaultDeadline) const
{
    if (State == RESTART) {
        Y_ABORT_UNLESS(Lock.Defined());
        error.Code = TStatus::DISALLOW_TEMP;
        error.Reason = Sprintf("%s is restarting (permission %s owned by %s)",
                               PrettyItemName().data(), Lock->PermissionId.data(), Lock->Owner.data());
        error.Deadline = Lock->ActionDeadline;
        return true;
    }

    if (State != UP) {
        error.Code = TStatus::DISALLOW_TEMP;
        error.Reason = Sprintf("%s is down", PrettyItemName().data());
        error.Deadline = defaultDeadline;
        return true;
    }

    return false;
}

void TLockableItem::RollbackLocks(ui64 point)
{
    for (auto it = TempLocks.begin(); it != TempLocks.end(); ++it)
        if (it->RollbackPoint >= point) {
            TempLocks.erase(it, TempLocks.end());
            break;
        }
}

void TLockableItem::ReactivateScheduledLocks()
{
    DeactivatedLocksPriority = Max<i32>();
}

void TLockableItem::DeactivateScheduledLocks(i32 priority)
{
    DeactivatedLocksPriority = priority;
}

void TLockableItem::RemoveScheduledLocks(const TString &requestId)
{
    ScheduledLocks.remove_if([&requestId](auto &lock) {
            return lock.RequestId == requestId;
        });
}

void TLockableItem::MigrateOldInfo(const TLockableItem &old)
{
    Downtime = old.Downtime;
    if (State != NKikimrCms::UP)
        Downtime.AddDowntime(old.Timestamp, Timestamp, "known downtime");
    Downtime.CleanupOldSegments(Timestamp);
}

void TLockableItem::DebugLocksDump(IOutputStream &ss, const TString &prefix) const
{
    if (Lock.Defined())
        ss << prefix << "Locked by permission " << Lock->PermissionId << Endl;

    for (auto &lock : ExternalLocks)
        ss << prefix << "External lock by notifications " << lock.NotificationId;

    for (auto &lock : ScheduledLocks)
        ss << prefix << "Scheduled lock by request " << lock.RequestId;

    for (auto &lock : TempLocks)
        ss << prefix << "Temporary lock at point " << lock.RollbackPoint;
}

void TNodeInfo::MigrateOldInfo(const TLockableItem &old)
{
    TLockableItem::MigrateOldInfo(old);
    if (auto * oldNode = dynamic_cast<const TNodeInfo *>(&old)) {
        if (oldNode->State == UP) {
            PreviousTenant = oldNode->Tenant;
        } else {
            PreviousTenant = oldNode->PreviousTenant;
        }

        if (!HasTenantInfo || State != UP)
            Tenant = PreviousTenant;
        HasTenantInfo = true;
    }
}

TString TPDiskInfo::ItemName() const
{
    return Sprintf("PDisk %s", PDiskId.ToString().data());
}

TString TPDiskInfo::PrettyItemName() const
{
    TStringBuilder name;

    name << ItemName();
    if (Host || Path) {
        name << " (";

        if (Host) {
            name << Host;
        }
        if (Path) {
            name << ":" << Path;
        }

        name << ")";
    }

    return name;
}

TString TPDiskInfo::GetDeviceName() const
{
    return Sprintf("pdisk-%" PRIu32 "-%" PRIu32, PDiskId.NodeId, PDiskId.DiskId);
}

bool TPDiskInfo::NameToId(const TString &name, TPDiskID &id)
{
    int size;

    if (sscanf(name.data(), "pdisk-%" SCNu32 "-%" SCNu32 "%n", &id.NodeId, &id.DiskId, &size) != 2)
        return false;

    if (size != static_cast<int>(name.size()))
        return false;

    return true;
}

bool TPDiskInfo::IsDeviceName(const TString &name)
{
    TPDiskID id;
    return NameToId(name, id);
}

TPDiskID TPDiskInfo::NameToId(const TString &name)
{
    TPDiskID id;
    NameToId(name, id);
    return id;
}

void TPDiskInfo::MigrateOldInfo(const TLockableItem &old)
{
    TLockableItem::MigrateOldInfo(old);
    if (auto *oldPDisk = dynamic_cast<const TPDiskInfo *>(&old)) {
        if (!NodeId)
            NodeId = oldPDisk->NodeId;
    }
}

TString TVDiskInfo::ItemName() const
{
    return Sprintf("VDisk %s", VDiskId.ToString().data());
}

TString TVDiskInfo::PrettyItemName() const
{
    TStringBuilder name;

    name << ItemName();
    if (Host || Path) {
        name << " (";

        if (Host) {
            name << Host;
        }
        if (Path) {
            name << ":" << Path;
        }

        name << ")";
    }

    return name;
}

TString TVDiskInfo::GetDeviceName() const
{
    return Sprintf("vdisk-%u-%u-%u-%u-%u", VDiskId.GroupID.GetRawId(), VDiskId.GroupGeneration,
                   VDiskId.FailRealm, VDiskId.FailDomain, VDiskId.VDisk);
}

bool TVDiskInfo::NameToId(const TString &name, TVDiskID &id)
{
    ui32 group, gen, ring, domain, vdisk;
    int size;

    if (sscanf(name.data(), "vdisk-%" SCNu32 "-%" SCNu32 "-%" SCNu32 "-%" SCNu32 "-%" SCNu32 "%n",
               &group, &gen, &ring, &domain, &vdisk, &size) != 5)
        return false;

    if (size != static_cast<int>(name.size()))
        return false;

    id = TVDiskID(TGroupId::FromValue(group), gen, ring, domain, vdisk);

    return true;
}

bool TVDiskInfo::IsDeviceName(const TString &name)
{
    TVDiskID id;
    return NameToId(name, id);
}

TVDiskID TVDiskInfo::NameToId(const TString &name)
{
    TVDiskID id;
    NameToId(name, id);
    return id;
}

void TVDiskInfo::MigrateOldInfo(const TLockableItem &old)
{
    TLockableItem::MigrateOldInfo(old);
    if (auto *oldVDisk = dynamic_cast<const TVDiskInfo *>(&old)) {
        if (!NodeId)
            NodeId = oldVDisk->NodeId;
        if (!PDiskId)
            PDiskId = oldVDisk->PDiskId;
    }
}

TStateStorageRingInfo::RingState TStateStorageRingInfo::CountState(TInstant now,
                                                                   TDuration retryTime,
                                                                   TDuration duration) const
{
    if (IsDisabled) {
        return Disabled;
    }

    ui32 unavailableReplicas = 0;
    bool hasTimeout = false;
    TErrorInfo error;
    for (auto &node : Replicas) {
        if (node->IsDown(error, now + retryTime)
            || node->IsLocked(error, retryTime, now, duration)) {
            ++unavailableReplicas;
            continue;
        }

        if (now <= node->StartTime + Timeout) {
            hasTimeout = true;
        }
    }

    if (unavailableReplicas > 0) {
        return Restart;
    }

    if (hasTimeout) {
        return Locked;
    }

    return Ok;
}

void TClusterInfo::SetTimestamp(TInstant timestamp)
{
    Timestamp = timestamp;
    for (auto &entry : LockableItems)
        entry.second->Timestamp = timestamp;
}

void TClusterInfo::AddNode(const TEvInterconnect::TNodeInfo &info, const TActorContext *ctx)
{
    TNodeInfoPtr &node = Nodes[info.NodeId];
    if (!node)
        node = new TNodeInfo;

    TString oldHost = node->Host;
    node->NodeId = info.NodeId;
    node->Host = info.Host;
    node->Address = info.Address;
    node->IcPort = info.Port;
    node->Location = info.Location;
    node->State = NKikimrCms::UNKNOWN;
<<<<<<< HEAD
    if (auto it = NodeIdToPileId->find(info.NodeId); it != NodeIdToPileId->end()) {
=======
    if (auto it = NodeIdToPileId.find(info.NodeId); it != NodeIdToPileId.end()) {
>>>>>>> e9dbbe42
        node->PileId = it->second;
    }

    if (ctx) {
        const auto maxStaticNodeId = AppData(*ctx)->DynamicNameserviceConfig->MaxStaticNodeId;
        if (node->NodeId <= maxStaticNodeId) {
            node->Services |= EService::Storage;
        } else {
            node->Services |= EService::DynamicNode;
        }
    }

    auto range = HostNameToNodeId.equal_range(oldHost);
    for (auto it = range.first; it != range.second; ++it) {
        if (it->second == node->NodeId) {
            HostNameToNodeId.erase(it);
            break;
        }
    }

    Y_ABORT_UNLESS(!IsBridgeMode || ClusterNodes);
    if (!ClusterNodes)
        ClusterNodes = MakeSimpleShared<TClusterLimitsCounter>(0u, 0u);
    node->AddNodeGroup(ClusterNodes);

    HostNameToNodeId.emplace(node->Host, node->NodeId);
    LockableItems[node->ItemName()] = node;
}

void TClusterInfo::SetNodeState(ui32 nodeId, NKikimrCms::EState state, const NKikimrWhiteboard::TSystemStateInfo &info)
{
    if (!HasNode(nodeId))
        return;

    auto &node = NodeRef(nodeId);
    node.State = state;
    node.StartTime = TInstant::MilliSeconds(info.GetStartTime());
    node.Version = info.GetVersion();

    node.Services = TServices();
    for (const auto& role : info.GetRoles()) {
        EService value;
        if (TryFromWhiteBoardRole(role, value)) {
            node.Services |= value;
        }
    }

    node.UpdateNodeState();
}

void TClusterInfo::ClearNode(ui32 nodeId)
{
    if (!HasNode(nodeId))
        return;

    auto &node = NodeRef(nodeId);
    for (auto tablet : node.Tablets)
        Tablets.erase(tablet);
    node.Tablets.clear();
    node.HasTenantInfo = false;
    node.State = NKikimrCms::DOWN;
    node.UpdateNodeState();
}

void TClusterInfo::ApplyInitialNodeTenants(const TActorContext& ctx, const THashMap<ui32, TString>& nodeTenants)
{
    for (const auto& pr : nodeTenants) {
        ui32 nodeId = pr.first;
        TString tenant = pr.second;

        if (!HasNode(nodeId)) {
            LOG_ERROR(ctx, NKikimrServices::CMS,
                      "Forgoten node tenant '%s' at node %" PRIu32 ". Node is unknown.",
                      tenant.data(), nodeId);
            continue;
        }

        TNodeInfo& node = NodeRef(nodeId);
        node.PreviousTenant = tenant;

        LOG_DEBUG(ctx, NKikimrServices::CMS,
                  "Initial node tenant '%s' at node %" PRIu32,
                  tenant.data(), nodeId);
    }
}

void TClusterInfo::AddTablet(ui32 nodeId, const NKikimrWhiteboard::TTabletStateInfo &info)
{
    if (!HasNode(nodeId))
        return;

    TTabletInfo &tablet = Tablets[info.GetTabletId()];
    tablet.TabletId = info.GetTabletId();
    tablet.Type = info.GetType();
    tablet.State = info.GetState();
    tablet.Leader = info.GetLeader();
    tablet.NodeId = nodeId;

    auto &node = NodeRef(nodeId);
    node.Tablets.insert(tablet.TabletId);
}

void TClusterInfo::AddPDisk(const NKikimrBlobStorage::TBaseConfig::TPDisk &info)
{
    ui32 nodeId = info.GetNodeId();
    ui32 pdiskId = info.GetPDiskId();
    auto &path = info.GetPath();

    if (!HasNode(nodeId))
        return;

    TPDiskID id  = {nodeId, pdiskId};
    TPDiskInfoPtr &pdisk = PDisks[id];
    if (!pdisk)
        pdisk = new TPDiskInfo;

    pdisk->PDiskId = id;
    pdisk->NodeId = nodeId;
    pdisk->Path = path;

    auto &node = NodeRef(nodeId);
    pdisk->Host = node.Host;
    node.PDisks.insert(id);

    LockableItems[pdisk->ItemName()] = pdisk;
}

void TClusterInfo::UpdatePDiskState(const TPDiskID &id, const NKikimrWhiteboard::TPDiskStateInfo &info)
{
    if (!HasPDisk(id)) {
        BLOG_ERROR("Cannot update state for unknown PDisk " << id.ToString());
        return;
    }

    auto &pdisk = PDiskRef(id);
    pdisk.State = info.GetState() == NKikimrBlobStorage::TPDiskState::Normal ? UP : DOWN;
}

void TClusterInfo::AddVDisk(const NKikimrBlobStorage::TBaseConfig::TVSlot &info)
{
    ui32 nodeId = info.GetVSlotId().GetNodeId();
    if (!HasNode(nodeId)) {
        BLOG_ERROR("Got VDisk info from BSC base config for unknown node " << nodeId);
        return;
    }

    TVDiskID vdiskId(TGroupId::FromProto(&info, &NKikimrBlobStorage::TBaseConfig::TVSlot::GetGroupId),
                     info.GetGroupGeneration(),
                     info.GetFailRealmIdx(),
                     info.GetFailDomainIdx(),
                     info.GetVDiskIdx());
    TVDiskInfoPtr &vdisk = VDisks[vdiskId];
    if (!vdisk)
        vdisk = new TVDiskInfo;

    vdisk->VDiskId = vdiskId;
    vdisk->PDiskId = {nodeId, info.GetVSlotId().GetPDiskId()};
    vdisk->NodeId = nodeId;
    vdisk->SlotId = info.GetVSlotId().GetVSlotId();

    Y_DEBUG_ABORT_UNLESS(HasPDisk(vdisk->PDiskId));
    if (!HasPDisk(vdisk->PDiskId)) {
        BLOG_ERROR("Got VDisk info from BSC base config for unknown PDisk " << vdisk->PDiskId.ToString());
        PDisks.emplace(vdisk->PDiskId, new TPDiskInfo(vdisk->PDiskId));
    }

    auto &pdisk = PDiskRef(vdisk->PDiskId);
    vdisk->Path = pdisk.Path;
    pdisk.VDisks.insert(vdisk->VDiskId);
    pdisk.VSlots[vdisk->SlotId] = vdisk->VDiskId;

    auto &node = NodeRef(nodeId);
    vdisk->Host = node.Host;
    node.VDisks.insert(vdisk->VDiskId);

    LockableItems[vdisk->ItemName()] = vdisk;
}

void TClusterInfo::UpdateVDiskState(const TVDiskID &id, const NKikimrWhiteboard::TVDiskStateInfo &info)
{
    if (!HasVDisk(id)) {
        if (IsStaticGroupVDisk(id)) {
            return;
        }

        BLOG_ERROR("Cannot update state for unknown VDisk " << id.ToString());
        return;
    }

    auto &vdisk = VDiskRef(id);
    if (info.GetVDiskState() == NKikimrWhiteboard::OK && info.GetReplicated())
        vdisk.State = UP;
    else
        vdisk.State = DOWN;
}

void TClusterInfo::AddBSGroup(const NKikimrBlobStorage::TBaseConfig::TGroup &info)
{
    TBSGroupInfo bsgroup;
    bsgroup.GroupId = info.GetGroupId();
    if (info.GetErasureSpecies())
        bsgroup.Erasure = {TErasureType::ErasureSpeciesByName(info.GetErasureSpecies())};
    for (const auto &vdisk : info.GetVSlotId()) {
        TPDiskID pdiskId = {vdisk.GetNodeId(), vdisk.GetPDiskId()};
        Y_DEBUG_ABORT_UNLESS(HasPDisk(pdiskId));
        if (!HasPDisk(pdiskId)) {
            BLOG_ERROR("Group " << bsgroup.GroupId << " refers unknown pdisk " << pdiskId.ToString());
            return;
        }

        auto &pdisk = PDiskRef(pdiskId);
        Y_DEBUG_ABORT_UNLESS(pdisk.VSlots.contains(vdisk.GetVSlotId()));
        if (!pdisk.VSlots.contains(vdisk.GetVSlotId())) {
            BLOG_ERROR("Group " << bsgroup.GroupId << " refers unknown slot " <<
                        vdisk.GetVSlotId() << " in disk " << pdiskId.ToString());
            return;
        }

        bsgroup.VDisks.insert(pdisk.VSlots.at(vdisk.GetVSlotId()));
    }

    for (auto &vdisk : bsgroup.VDisks)
        VDiskRef(vdisk).BSGroups.insert(bsgroup.GroupId);
    BSGroups[bsgroup.GroupId] = std::move(bsgroup);
}

void TClusterInfo::AddNodeTenants(ui32 nodeId, const NKikimrTenantPool::TTenantPoolStatus &info)
{
    if (!HasNode(nodeId))
        return;

    auto& node = NodeRef(nodeId);
    TString nodeTenant;

    for (const auto& slot : info.GetSlots()) {
        TString slotTenant = slot.GetAssignedTenant();
        Y_ABORT_UNLESS(slotTenant.empty() || nodeTenant.empty() || slotTenant == nodeTenant);
        if (!slotTenant.empty())
            nodeTenant = slotTenant;
    }

    node.Tenant = nodeTenant;
    node.HasTenantInfo = true;

    TenantToNodeId.emplace(nodeTenant, nodeId);
}

void TClusterInfo::AddNodeTempLock(ui32 nodeId, const NKikimrCms::TAction &action)
{
    auto &node = NodeRef(nodeId);
    node.TempLocks.push_back({RollbackPoint, action});
}

void TClusterInfo::AddPDiskTempLock(TPDiskID pdiskId, const NKikimrCms::TAction &action)
{
    auto &pdisk = PDiskRef(pdiskId);
    pdisk.TempLocks.push_back({RollbackPoint, action});
}

void TClusterInfo::AddVDiskTempLock(TVDiskID vdiskId, const NKikimrCms::TAction &action)
{
    auto &vdisk = VDiskRef(vdiskId);
    vdisk.TempLocks.push_back({RollbackPoint, action});
}

static TServices MakeServices(const NKikimrCms::TAction &action) {
    TServices services;

    if (action.GetType() != TAction::RESTART_SERVICES) {
        return services;
    }

    for (const auto &service : action.GetServices()) {
        EService value;
        if (TryFromString(service, value)) {
            services |= value;
        }
    }

    return services;
}

void TClusterInfo::ApplyActionWithoutLog(const NKikimrCms::TAction &action)
{
    if (ActionRequiresHost(action) && !HasNode(action.GetHost())) {
        return;
    }

    switch (action.GetType()) {
    case TAction::RESTART_SERVICES:
    case TAction::SHUTDOWN_HOST:
    case TAction::REBOOT_HOST:
        if (auto nodes = NodePtrs(action.GetHost(), MakeServices(action))) {
            for (const auto node : nodes) {
                for (auto &nodeGroup: node->NodeGroups) {
                    if (!nodeGroup->IsNodeLocked(node->NodeId)) {
                        nodeGroup->LockNode(node->NodeId);
                    }
                }
            }
        }
        break;
    case TAction::REPLACE_DEVICES:
        for (const auto &device : action.GetDevices()) {
            if (HasPDisk(device)) {
                auto pdisk = &PDiskRef(device);
                for (auto &nodeGroup: NodeRef(pdisk->NodeId).NodeGroups) {
                    if (!nodeGroup->IsNodeLocked(pdisk->NodeId)) {
                        nodeGroup->LockNode(pdisk->NodeId);
                    }
                }
            } else if (HasVDisk(device)) {
                auto vdisk = &VDiskRef(device);
                for (auto &nodeGroup: NodeRef(vdisk->NodeId).NodeGroups) {
                    if (!nodeGroup->IsNodeLocked(vdisk->NodeId)) {
                        nodeGroup->LockNode(vdisk->NodeId);
                    }
                } 
            }
        }
        break;

    default:
        break;
    }
}

void TClusterInfo::ApplyNodeLimits(ui32 clusterLimit, ui32 clusterRatioLimit, ui32 tenantLimit, ui32 tenantRatioLimit)
{
    ClusterNodes->ApplyLimits(clusterLimit, clusterRatioLimit);

    for (auto &[_, tenantChecker] : TenantNodesChecker) {
        tenantChecker->ApplyLimits(tenantLimit, tenantRatioLimit);
    }
}

TSet<TLockableItem *> TClusterInfo::FindLockedItems(const NKikimrCms::TAction &action,
                                                    const TActorContext *ctx)
{
    TSet<TLockableItem *> res;

    if (ActionRequiresHost(action) && !HasNode(action.GetHost())) {
        if (ctx)
            LOG_ERROR(*ctx, NKikimrServices::CMS, "FindLockedItems: unknown host %s",
                      action.GetHost().data());
        return res;
    }

    switch (action.GetType()) {
    case TAction::RESTART_SERVICES:
    case TAction::SHUTDOWN_HOST:
    case TAction::REBOOT_HOST:
        if (auto nodes = NodePtrs(action.GetHost(), MakeServices(action))) {
            for (const auto node : nodes) {
                res.insert(node);
            }
        } else if (ctx) {
            LOG_ERROR_S(*ctx, NKikimrServices::CMS,
                        "FindLockedItems: unknown host " << action.GetHost());
        }
        break;

    case TAction::REPLACE_DEVICES:
        for (const auto &device : action.GetDevices()) {
            TLockableItem *item = nullptr;

            if (HasPDisk(device))
                item = &PDiskRef(device);
            else if (HasPDisk(action.GetHost(), device))
                item = &PDiskRef(action.GetHost(), device);
            else if (HasVDisk(device))
                item = &VDiskRef(device);

            if (item)
                res.insert(item);
            else if (ctx)
                LOG_ERROR(*ctx, NKikimrServices::CMS, "FindLockedItems: unknown device %s", device.data());
        }
        break;

    default:
        if (ctx) {
            LOG_ERROR(*ctx, NKikimrServices::CMS, "FindLockedItems: action %s is not supported",
                      TAction::EType_Name(action.GetType()).data());
        }
        break;
    }

    return res;
}

ui64 TClusterInfo::AddLocks(const TPermissionInfo &permission, const TActorContext *ctx)
{
    TInstant deadline(permission.Deadline);
    TDuration duration = TDuration::MicroSeconds(permission.Action.GetDuration());
    Y_UNUSED(duration);
    auto items = FindLockedItems(permission.Action, ctx);
    ui64 locks = 0;

    for (auto item : items) {
        bool lock = false;

        if (deadline > Timestamp)
            lock = true;

        if (item->State == DOWN
            && (permission.Action.GetType() == TAction::RESTART_SERVICES
                || permission.Action.GetType() == TAction::SHUTDOWN_HOST
                || permission.Action.GetType() == TAction::REBOOT_HOST
                || permission.Action.GetType() == TAction::REPLACE_DEVICES)) {
            item->State = RESTART;
            lock = true;
        }

        if (lock) {
            if (ctx)
                LOG_INFO(*ctx, NKikimrServices::CMS, "Adding lock for %s (permission %s until %s)",
                          item->PrettyItemName().data(), permission.PermissionId.data(),
                          permission.Deadline.ToStringLocalUpToSeconds().data());
            item->AddLock(permission);
            ++locks;
        }
    }

    ApplyActionWithoutLog(permission.Action);

    return locks;
}

ui64 TClusterInfo::AddExternalLocks(const TNotificationInfo &notification, const TActorContext *ctx)
{
    ui64 locks = 0;
    for (const auto &action : notification.Notification.GetActions()) {
        auto items = FindLockedItems(action, ctx);
        ApplyActionWithoutLog(action);

        for (auto item : items) {
            if (ctx)
                LOG_INFO(*ctx, NKikimrServices::CMS, "Adding external lock for %s",
                          item->PrettyItemName().data());

            item->AddExternalLock(notification, action);
        }

        locks += items.size();
    }

    return locks;
}

void TClusterInfo::SetHostMarkers(const TString &hostName, const THashSet<NKikimrCms::EMarker> &markers) {
    for (auto node : NodePtrs(hostName)) {
        node->Markers.insert(markers.begin(), markers.end());
    }
}

void TClusterInfo::ResetHostMarkers(const TString &hostName) {
    for (auto node : NodePtrs(hostName)) {
        node->Markers.clear();
    }
}

void TClusterInfo::ApplyDowntimes(const TDowntimes &downtimes)
{
    for (auto &pr : downtimes.NodeDowntimes) {
        if (!HasNode(pr.first))
            continue;
        NodeRef(pr.first).Downtime = pr.second;
    }
    for (auto &pr : downtimes.PDiskDowntimes) {
        if (!HasPDisk(pr.first))
            continue;
        PDiskRef(pr.first).Downtime = pr.second;
    }
}

void TClusterInfo::UpdateDowntimes(TDowntimes &downtimes, const TActorContext &ctx)
{
    downtimes.CleanupOld(ctx.Now());

    for (auto &pr : Nodes) {
        if (pr.second->State != NKikimrCms::UP)
            downtimes.NodeDowntimes[pr.first] = pr.second->Downtime;
    }
    for (auto &pr : PDisks) {
        if (pr.second->State != NKikimrCms::UP)
            downtimes.PDiskDowntimes[pr.first] = pr.second->Downtime;
    }
}

ui64 TClusterInfo::AddTempLocks(const NKikimrCms::TAction &action, const TActorContext *ctx)
{
    auto items = FindLockedItems(action, ctx);

    LogManager.ApplyAction(action, this);

    for (auto item : items)
        item->TempLocks.push_back({RollbackPoint, action});

    return items.size();
}

ui64 TClusterInfo::ScheduleActions(const TRequestInfo &request, const TActorContext *ctx)
{
    ui64 locks = 0;
    for (const auto &action : request.Request.GetActions()) {
        auto items = FindLockedItems(action, ctx);

        for (auto item : items)
            item->ScheduleLock({action, request.Owner, request.RequestId, request.Priority});

        locks += items.size();
    }

    return locks;
}

void TClusterInfo::UnscheduleActions(const TString &requestId)
{
    for (auto &entry : LockableItems)
        entry.second->RemoveScheduledLocks(requestId);
}

void TClusterInfo::DeactivateScheduledLocks(i32 priority)
{
    for (auto &entry : LockableItems)
        entry.second->DeactivateScheduledLocks(priority);
}

void TClusterInfo::ReactivateScheduledLocks()
{
    for (auto &entry : LockableItems)
        entry.second->ReactivateScheduledLocks();
}

void TClusterInfo::RollbackLocks(ui64 point)
{
    if (!point || point > RollbackPoint)
        return;

    for (auto &entry : LockableItems)
        entry.second->RollbackLocks(point);
    RollbackPoint = point - 1;

    LogManager.RollbackOperations();
}

void TClusterInfo::MigrateOldInfo(TClusterInfoPtr old)
{
    for (auto &entry : LockableItems) {
        auto it = old->LockableItems.find(entry.first);
        if (it != old->LockableItems.end())
            entry.second->MigrateOldInfo(*it->second);
    }
}

void TClusterInfo::ApplyStateStorageInfo(TIntrusiveConstPtr<TStateStorageInfo> info) {
    StateStorageInfoReceived = true;
    Y_ABORT_UNLESS(info->RingGroups.size() > 0);
    const ui64 rGroupSize = IsBridgeMode ? info->RingGroups.size() : 1;
    StateStorageRings.resize(rGroupSize);

    for (ui64 rGroupId = 0; rGroupId < rGroupSize; ++rGroupId) {
        auto& groupInfo = info->RingGroups[rGroupId];
        for (ui32 ringId = 0; ringId < groupInfo.Rings.size(); ++ringId) {
            auto &ring = groupInfo.Rings[ringId];
            TStateStorageRingInfoPtr ringInfo = MakeIntrusive<TStateStorageRingInfo>();
            ringInfo->RingId = ringId;
            if (ring.IsDisabled)
                ringInfo->SetDisabled();

            for(auto replica : ring.Replicas) {
                CheckNodeExistenceWithVerify(replica.NodeId());
                ringInfo->AddNode(Nodes[replica.NodeId()]);
                StateStorageReplicas.insert(replica.NodeId());
                StateStorageNodeToRingId[replica.NodeId()] = ringId;
            }

            StateStorageRings[rGroupId].push_back(ringInfo);
        }
    }
}

void TClusterInfo::GenerateTenantNodesCheckers() {
    for (auto &[nodeId, nodeInfo] : Nodes) {
        if (nodeInfo->Tenant) {
            if (!TenantNodesChecker.contains(nodeInfo->Tenant))
                TenantNodesChecker[nodeInfo->Tenant] = TSimpleSharedPtr<TNodesLimitsCounterBase>(new TTenantLimitsCounter(nodeInfo->Tenant, 0, 0, NodeIdToPileId));

            nodeInfo->AddNodeGroup(TenantNodesChecker[nodeInfo->Tenant]);
        }
    }
}

void TClusterInfo::GenerateSysTabletsNodesCheckers() {
    for (auto tablet : BootstrapConfig.GetTablet()) {
        SysNodesCheckers[tablet.GetType()] = TSimpleSharedPtr<TSysTabletsNodesCounter>(new TSysTabletsNodesCounter(tablet.GetType(), NodeIdToPileId));

        for (auto nodeId : tablet.GetNode()) {
            if (!HasNode(nodeId)) {
                BLOG_ERROR(TStringBuilder() << "Got node " << nodeId
                                            << " with system tablet, which exists in configuration, "
                                               "but does not exist in cluster.");
                continue;
            }
            NodeToTabletTypes[nodeId].push_back(tablet.GetType());
            NodeRef(nodeId).AddNodeGroup(SysNodesCheckers[tablet.GetType()]);
        }
    }
}

void TClusterInfo::DebugDump(const TActorContext &ctx) const
{
    LOG_DEBUG_S(ctx, NKikimrServices::CMS,
                "Timestamp: " << Timestamp.ToStringLocalUpToSeconds());
    for (auto &entry: Nodes) {
        TStringStream ss;
        auto &node = *entry.second;
        ss << "Node {" << Endl
           << "  Id: " << (ui32)node.NodeId << Endl
           << "  Host: " << node.Host << Endl
           << "  Address: " << node.Address << Endl
           << "  Version: " << node.Version << Endl
           << "  State: " << EState_Name(node.State) << Endl;
        for (auto pd : node.PDisks)
            ss << "  PDisk: " << pd.NodeId << ":" << pd.DiskId << Endl;
        for (auto &vd : node.VDisks)
            ss << "  VDisk: " << vd.ToString() << Endl;
        node.DebugLocksDump(ss, "  ");
        ss << "}" << Endl;
        LOG_TRACE(ctx, NKikimrServices::CMS, ss.Str());
    }
    for (auto &entry: PDisks) {
        TStringStream ss;
        auto &pdisk = *entry.second;
        ss << "PDisk {" << Endl
           << "  Id: " << pdisk.PDiskId.NodeId << ":" << pdisk.PDiskId.DiskId << Endl
           << "  NodeId: " << pdisk.NodeId << Endl
           << "  State: " << EState_Name(pdisk.State) << Endl;
        pdisk.DebugLocksDump(ss, "  ");
        ss << "}" << Endl;
        LOG_TRACE(ctx, NKikimrServices::CMS, ss.Str());
    }
    for (auto &entry: VDisks) {
        TStringStream ss;
        auto &vdisk = *entry.second;
        ss << "VDisk {" << Endl
           << "  Id: " << vdisk.VDiskId.ToString() << Endl
           << "  NodeId: " << vdisk.NodeId << Endl
           << "  State: " << EState_Name(vdisk.State) << Endl
           << "  PDisk: " << vdisk.PDiskId.NodeId << ":" << vdisk.PDiskId.DiskId << Endl;
        for (auto id : vdisk.BSGroups)
            ss << "  BSGroup: " << id << Endl;
        vdisk.DebugLocksDump(ss, "  ");
        ss << "}" << Endl;
        LOG_TRACE(ctx, NKikimrServices::CMS, ss.Str());
    }
    for (auto &entry: BSGroups) {
        TStringStream ss;
        auto &group = entry.second;
        ss << "BSGroup {" << Endl
           << "  Id: " << group.GroupId << Endl;
        if (group.Erasure.GetErasure() == TErasureType::ErasureSpeciesCount)
            ss << "  Erasure: UNKNOWN" << Endl;
        else
            ss << "  Erasure: " << group.Erasure.ToString() << Endl;
        for (auto &vd : group.VDisks)
            ss << "  VDisk: " << vd.ToString() << Endl;
        ss << "}" << Endl;
        LOG_TRACE(ctx, NKikimrServices::CMS, ss.Str());
    }
}

void TOperationLogManager::ApplyAction(const NKikimrCms::TAction &action,
                                      TClusterInfoPtr clusterState)
{
    switch (action.GetType()) {
    case NKikimrCms::TAction::RESTART_SERVICES:
    case NKikimrCms::TAction::SHUTDOWN_HOST:
    case NKikimrCms::TAction::REBOOT_HOST:
        if (auto nodes = clusterState->NodePtrs(action.GetHost(), MakeServices(action))) {
            for (const auto node : nodes) {
                for (auto &nodeGroup: node->NodeGroups) {
                    if (!nodeGroup->IsNodeLocked(node->NodeId)) {
                        AddNodeLockOperation(node->NodeId, nodeGroup);
                    }
                }     
            }
        }
        break;
    case NKikimrCms::TAction::REPLACE_DEVICES:
        for (const auto &device : action.GetDevices()) {
            if (clusterState->HasPDisk(device)) {
                auto pdisk = &clusterState->PDisk(device);
                for (auto &nodeGroup: clusterState->NodeRef(pdisk->NodeId).NodeGroups) {
                    if (!nodeGroup->IsNodeLocked(pdisk->NodeId)) {
                        AddNodeLockOperation(pdisk->NodeId, nodeGroup);
                    }
                }       
            } else if (clusterState->HasVDisk(device)) {
                auto vdisk = &clusterState->VDisk(device);
                for (auto &nodeGroup: clusterState->NodeRef(vdisk->NodeId).NodeGroups) {
                    if (!nodeGroup->IsNodeLocked(vdisk->NodeId)) {
                        AddNodeLockOperation(vdisk->NodeId, nodeGroup);
                    }
                }     
            }
        }
        break;

    default:
        break;
    }
}
} // namespace NKikimr::NCms<|MERGE_RESOLUTION|>--- conflicted
+++ resolved
@@ -361,11 +361,8 @@
     node->IcPort = info.Port;
     node->Location = info.Location;
     node->State = NKikimrCms::UNKNOWN;
-<<<<<<< HEAD
+
     if (auto it = NodeIdToPileId->find(info.NodeId); it != NodeIdToPileId->end()) {
-=======
-    if (auto it = NodeIdToPileId.find(info.NodeId); it != NodeIdToPileId.end()) {
->>>>>>> e9dbbe42
         node->PileId = it->second;
     }
 
