#include "cms_ut_common.h"

#include <library/cpp/testing/unittest/registar.h>

namespace NKikimr::NCmsTest {

using namespace Ydb::Maintenance;

Y_UNIT_TEST_SUITE(TMaintenanceApiTest) {
    Y_UNIT_TEST(ManyActionGroupsWithSingleAction) {
        TCmsTestEnv env(8);

        auto response = env.CheckMaintenanceTaskCreate("task-1", Ydb::StatusIds::SUCCESS,
            MakeActionGroup(
                MakeLockAction(env.GetNodeId(0), TDuration::Minutes(10))
            ),
            MakeActionGroup(
                MakeLockAction(env.GetNodeId(1), TDuration::Minutes(10))
            )
        );

        UNIT_ASSERT_VALUES_EQUAL(response.action_group_states().size(), 2);
        UNIT_ASSERT_VALUES_EQUAL(response.action_group_states(0).action_states().size(), 1);
        const auto &a1 = response.action_group_states(0).action_states(0);
        UNIT_ASSERT_VALUES_EQUAL(response.action_group_states(1).action_states().size(), 1);
        const auto &a2 = response.action_group_states(1).action_states(0);

        bool hasPerformedAction = a1.status() == ActionState::ACTION_STATUS_PERFORMED
            || a2.status() == ActionState::ACTION_STATUS_PERFORMED;
        bool hasPendingAction = a1.status() == ActionState::ACTION_STATUS_PENDING
            || a2.status() == ActionState::ACTION_STATUS_PENDING;
        UNIT_ASSERT(hasPerformedAction && hasPendingAction);
    }

    Y_UNIT_TEST(SingleCompositeActionGroup) {
        TCmsTestEnv env(16);

        // lock a node to prevent task-2 from taking a lock on a node from the same storage group
        env.CheckMaintenanceTaskCreate("task-1", Ydb::StatusIds::SUCCESS,
            MakeActionGroup(
                MakeLockAction(env.GetNodeId(0), TDuration::Minutes(10))
            )
        );

        auto response = env.CheckMaintenanceTaskCreate("task-2", Ydb::StatusIds::SUCCESS,
            MakeActionGroup(
                MakeLockAction(env.GetNodeId(1), TDuration::Minutes(10)),
                MakeLockAction(env.GetNodeId(9), TDuration::Minutes(10))
            )
        );

        UNIT_ASSERT_VALUES_EQUAL(response.action_group_states().size(), 1);
        UNIT_ASSERT_VALUES_EQUAL(response.action_group_states(0).action_states().size(), 2);
        const auto &a1 = response.action_group_states(0).action_states(0);
        const auto &a2 = response.action_group_states(0).action_states(1);

        bool allActionsPending = a1.status() == ActionState::ACTION_STATUS_PENDING
            && a2.status() == ActionState::ACTION_STATUS_PENDING;
        UNIT_ASSERT(allActionsPending);
    }

    Y_UNIT_TEST(CompositeActionGroupSameStorageGroup) {
        TCmsTestEnv env(8);

        env.CheckMaintenanceTaskCreate("task-2", Ydb::StatusIds::BAD_REQUEST,
            MakeActionGroup(
                MakeLockAction(env.GetNodeId(0), TDuration::Minutes(10)),
                MakeLockAction(env.GetNodeId(1), TDuration::Minutes(10))
            )
        );
    }

    Y_UNIT_TEST(ActionReason) {
        TCmsTestEnv env(8);

        auto response = env.CheckMaintenanceTaskCreate("task-1", Ydb::StatusIds::SUCCESS,
            MakeActionGroup(
                MakeLockAction(env.GetNodeId(0), TDuration::Minutes(10))
            ),
            MakeActionGroup(
                MakeLockAction(env.GetNodeId(1), TDuration::Minutes(10))
            )
        );

        UNIT_ASSERT_VALUES_EQUAL(response.action_group_states().size(), 2);
        UNIT_ASSERT_VALUES_EQUAL(response.action_group_states(0).action_states().size(), 1);
        const auto &a1 = response.action_group_states(0).action_states(0);
        UNIT_ASSERT_VALUES_EQUAL(a1.status(), ActionState::ACTION_STATUS_PERFORMED);
        UNIT_ASSERT_VALUES_EQUAL(a1.reason(), ActionState::ACTION_REASON_OK);
        UNIT_ASSERT(a1.reason_details().empty());

        UNIT_ASSERT_VALUES_EQUAL(response.action_group_states(1).action_states().size(), 1);
        const auto &a2 = response.action_group_states(1).action_states(0);
        UNIT_ASSERT_VALUES_EQUAL(a2.status(), ActionState::ACTION_STATUS_PENDING);
        UNIT_ASSERT_VALUES_EQUAL(a2.reason(), ActionState::ACTION_REASON_TOO_MANY_UNAVAILABLE_VDISKS);
        UNIT_ASSERT(a2.reason_details().Contains("too many unavailable vdisks"));
    }

    Y_UNIT_TEST(SimplifiedMirror3DC) {
        TTestEnvOpts options(3);
        options.UseMirror3dcErasure = true;
        options.DataCenterCount = 3;
        TCmsTestEnv env(options);

        auto response = env.CheckMaintenanceTaskCreate(
            "task-1",
            Ydb::StatusIds::SUCCESS,
            Ydb::Maintenance::AVAILABILITY_MODE_WEAK,
            MakeActionGroup(
                MakeLockAction(env.GetNodeId(0), TDuration::Minutes(10))
            )
        );

        UNIT_ASSERT_VALUES_EQUAL(response.action_group_states().size(), 1);
        UNIT_ASSERT_VALUES_EQUAL(response.action_group_states(0).action_states().size(), 1);
        const auto &a = response.action_group_states(0).action_states(0);
        UNIT_ASSERT_VALUES_EQUAL(a.status(), ActionState::ACTION_STATUS_PERFORMED);
    }

<<<<<<< HEAD
    Y_UNIT_TEST(RequestReplaceDevicePDisk) {
        std::function<void(NCms::TPDiskID&, Ydb::Maintenance::ActionScope_PDisk*)> serializeIdFn = [](NCms::TPDiskID& pdiskId, Ydb::Maintenance::ActionScope_PDisk* pdisk) {
            auto* id = pdisk->mutable_pdisk_id();
            id->set_node_id(pdiskId.NodeId);
            id->set_pdisk_id(pdiskId.DiskId);
        };

        std::function<void(const Ydb::Maintenance::ActionScope_PDisk&, NCms::TPDiskID&)> deserializeIdFn = [](const Ydb::Maintenance::ActionScope_PDisk& pdisk, NCms::TPDiskID& pdiskId) {
            auto& id = pdisk.Getpdisk_id();
            pdiskId.NodeId = id.node_id();
            pdiskId.DiskId = id.pdisk_id();
        };

        std::function<void(NCms::TPDiskID&, Ydb::Maintenance::ActionScope_PDisk*)> serializeLocationFn = [](NCms::TPDiskID& pdiskId, Ydb::Maintenance::ActionScope_PDisk* pdisk) {
            auto* location = pdisk->mutable_pdisk_location();
            location->set_host("::1"); // All nodes live on this host.
            location->set_path("/" + std::to_string(pdiskId.NodeId) + "/pdisk-" + std::to_string(pdiskId.DiskId) + ".data");
        };

        std::function<void(const Ydb::Maintenance::ActionScope_PDisk&, NCms::TPDiskID&)> deserializeLocationFn = [](const Ydb::Maintenance::ActionScope_PDisk& pdisk, NCms::TPDiskID& pdiskId) {
            auto& location = pdisk.Getpdisk_location();
            sscanf(location.path().c_str(), "/%d/pdisk-%d.data", &pdiskId.NodeId, &pdiskId.DiskId);
        };

        std::vector<std::function<void(NCms::TPDiskID&, Ydb::Maintenance::ActionScope_PDisk*)>> serializeFns = {serializeIdFn, serializeLocationFn};

        std::vector<std::function<void(const Ydb::Maintenance::ActionScope_PDisk&, NCms::TPDiskID&)>> deserializeFns = {deserializeIdFn, deserializeLocationFn};

        for (size_t i = 0; i < serializeFns.size(); i++) {
            auto serializeFn = serializeFns[i];
            auto deserializeFn = deserializeFns[i];

            TTestEnvOpts envOpts(8);
            envOpts.WithSentinel();

            TCmsTestEnv env(envOpts);

            auto req = std::make_unique<NKikimr::NCms::TEvCms::TEvCreateMaintenanceTaskRequest>();

            Ydb::Maintenance::CreateMaintenanceTaskRequest* rec = req->Record.MutableRequest();

            req->Record.SetUserSID("user");

            auto* options = rec->mutable_task_options();
            options->set_availability_mode(::Ydb::Maintenance::AVAILABILITY_MODE_STRONG);

            auto* actionGroup = rec->add_action_groups();
            auto* action = actionGroup->Addactions();
            auto* lockAction = action->mutable_lock_action();

            auto* scope = lockAction->mutable_scope();

            auto* pdisk = scope->mutable_pdisk();
            NCms::TPDiskID disk = env.PDiskId(0);
            serializeFn(disk, pdisk);
            lockAction->mutable_duration()->set_seconds(60);

            env.SendToCms(req.release());

            auto response = env.GrabEdgeEvent<NCms::TEvCms::TEvMaintenanceTaskResponse>();

            UNIT_ASSERT_VALUES_EQUAL(response->Record.GetStatus(), Ydb::StatusIds_StatusCode_SUCCESS);

            {
                auto& result = response->Record.GetResult();
                UNIT_ASSERT_VALUES_EQUAL(result.action_group_states().size(), 1);
                UNIT_ASSERT_VALUES_EQUAL(result.action_group_states(0).action_states().size(), 1);
                const auto &actionState = result.action_group_states(0).action_states(0);

                UNIT_ASSERT(actionState.has_action());
                const auto& action = actionState.action();
                UNIT_ASSERT(action.has_lock_action());
                const auto& lockAction = action.lock_action();

                UNIT_ASSERT(lockAction.has_scope());
                const auto& scope = lockAction.scope();
                UNIT_ASSERT(scope.has_pdisk());
                const auto& pdisk = scope.pdisk();

                NCms::TPDiskID resultDisk;
                deserializeFn(pdisk, resultDisk);
                UNIT_ASSERT_VALUES_EQUAL(resultDisk, disk);
            }

            env.CheckRequest("user", "user-r-1", false, NKikimrCms::TStatus::TStatus::WRONG_REQUEST);
=======
    Y_UNIT_TEST(ForceAvailabilityMode) {
        TCmsTestEnv env(8);

        NKikimrCms::TCmsConfig config;
        config.MutableClusterLimits()->SetDisabledNodesLimit(1);
        config.MutableClusterLimits()->SetDisabledNodesRatioLimit(30);
        config.MutableTenantLimits()->SetDisabledNodesLimit(1);
        config.MutableTenantLimits()->SetDisabledNodesRatioLimit(30);
        env.SetCmsConfig(config);

        auto response = env.CheckMaintenanceTaskCreate(
            "task-1",
            Ydb::StatusIds::SUCCESS,
            Ydb::Maintenance::AVAILABILITY_MODE_FORCE,
            MakeActionGroup(
                MakeLockAction(env.GetNodeId(0), TDuration::Minutes(10))
            ),
            MakeActionGroup(
                MakeLockAction(env.GetNodeId(1), TDuration::Minutes(10))
            ),
            MakeActionGroup(
                MakeLockAction(env.GetNodeId(2), TDuration::Minutes(10))
            ),
            MakeActionGroup(
                MakeLockAction(env.GetNodeId(3), TDuration::Minutes(10))
            ),
            MakeActionGroup(
                MakeLockAction(env.GetNodeId(4), TDuration::Minutes(10))
            ),
            MakeActionGroup(
                MakeLockAction(env.GetNodeId(5), TDuration::Minutes(10))
            ),
            MakeActionGroup(
                MakeLockAction(env.GetNodeId(6), TDuration::Minutes(10))
            ),
            MakeActionGroup(
                MakeLockAction(env.GetNodeId(7), TDuration::Minutes(10))
            )
        );

        // Everything is allowed to perform maintenance regardless of the failure model
        UNIT_ASSERT_VALUES_EQUAL(response.action_group_states().size(), 8);
        for (size_t i = 0; i < 8; ++i) {
            UNIT_ASSERT_VALUES_EQUAL(response.action_group_states(i).action_states().size(), 1);
            const auto& a = response.action_group_states(i).action_states(0);
            UNIT_ASSERT_VALUES_EQUAL(a.status(), ActionState::ACTION_STATUS_PERFORMED);
>>>>>>> 2503a6bd
        }
    }
}

} // namespace NKikimr::NCmsTest<|MERGE_RESOLUTION|>--- conflicted
+++ resolved
@@ -117,7 +117,6 @@
         UNIT_ASSERT_VALUES_EQUAL(a.status(), ActionState::ACTION_STATUS_PERFORMED);
     }
 
-<<<<<<< HEAD
     Y_UNIT_TEST(RequestReplaceDevicePDisk) {
         std::function<void(NCms::TPDiskID&, Ydb::Maintenance::ActionScope_PDisk*)> serializeIdFn = [](NCms::TPDiskID& pdiskId, Ydb::Maintenance::ActionScope_PDisk* pdisk) {
             auto* id = pdisk->mutable_pdisk_id();
@@ -203,7 +202,9 @@
             }
 
             env.CheckRequest("user", "user-r-1", false, NKikimrCms::TStatus::TStatus::WRONG_REQUEST);
-=======
+        }
+    }
+
     Y_UNIT_TEST(ForceAvailabilityMode) {
         TCmsTestEnv env(8);
 
@@ -250,7 +251,6 @@
             UNIT_ASSERT_VALUES_EQUAL(response.action_group_states(i).action_states().size(), 1);
             const auto& a = response.action_group_states(i).action_states(0);
             UNIT_ASSERT_VALUES_EQUAL(a.status(), ActionState::ACTION_STATUS_PERFORMED);
->>>>>>> 2503a6bd
         }
     }
 }
