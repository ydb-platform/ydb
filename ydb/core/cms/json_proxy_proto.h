#pragma once

#include "pdisk_state.h"

#include <ydb/core/base/defs.h>
#include <ydb/core/mon/mon.h>

#include <google/protobuf/util/json_util.h>

#include <ydb/library/actors/core/actor.h>
#include <ydb/library/actors/core/actor_bootstrapped.h>
#include <ydb/library/actors/core/hfunc.h>
#include <ydb/library/actors/core/mon.h>
#include <library/cpp/json/json_value.h>
#include <library/cpp/json/json_reader.h>
#include <library/cpp/json/json_writer.h>

#include <util/generic/serialized_enum.h>

#include <iostream>

namespace NKikimr::NCms {

class TJsonProxyProto : public TActorBootstrapped<TJsonProxyProto> {
private:
    using TBase = TActorBootstrapped<TJsonProxyProto>;

public:
    static constexpr NKikimrServices::TActivity::EType ActorActivityType() {
        return NKikimrServices::TActivity::CMS_SERVICE_PROXY;
    }

    TJsonProxyProto(NMon::TEvHttpInfo::TPtr &event)
        : RequestEvent(event)
    {
    }

    void Bootstrap(const TActorContext &ctx) {
        LOG_DEBUG_S(ctx, NKikimrServices::CMS,
                    "TJsonProxyProto::Bootstrap url=" << RequestEvent->Get()->Request.GetPathInfo());
        ProcessRequest(ctx);
        Die(ctx);
    }

protected:
    void ProcessRequest(const TActorContext &ctx) {
        const TCgiParameters &cgi = RequestEvent->Get()->Request.GetParams();

        if (cgi.Has("enum")) {
            TString name = cgi.Get("enum");
            if (name == "NKikimrConsole::TConfigItem::EKind")
                return ReplyWithEnumDescription(*NKikimrConsole::TConfigItem::EKind_descriptor(), ctx);
            else if (name == "NKikimrConsole::TConfigItem::EMergeStrategy")
                return ReplyWithEnumDescription(*NKikimrConsole::TConfigItem::EMergeStrategy_descriptor(), ctx);
            else if (name == "NKikimrServices::EServiceKikimr")
                return ReplyWithLogComponents(ctx.LoggerSettings(), ctx);
            else if (name == "NKikimrCms::TCmsConfig::TLogConfig::ELevel")
                return ReplyWithEnumDescription(*NKikimrCms::TCmsConfig::TLogConfig::ELevel_descriptor(), ctx);
            else if (name == "NKikimrCms::TLogRecordData::EType")
                return ReplyWithEnumDescription(*NKikimrCms::TLogRecordData::EType_descriptor(), ctx);
            else if (name == "NCms::EPDiskState")
                return ReplyWithEnumDescription(*NKikimrBlobStorage::TPDiskState::E_descriptor(), ctx);
        } else if (cgi.Has("type")) {
            TString name = cgi.Get("type");
            if (name == ".NKikimrConfig.TImmediateControlsConfig")
                return ReplyWithTypeDescription(*NKikimrConfig::TImmediateControlsConfig::descriptor(), ctx);
            else if (name == ".NKikimrConfig.TImmediateControlsConfig.TDataShardControls")
                return ReplyWithTypeDescription(*NKikimrConfig::TImmediateControlsConfig::TDataShardControls::descriptor(), ctx);
            else if (name == ".NKikimrConfig.TImmediateControlsConfig.TDataShardControls.TExecutionProfileOptions")
                return ReplyWithTypeDescription(*NKikimrConfig::TImmediateControlsConfig::TDataShardControls::TExecutionProfileOptions::descriptor(), ctx);
            else if (name == ".NKikimrConfig.TImmediateControlsConfig.TTxLimitControls")
                return ReplyWithTypeDescription(*NKikimrConfig::TImmediateControlsConfig::TTxLimitControls::descriptor(), ctx);
            else if (name == ".NKikimrConfig.TImmediateControlsConfig.TCoordinatorControls")
                return ReplyWithTypeDescription(*NKikimrConfig::TImmediateControlsConfig::TCoordinatorControls::descriptor(), ctx);
            else if (name == ".NKikimrConfig.TImmediateControlsConfig.TSchemeShardControls")
                return ReplyWithTypeDescription(*NKikimrConfig::TImmediateControlsConfig::TSchemeShardControls::descriptor(), ctx);
            else if (name == ".NKikimrConfig.TImmediateControlsConfig.TTCMallocControls")
                return ReplyWithTypeDescription(*NKikimrConfig::TImmediateControlsConfig::TTCMallocControls::descriptor(), ctx);
            else if (name == ".NKikimrConfig.TImmediateControlsConfig.TVDiskControls")
                return ReplyWithTypeDescription(*NKikimrConfig::TImmediateControlsConfig::TVDiskControls::descriptor(), ctx);
            else if (name == ".NKikimrConfig.TImmediateControlsConfig.TTabletControls")
                return ReplyWithTypeDescription(*NKikimrConfig::TImmediateControlsConfig::TTabletControls::descriptor(), ctx);
<<<<<<< HEAD
            else if (name == ".NKikimrConfig.TImmediateControlsConfig.TDSProxyControls")
                return ReplyWithTypeDescription(*NKikimrConfig::TImmediateControlsConfig::TDSProxyControls::descriptor(), ctx);
=======
            else if (name == ".NKikimrConfig.TImmediateControlsConfig.TBlobStorageControllerControls")
                return ReplyWithTypeDescription(*NKikimrConfig::TImmediateControlsConfig::TBlobStorageControllerControls::descriptor(), ctx);
>>>>>>> bbe9214c
        }

        ctx.Send(RequestEvent->Sender,
                 new NMon::TEvHttpInfoRes(TString(NMonitoring::HTTPNOTFOUND) + "unsupported args",
                                          0,
                                          NMon::IEvHttpInfoRes::EContentType::Custom));
    }

    void ReplyWithLogComponents(NLog::TSettings *settings, const TActorContext &ctx) {
        NJson::TJsonValue json;

        if (settings) {
            for (NLog::EComponent i = settings->MinVal; i < settings->MaxVal; i++) {
                auto name = settings->ComponentName(i);
                if (!*name) {
                    continue;
                }

                NJson::TJsonValue value;
                value["name"] = name;
                value["number"] = static_cast<ui32>(i);
                json["value"].AppendValue(value);
            }
        }

        Reply(WriteJson(json), ctx);
    }

    void ReplyWithEnumDescription(const ::google::protobuf::EnumDescriptor &descriptor, const TActorContext &ctx) {
        ::google::protobuf::EnumDescriptorProto result;
        descriptor.CopyTo(&result);
        Reply(result, ctx);
    }

    void ReplyWithTypeDescription(const ::google::protobuf::Descriptor &descriptor, const TActorContext &ctx) {
        ::google::protobuf::DescriptorProto result;
        descriptor.CopyTo(&result);

        auto json = ProtoToJson(result);

        // Add custom field options to json.
        NJson::TJsonValue val;
        auto ok = ReadJsonTree(json, &val);
        Y_ABORT_UNLESS(ok);

        AddCustomFieldOptions(descriptor, val);
        json = WriteJson(val);

        Reply(json, ctx);
    }

    void AddCustomFieldOptions(const ::google::protobuf::Descriptor &descriptor, NJson::TJsonValue &val) {
        if (!val.IsMap() || !val.Has("field"))
            return;

        auto &fields = val["field"];
        if (!fields.IsArray())
            return;

        for (size_t i = 0; i < fields.GetArray().size(); ++i) {
            auto &field = fields[i];
            if (!field.IsMap() || !field.Has("options"))
                continue;

            auto num = field["number"].GetUInteger();
            auto &opts = field["options"];

            auto *fieldDesc = descriptor.FindFieldByNumber(num);
            Y_ABORT_UNLESS(fieldDesc);

            auto &optsMsg = fieldDesc->options();
            auto *reflection = optsMsg.GetReflection();

            std::vector<const ::google::protobuf::FieldDescriptor *> optsFields;
            reflection->ListFields(optsMsg, &optsFields);

            for (auto *optsFieldDesc : optsFields) {
                if (optsFieldDesc->is_extension()
                    && optsFieldDesc->type() == google::protobuf::FieldDescriptor::TYPE_MESSAGE) {
                    auto &ext = reflection->GetMessage(optsMsg, optsFieldDesc);
                    auto json = ProtoToJson(ext);
                    NJson::TJsonValue extVal;
                    ReadJsonTree(json, &extVal);
                    opts[optsFieldDesc->name()] = extVal;
                }
            }
        }
    }


    TString ProtoToJson(const google::protobuf::Message &resp) {
        auto config = NProtobufJson::TProto2JsonConfig()
            .SetFormatOutput(false)
            .SetEnumMode(NProtobufJson::TProto2JsonConfig::EnumName);
        return NProtobufJson::Proto2Json(resp, config);
    }

    void Reply(const google::protobuf::Message &resp, const TActorContext &ctx) {
        Reply(ProtoToJson(resp), ctx);
    }

    void Reply(const TString &json, const TActorContext &ctx) {
        LOG_TRACE_S(ctx, NKikimrServices::CMS,
                    "TJsonProxyProto reply with json '" << json << "'");

        ctx.Send(RequestEvent->Sender, new NMon::TEvHttpInfoRes(TString(NMonitoring::HTTPOKJSON) + json, 0,
                                                                NMon::IEvHttpInfoRes::EContentType::Custom));
    }

    NMon::TEvHttpInfo::TPtr RequestEvent;
};

} // namespace NKikimr::NCms<|MERGE_RESOLUTION|>--- conflicted
+++ resolved
@@ -79,14 +79,11 @@
             else if (name == ".NKikimrConfig.TImmediateControlsConfig.TVDiskControls")
                 return ReplyWithTypeDescription(*NKikimrConfig::TImmediateControlsConfig::TVDiskControls::descriptor(), ctx);
             else if (name == ".NKikimrConfig.TImmediateControlsConfig.TTabletControls")
-                return ReplyWithTypeDescription(*NKikimrConfig::TImmediateControlsConfig::TTabletControls::descriptor(), ctx);
-<<<<<<< HEAD
+                return ReplyWithTypeDescription(*NKikimrConfig::TImmediateControlsConfig::TTabletControls::descriptor(), ctx
             else if (name == ".NKikimrConfig.TImmediateControlsConfig.TDSProxyControls")
                 return ReplyWithTypeDescription(*NKikimrConfig::TImmediateControlsConfig::TDSProxyControls::descriptor(), ctx);
-=======
             else if (name == ".NKikimrConfig.TImmediateControlsConfig.TBlobStorageControllerControls")
                 return ReplyWithTypeDescription(*NKikimrConfig::TImmediateControlsConfig::TBlobStorageControllerControls::descriptor(), ctx);
->>>>>>> bbe9214c
         }
 
         ctx.Send(RequestEvent->Sender,
