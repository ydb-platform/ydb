#include "sentinel_ut_helpers.h"
#include "cms_ut_common.h"
#include "sentinel.h"
#include "sentinel_impl.h"
#include "cms_impl.h"

#include <library/cpp/testing/unittest/registar.h>

#include <util/generic/hash_set.h>
#include <util/generic/vector.h>
#include <util/generic/xrange.h>
#include <util/random/random.h>
#include <util/string/builder.h>

namespace NKikimr::NCmsTest {

Y_UNIT_TEST_SUITE(TSentinelBaseTests) {
    using namespace NCms;
    using namespace NCms::NSentinel;
    using TPDiskID = NCms::TPDiskID;

    void AddState(TPDiskStatus& st, const EPDiskState state) {
        st.AddState(state, false);
    }

    void AddStateNodeLocked(TPDiskStatus& st, const EPDiskState state) {
        st.AddState(state, true);
    }

    Y_UNIT_TEST(PDiskInitialStatus) {
        const EPDiskStatus AllStatuses[] = {
            EPDiskStatus::UNKNOWN,
            EPDiskStatus::ACTIVE,
            EPDiskStatus::INACTIVE,
            EPDiskStatus::BROKEN,
            EPDiskStatus::FAULTY,
            EPDiskStatus::TO_BE_REMOVED,
        };

        for (const EPDiskStatus status : AllStatuses) {
            TPDiskStatus st(status, DefaultStateLimit, GoodStateLimit, DefaultStateLimits);

            UNIT_ASSERT(!st.IsChanged());
            UNIT_ASSERT_VALUES_EQUAL(st.GetStatus(), status);
        }
    }

    Y_UNIT_TEST(PDiskErrorState) {
        for (const EPDiskState state : ErrorStates) {
            const EPDiskStatus initialStatus = EPDiskStatus::ACTIVE;
            TPDiskStatus st(initialStatus, DefaultStateLimit, GoodStateLimit, DefaultStateLimits);

            for (ui32 i = 1; i < DefaultStateLimits[state]; ++i) {
                AddState(st, state);

                UNIT_ASSERT(!st.IsChanged());
                UNIT_ASSERT_VALUES_EQUAL(st.GetStatus(), initialStatus);
            }
            AddState(st, state);
            UNIT_ASSERT(st.IsChanged());

            st.ApplyChanges();
            UNIT_ASSERT_VALUES_EQUAL(st.GetStatus(), EPDiskStatus::FAULTY);
        }
    }

    Y_UNIT_TEST(PDiskInactiveAfterStateChange) {
        for (const EPDiskState state : ErrorStates) {
            const EPDiskStatus initialStatus = EPDiskStatus::ACTIVE;
            TPDiskStatus st(initialStatus, DefaultStateLimit, GoodStateLimit, DefaultStateLimits);

            for (ui32 i = 1; i < DefaultStateLimits[state]; ++i) {
                AddState(st, state);

                UNIT_ASSERT(!st.IsChanged());
                UNIT_ASSERT_VALUES_EQUAL(st.GetStatus(), initialStatus);
            }
            AddState(st, state);
            UNIT_ASSERT(st.IsChanged());
            st.ApplyChanges();
            UNIT_ASSERT_VALUES_EQUAL(st.GetStatus(), EPDiskStatus::FAULTY);

            auto it = DefaultStateLimits.find(NKikimrBlobStorage::TPDiskState::Normal);
            const ui32 stateLimit = (it != DefaultStateLimits.end()) ? it->second : DefaultStateLimit;
            for (ui32 i = 1; i < stateLimit; ++i) {
                AddState(st, NKikimrBlobStorage::TPDiskState::Normal);

                if (i == 1) {
                    UNIT_ASSERT(st.IsChanged());
                    st.ApplyChanges();
                } else {
                    UNIT_ASSERT(!st.IsChanged());
                }
                UNIT_ASSERT_VALUES_EQUAL(st.GetStatus(), EPDiskStatus::INACTIVE);
            }
            AddState(st, NKikimrBlobStorage::TPDiskState::Normal);
            UNIT_ASSERT(st.IsChanged());
            st.ApplyChanges();
            UNIT_ASSERT_VALUES_EQUAL(st.GetStatus(), EPDiskStatus::ACTIVE);
        }
    }

    Y_UNIT_TEST(PDiskFaultyState) {
        for (const EPDiskState state : FaultyStates) {
            const EPDiskStatus initialStatus = EPDiskStatus::ACTIVE;
            TPDiskStatus st(initialStatus, DefaultStateLimit, GoodStateLimit, DefaultStateLimits);

            for (ui32 i = 1; i < DefaultStateLimit; ++i) {
                AddState(st, state);

                UNIT_ASSERT(!st.IsChanged());
                UNIT_ASSERT_VALUES_EQUAL(st.GetStatus(), initialStatus);
            }

            AddState(st, state);

            UNIT_ASSERT(st.IsChanged());

            st.ApplyChanges();
            UNIT_ASSERT_VALUES_EQUAL(st.GetStatus(), EPDiskStatus::FAULTY);
        }
    }

    Y_UNIT_TEST(PDiskStateChangeNormalFlow) {
        // If disk has only been in good state, then change to Normal state within GoodStateLimit
        const EPDiskStatus initialStatus = EPDiskStatus::ACTIVE;
        const ui32 defaultStateLimit = 60;
        TPDiskStatus st(initialStatus, defaultStateLimit, GoodStateLimit, DefaultStateLimits);

        AddState(st, NKikimrBlobStorage::TPDiskState::Initial);
        UNIT_ASSERT(!st.IsChanged());

        AddState(st, NKikimrBlobStorage::TPDiskState::InitialFormatRead);
        UNIT_ASSERT(st.IsChanged());
        st.ApplyChanges();
        UNIT_ASSERT_VALUES_EQUAL(st.GetStatus(), EPDiskStatus::INACTIVE);

        AddState(st, NKikimrBlobStorage::TPDiskState::InitialSysLogRead);
        UNIT_ASSERT(!st.IsChanged());

        AddState(st, NKikimrBlobStorage::TPDiskState::InitialCommonLogRead);
        UNIT_ASSERT(!st.IsChanged());

        for (ui32 i = 0; i < GoodStateLimit - 1; ++i) {
            AddState(st, NKikimrBlobStorage::TPDiskState::Normal);
            UNIT_ASSERT(!st.IsChanged());
        }

        AddState(st, NKikimrBlobStorage::TPDiskState::Normal);

        UNIT_ASSERT(st.IsChanged());
        st.ApplyChanges();
        UNIT_ASSERT_VALUES_EQUAL(st.GetStatus(), EPDiskStatus::ACTIVE);
    }

    Y_UNIT_TEST(PDiskStateChangeNodePermanentlyBad) {
        // If node is restarting all the time, then disk should never become ACTIVE
        const EPDiskStatus initialStatus = EPDiskStatus::INACTIVE;
        const ui32 defaultStateLimit = 60;
        TPDiskStatus st(initialStatus, defaultStateLimit, GoodStateLimit, DefaultStateLimits);

        AddState(st, NKikimrBlobStorage::TPDiskState::Unknown);
        UNIT_ASSERT(!st.IsChanged());
        UNIT_ASSERT_VALUES_EQUAL(st.GetStatus(), EPDiskStatus::INACTIVE);

        auto goodStates = {
            NKikimrBlobStorage::TPDiskState::InitialFormatRead,
            NKikimrBlobStorage::TPDiskState::InitialSysLogRead,
            NKikimrBlobStorage::TPDiskState::InitialCommonLogRead,
            NKikimrBlobStorage::TPDiskState::Normal,
        };

        for (ui32 i = 0; i < 10; ++i) {
            for (auto state : goodStates) {
                for (ui32 j = 0; j < 2; ++j) {
                    AddState(st, state);
                    UNIT_ASSERT(!st.IsChanged());
                }
            }

            AddState(st, NKikimrBlobStorage::TPDiskState::NodeDisconnected);
            UNIT_ASSERT(!st.IsChanged());
        }
    }

    Y_UNIT_TEST(PDiskStateChangeNodeNotExpectedRestart) {
        // Node restarts and it is not planned, so disk should become ACTIVE only after defaultStateLimit
        const EPDiskStatus initialStatus = EPDiskStatus::INACTIVE;
        const ui32 defaultStateLimit = 60;
        TPDiskStatus st(initialStatus, defaultStateLimit, GoodStateLimit, DefaultStateLimits);

        auto nodeStartFn = [&st]() {
            AddState(st, NKikimrBlobStorage::TPDiskState::Unknown);
            UNIT_ASSERT(!st.IsChanged());
            UNIT_ASSERT_VALUES_EQUAL(st.GetStatus(), EPDiskStatus::INACTIVE);

            AddState(st, NKikimrBlobStorage::TPDiskState::InitialFormatRead);
            UNIT_ASSERT(!st.IsChanged());

            AddState(st, NKikimrBlobStorage::TPDiskState::InitialSysLogRead);
            UNIT_ASSERT(!st.IsChanged());

            AddState(st, NKikimrBlobStorage::TPDiskState::InitialSysLogRead);
            UNIT_ASSERT(!st.IsChanged());

            for (ui32 i = 0; i < GoodStateLimit; ++i) {
                AddState(st, NKikimrBlobStorage::TPDiskState::Normal);
            }
            UNIT_ASSERT(!st.IsChanged());

            for (ui32 i = 0; i < defaultStateLimit - GoodStateLimit; ++i) {
                AddState(st, NKikimrBlobStorage::TPDiskState::Normal);
            }

            UNIT_ASSERT(st.IsChanged());
            st.ApplyChanges();
            UNIT_ASSERT_VALUES_EQUAL(st.GetStatus(), EPDiskStatus::ACTIVE);
        };

        nodeStartFn();

        AddState(st, NKikimrBlobStorage::TPDiskState::NodeDisconnected);

        UNIT_ASSERT(st.IsChanged());
        st.ApplyChanges();
        UNIT_ASSERT_VALUES_EQUAL(st.GetStatus(), EPDiskStatus::INACTIVE);

        nodeStartFn();
    }

    Y_UNIT_TEST(PDiskStateChangeNodeExpectedRestart) {
        // Node restarts, but it is planned (node is locked by CMS), so disk should become ACTIVE after GoodStateLimit
        const EPDiskStatus initialStatus = EPDiskStatus::INACTIVE;
        const ui32 defaultStateLimit = 60;
        TPDiskStatus st(initialStatus, defaultStateLimit, GoodStateLimit, DefaultStateLimits);

        auto nodeStartFn = [&st]() {
            AddStateNodeLocked(st, NKikimrBlobStorage::TPDiskState::Unknown);
            UNIT_ASSERT(!st.IsChanged());
            UNIT_ASSERT_VALUES_EQUAL(st.GetStatus(), EPDiskStatus::INACTIVE);

            AddStateNodeLocked(st, NKikimrBlobStorage::TPDiskState::InitialFormatRead);
            UNIT_ASSERT(!st.IsChanged());

            AddStateNodeLocked(st, NKikimrBlobStorage::TPDiskState::InitialSysLogRead);
            UNIT_ASSERT(!st.IsChanged());

            AddStateNodeLocked(st, NKikimrBlobStorage::TPDiskState::InitialSysLogRead);
            UNIT_ASSERT(!st.IsChanged());

            for (ui32 i = 0; i < GoodStateLimit; ++i) {
                AddStateNodeLocked(st, NKikimrBlobStorage::TPDiskState::Normal);
            }

            UNIT_ASSERT(st.IsChanged());
            st.ApplyChanges();
            UNIT_ASSERT_VALUES_EQUAL(st.GetStatus(), EPDiskStatus::ACTIVE);
        };

        nodeStartFn();

        AddStateNodeLocked(st, NKikimrBlobStorage::TPDiskState::NodeDisconnected);

        UNIT_ASSERT(st.IsChanged());
        st.ApplyChanges();
        UNIT_ASSERT_VALUES_EQUAL(st.GetStatus(), EPDiskStatus::INACTIVE);

        nodeStartFn();
    }

    std::pair<TCmsStatePtr, TSentinelState::TPtr> MockCmsState(ui16 numDataCenter, ui16 racksPerDataCenter, ui16 nodesPerRack, ui16 pdisksPerNode, bool anyDC, bool anyRack) {
        TSentinelState::TPtr sentinelState = new TSentinelState;
        TCmsStatePtr state = new TCmsState;
        state->ClusterInfo = new TClusterInfo;

        for (ui64 dc : xrange(numDataCenter)) {
            for (ui64 rack : xrange(racksPerDataCenter)) {
                for (ui64 node : xrange(nodesPerRack)) {
                    const ui64 id = (dc << 32) | (rack << 16) | node;
                    const TString name = TStringBuilder() << "dc_" << dc << "-rack_" << rack << "-node_" << node;

                    NActorsInterconnect::TNodeLocation location;
                    if (!anyDC) {
                        location.SetDataCenter(ToString(dc + 1));
                    }
                    if (!anyRack) {
                        location.SetRack(ToString(rack + 1));
                    }
                    location.SetUnit(ToString(id));

                    state->ClusterInfo->AddNode(TEvInterconnect::TNodeInfo(id, name, name, name, 10000, TNodeLocation(location)), nullptr);
                    sentinelState->Nodes[id] = NSentinel::TNodeInfo{
                        .Host = name,
                        .Location = NActors::TNodeLocation(location),
                        .PileId = Nothing(),
                        .Markers = {},
                    };

                    for (ui64 npdisk : xrange(pdisksPerNode)) {
                        NKikimrBlobStorage::TBaseConfig::TPDisk pdisk;
                        pdisk.SetNodeId(id);
                        pdisk.SetPDiskId(npdisk);
                        pdisk.SetPath(TString("pdisk") + ToString(npdisk) + ".data");
                        state->ClusterInfo->AddPDisk(pdisk);
                    }
                }
            }
        }

        return {state, sentinelState};
    }

    THashSet<TPDiskID, TPDiskIDHash> MapKeys(TClusterMap::TPDiskIgnoredMap& map) {
        THashSet<TPDiskID, TPDiskIDHash> result;

        for (auto& [k, _] : map) {
            result.insert(k);
        }

        return result;
    };

    void GuardianDataCenterRatio(ui16 numDataCenter, const TVector<ui16>& nodesPerDataCenterVariants, bool anyDC = false) {
        UNIT_ASSERT(!anyDC || numDataCenter == 1);

        for (ui16 nodesPerDataCenter : nodesPerDataCenterVariants) {
            auto [state, sentinelState] = MockCmsState(numDataCenter, nodesPerDataCenter, 1, 1, anyDC, false);
            TGuardian all(sentinelState);
            TGuardian changed(sentinelState, 50);
            THashSet<TPDiskID, TPDiskIDHash> changedSet;

            const auto& nodes = state->ClusterInfo->AllNodes();

            TVector<ui32> changedCount(numDataCenter);
            for (const auto& node : nodes) {
                const ui64 nodeId = node.second->NodeId;
                const TPDiskID id(nodeId, 0);

                all.AddPDisk(id);
                if (changedCount[nodeId >> 32]++ < (nodesPerDataCenter / 2)) {
                    changed.AddPDisk(id);
                    changedSet.insert(id);
                }
            }

            TString issues;
            TClusterMap::TPDiskIgnoredMap disallowed;

            UNIT_ASSERT_VALUES_EQUAL(changed.GetAllowedPDisks(all, issues, disallowed), changedSet);
            UNIT_ASSERT(disallowed.empty());
            UNIT_ASSERT(issues.empty());

            changedCount.assign(numDataCenter, 0);
            for (const auto& node : nodes) {
                const ui64 nodeId = node.second->NodeId;
                const TPDiskID id(nodeId, 0);

                if (changedCount[nodeId >> 32]++ < ((nodesPerDataCenter / 2) + 1)) {
                    changed.AddPDisk(id);
                    changedSet.insert(id);
                }
            }

            disallowed.clear();
            if (!anyDC) {
                UNIT_ASSERT(changed.GetAllowedPDisks(all, issues, disallowed).empty());
                UNIT_ASSERT_VALUES_EQUAL(MapKeys(disallowed), changedSet);
                UNIT_ASSERT_STRING_CONTAINS(issues, "due to DataCenterRatio");
            } else {
                UNIT_ASSERT_VALUES_EQUAL(changed.GetAllowedPDisks(all, issues, disallowed), changedSet);
                UNIT_ASSERT(disallowed.empty());
                UNIT_ASSERT(issues.empty());
            }
        }
    }

    Y_UNIT_TEST(GuardianDataCenterRatio) {
        GuardianDataCenterRatio(1, {3, 4, 5});
        GuardianDataCenterRatio(3, {3, 4, 5});
        GuardianDataCenterRatio(1, {3, 4, 5}, true);
    }

    void GuardianBadPDisksByNode(ui32 shelvesPerNode, ui32 disksPerShelf, ui32 badDisks) {
        ui32 disksPerNode = shelvesPerNode * disksPerShelf;
        ui32 maxFaultyDisksPerNode = disksPerShelf - 1;

        auto [state, sentinelState] = MockCmsState(1, 8, 1, disksPerNode, true, false);
        TClusterMap all(sentinelState);

        TGuardian changed(sentinelState, 100, 100, 100, 100, maxFaultyDisksPerNode);

        const auto& nodes = state->ClusterInfo->AllNodes();

        for (const auto& node : nodes) {
            const ui64 nodeId = node.second->NodeId;

            for (ui32 i = 0; i < disksPerNode; i++) {
                const TPDiskID id(nodeId, i);

                if (i < badDisks) {
                    all.AddPDisk(id, false);
                    changed.AddPDisk(id, false);
                } else {
                    all.AddPDisk(id);
                }
            }
        }

        TString issues;
        TClusterMap::TPDiskIgnoredMap disallowed;

        auto allowed = changed.GetAllowedPDisks(all, issues, disallowed);

        THashMap<ui64, ui32> allowedDisksByNode;
        THashMap<ui64, ui32> disallowedDisksByNode;

        for (const auto& id : allowed) {
            allowedDisksByNode[id.NodeId]++;
        }

        for (const auto& kv : disallowed) {
            UNIT_ASSERT(kv.second == NKikimrCms::TPDiskInfo::TOO_MANY_FAULTY_PER_NODE);
            disallowedDisksByNode[kv.first.NodeId]++;
        }

        for (const auto& node : nodes) {
            const ui64 nodeId = node.second->NodeId;
            if (badDisks <= maxFaultyDisksPerNode) {
                UNIT_ASSERT_VALUES_EQUAL(allowedDisksByNode[nodeId], badDisks);
                UNIT_ASSERT_VALUES_EQUAL(disallowedDisksByNode[nodeId], 0);
            } else {
                UNIT_ASSERT_VALUES_EQUAL(allowedDisksByNode[nodeId], 0);
                UNIT_ASSERT_VALUES_EQUAL(disallowedDisksByNode[nodeId], badDisks);
            }
        }
    }

    Y_UNIT_TEST(GuardianFaultyPDisks) {
        for (ui32 i = 0; i < 56; i++) {
            GuardianBadPDisksByNode(2, 28, i);
        }
    }

    void GuardianRackRatio(ui16 numRacks, const TVector<ui16>& nodesPerRackVariants, ui16 numPDisks, bool anyRack) {
        for (ui16 nodesPerRack : nodesPerRackVariants) {
            auto [state, sentinelState] = MockCmsState(1, numRacks, nodesPerRack, numPDisks, false, anyRack);

            TGuardian all(sentinelState);
            TGuardian changed(sentinelState, 100, 100, 50);
            THashSet<TPDiskID, TPDiskIDHash> changedSet;

            const auto& nodes = state->ClusterInfo->AllNodes();

            TVector<ui32> changedCount(numRacks);
            for (const auto& node : nodes) {
                const ui64 nodeId = node.second->NodeId;
                for (ui16 pdiskId : xrange(numPDisks)) {
                    const TPDiskID id(nodeId, pdiskId);

                    all.AddPDisk(id);
                    if (changedCount[nodeId >> 16]++ < nodesPerRack * numPDisks / 2) {
                        changed.AddPDisk(id);
                        changedSet.insert(id);
                    }
                }
            }

            TString issues;
            TClusterMap::TPDiskIgnoredMap disallowed;

            UNIT_ASSERT_VALUES_EQUAL(changed.GetAllowedPDisks(all, issues, disallowed), changedSet);
            UNIT_ASSERT(disallowed.empty());
            UNIT_ASSERT(issues.empty());

            changedCount.assign(numRacks, 0);
            for (const auto& node : nodes) {
                const ui64 nodeId = node.second->NodeId;
                for (ui16 pdiskId : xrange(numPDisks)) {
                    const TPDiskID id(nodeId, pdiskId);

                    if (changedCount[nodeId >> 16]++ < nodesPerRack * numPDisks / 2 + 1) {
                        changed.AddPDisk(id);
                        changedSet.insert(id);
                    }
                }
            }

            disallowed.clear();
            const auto& allowed = changed.GetAllowedPDisks(all, issues, disallowed);

            if (anyRack || nodesPerRack == 1) {
                UNIT_ASSERT_VALUES_EQUAL(allowed, changedSet);
                UNIT_ASSERT(disallowed.empty());
                UNIT_ASSERT(issues.empty());
            } else {
                UNIT_ASSERT_VALUES_EQUAL(allowed, decltype(allowed){});
                UNIT_ASSERT_VALUES_EQUAL(MapKeys(disallowed), changedSet);
                UNIT_ASSERT_STRING_CONTAINS(issues, "due to RackRatio");
            }
        }
    }

    Y_UNIT_TEST(GuardianRackRatio) {
        for (int anyRack = 0; anyRack < 2; ++anyRack) {
            for (int numRacks = 1; numRacks < 5; ++numRacks) {
                for (int numPDisks = 1; numPDisks < 4; ++numPDisks) {
                    GuardianRackRatio(numRacks, {1, 2, 3, 4, 5}, numPDisks, anyRack);
                }
            }
        }
    }
} // TSentinelBaseTests

Y_UNIT_TEST_SUITE(TSentinelTests) {
    Y_UNIT_TEST(Smoke) {
        TTestEnv env(8, 4);
    }

    Y_UNIT_TEST(PDiskUnknownState) {
        TTestEnv env(8, 4);

        const auto reservedStates = TVector<EPDiskState>{
            NKikimrBlobStorage::TPDiskState::Reserved15,
            NKikimrBlobStorage::TPDiskState::Reserved16,
            NKikimrBlobStorage::TPDiskState::Reserved17,
        };

        for (const auto state : reservedStates) {
            const TPDiskID id = env.RandomPDiskID();
            env.SetPDiskState({id}, state);
        }
    }

    Y_UNIT_TEST(PDiskErrorState) {
        TTestEnv env(8, 4);

        for (const EPDiskState state : ErrorStates) {
            const TPDiskID id = env.RandomPDiskID();

            env.SetPDiskState({id}, state, EPDiskStatus::FAULTY);
            env.SetPDiskState({id}, NKikimrBlobStorage::TPDiskState::Normal, EPDiskStatus::ACTIVE);
        }
    }

    Y_UNIT_TEST(PDiskFaultyState) {
        TTestEnv env(8, 4);

        for (const EPDiskState state : FaultyStates) {
            const TPDiskID id = env.RandomPDiskID();

            for (ui32 i = 1; i < DefaultStateLimit; ++i) {
                env.SetPDiskState({id}, state);
            }

            env.SetPDiskState({id}, state, EPDiskStatus::FAULTY);
            env.SetPDiskState({id}, NKikimrBlobStorage::TPDiskState::Normal, EPDiskStatus::ACTIVE);
        }
    }

    Y_UNIT_TEST(PDiskRackGuardHalfRack) {
        TTestEnv env(16, 4); // 16 nodes are distributed into 8 racks, 2 per rack

        for (const EPDiskState state : ErrorStates) {
            auto pdisks = env.PDisksForRandomNode();

            // disks should become INACTIVE immediately after disk is broken
            env.SetPDiskState(pdisks, state, EPDiskStatus::INACTIVE);
            for (ui32 i = 1; i < DefaultErrorStateLimit - 1; ++i) {
                env.SetPDiskState(pdisks, state);
            }
            // for half of rack pdisks is expected to become FAULTY
            env.SetPDiskState(pdisks, state, EPDiskStatus::FAULTY);

            env.SetPDiskState(pdisks, NKikimrBlobStorage::TPDiskState::Normal, EPDiskStatus::INACTIVE);
            for (ui32 i = 1; i < DefaultStateLimit - 1; ++i) {
                env.SetPDiskState(pdisks, NKikimrBlobStorage::TPDiskState::Normal);
            }
            env.SetPDiskState(pdisks, NKikimrBlobStorage::TPDiskState::Normal, EPDiskStatus::ACTIVE);
        }
    }

    Y_UNIT_TEST(PDiskRackGuardFullRack) {
        TTestEnv env(16, 4); // 16 nodes are distributed into 8 racks, 2 per rack

        for (const EPDiskState state : ErrorStates) {
            auto pdisks = env.PDisksForRandomRack();

            // disks should become INACTIVE immediately after disk is broken
            env.SetPDiskState(pdisks, state, EPDiskStatus::INACTIVE);
            for (ui32 i = 1; i < DefaultErrorStateLimit; ++i) {
                env.SetPDiskState(pdisks, state);
            }

            // for full rack pdisks is not expected to become FAULTY, so they become ACTIVE immediatetly
            // after pdisk becomes Normal
            env.SetPDiskState(pdisks, NKikimrBlobStorage::TPDiskState::Normal, EPDiskStatus::ACTIVE);
        }
    }

    Y_UNIT_TEST(PDiskPileGuardHalfPile) {
        TTestEnv env(8, 4);
        env.MockBridgeModePiles(2);

        auto pdisks = env.PDisksForRandomPile();

        // erase exactly half of pile
        std::erase_if(pdisks, [&](TPDiskID id){ return id.NodeId - env.GetFirstNodeId() <= 4; });

        // disks should become INACTIVE immediately after disk is broken
        env.SetPDiskState(pdisks, ErrorStates[0], EPDiskStatus::INACTIVE);
        for (ui32 i = 1; i < DefaultErrorStateLimit - 1; ++i) {
            env.SetPDiskState(pdisks, ErrorStates[0]);
        }
        // for half of pile pdisks are expected to become FAULTY
        env.SetPDiskState(pdisks, ErrorStates[0], EPDiskStatus::FAULTY);

        env.SetPDiskState(pdisks, NKikimrBlobStorage::TPDiskState::Normal, EPDiskStatus::INACTIVE);
        for (ui32 i = 1; i < DefaultStateLimit - 1; ++i) {
            env.SetPDiskState(pdisks, NKikimrBlobStorage::TPDiskState::Normal);
        }
        env.SetPDiskState(pdisks, NKikimrBlobStorage::TPDiskState::Normal, EPDiskStatus::ACTIVE);
    }

    Y_UNIT_TEST(PDiskPileGuardFullPile) {
        TTestEnv env(8, 4);
        env.MockBridgeModePiles(2);

        auto pdisks = env.PDisksForRandomPile();

        // disks should become INACTIVE immediately after disk is broken
        env.SetPDiskState(pdisks, ErrorStates[0], EPDiskStatus::INACTIVE);
        for (ui32 i = 1; i < DefaultErrorStateLimit; ++i) {
            env.SetPDiskState(pdisks, ErrorStates[0]);
        }

        // for full pile pdisks are not expected to become FAULTY, so they become ACTIVE immediately
        // after pdisk becomes Normal
        env.SetPDiskState(pdisks, NKikimrBlobStorage::TPDiskState::Normal, EPDiskStatus::ACTIVE);
    }

    Y_UNIT_TEST(PDiskPileGuardConfig) {
        NKikimrCms::TCmsConfig config;
        config.MutableSentinelConfig()->SetPileRatio(30);
        TTestEnv env(8, 4, config);
        env.MockBridgeModePiles(2);

        auto pdisks = env.PDisksForRandomPile();

        // erase exactly half of pile
        std::erase_if(pdisks, [&](TPDiskID id){ return id.NodeId - env.GetFirstNodeId() <= 4; });

        // disks should become INACTIVE immediately after disk is broken
        env.SetPDiskState(pdisks, ErrorStates[0], EPDiskStatus::INACTIVE);
        for (ui32 i = 1; i < DefaultErrorStateLimit; ++i) {
            env.SetPDiskState(pdisks, ErrorStates[0]);
        }

        // for half of pile pdisks are not expected to become FAULTY because of config,
        // so they become ACTIVE immediatetly after pdisk becomes Normal
        env.SetPDiskState(pdisks, NKikimrBlobStorage::TPDiskState::Normal, EPDiskStatus::ACTIVE);
    }

    Y_UNIT_TEST(PDiskPileGuardWithoutBridgeMode) {
        NKikimrCms::TCmsConfig config;
        config.MutableSentinelConfig()->SetPileRatio(1); // very low ratio
        TTestEnv env(8, 4, config);

        auto pdisks = env.PDisksForRandomNode();

        // disks should become INACTIVE immediately after disk is broken
        env.SetPDiskState(pdisks, ErrorStates[0], EPDiskStatus::INACTIVE);
        for (ui32 i = 1; i < DefaultErrorStateLimit - 1; ++i) {
            env.SetPDiskState(pdisks, ErrorStates[0]);
        }
        // Without bridge mode pdisks are expected to become FAULTY
        env.SetPDiskState(pdisks, ErrorStates[0], EPDiskStatus::FAULTY);

        env.SetPDiskState(pdisks, NKikimrBlobStorage::TPDiskState::Normal, EPDiskStatus::INACTIVE);
        for (ui32 i = 1; i < DefaultStateLimit - 1; ++i) {
            env.SetPDiskState(pdisks, NKikimrBlobStorage::TPDiskState::Normal);
        }
        env.SetPDiskState(pdisks, NKikimrBlobStorage::TPDiskState::Normal, EPDiskStatus::ACTIVE);
    }

    Y_UNIT_TEST(PDiskFaultyGuard) {
        ui32 nodes = 2;
        ui32 disksPerShelf = 5;
        ui32 disksPerNode = 2 * disksPerShelf;

        for (auto wholeShelfFailure : {true, false}) {
            NKikimrCms::TCmsConfig config;

            config.MutableSentinelConfig()->SetFaultyPDisksThresholdPerNode(disksPerShelf - 1);
            TTestEnv env(nodes, disksPerNode, config);
            env.SetLogPriority(NKikimrServices::CMS, NLog::PRI_ERROR);

            for (ui32 nodeIdx = 0; nodeIdx < nodes; ++nodeIdx) {
                ui32 badDisks = wholeShelfFailure ? disksPerShelf : disksPerShelf / 2;

                for (ui32 pdiskIdx = 0; pdiskIdx < badDisks - 1; ++pdiskIdx) {
                    const TPDiskID id = env.PDiskId(nodeIdx, pdiskIdx);

                    env.SetPDiskState({id}, FaultyStates[0]);
                }

                // Next disk (last badDisk)
                const TPDiskID id = env.PDiskId(nodeIdx, badDisks);

                bool targetSeenFaulty = false;

                auto observerHolder = env.AddObserver<TEvBlobStorage::TEvControllerConfigRequest>([&](TEvBlobStorage::TEvControllerConfigRequest::TPtr& event) {
                    const auto& request = event->Get()->Record;
                    for (const auto& command : request.GetRequest().GetCommand()) {
                        if (command.HasUpdateDriveStatus()) {
                            const auto& update = command.GetUpdateDriveStatus();
                            ui32 nodeId = update.GetHostKey().GetNodeId();
                            ui32 pdiskId = update.GetPDiskId();

                            if (id.NodeId == nodeId && id.DiskId == pdiskId) {
                                if (update.GetStatus() == NKikimrBlobStorage::EDriveStatus::FAULTY) {
                                    targetSeenFaulty = true;
                                }
                            }
                        }
                    }
                });

                for (ui32 i = 1; i < DefaultErrorStateLimit + 1; ++i) { // More than DefaultErrorStateLimit just to be sure
                    env.SetPDiskState({id}, FaultyStates[0]);
                }

                env.SimulateSleep(TDuration::Minutes(5));

                observerHolder.Remove();

                if (wholeShelfFailure) {
                    UNIT_ASSERT_C(!targetSeenFaulty, "Faulty state should not have been sent to BS controller because whole shelf failed");
                } else {
                    UNIT_ASSERT_C(targetSeenFaulty, "Faulty state should have been sent to BS controller");
                }
            }
        }
    }

    Y_UNIT_TEST(PDiskFaultyGuardWithForced) {
        ui32 nodes = 2;
        ui32 disksPerShelf = 5;
        ui32 disksPerNode = 2 * disksPerShelf;

        NKikimrCms::TCmsConfig config;

        config.MutableSentinelConfig()->SetFaultyPDisksThresholdPerNode(disksPerShelf - 1);
        TTestEnv env(nodes, disksPerNode, config);
        env.SetLogPriority(NKikimrServices::CMS, NLog::PRI_ERROR);

        std::map<ui32, std::set<ui32>> faultyDisks;

        auto observerHolder = env.AddObserver<TEvBlobStorage::TEvControllerConfigRequest>([&](TEvBlobStorage::TEvControllerConfigRequest::TPtr& event) {
            const auto& request = event->Get()->Record;
            for (const auto& command : request.GetRequest().GetCommand()) {
                if (command.HasUpdateDriveStatus()) {
                    const auto& update = command.GetUpdateDriveStatus();
                    ui32 nodeId = update.GetHostKey().GetNodeId();
                    ui32 pdiskId = update.GetPDiskId();

                    faultyDisks[nodeId].insert(pdiskId);
                }
            }
        });

        for (ui32 nodeIdx = 0; nodeIdx < nodes; ++nodeIdx) {
            env.SetNodeFaulty(env.GetNodeId(nodeIdx), true);

            env.SimulateSleep(TDuration::Minutes(5));
        }

        observerHolder.Remove();

        for (ui32 nodeIdx = 0; nodeIdx < nodes; ++nodeIdx) {
            ui32 nodeId = env.GetNodeId(nodeIdx);

            UNIT_ASSERT_VALUES_EQUAL(faultyDisks[nodeId].size(), disksPerNode);
        }
    }

    Y_UNIT_TEST(BSControllerUnresponsive) {
        TTestEnv env(8, 4);
        env.EnableNoisyBSCPipe();

        const TPDiskID id1 = env.RandomPDiskID();
        const TPDiskID id2 = env.RandomPDiskID();
        const TPDiskID id3 = env.RandomPDiskID();

        for (size_t i = 0; i < sizeof(ErrorStates) / sizeof(ErrorStates[0]); ++i) {
            env.AddBSCFailures(id1, {false, true});
            env.AddBSCFailures(id2, {false, false, false, false, false, false});
        }

        for (const EPDiskState state : ErrorStates) {
            env.SetPDiskState({id1, id2, id3}, state, EPDiskStatus::FAULTY);
            env.SetPDiskState({id1, id2, id3}, NKikimrBlobStorage::TPDiskState::Normal, EPDiskStatus::ACTIVE);
        }
    }

<<<<<<< HEAD
    Y_UNIT_TEST(MaintenanceStatus) {
        NKikimrCms::TCmsConfig cmsConfig;
        cmsConfig.MutableSentinelConfig()->SetEvictVDisksStatus(NKikimrCms::TCmsConfig::TSentinelConfig::MAINTENANCE);
        TTestEnv env(8, 4, cmsConfig);

        const TPDiskID id = env.RandomPDiskID();

        bool maintenanceStatusSeen = false;
        auto observerHolder = env.AddObserver<TEvBlobStorage::TEvControllerConfigRequest>([&](TEvBlobStorage::TEvControllerConfigRequest::TPtr& event) {
            const auto& request = event->Get()->Record;
            for (const auto& command : request.GetRequest().GetCommand()) {
                if (command.HasUpdateDriveStatus()) {
                    const auto& update = command.GetUpdateDriveStatus();
                    ui32 nodeId = update.GetHostKey().GetNodeId();
                    ui32 pdiskId = update.GetPDiskId();

                    if (id.NodeId == nodeId && id.DiskId == pdiskId) {
                        if (update.GetMaintenanceStatus() == NKikimrBlobStorage::TMaintenanceStatus::LONG_TERM_MAINTENANCE_PLANNED) {
                            maintenanceStatusSeen = true;
                        }
                    }
                }
            }
        });

        // Set node as faulty which should trigger LONG_TERM_MAINTENANCE_PLANNED status
        env.SetNodeFaulty(id.NodeId, true);
        env.SimulateSleep(TDuration::Minutes(1));

        observerHolder.Remove();
        UNIT_ASSERT_C(maintenanceStatusSeen, "Maintenance status LONG_TERM_MAINTENANCE_PLANNED should have been sent");

        maintenanceStatusSeen = false;
        observerHolder = env.AddObserver<TEvBlobStorage::TEvControllerConfigRequest>([&](TEvBlobStorage::TEvControllerConfigRequest::TPtr& event) {
            const auto& request = event->Get()->Record;
            for (const auto& command : request.GetRequest().GetCommand()) {
                if (command.HasUpdateDriveStatus()) {
                    const auto& update = command.GetUpdateDriveStatus();
                    ui32 nodeId = update.GetHostKey().GetNodeId();
                    ui32 pdiskId = update.GetPDiskId();

                    if (id.NodeId == nodeId && id.DiskId == pdiskId) {
                        if (update.GetMaintenanceStatus() == NKikimrBlobStorage::TMaintenanceStatus::NO_REQUEST) {
                            maintenanceStatusSeen = true;
                        }
                    }
                }
            }
        });

        // Reset faulty marker on the node
        env.SetNodeFaulty(id.NodeId, false);
        env.SimulateSleep(TDuration::Minutes(1));

        observerHolder.Remove();
        UNIT_ASSERT_C(maintenanceStatusSeen, "Maintenance status NO_REQUEST should have been sent after removing faulty marker");
    }
=======
    Y_UNIT_TEST(NodeStatusComputer) {
        TNodeStatusComputer computer{
            .BadStateLimit = 5,
            .GoodStateLimit = 5,
            .PrettyGoodStateLimit = 3,
        };
        UNIT_ASSERT(computer.GetCurrentNodeState() == TNodeStatusComputer::ENodeState::GOOD);
        for (ui32 _ : xrange(2)) {
            computer.AddState(TNodeStatusComputer::ENodeState::GOOD);
            UNIT_ASSERT(!computer.Compute());
            UNIT_ASSERT(computer.GetCurrentNodeState() == TNodeStatusComputer::ENodeState::MAY_BE_GOOD);
        }
        for (ui32 _ : xrange(2)) {
            computer.AddState(TNodeStatusComputer::ENodeState::GOOD);
            UNIT_ASSERT(!computer.Compute());
            UNIT_ASSERT(computer.ActualState == TNodeStatusComputer::ENodeState::PRETTY_GOOD);
            UNIT_ASSERT(computer.GetCurrentNodeState() == TNodeStatusComputer::ENodeState::GOOD);
        }
        computer.AddState(TNodeStatusComputer::ENodeState::GOOD);

        UNIT_ASSERT(computer.Compute());
        for (ui32 _ : xrange(4)) {
            UNIT_ASSERT(computer.GetCurrentNodeState() == TNodeStatusComputer::ENodeState::GOOD);
            computer.AddState(TNodeStatusComputer::ENodeState::GOOD);
            UNIT_ASSERT(!computer.Compute());
        }
        for (ui32 _ : xrange(4)) {
            computer.AddState(TNodeStatusComputer::ENodeState::BAD);
            UNIT_ASSERT(!computer.Compute());
            UNIT_ASSERT(computer.GetCurrentNodeState() == TNodeStatusComputer::ENodeState::MAY_BE_BAD);
        }
        computer.AddState(TNodeStatusComputer::ENodeState::BAD);
        UNIT_ASSERT(computer.Compute());
        UNIT_ASSERT(computer.GetCurrentNodeState() == TNodeStatusComputer::ENodeState::BAD);
        for (ui32 _ : xrange(6)) {
            computer.AddState(TNodeStatusComputer::ENodeState::BAD);
            UNIT_ASSERT(!computer.Compute());
            UNIT_ASSERT(computer.GetCurrentNodeState() == TNodeStatusComputer::ENodeState::BAD);
        }
        for (ui32 _ : xrange(6)) {
            computer.AddState(TNodeStatusComputer::ENodeState::GOOD);
            UNIT_ASSERT(!computer.Compute());
            UNIT_ASSERT(computer.GetCurrentNodeState() == TNodeStatusComputer::ENodeState::MAY_BE_GOOD);
            computer.AddState(TNodeStatusComputer::ENodeState::BAD);
            UNIT_ASSERT(!computer.Compute());
            UNIT_ASSERT(computer.GetCurrentNodeState() == TNodeStatusComputer::ENodeState::MAY_BE_BAD);
        }
        for (ui32 _ : xrange(2)) {
            computer.AddState(TNodeStatusComputer::ENodeState::GOOD);
            UNIT_ASSERT(!computer.Compute());
            UNIT_ASSERT(computer.GetCurrentNodeState() == TNodeStatusComputer::ENodeState::MAY_BE_GOOD);
        }
        for (ui32 _ : xrange(2)) {
            computer.AddState(TNodeStatusComputer::ENodeState::GOOD);
            UNIT_ASSERT(!computer.Compute());
            UNIT_ASSERT(computer.ActualState == TNodeStatusComputer::ENodeState::PRETTY_GOOD);
            UNIT_ASSERT(computer.GetCurrentNodeState() == TNodeStatusComputer::ENodeState::GOOD);
        }
        computer.AddState(TNodeStatusComputer::ENodeState::GOOD);
        UNIT_ASSERT(computer.Compute());
        UNIT_ASSERT(computer.GetCurrentNodeState() == TNodeStatusComputer::ENodeState::GOOD);
    }

>>>>>>> 052a9e7e
} // TSentinelTests

}<|MERGE_RESOLUTION|>--- conflicted
+++ resolved
@@ -802,65 +802,6 @@
         }
     }
 
-<<<<<<< HEAD
-    Y_UNIT_TEST(MaintenanceStatus) {
-        NKikimrCms::TCmsConfig cmsConfig;
-        cmsConfig.MutableSentinelConfig()->SetEvictVDisksStatus(NKikimrCms::TCmsConfig::TSentinelConfig::MAINTENANCE);
-        TTestEnv env(8, 4, cmsConfig);
-
-        const TPDiskID id = env.RandomPDiskID();
-
-        bool maintenanceStatusSeen = false;
-        auto observerHolder = env.AddObserver<TEvBlobStorage::TEvControllerConfigRequest>([&](TEvBlobStorage::TEvControllerConfigRequest::TPtr& event) {
-            const auto& request = event->Get()->Record;
-            for (const auto& command : request.GetRequest().GetCommand()) {
-                if (command.HasUpdateDriveStatus()) {
-                    const auto& update = command.GetUpdateDriveStatus();
-                    ui32 nodeId = update.GetHostKey().GetNodeId();
-                    ui32 pdiskId = update.GetPDiskId();
-
-                    if (id.NodeId == nodeId && id.DiskId == pdiskId) {
-                        if (update.GetMaintenanceStatus() == NKikimrBlobStorage::TMaintenanceStatus::LONG_TERM_MAINTENANCE_PLANNED) {
-                            maintenanceStatusSeen = true;
-                        }
-                    }
-                }
-            }
-        });
-
-        // Set node as faulty which should trigger LONG_TERM_MAINTENANCE_PLANNED status
-        env.SetNodeFaulty(id.NodeId, true);
-        env.SimulateSleep(TDuration::Minutes(1));
-
-        observerHolder.Remove();
-        UNIT_ASSERT_C(maintenanceStatusSeen, "Maintenance status LONG_TERM_MAINTENANCE_PLANNED should have been sent");
-
-        maintenanceStatusSeen = false;
-        observerHolder = env.AddObserver<TEvBlobStorage::TEvControllerConfigRequest>([&](TEvBlobStorage::TEvControllerConfigRequest::TPtr& event) {
-            const auto& request = event->Get()->Record;
-            for (const auto& command : request.GetRequest().GetCommand()) {
-                if (command.HasUpdateDriveStatus()) {
-                    const auto& update = command.GetUpdateDriveStatus();
-                    ui32 nodeId = update.GetHostKey().GetNodeId();
-                    ui32 pdiskId = update.GetPDiskId();
-
-                    if (id.NodeId == nodeId && id.DiskId == pdiskId) {
-                        if (update.GetMaintenanceStatus() == NKikimrBlobStorage::TMaintenanceStatus::NO_REQUEST) {
-                            maintenanceStatusSeen = true;
-                        }
-                    }
-                }
-            }
-        });
-
-        // Reset faulty marker on the node
-        env.SetNodeFaulty(id.NodeId, false);
-        env.SimulateSleep(TDuration::Minutes(1));
-
-        observerHolder.Remove();
-        UNIT_ASSERT_C(maintenanceStatusSeen, "Maintenance status NO_REQUEST should have been sent after removing faulty marker");
-    }
-=======
     Y_UNIT_TEST(NodeStatusComputer) {
         TNodeStatusComputer computer{
             .BadStateLimit = 5,
@@ -924,7 +865,64 @@
         UNIT_ASSERT(computer.GetCurrentNodeState() == TNodeStatusComputer::ENodeState::GOOD);
     }
 
->>>>>>> 052a9e7e
+    Y_UNIT_TEST(MaintenanceStatus) {
+        NKikimrCms::TCmsConfig cmsConfig;
+        cmsConfig.MutableSentinelConfig()->SetEvictVDisksStatus(NKikimrCms::TCmsConfig::TSentinelConfig::MAINTENANCE);
+        TTestEnv env(8, 4, cmsConfig);
+
+        const TPDiskID id = env.RandomPDiskID();
+
+        bool maintenanceStatusSeen = false;
+        auto observerHolder = env.AddObserver<TEvBlobStorage::TEvControllerConfigRequest>([&](TEvBlobStorage::TEvControllerConfigRequest::TPtr& event) {
+            const auto& request = event->Get()->Record;
+            for (const auto& command : request.GetRequest().GetCommand()) {
+                if (command.HasUpdateDriveStatus()) {
+                    const auto& update = command.GetUpdateDriveStatus();
+                    ui32 nodeId = update.GetHostKey().GetNodeId();
+                    ui32 pdiskId = update.GetPDiskId();
+
+                    if (id.NodeId == nodeId && id.DiskId == pdiskId) {
+                        if (update.GetMaintenanceStatus() == NKikimrBlobStorage::TMaintenanceStatus::LONG_TERM_MAINTENANCE_PLANNED) {
+                            maintenanceStatusSeen = true;
+                        }
+                    }
+                }
+            }
+        });
+
+        // Set node as faulty which should trigger LONG_TERM_MAINTENANCE_PLANNED status
+        env.SetNodeFaulty(id.NodeId, true);
+        env.SimulateSleep(TDuration::Minutes(1));
+
+        observerHolder.Remove();
+        UNIT_ASSERT_C(maintenanceStatusSeen, "Maintenance status LONG_TERM_MAINTENANCE_PLANNED should have been sent");
+
+        maintenanceStatusSeen = false;
+        observerHolder = env.AddObserver<TEvBlobStorage::TEvControllerConfigRequest>([&](TEvBlobStorage::TEvControllerConfigRequest::TPtr& event) {
+            const auto& request = event->Get()->Record;
+            for (const auto& command : request.GetRequest().GetCommand()) {
+                if (command.HasUpdateDriveStatus()) {
+                    const auto& update = command.GetUpdateDriveStatus();
+                    ui32 nodeId = update.GetHostKey().GetNodeId();
+                    ui32 pdiskId = update.GetPDiskId();
+
+                    if (id.NodeId == nodeId && id.DiskId == pdiskId) {
+                        if (update.GetMaintenanceStatus() == NKikimrBlobStorage::TMaintenanceStatus::NO_REQUEST) {
+                            maintenanceStatusSeen = true;
+                        }
+                    }
+                }
+            }
+        });
+
+        // Reset faulty marker on the node
+        env.SetNodeFaulty(id.NodeId, false);
+        env.SimulateSleep(TDuration::Minutes(1));
+
+        observerHolder.Remove();
+        UNIT_ASSERT_C(maintenanceStatusSeen, "Maintenance status NO_REQUEST should have been sent after removing faulty marker");
+    }
+
 } // TSentinelTests
 
 }