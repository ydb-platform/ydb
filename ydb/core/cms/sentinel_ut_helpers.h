--- conflicted
+++ resolved
@@ -83,11 +83,7 @@
     }
 
 public:
-<<<<<<< HEAD
-    explicit TTestEnv(ui32 nodeCount, ui32 pdisks, const NKikimrCms::TCmsConfig &config = {})
-=======
     explicit TTestEnv(ui32 nodeCount, ui32 pdisks, NKikimrCms::TCmsConfig config = {})
->>>>>>> a0d5cb38
         : TCmsTestEnv(nodeCount, pdisks)
     {
         SetLogPriority(NKikimrServices::CMS, NLog::PRI_DEBUG);
@@ -127,14 +123,11 @@
         });
 
         State = new TCmsState;
-<<<<<<< HEAD
-=======
 
         auto* sentinelConfig = config.MutableSentinelConfig();
         if (!sentinelConfig->HasInitialDeploymentGracePeriod()) {
             sentinelConfig->SetInitialDeploymentGracePeriod(0);
         }
->>>>>>> a0d5cb38
         State->Config.Deserialize(config);
         MockClusterInfo(State->ClusterInfo);
         State->CmsActorId = GetSender();
