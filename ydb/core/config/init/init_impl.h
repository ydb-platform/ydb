--- conflicted
+++ resolved
@@ -341,11 +341,8 @@
     bool SuppressVersionCheck = false;
     EWorkload Workload = EWorkload::Hybrid;
     TString BridgePileName;
-<<<<<<< HEAD
-=======
     TString SeedNodesFile;
     TVector<TString> SeedNodes;
->>>>>>> 832cd121
 
     void RegisterCliOptions(NLastGetopt::TOpts& opts) {
         opts.AddLongOption("cluster-name", "which cluster this node belongs to")
