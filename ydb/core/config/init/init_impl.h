--- conflicted
+++ resolved
@@ -315,10 +315,7 @@
     TString GRpcPublicHost = "";
     ui32 GRpcPublicPort = 0;
     ui32 GRpcsPublicPort = 0;
-<<<<<<< HEAD
-=======
     TString PGWireAddress = "";
->>>>>>> 61af7bc8
     ui32 PGWirePort = 0;
     TVector<TString> GRpcPublicAddressesV4;
     TVector<TString> GRpcPublicAddressesV6;
@@ -388,12 +385,8 @@
         opts.AddLongOption("grpc-public-host", "set public gRPC host for discovery").RequiredArgument("HOST").StoreResult(&GRpcPublicHost);
         opts.AddLongOption("grpc-public-port", "set public gRPC port for discovery").RequiredArgument("PORT").StoreResult(&GRpcPublicPort);
         opts.AddLongOption("grpcs-public-port", "set public gRPC SSL port for discovery").RequiredArgument("PORT").StoreResult(&GRpcsPublicPort);
-<<<<<<< HEAD
-        opts.AddLongOption("pgwire-port", "set public port for listenin postgres protocol").OptionalArgument("PORT").StoreResult(&PGWirePort);
-=======
         opts.AddLongOption("pgwire-address", "set host for listen postgres protocol").RequiredArgument("ADDR").StoreResult(&PGWireAddress);
         opts.AddLongOption("pgwire-port", "set port for listen postgres protocol").OptionalArgument("PORT").StoreResult(&PGWirePort);
->>>>>>> 61af7bc8
         opts.AddLongOption("grpc-public-address-v4", "set public ipv4 address for discovery").RequiredArgument("ADDR").EmplaceTo(&GRpcPublicAddressesV4);
         opts.AddLongOption("grpc-public-address-v6", "set public ipv6 address for discovery").RequiredArgument("ADDR").EmplaceTo(&GRpcPublicAddressesV6);
         opts.AddLongOption("grpc-public-target-name-override", "set public hostname override for TLS in discovery").RequiredArgument("HOST").StoreResult(&GRpcPublicTargetNameOverride);
@@ -608,12 +601,9 @@
             }
             ConfigUpdateTracer.AddUpdate(NKikimrConsole::TConfigItem::GRpcConfigItem, TConfigItemInfo::EUpdateKind::UpdateExplicitly);
         }
-<<<<<<< HEAD
-=======
         if (PGWireAddress) {
             appConfig.MutableLocalPgWireConfig()->SetAddress(PGWireAddress);
         }
->>>>>>> 61af7bc8
         if (PGWirePort) {
             appConfig.MutableLocalPgWireConfig()->SetListeningPort(PGWirePort);
         }
