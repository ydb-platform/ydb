UNITTEST_FOR(ydb/core/control)

FORK_SUBTESTS()

SIZE(MEDIUM)

PEERDIR(
    library/cpp/testing/unittest
    ydb/core/base
    ydb/core/mind
    ydb/core/mon
    ydb/library/actors/core
    ydb/library/actors/interconnect
    ydb/services/kesus
    ydb/services/persqueue_cluster_discovery
<<<<<<< HEAD
    yql/essentials/minikql/comp_nodes/llvm20
=======
    ydb/services/persqueue_v1
    ydb/services/ydb
    yql/essentials/minikql/comp_nodes/llvm16
>>>>>>> 3501a8fc
    yql/essentials/public/udf/service/exception_policy
    yql/essentials/sql/pg_dummy
    yt/yql/providers/yt/comp_nodes/dq/llvm16
    yt/yql/providers/yt/comp_nodes/llvm16
)

SRCS(
    immediate_control_board_actor_ut.cpp
)

END()<|MERGE_RESOLUTION|>--- conflicted
+++ resolved
@@ -13,13 +13,9 @@
     ydb/library/actors/interconnect
     ydb/services/kesus
     ydb/services/persqueue_cluster_discovery
-<<<<<<< HEAD
-    yql/essentials/minikql/comp_nodes/llvm20
-=======
     ydb/services/persqueue_v1
     ydb/services/ydb
-    yql/essentials/minikql/comp_nodes/llvm16
->>>>>>> 3501a8fc
+    yql/essentials/minikql/comp_nodes/llvm20
     yql/essentials/public/udf/service/exception_policy
     yql/essentials/sql/pg_dummy
     yt/yql/providers/yt/comp_nodes/dq/llvm16
