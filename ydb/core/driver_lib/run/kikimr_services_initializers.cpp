--- conflicted
+++ resolved
@@ -503,14 +503,9 @@
 void TBasicServicesInitializer::InitializeServices(NActors::TActorSystemSetup* setup,
                                                    const NKikimr::TAppData* appData) {
     bool hasASCfg = Config.HasActorSystemConfig();
-<<<<<<< HEAD
     if (!hasASCfg || (systemConfig.HasUseAutoConfig() && systemConfig.GetUseAutoConfig())) {
         bool isDynamicNode = appData->DynamicNameserviceConfig->MinDynamicNodeId <= NodeId;
         NAutoConfigInitializer::ApplyAutoConfig(Config.MutableActorSystemConfig(), isDynamicNode);
-=======
-    if (!hasASCfg || Config.GetActorSystemConfig().GetUseAutoConfig()) {
-        NAutoConfigInitializer::ApplyAutoConfig(Config.MutableActorSystemConfig());
->>>>>>> 8f7f05bf
     }
 
     Y_ABORT_UNLESS(Config.HasActorSystemConfig());
