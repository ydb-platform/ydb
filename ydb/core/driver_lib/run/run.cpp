#include "auto_config_initializer.h"
#include "run.h"
#include "service_initializer.h"
#include "kikimr_services_initializers.h"

#include <ydb/core/memory_controller/memory_controller.h>
#include <ydb/library/actors/core/callstack.h>
#include <ydb/library/actors/core/events.h>
#include <ydb/library/actors/core/hfunc.h>
#include <ydb/library/actors/core/event_local.h>
#include <ydb/library/actors/core/actor_bootstrapped.h>
#include <ydb/library/actors/core/mon.h>
#include <ydb/library/actors/core/mon_stats.h>
#include <ydb/library/actors/core/monotonic_provider.h>
#include <ydb/library/actors/core/process_stats.h>
#include <ydb/library/actors/core/log.h>
#include <ydb/library/actors/core/log_settings.h>

#include <ydb/library/actors/core/executor_pool_basic.h>
#include <ydb/library/actors/core/executor_pool_io.h>
#include <ydb/library/actors/core/scheduler_basic.h>

#include <ydb/library/actors/interconnect/interconnect.h>
#include <ydb/library/actors/interconnect/poller_tcp.h>
#include <ydb/library/actors/interconnect/interconnect_tcp_proxy.h>
#include <ydb/library/actors/interconnect/interconnect_tcp_server.h>
#include <ydb/library/actors/interconnect/interconnect_mon.h>
#include <ydb/core/config/init/dummy.h>

#include <ydb/core/control/immediate_control_board_actor.h>

#include <ydb/library/actors/protos/services_common.pb.h>
#include <ydb/core/audit/audit_config/audit_config.h>
#include <ydb/core/cms/console/grpc_library_helper.h>
#include <ydb/core/keyvalue/keyvalue.h>
#include <ydb/core/formats/clickhouse_block.h>
#include <ydb/core/grpc_services/grpc_request_proxy.h>
#include <ydb/core/grpc_services/grpc_mon.h>
#include <ydb/core/log_backend/log_backend.h>
#include <ydb/core/mon/mon.h>
#include <ydb/core/mon/crossref.h>
#include <ydb/core/mon_alloc/profiler.h>

#include <ydb/library/actors/util/affinity.h>

#include <ydb/core/base/appdata.h>
#include <ydb/core/base/counters.h>
#include <ydb/core/base/tabletid.h>
#include <ydb/core/base/channel_profiles.h>
#include <ydb/core/base/config_metrics.h>
#include <ydb/core/base/domain.h>
#include <ydb/core/base/feature_flags.h>
#include <ydb/core/base/nameservice.h>
#include <ydb/core/base/tablet_types.h>
#include <ydb/core/base/resource_profile.h>
#include <ydb/core/base/event_filter.h>
#include <ydb/core/base/statestorage_impl.h>
#include <ydb/library/services/services.pb.h>
#include <ydb/core/protos/alloc.pb.h>
#include <ydb/core/protos/bootstrap.pb.h>
#include <ydb/core/protos/cms.pb.h>
#include <ydb/core/protos/config_metrics.pb.h>
#include <ydb/core/protos/datashard_config.pb.h>
#include <ydb/core/protos/http_config.pb.h>
#include <ydb/core/protos/node_broker.pb.h>
#include <ydb/core/protos/replication.pb.h>
#include <ydb/core/protos/stream.pb.h>
#include <ydb/core/protos/workload_manager_config.pb.h>

#include <ydb/core/mind/local.h>
#include <ydb/core/mind/tenant_pool.h>
#include <ydb/core/mind/node_broker.h>
#include <ydb/core/base/hive.h>

#include <ydb/core/base/tablet_resolver.h>
#include <ydb/core/security/login_page.h>
#include <ydb/core/tablet/bootstrapper.h>
#include <ydb/core/tablet/resource_broker.h>
#include <ydb/core/tablet/node_tablet_monitor.h>
#include <ydb/core/tablet/tablet_list_renderer.h>
#include <ydb/core/tablet/tablet_monitoring_proxy.h>
#include <ydb/core/tablet/tablet_counters_aggregator.h>

#include <ydb/core/transfer/transfer_writer.h>

#include <ydb/core/tx/tx.h>
#include <ydb/core/tx/datashard/datashard.h>
#include <ydb/core/tx/tx_proxy/proxy.h>
#include <ydb/core/tx/time_cast/time_cast.h>

#include <ydb/core/tablet_flat/tablet_flat_executed.h>

#include <ydb/core/mind/bscontroller/bsc.h>

#include <ydb/core/blobstorage/other/mon_get_blob_page.h>
#include <ydb/core/blobstorage/other/mon_blob_range_page.h>
#include <ydb/core/blobstorage/other/mon_vdisk_stream.h>

#include <ydb/public/lib/deprecated/client/msgbus_client.h>
#include <ydb/core/client/minikql_compile/mkql_compile_service.h>
#include <ydb/core/client/server/msgbus_server_pq_metacache.h>
#include <ydb/core/client/server/http_ping.h>

#include <ydb/library/grpc/server/actors/logger.h>

#include <ydb/services/auth/grpc_service.h>
#include <ydb/services/bridge/grpc_service.h>
#include <ydb/services/cms/grpc_service.h>
#include <ydb/services/config/grpc_service.h>
#include <ydb/services/dynamic_config/grpc_service.h>
#include <ydb/services/datastreams/grpc_service.h>
#include <ydb/services/discovery/grpc_service.h>
#include <ydb/services/fq/grpc_service.h>
#include <ydb/services/fq/private_grpc.h>
#include <ydb/services/fq/ydb_over_fq.h>
#include <ydb/services/kesus/grpc_service.h>
#include <ydb/services/keyvalue/grpc_service.h>
#include <ydb/services/local_discovery/grpc_service.h>
#include <ydb/services/maintenance/grpc_service.h>
#include <ydb/services/monitoring/grpc_service.h>
#include <ydb/services/persqueue_cluster_discovery/grpc_service.h>
#include <ydb/services/deprecated/persqueue_v0/persqueue.h>
#include <ydb/services/persqueue_v1/persqueue.h>
#include <ydb/services/persqueue_v1/topic.h>
#include <ydb/services/rate_limiter/grpc_service.h>
#include <ydb/services/replication/grpc_service.h>
#include <ydb/services/ydb/ydb_clickhouse_internal.h>
#include <ydb/services/ydb/ydb_dummy.h>
#include <ydb/services/ydb/ydb_export.h>
#include <ydb/services/ydb/ydb_import.h>
#include <ydb/services/backup/grpc_service.h>
#include <ydb/services/ydb/ydb_logstore.h>
#include <ydb/services/ydb/ydb_operation.h>
#include <ydb/services/ydb/ydb_debug.h>
#include <ydb/services/ydb/ydb_query.h>
#include <ydb/services/ydb/ydb_scheme.h>
#include <ydb/services/ydb/ydb_scripting.h>
#include <ydb/services/ydb/ydb_table.h>
#include <ydb/services/ydb/ydb_object_storage.h>
#include <ydb/services/tablet/ydb_tablet.h>
#include <ydb/services/view/grpc_service.h>

#include <ydb/core/fq/libs/init/init.h>

#include <library/cpp/logger/global/global.h>
#include <library/cpp/sighandler/async_signals_handler.h>
#include <library/cpp/svnversion/svnversion.h>
#include <library/cpp/malloc/api/malloc.h>

#include <ydb/core/util/sig.h>
#include <ydb/core/util/stlog.h>

#include <ydb/core/node_whiteboard/node_whiteboard.h>
#include <ydb/core/tablet/node_tablet_monitor.h>

#include <ydb/library/actors/util/memory_track.h>
#include <ydb/library/actors/prof/tag.h>
#include <ydb/library/security/ydb_credentials_provider_factory.h>
#if !defined(_win_)
#include <ydb/library/signal_backtrace/signal_backtrace.h>
#endif
#include <yql/essentials/minikql/invoke_builtins/mkql_builtins.h>

#include <util/charset/wide.h>
#include <util/folder/dirut.h>
#include <util/system/file.h>
#include <util/system/getpid.h>
#include <util/system/hostname.h>

#include <ydb/core/tracing/tablet_info.h>

#include <ydb/core/blobstorage/base/blobstorage_events.h>

namespace NKikimr {

class TGRpcServersManager : public TActorBootstrapped<TGRpcServersManager> {
    std::weak_ptr<TGRpcServersWrapper> GRpcServersWrapper;
    TIntrusivePtr<NMemory::IProcessMemoryInfoProvider> ProcessMemoryInfoProvider;

public:
    enum {
        EvStop = EventSpaceBegin(TEvents::ES_PRIVATE),
    };

    struct TEvStop : TEventLocal<TEvStop, EvStop> {
        TManualEvent *Event;

        TEvStop(TManualEvent *event)
            : Event(event)
        {}
    };

public:
    TGRpcServersManager(std::weak_ptr<TGRpcServersWrapper> grpcServersWrapper,
            TIntrusivePtr<NMemory::IProcessMemoryInfoProvider> processMemoryInfoProvider)
        : GRpcServersWrapper(std::move(grpcServersWrapper))
        , ProcessMemoryInfoProvider(std::move(processMemoryInfoProvider))
    {}

    void Bootstrap() {
        Become(&TThis::StateFunc);
        Send(MakeBlobStorageNodeWardenID(SelfId().NodeId()), new TEvNodeWardenQueryStorageConfig(true));
        Start();
    }

    void Handle(TEvNodeWardenStorageConfig::TPtr ev) {
        if (const auto& bridgeInfo = ev->Get()->BridgeInfo) {
            if (NBridge::PileStateTraits(bridgeInfo->SelfNodePile->State).RequiresConfigQuorum) {
                Start();
            } else {
                Stop();
            }
        }
    }

    void Start() {
        auto wrapper = GRpcServersWrapper.lock();
        if (!wrapper) {
            return;
        }
        TGuard<TMutex> guard = wrapper->Guard();
        for (auto& [name, server] : wrapper->Servers) {
            if (!server) {
                continue;
            }

            server->Start();

            TString endpoint;
            if (server->GetHost() != "[::]") {
                endpoint = server->GetHost();
            }

            endpoint += Sprintf(":%d", server->GetPort());

            Send(NNodeWhiteboard::MakeNodeWhiteboardServiceId(SelfId().NodeId()),
                new NNodeWhiteboard::TEvWhiteboard::TEvSystemStateAddEndpoint(name, endpoint));

            if (ProcessMemoryInfoProvider) {
                auto memInfo = ProcessMemoryInfoProvider->Get();
                NKikimrWhiteboard::TSystemStateInfo systemStateInfo;
                if (memInfo.CGroupLimit) {
                    systemStateInfo.SetMemoryLimit(*memInfo.CGroupLimit);
                } else if (memInfo.MemTotal) {
                    systemStateInfo.SetMemoryLimit(*memInfo.MemTotal);
                }
                Send(NNodeWhiteboard::MakeNodeWhiteboardServiceId(SelfId().NodeId()),
                    new NNodeWhiteboard::TEvWhiteboard::TEvSystemStateUpdate(systemStateInfo));
            }
        }
    }

    void Stop() {
        auto wrapper = GRpcServersWrapper.lock();
        if (!wrapper) {
            return;
        }
        TGuard<TMutex> guard = wrapper->Guard();
        for (auto& [name, server] : wrapper->Servers) {
            if (server) {
                server->Stop();
            }
        }
        wrapper->Servers.clear();
    }

    void HandleStop(TEvStop::TPtr ev) {
        Stop();
        ev->Get()->Event->Signal();
        PassAway();
    }

    STRICT_STFUNC(StateFunc,
        hFunc(TEvNodeWardenStorageConfig, Handle)
        hFunc(TEvStop, HandleStop)
    )
};

class TDomainsInitializer : public IAppDataInitializer {
    const NKikimrConfig::TAppConfig& Config;

public:
    TDomainsInitializer(const TKikimrRunConfig& runConfig)
        : Config(runConfig.AppConfig)
    {
    }

    virtual void Initialize(NKikimr::TAppData* appData) override
    {
        appData->DomainsConfig = Config.GetDomainsConfig();
        // setup domain info
        appData->DomainsInfo = new TDomainsInfo();
        for (const NKikimrConfig::TDomainsConfig::TDomain &domain : Config.GetDomainsConfig().GetDomain()) {
            const ui32 domainId = domain.GetDomainId();
            const ui64 schemeRoot = domain.HasSchemeRoot() ? domain.GetSchemeRoot() : 0;
            const ui64 planResolution = domain.HasPlanResolution() ? domain.GetPlanResolution() : 500;
            const TString domainName = domain.HasName() ? domain.GetName() : Sprintf("domain-%" PRIu32, domainId);
            TDomainsInfo::TDomain::TStoragePoolKinds poolTypes;
            for (auto &type : domain.GetStoragePoolTypes()) {
                Y_ABORT_UNLESS(!poolTypes.contains(type.GetKind()), "duplicated slot type");
                poolTypes[type.GetKind()] = type.GetPoolConfig();
            }

            bool isExplicitTabletIds = domain.ExplicitCoordinatorsSize() + domain.ExplicitMediatorsSize() + domain.ExplicitAllocatorsSize();
            Y_ABORT_UNLESS(domain.SSIdSize() == 0 || (domain.SSIdSize() == 1 && domain.GetSSId(0) == 1));
            Y_ABORT_UNLESS(domain.HiveUidSize() == 0 || (domain.HiveUidSize() == 1 && domain.GetHiveUid(0) == 1));

            TDomainsInfo::TDomain::TPtr domainPtr = nullptr;
            if (isExplicitTabletIds) {
                domainPtr = TDomainsInfo::TDomain::ConstructDomainWithExplicitTabletIds(domainName, domainId, schemeRoot,
                    planResolution, domain.GetExplicitCoordinators(), domain.GetExplicitMediators(),
                    domain.GetExplicitAllocators(), poolTypes);
            } else { // compatibility code
                std::vector<ui64> coordinators, mediators, allocators;
                for (ui64 x : domain.GetCoordinator()) {
                    coordinators.push_back(TDomainsInfo::MakeTxCoordinatorID(domainId, x));
                }
                for (ui64 x : domain.GetMediator()) {
                    mediators.push_back(TDomainsInfo::MakeTxMediatorID(domainId, x));
                }
                for (ui64 x : domain.GetProxy()) {
                    allocators.push_back(TDomainsInfo::MakeTxAllocatorID(domainId, x));
                }
                domainPtr = TDomainsInfo::TDomain::ConstructDomainWithExplicitTabletIds(domainName, domainId, schemeRoot,
                    planResolution, coordinators, mediators, allocators, poolTypes);
            }

            appData->DomainsInfo->AddDomain(domainPtr.Release());
        }

        for (const NKikimrConfig::TDomainsConfig::THiveConfig &hiveConfig : Config.GetDomainsConfig().GetHiveConfig()) {
            appData->DomainsInfo->AddHive(hiveConfig.GetHive());
        }

        for (const NKikimrConfig::TDomainsConfig::TNamedCompactionPolicy &policy : Config.GetDomainsConfig().GetNamedCompactionPolicy()) {
            appData->DomainsInfo->AddCompactionPolicy(policy.GetName(), new NLocalDb::TCompactionPolicy(policy.GetPolicy()));
        }

        const auto& securityConfig(Config.GetDomainsConfig().GetSecurityConfig());
        appData->EnforceUserTokenRequirement = securityConfig.GetEnforceUserTokenRequirement();
        appData->EnforceUserTokenCheckRequirement = securityConfig.GetEnforceUserTokenCheckRequirement();
        if (securityConfig.AdministrationAllowedSIDsSize() > 0) {
            TVector<TString> administrationAllowedSIDs(securityConfig.GetAdministrationAllowedSIDs().begin(), securityConfig.GetAdministrationAllowedSIDs().end());
            appData->AdministrationAllowedSIDs = std::move(administrationAllowedSIDs);
        }
        if (securityConfig.DefaultUserSIDsSize() > 0) {
            TVector<TString> defaultUserSIDs(securityConfig.GetDefaultUserSIDs().begin(), securityConfig.GetDefaultUserSIDs().end());
            appData->DefaultUserSIDs = std::move(defaultUserSIDs);
        }
        appData->AllAuthenticatedUsers = Strip(securityConfig.GetAllAuthenticatedUsers());
        if (securityConfig.RegisterDynamicNodeAllowedSIDsSize() > 0) {
            const auto& allowedSids = securityConfig.GetRegisterDynamicNodeAllowedSIDs();
            TVector<TString> registerDynamicNodeAllowedSIDs(allowedSids.cbegin(), allowedSids.cend());
            appData->RegisterDynamicNodeAllowedSIDs = std::move(registerDynamicNodeAllowedSIDs);
        }
        if (securityConfig.BootstrapAllowedSIDsSize() > 0) {
            const auto& allowedSids = securityConfig.GetBootstrapAllowedSIDs();
            TVector<TString> bootstrapAllowedSIDs(allowedSids.cbegin(), allowedSids.cend());
            appData->BootstrapAllowedSIDs = std::move(bootstrapAllowedSIDs);
        }

        appData->InitFeatureFlags(Config.GetFeatureFlags());
        appData->AllowHugeKeyValueDeletes = Config.GetFeatureFlags().GetAllowHugeKeyValueDeletes();
        appData->EnableKqpSpilling = Config.GetTableServiceConfig().GetSpillingServiceConfig().GetLocalFileConfig().GetEnable();

        appData->CompactionConfig = Config.GetCompactionConfig();
        appData->BackgroundCleaningConfig = Config.GetBackgroundCleaningConfig();
        appData->ShredConfig = Config.GetDataErasureConfig();
    }
};


class TChannelProfilesInitializer : public IAppDataInitializer {
    const NKikimrConfig::TAppConfig& Config;

public:
    TChannelProfilesInitializer(const TKikimrRunConfig& runConfig)
        : Config(runConfig.AppConfig)
    {
    }

    virtual void Initialize(NKikimr::TAppData* appData) override
    {
        if (!Config.HasChannelProfileConfig()) {
            return;
        }
        // setup channel profiles
        appData->ChannelProfiles = new TChannelProfiles();
        ui32 idx = 0;
        Y_ABORT_UNLESS(Config.GetChannelProfileConfig().ProfileSize() > 0);
        for (const NKikimrConfig::TChannelProfileConfig::TProfile &profile : Config.GetChannelProfileConfig().GetProfile()) {
            const ui32 profileId = profile.GetProfileId();
            Y_ABORT_UNLESS(profileId == idx, "Duplicate, missing or out of order profileId %" PRIu32 " (expected %" PRIu32 ")",
                profileId, idx);
            ++idx;
            const ui32 channels = profile.ChannelSize();
            Y_ABORT_UNLESS(channels >= 2);

            appData->ChannelProfiles->Profiles.emplace_back();
            TChannelProfiles::TProfile &outProfile = appData->ChannelProfiles->Profiles.back();
            for (const NKikimrConfig::TChannelProfileConfig::TProfile::TChannel &channel : profile.GetChannel()) {
                Y_ABORT_UNLESS(channel.HasErasureSpecies());
                Y_ABORT_UNLESS(channel.HasPDiskCategory());
                TString name = channel.GetErasureSpecies();
                TBlobStorageGroupType::EErasureSpecies erasure = TBlobStorageGroupType::ErasureSpeciesByName(name);
                if (erasure == TBlobStorageGroupType::ErasureSpeciesCount) {
                    ythrow yexception() << "wrong erasure species \"" << name << "\"";
                }
                const ui64 pDiskCategory = channel.GetPDiskCategory();
                const NKikimrBlobStorage::TVDiskKind::EVDiskKind vDiskCategory = static_cast<NKikimrBlobStorage::TVDiskKind::EVDiskKind>(channel.GetVDiskCategory());

                const TString kind = channel.GetStoragePoolKind();
                outProfile.Channels.push_back(TChannelProfiles::TProfile::TChannel(erasure, pDiskCategory, vDiskCategory, kind));
            }
        }
    }

};


class TProxySchemeCacheInitializer : public IAppDataInitializer {
    const NKikimrConfig::TAppConfig& Config;

public:
    TProxySchemeCacheInitializer(const TKikimrRunConfig& runConfig)
        : Config(runConfig.AppConfig)
    {
    }

    virtual void Initialize(NKikimr::TAppData* appData) override
    {
        if (Config.HasBootstrapConfig()) {
            if (Config.GetBootstrapConfig().HasProxySchemeCacheNodes())
                appData->ProxySchemeCacheNodes = Config.GetBootstrapConfig().GetProxySchemeCacheNodes();
            if (Config.GetBootstrapConfig().HasProxySchemeCacheDistNodes())
                appData->ProxySchemeCacheDistrNodes = Config.GetBootstrapConfig().GetProxySchemeCacheDistNodes();
        }
    }
};


class TDynamicNameserviceInitializer : public IAppDataInitializer {
    const NKikimrConfig::TAppConfig& Config;

public:
    TDynamicNameserviceInitializer(const TKikimrRunConfig& runConfig)
        : Config(runConfig.AppConfig)
    {
    }

    virtual void Initialize(NKikimr::TAppData* appData) override
    {
        auto &dnConfig = Config.GetDynamicNameserviceConfig();
        TIntrusivePtr<TDynamicNameserviceConfig> config = new TDynamicNameserviceConfig;
        config->MaxStaticNodeId = dnConfig.GetMaxStaticNodeId();
        config->MinDynamicNodeId = dnConfig.GetMinDynamicNodeId();
        config->MaxDynamicNodeId = dnConfig.GetMaxDynamicNodeId();
        appData->DynamicNameserviceConfig = config;
    }
};


class TCmsInitializer : public IAppDataInitializer {
    const NKikimrConfig::TAppConfig& Config;

public:
    TCmsInitializer(const TKikimrRunConfig& runConfig)
        : Config(runConfig.AppConfig)
    {
    }

    virtual void Initialize(NKikimr::TAppData* appData) override
    {
        if (Config.HasCmsConfig())
            appData->DefaultCmsConfig = MakeHolder<NKikimrCms::TCmsConfig>(Config.GetCmsConfig());
    }
};

class TLabelsInitializer : public IAppDataInitializer {
    const NKikimrConfig::TAppConfig& Config;

public:
    TLabelsInitializer(const TKikimrRunConfig& runConfig)
        : Config(runConfig.AppConfig)
    {
    }

    virtual void Initialize(NKikimr::TAppData* appData) override
    {
        for (const auto& label : Config.GetLabels()) {
            appData->Labels[label.GetName()] = label.GetValue();
        }
    }
};

class TClusterNameInitializer : public IAppDataInitializer {
    const TKikimrRunConfig& Config;

public:
    TClusterNameInitializer(const TKikimrRunConfig& runConfig)
        : Config(runConfig)
    {
    }

    virtual void Initialize(NKikimr::TAppData* appData) override
    {
        appData->ClusterName = Config.ClusterName;
    }
};

class TYamlConfigInitializer : public IAppDataInitializer {
    const NKikimrConfig::TAppConfig& Config;

public:
    TYamlConfigInitializer(const TKikimrRunConfig& runConfig)
        : Config(runConfig.AppConfig)
    {
    }

    virtual void Initialize(NKikimr::TAppData* appData) override
    {
        appData->YamlConfigEnabled = Config.GetYamlConfigEnabled();
    }
};

TKikimrRunner::TKikimrRunner(std::shared_ptr<TModuleFactories> factories)
    : ModuleFactories(std::move(factories))
    , Counters(MakeIntrusive<::NMonitoring::TDynamicCounters>())
    , PollerThreads(MakeIntrusive<NInterconnect::TPollerThreads>())
    , ProcessMemoryInfoProvider(MakeIntrusive<NMemory::TProcessMemoryInfoProvider>())
{
}

TKikimrRunner::~TKikimrRunner() {
    if (ActorSystem) {
        ActorSystem->Stop();
        ActorSystem.Destroy();
    }
}

void TKikimrRunner::AddGlobalObject(std::shared_ptr<void> object) {
    GlobalObjects.push_back(std::move(object));
}

void TKikimrRunner::InitializeMonitoring(const TKikimrRunConfig& runConfig, bool includeHostName)
{
    const auto& appConfig = runConfig.AppConfig;
    NActors::TMon::TConfig monConfig;
    monConfig.Port = appConfig.HasMonitoringConfig() ? appConfig.GetMonitoringConfig().GetMonitoringPort() : 0;
    if (monConfig.Port) {
        monConfig.Title = appConfig.GetMonitoringConfig().GetMonitoringCaption();
        monConfig.Threads = appConfig.GetMonitoringConfig().GetMonitoringThreads();
        monConfig.Address = appConfig.GetMonitoringConfig().GetMonitoringAddress();
        monConfig.Certificate = appConfig.GetMonitoringConfig().GetMonitoringCertificate();
        monConfig.MaxRequestsPerSecond = appConfig.GetMonitoringConfig().GetMaxRequestsPerSecond();
        monConfig.InactivityTimeout = TDuration::Parse(appConfig.GetMonitoringConfig().GetInactivityTimeout());
        if (appConfig.GetMonitoringConfig().HasMonitoringCertificateFile()) {
            monConfig.Certificate = TUnbufferedFileInput(appConfig.GetMonitoringConfig().GetMonitoringCertificateFile()).ReadAll();
        }
        monConfig.RedirectMainPageTo = appConfig.GetMonitoringConfig().GetRedirectMainPageTo();
        if (includeHostName) {
            if (appConfig.HasNameserviceConfig() && appConfig.GetNameserviceConfig().NodeSize() > 0) {
                for (const auto& it : appConfig.GetNameserviceConfig().GetNode()) {
                    if (it.HasNodeId() && it.GetNodeId() == runConfig.NodeId) {
                        if (it.HasHost()) {
                            monConfig.Host = it.GetHost();
                        }
                        break;
                    }
                }
            }
            if (monConfig.Host) {
                monConfig.Title += " - " + monConfig.Host;
            }
        }

        const auto& securityConfig(runConfig.AppConfig.GetDomainsConfig().GetSecurityConfig());
        if (securityConfig.MonitoringAllowedSIDsSize() > 0) {
            monConfig.AllowedSIDs.assign(securityConfig.GetMonitoringAllowedSIDs().begin(), securityConfig.GetMonitoringAllowedSIDs().end());
        }
        if (securityConfig.AdministrationAllowedSIDsSize() > 0) {
            monConfig.AllowedSIDs.insert(monConfig.AllowedSIDs.end(), securityConfig.GetAdministrationAllowedSIDs().begin(), securityConfig.GetAdministrationAllowedSIDs().end());
        }
        monConfig.AllowOrigin = appConfig.GetMonitoringConfig().GetAllowOrigin();

        if (ModuleFactories && ModuleFactories->MonitoringFactory) {
            Monitoring = ModuleFactories->MonitoringFactory(std::move(monConfig), appConfig);
        } else {
            Monitoring = new NActors::TMon(std::move(monConfig));
        }
        if (Monitoring) {
            Monitoring->RegisterCountersPage("counters", "Counters", Counters);
            Monitoring->Register(NHttp::CreatePing());
            ActorsMonPage = Monitoring->RegisterIndexPage("actors", "Actors");
        }
    }
}

void TKikimrRunner::InitializeMonitoringLogin(const TKikimrRunConfig&)
{
    if (Monitoring) {
        Monitoring->RegisterActorHandler({
            .Path = "/login",
            .Handler = MakeWebLoginServiceId(),
            .UseAuth = false, // we don't require token for the login page - it's the page to get the token
        });
        Monitoring->RegisterActorHandler({
            .Path = "/logout",
            .Handler = MakeWebLoginServiceId(),
        });
    }
}

void TKikimrRunner::InitializeControlBoard(const TKikimrRunConfig& runConfig)
{
    if (Monitoring) {
        Monitoring->RegisterActorPage(ActorsMonPage, "icb", "Immediate Control Board", false, ActorSystem.Get(), MakeIcbId(runConfig.NodeId));
    }
}

static TString ReadFile(const TString& fileName) {
    TFileInput f(fileName);
    return f.ReadAll();
}

void TKikimrRunner::InitializeGracefulShutdown(const TKikimrRunConfig& runConfig) {
    GracefulShutdownSupported = true;
    DrainTimeout = TDuration::Seconds(30);
    const auto& config = runConfig.AppConfig.GetShutdownConfig();
    if (config.HasMinDelayBeforeShutdownSeconds()) {
        MinDelayBeforeShutdown = TDuration::Seconds(config.GetMinDelayBeforeShutdownSeconds());
    }
    if (config.HasDrainTimeoutSeconds()) {
        DrainTimeout = TDuration::Seconds(config.GetDrainTimeoutSeconds());
    }
}

void TKikimrRunner::InitializeKqpController(const TKikimrRunConfig& runConfig) {
    if (runConfig.ServicesMask.EnableKqp) {
        auto& tableServiceConfig = runConfig.AppConfig.GetTableServiceConfig();
        auto& featureFlags = runConfig.AppConfig.GetFeatureFlags();
        KqpShutdownController.Reset(new NKqp::TKqpShutdownController(runConfig.NodeId, tableServiceConfig, featureFlags.GetEnableGracefulShutdown()));
        KqpShutdownController->Initialize(ActorSystem.Get());
    }
}

void TKikimrRunner::InitializeGRpc(const TKikimrRunConfig& runConfig) {
    GRpcServersFactory = [runConfig, this] { return CreateGRpcServers(runConfig); };
}

TGRpcServers TKikimrRunner::CreateGRpcServers(const TKikimrRunConfig& runConfig) {
    const auto& appConfig = runConfig.AppConfig;

    TGRpcServers grpcServers;

    auto fillFn = [&](const NKikimrConfig::TGRpcConfig& grpcConfig, NYdbGrpc::TGRpcServer& server, NYdbGrpc::TServerOptions& opts) {
        const auto& services = grpcConfig.GetServices();
        const auto& rlServicesEnabled = grpcConfig.GetRatelimiterServicesEnabled();
        const auto& rlServicesDisabled = grpcConfig.GetRatelimiterServicesDisabled();

        class TServiceCfg {
        public:
            TServiceCfg(bool enabled)
                : ServiceEnabled(enabled)
            { }
            operator bool() const {
                return ServiceEnabled;
            }
            bool IsRlAllowed() const {
                return RlAllowed;
            }
            void SetRlAllowed(bool allowed) {
                RlAllowed = allowed;
            }
        private:
            bool ServiceEnabled = false;
            bool RlAllowed = false;
        };

        std::unordered_map<TString, TServiceCfg*> names;

        TServiceCfg hasLegacy = opts.SslData.Empty() && services.empty();
        names["legacy"] = &hasLegacy;
        TServiceCfg hasScripting = services.empty();
        names["scripting"] = &hasScripting;
        TServiceCfg hasCms = services.empty();
        names["cms"] = &hasCms;
        TServiceCfg hasMaintenance = services.empty();
        names["maintenance"] = &hasMaintenance;
        TServiceCfg hasKesus = services.empty();
        names["locking"] = names["kesus"] = &hasKesus;
        TServiceCfg hasMonitoring = services.empty();
        names["monitoring"] = &hasMonitoring;
        TServiceCfg hasDiscovery = services.empty();
        names["discovery"] = &hasDiscovery;
        TServiceCfg hasLocalDiscovery = false;
        names["local_discovery"] = &hasLocalDiscovery;
        TServiceCfg hasTableService = services.empty();
        names["table_service"] = &hasTableService;
        TServiceCfg hasSchemeService = false;
        TServiceCfg hasOperationService = false;
        TServiceCfg hasYql = false;
        names["yql"] = &hasYql;
        TServiceCfg hasYqlInternal = services.empty();
        names["yql_internal"] = &hasYqlInternal;
        TServiceCfg hasPQ = services.empty();
        names["pq"] = &hasPQ;
        TServiceCfg hasPQv1 = services.empty();
        names["pqv1"] = &hasPQv1;
        TServiceCfg hasTopic = services.empty();
        names["topic"] = &hasTopic;
        TServiceCfg hasPQCD = services.empty();
        names["pqcd"] = &hasPQCD;
        TServiceCfg hasObjectStorage = services.empty();
        names["object_storage"] = &hasObjectStorage;
        TServiceCfg hasClickhouseInternal = services.empty();
        names["clickhouse_internal"] = &hasClickhouseInternal;
        TServiceCfg hasRateLimiter = false;
        names["rate_limiter"] = &hasRateLimiter;
        TServiceCfg hasExport = services.empty();
        names["export"] = &hasExport;
        TServiceCfg hasImport = services.empty();
        names["import"] = &hasImport;
        TServiceCfg hasAnalytics = false;
        names["analytics"] = &hasAnalytics;
        TServiceCfg hasDataStreams = false;
        names["datastreams"] = &hasDataStreams;
        TServiceCfg hasYandexQuery = false;
        names["yq"] = &hasYandexQuery;
        TServiceCfg hasYandexQueryPrivate = false;
        names["yq_private"] = &hasYandexQueryPrivate;
        TServiceCfg hasLogStore = false;
        names["logstore"] = &hasLogStore;
        TServiceCfg hasAuth = services.empty();
        names["auth"] = &hasAuth;
        TServiceCfg hasQueryService = services.empty();
        names["query_service"] = &hasQueryService;
        TServiceCfg hasKeyValue = services.empty();
        names["keyvalue"] = &hasKeyValue;
        TServiceCfg hasReplication = services.empty();
        names["replication"] = &hasReplication;
        TServiceCfg hasTabletService = services.empty();
        names["tablet_service"] = &hasTabletService;
        TServiceCfg hasView = services.empty();
        names["view"] = &hasView;
        TServiceCfg hasConfig = services.empty();
        names["config"] = &hasConfig;
        TServiceCfg hasBridge = services.empty();
        names["bridge"] = &hasBridge;

        std::unordered_set<TString> enabled;
        for (const auto& name : services) {
            enabled.insert(name);
        }
        for (const auto& name : grpcConfig.GetServicesEnabled()) {
            enabled.insert(name);
        }

        std::unordered_set<TString> disabled;
        for (const auto& name : grpcConfig.GetServicesDisabled()) {
            disabled.insert(name);
        }

        for (const auto& name : enabled) {
            auto itName = names.find(name);
            if (itName != names.end()) {
                *(itName->second) = true;
            } else if (!ModuleFactories || !ModuleFactories->GrpcServiceFactory.Has(name)) {
                Cerr << "Unknown grpc service \"" << name << "\" was not enabled!" << Endl;
            }
        }

        for (const auto& name : disabled) {
            auto itName = names.find(name);
            if (itName != names.end()) {
                *(itName->second) = false;
            } else if (!ModuleFactories || !ModuleFactories->GrpcServiceFactory.Has(name)) {
                Cerr << "Unknown grpc service \"" << name << "\" was not disabled!" << Endl;
            }
        }

        // dependencies
        if (hasRateLimiter) {
            hasKesus = true;
        }

        if (hasYql) {
            hasTableService = true;
            hasYqlInternal = true;
        }

        if (hasTableService || hasYqlInternal || hasPQ || hasKesus || hasPQv1 || hasExport || hasImport || hasTopic) {
            hasSchemeService = true;
            hasOperationService = true;
            // backward compatability
            hasExport = true;
        }

        if (hasExport || hasImport) {
            hasExport = true;
            hasImport = true;
        }

        if (hasTableService || hasYql) {
            hasQueryService = true;
        }

        if (hasLegacy) {
            // Enable new public services when the legacy service is enabled
            hasTabletService = true;
        }

        // Enable RL for all services if enabled list is empty
        if (rlServicesEnabled.empty()) {
            for (auto& [name, cfg] : names) {
                Y_ABORT_UNLESS(cfg);
                cfg->SetRlAllowed(true);
            }
        } else {
            for (const auto& name : rlServicesEnabled) {
                auto itName = names.find(name);
                if (itName != names.end()) {
                    Y_ABORT_UNLESS(itName->second);
                    itName->second->SetRlAllowed(true);
                } else if (!ModuleFactories || !ModuleFactories->GrpcServiceFactory.Has(name)) {
                    Cerr << "Unknown grpc service \"" << name << "\" rl was not enabled" << Endl;
                }
            }
        }

        for (const auto& name : rlServicesDisabled) {
            auto itName = names.find(name);
            if (itName != names.end()) {
                Y_ABORT_UNLESS(itName->second);
                itName->second->SetRlAllowed(false);
            } else if (!ModuleFactories || !ModuleFactories->GrpcServiceFactory.Has(name)) {
                Cerr << "Unknown grpc service \"" << name << "\" rl was not disabled" << Endl;
            }
        }

        for (const auto& [name, isEnabled] : names) {
            if (*isEnabled) {
                enabled.insert(name);
            } else {
                disabled.insert(name);
            }
        }


        // TODO: for now we pass multiple proxies only to the table service
        const size_t proxyCount = Max(ui32{1}, grpcConfig.GetGRpcProxyCount());
        TVector<TActorId> grpcRequestProxies;
        grpcRequestProxies.reserve(proxyCount);
        for (size_t i = 0; i < proxyCount; ++i) {
            grpcRequestProxies.push_back(NGRpcService::CreateGRpcRequestProxyId(i));
        }

        if (hasLegacy) {
            // start legacy service
            auto grpcService = new NGRpcProxy::TGRpcService(grpcRequestProxies[0]);
            auto future = grpcService->Prepare(ActorSystem.Get(), NMsgBusProxy::CreatePersQueueMetaCacheV2Id(), NMsgBusProxy::CreateMsgBusProxyId(), Counters);
            auto startCb = [grpcService](NThreading::TFuture<void> result) {
                if (result.HasException()) {
                    try {
                        result.GetValue();
                    }
                    catch (const std::exception& ex) {
                        Y_ABORT("Unable to prepare GRpc service: %s", ex.what());
                    }
                }
                else {
                    grpcService->Start();
                }
            };

            future.Subscribe(startCb);
            server.AddService(grpcService);
        }

        if (hasTableService) {
            server.AddService(new NGRpcService::TGRpcYdbTableService(ActorSystem.Get(), Counters, AppData->InFlightLimiterRegistry,
                grpcRequestProxies, hasTableService.IsRlAllowed(), grpcConfig.GetHandlersPerCompletionQueue()));
        }

        if (hasClickhouseInternal) {
            server.AddService(new NGRpcService::TGRpcYdbClickhouseInternalService(ActorSystem.Get(), Counters,
                AppData->InFlightLimiterRegistry, grpcRequestProxies[0], hasClickhouseInternal.IsRlAllowed()));
        }

        if (hasObjectStorage) {
            server.AddService(new NGRpcService::TGRpcYdbObjectStorageService(ActorSystem.Get(), Counters,
                grpcRequestProxies[0], hasObjectStorage.IsRlAllowed()));
        }

        if (hasScripting) {
            server.AddService(new NGRpcService::TGRpcYdbScriptingService(ActorSystem.Get(), Counters,
                grpcRequestProxies[0], hasScripting.IsRlAllowed()));
        }

        if (hasSchemeService) {
            // RPC RL enabled
            // We have no way to disable or enable this service explicitly
            server.AddService(new NGRpcService::TGRpcYdbSchemeService(ActorSystem.Get(), Counters,
                grpcRequestProxies[0], true /*hasSchemeService.IsRlAllowed()*/));
        }

        if (hasOperationService) {
            server.AddService(new NGRpcService::TGRpcOperationService(ActorSystem.Get(), Counters,
                grpcRequestProxies[0], hasOperationService.IsRlAllowed()));
        }

        if (hasExport) {
            server.AddService(new NGRpcService::TGRpcYdbExportService(ActorSystem.Get(), Counters,
                grpcRequestProxies[0], hasExport.IsRlAllowed()));
        }

        if (hasImport) {
            server.AddService(new NGRpcService::TGRpcYdbImportService(ActorSystem.Get(), Counters,
                grpcRequestProxies[0], hasImport.IsRlAllowed()));
        }

        if (hasImport && hasExport && appConfig.GetFeatureFlags().GetEnableBackupService()) {
            server.AddService(new NGRpcService::TGRpcBackupService(ActorSystem.Get(), Counters,
                grpcRequestProxies[0], hasExport.IsRlAllowed()));
        }

        if (hasKesus) {
            server.AddService(new NKesus::TKesusGRpcService(ActorSystem.Get(), Counters,
                AppData->InFlightLimiterRegistry, grpcRequestProxies[0], hasKesus.IsRlAllowed()));
        }

        if (hasPQ) {
            server.AddService(new NKikimr::NGRpcService::TGRpcPersQueueService(ActorSystem.Get(), Counters, NMsgBusProxy::CreatePersQueueMetaCacheV2Id()));
        }

        if (hasPQv1) {
            server.AddService(new NGRpcService::V1::TGRpcPersQueueService(ActorSystem.Get(), Counters, NMsgBusProxy::CreatePersQueueMetaCacheV2Id(),
                grpcRequestProxies[0], hasPQv1.IsRlAllowed()));
        }

        if (hasPQv1 || hasTopic) {
            server.AddService(new NGRpcService::V1::TGRpcTopicService(ActorSystem.Get(), Counters, NMsgBusProxy::CreatePersQueueMetaCacheV2Id(),
                grpcRequestProxies[0], hasTopic.IsRlAllowed() || hasPQv1.IsRlAllowed()));
        }

        if (hasPQCD) {
            // the service has its own flag since it should be capable of using custom grpc port
            const auto& pqcdConfig = AppData->PQClusterDiscoveryConfig;
            TMaybe<ui64> inflightLimit = Nothing();
            if (pqcdConfig.HasRequestInflightLimit() && pqcdConfig.GetRequestInflightLimit() > 0) {
                inflightLimit = pqcdConfig.GetRequestInflightLimit();
            }
            server.AddService(new NGRpcService::TGRpcPQClusterDiscoveryService(
                    ActorSystem.Get(), Counters, grpcRequestProxies[0], inflightLimit
            ));
        }

        if (hasCms) {
            server.AddService(new NGRpcService::TGRpcCmsService(ActorSystem.Get(), Counters,
                grpcRequestProxies[0], hasCms.IsRlAllowed()));

            server.AddService(new NGRpcService::TGRpcDynamicConfigService(ActorSystem.Get(), Counters,
                grpcRequestProxies[0], hasCms.IsRlAllowed()));
        }

        if (hasMaintenance) {
            server.AddService(new NGRpcService::TGRpcMaintenanceService(ActorSystem.Get(), Counters,
                grpcRequestProxies[0], hasMaintenance.IsRlAllowed()));
        }

        if (hasDiscovery) {
            server.AddService(new NGRpcService::TGRpcDiscoveryService(ActorSystem.Get(), Counters,grpcRequestProxies[0], hasDiscovery.IsRlAllowed()));
        }

        if (hasLocalDiscovery) {
            server.AddService(new NGRpcService::TGRpcLocalDiscoveryService(grpcConfig, ActorSystem.Get(), Counters, grpcRequestProxies[0]));
        }

        if (hasRateLimiter) {
            server.AddService(new NQuoter::TRateLimiterGRpcService(ActorSystem.Get(), Counters, grpcRequestProxies[0]));
        }

        if (hasMonitoring) {
            server.AddService(new NGRpcService::TGRpcMonitoringService(ActorSystem.Get(), Counters,
                grpcRequestProxies[0], hasMonitoring.IsRlAllowed()));
        }

        if (hasAuth) {
            server.AddService(new NGRpcService::TGRpcAuthService(ActorSystem.Get(), Counters,
                grpcRequestProxies[0], hasAuth.IsRlAllowed()));
        }

        if (hasDataStreams) {
            server.AddService(new NGRpcService::TGRpcDataStreamsService(ActorSystem.Get(), Counters,
                grpcRequestProxies[0], hasDataStreams.IsRlAllowed()));
        }

        if (hasYandexQuery) {
            server.AddService(new NGRpcService::TGRpcFederatedQueryService(ActorSystem.Get(), Counters, grpcRequestProxies[0]));
            server.AddService(new NGRpcService::TGRpcFqPrivateTaskService(ActorSystem.Get(), Counters, grpcRequestProxies[0]));

            if (!hasTableService && !hasSchemeService) {
                server.AddService(new NGRpcService::TGrpcTableOverFqService(ActorSystem.Get(), Counters, grpcRequestProxies[0]));
                server.AddService(new NGRpcService::TGrpcSchemeOverFqService(ActorSystem.Get(), Counters, grpcRequestProxies[0]));
            }
        }   /* REMOVE */ else /* THIS else as well and separate ifs */ if (hasYandexQueryPrivate) {
            server.AddService(new NGRpcService::TGRpcFqPrivateTaskService(ActorSystem.Get(), Counters, grpcRequestProxies[0]));
        }

        if (hasQueryService) {
            server.AddService(new NGRpcService::TGRpcYdbQueryService(ActorSystem.Get(), Counters,
                grpcRequestProxies, hasDataStreams.IsRlAllowed(), grpcConfig.GetHandlersPerCompletionQueue()));
        }

        server.AddService(new NGRpcService::TGRpcYdbDebugService(ActorSystem.Get(), Counters,
            grpcRequestProxies, hasDataStreams.IsRlAllowed(), grpcConfig.GetHandlersPerCompletionQueue()));

        if (hasLogStore) {
            server.AddService(new NGRpcService::TGRpcYdbLogStoreService(ActorSystem.Get(), Counters,
                grpcRequestProxies[0], hasLogStore.IsRlAllowed()));
        }

        if (hasKeyValue) {
            server.AddService(new NGRpcService::TKeyValueGRpcService(ActorSystem.Get(), Counters,
                grpcRequestProxies[0]));
        }

        if (hasReplication) {
            server.AddService(new NGRpcService::TGRpcReplicationService(ActorSystem.Get(), Counters,
                grpcRequestProxies[0], hasReplication.IsRlAllowed()));
        }

        if (hasTabletService) {
            server.AddService(new NGRpcService::TGRpcYdbTabletService(ActorSystem.Get(), Counters, grpcRequestProxies,
                hasTabletService.IsRlAllowed(), grpcConfig.GetHandlersPerCompletionQueue()));
        }

        if (hasView) {
            server.AddService(new NGRpcService::TGRpcViewService(ActorSystem.Get(), Counters,
                grpcRequestProxies[0], hasView.IsRlAllowed()));
        }

        if (hasConfig) {
            server.AddService(new NGRpcService::TConfigGRpcService(ActorSystem.Get(), Counters, grpcRequestProxies[0]));
        }

        if (hasBridge) {
            server.AddService(new NGRpcService::TBridgeGRpcService(ActorSystem.Get(), Counters, grpcRequestProxies[0]));
        }

        if (ModuleFactories) {
            for (const auto& service : ModuleFactories->GrpcServiceFactory.Create(enabled, disabled, ActorSystem.Get(), Counters, grpcRequestProxies[0])) {
                server.AddService(service);
            }
        }
    };

    if (appConfig.HasGRpcConfig() && appConfig.GetGRpcConfig().GetStartGRpcProxy()) {
        const auto& grpcConfig = appConfig.GetGRpcConfig();

        EnabledGrpcService = true;
        NYdbGrpc::TServerOptions opts;
        opts.SetHost(grpcConfig.GetHost());
        opts.SetPort(grpcConfig.GetPort());
        opts.SetWorkerThreads(grpcConfig.GetWorkerThreads());
        opts.SetWorkersPerCompletionQueue(grpcConfig.GetWorkersPerCompletionQueue());
        opts.SetGRpcMemoryQuotaBytes(grpcConfig.GetGRpcMemoryQuotaBytes());
        opts.SetEnableGRpcMemoryQuota(grpcConfig.GetEnableGRpcMemoryQuota());
        opts.SetMaxMessageSize(grpcConfig.HasMaxMessageSize() ? grpcConfig.GetMaxMessageSize() : NYdb::NGrpc::DEFAULT_GRPC_MESSAGE_SIZE_LIMIT);
        opts.SetMaxGlobalRequestInFlight(grpcConfig.GetMaxInFlight());
        opts.SetLogger(NYdbGrpc::CreateActorSystemLogger(*ActorSystem.Get(), NKikimrServices::GRPC_SERVER));
        switch(grpcConfig.GetDefaultCompressionAlgorithm()) {
            case NKikimrConfig::TGRpcConfig::YDB_GRPC_COMPRESS_NONE: {
                opts.SetDefaultCompressionAlgorithm(GRPC_COMPRESS_NONE);
                break;
            }
            case NKikimrConfig::TGRpcConfig::YDB_GRPC_COMPRESS_DEFLATE: {
                opts.SetDefaultCompressionAlgorithm(GRPC_COMPRESS_DEFLATE);
                break;
            }
            case NKikimrConfig::TGRpcConfig::YDB_GRPC_COMPRESS_GZIP: {
                opts.SetDefaultCompressionAlgorithm(GRPC_COMPRESS_GZIP);
                break;
            }
        }

        switch(grpcConfig.GetDefaultCompressionLevel()) {
            case NKikimrConfig::TGRpcConfig::YDB_GRPC_COMPRESS_LEVEL_NONE: {
                opts.SetDefaultCompressionLevel(GRPC_COMPRESS_LEVEL_NONE);
                break;
            }

            case NKikimrConfig::TGRpcConfig::YDB_GRPC_COMPRESS_LEVEL_LOW: {
                opts.SetDefaultCompressionLevel(GRPC_COMPRESS_LEVEL_LOW);
                break;
            }
            case NKikimrConfig::TGRpcConfig::YDB_GRPC_COMPRESS_LEVEL_MED: {
                opts.SetDefaultCompressionLevel(GRPC_COMPRESS_LEVEL_MED);
                break;
            }
            case NKikimrConfig::TGRpcConfig::YDB_GRPC_COMPRESS_LEVEL_HIGH: {
                opts.SetDefaultCompressionLevel(GRPC_COMPRESS_LEVEL_HIGH);
                break;
            }
        }

        if (appConfig.HasDomainsConfig() &&
            appConfig.GetDomainsConfig().HasSecurityConfig() &&
            appConfig.GetDomainsConfig().GetSecurityConfig().HasEnforceUserTokenRequirement()) {
            opts.SetUseAuth(appConfig.GetDomainsConfig().GetSecurityConfig().GetEnforceUserTokenRequirement());
        }

        if (grpcConfig.GetKeepAliveEnable()) {
            opts.SetKeepAliveEnable(true);
            opts.SetKeepAliveIdleTimeoutTriggerSec(grpcConfig.GetKeepAliveIdleTimeoutTriggerSec());
            opts.SetKeepAliveMaxProbeCount(grpcConfig.GetKeepAliveMaxProbeCount());
            opts.SetKeepAliveProbeIntervalSec(grpcConfig.GetKeepAliveProbeIntervalSec());
        } else {
            opts.SetKeepAliveEnable(false);
        }

        if (grpcConfig.HasEndpointId()) {
            opts.SetEndpointId(grpcConfig.GetEndpointId());
        }

        NConsole::SetGRpcLibraryFunction();

#define GET_PATH_TO_FILE(GRPC_CONFIG, PRIMARY_FIELD, SECONDARY_FIELD) \
        (GRPC_CONFIG.Has##PRIMARY_FIELD() ? GRPC_CONFIG.Get##PRIMARY_FIELD() : GRPC_CONFIG.Get##SECONDARY_FIELD())

        NYdbGrpc::TServerOptions sslOpts = opts;
        if (grpcConfig.HasSslPort() && grpcConfig.GetSslPort()) {
            const auto& pathToCaFile = GET_PATH_TO_FILE(grpcConfig, PathToCaFile, CA);
            const auto& pathToCertificateFile = GET_PATH_TO_FILE(grpcConfig, PathToCertificateFile, Cert);
            const auto& pathToPrivateKeyFile = GET_PATH_TO_FILE(grpcConfig, PathToPrivateKeyFile, Key);

            Y_ABORT_UNLESS(!pathToCaFile.empty(), "CA not set");
            Y_ABORT_UNLESS(!pathToCertificateFile.empty(), "Cert not set");
            Y_ABORT_UNLESS(!pathToPrivateKeyFile.empty(), "Key not set");
            sslOpts.SetPort(grpcConfig.GetSslPort());
            NYdbGrpc::TSslData sslData;
            sslData.Root = ReadFile(pathToCaFile);
            sslData.Cert = ReadFile(pathToCertificateFile);
            sslData.Key = ReadFile(pathToPrivateKeyFile);
            sslData.DoRequestClientCertificate = appConfig.GetClientCertificateAuthorization().GetRequestClientCertificate();
            sslOpts.SetSslData(sslData);

            grpcServers.push_back({ "grpcs", new NYdbGrpc::TGRpcServer(sslOpts, Counters) });

            fillFn(grpcConfig, *grpcServers.back().second, sslOpts);
        }

        if (grpcConfig.GetPort()) {
            grpcServers.push_back({ "grpc", new NYdbGrpc::TGRpcServer(opts, Counters) });

            fillFn(grpcConfig, *grpcServers.back().second, opts);
        }

        for (auto &ex : grpcConfig.GetExtEndpoints()) {
            // todo: check uniq
            if (ex.GetPort()) {
                NYdbGrpc::TServerOptions xopts = opts;
                xopts.SetPort(ex.GetPort());
                if (ex.GetHost())
                    xopts.SetHost(ex.GetHost());

                if (ex.HasEndpointId()) {
                    xopts.SetEndpointId(ex.GetEndpointId());
                }

                grpcServers.push_back({ "grpc", new NYdbGrpc::TGRpcServer(xopts, Counters) });
                fillFn(ex, *grpcServers.back().second, xopts);
            }

            if (ex.HasSslPort() && ex.GetSslPort()) {
                NYdbGrpc::TServerOptions xopts = opts;
                xopts.SetPort(ex.GetSslPort());

                if (ex.HasEndpointId()) {
                    xopts.SetEndpointId(ex.GetEndpointId());
                }

                NYdbGrpc::TSslData sslData;

                auto pathToCaFile = GET_PATH_TO_FILE(ex, PathToCaFile, CA);
                if (pathToCaFile.empty()) {
                    pathToCaFile = GET_PATH_TO_FILE(grpcConfig, PathToCaFile, CA);
                }
                sslData.Root = ReadFile(pathToCaFile);

                auto pathToCertificateFile = GET_PATH_TO_FILE(ex, PathToCertificateFile, Cert);
                if (pathToCertificateFile.empty()) {
                    pathToCertificateFile = GET_PATH_TO_FILE(grpcConfig, PathToCertificateFile, Cert);
                }
                sslData.Cert = ReadFile(pathToCertificateFile);

                auto pathToPrivateKeyFile = GET_PATH_TO_FILE(ex, PathToPrivateKeyFile, Key);
                if (pathToPrivateKeyFile.empty()) {
                    pathToPrivateKeyFile = GET_PATH_TO_FILE(grpcConfig, PathToPrivateKeyFile, Key);
                }
                sslData.Key = ReadFile(pathToPrivateKeyFile);
#undef GET_PATH_TO_FILE

                xopts.SetSslData(sslData);

                Y_ABORT_UNLESS(xopts.SslData->Root, "CA not set");
                Y_ABORT_UNLESS(xopts.SslData->Cert, "Cert not set");
                Y_ABORT_UNLESS(xopts.SslData->Key, "Key not set");

                grpcServers.push_back({ "grpcs", new NYdbGrpc::TGRpcServer(xopts, Counters) });
                fillFn(ex, *grpcServers.back().second, xopts);
            }
        }
    }

    return grpcServers;
}

void TKikimrRunner::InitializeAllocator(const TKikimrRunConfig& runConfig) {
    const auto& cfg = runConfig.AppConfig;
    const auto& allocConfig = cfg.GetAllocatorConfig();
    for (const auto& a : allocConfig.GetParam()) {
        NMalloc::MallocInfo().SetParam(a.first.c_str(), a.second.c_str());
    }

    if (allocConfig.GetEnableDefaultAllocator()) {
#if defined(ALLOW_DEFAULT_ALLOCATOR)
        NKikimr::UseDefaultAllocator();
#endif
        NKikimr::UseDefaultArrowAllocator();
    }

}

void TKikimrRunner::InitializeAppData(const TKikimrRunConfig& runConfig)
{
    const auto& cfg = runConfig.AppConfig;

    bool useAutoConfig = !cfg.HasActorSystemConfig() || NeedToUseAutoConfig(cfg.GetActorSystemConfig());
    bool useSharedThreads = cfg.HasActorSystemConfig() && cfg.GetActorSystemConfig().HasUseSharedThreads() && cfg.GetActorSystemConfig().GetUseSharedThreads();
    NAutoConfigInitializer::TASPools pools = NAutoConfigInitializer::GetASPools(cfg.GetActorSystemConfig(), useAutoConfig);
    TMap<TString, ui32> servicePools = NAutoConfigInitializer::GetServicePools(cfg.GetActorSystemConfig(), useAutoConfig);

    if (useSharedThreads) {
        pools.SystemPoolId = 0;
        pools.UserPoolId = 1;
        pools.BatchPoolId = 2;
        pools.IOPoolId = 3;
        pools.ICPoolId = 4;
        servicePools.clear();
        servicePools["Interconnect"] = 4;
    }

    AppData.Reset(new TAppData(pools.SystemPoolId, pools.UserPoolId, pools.IOPoolId, pools.BatchPoolId,
                               servicePools,
                               TypeRegistry.Get(),
                               FunctionRegistry.Get(),
                               FormatFactory.Get(),
                               &KikimrShouldContinue));

    AppData->DataShardExportFactory = ModuleFactories ? ModuleFactories->DataShardExportFactory.get() : nullptr;
    AppData->SqsEventsWriterFactory = ModuleFactories ? ModuleFactories->SqsEventsWriterFactory.get() : nullptr;
    AppData->PersQueueMirrorReaderFactory = ModuleFactories ? ModuleFactories->PersQueueMirrorReaderFactory.get() : nullptr;
    AppData->PersQueueGetReadSessionsInfoWorkerFactory = ModuleFactories ? ModuleFactories->PQReadSessionsInfoWorkerFactory.get() : nullptr;
    AppData->IoContextFactory = ModuleFactories ? ModuleFactories->IoContextFactory.get() : nullptr;
    AppData->SchemeOperationFactory = ModuleFactories ? ModuleFactories->SchemeOperationFactory.get() : nullptr;
    AppData->ConfigSwissKnife = ModuleFactories ? ModuleFactories->ConfigSwissKnife.get() : nullptr;

    AppData->TransferWriterFactory = ModuleFactories && ModuleFactories->TransferWriterFactory
        ? ModuleFactories->TransferWriterFactory
        : std::make_shared<NKikimr::NReplication::NTransfer::TTransferWriterFactory>();

    AppData->SqsAuthFactory = ModuleFactories
        ? ModuleFactories->SqsAuthFactory.get()
        : nullptr;

    AppData->DataStreamsAuthFactory = ModuleFactories
        ? ModuleFactories->DataStreamsAuthFactory.get()
        : nullptr;

    AppData->FolderServiceFactory = ModuleFactories
        ? ModuleFactories->FolderServiceFactory
        : nullptr;

    AppData->Counters = Counters;
    AppData->Mon = Monitoring.Get();
    AppData->PollerThreads = PollerThreads;
    AppData->LocalScopeId = runConfig.ScopeId;

    // setup streaming config
    if (runConfig.AppConfig.GetGRpcConfig().HasStreamingConfig()) {
        AppData->StreamingConfig.CopyFrom(runConfig.AppConfig.GetGRpcConfig().GetStreamingConfig());
    }

    if (runConfig.AppConfig.HasPQConfig()) {
        AppData->PQConfig.CopyFrom(runConfig.AppConfig.GetPQConfig());
    }

    if (runConfig.AppConfig.HasPQClusterDiscoveryConfig()) {
        AppData->PQClusterDiscoveryConfig.CopyFrom(runConfig.AppConfig.GetPQClusterDiscoveryConfig());
    }

    if (runConfig.AppConfig.HasKafkaProxyConfig()) {
        AppData->KafkaProxyConfig.CopyFrom(runConfig.AppConfig.GetKafkaProxyConfig());
    }

    if (runConfig.AppConfig.HasNetClassifierConfig()) {
        AppData->NetClassifierConfig.CopyFrom(runConfig.AppConfig.GetNetClassifierConfig());
    }

    if (runConfig.AppConfig.HasSqsConfig()) {
        AppData->SqsConfig.CopyFrom(runConfig.AppConfig.GetSqsConfig());
    }

    if (runConfig.AppConfig.HasAuthConfig()) {
        AppData->AuthConfig.CopyFrom(runConfig.AppConfig.GetAuthConfig());
    }

    if (runConfig.AppConfig.HasKeyConfig()) {
        AppData->KeyConfig.CopyFrom(runConfig.AppConfig.GetKeyConfig());
    }

    if (runConfig.AppConfig.HasPDiskKeyConfig()) {
        AppData->PDiskKeyConfig.CopyFrom(runConfig.AppConfig.GetPDiskKeyConfig());
    }

    if (runConfig.AppConfig.HasHiveConfig()) {
        AppData->HiveConfig.CopyFrom(runConfig.AppConfig.GetHiveConfig());
    }

    if (runConfig.AppConfig.HasDataShardConfig()) {
        AppData->DataShardConfig = runConfig.AppConfig.GetDataShardConfig();
    }

    if (runConfig.AppConfig.HasColumnShardConfig()) {
        AppData->ColumnShardConfig = runConfig.AppConfig.GetColumnShardConfig();
    }

    if (runConfig.AppConfig.HasSchemeShardConfig()) {
        AppData->SchemeShardConfig = runConfig.AppConfig.GetSchemeShardConfig();
    }

    if (runConfig.AppConfig.HasMeteringConfig()) {
        AppData->MeteringConfig = runConfig.AppConfig.GetMeteringConfig();
    }

    if (runConfig.AppConfig.HasAuditConfig()) {
        AppData->AuditConfig = runConfig.AppConfig.GetAuditConfig();
    }

    AppData->TenantName = runConfig.TenantName;

    if (runConfig.AppConfig.GetDynamicNodeConfig().GetNodeInfo().HasName()) {
        AppData->NodeName = runConfig.AppConfig.GetDynamicNodeConfig().GetNodeInfo().GetName();
    }

    if (runConfig.AppConfig.HasBootstrapConfig()) {
        AppData->BootstrapConfig = runConfig.AppConfig.GetBootstrapConfig();
    }

    if (runConfig.AppConfig.HasSharedCacheConfig()) {
        AppData->SharedCacheConfig = runConfig.AppConfig.GetSharedCacheConfig();
    }

    if (runConfig.AppConfig.HasAwsCompatibilityConfig()) {
        AppData->AwsCompatibilityConfig = runConfig.AppConfig.GetAwsCompatibilityConfig();
    }

    if (runConfig.AppConfig.HasS3ProxyResolverConfig()) {
        AppData->S3ProxyResolverConfig = runConfig.AppConfig.GetS3ProxyResolverConfig();
    }

    if (runConfig.AppConfig.HasGraphConfig()) {
        AppData->GraphConfig.CopyFrom(runConfig.AppConfig.GetGraphConfig());
    }

    if (runConfig.AppConfig.HasMetadataCacheConfig()) {
        AppData->MetadataCacheConfig.CopyFrom(runConfig.AppConfig.GetMetadataCacheConfig());
    }

    if (runConfig.AppConfig.HasMemoryControllerConfig()) {
        AppData->MemoryControllerConfig.CopyFrom(runConfig.AppConfig.GetMemoryControllerConfig());
    }

    if (runConfig.AppConfig.HasReplicationConfig()) {
        AppData->ReplicationConfig = runConfig.AppConfig.GetReplicationConfig();
    }

    if (runConfig.AppConfig.HasHealthCheckConfig()) {
        AppData->HealthCheckConfig = runConfig.AppConfig.GetHealthCheckConfig();
    }

    if (runConfig.AppConfig.HasWorkloadManagerConfig()) {
        AppData->WorkloadManagerConfig = runConfig.AppConfig.GetWorkloadManagerConfig();
    }

    if (runConfig.AppConfig.HasQueryServiceConfig()) {
        AppData->QueryServiceConfig = runConfig.AppConfig.GetQueryServiceConfig();
    }

    if (runConfig.AppConfig.HasBridgeConfig()) {
        AppData->BridgeConfig = runConfig.AppConfig.GetBridgeConfig();
        AppData->BridgeModeEnabled = true;
    }

    if (runConfig.AppConfig.HasStatisticsConfig()) {
        AppData->StatisticsConfig = runConfig.AppConfig.GetStatisticsConfig();
    }

    if (runConfig.AppConfig.HasMetricsConfig()) {
        AppData->MetricsConfig.InitializeFromProto(runConfig.AppConfig.GetMetricsConfig());
    }

    if (runConfig.AppConfig.HasSystemTabletBackupConfig()) {
        AppData->SystemTabletBackupConfig = runConfig.AppConfig.GetSystemTabletBackupConfig();
    }

    // setup resource profiles
    AppData->ResourceProfiles = new TResourceProfiles;
    if (runConfig.AppConfig.GetBootstrapConfig().ResourceProfilesSize())
        AppData->ResourceProfiles->LoadProfiles(runConfig.AppConfig.GetBootstrapConfig().GetResourceProfiles());

    if (runConfig.AppConfig.GetBootstrapConfig().HasEnableIntrospection())
        AppData->EnableIntrospection = runConfig.AppConfig.GetBootstrapConfig().GetEnableIntrospection();

    TAppDataInitializersList appDataInitializers;
    // setup domain info
    appDataInitializers.AddAppDataInitializer(new TDomainsInitializer(runConfig));
    // setup channel profiles
    appDataInitializers.AddAppDataInitializer(new TChannelProfilesInitializer(runConfig));
    // setup proxy scheme cache
    appDataInitializers.AddAppDataInitializer(new TProxySchemeCacheInitializer(runConfig));
    // setup dynamic nameservice
    appDataInitializers.AddAppDataInitializer(new TDynamicNameserviceInitializer(runConfig));
    // setup cms
    appDataInitializers.AddAppDataInitializer(new TCmsInitializer(runConfig));
    // setup labels
    appDataInitializers.AddAppDataInitializer(new TLabelsInitializer(runConfig));
    // setup cluster name
    appDataInitializers.AddAppDataInitializer(new TClusterNameInitializer(runConfig));
    // setup yaml config info
    appDataInitializers.AddAppDataInitializer(new TYamlConfigInitializer(runConfig));

    appDataInitializers.Initialize(AppData.Get());

#if defined(PROFILE_MEMORY_ALLOCATIONS)
    NKikimr::NMiniKQL::InitializeGlobalPagedBufferCounters(AppData->Counters);
#endif
}

void TKikimrRunner::InitializeLogSettings(const TKikimrRunConfig& runConfig)
{
    auto logBackend = CreateLogBackendWithUnifiedAgent(runConfig, Counters);
    LogBackend.reset(logBackend.Release());

    if (!runConfig.AppConfig.HasLogConfig())
        return;

    auto logConfig = runConfig.AppConfig.GetLogConfig();
    LogSettings.Reset(new NActors::NLog::TSettings(NActors::TActorId(runConfig.NodeId, "logger"),
        NActorsServices::LOGGER,
        (NActors::NLog::EPriority)logConfig.GetDefaultLevel(),
        (NActors::NLog::EPriority)logConfig.GetDefaultSamplingLevel(),
        logConfig.GetDefaultSamplingRate(),
        logConfig.GetTimeThresholdMs()));

    LogSettings->Append(
        NActorsServices::EServiceCommon_MIN,
        NActorsServices::EServiceCommon_MAX,
        NActorsServices::EServiceCommon_Name
    );
    LogSettings->Append(
        NKikimrServices::EServiceKikimr_MIN,
        NKikimrServices::EServiceKikimr_MAX,
        NKikimrServices::EServiceKikimr_Name
    );

    LogSettings->ClusterName = logConfig.HasClusterName() ? logConfig.GetClusterName() : "";
    LogSettings->TenantName = runConfig.TenantName;
    LogSettings->NodeId = runConfig.NodeId;

    if (logConfig.GetFormat() == "full") {
        LogSettings->Format = NLog::TSettings::PLAIN_FULL_FORMAT;
    } else if (logConfig.GetFormat() == "short") {
        LogSettings->Format = NLog::TSettings::PLAIN_SHORT_FORMAT;
    } else if (logConfig.GetFormat() == "json") {
        LogSettings->Format = NLog::TSettings::JSON_FORMAT;
        NKikimr::NStLog::OutputLogJson = true;
    } else {
        Y_ABORT("Unknown log format: \"%s\"", logConfig.GetFormat().data());
    }

    if (logConfig.HasAllowDropEntries()) {
        LogSettings->SetAllowDrop(logConfig.GetAllowDropEntries());
    }

    if (logConfig.HasUseLocalTimestamps()) {
        LogSettings->SetUseLocalTimestamps(logConfig.GetUseLocalTimestamps());
    }

    if (LogSettings->Format == NLog::TSettings::JSON_FORMAT) {
        TString fullHostName = HostName();
        size_t firstDot = fullHostName.find_first_of('.');
        LogSettings->ShortHostName = fullHostName.substr(0, firstDot);
    }
}

void TKikimrRunner::ApplyLogSettings(const TKikimrRunConfig& runConfig)
{
    if (!runConfig.AppConfig.HasLogConfig())
        return;

    auto logConfig = runConfig.AppConfig.GetLogConfig();
    for (const auto& entry : logConfig.GetEntry()) {
        const TString& componentName = entry.GetComponent();

        NLog::EComponent component;
        if (componentName.empty()) {
            component = NLog::InvalidComponent;
        } else {
            component = LogSettings->FindComponent(componentName);

            if (logConfig.GetIgnoreUnknownComponents()
                    && component == NLog::InvalidComponent)
            {
                continue;
            }

            Y_ABORT_UNLESS(component != NLog::InvalidComponent, "Invalid component name in log configuration file: \"%s\"",
                componentName.data());
        }

        TString explanation;
        if (entry.HasLevel()) {
            auto prio = (NLog::EPriority)entry.GetLevel();
            Y_ABORT_UNLESS(LogSettings->SetLevel(prio, component, explanation) == 0);

            if (component == NKikimrServices::GRPC_LIBRARY) {
                NConsole::SetGRpcLibraryLogVerbosity(prio);
            }
        }
        if (entry.HasSamplingLevel()) {
            Y_ABORT_UNLESS(LogSettings->SetSamplingLevel((NLog::EPriority)entry.GetSamplingLevel(), component, explanation) == 0);
        }
        if (entry.HasSamplingRate()) {
            Y_ABORT_UNLESS(LogSettings->SetSamplingRate(entry.GetSamplingRate(), component, explanation) == 0);
        }
    }
}

void TKikimrRunner::InitializeActorSystem(
    const TKikimrRunConfig& runConfig,
    TIntrusivePtr<TServiceInitializersList> serviceInitializers,
    const TBasicKikimrServicesMask& servicesMask)
{
    THolder<TActorSystemSetup> setup(new TActorSystemSetup());

    serviceInitializers->InitializeServices(setup.Get(), AppData.Get());

    if (Monitoring) {
        setup->LocalServices.emplace_back(MakeWebLoginServiceId(), TActorSetupCmd(CreateWebLoginService(),
            TMailboxType::HTSwap, AppData->UserPoolId));
        setup->LocalServices.emplace_back(NCrossRef::MakeCrossRefActorId(), TActorSetupCmd(NCrossRef::CreateCrossRefActor(),
            TMailboxType::HTSwap, AppData->SystemPoolId));
        setup->LocalServices.emplace_back(MakeMonVDiskStreamId(), TActorSetupCmd(CreateMonVDiskStreamActor(),
            TMailboxType::HTSwap, AppData->SystemPoolId));
        setup->LocalServices.emplace_back(MakeMonGetBlobId(), TActorSetupCmd(CreateMonGetBlobActor(),
            TMailboxType::HTSwap, AppData->SystemPoolId));
        setup->LocalServices.emplace_back(MakeMonBlobRangeId(), TActorSetupCmd(CreateMonBlobRangeActor(),
            TMailboxType::HTSwap, AppData->SystemPoolId));
    }

    ApplyLogSettings(runConfig);

    ActorSystem.Reset(new TActorSystem(setup, AppData.Get(), LogSettings));

    if (Monitoring) {
        if (servicesMask.EnableLogger) {
            Monitoring->RegisterActorPage(
                ActorsMonPage,
                "logger",
                "Logger",
                false,
                ActorSystem.Get(),
                LogSettings->LoggerActorId);
        }

        if (servicesMask.EnableProfiler) {
            Monitoring->RegisterActorPage(
                ActorsMonPage,
                "profiler",
                "Profiler",
                false,
                ActorSystem.Get(),
                MakeProfilerID(runConfig.NodeId));
        }

        if (servicesMask.EnableLoadService) {
            Monitoring->RegisterActorPage(
                ActorsMonPage,
                "load",
                "Load",
                false,
                ActorSystem.Get(),
                MakeLoadServiceID(runConfig.NodeId));
        }

        if (servicesMask.EnableFailureInjectionService) {
            Monitoring->RegisterActorPage(
                ActorsMonPage,
                "failure_injection",
                "Failure Injection",
                false,
                ActorSystem.Get(),
                MakeBlobStorageFailureInjectionID(runConfig.NodeId));
        }

        Monitoring->RegisterActorPage(
                nullptr,
                "get_blob",
                TString(),
                false,
                ActorSystem.Get(),
                MakeMonGetBlobId());

        Monitoring->RegisterActorPage(
                nullptr,
                "blob_range",
                TString(),
                false,
                ActorSystem.Get(),
                MakeMonBlobRangeId());

        Monitoring->RegisterActorPage(
                nullptr,
                "vdisk_stream",
                TString(),
                false,
                ActorSystem.Get(),
                MakeMonVDiskStreamId());

        Monitoring->RegisterActorPage(
                ActorsMonPage->RegisterIndexPage("interconnect", "Interconnect"),
                "overview",
                "Interconnect overview",
                false,
                ActorSystem.Get(),
                NInterconnect::MakeInterconnectMonActorId(runConfig.NodeId));

        if (servicesMask.EnableGRpcService) {
            Monitoring->RegisterActorPage(nullptr, "grpc", "GRPC", false, ActorSystem.Get(), NGRpcService::GrpcMonServiceId());
        }
    }

    if (servicesMask.EnableSqs && AppData->SqsConfig.GetEnableSqs()) {
        if (AppData->SqsConfig.GetHttpServerConfig().GetPort()) {

            SqsHttp.Reset(new NSQS::TAsyncHttpServer(AppData->SqsConfig));
            SqsHttp->Initialize(ActorSystem.Get(),
                                GetServiceCounters(AppData->Counters, "sqs"),
                                GetServiceCounters(AppData->Counters, "ymq_public"),
                                AppData->UserPoolId);
        }
    }

    if (runConfig.AppConfig.HasGRpcConfig()) {
        ui32 port = runConfig.AppConfig.GetGRpcConfig().GetPort();

        if (!port) {
            port = runConfig.AppConfig.GetGRpcConfig().GetSslPort();
        }

        if (port) {
            auto driverConfig = NYdb::TDriverConfig().SetEndpoint(TStringBuilder() << "localhost:" << port);
            YdbDriver.Reset(new NYdb::TDriver(driverConfig));
            AppData->YdbDriver = YdbDriver.Get();
        }
    }

    if (YqSharedResources) {
        YqSharedResources->Init(ActorSystem.Get());
    }

    if (runConfig.AppConfig.HasPQConfig()) {
        const auto& pqConfig = runConfig.AppConfig.GetPQConfig();
        if (pqConfig.GetEnabled() && pqConfig.GetMirrorConfig().GetEnabled()) {
            if (AppData->PersQueueMirrorReaderFactory) {
                AppData->PersQueueMirrorReaderFactory->Initialize(
                    ActorSystem.Get(),
                    pqConfig.GetMirrorConfig().GetPQLibSettings()
                );
            }
        }
    }
}

TIntrusivePtr<TServiceInitializersList> TKikimrRunner::CreateServiceInitializersList(
    const TKikimrRunConfig& runConfig,
    const TBasicKikimrServicesMask& serviceMask) {

    using namespace NKikimrServicesInitializers;
    TIntrusivePtr<TServiceInitializersList> sil(new TServiceInitializersList);

    if (serviceMask.EnableMemoryLog) {
        sil->AddServiceInitializer(new TMemoryLogInitializer(runConfig));
    }

    if (serviceMask.EnableBasicServices) {
        sil->AddServiceInitializer(new TBasicServicesInitializer(runConfig, ModuleFactories));
    }
    if (serviceMask.EnableIcbService) {
        sil->AddServiceInitializer(new TImmediateControlBoardInitializer(runConfig));
    }
    if (serviceMask.EnableWhiteBoard) {
        sil->AddServiceInitializer(new TWhiteBoardServiceInitializer(runConfig));
    }
    if (serviceMask.EnableBSNodeWarden) {
        sil->AddServiceInitializer(new TBSNodeWardenInitializer(runConfig));
    }
    if (serviceMask.EnableSchemeBoardMonitoring) {
        sil->AddServiceInitializer(new TSchemeBoardMonitoringInitializer(runConfig));
    }
    if (serviceMask.EnableStateStorageService) {
        sil->AddServiceInitializer(new TStateStorageServiceInitializer(runConfig));
    }
    if (serviceMask.EnableLocalService) {
        sil->AddServiceInitializer(new TLocalServiceInitializer(runConfig));
    }
    if (serviceMask.EnableSharedCache) {
        sil->AddServiceInitializer(new TSharedCacheInitializer(runConfig));
    }
    if (serviceMask.EnableBlobCache) {
        sil->AddServiceInitializer(new TBlobCacheInitializer(runConfig));
    }
    if (serviceMask.EnableLogger) {
        sil->AddServiceInitializer(new TLoggerInitializer(runConfig, LogSettings, LogBackend));
    }
    if (serviceMask.EnableSchedulerActor) {
        sil->AddServiceInitializer(new TSchedulerActorInitializer(runConfig));
    }
    if (serviceMask.EnableProfiler) {
        sil->AddServiceInitializer(new TProfilerInitializer(runConfig));
    }
    if (serviceMask.EnableResourceBroker) {
        sil->AddServiceInitializer(new TResourceBrokerInitializer(runConfig));
    }
    if (serviceMask.EnableTabletResolver) {
        sil->AddServiceInitializer(new TTabletResolverInitializer(runConfig));
        sil->AddServiceInitializer(new TTabletPipePerNodeCachesInitializer(runConfig));
    }
    if (serviceMask.EnableTabletMonitoringProxy) {
        sil->AddServiceInitializer(new TTabletMonitoringProxyInitializer(runConfig));
    }
    if (serviceMask.EnableTabletCountersAggregator) {
        sil->AddServiceInitializer(new TTabletCountersAggregatorInitializer(runConfig));
    }
    if (serviceMask.EnableGRpcProxyStatus) {
        sil->AddServiceInitializer(new TGRpcProxyStatusInitializer(runConfig));
    }
    if (serviceMask.EnableRestartsCountPublisher) {
        sil->AddServiceInitializer(new TRestartsCountPublisher(runConfig));
    }
    if (serviceMask.EnableBootstrapper) {
        sil->AddServiceInitializer(new TBootstrapperInitializer(runConfig));
    }
    if (serviceMask.EnableMediatorTimeCastProxy) {
        sil->AddServiceInitializer(new TMediatorTimeCastProxyInitializer(runConfig));
    }
    if (serviceMask.EnableTxProxy) {
        sil->AddServiceInitializer(new TTxProxyInitializer(runConfig));
    }

    if (serviceMask.EnableSecurityServices) {
        sil->AddServiceInitializer(new TSecurityServicesInitializer(runConfig, ModuleFactories));
    }
    if (serviceMask.EnablePersQueueClusterTracker) {
        sil->AddServiceInitializer(new TPersQueueClusterTrackerInitializer(runConfig));
    }

    if (serviceMask.EnablePersQueueDirectReadCache) {
        sil->AddServiceInitializer(new TPersQueueDirectReadCacheInitializer(runConfig));
    }

    if (serviceMask.EnableIcNodeCacheService) {
        sil->AddServiceInitializer(new TIcNodeCacheServiceInitializer(runConfig));
    }

    if (serviceMask.EnableMiniKQLCompileService) {
        sil->AddServiceInitializer(new TMiniKQLCompileServiceInitializer(runConfig));
    }

    if (serviceMask.EnableHealthCheckService) {
        sil->AddServiceInitializer(new THealthCheckInitializer(runConfig));
    }

    if (serviceMask.EnableGRpcService) {
        sil->AddServiceInitializer(new TGRpcServicesInitializer(runConfig, ModuleFactories));
    }

#ifdef ACTORSLIB_COLLECT_EXEC_STATS
    if (serviceMask.EnableStatsCollector) {
        sil->AddServiceInitializer(new TStatsCollectorInitializer(runConfig));
    }
#endif
    if (serviceMask.EnableSelfPing) {
        sil->AddServiceInitializer(new TSelfPingInitializer(runConfig));
    }
    if (serviceMask.EnableTabletMonitor) {
        sil->AddServiceInitializer(new NKikimrServicesInitializers::TTabletMonitorInitializer(
            runConfig,
            new NNodeTabletMonitor::TTabletStateClassifier(),
            new NNodeTabletMonitor::TTabletListRenderer()));
    }

    if (serviceMask.EnableViewerService) {
        sil->AddServiceInitializer(new TViewerInitializer(runConfig, ModuleFactories));
    }
    if (serviceMask.EnableLoadService) {
        sil->AddServiceInitializer(new TLoadInitializer(runConfig));
    }
    if (serviceMask.EnableFailureInjectionService) {
        sil->AddServiceInitializer(new TFailureInjectionInitializer(runConfig));
    }
    if (serviceMask.EnablePersQueueL2Cache) {
        sil->AddServiceInitializer(new TPersQueueL2CacheInitializer(runConfig));
    }
    if (serviceMask.EnableNetClassifier) {
        sil->AddServiceInitializer(new TNetClassifierInitializer(runConfig));
    }

    sil->AddServiceInitializer(new TMemProfMonitorInitializer(runConfig, ProcessMemoryInfoProvider));

#if defined(ENABLE_MEMORY_TRACKING)
    if (serviceMask.EnableMemoryTracker) {
        sil->AddServiceInitializer(new TMemoryTrackerInitializer(runConfig));
    }
#endif

    sil->AddServiceInitializer(new TMemoryControllerInitializer(runConfig, ProcessMemoryInfoProvider));

    if (serviceMask.EnableKqp) {
        sil->AddServiceInitializer(new TKqpServiceInitializer(runConfig, ModuleFactories, *this));
    }

    if (serviceMask.EnableMetadataProvider) {
        sil->AddServiceInitializer(new TMetadataProviderInitializer(runConfig));
    }

    if (serviceMask.EnableExternalIndex) {
        sil->AddServiceInitializer(new TExternalIndexInitializer(runConfig));
    }

    if (serviceMask.EnableCompDiskLimiter) {
        sil->AddServiceInitializer(new TCompDiskLimiterInitializer(runConfig));
    }

    if (serviceMask.EnableGroupedMemoryLimiter) {
        sil->AddServiceInitializer(new TScanGroupedMemoryLimiterInitializer(runConfig));
        sil->AddServiceInitializer(new TCompGroupedMemoryLimiterInitializer(runConfig));
        sil->AddServiceInitializer(new TDeduplicationGroupedMemoryLimiterInitializer(runConfig));
    }

    if (serviceMask.EnableCompPriorities) {
        sil->AddServiceInitializer(new TCompPrioritiesInitializer(runConfig));
    }

    if (serviceMask.EnableCompConveyor || serviceMask.EnableInsertConveyor || serviceMask.EnableScanConveyor) {
        sil->AddServiceInitializer(new TCompositeConveyorInitializer(runConfig));
    }

    if (serviceMask.EnableGeneralCachePortionsMetadata) {
        sil->AddServiceInitializer(new TGeneralCachePortionsMetadataInitializer(runConfig));
    }

    if (serviceMask.EnableGeneralCacheColumnData) {
        sil->AddServiceInitializer(new TGeneralCacheColumnDataInitializer(runConfig));
    }

    if (serviceMask.EnableCms) {
        sil->AddServiceInitializer(new TCmsServiceInitializer(runConfig));
    }

    if (serviceMask.EnableSqs) {
        sil->AddServiceInitializer(new TSqsServiceInitializer(runConfig, ModuleFactories));
    }

    if (serviceMask.EnableHttpProxy) {
        sil->AddServiceInitializer(new THttpProxyServiceInitializer(runConfig, ModuleFactories));
    }

    if (serviceMask.EnableConfigsDispatcher) {
        sil->AddServiceInitializer(new TConfigsDispatcherInitializer(runConfig));
    }

    if (serviceMask.EnableConfigsCache) {
        sil->AddServiceInitializer(new TConfigsCacheInitializer(runConfig));
    }

    if (serviceMask.EnableTabletInfo) {
        sil->AddServiceInitializer(new TTabletInfoInitializer(runConfig));
    }

    sil->AddServiceInitializer(new TLeaseHolderInitializer(runConfig));
    sil->AddServiceInitializer(new TConfigValidatorsInitializer(runConfig));

    if (serviceMask.EnableQuoterService) {
        sil->AddServiceInitializer(new TQuoterServiceInitializer(runConfig));
    }

    if (serviceMask.EnableSysViewService) {
        sil->AddServiceInitializer(new TSysViewServiceInitializer(runConfig));
    }

    if (serviceMask.EnableMeteringWriter) {
        sil->AddServiceInitializer(new TMeteringWriterInitializer(runConfig));
    }

    if (serviceMask.EnableAuditWriter) {
        sil->AddServiceInitializer(new TAuditWriterInitializer(runConfig));
    }

    if (serviceMask.EnableLongTxService) {
        sil->AddServiceInitializer(new TLongTxServiceInitializer(runConfig));
    }

    if (serviceMask.EnableKqp || serviceMask.EnableYandexQuery) {
        sil->AddServiceInitializer(new TYqlLogsInitializer(runConfig));
    }

    if (serviceMask.EnableYandexQuery && runConfig.AppConfig.GetFederatedQueryConfig().GetEnabled()) {
        YqSharedResources = NFq::CreateYqSharedResources(
            runConfig.AppConfig.GetFederatedQueryConfig(),
            NKikimr::CreateYdbCredentialsProviderFactory,
            Counters->GetSubgroup("counters", "yq"));
        sil->AddServiceInitializer(new TFederatedQueryInitializer(runConfig, ModuleFactories, YqSharedResources));
    }

    if (serviceMask.EnableSequenceProxyService) {
        sil->AddServiceInitializer(new TSequenceProxyServiceInitializer(runConfig));
    }

    if (serviceMask.EnableReplicationService) {
        sil->AddServiceInitializer(new TReplicationServiceInitializer(runConfig));
    }

    if (serviceMask.EnableLocalPgWire) {
        sil->AddServiceInitializer(new TLocalPgWireServiceInitializer(runConfig));
    }

    if (serviceMask.EnableKafkaProxy) {
        sil->AddServiceInitializer(new TKafkaProxyServiceInitializer(runConfig));
    }

    sil->AddServiceInitializer(new TStatServiceInitializer(runConfig));

    if (serviceMask.EnableDatabaseMetadataCache) {
        sil->AddServiceInitializer(new TDatabaseMetadataCacheInitializer(runConfig));
    }

    if (serviceMask.EnableGraphService) {
        sil->AddServiceInitializer(new TGraphServiceInitializer(runConfig));
    }

    if (serviceMask.EnableAwsService) {
        sil->AddServiceInitializer(new TAwsApiInitializer(*this));
    }

    if (serviceMask.EnableOverloadManager) {
        sil->AddServiceInitializer(new TOverloadManagerInitializer(runConfig));
    }

    return sil;
}

void TKikimrRunner::KikimrStart() {
    for (auto plugin: Plugins) {
        plugin->Start();
    }

    if (!!PollerThreads) {
        PollerThreads->Start();
    }

    ThreadSigmask(SIG_BLOCK);
    if (ActorSystem) {
        ActorSystem->Start();
    }

    if (!!Monitoring) {
        Monitoring->Start(ActorSystem.Get());
    }

    if (GRpcServersFactory) {
<<<<<<< HEAD
        GRpcServersWrapper = std::make_shared<TGRpcServersWrapper>();
        GRpcServersWrapper->Servers = GRpcServersFactory();
        GRpcServersManager = ActorSystem->Register(new TGRpcServersManager(GRpcServersWrapper, ProcessMemoryInfoProvider));
=======
        GRpcServersManager = ActorSystem->Register(new TGRpcServersManager(std::move(GRpcServersFactory), ProcessMemoryInfoProvider));
>>>>>>> 2a8660ba
    }

    if (SqsHttp) {
        SqsHttp->Start();
    }

    EnableActorCallstack();
    ThreadSigmask(SIG_UNBLOCK);
}

void TKikimrRunner::KikimrStop(bool graceful) {
    Y_UNUSED(graceful);

    bool enableReleaseNodeNameOnGracefulShutdown = AppData->FeatureFlags.GetEnableReleaseNodeNameOnGracefulShutdown();

    if (enableReleaseNodeNameOnGracefulShutdown) {
        using namespace NKikimr::NNodeBroker;
        using TEvent = TEvNodeBroker::TEvGracefulShutdownRequest;

        const ui32 nodeId = ActorSystem->NodeId;
        bool isDynamicNode = AppData->DynamicNameserviceConfig->MinDynamicNodeId <= nodeId;

        if (isDynamicNode) {
            NTabletPipe::TClientConfig pipeConfig;
            pipeConfig.RetryPolicy = {.RetryLimitCount = 10};
            auto pipe = NTabletPipe::CreateClient({}, MakeNodeBrokerID(), pipeConfig);
            TActorId nodeBrokerPipe = ActorSystem->Register(pipe);
            THolder<TEvent> event = MakeHolder<TEvent>();
            event->Record.SetNodeId(nodeId);

            NTabletPipe::SendData({}, nodeBrokerPipe, event.Release());
        }
    }

    if (EnabledGrpcService) {
        ActorSystem->Send(new IEventHandle(NGRpcService::CreateGrpcPublisherServiceActorId(), {}, new TEvents::TEvPoisonPill));
    }

    THPTimer timer;
    TIntrusivePtr<TDrainProgress> drainProgress;;
    if (AppData->FeatureFlags.GetEnableDrainOnShutdown() && GracefulShutdownSupported && ActorSystem) {
        drainProgress = new TDrainProgress();
        drainProgress->OnSend();
        ActorSystem->Send(new IEventHandle(MakeTenantPoolRootID(), {}, new TEvLocal::TEvLocalDrainNode(drainProgress)));
    }

    if (KqpShutdownController) {
        KqpShutdownController->Stop();
    }

    DisableActorCallstack();

    if (drainProgress) {
        ui32 maxTicks = DrainTimeout.MilliSeconds() / 100;
        for (ui32 i = 0; i < maxTicks; i++) {
            auto cnt = drainProgress->GetOnlineTabletsEstimate();
            if (cnt > 0) {
                Cerr << "Waiting for drain to complete: " << cnt << " tablets are online on node." << Endl;
            }

            if (drainProgress->CheckCompleted() || cnt == 0) {
                Cerr << "Drain completed." << Endl;
                break;
            }

            Sleep(TDuration::MilliSeconds(100));
        }

        auto stillOnline = drainProgress->GetOnlineTabletsEstimate();
        if (stillOnline > 0) {
            Cerr << "Drain completed, but " << *stillOnline << " tablet(s) are online." << Endl;
        }
    }

    // Wait for a minimum delay to make sure that clients forget about this node
    auto passedTime = TDuration::Seconds(timer.Passed());
    if (MinDelayBeforeShutdown > passedTime) {
        Sleep(MinDelayBeforeShutdown - passedTime);
    }

    if (ActorSystem) {
        ActorSystem->BroadcastToProxies([](const TActorId& proxyId) {
            return new IEventHandle(proxyId, {}, new TEvInterconnect::TEvTerminate);
        });
        ActorSystem->Send(new IEventHandle(MakeInterconnectListenerActorId(false), {}, new TEvents::TEvPoisonPill));
        ActorSystem->Send(new IEventHandle(MakeInterconnectListenerActorId(true), {}, new TEvents::TEvPoisonPill));
    }

    if (SqsHttp) {
        SqsHttp->Shutdown();
    }

    if (Monitoring) {
        Monitoring->Stop();
    }

    if (PollerThreads) {
        PollerThreads->Stop();
    }

    if (SqsHttp) {
        SqsHttp.Destroy();
    }

<<<<<<< HEAD
=======
    // stop processing grpc requests/response - we must stop feeding ActorSystem
    if (GRpcServersManager) {
        TManualEvent event;
        ActorSystem->Send(new IEventHandle(GRpcServersManager, {}, new TGRpcServersManager::TEvStop(&event)));
        event.WaitI();
    }

>>>>>>> 2a8660ba
    if (ActorSystem) {
        ActorSystem->Stop();
    }

    // stop processing grpc requests/response - we must stop feeding ActorSystem
    if (GRpcServersManager) {
        TGuard<TMutex> guard = GRpcServersWrapper->Guard();
        for (auto& [name, server] : GRpcServersWrapper->Servers) {
            if (server) {
                server->Stop();
            }
        }
        GRpcServersWrapper->Servers.clear();
    }

    if (YqSharedResources) {
        YqSharedResources->Stop();
    }

    if (ModuleFactories) {
        if (ModuleFactories->DataShardExportFactory) {
            ModuleFactories->DataShardExportFactory->Shutdown();
        }
    }

    for (auto plugin: Plugins) {
        plugin->Stop();
    }

    if (ActorSystem) {
        ActorSystem->Cleanup();
    }

    if (YdbDriver) {
        YdbDriver->Stop(true);
    }
}

void TKikimrRunner::BusyLoop() {
    auto shouldContinueState = KikimrShouldContinue.PollState();
    while (shouldContinueState == TProgramShouldContinue::Continue) {
        // TODO make this interval configurable
        Sleep(TDuration::MilliSeconds(10));
        shouldContinueState = KikimrShouldContinue.PollState();
    }
}

TProgramShouldContinue TKikimrRunner::KikimrShouldContinue;

void TKikimrRunner::OnTerminate(int) {
    KikimrShouldContinue.ShouldStop(0);
}

void TKikimrRunner::SetSignalHandlers() {
#ifdef _unix_
    signal(SIGPIPE, SIG_IGN);
#endif
    signal(SIGINT, &TKikimrRunner::OnTerminate);
    signal(SIGTERM, &TKikimrRunner::OnTerminate);

#if !defined(_win_)
    if (IsTrue(GetEnv("YDB_ENABLE_SIGNAL_BACKTRACE"))) {
        Singleton<TTraceCollector>(TTraceCollector::DEFAULT_SIGNALS);
    }

    SetAsyncSignalHandler(SIGHUP, [](int) {
        TLogBackend::ReopenAllBackends();
    });
#endif
}

void TKikimrRunner::InitializeRegistries(const TKikimrRunConfig& runConfig) {
    TypeRegistry.Reset(new NScheme::TKikimrTypeRegistry());
    TypeRegistry->CalculateMetadataEtag();

    FunctionRegistry.Reset(NMiniKQL::CreateFunctionRegistry(NMiniKQL::CreateBuiltinRegistry())->Clone());
    FormatFactory.Reset(new TFormatFactory);

    const TString& udfsDir = runConfig.AppConfig.GetUDFsDir();

    TVector<TString> udfsPaths;
    if (!udfsDir.empty()) {
        if (NFs::Exists(udfsDir) && IsDir(udfsDir)) {
            NMiniKQL::FindUdfsInDir(udfsDir, &udfsPaths);
            if (udfsPaths.empty()) {
                Cout << "UDF directory " << udfsDir << " contains no dynamic UDFs. " << Endl;
            } else {
                Cout << "UDF directory " << udfsDir << " contains " << udfsPaths.size() << " dynamic UDFs. " << Endl;
            }
            NMiniKQL::TUdfModuleRemappings remappings;
            for (const auto& udfPath : udfsPaths) {
                FunctionRegistry->LoadUdfs(udfPath, remappings, 0);
            }
        } else {
            Cout << "UDF directory " << udfsDir << " doesn't exist, no dynamic UDFs will be loaded. " << Endl;
        }
    } else {
        Cout << "UDFsDir is not specified, no dynamic UDFs will be loaded. " << Endl;
    }

    NKikimr::NMiniKQL::FillStaticModules(*FunctionRegistry);

    NKikHouse::RegisterFormat(*FormatFactory);
}

void TKikimrRunner::InitializePlugins(const TKikimrRunConfig& runConfig) {
    for (const auto& initializer: runConfig.Plugins) {
        if (auto plugin = initializer->CreatePlugin()) {
            Plugins.push_back(plugin);
        }
    }
}

TIntrusivePtr<TKikimrRunner> TKikimrRunner::CreateKikimrRunner(
        const TKikimrRunConfig& runConfig,
        std::shared_ptr<TModuleFactories> factories) {
    TIntrusivePtr<TKikimrRunner> runner(new TKikimrRunner(factories));
    runner->InitializeAllocator(runConfig);
    runner->InitializeRegistries(runConfig);
    runner->InitializeMonitoring(runConfig);
    runner->InitializeControlBoard(runConfig);
    runner->InitializeAppData(runConfig);
    runner->InitializeLogSettings(runConfig);
    TIntrusivePtr<TServiceInitializersList> sil(runner->CreateServiceInitializersList(runConfig, runConfig.ServicesMask));
    runner->InitializeActorSystem(runConfig, sil, runConfig.ServicesMask);
    runner->InitializeMonitoringLogin(runConfig);
    runner->InitializeKqpController(runConfig);
    runner->InitializeGracefulShutdown(runConfig);
    runner->InitializeGRpc(runConfig);
    runner->InitializePlugins(runConfig);
    return runner;
}

} // NKikimr<|MERGE_RESOLUTION|>--- conflicted
+++ resolved
@@ -1991,13 +1991,9 @@
     }
 
     if (GRpcServersFactory) {
-<<<<<<< HEAD
         GRpcServersWrapper = std::make_shared<TGRpcServersWrapper>();
         GRpcServersWrapper->Servers = GRpcServersFactory();
         GRpcServersManager = ActorSystem->Register(new TGRpcServersManager(GRpcServersWrapper, ProcessMemoryInfoProvider));
-=======
-        GRpcServersManager = ActorSystem->Register(new TGRpcServersManager(std::move(GRpcServersFactory), ProcessMemoryInfoProvider));
->>>>>>> 2a8660ba
     }
 
     if (SqsHttp) {
@@ -2102,16 +2098,6 @@
         SqsHttp.Destroy();
     }
 
-<<<<<<< HEAD
-=======
-    // stop processing grpc requests/response - we must stop feeding ActorSystem
-    if (GRpcServersManager) {
-        TManualEvent event;
-        ActorSystem->Send(new IEventHandle(GRpcServersManager, {}, new TGRpcServersManager::TEvStop(&event)));
-        event.WaitI();
-    }
-
->>>>>>> 2a8660ba
     if (ActorSystem) {
         ActorSystem->Stop();
     }
