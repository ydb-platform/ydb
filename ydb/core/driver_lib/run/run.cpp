--- conflicted
+++ resolved
@@ -57,13 +57,10 @@
 #include <ydb/core/base/statestorage_impl.h>
 #include <ydb/library/services/services.pb.h>
 #include <ydb/core/protos/alloc.pb.h>
-<<<<<<< HEAD
 #include <ydb/core/protos/config_metrics.pb.h>
 #include <ydb/core/protos/http_config.pb.h>
 #include <ydb/core/protos/datashard_config.pb.h>
 #include <ydb/core/protos/node_broker.pb.h>
-=======
->>>>>>> 2503a6bd
 #include <ydb/core/protos/bootstrap.pb.h>
 #include <ydb/core/protos/cms.pb.h>
 #include <ydb/core/protos/datashard_config.pb.h>
@@ -1284,13 +1281,12 @@
         AppData->HealthCheckConfig = runConfig.AppConfig.GetHealthCheckConfig();
     }
 
-<<<<<<< HEAD
+    if (runConfig.AppConfig.HasWorkloadManagerConfig()) {
+        AppData->WorkloadManagerConfig = runConfig.AppConfig.GetWorkloadManagerConfig();
+    }
+
     if (runConfig.AppConfig.HasMetricsConfig()) {
         AppData->MetricsConfig.InitializeFromProto(runConfig.AppConfig.GetMetricsConfig());
-=======
-    if (runConfig.AppConfig.HasWorkloadManagerConfig()) {
-        AppData->WorkloadManagerConfig = runConfig.AppConfig.GetWorkloadManagerConfig();
->>>>>>> 2503a6bd
     }
 
     // setup resource profiles
