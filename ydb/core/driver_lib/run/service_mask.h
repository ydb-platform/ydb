#pragma once

#include <util/system/types.h>

namespace NKikimr {

union TBasicKikimrServicesMask {
    struct {
        bool EnableBasicServices:1;
        bool EnableIcbService:1;
        bool EnableWhiteBoard:1;
        bool EnableBSNodeWarden:1;
        bool EnableStateStorageService:1;
        bool EnableLocalService:1;
        bool EnableSharedCache:1;
        bool EnableBlobCache:1;
        bool EnableLogger:1;
        bool EnableSchedulerActor:1;
        bool EnableProfiler:1;
        bool EnableResourceBroker:1;
        bool EnableTabletResolver:1;
        bool EnableTabletMonitoringProxy:1;
        bool EnableTabletCountersAggregator:1;
        bool EnableRestartsCountPublisher:1;
        bool EnableBootstrapper:1;
        bool EnableMediatorTimeCastProxy:1;
        bool EnableTxProxy:1;
        bool EnableMiniKQLCompileService:1;
        bool EnableMessageBusServices:1;
        bool EnableStatsCollector:1;
        bool EnableSelfPing:1;
        bool EnableTabletMonitor:1;
        bool EnableViewerService:1;
        bool EnableLoadService:1;
        bool EnableFailureInjectionService:1;
        bool EnablePersQueueL2Cache:1;
        bool EnableKqp:1;
        bool EnableMemoryLog:1;
        bool EnableGRpcService:1;
        bool UNUSED_EnableNodeIdentifier:1;
        bool EnableCms:1;
        bool EnableNodeTable:1;
        bool EnableGRpcProxyStatus:1;
        bool EnablePQ:1;
        bool EnableSqs:1;
        bool EnableConfigsDispatcher:1;
        bool EnableSecurityServices:1;
        bool EnableTabletInfo:1;
        bool EnableQuoterService:1;
        bool EnablePersQueueClusterDiscovery:1;
        bool EnableNetClassifier:1;
        bool EnablePersQueueClusterTracker:1;
        bool EnablePersQueueDirectReadCache:1;
        bool EnableSysViewService:1;
        bool EnableMeteringWriter:1;
        bool EnableAuditWriter:1;
        bool EnableSchemeBoardMonitoring:1;
        bool EnableConfigsCache:1;
        bool EnableLongTxService:1;
        bool EnableHealthCheckService:1;
        bool EnableYandexQuery:1;
        bool EnableSequenceProxyService:1;
        bool EnableHttpProxy:1;
        bool EnableMetadataProvider:1;
        bool EnableReplicationService:1;
        bool EnableBackgroundTasks:1;
        bool EnableExternalIndex: 1;
        bool EnableScanConveyor : 1;
        bool EnableCompConveyor : 1;
        bool EnableInsertConveyor : 1;
        bool EnableLocalPgWire:1;
        bool EnableKafkaProxy:1;
        bool EnableIcNodeCacheService:1;
        bool EnableMemoryTracker:1;

        // next 64 flags

        bool EnableDatabaseMetadataCache:1;
        bool EnableGraphService:1;
        bool EnableCompDiskLimiter:1;
<<<<<<< HEAD
        bool EnableAwsService:1;
=======
        bool EnableGroupedMemoryLimiter:1;
>>>>>>> 13c2d999
    };

    struct {
        ui64 Raw1;
        ui64 Raw2;
    };

    void DisableAll() {
        Raw1 = 0;
        Raw2 = 0;
    }

    void EnableAll() {
        Raw1 = 0xFFFFFFFFFFFFFFFFLL;
        Raw2 = 0xFFFFFFFFFFFFFFFFLL;
    }

    void EnableYQ() {
        EnableBasicServices = true;
        EnableLogger = true;
        EnableSchedulerActor = true;
        EnableStatsCollector = true;
        EnableSelfPing = true;
        EnableMemoryLog = true;
        EnableGRpcService = true;
        EnableSecurityServices = true;
        EnableYandexQuery = true;
        EnableViewerService = true;
        EnableMeteringWriter = true;
        EnableProfiler = true;
    }

    void SetTinyMode() {
        EnableSelfPing = false;
        EnableMemoryTracker = false;

        // TODO: set EnableStatsCollector to false as well
    }

    TBasicKikimrServicesMask() {
        EnableAll();
    }
};

static_assert(sizeof(TBasicKikimrServicesMask) == 16, "expected sizeof(TBasicKikimrServicesMask) == 16");

}<|MERGE_RESOLUTION|>--- conflicted
+++ resolved
@@ -78,11 +78,8 @@
         bool EnableDatabaseMetadataCache:1;
         bool EnableGraphService:1;
         bool EnableCompDiskLimiter:1;
-<<<<<<< HEAD
+        bool EnableGroupedMemoryLimiter:1;
         bool EnableAwsService:1;
-=======
-        bool EnableGroupedMemoryLimiter:1;
->>>>>>> 13c2d999
     };
 
     struct {
