--- conflicted
+++ resolved
@@ -104,153 +104,79 @@
         }
     }
 
-<<<<<<< HEAD
     // template <typename TOnDemandValue>
     //     requires std::is_same_v<TOnDemandValue, simdjson::ondemand::value> || std::is_same_v<TOnDemandValue, simdjson::ondemand::document>
-    // [[nodiscard]] TConclusionStatus ProcessValue(TDataBuilder& /*dataBuilder*/, TOnDemandValue& /*value*/, const TStringBuf /*currentKey*/) {
-        // switch (value.type()) {
-        //     case simdjson::ondemand::json_type::string: {
-        //         auto sv = (std::string_view)value.raw_json_token();
-        //         AFL_VERIFY(sv.size() >= 2);
-        //         dataBuilder.AddKV(currentKey, TStringBuf(sv.data() + 1, sv.size() - 2));
-        //         break;
-        //     }
-        //     case simdjson::ondemand::json_type::null: {
-        //         dataBuilder.AddKVNull(currentKey);
-        //         break;
-        //     }
-        //     case simdjson::ondemand::json_type::number:
-        //     case simdjson::ondemand::json_type::boolean: {
-        //         dataBuilder.AddKV(currentKey, (std::string_view)value.raw_json_token());
-        //         break;
-        //     }
-        //     case simdjson::ondemand::json_type::array: {
-        //         simdjson::ondemand::array v;
-        //         RETURN_IF_NOT_SUCCESS(value.get(v));
-        //         ui32 idx = 0;
-        //         for (auto item : v) {
-        //             RETURN_IF_NOT_SUCCESS(item.error());
-        //             const TStringBuf sbKey = dataBuilder.AddKeyOwn(currentKey, "[" + std::to_string(idx++) + "]");
-        //             if (FirstLevelOnly) {
-        //                 auto conclusion = PrintObject(item.value_unsafe());
-        //                 if (conclusion.IsFail()) {
-        //                     return conclusion;
-        //                 }
-        //                 dataBuilder.AddKV(sbKey, conclusion.DetachResult());
-        //             } else {
-        //                 auto conclusion =
-        //                     ProcessValue(dataBuilder, item.value_unsafe(), sbKey);
-        //                 if (conclusion.IsFail()) {
-        //                     return conclusion;
-        //                 }
-        //             }
-        //         }
-        //         break;
-        //     }
-        //     case simdjson::ondemand::json_type::object: {
-        //         simdjson::ondemand::object v;
-        //         RETURN_IF_NOT_SUCCESS(value.get(v));
-        //         for (auto item : v) {
-        //             RETURN_IF_NOT_SUCCESS(item.error());
-        //             auto& keyValue = item.value_unsafe();
-        //             const auto key = keyValue.escaped_key();
-        //             const auto sbKey = dataBuilder.AddKey(currentKey, key);
-        //             if (FirstLevelOnly) {
-        //                 auto conclusion = PrintObject(keyValue.value());
-        //                 if (conclusion.IsFail()) {
-        //                     return conclusion;
-        //                 }
-        //                 dataBuilder.AddKV(sbKey, conclusion.DetachResult());
-        //             } else {
-        //                 auto conclusion = ProcessValue(dataBuilder, keyValue.value(), sbKey);
-        //                 if (conclusion.IsFail()) {
-        //                     return conclusion;
-        //                 }
-        //             }
-        //         }
-        //         break;
-        //     }
-        // }
+    // [[nodiscard]] TConclusionStatus ProcessValue(TDataBuilder& dataBuilder, TOnDemandValue& value, const TStringBuf currentKey) {
+    //     switch (value.type()) {
+    //         case simdjson::ondemand::json_type::string: {
+    //             auto sv = (std::string_view)value.raw_json_token();
+    //             AFL_VERIFY(sv.size() >= 2);
+    //             dataBuilder.AddKV(currentKey, TStringBuf(sv.data() + 1, sv.size() - 2));
+    //             break;
+    //         }
+    //         case simdjson::ondemand::json_type::null: {
+    //             dataBuilder.AddKVNull(currentKey);
+    //             break;
+    //         }
+    //         case simdjson::ondemand::json_type::number:
+    //         case simdjson::ondemand::json_type::boolean: {
+    //             dataBuilder.AddKV(currentKey, (std::string_view)value.raw_json_token());
+    //             break;
+    //         }
+    //         case simdjson::ondemand::json_type::array: {
+    //             simdjson::ondemand::array v;
+    //             RETURN_IF_NOT_SUCCESS(value.get(v));
+    //             ui32 idx = 0;
+    //             for (auto item : v) {
+    //                 RETURN_IF_NOT_SUCCESS(item.error());
+    //                 const TStringBuf sbKey = dataBuilder.AddKeyOwn(currentKey, "[" + std::to_string(idx++) + "]");
+    //                 if (FirstLevelOnly) {
+    //                     auto conclusion = PrintObject(item.value_unsafe());
+    //                     if (conclusion.IsFail()) {
+    //                         return conclusion;
+    //                     }
+    //                     dataBuilder.AddKV(sbKey, conclusion.DetachResult());
+    //                 } else {
+    //                     auto conclusion =
+    //                         ProcessValue(dataBuilder, item.value_unsafe(), sbKey);
+    //                     if (conclusion.IsFail()) {
+    //                         return conclusion;
+    //                     }
+    //                 }
+    //             }
+    //             break;
+    //         }
+    //         case simdjson::ondemand::json_type::object: {
+    //             simdjson::ondemand::object v;
+    //             RETURN_IF_NOT_SUCCESS(value.get(v));
+    //             for (auto item : v) {
+    //                 RETURN_IF_NOT_SUCCESS(item.error());
+    //                 auto& keyValue = item.value_unsafe();
+    //                 const auto key = keyValue.escaped_key();
+    //                 const auto sbKey = dataBuilder.AddKey(currentKey, key);
+    //                 if (FirstLevelOnly) {
+    //                     auto conclusion = PrintObject(keyValue.value());
+    //                     if (conclusion.IsFail()) {
+    //                         return conclusion;
+    //                     }
+    //                     dataBuilder.AddKV(sbKey, conclusion.DetachResult());
+    //                 } else {
+    //                     auto conclusion = ProcessValue(dataBuilder, keyValue.value(), sbKey);
+    //                     if (conclusion.IsFail()) {
+    //                         return conclusion;
+    //                     }
+    //                 }
+    //             }
+    //             break;
+    //         }
+    //         case simdjson::ondemand::json_type::unknown:
+    //             return TConclusionStatus::Fail("unknown value type");
+    //     }
 
     //     return TConclusionStatus::Success();
     // }
 
     virtual TConclusionStatus DoFill(TDataBuilder& /*dataBuilder*/, std::deque<std::unique_ptr<IJsonObjectExtractor>>& /*iterators*/) override {
-=======
-    template <typename TOnDemandValue>
-        requires std::is_same_v<TOnDemandValue, simdjson::ondemand::value> || std::is_same_v<TOnDemandValue, simdjson::ondemand::document>
-    [[nodiscard]] TConclusionStatus ProcessValue(TDataBuilder& dataBuilder, TOnDemandValue& value, const TStringBuf currentKey) {
-        switch (value.type()) {
-            case simdjson::ondemand::json_type::string: {
-                auto sv = (std::string_view)value.raw_json_token();
-                AFL_VERIFY(sv.size() >= 2);
-                dataBuilder.AddKV(currentKey, TStringBuf(sv.data() + 1, sv.size() - 2));
-                break;
-            }
-            case simdjson::ondemand::json_type::null: {
-                dataBuilder.AddKVNull(currentKey);
-                break;
-            }
-            case simdjson::ondemand::json_type::number:
-            case simdjson::ondemand::json_type::boolean: {
-                dataBuilder.AddKV(currentKey, (std::string_view)value.raw_json_token());
-                break;
-            }
-            case simdjson::ondemand::json_type::array: {
-                simdjson::ondemand::array v;
-                RETURN_IF_NOT_SUCCESS(value.get(v));
-                ui32 idx = 0;
-                for (auto item : v) {
-                    RETURN_IF_NOT_SUCCESS(item.error());
-                    const TStringBuf sbKey = dataBuilder.AddKeyOwn(currentKey, "[" + std::to_string(idx++) + "]");
-                    if (FirstLevelOnly) {
-                        auto conclusion = PrintObject(item.value_unsafe());
-                        if (conclusion.IsFail()) {
-                            return conclusion;
-                        }
-                        dataBuilder.AddKV(sbKey, conclusion.DetachResult());
-                    } else {
-                        auto conclusion =
-                            ProcessValue(dataBuilder, item.value_unsafe(), sbKey);
-                        if (conclusion.IsFail()) {
-                            return conclusion;
-                        }
-                    }
-                }
-                break;
-            }
-            case simdjson::ondemand::json_type::object: {
-                simdjson::ondemand::object v;
-                RETURN_IF_NOT_SUCCESS(value.get(v));
-                for (auto item : v) {
-                    RETURN_IF_NOT_SUCCESS(item.error());
-                    auto& keyValue = item.value_unsafe();
-                    const auto key = keyValue.escaped_key();
-                    const auto sbKey = dataBuilder.AddKey(currentKey, key);
-                    if (FirstLevelOnly) {
-                        auto conclusion = PrintObject(keyValue.value());
-                        if (conclusion.IsFail()) {
-                            return conclusion;
-                        }
-                        dataBuilder.AddKV(sbKey, conclusion.DetachResult());
-                    } else {
-                        auto conclusion = ProcessValue(dataBuilder, keyValue.value(), sbKey);
-                        if (conclusion.IsFail()) {
-                            return conclusion;
-                        }
-                    }
-                }
-                break;
-            }
-            case simdjson::ondemand::json_type::unknown:
-                return TConclusionStatus::Fail("unknown value type");
-        }
-
-        return TConclusionStatus::Success();
-    }
-
-    virtual TConclusionStatus DoFill(TDataBuilder& dataBuilder, std::deque<std::unique_ptr<IJsonObjectExtractor>>& /*iterators*/) override {
->>>>>>> 043c6712
         RETURN_IF_NOT_SUCCESS(Document.error());
         AFL_VERIFY(false);
         return TConclusionStatus::Success();
