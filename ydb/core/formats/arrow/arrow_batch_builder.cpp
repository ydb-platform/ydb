#include "arrow_batch_builder.h"

#include <ydb/core/formats/arrow/arrow_helpers_minikql.h>
#include <ydb/core/formats/arrow/switch/switch_type.h>
#include <ydb/core/kqp/common/kqp_types.h>
#include <ydb/core/kqp/common/result_set_format/kqp_result_set_arrow.h>

#include <contrib/libs/apache/arrow/cpp/src/arrow/io/memory.h>
#include <contrib/libs/apache/arrow/cpp/src/arrow/ipc/reader.h>

namespace NKikimr::NArrow {

namespace {

template <typename T>
arrow::Status AppendCell(arrow::NumericBuilder<T>& builder, const TCell& cell) {
    if (cell.IsNull()) {
        return builder.AppendNull();
    }

    return builder.Append(cell.AsValue<typename T::c_type>());
}

[[maybe_unused]] arrow::Status AppendCell(arrow::BooleanBuilder& builder, const TCell& cell) {
    if (cell.IsNull()) {
        return builder.AppendNull();
    }

    return builder.Append(cell.AsValue<ui8>());
}

[[maybe_unused]] arrow::Status AppendCell(arrow::BinaryBuilder& builder, const TCell& cell) {
    if (cell.IsNull()) {
        return builder.AppendNull();
    }

    return builder.Append(cell.Data(), cell.Size());
}

[[maybe_unused]] arrow::Status AppendCell(arrow::StringBuilder& builder, const TCell& cell) {
    if (cell.IsNull()) {
        return builder.AppendNull();
    }

    return builder.Append(cell.Data(), cell.Size());
}

[[maybe_unused]] arrow::Status AppendCell(arrow::Decimal128Builder& builder, const TCell& cell) {
    if (cell.IsNull()) {
        return builder.AppendNull();
    }

    /// @warning There's no conversion for special YQL Decimal valies here,
    /// so we could convert them to Arrow and back but cannot calculate anything on them.
    /// We need separate Arrow.Decimal, YQL.Decimal, CH.Decimal and YDB.Decimal in future.
    return builder.Append(cell.Data());
}

[[maybe_unused]] arrow::Status AppendCell(arrow::FixedSizeBinaryBuilder& builder, const TCell& cell) {
    if (cell.IsNull()) {
        return builder.AppendNull();
    }

    return builder.Append(cell.Data());
}

template <typename TDataType>
arrow::Status AppendCell(arrow::RecordBatchBuilder& builder, const TCell& cell, ui32 colNum) {
    using TBuilderType = typename arrow::TypeTraits<TDataType>::BuilderType;
    return AppendCell(*builder.GetFieldAs<TBuilderType>(colNum), cell);
}

arrow::Status AppendCell(arrow::RecordBatchBuilder& builder, const TCell& cell, ui32 colNum, NScheme::TTypeInfo type) {
    arrow::Status result;
    auto callback = [&]<typename TType>(TTypeWrapper<TType> typeHolder) {
        Y_UNUSED(typeHolder);
        result = AppendCell<TType>(builder, cell, colNum);
        return true;
    };
    auto success = SwitchYqlTypeToArrowType(type, std::move(callback));
    if(!success) {
        return arrow::Status::TypeError("Unsupported type");
    }
    return result;
}

arrow::Status AppendValue(arrow::RecordBatchBuilder& builder, const NUdf::TUnboxedValue& value, ui32 colNum, const NKikimr::NMiniKQL::TType* type) {
    try {
        NKqp::NFormats::AppendElement(value, builder.GetField(colNum), type);
    } catch (const std::exception& e) {
        return arrow::Status::FromArgs(arrow::StatusCode::Invalid, e.what());
    }
    return arrow::Status::OK();
}

}

NKikimr::NArrow::TRecordBatchConstructor::TRecordConstructor& TRecordBatchConstructor::TRecordConstructor::AddRecordValue(
    const std::shared_ptr<arrow::Scalar>& value)
{
    Y_ABORT_UNLESS(CurrentBuilder != Owner.Builders.end());
    AddValueToBuilder(**CurrentBuilder, value, WithCast);
    ++CurrentBuilder;
    return *this;
}

void TRecordBatchConstructor::AddValueToBuilder(arrow::ArrayBuilder& builder,
    const std::shared_ptr<arrow::Scalar>& value, const bool withCast) {
    if (!value) {
        Y_ABORT_UNLESS(builder.AppendNull().ok());
    } else if (!withCast) {
        Y_ABORT_UNLESS(builder.AppendScalar(*value).ok());
    } else {
        auto castStatus = value->CastTo(builder.type());
        Y_ABORT_UNLESS(castStatus.ok());
        Y_ABORT_UNLESS(builder.AppendScalar(*castStatus.ValueUnsafe()).ok());
    }
}

NKikimr::NArrow::TRecordBatchConstructor& TRecordBatchConstructor::AddRecordsBatchSlow(
    const std::shared_ptr<arrow::RecordBatch>& value, const bool withCast /*= false*/, const bool withRemap /*= false*/)
{
    Y_ABORT_UNLESS(!!value);
    Y_ABORT_UNLESS(!!Schema);
    Y_ABORT_UNLESS(!InConstruction);
    std::vector<std::shared_ptr<arrow::Array>> batchColumns;
    if (withRemap) {
        for (auto&& f : Schema->fields()) {
            batchColumns.emplace_back(value->GetColumnByName(f->name()));
        }
    } else {
        Y_ABORT_UNLESS(value->num_columns() <= Schema->num_fields());
        for (auto&& i : value->columns()) {
            batchColumns.emplace_back(i);
        }
        for (i32 i = value->num_columns(); i < Schema->num_fields(); ++i) {
            batchColumns.emplace_back(nullptr);
        }
    }
    Y_ABORT_UNLESS((int)batchColumns.size() == Schema->num_fields());
    Y_ABORT_UNLESS((int)Builders.size() == Schema->num_fields());
    std::vector<std::unique_ptr<arrow::ArrayBuilder>>::const_iterator currentBuilder = Builders.begin();
    for (auto&& c : batchColumns) {
        if (!c) {
            Y_ABORT_UNLESS((*currentBuilder)->AppendNulls(value->num_rows()).ok());
        } else {
            for (ui32 r = 0; r < value->num_rows(); ++r) {
                std::shared_ptr<arrow::Scalar> value;
                if (c->IsNull(r)) {
                    value = nullptr;
                } else {
                    auto statusGet = c->GetScalar(r);
                    Y_ABORT_UNLESS(statusGet.ok());
                    value = statusGet.ValueUnsafe();
                }
                AddValueToBuilder(**currentBuilder, value, withCast);
            }
        }
        ++currentBuilder;
    }
    RecordsCount += value->num_rows();
    return *this;
}

NKikimr::NArrow::TRecordBatchConstructor& TRecordBatchConstructor::InitColumns(const std::shared_ptr<arrow::Schema>& schema) {
    Schema = schema;
    Builders.clear();
    Builders.reserve(Schema->num_fields());
    for (auto&& f : Schema->fields()) {
        std::unique_ptr<arrow::ArrayBuilder> arrayBuilder;
        Y_ABORT_UNLESS(arrow::MakeBuilder(arrow::default_memory_pool(), f->type(), &arrayBuilder).ok());
        Builders.emplace_back(std::move(arrayBuilder));
    }
    return *this;
}

TRecordBatchReader TRecordBatchConstructor::Finish() {
    Y_ABORT_UNLESS(!InConstruction);
    std::vector<std::shared_ptr<arrow::Array>> columns;
    columns.reserve(Builders.size());
    for (auto&& i : Builders) {
        arrow::Result<std::shared_ptr<arrow::Array>> aData = i->Finish();
        Y_ABORT_UNLESS(aData.ok());
        columns.emplace_back(aData.ValueUnsafe());
    }
    std::shared_ptr<arrow::RecordBatch> batch = arrow::RecordBatch::Make(Schema, RecordsCount, columns);
#if !defined(NDEBUG)
    auto statusValidation = batch->ValidateFull();
    if (!statusValidation.ok()) {
        Cerr << statusValidation.ToString() << "/" << statusValidation.message() << Endl;
        Y_ABORT_UNLESS(false);
    }
#endif

    return TRecordBatchReader(batch);
}

void TRecordBatchReader::SerializeToStrings(TString& schema, TString& data) const {
    Y_ABORT_UNLESS(!!Batch);
    schema = NArrow::SerializeSchema(*Batch->schema());
    data = NArrow::SerializeBatchNoCompression(Batch);
}

bool TRecordBatchReader::DeserializeFromStrings(const TString& schemaString, const TString& dataString) {
    std::shared_ptr<arrow::Schema> schema = NArrow::DeserializeSchema(schemaString);
    if (!schema) {
        return false;
    }
    Batch = NArrow::DeserializeBatch(dataString, schema);
    return true;
}

TArrowBatchBuilder::TArrowBatchBuilder(
        arrow::Compression::type codec,
        const std::set<std::string>& notNullColumns,
        arrow::MemoryPool* memoryPool)
    : WriteOptions(arrow::ipc::IpcWriteOptions::Defaults())
    , NotNullColumns(notNullColumns)
    , MemoryPool(memoryPool)
{
    Y_ABORT_UNLESS(arrow::util::Codec::IsAvailable(codec));
    auto resCodec = arrow::util::Codec::Create(codec);
    Y_ABORT_UNLESS(resCodec.ok());

    WriteOptions.codec.reset((*resCodec).release());
    WriteOptions.use_threads = false;
}

arrow::Status TArrowBatchBuilder::Start(const std::vector<std::pair<TString, NScheme::TTypeInfo>>& ydbColumns) {
    YdbSchema = ydbColumns;
    auto schema = MakeArrowSchema(ydbColumns, NotNullColumns);
    if (!schema.ok()) {
        return arrow::Status::FromArgs(schema.status().code(), "Cannot make arrow schema: ", schema.status().ToString());
    }
    auto status = arrow::RecordBatchBuilder::Make(*schema, MemoryPool, RowsToReserve, &BatchBuilder);
    NumRows = NumBytes = 0;
    if (!status.ok()) {
        return arrow::Status::FromArgs(schema.status().code(), "Cannot make arrow builder: ", status.ToString());
    }
    return arrow::Status::OK();
}

<<<<<<< HEAD
arrow::Status TArrowBatchBuilder::Start(const std::vector<std::pair<TString, NScheme::TTypeInfo>>& ydbColumns, const std::shared_ptr<arrow::Schema>& schema) {
    YdbSchema = ydbColumns;

    auto status = arrow::RecordBatchBuilder::Make(schema, MemoryPool, RowsToReserve, &BatchBuilder);
    NumRows = NumBytes = 0;
    if (!status.ok()) {
        return arrow::Status::FromArgs(status.code(), "Cannot make arrow builder: ", status.ToString());
    }
    return arrow::Status::OK();
}

arrow::Status TArrowBatchBuilder::Start(const std::vector<std::pair<TString, NKikimr::NMiniKQL::TType*>> yqlColumns) {
=======
arrow::Status TArrowBatchBuilder::Start(const std::vector<std::pair<TString, NKikimr::NMiniKQL::TType*>>& yqlColumns) {
>>>>>>> f8576838
    YqlSchema = yqlColumns;
    auto schema = MakeArrowSchema(yqlColumns, NotNullColumns);
    if (!schema.ok()) {
        return arrow::Status::FromArgs(schema.status().code(), "Cannot make arrow schema: ", schema.status().ToString());
    }
    auto status = arrow::RecordBatchBuilder::Make(*schema, MemoryPool, RowsToReserve, &BatchBuilder);
    NumRows = NumBytes = 0;
    if (!status.ok()) {
        return arrow::Status::FromArgs(schema.status().code(), "Cannot make arrow builder: ", status.ToString());
    }
    return arrow::Status::OK();
}

void TArrowBatchBuilder::AppendCell(const TCell& cell, ui32 colNum) {
    NumBytes += cell.Size();
    auto ydbType = YdbSchema[colNum].second;
    auto status = NKikimr::NArrow::AppendCell(*BatchBuilder, cell, colNum, ydbType);
    Y_ABORT_UNLESS(status.ok(), "Failed to append cell: %s", status.ToString().c_str());
}

void TArrowBatchBuilder::AppendValue(const NUdf::TUnboxedValue& value, ui32 colNum) {
    NumBytes += sizeof(NUdf::TUnboxedValue); // TODO: strings or containers sizes?
    auto yqlType = YqlSchema[colNum].second;
    auto status = NKikimr::NArrow::AppendValue(*BatchBuilder, value, colNum, yqlType);
    Y_ENSURE(status.ok(), "Failed to append value: " << status.ToString());
}

void TArrowBatchBuilder::AddRow(const TDbTupleRef& key, const TDbTupleRef& value) {
    ++NumRows;

    auto fnAppendTuple = [&] (const TDbTupleRef& tuple, size_t offsetInRow) {
        for (size_t i = 0; i < tuple.ColumnCount; ++i) {
            auto ydbType = tuple.Types[i];
            const ui32 colNum =  offsetInRow + i;
            Y_ABORT_UNLESS(ydbType == YdbSchema[colNum].second);
            auto& cell = tuple.Columns[i];
            AppendCell(cell, colNum);
        }
    };

    fnAppendTuple(key, 0);
    fnAppendTuple(value, key.ColumnCount);
}

void TArrowBatchBuilder::AddRow(const TConstArrayRef<TCell>& key, const TConstArrayRef<TCell>& value) {
    ++NumRows;

    size_t offset = 0;
    for (size_t i = 0; i < key.size(); ++i, ++offset) {
        auto& cell = key[i];
        AppendCell(cell, offset);
    }
    for (size_t i = 0; i < value.size(); ++i, ++offset) {
        auto& cell = value[i];
        AppendCell(cell, offset);
    }
}

void TArrowBatchBuilder::AddRow(const TConstArrayRef<TCell>& row) {
    ++NumRows;

    size_t offset = 0;
    for (size_t i = 0; i < row.size(); ++i, ++offset) {
        auto& cell = row[i];
        AppendCell(cell, offset);
    }
}

void TArrowBatchBuilder::AddRow(const NUdf::TUnboxedValue& row, size_t membersCount, const TVector<ui32>* columnOrder) {
    Y_ABORT_UNLESS(!YqlSchema.empty());

    ++NumRows;

    for (size_t i = 0; i < membersCount; ++i) {
        const auto& memberIndex = (!columnOrder || columnOrder->empty()) ? i : (*columnOrder)[i];
        AppendValue(row.GetElement(memberIndex), i);
    }
}

void TArrowBatchBuilder::ReserveData(ui32 columnNo, size_t size) {
    if (!BatchBuilder || columnNo >= (ui32)BatchBuilder->num_fields()) {
        return;
    }

    Y_ABORT_UNLESS(columnNo < YdbSchema.size());
    auto type = YdbSchema[columnNo].second;

    Y_ABORT_UNLESS(SwitchYqlTypeToArrowType(type, [&](const auto& type) {
        using TWrap = std::decay_t<decltype(type)>;
        using TBuilder = typename arrow::TypeTraits<typename TWrap::T>::BuilderType;

        if constexpr (std::is_same_v<typename TWrap::T, arrow::StringType> ||
                      std::is_same_v<typename TWrap::T, arrow::BinaryType>)
        {
            auto status = BatchBuilder->GetFieldAs<TBuilder>(columnNo)->ReserveData(size);
            Y_ABORT_UNLESS(status.ok());
        }
        return true;
    }));
}

std::shared_ptr<arrow::RecordBatch> TArrowBatchBuilder::FlushBatch(bool reinitialize, bool flushEmpty) {
    if (NumRows || flushEmpty) {
        auto status = BatchBuilder->Flush(reinitialize, &Batch);
        Y_ABORT_UNLESS(status.ok(), "Failed to flush batch: %s", status.ToString().c_str());
    }
    NumRows = NumBytes = 0;
    return Batch;
}

TString TArrowBatchBuilder::Finish() {
    if (!Batch) {
        FlushBatch(false);
    }

    TString str = NArrow::SerializeBatch(Batch, WriteOptions);
    Batch.reset();
    return str;
}

std::shared_ptr<arrow::RecordBatch> CreateNoColumnsBatch(ui64 rowsCount) {
    auto field = std::make_shared<arrow::Field>("", std::make_shared<arrow::NullType>());
    std::shared_ptr<arrow::Schema> schema = std::make_shared<arrow::Schema>(std::vector<std::shared_ptr<arrow::Field>>({field}));
    std::unique_ptr<arrow::RecordBatchBuilder> batchBuilder;
    auto status = arrow::RecordBatchBuilder::Make(schema, arrow::default_memory_pool(), &batchBuilder);
    Y_DEBUG_ABORT_UNLESS(status.ok(), "Failed to create BatchBuilder: %s", status.ToString().c_str());
    status = batchBuilder->GetFieldAs<arrow::NullBuilder>(0)->AppendNulls(rowsCount);
    Y_DEBUG_ABORT_UNLESS(status.ok(), "Failed to Append nulls: %s", status.ToString().c_str());
    std::shared_ptr<arrow::RecordBatch> batch;
    status = batchBuilder->Flush(&batch);
    Y_DEBUG_ABORT_UNLESS(status.ok(), "Failed to Flush Batch: %s", status.ToString().c_str());
    return batch;
}

}<|MERGE_RESOLUTION|>--- conflicted
+++ resolved
@@ -240,7 +240,6 @@
     return arrow::Status::OK();
 }
 
-<<<<<<< HEAD
 arrow::Status TArrowBatchBuilder::Start(const std::vector<std::pair<TString, NScheme::TTypeInfo>>& ydbColumns, const std::shared_ptr<arrow::Schema>& schema) {
     YdbSchema = ydbColumns;
 
@@ -252,10 +251,7 @@
     return arrow::Status::OK();
 }
 
-arrow::Status TArrowBatchBuilder::Start(const std::vector<std::pair<TString, NKikimr::NMiniKQL::TType*>> yqlColumns) {
-=======
 arrow::Status TArrowBatchBuilder::Start(const std::vector<std::pair<TString, NKikimr::NMiniKQL::TType*>>& yqlColumns) {
->>>>>>> f8576838
     YqlSchema = yqlColumns;
     auto schema = MakeArrowSchema(yqlColumns, NotNullColumns);
     if (!schema.ok()) {
