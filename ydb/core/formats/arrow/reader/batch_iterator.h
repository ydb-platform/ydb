#pragma once
#include "position.h"
#include <ydb/core/formats/arrow/arrow_filter.h>

namespace NKikimr::NArrow::NMerger {

class TIterationOrder {
private:
    YDB_READONLY_DEF(bool, IsReversed);
    YDB_READONLY_DEF(ui64, Start);

public:
    TIterationOrder(const bool reverse, const ui64 start)
        : IsReversed(reverse)
        , Start(start) {
    }

    static TIterationOrder Forward(const ui64 start) {
        return TIterationOrder(false, start);
    }

    static TIterationOrder Reversed(const ui64 start) {
        return TIterationOrder(true, start);
    }
};

class TBatchIterator {
private:
    bool ControlPointFlag;
    TRWSortableBatchPosition KeyColumns;
    TRWSortableBatchPosition VersionColumns;
    i64 RecordsCount;
    int ReverseSortKff;
    YDB_READONLY(ui64, SourceId, 0);

    std::shared_ptr<NArrow::TColumnFilter> Filter;
    std::shared_ptr<NArrow::TColumnFilter::TIterator> FilterIterator;

    i32 GetPosition(const ui64 position) const {
        AFL_VERIFY((i64)position < RecordsCount);
        if (ReverseSortKff > 0) {
            return position;
        } else {
            return RecordsCount - position - 1;
        }
    }

public:
    NJson::TJsonValue DebugJson() const;

    const std::shared_ptr<NArrow::TColumnFilter>& GetFilter() const {
        return Filter;
    }

    bool IsControlPoint() const {
        return ControlPointFlag;
    }

    const TRWSortableBatchPosition& GetKeyColumns() const {
        return KeyColumns;
    }

    const TRWSortableBatchPosition& GetVersionColumns() const {
        return VersionColumns;
    }

    TBatchIterator(TRWSortableBatchPosition&& keyColumns)
        : ControlPointFlag(true)
        , KeyColumns(std::move(keyColumns))
    {

    }

    template <class TDataContainer>
    TBatchIterator(std::shared_ptr<TDataContainer> batch, std::shared_ptr<NArrow::TColumnFilter> filter, const arrow::Schema& keySchema,
        const arrow::Schema& dataSchema, const std::vector<std::string>& versionColumnNames, const ui64 sourceId,
        const TIterationOrder& order = TIterationOrder::Forward(0))
        : ControlPointFlag(false)
        , KeyColumns(batch, 0, keySchema.field_names(), dataSchema.field_names(), order.GetIsReversed())
        , VersionColumns(batch, 0, versionColumnNames, {}, false)
        , RecordsCount(batch->num_rows())
        , ReverseSortKff(order.GetIsReversed() ? -1 : 1)
        , SourceId(sourceId)
        , Filter(filter) {
        AFL_VERIFY(KeyColumns.IsSameSortingSchema(keySchema))("batch", KeyColumns.DebugJson())("schema", keySchema.ToString());
        AFL_VERIFY(KeyColumns.IsSameDataSchema(dataSchema))("batch", KeyColumns.DebugJson())("schema", dataSchema.ToString());
        Y_ABORT_UNLESS(KeyColumns.InitPosition(GetPosition(order.GetStart())));
        Y_ABORT_UNLESS(VersionColumns.InitPosition(GetPosition(order.GetStart())));
        if (Filter) {
<<<<<<< HEAD
            FilterIterator = std::make_shared<NArrow::TColumnFilter::TIterator>(Filter->GetIterator(order.GetIsReversed(), RecordsCount));
            if (order.GetStart()) {
                FilterIterator->Next(order.GetStart());
            }
=======
            FilterIterator =
                std::make_shared<NArrow::TColumnFilter::TIterator>(Filter->GetIterator(order.GetIsReversed(), RecordsCount, order.GetStart()));
>>>>>>> 832cd121
        }
    }

    bool CheckNextBatch(const TBatchIterator& nextIterator) {
        return KeyColumns.Compare(nextIterator.KeyColumns) == std::partial_ordering::less;
    }

    bool IsReverse() const {
        return ReverseSortKff < 0;
    }

    bool IsDeleted() const {
        if (!FilterIterator) {
            return false;
        }
        return !FilterIterator->GetCurrentAcceptance();
    }

    TSortableBatchPosition::TFoundPosition SkipToLower(const TSortableBatchPosition& pos);

    bool Next();

    bool operator<(const TBatchIterator& item) const;
};

}<|MERGE_RESOLUTION|>--- conflicted
+++ resolved
@@ -87,15 +87,8 @@
         Y_ABORT_UNLESS(KeyColumns.InitPosition(GetPosition(order.GetStart())));
         Y_ABORT_UNLESS(VersionColumns.InitPosition(GetPosition(order.GetStart())));
         if (Filter) {
-<<<<<<< HEAD
-            FilterIterator = std::make_shared<NArrow::TColumnFilter::TIterator>(Filter->GetIterator(order.GetIsReversed(), RecordsCount));
-            if (order.GetStart()) {
-                FilterIterator->Next(order.GetStart());
-            }
-=======
             FilterIterator =
                 std::make_shared<NArrow::TColumnFilter::TIterator>(Filter->GetIterator(order.GetIsReversed(), RecordsCount, order.GetStart()));
->>>>>>> 832cd121
         }
     }
 
