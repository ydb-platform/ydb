#pragma once

#include <ydb/core/mon/mon.h>

#include <ydb/core/fq/libs/compute/common/run_actor_params.h>
#include <ydb/core/fq/libs/config/protos/pinger.pb.h>
#include <ydb/core/fq/libs/events/events.h>
#include <ydb/core/fq/libs/private_client/private_client.h>
#include <ydb/core/fq/libs/shared_resources/shared_resources.h>
#include <ydb/core/fq/libs/signer/signer.h>

#include <yql/essentials/minikql/computation/mkql_computation_node.h>
#include <ydb/library/yql/providers/dq/provider/yql_dq_gateway.h>
#include <ydb/library/yql/providers/dq/worker_manager/interface/counters.h>
#include <ydb/library/yql/providers/dq/actors/proto_builder.h>
#include <ydb/library/yql/providers/common/http_gateway/yql_http_gateway.h>
#include <yql/essentials/providers/common/metrics/service_counters.h>
#include <ydb/library/yql/providers/pq/cm_client/client.h>
#include <ydb/library/yql/providers/pq/provider/yql_pq_gateway.h>
#include <ydb/library/yql/providers/s3/actors_factory/yql_s3_actors_factory.h>

#include <ydb/public/lib/fq/scope.h>

#include <ydb/library/actors/core/actorsystem.h>
#include <library/cpp/random_provider/random_provider.h>
#include <library/cpp/time_provider/time_provider.h>

#include <util/datetime/base.h>

namespace NKikimr  {
    namespace NMiniKQL {
        class IFunctionRegistry;
    }
}

namespace NFq {

NActors::TActorId MakeYqlAnalyticsHttpProxyId();
NActors::TActorId MakePendingFetcherId(ui32 nodeId);

NActors::IActor* CreatePendingFetcher(
    const NFq::TYqSharedResources::TPtr& yqSharedResources,
    const NKikimr::TYdbCredentialsProviderFactory& credentialsProviderFactory,
    const ::NFq::NConfig::TConfig& config,
    const NKikimr::NMiniKQL::IFunctionRegistry* functionRegistry,
    TIntrusivePtr<ITimeProvider> timeProvider,
    TIntrusivePtr<IRandomProvider> randomProvider,
    NKikimr::NMiniKQL::TComputationNodeFactory dqCompFactory,
    const ::NYql::NCommon::TServiceCounters& serviceCounters,
    NYql::ISecuredServiceAccountCredentialsFactory::TPtr credentialsFactory,
    NYql::IHTTPGateway::TPtr s3Gateway,
    NYql::NConnector::IClient::TPtr clientConnector,
    ::NPq::NConfigurationManager::IConnections::TPtr pqCmConnections,
    const ::NMonitoring::TDynamicCounterPtr& clientCounters,
    const TString& tenantName,
    NActors::TMon* monitoring,
    std::shared_ptr<NYql::NDq::IS3ActorsFactory> s3ActorsFactory,
<<<<<<< HEAD
    const NYql::IPqGateway::TPtr& pqGateway
=======
    NYql::IPqGateway::TPtr defaultPqGateway
>>>>>>> 0a1a5248
    );

NActors::IActor* CreateRunActor(
    const NActors::TActorId& fetcherId,
    const ::NYql::NCommon::TServiceCounters& serviceCounters,
    TRunActorParams&& params);

struct TResultId {
    TString Id;
    int SetId;
    TString HistoryId;
    TString Owner;
    TString CloudId;
};

NActors::IActor* CreateResultWriter(
    const NActors::TActorId& executerId,
    const TString& resultType,
    const TResultId& resultId,
    const TVector<TString>& columns,
    const TString& traceId,
    const TInstant& deadline,
    ui64 resultBytesLimit);

NActors::IActor* CreateRateLimiterResourceCreator(
    const NActors::TActorId& parent,
    const TString& ownerId,
    const TString& queryId,
    const NYdb::NFq::TScope& scope,
    const TString& tenant);

NActors::IActor* CreateRateLimiterResourceDeleter(
    const NActors::TActorId& parent,
    const TString& ownerId,
    const TString& queryId,
    const NYdb::NFq::TScope& scope,
    const TString& tenant);

TString MakeInternalError(const TString& text);

} /* NFq */<|MERGE_RESOLUTION|>--- conflicted
+++ resolved
@@ -55,11 +55,7 @@
     const TString& tenantName,
     NActors::TMon* monitoring,
     std::shared_ptr<NYql::NDq::IS3ActorsFactory> s3ActorsFactory,
-<<<<<<< HEAD
-    const NYql::IPqGateway::TPtr& pqGateway
-=======
     NYql::IPqGateway::TPtr defaultPqGateway
->>>>>>> 0a1a5248
     );
 
 NActors::IActor* CreateRunActor(
