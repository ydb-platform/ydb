--- conflicted
+++ resolved
@@ -43,7 +43,6 @@
 
 ////////////////////////////////////////////////////////////////////////////////
 
-<<<<<<< HEAD
 template <bool UseYdbSdk, bool EnableGc = false>
 class TFixture : public NUnitTest::TBaseFixture {
 public:
@@ -59,7 +58,7 @@
         Runtime = std::make_unique<TTestBasicRuntime>(1, true);
         Runtime->SetLogPriority(NKikimrServices::STREAMS_STORAGE_SERVICE, NLog::PRI_DEBUG);
 
-        NKikimrConfig::TCheckpointsConfig config;
+        NConfig::TCheckpointCoordinatorConfig config;
         config.SetEnabled(true);
         auto& checkpointConfig = *config.MutableExternalStorage();
         checkpointConfig.SetEndpoint(GetEnv("YDB_ENDPOINT"));
@@ -267,55 +266,6 @@
         TAutoPtr<IEventHandle> handle;
         auto* event = GetRuntime()->template GrabEdgeEvent<TEvCheckpointStorage::TEvGetCheckpointsMetadataResponse>(handle);
         UNIT_ASSERT(event);
-=======
-TRuntimePtr PrepareTestActorRuntime(const char* tablePrefix, bool enableGc = false) {
-    TRuntimePtr runtime(new TTestBasicRuntime(1, true));
-    runtime->SetLogPriority(NKikimrServices::STREAMS_STORAGE_SERVICE, NLog::PRI_DEBUG);
-
-    NConfig::TCheckpointCoordinatorConfig config;
-    config.SetEnabled(true);
-    auto& checkpointConfig = *config.MutableStorage();
-    checkpointConfig.SetEndpoint(GetEnv("YDB_ENDPOINT"));
-    checkpointConfig.SetDatabase(GetEnv("YDB_DATABASE"));
-    checkpointConfig.SetToken("");
-    checkpointConfig.SetTablePrefix(tablePrefix);
-
-    auto& gcConfig = *config.MutableCheckpointGarbageConfig();
-    gcConfig.SetEnabled(enableGc);
-
-    auto driverConfig = NYdb::TDriverConfig();
-    NYdb::TDriver driver(driverConfig);
-    auto credFactory = NKikimr::CreateYdbCredentialsProviderFactory;
-    auto storageService = NewCheckpointStorageService(config, "id", credFactory, std::move(driver), MakeIntrusive<::NMonitoring::TDynamicCounters>());
-
-    runtime->AddLocalService(
-        NYql::NDq::MakeCheckpointStorageID(),
-        TActorSetupCmd(storageService.release(), TMailboxType::Simple, 0));
-
-    SetupTabletServices(*runtime);
-    runtime->DispatchEvents({}, TDuration::Zero());
-
-    return runtime;
-}
-
-void RegisterCoordinator(
-    const TRuntimePtr& runtime,
-    const TCoordinatorId& coordinatorId,
-    bool expectFailure = false)
-{
-    TActorId sender = runtime->AllocateEdgeActor();
-    auto request = std::make_unique<TEvCheckpointStorage::TEvRegisterCoordinatorRequest>(coordinatorId);
-    runtime->Send(new IEventHandle(
-        NYql::NDq::MakeCheckpointStorageID(), sender, request.release()));
-
-    TAutoPtr<IEventHandle> handle;
-    auto* event = runtime->GrabEdgeEvent<TEvCheckpointStorage::TEvRegisterCoordinatorResponse>(handle);
-    UNIT_ASSERT(event);
-
-    if (expectFailure) {
-        UNIT_ASSERT(!event->Issues.Empty());
-    } else {
->>>>>>> fa206767
         UNIT_ASSERT(event->Issues.Empty());
         return event->Checkpoints;
     }
