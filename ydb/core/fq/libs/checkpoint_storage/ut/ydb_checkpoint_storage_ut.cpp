#include <ydb/core/fq/libs/checkpoint_storage/ydb_checkpoint_storage.h>
#include <ydb/core/fq/libs/shared_resources/shared_resources.h>

#include <ydb/library/security/ydb_credentials_provider_factory.h>

#include <library/cpp/testing/unittest/registar.h>

#include <util/system/env.h>

#include <deque>

#include <ydb/core/testlib/actors/test_runtime.h>
#include <ydb/core/testlib/basics/appdata.h>

namespace NFq {

namespace {

////////////////////////////////////////////////////////////////////////////////

const TCheckpointId CheckpointId1(11, 3);
const TCheckpointId CheckpointId2(12, 1);
const TCheckpointId CheckpointId3(12, 4);
const TCheckpointId CheckpointId4(13, 2);

////////////////////////////////////////////////////////////////////////////////

<<<<<<< HEAD
template<bool UseYdbSdk>
class TFixture : public NUnitTest::TBaseFixture/*, public NActors::TTestActorRuntime*/ {
public:
    TCheckpointStoragePtr Storage;

public:
    void SetUp(NUnitTest::TTestContext& /* context */) override {
        if constexpr (UseYdbSdk) {
            InitCheckpointStorage();
        } else {
            // InitLocalConnection();    // TODO
        }
    }

    void InitCheckpointStorage(IEntityIdGenerator::TPtr entityIdGenerator = CreateEntityIdGenerator("id")) {
        NKikimrConfig::TExternalStorage checkpointStorageConfig;
        checkpointStorageConfig.SetEndpoint(GetEnv("YDB_ENDPOINT"));
        checkpointStorageConfig.SetDatabase(GetEnv("YDB_DATABASE"));
        checkpointStorageConfig.SetToken("");
        checkpointStorageConfig.SetTablePrefix(CreateGuidAsString());
        checkpointStorageConfig.SetTableClientMaxActiveSessions(20);

        auto credFactory = NKikimr::CreateYdbCredentialsProviderFactory;
        NYdb::TDriver driver(NYdb::TDriverConfig{});
        auto ydbConnectionPtr = CreateSdkYdbConnection(checkpointStorageConfig, credFactory, driver);
        Storage = NewYdbCheckpointStorage(checkpointStorageConfig, entityIdGenerator, ydbConnectionPtr);

        auto issues = Storage->Init().GetValueSync();
        UNIT_ASSERT_C(issues.Empty(), issues.ToString());
    }

    void CreateSome() {
        // coordinator1 registers and performs some work

        TCoordinatorId coordinator1("graph1", 11);
        auto issues = Storage->RegisterGraphCoordinator(coordinator1).GetValueSync();
        UNIT_ASSERT_C(issues.Empty(), issues.ToString());

        NProto::TCheckpointGraphDescription desc;
        desc.MutableGraph()->SetGraphId("graph1");
        auto createCheckpointResult = Storage->CreateCheckpoint(coordinator1, CheckpointId1, desc, ECheckpointStatus::Pending).GetValueSync();
        UNIT_ASSERT_C(createCheckpointResult.second.Empty(), createCheckpointResult.second.ToString());
        const TString checkpoint1GraphDescId = createCheckpointResult.first;

        createCheckpointResult = Storage->CreateCheckpoint(coordinator1, CheckpointId2, createCheckpointResult.first, ECheckpointStatus::Pending).GetValueSync();
        UNIT_ASSERT_C(createCheckpointResult.second.Empty(), createCheckpointResult.second.ToString());
        UNIT_ASSERT_VALUES_EQUAL(checkpoint1GraphDescId, createCheckpointResult.first);

        createCheckpointResult = Storage->CreateCheckpoint(coordinator1, CheckpointId3, createCheckpointResult.first, ECheckpointStatus::Pending).GetValueSync();
        UNIT_ASSERT_C(createCheckpointResult.second.Empty(), createCheckpointResult.second.ToString());
        UNIT_ASSERT_VALUES_EQUAL(checkpoint1GraphDescId, createCheckpointResult.first);

        // coordinator2

        TCoordinatorId coordinator2("graph2", 17);
        issues = Storage->RegisterGraphCoordinator(coordinator2).GetValueSync();
        UNIT_ASSERT_C(issues.Empty(), issues.ToString());

        desc.MutableGraph()->SetGraphId("graph2");
        createCheckpointResult = Storage->CreateCheckpoint(coordinator2, CheckpointId1, desc, ECheckpointStatus::Pending).GetValueSync();
        UNIT_ASSERT_C(createCheckpointResult.second.Empty(), createCheckpointResult.second.ToString());
        const TString checkpoint2GraphDescId = createCheckpointResult.first;
        UNIT_ASSERT_UNEQUAL(checkpoint1GraphDescId, checkpoint2GraphDescId);

        // new coordinator for graph1

        TCoordinatorId coordinator1v2("graph1", 18);
        issues = Storage->RegisterGraphCoordinator(coordinator1v2).GetValueSync();
        UNIT_ASSERT_C(issues.Empty(), issues.ToString());

        desc.MutableGraph()->SetGraphId("graph1");
        createCheckpointResult = Storage->CreateCheckpoint(coordinator1v2, CheckpointId4, desc, ECheckpointStatus::Pending).GetValueSync();
        UNIT_ASSERT_C(createCheckpointResult.second.Empty(), createCheckpointResult.second.ToString());
        const TString checkpoint3GraphDescId = createCheckpointResult.first;
        UNIT_ASSERT_UNEQUAL(checkpoint1GraphDescId, checkpoint3GraphDescId);
        UNIT_ASSERT_UNEQUAL(checkpoint2GraphDescId, checkpoint3GraphDescId);
    }
};


using TSdkCheckpoints = TFixture<true>;
using TLocalCheckpoints = TFixture<false>;
=======
TCheckpointStoragePtr GetCheckpointStorage(const char* tablePrefix, IEntityIdGenerator::TPtr entityIdGenerator = CreateEntityIdGenerator("id")) {
    NConfig::TYdbStorageConfig checkpointStorageConfig;
    checkpointStorageConfig.SetEndpoint(GetEnv("YDB_ENDPOINT"));
    checkpointStorageConfig.SetDatabase(GetEnv("YDB_DATABASE"));
    checkpointStorageConfig.SetToken("");
    checkpointStorageConfig.SetTablePrefix(tablePrefix);
    checkpointStorageConfig.SetTableClientMaxActiveSessions(20);

    auto credFactory = NKikimr::CreateYdbCredentialsProviderFactory;
    NYdb::TDriver driver(NYdb::TDriverConfig{});
    auto ydbConnectionPtr = NewYdbConnection(checkpointStorageConfig, credFactory, driver);
    auto storage = NewYdbCheckpointStorage(checkpointStorageConfig, entityIdGenerator, ydbConnectionPtr);
    auto issues = storage->Init().GetValueSync();
    UNIT_ASSERT_C(issues.Empty(), issues.ToString());
    return storage;
}

void CreateSome(const TCheckpointStoragePtr& storage) {
    // coordinator1 registers and performs some work

    TCoordinatorId coordinator1("graph1", 11);
    auto issues = storage->RegisterGraphCoordinator(coordinator1).GetValueSync();
    UNIT_ASSERT_C(issues.Empty(), issues.ToString());

    NProto::TCheckpointGraphDescription desc;
    desc.MutableGraph()->SetGraphId("graph1");
    auto createCheckpointResult = storage->CreateCheckpoint(coordinator1, CheckpointId1, desc, ECheckpointStatus::Pending).GetValueSync();
    UNIT_ASSERT_C(createCheckpointResult.second.Empty(), createCheckpointResult.second.ToString());
    const TString checkpoint1GraphDescId = createCheckpointResult.first;

    createCheckpointResult = storage->CreateCheckpoint(coordinator1, CheckpointId2, createCheckpointResult.first, ECheckpointStatus::Pending).GetValueSync();
    UNIT_ASSERT_C(createCheckpointResult.second.Empty(), createCheckpointResult.second.ToString());
    UNIT_ASSERT_VALUES_EQUAL(checkpoint1GraphDescId, createCheckpointResult.first);

    createCheckpointResult = storage->CreateCheckpoint(coordinator1, CheckpointId3, createCheckpointResult.first, ECheckpointStatus::Pending).GetValueSync();
    UNIT_ASSERT_C(createCheckpointResult.second.Empty(), createCheckpointResult.second.ToString());
    UNIT_ASSERT_VALUES_EQUAL(checkpoint1GraphDescId, createCheckpointResult.first);

    // coordinator2

    TCoordinatorId coordinator2("graph2", 17);
    issues = storage->RegisterGraphCoordinator(coordinator2).GetValueSync();
    UNIT_ASSERT_C(issues.Empty(), issues.ToString());

    desc.MutableGraph()->SetGraphId("graph2");
    createCheckpointResult = storage->CreateCheckpoint(coordinator2, CheckpointId1, desc, ECheckpointStatus::Pending).GetValueSync();
    UNIT_ASSERT_C(createCheckpointResult.second.Empty(), createCheckpointResult.second.ToString());
    const TString checkpoint2GraphDescId = createCheckpointResult.first;
    UNIT_ASSERT_UNEQUAL(checkpoint1GraphDescId, checkpoint2GraphDescId);

    // new coordinator for graph1

    TCoordinatorId coordinator1v2("graph1", 18);
    issues = storage->RegisterGraphCoordinator(coordinator1v2).GetValueSync();
    UNIT_ASSERT_C(issues.Empty(), issues.ToString());

    desc.MutableGraph()->SetGraphId("graph1");
    createCheckpointResult = storage->CreateCheckpoint(coordinator1v2, CheckpointId4, desc, ECheckpointStatus::Pending).GetValueSync();
    UNIT_ASSERT_C(createCheckpointResult.second.Empty(), createCheckpointResult.second.ToString());
    const TString checkpoint3GraphDescId = createCheckpointResult.first;
    UNIT_ASSERT_UNEQUAL(checkpoint1GraphDescId, checkpoint3GraphDescId);
    UNIT_ASSERT_UNEQUAL(checkpoint2GraphDescId, checkpoint3GraphDescId);
}
>>>>>>> fa206767

} // namespace

////////////////////////////////////////////////////////////////////////////////

// Note that many scenarious are tested in storage_service_ydb_ut.cpp

Y_UNIT_TEST_SUITE(TCheckpointStorageTest) {
    Y_UNIT_TEST_F(ShouldRegisterCoordinator, TSdkCheckpoints)
    {
        TCoordinatorId coordinator("graph1", 11);
        auto issues = Storage->RegisterGraphCoordinator(coordinator).GetValueSync();
        UNIT_ASSERT(issues.Empty());
    }

    Y_UNIT_TEST_F(ShouldGetCoordinators, TSdkCheckpoints)
    {
        TCoordinatorId coordinator1("graph1", 11);
        auto issues = Storage->RegisterGraphCoordinator(coordinator1).GetValueSync();

        TCoordinatorId coordinator2("graph2", 17);
        issues = Storage->RegisterGraphCoordinator(coordinator2).GetValueSync();

        auto getResult = Storage->GetCoordinators().GetValueSync();
        UNIT_ASSERT(getResult.second.Empty());
        UNIT_ASSERT_VALUES_EQUAL(getResult.first.size(), 2UL);

        for (const auto& coordinator: getResult.first) {
            if (coordinator.GraphId == "graph1") {
                UNIT_ASSERT_VALUES_EQUAL(coordinator.Generation, 11);
            } else if (coordinator.GraphId == "graph2") {
                UNIT_ASSERT_VALUES_EQUAL(coordinator.Generation, 17);
            } else {
                UNIT_ASSERT(false);
            }
        }
    }

    // TODO: add various tests on graph registration

    Y_UNIT_TEST_F(ShouldCreateCheckpoint, TSdkCheckpoints)
    {
        TCoordinatorId coordinator("graph1", 11);
        auto issues = Storage->RegisterGraphCoordinator(coordinator).GetValueSync();

        auto createCheckpointResult = Storage->CreateCheckpoint(coordinator, CheckpointId1, NProto::TCheckpointGraphDescription(), ECheckpointStatus::Pending).GetValueSync();
        issues = createCheckpointResult.second;
        UNIT_ASSERT(issues.Empty());
    }

    // TODO: add more tests on checkpoints manipulations

    Y_UNIT_TEST_F(ShouldCreateGetCheckpoints, TSdkCheckpoints)
    {
        CreateSome();

        auto getResult = Storage->GetCheckpoints("graph1").GetValueSync();
        UNIT_ASSERT_C(getResult.second.Empty(), getResult.second.ToString());
        UNIT_ASSERT_VALUES_EQUAL(getResult.first.size(), 4UL);
        for (const auto& metadata : getResult.first) {
            UNIT_ASSERT(metadata.Graph);
            UNIT_ASSERT_VALUES_EQUAL_C(metadata.Graph->GetGraphId(), "graph1", *metadata.Graph);
        }

        getResult = Storage->GetCheckpoints("graph2").GetValueSync();
        UNIT_ASSERT_C(getResult.second.Empty(), getResult.second.ToString());
        UNIT_ASSERT_VALUES_EQUAL(getResult.first.size(), 1UL);
        UNIT_ASSERT(getResult.first[0].Graph);
        UNIT_ASSERT_VALUES_EQUAL_C(getResult.first[0].Graph->GetGraphId(), "graph2", *getResult.first[0].Graph);

        // Get checkpoints without graph description
        getResult = Storage->GetCheckpoints("graph2", {}, 1, false).GetValueSync();
        UNIT_ASSERT_C(getResult.second.Empty(), getResult.second.ToString());
        UNIT_ASSERT_VALUES_EQUAL(getResult.first.size(), 1UL);
        UNIT_ASSERT(!getResult.first[0].Graph);
    }

    Y_UNIT_TEST_F(ShouldGetCheckpointsEmpty, TSdkCheckpoints)
    {
        auto getResult = Storage->GetCheckpoints("no-such-graph").GetValueSync();
        UNIT_ASSERT_C(getResult.second.Empty(), getResult.second.ToString());
        UNIT_ASSERT(getResult.first.empty());
    }

    Y_UNIT_TEST_F(ShouldDeleteGraph, TSdkCheckpoints)
    {
        CreateSome();

        // now delete graph1

        auto issues = Storage->DeleteGraph("graph1").GetValueSync();
        UNIT_ASSERT_C(issues.Empty(), issues.ToString());

        // check that the only left graph is "graph2"

        auto getCoordinatorsResult = Storage->GetCoordinators().GetValueSync();
        UNIT_ASSERT_C(getCoordinatorsResult.second.Empty(), getCoordinatorsResult.second.ToString());
        UNIT_ASSERT_VALUES_EQUAL(getCoordinatorsResult.first.size(), 1UL);

        const auto& survivedCoordinator = getCoordinatorsResult.first.front();
        UNIT_ASSERT_VALUES_EQUAL(survivedCoordinator.GraphId, "graph2");
        UNIT_ASSERT_VALUES_EQUAL(survivedCoordinator.Generation, 17);

        // check no checkpoints left for graph1

        auto getCheckpointsResult = Storage->GetCheckpoints("graph1").GetValueSync();
        UNIT_ASSERT_C(getCheckpointsResult.second.Empty(), getCheckpointsResult.second.ToString());
        UNIT_ASSERT(getCheckpointsResult.first.empty());

        // check graph2 checkpoints intact
        getCheckpointsResult = Storage->GetCheckpoints("graph2").GetValueSync();
        UNIT_ASSERT_C(getCheckpointsResult.second.Empty(), getCheckpointsResult.second.ToString());
        UNIT_ASSERT_VALUES_EQUAL(getCheckpointsResult.first.size(), 1UL);
    }

    Y_UNIT_TEST_F(ShouldMarkCheckpointsGc, TSdkCheckpoints)
    {
        CreateSome();

        auto issues = Storage->MarkCheckpointsGC("graph1", CheckpointId3).GetValueSync();
        UNIT_ASSERT_C(issues.Empty(), issues.ToString());

        auto getResult = Storage->GetCheckpoints("graph1").GetValueSync();
        UNIT_ASSERT_VALUES_EQUAL(getResult.first.size(), 4UL);

        for (const auto& meta: getResult.first) {
            if (meta.CheckpointId == CheckpointId3 || meta.CheckpointId == CheckpointId4) {
                UNIT_ASSERT_VALUES_EQUAL(meta.Status, ECheckpointStatus::Pending);
            } else {
                UNIT_ASSERT_VALUES_EQUAL(meta.Status, ECheckpointStatus::GC);
            }
        }

        // check graph2 checkpoints intact
        getResult = Storage->GetCheckpoints("graph2").GetValueSync();
        UNIT_ASSERT_VALUES_EQUAL(getResult.first.size(), 1UL);

        const auto& graph2Checkpoint1 = getResult.first.front();
        UNIT_ASSERT_VALUES_EQUAL(graph2Checkpoint1.Status, ECheckpointStatus::Pending);
    }

    Y_UNIT_TEST_F(ShouldDeleteMarkedCheckpoints, TSdkCheckpoints)
    {
        CreateSome();

        auto issues = Storage->MarkCheckpointsGC("graph1", CheckpointId3).GetValueSync();
        issues = Storage->DeleteMarkedCheckpoints("graph1", CheckpointId3).GetValueSync();
        UNIT_ASSERT_C(issues.Empty(), issues.ToString());

        auto getResult = Storage->GetCheckpoints("graph1").GetValueSync();
        UNIT_ASSERT_VALUES_EQUAL(getResult.first.size(), 2UL);

        for (const auto& meta: getResult.first) {
            UNIT_ASSERT(meta.CheckpointId == CheckpointId3 || meta.CheckpointId == CheckpointId4);
            UNIT_ASSERT_VALUES_EQUAL(meta.Status, ECheckpointStatus::Pending);
        }

        // check graph2 checkpoints intact
        getResult = Storage->GetCheckpoints("graph2").GetValueSync();
        UNIT_ASSERT_VALUES_EQUAL(getResult.first.size(), 1UL);

        const auto& graph2Checkpoint1 = getResult.first.front();
        UNIT_ASSERT_VALUES_EQUAL(graph2Checkpoint1.Status, ECheckpointStatus::Pending);
    }

    Y_UNIT_TEST_F(ShouldNotDeleteUnmarkedCheckpoints, TSdkCheckpoints)
    {
        CreateSome();

        auto issues = Storage->DeleteMarkedCheckpoints("graph1", CheckpointId3).GetValueSync();
        UNIT_ASSERT_C(issues.Empty(), issues.ToString());

        auto getResult = Storage->GetCheckpoints("graph1").GetValueSync();
        UNIT_ASSERT_VALUES_EQUAL(getResult.first.size(), 4UL);

        for (const auto& meta: getResult.first) {
            UNIT_ASSERT_VALUES_EQUAL(meta.Status, ECheckpointStatus::Pending);
        }

        // check graph2 checkpoints intact
        getResult = Storage->GetCheckpoints("graph2").GetValueSync();
        UNIT_ASSERT_VALUES_EQUAL(getResult.first.size(), 1UL);

        const auto& graph2Checkpoint1 = getResult.first.front();
        UNIT_ASSERT_VALUES_EQUAL(graph2Checkpoint1.Status, ECheckpointStatus::Pending);
    }

    Y_UNIT_TEST_F(ShouldUpdateCheckpointStatusForCheckpointsWithTheSameGenAndNo, TSdkCheckpoints)
    {
        TCoordinatorId coordinator1("graph1", 42);
        UNIT_ASSERT(Storage->RegisterGraphCoordinator(coordinator1).GetValueSync().Empty());
        auto createCheckpointResult = Storage->CreateCheckpoint(coordinator1, CheckpointId1, NProto::TCheckpointGraphDescription(), ECheckpointStatus::Pending).GetValueSync();
        UNIT_ASSERT(createCheckpointResult.second.Empty());

        TCoordinatorId coordinator2("graph2", coordinator1.Generation);
        UNIT_ASSERT(Storage->RegisterGraphCoordinator(coordinator2).GetValueSync().Empty());
        UNIT_ASSERT(Storage->CreateCheckpoint(coordinator2, CheckpointId1, createCheckpointResult.first, ECheckpointStatus::Pending).GetValueSync().second.Empty());

        UNIT_ASSERT(Storage->UpdateCheckpointStatus(coordinator1, CheckpointId1, ECheckpointStatus::PendingCommit, ECheckpointStatus::Pending, 100).GetValueSync().Empty());
        UNIT_ASSERT(Storage->UpdateCheckpointStatus(coordinator2, CheckpointId1, ECheckpointStatus::PendingCommit, ECheckpointStatus::Pending, 100).GetValueSync().Empty());
    }

    struct TTestEntityIdGenerator : IEntityIdGenerator {
        TTestEntityIdGenerator(std::initializer_list<TString> list)
            : Ids(std::move(list))
        {
        }

        TString Generate(EEntityType) override {
            ++CallsCount;
            UNIT_ASSERT(!Ids.empty());
            TString result = Ids.front();
            Ids.pop_front();
            return result;
        }

        std::deque<TString> Ids;
        size_t CallsCount = 0;
    };

    Y_UNIT_TEST_F(ShouldRetryOnExistingGraphDescId, TSdkCheckpoints)
    {
        auto idGenerator = new TTestEntityIdGenerator({"id1", "id1", "id1", "id2"});
        InitCheckpointStorage(idGenerator);

        TCoordinatorId coordinator1("graph1", 11);
        auto issues = Storage->RegisterGraphCoordinator(coordinator1).GetValueSync();
        UNIT_ASSERT_C(issues.Empty(), issues.ToString());

        auto createCheckpointResult = Storage->CreateCheckpoint(coordinator1, CheckpointId1, NProto::TCheckpointGraphDescription(), ECheckpointStatus::Pending).GetValueSync();
        UNIT_ASSERT_C(createCheckpointResult.second.Empty(), createCheckpointResult.second.ToString());
        const TString checkpoint1GraphDescId = createCheckpointResult.first;
        UNIT_ASSERT_VALUES_EQUAL(checkpoint1GraphDescId, "id1");
        UNIT_ASSERT_VALUES_EQUAL(idGenerator->CallsCount, 1);

        createCheckpointResult = Storage->CreateCheckpoint(coordinator1, CheckpointId2, checkpoint1GraphDescId, ECheckpointStatus::Pending).GetValueSync();
        UNIT_ASSERT_C(createCheckpointResult.second.Empty(), createCheckpointResult.second.ToString());
        UNIT_ASSERT_VALUES_EQUAL(checkpoint1GraphDescId, createCheckpointResult.first);
        UNIT_ASSERT_VALUES_EQUAL(idGenerator->CallsCount, 1);

        TCoordinatorId coordinator1v2("graph1", 18);
        issues = Storage->RegisterGraphCoordinator(coordinator1v2).GetValueSync();
        UNIT_ASSERT_C(issues.Empty(), issues.ToString());

        createCheckpointResult = Storage->CreateCheckpoint(coordinator1v2, CheckpointId4, NProto::TCheckpointGraphDescription(), ECheckpointStatus::Pending).GetValueSync();
        UNIT_ASSERT_C(createCheckpointResult.second.Empty(), createCheckpointResult.second.ToString());
        const TString checkpoint2GraphDescId = createCheckpointResult.first;
        UNIT_ASSERT_VALUES_EQUAL(checkpoint2GraphDescId, "id2");
        UNIT_ASSERT_VALUES_EQUAL(idGenerator->CallsCount, 4);
    }
};

} // namespace NFq<|MERGE_RESOLUTION|>--- conflicted
+++ resolved
@@ -25,7 +25,6 @@
 
 ////////////////////////////////////////////////////////////////////////////////
 
-<<<<<<< HEAD
 template<bool UseYdbSdk>
 class TFixture : public NUnitTest::TBaseFixture/*, public NActors::TTestActorRuntime*/ {
 public:
@@ -41,7 +40,7 @@
     }
 
     void InitCheckpointStorage(IEntityIdGenerator::TPtr entityIdGenerator = CreateEntityIdGenerator("id")) {
-        NKikimrConfig::TExternalStorage checkpointStorageConfig;
+        NConfig::TYdbStorageConfig checkpointStorageConfig;
         checkpointStorageConfig.SetEndpoint(GetEnv("YDB_ENDPOINT"));
         checkpointStorageConfig.SetDatabase(GetEnv("YDB_DATABASE"));
         checkpointStorageConfig.SetToken("");
@@ -108,71 +107,6 @@
 
 using TSdkCheckpoints = TFixture<true>;
 using TLocalCheckpoints = TFixture<false>;
-=======
-TCheckpointStoragePtr GetCheckpointStorage(const char* tablePrefix, IEntityIdGenerator::TPtr entityIdGenerator = CreateEntityIdGenerator("id")) {
-    NConfig::TYdbStorageConfig checkpointStorageConfig;
-    checkpointStorageConfig.SetEndpoint(GetEnv("YDB_ENDPOINT"));
-    checkpointStorageConfig.SetDatabase(GetEnv("YDB_DATABASE"));
-    checkpointStorageConfig.SetToken("");
-    checkpointStorageConfig.SetTablePrefix(tablePrefix);
-    checkpointStorageConfig.SetTableClientMaxActiveSessions(20);
-
-    auto credFactory = NKikimr::CreateYdbCredentialsProviderFactory;
-    NYdb::TDriver driver(NYdb::TDriverConfig{});
-    auto ydbConnectionPtr = NewYdbConnection(checkpointStorageConfig, credFactory, driver);
-    auto storage = NewYdbCheckpointStorage(checkpointStorageConfig, entityIdGenerator, ydbConnectionPtr);
-    auto issues = storage->Init().GetValueSync();
-    UNIT_ASSERT_C(issues.Empty(), issues.ToString());
-    return storage;
-}
-
-void CreateSome(const TCheckpointStoragePtr& storage) {
-    // coordinator1 registers and performs some work
-
-    TCoordinatorId coordinator1("graph1", 11);
-    auto issues = storage->RegisterGraphCoordinator(coordinator1).GetValueSync();
-    UNIT_ASSERT_C(issues.Empty(), issues.ToString());
-
-    NProto::TCheckpointGraphDescription desc;
-    desc.MutableGraph()->SetGraphId("graph1");
-    auto createCheckpointResult = storage->CreateCheckpoint(coordinator1, CheckpointId1, desc, ECheckpointStatus::Pending).GetValueSync();
-    UNIT_ASSERT_C(createCheckpointResult.second.Empty(), createCheckpointResult.second.ToString());
-    const TString checkpoint1GraphDescId = createCheckpointResult.first;
-
-    createCheckpointResult = storage->CreateCheckpoint(coordinator1, CheckpointId2, createCheckpointResult.first, ECheckpointStatus::Pending).GetValueSync();
-    UNIT_ASSERT_C(createCheckpointResult.second.Empty(), createCheckpointResult.second.ToString());
-    UNIT_ASSERT_VALUES_EQUAL(checkpoint1GraphDescId, createCheckpointResult.first);
-
-    createCheckpointResult = storage->CreateCheckpoint(coordinator1, CheckpointId3, createCheckpointResult.first, ECheckpointStatus::Pending).GetValueSync();
-    UNIT_ASSERT_C(createCheckpointResult.second.Empty(), createCheckpointResult.second.ToString());
-    UNIT_ASSERT_VALUES_EQUAL(checkpoint1GraphDescId, createCheckpointResult.first);
-
-    // coordinator2
-
-    TCoordinatorId coordinator2("graph2", 17);
-    issues = storage->RegisterGraphCoordinator(coordinator2).GetValueSync();
-    UNIT_ASSERT_C(issues.Empty(), issues.ToString());
-
-    desc.MutableGraph()->SetGraphId("graph2");
-    createCheckpointResult = storage->CreateCheckpoint(coordinator2, CheckpointId1, desc, ECheckpointStatus::Pending).GetValueSync();
-    UNIT_ASSERT_C(createCheckpointResult.second.Empty(), createCheckpointResult.second.ToString());
-    const TString checkpoint2GraphDescId = createCheckpointResult.first;
-    UNIT_ASSERT_UNEQUAL(checkpoint1GraphDescId, checkpoint2GraphDescId);
-
-    // new coordinator for graph1
-
-    TCoordinatorId coordinator1v2("graph1", 18);
-    issues = storage->RegisterGraphCoordinator(coordinator1v2).GetValueSync();
-    UNIT_ASSERT_C(issues.Empty(), issues.ToString());
-
-    desc.MutableGraph()->SetGraphId("graph1");
-    createCheckpointResult = storage->CreateCheckpoint(coordinator1v2, CheckpointId4, desc, ECheckpointStatus::Pending).GetValueSync();
-    UNIT_ASSERT_C(createCheckpointResult.second.Empty(), createCheckpointResult.second.ToString());
-    const TString checkpoint3GraphDescId = createCheckpointResult.first;
-    UNIT_ASSERT_UNEQUAL(checkpoint1GraphDescId, checkpoint3GraphDescId);
-    UNIT_ASSERT_UNEQUAL(checkpoint2GraphDescId, checkpoint3GraphDescId);
-}
->>>>>>> fa206767
 
 } // namespace
 
