--- conflicted
+++ resolved
@@ -47,11 +47,7 @@
         stateStorageLimits.SetMaxRowSizeBytes(YdbRowSizeLimit);
 
         NYdb::TDriver driver(NYdb::TDriverConfig{});
-<<<<<<< HEAD
-        auto ydbConnectionPtr = CreateSdkYdbConnection(config.GetExternalStorage(), NKikimr::CreateYdbCredentialsProviderFactory, driver);
-=======
-        auto ydbConnectionPtr = NewYdbConnection(config.GetStorage(), NKikimr::CreateYdbCredentialsProviderFactory, driver);
->>>>>>> fa206767
+        auto ydbConnectionPtr = CreateSdkYdbConnection(config.GetStorage(), NKikimr::CreateYdbCredentialsProviderFactory, driver);
         auto storage = NewYdbStateStorage(config, ydbConnectionPtr);
         storage->Init().GetValueSync();
         return storage;
