--- conflicted
+++ resolved
@@ -302,15 +302,10 @@
     }
 
     if (status != NYql::NDqProto::TEvRestoreFromCheckpointResult_ERestoreStatus_OK) {
-<<<<<<< HEAD
         auto msg = TStringBuilder() << "Can't restore: " << statusName << ", " << record.GetIssues();
         CC_LOG_E("[" << checkpoint << "] " << msg);
+        ++*Metrics.RestoringError;
         NYql::TTaskControllerImpl<TCheckpointCoordinator>::OnError(NYql::NDqProto::StatusIds::ABORTED, msg, {});
-=======
-        CC_LOG_E("[" << checkpoint << "] Can't restore: " << statusName);
-        ++*Metrics.RestoringError;
-        NYql::TTaskControllerImpl<TCheckpointCoordinator>::OnError(NYql::NDqProto::StatusIds::ABORTED, "Can't restore: " + statusName, {});
->>>>>>> 73d910dc
         return;
     }
 
