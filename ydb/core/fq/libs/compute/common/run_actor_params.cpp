#include "run_actor_params.h"

#include <ydb/core/fq/libs/db_id_async_resolver_impl/mdb_endpoint_generator.h>

namespace NFq {

using namespace NActors;

TRunActorParams::TRunActorParams(
    TYqSharedResources::TPtr yqSharedResources,
    const NKikimr::TYdbCredentialsProviderFactory& credentialsProviderFactory,
    NYql::IHTTPGateway::TPtr s3Gateway,
    NYql::NConnector::IClient::TPtr connectorClient,
    const NKikimr::NMiniKQL::IFunctionRegistry* functionRegistry,
    TIntrusivePtr<IRandomProvider> randomProvider,
    NYql::IModuleResolver::TPtr& moduleResolver,
    ui64 nextUniqueId,
    NKikimr::NMiniKQL::TComputationNodeFactory dqCompFactory,
    ::NPq::NConfigurationManager::IConnections::TPtr pqCmConnections,
    const ::NFq::NConfig::TConfig& config,
    const TString& sql,
    const NYdb::NFq::TScope& scope,
    const TString& authToken,
    const TActorId& databaseResolver,
    const TString& queryId,
    const TString& userId,
    const TString& owner,
    const int64_t previousQueryRevision,
    TVector<FederatedQuery::Connection> connections,
    TVector<FederatedQuery::Binding> bindings,
    NYql::ISecuredServiceAccountCredentialsFactory::TPtr credentialsFactory,
    THashMap<TString, TString> accountIdSignatures,
    FederatedQuery::QueryContent::QueryType queryType,
    FederatedQuery::QueryContent::QuerySyntax querySyntax,
    FederatedQuery::ExecuteMode executeMode,
    const TString& resultId,
    const FederatedQuery::StateLoadMode stateLoadMode,
    const FederatedQuery::StreamingDisposition& streamingDisposition,
    FederatedQuery::QueryMeta::ComputeStatus status,
    const TString& cloudId,
    TVector<FederatedQuery::ResultSetMeta> resultSetMetas,
    TVector<TString> dqGraphs,
    int32_t dqGraphIndex,
    bool automatic,
    const TString& queryName,
    const TInstant& deadline,
    const ::NMonitoring::TDynamicCounterPtr& clientCounters,
    TInstant createdAt,
    const TString& tenantName,
    uint64_t resultBytesLimit,
    TDuration executionTtl,
    TInstant requestSubmittedAt,
    TInstant requestStartedAt,
    ui32 restartCount,
    const TString& jobId,
    const Fq::Private::TaskResources& resources,
    const TString& executionId,
    const TString& operationId,
    const NFq::NConfig::TYdbStorageConfig& computeConnection,
    TDuration resultTtl,
    std::map<TString, Ydb::TypedValue>&& queryParameters,
    std::shared_ptr<NYql::NDq::IS3ActorsFactory> s3ActorsFactory,
    const ::NFq::NConfig::TWorkloadManagerConfig& workloadManager,
<<<<<<< HEAD
    const NYql::IPqGateway::TPtr& pqGateway
=======
    NYql::IPqGateway::TPtr defaultPqGateway
>>>>>>> 0a1a5248
    )
    : YqSharedResources(yqSharedResources)
    , CredentialsProviderFactory(credentialsProviderFactory)
    , S3Gateway(s3Gateway)
    , ConnectorClient(connectorClient)
    , FunctionRegistry(functionRegistry)
    , RandomProvider(randomProvider)
    , ModuleResolver(moduleResolver)
    , NextUniqueId(nextUniqueId)
    , DqCompFactory(dqCompFactory)
    , PqCmConnections(std::move(pqCmConnections))
    , Config(config)
    , Sql(sql)
    , Scope(scope)
    , AuthToken(authToken)
    , DatabaseResolver(databaseResolver)
    , MdbEndpointGenerator(NFq::MakeMdbEndpointGeneratorGeneric(config.GetCommon().GetMdbTransformHost()))
    , QueryId(queryId)
    , UserId(userId)
    , Owner(owner)
    , PreviousQueryRevision(previousQueryRevision)
    , Connections(std::move(connections))
    , Bindings(std::move(bindings))
    , CredentialsFactory(std::move(credentialsFactory))
    , AccountIdSignatures(std::move(accountIdSignatures))
    , QueryType(queryType)
    , QuerySyntax(querySyntax)
    , ExecuteMode(executeMode)
    , ResultId(resultId)
    , StateLoadMode(stateLoadMode)
    , StreamingDisposition(streamingDisposition)
    , Status(status)
    , CloudId(cloudId)
    , ResultSetMetas(std::move(resultSetMetas))
    , DqGraphs(std::move(dqGraphs))
    , DqGraphIndex(dqGraphIndex)
    , Automatic(automatic)
    , QueryName(queryName)
    , Deadline(deadline)
    , ClientCounters(clientCounters)
    , CreatedAt(createdAt)
    , TenantName(tenantName)
    , ResultBytesLimit(resultBytesLimit)
    , ExecutionTtl(executionTtl)
    , RequestSubmittedAt(requestSubmittedAt)
    , RequestStartedAt(requestStartedAt)
    , RestartCount(restartCount)
    , JobId(jobId)
    , Resources(resources)
    , ExecutionId(executionId)
    , OperationId(operationId, true)
    , ComputeConnection(computeConnection)
    , ResultTtl(resultTtl)
    , QueryParameters(std::move(queryParameters))
    , S3ActorsFactory(std::move(s3ActorsFactory))
    , WorkloadManager(workloadManager)
<<<<<<< HEAD
    , PqGateway(pqGateway)
=======
    , DefaultPqGateway(defaultPqGateway)
>>>>>>> 0a1a5248
    {
    }

IOutputStream& operator<<(IOutputStream& out, const TRunActorParams& params) {
    return out  << "Run actors params: { QueryId: " << params.QueryId
                << " CloudId: " << params.CloudId
                << " Scope: " << params.Scope.ToString()
                << " Automatic: " << params.Automatic
                << " TenantName: " << params.TenantName
                << " ResultBytesLimit: " << params.ResultBytesLimit
                << " ExecutionTtl: " << params.ExecutionTtl
                << " RequestSubmittedAt: " << params.RequestSubmittedAt
                << " RequestStartedAt: " << params.RequestStartedAt
                << " RestartCount: " << params.RestartCount
                << " JobId: " << params.JobId
                << " UserId: " << params.UserId
                << " Owner: " << params.Owner
                << " PreviousQueryRevision: " << params.PreviousQueryRevision
                << " Connections: " << params.Connections.size()
                << " Bindings: " << params.Bindings.size()
                << " AccountIdSignatures: " << params.AccountIdSignatures.size()
                << " QueryType: " << FederatedQuery::QueryContent::QueryType_Name(params.QueryType)
                << " QuerySyntax: " << FederatedQuery::QueryContent::QuerySyntax_Name(params.QuerySyntax)
                << " ExecuteMode: " << FederatedQuery::ExecuteMode_Name(params.ExecuteMode)
                << " ResultId: " << params.ResultId
                << " StateLoadMode: " << FederatedQuery::StateLoadMode_Name(params.StateLoadMode)
                << " StreamingDisposition: " << params.StreamingDisposition.ShortDebugString()
                << " Status: " << FederatedQuery::QueryMeta::ComputeStatus_Name(params.Status)
                << " DqGraphs: " << params.DqGraphs.size()
                << " DqGraphIndex: " << params.DqGraphIndex
                << " Resource.TopicConsumers: " << params.Resources.topic_consumers().size()
                << " ExecutionId: " << params.ExecutionId
                << " OperationId: " << (params.OperationId.GetKind() != NKikimr::NOperationId::TOperationId::UNUSED ? params.OperationId.ToString() : "<empty>")
                << " ComputeConnection: " << params.ComputeConnection.ShortDebugString()
                << " ResultTtl: " << params.ResultTtl
                << " QueryParameters: " << params.QueryParameters.size()
                << " WorkloadManager: " << params.WorkloadManager.ShortDebugString()
                << " NextUniqueId: " << params.NextUniqueId
                << "}";
}

} /* NFq */<|MERGE_RESOLUTION|>--- conflicted
+++ resolved
@@ -61,11 +61,7 @@
     std::map<TString, Ydb::TypedValue>&& queryParameters,
     std::shared_ptr<NYql::NDq::IS3ActorsFactory> s3ActorsFactory,
     const ::NFq::NConfig::TWorkloadManagerConfig& workloadManager,
-<<<<<<< HEAD
-    const NYql::IPqGateway::TPtr& pqGateway
-=======
     NYql::IPqGateway::TPtr defaultPqGateway
->>>>>>> 0a1a5248
     )
     : YqSharedResources(yqSharedResources)
     , CredentialsProviderFactory(credentialsProviderFactory)
@@ -122,11 +118,7 @@
     , QueryParameters(std::move(queryParameters))
     , S3ActorsFactory(std::move(s3ActorsFactory))
     , WorkloadManager(workloadManager)
-<<<<<<< HEAD
-    , PqGateway(pqGateway)
-=======
     , DefaultPqGateway(defaultPqGateway)
->>>>>>> 0a1a5248
     {
     }
 
