#pragma once

#include <ydb/core/fq/libs/config/protos/common.pb.h>
#include <ydb/core/fq/libs/config/protos/fq_config.pb.h>
#include <ydb/core/fq/libs/config/protos/pinger.pb.h>
#include <ydb/core/fq/libs/config/protos/storage.pb.h>
#include <ydb/core/fq/libs/events/events.h>
#include <ydb/core/fq/libs/shared_resources/shared_resources.h>

#include <yql/essentials/minikql/computation/mkql_computation_node.h>
#include <ydb/library/yql/providers/common/token_accessor/client/factory.h>
#include <ydb/library/yql/providers/generic/connector/libcpp/client.h>
#include <ydb/library/yql/providers/dq/provider/yql_dq_gateway.h>
#include <ydb/library/yql/providers/dq/worker_manager/interface/counters.h>
#include <ydb/library/yql/providers/pq/cm_client/client.h>
#include <ydb/library/yql/providers/pq/provider/yql_pq_gateway.h>
#include <ydb/library/yql/providers/solomon/provider/yql_solomon_gateway.h>
#include <ydb/library/yql/providers/s3/actors_factory/yql_s3_actors_factory.h>

#include <ydb/public/lib/fq/scope.h>

#include <ydb/library/actors/core/actorsystem.h>
#include <library/cpp/random_provider/random_provider.h>
#include <library/cpp/time_provider/time_provider.h>

namespace NFq {

struct TRunActorParams { // TODO2 : Change name
    TRunActorParams(
        TYqSharedResources::TPtr yqSharedResources,
        const NKikimr::TYdbCredentialsProviderFactory& credentialsProviderFactory,
        NYql::IHTTPGateway::TPtr s3Gateway,
        NYql::NConnector::IClient::TPtr connectorClient,
        const NKikimr::NMiniKQL::IFunctionRegistry* functionRegistry,
        TIntrusivePtr<IRandomProvider> randomProvider,
        NYql::IModuleResolver::TPtr& moduleResolver,
        ui64 nextUniqueId,
        NKikimr::NMiniKQL::TComputationNodeFactory dqCompFactory,
        ::NPq::NConfigurationManager::IConnections::TPtr pqCmConnections,
        const ::NFq::NConfig::TConfig& config,
        const TString& sql,
        const NYdb::NFq::TScope& scope,
        const TString& authToken,
        const NActors::TActorId& databaseResolver,
        const TString& queryId,
        const TString& userId,
        const TString& owner,
        const int64_t previousQueryRevision,
        TVector<FederatedQuery::Connection> connections,
        TVector<FederatedQuery::Binding> bindings,
        NYql::ISecuredServiceAccountCredentialsFactory::TPtr credentialsFactory,
        THashMap<TString, TString> accountIdSignatures,
        FederatedQuery::QueryContent::QueryType queryType,
        FederatedQuery::QueryContent::QuerySyntax querySyntax,
        FederatedQuery::ExecuteMode executeMode,
        const TString& resultId,
        const FederatedQuery::StateLoadMode stateLoadMode,
        const FederatedQuery::StreamingDisposition& streamingDisposition,
        FederatedQuery::QueryMeta::ComputeStatus status,
        const TString& cloudId,
        TVector<FederatedQuery::ResultSetMeta> resultSetMetas,
        TVector<TString> dqGraphs,
        int32_t dqGraphIndex,
        bool automatic,
        const TString& queryName,
        const TInstant& deadline,
        const ::NMonitoring::TDynamicCounterPtr& clientCounters,
        TInstant createdAt,
        const TString& tenantName,
        uint64_t resultBytesLimit,
        TDuration executionTtl,
        TInstant requestSubmittedAt,
        TInstant requestStartedAt,
        ui32 restartCount,
        const TString& jobId,
        const Fq::Private::TaskResources& resources,
        const TString& executionId,
        const TString& operationId,
        const ::NFq::NConfig::TYdbStorageConfig& computeConnection,
        TDuration resultTtl,
        std::map<TString, Ydb::TypedValue>&& queryParameters,
        std::shared_ptr<NYql::NDq::IS3ActorsFactory> s3ActorsFactory,
        const ::NFq::NConfig::TWorkloadManagerConfig& workloadManager,
<<<<<<< HEAD
        const NYql::IPqGateway::TPtr& pqGateway
=======
        NYql::IPqGateway::TPtr defaultPqGateway
>>>>>>> 0a1a5248
    );

    TRunActorParams(const TRunActorParams& params) = default;
    TRunActorParams(TRunActorParams&& params) = default;

    friend IOutputStream& operator<<(IOutputStream& out, const TRunActorParams& params);

    TYqSharedResources::TPtr YqSharedResources;
    NKikimr::TYdbCredentialsProviderFactory CredentialsProviderFactory;
    NYql::IHTTPGateway::TPtr S3Gateway;
    NYql::NConnector::IClient::TPtr ConnectorClient;
    const NKikimr::NMiniKQL::IFunctionRegistry* FunctionRegistry;
    TIntrusivePtr<IRandomProvider> RandomProvider;
    NYql::IModuleResolver::TPtr ModuleResolver;
    ui64 NextUniqueId;
    NKikimr::NMiniKQL::TComputationNodeFactory DqCompFactory;

    ::NPq::NConfigurationManager::IConnections::TPtr PqCmConnections;
    const ::NFq::NConfig::TConfig Config;
    const TString Sql;
    const NYdb::NFq::TScope Scope;
    const TString AuthToken;
    const NActors::TActorId DatabaseResolver;
    const NYql::IMdbEndpointGenerator::TPtr MdbEndpointGenerator;
    const TString QueryId;
    const TString UserId;
    const TString Owner;
    const int64_t PreviousQueryRevision;
    const TVector<FederatedQuery::Connection> Connections;
    const TVector<FederatedQuery::Binding> Bindings;
    const NYql::ISecuredServiceAccountCredentialsFactory::TPtr CredentialsFactory;
    const THashMap<TString, TString> AccountIdSignatures;
    const FederatedQuery::QueryContent::QueryType QueryType;
    const FederatedQuery::QueryContent::QuerySyntax QuerySyntax;
    const FederatedQuery::ExecuteMode ExecuteMode;
    const TString ResultId;
    const FederatedQuery::StateLoadMode StateLoadMode;
    const FederatedQuery::StreamingDisposition StreamingDisposition;
    FederatedQuery::QueryMeta::ComputeStatus Status;
    const TString CloudId;
    const TVector<FederatedQuery::ResultSetMeta> ResultSetMetas;
    const TVector<TString> DqGraphs;
    const int32_t DqGraphIndex;

    const bool Automatic = false;
    const TString QueryName;
    const TInstant Deadline;

    const ::NMonitoring::TDynamicCounterPtr ClientCounters;
    const TInstant CreatedAt;
    const TString TenantName;
    const uint64_t ResultBytesLimit;
    const TDuration ExecutionTtl;
    TInstant RequestSubmittedAt;
    TInstant RequestStartedAt;
    const ui32 RestartCount;
    const TString JobId;
    Fq::Private::TaskResources Resources;
    TString ExecutionId;
    NYdb::TOperation::TOperationId OperationId;
    ::NFq::NConfig::TYdbStorageConfig ComputeConnection;
    TDuration ResultTtl;
    std::map<TString, Ydb::TypedValue> QueryParameters;
    std::shared_ptr<NYql::NDq::IS3ActorsFactory> S3ActorsFactory;
    ::NFq::NConfig::TWorkloadManagerConfig WorkloadManager;
<<<<<<< HEAD
    NYql::IPqGateway::TPtr PqGateway;
=======
    NYql::IPqGateway::TPtr DefaultPqGateway;
>>>>>>> 0a1a5248
};

} /* NFq */<|MERGE_RESOLUTION|>--- conflicted
+++ resolved
@@ -81,11 +81,7 @@
         std::map<TString, Ydb::TypedValue>&& queryParameters,
         std::shared_ptr<NYql::NDq::IS3ActorsFactory> s3ActorsFactory,
         const ::NFq::NConfig::TWorkloadManagerConfig& workloadManager,
-<<<<<<< HEAD
-        const NYql::IPqGateway::TPtr& pqGateway
-=======
         NYql::IPqGateway::TPtr defaultPqGateway
->>>>>>> 0a1a5248
     );
 
     TRunActorParams(const TRunActorParams& params) = default;
@@ -151,11 +147,7 @@
     std::map<TString, Ydb::TypedValue> QueryParameters;
     std::shared_ptr<NYql::NDq::IS3ActorsFactory> S3ActorsFactory;
     ::NFq::NConfig::TWorkloadManagerConfig WorkloadManager;
-<<<<<<< HEAD
-    NYql::IPqGateway::TPtr PqGateway;
-=======
     NYql::IPqGateway::TPtr DefaultPqGateway;
->>>>>>> 0a1a5248
 };
 
 } /* NFq */