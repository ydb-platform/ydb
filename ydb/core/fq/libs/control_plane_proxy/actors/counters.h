--- conflicted
+++ resolved
@@ -265,7 +265,6 @@
             return (*cacheVal);
         }
 
-<<<<<<< HEAD
         static std::array<TString, RTS_MAX> requestTypeNames {
             "CreateQuery",
             "ListQueries",
@@ -288,33 +287,8 @@
             "DescribeBinding",
             "ModifyBinding",
             "DeleteBinding",
+            "DeleteFolderResources",
         };
-=======
-        auto scopeRequests = std::make_shared<TScopeCounters>(CreateArray<RTS_MAX, TRequestScopeCountersPtr>({
-            {MakeIntrusive<TRequestScopeCounters>("CreateQuery")},
-            {MakeIntrusive<TRequestScopeCounters>("ListQueries")},
-            {MakeIntrusive<TRequestScopeCounters>("DescribeQuery")},
-            {MakeIntrusive<TRequestScopeCounters>("GetQueryStatus")},
-            {MakeIntrusive<TRequestScopeCounters>("ModifyQuery")},
-            {MakeIntrusive<TRequestScopeCounters>("DeleteQuery")},
-            {MakeIntrusive<TRequestScopeCounters>("ControlQuery")},
-            {MakeIntrusive<TRequestScopeCounters>("GetResultData")},
-            {MakeIntrusive<TRequestScopeCounters>("ListJobs")},
-            {MakeIntrusive<TRequestScopeCounters>("DescribeJob")},
-            {MakeIntrusive<TRequestScopeCounters>("CreateConnection")},
-            {MakeIntrusive<TRequestScopeCounters>("ListConnections")},
-            {MakeIntrusive<TRequestScopeCounters>("DescribeConnection")},
-            {MakeIntrusive<TRequestScopeCounters>("ModifyConnection")},
-            {MakeIntrusive<TRequestScopeCounters>("DeleteConnection")},
-            {MakeIntrusive<TRequestScopeCounters>("TestConnection")},
-            {MakeIntrusive<TRequestScopeCounters>("CreateBinding")},
-            {MakeIntrusive<TRequestScopeCounters>("ListBindings")},
-            {MakeIntrusive<TRequestScopeCounters>("DescribeBinding")},
-            {MakeIntrusive<TRequestScopeCounters>("ModifyBinding")},
-            {MakeIntrusive<TRequestScopeCounters>("DeleteBinding")},
-            {MakeIntrusive<TRequestScopeCounters>("DeleteFolderResources")},
-        }));
->>>>>>> 2f32ea83
 
         auto scopeCounters = Counters
                                  ->GetSubgroup("cloud_id", cloudId)
