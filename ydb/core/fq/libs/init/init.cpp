#include "init.h"

#include <ydb/core/fq/libs/audit/yq_audit_service.h>
#include <ydb/core/fq/libs/checkpoint_storage/storage_service.h>
#include <ydb/core/fq/libs/checkpoint_storage/storage_service.h>
#include <ydb/core/fq/libs/cloud_audit/yq_cloud_audit_service.h>
#include <ydb/core/fq/libs/compute/ydb/control_plane/compute_database_control_plane_service.h>
#include <ydb/core/fq/libs/control_plane_config/control_plane_config.h>
#include <ydb/core/fq/libs/control_plane_proxy/control_plane_proxy.h>
#include <ydb/core/fq/libs/control_plane_storage/control_plane_storage.h>
#include <ydb/core/fq/libs/health/health.h>
#include <ydb/core/fq/libs/private_client/internal_service.h>
#include <ydb/core/fq/libs/private_client/loopback_service.h>
#include <ydb/core/fq/libs/quota_manager/quota_manager.h>
#include <ydb/core/fq/libs/quota_manager/quota_proxy.h>
#include <ydb/core/fq/libs/rate_limiter/control_plane_service/rate_limiter_control_plane_service.h>
#include <ydb/core/fq/libs/rate_limiter/events/control_plane_events.h>
#include <ydb/core/fq/libs/rate_limiter/events/data_plane.h>
#include <ydb/core/fq/libs/rate_limiter/quoter_service/quoter_service.h>
#include <ydb/core/fq/libs/row_dispatcher/row_dispatcher_service.h>
#include <ydb/core/fq/libs/shared_resources/shared_resources.h>
#include <ydb/core/fq/libs/test_connection/test_connection.h>

#include <ydb/library/folder_service/folder_service.h>
#include <ydb/library/yql/providers/common/metrics/service_counters.h>

#include <ydb/library/actors/http/http_proxy.h>
#include <library/cpp/protobuf/json/json2proto.h>
#include <library/cpp/protobuf/json/proto2json.h>

#include <ydb/library/security/ydb_credentials_provider_factory.h>
#include <ydb/library/yql/dq/actors/compute/dq_checkpoints.h>
#include <ydb/library/yql/dq/actors/compute/dq_compute_actor_async_io_factory.h>
#include <ydb/library/yql/dq/actors/input_transforms/dq_input_transform_lookup_factory.h>
#include <ydb/library/yql/dq/comp_nodes/yql_common_dq_factory.h>
#include <ydb/library/yql/dq/transform/yql_common_dq_transform.h>
#include <ydb/library/yql/utils/actor_log/log.h>
#include <ydb/library/yql/minikql/comp_nodes/mkql_factories.h>
#include <ydb/library/yql/providers/common/comp_nodes/yql_factory.h>
#include <ydb/library/yql/providers/dq/task_runner/tasks_runner_local.h>
#include <ydb/library/yql/providers/dq/worker_manager/local_worker_manager.h>
#include <ydb/library/yql/providers/generic/actors/yql_generic_provider_factories.h>
#include <ydb/library/yql/providers/s3/actors/yql_s3_actors_factory_impl.h>
#include <ydb/library/yql/providers/s3/proto/retry_config.pb.h>
#include <ydb/library/yql/providers/pq/async_io/dq_pq_read_actor.h>
#include <ydb/library/yql/providers/pq/async_io/dq_pq_write_actor.h>
#include <ydb/library/yql/providers/pq/gateway/native/yql_pq_gateway.h>
#include <ydb/library/yql/providers/solomon/async_io/dq_solomon_write_actor.h>
#include <ydb/library/yql/providers/common/http_gateway/yql_http_default_retry_policy.h>


#include <util/stream/file.h>
#include <util/system/hostname.h>

namespace NFq {

using namespace NKikimr;

void Init(
    const NFq::NConfig::TConfig& protoConfig,
    ui32 nodeId,
    const TActorRegistrator& actorRegistrator,
    const TAppData* appData,
    const TString& tenant,
    ::NPq::NConfigurationManager::IConnections::TPtr pqCmConnections,
    const IYqSharedResources::TPtr& iyqSharedResources,
    const std::function<IActor*(const NKikimrProto::NFolderService::TFolderServiceConfig& authConfig)>& folderServiceFactory,
    ui32 icPort,
    const std::vector<NKikimr::NMiniKQL::TComputationNodeFactory>& additionalCompNodeFactories
    )
{
    Y_ABORT_UNLESS(iyqSharedResources, "No YQ shared resources created");
    TYqSharedResources::TPtr yqSharedResources = TYqSharedResources::Cast(iyqSharedResources);

    auto yqCounters = appData->Counters->GetSubgroup("counters", "yq");
    const auto clientCounters = yqCounters->GetSubgroup("subsystem", "ClientMetrics");

    if (protoConfig.GetControlPlaneStorage().GetEnabled()) {
        auto controlPlaneStorage = protoConfig.GetControlPlaneStorage().GetUseInMemory()
            ? NFq::CreateInMemoryControlPlaneStorageServiceActor(protoConfig.GetControlPlaneStorage())
            : NFq::CreateYdbControlPlaneStorageServiceActor(
                protoConfig.GetControlPlaneStorage(),
                protoConfig.GetGateways().GetS3(),
                protoConfig.GetCommon(),
                protoConfig.GetCompute(),
                yqCounters->GetSubgroup("subsystem", "ControlPlaneStorage"),
                yqSharedResources,
                NKikimr::CreateYdbCredentialsProviderFactory,
                tenant);
        actorRegistrator(NFq::ControlPlaneStorageServiceActorId(), controlPlaneStorage);

        actorRegistrator(NFq::ControlPlaneConfigActorId(),
            CreateControlPlaneConfigActor(yqSharedResources, NKikimr::CreateYdbCredentialsProviderFactory, protoConfig.GetControlPlaneStorage(),
                protoConfig.GetCompute(), yqCounters->GetSubgroup("subsystem", "ControlPlaneConfig"))
        );
    }

    NFq::TSigner::TPtr signer;
    if (protoConfig.GetTokenAccessor().GetHmacSecretFile()) {
        signer = ::NFq::CreateSignerFromFile(protoConfig.GetTokenAccessor().GetHmacSecretFile());
    }

    if (protoConfig.GetControlPlaneProxy().GetEnabled()) {
        auto controlPlaneProxy = NFq::CreateControlPlaneProxyActor(
            protoConfig.GetControlPlaneProxy(),
            protoConfig.GetControlPlaneStorage(),
            protoConfig.GetCompute(),
            protoConfig.GetCommon(),
            protoConfig.GetGateways().GetS3(),
            signer,
            yqSharedResources,
            NKikimr::CreateYdbCredentialsProviderFactory,
            yqCounters->GetSubgroup("subsystem", "ControlPlaneProxy"),
            protoConfig.GetQuotasManager().GetEnabled());
        actorRegistrator(NFq::ControlPlaneProxyActorId(), controlPlaneProxy);
    }

    if (protoConfig.GetCompute().GetYdb().GetEnable() && protoConfig.GetCompute().GetYdb().GetControlPlane().GetEnable()) {
        auto computeDatabaseService = NFq::CreateComputeDatabaseControlPlaneServiceActor(protoConfig.GetCompute(), 
                                                                                         NKikimr::CreateYdbCredentialsProviderFactory, 
                                                                                         protoConfig.GetCommon(), 
                                                                                         signer, 
                                                                                         yqSharedResources, 
                                                                                         yqCounters->GetSubgroup("subsystem", "DatabaseControlPlane"));
        actorRegistrator(NFq::ComputeDatabaseControlPlaneServiceActorId(), computeDatabaseService.release());
    }

    if (protoConfig.GetRateLimiter().GetControlPlaneEnabled()) {
        Y_ABORT_UNLESS(protoConfig.GetQuotasManager().GetEnabled()); // Rate limiter resources want to know CPU quota on creation
        NActors::IActor* rateLimiterService = NFq::CreateRateLimiterControlPlaneService(protoConfig.GetRateLimiter(), yqSharedResources, NKikimr::CreateYdbCredentialsProviderFactory);
        actorRegistrator(NFq::RateLimiterControlPlaneServiceId(), rateLimiterService);
    }

    if (protoConfig.GetRateLimiter().GetDataPlaneEnabled()) {
        actorRegistrator(NFq::YqQuoterServiceActorId(), NFq::CreateQuoterService(protoConfig.GetRateLimiter(), yqSharedResources, NKikimr::CreateYdbCredentialsProviderFactory));
    }

    if (protoConfig.GetAudit().GetEnabled()) {
        auto* auditService = NFq::CreateYqCloudAuditServiceActor(
            protoConfig.GetAudit(),
            yqCounters->GetSubgroup("subsystem", "audit"));
        actorRegistrator(NFq::YqAuditServiceActorId(), auditService);
    }

    // if not enabled then stub
    {
        auto folderService = folderServiceFactory(protoConfig.GetFolderService());
        actorRegistrator(NKikimr::NFolderService::FolderServiceActorId(), folderService);
    }

    if (protoConfig.GetCheckpointCoordinator().GetEnabled()) {
        auto checkpointStorage = NFq::NewCheckpointStorageService(protoConfig.GetCheckpointCoordinator(), protoConfig.GetCommon(), NKikimr::CreateYdbCredentialsProviderFactory, yqSharedResources);
        actorRegistrator(NYql::NDq::MakeCheckpointStorageID(), checkpointStorage.release());
    }

    TVector<NKikimr::NMiniKQL::TComputationNodeFactory> compNodeFactories = {
        NYql::GetCommonDqFactory(),
        NKikimr::NMiniKQL::GetYqlFactory()
    };

    compNodeFactories.insert(compNodeFactories.end(), additionalCompNodeFactories.begin(), additionalCompNodeFactories.end());
    NKikimr::NMiniKQL::TComputationNodeFactory dqCompFactory = NKikimr::NMiniKQL::GetCompositeWithBuiltinFactory(std::move(compNodeFactories));

    NYql::TTaskTransformFactory dqTaskTransformFactory = NYql::CreateCompositeTaskTransformFactory({
        NYql::CreateCommonDqTaskTransformFactory()
    });

    auto asyncIoFactory = MakeIntrusive<NYql::NDq::TDqAsyncIoFactory>();

    NYql::ISecuredServiceAccountCredentialsFactory::TPtr credentialsFactory;

    const auto httpGateway = NYql::IHTTPGateway::Make(
        &protoConfig.GetGateways().GetHttpGateway(),
        yqCounters->GetSubgroup("subcomponent", "http_gateway"));

    NYql::NConnector::IClient::TPtr connectorClient = nullptr;
    if (protoConfig.GetGateways().GetGeneric().HasConnector()) {
        connectorClient = NYql::NConnector::MakeClientGRPC(protoConfig.GetGateways().GetGeneric().GetConnector());
    }

    if (protoConfig.GetTokenAccessor().GetEnabled()) {
        const auto& tokenAccessorConfig = protoConfig.GetTokenAccessor();

        TString caContent;
        if (const auto& path = tokenAccessorConfig.GetSslCaCert()) {
            caContent = TUnbufferedFileInput(path).ReadAll();
        }

        credentialsFactory = NYql::CreateSecuredServiceAccountCredentialsOverTokenAccessorFactory(tokenAccessorConfig.GetEndpoint(), tokenAccessorConfig.GetUseSsl(), caContent, tokenAccessorConfig.GetConnectionPoolSize());
    }

    if (protoConfig.GetRowDispatcher().GetEnabled()) {
        NYql::TPqGatewayServices pqServices(
            yqSharedResources->UserSpaceYdbDriver,
            nullptr,
            nullptr,
            std::make_shared<NYql::TPqGatewayConfig>(),
            nullptr);

        auto rowDispatcher = NFq::NewRowDispatcherService(
            protoConfig.GetRowDispatcher(),
            NKikimr::CreateYdbCredentialsProviderFactory,
            yqSharedResources,
            credentialsFactory,
            tenant,
            yqCounters->GetSubgroup("subsystem", "row_dispatcher"),
            CreatePqNativeGateway(pqServices));
        actorRegistrator(NFq::RowDispatcherServiceActorId(), rowDispatcher.release());
    }

    auto s3ActorsFactory = NYql::NDq::CreateS3ActorsFactory();

    if (protoConfig.GetPrivateApi().GetEnabled()) {
        auto s3HttpRetryPolicy = NYql::GetHTTPDefaultRetryPolicy(NYql::THttpRetryPolicyOptions{.MaxTime = TDuration::Max(), .RetriedCurlCodes = NYql::FqRetriedCurlCodes()});
        NYql::NDq::TS3ReadActorFactoryConfig readActorFactoryCfg = NYql::NDq::CreateReadActorFactoryConfig(protoConfig.GetGateways().GetS3());

        RegisterDqInputTransformLookupActorFactory(*asyncIoFactory);
<<<<<<< HEAD
        NYql::TPqGatewayServices pqServices(
            yqSharedResources->UserSpaceYdbDriver,
            nullptr,
            nullptr,
            std::make_shared<NYql::TPqGatewayConfig>(),
            nullptr);
        RegisterDqPqReadActorFactory(*asyncIoFactory, yqSharedResources->UserSpaceYdbDriver, credentialsFactory, CreatePqNativeGateway(pqServices), yqCounters->GetSubgroup("subsystem", "DqSourceTracker"));
=======
        
        NYql::TPqGatewayServices pqServices(
            yqSharedResources->UserSpaceYdbDriver,
            pqCmConnections,
            credentialsFactory,
            std::make_shared<NYql::TPqGatewayConfig>(protoConfig.GetGateways().GetPq()),
            appData->FunctionRegistry
        );
        RegisterDqPqReadActorFactory(*asyncIoFactory, yqSharedResources->UserSpaceYdbDriver, credentialsFactory, NYql::CreatePqNativeGateway(std::move(pqServices)), 
            yqCounters->GetSubgroup("subsystem", "DqSourceTracker"));
>>>>>>> 8ebf595f

        s3ActorsFactory->RegisterS3ReadActorFactory(*asyncIoFactory, credentialsFactory, httpGateway, s3HttpRetryPolicy, readActorFactoryCfg,
            yqCounters->GetSubgroup("subsystem", "S3ReadActor"), protoConfig.GetGateways().GetS3().GetAllowLocalFiles());
        s3ActorsFactory->RegisterS3WriteActorFactory(*asyncIoFactory, credentialsFactory,
            httpGateway, s3HttpRetryPolicy);

        RegisterGenericProviderFactories(*asyncIoFactory, credentialsFactory, connectorClient);
        RegisterDqPqWriteActorFactory(*asyncIoFactory, yqSharedResources->UserSpaceYdbDriver, credentialsFactory, yqCounters->GetSubgroup("subsystem", "DqSinkTracker"));
        RegisterDQSolomonWriteActorFactory(*asyncIoFactory, credentialsFactory);
    }

    ui64 mkqlInitialMemoryLimit = 8_GB;
    auto taskCounters = protoConfig.GetEnableTaskCounters() ? appData->Counters->GetSubgroup("counters", "dq_tasks") : nullptr;
    auto workerManagerCounters = NYql::NDqs::TWorkerManagerCounters(
        yqCounters->GetSubgroup("subsystem", "worker_manager"),
        taskCounters);

    if (protoConfig.GetResourceManager().GetEnabled()) {
        mkqlInitialMemoryLimit = protoConfig.GetResourceManager().GetMkqlInitialMemoryLimit();
        if (!mkqlInitialMemoryLimit) {
            mkqlInitialMemoryLimit = 8_GB;
        }
        ui64 mkqlTotalMemoryLimit = protoConfig.GetResourceManager().GetMkqlTotalMemoryLimit();
        ui64 mkqlAllocSize = protoConfig.GetResourceManager().GetMkqlAllocSize();
        if (!mkqlAllocSize) {
            mkqlAllocSize = 30_MB;
        }
        Y_ABORT_UNLESS(appData->FunctionRegistry);
        NYql::NDqs::TLocalWorkerManagerOptions lwmOptions;
        lwmOptions.Counters = workerManagerCounters;
        lwmOptions.Factory = NYql::NTaskRunnerProxy::CreateFactory(appData->FunctionRegistry, dqCompFactory, dqTaskTransformFactory, nullptr, false);
        lwmOptions.AsyncIoFactory = asyncIoFactory;
        lwmOptions.FunctionRegistry = appData->FunctionRegistry;
        lwmOptions.TaskRunnerInvokerFactory = new NYql::NDqs::TTaskRunnerInvokerFactory();
        lwmOptions.MkqlInitialMemoryLimit = mkqlInitialMemoryLimit;
        lwmOptions.MkqlTotalMemoryLimit = mkqlTotalMemoryLimit;
        lwmOptions.MkqlProgramHardMemoryLimit = protoConfig.GetResourceManager().GetMkqlTaskHardMemoryLimit();
        lwmOptions.MkqlMinAllocSize = mkqlAllocSize;
        lwmOptions.TaskRunnerActorFactory = NYql::NDq::NTaskRunnerActor::CreateLocalTaskRunnerActorFactory(
            [=](std::shared_ptr<NKikimr::NMiniKQL::TScopedAlloc> alloc, const NYql::NDq::TDqTaskSettings& task, NYql::NDqProto::EDqStatsMode statsMode, const NYql::NDq::TLogFunc&) {
                return lwmOptions.Factory->Get(alloc, task, statsMode);
            });
        if (protoConfig.GetRateLimiter().GetDataPlaneEnabled()) {
            lwmOptions.QuoterServiceActorId = NFq::YqQuoterServiceActorId();
        }
        auto resman = NYql::NDqs::CreateLocalWorkerManager(lwmOptions);

        actorRegistrator(NYql::NDqs::MakeWorkerManagerActorID(nodeId), resman);
    }

    ::NYql::NCommon::TServiceCounters serviceCounters(appData->Counters);

    if (protoConfig.GetNodesManager().GetEnabled() || protoConfig.GetPendingFetcher().GetEnabled()) {
        auto internal = protoConfig.GetPrivateApi().GetLoopback()
            ? NFq::CreateLoopbackServiceActor(clientCounters)
            : NFq::CreateInternalServiceActor(
                yqSharedResources,
                NKikimr::CreateYdbCredentialsProviderFactory,
                protoConfig.GetPrivateApi(),
                clientCounters
            );
        actorRegistrator(NFq::MakeInternalServiceActorId(), internal);
    }

    if (protoConfig.GetNodesManager().GetEnabled()) {
        auto nodesManager = CreateNodesManager(
            workerManagerCounters,
            TAppData::TimeProvider,
            TAppData::RandomProvider,
            serviceCounters,
            protoConfig.GetPrivateApi(),
            yqSharedResources,
            icPort,
            protoConfig.GetNodesManager().GetDataCenter(),
            protoConfig.GetNodesManager().GetUseDataCenter(),
            tenant,
            mkqlInitialMemoryLimit);

        actorRegistrator(MakeNodesManagerId(), nodesManager);
    }

    auto httpProxy = NHttp::CreateHttpProxy(NMonitoring::TMetricRegistry::SharedInstance());
    actorRegistrator(MakeYqlAnalyticsHttpProxyId(), httpProxy);

    if (protoConfig.GetTestConnection().GetEnabled()) {
        auto testConnection = NFq::CreateTestConnectionActor(
                protoConfig.GetTestConnection(),
                protoConfig.GetControlPlaneStorage(),
                protoConfig.GetGateways().GetS3(),
                protoConfig.GetCommon(),
                signer,
                yqSharedResources,
                credentialsFactory,
                pqCmConnections,
                appData->FunctionRegistry,
                httpGateway,
                yqCounters->GetSubgroup("subsystem", "TestConnection"));
        actorRegistrator(NFq::TestConnectionActorId(), testConnection);
    }

    if (protoConfig.GetPendingFetcher().GetEnabled()) {
        auto fetcher = CreatePendingFetcher(
            yqSharedResources,
            NKikimr::CreateYdbCredentialsProviderFactory,
            protoConfig,
            appData->FunctionRegistry,
            TAppData::TimeProvider,
            TAppData::RandomProvider,
            dqCompFactory,
            serviceCounters,
            credentialsFactory,
            httpGateway,
            connectorClient,
            std::move(pqCmConnections),
            clientCounters,
            tenant,
            appData->Mon,
            s3ActorsFactory
            );

        actorRegistrator(MakePendingFetcherId(nodeId), fetcher);
    }

    if (protoConfig.GetPrivateProxy().GetEnabled()) {
        auto proxyPrivate = CreateYqlAnalyticsPrivateProxy(
            protoConfig.GetPrivateProxy(),
            TAppData::TimeProvider,
            TAppData::RandomProvider,
            serviceCounters.Counters,
            signer);

        actorRegistrator(MakeYqPrivateProxyId(), proxyPrivate);
    }

    if (protoConfig.GetHealth().GetEnabled()) {
        auto health = NFq::CreateHealthActor(
            protoConfig.GetHealth(),
            yqSharedResources,
            serviceCounters.Counters);
        actorRegistrator(NFq::HealthActorId(), health);
    }

    if (protoConfig.GetQuotasManager().GetEnabled()) {
        auto quotaService = NFq::CreateQuotaServiceActor(
            protoConfig.GetQuotasManager(),
            protoConfig.GetControlPlaneStorage().GetStorage(),
            yqSharedResources,
            NKikimr::CreateYdbCredentialsProviderFactory,
            serviceCounters.Counters,
            {
                TQuotaDescription(SUBJECT_TYPE_CLOUD, QUOTA_ANALYTICS_COUNT_LIMIT, 100, 1000, NFq::ControlPlaneStorageServiceActorId()),
                TQuotaDescription(SUBJECT_TYPE_CLOUD, QUOTA_STREAMING_COUNT_LIMIT, 100, 1000, NFq::ControlPlaneStorageServiceActorId()),
                TQuotaDescription(SUBJECT_TYPE_CLOUD, QUOTA_CPU_PERCENT_LIMIT, 200, 3200, protoConfig.GetRateLimiter().GetControlPlaneEnabled() ? NFq::RateLimiterControlPlaneServiceId() : NActors::TActorId()),
                TQuotaDescription(SUBJECT_TYPE_CLOUD, QUOTA_MEMORY_LIMIT, 0),
                TQuotaDescription(SUBJECT_TYPE_CLOUD, QUOTA_RESULT_LIMIT, 0),
                TQuotaDescription(SUBJECT_TYPE_CLOUD, QUOTA_ANALYTICS_DURATION_LIMIT, 1440),
                TQuotaDescription(SUBJECT_TYPE_CLOUD, QUOTA_STREAMING_DURATION_LIMIT, 0),
                TQuotaDescription(SUBJECT_TYPE_CLOUD, QUOTA_QUERY_RESULT_LIMIT, 20_MB, 2_GB)
            },
            appData->Mon);
        actorRegistrator(NFq::MakeQuotaServiceActorId(nodeId), quotaService);

        auto quotaProxy = NFq::CreateQuotaProxyActor(
            protoConfig.GetQuotasManager(),
            serviceCounters.Counters);
        actorRegistrator(NFq::MakeQuotaProxyActorId(), quotaProxy);
    }
}

IYqSharedResources::TPtr CreateYqSharedResources(
    const NFq::NConfig::TConfig& config,
    const NKikimr::TYdbCredentialsProviderFactory& credentialsProviderFactory,
    const ::NMonitoring::TDynamicCounterPtr& counters)
{
    return CreateYqSharedResourcesImpl(config, credentialsProviderFactory, counters);
}

} // NFq<|MERGE_RESOLUTION|>--- conflicted
+++ resolved
@@ -215,16 +215,7 @@
         NYql::NDq::TS3ReadActorFactoryConfig readActorFactoryCfg = NYql::NDq::CreateReadActorFactoryConfig(protoConfig.GetGateways().GetS3());
 
         RegisterDqInputTransformLookupActorFactory(*asyncIoFactory);
-<<<<<<< HEAD
-        NYql::TPqGatewayServices pqServices(
-            yqSharedResources->UserSpaceYdbDriver,
-            nullptr,
-            nullptr,
-            std::make_shared<NYql::TPqGatewayConfig>(),
-            nullptr);
-        RegisterDqPqReadActorFactory(*asyncIoFactory, yqSharedResources->UserSpaceYdbDriver, credentialsFactory, CreatePqNativeGateway(pqServices), yqCounters->GetSubgroup("subsystem", "DqSourceTracker"));
-=======
-        
+
         NYql::TPqGatewayServices pqServices(
             yqSharedResources->UserSpaceYdbDriver,
             pqCmConnections,
@@ -234,7 +225,6 @@
         );
         RegisterDqPqReadActorFactory(*asyncIoFactory, yqSharedResources->UserSpaceYdbDriver, credentialsFactory, NYql::CreatePqNativeGateway(std::move(pqServices)), 
             yqCounters->GetSubgroup("subsystem", "DqSourceTracker"));
->>>>>>> 8ebf595f
 
         s3ActorsFactory->RegisterS3ReadActorFactory(*asyncIoFactory, credentialsFactory, httpGateway, s3HttpRetryPolicy, readActorFactoryCfg,
             yqCounters->GetSubgroup("subsystem", "S3ReadActor"), protoConfig.GetGateways().GetS3().GetAllowLocalFiles());
