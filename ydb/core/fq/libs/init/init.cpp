--- conflicted
+++ resolved
@@ -201,19 +201,15 @@
         credentialsFactory = NYql::CreateSecuredServiceAccountCredentialsOverTokenAccessorFactory(tokenAccessorConfig.GetEndpoint(), tokenAccessorConfig.GetUseSsl(), caContent, tokenAccessorConfig.GetConnectionPoolSize());
     }
 
-    NYql::IPqGateway::TPtr pqGateway;
-    if (protoConfig.GetPrivateApi().GetEnabled()) {
-        NYql::TPqGatewayServices pqServices(
-            yqSharedResources->UserSpaceYdbDriver,
-            pqCmConnections,
-            credentialsFactory,
-            std::make_shared<NYql::TPqGatewayConfig>(protoConfig.GetGateways().GetPq()),
-            appData->FunctionRegistry,
-            nullptr,
-            GetCommonTopicClientSettings(protoConfig.GetCommon())
-        );
-        pqGateway = NYql::CreatePqNativeGateway(std::move(pqServices));
-    }
+    NYql::TPqGatewayServices pqServices(
+        yqSharedResources->UserSpaceYdbDriver,
+        pqCmConnections,
+        credentialsFactory,
+        std::make_shared<NYql::TPqGatewayConfig>(protoConfig.GetGateways().GetPq()),
+        appData->FunctionRegistry,
+        nullptr,
+        GetCommonTopicClientSettings(protoConfig.GetCommon())
+    );
 
     if (protoConfig.GetRowDispatcher().GetEnabled()) {
         auto rowDispatcher = NFq::NewRowDispatcherService(
@@ -223,11 +219,7 @@
             credentialsFactory,
             tenant,
             yqCounters->GetSubgroup("subsystem", "row_dispatcher"),
-<<<<<<< HEAD
-            pqGateway,
-=======
             defaultPqGateway ? defaultPqGateway : CreatePqNativeGateway(pqServices),
->>>>>>> 0a1a5248
             appData->Mon,
             appData->Counters);
         actorRegistrator(NFq::RowDispatcherServiceActorId(), rowDispatcher.release());
@@ -240,18 +232,7 @@
         NYql::NDq::TS3ReadActorFactoryConfig readActorFactoryCfg = NYql::NDq::CreateReadActorFactoryConfig(protoConfig.GetGateways().GetS3());
 
         RegisterDqInputTransformLookupActorFactory(*asyncIoFactory);
-<<<<<<< HEAD
-=======
-
-        NYql::TPqGatewayServices pqServices(
-            yqSharedResources->UserSpaceYdbDriver,
-            pqCmConnections,
-            credentialsFactory,
-            std::make_shared<NYql::TPqGatewayConfig>(protoConfig.GetGateways().GetPq()),
-            appData->FunctionRegistry
-        );
-        auto pqGateway = defaultPqGateway ? defaultPqGateway : NYql::CreatePqNativeGateway(std::move(pqServices));
->>>>>>> 0a1a5248
+        auto pqGateway = defaultPqGateway ? defaultPqGateway : NYql::CreatePqNativeGateway(pqServices);
         RegisterDqPqReadActorFactory(*asyncIoFactory, yqSharedResources->UserSpaceYdbDriver, credentialsFactory, pqGateway, 
             yqCounters->GetSubgroup("subsystem", "DqSourceTracker"), protoConfig.GetCommon().GetPqReconnectPeriod());
 
@@ -372,11 +353,7 @@
             tenant,
             appData->Mon,
             s3ActorsFactory,
-<<<<<<< HEAD
-            pqGateway
-=======
-            defaultPqGateway
->>>>>>> 0a1a5248
+            defaultPqGateway ? defaultPqGateway : CreatePqNativeGateway(pqServices)
             );
 
         actorRegistrator(MakePendingFetcherId(nodeId), fetcher);
