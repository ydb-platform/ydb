--- conflicted
+++ resolved
@@ -220,12 +220,8 @@
         }
 
         RegisterDqInputTransformLookupActorFactory(*asyncIoFactory);
-<<<<<<< HEAD
-        RegisterDqPqReadActorFactory(*asyncIoFactory, yqSharedResources->UserSpaceYdbDriver, credentialsFactory);
+        RegisterDqPqReadActorFactory(*asyncIoFactory, yqSharedResources->UserSpaceYdbDriver, credentialsFactory, yqCounters->GetSubgroup("subsystem", "DqSourceTracker"));
         RegisterDqPqRdReadActorFactory(*asyncIoFactory, credentialsFactory, NKikimr::CreateYdbCredentialsProviderFactory);
-=======
-        RegisterDqPqReadActorFactory(*asyncIoFactory, yqSharedResources->UserSpaceYdbDriver, credentialsFactory, yqCounters->GetSubgroup("subsystem", "DqSourceTracker"));
->>>>>>> a0de26d3
         RegisterYdbReadActorFactory(*asyncIoFactory, yqSharedResources->UserSpaceYdbDriver, credentialsFactory);
 
         s3ActorsFactory->RegisterS3ReadActorFactory(*asyncIoFactory, credentialsFactory, httpGateway, s3HttpRetryPolicy, readActorFactoryCfg,
