--- conflicted
+++ resolved
@@ -201,8 +201,6 @@
         connectorClient = NYql::NConnector::MakeClientGRPC(protoConfig.GetGateways().GetGeneric().GetConnector());
     }
 
-<<<<<<< HEAD
-=======
     if (protoConfig.GetTokenAccessor().GetEnabled()) {
         const auto& tokenAccessorConfig = protoConfig.GetTokenAccessor();
 
@@ -216,7 +214,6 @@
 
     auto s3ActorsFactory = NYql::NDq::CreateS3ActorsFactory();
 
->>>>>>> b3fc147a
     if (protoConfig.GetPrivateApi().GetEnabled()) {
         const auto& s3readConfig = protoConfig.GetReadActorsFactoryConfig().GetS3ReadActorFactoryConfig();
         auto s3HttpRetryPolicy = NYql::GetHTTPDefaultRetryPolicy(NYql::THttpRetryPolicyOptions{.MaxTime = TDuration::Max(), .RetriedCurlCodes = NYql::FqRetriedCurlCodes()});
