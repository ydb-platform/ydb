#include "init.h"

#include <ydb/core/fq/libs/audit/yq_audit_service.h>
#include <ydb/core/fq/libs/checkpoint_storage/storage_service.h>
#include <ydb/core/fq/libs/checkpoint_storage/storage_service.h>
#include <ydb/core/fq/libs/cloud_audit/yq_cloud_audit_service.h>
#include <ydb/core/fq/libs/compute/ydb/control_plane/compute_database_control_plane_service.h>
#include <ydb/core/fq/libs/control_plane_config/control_plane_config.h>
#include <ydb/core/fq/libs/control_plane_proxy/control_plane_proxy.h>
#include <ydb/core/fq/libs/control_plane_storage/control_plane_storage.h>
#include <ydb/core/fq/libs/health/health.h>
#include <ydb/core/fq/libs/private_client/internal_service.h>
#include <ydb/core/fq/libs/private_client/loopback_service.h>
#include <ydb/core/fq/libs/quota_manager/quota_manager.h>
#include <ydb/core/fq/libs/quota_manager/quota_proxy.h>
#include <ydb/core/fq/libs/rate_limiter/control_plane_service/rate_limiter_control_plane_service.h>
#include <ydb/core/fq/libs/rate_limiter/events/control_plane_events.h>
#include <ydb/core/fq/libs/rate_limiter/events/data_plane.h>
#include <ydb/core/fq/libs/rate_limiter/quoter_service/quoter_service.h>
#include <ydb/core/fq/libs/row_dispatcher/row_dispatcher_service.h>
#include <ydb/core/fq/libs/shared_resources/shared_resources.h>
#include <ydb/core/fq/libs/test_connection/test_connection.h>

#include <ydb/library/folder_service/folder_service.h>
#include <yql/essentials/providers/common/metrics/service_counters.h>

#include <ydb/library/actors/http/http_proxy.h>
#include <library/cpp/protobuf/json/json2proto.h>
#include <library/cpp/protobuf/json/proto2json.h>

#include <ydb/library/security/ydb_credentials_provider_factory.h>
#include <ydb/library/yql/dq/actors/compute/dq_checkpoints.h>
#include <ydb/library/yql/dq/actors/compute/dq_compute_actor_async_io_factory.h>
#include <ydb/library/yql/dq/actors/input_transforms/dq_input_transform_lookup_factory.h>
#include <ydb/library/yql/dq/comp_nodes/yql_common_dq_factory.h>
#include <ydb/library/yql/dq/transform/yql_common_dq_transform.h>
#include <ydb/library/yql/utils/actor_log/log.h>
#include <yql/essentials/minikql/comp_nodes/mkql_factories.h>
#include <yql/essentials/providers/common/comp_nodes/yql_factory.h>
#include <ydb/library/yql/providers/dq/task_runner/tasks_runner_local.h>
#include <ydb/library/yql/providers/dq/worker_manager/local_worker_manager.h>
#include <ydb/library/yql/providers/generic/actors/yql_generic_provider_factories.h>
#include <ydb/library/yql/providers/s3/actors/yql_s3_actors_factory_impl.h>
#include <ydb/library/yql/providers/s3/proto/retry_config.pb.h>
#include <ydb/library/yql/providers/pq/async_io/dq_pq_read_actor.h>
#include <ydb/library/yql/providers/pq/async_io/dq_pq_write_actor.h>
#include <ydb/library/yql/providers/pq/gateway/native/yql_pq_gateway.h>
#include <ydb/library/yql/providers/solomon/async_io/dq_solomon_write_actor.h>
#include <ydb/library/yql/providers/common/http_gateway/yql_http_default_retry_policy.h>


#include <util/stream/file.h>
#include <util/system/hostname.h>

namespace NFq {

using namespace NKikimr;

void Init(
    const NFq::NConfig::TConfig& protoConfig,
    ui32 nodeId,
    const TActorRegistrator& actorRegistrator,
    const TAppData* appData,
    const TString& tenant,
    ::NPq::NConfigurationManager::IConnections::TPtr pqCmConnections,
    const IYqSharedResources::TPtr& iyqSharedResources,
    const std::function<IActor*(const NKikimrProto::NFolderService::TFolderServiceConfig& authConfig)>& folderServiceFactory,
    ui32 icPort,
    const std::vector<NKikimr::NMiniKQL::TComputationNodeFactory>& additionalCompNodeFactories
    )
{
    Y_ABORT_UNLESS(iyqSharedResources, "No YQ shared resources created");
    TYqSharedResources::TPtr yqSharedResources = TYqSharedResources::Cast(iyqSharedResources);

    auto yqCounters = appData->Counters->GetSubgroup("counters", "yq");
    const auto clientCounters = yqCounters->GetSubgroup("subsystem", "ClientMetrics");

    if (protoConfig.GetControlPlaneStorage().GetEnabled()) {
        auto controlPlaneStorage = protoConfig.GetControlPlaneStorage().GetUseInMemory()
            ? NFq::CreateInMemoryControlPlaneStorageServiceActor(protoConfig.GetControlPlaneStorage())
            : NFq::CreateYdbControlPlaneStorageServiceActor(
                protoConfig.GetControlPlaneStorage(),
                protoConfig.GetGateways().GetS3(),
                protoConfig.GetCommon(),
                protoConfig.GetCompute(),
                yqCounters->GetSubgroup("subsystem", "ControlPlaneStorage"),
                yqSharedResources,
                NKikimr::CreateYdbCredentialsProviderFactory,
                tenant);
        actorRegistrator(NFq::ControlPlaneStorageServiceActorId(), controlPlaneStorage);

        actorRegistrator(NFq::ControlPlaneConfigActorId(),
            CreateControlPlaneConfigActor(yqSharedResources, NKikimr::CreateYdbCredentialsProviderFactory, protoConfig.GetControlPlaneStorage(),
                protoConfig.GetCompute(), yqCounters->GetSubgroup("subsystem", "ControlPlaneConfig"))
        );
    }

    NFq::TSigner::TPtr signer;
    if (protoConfig.GetTokenAccessor().GetHmacSecretFile()) {
        signer = ::NFq::CreateSignerFromFile(protoConfig.GetTokenAccessor().GetHmacSecretFile());
    }

    if (protoConfig.GetControlPlaneProxy().GetEnabled()) {
        auto controlPlaneProxy = NFq::CreateControlPlaneProxyActor(
            protoConfig.GetControlPlaneProxy(),
            protoConfig.GetControlPlaneStorage(),
            protoConfig.GetCompute(),
            protoConfig.GetCommon(),
            protoConfig.GetGateways().GetS3(),
            signer,
            yqSharedResources,
            NKikimr::CreateYdbCredentialsProviderFactory,
            yqCounters->GetSubgroup("subsystem", "ControlPlaneProxy"),
            protoConfig.GetQuotasManager().GetEnabled());
        actorRegistrator(NFq::ControlPlaneProxyActorId(), controlPlaneProxy);
    }

    if (protoConfig.GetCompute().GetYdb().GetEnable() && protoConfig.GetCompute().GetYdb().GetControlPlane().GetEnable()) {
        auto computeDatabaseService = NFq::CreateComputeDatabaseControlPlaneServiceActor(protoConfig.GetCompute(), 
                                                                                         NKikimr::CreateYdbCredentialsProviderFactory, 
                                                                                         protoConfig.GetCommon(), 
                                                                                         signer, 
                                                                                         yqSharedResources, 
                                                                                         yqCounters->GetSubgroup("subsystem", "DatabaseControlPlane"));
        actorRegistrator(NFq::ComputeDatabaseControlPlaneServiceActorId(), computeDatabaseService.release());
    }

    if (protoConfig.GetRateLimiter().GetControlPlaneEnabled()) {
        Y_ABORT_UNLESS(protoConfig.GetQuotasManager().GetEnabled()); // Rate limiter resources want to know CPU quota on creation
        NActors::IActor* rateLimiterService = NFq::CreateRateLimiterControlPlaneService(protoConfig.GetRateLimiter(), yqSharedResources, NKikimr::CreateYdbCredentialsProviderFactory);
        actorRegistrator(NFq::RateLimiterControlPlaneServiceId(), rateLimiterService);
    }

    if (protoConfig.GetRateLimiter().GetDataPlaneEnabled()) {
        actorRegistrator(NFq::YqQuoterServiceActorId(), NFq::CreateQuoterService(protoConfig.GetRateLimiter(), yqSharedResources, NKikimr::CreateYdbCredentialsProviderFactory));
    }

    if (protoConfig.GetAudit().GetEnabled()) {
        auto* auditService = NFq::CreateYqCloudAuditServiceActor(
            protoConfig.GetAudit(),
            yqCounters->GetSubgroup("subsystem", "audit"));
        actorRegistrator(NFq::YqAuditServiceActorId(), auditService);
    }

    // if not enabled then stub
    {
        auto folderService = folderServiceFactory(protoConfig.GetFolderService());
        actorRegistrator(NKikimr::NFolderService::FolderServiceActorId(), folderService);
    }

    if (protoConfig.GetCheckpointCoordinator().GetEnabled()) {
        auto checkpointStorage = NFq::NewCheckpointStorageService(protoConfig.GetCheckpointCoordinator(), protoConfig.GetCommon(), NKikimr::CreateYdbCredentialsProviderFactory, yqSharedResources);
        actorRegistrator(NYql::NDq::MakeCheckpointStorageID(), checkpointStorage.release());
    }

    TVector<NKikimr::NMiniKQL::TComputationNodeFactory> compNodeFactories = {
        NYql::GetCommonDqFactory(),
        NKikimr::NMiniKQL::GetYqlFactory()
    };

    compNodeFactories.insert(compNodeFactories.end(), additionalCompNodeFactories.begin(), additionalCompNodeFactories.end());
    NKikimr::NMiniKQL::TComputationNodeFactory dqCompFactory = NKikimr::NMiniKQL::GetCompositeWithBuiltinFactory(std::move(compNodeFactories));

    NYql::TTaskTransformFactory dqTaskTransformFactory = NYql::CreateCompositeTaskTransformFactory({
        NYql::CreateCommonDqTaskTransformFactory()
    });

    auto asyncIoFactory = MakeIntrusive<NYql::NDq::TDqAsyncIoFactory>();

    NYql::ISecuredServiceAccountCredentialsFactory::TPtr credentialsFactory;

    const auto httpGateway = NYql::IHTTPGateway::Make(
        &protoConfig.GetGateways().GetHttpGateway(),
        yqCounters->GetSubgroup("subcomponent", "http_gateway"));

    NYql::NConnector::IClient::TPtr connectorClient = nullptr;
    if (protoConfig.GetGateways().GetGeneric().HasConnector()) {
        connectorClient = NYql::NConnector::MakeClientGRPC(protoConfig.GetGateways().GetGeneric().GetConnector());
    }

    if (protoConfig.GetTokenAccessor().GetEnabled()) {
        const auto& tokenAccessorConfig = protoConfig.GetTokenAccessor();

        TString caContent;
        if (const auto& path = tokenAccessorConfig.GetSslCaCert()) {
            caContent = TUnbufferedFileInput(path).ReadAll();
        }

        credentialsFactory = NYql::CreateSecuredServiceAccountCredentialsOverTokenAccessorFactory(tokenAccessorConfig.GetEndpoint(), tokenAccessorConfig.GetUseSsl(), caContent, tokenAccessorConfig.GetConnectionPoolSize());
    }

    if (protoConfig.GetRowDispatcher().GetEnabled()) {
        NYql::TPqGatewayServices pqServices(
            yqSharedResources->UserSpaceYdbDriver,
            nullptr,
            nullptr,
            std::make_shared<NYql::TPqGatewayConfig>(),
            nullptr);

        auto rowDispatcher = NFq::NewRowDispatcherService(
            protoConfig.GetRowDispatcher(),
            NKikimr::CreateYdbCredentialsProviderFactory,
            yqSharedResources,
            credentialsFactory,
            tenant,
            yqCounters->GetSubgroup("subsystem", "row_dispatcher"),
            CreatePqNativeGateway(pqServices),
            appData->Mon,
            appData->Counters);
        actorRegistrator(NFq::RowDispatcherServiceActorId(), rowDispatcher.release());
    }

    auto s3ActorsFactory = NYql::NDq::CreateS3ActorsFactory();

    if (protoConfig.GetPrivateApi().GetEnabled()) {
        auto s3HttpRetryPolicy = NYql::GetHTTPDefaultRetryPolicy(NYql::THttpRetryPolicyOptions{.MaxTime = TDuration::Max(), .RetriedCurlCodes = NYql::FqRetriedCurlCodes()});
        NYql::NDq::TS3ReadActorFactoryConfig readActorFactoryCfg = NYql::NDq::CreateReadActorFactoryConfig(protoConfig.GetGateways().GetS3());

        RegisterDqInputTransformLookupActorFactory(*asyncIoFactory);

        NYql::TPqGatewayServices pqServices(
            yqSharedResources->UserSpaceYdbDriver,
            pqCmConnections,
            credentialsFactory,
            std::make_shared<NYql::TPqGatewayConfig>(protoConfig.GetGateways().GetPq()),
            appData->FunctionRegistry
        );
<<<<<<< HEAD
        auto pqGateway = NYql::CreatePqNativeGateway(std::move(pqServices));
        RegisterDqPqReadActorFactory(*asyncIoFactory, yqSharedResources->UserSpaceYdbDriver, credentialsFactory, pqGateway, 
            yqCounters->GetSubgroup("subsystem", "DqSourceTracker"));
=======
        RegisterDqPqReadActorFactory(*asyncIoFactory, yqSharedResources->UserSpaceYdbDriver, credentialsFactory, NYql::CreatePqNativeGateway(std::move(pqServices)), 
            yqCounters->GetSubgroup("subsystem", "DqSourceTracker"), protoConfig.GetCommon().GetPqReconnectPeriod());
>>>>>>> 576ef7fc

        s3ActorsFactory->RegisterS3ReadActorFactory(*asyncIoFactory, credentialsFactory, httpGateway, s3HttpRetryPolicy, readActorFactoryCfg,
            yqCounters->GetSubgroup("subsystem", "S3ReadActor"), protoConfig.GetGateways().GetS3().GetAllowLocalFiles());
        s3ActorsFactory->RegisterS3WriteActorFactory(*asyncIoFactory, credentialsFactory,
            httpGateway, s3HttpRetryPolicy);

        RegisterGenericProviderFactories(*asyncIoFactory, credentialsFactory, connectorClient);
        RegisterDqPqWriteActorFactory(*asyncIoFactory, yqSharedResources->UserSpaceYdbDriver, credentialsFactory, pqGateway, yqCounters->GetSubgroup("subsystem", "DqSinkTracker"));
        RegisterDQSolomonWriteActorFactory(*asyncIoFactory, credentialsFactory);
    }

    ui64 mkqlInitialMemoryLimit = 8_GB;
    auto taskCounters = protoConfig.GetEnableTaskCounters() ? appData->Counters->GetSubgroup("counters", "dq_tasks") : nullptr;
    auto workerManagerCounters = NYql::NDqs::TWorkerManagerCounters(
        yqCounters->GetSubgroup("subsystem", "worker_manager"),
        taskCounters);

    if (protoConfig.GetResourceManager().GetEnabled()) {
        mkqlInitialMemoryLimit = protoConfig.GetResourceManager().GetMkqlInitialMemoryLimit();
        if (!mkqlInitialMemoryLimit) {
            mkqlInitialMemoryLimit = 8_GB;
        }
        ui64 mkqlTotalMemoryLimit = protoConfig.GetResourceManager().GetMkqlTotalMemoryLimit();
        ui64 mkqlAllocSize = protoConfig.GetResourceManager().GetMkqlAllocSize();
        if (!mkqlAllocSize) {
            mkqlAllocSize = 30_MB;
        }
        Y_ABORT_UNLESS(appData->FunctionRegistry);
        NYql::NDqs::TLocalWorkerManagerOptions lwmOptions;
        lwmOptions.Counters = workerManagerCounters;
        lwmOptions.Factory = NYql::NTaskRunnerProxy::CreateFactory(appData->FunctionRegistry, dqCompFactory, dqTaskTransformFactory, nullptr, false);
        lwmOptions.AsyncIoFactory = asyncIoFactory;
        lwmOptions.FunctionRegistry = appData->FunctionRegistry;
        lwmOptions.TaskRunnerInvokerFactory = new NYql::NDqs::TTaskRunnerInvokerFactory();
        lwmOptions.MkqlInitialMemoryLimit = mkqlInitialMemoryLimit;
        lwmOptions.MkqlTotalMemoryLimit = mkqlTotalMemoryLimit;
        lwmOptions.MkqlProgramHardMemoryLimit = protoConfig.GetResourceManager().GetMkqlTaskHardMemoryLimit();
        lwmOptions.MkqlMinAllocSize = mkqlAllocSize;
        lwmOptions.TaskRunnerActorFactory = NYql::NDq::NTaskRunnerActor::CreateLocalTaskRunnerActorFactory(
            [=](std::shared_ptr<NKikimr::NMiniKQL::TScopedAlloc> alloc, const NYql::NDq::TDqTaskSettings& task, NYql::NDqProto::EDqStatsMode statsMode, const NYql::NDq::TLogFunc&) {
                return lwmOptions.Factory->Get(alloc, task, statsMode);
            });
        if (protoConfig.GetRateLimiter().GetDataPlaneEnabled()) {
            lwmOptions.QuoterServiceActorId = NFq::YqQuoterServiceActorId();
        }
        auto resman = NYql::NDqs::CreateLocalWorkerManager(lwmOptions);

        actorRegistrator(NYql::NDqs::MakeWorkerManagerActorID(nodeId), resman);
    }

    ::NYql::NCommon::TServiceCounters serviceCounters(appData->Counters);

    if (protoConfig.GetNodesManager().GetEnabled() || protoConfig.GetPendingFetcher().GetEnabled()) {
        auto internal = protoConfig.GetPrivateApi().GetLoopback()
            ? NFq::CreateLoopbackServiceActor(clientCounters)
            : NFq::CreateInternalServiceActor(
                yqSharedResources,
                NKikimr::CreateYdbCredentialsProviderFactory,
                protoConfig.GetPrivateApi(),
                clientCounters
            );
        actorRegistrator(NFq::MakeInternalServiceActorId(), internal);
    }

    if (protoConfig.GetNodesManager().GetEnabled()) {
        auto nodesManager = CreateNodesManager(
            workerManagerCounters,
            TAppData::TimeProvider,
            TAppData::RandomProvider,
            serviceCounters,
            protoConfig.GetPrivateApi(),
            yqSharedResources,
            icPort,
            protoConfig.GetNodesManager().GetDataCenter(),
            protoConfig.GetNodesManager().GetUseDataCenter(),
            tenant,
            mkqlInitialMemoryLimit);

        actorRegistrator(MakeNodesManagerId(), nodesManager);
    }

    auto httpProxy = NHttp::CreateHttpProxy(NMonitoring::TMetricRegistry::SharedInstance());
    actorRegistrator(MakeYqlAnalyticsHttpProxyId(), httpProxy);

    if (protoConfig.GetTestConnection().GetEnabled()) {
        auto testConnection = NFq::CreateTestConnectionActor(
                protoConfig.GetTestConnection(),
                protoConfig.GetControlPlaneStorage(),
                protoConfig.GetGateways().GetS3(),
                protoConfig.GetCommon(),
                signer,
                yqSharedResources,
                credentialsFactory,
                pqCmConnections,
                appData->FunctionRegistry,
                httpGateway,
                yqCounters->GetSubgroup("subsystem", "TestConnection"));
        actorRegistrator(NFq::TestConnectionActorId(), testConnection);
    }

    if (protoConfig.GetPendingFetcher().GetEnabled()) {
        auto fetcher = CreatePendingFetcher(
            yqSharedResources,
            NKikimr::CreateYdbCredentialsProviderFactory,
            protoConfig,
            appData->FunctionRegistry,
            TAppData::TimeProvider,
            TAppData::RandomProvider,
            dqCompFactory,
            serviceCounters,
            credentialsFactory,
            httpGateway,
            connectorClient,
            std::move(pqCmConnections),
            clientCounters,
            tenant,
            appData->Mon,
            s3ActorsFactory
            );

        actorRegistrator(MakePendingFetcherId(nodeId), fetcher);
    }

    if (protoConfig.GetPrivateProxy().GetEnabled()) {
        auto proxyPrivate = CreateYqlAnalyticsPrivateProxy(
            protoConfig.GetPrivateProxy(),
            TAppData::TimeProvider,
            TAppData::RandomProvider,
            serviceCounters.Counters,
            signer);

        actorRegistrator(MakeYqPrivateProxyId(), proxyPrivate);
    }

    if (protoConfig.GetHealth().GetEnabled()) {
        auto health = NFq::CreateHealthActor(
            protoConfig.GetHealth(),
            yqSharedResources,
            serviceCounters.Counters);
        actorRegistrator(NFq::HealthActorId(), health);
    }

    if (protoConfig.GetQuotasManager().GetEnabled()) {
        auto quotaService = NFq::CreateQuotaServiceActor(
            protoConfig.GetQuotasManager(),
            protoConfig.GetControlPlaneStorage().GetStorage(),
            yqSharedResources,
            NKikimr::CreateYdbCredentialsProviderFactory,
            serviceCounters.Counters,
            {
                TQuotaDescription(SUBJECT_TYPE_CLOUD, QUOTA_ANALYTICS_COUNT_LIMIT, 100, 1000, NFq::ControlPlaneStorageServiceActorId()),
                TQuotaDescription(SUBJECT_TYPE_CLOUD, QUOTA_STREAMING_COUNT_LIMIT, 100, 1000, NFq::ControlPlaneStorageServiceActorId()),
                TQuotaDescription(SUBJECT_TYPE_CLOUD, QUOTA_CPU_PERCENT_LIMIT, 200, 3200, protoConfig.GetRateLimiter().GetControlPlaneEnabled() ? NFq::RateLimiterControlPlaneServiceId() : NActors::TActorId()),
                TQuotaDescription(SUBJECT_TYPE_CLOUD, QUOTA_MEMORY_LIMIT, 0),
                TQuotaDescription(SUBJECT_TYPE_CLOUD, QUOTA_RESULT_LIMIT, 0),
                TQuotaDescription(SUBJECT_TYPE_CLOUD, QUOTA_ANALYTICS_DURATION_LIMIT, 1440),
                TQuotaDescription(SUBJECT_TYPE_CLOUD, QUOTA_STREAMING_DURATION_LIMIT, 0),
                TQuotaDescription(SUBJECT_TYPE_CLOUD, QUOTA_QUERY_RESULT_LIMIT, 20_MB, 2_GB)
            },
            appData->Mon);
        actorRegistrator(NFq::MakeQuotaServiceActorId(nodeId), quotaService);

        auto quotaProxy = NFq::CreateQuotaProxyActor(
            protoConfig.GetQuotasManager(),
            serviceCounters.Counters);
        actorRegistrator(NFq::MakeQuotaProxyActorId(), quotaProxy);
    }
}

IYqSharedResources::TPtr CreateYqSharedResources(
    const NFq::NConfig::TConfig& config,
    const NKikimr::TYdbCredentialsProviderFactory& credentialsProviderFactory,
    const ::NMonitoring::TDynamicCounterPtr& counters)
{
    return CreateYqSharedResourcesImpl(config, credentialsProviderFactory, counters);
}

} // NFq<|MERGE_RESOLUTION|>--- conflicted
+++ resolved
@@ -225,14 +225,9 @@
             std::make_shared<NYql::TPqGatewayConfig>(protoConfig.GetGateways().GetPq()),
             appData->FunctionRegistry
         );
-<<<<<<< HEAD
         auto pqGateway = NYql::CreatePqNativeGateway(std::move(pqServices));
         RegisterDqPqReadActorFactory(*asyncIoFactory, yqSharedResources->UserSpaceYdbDriver, credentialsFactory, pqGateway, 
-            yqCounters->GetSubgroup("subsystem", "DqSourceTracker"));
-=======
-        RegisterDqPqReadActorFactory(*asyncIoFactory, yqSharedResources->UserSpaceYdbDriver, credentialsFactory, NYql::CreatePqNativeGateway(std::move(pqServices)), 
             yqCounters->GetSubgroup("subsystem", "DqSourceTracker"), protoConfig.GetCommon().GetPqReconnectPeriod());
->>>>>>> 576ef7fc
 
         s3ActorsFactory->RegisterS3ReadActorFactory(*asyncIoFactory, credentialsFactory, httpGateway, s3HttpRetryPolicy, readActorFactoryCfg,
             yqCounters->GetSubgroup("subsystem", "S3ReadActor"), protoConfig.GetGateways().GetS3().GetAllowLocalFiles());
