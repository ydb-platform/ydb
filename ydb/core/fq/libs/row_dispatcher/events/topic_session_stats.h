#pragma once

#include <ydb/library/actors/core/actorid.h>
#include <util/generic/vector.h>

namespace NFq {

struct TopicSessionClientStatistic {
    NActors::TActorId ReadActorId;
    ui32 PartitionId = 0;
    i64 UnreadRows = 0;         // Current value
    i64 UnreadBytes = 0;        // Current value
    ui64 Offset = 0;            // Current value
    ui64 ReadBytes = 0;         // Increment / filtered
    bool IsWaiting = false;     // Current value
    i64 ReadLagMessages = 0;    // Current value
    void Add(const TopicSessionClientStatistic& stat) {
        UnreadRows = stat.UnreadRows;
        UnreadBytes = stat.UnreadBytes;
        Offset = stat.Offset;
        ReadBytes += stat.ReadBytes;
        IsWaiting = stat.IsWaiting;
        ReadLagMessages = stat.ReadLagMessages;
    }
};

struct TopicSessionCommonStatistic {
<<<<<<< HEAD
    ui64 UnreadBytes = 0;   // Current value
    ui64 ReadBytes = 0;     // Increment
    ui64 ReadEvents = 0;    // Increment
    void Add(const TopicSessionCommonStatistic& stat) {
        UnreadBytes = stat.UnreadBytes;
        ReadBytes += stat.ReadBytes;
        ReadEvents += stat.ReadEvents;
    }
=======
    ui64 UnreadBytes = 0;
    ui64 RestartSessionByOffsets = 0;
>>>>>>> 224fb1c2
};

struct TopicSessionParams {
    TString Endpoint;
    TString Database;
    TString TopicPath;
    ui64 PartitionId = 0;
};

struct TopicSessionStatistic {
    TopicSessionParams SessionKey; 
    TVector<TopicSessionClientStatistic> Clients;
    TopicSessionCommonStatistic Common;
};

} // namespace NFq<|MERGE_RESOLUTION|>--- conflicted
+++ resolved
@@ -25,19 +25,16 @@
 };
 
 struct TopicSessionCommonStatistic {
-<<<<<<< HEAD
     ui64 UnreadBytes = 0;   // Current value
+    ui64 RestartSessionByOffsets = 0;
     ui64 ReadBytes = 0;     // Increment
     ui64 ReadEvents = 0;    // Increment
     void Add(const TopicSessionCommonStatistic& stat) {
         UnreadBytes = stat.UnreadBytes;
+        RestartSessionByOffsets = stat.RestartSessionByOffsets;
         ReadBytes += stat.ReadBytes;
         ReadEvents += stat.ReadEvents;
     }
-=======
-    ui64 UnreadBytes = 0;
-    ui64 RestartSessionByOffsets = 0;
->>>>>>> 224fb1c2
 };
 
 struct TopicSessionParams {
