--- conflicted
+++ resolved
@@ -7,15 +7,9 @@
 #include <ydb/library/actors/core/actor.h>
 #include <ydb/library/actors/util/rope.h>
 
-<<<<<<< HEAD
 namespace NKikimrConfig {
 class TSharedReadingConfig;
 } // namespace NKikimrConfig
-=======
-namespace NFq::NConfig {
-    class TRowDispatcherConfig;
-} // namespace NFq::NConfig
->>>>>>> bb377547
 
 namespace NFq::NRowDispatcher {
 
