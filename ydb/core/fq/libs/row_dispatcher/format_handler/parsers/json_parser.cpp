--- conflicted
+++ resolved
@@ -648,27 +648,14 @@
     return ITopicParser::TPtr(parser);
 }
 
-<<<<<<< HEAD
-TJsonParserConfig CreateJsonParserConfig(const NKikimrConfig::TSharedReadingConfig::TJsonParserConfig& parserConfig, const NKikimr::NMiniKQL::IFunctionRegistry* functionRegistry) {
-    TJsonParserConfig result = {.FunctionRegistry = functionRegistry};
-    if (const auto batchSize = parserConfig.GetBatchSizeBytes()) {
-        result.BatchSize = batchSize;
-    }
-    if (const auto bufferCellCount = parserConfig.GetBufferCellCount()) {
-        result.BufferCellCount = bufferCellCount;
-    }
-    result.LatencyLimit = TDuration::MilliSeconds(parserConfig.GetBatchCreationTimeoutMs());
-    result.SkipErrors = parserConfig.GetSkipErrors();
-    return result;
-=======
 TJsonParserConfig CreateJsonParserConfig(const TRowDispatcherSettings::TJsonParserSettings& parserConfig, const NKikimr::NMiniKQL::IFunctionRegistry* functionRegistry) {
     return {
         .FunctionRegistry = functionRegistry,
         .BatchSize = parserConfig.GetBatchSizeBytes(),
         .LatencyLimit = parserConfig.GetBatchCreationTimeout(),
         .BufferCellCount = parserConfig.GetBufferCellCount(),
+        .SkipErrors = parserConfig.GetSkipErrors()
     };
->>>>>>> 2f0f87e4
 }
 
 }  // namespace NFq::NRowDispatcher