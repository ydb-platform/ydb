syntax = "proto3";

package NFq.NRowDispatcherProto;
option cc_enable_arenas = true;

import "ydb/library/actors/protos/actors.proto";
import "ydb/library/yql/providers/pq/proto/dq_io.proto";
import "ydb/library/yql/dq/actors/protos/dq_events.proto";
import "ydb/library/yql/dq/actors/protos/dq_status_codes.proto";
import "ydb/public/api/protos/ydb_issue_message.proto";

message TEvGetAddressRequest {
    NYql.NPq.NProto.TDqPqTopicSource Source = 1;
    repeated uint32 PartitionId = 2 [deprecated=true];
    repeated uint32 PartitionIds = 3;
}

message TEvPartitionAddress {
    repeated uint32 PartitionId = 1 [deprecated=true];
    NActorsProto.TActorId ActorId = 2;
    repeated uint32 PartitionIds = 3;
}

message TEvGetAddressResponse {
    repeated TEvPartitionAddress Partitions = 1;
}

message TPartitionOffset {
    uint32 PartitionId = 1;
    uint64 Offset = 2;
}

message TEvStartSession {
    NYql.NPq.NProto.TDqPqTopicSource Source = 1;
    uint32 PartitionId = 2 [deprecated=true];
    string Token = 3;
    optional uint64 Offset = 4 [deprecated=true];
    uint64 StartingMessageTimestampMs = 5;
    string QueryId = 6;
    repeated uint32 PartitionIds = 7;
    repeated TPartitionOffset Offsets = 8;
    optional NYql.NDqProto.TMessageTransportMeta TransportMeta = 100;
}

message TEvStartSessionAck {
    TEvStartSession Consumer = 1;
    optional NYql.NDqProto.TMessageTransportMeta TransportMeta = 100;
}

message TEvGetNextBatch {
    uint32 PartitionId = 1;
    optional NYql.NDqProto.TMessageTransportMeta TransportMeta = 100;
}

message TEvNewDataArrived {
    uint32 PartitionId = 1;
    optional NYql.NDqProto.TMessageTransportMeta TransportMeta = 100;
}

message TEvStopSession {
    NYql.NPq.NProto.TDqPqTopicSource Source = 1;
    uint32 PartitionId = 2 [deprecated=true];
    optional NYql.NDqProto.TMessageTransportMeta TransportMeta = 100;
}

message TEvMessage {
    reserved 1;
    reserved 2;
    uint32 PayloadId = 3;
    repeated uint64 Offsets = 4;
}

message TEvMessageBatch {
    repeated TEvMessage Messages = 1;
    uint32 PartitionId = 2;
    uint64 NextMessageOffset = 3;
    optional NYql.NDqProto.TMessageTransportMeta TransportMeta = 100;
}

message TPartitionStatistics {
    uint32 PartitionId = 1;
    uint64 NextMessageOffset = 2;
}

message TEvStatistics {
    uint32 PartitionId = 1;             // deprecated
    uint64 NextMessageOffset = 2;       // deprecated
    uint64 ReadBytes = 3;
    repeated TPartitionStatistics Partition = 4;
<<<<<<< HEAD
    uint64 FilteredBytes = 5;
    uint64 FilteredRows = 6;
    uint64 QueueBytes = 7;
=======
    uint64 CpuMicrosec = 5;
>>>>>>> 2696900f
    optional NYql.NDqProto.TMessageTransportMeta TransportMeta = 100;
}

message TEvSessionError {
    reserved 1;
    uint32 PartitionId = 2 [deprecated=true];
    NYql.NDqProto.StatusIds.StatusCode StatusCode = 3;
    repeated Ydb.Issue.IssueMessage Issues = 4;
    optional NYql.NDqProto.TMessageTransportMeta TransportMeta = 100;
}

message TEvHeartbeat {
    uint32 PartitionId = 1;
}

message TEvNoSession {
    uint32 PartitionId = 1;
}

message TEvGetInternalStateRequest {
}

message TEvGetInternalStateResponse {
    string InternalState = 1;
}<|MERGE_RESOLUTION|>--- conflicted
+++ resolved
@@ -87,13 +87,10 @@
     uint64 NextMessageOffset = 2;       // deprecated
     uint64 ReadBytes = 3;
     repeated TPartitionStatistics Partition = 4;
-<<<<<<< HEAD
-    uint64 FilteredBytes = 5;
-    uint64 FilteredRows = 6;
-    uint64 QueueBytes = 7;
-=======
     uint64 CpuMicrosec = 5;
->>>>>>> 2696900f
+    uint64 FilteredBytes = 6;
+    uint64 FilteredRows = 7;
+    uint64 QueueBytes = 8;
     optional NYql.NDqProto.TMessageTransportMeta TransportMeta = 100;
 }
 
