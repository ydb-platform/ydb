#include "row_dispatcher.h"

#include "actors_factory.h"
#include "coordinator.h"
#include "leader_election.h"
#include "probes.h"

#include <ydb/library/actors/core/actorid.h>
#include <ydb/library/actors/core/actor_bootstrapped.h>
#include <ydb/library/actors/core/hfunc.h>
#include <ydb/library/actors/core/interconnect.h>
#include <ydb/library/yql/dq/actors/common/retry_queue.h>
#include <ydb/library/yql/providers/dq/counters/counters.h>
#include <yql/essentials/public/purecalc/common/interface.h>

#include <ydb/core/fq/libs/actors/logging/log.h>
#include <ydb/core/fq/libs/events/events.h>
#include <ydb/core/fq/libs/metrics/sanitize_label.h>
#include <ydb/core/mon/mon.h>

#include <ydb/core/fq/libs/row_dispatcher/events/data_plane.h>
#include <ydb/core/fq/libs/row_dispatcher/protos/events.pb.h>
#include <ydb/core/fq/libs/row_dispatcher/purecalc_compilation/compile_service.h>

#include <util/generic/queue.h>
#include <util/stream/format.h>

#include <library/cpp/lwtrace/mon/mon_lwtrace.h>

namespace NFq {

using namespace NActors;

LWTRACE_USING(FQ_ROW_DISPATCHER_PROVIDER);

namespace {

const ui64 CoordinatorPingPeriodSec = 2;

////////////////////////////////////////////////////////////////////////////////

struct TRowDispatcherMetrics {
    explicit TRowDispatcherMetrics(const ::NMonitoring::TDynamicCounterPtr& counters)
        : Counters(counters) {
        ErrorsCount = Counters->GetCounter("ErrorsCount", true);
        ClientsCount = Counters->GetCounter("ClientsCount");
        RowsSent = Counters->GetCounter("RowsSent", true);
        NodesReconnect = Counters->GetCounter("NodesReconnect", true);
    }

    ::NMonitoring::TDynamicCounterPtr Counters;
    ::NMonitoring::TDynamicCounters::TCounterPtr ErrorsCount;
    ::NMonitoring::TDynamicCounters::TCounterPtr ClientsCount;
    ::NMonitoring::TDynamicCounters::TCounterPtr RowsSent;
    ::NMonitoring::TDynamicCounters::TCounterPtr NodesReconnect;
};

struct TUserPoolMetrics {
    explicit TUserPoolMetrics(const ::NMonitoring::TDynamicCounterPtr& utilsCounters) {
        auto execpoolGroup = utilsCounters->GetSubgroup("execpool", "User");
        auto microsecGroup = execpoolGroup->GetSubgroup("sensor", "ElapsedMicrosecByActivity");
        Session = microsecGroup->GetNamedCounter("activity", "FQ_ROW_DISPATCHER_SESSION", true);
        RowDispatcher = microsecGroup->GetNamedCounter("activity", "FQ_ROW_DISPATCHER", true);
        Compiler = microsecGroup->GetNamedCounter("activity", "FQ_ROW_DISPATCHER_COMPILER", true);
    }
    ::NMonitoring::TDynamicCounters::TCounterPtr Session;
    ::NMonitoring::TDynamicCounters::TCounterPtr RowDispatcher;
    ::NMonitoring::TDynamicCounters::TCounterPtr Compiler;
};

struct TEvPrivate {
    // Event ids
    enum EEv : ui32 {
        EvBegin = EventSpaceBegin(NActors::TEvents::ES_PRIVATE),
        EvCoordinatorPing = EvBegin + 20,
        EvUpdateMetrics,
        EvPrintStateToLog,
        EvTryConnect,
        EvSendStatistic,
        EvEnd
    };

    static_assert(EvEnd < EventSpaceEnd(NActors::TEvents::ES_PRIVATE), "expect EvEnd < EventSpaceEnd(NActors::TEvents::ES_PRIVATE)");
    struct TEvCoordinatorPing : NActors::TEventLocal<TEvCoordinatorPing, EvCoordinatorPing> {};
    struct TEvUpdateMetrics : public NActors::TEventLocal<TEvUpdateMetrics, EvUpdateMetrics> {};
    struct TEvPrintStateToLog : public NActors::TEventLocal<TEvPrintStateToLog, EvPrintStateToLog> {};
    struct TEvTryConnect : public NActors::TEventLocal<TEvTryConnect, EvTryConnect> {
        TEvTryConnect(ui32 nodeId = 0) 
        : NodeId(nodeId) {}
        ui32 NodeId = 0;
    };
    struct TEvSendStatistic : public NActors::TEventLocal<TEvSendStatistic, EvSendStatistic> {};
};

struct TQueryStatKey {
    TString QueryId;
    TString ReadGroup;

    size_t Hash() const noexcept {
        ui64 hash = std::hash<TString>()(QueryId);
        hash = CombineHashes<ui64>(hash, std::hash<TString>()(ReadGroup));
        return hash;
    }
    bool operator==(const TQueryStatKey& other) const {
        return QueryId == other.QueryId && ReadGroup == other.ReadGroup;
    }
};

struct TQueryStatKeyHash {
    size_t operator()(const TQueryStatKey& k) const {
        return k.Hash();
    }
};

struct TAggQueryStat {
    NYql::TCounters::TEntry FilteredReadBytes;
    NYql::TCounters::TEntry UnreadBytes;
    NYql::TCounters::TEntry UnreadRows;
    NYql::TCounters::TEntry ReadLagMessages;
    bool IsWaiting = false;

    void Add(const TTopicSessionClientStatistic& stat) {
        FilteredReadBytes.Add(NYql::TCounters::TEntry(stat.FilteredReadBytes));
        UnreadBytes.Add(NYql::TCounters::TEntry(stat.UnreadBytes));
        UnreadRows.Add(NYql::TCounters::TEntry(stat.UnreadRows));
        ReadLagMessages.Add(NYql::TCounters::TEntry(stat.ReadLagMessages));
        IsWaiting = IsWaiting || stat.IsWaiting;
    }        
};

ui64 UpdateMetricsPeriodSec = 60;
ui64 PrintStateToLogPeriodSec = 600;
ui64 PrintStateToLogSplitSize = 512000;
ui64 MaxSessionBufferSizeBytes = 16000000;

class TRowDispatcher : public TActorBootstrapped<TRowDispatcher> {

<<<<<<< HEAD
    struct TTopicSessionKey {
=======
    struct ConsumerSessionKey {
        TActorId ReadActorId;
        ui32 PartitionId;

        size_t Hash() const noexcept {
            ui64 hash = std::hash<TActorId>()(ReadActorId);
            hash = CombineHashes<ui64>(hash, std::hash<ui32>()(PartitionId));
            return hash;
        }
        bool operator==(const ConsumerSessionKey& other) const {
            return ReadActorId == other.ReadActorId && PartitionId == other.PartitionId;
        }
        TString ToString() const {
            return TString::Join(ReadActorId.ToString(), "/", ::ToString(PartitionId));
        }
    };

    struct ConsumerSessionKeyHash {
        int operator()(const ConsumerSessionKey& k) const {
            return k.Hash();
        }
    };

    struct TopicSessionKey {
>>>>>>> 3ea526b1
        TString ReadGroup;
        TString Endpoint;
        TString Database;
        TString TopicPath;
        ui64 PartitionId;

        size_t Hash() const noexcept {
            ui64 hash = std::hash<TString>()(ReadGroup);
            hash = CombineHashes<ui64>(hash, std::hash<TString>()(Endpoint));
            hash = CombineHashes<ui64>(hash, std::hash<TString>()(Database));
            hash = CombineHashes<ui64>(hash, std::hash<TString>()(TopicPath));
            hash = CombineHashes<ui64>(hash, std::hash<ui64>()(PartitionId));
            return hash;
        }
        bool operator==(const TTopicSessionKey& other) const {
            return ReadGroup == other.ReadGroup && Endpoint == other.Endpoint && Database == other.Database
                && TopicPath == other.TopicPath && PartitionId == other.PartitionId;
        }
    };

    struct TTopicSessionKeyHash {
        int operator()(const TTopicSessionKey& k) const {
            return k.Hash();
        }
    };

     struct TNodesTracker{
         class TRetryState {
            public:
                TDuration GetNextDelay() {
                    constexpr TDuration MaxDelay = TDuration::Seconds(10);
                    constexpr TDuration MinDelay = TDuration::MilliSeconds(100); // from second retry
                    TDuration ret = Delay; // The first delay is zero
                    Delay = ClampVal(Delay * 2, MinDelay, MaxDelay);
                    return ret ? RandomizeDelay(ret) : ret;
                }
            private:
                static TDuration RandomizeDelay(TDuration baseDelay) {
                    const TDuration::TValue half = baseDelay.GetValue() / 2;
                    return TDuration::FromValue(half + RandomNumber<TDuration::TValue>(half));
                }
            private:
                TDuration Delay; // The first time retry will be done instantly.
        };

        struct TCounters {
            ui64 Connected = 0;
            ui64 Disconnected = 0;
        };

        struct TNodeState {
            bool Connected = false;
            bool RetryScheduled = false;
            TMaybe<TRetryState> RetryState;
            TCounters Counters;
        };
    public:
        void Init(const NActors::TActorId& selfId) {
            SelfId = selfId;
        }

        void AddNode(ui32 nodeId) {
            if (Nodes.contains(nodeId)) {
                return;
            }
            if (nodeId == SelfId.NodeId()) {
                HandleNodeConnected(nodeId);      // always сconnected
            } else {
                HandleNodeDisconnected(nodeId);
            }
        }

        void TryConnect(ui32 nodeId) {
            auto& state = Nodes[nodeId];
            state.RetryScheduled = false;
            if (state.Connected) {
                return;
            }
            auto connectEvent = MakeHolder<NActors::TEvInterconnect::TEvConnectNode>();
            auto proxyId = NActors::TActivationContext::InterconnectProxy(nodeId);
            NActors::TActivationContext::Send(
                new NActors::IEventHandle(proxyId, SelfId, connectEvent.Release(), 0, 0));
        }

        bool GetNodeConnected(ui32 nodeId) {
            return Nodes[nodeId].Connected;
        }

        void HandleNodeConnected(ui32 nodeId) {
            auto& state = Nodes[nodeId];
            state.Connected = true;
            state.RetryState = Nothing();
            state.Counters.Connected++;
        }

        void HandleNodeDisconnected(ui32 nodeId) {
            auto& state = Nodes[nodeId];
            state.Connected = false;
            state.Counters.Disconnected++;
            if (state.RetryScheduled) {
                return;
            }
            state.RetryScheduled = true;
            if (!state.RetryState) {
                state.RetryState.ConstructInPlace();
            }
            auto ev = MakeHolder<TEvPrivate::TEvTryConnect>(nodeId);
            auto delay = state.RetryState->GetNextDelay();
            NActors::TActivationContext::Schedule(delay, new NActors::IEventHandle(SelfId, SelfId, ev.Release()));
        }

        void PrintInternalState(TStringStream& stream) const {
            stream << "Nodes states: \n"; 
            for (const auto& [nodeId, state] : Nodes) {
                stream << "  id " << nodeId << " connected " << state.Connected << " retry scheduled " << state.RetryScheduled
                    << " connected count " << state.Counters.Connected << " disconnected count " << state.Counters.Disconnected << "\n";
            }
        }

    private:
        TMap<ui32, TNodeState> Nodes;
        NActors::TActorId SelfId;
        TString LogPrefix = "RowDispatcher: ";
    };

    struct TAggregatedStats{
        NYql::TCounters::TEntry AllSessionsReadBytes;
        THashMap<TQueryStatKey, TMaybe<TAggQueryStat>, TQueryStatKeyHash> LastQueryStats;
        TDuration LastUpdateMetricsPeriod;
    };

    NConfig::TRowDispatcherConfig Config;
    NKikimr::TYdbCredentialsProviderFactory CredentialsProviderFactory;
    TYqSharedResources::TPtr YqSharedResources;
    TActorId CompileServiceActorId;
    TMaybe<TActorId> CoordinatorActorId;
    ui64 CoordinatorGeneration = 0;
    TSet<TActorId> CoordinatorChangedSubscribers;
    NYql::ISecuredServiceAccountCredentialsFactory::TPtr CredentialsFactory;
    const TString LogPrefix;
    ui64 NextEventQueueId = 0;
    TString Tenant;
    NFq::NRowDispatcher::IActorFactory::TPtr ActorFactory;
    const ::NMonitoring::TDynamicCounterPtr Counters;
    const ::NMonitoring::TDynamicCounterPtr CountersRoot;
    TRowDispatcherMetrics Metrics;
    TUserPoolMetrics UserPoolMetrics;
    NYql::IPqGateway::TPtr PqGateway;
    NActors::TMon* Monitoring;
    TNodesTracker NodesTracker;
    TAggregatedStats AggrStats; 
    ui64 LastCpuTime = 0;

    struct TConsumerCounters {
        ui64 NewDataArrived = 0;
        ui64 GetNextBatch = 0;
        ui64 MessageBatch = 0;
    };

    struct TConsumerPartition {
        bool PendingGetNextBatch = false;
        bool PendingNewDataArrived = false;
        TActorId TopicSessionId;
        TTopicSessionClientStatistic Stat;
        bool StatisticsUpdated = false;
    };

    struct TConsumerInfo {
        TConsumerInfo(
            NActors::TActorId readActorId,
            NActors::TActorId selfId,
            ui64 eventQueueId,
            NFq::NRowDispatcherProto::TEvStartSession& proto,
            bool alreadyConnected,
            ui64 generation)
            : ReadActorId(readActorId)
            , SourceParams(proto.GetSource())
            , EventQueueId(eventQueueId)
            , Proto(proto)
            , QueryId(proto.GetQueryId())
            , Generation(generation) {
                EventsQueue.Init("txId", selfId, selfId, eventQueueId, /* KeepAlive */ true, /* UseConnect */ false);
                EventsQueue.OnNewRecipientId(readActorId, true, alreadyConnected);
            }

        NActors::TActorId ReadActorId;
        NYql::NPq::NProto::TDqPqTopicSource SourceParams;
        NYql::NDq::TRetryEventsQueue EventsQueue;
        ui64 EventQueueId;
        NFq::NRowDispatcherProto::TEvStartSession Proto;
        THashMap<ui32, TConsumerPartition> Partitions;
        const TString QueryId;
        TConsumerCounters Counters;
        TTopicSessionClientStatistic Stat;
        ui64 CpuMicrosec = 0;               // Increment.
        ui64 Generation;
    };

    struct TSessionInfo {
        TMap<TActorId, TAtomicSharedPtr<TConsumerInfo>> Consumers;   // key - ReadActor actor id
        TTopicSessionCommonStatistic Stat;                           // Increments
        NYql::TCounters::TEntry AggrReadBytes;
    };

    struct TTopicSessionInfo {
        TMap<TActorId, TSessionInfo> Sessions;                         // key - TopicSession actor id
    };

    struct TReadActorInfo {
        TString InternalState;
        TInstant RequestTime;
        TInstant ResponseTime;
    };

    THashMap<NActors::TActorId, TAtomicSharedPtr<TConsumerInfo>> Consumers;      // key - read actor id
    TMap<ui64, TAtomicSharedPtr<TConsumerInfo>> ConsumersByEventQueueId;
    THashMap<TTopicSessionKey, TTopicSessionInfo, TTopicSessionKeyHash> TopicSessions;
    TMap<TActorId, TReadActorInfo> ReadActorsInternalState;

public:
    explicit TRowDispatcher(
        const NConfig::TRowDispatcherConfig& config,
        const NKikimr::TYdbCredentialsProviderFactory& credentialsProviderFactory,
        const TYqSharedResources::TPtr& yqSharedResources,
        NYql::ISecuredServiceAccountCredentialsFactory::TPtr credentialsFactory,
        const TString& tenant,
        const NFq::NRowDispatcher::IActorFactory::TPtr& actorFactory,
        const ::NMonitoring::TDynamicCounterPtr& counters,
        const ::NMonitoring::TDynamicCounterPtr& countersRoot,
        const NYql::IPqGateway::TPtr& pqGateway,
        NActors::TMon* monitoring = nullptr);

    void Bootstrap();

    static constexpr char ActorName[] = "FQ_ROW_DISPATCHER";

    void Handle(NFq::TEvRowDispatcher::TEvCoordinatorChanged::TPtr& ev);
    void HandleDisconnected(TEvInterconnect::TEvNodeDisconnected::TPtr& ev);
    void HandleConnected(TEvInterconnect::TEvNodeConnected::TPtr& ev);

    void Handle(NActors::TEvents::TEvUndelivered::TPtr& ev) ;
    void Handle(TEvPrivate::TEvCoordinatorPing::TPtr& ev);
    void Handle(NActors::TEvents::TEvPong::TPtr& ev);
    void Handle(NFq::TEvRowDispatcher::TEvCoordinatorChangesSubscribe::TPtr& ev);
    void Handle(NFq::TEvRowDispatcher::TEvStartSession::TPtr& ev);
    void Handle(NFq::TEvRowDispatcher::TEvStopSession::TPtr& ev);
    void Handle(NFq::TEvRowDispatcher::TEvGetNextBatch::TPtr& ev);
    void Handle(NFq::TEvRowDispatcher::TEvNewDataArrived::TPtr& ev);
    void Handle(NFq::TEvRowDispatcher::TEvMessageBatch::TPtr& ev);
    void Handle(NFq::TEvRowDispatcher::TEvSessionError::TPtr& ev);
    void Handle(NFq::TEvRowDispatcher::TEvSessionStatistic::TPtr& ev);
    void Handle(NFq::TEvRowDispatcher::TEvGetInternalStateResponse::TPtr& ev);

    void Handle(NFq::TEvRowDispatcher::TEvHeartbeat::TPtr& ev);
    void Handle(const TEvPrivate::TEvTryConnect::TPtr&);
    void Handle(const NYql::NDq::TEvRetryQueuePrivate::TEvEvHeartbeat::TPtr&);
    void Handle(NFq::TEvPrivate::TEvUpdateMetrics::TPtr&);
    void Handle(NFq::TEvPrivate::TEvPrintStateToLog::TPtr&);
    void Handle(NFq::TEvPrivate::TEvSendStatistic::TPtr&);
    void Handle(const NMon::TEvHttpInfo::TPtr&);
    
    void DeleteConsumer(NActors::TActorId readActorId);
    void UpdateMetrics();
    TString GetInternalState();
    TString GetReadActorsInternalState();
    void UpdateReadActorsInternalState();
    template <class TEventPtr>
    bool CheckSession(TAtomicSharedPtr<TConsumerInfo>& consumer, const TEventPtr& ev);
    void SetQueryMetrics(const TQueryStatKey& queryKey, ui64 unreadBytesMax, ui64 unreadBytesAvg, i64 readLagMessagesMax);
    void PrintStateToLog();
    void UpdateCpuTime();

    STRICT_STFUNC(
        StateFunc, {
        hFunc(NFq::TEvRowDispatcher::TEvCoordinatorChanged, Handle);
        hFunc(TEvInterconnect::TEvNodeConnected, HandleConnected);
        hFunc(TEvInterconnect::TEvNodeDisconnected, HandleDisconnected);
        hFunc(NActors::TEvents::TEvUndelivered, Handle);
        hFunc(TEvPrivate::TEvCoordinatorPing, Handle)
        hFunc(NActors::TEvents::TEvPong, Handle);
        hFunc(NFq::TEvRowDispatcher::TEvCoordinatorChangesSubscribe, Handle);
        hFunc(NFq::TEvRowDispatcher::TEvGetNextBatch, Handle);
        hFunc(NFq::TEvRowDispatcher::TEvMessageBatch, Handle);
        hFunc(NFq::TEvRowDispatcher::TEvStartSession, Handle);
        hFunc(NFq::TEvRowDispatcher::TEvStopSession, Handle);
        hFunc(NFq::TEvRowDispatcher::TEvSessionError, Handle);
        hFunc(NFq::TEvRowDispatcher::TEvSessionStatistic, Handle);
        hFunc(NFq::TEvRowDispatcher::TEvGetInternalStateResponse, Handle);
        hFunc(TEvPrivate::TEvTryConnect, Handle);
        hFunc(NYql::NDq::TEvRetryQueuePrivate::TEvEvHeartbeat, Handle);
        hFunc(NFq::TEvRowDispatcher::TEvHeartbeat, Handle);
        hFunc(NFq::TEvRowDispatcher::TEvNewDataArrived, Handle);
        hFunc(NFq::TEvPrivate::TEvUpdateMetrics, Handle);
        hFunc(NFq::TEvPrivate::TEvPrintStateToLog, Handle);
        hFunc(NFq::TEvPrivate::TEvSendStatistic, Handle);
        hFunc(NMon::TEvHttpInfo, Handle);
    })
};

TRowDispatcher::TRowDispatcher(
    const NConfig::TRowDispatcherConfig& config,
    const NKikimr::TYdbCredentialsProviderFactory& credentialsProviderFactory,
    const TYqSharedResources::TPtr& yqSharedResources,
    NYql::ISecuredServiceAccountCredentialsFactory::TPtr credentialsFactory,
    const TString& tenant,
    const NFq::NRowDispatcher::IActorFactory::TPtr& actorFactory,
    const ::NMonitoring::TDynamicCounterPtr& counters,
    const ::NMonitoring::TDynamicCounterPtr& countersRoot,
    const NYql::IPqGateway::TPtr& pqGateway,
    NActors::TMon* monitoring)
    : Config(config)
    , CredentialsProviderFactory(credentialsProviderFactory)
    , YqSharedResources(yqSharedResources)
    , CredentialsFactory(credentialsFactory)
    , LogPrefix("RowDispatcher: ")
    , Tenant(tenant)
    , ActorFactory(actorFactory)
    , Counters(counters)
    , CountersRoot(countersRoot)
    , Metrics(counters)
    , UserPoolMetrics(countersRoot->GetSubgroup("counters", "utils"))
    , PqGateway(pqGateway)
    , Monitoring(monitoring)
{
}

void TRowDispatcher::Bootstrap() {
    Become(&TRowDispatcher::StateFunc);
    LOG_ROW_DISPATCHER_DEBUG("Successfully bootstrapped row dispatcher, id " << SelfId() << ", tenant " << Tenant);

    const auto& config = Config.GetCoordinator();
    auto coordinatorId = Register(NewCoordinator(SelfId(), config, YqSharedResources, Tenant, Counters).release());
    Register(NewLeaderElection(SelfId(), coordinatorId, config, CredentialsProviderFactory, YqSharedResources, Tenant, Counters).release());

    CompileServiceActorId = Register(NRowDispatcher::CreatePurecalcCompileService());

    Schedule(TDuration::Seconds(CoordinatorPingPeriodSec), new TEvPrivate::TEvCoordinatorPing());
    Schedule(TDuration::Seconds(UpdateMetricsPeriodSec), new NFq::TEvPrivate::TEvUpdateMetrics());
    Schedule(TDuration::Seconds(PrintStateToLogPeriodSec), new NFq::TEvPrivate::TEvPrintStateToLog());
    Schedule(TDuration::Seconds(Config.GetSendStatusPeriodSec()), new NFq::TEvPrivate::TEvSendStatistic());

    if (Monitoring) {
        NLwTraceMonPage::ProbeRegistry().AddProbesList(LWTRACE_GET_PROBES(FQ_ROW_DISPATCHER_PROVIDER));
        ::NMonitoring::TIndexMonPage* actorsMonPage = Monitoring->RegisterIndexPage("actors", "Actors");
        Monitoring->RegisterActorPage(actorsMonPage, "row_dispatcher", "Row Dispatcher", false,
            TlsActivationContext->ExecutorThread.ActorSystem, SelfId());
    }
    NodesTracker.Init(SelfId());
}

void TRowDispatcher::Handle(NFq::TEvRowDispatcher::TEvCoordinatorChanged::TPtr& ev) {
    LWPROBE(CoordinatorChanged, ev->Sender.ToString(), ev->Get()->Generation, ev->Get()->CoordinatorActorId.ToString(), CoordinatorGeneration, CoordinatorActorId->ToString());
    LOG_ROW_DISPATCHER_DEBUG("Coordinator changed, old leader " << CoordinatorActorId << ", new " << ev->Get()->CoordinatorActorId << " generation " << ev->Get()->Generation);
    if (ev->Get()->Generation < CoordinatorGeneration) {
        LOG_ROW_DISPATCHER_ERROR("New generation (" << ev->Get()->Generation << ") is less previous (" << CoordinatorGeneration << "), ignore updates");
        return;
    }
    CoordinatorActorId = ev->Get()->CoordinatorActorId;
    CoordinatorGeneration = ev->Get()->Generation;
    Send(*CoordinatorActorId, new NActors::TEvents::TEvPing(), IEventHandle::FlagTrackDelivery);
    for (auto actorId : CoordinatorChangedSubscribers) {
        Send(
            actorId,
            new NFq::TEvRowDispatcher::TEvCoordinatorChanged(*CoordinatorActorId, CoordinatorGeneration),
            IEventHandle::FlagTrackDelivery);
    }
}

void TRowDispatcher::HandleConnected(TEvInterconnect::TEvNodeConnected::TPtr& ev) {
    LWPROBE(NodeConnected, ev->Sender.ToString(), ev->Get()->NodeId);
    LOG_ROW_DISPATCHER_DEBUG("EvNodeConnected, node id " << ev->Get()->NodeId);
    Metrics.NodesReconnect->Inc();
    NodesTracker.HandleNodeConnected(ev->Get()->NodeId);
    for (auto& [actorId, consumer] : Consumers) {
        consumer->EventsQueue.HandleNodeConnected(ev->Get()->NodeId);
    }
}

void TRowDispatcher::HandleDisconnected(TEvInterconnect::TEvNodeDisconnected::TPtr& ev) {
    LWPROBE(NodeDisconnected, ev->Sender.ToString(), ev->Get()->NodeId);
    LOG_ROW_DISPATCHER_DEBUG("TEvNodeDisconnected, node id " << ev->Get()->NodeId);
    Metrics.NodesReconnect->Inc();
    NodesTracker.HandleNodeDisconnected(ev->Get()->NodeId);
    for (auto& [actorId, consumer] : Consumers) {
        consumer->EventsQueue.HandleNodeDisconnected(ev->Get()->NodeId);
    }
}

void TRowDispatcher::Handle(NActors::TEvents::TEvUndelivered::TPtr& ev) {
<<<<<<< HEAD
    LOG_ROW_DISPATCHER_TRACE("TEvUndelivered, from " << ev->Sender << ", reason " << ev->Get()->Reason);
=======
    LWPROBE(UndeliveredStart, ev->Sender.ToString(), ev->Get()->Reason, ev->Cookie);
    LOG_ROW_DISPATCHER_DEBUG("TEvUndelivered, from " << ev->Sender << ", reason " << ev->Get()->Reason);
>>>>>>> 3ea526b1
    for (auto& [key, consumer] : Consumers) {
        if (ev->Cookie != consumer->Generation) {       // Several partitions in one read_actor have different Generation.
            LWPROBE(UndeliveredSkipGeneration, ev->Sender.ToString(), ev->Get()->Reason, ev->Cookie, consumer->Generation);
            continue;
        }
        if (consumer->EventsQueue.HandleUndelivered(ev) == NYql::NDq::TRetryEventsQueue::ESessionState::SessionClosed) {
<<<<<<< HEAD
            DeleteConsumer(ev->Sender);
=======
            LWPROBE(UndeliveredDeleteConsumer, ev->Sender.ToString(), ev->Get()->Reason, ev->Cookie, key.ToString());
            DeleteConsumer(key);
>>>>>>> 3ea526b1
            break;
        }
    }
}

void TRowDispatcher::Handle(TEvPrivate::TEvCoordinatorPing::TPtr&) {
    Schedule(TDuration::Seconds(CoordinatorPingPeriodSec), new TEvPrivate::TEvCoordinatorPing());
    if (!CoordinatorActorId) {
        return;
    }
    LWPROBE(CoordinatorPing, CoordinatorActorId->ToString());
    LOG_ROW_DISPATCHER_TRACE("Send ping to " << *CoordinatorActorId);
    Send(*CoordinatorActorId, new NActors::TEvents::TEvPing());
}

void TRowDispatcher::Handle(NActors::TEvents::TEvPong::TPtr&) {
    LWPROBE(Pong);
    LOG_ROW_DISPATCHER_TRACE("NActors::TEvents::TEvPong");
}

void TRowDispatcher::Handle(NFq::TEvRowDispatcher::TEvCoordinatorChangesSubscribe::TPtr& ev) {
    LOG_ROW_DISPATCHER_DEBUG("TEvCoordinatorChangesSubscribe from " << ev->Sender);
    NodesTracker.AddNode(ev->Sender.NodeId());
    CoordinatorChangedSubscribers.insert(ev->Sender);
    if (!CoordinatorActorId) {
        return;
    }
    LWPROBE(CoordinatorChangesSubscribe, ev->Sender.ToString(), CoordinatorGeneration, CoordinatorActorId->ToString());
    Send(ev->Sender, new NFq::TEvRowDispatcher::TEvCoordinatorChanged(*CoordinatorActorId, CoordinatorGeneration), IEventHandle::FlagTrackDelivery);
}

void TRowDispatcher::UpdateMetrics() {
    static TInstant LastUpdateMetricsTime = TInstant::Now();
    auto now = TInstant::Now();
    AggrStats.LastUpdateMetricsPeriod = now - LastUpdateMetricsTime;
    LastUpdateMetricsTime = now;
    auto secs = AggrStats.LastUpdateMetricsPeriod.Seconds();
    if (!secs) {
        return;
    }

    AggrStats.AllSessionsReadBytes = NYql::TCounters::TEntry();
    for (auto& [queryId, stat] : AggrStats.LastQueryStats) {
        stat = Nothing();
    }

    for (auto& [key, sessionsInfo] : TopicSessions) {
        for (auto& [actorId, sessionInfo] : sessionsInfo.Sessions) {
            auto read = NYql::TCounters::TEntry(sessionInfo.Stat.ReadBytes);
            AggrStats.AllSessionsReadBytes.Add(read);
            sessionInfo.AggrReadBytes = read;
            sessionInfo.Stat.Clear();

            for (auto& [readActorId, consumer] : sessionInfo.Consumers) {
                auto& stat = AggrStats.LastQueryStats[TQueryStatKey{consumer->QueryId, key.ReadGroup}];
                if (!stat) {
                    stat = TAggQueryStat();
                }
                stat->Add(consumer->Stat);
                consumer->Stat.Clear();
            }
        }
    }
    THashSet<TQueryStatKey, TQueryStatKeyHash> toDelete;
    for (const auto& [key, stats] : AggrStats.LastQueryStats) {
        if (!stats) {
            toDelete.insert(key);
            continue;
        }
        SetQueryMetrics(key, stats->UnreadBytes.Max, stats->UnreadBytes.Avg, stats->ReadLagMessages.Max);
    }
    for (const auto& key : toDelete) {
         SetQueryMetrics(key, 0, 0, 0);
         Metrics.Counters->RemoveSubgroup("query_id", key.QueryId);
         AggrStats.LastQueryStats.erase(key);
    }
    PrintStateToLog();
}

void TRowDispatcher::SetQueryMetrics(const TQueryStatKey& queryKey, ui64 unreadBytesMax, ui64 unreadBytesAvg, i64 readLagMessagesMax) {
    auto queryGroup = Metrics.Counters->GetSubgroup("query_id", queryKey.QueryId);
    auto topicGroup = queryGroup->GetSubgroup("read_group", SanitizeLabel(queryKey.ReadGroup));
    topicGroup->GetCounter("MaxUnreadBytes")->Set(unreadBytesMax);
    topicGroup->GetCounter("AvgUnreadBytes")->Set(unreadBytesAvg);
    topicGroup->GetCounter("MaxReadLag")->Set(readLagMessagesMax);
}

TString TRowDispatcher::GetInternalState() {
    TStringStream str;
    NodesTracker.PrintInternalState(str);
    auto secs = AggrStats.LastUpdateMetricsPeriod.Seconds();
    if (!secs) {
        str << "LastUpdatePeriod is null!" << "\n";
        secs += 1;
    }
    auto leftPad = [](auto value) {
        return LeftPad(value, 10);
    };

    auto toHuman = [&](ui64 value) {
        return leftPad(HumanReadableSize(value, SF_BYTES));
    };

    auto toHumanDR = [&](ui64 value) {
        return leftPad(toHuman(value / secs));
    };

    auto printDataRate = [&](NYql::TCounters::TEntry entry) {
        str << " (sum " << toHumanDR(entry.Sum) << "   max  " << toHumanDR(entry.Max) << "   min " << toHumanDR(entry.Min) << ")";
    };
    str << "SelfId: " << SelfId().ToString() << "\n";
    str << "Consumers count: " << Consumers.size() << "\n";
    str << "TopicSessions count: " << TopicSessions.size() << "\n";
    str << "Max session buffer size: " << toHuman(MaxSessionBufferSizeBytes) << "\n";
    str << "CpuMicrosec: " << toHuman(LastCpuTime) << "\n";
    str << "DataRate (all sessions): ";
    printDataRate(AggrStats.AllSessionsReadBytes);
    str << "\n";

    THashMap<TQueryStatKey, TAggQueryStat, TQueryStatKeyHash> queryState;
    THashMap<TQueryStatKey, ui64, TQueryStatKeyHash> sessionCountByQuery;
    ui64 unreadBytesSum = 0;

    for (auto& [sessionKey, sessionsInfo] : TopicSessions) {
        for (auto& [actorId, sessionInfo] : sessionsInfo.Sessions) {
            unreadBytesSum += sessionInfo.Stat.UnreadBytes;
            for (auto& [readActorId, consumer] : sessionInfo.Consumers) {
                auto key = TQueryStatKey{consumer->QueryId, sessionKey.ReadGroup};
                ++sessionCountByQuery[key];
                queryState[key].Add(consumer->Stat);
            }
        }
    }

    if (TopicSessions.size()) {
        str << "Buffer used: " <<  Prec(unreadBytesSum * 100.0 / (TopicSessions.size() * MaxSessionBufferSizeBytes), 4) << "% (" << toHuman(unreadBytesSum) << ")\n";
    }

    str << "Queries:\n";
    for (const auto& [queryStatKey, stat]: queryState) {
        auto [queryId, readGroup] = queryStatKey;
        const auto& aggStat = AggrStats.LastQueryStats[queryStatKey];
        auto sessionsBufferSumSize = sessionCountByQuery[queryStatKey] * MaxSessionBufferSizeBytes;
        auto used = sessionsBufferSumSize ? (stat.UnreadBytes.Sum * 100.0 / sessionsBufferSumSize) : 0.0;
        str << "  " << queryId << " / " << readGroup << ": buffer used (all partitions) " << LeftPad(Prec(used, 4), 10) << "% (" << toHuman(stat.UnreadBytes.Sum) <<  ") unread max (one partition) " << toHuman(stat.UnreadBytes.Max) << " data rate";
        if (aggStat) {
            printDataRate(aggStat->FilteredReadBytes);
        }
        str << " waiting " << stat.IsWaiting << " max read lag " << stat.ReadLagMessages.Max;
        str << "\n";
    }
    str << "TopicSessions:\n";
    for (auto& [key, sessionsInfo] : TopicSessions) {
        str << "  " << key.TopicPath << " / " << key.PartitionId  << " / " << key.ReadGroup;
        for (auto& [actorId, sessionInfo] : sessionsInfo.Sessions) {
            str << " / " << LeftPad(actorId, 32)
                << " data rate " << toHumanDR(sessionInfo.AggrReadBytes.Sum) << " unread bytes " << toHuman(sessionInfo.Stat.UnreadBytes)
                << " offset " << LeftPad(sessionInfo.Stat.LastReadedOffset, 12) << " restarts by offsets " << sessionInfo.Stat.RestartSessionByOffsets << "\n";
            ui64 maxInitialOffset = 0;
            ui64 minInitialOffset = std::numeric_limits<ui64>::max();

            for (const auto& [formatName, formatStats] : sessionInfo.Stat.FormatHandlers) {
                str << "    " << formatName 
                    << " parse and filter lantecy  " << formatStats.ParseAndFilterLatency
                    << " (parse " << formatStats.ParserStats.ParserLatency << ", filter " << formatStats.FilterStats.FilterLatency << ")\n";
            }

            for (auto& [readActorId, consumer] : sessionInfo.Consumers) {
                const auto& partition = consumer->Partitions[key.PartitionId];
                str << "    " << consumer->QueryId << " " << LeftPad(readActorId, 32) << " unread bytes "
                    << toHuman(consumer->Stat.UnreadBytes) << " (" << leftPad(consumer->Stat.UnreadRows) << " rows) "
                    << " offset " << leftPad(consumer->Stat.Offset) << " init offset " << leftPad(consumer->Stat.InitialOffset)
                    << " get " << leftPad(consumer->Counters.GetNextBatch)
                    << " arr " << leftPad(consumer->Counters.NewDataArrived) << " btc " << leftPad(consumer->Counters.MessageBatch) 
                    << " pend get " <<  leftPad(partition.PendingGetNextBatch) << " pend new " << leftPad(partition.PendingNewDataArrived)
                    << " waiting " <<  consumer->Stat.IsWaiting << " read lag " << leftPad(consumer->Stat.ReadLagMessages) 
                    << " conn id " <<  consumer->Generation << "\n";
                maxInitialOffset = std::max(maxInitialOffset, consumer->Stat.InitialOffset);
                minInitialOffset = std::min(minInitialOffset, consumer->Stat.InitialOffset);
            }
            str << "    initial offset max " << leftPad(maxInitialOffset) << " min " << leftPad(minInitialOffset) << "\n";;
        }
    }

    str << "Consumers:\n";
    for (auto& [readActorId, consumer] : Consumers) {
        str << "  " << consumer->QueryId << " " << LeftPad(readActorId, 32) << " Generation " << consumer->Generation <<  "\n";
        str << "    partitions: "; 
        for (const auto& [partitionId, info] : consumer->Partitions) {
            str << partitionId << ","; 
        }
        str << "\n    retry queue: ";
        consumer->EventsQueue.PrintInternalState(str);
    }

    return str.Str();
}

TString TRowDispatcher::GetReadActorsInternalState() {
    TStringStream str;
    for (const auto& [_, internalState]: ReadActorsInternalState) {
        str << "ResponseTime: " << internalState.ResponseTime << " " << internalState.InternalState << Endl;
    }
    return str.Str();
}

void TRowDispatcher::UpdateReadActorsInternalState() {
    TSet<TActorId> ReadActors;
    for (const auto& [readActorId, _]: Consumers) {
        ReadActors.insert(readActorId);
    }

    for(auto it = ReadActorsInternalState.begin(); it != ReadActorsInternalState.end();) {
        if (!ReadActors.contains(it->first)) {
            it = ReadActorsInternalState.erase(it);
        } else {
            ++it;
        }
    }

    auto now = TInstant::Now();
    for (const auto& readActor: ReadActors) {
        auto& internalStateInfo = ReadActorsInternalState[readActor];
        if (now - internalStateInfo.RequestTime < TDuration::Seconds(30)) {
            continue;
        }
        internalStateInfo.RequestTime = now;
        Send(readActor, new NFq::TEvRowDispatcher::TEvGetInternalStateRequest{}, 0, 0);
    }
}

void TRowDispatcher::Handle(NFq::TEvRowDispatcher::TEvStartSession::TPtr& ev) {
    LOG_ROW_DISPATCHER_DEBUG("Received TEvStartSession from " << ev->Sender << ", read group " << ev->Get()->Record.GetSource().GetReadGroup() << ", topicPath " << ev->Get()->Record.GetSource().GetTopicPath() <<
        " part id " << JoinSeq(',', ev->Get()->Record.GetPartitionIds()) << " query id " << ev->Get()->Record.GetQueryId() << " cookie " << ev->Cookie);
    auto queryGroup = Metrics.Counters->GetSubgroup("query_id", ev->Get()->Record.GetQueryId());
    auto topicGroup = queryGroup->GetSubgroup("read_group", SanitizeLabel(ev->Get()->Record.GetSource().GetReadGroup()));
    topicGroup->GetCounter("StartSession", true)->Inc();

    LWPROBE(StartSession, ev->Sender.ToString(), ev->Get()->Record.GetPartitionId(), ev->Get()->Record.GetQueryId(), ev->Get()->Record.ByteSizeLong());

    NodesTracker.AddNode(ev->Sender.NodeId());
    auto it = Consumers.find(ev->Sender);
    if (it != Consumers.end()) {
        if (ev->Cookie <= it->second->Generation) {
            LOG_ROW_DISPATCHER_WARN("Consumer already exists, ignore StartSession");
            return;
        }
        LOG_ROW_DISPATCHER_WARN("Consumer already exists, new consumer with new generation (" << ev->Cookie << ", current " 
            << it->second->Generation << "), remove old consumer, sender " << ev->Sender << ", topicPath " 
            << ev->Get()->Record.GetSource().GetTopicPath() << " cookie " << ev->Cookie);
        DeleteConsumer(ev->Sender);
    }
    const auto& source = ev->Get()->Record.GetSource();
    auto consumerInfo = MakeAtomicShared<TConsumerInfo>(ev->Sender, SelfId(), NextEventQueueId++, ev->Get()->Record,
        NodesTracker.GetNodeConnected(ev->Sender.NodeId()), ev->Cookie);

    Consumers[ev->Sender] = consumerInfo;
    ConsumersByEventQueueId[consumerInfo->EventQueueId] = consumerInfo;
    if (!CheckSession(consumerInfo, ev)) {
        return;
    }

    for (auto partitionId : ev->Get()->Record.GetPartitionIds()) {
        TActorId sessionActorId;
        TTopicSessionKey topicKey{source.GetReadGroup(), source.GetEndpoint(), source.GetDatabase(), source.GetTopicPath(), partitionId};
        TTopicSessionInfo& topicSessionInfo = TopicSessions[topicKey];
        Y_ENSURE(topicSessionInfo.Sessions.size() <= 1);

        if (topicSessionInfo.Sessions.empty()) {
            LOG_ROW_DISPATCHER_DEBUG("Create new session: read group " << source.GetReadGroup() << " topic " << source.GetTopicPath() 
                << " part id " << partitionId);
            sessionActorId = ActorFactory->RegisterTopicSession(
                source.GetReadGroup(),
                source.GetTopicPath(),
                source.GetEndpoint(),
                source.GetDatabase(),
                Config,
                SelfId(),
                CompileServiceActorId,
                partitionId,
                YqSharedResources->UserSpaceYdbDriver,
                CreateCredentialsProviderFactoryForStructuredToken(
                    CredentialsFactory,
                    ev->Get()->Record.GetToken(),
                    source.GetAddBearerToToken()),
                Counters,
                CountersRoot,
                PqGateway,
                MaxSessionBufferSizeBytes
                );
            TSessionInfo& sessionInfo = topicSessionInfo.Sessions[sessionActorId];
            sessionInfo.Consumers[ev->Sender] = consumerInfo;
        } else {
            auto sessionIt = topicSessionInfo.Sessions.begin();
            TSessionInfo& sessionInfo = sessionIt->second;
            sessionInfo.Consumers[ev->Sender] = consumerInfo;
            sessionActorId = sessionIt->first;
        }
        consumerInfo->Partitions[partitionId].TopicSessionId = sessionActorId;

        auto event = std::make_unique<NFq::TEvRowDispatcher::TEvStartSession>();
        event->Record.CopyFrom(ev->Get()->Record);
        Send(new IEventHandle(sessionActorId, ev->Sender, event.release(), 0));
    }
    consumerInfo->EventsQueue.Send(new NFq::TEvRowDispatcher::TEvStartSessionAck(consumerInfo->Proto), consumerInfo->Generation);
    Metrics.ClientsCount->Set(Consumers.size());
}

void TRowDispatcher::Handle(NFq::TEvRowDispatcher::TEvGetNextBatch::TPtr& ev) {
    auto it = Consumers.find(ev->Sender);
    if (it == Consumers.end()) {
        LOG_ROW_DISPATCHER_WARN("Ignore (no consumer) TEvGetNextBatch from " << ev->Sender << " part id " << ev->Get()->Record.GetPartitionId());
        return;
    }
<<<<<<< HEAD
    auto& session = it->second;
=======
    LWPROBE(GetNextBatch, ev->Sender.ToString(), ev->Get()->Record.GetPartitionId(), it->second->QueryId, ev->Get()->Record.ByteSizeLong());
>>>>>>> 3ea526b1
    LOG_ROW_DISPATCHER_TRACE("Received TEvGetNextBatch from " << ev->Sender << " part id " << ev->Get()->Record.GetPartitionId() << " query id " << it->second->QueryId);
    if (!CheckSession(session, ev)) {
        return;
    }
    auto partitionIt = session->Partitions.find(ev->Get()->Record.GetPartitionId());
    if (partitionIt == session->Partitions.end()) {
        LOG_ROW_DISPATCHER_ERROR("Ignore TEvGetNextBatch from " << ev->Sender << ", wrong partition id " << ev->Get()->Record.GetPartitionId());
        return;
    }
    partitionIt->second.PendingNewDataArrived = false;
    partitionIt->second.PendingGetNextBatch = true;
    session->Counters.GetNextBatch++;
    Forward(ev, partitionIt->second.TopicSessionId);
}

void TRowDispatcher::Handle(NFq::TEvRowDispatcher::TEvHeartbeat::TPtr& ev) {
    auto it = Consumers.find(ev->Sender);
    if (it == Consumers.end()) {
        LOG_ROW_DISPATCHER_WARN("Wrong consumer, sender " << ev->Sender << ", part id " << ev->Get()->Record.GetPartitionId());
        return;
    }
    LWPROBE(Heartbeat, ev->Sender.ToString(), ev->Get()->Record.GetPartitionId(), it->second->QueryId, ev->Get()->Record.ByteSizeLong());
    LOG_ROW_DISPATCHER_TRACE("Received TEvHeartbeat from " << ev->Sender << ", part id " << ev->Get()->Record.GetPartitionId() << " query id " << it->second->QueryId);
    CheckSession(it->second, ev);
}

template <class TEventPtr>
bool TRowDispatcher::CheckSession(TAtomicSharedPtr<TConsumerInfo>& consumer, const TEventPtr& ev) {
    if (ev->Cookie != consumer->Generation) {
        LOG_ROW_DISPATCHER_WARN("Wrong message generation (" << typeid(TEventPtr).name()  << "), sender " << ev->Sender << " cookie " << ev->Cookie << ", session generation " << consumer->Generation << ", query id " << consumer->QueryId);
        return false;
    }
    if (!consumer->EventsQueue.OnEventReceived(ev)) {
        const NYql::NDqProto::TMessageTransportMeta& meta = ev->Get()->Record.GetTransportMeta();
        LOG_ROW_DISPATCHER_WARN("Wrong seq num ignore message (" << typeid(TEventPtr).name() << ") seqNo " << meta.GetSeqNo() << " from " << ev->Sender.ToString() << ", query id " << consumer->QueryId);
        return false;
    }
    return true;
}

void TRowDispatcher::Handle(NFq::TEvRowDispatcher::TEvStopSession::TPtr& ev) {
    auto it = Consumers.find(ev->Sender);
    if (it == Consumers.end()) {
        LOG_ROW_DISPATCHER_WARN("Ignore TEvStopSession from " << ev->Sender);
        return;
    }
<<<<<<< HEAD
    LOG_ROW_DISPATCHER_DEBUG("Received TEvStopSession, topicPath " << ev->Get()->Record.GetSource().GetTopicPath() << " query id " << it->second->QueryId);
=======
    LWPROBE(StopSession, ev->Sender.ToString(), ev->Get()->Record.GetPartitionId(), it->second->QueryId, ev->Get()->Record.ByteSizeLong());
    LOG_ROW_DISPATCHER_DEBUG("Received TEvStopSession, topicPath " << ev->Get()->Record.GetSource().GetTopicPath() <<
        " partitionId " << ev->Get()->Record.GetPartitionId() << " query id " << it->second->QueryId);
>>>>>>> 3ea526b1
    if (!CheckSession(it->second, ev)) {
        return;
    }
    DeleteConsumer(ev->Sender);
}

void TRowDispatcher::DeleteConsumer(NActors::TActorId readActorId) {
    auto consumerIt = Consumers.find(readActorId);
    if (consumerIt == Consumers.end()) {
        LOG_ROW_DISPATCHER_ERROR("Ignore (no consumer) DeleteConsumer, " << " read actor id " << readActorId);
        return;
    }

    const auto& consumer = consumerIt->second;
    LOG_ROW_DISPATCHER_DEBUG("DeleteConsumer, readActorId " << readActorId << " query id " << consumer->QueryId);
    for (auto& [partitionId, partition] : consumer->Partitions) {
        auto event = std::make_unique<NFq::TEvRowDispatcher::TEvStopSession>();
        *event->Record.MutableSource() = consumer->SourceParams;
        Send(new IEventHandle(partition.TopicSessionId, consumer->ReadActorId, event.release(), 0));

        TTopicSessionKey topicKey{
            consumer->SourceParams.GetReadGroup(),
            consumer->SourceParams.GetEndpoint(),
            consumer->SourceParams.GetDatabase(),
            consumer->SourceParams.GetTopicPath(),
            partitionId};
        TTopicSessionInfo& topicSessionInfo = TopicSessions[topicKey];
        TSessionInfo& sessionInfo = topicSessionInfo.Sessions[partition.TopicSessionId];
        Y_ENSURE(sessionInfo.Consumers.count(consumer->ReadActorId));
        sessionInfo.Consumers.erase(consumer->ReadActorId);
        if (sessionInfo.Consumers.empty()) {
            LOG_ROW_DISPATCHER_DEBUG("Session is not used, sent TEvPoisonPill to " << partition.TopicSessionId);
            topicSessionInfo.Sessions.erase(partition.TopicSessionId);
            Send(partition.TopicSessionId, new NActors::TEvents::TEvPoisonPill());
            if (topicSessionInfo.Sessions.empty()) {
                TopicSessions.erase(topicKey);
            }
        }
    }
    ConsumersByEventQueueId.erase(consumerIt->second->EventQueueId);
    Consumers.erase(consumerIt);
    Metrics.ClientsCount->Set(Consumers.size());
}

void TRowDispatcher::Handle(const TEvPrivate::TEvTryConnect::TPtr& ev) {
    LWPROBE(TryConnect, ev->Sender.ToString(), ev->Get()->NodeId);
    LOG_ROW_DISPATCHER_TRACE("TEvTryConnect to node id " << ev->Get()->NodeId);
    NodesTracker.TryConnect(ev->Get()->NodeId);
}

void TRowDispatcher::Handle(const NYql::NDq::TEvRetryQueuePrivate::TEvEvHeartbeat::TPtr& ev) {
    auto it = ConsumersByEventQueueId.find(ev->Get()->EventQueueId);
    if (it == ConsumersByEventQueueId.end()) {
        LOG_ROW_DISPATCHER_TRACE("No consumer with EventQueueId = " << ev->Get()->EventQueueId);
        return;
    }
    auto& sessionInfo = it->second;
    LWPROBE(PrivateHeartbeat, ev->Sender.ToString(), sessionInfo->PartitionId, sessionInfo->QueryId, sessionInfo->Generation);

    bool needSend = sessionInfo->EventsQueue.Heartbeat();
    if (needSend) {
        LOG_ROW_DISPATCHER_TRACE("Send TEvHeartbeat to " << sessionInfo->ReadActorId << " query id " << sessionInfo->QueryId);
        sessionInfo->EventsQueue.Send(new NFq::TEvRowDispatcher::TEvHeartbeat(), sessionInfo->Generation);
    }
}

<<<<<<< HEAD
void TRowDispatcher::Handle(NFq::TEvRowDispatcher::TEvNewDataArrived::TPtr& ev) {    
    auto it = Consumers.find(ev->Get()->ReadActorId);
=======
void TRowDispatcher::Handle(NFq::TEvRowDispatcher::TEvNewDataArrived::TPtr& ev) {
    ConsumerSessionKey key{ev->Get()->ReadActorId, ev->Get()->Record.GetPartitionId()};
    auto it = Consumers.find(key);
>>>>>>> 3ea526b1
    if (it == Consumers.end()) {
        LOG_ROW_DISPATCHER_WARN("Ignore (no consumer) TEvNewDataArrived from " << ev->Sender << " part id " << ev->Get()->Record.GetPartitionId());
        return;
    }
    LWPROBE(NewDataArrived, ev->Sender.ToString(), ev->Get()->ReadActorId.ToString(), it->second->QueryId, it->second->Generation, ev->Get()->Record.ByteSizeLong());
    LOG_ROW_DISPATCHER_TRACE("Forward TEvNewDataArrived from " << ev->Sender << " to " << ev->Get()->ReadActorId << " query id " << it->second->QueryId);
    auto& partition = it->second->Partitions[ev->Get()->Record.GetPartitionId()];
    partition.PendingNewDataArrived = true;
    it->second->Counters.NewDataArrived++;
    it->second->EventsQueue.Send(ev->Release().Release(), it->second->Generation);
}

void TRowDispatcher::Handle(NFq::TEvRowDispatcher::TEvMessageBatch::TPtr& ev) {
    auto it = Consumers.find(ev->Get()->ReadActorId);
    if (it == Consumers.end()) {
        LOG_ROW_DISPATCHER_WARN("Ignore (no consumer) TEvMessageBatch  from " << ev->Sender << " to " << ev->Get()->ReadActorId);
        return;
    }
    LWPROBE(MessageBatch, ev->Sender.ToString(), ev->Get()->ReadActorId.ToString(), it->second->QueryId, it->second->Generation, ev->Get()->Record.ByteSizeLong());
    LOG_ROW_DISPATCHER_TRACE("Forward TEvMessageBatch from " << ev->Sender << " to " << ev->Get()->ReadActorId << " query id " << it->second->QueryId);
    Metrics.RowsSent->Add(ev->Get()->Record.MessagesSize());
    auto& partition = it->second->Partitions[ev->Get()->Record.GetPartitionId()];
    partition.PendingGetNextBatch = false;
    it->second->Counters.MessageBatch++;
    it->second->EventsQueue.Send(ev->Release().Release(), it->second->Generation);
}

void TRowDispatcher::Handle(NFq::TEvRowDispatcher::TEvSessionError::TPtr& ev) {
    auto it = Consumers.find(ev->Get()->ReadActorId);
    if (it == Consumers.end()) {
        LOG_ROW_DISPATCHER_WARN("Ignore (no consumer) TEvSessionError from " << ev->Sender << " to " << ev->Get()->ReadActorId);
        return;
    }
    LWPROBE(SessionError, ev->Sender.ToString(), ev->Get()->ReadActorId.ToString(), ev->Get()->Record.GetPartitionId(), it->second->QueryId, it->second->Generation, ev->Get()->Record.ByteSizeLong());
    ++*Metrics.ErrorsCount;
<<<<<<< HEAD
    LOG_ROW_DISPATCHER_TRACE("Forward TEvSessionError from " << ev->Sender << " to " << ev->Get()->ReadActorId << " query id " << it->second->QueryId);
=======
    LOG_ROW_DISPATCHER_TRACE("Forward TEvSessionError from " << ev->Sender << " to " << ev->Get()->ReadActorId << " part id " << ev->Get()->Record.GetPartitionId() << " query id " << it->second->QueryId);
    it->second->EventsQueue.Send(ev->Release().Release(), it->second->Generation);
    DeleteConsumer(key);
}

void TRowDispatcher::Handle(NFq::TEvRowDispatcher::TEvStatistics::TPtr& ev) {
    LOG_ROW_DISPATCHER_TRACE("TEvStatistics from " << ev->Sender);
    ConsumerSessionKey key{ev->Get()->ReadActorId, ev->Get()->Record.GetPartitionId()};
    auto it = Consumers.find(key);
    if (it == Consumers.end()) {
        LOG_ROW_DISPATCHER_WARN("Ignore (no consumer) TEvStatistics from " << ev->Sender << " to " << ev->Get()->ReadActorId << " part id " << ev->Get()->Record.GetPartitionId());
        return;
    }
    LWPROBE(Statistics, ev->Sender.ToString(), ev->Get()->ReadActorId.ToString(), ev->Get()->Record.GetPartitionId(), it->second->QueryId, it->second->Generation, ev->Get()->Record.ByteSizeLong());
    LOG_ROW_DISPATCHER_TRACE("Forward TEvStatus from " << ev->Sender << " to " << ev->Get()->ReadActorId << " part id " << ev->Get()->Record.GetPartitionId() << " query id " << it->second->QueryId);
>>>>>>> 3ea526b1
    it->second->EventsQueue.Send(ev->Release().Release(), it->second->Generation);
    DeleteConsumer(ev->Get()->ReadActorId);
}

void TRowDispatcher::Handle(NFq::TEvPrivate::TEvUpdateMetrics::TPtr&) {
    LWPROBE(UpdateMetrics);
    Schedule(TDuration::Seconds(UpdateMetricsPeriodSec), new NFq::TEvPrivate::TEvUpdateMetrics());
    UpdateMetrics();
}

void TRowDispatcher::Handle(NFq::TEvPrivate::TEvPrintStateToLog::TPtr&) {
    LWPROBE(PrintStateToLog, PrintStateToLogPeriodSec);
    PrintStateToLog();
    Schedule(TDuration::Seconds(PrintStateToLogPeriodSec), new NFq::TEvPrivate::TEvPrintStateToLog());
}

void TRowDispatcher::PrintStateToLog() {
    auto str = GetInternalState();
    auto buf = TStringBuf(str);
    for (ui64 offset = 0; offset < buf.size(); offset += PrintStateToLogSplitSize) {
        LOG_ROW_DISPATCHER_DEBUG(buf.SubString(offset, PrintStateToLogSplitSize));
    }
}

void TRowDispatcher::Handle(NFq::TEvPrivate::TEvSendStatistic::TPtr&) {
    LOG_ROW_DISPATCHER_TRACE("TEvPrivate::TEvSendStatistic");

    UpdateCpuTime();
    Schedule(TDuration::Seconds(Config.GetSendStatusPeriodSec()), new NFq::TEvPrivate::TEvSendStatistic());
    for (auto& [actorId, consumer] : Consumers) {
        if (!NodesTracker.GetNodeConnected(actorId.NodeId())) {
            continue;       // Wait Connected to prevent retry_queue increases.
        }
        auto event = std::make_unique<TEvRowDispatcher::TEvStatistics>();
        ui64 readBytes = 0;
        for (auto& [partitionId, partition] : consumer->Partitions) {
            if (!partition.StatisticsUpdated) {
                continue;
            }
            auto* partitionsProto = event->Record.AddPartition();
            partitionsProto->SetPartitionId(partitionId);
            partitionsProto->SetNextMessageOffset(partition.Stat.Offset);
            readBytes += partition.Stat.ReadBytes;
            partition.Stat.Clear();
            partition.StatisticsUpdated = false;
        }
        event->Record.SetReadBytes(readBytes);
        event->Record.SetCpuMicrosec(consumer->CpuMicrosec);
        consumer->CpuMicrosec = 0;
        consumer->EventsQueue.Send(event.release(), consumer->Generation);
    }
}

void TRowDispatcher::Handle(const NMon::TEvHttpInfo::TPtr& ev) {
    UpdateReadActorsInternalState();
    TStringStream str;
    HTML(str) {
        PRE() {
            str << "Current Time: " << TInstant::Now() << Endl;
            str << "Current state:" << Endl;
            str << GetInternalState() << Endl;
            str << "Read actors state: " << Endl;
            str << GetReadActorsInternalState() << Endl;
            str << Endl;
        }
    }
    Send(ev->Sender, new NMon::TEvHttpInfoRes(str.Str()));
}

void TRowDispatcher::Handle(NFq::TEvRowDispatcher::TEvSessionStatistic::TPtr& ev) {
    LOG_ROW_DISPATCHER_TRACE("TEvSessionStatistic from " << ev->Sender);
<<<<<<< HEAD
    const auto& key = ev->Get()->Stat.SessionKey;
    TTopicSessionKey sessionKey{key.ReadGroup, key.Endpoint, key.Database, key.TopicPath, key.PartitionId};
=======
    const auto& stat = ev->Get()->Stat;
    const auto& key = stat.SessionKey;

    LWPROBE(SessionStatistic, 
                ev->Sender.ToString(),
                key.ReadGroup,
                key.Endpoint,
                key.Database,
                key.TopicPath,
                key.PartitionId,
                stat.Common.ReadBytes,
                stat.Common.UnreadBytes,
                stat.Common.RestartSessionByOffsets,
                stat.Common.ReadEvents,
                stat.Common.LastReadedOffset);
    TopicSessionKey sessionKey{key.ReadGroup, key.Endpoint, key.Database, key.TopicPath, key.PartitionId};
>>>>>>> 3ea526b1

    auto sessionsIt = TopicSessions.find(sessionKey);
    if (sessionsIt == TopicSessions.end()) {
        return;
    }
    auto& sessionsInfo = sessionsIt->second;
    auto sessionIt = sessionsInfo.Sessions.find(ev->Sender);
    if (sessionIt == sessionsInfo.Sessions.end()) {
        return;
    }

    auto& sessionInfo = sessionIt->second;
    sessionInfo.Stat.Add(ev->Get()->Stat.Common);
    for (const auto& clientStat : ev->Get()->Stat.Clients) {
        auto it = sessionInfo.Consumers.find(clientStat.ReadActorId);
        if (it == sessionInfo.Consumers.end()) {
            continue;
        }
        auto consumerInfoPtr = it->second; 
        consumerInfoPtr->Stat.Add(clientStat);
        auto partitionIt = consumerInfoPtr->Partitions.find(key.PartitionId);
        if (partitionIt == consumerInfoPtr->Partitions.end()) {
            continue;
        }
        partitionIt->second.Stat.Add(clientStat);
        partitionIt->second.StatisticsUpdated = true;
    }
}

void TRowDispatcher::Handle(NFq::TEvRowDispatcher::TEvGetInternalStateResponse::TPtr& ev) {
    LWPROBE(GetInternalState, ev->Sender.ToString(), ev->Get()->Record.ByteSizeLong());
    auto& readActorInternalState = ReadActorsInternalState[ev->Sender];
    readActorInternalState.InternalState = ev->Get()->Record.GetInternalState();
    readActorInternalState.ResponseTime = TInstant::Now();
}

void TRowDispatcher::UpdateCpuTime() {
    if (Consumers.empty()) {
        return;
    }
    auto currentCpuTime = UserPoolMetrics.Session->Val()
        + UserPoolMetrics.RowDispatcher->Val()
        + UserPoolMetrics.Compiler->Val();
    auto diff = (currentCpuTime - LastCpuTime) / Consumers.size();
    for (auto& [actorId, consumer] : Consumers) {
        consumer->CpuMicrosec += diff;
    }
    LastCpuTime = currentCpuTime;
}

} // namespace

////////////////////////////////////////////////////////////////////////////////

std::unique_ptr<NActors::IActor> NewRowDispatcher(
    const NConfig::TRowDispatcherConfig& config,
    const NKikimr::TYdbCredentialsProviderFactory& credentialsProviderFactory,
    const TYqSharedResources::TPtr& yqSharedResources,
    NYql::ISecuredServiceAccountCredentialsFactory::TPtr credentialsFactory,
    const TString& tenant,
    const NFq::NRowDispatcher::IActorFactory::TPtr& actorFactory,
    const ::NMonitoring::TDynamicCounterPtr& counters,
    const ::NMonitoring::TDynamicCounterPtr& countersRoot,
    const NYql::IPqGateway::TPtr& pqGateway,
    NActors::TMon* monitoring)
{
    return std::unique_ptr<NActors::IActor>(new TRowDispatcher(
        config,
        credentialsProviderFactory,
        yqSharedResources,
        credentialsFactory,
        tenant,
        actorFactory,
        counters,
        countersRoot,
        pqGateway,
        monitoring));
}

} // namespace NFq<|MERGE_RESOLUTION|>--- conflicted
+++ resolved
@@ -135,34 +135,7 @@
 
 class TRowDispatcher : public TActorBootstrapped<TRowDispatcher> {
 
-<<<<<<< HEAD
     struct TTopicSessionKey {
-=======
-    struct ConsumerSessionKey {
-        TActorId ReadActorId;
-        ui32 PartitionId;
-
-        size_t Hash() const noexcept {
-            ui64 hash = std::hash<TActorId>()(ReadActorId);
-            hash = CombineHashes<ui64>(hash, std::hash<ui32>()(PartitionId));
-            return hash;
-        }
-        bool operator==(const ConsumerSessionKey& other) const {
-            return ReadActorId == other.ReadActorId && PartitionId == other.PartitionId;
-        }
-        TString ToString() const {
-            return TString::Join(ReadActorId.ToString(), "/", ::ToString(PartitionId));
-        }
-    };
-
-    struct ConsumerSessionKeyHash {
-        int operator()(const ConsumerSessionKey& k) const {
-            return k.Hash();
-        }
-    };
-
-    struct TopicSessionKey {
->>>>>>> 3ea526b1
         TString ReadGroup;
         TString Endpoint;
         TString Database;
@@ -552,24 +525,16 @@
 }
 
 void TRowDispatcher::Handle(NActors::TEvents::TEvUndelivered::TPtr& ev) {
-<<<<<<< HEAD
+    LWPROBE(UndeliveredStart, ev->Sender.ToString(), ev->Get()->Reason, ev->Cookie);
     LOG_ROW_DISPATCHER_TRACE("TEvUndelivered, from " << ev->Sender << ", reason " << ev->Get()->Reason);
-=======
-    LWPROBE(UndeliveredStart, ev->Sender.ToString(), ev->Get()->Reason, ev->Cookie);
-    LOG_ROW_DISPATCHER_DEBUG("TEvUndelivered, from " << ev->Sender << ", reason " << ev->Get()->Reason);
->>>>>>> 3ea526b1
     for (auto& [key, consumer] : Consumers) {
         if (ev->Cookie != consumer->Generation) {       // Several partitions in one read_actor have different Generation.
             LWPROBE(UndeliveredSkipGeneration, ev->Sender.ToString(), ev->Get()->Reason, ev->Cookie, consumer->Generation);
             continue;
         }
         if (consumer->EventsQueue.HandleUndelivered(ev) == NYql::NDq::TRetryEventsQueue::ESessionState::SessionClosed) {
-<<<<<<< HEAD
+            LWPROBE(UndeliveredDeleteConsumer, ev->Sender.ToString(), ev->Get()->Reason, ev->Cookie, key.ToString());
             DeleteConsumer(ev->Sender);
-=======
-            LWPROBE(UndeliveredDeleteConsumer, ev->Sender.ToString(), ev->Get()->Reason, ev->Cookie, key.ToString());
-            DeleteConsumer(key);
->>>>>>> 3ea526b1
             break;
         }
     }
@@ -884,11 +849,8 @@
         LOG_ROW_DISPATCHER_WARN("Ignore (no consumer) TEvGetNextBatch from " << ev->Sender << " part id " << ev->Get()->Record.GetPartitionId());
         return;
     }
-<<<<<<< HEAD
+    LWPROBE(GetNextBatch, ev->Sender.ToString(), ev->Get()->Record.GetPartitionId(), it->second->QueryId, ev->Get()->Record.ByteSizeLong());
     auto& session = it->second;
-=======
-    LWPROBE(GetNextBatch, ev->Sender.ToString(), ev->Get()->Record.GetPartitionId(), it->second->QueryId, ev->Get()->Record.ByteSizeLong());
->>>>>>> 3ea526b1
     LOG_ROW_DISPATCHER_TRACE("Received TEvGetNextBatch from " << ev->Sender << " part id " << ev->Get()->Record.GetPartitionId() << " query id " << it->second->QueryId);
     if (!CheckSession(session, ev)) {
         return;
@@ -935,13 +897,8 @@
         LOG_ROW_DISPATCHER_WARN("Ignore TEvStopSession from " << ev->Sender);
         return;
     }
-<<<<<<< HEAD
+    LWPROBE(StopSession, ev->Sender.ToString(), ev->Get()->Record.GetPartitionId(), it->second->QueryId, ev->Get()->Record.ByteSizeLong());
     LOG_ROW_DISPATCHER_DEBUG("Received TEvStopSession, topicPath " << ev->Get()->Record.GetSource().GetTopicPath() << " query id " << it->second->QueryId);
-=======
-    LWPROBE(StopSession, ev->Sender.ToString(), ev->Get()->Record.GetPartitionId(), it->second->QueryId, ev->Get()->Record.ByteSizeLong());
-    LOG_ROW_DISPATCHER_DEBUG("Received TEvStopSession, topicPath " << ev->Get()->Record.GetSource().GetTopicPath() <<
-        " partitionId " << ev->Get()->Record.GetPartitionId() << " query id " << it->second->QueryId);
->>>>>>> 3ea526b1
     if (!CheckSession(it->second, ev)) {
         return;
     }
@@ -1008,14 +965,8 @@
     }
 }
 
-<<<<<<< HEAD
 void TRowDispatcher::Handle(NFq::TEvRowDispatcher::TEvNewDataArrived::TPtr& ev) {    
     auto it = Consumers.find(ev->Get()->ReadActorId);
-=======
-void TRowDispatcher::Handle(NFq::TEvRowDispatcher::TEvNewDataArrived::TPtr& ev) {
-    ConsumerSessionKey key{ev->Get()->ReadActorId, ev->Get()->Record.GetPartitionId()};
-    auto it = Consumers.find(key);
->>>>>>> 3ea526b1
     if (it == Consumers.end()) {
         LOG_ROW_DISPATCHER_WARN("Ignore (no consumer) TEvNewDataArrived from " << ev->Sender << " part id " << ev->Get()->Record.GetPartitionId());
         return;
@@ -1051,27 +1002,9 @@
     }
     LWPROBE(SessionError, ev->Sender.ToString(), ev->Get()->ReadActorId.ToString(), ev->Get()->Record.GetPartitionId(), it->second->QueryId, it->second->Generation, ev->Get()->Record.ByteSizeLong());
     ++*Metrics.ErrorsCount;
-<<<<<<< HEAD
     LOG_ROW_DISPATCHER_TRACE("Forward TEvSessionError from " << ev->Sender << " to " << ev->Get()->ReadActorId << " query id " << it->second->QueryId);
-=======
-    LOG_ROW_DISPATCHER_TRACE("Forward TEvSessionError from " << ev->Sender << " to " << ev->Get()->ReadActorId << " part id " << ev->Get()->Record.GetPartitionId() << " query id " << it->second->QueryId);
     it->second->EventsQueue.Send(ev->Release().Release(), it->second->Generation);
     DeleteConsumer(key);
-}
-
-void TRowDispatcher::Handle(NFq::TEvRowDispatcher::TEvStatistics::TPtr& ev) {
-    LOG_ROW_DISPATCHER_TRACE("TEvStatistics from " << ev->Sender);
-    ConsumerSessionKey key{ev->Get()->ReadActorId, ev->Get()->Record.GetPartitionId()};
-    auto it = Consumers.find(key);
-    if (it == Consumers.end()) {
-        LOG_ROW_DISPATCHER_WARN("Ignore (no consumer) TEvStatistics from " << ev->Sender << " to " << ev->Get()->ReadActorId << " part id " << ev->Get()->Record.GetPartitionId());
-        return;
-    }
-    LWPROBE(Statistics, ev->Sender.ToString(), ev->Get()->ReadActorId.ToString(), ev->Get()->Record.GetPartitionId(), it->second->QueryId, it->second->Generation, ev->Get()->Record.ByteSizeLong());
-    LOG_ROW_DISPATCHER_TRACE("Forward TEvStatus from " << ev->Sender << " to " << ev->Get()->ReadActorId << " part id " << ev->Get()->Record.GetPartitionId() << " query id " << it->second->QueryId);
->>>>>>> 3ea526b1
-    it->second->EventsQueue.Send(ev->Release().Release(), it->second->Generation);
-    DeleteConsumer(ev->Get()->ReadActorId);
 }
 
 void TRowDispatcher::Handle(NFq::TEvPrivate::TEvUpdateMetrics::TPtr&) {
@@ -1141,10 +1074,6 @@
 
 void TRowDispatcher::Handle(NFq::TEvRowDispatcher::TEvSessionStatistic::TPtr& ev) {
     LOG_ROW_DISPATCHER_TRACE("TEvSessionStatistic from " << ev->Sender);
-<<<<<<< HEAD
-    const auto& key = ev->Get()->Stat.SessionKey;
-    TTopicSessionKey sessionKey{key.ReadGroup, key.Endpoint, key.Database, key.TopicPath, key.PartitionId};
-=======
     const auto& stat = ev->Get()->Stat;
     const auto& key = stat.SessionKey;
 
@@ -1161,7 +1090,6 @@
                 stat.Common.ReadEvents,
                 stat.Common.LastReadedOffset);
     TopicSessionKey sessionKey{key.ReadGroup, key.Endpoint, key.Database, key.TopicPath, key.PartitionId};
->>>>>>> 3ea526b1
 
     auto sessionsIt = TopicSessions.find(sessionKey);
     if (sessionsIt == TopicSessions.end()) {
