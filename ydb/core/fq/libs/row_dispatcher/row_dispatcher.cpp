--- conflicted
+++ resolved
@@ -274,13 +274,9 @@
     ui64 NextEventQueueId = 0;
     TString Tenant;
     NFq::NRowDispatcher::IActorFactory::TPtr ActorFactory;
-<<<<<<< HEAD
     const ::NMonitoring::TDynamicCounterPtr YqCounters;
     const ::NMonitoring::TDynamicCounterPtr UtilsCounters;
-=======
-    const ::NMonitoring::TDynamicCounterPtr Counters;
     const ::NMonitoring::TDynamicCounterPtr CountersRoot;
->>>>>>> 95ce0dfd
     TRowDispatcherMetrics Metrics;
     TUserPoolMetrics UserPoolMetrics;
     NYql::IPqGateway::TPtr PqGateway;
@@ -363,13 +359,9 @@
         NYql::ISecuredServiceAccountCredentialsFactory::TPtr credentialsFactory,
         const TString& tenant,
         const NFq::NRowDispatcher::IActorFactory::TPtr& actorFactory,
-<<<<<<< HEAD
         const ::NMonitoring::TDynamicCounterPtr& yqCounters,
         const ::NMonitoring::TDynamicCounterPtr& utilsCounters,
-=======
-        const ::NMonitoring::TDynamicCounterPtr& counters,
         const ::NMonitoring::TDynamicCounterPtr& countersRoot,
->>>>>>> 95ce0dfd
         const NYql::IPqGateway::TPtr& pqGateway,
         NActors::TMon* monitoring = nullptr);
 
@@ -447,13 +439,9 @@
     NYql::ISecuredServiceAccountCredentialsFactory::TPtr credentialsFactory,
     const TString& tenant,
     const NFq::NRowDispatcher::IActorFactory::TPtr& actorFactory,
-<<<<<<< HEAD
     const ::NMonitoring::TDynamicCounterPtr& yqCounters,
     const ::NMonitoring::TDynamicCounterPtr& utilsCounters,
-=======
-    const ::NMonitoring::TDynamicCounterPtr& counters,
     const ::NMonitoring::TDynamicCounterPtr& countersRoot,
->>>>>>> 95ce0dfd
     const NYql::IPqGateway::TPtr& pqGateway,
     NActors::TMon* monitoring)
     : Config(config)
@@ -463,16 +451,11 @@
     , LogPrefix("RowDispatcher: ")
     , Tenant(tenant)
     , ActorFactory(actorFactory)
-<<<<<<< HEAD
     , YqCounters(yqCounters)
     , UtilsCounters(utilsCounters)
     , Metrics(yqCounters)
     , UserPoolMetrics(utilsCounters)
-=======
-    , Counters(counters)
     , CountersRoot(countersRoot)
-    , Metrics(counters)
->>>>>>> 95ce0dfd
     , PqGateway(pqGateway)
     , Monitoring(monitoring)
 {
@@ -801,7 +784,6 @@
         return;
     }
 
-<<<<<<< HEAD
     for (auto partitionId : ev->Get()->Record.GetPartitionIds()) {
         TActorId sessionActorId;
         TTopicSessionKey topicKey{source.GetReadGroup(), source.GetEndpoint(), source.GetDatabase(), source.GetTopicPath(), partitionId};
@@ -826,6 +808,7 @@
                     ev->Get()->Record.GetToken(),
                     source.GetAddBearerToToken()),
                 YqCounters,
+                CountersRoot,
                 PqGateway,
                 MaxSessionBufferSizeBytes
                 );
@@ -842,37 +825,6 @@
         auto event = std::make_unique<NFq::TEvRowDispatcher::TEvStartSession>();
         event->Record.CopyFrom(ev->Get()->Record);
         Send(new IEventHandle(sessionActorId, ev->Sender, event.release(), 0));
-=======
-    if (topicSessionInfo.Sessions.empty()) {
-        LOG_ROW_DISPATCHER_DEBUG("Create new session: read group " << source.GetReadGroup() << " topic " << source.GetTopicPath() 
-            << " part id " << ev->Get()->Record.GetPartitionId() << " offset " << readOffset);
-        sessionActorId = ActorFactory->RegisterTopicSession(
-            source.GetReadGroup(),
-            source.GetTopicPath(),
-            source.GetEndpoint(),
-            source.GetDatabase(),
-            Config,
-            SelfId(),
-            CompileServiceActorId,
-            ev->Get()->Record.GetPartitionId(),
-            YqSharedResources->UserSpaceYdbDriver,
-            CreateCredentialsProviderFactoryForStructuredToken(
-                CredentialsFactory,
-                ev->Get()->Record.GetToken(),
-                source.GetAddBearerToToken()),
-            Counters,
-            CountersRoot,
-            PqGateway,
-            MaxSessionBufferSizeBytes
-            );
-        SessionInfo& sessionInfo = topicSessionInfo.Sessions[sessionActorId];
-        sessionInfo.Consumers[ev->Sender] = consumerInfo;
-    } else {
-        auto sessionIt = topicSessionInfo.Sessions.begin();
-        SessionInfo& sessionInfo = sessionIt->second;
-        sessionInfo.Consumers[ev->Sender] = consumerInfo;
-        sessionActorId = sessionIt->first;
->>>>>>> 95ce0dfd
     }
     consumerInfo->EventsQueue.Send(new NFq::TEvRowDispatcher::TEvStartSessionAck(consumerInfo->Proto), consumerInfo->Generation);
     Metrics.ClientsCount->Set(Consumers.size());
@@ -1161,13 +1113,10 @@
     NYql::ISecuredServiceAccountCredentialsFactory::TPtr credentialsFactory,
     const TString& tenant,
     const NFq::NRowDispatcher::IActorFactory::TPtr& actorFactory,
-<<<<<<< HEAD
     const ::NMonitoring::TDynamicCounterPtr& yqCounters,
     const ::NMonitoring::TDynamicCounterPtr& utilsCounters,
-=======
     const ::NMonitoring::TDynamicCounterPtr& counters,
     const ::NMonitoring::TDynamicCounterPtr& countersRoot,
->>>>>>> 95ce0dfd
     const NYql::IPqGateway::TPtr& pqGateway,
     NActors::TMon* monitoring)
 {
@@ -1178,13 +1127,9 @@
         credentialsFactory,
         tenant,
         actorFactory,
-<<<<<<< HEAD
         yqCounters,
         utilsCounters,
-=======
-        counters,
         countersRoot,
->>>>>>> 95ce0dfd
         pqGateway,
         monitoring));
 }
