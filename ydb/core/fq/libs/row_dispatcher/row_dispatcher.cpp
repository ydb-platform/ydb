#include "row_dispatcher.h"
#include "coordinator.h"

#include <ydb/library/actors/core/actorid.h>
#include <ydb/library/actors/core/actor_bootstrapped.h>
#include <ydb/library/actors/core/hfunc.h>
#include <ydb/library/actors/core/interconnect.h>
#include <ydb/library/yql/dq/actors/common/retry_queue.h>
#include <ydb/library/yql/providers/dq/counters/counters.h>
#include <ydb/library/yql/public/purecalc/common/interface.h>

#include <ydb/core/base/appdata_fwd.h>
#include <ydb/core/fq/libs/actors/logging/log.h>
#include <ydb/core/fq/libs/events/events.h>
#include <ydb/core/mon/mon.h>

#include <ydb/core/fq/libs/row_dispatcher/actors_factory.h>
#include <ydb/core/fq/libs/row_dispatcher/events/data_plane.h>
#include <ydb/core/fq/libs/row_dispatcher/leader_election.h>
#include <ydb/core/fq/libs/row_dispatcher/protos/events.pb.h>

#include <util/generic/queue.h>


namespace NFq {

using namespace NActors;

namespace {

const ui64 CoordinatorPingPeriodSec = 2;

////////////////////////////////////////////////////////////////////////////////

struct TRowDispatcherMetrics {
    explicit TRowDispatcherMetrics(const ::NMonitoring::TDynamicCounterPtr& counters)
        : Counters(counters) {
        ErrorsCount = Counters->GetCounter("ErrorsCount");
        ClientsCount = Counters->GetCounter("ClientsCount");
        RowsSent = Counters->GetCounter("RowsSent", true);
    }

    ::NMonitoring::TDynamicCounterPtr Counters;
    ::NMonitoring::TDynamicCounters::TCounterPtr ErrorsCount;
    ::NMonitoring::TDynamicCounters::TCounterPtr ClientsCount;
    ::NMonitoring::TDynamicCounters::TCounterPtr RowsSent;
};


struct TEvPrivate {
    // Event ids
    enum EEv : ui32 {
        EvBegin = EventSpaceBegin(NActors::TEvents::ES_PRIVATE),
        EvCoordinatorPing = EvBegin + 20,
        EvUpdateMetrics,
        EvPrintStateToLog,
        EvTryConnect,
        EvEnd
    };

    static_assert(EvEnd < EventSpaceEnd(NActors::TEvents::ES_PRIVATE), "expect EvEnd < EventSpaceEnd(NActors::TEvents::ES_PRIVATE)");
    struct TEvCoordinatorPing : NActors::TEventLocal<TEvCoordinatorPing, EvCoordinatorPing> {};
    struct TEvUpdateMetrics : public NActors::TEventLocal<TEvUpdateMetrics, EvUpdateMetrics> {};
    struct TEvPrintStateToLog : public NActors::TEventLocal<TEvPrintStateToLog, EvPrintStateToLog> {};
    struct TEvTryConnect : public NActors::TEventLocal<TEvTryConnect, EvTryConnect> {
        TEvTryConnect(ui32 nodeId = 0) 
        : NodeId(nodeId) {}
        ui32 NodeId = 0;
    };
};

struct TQueryStat {
    const TString QueryId;
    NYql::TCounters::TEntry UnreadRows;
    NYql::TCounters::TEntry UnreadBytes;
};

ui64 UpdateMetricsPeriodSec = 60;
ui64 PrintStateToLogPeriodSec = 300;

class TRowDispatcher : public TActorBootstrapped<TRowDispatcher> {

    struct ConsumerSessionKey {
        TActorId ReadActorId;
        ui32 PartitionId;

        size_t Hash() const noexcept {
            ui64 hash = std::hash<TActorId>()(ReadActorId);
            hash = CombineHashes<ui64>(hash, std::hash<ui32>()(PartitionId));
            return hash;
        }
        bool operator==(const ConsumerSessionKey& other) const {
            return ReadActorId == other.ReadActorId && PartitionId == other.PartitionId;
        }
    };

    struct ConsumerSessionKeyHash {
        int operator()(const ConsumerSessionKey& k) const {
            return k.Hash();
        }
    };

    struct TopicSessionKey {
        TString Endpoint;
        TString Database;
        TString TopicPath;
        ui64 PartitionId;

        size_t Hash() const noexcept {
            ui64 hash = std::hash<TString>()(Endpoint);
            hash = CombineHashes<ui64>(hash, std::hash<TString>()(Database));
            hash = CombineHashes<ui64>(hash, std::hash<TString>()(TopicPath));
            hash = CombineHashes<ui64>(hash, std::hash<ui64>()(PartitionId));
            return hash;
        }
        bool operator==(const TopicSessionKey& other) const {
            return Endpoint == other.Endpoint && Database == other.Database
                && TopicPath == other.TopicPath && PartitionId == other.PartitionId;
        }
    };

    struct TopicSessionKeyHash {
        int operator()(const TopicSessionKey& k) const {
            return k.Hash();
        }
    };

     struct TNodesTracker{
         class TRetryState {
            public:
                TDuration GetNextDelay() {
                    constexpr TDuration MaxDelay = TDuration::Seconds(10);
                    constexpr TDuration MinDelay = TDuration::MilliSeconds(100); // from second retry
                    TDuration ret = Delay; // The first delay is zero
                    Delay = ClampVal(Delay * 2, MinDelay, MaxDelay);
                    return ret ? RandomizeDelay(ret) : ret;
                }
            private:
                static TDuration RandomizeDelay(TDuration baseDelay) {
                    const TDuration::TValue half = baseDelay.GetValue() / 2;
                    return TDuration::FromValue(half + RandomNumber<TDuration::TValue>(half));
                }
            private:
                TDuration Delay; // The first time retry will be done instantly.
        };

        struct TNodeState {
            bool Connected = false;
            bool RetryScheduled = false;
            TMaybe<TRetryState> RetryState;
        };
    public:
        void Init(const NActors::TActorId& selfId) {
            SelfId = selfId;
        }

        void AddNode(ui32 nodeId) {
            LOG_ROW_DISPATCHER_DEBUG("AddNode, id " <<nodeId);


            if (Nodes.contains(nodeId)) {
                return;
            }
            HandleNodeDisconnected(nodeId);
        }

        void TryConnect(ui32 nodeId) {
            auto& state = Nodes[nodeId];
            state.RetryScheduled = false;
            if (state.Connected) {
                return;
            }
            auto connectEvent = MakeHolder<NActors::TEvInterconnect::TEvConnectNode>();
            auto proxyId = NActors::TActivationContext::InterconnectProxy(nodeId);
            NActors::TActivationContext::Send(
                new NActors::IEventHandle(proxyId, SelfId, connectEvent.Release(), 0, 0));
        }

        bool GetNodeConnected(ui32 nodeId) {
            return Nodes[nodeId].Connected;
        }

        void HandleNodeConnected(ui32 nodeId) {
            LOG_ROW_DISPATCHER_DEBUG("HandleNodeConnected, id " << nodeId);
            auto& state = Nodes[nodeId];
            state.Connected = true;
            state.RetryState = Nothing();
        }

        void HandleNodeDisconnected(ui32 nodeId) {
            LOG_ROW_DISPATCHER_DEBUG("HandleNodeDisconnected, id " << nodeId);

            auto& state = Nodes[nodeId];
            state.Connected = false;
            if (state.RetryScheduled) {
                LOG_ROW_DISPATCHER_DEBUG("HandleNodeDisconnected 2, id " << nodeId);
                return;
            }
            state.RetryScheduled = true;
            if (!state.RetryState) {
                state.RetryState.ConstructInPlace();
            }
            auto ev = MakeHolder<TEvPrivate::TEvTryConnect>(nodeId);
            auto delay = state.RetryState->GetNextDelay();
            LOG_ROW_DISPATCHER_DEBUG("HandleNodeDisconnected 2, delay " << delay);
            NActors::TActivationContext::Schedule(delay, new NActors::IEventHandle(SelfId, SelfId, ev.Release()));
        }

        void PrintInternalState(TStringStream& stream) const {
            stream << "Nodes states: \n"; 
            for (const auto& [nodeId, state] : Nodes) {
               stream << "  id " << nodeId << " connected " << state.Connected << " retry scheduled " << state.RetryScheduled << "\n";
            }
        }

    private:
        TMap<ui32, TNodeState> Nodes;
        NActors::TActorId SelfId;
        TString LogPrefix = "RowDispatcher: ";
    };


    NConfig::TRowDispatcherConfig Config;
    NKikimr::TYdbCredentialsProviderFactory CredentialsProviderFactory;
    NYql::NPureCalc::IProgramFactoryPtr PureCalcProgramFactory;
    TYqSharedResources::TPtr YqSharedResources;
    TMaybe<TActorId> CoordinatorActorId;
    TSet<TActorId> CoordinatorChangedSubscribers;
    NYql::ISecuredServiceAccountCredentialsFactory::TPtr CredentialsFactory;
    const TString LogPrefix;
    ui64 NextEventQueueId = 0;
    TString Tenant;
    NFq::NRowDispatcher::IActorFactory::TPtr ActorFactory;
    const ::NMonitoring::TDynamicCounterPtr Counters;
    TRowDispatcherMetrics Metrics;
    NYql::IPqGateway::TPtr PqGateway;
    TNodesTracker NodesTracker;

    struct ConsumerCounters {
        ui64 NewDataArrived = 0;
        ui64 GetNextBatch = 0;
        ui64 MessageBatch = 0;
    };

    struct ConsumerInfo {
        ConsumerInfo(
            NActors::TActorId readActorId,
            NActors::TActorId selfId,
            ui64 eventQueueId,
            NFq::NRowDispatcherProto::TEvStartSession& proto,
            TActorId topicSessionId,
            bool alreadyConnected)
            : ReadActorId(readActorId)
            , SourceParams(proto.GetSource())
            , PartitionId(proto.GetPartitionId())
            , EventQueueId(eventQueueId)
            , Proto(proto)
            , TopicSessionId(topicSessionId)
            , QueryId(proto.GetQueryId()) {
                EventsQueue.Init("txId", selfId, selfId, eventQueueId, /* KeepAlive */ true, /* UseConnect */ false);
                EventsQueue.OnNewRecipientId(readActorId, true, alreadyConnected);
            }

        NActors::TActorId ReadActorId;
        NYql::NPq::NProto::TDqPqTopicSource SourceParams;
        ui64 PartitionId;
        NYql::NDq::TRetryEventsQueue EventsQueue;
        ui64 EventQueueId;
        NFq::NRowDispatcherProto::TEvStartSession Proto;
        TActorId TopicSessionId;
        const TString QueryId;
        ConsumerCounters Counters;
        bool PendingGetNextBatch = false;
        bool PendingNewDataArrived = false;
        TopicSessionClientStatistic Stat;
    };

    struct SessionInfo {
        TMap<TActorId, TAtomicSharedPtr<ConsumerInfo>> Consumers;     // key - ReadActor actor id
        TopicSessionCommonStatistic Stat;
    };

    struct TopicSessionInfo {
        TMap<TActorId, SessionInfo> Sessions;                         // key - TopicSession actor id
    };

    THashMap<ConsumerSessionKey, TAtomicSharedPtr<ConsumerInfo>, ConsumerSessionKeyHash> Consumers;
    TMap<ui64, TAtomicSharedPtr<ConsumerInfo>> ConsumersByEventQueueId;
    THashMap<TopicSessionKey, TopicSessionInfo, TopicSessionKeyHash> TopicSessions;

public:
    explicit TRowDispatcher(
        const NConfig::TRowDispatcherConfig& config,
        const NKikimr::TYdbCredentialsProviderFactory& credentialsProviderFactory,
        const TYqSharedResources::TPtr& yqSharedResources,
        NYql::ISecuredServiceAccountCredentialsFactory::TPtr credentialsFactory,
        const TString& tenant,
        const NFq::NRowDispatcher::IActorFactory::TPtr& actorFactory,
        const ::NMonitoring::TDynamicCounterPtr& counters,
        const NYql::IPqGateway::TPtr& pqGateway);

    void Bootstrap();

    static constexpr char ActorName[] = "FQ_ROW_DISPATCHER";

    void Handle(NFq::TEvRowDispatcher::TEvCoordinatorChanged::TPtr& ev);
    void HandleDisconnected(TEvInterconnect::TEvNodeDisconnected::TPtr& ev);
    void HandleConnected(TEvInterconnect::TEvNodeConnected::TPtr& ev);

    void Handle(NActors::TEvents::TEvUndelivered::TPtr& ev) ;
    void Handle(TEvPrivate::TEvCoordinatorPing::TPtr& ev);
    void Handle(NActors::TEvents::TEvPong::TPtr& ev);
    void Handle(NFq::TEvRowDispatcher::TEvCoordinatorChangesSubscribe::TPtr& ev);
    void Handle(NFq::TEvRowDispatcher::TEvStartSession::TPtr& ev);
    void Handle(NFq::TEvRowDispatcher::TEvStopSession::TPtr& ev);
    void Handle(NFq::TEvRowDispatcher::TEvGetNextBatch::TPtr& ev);
    void Handle(NFq::TEvRowDispatcher::TEvNewDataArrived::TPtr& ev);
    void Handle(NFq::TEvRowDispatcher::TEvMessageBatch::TPtr& ev);
    void Handle(NFq::TEvRowDispatcher::TEvSessionError::TPtr& ev);
    void Handle(NFq::TEvRowDispatcher::TEvStatus::TPtr& ev);
    void Handle(NFq::TEvRowDispatcher::TEvSessionStatistic::TPtr& ev);

    void Handle(NFq::TEvRowDispatcher::TEvHeartbeat::TPtr& ev);
<<<<<<< HEAD
    void Handle(const TEvPrivate::TEvTryConnect::TPtr&);
=======
    void Handle(const NYql::NDq::TEvRetryQueuePrivate::TEvRetry::TPtr&);
>>>>>>> 7b36db51
    void Handle(const NYql::NDq::TEvRetryQueuePrivate::TEvEvHeartbeat::TPtr&);
    void Handle(const NYql::NDq::TEvRetryQueuePrivate::TEvSessionClosed::TPtr&);
    void Handle(NFq::TEvPrivate::TEvUpdateMetrics::TPtr&);
    void Handle(NFq::TEvPrivate::TEvPrintStateToLog::TPtr&);
    void Handle(const NMon::TEvHttpInfo::TPtr&);
    
    void DeleteConsumer(const ConsumerSessionKey& key);
    void UpdateMetrics();
    TString GetInternalState();

    STRICT_STFUNC(
        StateFunc, {
        hFunc(NFq::TEvRowDispatcher::TEvCoordinatorChanged, Handle);
        hFunc(TEvInterconnect::TEvNodeConnected, HandleConnected);
        hFunc(TEvInterconnect::TEvNodeDisconnected, HandleDisconnected);
        hFunc(NActors::TEvents::TEvUndelivered, Handle);
        hFunc(TEvPrivate::TEvCoordinatorPing, Handle)
        hFunc(NActors::TEvents::TEvPong, Handle);
        hFunc(NFq::TEvRowDispatcher::TEvCoordinatorChangesSubscribe, Handle);
        hFunc(NFq::TEvRowDispatcher::TEvGetNextBatch, Handle);
        hFunc(NFq::TEvRowDispatcher::TEvMessageBatch, Handle);
        hFunc(NFq::TEvRowDispatcher::TEvStartSession, Handle);
        hFunc(NFq::TEvRowDispatcher::TEvStopSession, Handle);
        hFunc(NFq::TEvRowDispatcher::TEvSessionError, Handle);
        hFunc(NFq::TEvRowDispatcher::TEvStatus, Handle);
        hFunc(NFq::TEvRowDispatcher::TEvSessionStatistic, Handle);
<<<<<<< HEAD
        hFunc(TEvPrivate::TEvTryConnect, Handle);
=======
        hFunc(NYql::NDq::TEvRetryQueuePrivate::TEvRetry, Handle);
>>>>>>> 7b36db51
        hFunc(NYql::NDq::TEvRetryQueuePrivate::TEvEvHeartbeat, Handle);
        hFunc(NYql::NDq::TEvRetryQueuePrivate::TEvSessionClosed, Handle);
        hFunc(NFq::TEvRowDispatcher::TEvHeartbeat, Handle);
        hFunc(NFq::TEvRowDispatcher::TEvNewDataArrived, Handle);
        hFunc(NFq::TEvPrivate::TEvUpdateMetrics, Handle);
        hFunc(NFq::TEvPrivate::TEvPrintStateToLog, Handle);
        hFunc(NMon::TEvHttpInfo, Handle);
    })
};

TRowDispatcher::TRowDispatcher(
    const NConfig::TRowDispatcherConfig& config,
    const NKikimr::TYdbCredentialsProviderFactory& credentialsProviderFactory,
    const TYqSharedResources::TPtr& yqSharedResources,
    NYql::ISecuredServiceAccountCredentialsFactory::TPtr credentialsFactory,
    const TString& tenant,
    const NFq::NRowDispatcher::IActorFactory::TPtr& actorFactory,
    const ::NMonitoring::TDynamicCounterPtr& counters,
    const NYql::IPqGateway::TPtr& pqGateway)
    : Config(config)
    , CredentialsProviderFactory(credentialsProviderFactory)
    , PureCalcProgramFactory(NYql::NPureCalc::MakeProgramFactory(NYql::NPureCalc::TProgramFactoryOptions()))
    , YqSharedResources(yqSharedResources)
    , CredentialsFactory(credentialsFactory)
    , LogPrefix("RowDispatcher: ")
    , Tenant(tenant)
    , ActorFactory(actorFactory)
    , Counters(counters)
    , Metrics(counters)
    , PqGateway(pqGateway) {
}

void TRowDispatcher::Bootstrap() {
    Become(&TRowDispatcher::StateFunc);
    LOG_ROW_DISPATCHER_DEBUG("Successfully bootstrapped row dispatcher, id " << SelfId() << ", tenant " << Tenant);

    const auto& config = Config.GetCoordinator();
    auto coordinatorId = Register(NewCoordinator(SelfId(), config, YqSharedResources, Tenant, Counters).release());
    Register(NewLeaderElection(SelfId(), coordinatorId, config, CredentialsProviderFactory, YqSharedResources, Tenant, Counters).release());
    Schedule(TDuration::Seconds(CoordinatorPingPeriodSec), new TEvPrivate::TEvCoordinatorPing());
    Schedule(TDuration::Seconds(UpdateMetricsPeriodSec), new NFq::TEvPrivate::TEvUpdateMetrics());
    Schedule(TDuration::Seconds(PrintStateToLogPeriodSec), new NFq::TEvPrivate::TEvPrintStateToLog());

<<<<<<< HEAD
    NodesTracker.Init(SelfId());
=======
    NActors::TMon* mon = NKikimr::AppData()->Mon;
    if (mon) {
        ::NMonitoring::TIndexMonPage* actorsMonPage = mon->RegisterIndexPage("actors", "Actors");
        mon->RegisterActorPage(actorsMonPage, "row_dispatcher", "Row Dispatcher", false,
            TlsActivationContext->ExecutorThread.ActorSystem, SelfId());
    }
>>>>>>> 7b36db51
}

void TRowDispatcher::Handle(NFq::TEvRowDispatcher::TEvCoordinatorChanged::TPtr& ev) {
    LOG_ROW_DISPATCHER_DEBUG("Coordinator changed, old leader " << CoordinatorActorId << ", new " << ev->Get()->CoordinatorActorId);

    CoordinatorActorId = ev->Get()->CoordinatorActorId;
    Send(*CoordinatorActorId, new NActors::TEvents::TEvPing(), IEventHandle::FlagTrackDelivery);
    for (auto actorId : CoordinatorChangedSubscribers) {
        Send(
            actorId,
            new NFq::TEvRowDispatcher::TEvCoordinatorChanged(ev->Get()->CoordinatorActorId),
            IEventHandle::FlagTrackDelivery);
    }
}

void TRowDispatcher::HandleConnected(TEvInterconnect::TEvNodeConnected::TPtr& ev) {
    LOG_ROW_DISPATCHER_DEBUG("EvNodeConnected, node id " << ev->Get()->NodeId);
    NodesTracker.HandleNodeConnected(ev->Get()->NodeId);
    for (auto& [actorId, consumer] : Consumers) {
        consumer->EventsQueue.HandleNodeConnected(ev->Get()->NodeId);
    }
}

void TRowDispatcher::HandleDisconnected(TEvInterconnect::TEvNodeDisconnected::TPtr& ev) {
    LOG_ROW_DISPATCHER_DEBUG("TEvNodeDisconnected, node id " << ev->Get()->NodeId);
    NodesTracker.HandleNodeDisconnected(ev->Get()->NodeId);
    for (auto& [actorId, consumer] : Consumers) {
        consumer->EventsQueue.HandleNodeDisconnected(ev->Get()->NodeId);
    }
}

void TRowDispatcher::Handle(NActors::TEvents::TEvUndelivered::TPtr& ev) {
    LOG_ROW_DISPATCHER_DEBUG("TEvUndelivered, ev: " << ev->Get()->ToString() << ", reason " << ev->Get()->Reason);
    for (auto& [actorId, consumer] : Consumers) {
        consumer->EventsQueue.HandleUndelivered(ev);
    }
}

void TRowDispatcher::Handle(TEvPrivate::TEvCoordinatorPing::TPtr&) {
    Schedule(TDuration::Seconds(CoordinatorPingPeriodSec), new TEvPrivate::TEvCoordinatorPing());
    if (!CoordinatorActorId) {
        return;
    }
    LOG_ROW_DISPATCHER_TRACE("Send ping to " << *CoordinatorActorId);
    Send(*CoordinatorActorId, new NActors::TEvents::TEvPing());
}

void TRowDispatcher::Handle(NActors::TEvents::TEvPong::TPtr&) {
    LOG_ROW_DISPATCHER_TRACE("NActors::TEvents::TEvPong");
}

void TRowDispatcher::Handle(NFq::TEvRowDispatcher::TEvCoordinatorChangesSubscribe::TPtr& ev) {
    LOG_ROW_DISPATCHER_DEBUG("TEvCoordinatorChangesSubscribe from " << ev->Sender);
    NodesTracker.AddNode(ev->Sender.NodeId());
    CoordinatorChangedSubscribers.insert(ev->Sender);
    if (!CoordinatorActorId) {
        return;
    }
    Send(ev->Sender, new NFq::TEvRowDispatcher::TEvCoordinatorChanged(*CoordinatorActorId), IEventHandle::FlagTrackDelivery);
}

void TRowDispatcher::UpdateMetrics() {
    if (Consumers.empty()) {
        return;
    }
    TMap<TString, TQueryStat> queryStats;
    
    for (auto& [key, sessionsInfo] : TopicSessions) {
        for (auto& [actorId, sessionInfo] : sessionsInfo.Sessions) {
            for (auto& [readActorId, consumer] : sessionInfo.Consumers) {
                auto& stat = queryStats[consumer->QueryId];
                stat.UnreadRows.Add(NYql::TCounters::TEntry(consumer->Stat.UnreadRows));
                stat.UnreadBytes.Add(NYql::TCounters::TEntry(consumer->Stat.UnreadBytes));
            }
        }
    }
    for (const auto& [queryId, stat] : queryStats) {
        auto queryGroup = Metrics.Counters->GetSubgroup("queryId", queryId);
        queryGroup->GetCounter("MaxUnreadRows")->Set(stat.UnreadRows.Max);
        queryGroup->GetCounter("AvgUnreadRows")->Set(stat.UnreadRows.Avg);
        queryGroup->GetCounter("MaxUnreadBytes")->Set(stat.UnreadBytes.Max);
        queryGroup->GetCounter("AvgUnreadBytes")->Set(stat.UnreadBytes.Avg);
    }
}

TString TRowDispatcher::GetInternalState() {
    TStringStream str;
    NodesTracker.PrintInternalState(str);
    str << "Statistics:\n";
    for (auto& [key, sessionsInfo] : TopicSessions) {
        str << "  " << key.Endpoint << " / " << key.Database << " / " << key.TopicPath << " / " << key.PartitionId;
        for (auto& [actorId, sessionInfo] : sessionsInfo.Sessions) {
            str << " / " << actorId << "\n";
            str << "    unread bytes " << sessionInfo.Stat.UnreadBytes << "\n";
            for (auto& [readActorId, consumer] : sessionInfo.Consumers) {
                str << "    " << consumer->QueryId << " " << readActorId << " unread rows "
                    << consumer->Stat.UnreadRows << " unread bytes " << consumer->Stat.UnreadBytes << " offset " << consumer->Stat.Offset
                    << " get " << consumer->Counters.GetNextBatch
                    << " arr " << consumer->Counters.NewDataArrived << " btc " << consumer->Counters.MessageBatch 
                    << " pend get " <<  consumer->PendingGetNextBatch << " pend new " <<  consumer->PendingNewDataArrived << " ";
                str << " retry queue: ";
                consumer->EventsQueue.PrintInternalState(str);
            }
        }
    }
    return str.Str();
}

void TRowDispatcher::Handle(NFq::TEvRowDispatcher::TEvStartSession::TPtr& ev) {
    LOG_ROW_DISPATCHER_DEBUG("TEvStartSession from " << ev->Sender << ", topicPath " << ev->Get()->Record.GetSource().GetTopicPath() <<
        " partitionId " << ev->Get()->Record.GetPartitionId());
    NodesTracker.AddNode(ev->Sender.NodeId());
    TMaybe<ui64> readOffset;
    if (ev->Get()->Record.HasOffset()) {
        readOffset = ev->Get()->Record.GetOffset();
    }

    ConsumerSessionKey key{ev->Sender, ev->Get()->Record.GetPartitionId()};
    auto it = Consumers.find(key);
    if (it != Consumers.end()) {
        LOG_ROW_DISPATCHER_ERROR("Consumer already exists, ignore StartSession");
        return;
    }
    const auto& source = ev->Get()->Record.GetSource();

    TActorId sessionActorId;
    TopicSessionKey topicKey{source.GetEndpoint(), source.GetDatabase(), source.GetTopicPath(), ev->Get()->Record.GetPartitionId()};
    TopicSessionInfo& topicSessionInfo = TopicSessions[topicKey];
    LOG_ROW_DISPATCHER_DEBUG("Topic session count " << topicSessionInfo.Sessions.size());
    Y_ENSURE(topicSessionInfo.Sessions.size() <= 1);

    auto consumerInfo = MakeAtomicShared<ConsumerInfo>(ev->Sender, SelfId(), NextEventQueueId++, ev->Get()->Record, TActorId(), NodesTracker.GetNodeConnected(ev->Sender.NodeId()));
    Consumers[key] = consumerInfo;
    ConsumersByEventQueueId[consumerInfo->EventQueueId] = consumerInfo;
    if (!consumerInfo->EventsQueue.OnEventReceived(ev)) {
        const NYql::NDqProto::TMessageTransportMeta& meta = ev->Get()->Record.GetTransportMeta();
        const ui64 seqNo = meta.GetSeqNo();
        LOG_ROW_DISPATCHER_ERROR("TEvStartSession: wrong seq num from " << ev->Sender.ToString() << ", seqNo " << seqNo << ", ignore message");
    }

    if (topicSessionInfo.Sessions.empty()) {
        LOG_ROW_DISPATCHER_DEBUG("Create new session " << readOffset);
        sessionActorId = ActorFactory->RegisterTopicSession(
            source.GetTopicPath(),
            source.GetEndpoint(),
            source.GetDatabase(),
            Config,
            SelfId(),
            ev->Get()->Record.GetPartitionId(),
            YqSharedResources->UserSpaceYdbDriver,
            CreateCredentialsProviderFactoryForStructuredToken(
                CredentialsFactory,
                ev->Get()->Record.GetToken(),
                source.GetAddBearerToToken()),
            PureCalcProgramFactory,
            Counters,
            PqGateway
            );
        SessionInfo& sessionInfo = topicSessionInfo.Sessions[sessionActorId];
        sessionInfo.Consumers[ev->Sender] = consumerInfo;
    } else {
        auto sessionIt = topicSessionInfo.Sessions.begin();
        SessionInfo& sessionInfo = sessionIt->second;
        sessionInfo.Consumers[ev->Sender] = consumerInfo;
        sessionActorId = sessionIt->first;
    }
    consumerInfo->TopicSessionId = sessionActorId;
    consumerInfo->EventsQueue.Send(new NFq::TEvRowDispatcher::TEvStartSessionAck(consumerInfo->Proto));

    Forward(ev, sessionActorId);
    Metrics.ClientsCount->Set(Consumers.size());
    UpdateMetrics();
}

void TRowDispatcher::Handle(NFq::TEvRowDispatcher::TEvGetNextBatch::TPtr& ev) {
    const NYql::NDqProto::TMessageTransportMeta& meta = ev->Get()->Record.GetTransportMeta();
    LOG_ROW_DISPATCHER_TRACE("TEvGetNextBatch from " << ev->Sender << ", partId " << ev->Get()->Record.GetPartitionId() << ", seqNo " << meta.GetSeqNo() << ", ConfirmedSeqNo " << meta.GetConfirmedSeqNo());

    ConsumerSessionKey key{ev->Sender, ev->Get()->Record.GetPartitionId()};
    auto it = Consumers.find(key);
    if (it == Consumers.end()) {
        LOG_ROW_DISPATCHER_WARN("Ignore TEvGetNextBatch, no such session");
        return;
    }
    if (!it->second->EventsQueue.OnEventReceived(ev)) {
        const NYql::NDqProto::TMessageTransportMeta& meta = ev->Get()->Record.GetTransportMeta();
        const ui64 seqNo = meta.GetSeqNo();
        LOG_ROW_DISPATCHER_ERROR("TEvGetNextBatch: wrong seq num from " << ev->Sender.ToString() << ", seqNo " << seqNo << ", ignore message");
        return;
    }
    it->second->PendingNewDataArrived = false;
    it->second->PendingGetNextBatch = true;
    it->second->Counters.GetNextBatch++;
    Forward(ev, it->second->TopicSessionId);
}

void TRowDispatcher::Handle(NFq::TEvRowDispatcher::TEvHeartbeat::TPtr& ev) {
    LOG_ROW_DISPATCHER_TRACE("TEvHeartbeat from " << ev->Sender);
    
    ConsumerSessionKey key{ev->Sender, ev->Get()->Record.GetPartitionId()};
    auto it = Consumers.find(key);
    if (it == Consumers.end()) {
        LOG_ROW_DISPATCHER_WARN("Wrong consumer, sender " << ev->Sender << ", part id " << ev->Cookie);
        return;
    }
    it->second->EventsQueue.OnEventReceived(ev);
}

void TRowDispatcher::Handle(NFq::TEvRowDispatcher::TEvStopSession::TPtr& ev) {
    LOG_ROW_DISPATCHER_DEBUG("TEvStopSession, topicPath " << ev->Get()->Record.GetSource().GetTopicPath() <<
        " partitionId " << ev->Get()->Record.GetPartitionId());
    ConsumerSessionKey key{ev->Sender, ev->Get()->Record.GetPartitionId()};
    auto it = Consumers.find(key);
    if (it == Consumers.end()) {
        LOG_ROW_DISPATCHER_WARN("Wrong consumer, sender " << ev->Sender << ", part id " << ev->Get()->Record.GetPartitionId());
        return;
    }
    if (!it->second->EventsQueue.OnEventReceived(ev)) {
        const NYql::NDqProto::TMessageTransportMeta& meta = ev->Get()->Record.GetTransportMeta();
        const ui64 seqNo = meta.GetSeqNo();

        LOG_ROW_DISPATCHER_ERROR("TEvStopSession: wrong seq num from " << ev->Sender.ToString() << ", seqNo " << seqNo << ", ignore message");
        return;
    }
    DeleteConsumer(key);
}

void TRowDispatcher::DeleteConsumer(const ConsumerSessionKey& key) {
    LOG_ROW_DISPATCHER_DEBUG("DeleteConsumer, readActorId " << key.ReadActorId <<
        " partitionId " << key.PartitionId);

    auto consumerIt = Consumers.find(key);
    if (consumerIt == Consumers.end()) {
        LOG_ROW_DISPATCHER_WARN("Ignore DeleteConsumer, no such session");
        return;
    }
    const auto& consumer = consumerIt->second;
    auto event = std::make_unique<NFq::TEvRowDispatcher::TEvStopSession>();
    *event->Record.MutableSource() = consumer->SourceParams;
    event->Record.SetPartitionId(consumer->PartitionId);
    Send(new IEventHandle(consumerIt->second->TopicSessionId, consumer->ReadActorId, event.release(), 0));

    TopicSessionKey topicKey{
        consumer->SourceParams.GetEndpoint(),
        consumer->SourceParams.GetDatabase(),
        consumer->SourceParams.GetTopicPath(),
        consumer->PartitionId};
    TopicSessionInfo& topicSessionInfo = TopicSessions[topicKey];
    SessionInfo& sessionInfo = topicSessionInfo.Sessions[consumerIt->second->TopicSessionId];
    Y_ENSURE(sessionInfo.Consumers.count(consumer->ReadActorId));
    sessionInfo.Consumers.erase(consumer->ReadActorId);
    if (sessionInfo.Consumers.empty()) {
        LOG_ROW_DISPATCHER_DEBUG("Session is not used, sent TEvPoisonPill");
        topicSessionInfo.Sessions.erase(consumerIt->second->TopicSessionId);
        Send(consumerIt->second->TopicSessionId, new NActors::TEvents::TEvPoisonPill());
        if (topicSessionInfo.Sessions.empty()) {
            TopicSessions.erase(topicKey);
        }
    }
    ConsumersByEventQueueId.erase(consumerIt->second->EventQueueId);
    Consumers.erase(consumerIt);
    Metrics.ClientsCount->Set(Consumers.size());
    UpdateMetrics();
}

void TRowDispatcher::Handle(const NYql::NDq::TEvRetryQueuePrivate::TEvSessionClosed::TPtr& ev) {
    LOG_ROW_DISPATCHER_WARN("Session closed, event queue id " << ev->Get()->EventQueueId);
    for (auto& [consumerKey, consumer] : Consumers) {
        if (consumer->EventQueueId != ev->Get()->EventQueueId) {
            continue;
        }
        DeleteConsumer(consumerKey);
        break;
    }
}

void TRowDispatcher::Handle(const TEvPrivate::TEvTryConnect::TPtr& ev) {
    LOG_ROW_DISPATCHER_TRACE("TEvTryConnect to node id " << ev->Get()->NodeId);
    NodesTracker.TryConnect(ev->Get()->NodeId);
}

void TRowDispatcher::Handle(const NYql::NDq::TEvRetryQueuePrivate::TEvEvHeartbeat::TPtr& ev) {
    LOG_ROW_DISPATCHER_TRACE("TEvRetryQueuePrivate::TEvEvHeartbeat " << ev->Get()->EventQueueId);
    auto it = ConsumersByEventQueueId.find(ev->Get()->EventQueueId);
    if (it == ConsumersByEventQueueId.end()) {
        LOG_ROW_DISPATCHER_WARN("No consumer with EventQueueId = " << ev->Get()->EventQueueId);
        return;
    }
    auto& sessionInfo = it->second;

    bool needSend = sessionInfo->EventsQueue.Heartbeat();
    if (needSend) {
        sessionInfo->EventsQueue.Send(new NFq::TEvRowDispatcher::TEvHeartbeat(sessionInfo->PartitionId));
    }
}

void TRowDispatcher::Handle(NFq::TEvRowDispatcher::TEvNewDataArrived::TPtr& ev) {    
    LOG_ROW_DISPATCHER_TRACE("TEvNewDataArrived from " << ev->Sender);
    ConsumerSessionKey key{ev->Get()->ReadActorId, ev->Get()->Record.GetPartitionId()};
    auto it = Consumers.find(key);
    if (it == Consumers.end()) {
        LOG_ROW_DISPATCHER_WARN("Ignore TEvNewDataArrived, no such session");
        return;
    }
    LOG_ROW_DISPATCHER_TRACE("Forward TEvNewDataArrived to " << ev->Get()->ReadActorId);
    it->second->PendingNewDataArrived = true;
    it->second->Counters.NewDataArrived++;
    it->second->EventsQueue.Send(ev->Release().Release());
}

void TRowDispatcher::Handle(NFq::TEvRowDispatcher::TEvMessageBatch::TPtr& ev) {
    LOG_ROW_DISPATCHER_TRACE("TEvMessageBatch from " << ev->Sender);
    ConsumerSessionKey key{ev->Get()->ReadActorId, ev->Get()->Record.GetPartitionId()};
    auto it = Consumers.find(key);
    if (it == Consumers.end()) {
        LOG_ROW_DISPATCHER_WARN("Ignore MessageBatch, no such session");
        return;
    }
    Metrics.RowsSent->Add(ev->Get()->Record.MessagesSize());
    LOG_ROW_DISPATCHER_TRACE("Forward TEvMessageBatch to " << ev->Get()->ReadActorId);
    it->second->PendingGetNextBatch = false;
    it->second->Counters.MessageBatch++;
    it->second->EventsQueue.Send(ev->Release().Release());
}

void TRowDispatcher::Handle(NFq::TEvRowDispatcher::TEvSessionError::TPtr& ev) {
    LOG_ROW_DISPATCHER_TRACE("TEvSessionError from " << ev->Sender);
    ConsumerSessionKey key{ev->Get()->ReadActorId, ev->Get()->Record.GetPartitionId()};
    auto it = Consumers.find(key);
    if (it == Consumers.end()) {
        LOG_ROW_DISPATCHER_WARN("Ignore MessageBatch, no such session");
        return;
    }
    Metrics.ErrorsCount->Inc();
    LOG_ROW_DISPATCHER_TRACE("Forward TEvSessionError to " << ev->Get()->ReadActorId);
    it->second->EventsQueue.Send(ev->Release().Release());
    DeleteConsumer(key);
}

void TRowDispatcher::Handle(NFq::TEvRowDispatcher::TEvStatus::TPtr& ev) {
    LOG_ROW_DISPATCHER_TRACE("TEvStatus from " << ev->Sender);
    ConsumerSessionKey key{ev->Get()->ReadActorId, ev->Get()->Record.GetPartitionId()};
    auto it = Consumers.find(key);
    if (it == Consumers.end()) {
        LOG_ROW_DISPATCHER_WARN("Ignore TEvStatus, no such session");
        return;
    }
    LOG_ROW_DISPATCHER_TRACE("Forward TEvStatus to " << ev->Get()->ReadActorId);
    it->second->EventsQueue.Send(ev->Release().Release());
}

void TRowDispatcher::Handle(NFq::TEvPrivate::TEvUpdateMetrics::TPtr&) {
    Schedule(TDuration::Seconds(UpdateMetricsPeriodSec), new NFq::TEvPrivate::TEvUpdateMetrics());
    UpdateMetrics();
}

void TRowDispatcher::Handle(NFq::TEvPrivate::TEvPrintStateToLog::TPtr&) {
    LOG_ROW_DISPATCHER_DEBUG(GetInternalState());
    Schedule(TDuration::Seconds(PrintStateToLogPeriodSec), new NFq::TEvPrivate::TEvPrintStateToLog());
}

void TRowDispatcher::Handle(const NMon::TEvHttpInfo::TPtr& ev) {
    TStringStream str;
    HTML(str) {
        PRE() {
            str << "Current state:" << Endl;
            str << GetInternalState() << Endl;
            str << Endl;
        }
    }
    Send(ev->Sender, new NMon::TEvHttpInfoRes(str.Str()));
}

void TRowDispatcher::Handle(NFq::TEvRowDispatcher::TEvSessionStatistic::TPtr& ev) {
    LOG_ROW_DISPATCHER_TRACE("TEvSessionStatistic from " << ev->Sender);
    const auto& key = ev->Get()->Stat.SessionKey;
    TopicSessionKey sessionKey{key.Endpoint, key.Database, key.TopicPath, key.PartitionId};

    auto sessionsIt = TopicSessions.find(sessionKey);
    if (sessionsIt == TopicSessions.end()) {
        return;
    }
    auto& sessionsInfo = sessionsIt->second;
    auto sessionIt = sessionsInfo.Sessions.find(ev->Sender);
    if (sessionIt == sessionsInfo.Sessions.end()) {
        return;
    }

    auto& sessionInfo = sessionIt->second;
    sessionInfo.Stat = ev->Get()->Stat.Common;

    for (const auto& clientStat : ev->Get()->Stat.Clients) {
        auto it = sessionInfo.Consumers.find(clientStat.ReadActorId);
        if (it == sessionInfo.Consumers.end()) {
            continue;
        }
        auto consumerInfoPtr = it->second; 
        consumerInfoPtr->Stat = clientStat;
    }
}

} // namespace

////////////////////////////////////////////////////////////////////////////////

std::unique_ptr<NActors::IActor> NewRowDispatcher(
    const NConfig::TRowDispatcherConfig& config,
    const NKikimr::TYdbCredentialsProviderFactory& credentialsProviderFactory,
    const TYqSharedResources::TPtr& yqSharedResources,
    NYql::ISecuredServiceAccountCredentialsFactory::TPtr credentialsFactory,
    const TString& tenant,
    const NFq::NRowDispatcher::IActorFactory::TPtr& actorFactory,
    const ::NMonitoring::TDynamicCounterPtr& counters,
    const NYql::IPqGateway::TPtr& pqGateway)
{
    return std::unique_ptr<NActors::IActor>(new TRowDispatcher(
        config,
        credentialsProviderFactory,
        yqSharedResources,
        credentialsFactory,
        tenant,
        actorFactory,
        counters,
        pqGateway));
}

} // namespace NFq<|MERGE_RESOLUTION|>--- conflicted
+++ resolved
@@ -321,11 +321,7 @@
     void Handle(NFq::TEvRowDispatcher::TEvSessionStatistic::TPtr& ev);
 
     void Handle(NFq::TEvRowDispatcher::TEvHeartbeat::TPtr& ev);
-<<<<<<< HEAD
     void Handle(const TEvPrivate::TEvTryConnect::TPtr&);
-=======
-    void Handle(const NYql::NDq::TEvRetryQueuePrivate::TEvRetry::TPtr&);
->>>>>>> 7b36db51
     void Handle(const NYql::NDq::TEvRetryQueuePrivate::TEvEvHeartbeat::TPtr&);
     void Handle(const NYql::NDq::TEvRetryQueuePrivate::TEvSessionClosed::TPtr&);
     void Handle(NFq::TEvPrivate::TEvUpdateMetrics::TPtr&);
@@ -352,11 +348,7 @@
         hFunc(NFq::TEvRowDispatcher::TEvSessionError, Handle);
         hFunc(NFq::TEvRowDispatcher::TEvStatus, Handle);
         hFunc(NFq::TEvRowDispatcher::TEvSessionStatistic, Handle);
-<<<<<<< HEAD
         hFunc(TEvPrivate::TEvTryConnect, Handle);
-=======
-        hFunc(NYql::NDq::TEvRetryQueuePrivate::TEvRetry, Handle);
->>>>>>> 7b36db51
         hFunc(NYql::NDq::TEvRetryQueuePrivate::TEvEvHeartbeat, Handle);
         hFunc(NYql::NDq::TEvRetryQueuePrivate::TEvSessionClosed, Handle);
         hFunc(NFq::TEvRowDispatcher::TEvHeartbeat, Handle);
@@ -400,16 +392,13 @@
     Schedule(TDuration::Seconds(UpdateMetricsPeriodSec), new NFq::TEvPrivate::TEvUpdateMetrics());
     Schedule(TDuration::Seconds(PrintStateToLogPeriodSec), new NFq::TEvPrivate::TEvPrintStateToLog());
 
-<<<<<<< HEAD
-    NodesTracker.Init(SelfId());
-=======
     NActors::TMon* mon = NKikimr::AppData()->Mon;
     if (mon) {
         ::NMonitoring::TIndexMonPage* actorsMonPage = mon->RegisterIndexPage("actors", "Actors");
         mon->RegisterActorPage(actorsMonPage, "row_dispatcher", "Row Dispatcher", false,
             TlsActivationContext->ExecutorThread.ActorSystem, SelfId());
     }
->>>>>>> 7b36db51
+    NodesTracker.Init(SelfId());
 }
 
 void TRowDispatcher::Handle(NFq::TEvRowDispatcher::TEvCoordinatorChanged::TPtr& ev) {
