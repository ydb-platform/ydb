--- conflicted
+++ resolved
@@ -512,13 +512,9 @@
 }
 
 void TRowDispatcher::Handle(NFq::TEvRowDispatcher::TEvStartSession::TPtr& ev) {
-<<<<<<< HEAD
     LOG_ROW_DISPATCHER_DEBUG("Received TEvStartSession from " << ev->Sender << ", topicPath " << ev->Get()->Record.GetSource().GetTopicPath() <<
-        " part id " << ev->Get()->Record.GetPartitionId() << " query id " << ev->Get()->Record.GetQueryId());
-=======
-    LOG_ROW_DISPATCHER_DEBUG("TEvStartSession from " << ev->Sender << ", topicPath " << ev->Get()->Record.GetSource().GetTopicPath() <<
-        " partitionId " << ev->Get()->Record.GetPartitionId() << " cookie " << ev->Cookie);
->>>>>>> 0cdb00dd
+        " part id " << ev->Get()->Record.GetPartitionId() << " query id " << ev->Get()->Record.GetQueryId() << " cookie " << ev->Cookie);
+
     NodesTracker.AddNode(ev->Sender.NodeId());
     TMaybe<ui64> readOffset;
     if (ev->Get()->Record.HasOffset()) {
@@ -528,11 +524,6 @@
     ConsumerSessionKey key{ev->Sender, ev->Get()->Record.GetPartitionId()};
     auto it = Consumers.find(key);
     if (it != Consumers.end()) {
-<<<<<<< HEAD
-        LOG_ROW_DISPATCHER_ERROR("Consumer already exists, ignore StartSession from " << ev->Sender << ", topicPath " << ev->Get()->Record.GetSource().GetTopicPath()
-            << " part id " << ev->Get()->Record.GetPartitionId() << " query id " << ev->Get()->Record.GetQueryId());
-        return;
-=======
         if (ev->Cookie <= it->second->Generation) {
             LOG_ROW_DISPATCHER_WARN("Consumer already exists, ignore StartSession");
             return;
@@ -541,7 +532,6 @@
             << it->second->Generation << "), remove old consumer, sender " << ev->Sender << ", topicPath " 
             << ev->Get()->Record.GetSource().GetTopicPath() <<" partitionId " << ev->Get()->Record.GetPartitionId() << " cookie " << ev->Cookie);
         DeleteConsumer(key);
->>>>>>> 0cdb00dd
     }
     const auto& source = ev->Get()->Record.GetSource();
     TActorId sessionActorId;
@@ -597,15 +587,8 @@
         LOG_ROW_DISPATCHER_WARN("Ignore (no consumer) TEvGetNextBatch from " << ev->Sender << " part id " << ev->Get()->Record.GetPartitionId());
         return;
     }
-<<<<<<< HEAD
     LOG_ROW_DISPATCHER_TRACE("Received TEvGetNextBatch from " << ev->Sender << " part id " << ev->Get()->Record.GetPartitionId() << " query id " << it->second->QueryId);
-    if (!it->second->EventsQueue.OnEventReceived(ev)) {
-        const NYql::NDqProto::TMessageTransportMeta& meta = ev->Get()->Record.GetTransportMeta();
-        const ui64 seqNo = meta.GetSeqNo();
-        LOG_ROW_DISPATCHER_ERROR("TEvGetNextBatch: wrong seq num from " << ev->Sender.ToString() << ", seqNo " << seqNo << ", ignore message");
-=======
     if (!CheckSession(it->second, ev)) {
->>>>>>> 0cdb00dd
         return;
     }
     it->second->PendingNewDataArrived = false;
@@ -621,26 +604,22 @@
         LOG_ROW_DISPATCHER_WARN("Wrong consumer, sender " << ev->Sender << ", part id " << ev->Get()->Record.GetPartitionId());
         return;
     }
-<<<<<<< HEAD
     LOG_ROW_DISPATCHER_TRACE("Received TEvHeartbeat from " << ev->Sender << ", part id " << ev->Get()->Record.GetPartitionId() << " query id " << it->second->QueryId);
-    it->second->EventsQueue.OnEventReceived(ev);
-=======
     CheckSession(it->second, ev);
 }
 
 template <class TEventPtr>
 bool TRowDispatcher::CheckSession(TAtomicSharedPtr<ConsumerInfo>& consumer, const TEventPtr& ev) {
     if (ev->Cookie != consumer->Generation) {
-        LOG_ROW_DISPATCHER_WARN("Wrong message generation (" << typeid(TEventPtr).name()  << "), sender " << ev->Sender << " cookie " << ev->Cookie << ", session generation " << consumer->Generation);
+        LOG_ROW_DISPATCHER_WARN("Wrong message generation (" << typeid(TEventPtr).name()  << "), sender " << ev->Sender << " cookie " << ev->Cookie << ", session generation " << consumer->Generation << ", query id " << consumer->QueryId);
         return false;
     }
     if (!consumer->EventsQueue.OnEventReceived(ev)) {
         const NYql::NDqProto::TMessageTransportMeta& meta = ev->Get()->Record.GetTransportMeta();
-        LOG_ROW_DISPATCHER_WARN("Wrong seq num ignore message (" << typeid(TEventPtr).name() << ") seqNo " << meta.GetSeqNo() << " from " << ev->Sender.ToString());
+        LOG_ROW_DISPATCHER_WARN("Wrong seq num ignore message (" << typeid(TEventPtr).name() << ") seqNo " << meta.GetSeqNo() << " from " << ev->Sender.ToString() << ", query id " << consumer->QueryId);
         return false;
     }
     return true;
->>>>>>> 0cdb00dd
 }
 
 void TRowDispatcher::Handle(NFq::TEvRowDispatcher::TEvStopSession::TPtr& ev) {
@@ -650,17 +629,9 @@
         LOG_ROW_DISPATCHER_WARN("Ignore TEvStopSession from " << ev->Sender << " part id " << ev->Get()->Record.GetPartitionId());
         return;
     }
-<<<<<<< HEAD
     LOG_ROW_DISPATCHER_DEBUG("Received TEvStopSession, topicPath " << ev->Get()->Record.GetSource().GetTopicPath() <<
         " partitionId " << ev->Get()->Record.GetPartitionId() << " query id " << it->second->QueryId);
-
-    if (!it->second->EventsQueue.OnEventReceived(ev)) {
-        const NYql::NDqProto::TMessageTransportMeta& meta = ev->Get()->Record.GetTransportMeta();
-        const ui64 seqNo = meta.GetSeqNo();
-        LOG_ROW_DISPATCHER_ERROR("TEvStopSession: wrong seq num from " << ev->Sender.ToString() << ", seqNo " << seqNo << ", ignore message");
-=======
     if (!CheckSession(it->second, ev)) {
->>>>>>> 0cdb00dd
         return;
     }
     DeleteConsumer(key);
@@ -728,16 +699,10 @@
     auto& sessionInfo = it->second;
 
     bool needSend = sessionInfo->EventsQueue.Heartbeat();
-<<<<<<< HEAD
-    if (!needSend) {
-        return;
-=======
     if (needSend) {
+        LOG_ROW_DISPATCHER_TRACE("Send TEvHeartbeat to " << sessionInfo->ReadActorId << " query id " << sessionInfo->QueryId);
         sessionInfo->EventsQueue.Send(new NFq::TEvRowDispatcher::TEvHeartbeat(sessionInfo->PartitionId), sessionInfo->Generation);
->>>>>>> 0cdb00dd
-    }
-    LOG_ROW_DISPATCHER_TRACE("Send TEvHeartbeat to " << sessionInfo->ReadActorId << " query id " << sessionInfo->QueryId);
-    sessionInfo->EventsQueue.Send(new NFq::TEvRowDispatcher::TEvHeartbeat(sessionInfo->PartitionId));
+    }
 }
 
 void TRowDispatcher::Handle(NFq::TEvRowDispatcher::TEvNewDataArrived::TPtr& ev) {    
@@ -775,13 +740,8 @@
         return;
     }
     Metrics.ErrorsCount->Inc();
-<<<<<<< HEAD
     LOG_ROW_DISPATCHER_TRACE("Forward TEvSessionError from " << ev->Sender << " to " << ev->Get()->ReadActorId << " part id " << ev->Get()->Record.GetPartitionId() << " query id " << it->second->QueryId);
-    it->second->EventsQueue.Send(ev->Release().Release());
-=======
-    LOG_ROW_DISPATCHER_TRACE("Forward TEvSessionError to " << ev->Get()->ReadActorId);
     it->second->EventsQueue.Send(ev->Release().Release(), it->second->Generation);
->>>>>>> 0cdb00dd
     DeleteConsumer(key);
 }
 
@@ -792,13 +752,8 @@
         LOG_ROW_DISPATCHER_WARN("Ignore (no consumer) TEvStatus from " << ev->Sender << " to " << ev->Get()->ReadActorId << " part id " << ev->Get()->Record.GetPartitionId());
         return;
     }
-<<<<<<< HEAD
     LOG_ROW_DISPATCHER_TRACE("Forward TEvStatus from " << ev->Sender << " to " << ev->Get()->ReadActorId << " part id " << ev->Get()->Record.GetPartitionId() << " query id " << it->second->QueryId);
-    it->second->EventsQueue.Send(ev->Release().Release());
-=======
-    LOG_ROW_DISPATCHER_TRACE("Forward TEvStatus to " << ev->Get()->ReadActorId);
     it->second->EventsQueue.Send(ev->Release().Release(), it->second->Generation);
->>>>>>> 0cdb00dd
 }
 
 void TRowDispatcher::Handle(NFq::TEvPrivate::TEvUpdateMetrics::TPtr&) {
