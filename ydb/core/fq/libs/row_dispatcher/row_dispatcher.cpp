--- conflicted
+++ resolved
@@ -1066,14 +1066,11 @@
             partition.StatisticsUpdated = false;
         }
         event->Record.SetReadBytes(readBytes);
-<<<<<<< HEAD
+        event->Record.SetCpuMicrosec(consumer->CpuMicrosec);
+        consumer->CpuMicrosec = 0;
         event->Record.SetFilteredBytes(filteredBytes);
         event->Record.SetFilteredRows(filteredRows);
         event->Record.SetQueueBytes(0); // TODO
-=======
-        event->Record.SetCpuMicrosec(consumer->CpuMicrosec);
-        consumer->CpuMicrosec = 0;
->>>>>>> 2696900f
         LWPROBE(Statistics, consumer->ReadActorId.ToString(), consumer->QueryId, consumer->Generation, event->Record.ByteSizeLong());
         consumer->EventsQueue.Send(event.release(), consumer->Generation);
     }
