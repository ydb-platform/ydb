#include "row_dispatcher.h"
#include "common.h"
#include "coordinator.h"

#include <ydb/library/actors/core/actorid.h>
#include <ydb/library/actors/core/actor_bootstrapped.h>
#include <ydb/library/actors/core/hfunc.h>
#include <ydb/library/actors/core/interconnect.h>
#include <ydb/library/yql/dq/actors/common/retry_queue.h>
#include <ydb/library/yql/providers/dq/counters/counters.h>
#include <ydb/library/yql/public/purecalc/common/interface.h>

#include <ydb/core/base/appdata_fwd.h>
#include <ydb/core/fq/libs/actors/logging/log.h>
#include <ydb/core/fq/libs/events/events.h>
#include <ydb/core/mon/mon.h>

#include <ydb/core/fq/libs/row_dispatcher/actors_factory.h>
#include <ydb/core/fq/libs/row_dispatcher/events/data_plane.h>
#include <ydb/core/fq/libs/row_dispatcher/leader_election.h>
#include <ydb/core/fq/libs/row_dispatcher/protos/events.pb.h>

#include <util/generic/queue.h>
#include <util/stream/format.h>

namespace NFq {

using namespace NActors;

namespace {

const ui64 CoordinatorPingPeriodSec = 2;

////////////////////////////////////////////////////////////////////////////////

struct TRowDispatcherMetrics {
    explicit TRowDispatcherMetrics(const ::NMonitoring::TDynamicCounterPtr& counters)
        : Counters(counters) {
        ErrorsCount = Counters->GetCounter("ErrorsCount", true);
        ClientsCount = Counters->GetCounter("ClientsCount");
        RowsSent = Counters->GetCounter("RowsSent", true);
<<<<<<< HEAD
=======
        NewClients = Counters->GetCounter("NewClients", true);
        NodesReconnect = Counters->GetCounter("NodesReconnect", true);
>>>>>>> ebdd9320
    }

    ::NMonitoring::TDynamicCounterPtr Counters;
    ::NMonitoring::TDynamicCounters::TCounterPtr ErrorsCount;
    ::NMonitoring::TDynamicCounters::TCounterPtr ClientsCount;
    ::NMonitoring::TDynamicCounters::TCounterPtr RowsSent;
<<<<<<< HEAD
=======
    ::NMonitoring::TDynamicCounters::TCounterPtr NewClients;
    ::NMonitoring::TDynamicCounters::TCounterPtr NodesReconnect;
>>>>>>> ebdd9320
};

struct TEvPrivate {
    // Event ids
    enum EEv : ui32 {
        EvBegin = EventSpaceBegin(NActors::TEvents::ES_PRIVATE),
        EvCoordinatorPing = EvBegin + 20,
        EvUpdateMetrics,
        EvPrintStateToLog,
        EvTryConnect,
        EvEnd
    };

    static_assert(EvEnd < EventSpaceEnd(NActors::TEvents::ES_PRIVATE), "expect EvEnd < EventSpaceEnd(NActors::TEvents::ES_PRIVATE)");
    struct TEvCoordinatorPing : NActors::TEventLocal<TEvCoordinatorPing, EvCoordinatorPing> {};
    struct TEvUpdateMetrics : public NActors::TEventLocal<TEvUpdateMetrics, EvUpdateMetrics> {};
    struct TEvPrintStateToLog : public NActors::TEventLocal<TEvPrintStateToLog, EvPrintStateToLog> {};
    struct TEvTryConnect : public NActors::TEventLocal<TEvTryConnect, EvTryConnect> {
        TEvTryConnect(ui32 nodeId = 0) 
        : NodeId(nodeId) {}
        ui32 NodeId = 0;
    };
};

using TQueryStatKey = std::pair<TString, TString>;  // QueryId / Topic

struct TAggQueryStat {
    NYql::TCounters::TEntry ReadBytes;
    NYql::TCounters::TEntry UnreadBytes;
    NYql::TCounters::TEntry UnreadRows;
    NYql::TCounters::TEntry ReadLagMessages;
    bool IsWaiting = false;

    void Add(const TopicSessionClientStatistic& stat) {
        ReadBytes.Add(NYql::TCounters::TEntry(stat.ReadBytes));
        UnreadBytes.Add(NYql::TCounters::TEntry(stat.UnreadBytes));
        UnreadRows.Add(NYql::TCounters::TEntry(stat.UnreadRows));
        ReadLagMessages.Add(NYql::TCounters::TEntry(stat.ReadLagMessages));
        IsWaiting = IsWaiting || stat.IsWaiting;
    }        
};

ui64 UpdateMetricsPeriodSec = 60;
ui64 PrintStateToLogPeriodSec = 600;
ui64 PrintStateToLogSplitSize = 512000;
ui64 MaxSessionBufferSizeBytes = 16000000;

class TRowDispatcher : public TActorBootstrapped<TRowDispatcher> {

    struct ConsumerSessionKey {
        TActorId ReadActorId;
        ui32 PartitionId;

        size_t Hash() const noexcept {
            ui64 hash = std::hash<TActorId>()(ReadActorId);
            hash = CombineHashes<ui64>(hash, std::hash<ui32>()(PartitionId));
            return hash;
        }
        bool operator==(const ConsumerSessionKey& other) const {
            return ReadActorId == other.ReadActorId && PartitionId == other.PartitionId;
        }
    };

    struct ConsumerSessionKeyHash {
        int operator()(const ConsumerSessionKey& k) const {
            return k.Hash();
        }
    };

    struct TopicSessionKey {
        TString Endpoint;
        TString Database;
        TString TopicPath;
        ui64 PartitionId;

        size_t Hash() const noexcept {
            ui64 hash = std::hash<TString>()(Endpoint);
            hash = CombineHashes<ui64>(hash, std::hash<TString>()(Database));
            hash = CombineHashes<ui64>(hash, std::hash<TString>()(TopicPath));
            hash = CombineHashes<ui64>(hash, std::hash<ui64>()(PartitionId));
            return hash;
        }
        bool operator==(const TopicSessionKey& other) const {
            return Endpoint == other.Endpoint && Database == other.Database
                && TopicPath == other.TopicPath && PartitionId == other.PartitionId;
        }
    };

    struct TopicSessionKeyHash {
        int operator()(const TopicSessionKey& k) const {
            return k.Hash();
        }
    };

     struct TNodesTracker{
         class TRetryState {
            public:
                TDuration GetNextDelay() {
                    constexpr TDuration MaxDelay = TDuration::Seconds(10);
                    constexpr TDuration MinDelay = TDuration::MilliSeconds(100); // from second retry
                    TDuration ret = Delay; // The first delay is zero
                    Delay = ClampVal(Delay * 2, MinDelay, MaxDelay);
                    return ret ? RandomizeDelay(ret) : ret;
                }
            private:
                static TDuration RandomizeDelay(TDuration baseDelay) {
                    const TDuration::TValue half = baseDelay.GetValue() / 2;
                    return TDuration::FromValue(half + RandomNumber<TDuration::TValue>(half));
                }
            private:
                TDuration Delay; // The first time retry will be done instantly.
        };

        struct TCounters {
            ui64 Connected = 0;
            ui64 Disconnected = 0;
        };

        struct TNodeState {
            bool Connected = false;
            bool RetryScheduled = false;
            TMaybe<TRetryState> RetryState;
            TCounters Counters;
        };
    public:
        void Init(const NActors::TActorId& selfId) {
            SelfId = selfId;
        }

        void AddNode(ui32 nodeId) {
            if (Nodes.contains(nodeId)) {
                return;
            }
            if (nodeId == SelfId.NodeId()) {
                HandleNodeConnected(nodeId);      // always сconnected
            } else {
                HandleNodeDisconnected(nodeId);
            }
        }

        void TryConnect(ui32 nodeId) {
            auto& state = Nodes[nodeId];
            state.RetryScheduled = false;
            if (state.Connected) {
                return;
            }
            auto connectEvent = MakeHolder<NActors::TEvInterconnect::TEvConnectNode>();
            auto proxyId = NActors::TActivationContext::InterconnectProxy(nodeId);
            NActors::TActivationContext::Send(
                new NActors::IEventHandle(proxyId, SelfId, connectEvent.Release(), 0, 0));
        }

        bool GetNodeConnected(ui32 nodeId) {
            return Nodes[nodeId].Connected;
        }

        void HandleNodeConnected(ui32 nodeId) {
            auto& state = Nodes[nodeId];
            state.Connected = true;
            state.RetryState = Nothing();
            state.Counters.Connected++;
        }

        void HandleNodeDisconnected(ui32 nodeId) {
            auto& state = Nodes[nodeId];
            state.Connected = false;
            state.Counters.Disconnected++;
            if (state.RetryScheduled) {
                return;
            }
            state.RetryScheduled = true;
            if (!state.RetryState) {
                state.RetryState.ConstructInPlace();
            }
            auto ev = MakeHolder<TEvPrivate::TEvTryConnect>(nodeId);
            auto delay = state.RetryState->GetNextDelay();
            NActors::TActivationContext::Schedule(delay, new NActors::IEventHandle(SelfId, SelfId, ev.Release()));
        }

        void PrintInternalState(TStringStream& stream) const {
            stream << "Nodes states: \n"; 
            for (const auto& [nodeId, state] : Nodes) {
                stream << "  id " << nodeId << " connected " << state.Connected << " retry scheduled " << state.RetryScheduled
                    << " connected count " << state.Counters.Connected << " disconnected count " << state.Counters.Disconnected << "\n";
            }
        }

    private:
        TMap<ui32, TNodeState> Nodes;
        NActors::TActorId SelfId;
        TString LogPrefix = "RowDispatcher: ";
    };

    struct TAggregatedStats{
        NYql::TCounters::TEntry AllSessionsReadBytes;
        TMap<TQueryStatKey, TAggQueryStat> LastQueryStats;
        TDuration LastUpdateMetricsPeriod;
    };

    NConfig::TRowDispatcherConfig Config;
    NKikimr::TYdbCredentialsProviderFactory CredentialsProviderFactory;
    IPureCalcProgramFactory::TPtr PureCalcProgramFactory;
    TYqSharedResources::TPtr YqSharedResources;
    TMaybe<TActorId> CoordinatorActorId;
    ui64 CoordinatorGeneration = 0;
    TSet<TActorId> CoordinatorChangedSubscribers;
    NYql::ISecuredServiceAccountCredentialsFactory::TPtr CredentialsFactory;
    const TString LogPrefix;
    ui64 NextEventQueueId = 0;
    TString Tenant;
    NFq::NRowDispatcher::IActorFactory::TPtr ActorFactory;
    const ::NMonitoring::TDynamicCounterPtr Counters;
    TRowDispatcherMetrics Metrics;
    NYql::IPqGateway::TPtr PqGateway;
    TNodesTracker NodesTracker;
    TAggregatedStats AggrStats; 

    struct ConsumerCounters {
        ui64 NewDataArrived = 0;
        ui64 GetNextBatch = 0;
        ui64 MessageBatch = 0;
    };

    struct ConsumerInfo {
        ConsumerInfo(
            NActors::TActorId readActorId,
            NActors::TActorId selfId,
            ui64 eventQueueId,
            NFq::NRowDispatcherProto::TEvStartSession& proto,
            TActorId topicSessionId,
            bool alreadyConnected,
            ui64 generation)
            : ReadActorId(readActorId)
            , SourceParams(proto.GetSource())
            , PartitionId(proto.GetPartitionId())
            , EventQueueId(eventQueueId)
            , Proto(proto)
            , TopicSessionId(topicSessionId)
            , QueryId(proto.GetQueryId())
            , Generation(generation) {
                EventsQueue.Init("txId", selfId, selfId, eventQueueId, /* KeepAlive */ true, /* UseConnect */ false);
                EventsQueue.OnNewRecipientId(readActorId, true, alreadyConnected);
            }

        NActors::TActorId ReadActorId;
        NYql::NPq::NProto::TDqPqTopicSource SourceParams;
        ui64 PartitionId;
        NYql::NDq::TRetryEventsQueue EventsQueue;
        ui64 EventQueueId;
        NFq::NRowDispatcherProto::TEvStartSession Proto;
        TActorId TopicSessionId;
        const TString QueryId;
        ConsumerCounters Counters;
        bool PendingGetNextBatch = false;
        bool PendingNewDataArrived = false;
        TopicSessionClientStatistic Stat;
        ui64 Generation;
    };

    struct SessionInfo {
        TMap<TActorId, TAtomicSharedPtr<ConsumerInfo>> Consumers;   // key - ReadActor actor id
        TopicSessionCommonStatistic Stat;                           // Increments
        NYql::TCounters::TEntry AggrReadBytes;
    };

    struct TopicSessionInfo {
        TMap<TActorId, SessionInfo> Sessions;                         // key - TopicSession actor id
    };

    THashMap<ConsumerSessionKey, TAtomicSharedPtr<ConsumerInfo>, ConsumerSessionKeyHash> Consumers;
    TMap<ui64, TAtomicSharedPtr<ConsumerInfo>> ConsumersByEventQueueId;
    THashMap<TopicSessionKey, TopicSessionInfo, TopicSessionKeyHash> TopicSessions;

public:
    explicit TRowDispatcher(
        const NConfig::TRowDispatcherConfig& config,
        const NKikimr::TYdbCredentialsProviderFactory& credentialsProviderFactory,
        const TYqSharedResources::TPtr& yqSharedResources,
        NYql::ISecuredServiceAccountCredentialsFactory::TPtr credentialsFactory,
        const TString& tenant,
        const NFq::NRowDispatcher::IActorFactory::TPtr& actorFactory,
        const ::NMonitoring::TDynamicCounterPtr& counters,
        const NYql::IPqGateway::TPtr& pqGateway);

    void Bootstrap();

    static constexpr char ActorName[] = "FQ_ROW_DISPATCHER";

    void Handle(NFq::TEvRowDispatcher::TEvCoordinatorChanged::TPtr& ev);
    void HandleDisconnected(TEvInterconnect::TEvNodeDisconnected::TPtr& ev);
    void HandleConnected(TEvInterconnect::TEvNodeConnected::TPtr& ev);

    void Handle(NActors::TEvents::TEvUndelivered::TPtr& ev) ;
    void Handle(TEvPrivate::TEvCoordinatorPing::TPtr& ev);
    void Handle(NActors::TEvents::TEvPong::TPtr& ev);
    void Handle(NFq::TEvRowDispatcher::TEvCoordinatorChangesSubscribe::TPtr& ev);
    void Handle(NFq::TEvRowDispatcher::TEvStartSession::TPtr& ev);
    void Handle(NFq::TEvRowDispatcher::TEvStopSession::TPtr& ev);
    void Handle(NFq::TEvRowDispatcher::TEvGetNextBatch::TPtr& ev);
    void Handle(NFq::TEvRowDispatcher::TEvNewDataArrived::TPtr& ev);
    void Handle(NFq::TEvRowDispatcher::TEvMessageBatch::TPtr& ev);
    void Handle(NFq::TEvRowDispatcher::TEvSessionError::TPtr& ev);
    void Handle(NFq::TEvRowDispatcher::TEvStatistics::TPtr& ev);
    void Handle(NFq::TEvRowDispatcher::TEvSessionStatistic::TPtr& ev);

    void Handle(NFq::TEvRowDispatcher::TEvHeartbeat::TPtr& ev);
    void Handle(const TEvPrivate::TEvTryConnect::TPtr&);
    void Handle(const NYql::NDq::TEvRetryQueuePrivate::TEvEvHeartbeat::TPtr&);
    void Handle(const NYql::NDq::TEvRetryQueuePrivate::TEvSessionClosed::TPtr&);
    void Handle(NFq::TEvPrivate::TEvUpdateMetrics::TPtr&);
    void Handle(NFq::TEvPrivate::TEvPrintStateToLog::TPtr&);
    void Handle(const NMon::TEvHttpInfo::TPtr&);
    
    void DeleteConsumer(const ConsumerSessionKey& key);
    void UpdateMetrics();
    TString GetInternalState();
    template <class TEventPtr>
    bool CheckSession(TAtomicSharedPtr<ConsumerInfo>& consumer, const TEventPtr& ev);
    void PrintStateToLog();

    STRICT_STFUNC(
        StateFunc, {
        hFunc(NFq::TEvRowDispatcher::TEvCoordinatorChanged, Handle);
        hFunc(TEvInterconnect::TEvNodeConnected, HandleConnected);
        hFunc(TEvInterconnect::TEvNodeDisconnected, HandleDisconnected);
        hFunc(NActors::TEvents::TEvUndelivered, Handle);
        hFunc(TEvPrivate::TEvCoordinatorPing, Handle)
        hFunc(NActors::TEvents::TEvPong, Handle);
        hFunc(NFq::TEvRowDispatcher::TEvCoordinatorChangesSubscribe, Handle);
        hFunc(NFq::TEvRowDispatcher::TEvGetNextBatch, Handle);
        hFunc(NFq::TEvRowDispatcher::TEvMessageBatch, Handle);
        hFunc(NFq::TEvRowDispatcher::TEvStartSession, Handle);
        hFunc(NFq::TEvRowDispatcher::TEvStopSession, Handle);
        hFunc(NFq::TEvRowDispatcher::TEvSessionError, Handle);
        hFunc(NFq::TEvRowDispatcher::TEvStatistics, Handle);
        hFunc(NFq::TEvRowDispatcher::TEvSessionStatistic, Handle);
        hFunc(TEvPrivate::TEvTryConnect, Handle);
        hFunc(NYql::NDq::TEvRetryQueuePrivate::TEvEvHeartbeat, Handle);
        hFunc(NYql::NDq::TEvRetryQueuePrivate::TEvSessionClosed, Handle);
        hFunc(NFq::TEvRowDispatcher::TEvHeartbeat, Handle);
        hFunc(NFq::TEvRowDispatcher::TEvNewDataArrived, Handle);
        hFunc(NFq::TEvPrivate::TEvUpdateMetrics, Handle);
        hFunc(NFq::TEvPrivate::TEvPrintStateToLog, Handle);
        hFunc(NMon::TEvHttpInfo, Handle);
    })
};

TRowDispatcher::TRowDispatcher(
    const NConfig::TRowDispatcherConfig& config,
    const NKikimr::TYdbCredentialsProviderFactory& credentialsProviderFactory,
    const TYqSharedResources::TPtr& yqSharedResources,
    NYql::ISecuredServiceAccountCredentialsFactory::TPtr credentialsFactory,
    const TString& tenant,
    const NFq::NRowDispatcher::IActorFactory::TPtr& actorFactory,
    const ::NMonitoring::TDynamicCounterPtr& counters,
    const NYql::IPqGateway::TPtr& pqGateway)
    : Config(config)
    , CredentialsProviderFactory(credentialsProviderFactory)
    , PureCalcProgramFactory(CreatePureCalcProgramFactory())
    , YqSharedResources(yqSharedResources)
    , CredentialsFactory(credentialsFactory)
    , LogPrefix("RowDispatcher: ")
    , Tenant(tenant)
    , ActorFactory(actorFactory)
    , Counters(counters)
    , Metrics(counters)
    , PqGateway(pqGateway) {
}

void TRowDispatcher::Bootstrap() {
    Become(&TRowDispatcher::StateFunc);
    LOG_ROW_DISPATCHER_DEBUG("Successfully bootstrapped row dispatcher, id " << SelfId() << ", tenant " << Tenant);

    const auto& config = Config.GetCoordinator();
    auto coordinatorId = Register(NewCoordinator(SelfId(), config, YqSharedResources, Tenant, Counters).release());
    Register(NewLeaderElection(SelfId(), coordinatorId, config, CredentialsProviderFactory, YqSharedResources, Tenant, Counters).release());
    Schedule(TDuration::Seconds(CoordinatorPingPeriodSec), new TEvPrivate::TEvCoordinatorPing());
    Schedule(TDuration::Seconds(UpdateMetricsPeriodSec), new NFq::TEvPrivate::TEvUpdateMetrics());
    Schedule(TDuration::Seconds(PrintStateToLogPeriodSec), new NFq::TEvPrivate::TEvPrintStateToLog());

    NActors::TMon* mon = NKikimr::AppData()->Mon;
    if (mon) {
        ::NMonitoring::TIndexMonPage* actorsMonPage = mon->RegisterIndexPage("actors", "Actors");
        mon->RegisterActorPage(actorsMonPage, "row_dispatcher", "Row Dispatcher", false,
            TlsActivationContext->ExecutorThread.ActorSystem, SelfId());
    }
    NodesTracker.Init(SelfId());
}

void TRowDispatcher::Handle(NFq::TEvRowDispatcher::TEvCoordinatorChanged::TPtr& ev) {
    LOG_ROW_DISPATCHER_DEBUG("Coordinator changed, old leader " << CoordinatorActorId << ", new " << ev->Get()->CoordinatorActorId << " generation " << ev->Get()->Generation);
    if (ev->Get()->Generation < CoordinatorGeneration) {
        LOG_ROW_DISPATCHER_ERROR("New generation (" << ev->Get()->Generation << ") is less previous (" << CoordinatorGeneration << "), ignore updates");
        return;
    }
    CoordinatorActorId = ev->Get()->CoordinatorActorId;
    CoordinatorGeneration = ev->Get()->Generation;
    Send(*CoordinatorActorId, new NActors::TEvents::TEvPing(), IEventHandle::FlagTrackDelivery);
    for (auto actorId : CoordinatorChangedSubscribers) {
        Send(
            actorId,
            new NFq::TEvRowDispatcher::TEvCoordinatorChanged(*CoordinatorActorId, CoordinatorGeneration),
            IEventHandle::FlagTrackDelivery);
    }
}

void TRowDispatcher::HandleConnected(TEvInterconnect::TEvNodeConnected::TPtr& ev) {
    LOG_ROW_DISPATCHER_DEBUG("EvNodeConnected, node id " << ev->Get()->NodeId);
    Metrics.NodesReconnect->Inc();
    NodesTracker.HandleNodeConnected(ev->Get()->NodeId);
    for (auto& [actorId, consumer] : Consumers) {
        consumer->EventsQueue.HandleNodeConnected(ev->Get()->NodeId);
    }
}

void TRowDispatcher::HandleDisconnected(TEvInterconnect::TEvNodeDisconnected::TPtr& ev) {
    LOG_ROW_DISPATCHER_DEBUG("TEvNodeDisconnected, node id " << ev->Get()->NodeId);
    Metrics.NodesReconnect->Inc();
    NodesTracker.HandleNodeDisconnected(ev->Get()->NodeId);
    for (auto& [actorId, consumer] : Consumers) {
        consumer->EventsQueue.HandleNodeDisconnected(ev->Get()->NodeId);
    }
}

void TRowDispatcher::Handle(NActors::TEvents::TEvUndelivered::TPtr& ev) {
    LOG_ROW_DISPATCHER_DEBUG("TEvUndelivered, ev: " << ev->Get()->ToString() << ", reason " << ev->Get()->Reason);
    for (auto& [actorId, consumer] : Consumers) {
        consumer->EventsQueue.HandleUndelivered(ev);
    }
}

void TRowDispatcher::Handle(TEvPrivate::TEvCoordinatorPing::TPtr&) {
    Schedule(TDuration::Seconds(CoordinatorPingPeriodSec), new TEvPrivate::TEvCoordinatorPing());
    if (!CoordinatorActorId) {
        return;
    }
    LOG_ROW_DISPATCHER_TRACE("Send ping to " << *CoordinatorActorId);
    Send(*CoordinatorActorId, new NActors::TEvents::TEvPing());
}

void TRowDispatcher::Handle(NActors::TEvents::TEvPong::TPtr&) {
    LOG_ROW_DISPATCHER_TRACE("NActors::TEvents::TEvPong");
}

void TRowDispatcher::Handle(NFq::TEvRowDispatcher::TEvCoordinatorChangesSubscribe::TPtr& ev) {
    LOG_ROW_DISPATCHER_DEBUG("TEvCoordinatorChangesSubscribe from " << ev->Sender);
    NodesTracker.AddNode(ev->Sender.NodeId());
    CoordinatorChangedSubscribers.insert(ev->Sender);
    if (!CoordinatorActorId) {
        return;
    }
    Send(ev->Sender, new NFq::TEvRowDispatcher::TEvCoordinatorChanged(*CoordinatorActorId, CoordinatorGeneration), IEventHandle::FlagTrackDelivery);
}

void TRowDispatcher::UpdateMetrics() {
    static TInstant LastUpdateMetricsTime = TInstant::Now();
    auto now = TInstant::Now();
    AggrStats.LastUpdateMetricsPeriod = now - LastUpdateMetricsTime;
    LastUpdateMetricsTime = now;
    auto secs = AggrStats.LastUpdateMetricsPeriod.Seconds();
    if (!secs) {
        return;
    }

    AggrStats.AllSessionsReadBytes = NYql::TCounters::TEntry();
    AggrStats.LastQueryStats.clear();

    for (auto& [key, sessionsInfo] : TopicSessions) {
        const auto& topic = key.TopicPath;
        for (auto& [actorId, sessionInfo] : sessionsInfo.Sessions) {
            auto read = NYql::TCounters::TEntry(sessionInfo.Stat.ReadBytes);
            AggrStats.AllSessionsReadBytes.Add(read);
            sessionInfo.AggrReadBytes = read;
            sessionInfo.Stat.Clear();

            for (auto& [readActorId, consumer] : sessionInfo.Consumers) {
                AggrStats.LastQueryStats[TQueryStatKey{consumer->QueryId, topic}].Add(consumer->Stat);
                consumer->Stat.Clear();
            }
        }
    }
    for (const auto& [queryStatKey, stat] : AggrStats.LastQueryStats) {
        auto queryGroup = Metrics.Counters->GetSubgroup("queryId", queryStatKey.first);
        auto topicGroup = queryGroup->GetSubgroup("topic", CleanupCounterValueString(queryStatKey.second));
        topicGroup->GetCounter("MaxUnreadBytes")->Set(stat.UnreadBytes.Max);
        topicGroup->GetCounter("AvgUnreadBytes")->Set(stat.UnreadBytes.Avg);
        topicGroup->GetCounter("MaxReadLag")->Set(stat.ReadLagMessages.Max);
    }
}

TString TRowDispatcher::GetInternalState() {
    TStringStream str;
    NodesTracker.PrintInternalState(str);
    auto secs = AggrStats.LastUpdateMetricsPeriod.Seconds();
    if (!secs) {
        str << "LastUpdatePeriod is null!" << "\n";
        secs += 1;
    }
    auto leftPad = [](auto value) {
        return LeftPad(value, 10);
    };

    auto toHuman = [&](ui64 value) {
        return leftPad(HumanReadableSize(value, SF_BYTES));
    };

    auto toHumanDR = [&](ui64 value) {
        return leftPad(toHuman(value / secs));
    };

    auto printDataRate = [&](NYql::TCounters::TEntry entry) {
        str << " (sum " << toHumanDR(entry.Sum) << "   max  " << toHumanDR(entry.Max) << "   min " << toHumanDR(entry.Min) << ")";
    };
    str << "Consumers count: " << Consumers.size() << "\n";
    str << "TopicSessions count: " << TopicSessions.size() << "\n";
    str << "Max session buffer size: " << toHuman(MaxSessionBufferSizeBytes) << "\n";
    str << "DataRate (all sessions): ";
    printDataRate(AggrStats.AllSessionsReadBytes);
    str << "\n";

    TMap<TQueryStatKey, TAggQueryStat> queryState;
    TMap<TQueryStatKey, ui64> sessionCountByQuery;
    ui64 unreadBytesSum = 0;

    for (auto& [key, sessionsInfo] : TopicSessions) {
        for (auto& [actorId, sessionInfo] : sessionsInfo.Sessions) {
            const auto& topic = key.TopicPath;
            unreadBytesSum += sessionInfo.Stat.UnreadBytes;
            for (auto& [readActorId, consumer] : sessionInfo.Consumers) {
                auto key = TQueryStatKey{consumer->QueryId, topic};
                ++sessionCountByQuery[key];
                queryState[key].Add(consumer->Stat);
            }
        }
    }

    if (TopicSessions.size()) {
        str << "Buffer used: " <<  Prec(unreadBytesSum * 100.0 / (TopicSessions.size() * MaxSessionBufferSizeBytes), 4) << "% (" << toHuman(unreadBytesSum) << ")\n";
    }

    str << "Queries:\n";
    for (const auto& [queryStatKey, stat]: queryState) {
        auto [queryId, topic] = queryStatKey;
        const auto& aggStat = AggrStats.LastQueryStats[queryStatKey];
        auto sessionsBufferSumSize = sessionCountByQuery[queryStatKey] * MaxSessionBufferSizeBytes;
        auto used = sessionsBufferSumSize ? (stat.UnreadBytes.Sum * 100.0 / sessionsBufferSumSize) : 0.0;
        str << "  " << queryId << " / " << topic << ": buffer used (all partitions) " << LeftPad(Prec(used, 4), 10) << "% (" << toHuman(stat.UnreadBytes.Sum) <<  ") unread max (one partition) " << toHuman(stat.UnreadBytes.Max) << " data rate";
        printDataRate(aggStat.ReadBytes);
        str << " waiting " << stat.IsWaiting << " max read lag " << stat.ReadLagMessages.Max;
        str << "\n";
    }
    str << "TopicSessions:\n";
    for (auto& [key, sessionsInfo] : TopicSessions) {
        str << "  " << key.TopicPath << " / " << key.PartitionId;
        for (auto& [actorId, sessionInfo] : sessionsInfo.Sessions) {
            str << " / " << LeftPad(actorId, 32)
                << " data rate " << toHumanDR(sessionInfo.AggrReadBytes.Sum) << " unread bytes " << toHuman(sessionInfo.Stat.UnreadBytes)
                << " offset " << LeftPad(sessionInfo.Stat.LastReadedOffset, 12) << " restarts by offsets " << sessionInfo.Stat.RestartSessionByOffsets << "\n";
            ui64 maxInitialOffset = 0;
            ui64 minInitialOffset = std::numeric_limits<ui64>::max();

            for (auto& [readActorId, consumer] : sessionInfo.Consumers) {
                str << "    " << consumer->QueryId << " " << LeftPad(readActorId, 32) << " unread bytes "
                    << toHuman(consumer->Stat.UnreadBytes) << " (" << leftPad(consumer->Stat.UnreadRows) << " rows) "
                    << " offset " << leftPad(consumer->Stat.Offset) << " init offset " << leftPad(consumer->Stat.InitialOffset)
                    << " get " << leftPad(consumer->Counters.GetNextBatch)
                    << " arr " << leftPad(consumer->Counters.NewDataArrived) << " btc " << leftPad(consumer->Counters.MessageBatch) 
                    << " pend get " <<  leftPad(consumer->PendingGetNextBatch) << " pend new " << leftPad(consumer->PendingNewDataArrived)
                    << " waiting " <<  consumer->Stat.IsWaiting << " read lag " << leftPad(consumer->Stat.ReadLagMessages) 
                    << " conn id " <<  consumer->Generation << " ";
                str << " retry queue: ";
                consumer->EventsQueue.PrintInternalState(str);

                maxInitialOffset = std::max(maxInitialOffset, consumer->Stat.InitialOffset);
                minInitialOffset = std::min(minInitialOffset, consumer->Stat.InitialOffset);
            }
            str << "    initial offset max " << leftPad(maxInitialOffset) << " min " << leftPad(minInitialOffset) << "\n";;
        }
    }
    return str.Str();
}

void TRowDispatcher::Handle(NFq::TEvRowDispatcher::TEvStartSession::TPtr& ev) {
    LOG_ROW_DISPATCHER_DEBUG("Received TEvStartSession from " << ev->Sender << ", topicPath " << ev->Get()->Record.GetSource().GetTopicPath() <<
        " part id " << ev->Get()->Record.GetPartitionId() << " query id " << ev->Get()->Record.GetQueryId() << " cookie " << ev->Cookie);
    auto queryGroup = Metrics.Counters->GetSubgroup("queryId", ev->Get()->Record.GetQueryId());
    auto topicGroup = queryGroup->GetSubgroup("topic", CleanupCounterValueString(ev->Get()->Record.GetSource().GetTopicPath()));
    topicGroup->GetCounter("StartSession", true)->Inc();

    NodesTracker.AddNode(ev->Sender.NodeId());
    TMaybe<ui64> readOffset;
    if (ev->Get()->Record.HasOffset()) {
        readOffset = ev->Get()->Record.GetOffset();
    }

    ConsumerSessionKey key{ev->Sender, ev->Get()->Record.GetPartitionId()};
    auto it = Consumers.find(key);
    if (it != Consumers.end()) {
        if (ev->Cookie <= it->second->Generation) {
            LOG_ROW_DISPATCHER_WARN("Consumer already exists, ignore StartSession");
            return;
        }
        LOG_ROW_DISPATCHER_WARN("Consumer already exists, new consumer with new generation (" << ev->Cookie << ", current " 
            << it->second->Generation << "), remove old consumer, sender " << ev->Sender << ", topicPath " 
            << ev->Get()->Record.GetSource().GetTopicPath() <<" partitionId " << ev->Get()->Record.GetPartitionId() << " cookie " << ev->Cookie);
        DeleteConsumer(key);
    }
    const auto& source = ev->Get()->Record.GetSource();
    TActorId sessionActorId;
    TopicSessionKey topicKey{source.GetEndpoint(), source.GetDatabase(), source.GetTopicPath(), ev->Get()->Record.GetPartitionId()};
    TopicSessionInfo& topicSessionInfo = TopicSessions[topicKey];
    Y_ENSURE(topicSessionInfo.Sessions.size() <= 1);

    auto consumerInfo = MakeAtomicShared<ConsumerInfo>(ev->Sender, SelfId(), NextEventQueueId++, ev->Get()->Record, TActorId(), NodesTracker.GetNodeConnected(ev->Sender.NodeId()), ev->Cookie);
    Consumers[key] = consumerInfo;
    ConsumersByEventQueueId[consumerInfo->EventQueueId] = consumerInfo;
    if (!CheckSession(consumerInfo, ev)) {
        return;
    }

    if (topicSessionInfo.Sessions.empty()) {
        LOG_ROW_DISPATCHER_DEBUG("Create new session, offset " << readOffset);
        sessionActorId = ActorFactory->RegisterTopicSession(
            source.GetTopicPath(),
            source.GetEndpoint(),
            source.GetDatabase(),
            Config,
            SelfId(),
            ev->Get()->Record.GetPartitionId(),
            YqSharedResources->UserSpaceYdbDriver,
            CreateCredentialsProviderFactoryForStructuredToken(
                CredentialsFactory,
                ev->Get()->Record.GetToken(),
                source.GetAddBearerToToken()),
            PureCalcProgramFactory,
            Counters,
            PqGateway,
            MaxSessionBufferSizeBytes
            );
        SessionInfo& sessionInfo = topicSessionInfo.Sessions[sessionActorId];
        sessionInfo.Consumers[ev->Sender] = consumerInfo;
    } else {
        auto sessionIt = topicSessionInfo.Sessions.begin();
        SessionInfo& sessionInfo = sessionIt->second;
        sessionInfo.Consumers[ev->Sender] = consumerInfo;
        sessionActorId = sessionIt->first;
    }
    consumerInfo->TopicSessionId = sessionActorId;
    consumerInfo->EventsQueue.Send(new NFq::TEvRowDispatcher::TEvStartSessionAck(consumerInfo->Proto), consumerInfo->Generation);

    Forward(ev, sessionActorId);
    Metrics.ClientsCount->Set(Consumers.size());
}

void TRowDispatcher::Handle(NFq::TEvRowDispatcher::TEvGetNextBatch::TPtr& ev) {
    ConsumerSessionKey key{ev->Sender, ev->Get()->Record.GetPartitionId()};
    auto it = Consumers.find(key);
    if (it == Consumers.end()) {
        LOG_ROW_DISPATCHER_WARN("Ignore (no consumer) TEvGetNextBatch from " << ev->Sender << " part id " << ev->Get()->Record.GetPartitionId());
        return;
    }
    LOG_ROW_DISPATCHER_TRACE("Received TEvGetNextBatch from " << ev->Sender << " part id " << ev->Get()->Record.GetPartitionId() << " query id " << it->second->QueryId);
    if (!CheckSession(it->second, ev)) {
        return;
    }
    it->second->PendingNewDataArrived = false;
    it->second->PendingGetNextBatch = true;
    it->second->Counters.GetNextBatch++;
    Forward(ev, it->second->TopicSessionId);
}

void TRowDispatcher::Handle(NFq::TEvRowDispatcher::TEvHeartbeat::TPtr& ev) {
    ConsumerSessionKey key{ev->Sender, ev->Get()->Record.GetPartitionId()};
    auto it = Consumers.find(key);
    if (it == Consumers.end()) {
        LOG_ROW_DISPATCHER_WARN("Wrong consumer, sender " << ev->Sender << ", part id " << ev->Get()->Record.GetPartitionId());
        return;
    }
    LOG_ROW_DISPATCHER_TRACE("Received TEvHeartbeat from " << ev->Sender << ", part id " << ev->Get()->Record.GetPartitionId() << " query id " << it->second->QueryId);
    CheckSession(it->second, ev);
}

template <class TEventPtr>
bool TRowDispatcher::CheckSession(TAtomicSharedPtr<ConsumerInfo>& consumer, const TEventPtr& ev) {
    if (ev->Cookie != consumer->Generation) {
        LOG_ROW_DISPATCHER_WARN("Wrong message generation (" << typeid(TEventPtr).name()  << "), sender " << ev->Sender << " cookie " << ev->Cookie << ", session generation " << consumer->Generation << ", query id " << consumer->QueryId);
        return false;
    }
    if (!consumer->EventsQueue.OnEventReceived(ev)) {
        const NYql::NDqProto::TMessageTransportMeta& meta = ev->Get()->Record.GetTransportMeta();
        LOG_ROW_DISPATCHER_WARN("Wrong seq num ignore message (" << typeid(TEventPtr).name() << ") seqNo " << meta.GetSeqNo() << " from " << ev->Sender.ToString() << ", query id " << consumer->QueryId);
        return false;
    }
    return true;
}

void TRowDispatcher::Handle(NFq::TEvRowDispatcher::TEvStopSession::TPtr& ev) {
    ConsumerSessionKey key{ev->Sender, ev->Get()->Record.GetPartitionId()};
    auto it = Consumers.find(key);
    if (it == Consumers.end()) {
        LOG_ROW_DISPATCHER_WARN("Ignore TEvStopSession from " << ev->Sender << " part id " << ev->Get()->Record.GetPartitionId());
        return;
    }
    LOG_ROW_DISPATCHER_DEBUG("Received TEvStopSession, topicPath " << ev->Get()->Record.GetSource().GetTopicPath() <<
        " partitionId " << ev->Get()->Record.GetPartitionId() << " query id " << it->second->QueryId);
    if (!CheckSession(it->second, ev)) {
        return;
    }
    DeleteConsumer(key);
}

void TRowDispatcher::DeleteConsumer(const ConsumerSessionKey& key) {
    auto consumerIt = Consumers.find(key);
    if (consumerIt == Consumers.end()) {
        LOG_ROW_DISPATCHER_ERROR("Ignore (no consumer )DeleteConsumer, " << " read actor id " << key.ReadActorId << " part id " << key.PartitionId);
        return;
    }

    const auto& consumer = consumerIt->second;
    LOG_ROW_DISPATCHER_DEBUG("DeleteConsumer, readActorId " << key.ReadActorId << " partitionId " << key.PartitionId << " query id " << consumer->QueryId);
    auto event = std::make_unique<NFq::TEvRowDispatcher::TEvStopSession>();
    *event->Record.MutableSource() = consumer->SourceParams;
    event->Record.SetPartitionId(consumer->PartitionId);
    Send(new IEventHandle(consumerIt->second->TopicSessionId, consumer->ReadActorId, event.release(), 0));

    TopicSessionKey topicKey{
        consumer->SourceParams.GetEndpoint(),
        consumer->SourceParams.GetDatabase(),
        consumer->SourceParams.GetTopicPath(),
        consumer->PartitionId};
    TopicSessionInfo& topicSessionInfo = TopicSessions[topicKey];
    SessionInfo& sessionInfo = topicSessionInfo.Sessions[consumerIt->second->TopicSessionId];
    Y_ENSURE(sessionInfo.Consumers.count(consumer->ReadActorId));
    sessionInfo.Consumers.erase(consumer->ReadActorId);
    if (sessionInfo.Consumers.empty()) {
        LOG_ROW_DISPATCHER_DEBUG("Session is not used, sent TEvPoisonPill");
        topicSessionInfo.Sessions.erase(consumerIt->second->TopicSessionId);
        Send(consumerIt->second->TopicSessionId, new NActors::TEvents::TEvPoisonPill());
        if (topicSessionInfo.Sessions.empty()) {
            TopicSessions.erase(topicKey);
        }
    }
    ConsumersByEventQueueId.erase(consumerIt->second->EventQueueId);
    Consumers.erase(consumerIt);
    Metrics.ClientsCount->Set(Consumers.size());
}

void TRowDispatcher::Handle(const NYql::NDq::TEvRetryQueuePrivate::TEvSessionClosed::TPtr& ev) {
    LOG_ROW_DISPATCHER_WARN("Session closed, event queue id " << ev->Get()->EventQueueId);
    for (auto& [consumerKey, consumer] : Consumers) {
        if (consumer->EventQueueId != ev->Get()->EventQueueId) {
            continue;
        }
        DeleteConsumer(consumerKey);
        break;
    }
}

void TRowDispatcher::Handle(const TEvPrivate::TEvTryConnect::TPtr& ev) {
    LOG_ROW_DISPATCHER_TRACE("TEvTryConnect to node id " << ev->Get()->NodeId);
    NodesTracker.TryConnect(ev->Get()->NodeId);
}

void TRowDispatcher::Handle(const NYql::NDq::TEvRetryQueuePrivate::TEvEvHeartbeat::TPtr& ev) {
    auto it = ConsumersByEventQueueId.find(ev->Get()->EventQueueId);
    if (it == ConsumersByEventQueueId.end()) {
        LOG_ROW_DISPATCHER_WARN("No consumer with EventQueueId = " << ev->Get()->EventQueueId);
        return;
    }
    auto& sessionInfo = it->second;

    bool needSend = sessionInfo->EventsQueue.Heartbeat();
    if (needSend) {
        LOG_ROW_DISPATCHER_TRACE("Send TEvHeartbeat to " << sessionInfo->ReadActorId << " query id " << sessionInfo->QueryId);
        sessionInfo->EventsQueue.Send(new NFq::TEvRowDispatcher::TEvHeartbeat(sessionInfo->PartitionId), sessionInfo->Generation);
    }
}

void TRowDispatcher::Handle(NFq::TEvRowDispatcher::TEvNewDataArrived::TPtr& ev) {    
    ConsumerSessionKey key{ev->Get()->ReadActorId, ev->Get()->Record.GetPartitionId()};
    auto it = Consumers.find(key);
    if (it == Consumers.end()) {
        LOG_ROW_DISPATCHER_WARN("Ignore (no consumer) TEvNewDataArrived from " << ev->Sender << " part id " << ev->Get()->Record.GetPartitionId());
        return;
    }
    LOG_ROW_DISPATCHER_TRACE("Forward TEvNewDataArrived from " << ev->Sender << " to " << ev->Get()->ReadActorId << " query id " << it->second->QueryId);
    it->second->PendingNewDataArrived = true;
    it->second->Counters.NewDataArrived++;
    it->second->EventsQueue.Send(ev->Release().Release(), it->second->Generation);
}

void TRowDispatcher::Handle(NFq::TEvRowDispatcher::TEvMessageBatch::TPtr& ev) {
    ConsumerSessionKey key{ev->Get()->ReadActorId, ev->Get()->Record.GetPartitionId()};
    auto it = Consumers.find(key);
    if (it == Consumers.end()) {
        LOG_ROW_DISPATCHER_WARN("Ignore (no consumer) TEvMessageBatch  from " << ev->Sender);
        return;
    }
    LOG_ROW_DISPATCHER_TRACE("Forward TEvMessageBatch from " << ev->Sender << " to " << ev->Get()->ReadActorId << " query id " << it->second->QueryId);
    Metrics.RowsSent->Add(ev->Get()->Record.MessagesSize());
    it->second->PendingGetNextBatch = false;
    it->second->Counters.MessageBatch++;
    it->second->EventsQueue.Send(ev->Release().Release(), it->second->Generation);
}

void TRowDispatcher::Handle(NFq::TEvRowDispatcher::TEvSessionError::TPtr& ev) {
    ConsumerSessionKey key{ev->Get()->ReadActorId, ev->Get()->Record.GetPartitionId()};
    auto it = Consumers.find(key);
    if (it == Consumers.end()) {
        LOG_ROW_DISPATCHER_WARN("Ignore (no consumer) TEvSessionError from " << ev->Sender << " to " << ev->Get()->ReadActorId << " part id " << ev->Get()->Record.GetPartitionId());
        return;
    }
    ++*Metrics.ErrorsCount;
    LOG_ROW_DISPATCHER_TRACE("Forward TEvSessionError from " << ev->Sender << " to " << ev->Get()->ReadActorId << " part id " << ev->Get()->Record.GetPartitionId() << " query id " << it->second->QueryId);
    it->second->EventsQueue.Send(ev->Release().Release(), it->second->Generation);
    DeleteConsumer(key);
}

void TRowDispatcher::Handle(NFq::TEvRowDispatcher::TEvStatistics::TPtr& ev) {
    LOG_ROW_DISPATCHER_TRACE("TEvStatistics from " << ev->Sender);
    ConsumerSessionKey key{ev->Get()->ReadActorId, ev->Get()->Record.GetPartitionId()};
    auto it = Consumers.find(key);
    if (it == Consumers.end()) {
        LOG_ROW_DISPATCHER_WARN("Ignore (no consumer) TEvStatistics from " << ev->Sender << " to " << ev->Get()->ReadActorId << " part id " << ev->Get()->Record.GetPartitionId());
        return;
    }
    LOG_ROW_DISPATCHER_TRACE("Forward TEvStatus from " << ev->Sender << " to " << ev->Get()->ReadActorId << " part id " << ev->Get()->Record.GetPartitionId() << " query id " << it->second->QueryId);
    it->second->EventsQueue.Send(ev->Release().Release(), it->second->Generation);
}

void TRowDispatcher::Handle(NFq::TEvPrivate::TEvUpdateMetrics::TPtr&) {
    Schedule(TDuration::Seconds(UpdateMetricsPeriodSec), new NFq::TEvPrivate::TEvUpdateMetrics());
    UpdateMetrics();
}

void TRowDispatcher::Handle(NFq::TEvPrivate::TEvPrintStateToLog::TPtr&) {
    PrintStateToLog();
    Schedule(TDuration::Seconds(PrintStateToLogPeriodSec), new NFq::TEvPrivate::TEvPrintStateToLog());
}

void TRowDispatcher::PrintStateToLog() {
    auto str = GetInternalState();
    auto buf = TStringBuf(str);
    i64 size = buf.size();
    ui64 offset = 0;
    while (size > 0) {
        LOG_ROW_DISPATCHER_DEBUG(buf.SubString(offset, PrintStateToLogSplitSize));
        offset += PrintStateToLogSplitSize;
        size -= PrintStateToLogSplitSize;
    }
}

void TRowDispatcher::Handle(const NMon::TEvHttpInfo::TPtr& ev) {
    TStringStream str;
    HTML(str) {
        PRE() {
            str << "Current state:" << Endl;
            str << GetInternalState() << Endl;
            str << Endl;
        }
    }
    Send(ev->Sender, new NMon::TEvHttpInfoRes(str.Str()));
}

void TRowDispatcher::Handle(NFq::TEvRowDispatcher::TEvSessionStatistic::TPtr& ev) {
    LOG_ROW_DISPATCHER_TRACE("TEvSessionStatistic from " << ev->Sender);
    const auto& key = ev->Get()->Stat.SessionKey;
    TopicSessionKey sessionKey{key.Endpoint, key.Database, key.TopicPath, key.PartitionId};

    auto sessionsIt = TopicSessions.find(sessionKey);
    if (sessionsIt == TopicSessions.end()) {
        return;
    }
    auto& sessionsInfo = sessionsIt->second;
    auto sessionIt = sessionsInfo.Sessions.find(ev->Sender);
    if (sessionIt == sessionsInfo.Sessions.end()) {
        return;
    }

    auto& sessionInfo = sessionIt->second;
    sessionInfo.Stat.Add(ev->Get()->Stat.Common);
    for (const auto& clientStat : ev->Get()->Stat.Clients) {
        auto it = sessionInfo.Consumers.find(clientStat.ReadActorId);
        if (it == sessionInfo.Consumers.end()) {
            continue;
        }
        auto consumerInfoPtr = it->second; 
        consumerInfoPtr->Stat.Add(clientStat);
    }
}

} // namespace

////////////////////////////////////////////////////////////////////////////////

std::unique_ptr<NActors::IActor> NewRowDispatcher(
    const NConfig::TRowDispatcherConfig& config,
    const NKikimr::TYdbCredentialsProviderFactory& credentialsProviderFactory,
    const TYqSharedResources::TPtr& yqSharedResources,
    NYql::ISecuredServiceAccountCredentialsFactory::TPtr credentialsFactory,
    const TString& tenant,
    const NFq::NRowDispatcher::IActorFactory::TPtr& actorFactory,
    const ::NMonitoring::TDynamicCounterPtr& counters,
    const NYql::IPqGateway::TPtr& pqGateway)
{
    return std::unique_ptr<NActors::IActor>(new TRowDispatcher(
        config,
        credentialsProviderFactory,
        yqSharedResources,
        credentialsFactory,
        tenant,
        actorFactory,
        counters,
        pqGateway));
}

} // namespace NFq<|MERGE_RESOLUTION|>--- conflicted
+++ resolved
@@ -39,22 +39,14 @@
         ErrorsCount = Counters->GetCounter("ErrorsCount", true);
         ClientsCount = Counters->GetCounter("ClientsCount");
         RowsSent = Counters->GetCounter("RowsSent", true);
-<<<<<<< HEAD
-=======
-        NewClients = Counters->GetCounter("NewClients", true);
         NodesReconnect = Counters->GetCounter("NodesReconnect", true);
->>>>>>> ebdd9320
     }
 
     ::NMonitoring::TDynamicCounterPtr Counters;
     ::NMonitoring::TDynamicCounters::TCounterPtr ErrorsCount;
     ::NMonitoring::TDynamicCounters::TCounterPtr ClientsCount;
     ::NMonitoring::TDynamicCounters::TCounterPtr RowsSent;
-<<<<<<< HEAD
-=======
-    ::NMonitoring::TDynamicCounters::TCounterPtr NewClients;
     ::NMonitoring::TDynamicCounters::TCounterPtr NodesReconnect;
->>>>>>> ebdd9320
 };
 
 struct TEvPrivate {
