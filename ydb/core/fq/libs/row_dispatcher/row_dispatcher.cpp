--- conflicted
+++ resolved
@@ -363,11 +363,8 @@
     TString GetInternalState();
     template <class TEventPtr>
     bool CheckSession(TAtomicSharedPtr<ConsumerInfo>& consumer, const TEventPtr& ev);
-<<<<<<< HEAD
     void SetQueryMetrics(const TString queryId, ui64 unreadBytesMax, ui64 unreadBytesAvg);
-=======
     void PrintStateToLog();
->>>>>>> e0b1bef3
 
     STRICT_STFUNC(
         StateFunc, {
