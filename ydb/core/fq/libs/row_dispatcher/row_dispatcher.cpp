#include "row_dispatcher.h"

#include "actors_factory.h"
#include "common.h"
#include "coordinator.h"
#include "leader_election.h"

#include <ydb/library/actors/core/actorid.h>
#include <ydb/library/actors/core/actor_bootstrapped.h>
#include <ydb/library/actors/core/hfunc.h>
#include <ydb/library/actors/core/interconnect.h>
#include <ydb/library/yql/dq/actors/common/retry_queue.h>
#include <ydb/library/yql/providers/dq/counters/counters.h>
#include <yql/essentials/public/purecalc/common/interface.h>

#include <ydb/core/fq/libs/actors/logging/log.h>
#include <ydb/core/fq/libs/events/events.h>
#include <ydb/core/mon/mon.h>

#include <ydb/core/fq/libs/row_dispatcher/events/data_plane.h>
#include <ydb/core/fq/libs/row_dispatcher/protos/events.pb.h>
#include <ydb/core/fq/libs/row_dispatcher/purecalc_compilation/compile_service.h>

#include <util/generic/queue.h>
#include <util/stream/format.h>

namespace NFq {

using namespace NActors;

namespace {

const ui64 CoordinatorPingPeriodSec = 2;

////////////////////////////////////////////////////////////////////////////////

struct TRowDispatcherMetrics {
    explicit TRowDispatcherMetrics(const ::NMonitoring::TDynamicCounterPtr& counters)
        : Counters(counters) {
        ErrorsCount = Counters->GetCounter("ErrorsCount", true);
        ClientsCount = Counters->GetCounter("ClientsCount");
        RowsSent = Counters->GetCounter("RowsSent", true);
        NodesReconnect = Counters->GetCounter("NodesReconnect", true);
    }

    ::NMonitoring::TDynamicCounterPtr Counters;
    ::NMonitoring::TDynamicCounters::TCounterPtr ErrorsCount;
    ::NMonitoring::TDynamicCounters::TCounterPtr ClientsCount;
    ::NMonitoring::TDynamicCounters::TCounterPtr RowsSent;
    ::NMonitoring::TDynamicCounters::TCounterPtr NodesReconnect;
};

struct TEvPrivate {
    // Event ids
    enum EEv : ui32 {
        EvBegin = EventSpaceBegin(NActors::TEvents::ES_PRIVATE),
        EvCoordinatorPing = EvBegin + 20,
        EvUpdateMetrics,
        EvPrintStateToLog,
        EvTryConnect,
        EvEnd
    };

    static_assert(EvEnd < EventSpaceEnd(NActors::TEvents::ES_PRIVATE), "expect EvEnd < EventSpaceEnd(NActors::TEvents::ES_PRIVATE)");
    struct TEvCoordinatorPing : NActors::TEventLocal<TEvCoordinatorPing, EvCoordinatorPing> {};
    struct TEvUpdateMetrics : public NActors::TEventLocal<TEvUpdateMetrics, EvUpdateMetrics> {};
    struct TEvPrintStateToLog : public NActors::TEventLocal<TEvPrintStateToLog, EvPrintStateToLog> {};
    struct TEvTryConnect : public NActors::TEventLocal<TEvTryConnect, EvTryConnect> {
        TEvTryConnect(ui32 nodeId = 0) 
        : NodeId(nodeId) {}
        ui32 NodeId = 0;
    };
};

using TQueryStatKey = std::pair<TString, TString>;  // QueryId / Topic

struct TAggQueryStat {
    NYql::TCounters::TEntry ReadBytes;
    NYql::TCounters::TEntry UnreadBytes;
    NYql::TCounters::TEntry UnreadRows;
    NYql::TCounters::TEntry ReadLagMessages;
    bool IsWaiting = false;

    void Add(const TopicSessionClientStatistic& stat) {
        ReadBytes.Add(NYql::TCounters::TEntry(stat.ReadBytes));
        UnreadBytes.Add(NYql::TCounters::TEntry(stat.UnreadBytes));
        UnreadRows.Add(NYql::TCounters::TEntry(stat.UnreadRows));
        ReadLagMessages.Add(NYql::TCounters::TEntry(stat.ReadLagMessages));
        IsWaiting = IsWaiting || stat.IsWaiting;
    }        
};

ui64 UpdateMetricsPeriodSec = 60;
ui64 PrintStateToLogPeriodSec = 600;
ui64 PrintStateToLogSplitSize = 512000;
ui64 MaxSessionBufferSizeBytes = 16000000;

class TRowDispatcher : public TActorBootstrapped<TRowDispatcher> {

    struct TopicSessionKey {
        TString Endpoint;
        TString Database;
        TString TopicPath;
        ui64 PartitionId;

        size_t Hash() const noexcept {
            ui64 hash = std::hash<TString>()(Endpoint);
            hash = CombineHashes<ui64>(hash, std::hash<TString>()(Database));
            hash = CombineHashes<ui64>(hash, std::hash<TString>()(TopicPath));
            hash = CombineHashes<ui64>(hash, std::hash<ui64>()(PartitionId));
            return hash;
        }
        bool operator==(const TopicSessionKey& other) const {
            return Endpoint == other.Endpoint && Database == other.Database
                && TopicPath == other.TopicPath && PartitionId == other.PartitionId;
        }
    };

    struct TopicSessionKeyHash {
        int operator()(const TopicSessionKey& k) const {
            return k.Hash();
        }
    };

     struct TNodesTracker{
         class TRetryState {
            public:
                TDuration GetNextDelay() {
                    constexpr TDuration MaxDelay = TDuration::Seconds(10);
                    constexpr TDuration MinDelay = TDuration::MilliSeconds(100); // from second retry
                    TDuration ret = Delay; // The first delay is zero
                    Delay = ClampVal(Delay * 2, MinDelay, MaxDelay);
                    return ret ? RandomizeDelay(ret) : ret;
                }
            private:
                static TDuration RandomizeDelay(TDuration baseDelay) {
                    const TDuration::TValue half = baseDelay.GetValue() / 2;
                    return TDuration::FromValue(half + RandomNumber<TDuration::TValue>(half));
                }
            private:
                TDuration Delay; // The first time retry will be done instantly.
        };

        struct TCounters {
            ui64 Connected = 0;
            ui64 Disconnected = 0;
        };

        struct TNodeState {
            bool Connected = false;
            bool RetryScheduled = false;
            TMaybe<TRetryState> RetryState;
            TCounters Counters;
        };
    public:
        void Init(const NActors::TActorId& selfId) {
            SelfId = selfId;
        }

        void AddNode(ui32 nodeId) {
            if (Nodes.contains(nodeId)) {
                return;
            }
            if (nodeId == SelfId.NodeId()) {
                HandleNodeConnected(nodeId);      // always сconnected
            } else {
                HandleNodeDisconnected(nodeId);
            }
        }

        void TryConnect(ui32 nodeId) {
            auto& state = Nodes[nodeId];
            state.RetryScheduled = false;
            if (state.Connected) {
                return;
            }
            auto connectEvent = MakeHolder<NActors::TEvInterconnect::TEvConnectNode>();
            auto proxyId = NActors::TActivationContext::InterconnectProxy(nodeId);
            NActors::TActivationContext::Send(
                new NActors::IEventHandle(proxyId, SelfId, connectEvent.Release(), 0, 0));
        }

        bool GetNodeConnected(ui32 nodeId) {
            return Nodes[nodeId].Connected;
        }

        void HandleNodeConnected(ui32 nodeId) {
            auto& state = Nodes[nodeId];
            state.Connected = true;
            state.RetryState = Nothing();
            state.Counters.Connected++;
        }

        void HandleNodeDisconnected(ui32 nodeId) {
            auto& state = Nodes[nodeId];
            state.Connected = false;
            state.Counters.Disconnected++;
            if (state.RetryScheduled) {
                return;
            }
            state.RetryScheduled = true;
            if (!state.RetryState) {
                state.RetryState.ConstructInPlace();
            }
            auto ev = MakeHolder<TEvPrivate::TEvTryConnect>(nodeId);
            auto delay = state.RetryState->GetNextDelay();
            NActors::TActivationContext::Schedule(delay, new NActors::IEventHandle(SelfId, SelfId, ev.Release()));
        }

        void PrintInternalState(TStringStream& stream) const {
            stream << "Nodes states: \n"; 
            for (const auto& [nodeId, state] : Nodes) {
                stream << "  id " << nodeId << " connected " << state.Connected << " retry scheduled " << state.RetryScheduled
                    << " connected count " << state.Counters.Connected << " disconnected count " << state.Counters.Disconnected << "\n";
            }
        }

    private:
        TMap<ui32, TNodeState> Nodes;
        NActors::TActorId SelfId;
        TString LogPrefix = "RowDispatcher: ";
    };

    struct TAggregatedStats{
        NYql::TCounters::TEntry AllSessionsReadBytes;
        TMap<TQueryStatKey, TMaybe<TAggQueryStat>> LastQueryStats;
        TDuration LastUpdateMetricsPeriod;
    };

    NConfig::TRowDispatcherConfig Config;
    NKikimr::TYdbCredentialsProviderFactory CredentialsProviderFactory;
    TYqSharedResources::TPtr YqSharedResources;
    TActorId CompileServiceActorId;
    TMaybe<TActorId> CoordinatorActorId;
    ui64 CoordinatorGeneration = 0;
    TSet<TActorId> CoordinatorChangedSubscribers;
    NYql::ISecuredServiceAccountCredentialsFactory::TPtr CredentialsFactory;
    const TString LogPrefix;
    ui64 NextEventQueueId = 0;
    TString Tenant;
    NFq::NRowDispatcher::IActorFactory::TPtr ActorFactory;
    const ::NMonitoring::TDynamicCounterPtr Counters;
    TRowDispatcherMetrics Metrics;
    NYql::IPqGateway::TPtr PqGateway;
    NActors::TMon* Monitoring;
    TNodesTracker NodesTracker;
    TAggregatedStats AggrStats; 

    struct ConsumerCounters {
        ui64 NewDataArrived = 0;
        ui64 GetNextBatch = 0;
        ui64 MessageBatch = 0;
    };

    struct ConsumerPartition {
        bool PendingGetNextBatch = false;
        bool PendingNewDataArrived = false;
        TActorId TopicSessionId;
    };

    struct ConsumerInfo {
        ConsumerInfo(
            NActors::TActorId readActorId,
            NActors::TActorId selfId,
            ui64 eventQueueId,
            NFq::NRowDispatcherProto::TEvStartSession& proto,
            bool alreadyConnected,
            ui64 generation)
            : ReadActorId(readActorId)
            , SourceParams(proto.GetSource())
            , EventQueueId(eventQueueId)
            , Proto(proto)
            , QueryId(proto.GetQueryId())
            , Generation(generation) {
                EventsQueue.Init("txId", selfId, selfId, eventQueueId, /* KeepAlive */ true, /* UseConnect */ false);
                EventsQueue.OnNewRecipientId(readActorId, true, alreadyConnected);
            }

        NActors::TActorId ReadActorId;
        NYql::NPq::NProto::TDqPqTopicSource SourceParams;
        NYql::NDq::TRetryEventsQueue EventsQueue;
        ui64 EventQueueId;
        NFq::NRowDispatcherProto::TEvStartSession Proto;
        THashMap<ui32, ConsumerPartition> Partitions;
        const TString QueryId;
        ConsumerCounters Counters;
        TopicSessionClientStatistic Stat;
        ui64 Generation;
    };

    struct SessionInfo {
        TMap<TActorId, TAtomicSharedPtr<ConsumerInfo>> Consumers;   // key - ReadActor actor id
        TopicSessionCommonStatistic Stat;                           // Increments
        NYql::TCounters::TEntry AggrReadBytes;
    };

    struct TopicSessionInfo {
        TMap<TActorId, SessionInfo> Sessions;                         // key - TopicSession actor id
    };

    struct ReadActorInfo {
        TString InternalState;
        TInstant RequestTime;
        TInstant ResponseTime;
    };

    THashMap<NActors::TActorId, TAtomicSharedPtr<ConsumerInfo>> Consumers;      // key - read actor id
    TMap<ui64, TAtomicSharedPtr<ConsumerInfo>> ConsumersByEventQueueId;
    THashMap<TopicSessionKey, TopicSessionInfo, TopicSessionKeyHash> TopicSessions;
    TMap<TActorId, ReadActorInfo> ReadActorsInternalState;

public:
    explicit TRowDispatcher(
        const NConfig::TRowDispatcherConfig& config,
        const NKikimr::TYdbCredentialsProviderFactory& credentialsProviderFactory,
        const TYqSharedResources::TPtr& yqSharedResources,
        NYql::ISecuredServiceAccountCredentialsFactory::TPtr credentialsFactory,
        const TString& tenant,
        const NFq::NRowDispatcher::IActorFactory::TPtr& actorFactory,
        const ::NMonitoring::TDynamicCounterPtr& counters,
        const NYql::IPqGateway::TPtr& pqGateway,
        NActors::TMon* monitoring = nullptr);

    void Bootstrap();

    static constexpr char ActorName[] = "FQ_ROW_DISPATCHER";

    void Handle(NFq::TEvRowDispatcher::TEvCoordinatorChanged::TPtr& ev);
    void HandleDisconnected(TEvInterconnect::TEvNodeDisconnected::TPtr& ev);
    void HandleConnected(TEvInterconnect::TEvNodeConnected::TPtr& ev);

    void Handle(NActors::TEvents::TEvUndelivered::TPtr& ev) ;
    void Handle(TEvPrivate::TEvCoordinatorPing::TPtr& ev);
    void Handle(NActors::TEvents::TEvPong::TPtr& ev);
    void Handle(NFq::TEvRowDispatcher::TEvCoordinatorChangesSubscribe::TPtr& ev);
    void Handle(NFq::TEvRowDispatcher::TEvStartSession::TPtr& ev);
    void Handle(NFq::TEvRowDispatcher::TEvStopSession::TPtr& ev);
    void Handle(NFq::TEvRowDispatcher::TEvGetNextBatch::TPtr& ev);
    void Handle(NFq::TEvRowDispatcher::TEvNewDataArrived::TPtr& ev);
    void Handle(NFq::TEvRowDispatcher::TEvMessageBatch::TPtr& ev);
    void Handle(NFq::TEvRowDispatcher::TEvSessionError::TPtr& ev);
    void Handle(NFq::TEvRowDispatcher::TEvStatistics::TPtr& ev);
    void Handle(NFq::TEvRowDispatcher::TEvSessionStatistic::TPtr& ev);
    void Handle(NFq::TEvRowDispatcher::TEvGetInternalStateResponse::TPtr& ev);

    void Handle(NFq::TEvRowDispatcher::TEvHeartbeat::TPtr& ev);
    void Handle(const TEvPrivate::TEvTryConnect::TPtr&);
    void Handle(const NYql::NDq::TEvRetryQueuePrivate::TEvEvHeartbeat::TPtr&);
    void Handle(NFq::TEvPrivate::TEvUpdateMetrics::TPtr&);
    void Handle(NFq::TEvPrivate::TEvPrintStateToLog::TPtr&);
    void Handle(const NMon::TEvHttpInfo::TPtr&);
    
    void DeleteConsumer(NActors::TActorId readActorId);
    void UpdateMetrics();
    TString GetInternalState();
    TString GetReadActorsInternalState();
    void UpdateReadActorsInternalState();
    template <class TEventPtr>
    bool CheckSession(TAtomicSharedPtr<ConsumerInfo>& consumer, const TEventPtr& ev);
    void SetQueryMetrics(const TQueryStatKey& queryKey, ui64 unreadBytesMax, ui64 unreadBytesAvg, i64 readLagMessagesMax);
    void PrintStateToLog();

    STRICT_STFUNC(
        StateFunc, {
        hFunc(NFq::TEvRowDispatcher::TEvCoordinatorChanged, Handle);
        hFunc(TEvInterconnect::TEvNodeConnected, HandleConnected);
        hFunc(TEvInterconnect::TEvNodeDisconnected, HandleDisconnected);
        hFunc(NActors::TEvents::TEvUndelivered, Handle);
        hFunc(TEvPrivate::TEvCoordinatorPing, Handle)
        hFunc(NActors::TEvents::TEvPong, Handle);
        hFunc(NFq::TEvRowDispatcher::TEvCoordinatorChangesSubscribe, Handle);
        hFunc(NFq::TEvRowDispatcher::TEvGetNextBatch, Handle);
        hFunc(NFq::TEvRowDispatcher::TEvMessageBatch, Handle);
        hFunc(NFq::TEvRowDispatcher::TEvStartSession, Handle);
        hFunc(NFq::TEvRowDispatcher::TEvStopSession, Handle);
        hFunc(NFq::TEvRowDispatcher::TEvSessionError, Handle);
        hFunc(NFq::TEvRowDispatcher::TEvStatistics, Handle);
        hFunc(NFq::TEvRowDispatcher::TEvSessionStatistic, Handle);
        hFunc(NFq::TEvRowDispatcher::TEvGetInternalStateResponse, Handle);
        hFunc(TEvPrivate::TEvTryConnect, Handle);
        hFunc(NYql::NDq::TEvRetryQueuePrivate::TEvEvHeartbeat, Handle);
        hFunc(NFq::TEvRowDispatcher::TEvHeartbeat, Handle);
        hFunc(NFq::TEvRowDispatcher::TEvNewDataArrived, Handle);
        hFunc(NFq::TEvPrivate::TEvUpdateMetrics, Handle);
        hFunc(NFq::TEvPrivate::TEvPrintStateToLog, Handle);
        hFunc(NMon::TEvHttpInfo, Handle);
    })
};

TRowDispatcher::TRowDispatcher(
    const NConfig::TRowDispatcherConfig& config,
    const NKikimr::TYdbCredentialsProviderFactory& credentialsProviderFactory,
    const TYqSharedResources::TPtr& yqSharedResources,
    NYql::ISecuredServiceAccountCredentialsFactory::TPtr credentialsFactory,
    const TString& tenant,
    const NFq::NRowDispatcher::IActorFactory::TPtr& actorFactory,
    const ::NMonitoring::TDynamicCounterPtr& counters,
    const NYql::IPqGateway::TPtr& pqGateway,
    NActors::TMon* monitoring)
    : Config(config)
    , CredentialsProviderFactory(credentialsProviderFactory)
    , YqSharedResources(yqSharedResources)
    , CredentialsFactory(credentialsFactory)
    , LogPrefix("RowDispatcher: ")
    , Tenant(tenant)
    , ActorFactory(actorFactory)
    , Counters(counters)
    , Metrics(counters)
    , PqGateway(pqGateway)
    , Monitoring(monitoring)
{
}

void TRowDispatcher::Bootstrap() {
    Become(&TRowDispatcher::StateFunc);
    LOG_ROW_DISPATCHER_DEBUG("Successfully bootstrapped row dispatcher, id " << SelfId() << ", tenant " << Tenant);

    const auto& config = Config.GetCoordinator();
    auto coordinatorId = Register(NewCoordinator(SelfId(), config, YqSharedResources, Tenant, Counters).release());
    Register(NewLeaderElection(SelfId(), coordinatorId, config, CredentialsProviderFactory, YqSharedResources, Tenant, Counters).release());

    CompileServiceActorId = Register(NRowDispatcher::CreatePurecalcCompileService());

    Schedule(TDuration::Seconds(CoordinatorPingPeriodSec), new TEvPrivate::TEvCoordinatorPing());
    Schedule(TDuration::Seconds(UpdateMetricsPeriodSec), new NFq::TEvPrivate::TEvUpdateMetrics());
    Schedule(TDuration::Seconds(PrintStateToLogPeriodSec), new NFq::TEvPrivate::TEvPrintStateToLog());

    if (Monitoring) {
        ::NMonitoring::TIndexMonPage* actorsMonPage = Monitoring->RegisterIndexPage("actors", "Actors");
        Monitoring->RegisterActorPage(actorsMonPage, "row_dispatcher", "Row Dispatcher", false,
            TlsActivationContext->ExecutorThread.ActorSystem, SelfId());
    }
    NodesTracker.Init(SelfId());
}

void TRowDispatcher::Handle(NFq::TEvRowDispatcher::TEvCoordinatorChanged::TPtr& ev) {
    LOG_ROW_DISPATCHER_DEBUG("Coordinator changed, old leader " << CoordinatorActorId << ", new " << ev->Get()->CoordinatorActorId << " generation " << ev->Get()->Generation);
    if (ev->Get()->Generation < CoordinatorGeneration) {
        LOG_ROW_DISPATCHER_ERROR("New generation (" << ev->Get()->Generation << ") is less previous (" << CoordinatorGeneration << "), ignore updates");
        return;
    }
    CoordinatorActorId = ev->Get()->CoordinatorActorId;
    CoordinatorGeneration = ev->Get()->Generation;
    Send(*CoordinatorActorId, new NActors::TEvents::TEvPing(), IEventHandle::FlagTrackDelivery);
    for (auto actorId : CoordinatorChangedSubscribers) {
        Send(
            actorId,
            new NFq::TEvRowDispatcher::TEvCoordinatorChanged(*CoordinatorActorId, CoordinatorGeneration),
            IEventHandle::FlagTrackDelivery);
    }
}

void TRowDispatcher::HandleConnected(TEvInterconnect::TEvNodeConnected::TPtr& ev) {
    LOG_ROW_DISPATCHER_DEBUG("EvNodeConnected, node id " << ev->Get()->NodeId);
    Metrics.NodesReconnect->Inc();
    NodesTracker.HandleNodeConnected(ev->Get()->NodeId);
    for (auto& [actorId, consumer] : Consumers) {
        consumer->EventsQueue.HandleNodeConnected(ev->Get()->NodeId);
    }
}

void TRowDispatcher::HandleDisconnected(TEvInterconnect::TEvNodeDisconnected::TPtr& ev) {
    LOG_ROW_DISPATCHER_DEBUG("TEvNodeDisconnected, node id " << ev->Get()->NodeId);
    Metrics.NodesReconnect->Inc();
    NodesTracker.HandleNodeDisconnected(ev->Get()->NodeId);
    for (auto& [actorId, consumer] : Consumers) {
        consumer->EventsQueue.HandleNodeDisconnected(ev->Get()->NodeId);
    }
}

void TRowDispatcher::Handle(NActors::TEvents::TEvUndelivered::TPtr& ev) {
    LOG_ROW_DISPATCHER_DEBUG("TEvUndelivered, from " << ev->Sender << ", reason " << ev->Get()->Reason);
    for (auto& [key, consumer] : Consumers) {
        if (ev->Cookie != consumer->Generation) {       // Several partitions in one read_actor have different Generation.
            continue;
        }
        if (consumer->EventsQueue.HandleUndelivered(ev) == NYql::NDq::TRetryEventsQueue::ESessionState::SessionClosed) {
            DeleteConsumer(ev->Sender);
            break;
        }
    }
}

void TRowDispatcher::Handle(TEvPrivate::TEvCoordinatorPing::TPtr&) {
    Schedule(TDuration::Seconds(CoordinatorPingPeriodSec), new TEvPrivate::TEvCoordinatorPing());
    if (!CoordinatorActorId) {
        return;
    }
    LOG_ROW_DISPATCHER_TRACE("Send ping to " << *CoordinatorActorId);
    Send(*CoordinatorActorId, new NActors::TEvents::TEvPing());
}

void TRowDispatcher::Handle(NActors::TEvents::TEvPong::TPtr&) {
    LOG_ROW_DISPATCHER_TRACE("NActors::TEvents::TEvPong");
}

void TRowDispatcher::Handle(NFq::TEvRowDispatcher::TEvCoordinatorChangesSubscribe::TPtr& ev) {
    LOG_ROW_DISPATCHER_DEBUG("TEvCoordinatorChangesSubscribe from " << ev->Sender);
    NodesTracker.AddNode(ev->Sender.NodeId());
    CoordinatorChangedSubscribers.insert(ev->Sender);
    if (!CoordinatorActorId) {
        return;
    }
    Send(ev->Sender, new NFq::TEvRowDispatcher::TEvCoordinatorChanged(*CoordinatorActorId, CoordinatorGeneration), IEventHandle::FlagTrackDelivery);
}

void TRowDispatcher::UpdateMetrics() {
    static TInstant LastUpdateMetricsTime = TInstant::Now();
    auto now = TInstant::Now();
    AggrStats.LastUpdateMetricsPeriod = now - LastUpdateMetricsTime;
    LastUpdateMetricsTime = now;
    auto secs = AggrStats.LastUpdateMetricsPeriod.Seconds();
    if (!secs) {
        return;
    }

    AggrStats.AllSessionsReadBytes = NYql::TCounters::TEntry();
    for (auto& [queryId, stat] : AggrStats.LastQueryStats) {
        stat = Nothing();
    }

    for (auto& [key, sessionsInfo] : TopicSessions) {
        const auto& topic = key.TopicPath;
        for (auto& [actorId, sessionInfo] : sessionsInfo.Sessions) {
            auto read = NYql::TCounters::TEntry(sessionInfo.Stat.ReadBytes);
            AggrStats.AllSessionsReadBytes.Add(read);
            sessionInfo.AggrReadBytes = read;
            sessionInfo.Stat.Clear();

            for (auto& [readActorId, consumer] : sessionInfo.Consumers) {
                auto& stat = AggrStats.LastQueryStats[TQueryStatKey{consumer->QueryId, topic}];
                if (!stat) {
                    stat = TAggQueryStat();
                }
                stat->Add(consumer->Stat);
                consumer->Stat.Clear();
            }
        }
    }
    for (auto it = AggrStats.LastQueryStats.begin(); it != AggrStats.LastQueryStats.end();) {
        const auto& stats = it->second;
        if (!stats) {
            SetQueryMetrics(it->first, 0, 0, 0);
            it = AggrStats.LastQueryStats.erase(it);
            continue;
        }
        SetQueryMetrics(it->first, stats->UnreadBytes.Max, stats->UnreadBytes.Avg, stats->ReadLagMessages.Max);
        ++it;
    }
    PrintStateToLog();
}

void TRowDispatcher::SetQueryMetrics(const TQueryStatKey& queryKey, ui64 unreadBytesMax, ui64 unreadBytesAvg, i64 readLagMessagesMax) {
    auto queryGroup = Metrics.Counters->GetSubgroup("queryId", queryKey.first);
    auto topicGroup = queryGroup->GetSubgroup("topic", CleanupCounterValueString(queryKey.second));
    topicGroup->GetCounter("MaxUnreadBytes")->Set(unreadBytesMax);
    topicGroup->GetCounter("AvgUnreadBytes")->Set(unreadBytesAvg);
    topicGroup->GetCounter("MaxReadLag")->Set(readLagMessagesMax);
}

TString TRowDispatcher::GetInternalState() {
    TStringStream str;
    NodesTracker.PrintInternalState(str);
    auto secs = AggrStats.LastUpdateMetricsPeriod.Seconds();
    if (!secs) {
        str << "LastUpdatePeriod is null!" << "\n";
        secs += 1;
    }
    auto leftPad = [](auto value) {
        return LeftPad(value, 10);
    };

    auto toHuman = [&](ui64 value) {
        return leftPad(HumanReadableSize(value, SF_BYTES));
    };

    auto toHumanDR = [&](ui64 value) {
        return leftPad(toHuman(value / secs));
    };

    auto printDataRate = [&](NYql::TCounters::TEntry entry) {
        str << " (sum " << toHumanDR(entry.Sum) << "   max  " << toHumanDR(entry.Max) << "   min " << toHumanDR(entry.Min) << ")";
    };
    str << "Consumers count: " << Consumers.size() << "\n";
    str << "TopicSessions count: " << TopicSessions.size() << "\n";
    str << "Max session buffer size: " << toHuman(MaxSessionBufferSizeBytes) << "\n";
    str << "DataRate (all sessions): ";
    printDataRate(AggrStats.AllSessionsReadBytes);
    str << "\n";

    TMap<TQueryStatKey, TAggQueryStat> queryState;
    TMap<TQueryStatKey, ui64> sessionCountByQuery;
    ui64 unreadBytesSum = 0;

    for (auto& [key, sessionsInfo] : TopicSessions) {
        for (auto& [actorId, sessionInfo] : sessionsInfo.Sessions) {
            const auto& topic = key.TopicPath;
            unreadBytesSum += sessionInfo.Stat.UnreadBytes;
            for (auto& [readActorId, consumer] : sessionInfo.Consumers) {
                auto key = TQueryStatKey{consumer->QueryId, topic};
                ++sessionCountByQuery[key];
                queryState[key].Add(consumer->Stat);
            }
        }
    }

    if (TopicSessions.size()) {
        str << "Buffer used: " <<  Prec(unreadBytesSum * 100.0 / (TopicSessions.size() * MaxSessionBufferSizeBytes), 4) << "% (" << toHuman(unreadBytesSum) << ")\n";
    }

    str << "Queries:\n";
    for (const auto& [queryStatKey, stat]: queryState) {
        auto [queryId, topic] = queryStatKey;
        const auto& aggStat = AggrStats.LastQueryStats[queryStatKey];
        auto sessionsBufferSumSize = sessionCountByQuery[queryStatKey] * MaxSessionBufferSizeBytes;
        auto used = sessionsBufferSumSize ? (stat.UnreadBytes.Sum * 100.0 / sessionsBufferSumSize) : 0.0;
        str << "  " << queryId << " / " << topic << ": buffer used (all partitions) " << LeftPad(Prec(used, 4), 10) << "% (" << toHuman(stat.UnreadBytes.Sum) <<  ") unread max (one partition) " << toHuman(stat.UnreadBytes.Max) << " data rate";
        if (aggStat) {
            printDataRate(aggStat->ReadBytes);
        }
        str << " waiting " << stat.IsWaiting << " max read lag " << stat.ReadLagMessages.Max;
        str << "\n";
    }
    str << "TopicSessions:\n";
    for (auto& [key, sessionsInfo] : TopicSessions) {
        str << "  " << key.TopicPath << " / " << key.PartitionId;
        for (auto& [actorId, sessionInfo] : sessionsInfo.Sessions) {
            str << " / " << LeftPad(actorId, 32)
                << " data rate " << toHumanDR(sessionInfo.AggrReadBytes.Sum) << " unread bytes " << toHuman(sessionInfo.Stat.UnreadBytes)
                << " offset " << LeftPad(sessionInfo.Stat.LastReadedOffset, 12) << " restarts by offsets " << sessionInfo.Stat.RestartSessionByOffsets
                << " parse and filter lantecy " << sessionInfo.Stat.ParseAndFilterLatency << "\n";
            ui64 maxInitialOffset = 0;
            ui64 minInitialOffset = std::numeric_limits<ui64>::max();

            for (auto& [readActorId, consumer] : sessionInfo.Consumers) {
                const auto& partition = consumer->Partitions[key.PartitionId];
                str << "    " << consumer->QueryId << " " << LeftPad(readActorId, 32) << " unread bytes "
                    << toHuman(consumer->Stat.UnreadBytes) << " (" << leftPad(consumer->Stat.UnreadRows) << " rows) "
                    << " offset " << leftPad(consumer->Stat.Offset) << " init offset " << leftPad(consumer->Stat.InitialOffset)
                    << " get " << leftPad(consumer->Counters.GetNextBatch)
                    << " arr " << leftPad(consumer->Counters.NewDataArrived) << " btc " << leftPad(consumer->Counters.MessageBatch) 
                    << " pend get " <<  leftPad(partition.PendingGetNextBatch) << " pend new " << leftPad(partition.PendingNewDataArrived)
                    << " waiting " <<  consumer->Stat.IsWaiting << " read lag " << leftPad(consumer->Stat.ReadLagMessages) 
                    << " conn id " <<  consumer->Generation << " ";
                str << " retry queue: ";
                consumer->EventsQueue.PrintInternalState(str);

                maxInitialOffset = std::max(maxInitialOffset, consumer->Stat.InitialOffset);
                minInitialOffset = std::min(minInitialOffset, consumer->Stat.InitialOffset);
            }
            str << "    initial offset max " << leftPad(maxInitialOffset) << " min " << leftPad(minInitialOffset) << "\n";;
        }
    }
    return str.Str();
}

TString TRowDispatcher::GetReadActorsInternalState() {
    TStringStream str;
    for (const auto& [_, internalState]: ReadActorsInternalState) {
        str << "ResponseTime: " << internalState.ResponseTime << " " << internalState.InternalState << Endl;
    }
    return str.Str();
}

void TRowDispatcher::UpdateReadActorsInternalState() {
    TSet<TActorId> ReadActors;
    for (const auto& [readActorId, _]: Consumers) {
        ReadActors.insert(readActorId);
    }

    for(auto it = ReadActorsInternalState.begin(); it != ReadActorsInternalState.end();) {
        if (!ReadActors.contains(it->first)) {
            it = ReadActorsInternalState.erase(it);
        } else {
            ++it;
        }
    }

    auto now = TInstant::Now();
    for (const auto& readActor: ReadActors) {
        auto& internalStateInfo = ReadActorsInternalState[readActor];
        if (now - internalStateInfo.RequestTime < TDuration::Seconds(30)) {
            continue;
        }
        internalStateInfo.RequestTime = now;
        Send(readActor, new NFq::TEvRowDispatcher::TEvGetInternalStateRequest{}, 0, 0);
    }
}

void TRowDispatcher::Handle(NFq::TEvRowDispatcher::TEvStartSession::TPtr& ev) {
    LOG_ROW_DISPATCHER_DEBUG("Received TEvStartSession from " << ev->Sender << ", topicPath " << ev->Get()->Record.GetSource().GetTopicPath() <<
        " part id " << JoinSeq(',', ev->Get()->Record.GetPartitionId()) << " query id " << ev->Get()->Record.GetQueryId() << " cookie " << ev->Cookie);
    auto queryGroup = Metrics.Counters->GetSubgroup("queryId", ev->Get()->Record.GetQueryId());
    auto topicGroup = queryGroup->GetSubgroup("topic", CleanupCounterValueString(ev->Get()->Record.GetSource().GetTopicPath()));
    topicGroup->GetCounter("StartSession", true)->Inc();

    NodesTracker.AddNode(ev->Sender.NodeId());
    auto it = Consumers.find(ev->Sender);
    if (it != Consumers.end()) {
        if (ev->Cookie <= it->second->Generation) {
            LOG_ROW_DISPATCHER_WARN("Consumer already exists, ignore StartSession");
            return;
        }
        LOG_ROW_DISPATCHER_WARN("Consumer already exists, new consumer with new generation (" << ev->Cookie << ", current " 
            << it->second->Generation << "), remove old consumer, sender " << ev->Sender << ", topicPath " 
            << ev->Get()->Record.GetSource().GetTopicPath() << " cookie " << ev->Cookie);
        DeleteConsumer(ev->Sender);
    }
    const auto& source = ev->Get()->Record.GetSource();

    auto consumerInfo = MakeAtomicShared<ConsumerInfo>(ev->Sender, SelfId(), NextEventQueueId++, ev->Get()->Record,
        NodesTracker.GetNodeConnected(ev->Sender.NodeId()), ev->Cookie);

    Consumers[ev->Sender] = consumerInfo;
    ConsumersByEventQueueId[consumerInfo->EventQueueId] = consumerInfo;
    if (!CheckSession(consumerInfo, ev)) {
        return;
    }

<<<<<<< HEAD
    for (auto partitionId : ev->Get()->Record.GetPartitionId()) {
        TActorId sessionActorId;
        TopicSessionKey topicKey{source.GetEndpoint(), source.GetDatabase(), source.GetTopicPath(), partitionId};
        TopicSessionInfo& topicSessionInfo = TopicSessions[topicKey];
        Y_ENSURE(topicSessionInfo.Sessions.size() <= 1);

        if (topicSessionInfo.Sessions.empty()) {
            LOG_ROW_DISPATCHER_DEBUG("Create new session");
            sessionActorId = ActorFactory->RegisterTopicSession(
                source.GetTopicPath(),
                source.GetEndpoint(),
                source.GetDatabase(),
                Config,
                SelfId(),
                partitionId,
                YqSharedResources->UserSpaceYdbDriver,
                CreateCredentialsProviderFactoryForStructuredToken(
                    CredentialsFactory,
                    ev->Get()->Record.GetToken(),
                    source.GetAddBearerToToken()),
                PureCalcProgramFactory,
                Counters,
                PqGateway,
                MaxSessionBufferSizeBytes
                );
            SessionInfo& sessionInfo = topicSessionInfo.Sessions[sessionActorId];
            sessionInfo.Consumers[ev->Sender] = consumerInfo;
        } else {
            auto sessionIt = topicSessionInfo.Sessions.begin();
            SessionInfo& sessionInfo = sessionIt->second;
            sessionInfo.Consumers[ev->Sender] = consumerInfo;
            sessionActorId = sessionIt->first;
        }
        consumerInfo->Partitions[partitionId].TopicSessionId = sessionActorId;

        auto event = std::make_unique<NFq::TEvRowDispatcher::TEvStartSession>();
        event->Record.CopyFrom(ev->Get()->Record);
        Send(new IEventHandle(sessionActorId, ev->Sender, event.release(), 0));
=======
    if (topicSessionInfo.Sessions.empty()) {
        LOG_ROW_DISPATCHER_DEBUG("Create new session, offset " << readOffset);
        sessionActorId = ActorFactory->RegisterTopicSession(
            source.GetTopicPath(),
            source.GetEndpoint(),
            source.GetDatabase(),
            Config,
            SelfId(),
            CompileServiceActorId,
            ev->Get()->Record.GetPartitionId(),
            YqSharedResources->UserSpaceYdbDriver,
            CreateCredentialsProviderFactoryForStructuredToken(
                CredentialsFactory,
                ev->Get()->Record.GetToken(),
                source.GetAddBearerToToken()),
            Counters,
            PqGateway,
            MaxSessionBufferSizeBytes
            );
        SessionInfo& sessionInfo = topicSessionInfo.Sessions[sessionActorId];
        sessionInfo.Consumers[ev->Sender] = consumerInfo;
    } else {
        auto sessionIt = topicSessionInfo.Sessions.begin();
        SessionInfo& sessionInfo = sessionIt->second;
        sessionInfo.Consumers[ev->Sender] = consumerInfo;
        sessionActorId = sessionIt->first;
>>>>>>> d6a279e3
    }
    consumerInfo->EventsQueue.Send(new NFq::TEvRowDispatcher::TEvStartSessionAck(consumerInfo->Proto), consumerInfo->Generation);
    Metrics.ClientsCount->Set(Consumers.size());
}

void TRowDispatcher::Handle(NFq::TEvRowDispatcher::TEvGetNextBatch::TPtr& ev) {
    auto it = Consumers.find(ev->Sender);
    if (it == Consumers.end()) {
        LOG_ROW_DISPATCHER_WARN("Ignore (no consumer) TEvGetNextBatch from " << ev->Sender << " part id " << ev->Get()->Record.GetPartitionId());
        return;
    }
    LOG_ROW_DISPATCHER_TRACE("Received TEvGetNextBatch from " << ev->Sender << " part id " << ev->Get()->Record.GetPartitionId() << " query id " << it->second->QueryId);
    if (!CheckSession(it->second, ev)) {
        return;
    }
    auto& partition = it->second->Partitions[ev->Get()->Record.GetPartitionId()];
    partition.PendingNewDataArrived = false;
    partition.PendingGetNextBatch = true;
    it->second->Counters.GetNextBatch++;
    Forward(ev, partition.TopicSessionId);
}

void TRowDispatcher::Handle(NFq::TEvRowDispatcher::TEvHeartbeat::TPtr& ev) {
   // ConsumerSessionKey key{ev->Sender, ev->Get()->Record.GetPartitionId()};
    auto it = Consumers.find(ev->Sender);
    if (it == Consumers.end()) {
        LOG_ROW_DISPATCHER_WARN("Wrong consumer, sender " << ev->Sender << ", part id " << ev->Get()->Record.GetPartitionId());
        return;
    }
    LOG_ROW_DISPATCHER_TRACE("Received TEvHeartbeat from " << ev->Sender << ", part id " << ev->Get()->Record.GetPartitionId() << " query id " << it->second->QueryId);
    CheckSession(it->second, ev);
}

template <class TEventPtr>
bool TRowDispatcher::CheckSession(TAtomicSharedPtr<ConsumerInfo>& consumer, const TEventPtr& ev) {
    if (ev->Cookie != consumer->Generation) {
        LOG_ROW_DISPATCHER_WARN("Wrong message generation (" << typeid(TEventPtr).name()  << "), sender " << ev->Sender << " cookie " << ev->Cookie << ", session generation " << consumer->Generation << ", query id " << consumer->QueryId);
        return false;
    }
    if (!consumer->EventsQueue.OnEventReceived(ev)) {
        const NYql::NDqProto::TMessageTransportMeta& meta = ev->Get()->Record.GetTransportMeta();
        LOG_ROW_DISPATCHER_WARN("Wrong seq num ignore message (" << typeid(TEventPtr).name() << ") seqNo " << meta.GetSeqNo() << " from " << ev->Sender.ToString() << ", query id " << consumer->QueryId);
        return false;
    }
    return true;
}

void TRowDispatcher::Handle(NFq::TEvRowDispatcher::TEvStopSession::TPtr& ev) {
    auto it = Consumers.find(ev->Sender);
    if (it == Consumers.end()) {
        LOG_ROW_DISPATCHER_WARN("Ignore TEvStopSession from " << ev->Sender);
        return;
    }
    LOG_ROW_DISPATCHER_DEBUG("Received TEvStopSession, topicPath " << ev->Get()->Record.GetSource().GetTopicPath() << " query id " << it->second->QueryId);
    if (!CheckSession(it->second, ev)) {
        return;
    }
    DeleteConsumer(ev->Sender);
}

void TRowDispatcher::DeleteConsumer(NActors::TActorId readActorId) {
    auto consumerIt = Consumers.find(readActorId);
    if (consumerIt == Consumers.end()) {
        LOG_ROW_DISPATCHER_ERROR("Ignore (no consumer) DeleteConsumer, " << " read actor id " << readActorId);
        return;
    }

    const auto& consumer = consumerIt->second;
    LOG_ROW_DISPATCHER_DEBUG("DeleteConsumer, readActorId " << readActorId << " query id " << consumer->QueryId);
    for (auto& [partitionId, partition] : consumer->Partitions) {
        auto event = std::make_unique<NFq::TEvRowDispatcher::TEvStopSession>();
        *event->Record.MutableSource() = consumer->SourceParams;
        Send(new IEventHandle(partition.TopicSessionId, consumer->ReadActorId, event.release(), 0));
    
        TopicSessionKey topicKey{
            consumer->SourceParams.GetEndpoint(),
            consumer->SourceParams.GetDatabase(),
            consumer->SourceParams.GetTopicPath(),
            partitionId};
        TopicSessionInfo& topicSessionInfo = TopicSessions[topicKey];
        SessionInfo& sessionInfo = topicSessionInfo.Sessions[partition.TopicSessionId];
        Y_ENSURE(sessionInfo.Consumers.count(consumer->ReadActorId));
        sessionInfo.Consumers.erase(consumer->ReadActorId);
        if (sessionInfo.Consumers.empty()) {
            LOG_ROW_DISPATCHER_DEBUG("Session is not used, sent TEvPoisonPill to " << partition.TopicSessionId);
            topicSessionInfo.Sessions.erase(partition.TopicSessionId);
            Send(partition.TopicSessionId, new NActors::TEvents::TEvPoisonPill());
            if (topicSessionInfo.Sessions.empty()) {
                TopicSessions.erase(topicKey);
            }
        }
    }
    ConsumersByEventQueueId.erase(consumerIt->second->EventQueueId);
    Consumers.erase(consumerIt);
    Metrics.ClientsCount->Set(Consumers.size());
}

void TRowDispatcher::Handle(const TEvPrivate::TEvTryConnect::TPtr& ev) {
    LOG_ROW_DISPATCHER_TRACE("TEvTryConnect to node id " << ev->Get()->NodeId);
    NodesTracker.TryConnect(ev->Get()->NodeId);
}

void TRowDispatcher::Handle(const NYql::NDq::TEvRetryQueuePrivate::TEvEvHeartbeat::TPtr& ev) {
    auto it = ConsumersByEventQueueId.find(ev->Get()->EventQueueId);
    if (it == ConsumersByEventQueueId.end()) {
        LOG_ROW_DISPATCHER_WARN("No consumer with EventQueueId = " << ev->Get()->EventQueueId);
        return;
    }
    auto& sessionInfo = it->second;

    bool needSend = sessionInfo->EventsQueue.Heartbeat();
    if (needSend) {
        LOG_ROW_DISPATCHER_TRACE("Send TEvHeartbeat to " << sessionInfo->ReadActorId << " query id " << sessionInfo->QueryId);
        sessionInfo->EventsQueue.Send(new NFq::TEvRowDispatcher::TEvHeartbeat(), sessionInfo->Generation);
    }
}

void TRowDispatcher::Handle(NFq::TEvRowDispatcher::TEvNewDataArrived::TPtr& ev) {    
   // ConsumerSessionKey key{ev->Get()->ReadActorId, ev->Get()->Record.GetPartitionId()};
    auto it = Consumers.find(ev->Get()->ReadActorId);
    if (it == Consumers.end()) {
        LOG_ROW_DISPATCHER_WARN("Ignore (no consumer) TEvNewDataArrived from " << ev->Sender << " part id " << ev->Get()->Record.GetPartitionId());
        return;
    }
    LOG_ROW_DISPATCHER_TRACE("Forward TEvNewDataArrived from " << ev->Sender << " to " << ev->Get()->ReadActorId << " query id " << it->second->QueryId);
    auto& partition = it->second->Partitions[ev->Get()->Record.GetPartitionId()];
    partition.PendingNewDataArrived = true;
    it->second->Counters.NewDataArrived++;
    it->second->EventsQueue.Send(ev->Release().Release(), it->second->Generation);
}

void TRowDispatcher::Handle(NFq::TEvRowDispatcher::TEvMessageBatch::TPtr& ev) {
   // ConsumerSessionKey key{ev->Get()->ReadActorId, ev->Get()->Record.GetPartitionId()};
    auto it = Consumers.find(ev->Get()->ReadActorId);
    if (it == Consumers.end()) {
        LOG_ROW_DISPATCHER_WARN("Ignore (no consumer) TEvMessageBatch  from " << ev->Sender << " to " << ev->Get()->ReadActorId);
        return;
    }
    LOG_ROW_DISPATCHER_TRACE("Forward TEvMessageBatch from " << ev->Sender << " to " << ev->Get()->ReadActorId << " query id " << it->second->QueryId);
    Metrics.RowsSent->Add(ev->Get()->Record.MessagesSize());
    auto& partition = it->second->Partitions[ev->Get()->Record.GetPartitionId()];
    partition.PendingGetNextBatch = false;
    it->second->Counters.MessageBatch++;
    it->second->EventsQueue.Send(ev->Release().Release(), it->second->Generation);
}

void TRowDispatcher::Handle(NFq::TEvRowDispatcher::TEvSessionError::TPtr& ev) {
    auto it = Consumers.find(ev->Get()->ReadActorId);
    if (it == Consumers.end()) {
        LOG_ROW_DISPATCHER_WARN("Ignore (no consumer) TEvSessionError from " << ev->Sender << " to " << ev->Get()->ReadActorId);
        return;
    }
    ++*Metrics.ErrorsCount;
    LOG_ROW_DISPATCHER_TRACE("Forward TEvSessionError from " << ev->Sender << " to " << ev->Get()->ReadActorId << " query id " << it->second->QueryId);
    it->second->EventsQueue.Send(ev->Release().Release(), it->second->Generation);
    DeleteConsumer(ev->Get()->ReadActorId);
}

void TRowDispatcher::Handle(NFq::TEvRowDispatcher::TEvStatistics::TPtr& ev) {
    LOG_ROW_DISPATCHER_TRACE("Received TEvStatistics from " << ev->Sender);
    //ConsumerSessionKey key{ev->Get()->ReadActorId, ev->Get()->Record.GetPartitionId()};
    auto it = Consumers.find(ev->Get()->ReadActorId);
    if (it == Consumers.end()) {
        LOG_ROW_DISPATCHER_WARN("Ignore (no consumer) TEvStatistics from " << ev->Sender << " to " << ev->Get()->ReadActorId << " part id " << ev->Get()->Record.GetPartitionId());
        return;
    }
    LOG_ROW_DISPATCHER_TRACE("Forward TEvStatistics from " << ev->Sender << " to " << ev->Get()->ReadActorId << " part id " << ev->Get()->Record.GetPartitionId() << " query id " << it->second->QueryId);
    it->second->EventsQueue.Send(ev->Release().Release(), it->second->Generation);
}

void TRowDispatcher::Handle(NFq::TEvPrivate::TEvUpdateMetrics::TPtr&) {
    Schedule(TDuration::Seconds(UpdateMetricsPeriodSec), new NFq::TEvPrivate::TEvUpdateMetrics());
    UpdateMetrics();
}

void TRowDispatcher::Handle(NFq::TEvPrivate::TEvPrintStateToLog::TPtr&) {
    PrintStateToLog();
    Schedule(TDuration::Seconds(PrintStateToLogPeriodSec), new NFq::TEvPrivate::TEvPrintStateToLog());
}

void TRowDispatcher::PrintStateToLog() {
    auto str = GetInternalState();
    auto buf = TStringBuf(str);
    for (ui64 offset = 0; offset < buf.size(); offset += PrintStateToLogSplitSize) {
        LOG_ROW_DISPATCHER_DEBUG(buf.SubString(offset, PrintStateToLogSplitSize));
    }
}

void TRowDispatcher::Handle(const NMon::TEvHttpInfo::TPtr& ev) {
    UpdateReadActorsInternalState();
    TStringStream str;
    HTML(str) {
        PRE() {
            str << "Current Time: " << TInstant::Now() << Endl;
            str << "Current state:" << Endl;
            str << GetInternalState() << Endl;
            str << "Read actors state: " << Endl;
            str << GetReadActorsInternalState() << Endl;
            str << Endl;
        }
    }
    Send(ev->Sender, new NMon::TEvHttpInfoRes(str.Str()));
}

void TRowDispatcher::Handle(NFq::TEvRowDispatcher::TEvSessionStatistic::TPtr& ev) {
    LOG_ROW_DISPATCHER_TRACE("TEvSessionStatistic from " << ev->Sender);
    const auto& key = ev->Get()->Stat.SessionKey;
    TopicSessionKey sessionKey{key.Endpoint, key.Database, key.TopicPath, key.PartitionId};

    auto sessionsIt = TopicSessions.find(sessionKey);
    if (sessionsIt == TopicSessions.end()) {
        return;
    }
    auto& sessionsInfo = sessionsIt->second;
    auto sessionIt = sessionsInfo.Sessions.find(ev->Sender);
    if (sessionIt == sessionsInfo.Sessions.end()) {
        return;
    }

    auto& sessionInfo = sessionIt->second;
    sessionInfo.Stat.Add(ev->Get()->Stat.Common);
    for (const auto& clientStat : ev->Get()->Stat.Clients) {
        auto it = sessionInfo.Consumers.find(clientStat.ReadActorId);
        if (it == sessionInfo.Consumers.end()) {
            continue;
        }
        auto consumerInfoPtr = it->second; 
        consumerInfoPtr->Stat.Add(clientStat);
    }
}

void TRowDispatcher::Handle(NFq::TEvRowDispatcher::TEvGetInternalStateResponse::TPtr& ev) {
    auto& readActorInternalState = ReadActorsInternalState[ev->Sender];
    readActorInternalState.InternalState = ev->Get()->Record.GetInternalState();
    readActorInternalState.ResponseTime = TInstant::Now();
}

} // namespace

////////////////////////////////////////////////////////////////////////////////

std::unique_ptr<NActors::IActor> NewRowDispatcher(
    const NConfig::TRowDispatcherConfig& config,
    const NKikimr::TYdbCredentialsProviderFactory& credentialsProviderFactory,
    const TYqSharedResources::TPtr& yqSharedResources,
    NYql::ISecuredServiceAccountCredentialsFactory::TPtr credentialsFactory,
    const TString& tenant,
    const NFq::NRowDispatcher::IActorFactory::TPtr& actorFactory,
    const ::NMonitoring::TDynamicCounterPtr& counters,
    const NYql::IPqGateway::TPtr& pqGateway,
    NActors::TMon* monitoring)
{
    return std::unique_ptr<NActors::IActor>(new TRowDispatcher(
        config,
        credentialsProviderFactory,
        yqSharedResources,
        credentialsFactory,
        tenant,
        actorFactory,
        counters,
        pqGateway,
        monitoring));
}

} // namespace NFq<|MERGE_RESOLUTION|>--- conflicted
+++ resolved
@@ -717,7 +717,6 @@
         return;
     }
 
-<<<<<<< HEAD
     for (auto partitionId : ev->Get()->Record.GetPartitionId()) {
         TActorId sessionActorId;
         TopicSessionKey topicKey{source.GetEndpoint(), source.GetDatabase(), source.GetTopicPath(), partitionId};
@@ -738,7 +737,6 @@
                     CredentialsFactory,
                     ev->Get()->Record.GetToken(),
                     source.GetAddBearerToToken()),
-                PureCalcProgramFactory,
                 Counters,
                 PqGateway,
                 MaxSessionBufferSizeBytes
@@ -756,34 +754,6 @@
         auto event = std::make_unique<NFq::TEvRowDispatcher::TEvStartSession>();
         event->Record.CopyFrom(ev->Get()->Record);
         Send(new IEventHandle(sessionActorId, ev->Sender, event.release(), 0));
-=======
-    if (topicSessionInfo.Sessions.empty()) {
-        LOG_ROW_DISPATCHER_DEBUG("Create new session, offset " << readOffset);
-        sessionActorId = ActorFactory->RegisterTopicSession(
-            source.GetTopicPath(),
-            source.GetEndpoint(),
-            source.GetDatabase(),
-            Config,
-            SelfId(),
-            CompileServiceActorId,
-            ev->Get()->Record.GetPartitionId(),
-            YqSharedResources->UserSpaceYdbDriver,
-            CreateCredentialsProviderFactoryForStructuredToken(
-                CredentialsFactory,
-                ev->Get()->Record.GetToken(),
-                source.GetAddBearerToToken()),
-            Counters,
-            PqGateway,
-            MaxSessionBufferSizeBytes
-            );
-        SessionInfo& sessionInfo = topicSessionInfo.Sessions[sessionActorId];
-        sessionInfo.Consumers[ev->Sender] = consumerInfo;
-    } else {
-        auto sessionIt = topicSessionInfo.Sessions.begin();
-        SessionInfo& sessionInfo = sessionIt->second;
-        sessionInfo.Consumers[ev->Sender] = consumerInfo;
-        sessionActorId = sessionIt->first;
->>>>>>> d6a279e3
     }
     consumerInfo->EventsQueue.Send(new NFq::TEvRowDispatcher::TEvStartSessionAck(consumerInfo->Proto), consumerInfo->Generation);
     Metrics.ClientsCount->Set(Consumers.size());
