--- conflicted
+++ resolved
@@ -66,19 +66,16 @@
     struct TEvCreateSession : public NActors::TEventLocal<TEvCreateSession, EvCreateSession> {};
     struct TEvPrintState : public NActors::TEventLocal<TEvPrintState, EvPrintState> {};
     struct TEvStatus : public NActors::TEventLocal<TEvStatus, EvStatus> {};
-<<<<<<< HEAD
-    struct TEvDataParsed : public NActors::TEventLocal<TEvDataParsed, EvDataParsed> {
-        TEvDataParsed(ui64 offset, TJson&& value, ui64 cookie) 
-            : Offset(offset)
-            , Value(std::move(value))
-            , Cookie(cookie)
-        {}
-        ui64 Offset; 
-        TJson Value;
-        ui64 Cookie;
-    };
-=======
->>>>>>> 0d12e544
+    // struct TEvDataParsed : public NActors::TEventLocal<TEvDataParsed, EvDataParsed> {
+    //     TEvDataParsed(ui64 offset, TJson&& value, ui64 cookie) 
+    //         : Offset(offset)
+    //         , Value(std::move(value))
+    //         , Cookie(cookie)
+    //     {}
+    //     ui64 Offset; 
+    //     TJson Value;
+    //     ui64 Cookie;
+    // };
 
     struct TEvDataFiltered : public NActors::TEventLocal<TEvDataFiltered, EvDataFiltered> {
         TEvDataFiltered(ui64 offset, ui64 numberValues) 
@@ -163,8 +160,9 @@
     const i64 BufferSize;
     TString LogPrefix;
     NYql::NDq::TDqAsyncStats IngressStats;
-    ui64 LastReceivedMessageOffset = 0;
-    ui64 LastParsedMessageOffset = 0;
+    ui64 LastMessageOffset = 0;
+   // ui64 LastReceivedMessageOffset = 0;
+   // ui64 LastParsedMessageOffset = 0;  // TODO: ? нужно
     bool IsWaitingEvents = false;
     THashMap<NActors::TActorId, ClientsInfo> Clients;
     THashSet<NActors::TActorId> ClientsWithoutPredicate;
@@ -173,7 +171,6 @@
     ui64 UsedSize = 0;
     const ::NMonitoring::TDynamicCounterPtr Counters;
     TTopicSessionMetrics Metrics;
-    ui64 ParserCookie = 0;
     TParserSchema ParserSchema;
     THashMap<TString, ui64> FieldsIndexes;
 
@@ -391,7 +388,6 @@
     CreateTopicSession();
 }
 
-<<<<<<< HEAD
 TJson TTopicSession::RebuildJson(const ClientsInfo& info, const TJson& json) {
     TJson result;
 
@@ -407,36 +403,34 @@
     return result;
 }
 
-void TTopicSession::Handle(NFq::TEvPrivate::TEvDataParsed::TPtr& ev) {
-    LOG_ROW_DISPATCHER_TRACE("TEvDataParsed, offset " << ev->Get()->Offset << ", cookie " << ev->Get()->Cookie);
-
-    LastParsedMessageOffset = ev->Get()->Offset;
-    if (ev->Get()->Cookie < ParserCookie) {
-        LOG_ROW_DISPATCHER_TRACE("Ignore message");
-        return;
-    }
-
-    for (auto v: ev->Get()->Value) {
-        LOG_ROW_DISPATCHER_TRACE("v " << v);
-    }
-
-    for (auto& [actorId, info] : Clients) {
-        try {
-            if (!info.Filter) {
-                continue;
-            }
-            auto json = RebuildJson(info, ev->Get()->Value);
-            info.Filter->Push(ev->Get()->Offset, json);
-        } catch (const std::exception& e) {
-            FatalError(e.what(), &info.Filter);
-        }
-    }
-    auto event = std::make_unique<TEvPrivate::TEvDataFiltered>(ev->Get()->Offset);
-    Send(SelfId(), event.release());
-}
-
-=======
->>>>>>> 0d12e544
+// void TTopicSession::Handle(NFq::TEvPrivate::TEvDataParsed::TPtr& ev) {
+//     LOG_ROW_DISPATCHER_TRACE("TEvDataParsed, offset " << ev->Get()->Offset << ", cookie " << ev->Get()->Cookie);
+
+//     LastParsedMessageOffset = ev->Get()->Offset;
+//     if (ev->Get()->Cookie < ParserCookie) {
+//         LOG_ROW_DISPATCHER_TRACE("Ignore message");
+//         return;
+//     }
+
+//     for (auto v: ev->Get()->Value) {
+//         LOG_ROW_DISPATCHER_TRACE("v " << v);
+//     }
+
+//     for (auto& [actorId, info] : Clients) {
+//         try {
+//             if (!info.Filter) {
+//                 continue;
+//             }
+//             auto json = RebuildJson(info, ev->Get()->Value);
+//             info.Filter->Push(ev->Get()->Offset, json);
+//         } catch (const std::exception& e) {
+//             FatalError(e.what(), &info.Filter);
+//         }
+//     }
+//     auto event = std::make_unique<TEvPrivate::TEvDataFiltered>(ev->Get()->Offset);
+//     Send(SelfId(), event.release());
+// }
+
 void TTopicSession::Handle(NFq::TEvPrivate::TEvDataAfterFilteration::TPtr& ev) {
     LOG_ROW_DISPATCHER_TRACE("TEvDataAfterFilteration, read actor id " << ev->Get()->ReadActorId.ToString() << ", " << ev->Get()->Json);
     auto it = Clients.find(ev->Get()->ReadActorId);
@@ -520,14 +514,9 @@
     for (const auto& message : event.GetMessages()) {
         LOG_ROW_DISPATCHER_TRACE("Data received: " << message.DebugString(true));
 
-<<<<<<< HEAD
-        TString item = message.GetData();
-        Self.SendToParsing(message.GetOffset(), item);
-        Self.LastReceivedMessageOffset = message.GetOffset();
-=======
         Self.IngressStats.Bytes += message.GetData().size();
         Self.LastMessageOffset = message.GetOffset();
->>>>>>> 0d12e544
+        //Self.LastReceivedMessageOffset = message.GetOffset();
     }
 
     Self.SendToParsing(event.GetMessages());
@@ -595,12 +584,8 @@
         }
     }
 
-<<<<<<< HEAD
-    if (ClientsWithoutPredicate.size() == Clients.size()) {
-        LastParsedMessageOffset = offset;
-=======
     if (ClientsWithoutPredicate.size() == Clients.size() || messages.empty()) {
->>>>>>> 0d12e544
+ //       LastParsedMessageOffset = offset;
         return;
     }
 
@@ -723,8 +708,8 @@
         }
 
         if (ReadSession) {
-            if (clientInfo.Settings.HasOffset() && (clientInfo.Settings.GetOffset() <= LastReceivedMessageOffset)) {
-                LOG_ROW_DISPATCHER_INFO("New client has less offset (" << clientInfo.Settings.GetOffset() << ") than the last message (" << LastReceivedMessageOffset << "), stop (restart) topic session");
+            if (clientInfo.Settings.HasOffset() && (clientInfo.Settings.GetOffset() <= LastMessageOffset)) {
+                LOG_ROW_DISPATCHER_INFO("New client has less offset (" << clientInfo.Settings.GetOffset() << ") than the last message (" << LastMessageOffset << "), stop (restart) topic session");
                 StopReadSession();
             }
         }
@@ -782,7 +767,6 @@
 }
 
 void TTopicSession::UpdateParserSchema(const TParserInputType& inputType) {
-    ++ParserCookie;
     ParserSchema.FieldsMap.clear();
     ParserSchema.FieldsMap.resize(FieldsIndexes.size());
     ui64 offset = 0;
@@ -810,13 +794,11 @@
     }
 
     try {
-<<<<<<< HEAD
-        if (ReadSession && LastParsedMessageOffset != LastReceivedMessageOffset) {
-            LOG_ROW_DISPATCHER_INFO("Inflate parsing data (" << (LastReceivedMessageOffset - LastParsedMessageOffset) << "), restart topic session");
-            StopReadSession();
-        }
+        // if (ReadSession && LastParsedMessageOffset != LastReceivedMessageOffset) { //
+        //     LOG_ROW_DISPATCHER_INFO("Inflate parsing data (" << (LastReceivedMessageOffset - LastParsedMessageOffset) << "), restart topic session");
+        //     StopReadSession();
+        // }
         UpdateParserSchema(namesWithTypes);
-        NActors::TActorSystem* actorSystem = NActors::TActivationContext::ActorSystem();
 
         TVector<TString> names;
         TVector<TString> types;
@@ -826,16 +808,9 @@
         }
 
         LOG_ROW_DISPATCHER_TRACE("Init JsonParser with columns: " << JoinSeq(',', names));
-        Parser = NewJsonParser(
-            names,
-            types,
-            [actorSystem, selfId = SelfId(), cookie = ParserCookie](ui64 offset, TJson&& value){
-                actorSystem->Send(selfId, new NFq::TEvPrivate::TEvDataParsed(offset, std::move(value), cookie));
-            });
-=======
-        CurrentParserTypes = std::make_pair(GetVector(sourceParams.GetColumns()), GetVector(sourceParams.GetColumnTypes()));
-        Parser = NewJsonParser(GetVector(sourceParams.GetColumns()), GetVector(sourceParams.GetColumnTypes()));
->>>>>>> 0d12e544
+        Parser = NewJsonParser(names, types);
+      //  CurrentParserTypes = std::make_pair(GetVector(sourceParams.GetColumns()), GetVector(sourceParams.GetColumnTypes()));
+       // Parser = NewJsonParser(GetVector(sourceParams.GetColumns()), GetVector(sourceParams.GetColumnTypes()));
     } catch (const NYql::NPureCalc::TCompileError& e) {
         FatalError(e.GetIssues());
     }
