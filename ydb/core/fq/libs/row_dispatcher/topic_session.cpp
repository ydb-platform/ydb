#include "topic_session.h"

#include "common.h"

#include <ydb/core/fq/libs/actors/logging/log.h>

#include <ydb/core/fq/libs/row_dispatcher/events/data_plane.h>
#include <ydb/library/yql/providers/pq/proto/dq_io.pb.h>
#include <ydb/library/actors/core/actor_bootstrapped.h>
#include <ydb/library/actors/core/hfunc.h>
#include <yql/essentials/minikql/mkql_string_util.h>
#include <yql/essentials/minikql/computation/mkql_computation_node_holders.h>
#include <ydb/library/yql/dq/runtime/dq_async_stats.h>
#include <ydb/public/sdk/cpp/client/ydb_topic/topic.h>

#include <util/string/join.h>
#include <util/generic/queue.h>

#include <ydb/core/fq/libs/row_dispatcher/json_parser.h>
#include <ydb/core/fq/libs/row_dispatcher/json_filter.h>
#include <yql/essentials/public/purecalc/purecalc.h>

namespace NFq {

using namespace NActors;

namespace {

////////////////////////////////////////////////////////////////////////////////

struct TTopicSessionMetrics {
    void Init(const ::NMonitoring::TDynamicCounterPtr& counters, const TString& topicPath, ui32 partitionId) {

        TopicGroup = counters->GetSubgroup("topic", CleanupCounterValueString(topicPath));
        PartitionGroup = TopicGroup->GetSubgroup("partition", ToString(partitionId));
        InFlyAsyncInputData = PartitionGroup->GetCounter("InFlyAsyncInputData");
        InFlySubscribe = PartitionGroup->GetCounter("InFlySubscribe");
        ReconnectRate = PartitionGroup->GetCounter("ReconnectRate", true);
        RestartSessionByOffsets = counters->GetCounter("RestartSessionByOffsets", true);
        SessionDataRate = PartitionGroup->GetCounter("SessionDataRate", true);
        WaitEventTimeMs = PartitionGroup->GetHistogram("WaitEventTimeMs", NMonitoring::ExponentialHistogram(13, 2, 1)); // ~ 1ms -> ~ 8s
        AllSessionsDataRate = counters->GetCounter("AllSessionsDataRate", true);
        InFlightCompileRequests = PartitionGroup->GetCounter("InFlightCompileRequests");
    }

    ::NMonitoring::TDynamicCounterPtr TopicGroup;
    ::NMonitoring::TDynamicCounterPtr PartitionGroup;
    ::NMonitoring::TDynamicCounters::TCounterPtr InFlyAsyncInputData;
    ::NMonitoring::TDynamicCounters::TCounterPtr InFlySubscribe;
    ::NMonitoring::TDynamicCounters::TCounterPtr ReconnectRate;
    ::NMonitoring::TDynamicCounters::TCounterPtr RestartSessionByOffsets;
    ::NMonitoring::TDynamicCounters::TCounterPtr SessionDataRate;
    ::NMonitoring::TDynamicCounters::TCounterPtr InFlightCompileRequests;
    ::NMonitoring::THistogramPtr WaitEventTimeMs;
    ::NMonitoring::TDynamicCounters::TCounterPtr AllSessionsDataRate;

};

struct TEvPrivate {
    // Event ids
    enum EEv : ui32 {
        EvBegin = EventSpaceBegin(NActors::TEvents::ES_PRIVATE),
        EvPqEventsReady = EvBegin + 10,
        EvCreateSession,
        EvSendStatisticToReadActor,
        EvDataAfterFilteration,
        EvDataFiltered,
        EvSendStatisticToRowDispatcher,
        EvStartParsing,
        EvReconnectSession,
        EvEnd
    };
    static_assert(EvEnd < EventSpaceEnd(NActors::TEvents::ES_PRIVATE), "expect EvEnd < EventSpaceEnd(NActors::TEvents::ES_PRIVATE)");

    // Events
    struct TEvPqEventsReady : public NActors::TEventLocal<TEvPqEventsReady, EvPqEventsReady> {};
    struct TEvCreateSession : public NActors::TEventLocal<TEvCreateSession, EvCreateSession> {};
    struct TEvSendStatisticToRowDispatcher : public NActors::TEventLocal<TEvSendStatisticToRowDispatcher, EvSendStatisticToRowDispatcher> {};
    struct TEvSendStatisticToReadActor : public NActors::TEventLocal<TEvSendStatisticToReadActor, EvSendStatisticToReadActor> {};
    struct TEvStartParsing : public NActors::TEventLocal<TEvStartParsing, EvStartParsing> {};
    struct TEvReconnectSession : public NActors::TEventLocal<TEvReconnectSession, EvReconnectSession> {};

    struct TEvDataFiltered : public NActors::TEventLocal<TEvDataFiltered, EvDataFiltered> {
        explicit TEvDataFiltered(ui64 offset)
            : Offset(offset)
        {}
        const ui64 Offset;
    };

    struct TEvDataAfterFilteration : public NActors::TEventLocal<TEvDataAfterFilteration, EvDataAfterFilteration> {
        TEvDataAfterFilteration(ui64 offset, const TString& json, TActorId readActorId)
            : Offset(offset)
            , Json(json)
            , ReadActorId(readActorId) { }
        ui64 Offset; 
        TString Json;
        TActorId ReadActorId;
    };
};

ui64 SendStatisticPeriodSec = 2;
ui64 MaxBatchSizeBytes = 10000000;
ui64 MaxHandledEventsCount = 1000;
ui64 MaxHandledEventsSize = 1000000;

TVector<TString> GetVector(const google::protobuf::RepeatedPtrField<TString>& value) {
    return {value.begin(), value.end()};
}

class TTopicSession : public TActorBootstrapped<TTopicSession> {
private:
    using TParserInputType = TSet<std::pair<TString, TString>>;

    struct TStats {
        void Add(ui64 dataSize, ui64 events) {
            Bytes += dataSize;
            Events += events;
        }
        void Clear() {
            Bytes = 0;
            Events = 0;
            ParseAndFilterLatency = TDuration::Zero();
        }
        ui64 Bytes = 0;
        ui64 Events = 0;
        TDuration ParseAndFilterLatency;
    };

    struct TClientsInfo {
        TClientsInfo(
            const NFq::TEvRowDispatcher::TEvStartSession::TPtr& ev,
            NMonitoring::TDynamicCounterPtr& counters,
            TMaybe<ui64> offset)
            : Settings(ev->Get()->Record)
            , ReadActorId(ev->Sender)
            , FilteredDataRate(counters->GetCounter("FilteredDataRate", true))
            , RestartSessionByOffsetsByQuery(counters->GetCounter("RestartSessionByOffsetsByQuery", true))
        {
            if (offset) {
                NextMessageOffset = *offset;
                InitialOffset = *offset;
            }
            Y_UNUSED(TDuration::TryParse(Settings.GetSource().GetReconnectPeriod(), ReconnectPeriod));
        }
        NFq::NRowDispatcherProto::TEvStartSession Settings;
        NActors::TActorId ReadActorId;
        std::unique_ptr<TJsonFilter> Filter;        // empty if no predicate
        ui64 InFlightCompilationId = 0;
        TQueue<std::pair<ui64, TString>> Buffer;
        ui64 UnreadBytes = 0;
        bool DataArrivedSent = false;
        TMaybe<ui64> NextMessageOffset;
        ui64 LastSendedNextMessageOffset = 0;
        TVector<ui64> FieldsIds;
        TDuration ReconnectPeriod;
        TStats Stat;        // Send (filtered) to read_actor
        NMonitoring::TDynamicCounters::TCounterPtr FilteredDataRate;    // filtered
        NMonitoring::TDynamicCounters::TCounterPtr RestartSessionByOffsetsByQuery;
        ui64 InitialOffset = 0;
    };

    struct TTopicEventProcessor {
        void operator()(NYdb::NTopic::TReadSessionEvent::TDataReceivedEvent& event);
        void operator()(NYdb::NTopic::TSessionClosedEvent& event);
        void operator()(NYdb::NTopic::TReadSessionEvent::TStartPartitionSessionEvent& event);
        void operator()(NYdb::NTopic::TReadSessionEvent::TStopPartitionSessionEvent& event);
        void operator()(NYdb::NTopic::TReadSessionEvent::TEndPartitionSessionEvent& event);
        void operator()(NYdb::NTopic::TReadSessionEvent::TPartitionSessionClosedEvent& event);
        void operator()(NYdb::NTopic::TReadSessionEvent::TCommitOffsetAcknowledgementEvent&) {}
        void operator()(NYdb::NTopic::TReadSessionEvent::TPartitionSessionStatusEvent&) { }

        TTopicSession& Self;
        const TString& LogPrefix;
        ui64& dataReceivedEventSize;
    };

    struct TParserSchema {
        TVector<ui64> FieldsMap;    // index - FieldId (from FieldsIndexes), value - parsing schema offset
        TParserInputType InputType;
    };

    struct TFieldDescription {
        ui64 IndexInParserSchema = 0;
        TString Type;
    };

    struct TFiltersCompileState {
        ui64 FreeId = 0;
        std::unordered_map<ui64, NActors::TActorId> InFlightCompilations = {};
    };

    bool InflightReconnect = false;
    TDuration ReconnectPeriod;
    const TString TopicPath;
    const TString TopicPathPartition;
    const TString Endpoint;
    const TString Database;
    NActors::TActorId RowDispatcherActorId;
    NActors::TActorId CompileServiceActorId;
    ui32 PartitionId;
    NYdb::TDriver Driver;
    std::shared_ptr<NYdb::ICredentialsProviderFactory> CredentialsProviderFactory;
    NYql::ITopicClient::TPtr TopicClient;
    std::shared_ptr<NYdb::NTopic::IReadSession> ReadSession;
    const i64 BufferSize;
    TString LogPrefix;
    TStats SessionStats;
    TStats ClientsStats;
    ui64 LastMessageOffset = 0;
    bool IsWaitingEvents = false;
    bool IsStartParsingScheduled = false;
    THashMap<NActors::TActorId, TClientsInfo> Clients;
    THashSet<NActors::TActorId> ClientsWithoutPredicate;
    std::unique_ptr<TJsonParser> Parser;
    TFiltersCompileState FiltersCompilation;
    NConfig::TRowDispatcherConfig Config;
    ui64 UnreadBytes = 0;
    const ::NMonitoring::TDynamicCounterPtr Counters;
    TTopicSessionMetrics Metrics;
    TParserSchema ParserSchema;
    THashMap<TString, TFieldDescription> FieldsIndexes;
    NYql::IPqGateway::TPtr PqGateway;
    TMaybe<TString> ConsumerName;
    ui64 RestartSessionByOffsets = 0;
    TInstant WaitEventStartedAt;

public:
    explicit TTopicSession(
        const TString& topicPath,
        const TString& endpoint,
        const TString& database,
        const NConfig::TRowDispatcherConfig& config,
        NActors::TActorId rowDispatcherActorId,
        NActors::TActorId compileServiceActorId,
        ui32 partitionId,
        NYdb::TDriver driver,
        std::shared_ptr<NYdb::ICredentialsProviderFactory> credentialsProviderFactory,
        const ::NMonitoring::TDynamicCounterPtr& counters,
        const NYql::IPqGateway::TPtr& pqGateway,
        ui64 maxBufferSize);

    void Bootstrap();
    void PassAway() override;

    static constexpr char ActorName[] = "FQ_ROW_DISPATCHER_SESSION";

private:
    NYdb::NTopic::TTopicClientSettings GetTopicClientSettings(const NYql::NPq::NProto::TDqPqTopicSource& sourceParams) const;
    NYql::ITopicClient& GetTopicClient(const NYql::NPq::NProto::TDqPqTopicSource& sourceParams);
    NYdb::NTopic::TReadSessionSettings GetReadSessionSettings(const NYql::NPq::NProto::TDqPqTopicSource& sourceParams) const;
    void CreateTopicSession();
    void CloseTopicSession();
    void SubscribeOnNextEvent();
    void SendToParsing(const TVector<NYdb::NTopic::TReadSessionEvent::TDataReceivedEvent::TMessage>& messages);
    void DoParsing(bool force = false);
    void DoFiltering(ui64 rowsOffset, ui64 numberRows, const TVector<TVector<NYql::NUdf::TUnboxedValue>>& parsedValues);
    void SendData(TClientsInfo& info);
    void UpdateParser();
    void FatalError(const TString& message, const std::unique_ptr<TJsonFilter>* filter, bool addParserDescription, const TMaybe<TString>& fieldName);
    void SendDataArrived(TClientsInfo& client);
    void StopReadSession();
    TString GetSessionId() const;
    void HandleNewEvents();
    TInstant GetMinStartingMessageTimestamp() const;
    void AddDataToClient(TClientsInfo& client, ui64 offset, const TString& json);
    void StartClientSession(TClientsInfo& info);

    std::pair<NYql::NUdf::TUnboxedValuePod, i64> CreateItem(const NYdb::NTopic::TReadSessionEvent::TDataReceivedEvent::TMessage& message);

    void Handle(NFq::TEvPrivate::TEvPqEventsReady::TPtr&);
    void Handle(NFq::TEvPrivate::TEvCreateSession::TPtr&);
    void Handle(NFq::TEvPrivate::TEvReconnectSession::TPtr&);
    void Handle(NFq::TEvPrivate::TEvDataAfterFilteration::TPtr&);
    void Handle(NFq::TEvPrivate::TEvSendStatisticToReadActor::TPtr&);
    void Handle(NFq::TEvPrivate::TEvDataFiltered::TPtr&);
    void Handle(NFq::TEvPrivate::TEvSendStatisticToRowDispatcher::TPtr&);
    void Handle(TEvRowDispatcher::TEvGetNextBatch::TPtr&);
    void Handle(NFq::TEvRowDispatcher::TEvStopSession::TPtr& ev);
    void Handle(NFq::TEvRowDispatcher::TEvStartSession::TPtr& ev);
    void Handle(TEvRowDispatcher::TEvPurecalcCompileResponse::TPtr& ev);
    void HandleException(const std::exception& err);

    void SendStatisticToRowDispatcher();
    void SendSessionError(NActors::TActorId readActorId, const TString& message);
    TVector<const TVector<NYql::NUdf::TUnboxedValue>*> RebuildJson(const TClientsInfo& info, const TVector<TVector<NYql::NUdf::TUnboxedValue>>& parsedValues);
    void UpdateParserSchema(const TParserInputType& inputType);
    void UpdateFieldsIds(TClientsInfo& clientInfo);
    bool CheckNewClient(NFq::TEvRowDispatcher::TEvStartSession::TPtr& ev);
    TString GetAnyQueryIdByFieldName(const TString& fieldName);
    TMaybe<ui64> GetOffset(const NFq::NRowDispatcherProto::TEvStartSession& settings);

private:

    STRICT_STFUNC_EXC(StateFunc,
        hFunc(NFq::TEvPrivate::TEvPqEventsReady, Handle);
        hFunc(NFq::TEvPrivate::TEvCreateSession, Handle);
        hFunc(NFq::TEvPrivate::TEvDataAfterFilteration, Handle);
        hFunc(NFq::TEvPrivate::TEvSendStatisticToReadActor, Handle);
        hFunc(NFq::TEvPrivate::TEvDataFiltered, Handle);
        hFunc(NFq::TEvPrivate::TEvSendStatisticToRowDispatcher, Handle);
        hFunc(NFq::TEvPrivate::TEvReconnectSession, Handle);
        hFunc(TEvRowDispatcher::TEvGetNextBatch, Handle);
        hFunc(NFq::TEvRowDispatcher::TEvStartSession, Handle);
        hFunc(TEvRowDispatcher::TEvPurecalcCompileResponse, Handle);
        sFunc(NFq::TEvPrivate::TEvStartParsing, DoParsing);
        cFunc(NActors::TEvents::TEvPoisonPill::EventType, PassAway);
        hFunc(NFq::TEvRowDispatcher::TEvStopSession, Handle);,
        ExceptionFunc(std::exception, HandleException)
    )

    STRICT_STFUNC(ErrorState, {
        cFunc(NActors::TEvents::TEvPoisonPill::EventType, PassAway);
        IgnoreFunc(NFq::TEvPrivate::TEvPqEventsReady);
        IgnoreFunc(NFq::TEvPrivate::TEvCreateSession);
        IgnoreFunc(NFq::TEvPrivate::TEvDataAfterFilteration);
        IgnoreFunc(NFq::TEvPrivate::TEvSendStatisticToReadActor);
        IgnoreFunc(NFq::TEvPrivate::TEvDataFiltered);
        IgnoreFunc(TEvRowDispatcher::TEvGetNextBatch);
        IgnoreFunc(NFq::TEvRowDispatcher::TEvStartSession);
        IgnoreFunc(NFq::TEvRowDispatcher::TEvStopSession);
        IgnoreFunc(NFq::TEvPrivate::TEvSendStatisticToRowDispatcher);
        IgnoreFunc(TEvRowDispatcher::TEvPurecalcCompileResponse);
    })
};

TTopicSession::TTopicSession(
    const TString& topicPath,
    const TString& endpoint,
    const TString& database,
    const NConfig::TRowDispatcherConfig& config,
    NActors::TActorId rowDispatcherActorId,
    NActors::TActorId compileServiceActorId,
    ui32 partitionId,
    NYdb::TDriver driver,
    std::shared_ptr<NYdb::ICredentialsProviderFactory> credentialsProviderFactory,
    const ::NMonitoring::TDynamicCounterPtr& counters,
    const NYql::IPqGateway::TPtr& pqGateway,
    ui64 maxBufferSize)
    : TopicPath(topicPath)
    , TopicPathPartition(TStringBuilder() << topicPath << "/" << partitionId)
    , Endpoint(endpoint)
    , Database(database)
    , RowDispatcherActorId(rowDispatcherActorId)
    , CompileServiceActorId(compileServiceActorId)
    , PartitionId(partitionId)
    , Driver(std::move(driver))
    , CredentialsProviderFactory(credentialsProviderFactory)
    , BufferSize(maxBufferSize)
    , LogPrefix("TopicSession")
    , Config(config)
    , Counters(counters)
    , PqGateway(pqGateway)
{
}

void TTopicSession::Bootstrap() {
    Become(&TTopicSession::StateFunc);
    Metrics.Init(Counters, TopicPath, PartitionId);
    LogPrefix = LogPrefix + " " + SelfId().ToString() + " ";
    LOG_ROW_DISPATCHER_DEBUG("Bootstrap " << TopicPathPartition
        << ", Timeout " << Config.GetTimeoutBeforeStartSessionSec() << " sec,  StatusPeriod " << Config.GetSendStatusPeriodSec() << " sec");
    Y_ENSURE(Config.GetSendStatusPeriodSec() > 0);
    Schedule(TDuration::Seconds(Config.GetSendStatusPeriodSec()), new NFq::TEvPrivate::TEvSendStatisticToReadActor());
    Schedule(TDuration::Seconds(SendStatisticPeriodSec), new NFq::TEvPrivate::TEvSendStatisticToRowDispatcher());
}

void TTopicSession::PassAway() {
    LOG_ROW_DISPATCHER_DEBUG("PassAway");
    StopReadSession();
    NActors::TActorBootstrapped<TTopicSession>::PassAway();
}

void TTopicSession::SubscribeOnNextEvent() {
    if (!ReadSession || IsWaitingEvents) {
        return;
    }

    if (Config.GetMaxSessionUsedMemory() && UnreadBytes > Config.GetMaxSessionUsedMemory()) {
        LOG_ROW_DISPATCHER_TRACE("Too much used memory (" << UnreadBytes << " bytes), skip subscribing to WaitEvent()");
        return;
    }

    LOG_ROW_DISPATCHER_TRACE("SubscribeOnNextEvent");
    IsWaitingEvents = true;
    Metrics.InFlySubscribe->Inc();
    NActors::TActorSystem* actorSystem = NActors::TActivationContext::ActorSystem();
    WaitEventStartedAt = TInstant::Now();
    ReadSession->WaitEvent().Subscribe([actorSystem, selfId = SelfId()](const auto&){
        actorSystem->Send(selfId, new NFq::TEvPrivate::TEvPqEventsReady());
    });
}

NYdb::NTopic::TTopicClientSettings TTopicSession::GetTopicClientSettings(const NYql::NPq::NProto::TDqPqTopicSource& sourceParams) const {
    NYdb::NTopic::TTopicClientSettings opts;
    opts.Database(Database)
        .DiscoveryEndpoint(Endpoint)
        .SslCredentials(NYdb::TSslCredentials(sourceParams.GetUseSsl()))
        .CredentialsProviderFactory(CredentialsProviderFactory);
    return opts;
}

NYql::ITopicClient& TTopicSession::GetTopicClient(const NYql::NPq::NProto::TDqPqTopicSource& sourceParams) {
    if (!TopicClient) {
        TopicClient = PqGateway->GetTopicClient(Driver, GetTopicClientSettings(sourceParams));
    }
    return *TopicClient;
}

TInstant TTopicSession::GetMinStartingMessageTimestamp() const {
    auto result = TInstant::Max();
    Y_ENSURE(!Clients.empty());
    for (const auto& [actorId, info] : Clients) {
       ui64 time = info.Settings.GetStartingMessageTimestampMs();
       result = std::min(result, TInstant::MilliSeconds(time));
    }
    return result;
}

NYdb::NTopic::TReadSessionSettings TTopicSession::GetReadSessionSettings(const NYql::NPq::NProto::TDqPqTopicSource& sourceParams) const {
    NYdb::NTopic::TTopicReadSettings topicReadSettings;
    topicReadSettings.Path(TopicPath);
    topicReadSettings.AppendPartitionIds(PartitionId);

    TInstant minTime = GetMinStartingMessageTimestamp();
    LOG_ROW_DISPATCHER_INFO("Create topic session, Path " << TopicPathPartition
        << ", StartingMessageTimestamp " << minTime
        << ", BufferSize " << BufferSize << ", WithoutConsumer " << Config.GetWithoutConsumer());

    auto settings = NYdb::NTopic::TReadSessionSettings()
        .AppendTopics(topicReadSettings)
        .MaxMemoryUsageBytes(BufferSize)
        .ReadFromTimestamp(minTime);
    if (Config.GetWithoutConsumer()) {
        settings.WithoutConsumer();
    } else {
        settings.ConsumerName(sourceParams.GetConsumerName());
    }
    return settings;
}

void TTopicSession::CreateTopicSession() {
    if (Clients.empty()) {
        return;
    }

    if (!ReadSession) {
        UpdateParser();
    
        // Use any sourceParams.
        const NYql::NPq::NProto::TDqPqTopicSource& sourceParams = Clients.begin()->second.Settings.GetSource();
        ReadSession = GetTopicClient(sourceParams).CreateReadSession(GetReadSessionSettings(sourceParams));
        SubscribeOnNextEvent();
    }

    if (!InflightReconnect && Clients) {
        // Use any sourceParams.
        ReconnectPeriod = Clients.begin()->second.ReconnectPeriod;
        if (ReconnectPeriod != TDuration::Zero()) {
            LOG_ROW_DISPATCHER_INFO("ReconnectPeriod " << ReconnectPeriod.ToString());
            Metrics.ReconnectRate->Inc();
            Schedule(ReconnectPeriod, new NFq::TEvPrivate::TEvReconnectSession());
            InflightReconnect = true;
        }
    }
}

void TTopicSession::Handle(NFq::TEvPrivate::TEvPqEventsReady::TPtr&) {
    LOG_ROW_DISPATCHER_TRACE("TEvPqEventsReady");
    Metrics.InFlySubscribe->Dec();
    IsWaitingEvents = false;
    auto waitEventDurationMs = (TInstant::Now() - WaitEventStartedAt).MilliSeconds();
    Metrics.WaitEventTimeMs->Collect(waitEventDurationMs);
    HandleNewEvents();
    SubscribeOnNextEvent();
}

void TTopicSession::Handle(NFq::TEvPrivate::TEvCreateSession::TPtr&) {
    CreateTopicSession();
}

TVector<const TVector<NYql::NUdf::TUnboxedValue>*> TTopicSession::RebuildJson(const TClientsInfo& info, const TVector<TVector<NYql::NUdf::TUnboxedValue>>& parsedValues) {
    TVector<const TVector<NYql::NUdf::TUnboxedValue>*> result;
    const auto& offsets = ParserSchema.FieldsMap;
    result.reserve(info.FieldsIds.size());
    for (auto fieldId : info.FieldsIds) {
        Y_ENSURE(fieldId < offsets.size(), "fieldId " << fieldId << ", offsets.size() " << offsets.size());
        auto offset = offsets[fieldId];
        Y_ENSURE(offset < parsedValues.size(), "offset " << offset << ", jsonBatch.size() " << parsedValues.size());
        result.push_back(&parsedValues[offset]); 
    }
    return result;
}

void TTopicSession::Handle(NFq::TEvPrivate::TEvDataAfterFilteration::TPtr& ev) {
    LOG_ROW_DISPATCHER_TRACE("TEvDataAfterFilteration, read actor id " << ev->Get()->ReadActorId.ToString() << ", " << ev->Get()->Json);
    auto it = Clients.find(ev->Get()->ReadActorId);
    if (it == Clients.end()) {
        LOG_ROW_DISPATCHER_ERROR("Skip DataAfterFilteration, wrong read actor, id " << ev->Get()->ReadActorId.ToString());
        return;
    }
    AddDataToClient(it->second, ev->Get()->Offset, ev->Get()->Json);
}

void TTopicSession::Handle(NFq::TEvPrivate::TEvSendStatisticToReadActor::TPtr&) {
    LOG_ROW_DISPATCHER_TRACE("TEvSendStatisticToReadActor");
    Schedule(TDuration::Seconds(Config.GetSendStatusPeriodSec()), new NFq::TEvPrivate::TEvSendStatisticToReadActor());
    
    auto readBytes = ClientsStats.Bytes;
    for (auto& [actorId, info] : Clients) {
        if (!info.NextMessageOffset) {
            continue;
        }
        auto event = std::make_unique<TEvRowDispatcher::TEvStatistics>();
        event->Record.SetPartitionId(PartitionId);
        event->Record.SetNextMessageOffset(*info.NextMessageOffset);
        event->Record.SetReadBytes(readBytes);
        info.LastSendedNextMessageOffset = *info.NextMessageOffset;
        event->ReadActorId = info.ReadActorId;
        LOG_ROW_DISPATCHER_TRACE("Send statistics to " << info.ReadActorId << ", offset " << *info.NextMessageOffset);
        Send(RowDispatcherActorId, event.release());
    }
    ClientsStats.Clear();
}

void TTopicSession::Handle(NFq::TEvPrivate::TEvReconnectSession::TPtr&) {
    Metrics.ReconnectRate->Inc();
    TInstant minTime = GetMinStartingMessageTimestamp();
    LOG_ROW_DISPATCHER_DEBUG("Reconnect topic session, " << TopicPathPartition
        << ", StartingMessageTimestamp " << minTime
        << ", BufferSize " << BufferSize << ", WithoutConsumer " << Config.GetWithoutConsumer());
    StopReadSession();
    CreateTopicSession();
    Schedule(ReconnectPeriod, new NFq::TEvPrivate::TEvReconnectSession());
}

void TTopicSession::Handle(NFq::TEvPrivate::TEvDataFiltered::TPtr& ev) {
    LOG_ROW_DISPATCHER_TRACE("TEvDataFiltered, last offset " << ev->Get()->Offset);
    for (auto& [actorId, info] : Clients) {
        if (!info.NextMessageOffset || *info.NextMessageOffset < ev->Get()->Offset + 1) {
            info.NextMessageOffset = ev->Get()->Offset + 1;
        }
    }
}

void TTopicSession::Handle(TEvRowDispatcher::TEvGetNextBatch::TPtr& ev) {
    LOG_ROW_DISPATCHER_TRACE("TEvGetNextBatch from " << ev->Sender.ToString());
    Metrics.InFlyAsyncInputData->Set(0);
    auto it = Clients.find(ev->Sender);
    if (it == Clients.end()) {
        LOG_ROW_DISPATCHER_ERROR("Wrong client, sender " << ev->Sender);
        return;
    }
    SendData(it->second);
    SubscribeOnNextEvent();
}

void TTopicSession::HandleNewEvents() {
    ui64 handledEventsSize = 0;

    for (ui64 i = 0; i < MaxHandledEventsCount; ++i) {
        if (!ReadSession) {
            return;
        }
        if (Config.GetMaxSessionUsedMemory() && UnreadBytes > Config.GetMaxSessionUsedMemory()) {
            LOG_ROW_DISPATCHER_TRACE("Too much used memory (" << UnreadBytes << " bytes), stop reading from yds");
            break;
        }
        TMaybe<NYdb::NTopic::TReadSessionEvent::TEvent> event = ReadSession->GetEvent(false);
        if (!event) {
            break;
        }

        std::visit(TTopicEventProcessor{*this, LogPrefix, handledEventsSize}, *event);
        if (handledEventsSize >= MaxHandledEventsSize) {
            break;
        }
    }
}

void TTopicSession::CloseTopicSession() {
    if (!ReadSession) {
        return;
    }
    LOG_ROW_DISPATCHER_DEBUG("Close session");
    ReadSession->Close(TDuration::Zero());
    ReadSession.reset();
}

void TTopicSession::TTopicEventProcessor::operator()(NYdb::NTopic::TReadSessionEvent::TDataReceivedEvent& event) {
    ui64 dataSize = 0;
    for (const auto& message : event.GetMessages()) {
        LOG_ROW_DISPATCHER_TRACE("Data received: " << message.DebugString(true));
        dataSize += message.GetData().size();
        Self.LastMessageOffset = message.GetOffset();
    }

    Self.SessionStats.Add(dataSize, event.GetMessages().size());
    Self.ClientsStats.Add(dataSize, event.GetMessages().size());
    Self.Metrics.SessionDataRate->Add(dataSize);
    Self.Metrics.AllSessionsDataRate->Add(dataSize);
    dataReceivedEventSize += dataSize;
    Self.SendToParsing(event.GetMessages());
}

void TTopicSession::TTopicEventProcessor::operator()(NYdb::NTopic::TSessionClosedEvent& ev) {
    TString message = TStringBuilder() << "Read session to topic \"" << Self.TopicPathPartition << "\" was closed: " << ev.DebugString();
    LOG_ROW_DISPATCHER_DEBUG(message);
    NYql::TIssues issues;
    issues.AddIssue(message);
    Self.FatalError(issues.ToOneLineString(), nullptr, false, Nothing());
}

void TTopicSession::TTopicEventProcessor::operator()(NYdb::NTopic::TReadSessionEvent::TStartPartitionSessionEvent& event) {
    LOG_ROW_DISPATCHER_DEBUG("StartPartitionSessionEvent received");

    TMaybe<ui64> minOffset;
    for (const auto& [actorId, info] : Self.Clients) {
         if (!minOffset
            || (info.NextMessageOffset && (info.NextMessageOffset < *minOffset))) {
                minOffset = info.NextMessageOffset;
            } 
    }
    LOG_ROW_DISPATCHER_DEBUG("Confirm StartPartitionSession with offset " << minOffset);
    event.Confirm(minOffset);
}

void TTopicSession::TTopicEventProcessor::operator()(NYdb::NTopic::TReadSessionEvent::TStopPartitionSessionEvent& event) {
    LOG_ROW_DISPATCHER_DEBUG("SessionId: " << Self.GetSessionId() << " StopPartitionSessionEvent received");
    event.Confirm();
}

void TTopicSession::TTopicEventProcessor::operator()(NYdb::NTopic::TReadSessionEvent::TEndPartitionSessionEvent& /*event*/) {
    LOG_ROW_DISPATCHER_WARN("TEndPartitionSessionEvent");
}

void TTopicSession::TTopicEventProcessor::operator()(NYdb::NTopic::TReadSessionEvent::TPartitionSessionClosedEvent& /*event*/) {
    LOG_ROW_DISPATCHER_WARN("TPartitionSessionClosedEvent");
}

std::pair<NYql::NUdf::TUnboxedValuePod, i64> TTopicSession::CreateItem(const NYdb::NTopic::TReadSessionEvent::TDataReceivedEvent::TMessage& message) {
    const TString& data = message.GetData();
    i64 usedSpace = data.size();
    NYql::NUdf::TUnboxedValuePod item = NKikimr::NMiniKQL::MakeString(NYql::NUdf::TStringRef(data.data(), data.size()));
    return std::make_pair(item, usedSpace);
}

TString TTopicSession::GetSessionId() const {
    return ReadSession ? ReadSession->GetSessionId() : TString{"empty"};
}

void TTopicSession::SendToParsing(const TVector<NYdb::NTopic::TReadSessionEvent::TDataReceivedEvent::TMessage>& messages) {
    for (const auto& readActorId : ClientsWithoutPredicate) {
        const auto it = Clients.find(readActorId);
        Y_ENSURE(it != Clients.end(), "Internal error: unknown client");
        auto& info = it->second;
        if (info.Filter) {
            continue;
        }

        for (const auto& message : messages) {
            LOG_ROW_DISPATCHER_TRACE("Send message with offset " << message.GetOffset() << " to client " << info.ReadActorId <<" without parsing/filtering");
            AddDataToClient(info, message.GetOffset(), message.GetData());
        }
    }

    if (ClientsWithoutPredicate.size() == Clients.size()) {
        return;
    }

    Parser->AddMessages(messages);
    DoParsing();
}

void TTopicSession::DoParsing(bool force) {
    if (!Parser->IsReady() && !force) {
        const TInstant batchCreationDeadline = Parser->GetCreationDeadline();
        LOG_ROW_DISPATCHER_TRACE("Collecting data to parse, skip parsing, creation deadline " << batchCreationDeadline);
        if (!IsStartParsingScheduled && batchCreationDeadline) {
            IsStartParsingScheduled = true;
            Schedule(batchCreationDeadline, new TEvPrivate::TEvStartParsing());
        }
        return;
    }

    if (!Parser->GetNumberValues()) {
        return;
    }

    IsStartParsingScheduled = false;
    LOG_ROW_DISPATCHER_TRACE("SendToParsing, first offset: " << Parser->GetOffsets().front() << ", number values in buffer " << Parser->GetOffsets().size());

    TInstant startParseAndFilter = TInstant::Now();
    try {
        Parser->Parse(); // this call processes parse and filter steps
    } catch (const NFq::TJsonParserError& e) {
        FatalError(e.what(), nullptr, true, e.GetField());
    } catch (const std::exception& e) {
        FatalError(e.what(), nullptr, true, Nothing());
    }
    auto parseAndFilterLatency = TInstant::Now() - startParseAndFilter;
    SessionStats.ParseAndFilterLatency = Max(SessionStats.ParseAndFilterLatency, parseAndFilterLatency);
    ClientsStats.ParseAndFilterLatency = Max(ClientsStats.ParseAndFilterLatency, parseAndFilterLatency);
}

void TTopicSession::DoFiltering(ui64 rowsOffset, ui64 numberRows, const TVector<TVector<NYql::NUdf::TUnboxedValue>>& parsedValues) {
    const auto& offsets = Parser->GetOffsets();
    Y_ENSURE(rowsOffset < offsets.size(), "Invalid first row ofset");
    Y_ENSURE(numberRows, "Expected non empty parsed batch");
    Y_ENSURE(parsedValues, "Expected non empty schema");
    auto lastOffset = offsets[rowsOffset + numberRows - 1];
    LOG_ROW_DISPATCHER_TRACE("SendToFiltering, first offset: " << offsets[rowsOffset] << ", last offset: " << lastOffset);

    for (auto& [actorId, info] : Clients) {
        if (info.InFlightCompilationId) {                                           // filter compilation in flight
            continue;
        }
        if (info.NextMessageOffset && lastOffset < info.NextMessageOffset) {        // the batch has already been processed
            continue;
        }
        try {
            if (info.Filter) {
                info.Filter->Push(offsets, RebuildJson(info, parsedValues), rowsOffset, numberRows);
            }
        } catch (const std::exception& e) {
            FatalError(e.what(), &info.Filter, false, Nothing());
        }
    }

    Send(SelfId(), new TEvPrivate::TEvDataFiltered(offsets.back()));
}

void TTopicSession::SendData(TClientsInfo& info) {
    info.DataArrivedSent = false;
    if (info.Buffer.empty()) {
        LOG_ROW_DISPATCHER_TRACE("Buffer empty");
    }
    ui64 dataSize = 0;
    ui64 eventsSize = info.Buffer.size();

    if (!info.NextMessageOffset) {
        LOG_ROW_DISPATCHER_ERROR("Try SendData() without NextMessageOffset, " << info.ReadActorId 
            << " unread " << info.UnreadBytes << " DataArrivedSent " << info.DataArrivedSent);
        return;
    }

    do {
        auto event = std::make_unique<TEvRowDispatcher::TEvMessageBatch>();
        event->Record.SetPartitionId(PartitionId);
        event->ReadActorId = info.ReadActorId;

        ui64 batchSize = 0;
        while (!info.Buffer.empty()) {
            const auto& [offset, json] = info.Buffer.front();
            info.UnreadBytes -= json.size();
            UnreadBytes -= json.size();
            batchSize += json.size();
            NFq::NRowDispatcherProto::TEvMessage message;
            message.SetJson(json);
            message.SetOffset(offset);
            event->Record.AddMessages()->CopyFrom(message);
            event->Record.SetNextMessageOffset(offset + 1);
            info.Buffer.pop();

            if (batchSize > MaxBatchSizeBytes) {
                break;
            }
        }
        dataSize += batchSize;
        if (info.Buffer.empty()) {
            event->Record.SetNextMessageOffset(*info.NextMessageOffset);
        }
        LOG_ROW_DISPATCHER_TRACE("SendData to " << info.ReadActorId << ", batch size " << event->Record.MessagesSize());
        Send(RowDispatcherActorId, event.release());
    } while(!info.Buffer.empty());
    info.Stat.Add(dataSize, eventsSize);
    info.FilteredDataRate->Add(dataSize);
    info.LastSendedNextMessageOffset = *info.NextMessageOffset;
}

void TTopicSession::UpdateFieldsIds(TClientsInfo& info) {
    const auto& source = info.Settings.GetSource();
    for (size_t i = 0; i < source.ColumnsSize(); ++i) {
        const auto& name = source.GetColumns().Get(i);
        auto it = FieldsIndexes.find(name);
        if (it == FieldsIndexes.end()) {
            auto nextIndex = FieldsIndexes.size();
            info.FieldsIds.push_back(nextIndex);
            FieldsIndexes[name] = {nextIndex, source.GetColumnTypes().Get(i)};
        } else {
            info.FieldsIds.push_back(it->second.IndexInParserSchema);
        }
    }
}

bool HasJsonColumns(const NYql::NPq::NProto::TDqPqTopicSource& sourceParams) {
    for (const auto& type : sourceParams.GetColumnTypes()) {
        if (type.Contains("Json")) {
            return true;
        }
    }
    return false;
}

void TTopicSession::StartClientSession(TClientsInfo& info) {
    if (ReadSession) {
        if (info.Settings.HasOffset() && info.Settings.GetOffset() <= LastMessageOffset) {
            LOG_ROW_DISPATCHER_INFO("New client has less offset (" << info.Settings.GetOffset() << ") than the last message (" << LastMessageOffset << "), stop (restart) topic session");
            Metrics.RestartSessionByOffsets->Inc();
            ++RestartSessionByOffsets;
            info.RestartSessionByOffsetsByQuery->Inc();
            StopReadSession();
        }
    }

    if (Parser) {
        // Parse remains data before changing parsing schema
        DoParsing(true);
    }
    UpdateParser();

    if (!ReadSession) {
        Schedule(TDuration::Seconds(Config.GetTimeoutBeforeStartSessionSec()), new NFq::TEvPrivate::TEvCreateSession());
    }
}

void TTopicSession::Handle(NFq::TEvRowDispatcher::TEvStartSession::TPtr& ev) {
    auto offset = GetOffset(ev->Get()->Record);
    LOG_ROW_DISPATCHER_INFO("New client: read actor id " << ev->Sender.ToString() << ", predicate: " 
        << ev->Get()->Record.GetSource().GetPredicate() << ", offset: " << offset);

    if (!CheckNewClient(ev)) {
        return;
    }

    auto columns = GetVector(ev->Get()->Record.GetSource().GetColumns());
    auto types = GetVector(ev->Get()->Record.GetSource().GetColumnTypes());

    try {
        auto queryGroup = Counters->GetSubgroup("queryId", ev->Get()->Record.GetQueryId());
        auto topicGroup = queryGroup->GetSubgroup("topic", CleanupCounterValueString(TopicPath));
        auto& clientInfo = Clients.emplace(
            std::piecewise_construct,
            std::forward_as_tuple(ev->Sender), 
            std::forward_as_tuple(ev, topicGroup, GetOffset(ev->Get()->Record))).first->second;
        UpdateFieldsIds(clientInfo);

        const auto& source = clientInfo.Settings.GetSource();
        TString predicate = source.GetPredicate();

        // TODO: remove this when the re-parsing is removed from pq read actor
        if (predicate.empty() && HasJsonColumns(source)) {
            predicate = "WHERE TRUE";
        }

        if (!predicate.empty()) {
            clientInfo.Filter = NewJsonFilter(
                columns,
                types,
                predicate,
                [&, actorId = clientInfo.ReadActorId](ui64 offset, const TString& json){
                    Send(SelfId(), new NFq::TEvPrivate::TEvDataAfterFilteration(offset, json, actorId));
                },
                {.EnabledLLVM = source.GetEnabledLLVM()}
            );

            clientInfo.InFlightCompilationId = ++FiltersCompilation.FreeId;
            Y_ENSURE(FiltersCompilation.InFlightCompilations.emplace(clientInfo.InFlightCompilationId, ev->Sender).second, "Got duplicated compilation event id");
            LOG_ROW_DISPATCHER_TRACE("Send compile request with id " << clientInfo.InFlightCompilationId);

            Send(CompileServiceActorId, clientInfo.Filter->GetCompileRequest().release(), 0, clientInfo.InFlightCompilationId);
            Metrics.InFlightCompileRequests->Inc();
        } else {
            ClientsWithoutPredicate.insert(ev->Sender);

<<<<<<< HEAD
        if (ReadSession) {
            if (offset && (offset <= LastMessageOffset)) {
                LOG_ROW_DISPATCHER_INFO("New client has less offset (" << offset << ") than the last message (" << LastMessageOffset << "), stop (restart) topic session");
                Metrics.RestartSessionByOffsets->Inc();
                ++RestartSessionByOffsets;
                clientInfo.RestartSessionByOffsetsByQuery->Inc();
                StopReadSession();
            }
=======
            // In case of in flight compilation topic session will be checked after getting compile response
            StartClientSession(clientInfo);
>>>>>>> d6a279e3
        }
    } catch (...) {
        FatalError("Adding new client failed, got unexpected exception: " + CurrentExceptionMessage(), nullptr, true, Nothing());
    }
    ConsumerName = ev->Get()->Record.GetSource().GetConsumerName();
    SendStatisticToRowDispatcher();
}

void TTopicSession::AddDataToClient(TClientsInfo& info, ui64 offset, const TString& json) {
    if (info.NextMessageOffset && offset < info.NextMessageOffset) {
        return;
    }
    info.NextMessageOffset = offset + 1;
    info.Buffer.push(std::make_pair(offset, json));
    info.UnreadBytes += json.size();
    UnreadBytes += json.size();
    SendDataArrived(info);
}

void TTopicSession::Handle(NFq::TEvRowDispatcher::TEvStopSession::TPtr& ev) {
    LOG_ROW_DISPATCHER_DEBUG("TEvStopSession from " << ev->Sender << " topicPath " << ev->Get()->Record.GetSource().GetTopicPath() << " clients count " << Clients.size());

    auto it = Clients.find(ev->Sender);
    if (it == Clients.end()) {
        LOG_ROW_DISPATCHER_DEBUG("Wrong ClientSettings");
        return;
    }
    auto& info = it->second;
    UnreadBytes -= info.UnreadBytes;
    Clients.erase(it);
    ClientsWithoutPredicate.erase(ev->Sender);
    if (Clients.empty()) {
        StopReadSession();
    }
    UpdateParser();
    SubscribeOnNextEvent();
}

void CollectColumns(const NYql::NPq::NProto::TDqPqTopicSource& sourceParams, TSet<std::pair<TString, TString>>& columns) {
    auto size = sourceParams.GetColumns().size();
    Y_ENSURE(size == sourceParams.GetColumnTypes().size());

    for (int i = 0; i < size; ++i) {
        auto name = sourceParams.GetColumns().Get(i);
        auto type = sourceParams.GetColumnTypes().Get(i);
        columns.emplace(name, type);
    }
}

void TTopicSession::UpdateParserSchema(const TParserInputType& inputType) {
    ParserSchema.FieldsMap.clear();
    ParserSchema.FieldsMap.resize(FieldsIndexes.size());
    ui64 offset = 0;
    for (const auto& [name, type]: inputType) {
        Y_ENSURE(FieldsIndexes.contains(name));
        ui64 index = FieldsIndexes[name].IndexInParserSchema;
        ParserSchema.FieldsMap[index] = offset++;
    }
    ParserSchema.InputType = inputType;
}

void TTopicSession::UpdateParser() {
    TSet<std::pair<TString, TString>> namesWithTypes;
    for (auto& [readActorId, info] : Clients) {
        CollectColumns(info.Settings.GetSource(), namesWithTypes);
    }

    if (namesWithTypes == ParserSchema.InputType) {
        return;
    }
    if (namesWithTypes.empty()) {
        LOG_ROW_DISPATCHER_INFO("No columns to parse, reset parser");
        Parser.reset();
        return;
    }

    try {
        UpdateParserSchema(namesWithTypes);

        TVector<TString> names;
        TVector<TString> types;
        names.reserve(namesWithTypes.size());
        types.reserve(namesWithTypes.size());
        for (const auto& [name, type] : namesWithTypes) {
            names.push_back(name);
            types.push_back(type);
        }

        LOG_ROW_DISPATCHER_TRACE("Init JsonParser with columns: " << JoinSeq(',', names));
        const auto& parserConfig = Config.GetJsonParser();
        Parser = NewJsonParser(names, types, [this](ui64 rowsOffset, ui64 numberRows, const TVector<TVector<NYql::NUdf::TUnboxedValue>>& parsedValues) {
            DoFiltering(rowsOffset, numberRows, parsedValues);
        }, parserConfig.GetBatchSizeBytes(), TDuration::MilliSeconds(parserConfig.GetBatchCreationTimeoutMs()), parserConfig.GetBufferCellCount());
    } catch (const NFq::TJsonParserError& e) {
        FatalError(e.what(), nullptr, true, e.GetField());
    } catch (const NYql::NPureCalc::TCompileError& e) {
        FatalError(e.GetIssues(), nullptr, true, Nothing());
    }
}

void TTopicSession::FatalError(const TString& message, const std::unique_ptr<TJsonFilter>* filter, bool addParserDescription, const TMaybe<TString>& fieldName) {
    TStringStream str;
    str << message;
    if (Parser && addParserDescription) {
        str << ", parser description:\n" << Parser->GetDescription();
    }
    if (filter) {
        str << ", filter sql:\n" << (*filter)->GetSql();
    }
    if (fieldName) {
        auto queryId = GetAnyQueryIdByFieldName(*fieldName);
        str << ", the field (" << *fieldName <<  ") has been added by query: " + queryId;
    }
    LOG_ROW_DISPATCHER_ERROR("FatalError: " << str.Str());

    for (auto& [readActorId, info] : Clients) {
        LOG_ROW_DISPATCHER_DEBUG("Send TEvSessionError to " << readActorId);
        SendSessionError(readActorId, str.Str());
    }
    StopReadSession();
    Become(&TTopicSession::ErrorState);
    ythrow yexception() << "FatalError: " << str.Str();    // To exit from current stack and call once PassAway() in HandleException().
}

void TTopicSession::SendSessionError(NActors::TActorId readActorId, const TString& message) {
    auto event = std::make_unique<TEvRowDispatcher::TEvSessionError>();
    event->Record.SetMessage(message);
    event->ReadActorId = readActorId;
    Send(RowDispatcherActorId, event.release());
}

void TTopicSession::StopReadSession() {
    if (ReadSession) {
        LOG_ROW_DISPATCHER_DEBUG("Close read session");
        ReadSession->Close(TDuration::Zero());
        ReadSession.reset();
    }
    TopicClient.Reset();
}

void TTopicSession::SendDataArrived(TClientsInfo& info) {
    if (info.Buffer.empty() || info.DataArrivedSent) {
        return;
    }
    info.DataArrivedSent = true;
    LOG_ROW_DISPATCHER_TRACE("Send TEvNewDataArrived to " << info.ReadActorId);
    Metrics.InFlyAsyncInputData->Set(1);
    auto event = std::make_unique<TEvRowDispatcher::TEvNewDataArrived>();
    event->Record.SetPartitionId(PartitionId);
    event->ReadActorId = info.ReadActorId;
    Send(RowDispatcherActorId, event.release());
}

void TTopicSession::HandleException(const std::exception& e) {
    if (CurrentStateFunc() == &TThis::ErrorState) {
        return;
    }
    FatalError(TString("Internal error: exception: ") + e.what(), nullptr, false, Nothing());
}

void TTopicSession::SendStatisticToRowDispatcher() {
    TopicSessionStatistic sessionStatistic;
    auto& commonStatistic = sessionStatistic.Common;
    commonStatistic.UnreadBytes = UnreadBytes;
    commonStatistic.RestartSessionByOffsets = RestartSessionByOffsets;
    commonStatistic.ReadBytes = SessionStats.Bytes;
    commonStatistic.ReadEvents = SessionStats.Events;
    commonStatistic.ParseAndFilterLatency = SessionStats.ParseAndFilterLatency;
    commonStatistic.LastReadedOffset = LastMessageOffset;
    SessionStats.Clear();

    sessionStatistic.SessionKey = TopicSessionParams{Endpoint, Database, TopicPath, PartitionId};
    sessionStatistic.Clients.reserve(Clients.size());
    for (auto& [readActorId, info] : Clients) {
        TopicSessionClientStatistic clientStatistic;
        clientStatistic.PartitionId = PartitionId;
        clientStatistic.ReadActorId = readActorId;
        clientStatistic.UnreadRows = info.Buffer.size();
        clientStatistic.UnreadBytes = info.UnreadBytes;
        clientStatistic.Offset = info.NextMessageOffset.GetOrElse(0);
        clientStatistic.ReadBytes = info.Stat.Bytes;
        clientStatistic.IsWaiting = LastMessageOffset + 1 < info.NextMessageOffset.GetOrElse(0);
        clientStatistic.ReadLagMessages = info.NextMessageOffset.GetOrElse(0) - LastMessageOffset - 1;
        clientStatistic.InitialOffset = info.InitialOffset;
        info.Stat.Clear();
        sessionStatistic.Clients.emplace_back(std::move(clientStatistic));
    }
    auto event = std::make_unique<TEvRowDispatcher::TEvSessionStatistic>(sessionStatistic);
    Send(RowDispatcherActorId, event.release());
}

void TTopicSession::Handle(NFq::TEvPrivate::TEvSendStatisticToRowDispatcher::TPtr&) {
    Schedule(TDuration::Seconds(SendStatisticPeriodSec), new NFq::TEvPrivate::TEvSendStatisticToRowDispatcher());
    SendStatisticToRowDispatcher();
}

bool TTopicSession::CheckNewClient(NFq::TEvRowDispatcher::TEvStartSession::TPtr& ev) {
    auto it = Clients.find(ev->Sender);
    if (it != Clients.end()) {
        LOG_ROW_DISPATCHER_ERROR("Such a client already exists");
        SendSessionError(ev->Sender, "Internal error: such a client already exists");
        return false;
    }

    const auto& source = ev->Get()->Record.GetSource();
    if (!Config.GetWithoutConsumer() && ConsumerName && ConsumerName != source.GetConsumerName()) {
        LOG_ROW_DISPATCHER_INFO("Different consumer, expected " <<  ConsumerName << ", actual " << source.GetConsumerName() << ", send error");
        SendSessionError(ev->Sender, TStringBuilder() << "Use the same consumer in all queries via RD (current consumer " << ConsumerName << ")");
        return false;
    }

    Y_ENSURE(source.ColumnsSize() == source.ColumnTypesSize());
    for (size_t i = 0; i < source.ColumnsSize(); ++i) {
        const auto& name = source.GetColumns().Get(i);
        const auto& type = source.GetColumnTypes().Get(i);
        const auto it = FieldsIndexes.find(name);
        if (it != FieldsIndexes.end() && it->second.Type != type) {
            LOG_ROW_DISPATCHER_INFO("Different column `" << name << "` type, expected " << it->second.Type << ", actual " << type << ", send error");
            SendSessionError(ev->Sender, TStringBuilder() << "Use the same column type in all queries via RD, current type for column `" << name << "` is " << it->second.Type << " (requested type is " << type <<")");
            return false;
        }
    }

    return true;
}

void TTopicSession::Handle(TEvRowDispatcher::TEvPurecalcCompileResponse::TPtr& ev) {
    LOG_ROW_DISPATCHER_TRACE("Got compile response for reauest with id " << ev->Cookie);

    const auto requestIt = FiltersCompilation.InFlightCompilations.find(ev->Cookie);
    if (requestIt == FiltersCompilation.InFlightCompilations.end()) {
        LOG_ROW_DISPATCHER_TRACE("Compile response ignored for id " << ev->Cookie);
        return;
    }

    const auto clientId = requestIt->second;
    FiltersCompilation.InFlightCompilations.erase(requestIt);
    Metrics.InFlightCompileRequests->Dec();

    if (!ev->Get()->ProgramHolder) {
        TString message = TStringBuilder() << "Filed to compile purecalc program, error: " << ev->Get()->Error;
        LOG_ROW_DISPATCHER_ERROR(message);
        FatalError(message, nullptr, false, Nothing());
        return;
    }

    const auto clientIt = Clients.find(clientId);
    if (clientIt == Clients.end()) {
        LOG_ROW_DISPATCHER_TRACE("Compile response ignored for id " << ev->Cookie << ", client with id " << clientId << " not found");
        return;
    }

    auto& clientInfo = clientIt->second;
    if (ev->Cookie != clientInfo.InFlightCompilationId) {
        LOG_ROW_DISPATCHER_TRACE("Outdated compiler response ignored for id " << ev->Cookie << ", client with id " << clientId << " changed");
        return;
    }

    Y_ENSURE(clientInfo.Filter, "Unexpected completion response for client without filter");
    clientInfo.Filter->OnCompileResponse(std::move(ev));
    clientInfo.InFlightCompilationId = 0;
    StartClientSession(clientInfo);
}

TString TTopicSession::GetAnyQueryIdByFieldName(const TString& fieldName) {
    TSet<std::pair<TString, TString>> namesWithTypes;
    for (auto& [readActorId, info] : Clients) {
        for (const auto& name : info.Settings.GetSource().GetColumns()) {
            if (name != fieldName) {
                continue;
            }
            return info.Settings.GetQueryId();
        }
    }
    return "Unknown";
}

TMaybe<ui64> TTopicSession::GetOffset(const NFq::NRowDispatcherProto::TEvStartSession& settings) {
    for (auto p: settings.GetOffset()) {
        if (p.GetPartitionId() != PartitionId) {
            continue;
        }
        return p.GetOffset();
    }
    return Nothing();
}

} // namespace

////////////////////////////////////////////////////////////////////////////////
    
std::unique_ptr<NActors::IActor> NewTopicSession(
    const TString& topicPath,
    const TString& endpoint,
    const TString& database,
    const NConfig::TRowDispatcherConfig& config,
    NActors::TActorId rowDispatcherActorId,
    NActors::TActorId compileServiceActorId,
    ui32 partitionId,
    NYdb::TDriver driver,
    std::shared_ptr<NYdb::ICredentialsProviderFactory> credentialsProviderFactory,
    const ::NMonitoring::TDynamicCounterPtr& counters,
    const NYql::IPqGateway::TPtr& pqGateway,
    ui64 maxBufferSize) {
    return std::unique_ptr<NActors::IActor>(new TTopicSession(topicPath, endpoint, database, config, rowDispatcherActorId, compileServiceActorId, partitionId, std::move(driver), credentialsProviderFactory, counters, pqGateway, maxBufferSize));
}

} // namespace NFq<|MERGE_RESOLUTION|>--- conflicted
+++ resolved
@@ -872,19 +872,8 @@
         } else {
             ClientsWithoutPredicate.insert(ev->Sender);
 
-<<<<<<< HEAD
-        if (ReadSession) {
-            if (offset && (offset <= LastMessageOffset)) {
-                LOG_ROW_DISPATCHER_INFO("New client has less offset (" << offset << ") than the last message (" << LastMessageOffset << "), stop (restart) topic session");
-                Metrics.RestartSessionByOffsets->Inc();
-                ++RestartSessionByOffsets;
-                clientInfo.RestartSessionByOffsetsByQuery->Inc();
-                StopReadSession();
-            }
-=======
             // In case of in flight compilation topic session will be checked after getting compile response
             StartClientSession(clientInfo);
->>>>>>> d6a279e3
         }
     } catch (...) {
         FatalError("Adding new client failed, got unexpected exception: " + CurrentExceptionMessage(), nullptr, true, Nothing());
