#include "topic_session.h"

#include <ydb/core/fq/libs/actors/logging/log.h>

#include <ydb/core/fq/libs/row_dispatcher/events/data_plane.h>
#include <ydb/library/yql/providers/pq/proto/dq_io.pb.h>
#include <ydb/library/actors/core/actor_bootstrapped.h>
#include <ydb/library/actors/core/hfunc.h>
#include <ydb/library/yql/minikql/mkql_string_util.h>
#include <ydb/library/yql/minikql/computation/mkql_computation_node_holders.h>
#include <ydb/library/yql/dq/runtime/dq_async_stats.h>
#include <ydb/public/sdk/cpp/client/ydb_topic/topic.h>

#include <util/string/join.h>
#include <util/generic/queue.h>

#include <ydb/core/fq/libs/row_dispatcher/json_parser.h>
#include <ydb/core/fq/libs/row_dispatcher/json_filter.h>
#include <ydb/library/yql/public/purecalc/purecalc.h>

namespace NFq {

using namespace NActors;

namespace {

////////////////////////////////////////////////////////////////////////////////

struct TTopicSessionMetrics {
    void Init(const ::NMonitoring::TDynamicCounterPtr& counters, const TString& topicPath, ui32 partitionId) {

        TopicGroup = counters->GetSubgroup("topic", CleanupCounterValueString(topicPath));
        PartitionGroup = TopicGroup->GetSubgroup("partition", ToString(partitionId));
        InFlyAsyncInputData = PartitionGroup->GetCounter("InFlyAsyncInputData");
        InFlySubscribe = PartitionGroup->GetCounter("InFlySubscribe");
        ReconnectRate = PartitionGroup->GetCounter("ReconnectRate", true);
        RestartSessionByOffsets = counters->GetCounter("RestartSessionByOffsets", true);
        SessionDataRate = PartitionGroup->GetCounter("SessionDataRate", true);
        WaitEventTimeMs = PartitionGroup->GetHistogram("WaitEventTimeMs", NMonitoring::ExponentialHistogram(13, 2, 1)); // ~ 1ms -> ~ 8s
        AllSessionsDataRate = counters->GetCounter("AllSessionsDataRate", true);
    }

    ::NMonitoring::TDynamicCounterPtr TopicGroup;
    ::NMonitoring::TDynamicCounterPtr PartitionGroup;
    ::NMonitoring::TDynamicCounters::TCounterPtr InFlyAsyncInputData;
    ::NMonitoring::TDynamicCounters::TCounterPtr InFlySubscribe;
    ::NMonitoring::TDynamicCounters::TCounterPtr ReconnectRate;
    ::NMonitoring::TDynamicCounters::TCounterPtr RestartSessionByOffsets;
    ::NMonitoring::TDynamicCounters::TCounterPtr SessionDataRate;
    ::NMonitoring::THistogramPtr WaitEventTimeMs;
    ::NMonitoring::TDynamicCounters::TCounterPtr AllSessionsDataRate;

};

struct TEvPrivate {
    // Event ids
    enum EEv : ui32 {
        EvBegin = EventSpaceBegin(NActors::TEvents::ES_PRIVATE),
        EvPqEventsReady = EvBegin + 10,
        EvCreateSession,
        EvSendStatisticToReadActor,
        EvDataAfterFilteration,
        EvDataFiltered,
        EvSendStatisticToRowDispatcher,
        EvStartParsing,
        EvReconnectSession,
        EvEnd
    };
    static_assert(EvEnd < EventSpaceEnd(NActors::TEvents::ES_PRIVATE), "expect EvEnd < EventSpaceEnd(NActors::TEvents::ES_PRIVATE)");

    // Events
    struct TEvPqEventsReady : public NActors::TEventLocal<TEvPqEventsReady, EvPqEventsReady> {};
    struct TEvCreateSession : public NActors::TEventLocal<TEvCreateSession, EvCreateSession> {};
    struct TEvSendStatisticToRowDispatcher : public NActors::TEventLocal<TEvSendStatisticToRowDispatcher, EvSendStatisticToRowDispatcher> {};
    struct TEvSendStatisticToReadActor : public NActors::TEventLocal<TEvSendStatisticToReadActor, EvSendStatisticToReadActor> {};
    struct TEvStartParsing : public NActors::TEventLocal<TEvStartParsing, EvStartParsing> {};
    struct TEvReconnectSession : public NActors::TEventLocal<TEvReconnectSession, EvReconnectSession> {};

    struct TEvDataFiltered : public NActors::TEventLocal<TEvDataFiltered, EvDataFiltered> {
        explicit TEvDataFiltered(ui64 offset)
            : Offset(offset)
        {}
        const ui64 Offset;
    };

    struct TEvDataAfterFilteration : public NActors::TEventLocal<TEvDataAfterFilteration, EvDataAfterFilteration> {
        TEvDataAfterFilteration(ui64 offset, const TString& json, TActorId readActorId)
            : Offset(offset)
            , Json(json)
            , ReadActorId(readActorId) { }
        ui64 Offset; 
        TString Json;
        TActorId ReadActorId;
    };
};

ui64 SendStatisticPeriodSec = 2;
ui64 MaxBatchSizeBytes = 10000000;
ui64 MaxHandledEventsCount = 1000;
ui64 MaxHandledEventsSize = 1000000;

TVector<TString> GetVector(const google::protobuf::RepeatedPtrField<TString>& value) {
    return {value.begin(), value.end()};
}

class TTopicSession : public TActorBootstrapped<TTopicSession> {
private:
    using TParserInputType = TSet<std::pair<TString, TString>>;

    struct TStats {
        void Add(ui64 dataSize, ui64 events) {
            Bytes += dataSize;
            Events += events;
        }
        void Clear() {
            Bytes = 0;
            Events = 0;
        }
        ui64 Bytes = 0;
        ui64 Events = 0;
    };

    struct TClientsInfo {
        TClientsInfo(
            const NFq::TEvRowDispatcher::TEvStartSession::TPtr& ev,
            NMonitoring::TDynamicCounterPtr& counters)
            : Settings(ev->Get()->Record)
            , ReadActorId(ev->Sender)
            , FilteredDataRate(counters->GetCounter("FilteredDataRate", true))
            , RestartSessionByOffsetsByQuery(counters->GetCounter("RestartSessionByOffsetsByQuery", true))
        {
            if (Settings.HasOffset()) {
                NextMessageOffset = Settings.GetOffset();
                InitialOffset = Settings.GetOffset();
            }
            Y_UNUSED(TDuration::TryParse(Settings.GetSource().GetReconnectPeriod(), ReconnectPeriod));
        }
        NFq::NRowDispatcherProto::TEvStartSession Settings;
        NActors::TActorId ReadActorId;
        std::unique_ptr<TJsonFilter> Filter;        // empty if no predicate
        TQueue<std::pair<ui64, TString>> Buffer;
        ui64 UnreadBytes = 0;
        bool DataArrivedSent = false;
        TMaybe<ui64> NextMessageOffset;
        ui64 LastSendedNextMessageOffset = 0;
        TVector<ui64> FieldsIds;
        TDuration ReconnectPeriod;
        TStats Stat;        // Send (filtered) to read_actor
        NMonitoring::TDynamicCounters::TCounterPtr FilteredDataRate;    // filtered
<<<<<<< HEAD
        NMonitoring::TDynamicCounters::TCounterPtr RestartSessionByOffsetsByQuery;
=======
>>>>>>> bb6096cb
        ui64 InitialOffset = 0;
    };

    struct TTopicEventProcessor {
        void operator()(NYdb::NTopic::TReadSessionEvent::TDataReceivedEvent& event);
        void operator()(NYdb::NTopic::TSessionClosedEvent& event);
        void operator()(NYdb::NTopic::TReadSessionEvent::TStartPartitionSessionEvent& event);
        void operator()(NYdb::NTopic::TReadSessionEvent::TStopPartitionSessionEvent& event);
        void operator()(NYdb::NTopic::TReadSessionEvent::TEndPartitionSessionEvent& event);
        void operator()(NYdb::NTopic::TReadSessionEvent::TPartitionSessionClosedEvent& event);
        void operator()(NYdb::NTopic::TReadSessionEvent::TCommitOffsetAcknowledgementEvent&) {}
        void operator()(NYdb::NTopic::TReadSessionEvent::TPartitionSessionStatusEvent&) { }

        TTopicSession& Self;
        const TString& LogPrefix;
        ui64& dataReceivedEventSize;
    };

    struct TParserSchema {
        TVector<ui64> FieldsMap;    // index - FieldId (from FieldsIndexes), value - parsing schema offset
        TParserInputType InputType;
    };

    struct TFieldDescription {
        ui64 IndexInParserSchema = 0;
        TString Type;
    };

    bool InflightReconnect = false;
    TDuration ReconnectPeriod;
    const TString TopicPath;
    const TString TopicPathPartition;
    const TString Endpoint;
    const TString Database;
    NActors::TActorId RowDispatcherActorId;
    ui32 PartitionId;
    NYdb::TDriver Driver;
    std::shared_ptr<NYdb::ICredentialsProviderFactory> CredentialsProviderFactory;
    IPureCalcProgramFactory::TPtr PureCalcProgramFactory;
    NYql::ITopicClient::TPtr TopicClient;
    std::shared_ptr<NYdb::NTopic::IReadSession> ReadSession;
    const i64 BufferSize;
    TString LogPrefix;
    TStats SessionStats;
    TStats ClientsStats;
    ui64 LastMessageOffset = 0;
    bool IsWaitingEvents = false;
    bool IsStartParsingScheduled = false;
    THashMap<NActors::TActorId, TClientsInfo> Clients;
    THashSet<NActors::TActorId> ClientsWithoutPredicate;
    std::unique_ptr<TJsonParser> Parser;
    NConfig::TRowDispatcherConfig Config;
    ui64 UnreadBytes = 0;
    const ::NMonitoring::TDynamicCounterPtr Counters;
    TTopicSessionMetrics Metrics;
    TParserSchema ParserSchema;
    THashMap<TString, TFieldDescription> FieldsIndexes;
    NYql::IPqGateway::TPtr PqGateway;
    TMaybe<TString> ConsumerName;
    ui64 RestartSessionByOffsets = 0;
    TInstant WaitEventStartedAt;

public:
    explicit TTopicSession(
        const TString& topicPath,
        const TString& endpoint,
        const TString& database,
        const NConfig::TRowDispatcherConfig& config,
        NActors::TActorId rowDispatcherActorId,
        ui32 partitionId,
        NYdb::TDriver driver,
        std::shared_ptr<NYdb::ICredentialsProviderFactory> credentialsProviderFactory,
        IPureCalcProgramFactory::TPtr pureCalcProgramFactory,
        const ::NMonitoring::TDynamicCounterPtr& counters,
        const NYql::IPqGateway::TPtr& pqGateway,
        ui64 maxBufferSize);

    void Bootstrap();
    void PassAway() override;

    static constexpr char ActorName[] = "FQ_ROW_DISPATCHER_SESSION";

private:
    NYdb::NTopic::TTopicClientSettings GetTopicClientSettings(const NYql::NPq::NProto::TDqPqTopicSource& sourceParams) const;
    NYql::ITopicClient& GetTopicClient(const NYql::NPq::NProto::TDqPqTopicSource& sourceParams);
    NYdb::NTopic::TReadSessionSettings GetReadSessionSettings(const NYql::NPq::NProto::TDqPqTopicSource& sourceParams) const;
    void CreateTopicSession();
    void CloseTopicSession();
    void SubscribeOnNextEvent();
    void SendToParsing(const TVector<NYdb::NTopic::TReadSessionEvent::TDataReceivedEvent::TMessage>& messages);
    void DoParsing(bool force = false);
    void DoFiltering(ui64 rowsOffset, ui64 numberRows, const TVector<TVector<NYql::NUdf::TUnboxedValue>>& parsedValues);
    void SendData(TClientsInfo& info);
    void UpdateParser();
    void FatalError(const TString& message, const std::unique_ptr<TJsonFilter>* filter, bool addParserDescription, const TMaybe<TString>& fieldName);
    void SendDataArrived(TClientsInfo& client);
    void StopReadSession();
    TString GetSessionId() const;
    void HandleNewEvents();
    TInstant GetMinStartingMessageTimestamp() const;
    void AddDataToClient(TClientsInfo& client, ui64 offset, const TString& json);

    std::pair<NYql::NUdf::TUnboxedValuePod, i64> CreateItem(const NYdb::NTopic::TReadSessionEvent::TDataReceivedEvent::TMessage& message);

    void Handle(NFq::TEvPrivate::TEvPqEventsReady::TPtr&);
    void Handle(NFq::TEvPrivate::TEvCreateSession::TPtr&);
    void Handle(NFq::TEvPrivate::TEvReconnectSession::TPtr&);
    void Handle(NFq::TEvPrivate::TEvDataAfterFilteration::TPtr&);
    void Handle(NFq::TEvPrivate::TEvSendStatisticToReadActor::TPtr&);
    void Handle(NFq::TEvPrivate::TEvDataFiltered::TPtr&);
    void Handle(NFq::TEvPrivate::TEvSendStatisticToRowDispatcher::TPtr&);
    void Handle(TEvRowDispatcher::TEvGetNextBatch::TPtr&);
    void Handle(NFq::TEvRowDispatcher::TEvStopSession::TPtr& ev);
    void Handle(NFq::TEvRowDispatcher::TEvStartSession::TPtr& ev);
    void HandleException(const std::exception& err);

    void SendStatisticToRowDispatcher();
    void SendSessionError(NActors::TActorId readActorId, const TString& message);
    TVector<const TVector<NYql::NUdf::TUnboxedValue>*> RebuildJson(const TClientsInfo& info, const TVector<TVector<NYql::NUdf::TUnboxedValue>>& parsedValues);
    void UpdateParserSchema(const TParserInputType& inputType);
    void UpdateFieldsIds(TClientsInfo& clientInfo);
    bool CheckNewClient(NFq::TEvRowDispatcher::TEvStartSession::TPtr& ev);
    TString GetAnyQueryIdByFieldName(const TString& fieldName);

private:

    STRICT_STFUNC_EXC(StateFunc,
        hFunc(NFq::TEvPrivate::TEvPqEventsReady, Handle);
        hFunc(NFq::TEvPrivate::TEvCreateSession, Handle);
        hFunc(NFq::TEvPrivate::TEvDataAfterFilteration, Handle);
        hFunc(NFq::TEvPrivate::TEvSendStatisticToReadActor, Handle);
        hFunc(NFq::TEvPrivate::TEvDataFiltered, Handle);
        hFunc(NFq::TEvPrivate::TEvSendStatisticToRowDispatcher, Handle);
        hFunc(NFq::TEvPrivate::TEvReconnectSession, Handle);
        hFunc(TEvRowDispatcher::TEvGetNextBatch, Handle);
        hFunc(NFq::TEvRowDispatcher::TEvStartSession, Handle);
        sFunc(NFq::TEvPrivate::TEvStartParsing, DoParsing);
        cFunc(NActors::TEvents::TEvPoisonPill::EventType, PassAway);
        hFunc(NFq::TEvRowDispatcher::TEvStopSession, Handle);,
        ExceptionFunc(std::exception, HandleException)
    )

    STRICT_STFUNC(ErrorState, {
        cFunc(NActors::TEvents::TEvPoisonPill::EventType, PassAway);
        IgnoreFunc(NFq::TEvPrivate::TEvPqEventsReady);
        IgnoreFunc(NFq::TEvPrivate::TEvCreateSession);
        IgnoreFunc(NFq::TEvPrivate::TEvDataAfterFilteration);
        IgnoreFunc(NFq::TEvPrivate::TEvSendStatisticToReadActor);
        IgnoreFunc(NFq::TEvPrivate::TEvDataFiltered);
        IgnoreFunc(TEvRowDispatcher::TEvGetNextBatch);
        IgnoreFunc(NFq::TEvRowDispatcher::TEvStartSession);
        IgnoreFunc(NFq::TEvRowDispatcher::TEvStopSession);
        IgnoreFunc(NFq::TEvPrivate::TEvSendStatisticToRowDispatcher);
    })
};

TTopicSession::TTopicSession(
    const TString& topicPath,
    const TString& endpoint,
    const TString& database,
    const NConfig::TRowDispatcherConfig& config,
    NActors::TActorId rowDispatcherActorId,
    ui32 partitionId,
    NYdb::TDriver driver,
    std::shared_ptr<NYdb::ICredentialsProviderFactory> credentialsProviderFactory,
    IPureCalcProgramFactory::TPtr pureCalcProgramFactory,
    const ::NMonitoring::TDynamicCounterPtr& counters,
    const NYql::IPqGateway::TPtr& pqGateway,
    ui64 maxBufferSize)
    : TopicPath(topicPath)
    , TopicPathPartition(TStringBuilder() << topicPath << "/" << partitionId)
    , Endpoint(endpoint)
    , Database(database)
    , RowDispatcherActorId(rowDispatcherActorId)
    , PartitionId(partitionId)
    , Driver(std::move(driver))
    , CredentialsProviderFactory(credentialsProviderFactory)
    , PureCalcProgramFactory(pureCalcProgramFactory)
    , BufferSize(maxBufferSize)
    , LogPrefix("TopicSession")
    , Config(config)
    , Counters(counters)
    , PqGateway(pqGateway)
{
}

void TTopicSession::Bootstrap() {
    Become(&TTopicSession::StateFunc);
    Metrics.Init(Counters, TopicPath, PartitionId);
    LogPrefix = LogPrefix + " " + SelfId().ToString() + " ";
    LOG_ROW_DISPATCHER_DEBUG("Bootstrap " << TopicPathPartition
        << ", Timeout " << Config.GetTimeoutBeforeStartSessionSec() << " sec,  StatusPeriod " << Config.GetSendStatusPeriodSec() << " sec");
    Y_ENSURE(Config.GetSendStatusPeriodSec() > 0);
    Schedule(TDuration::Seconds(Config.GetSendStatusPeriodSec()), new NFq::TEvPrivate::TEvSendStatisticToReadActor());
    Schedule(TDuration::Seconds(SendStatisticPeriodSec), new NFq::TEvPrivate::TEvSendStatisticToRowDispatcher());
}

void TTopicSession::PassAway() {
    LOG_ROW_DISPATCHER_DEBUG("PassAway");
    StopReadSession();
    NActors::TActorBootstrapped<TTopicSession>::PassAway();
}

void TTopicSession::SubscribeOnNextEvent() {
    if (!ReadSession || IsWaitingEvents) {
        return;
    }

    if (Config.GetMaxSessionUsedMemory() && UnreadBytes > Config.GetMaxSessionUsedMemory()) {
        LOG_ROW_DISPATCHER_TRACE("Too much used memory (" << UnreadBytes << " bytes), skip subscribing to WaitEvent()");
        return;
    }

    LOG_ROW_DISPATCHER_TRACE("SubscribeOnNextEvent");
    IsWaitingEvents = true;
    Metrics.InFlySubscribe->Inc();
    NActors::TActorSystem* actorSystem = NActors::TActivationContext::ActorSystem();
    WaitEventStartedAt = TInstant::Now();
    ReadSession->WaitEvent().Subscribe([actorSystem, selfId = SelfId()](const auto&){
        actorSystem->Send(selfId, new NFq::TEvPrivate::TEvPqEventsReady());
    });
}

NYdb::NTopic::TTopicClientSettings TTopicSession::GetTopicClientSettings(const NYql::NPq::NProto::TDqPqTopicSource& sourceParams) const {
    NYdb::NTopic::TTopicClientSettings opts;
    opts.Database(Database)
        .DiscoveryEndpoint(Endpoint)
        .SslCredentials(NYdb::TSslCredentials(sourceParams.GetUseSsl()))
        .CredentialsProviderFactory(CredentialsProviderFactory);
    return opts;
}

NYql::ITopicClient& TTopicSession::GetTopicClient(const NYql::NPq::NProto::TDqPqTopicSource& sourceParams) {
    if (!TopicClient) {
        TopicClient = PqGateway->GetTopicClient(Driver, GetTopicClientSettings(sourceParams));
    }
    return *TopicClient;
}

TInstant TTopicSession::GetMinStartingMessageTimestamp() const {
    auto result = TInstant::Max();
    Y_ENSURE(!Clients.empty());
    for (const auto& [actorId, info] : Clients) {
       ui64 time = info.Settings.GetStartingMessageTimestampMs();
       result = std::min(result, TInstant::MilliSeconds(time));
    }
    return result;
}

NYdb::NTopic::TReadSessionSettings TTopicSession::GetReadSessionSettings(const NYql::NPq::NProto::TDqPqTopicSource& sourceParams) const {
    NYdb::NTopic::TTopicReadSettings topicReadSettings;
    topicReadSettings.Path(TopicPath);
    topicReadSettings.AppendPartitionIds(PartitionId);

    TInstant minTime = GetMinStartingMessageTimestamp();
    LOG_ROW_DISPATCHER_INFO("Create topic session, Path " << TopicPathPartition
        << ", StartingMessageTimestamp " << minTime
        << ", BufferSize " << BufferSize << ", WithoutConsumer " << Config.GetWithoutConsumer());

    auto settings = NYdb::NTopic::TReadSessionSettings()
        .AppendTopics(topicReadSettings)
        .MaxMemoryUsageBytes(BufferSize)
        .ReadFromTimestamp(minTime);
    if (Config.GetWithoutConsumer()) {
        settings.WithoutConsumer();
    } else {
        settings.ConsumerName(sourceParams.GetConsumerName());
    }
    return settings;
}

void TTopicSession::CreateTopicSession() {
    if (Clients.empty()) {
        return;
    }

    if (!ReadSession) {
        UpdateParser();
    
        // Use any sourceParams.
        const NYql::NPq::NProto::TDqPqTopicSource& sourceParams = Clients.begin()->second.Settings.GetSource();
        ReadSession = GetTopicClient(sourceParams).CreateReadSession(GetReadSessionSettings(sourceParams));
        SubscribeOnNextEvent();
    }

    if (!InflightReconnect && Clients) {
        // Use any sourceParams.
        ReconnectPeriod = Clients.begin()->second.ReconnectPeriod;
        if (ReconnectPeriod != TDuration::Zero()) {
            LOG_ROW_DISPATCHER_INFO("ReconnectPeriod " << ReconnectPeriod.ToString());
            Metrics.ReconnectRate->Inc();
            Schedule(ReconnectPeriod, new NFq::TEvPrivate::TEvReconnectSession());
            InflightReconnect = true;
        }
    }
}

void TTopicSession::Handle(NFq::TEvPrivate::TEvPqEventsReady::TPtr&) {
    LOG_ROW_DISPATCHER_TRACE("TEvPqEventsReady");
    Metrics.InFlySubscribe->Dec();
    IsWaitingEvents = false;
    auto waitEventDurationMs = (TInstant::Now() - WaitEventStartedAt).MilliSeconds();
    Metrics.WaitEventTimeMs->Collect(waitEventDurationMs);
    HandleNewEvents();
    SubscribeOnNextEvent();
}

void TTopicSession::Handle(NFq::TEvPrivate::TEvCreateSession::TPtr&) {
    CreateTopicSession();
}

TVector<const TVector<NYql::NUdf::TUnboxedValue>*> TTopicSession::RebuildJson(const TClientsInfo& info, const TVector<TVector<NYql::NUdf::TUnboxedValue>>& parsedValues) {
    TVector<const TVector<NYql::NUdf::TUnboxedValue>*> result;
    const auto& offsets = ParserSchema.FieldsMap;
    result.reserve(info.FieldsIds.size());
    for (auto fieldId : info.FieldsIds) {
        Y_ENSURE(fieldId < offsets.size(), "fieldId " << fieldId << ", offsets.size() " << offsets.size());
        auto offset = offsets[fieldId];
        Y_ENSURE(offset < parsedValues.size(), "offset " << offset << ", jsonBatch.size() " << parsedValues.size());
        result.push_back(&parsedValues[offset]); 
    }
    return result;
}

void TTopicSession::Handle(NFq::TEvPrivate::TEvDataAfterFilteration::TPtr& ev) {
    LOG_ROW_DISPATCHER_TRACE("TEvDataAfterFilteration, read actor id " << ev->Get()->ReadActorId.ToString() << ", " << ev->Get()->Json);
    auto it = Clients.find(ev->Get()->ReadActorId);
    if (it == Clients.end()) {
        LOG_ROW_DISPATCHER_ERROR("Skip DataAfterFilteration, wrong read actor, id " << ev->Get()->ReadActorId.ToString());
        return;
    }
    AddDataToClient(it->second, ev->Get()->Offset, ev->Get()->Json);
}

void TTopicSession::Handle(NFq::TEvPrivate::TEvSendStatisticToReadActor::TPtr&) {
    LOG_ROW_DISPATCHER_TRACE("TEvSendStatisticToReadActor");
    Schedule(TDuration::Seconds(Config.GetSendStatusPeriodSec()), new NFq::TEvPrivate::TEvSendStatisticToReadActor());
    
    auto readBytes = ClientsStats.Bytes;
    for (auto& [actorId, info] : Clients) {
        if (!info.NextMessageOffset) {
            continue;
        }
        auto event = std::make_unique<TEvRowDispatcher::TEvStatistics>();
        event->Record.SetPartitionId(PartitionId);
        event->Record.SetNextMessageOffset(*info.NextMessageOffset);
        event->Record.SetReadBytes(readBytes);
        info.LastSendedNextMessageOffset = *info.NextMessageOffset;
        event->ReadActorId = info.ReadActorId;
        LOG_ROW_DISPATCHER_TRACE("Send status to " << info.ReadActorId << ", offset " << *info.NextMessageOffset);
        Send(RowDispatcherActorId, event.release());
    }
    ClientsStats.Clear();
}

void TTopicSession::Handle(NFq::TEvPrivate::TEvReconnectSession::TPtr&) {
    Metrics.ReconnectRate->Inc();
    TInstant minTime = GetMinStartingMessageTimestamp();
    LOG_ROW_DISPATCHER_DEBUG("Reconnect topic session, " << TopicPathPartition
        << ", StartingMessageTimestamp " << minTime
        << ", BufferSize " << BufferSize << ", WithoutConsumer " << Config.GetWithoutConsumer());
    StopReadSession();
    CreateTopicSession();
    Schedule(ReconnectPeriod, new NFq::TEvPrivate::TEvReconnectSession());
}

void TTopicSession::Handle(NFq::TEvPrivate::TEvDataFiltered::TPtr& ev) {
    LOG_ROW_DISPATCHER_TRACE("TEvDataFiltered, last offset " << ev->Get()->Offset);
    for (auto& [actorId, info] : Clients) {
        if (!info.NextMessageOffset || *info.NextMessageOffset < ev->Get()->Offset + 1) {
            info.NextMessageOffset = ev->Get()->Offset + 1;
        }
    }
}

void TTopicSession::Handle(TEvRowDispatcher::TEvGetNextBatch::TPtr& ev) {
    LOG_ROW_DISPATCHER_TRACE("TEvGetNextBatch from " << ev->Sender.ToString());
    Metrics.InFlyAsyncInputData->Set(0);
    auto it = Clients.find(ev->Sender);
    if (it == Clients.end()) {
        LOG_ROW_DISPATCHER_ERROR("Wrong client, sender " << ev->Sender);
        return;
    }
    SendData(it->second);
    SubscribeOnNextEvent();
}

void TTopicSession::HandleNewEvents() {
    ui64 handledEventsSize = 0;  

    for (ui64 i = 0; i < MaxHandledEventsCount; ++i) {
        if (!ReadSession) {
            return;
        }
        if (Config.GetMaxSessionUsedMemory() && UnreadBytes > Config.GetMaxSessionUsedMemory()) {
            LOG_ROW_DISPATCHER_TRACE("Too much used memory (" << UnreadBytes << " bytes), stop reading from yds");
            break;
        }
        TMaybe<NYdb::NTopic::TReadSessionEvent::TEvent> event = ReadSession->GetEvent(false);
        if (!event) {
            break;
        }

        std::visit(TTopicEventProcessor{*this, LogPrefix, handledEventsSize}, *event);
        if (handledEventsSize >= MaxHandledEventsSize) {
            break;
        }
    }
}

void TTopicSession::CloseTopicSession() {
    if (!ReadSession) {
        return;
    }
    LOG_ROW_DISPATCHER_DEBUG("Close session");
    ReadSession->Close(TDuration::Zero());
    ReadSession.reset();
}

void TTopicSession::TTopicEventProcessor::operator()(NYdb::NTopic::TReadSessionEvent::TDataReceivedEvent& event) {
    ui64 dataSize = 0;
    for (const auto& message : event.GetMessages()) {
        LOG_ROW_DISPATCHER_TRACE("Data received: " << message.DebugString(true));
        dataSize += message.GetData().size();
        Self.LastMessageOffset = message.GetOffset();
    }

    Self.SessionStats.Add(dataSize, event.GetMessages().size());
    Self.ClientsStats.Add(dataSize, event.GetMessages().size());
    Self.Metrics.SessionDataRate->Add(dataSize);
    Self.Metrics.AllSessionsDataRate->Add(dataSize);
    dataReceivedEventSize += dataSize;
    Self.SendToParsing(event.GetMessages());
}

void TTopicSession::TTopicEventProcessor::operator()(NYdb::NTopic::TSessionClosedEvent& ev) {
    TString message = TStringBuilder() << "Read session to topic \"" << Self.TopicPathPartition << "\" was closed: " << ev.DebugString();
    LOG_ROW_DISPATCHER_DEBUG(message);
    NYql::TIssues issues;
    issues.AddIssue(message);
    Self.FatalError(issues.ToOneLineString(), nullptr, false, Nothing());
}

void TTopicSession::TTopicEventProcessor::operator()(NYdb::NTopic::TReadSessionEvent::TStartPartitionSessionEvent& event) {
    LOG_ROW_DISPATCHER_DEBUG("StartPartitionSessionEvent received");

    TMaybe<ui64> minOffset;
    for (const auto& [actorId, info] : Self.Clients) {
         if (!minOffset
            || (info.NextMessageOffset && (info.NextMessageOffset < *minOffset))) {
                minOffset = info.NextMessageOffset;
            } 
    }
    LOG_ROW_DISPATCHER_DEBUG("Confirm StartPartitionSession with offset " << minOffset);
    event.Confirm(minOffset);
}

void TTopicSession::TTopicEventProcessor::operator()(NYdb::NTopic::TReadSessionEvent::TStopPartitionSessionEvent& event) {
    LOG_ROW_DISPATCHER_DEBUG("SessionId: " << Self.GetSessionId() << " StopPartitionSessionEvent received");
    event.Confirm();
}

void TTopicSession::TTopicEventProcessor::operator()(NYdb::NTopic::TReadSessionEvent::TEndPartitionSessionEvent& /*event*/) {
    LOG_ROW_DISPATCHER_WARN("TEndPartitionSessionEvent");
}

void TTopicSession::TTopicEventProcessor::operator()(NYdb::NTopic::TReadSessionEvent::TPartitionSessionClosedEvent& /*event*/) {
    LOG_ROW_DISPATCHER_WARN("TPartitionSessionClosedEvent");
}

std::pair<NYql::NUdf::TUnboxedValuePod, i64> TTopicSession::CreateItem(const NYdb::NTopic::TReadSessionEvent::TDataReceivedEvent::TMessage& message) {
    const TString& data = message.GetData();
    i64 usedSpace = data.Size();
    NYql::NUdf::TUnboxedValuePod item = NKikimr::NMiniKQL::MakeString(NYql::NUdf::TStringRef(data.Data(), data.Size()));
    return std::make_pair(item, usedSpace);
}

TString TTopicSession::GetSessionId() const {
    return ReadSession ? ReadSession->GetSessionId() : TString{"empty"};
}

void TTopicSession::SendToParsing(const TVector<NYdb::NTopic::TReadSessionEvent::TDataReceivedEvent::TMessage>& messages) {
    for (const auto& readActorId : ClientsWithoutPredicate) {
        const auto it = Clients.find(readActorId);
        Y_ENSURE(it != Clients.end(), "Internal error: unknown client");
        auto& info = it->second;
        if (info.Filter) {
            continue;
        }

        for (const auto& message : messages) {
            LOG_ROW_DISPATCHER_TRACE("Send message with offset " << message.GetOffset() << " to client " << info.ReadActorId <<" without parsing/filtering");
            AddDataToClient(info, message.GetOffset(), message.GetData());
        }
    }

    if (ClientsWithoutPredicate.size() == Clients.size()) {
        return;
    }

    Parser->AddMessages(messages);
    DoParsing();
}

void TTopicSession::DoParsing(bool force) {
    if (!Parser->IsReady() && !force) {
        const TInstant batchCreationDeadline = Parser->GetCreationDeadline();
        LOG_ROW_DISPATCHER_TRACE("Collecting data to parse, skip parsing, creation deadline " << batchCreationDeadline);
        if (!IsStartParsingScheduled && batchCreationDeadline) {
            IsStartParsingScheduled = true;
            Schedule(batchCreationDeadline, new TEvPrivate::TEvStartParsing());
        }
        return;
    }

    if (!Parser->GetNumberValues()) {
        return;
    }

    IsStartParsingScheduled = false;
    LOG_ROW_DISPATCHER_TRACE("SendToParsing, first offset: " << Parser->GetOffsets().front() << ", number values in buffer " << Parser->GetOffsets().size());

    try {
        Parser->Parse();
    } catch (const NFq::TJsonParserError& e) {
        FatalError(e.what(), nullptr, true, e.GetField());
    } catch (const std::exception& e) {
        FatalError(e.what(), nullptr, true, Nothing());
    }
}

void TTopicSession::DoFiltering(ui64 rowsOffset, ui64 numberRows, const TVector<TVector<NYql::NUdf::TUnboxedValue>>& parsedValues) {
    const auto& offsets = Parser->GetOffsets();
    Y_ENSURE(rowsOffset < offsets.size(), "Invalid first row ofset");
    Y_ENSURE(numberRows, "Expected non empty parsed batch");
    Y_ENSURE(parsedValues, "Expected non empty schema");
    auto lastOffset = offsets[rowsOffset + numberRows - 1];
    LOG_ROW_DISPATCHER_TRACE("SendToFiltering, first offset: " << offsets[rowsOffset] << ", last offset: " << lastOffset);

    for (auto& [actorId, info] : Clients) {
        if (info.NextMessageOffset && lastOffset < info.NextMessageOffset) {        // the batch has already been processed
            continue;
        }
        try {
            if (info.Filter) {
                info.Filter->Push(offsets, RebuildJson(info, parsedValues), rowsOffset, numberRows);
            }
        } catch (const std::exception& e) {
            FatalError(e.what(), &info.Filter, false, Nothing());
        }
    }

    Send(SelfId(), new TEvPrivate::TEvDataFiltered(offsets.back()));
}

void TTopicSession::SendData(TClientsInfo& info) {
    info.DataArrivedSent = false;
    if (info.Buffer.empty()) {
        LOG_ROW_DISPATCHER_TRACE("Buffer empty");
    }
    ui64 dataSize = 0;
    ui64 eventsSize = info.Buffer.size();

    if (!info.NextMessageOffset) {
        LOG_ROW_DISPATCHER_ERROR("Try SendData() without NextMessageOffset, " << info.ReadActorId 
            << " unread " << info.UnreadBytes << " DataArrivedSent " << info.DataArrivedSent);
        return;
    }

    do {
        auto event = std::make_unique<TEvRowDispatcher::TEvMessageBatch>();
        event->Record.SetPartitionId(PartitionId);
        event->ReadActorId = info.ReadActorId;

        ui64 batchSize = 0;
        while (!info.Buffer.empty()) {
            const auto& [offset, json] = info.Buffer.front();
            info.UnreadBytes -= json.size();
            UnreadBytes -= json.size();
            batchSize += json.size();
            NFq::NRowDispatcherProto::TEvMessage message;
            message.SetJson(json);
            message.SetOffset(offset);
            event->Record.AddMessages()->CopyFrom(message);
            event->Record.SetNextMessageOffset(offset + 1);
            info.Buffer.pop();

            if (batchSize > MaxBatchSizeBytes) {
                break;
            }
        }
        dataSize += batchSize;
        if (info.Buffer.empty()) {
            event->Record.SetNextMessageOffset(*info.NextMessageOffset);
        }
        LOG_ROW_DISPATCHER_TRACE("SendData to " << info.ReadActorId << ", batch size " << event->Record.MessagesSize());
        Send(RowDispatcherActorId, event.release());
    } while(!info.Buffer.empty());
    info.Stat.Add(dataSize, eventsSize);
    info.FilteredDataRate->Add(dataSize);
    info.LastSendedNextMessageOffset = *info.NextMessageOffset;
}

void TTopicSession::UpdateFieldsIds(TClientsInfo& info) {
    const auto& source = info.Settings.GetSource();
    for (size_t i = 0; i < source.ColumnsSize(); ++i) {
        const auto& name = source.GetColumns().Get(i);
        auto it = FieldsIndexes.find(name);
        if (it == FieldsIndexes.end()) {
            auto nextIndex = FieldsIndexes.size();
            info.FieldsIds.push_back(nextIndex);
            FieldsIndexes[name] = {nextIndex, source.GetColumnTypes().Get(i)};
        } else {
            info.FieldsIds.push_back(it->second.IndexInParserSchema);
        }
    }
}

bool HasJsonColumns(const NYql::NPq::NProto::TDqPqTopicSource& sourceParams) {
    for (const auto& type : sourceParams.GetColumnTypes()) {
        if (type.Contains("Json")) {
            return true;
        }
    }
    return false;
}

void TTopicSession::Handle(NFq::TEvRowDispatcher::TEvStartSession::TPtr& ev) {
    LOG_ROW_DISPATCHER_INFO("New client: read actor id " << ev->Sender.ToString() << ", predicate: " 
        << ev->Get()->Record.GetSource().GetPredicate() << ", offset: " << ev->Get()->Record.GetOffset());

    if (!CheckNewClient(ev)) {
        return;
    }

    auto columns = GetVector(ev->Get()->Record.GetSource().GetColumns());
    auto types = GetVector(ev->Get()->Record.GetSource().GetColumnTypes());

    try {
        if (Parser) {
            // Parse remains data before adding new client
            DoParsing(true);
        }
        auto queryGroup = Counters->GetSubgroup("queryId", ev->Get()->Record.GetQueryId());
        auto topicGroup = queryGroup->GetSubgroup("topic", CleanupCounterValueString(TopicPath));
        auto& clientInfo = Clients.emplace(
            std::piecewise_construct,
            std::forward_as_tuple(ev->Sender), 
            std::forward_as_tuple(ev, topicGroup)).first->second;
        UpdateFieldsIds(clientInfo);

        const auto& source = clientInfo.Settings.GetSource();
        TString predicate = source.GetPredicate();

        // TODO: remove this when the re-parsing is removed from pq read actor
        if (predicate.empty() && HasJsonColumns(source)) {
            predicate = "WHERE TRUE";
        }

        if (!predicate.empty()) {
            clientInfo.Filter = NewJsonFilter(
                columns,
                types,
                predicate,
                [&, actorId = clientInfo.ReadActorId](ui64 offset, const TString& json){
                    Send(SelfId(), new NFq::TEvPrivate::TEvDataAfterFilteration(offset, json, actorId));
                },
                PureCalcProgramFactory,
                {.EnabledLLVM = source.GetEnabledLLVM()}
            );
        } else {
            ClientsWithoutPredicate.insert(ev->Sender);
        }

        if (ReadSession) {
            if (clientInfo.Settings.HasOffset() && (clientInfo.Settings.GetOffset() <= LastMessageOffset)) {
                LOG_ROW_DISPATCHER_INFO("New client has less offset (" << clientInfo.Settings.GetOffset() << ") than the last message (" << LastMessageOffset << "), stop (restart) topic session");
                Metrics.RestartSessionByOffsets->Inc();
                ++RestartSessionByOffsets;
                clientInfo.RestartSessionByOffsetsByQuery->Inc();
                StopReadSession();
            }
        }
    } catch (const NYql::NPureCalc::TCompileError& e) {
        FatalError("Adding new client failed: CompileError: sql: " + e.GetYql() + ", error: " + e.GetIssues(), nullptr, true, Nothing());
    } catch (const yexception &ex) {
        FatalError(TString{"Adding new client failed: "} + ex.what(), nullptr, true, Nothing());
    } catch (...) {
        FatalError("Adding new client failed, " + CurrentExceptionMessage(), nullptr, true, Nothing());
    }
    ConsumerName = ev->Get()->Record.GetSource().GetConsumerName();
    UpdateParser();
    SendStatisticToRowDispatcher();
    if (!ReadSession) { 
        Schedule(TDuration::Seconds(Config.GetTimeoutBeforeStartSessionSec()), new NFq::TEvPrivate::TEvCreateSession());
    }
}

void TTopicSession::AddDataToClient(TClientsInfo& info, ui64 offset, const TString& json) {
    if (info.NextMessageOffset && offset < info.NextMessageOffset) {
        return;
    }
    info.NextMessageOffset = offset + 1;
    info.Buffer.push(std::make_pair(offset, json));
    info.UnreadBytes += json.size();
    UnreadBytes += json.size();
    SendDataArrived(info);
}

void TTopicSession::Handle(NFq::TEvRowDispatcher::TEvStopSession::TPtr& ev) {
    LOG_ROW_DISPATCHER_DEBUG("TEvStopSession from " << ev->Sender << " topicPath " << ev->Get()->Record.GetSource().GetTopicPath() <<
        " partitionId " << ev->Get()->Record.GetPartitionId() << " clients count " << Clients.size());

    auto it = Clients.find(ev->Sender);
    if (it == Clients.end()) {
        LOG_ROW_DISPATCHER_DEBUG("Wrong ClientSettings");
        return;
    }
    auto& info = it->second;
    UnreadBytes -= info.UnreadBytes;
    Clients.erase(it);
    ClientsWithoutPredicate.erase(ev->Sender);
    if (Clients.empty()) {
        StopReadSession();
    }
    UpdateParser();
    SubscribeOnNextEvent();
}

void CollectColumns(const NYql::NPq::NProto::TDqPqTopicSource& sourceParams, TSet<std::pair<TString, TString>>& columns) {
    auto size = sourceParams.GetColumns().size();
    Y_ENSURE(size == sourceParams.GetColumnTypes().size());

    for (int i = 0; i < size; ++i) {
        auto name = sourceParams.GetColumns().Get(i);
        auto type = sourceParams.GetColumnTypes().Get(i);
        columns.emplace(name, type);
    }
}

void TTopicSession::UpdateParserSchema(const TParserInputType& inputType) {
    ParserSchema.FieldsMap.clear();
    ParserSchema.FieldsMap.resize(FieldsIndexes.size());
    ui64 offset = 0;
    for (const auto& [name, type]: inputType) {
        Y_ENSURE(FieldsIndexes.contains(name));
        ui64 index = FieldsIndexes[name].IndexInParserSchema;
        ParserSchema.FieldsMap[index] = offset++;
    }
    ParserSchema.InputType = inputType;
}

void TTopicSession::UpdateParser() {
    TSet<std::pair<TString, TString>> namesWithTypes;
    for (auto& [readActorId, info] : Clients) {
        CollectColumns(info.Settings.GetSource(), namesWithTypes);
    }

    if (namesWithTypes == ParserSchema.InputType) {
        return;
    }
    if (namesWithTypes.empty()) {
        LOG_ROW_DISPATCHER_INFO("No columns to parse, reset parser");
        Parser.reset();
        return;
    }

    try {
        UpdateParserSchema(namesWithTypes);

        TVector<TString> names;
        TVector<TString> types;
        names.reserve(namesWithTypes.size());
        types.reserve(namesWithTypes.size());
        for (const auto& [name, type] : namesWithTypes) {
            names.push_back(name);
            types.push_back(type);
        }

        LOG_ROW_DISPATCHER_TRACE("Init JsonParser with columns: " << JoinSeq(',', names));
        const auto& parserConfig = Config.GetJsonParser();
        Parser = NewJsonParser(names, types, [this](ui64 rowsOffset, ui64 numberRows, const TVector<TVector<NYql::NUdf::TUnboxedValue>>& parsedValues) {
            DoFiltering(rowsOffset, numberRows, parsedValues);
        }, parserConfig.GetBatchSizeBytes(), TDuration::MilliSeconds(parserConfig.GetBatchCreationTimeoutMs()), parserConfig.GetBufferCellCount());
    } catch (const NFq::TJsonParserError& e) {
        FatalError(e.what(), nullptr, true, e.GetField());
    } catch (const NYql::NPureCalc::TCompileError& e) {
        FatalError(e.GetIssues(), nullptr, true, Nothing());
    }
}

void TTopicSession::FatalError(const TString& message, const std::unique_ptr<TJsonFilter>* filter, bool addParserDescription, const TMaybe<TString>& fieldName) {
    TStringStream str;
    str << message;
    if (Parser && addParserDescription) {
        str << ", parser description:\n" << Parser->GetDescription();
    }
    if (filter) {
        str << ", filter sql:\n" << (*filter)->GetSql();
    }
    if (fieldName) {
        auto queryId = GetAnyQueryIdByFieldName(*fieldName);
        str << ", the field (" << *fieldName <<  ") has been added by query: " + queryId;
    }
    LOG_ROW_DISPATCHER_ERROR("FatalError: " << str.Str());

    for (auto& [readActorId, info] : Clients) {
        LOG_ROW_DISPATCHER_DEBUG("Send TEvSessionError to " << readActorId);
        SendSessionError(readActorId, str.Str());
    }
    StopReadSession();
    Become(&TTopicSession::ErrorState);
    ythrow yexception() << "FatalError: " << str.Str();    // To exit from current stack and call once PassAway() in HandleException().
}

void TTopicSession::SendSessionError(NActors::TActorId readActorId, const TString& message) {
    auto event = std::make_unique<TEvRowDispatcher::TEvSessionError>();
    event->Record.SetMessage(message);
    event->Record.SetPartitionId(PartitionId);
    event->ReadActorId = readActorId;
    Send(RowDispatcherActorId, event.release());
}

void TTopicSession::StopReadSession() {
    if (ReadSession) {
        LOG_ROW_DISPATCHER_DEBUG("Close read session");
        ReadSession->Close(TDuration::Zero());
        ReadSession.reset();
    }
    TopicClient.Reset();
}

void TTopicSession::SendDataArrived(TClientsInfo& info) {
    if (info.Buffer.empty() || info.DataArrivedSent) {
        return;
    }
    info.DataArrivedSent = true;
    LOG_ROW_DISPATCHER_TRACE("Send TEvNewDataArrived to " << info.ReadActorId);
    Metrics.InFlyAsyncInputData->Set(1);
    auto event = std::make_unique<TEvRowDispatcher::TEvNewDataArrived>();
    event->Record.SetPartitionId(PartitionId);
    event->ReadActorId = info.ReadActorId;
    Send(RowDispatcherActorId, event.release());
}

void TTopicSession::HandleException(const std::exception& e) {
    if (CurrentStateFunc() == &TThis::ErrorState) {
        return;
    }
    FatalError(TString("Internal error: exception: ") + e.what(), nullptr, false, Nothing());
}

void TTopicSession::SendStatisticToRowDispatcher() {
    TopicSessionStatistic stat;
    stat.Common.UnreadBytes = UnreadBytes;
    stat.Common.RestartSessionByOffsets = RestartSessionByOffsets;
    stat.Common.ReadBytes = SessionStats.Bytes;
    stat.Common.ReadEvents = SessionStats.Events;
    stat.Common.LastReadedOffset = LastMessageOffset;
    SessionStats.Clear();

    stat.SessionKey = TopicSessionParams{Endpoint, Database, TopicPath, PartitionId};
    stat.Clients.reserve(Clients.size());
    for (auto& [readActorId, info] : Clients) {
        TopicSessionClientStatistic client;
        client.PartitionId = PartitionId;
        client.ReadActorId = readActorId;
        client.UnreadRows = info.Buffer.size();
        client.UnreadBytes = info.UnreadBytes;
        client.Offset = info.NextMessageOffset.GetOrElse(0);
        client.ReadBytes = info.Stat.Bytes;
        client.IsWaiting = LastMessageOffset + 1 < info.NextMessageOffset.GetOrElse(0);
        client.ReadLagMessages = info.NextMessageOffset.GetOrElse(0) - LastMessageOffset - 1;
        client.InitialOffset = info.InitialOffset;
        info.Stat.Clear();
        stat.Clients.emplace_back(std::move(client));
    }
    auto event = std::make_unique<TEvRowDispatcher::TEvSessionStatistic>(stat);
    Send(RowDispatcherActorId, event.release());
}

void TTopicSession::Handle(NFq::TEvPrivate::TEvSendStatisticToRowDispatcher::TPtr&) {
    Schedule(TDuration::Seconds(SendStatisticPeriodSec), new NFq::TEvPrivate::TEvSendStatisticToRowDispatcher());
    SendStatisticToRowDispatcher();
}

bool TTopicSession::CheckNewClient(NFq::TEvRowDispatcher::TEvStartSession::TPtr& ev) {
    auto it = Clients.find(ev->Sender);
    if (it != Clients.end()) {
        LOG_ROW_DISPATCHER_ERROR("Such a client already exists");
        SendSessionError(ev->Sender, "Internal error: such a client already exists");
        return false;
    }

    const auto& source = ev->Get()->Record.GetSource();
    if (!Config.GetWithoutConsumer() && ConsumerName && ConsumerName != source.GetConsumerName()) {
        LOG_ROW_DISPATCHER_INFO("Different consumer, expected " <<  ConsumerName << ", actual " << source.GetConsumerName() << ", send error");
        SendSessionError(ev->Sender, TStringBuilder() << "Use the same consumer in all queries via RD (current consumer " << ConsumerName << ")");
        return false;
    }

    Y_ENSURE(source.ColumnsSize() == source.ColumnTypesSize());
    for (size_t i = 0; i < source.ColumnsSize(); ++i) {
        const auto& name = source.GetColumns().Get(i);
        const auto& type = source.GetColumnTypes().Get(i);
        const auto it = FieldsIndexes.find(name);
        if (it != FieldsIndexes.end() && it->second.Type != type) {
            LOG_ROW_DISPATCHER_INFO("Different column `" << name << "` type, expected " << it->second.Type << ", actual " << type << ", send error");
            SendSessionError(ev->Sender, TStringBuilder() << "Use the same column type in all queries via RD, current type for column `" << name << "` is " << it->second.Type << " (requested type is " << type <<")");
            return false;
        }
    }

    return true;
}

TString TTopicSession::GetAnyQueryIdByFieldName(const TString& fieldName) {
    TSet<std::pair<TString, TString>> namesWithTypes;
    for (auto& [readActorId, info] : Clients) {
        for (const auto& name : info.Settings.GetSource().GetColumns()) {
            if (name != fieldName) {
                continue;
            }
            return info.Settings.GetQueryId();
        }
    }
    return "Unknown";
}

} // namespace

////////////////////////////////////////////////////////////////////////////////
    
std::unique_ptr<NActors::IActor> NewTopicSession(
    const TString& topicPath,
    const TString& endpoint,
    const TString& database,
    const NConfig::TRowDispatcherConfig& config,
    NActors::TActorId rowDispatcherActorId,
    ui32 partitionId,
    NYdb::TDriver driver,
    std::shared_ptr<NYdb::ICredentialsProviderFactory> credentialsProviderFactory,
    IPureCalcProgramFactory::TPtr pureCalcProgramFactory,
    const ::NMonitoring::TDynamicCounterPtr& counters,
    const NYql::IPqGateway::TPtr& pqGateway,
    ui64 maxBufferSize) {
    return std::unique_ptr<NActors::IActor>(new TTopicSession(topicPath, endpoint, database, config, rowDispatcherActorId, partitionId, std::move(driver), credentialsProviderFactory, pureCalcProgramFactory, counters, pqGateway, maxBufferSize));
}

} // namespace NFq<|MERGE_RESOLUTION|>--- conflicted
+++ resolved
@@ -147,10 +147,7 @@
         TDuration ReconnectPeriod;
         TStats Stat;        // Send (filtered) to read_actor
         NMonitoring::TDynamicCounters::TCounterPtr FilteredDataRate;    // filtered
-<<<<<<< HEAD
         NMonitoring::TDynamicCounters::TCounterPtr RestartSessionByOffsetsByQuery;
-=======
->>>>>>> bb6096cb
         ui64 InitialOffset = 0;
     };
 
