--- conflicted
+++ resolved
@@ -306,11 +306,7 @@
     void SendStatisticToRowDispatcher();
     void SendSessionError(TActorId readActorId, TStatus status);
     bool CheckNewClient(NFq::TEvRowDispatcher::TEvStartSession::TPtr& ev);
-<<<<<<< HEAD
-    TString GetAnyQueryIdByFieldName(const TString& fieldName);
     void RestartSessionIfOldestClient(const TClientsInfo& info);
-=======
->>>>>>> 881ce4ad
 
 private:
 
@@ -753,15 +749,9 @@
         LOG_ROW_DISPATCHER_WARN("Ignore TEvStopSession from " << ev->Sender << ", no client");
         return;
     }
-<<<<<<< HEAD
-    DoParsing(true);        // Push everything from the parser buffer.
-
-    auto& info = it->second;
+    auto& info = *it->second;
     RestartSessionIfOldestClient(info);
 
-=======
-    auto& info = *it->second;
->>>>>>> 881ce4ad
     UnreadBytes -= info.UnreadBytes;
     if (const auto formatIt = FormatHandlers.find(info.HandlerSettings); formatIt != FormatHandlers.end()) {
         formatIt->second->RemoveClient(info.GetClientId());
@@ -776,7 +766,6 @@
     SubscribeOnNextEvent();
 }
 
-<<<<<<< HEAD
 void TTopicSession::RestartSessionIfOldestClient(const TClientsInfo& info) {
     // if we read historical data (because of this client), then we restart the session.
 
@@ -784,112 +773,35 @@
         return;
     }
     TMaybe<ui64> minMessageOffset;
-    for (auto& [readActorId, client] : Clients) {
-        if (info.ReadActorId == readActorId || !client.NextMessageOffset) {
+    for (auto& [readActorId, clientPtr] : Clients) {
+        if (info.ReadActorId == readActorId || !clientPtr->NextMessageOffset) {
             continue;
         }
         if (!minMessageOffset) {
-            minMessageOffset = client.NextMessageOffset;
+            minMessageOffset = clientPtr->NextMessageOffset;
             continue;
         }
-        minMessageOffset = std::min(minMessageOffset, client.NextMessageOffset);
+        minMessageOffset = std::min(minMessageOffset, clientPtr->NextMessageOffset);
     }
     if (!minMessageOffset) {
         return;
     }
 
+    LOG_ROW_DISPATCHER_INFO("Client (on StopSession) has less offset (" << info.NextMessageOffset << ") than others clients (" << minMessageOffset << "), stop (restart) topic session");
     if (info.NextMessageOffset < minMessageOffset) {
-        LOG_ROW_DISPATCHER_INFO("Client (on StopSession) has less offset (" << info.NextMessageOffset << ") than others clients (" << minMessageOffset << "), stop (restart) topic session");
         Metrics.RestartSessionByOffsets->Inc();
         ++RestartSessionByOffsets;
         info.RestartSessionByOffsetsByQuery->Inc();
         StopReadSession();
+
         if (!ReadSession) {
             Schedule(TDuration::Seconds(Config.GetTimeoutBeforeStartSessionSec()), new NFq::TEvPrivate::TEvCreateSession());
         }
     }
 }
 
-void CollectColumns(const NYql::NPq::NProto::TDqPqTopicSource& sourceParams, TSet<std::pair<TString, TString>>& columns) {
-    auto size = sourceParams.GetColumns().size();
-    Y_ENSURE(size == sourceParams.GetColumnTypes().size());
-
-    for (int i = 0; i < size; ++i) {
-        auto name = sourceParams.GetColumns().Get(i);
-        auto type = sourceParams.GetColumnTypes().Get(i);
-        columns.emplace(name, type);
-    }
-}
-
-void TTopicSession::UpdateParserSchema(const TParserInputType& inputType) {
-    ParserSchema.FieldsMap.clear();
-    ParserSchema.FieldsMap.resize(FieldsIndexes.size());
-    ui64 offset = 0;
-    for (const auto& [name, type]: inputType) {
-        Y_ENSURE(FieldsIndexes.contains(name));
-        ui64 index = FieldsIndexes[name].IndexInParserSchema;
-        ParserSchema.FieldsMap[index] = offset++;
-    }
-    ParserSchema.InputType = inputType;
-}
-
-void TTopicSession::UpdateParser() {
-    TSet<std::pair<TString, TString>> namesWithTypes;
-    for (auto& [readActorId, info] : Clients) {
-        CollectColumns(info.Settings.GetSource(), namesWithTypes);
-    }
-
-    if (namesWithTypes == ParserSchema.InputType) {
-        return;
-    }
-    if (namesWithTypes.empty()) {
-        LOG_ROW_DISPATCHER_INFO("No columns to parse, reset parser");
-        Parser.reset();
-        return;
-    }
-
-    try {
-        UpdateParserSchema(namesWithTypes);
-
-        TVector<TString> names;
-        TVector<TString> types;
-        names.reserve(namesWithTypes.size());
-        types.reserve(namesWithTypes.size());
-        for (const auto& [name, type] : namesWithTypes) {
-            names.push_back(name);
-            types.push_back(type);
-        }
-
-        LOG_ROW_DISPATCHER_TRACE("Init JsonParser with columns: " << JoinSeq(',', names));
-        const auto& parserConfig = Config.GetJsonParser();
-        Parser = NewJsonParser(names, types, [this](ui64 rowsOffset, ui64 numberRows, const TVector<TVector<NYql::NUdf::TUnboxedValue>>& parsedValues) {
-            DoFiltering(rowsOffset, numberRows, parsedValues);
-        }, parserConfig.GetBatchSizeBytes(), TDuration::MilliSeconds(parserConfig.GetBatchCreationTimeoutMs()), parserConfig.GetBufferCellCount());
-    } catch (const NFq::TJsonParserError& e) {
-        FatalError(e.what(), nullptr, true, e.GetField());
-    } catch (const NYql::NPureCalc::TCompileError& e) {
-        FatalError(e.GetIssues(), nullptr, true, Nothing());
-    }
-}
-
-void TTopicSession::FatalError(const TString& message, const std::unique_ptr<TJsonFilter>* filter, bool addParserDescription, const TMaybe<TString>& fieldName) {
-    TStringStream str;
-    str << message;
-    if (Parser && addParserDescription) {
-        str << ", parser description:\n" << Parser->GetDescription();
-    }
-    if (filter) {
-        str << ", filter sql:\n" << (*filter)->GetSql();
-    }
-    if (fieldName) {
-        auto queryId = GetAnyQueryIdByFieldName(*fieldName);
-        str << ", the field (" << *fieldName <<  ") has been added by query: " + queryId;
-    }
-    LOG_ROW_DISPATCHER_ERROR("FatalError: " << str.Str());
-=======
 void TTopicSession::FatalError(TStatus status) {
     LOG_ROW_DISPATCHER_ERROR("FatalError: " << status.GetErrorMessage());
->>>>>>> 881ce4ad
 
     for (auto& [readActorId, info] : Clients) {
         LOG_ROW_DISPATCHER_DEBUG("Send TEvSessionError to " << readActorId);
