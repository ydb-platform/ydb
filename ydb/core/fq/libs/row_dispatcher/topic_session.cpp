#include "topic_session.h"

#include <ydb/core/fq/libs/actors/logging/log.h>

#include <ydb/core/fq/libs/row_dispatcher/events/data_plane.h>
#include <ydb/library/yql/providers/pq/proto/dq_io.pb.h>
#include <ydb/library/actors/core/actor_bootstrapped.h>
#include <ydb/library/actors/core/hfunc.h>
#include <ydb/library/yql/minikql/mkql_string_util.h>
#include <ydb/library/yql/minikql/computation/mkql_computation_node_holders.h>
#include <ydb/library/yql/dq/runtime/dq_async_stats.h>
#include <ydb/public/sdk/cpp/client/ydb_topic/topic.h>

#include <util/string/join.h>
#include <util/generic/queue.h>

#include <ydb/core/fq/libs/row_dispatcher/json_parser.h>
#include <ydb/core/fq/libs/row_dispatcher/json_filter.h>
#include <ydb/library/yql/public/purecalc/purecalc.h>

namespace NFq {

using namespace NActors;

namespace {

////////////////////////////////////////////////////////////////////////////////

struct TTopicSessionMetrics {
    void Init(const ::NMonitoring::TDynamicCounterPtr& counters, NActors::TActorId selfId) {
        SelfId = selfId;
        SubGroup = counters->GetSubgroup("actor_id", SelfId.ToString());
        InFlyAsyncInputData = SubGroup->GetCounter("InFlyAsyncInputData");
        RowsRead = SubGroup->GetCounter("RowsRead", true);
        InFlySubscribe = SubGroup->GetCounter("InFlySubscribe");
        ReconnectRate = SubGroup->GetCounter("ReconnectRate", true);
        DataRate = SubGroup->GetCounter("DataRate", true);
        WaitEventTimeMs = SubGroup->GetHistogram("WaitEventTimeMs", NMonitoring::ExponentialHistogram(12, 2, 1)); // ~ 1ms -> ~ 4s
    }

    ~TTopicSessionMetrics() {
        SubGroup->RemoveSubgroup("actor_id", SelfId.ToString());
    }
    NActors::TActorId SelfId;
    ::NMonitoring::TDynamicCounterPtr SubGroup;
    ::NMonitoring::TDynamicCounters::TCounterPtr InFlyAsyncInputData;
    ::NMonitoring::TDynamicCounters::TCounterPtr RowsRead;
    ::NMonitoring::TDynamicCounters::TCounterPtr InFlySubscribe;
    ::NMonitoring::TDynamicCounters::TCounterPtr ReconnectRate;
    ::NMonitoring::TDynamicCounters::TCounterPtr DataRate;
    ::NMonitoring::THistogramPtr WaitEventTimeMs;
};

struct TEvPrivate {
    // Event ids
    enum EEv : ui32 {
        EvBegin = EventSpaceBegin(NActors::TEvents::ES_PRIVATE),
        EvPqEventsReady = EvBegin + 10,
        EvCreateSession,
        EvSendStatisticToReadActor,
        EvDataAfterFilteration,
        EvDataFiltered,
        EvSendStatisticToRowDispatcher,
        EvStartParsing,
        EvReconnectSession,
        EvEnd
    };
    static_assert(EvEnd < EventSpaceEnd(NActors::TEvents::ES_PRIVATE), "expect EvEnd < EventSpaceEnd(NActors::TEvents::ES_PRIVATE)");

    // Events
    struct TEvPqEventsReady : public NActors::TEventLocal<TEvPqEventsReady, EvPqEventsReady> {};
    struct TEvCreateSession : public NActors::TEventLocal<TEvCreateSession, EvCreateSession> {};
    struct TEvSendStatisticToRowDispatcher : public NActors::TEventLocal<TEvSendStatisticToRowDispatcher, EvSendStatisticToRowDispatcher> {};
    struct TEvSendStatisticToReadActor : public NActors::TEventLocal<TEvSendStatisticToReadActor, EvSendStatisticToReadActor> {};
    struct TEvStartParsing : public NActors::TEventLocal<TEvStartParsing, EvStartParsing> {};
    struct TEvReconnectSession : public NActors::TEventLocal<TEvReconnectSession, EvReconnectSession> {};

    struct TEvDataFiltered : public NActors::TEventLocal<TEvDataFiltered, EvDataFiltered> {
        explicit TEvDataFiltered(ui64 offset)
            : Offset(offset)
        {}
        const ui64 Offset;
    };

    struct TEvDataAfterFilteration : public NActors::TEventLocal<TEvDataAfterFilteration, EvDataAfterFilteration> {
        TEvDataAfterFilteration(ui64 offset, const TString& json, TActorId readActorId)
            : Offset(offset)
            , Json(json)
            , ReadActorId(readActorId) { }
        ui64 Offset; 
        TString Json;
        TActorId ReadActorId;
    };
};

ui64 SendStatisticPeriodSec = 5;
ui64 MaxBatchSizeBytes = 10000000;
ui64 MaxHandledEvents = 1000;

TVector<TString> GetVector(const google::protobuf::RepeatedPtrField<TString>& value) {
    return {value.begin(), value.end()};
}

class TTopicSession : public TActorBootstrapped<TTopicSession> {
private:
    using TParserInputType = TSet<std::pair<TString, TString>>;

    struct TStats {
        void Add(ui64 dataSize, ui64 events) {
            Bytes += dataSize;
            Events += events;
        }
        void Clear() {
            Bytes = 0;
            Events = 0;
        }
        ui64 Bytes = 0;
        ui64 Events = 0;
    };

    struct TClientsInfo {
        TClientsInfo(const NFq::TEvRowDispatcher::TEvStartSession::TPtr& ev)
            : Settings(ev->Get()->Record)
            , ReadActorId(ev->Sender)
        {
            if (Settings.HasOffset()) {
                NextMessageOffset = Settings.GetOffset();
            }
            Y_UNUSED(TDuration::TryParse(Settings.GetSource().GetReconnectPeriod(), ReconnectPeriod));
        }
        NFq::NRowDispatcherProto::TEvStartSession Settings;
        NActors::TActorId ReadActorId;
        std::unique_ptr<TJsonFilter> Filter;        // empty if no predicate
        TQueue<std::pair<ui64, TString>> Buffer;
        ui64 UnreadBytes = 0;
        bool DataArrivedSent = false;
        TMaybe<ui64> NextMessageOffset;
        ui64 LastSendedNextMessageOffset = 0;
        TVector<ui64> FieldsIds;
<<<<<<< HEAD
        TStats Stat;        // Send (filtered) to read_actor
=======
        TDuration ReconnectPeriod;
>>>>>>> 91cc6421
    };

    struct TTopicEventProcessor {
        void operator()(NYdb::NTopic::TReadSessionEvent::TDataReceivedEvent& event);
        void operator()(NYdb::NTopic::TSessionClosedEvent& event);
        void operator()(NYdb::NTopic::TReadSessionEvent::TStartPartitionSessionEvent& event);
        void operator()(NYdb::NTopic::TReadSessionEvent::TStopPartitionSessionEvent& event);
        void operator()(NYdb::NTopic::TReadSessionEvent::TEndPartitionSessionEvent& event);
        void operator()(NYdb::NTopic::TReadSessionEvent::TPartitionSessionClosedEvent& event);
        void operator()(NYdb::NTopic::TReadSessionEvent::TCommitOffsetAcknowledgementEvent&) {}
        void operator()(NYdb::NTopic::TReadSessionEvent::TPartitionSessionStatusEvent&) { }

        TTopicSession& Self;
        const TString& LogPrefix;    
    };

    struct TParserSchema {
        TVector<ui64> FieldsMap;    // index - FieldId (from FieldsIndexes), value - parsing schema offset
        TParserInputType InputType;
    };

    bool InflightReconnect = false;
    TDuration ReconnectPeriod;
    const TString TopicPath;
    const TString Endpoint;
    const TString Database;
    NActors::TActorId RowDispatcherActorId;
    ui32 PartitionId;
    NYdb::TDriver Driver;
    std::shared_ptr<NYdb::ICredentialsProviderFactory> CredentialsProviderFactory;
    NYql::NPureCalc::IProgramFactoryPtr PureCalcProgramFactory;
    NYql::ITopicClient::TPtr TopicClient;
    std::shared_ptr<NYdb::NTopic::IReadSession> ReadSession;
    const i64 BufferSize;
    TString LogPrefix;
    TStats SessionStats;
    TStats ClientsStats;
    ui64 LastMessageOffset = 0;
    bool IsWaitingEvents = false;
    bool IsStartParsingScheduled = false;
    THashMap<NActors::TActorId, TClientsInfo> Clients;
    THashSet<NActors::TActorId> ClientsWithoutPredicate;
    std::unique_ptr<TJsonParser> Parser;
    NConfig::TRowDispatcherConfig Config;
    ui64 UnreadBytes = 0;
    const ::NMonitoring::TDynamicCounterPtr Counters;
    TTopicSessionMetrics Metrics;
    TParserSchema ParserSchema;
    THashMap<TString, ui64> FieldsIndexes;
    NYql::IPqGateway::TPtr PqGateway;
    TMaybe<TString> ConsumerName;
    TInstant WaitEventStartedAt;

public:
    explicit TTopicSession(
        const TString& topicPath,
        const TString& endpoint,
        const TString& database,
        const NConfig::TRowDispatcherConfig& config,
        NActors::TActorId rowDispatcherActorId,
        ui32 partitionId,
        NYdb::TDriver driver,
        std::shared_ptr<NYdb::ICredentialsProviderFactory> credentialsProviderFactory,
        NYql::NPureCalc::IProgramFactoryPtr pureCalcProgramFactory,
        const ::NMonitoring::TDynamicCounterPtr& counters,
        const NYql::IPqGateway::TPtr& pqGateway);

    void Bootstrap();
    void PassAway() override;

    static constexpr char ActorName[] = "FQ_ROW_DISPATCHER_SESSION";

private:
    NYdb::NTopic::TTopicClientSettings GetTopicClientSettings(const NYql::NPq::NProto::TDqPqTopicSource& sourceParams) const;
    NYql::ITopicClient& GetTopicClient(const NYql::NPq::NProto::TDqPqTopicSource& sourceParams);
    NYdb::NTopic::TReadSessionSettings GetReadSessionSettings(const NYql::NPq::NProto::TDqPqTopicSource& sourceParams) const;
    void CreateTopicSession();
    void CloseTopicSession();
    void SubscribeOnNextEvent();
    void SendToParsing(const TVector<NYdb::NTopic::TReadSessionEvent::TDataReceivedEvent::TMessage>& messages);
    void DoParsing(bool force = false);
    void DoFiltering(const TVector<ui64>& offsets, const TVector<NKikimr::NMiniKQL::TUnboxedValueVector>& parsedValues);
    void SendData(TClientsInfo& info);
    void UpdateParser();
    void FatalError(const TString& message, const std::unique_ptr<TJsonFilter>* filter, bool addParserDescription);
    void SendDataArrived(TClientsInfo& client);
    void StopReadSession();
    TString GetSessionId() const;
    void HandleNewEvents();
    TInstant GetMinStartingMessageTimestamp() const;
    void AddDataToClient(TClientsInfo& client, ui64 offset, const TString& json);

    std::pair<NYql::NUdf::TUnboxedValuePod, i64> CreateItem(const NYdb::NTopic::TReadSessionEvent::TDataReceivedEvent::TMessage& message);

    void Handle(NFq::TEvPrivate::TEvPqEventsReady::TPtr&);
    void Handle(NFq::TEvPrivate::TEvCreateSession::TPtr&);
    void Handle(NFq::TEvPrivate::TEvReconnectSession::TPtr&);
    void Handle(NFq::TEvPrivate::TEvDataAfterFilteration::TPtr&);
    void Handle(NFq::TEvPrivate::TEvSendStatisticToReadActor::TPtr&);
    void Handle(NFq::TEvPrivate::TEvDataFiltered::TPtr&);
    void Handle(NFq::TEvPrivate::TEvSendStatisticToRowDispatcher::TPtr&);
    void Handle(TEvRowDispatcher::TEvGetNextBatch::TPtr&);
    void Handle(NFq::TEvRowDispatcher::TEvStopSession::TPtr& ev);
    void Handle(NFq::TEvRowDispatcher::TEvStartSession::TPtr& ev);
    void HandleException(const std::exception& err);

    void SendStatisticToRowDispatcher();
    void SendSessionError(NActors::TActorId readActorId, const TString& message);
    TVector<const NKikimr::NMiniKQL::TUnboxedValueVector*> RebuildJson(const TClientsInfo& info, const TVector<NKikimr::NMiniKQL::TUnboxedValueVector>& parsedValues);
    void UpdateParserSchema(const TParserInputType& inputType);
    void UpdateFieldsIds(TClientsInfo& clientInfo);
    bool CheckNewClient(NFq::TEvRowDispatcher::TEvStartSession::TPtr& ev);

private:

    STRICT_STFUNC_EXC(StateFunc,
        hFunc(NFq::TEvPrivate::TEvPqEventsReady, Handle);
        hFunc(NFq::TEvPrivate::TEvCreateSession, Handle);
        hFunc(NFq::TEvPrivate::TEvDataAfterFilteration, Handle);
        hFunc(NFq::TEvPrivate::TEvSendStatisticToReadActor, Handle);
        hFunc(NFq::TEvPrivate::TEvDataFiltered, Handle);
<<<<<<< HEAD
        hFunc(NFq::TEvPrivate::TEvSendStatisticToRowDispatcher, Handle);
=======
        hFunc(NFq::TEvPrivate::TEvSendStatistic, Handle);
        hFunc(NFq::TEvPrivate::TEvReconnectSession, Handle);
>>>>>>> 91cc6421
        hFunc(TEvRowDispatcher::TEvGetNextBatch, Handle);
        hFunc(NFq::TEvRowDispatcher::TEvStartSession, Handle);
        sFunc(NFq::TEvPrivate::TEvStartParsing, DoParsing);
        cFunc(NActors::TEvents::TEvPoisonPill::EventType, PassAway);
        hFunc(NFq::TEvRowDispatcher::TEvStopSession, Handle);,
        ExceptionFunc(std::exception, HandleException)
    )

    STRICT_STFUNC(ErrorState, {
        cFunc(NActors::TEvents::TEvPoisonPill::EventType, PassAway);
        IgnoreFunc(NFq::TEvPrivate::TEvPqEventsReady);
        IgnoreFunc(NFq::TEvPrivate::TEvCreateSession);
        IgnoreFunc(NFq::TEvPrivate::TEvDataAfterFilteration);
        IgnoreFunc(NFq::TEvPrivate::TEvSendStatisticToReadActor);
        IgnoreFunc(NFq::TEvPrivate::TEvDataFiltered);
        IgnoreFunc(TEvRowDispatcher::TEvGetNextBatch);
        IgnoreFunc(NFq::TEvRowDispatcher::TEvStartSession);
        IgnoreFunc(NFq::TEvRowDispatcher::TEvStopSession);
        IgnoreFunc(NFq::TEvPrivate::TEvSendStatisticToRowDispatcher);
    })
};

TTopicSession::TTopicSession(
    const TString& topicPath,
    const TString& endpoint,
    const TString& database,
    const NConfig::TRowDispatcherConfig& config,
    NActors::TActorId rowDispatcherActorId,
    ui32 partitionId,
    NYdb::TDriver driver,
    std::shared_ptr<NYdb::ICredentialsProviderFactory> credentialsProviderFactory,
    NYql::NPureCalc::IProgramFactoryPtr pureCalcProgramFactory,
    const ::NMonitoring::TDynamicCounterPtr& counters,
    const NYql::IPqGateway::TPtr& pqGateway)
    : TopicPath(topicPath)
    , Endpoint(endpoint)
    , Database(database)
    , RowDispatcherActorId(rowDispatcherActorId)
    , PartitionId(partitionId)
    , Driver(std::move(driver))
    , CredentialsProviderFactory(credentialsProviderFactory)
    , PureCalcProgramFactory(pureCalcProgramFactory)
    , BufferSize(16_MB)
    , LogPrefix("TopicSession")
    , Config(config)
    , Counters(counters)
    , PqGateway(pqGateway)
{
}

void TTopicSession::Bootstrap() {
    Become(&TTopicSession::StateFunc);
    Metrics.Init(Counters, SelfId());
    LogPrefix = LogPrefix + " " + SelfId().ToString() + " ";
    LOG_ROW_DISPATCHER_DEBUG("Bootstrap " << ", PartitionId " << PartitionId
        << ", Timeout " << Config.GetTimeoutBeforeStartSessionSec() << " sec,  StatusPeriod " << Config.GetSendStatusPeriodSec() << " sec");
    Y_ENSURE(Config.GetSendStatusPeriodSec() > 0);
    Schedule(TDuration::Seconds(Config.GetSendStatusPeriodSec()), new NFq::TEvPrivate::TEvSendStatisticToReadActor());
    Schedule(TDuration::Seconds(SendStatisticPeriodSec), new NFq::TEvPrivate::TEvSendStatisticToRowDispatcher());
}

void TTopicSession::PassAway() {
    LOG_ROW_DISPATCHER_DEBUG("PassAway");
    StopReadSession();
    NActors::TActorBootstrapped<TTopicSession>::PassAway();
}

void TTopicSession::SubscribeOnNextEvent() {
    if (!ReadSession || IsWaitingEvents) {
        return;
    }

    if (Config.GetMaxSessionUsedMemory() && UnreadBytes > Config.GetMaxSessionUsedMemory()) {
        LOG_ROW_DISPATCHER_TRACE("Too much used memory (" << UnreadBytes << " bytes), skip subscribing to WaitEvent()");
        return;
    }

    LOG_ROW_DISPATCHER_TRACE("SubscribeOnNextEvent");
    IsWaitingEvents = true;
    Metrics.InFlySubscribe->Inc();
    NActors::TActorSystem* actorSystem = NActors::TActivationContext::ActorSystem();
    WaitEventStartedAt = TInstant::Now();
    ReadSession->WaitEvent().Subscribe([actorSystem, selfId = SelfId()](const auto&){
        actorSystem->Send(selfId, new NFq::TEvPrivate::TEvPqEventsReady());
    });
}

NYdb::NTopic::TTopicClientSettings TTopicSession::GetTopicClientSettings(const NYql::NPq::NProto::TDqPqTopicSource& sourceParams) const {
    NYdb::NTopic::TTopicClientSettings opts;
    opts.Database(Database)
        .DiscoveryEndpoint(Endpoint)
        .SslCredentials(NYdb::TSslCredentials(sourceParams.GetUseSsl()))
        .CredentialsProviderFactory(CredentialsProviderFactory);
    return opts;
}

NYql::ITopicClient& TTopicSession::GetTopicClient(const NYql::NPq::NProto::TDqPqTopicSource& sourceParams) {
    if (!TopicClient) {
        TopicClient = PqGateway->GetTopicClient(Driver, GetTopicClientSettings(sourceParams));
    }
    return *TopicClient;
}

TInstant TTopicSession::GetMinStartingMessageTimestamp() const {
    auto result = TInstant::Max();
    Y_ENSURE(!Clients.empty());
    for (const auto& [actorId, info] : Clients) {
       ui64 time = info.Settings.GetStartingMessageTimestampMs();
       result = std::min(result, TInstant::MilliSeconds(time));
    }
    return result;
}

NYdb::NTopic::TReadSessionSettings TTopicSession::GetReadSessionSettings(const NYql::NPq::NProto::TDqPqTopicSource& sourceParams) const {
    NYdb::NTopic::TTopicReadSettings topicReadSettings;
    topicReadSettings.Path(TopicPath);
    topicReadSettings.AppendPartitionIds(PartitionId);

    TInstant minTime = GetMinStartingMessageTimestamp();
    LOG_ROW_DISPATCHER_INFO("Create topic session, Path " << TopicPath
        << ", StartingMessageTimestamp " << minTime
        << ", BufferSize " << BufferSize << ", WithoutConsumer " << Config.GetWithoutConsumer());

    auto settings = NYdb::NTopic::TReadSessionSettings()
        .AppendTopics(topicReadSettings)
        .MaxMemoryUsageBytes(BufferSize)
        .ReadFromTimestamp(minTime);
    if (Config.GetWithoutConsumer()) {
        settings.WithoutConsumer();
    } else {
        settings.ConsumerName(sourceParams.GetConsumerName());
    }
    return settings;
}

void TTopicSession::CreateTopicSession() {
    if (Clients.empty()) {
        return;
    }

    if (!ReadSession) {
        UpdateParser();
    
        // Use any sourceParams.
        const NYql::NPq::NProto::TDqPqTopicSource& sourceParams = Clients.begin()->second.Settings.GetSource();
        ReadSession = GetTopicClient(sourceParams).CreateReadSession(GetReadSessionSettings(sourceParams));
        SubscribeOnNextEvent();
    }

    if (!InflightReconnect && Clients) {
        // Use any sourceParams.
        ReconnectPeriod = Clients.begin()->second.ReconnectPeriod;
        if (ReconnectPeriod != TDuration::Zero()) {
            LOG_ROW_DISPATCHER_INFO("ReconnectPeriod " << ReconnectPeriod.ToString());
            Metrics.ReconnectRate->Inc();
            Schedule(ReconnectPeriod, new NFq::TEvPrivate::TEvReconnectSession());
            InflightReconnect = true;
        }
    }
}

void TTopicSession::Handle(NFq::TEvPrivate::TEvPqEventsReady::TPtr&) {
    LOG_ROW_DISPATCHER_TRACE("TEvPqEventsReady");
    Metrics.InFlySubscribe->Dec();
    IsWaitingEvents = false;
    auto waitEventDurationMs = (TInstant::Now() - WaitEventStartedAt).MilliSeconds();
    Metrics.WaitEventTimeMs->Collect(waitEventDurationMs);
    HandleNewEvents();
    SubscribeOnNextEvent();
}

void TTopicSession::Handle(NFq::TEvPrivate::TEvCreateSession::TPtr&) {
    CreateTopicSession();
}

TVector<const NKikimr::NMiniKQL::TUnboxedValueVector*> TTopicSession::RebuildJson(const TClientsInfo& info, const TVector<NKikimr::NMiniKQL::TUnboxedValueVector>& parsedValues) {
    TVector<const NKikimr::NMiniKQL::TUnboxedValueVector*> result;
    const auto& offsets = ParserSchema.FieldsMap;
    result.reserve(info.FieldsIds.size());
    for (auto fieldId : info.FieldsIds) {
        Y_ENSURE(fieldId < offsets.size(), "fieldId " << fieldId << ", offsets.size() " << offsets.size());
        auto offset = offsets[fieldId];
        Y_ENSURE(offset < parsedValues.size(), "offset " << offset << ", jsonBatch.size() " << parsedValues.size());
        result.push_back(&parsedValues[offset]); 
    }
    return result;
}

void TTopicSession::Handle(NFq::TEvPrivate::TEvDataAfterFilteration::TPtr& ev) {
    LOG_ROW_DISPATCHER_TRACE("TEvDataAfterFilteration, read actor id " << ev->Get()->ReadActorId.ToString() << ", " << ev->Get()->Json);
    auto it = Clients.find(ev->Get()->ReadActorId);
    if (it == Clients.end()) {
        LOG_ROW_DISPATCHER_ERROR("Skip DataAfterFilteration, wrong read actor, id " << ev->Get()->ReadActorId.ToString());
        return;
    }
    AddDataToClient(it->second, ev->Get()->Offset, ev->Get()->Json);
}

void TTopicSession::Handle(NFq::TEvPrivate::TEvSendStatisticToReadActor::TPtr&) {
    LOG_ROW_DISPATCHER_TRACE("TEvSendStatisticToReadActor");
    Schedule(TDuration::Seconds(Config.GetSendStatusPeriodSec()), new NFq::TEvPrivate::TEvSendStatisticToReadActor());
    
    auto readBytes = ClientsStats.Bytes;
    for (auto& [actorId, info] : Clients) {
        if (!info.NextMessageOffset) {
            continue;
        }
        if (*info.NextMessageOffset <= info.LastSendedNextMessageOffset) {
            continue;
        }
        auto event = std::make_unique<TEvRowDispatcher::TEvStatistics>();
        event->Record.SetPartitionId(PartitionId);
        event->Record.SetNextMessageOffset(*info.NextMessageOffset);
        event->Record.SetReadBytes(readBytes);
        info.LastSendedNextMessageOffset = *info.NextMessageOffset;
        event->ReadActorId = info.ReadActorId;
        LOG_ROW_DISPATCHER_TRACE("Send status to " << info.ReadActorId << ", offset " << *info.NextMessageOffset);
        Send(RowDispatcherActorId, event.release());
    }
    ClientsStats.Clear();
}

void TTopicSession::Handle(NFq::TEvPrivate::TEvReconnectSession::TPtr&) {
    Metrics.ReconnectRate->Inc();
    TInstant minTime = GetMinStartingMessageTimestamp();
    LOG_ROW_DISPATCHER_DEBUG("Reconnect topic session, Path " << TopicPath
        << ", StartingMessageTimestamp " << minTime
        << ", BufferSize " << BufferSize << ", WithoutConsumer " << Config.GetWithoutConsumer());
    StopReadSession();
    CreateTopicSession();
    Schedule(ReconnectPeriod, new NFq::TEvPrivate::TEvReconnectSession());
}

void TTopicSession::Handle(NFq::TEvPrivate::TEvDataFiltered::TPtr& ev) {
    LOG_ROW_DISPATCHER_TRACE("TEvDataFiltered, last offset " << ev->Get()->Offset);
    for (auto& [actorId, info] : Clients) {
        if (!info.NextMessageOffset || *info.NextMessageOffset < ev->Get()->Offset + 1) {
            info.NextMessageOffset = ev->Get()->Offset + 1;
        }
    }
}

void TTopicSession::Handle(TEvRowDispatcher::TEvGetNextBatch::TPtr& ev) {
    LOG_ROW_DISPATCHER_TRACE("TEvGetNextBatch from " << ev->Sender.ToString());
    Metrics.InFlyAsyncInputData->Set(0);
    auto it = Clients.find(ev->Sender);
    if (it == Clients.end()) {
        LOG_ROW_DISPATCHER_ERROR("Wrong client, sender " << ev->Sender);
        return;
    }
    SendData(it->second);
    SubscribeOnNextEvent();
}

void TTopicSession::HandleNewEvents() {
    for (ui64 i = 0; i < MaxHandledEvents; ++i) {
        if (!ReadSession) {
            return;
        }
        if (Config.GetMaxSessionUsedMemory() && UnreadBytes > Config.GetMaxSessionUsedMemory()) {
            LOG_ROW_DISPATCHER_TRACE("Too much used memory (" << UnreadBytes << " bytes), stop reading from yds");
            break;
        }
        TMaybe<NYdb::NTopic::TReadSessionEvent::TEvent> event = ReadSession->GetEvent(false);
        if (!event) {
            break;
        }
        std::visit(TTopicEventProcessor{*this, LogPrefix}, *event);
    }
}

void TTopicSession::CloseTopicSession() {
    if (!ReadSession) {
        return;
    }
    LOG_ROW_DISPATCHER_DEBUG("Close session");
    ReadSession->Close(TDuration::Zero());
    ReadSession.reset();
}

void TTopicSession::TTopicEventProcessor::operator()(NYdb::NTopic::TReadSessionEvent::TDataReceivedEvent& event) {
    ui64 dataSize = 0;
    for (const auto& message : event.GetMessages()) {
        LOG_ROW_DISPATCHER_TRACE("Data received: " << message.DebugString(true));
        dataSize += message.GetData().size();
        Self.LastMessageOffset = message.GetOffset();
    }

    Self.SessionStats.Add(dataSize, event.GetMessages().size());
    Self.ClientsStats.Add(dataSize, event.GetMessages().size());

    Self.Metrics.RowsRead->Add(event.GetMessages().size());
    Self.Metrics.DataRate->Add(dataSize);
    Self.SendToParsing(event.GetMessages());
}

void TTopicSession::TTopicEventProcessor::operator()(NYdb::NTopic::TSessionClosedEvent& ev) {
    TString message = TStringBuilder() << "Read session to topic \"" << Self.TopicPath << "\" was closed: " << ev.DebugString();
    LOG_ROW_DISPATCHER_DEBUG(message);
    NYql::TIssues issues;
    issues.AddIssue(message);
    Self.FatalError(issues.ToOneLineString(), nullptr, false);
}

void TTopicSession::TTopicEventProcessor::operator()(NYdb::NTopic::TReadSessionEvent::TStartPartitionSessionEvent& event) {
    LOG_ROW_DISPATCHER_DEBUG("StartPartitionSessionEvent received");

    TMaybe<ui64> minOffset;
    for (const auto& [actorId, info] : Self.Clients) {
         if (!minOffset
            || (info.NextMessageOffset && (info.NextMessageOffset < *minOffset))) {
                minOffset = info.NextMessageOffset;
            } 
    }
    LOG_ROW_DISPATCHER_DEBUG("Confirm StartPartitionSession with offset " << minOffset);
    event.Confirm(minOffset);
}

void TTopicSession::TTopicEventProcessor::operator()(NYdb::NTopic::TReadSessionEvent::TStopPartitionSessionEvent& event) {
    LOG_ROW_DISPATCHER_DEBUG("SessionId: " << Self.GetSessionId() << " StopPartitionSessionEvent received");
    event.Confirm();
}

void TTopicSession::TTopicEventProcessor::operator()(NYdb::NTopic::TReadSessionEvent::TEndPartitionSessionEvent& /*event*/) {
    LOG_ROW_DISPATCHER_WARN("TEndPartitionSessionEvent");
}

void TTopicSession::TTopicEventProcessor::operator()(NYdb::NTopic::TReadSessionEvent::TPartitionSessionClosedEvent& /*event*/) {
    LOG_ROW_DISPATCHER_WARN("TPartitionSessionClosedEvent");
}

std::pair<NYql::NUdf::TUnboxedValuePod, i64> TTopicSession::CreateItem(const NYdb::NTopic::TReadSessionEvent::TDataReceivedEvent::TMessage& message) {
    const TString& data = message.GetData();
    i64 usedSpace = data.size();
    NYql::NUdf::TUnboxedValuePod item = NKikimr::NMiniKQL::MakeString(NYql::NUdf::TStringRef(data.data(), data.size()));
    return std::make_pair(item, usedSpace);
}

TString TTopicSession::GetSessionId() const {
    return ReadSession ? ReadSession->GetSessionId() : TString{"empty"};
}

void TTopicSession::SendToParsing(const TVector<NYdb::NTopic::TReadSessionEvent::TDataReceivedEvent::TMessage>& messages) {
    for (const auto& readActorId : ClientsWithoutPredicate) {
        const auto it = Clients.find(readActorId);
        Y_ENSURE(it != Clients.end(), "Internal error: unknown client");
        auto& info = it->second;
        if (info.Filter) {
            continue;
        }

        for (const auto& message : messages) {
            LOG_ROW_DISPATCHER_TRACE("Send message with offset " << message.GetOffset() << " to client " << info.ReadActorId <<" without parsing/filtering");
            AddDataToClient(info, message.GetOffset(), message.GetData());
        }
    }

    if (ClientsWithoutPredicate.size() == Clients.size()) {
        return;
    }

    Parser->AddMessages(messages);
    DoParsing();
}

void TTopicSession::DoParsing(bool force) {
    if (!Parser->IsReady() && !force) {
        const TInstant batchCreationDeadline = Parser->GetCreationDeadline();
        LOG_ROW_DISPATCHER_TRACE("Collecting data to parse, skip parsing, creation deadline " << batchCreationDeadline);
        if (!IsStartParsingScheduled && batchCreationDeadline) {
            IsStartParsingScheduled = true;
            Schedule(batchCreationDeadline, new TEvPrivate::TEvStartParsing());
        }
        return;
    }

    if (!Parser->GetNumberValues()) {
        return;
    }

    IsStartParsingScheduled = false;
    LOG_ROW_DISPATCHER_TRACE("SendToParsing, first offset: " << Parser->GetOffsets().front() << ", number values in buffer " << Parser->GetOffsets().size());

    try {
        const auto& parsedValues = Parser->Parse();
        DoFiltering(Parser->GetOffsets(), parsedValues);
    } catch (const std::exception& e) {
        FatalError(e.what(), nullptr, true);
    }
}

void TTopicSession::DoFiltering(const TVector<ui64>& offsets, const TVector<NKikimr::NMiniKQL::TUnboxedValueVector>& parsedValues) {
    Y_ENSURE(parsedValues, "Expected non empty schema");
    LOG_ROW_DISPATCHER_TRACE("SendToFiltering, first offset: " << offsets.front() << ", last offset: " << offsets.back());

    for (auto& [actorId, info] : Clients) {
        try {
            if (info.Filter) {
                info.Filter->Push(offsets, RebuildJson(info, parsedValues));
            }
        } catch (const std::exception& e) {
            FatalError(e.what(), &info.Filter, false);
        }
    }

    Send(SelfId(), new TEvPrivate::TEvDataFiltered(offsets.back()));
}

void TTopicSession::SendData(TClientsInfo& info) {
    info.DataArrivedSent = false;
    if (info.Buffer.empty()) {
        LOG_ROW_DISPATCHER_TRACE("Buffer empty");
    }
<<<<<<< HEAD
    ui64 dataSize = 0;
    ui64 eventsSize = info.Buffer.size();
=======

    if (!info.NextMessageOffset) {
        LOG_ROW_DISPATCHER_ERROR("Try SendData() without NextMessageOffset, " << info.ReadActorId 
            << " unread " << info.UnreadBytes << " DataArrivedSent " << info.DataArrivedSent);
        return;
    }

>>>>>>> 91cc6421
    do {
        auto event = std::make_unique<TEvRowDispatcher::TEvMessageBatch>();
        event->Record.SetPartitionId(PartitionId);
        event->ReadActorId = info.ReadActorId;

        ui64 batchSize = 0;
        while (!info.Buffer.empty()) {
            const auto& [offset, json] = info.Buffer.front();
            info.UnreadBytes -= json.size();
            UnreadBytes -= json.size();
            batchSize += json.size();
            NFq::NRowDispatcherProto::TEvMessage message;
            message.SetJson(json);
            message.SetOffset(offset);
            event->Record.AddMessages()->CopyFrom(message);
            event->Record.SetNextMessageOffset(offset + 1);
            info.Buffer.pop();

            if (batchSize > MaxBatchSizeBytes) {
                break;
            }
        }
        dataSize += batchSize;
        if (info.Buffer.empty()) {
            event->Record.SetNextMessageOffset(*info.NextMessageOffset);
        }
        LOG_ROW_DISPATCHER_TRACE("SendData to " << info.ReadActorId << ", batch size " << event->Record.MessagesSize());
        Send(RowDispatcherActorId, event.release());
    } while(!info.Buffer.empty());
    info.Stat.Add(dataSize, eventsSize);
    info.LastSendedNextMessageOffset = *info.NextMessageOffset;
}

void TTopicSession::UpdateFieldsIds(TClientsInfo& info) {
    for (auto name : info.Settings.GetSource().GetColumns()) {
        auto it = FieldsIndexes.find(name);
        if (it == FieldsIndexes.end()) {
            auto nextIndex = FieldsIndexes.size();
            info.FieldsIds.push_back(nextIndex);
            FieldsIndexes[name] = nextIndex;
        } else {
            info.FieldsIds.push_back(it->second);
        }
    }
}

bool HasJsonColumns(const NYql::NPq::NProto::TDqPqTopicSource& sourceParams) {
    for (const auto& type : sourceParams.GetColumnTypes()) {
        if (type.Contains("Json")) {
            return true;
        }
    }
    return false;
}

void TTopicSession::Handle(NFq::TEvRowDispatcher::TEvStartSession::TPtr& ev) {
    LOG_ROW_DISPATCHER_INFO("New client: read actor id " << ev->Sender.ToString() << ", predicate: " 
        << ev->Get()->Record.GetSource().GetPredicate() << ", offset: " << ev->Get()->Record.GetOffset());

    if (!CheckNewClient(ev)) {
        return;
    }

    auto columns = GetVector(ev->Get()->Record.GetSource().GetColumns());
    auto types = GetVector(ev->Get()->Record.GetSource().GetColumnTypes());

    try {
        if (Parser) {
            // Parse remains data before adding new client
            DoParsing(true);
        }

        auto& clientInfo = Clients.emplace(
            std::piecewise_construct,
            std::forward_as_tuple(ev->Sender), 
            std::forward_as_tuple(ev)).first->second;
        UpdateFieldsIds(clientInfo);

        TString predicate = clientInfo.Settings.GetSource().GetPredicate();

        // TODO: remove this when the re-parsing is removed from pq read actor
        if (predicate.empty() && HasJsonColumns(clientInfo.Settings.GetSource())) {
            predicate = "WHERE TRUE";
        }

        if (!predicate.empty()) {
            clientInfo.Filter = NewJsonFilter(
                columns,
                types,
                predicate,
                [&, actorId = clientInfo.ReadActorId](ui64 offset, const TString& json){
                    Send(SelfId(), new NFq::TEvPrivate::TEvDataAfterFilteration(offset, json, actorId));
                },
                PureCalcProgramFactory);
        } else {
            ClientsWithoutPredicate.insert(ev->Sender);
        }

        if (ReadSession) {
            if (clientInfo.Settings.HasOffset() && (clientInfo.Settings.GetOffset() <= LastMessageOffset)) {
                LOG_ROW_DISPATCHER_INFO("New client has less offset (" << clientInfo.Settings.GetOffset() << ") than the last message (" << LastMessageOffset << "), stop (restart) topic session");
                StopReadSession();
            }
        }
    } catch (const NYql::NPureCalc::TCompileError& e) {
        FatalError("Adding new client failed: CompileError: sql: " + e.GetYql() + ", error: " + e.GetIssues(), nullptr, true);
    } catch (const yexception &ex) {
        FatalError(TString{"Adding new client failed: "} + ex.what(), nullptr, true);
    } catch (...) {
        FatalError("Adding new client failed, " + CurrentExceptionMessage(), nullptr, true);
    }
    ConsumerName = ev->Get()->Record.GetSource().GetConsumerName();
    UpdateParser();
    SendStatisticToRowDispatcher();
    if (!ReadSession) { 
        Schedule(TDuration::Seconds(Config.GetTimeoutBeforeStartSessionSec()), new NFq::TEvPrivate::TEvCreateSession());
    }
}

void TTopicSession::AddDataToClient(TClientsInfo& info, ui64 offset, const TString& json) {
    if (info.NextMessageOffset && offset < info.NextMessageOffset) {
        return;
    }
    info.NextMessageOffset = offset + 1;
    info.Buffer.push(std::make_pair(offset, json));
    info.UnreadBytes += json.size();
    UnreadBytes += json.size();
    SendDataArrived(info);
}

void TTopicSession::Handle(NFq::TEvRowDispatcher::TEvStopSession::TPtr& ev) {
    LOG_ROW_DISPATCHER_DEBUG("TEvStopSession, topicPath " << ev->Get()->Record.GetSource().GetTopicPath() <<
        " partitionId " << ev->Get()->Record.GetPartitionId());

    auto it = Clients.find(ev->Sender);
    if (it == Clients.end()) {
        LOG_ROW_DISPATCHER_DEBUG("Wrong ClientSettings");
        return;
    }
    auto& info = it->second;
    UnreadBytes -= info.UnreadBytes;
    Clients.erase(it);
    ClientsWithoutPredicate.erase(ev->Sender);
    if (Clients.empty()) {
        StopReadSession();
    }
    UpdateParser();
    SubscribeOnNextEvent();
}

void CollectColumns(const NYql::NPq::NProto::TDqPqTopicSource& sourceParams, TSet<std::pair<TString, TString>>& columns) {
    auto size = sourceParams.GetColumns().size();
    Y_ENSURE(size == sourceParams.GetColumnTypes().size());

    for (int i = 0; i < size; ++i) {
        auto name = sourceParams.GetColumns().Get(i);
        auto type = sourceParams.GetColumnTypes().Get(i);
        columns.emplace(name, type);
    }
}

void TTopicSession::UpdateParserSchema(const TParserInputType& inputType) {
    ParserSchema.FieldsMap.clear();
    ParserSchema.FieldsMap.resize(FieldsIndexes.size());
    ui64 offset = 0;
    for (const auto& [name, type]: inputType) {
        Y_ENSURE(FieldsIndexes.contains(name));
        ui64 index = FieldsIndexes[name];
        ParserSchema.FieldsMap[index] = offset++;
    }
    ParserSchema.InputType = inputType;
}

void TTopicSession::UpdateParser() {
    TSet<std::pair<TString, TString>> namesWithTypes;
    for (auto& [readActorId, info] : Clients) {
        CollectColumns(info.Settings.GetSource(), namesWithTypes);
    }

    if (namesWithTypes == ParserSchema.InputType) {
        return;
    }
    if (namesWithTypes.empty()) {
        LOG_ROW_DISPATCHER_INFO("No columns to parse, reset parser");
        Parser.reset();
        return;
    }

    try {
        UpdateParserSchema(namesWithTypes);

        TVector<TString> names;
        TVector<TString> types;
        names.reserve(namesWithTypes.size());
        types.reserve(namesWithTypes.size());
        for (const auto& [name, type] : namesWithTypes) {
            names.push_back(name);
            types.push_back(type);
        }

        LOG_ROW_DISPATCHER_TRACE("Init JsonParser with columns: " << JoinSeq(',', names));
        const auto& parserConfig = Config.GetJsonParser();
        Parser = NewJsonParser(names, types, parserConfig.GetBatchSizeBytes(), TDuration::MilliSeconds(parserConfig.GetBatchCreationTimeoutMs()));
    } catch (const NYql::NPureCalc::TCompileError& e) {
        FatalError(e.GetIssues(), nullptr, true);
    }
}

void TTopicSession::FatalError(const TString& message, const std::unique_ptr<TJsonFilter>* filter, bool addParserDescription) {
    TStringStream str;
    str << message;
    if (Parser && addParserDescription) {
        str << ", parser description:\n" << Parser->GetDescription();
    }
    if (filter) {
        str << ", filter sql:\n" << (*filter)->GetSql();
    }
    LOG_ROW_DISPATCHER_ERROR("FatalError: " << str.Str());

    for (auto& [readActorId, info] : Clients) {
        LOG_ROW_DISPATCHER_DEBUG("Send TEvSessionError to " << readActorId);
        SendSessionError(readActorId, str.Str());
    }
    StopReadSession();
    Become(&TTopicSession::ErrorState);
    ythrow yexception() << "FatalError: " << str.Str();    // To exit from current stack and call once PassAway() in HandleException().
}

void TTopicSession::SendSessionError(NActors::TActorId readActorId, const TString& message) {
    auto event = std::make_unique<TEvRowDispatcher::TEvSessionError>();
    event->Record.SetMessage(message);
    event->Record.SetPartitionId(PartitionId);
    event->ReadActorId = readActorId;
    Send(RowDispatcherActorId, event.release());
}

void TTopicSession::StopReadSession() {
    if (ReadSession) {
        LOG_ROW_DISPATCHER_DEBUG("Close read session");
        ReadSession->Close(TDuration::Zero());
        ReadSession.reset();
    }
    TopicClient.Reset();
}

void TTopicSession::SendDataArrived(TClientsInfo& info) {
    if (info.Buffer.empty() || info.DataArrivedSent) {
        return;
    }
    info.DataArrivedSent = true;
    LOG_ROW_DISPATCHER_TRACE("Send TEvNewDataArrived to " << info.ReadActorId);
    Metrics.InFlyAsyncInputData->Set(1);
    auto event = std::make_unique<TEvRowDispatcher::TEvNewDataArrived>();
    event->Record.SetPartitionId(PartitionId);
    event->ReadActorId = info.ReadActorId;
    Send(RowDispatcherActorId, event.release());
}

void TTopicSession::HandleException(const std::exception& e) {
    if (CurrentStateFunc() == &TThis::ErrorState) {
        return;
    }
    FatalError(TString("Internal error: exception: ") + e.what(), nullptr, false);
}

void TTopicSession::SendStatisticToRowDispatcher() {
    TopicSessionStatistic stat;
    
    stat.Common.UnreadBytes = UnreadBytes;

    stat.Common.ReadBytes = SessionStats.Bytes;
    stat.Common.ReadEvents = SessionStats.Events;
    SessionStats.Clear();

    stat.SessionKey = TopicSessionParams{Endpoint, Database, TopicPath, PartitionId};
    stat.Clients.reserve(Clients.size());
    for (auto& [readActorId, info] : Clients) {
        TopicSessionClientStatistic client;
        client.PartitionId = PartitionId;
        client.ReadActorId = readActorId;
        client.UnreadRows = info.Buffer.size();
        client.UnreadBytes = info.UnreadBytes;
        client.Offset = info.NextMessageOffset.GetOrElse(0);
        client.ReadBytes = info.Stat.Bytes;
        info.Stat.Clear();
        stat.Clients.emplace_back(std::move(client));
    }
    auto event = std::make_unique<TEvRowDispatcher::TEvSessionStatistic>(stat);
    Send(RowDispatcherActorId, event.release());
}

void TTopicSession::Handle(NFq::TEvPrivate::TEvSendStatisticToRowDispatcher::TPtr&) {
    Schedule(TDuration::Seconds(SendStatisticPeriodSec), new NFq::TEvPrivate::TEvSendStatisticToRowDispatcher());
    SendStatisticToRowDispatcher();
}

bool TTopicSession::CheckNewClient(NFq::TEvRowDispatcher::TEvStartSession::TPtr& ev) {
    auto it = Clients.find(ev->Sender);
    if (it != Clients.end()) {
        LOG_ROW_DISPATCHER_ERROR("Such a client already exists");
        SendSessionError(ev->Sender, "Internal error: such a client already exists");
        return false;
    }
    if (!Config.GetWithoutConsumer()
        && ConsumerName 
        && ConsumerName != ev->Get()->Record.GetSource().GetConsumerName()) {
        LOG_ROW_DISPATCHER_INFO("Different consumer, expected " <<  ConsumerName << ", actual " << ev->Get()->Record.GetSource().GetConsumerName() << ", send error");
        SendSessionError(ev->Sender, TStringBuilder() << "Use the same consumer in all queries via RD (current consumer " << ConsumerName << ")");
        return false;
    }
    return true;
}

} // namespace

////////////////////////////////////////////////////////////////////////////////
    
std::unique_ptr<NActors::IActor> NewTopicSession(
    const TString& topicPath,
    const TString& endpoint,
    const TString& database,
    const NConfig::TRowDispatcherConfig& config,
    NActors::TActorId rowDispatcherActorId,
    ui32 partitionId,
    NYdb::TDriver driver,
    std::shared_ptr<NYdb::ICredentialsProviderFactory> credentialsProviderFactory,
    NYql::NPureCalc::IProgramFactoryPtr pureCalcProgramFactory,
    const ::NMonitoring::TDynamicCounterPtr& counters,
    const NYql::IPqGateway::TPtr& pqGateway) {
    return std::unique_ptr<NActors::IActor>(new TTopicSession(topicPath, endpoint, database, config, rowDispatcherActorId, partitionId, std::move(driver), credentialsProviderFactory, pureCalcProgramFactory, counters, pqGateway));
}

} // namespace NFq<|MERGE_RESOLUTION|>--- conflicted
+++ resolved
@@ -137,11 +137,8 @@
         TMaybe<ui64> NextMessageOffset;
         ui64 LastSendedNextMessageOffset = 0;
         TVector<ui64> FieldsIds;
-<<<<<<< HEAD
+        TDuration ReconnectPeriod;
         TStats Stat;        // Send (filtered) to read_actor
-=======
-        TDuration ReconnectPeriod;
->>>>>>> 91cc6421
     };
 
     struct TTopicEventProcessor {
@@ -263,12 +260,8 @@
         hFunc(NFq::TEvPrivate::TEvDataAfterFilteration, Handle);
         hFunc(NFq::TEvPrivate::TEvSendStatisticToReadActor, Handle);
         hFunc(NFq::TEvPrivate::TEvDataFiltered, Handle);
-<<<<<<< HEAD
         hFunc(NFq::TEvPrivate::TEvSendStatisticToRowDispatcher, Handle);
-=======
-        hFunc(NFq::TEvPrivate::TEvSendStatistic, Handle);
         hFunc(NFq::TEvPrivate::TEvReconnectSession, Handle);
->>>>>>> 91cc6421
         hFunc(TEvRowDispatcher::TEvGetNextBatch, Handle);
         hFunc(NFq::TEvRowDispatcher::TEvStartSession, Handle);
         sFunc(NFq::TEvPrivate::TEvStartParsing, DoParsing);
@@ -682,10 +675,8 @@
     if (info.Buffer.empty()) {
         LOG_ROW_DISPATCHER_TRACE("Buffer empty");
     }
-<<<<<<< HEAD
     ui64 dataSize = 0;
     ui64 eventsSize = info.Buffer.size();
-=======
 
     if (!info.NextMessageOffset) {
         LOG_ROW_DISPATCHER_ERROR("Try SendData() without NextMessageOffset, " << info.ReadActorId 
@@ -693,7 +684,6 @@
         return;
     }
 
->>>>>>> 91cc6421
     do {
         auto event = std::make_unique<TEvRowDispatcher::TEvMessageBatch>();
         event->Record.SetPartitionId(PartitionId);
