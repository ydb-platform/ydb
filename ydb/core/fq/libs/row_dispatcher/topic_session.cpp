#include "topic_session.h"

#include <ydb/core/fq/libs/actors/logging/log.h>

#include <ydb/core/fq/libs/row_dispatcher/events/data_plane.h>
#include <ydb/library/yql/providers/pq/proto/dq_io.pb.h>
#include <ydb/library/actors/core/actor_bootstrapped.h>
#include <ydb/library/actors/core/hfunc.h>
#include <ydb/library/yql/minikql/mkql_string_util.h>
#include <ydb/library/yql/minikql/computation/mkql_computation_node_holders.h>
#include <ydb/library/yql/dq/runtime/dq_async_stats.h>
#include <ydb/public/sdk/cpp/client/ydb_topic/topic.h>

#include <util/string/join.h>
#include <util/generic/queue.h>

#include <ydb/core/fq/libs/row_dispatcher/json_parser.h>
#include <ydb/core/fq/libs/row_dispatcher/json_filter.h>
#include <ydb/library/yql/public/purecalc/purecalc.h>

namespace NFq {

using namespace NActors;

namespace {

////////////////////////////////////////////////////////////////////////////////

struct TTopicSessionMetrics {
    void Init(const ::NMonitoring::TDynamicCounterPtr& counters, NActors::TActorId selfId) {
        SelfId = selfId;
        SubGroup = counters->GetSubgroup("actor_id", SelfId.ToString());
        InFlyAsyncInputData = SubGroup->GetCounter("InFlyAsyncInputData");
        RowsRead = SubGroup->GetCounter("RowsRead", true);
        InFlySubscribe = SubGroup->GetCounter("InFlySubscribe");
    }

    ~TTopicSessionMetrics() {
        SubGroup->RemoveSubgroup("actor_id", SelfId.ToString());
    }
    NActors::TActorId SelfId;
    ::NMonitoring::TDynamicCounterPtr SubGroup;
    ::NMonitoring::TDynamicCounters::TCounterPtr InFlyAsyncInputData;
    ::NMonitoring::TDynamicCounters::TCounterPtr RowsRead;
    ::NMonitoring::TDynamicCounters::TCounterPtr InFlySubscribe;
};

struct TEvPrivate {
    // Event ids
    enum EEv : ui32 {
        EvBegin = EventSpaceBegin(NActors::TEvents::ES_PRIVATE),
        EvPqEventsReady = EvBegin + 10,
        EvCreateSession,
        EvStatus,
        EvDataAfterFilteration,
        EvDataFiltered,
        EvPrintState,
        EvEnd
    };
    static_assert(EvEnd < EventSpaceEnd(NActors::TEvents::ES_PRIVATE), "expect EvEnd < EventSpaceEnd(NActors::TEvents::ES_PRIVATE)");

    // Events
    struct TEvPqEventsReady : public NActors::TEventLocal<TEvPqEventsReady, EvPqEventsReady> {};
    struct TEvCreateSession : public NActors::TEventLocal<TEvCreateSession, EvCreateSession> {};
    struct TEvPrintState : public NActors::TEventLocal<TEvPrintState, EvPrintState> {};
    struct TEvStatus : public NActors::TEventLocal<TEvStatus, EvStatus> {};
    struct TEvDataFiltered : public NActors::TEventLocal<TEvDataFiltered, EvDataFiltered> {
        TEvDataFiltered(ui64 offset, ui64 numberValues) 
            : Offset(offset)
            , NumberValues(numberValues)
        {}
        const ui64 Offset; 
        const ui64 NumberValues;
    };

    struct TEvDataAfterFilteration : public NActors::TEventLocal<TEvDataAfterFilteration, EvDataAfterFilteration> {
        TEvDataAfterFilteration(ui64 offset, const TString& json, TActorId readActorId)
            : Offset(offset)
            , Json(json)
            , ReadActorId(readActorId) { }
        ui64 Offset; 
        TString Json;
        TActorId ReadActorId;
    };
};

ui64 PrintStatePeriodSec = 60;
ui64 MaxBatchSizeBytes = 10000000;
ui64 MaxHandledEvents = 1000;

TVector<TString> GetVector(const google::protobuf::RepeatedPtrField<TString>& value) {
    return {value.begin(), value.end()};
}

class TTopicSession : public TActorBootstrapped<TTopicSession> {

private:
    using TParserInputType = TSet<std::pair<TString, TString>>;

    struct ClientsInfo {
        ClientsInfo(const NFq::TEvRowDispatcher::TEvStartSession::TPtr& ev)
            : Settings(ev->Get()->Record)
            , ReadActorId(ev->Sender)
        {
            if (Settings.HasOffset()) {
                NextMessageOffset = Settings.GetOffset();
            }
        }
        NFq::NRowDispatcherProto::TEvStartSession Settings;
        NActors::TActorId ReadActorId;
        std::unique_ptr<TJsonFilter> Filter;        // empty if no predicate
        TQueue<std::pair<ui64, TString>> Buffer;
        ui64 UsedSize = 0;
        bool DataArrivedSent = false;
        TMaybe<ui64> NextMessageOffset;
        ui64 LastSendedNextMessageOffset = 0;
        TVector<ui64> FieldsIds;
    };

    struct TTopicEventProcessor {
        void operator()(NYdb::NTopic::TReadSessionEvent::TDataReceivedEvent& event);
        void operator()(NYdb::NTopic::TSessionClosedEvent& event);
        void operator()(NYdb::NTopic::TReadSessionEvent::TStartPartitionSessionEvent& event);
        void operator()(NYdb::NTopic::TReadSessionEvent::TStopPartitionSessionEvent& event);
        void operator()(NYdb::NTopic::TReadSessionEvent::TEndPartitionSessionEvent& event);
        void operator()(NYdb::NTopic::TReadSessionEvent::TPartitionSessionClosedEvent& event);
        void operator()(NYdb::NTopic::TReadSessionEvent::TCommitOffsetAcknowledgementEvent&) {}
        void operator()(NYdb::NTopic::TReadSessionEvent::TPartitionSessionStatusEvent&) { }

        TTopicSession& Self;
        const TString& LogPrefix;    
    };

    struct TParserSchema {
        TVector<ui64> FieldsMap;    // index - FieldId (from FieldsIndexes), value - parsing schema offset
        TParserInputType InputType;
    };

    const TString TopicPath;
    NActors::TActorId RowDispatcherActorId;
    ui32 PartitionId;
    NYdb::TDriver Driver;
    std::shared_ptr<NYdb::ICredentialsProviderFactory> CredentialsProviderFactory;
    NYql::ITopicClient::TPtr TopicClient;
    std::shared_ptr<NYdb::NTopic::IReadSession> ReadSession;
    const i64 BufferSize;
    TString LogPrefix;
    NYql::NDq::TDqAsyncStats IngressStats;
    ui64 LastMessageOffset = 0;
    bool IsWaitingEvents = false;
    THashMap<NActors::TActorId, ClientsInfo> Clients;
    THashSet<NActors::TActorId> ClientsWithoutPredicate;
    std::unique_ptr<TJsonParser> Parser;
    NConfig::TRowDispatcherConfig Config;
    ui64 UsedSize = 0;
    const ::NMonitoring::TDynamicCounterPtr Counters;
    TTopicSessionMetrics Metrics;
<<<<<<< HEAD
    NYql::IPqGateway::TPtr PqGateway;
=======
    TParserSchema ParserSchema;
    THashMap<TString, ui64> FieldsIndexes;
>>>>>>> bee08458

public:
    explicit TTopicSession(
        const TString& topicPath,
        const NConfig::TRowDispatcherConfig& config,
        NActors::TActorId rowDispatcherActorId,
        ui32 partitionId,
        NYdb::TDriver driver,
        std::shared_ptr<NYdb::ICredentialsProviderFactory> credentialsProviderFactory,
        const ::NMonitoring::TDynamicCounterPtr& counters,
        const NYql::IPqGateway::TPtr& pqGateway);

    void Bootstrap();
    void PassAway() override;

    static constexpr char ActorName[] = "FQ_ROW_DISPATCHER_SESSION";

private:
    NYdb::NTopic::TTopicClientSettings GetTopicClientSettings(const NYql::NPq::NProto::TDqPqTopicSource& sourceParams) const;
    NYql::ITopicClient& GetTopicClient(const NYql::NPq::NProto::TDqPqTopicSource& sourceParams);
    NYdb::NTopic::TReadSessionSettings GetReadSessionSettings(const NYql::NPq::NProto::TDqPqTopicSource& sourceParams) const;
    void CreateTopicSession();
    void CloseTopicSession();
    void SubscribeOnNextEvent();
    void SendToParsing(const TVector<NYdb::NTopic::TReadSessionEvent::TDataReceivedEvent::TMessage>& messages);
    void SendToFiltering(ui64 offset, const TVector<TVector<std::string_view>>& parsedValues);
    void SendData(ClientsInfo& info);
    void UpdateParser();
    void FatalError(const TString& message, const std::unique_ptr<TJsonFilter>* filter = nullptr);
    void SendDataArrived(ClientsInfo& client);
    void StopReadSession();
    TString GetSessionId() const;
    void HandleNewEvents();
    TInstant GetMinStartingMessageTimestamp() const;
    void AddDataToClient(ClientsInfo& client, ui64 offset, const TString& json);

    std::pair<NYql::NUdf::TUnboxedValuePod, i64> CreateItem(const NYdb::NTopic::TReadSessionEvent::TDataReceivedEvent::TMessage& message);

    void Handle(NFq::TEvPrivate::TEvPqEventsReady::TPtr&);
    void Handle(NFq::TEvPrivate::TEvCreateSession::TPtr&);
    void Handle(NFq::TEvPrivate::TEvDataAfterFilteration::TPtr&);
    void Handle(NFq::TEvPrivate::TEvStatus::TPtr&);
    void Handle(NFq::TEvPrivate::TEvDataFiltered::TPtr&);
    void Handle(NFq::TEvPrivate::TEvPrintState::TPtr&);
    void Handle(TEvRowDispatcher::TEvGetNextBatch::TPtr&);
    void Handle(NFq::TEvRowDispatcher::TEvStopSession::TPtr& ev);
    void Handle(NFq::TEvRowDispatcher::TEvStartSession::TPtr& ev);
    void HandleException(const std::exception& err);

    void PrintInternalState();
    void SendSessionError(NActors::TActorId readActorId, const TString& message);
    TVector<TVector<std::string_view>> RebuildJson(const ClientsInfo& info, const TVector<TVector<std::string_view>>& parsedValues);
    void UpdateParserSchema(const TParserInputType& inputType);
    void UpdateFieldsIds(ClientsInfo& clientInfo);

private:

    STRICT_STFUNC_EXC(StateFunc,
        hFunc(NFq::TEvPrivate::TEvPqEventsReady, Handle);
        hFunc(NFq::TEvPrivate::TEvCreateSession, Handle);
        hFunc(NFq::TEvPrivate::TEvDataAfterFilteration, Handle);
        hFunc(NFq::TEvPrivate::TEvStatus, Handle);
        hFunc(NFq::TEvPrivate::TEvDataFiltered, Handle);
        hFunc(NFq::TEvPrivate::TEvPrintState, Handle);
        hFunc(TEvRowDispatcher::TEvGetNextBatch, Handle);
        hFunc(NFq::TEvRowDispatcher::TEvStartSession, Handle);
        cFunc(NActors::TEvents::TEvPoisonPill::EventType, PassAway);
        hFunc(NFq::TEvRowDispatcher::TEvStopSession, Handle);,
        ExceptionFunc(std::exception, HandleException)
    )

    STRICT_STFUNC(ErrorState, {
        cFunc(NActors::TEvents::TEvPoisonPill::EventType, PassAway);
        IgnoreFunc(NFq::TEvPrivate::TEvPqEventsReady);
        IgnoreFunc(NFq::TEvPrivate::TEvCreateSession);
        IgnoreFunc(NFq::TEvPrivate::TEvDataAfterFilteration);
        IgnoreFunc(NFq::TEvPrivate::TEvStatus);
        IgnoreFunc(NFq::TEvPrivate::TEvDataFiltered);
        IgnoreFunc(TEvRowDispatcher::TEvGetNextBatch);
        IgnoreFunc(NFq::TEvRowDispatcher::TEvStartSession);
        IgnoreFunc(NFq::TEvRowDispatcher::TEvStopSession);
        IgnoreFunc(NFq::TEvPrivate::TEvPrintState);
    })
};

TTopicSession::TTopicSession(
    const TString& topicPath,
    const NConfig::TRowDispatcherConfig& config,
    NActors::TActorId rowDispatcherActorId,
    ui32 partitionId,
    NYdb::TDriver driver,
    std::shared_ptr<NYdb::ICredentialsProviderFactory> credentialsProviderFactory,
    const ::NMonitoring::TDynamicCounterPtr& counters,
    const NYql::IPqGateway::TPtr& pqGateway)
    : TopicPath(topicPath)
    , RowDispatcherActorId(rowDispatcherActorId)
    , PartitionId(partitionId)
    , Driver(std::move(driver))
    , CredentialsProviderFactory(credentialsProviderFactory)
    , BufferSize(16_MB)
    , LogPrefix("TopicSession")
    , Config(config)
    , Counters(counters)
    , PqGateway(pqGateway)
{
}

void TTopicSession::Bootstrap() {
    Become(&TTopicSession::StateFunc);
    Metrics.Init(Counters, SelfId());
    LogPrefix = LogPrefix + " " + SelfId().ToString() + " ";
    LOG_ROW_DISPATCHER_DEBUG("Bootstrap " << ", PartitionId " << PartitionId
        << ", Timeout " << Config.GetTimeoutBeforeStartSessionSec() << " sec,  StatusPeriod " << Config.GetSendStatusPeriodSec() << " sec");
    Y_ENSURE(Config.GetSendStatusPeriodSec() > 0);
    Schedule(TDuration::Seconds(Config.GetSendStatusPeriodSec()), new NFq::TEvPrivate::TEvStatus());
    Schedule(TDuration::Seconds(PrintStatePeriodSec), new NFq::TEvPrivate::TEvPrintState());
}

void TTopicSession::PassAway() {
    LOG_ROW_DISPATCHER_DEBUG("PassAway");
    StopReadSession();
    NActors::TActorBootstrapped<TTopicSession>::PassAway();
}

void TTopicSession::SubscribeOnNextEvent() {
    if (!ReadSession || IsWaitingEvents) {
        return;
    }

    if (Config.GetMaxSessionUsedMemory() && UsedSize > Config.GetMaxSessionUsedMemory()) {
        LOG_ROW_DISPATCHER_TRACE("Too much used memory (" << UsedSize << " bytes), skip subscribing to WaitEvent()");
        return;
    }

    LOG_ROW_DISPATCHER_TRACE("SubscribeOnNextEvent");
    IsWaitingEvents = true;
    Metrics.InFlySubscribe->Inc();
    NActors::TActorSystem* actorSystem = NActors::TActivationContext::ActorSystem();
    ReadSession->WaitEvent().Subscribe([actorSystem, selfId = SelfId()](const auto&){
        actorSystem->Send(selfId, new NFq::TEvPrivate::TEvPqEventsReady());
    });
}

NYdb::NTopic::TTopicClientSettings TTopicSession::GetTopicClientSettings(const NYql::NPq::NProto::TDqPqTopicSource& sourceParams) const {
    NYdb::NTopic::TTopicClientSettings opts;
    opts.Database(sourceParams.GetDatabase())
        .DiscoveryEndpoint(sourceParams.GetEndpoint())
        .SslCredentials(NYdb::TSslCredentials(sourceParams.GetUseSsl()))
        .CredentialsProviderFactory(CredentialsProviderFactory);
    return opts;
}

NYql::ITopicClient& TTopicSession::GetTopicClient(const NYql::NPq::NProto::TDqPqTopicSource& sourceParams) {
    if (!TopicClient) {
        TopicClient = PqGateway->GetTopicClient(Driver, GetTopicClientSettings(sourceParams));
    }
    return *TopicClient;
}

TInstant TTopicSession::GetMinStartingMessageTimestamp() const {
    auto result = TInstant::Max();
    Y_ENSURE(!Clients.empty());
    for (const auto& [actorId, info] : Clients) {
       ui64 time = info.Settings.GetStartingMessageTimestampMs();
       result = std::min(result, TInstant::MilliSeconds(time));
    }
    return result;
}

NYdb::NTopic::TReadSessionSettings TTopicSession::GetReadSessionSettings(const NYql::NPq::NProto::TDqPqTopicSource& sourceParams) const {
    NYdb::NTopic::TTopicReadSettings topicReadSettings;
    topicReadSettings.Path(TopicPath);
    topicReadSettings.AppendPartitionIds(PartitionId);

    TInstant minTime = GetMinStartingMessageTimestamp();
    LOG_ROW_DISPATCHER_INFO("Create topic session, Path " << TopicPath
        << ", StartingMessageTimestamp " << minTime
        << ", BufferSize " << BufferSize << ", WithoutConsumer " << Config.GetWithoutConsumer());

    auto settings = NYdb::NTopic::TReadSessionSettings()
        .AppendTopics(topicReadSettings)
        .MaxMemoryUsageBytes(BufferSize)
        .ReadFromTimestamp(minTime);
    if (Config.GetWithoutConsumer()) {
        settings.WithoutConsumer();
    } else {
        settings.ConsumerName(sourceParams.GetConsumerName());
    }
    return settings;
}

void TTopicSession::CreateTopicSession() {
    if (Clients.empty()) {
        return;
    }

    if (!ReadSession) {
        UpdateParser();
    
        // Use any sourceParams.
        const NYql::NPq::NProto::TDqPqTopicSource& sourceParams = Clients.begin()->second.Settings.GetSource();
        ReadSession = GetTopicClient(sourceParams).CreateReadSession(GetReadSessionSettings(sourceParams));
        SubscribeOnNextEvent();
    }
}

void TTopicSession::Handle(NFq::TEvPrivate::TEvPqEventsReady::TPtr&) {
    LOG_ROW_DISPATCHER_TRACE("TEvPqEventsReady");
    Metrics.InFlySubscribe->Dec();
    IsWaitingEvents = false;
    HandleNewEvents();
    SubscribeOnNextEvent();
}

void TTopicSession::Handle(NFq::TEvPrivate::TEvCreateSession::TPtr&) {
    CreateTopicSession();
}

TVector<TVector<std::string_view>> TTopicSession::RebuildJson(const ClientsInfo& info, const TVector<TVector<std::string_view>>& parsedValues) {
    TVector<TVector<std::string_view>> result;
    const auto& offsets = ParserSchema.FieldsMap;
    result.reserve(info.FieldsIds.size());
    for (auto fieldId : info.FieldsIds) {
        Y_ENSURE(fieldId < offsets.size(), "fieldId " << fieldId << ", offsets.size() " << offsets.size());
        auto offset = offsets[fieldId];
        Y_ENSURE(offset < parsedValues.size(), "offset " << offset << ", jsonBatch.size() " << parsedValues.size());
        result.push_back(parsedValues[offset]); 
    }
    return result;
}

void TTopicSession::Handle(NFq::TEvPrivate::TEvDataAfterFilteration::TPtr& ev) {
    LOG_ROW_DISPATCHER_TRACE("TEvDataAfterFilteration, read actor id " << ev->Get()->ReadActorId.ToString() << ", " << ev->Get()->Json);
    auto it = Clients.find(ev->Get()->ReadActorId);
    if (it == Clients.end()) {
        LOG_ROW_DISPATCHER_ERROR("Skip DataAfterFilteration, wrong read actor, id " << ev->Get()->ReadActorId.ToString());
        return;
    }
    AddDataToClient(it->second, ev->Get()->Offset, ev->Get()->Json);
}

void TTopicSession::Handle(NFq::TEvPrivate::TEvStatus::TPtr&) {
    LOG_ROW_DISPATCHER_TRACE("TEvStatus");
    Schedule(TDuration::Seconds(Config.GetSendStatusPeriodSec()), new NFq::TEvPrivate::TEvStatus());
    for (auto& [actorId, info] : Clients) {
        if (!info.NextMessageOffset) {
            continue;
        }
        if (*info.NextMessageOffset <= info.LastSendedNextMessageOffset) {
            continue;
        }
        auto event = std::make_unique<TEvRowDispatcher::TEvStatus>();
        event->Record.SetPartitionId(PartitionId);
        event->Record.SetNextMessageOffset(*info.NextMessageOffset);
        info.LastSendedNextMessageOffset = *info.NextMessageOffset;
        event->ReadActorId = info.ReadActorId;
        LOG_ROW_DISPATCHER_TRACE("Send status to " << info.ReadActorId << ", offset " << *info.NextMessageOffset);
        Send(RowDispatcherActorId, event.release());
    }
}

void TTopicSession::Handle(NFq::TEvPrivate::TEvDataFiltered::TPtr& ev) {
    LOG_ROW_DISPATCHER_TRACE("TEvDataFiltered, offset " << ev->Get()->Offset << ", number values " << ev->Get()->NumberValues);
    const ui64 offset = ev->Get()->Offset + ev->Get()->NumberValues;
    for (auto& [actorId, info] : Clients) {
        if (!info.NextMessageOffset || *info.NextMessageOffset < offset) {
            info.NextMessageOffset = offset;
        }
    }
}

void TTopicSession::Handle(TEvRowDispatcher::TEvGetNextBatch::TPtr& ev) {
    LOG_ROW_DISPATCHER_TRACE("TEvGetNextBatch from " << ev->Sender.ToString());
    Metrics.InFlyAsyncInputData->Set(0);
    auto it = Clients.find(ev->Sender);
    if (it == Clients.end()) {
        LOG_ROW_DISPATCHER_ERROR("Wrong client, sender " << ev->Sender);
        return;
    }
    SendData(it->second);
    SubscribeOnNextEvent();
}

void TTopicSession::HandleNewEvents() {
    for (ui64 i = 0; i < MaxHandledEvents; ++i) {
        if (!ReadSession) {
            return;
        }
        if (Config.GetMaxSessionUsedMemory() && UsedSize > Config.GetMaxSessionUsedMemory()) {
            LOG_ROW_DISPATCHER_TRACE("Too much used memory (" << UsedSize << " bytes), stop reading from yds");
            break;
        }
        TMaybe<NYdb::NTopic::TReadSessionEvent::TEvent> event = ReadSession->GetEvent(false);
        if (!event) {
            break;
        }
        std::visit(TTopicEventProcessor{*this, LogPrefix}, *event);
    }
}

void TTopicSession::CloseTopicSession() {
    if (!ReadSession) {
        return;
    }
    LOG_ROW_DISPATCHER_DEBUG("Close session");
    ReadSession->Close(TDuration::Zero());
    ReadSession.reset();
}

void TTopicSession::TTopicEventProcessor::operator()(NYdb::NTopic::TReadSessionEvent::TDataReceivedEvent& event) {
    Self.Metrics.RowsRead->Add(event.GetMessages().size());
    for (const auto& message : event.GetMessages()) {
        LOG_ROW_DISPATCHER_TRACE("Data received: " << message.DebugString(true));

        Self.IngressStats.Bytes += message.GetData().size();
        Self.LastMessageOffset = message.GetOffset();
    }

    Self.SendToParsing(event.GetMessages());
}

void TTopicSession::TTopicEventProcessor::operator()(NYdb::NTopic::TSessionClosedEvent& ev) {
    TString message = TStringBuilder() << "Read session to topic \"" << Self.TopicPath << "\" was closed: " << ev.DebugString();
    LOG_ROW_DISPATCHER_DEBUG(message);
    NYql::TIssues issues;
    issues.AddIssue(message);
    Self.FatalError(issues.ToOneLineString());
}

void TTopicSession::TTopicEventProcessor::operator()(NYdb::NTopic::TReadSessionEvent::TStartPartitionSessionEvent& event) {
    LOG_ROW_DISPATCHER_DEBUG("StartPartitionSessionEvent received");

    TMaybe<ui64> minOffset;
    for (const auto& [actorId, info] : Self.Clients) {
         if (!minOffset
            || (info.NextMessageOffset && (info.NextMessageOffset < *minOffset))) {
                minOffset = info.NextMessageOffset;
            } 
    }
    LOG_ROW_DISPATCHER_DEBUG("Confirm StartPartitionSession with offset " << minOffset);
    event.Confirm(minOffset);
}

void TTopicSession::TTopicEventProcessor::operator()(NYdb::NTopic::TReadSessionEvent::TStopPartitionSessionEvent& event) {
    LOG_ROW_DISPATCHER_DEBUG("SessionId: " << Self.GetSessionId() << " StopPartitionSessionEvent received");
    event.Confirm();
}

void TTopicSession::TTopicEventProcessor::operator()(NYdb::NTopic::TReadSessionEvent::TEndPartitionSessionEvent& /*event*/) {
    LOG_ROW_DISPATCHER_WARN("TEndPartitionSessionEvent");
}

void TTopicSession::TTopicEventProcessor::operator()(NYdb::NTopic::TReadSessionEvent::TPartitionSessionClosedEvent& /*event*/) {
    LOG_ROW_DISPATCHER_WARN("TPartitionSessionClosedEvent");
}

std::pair<NYql::NUdf::TUnboxedValuePod, i64> TTopicSession::CreateItem(const NYdb::NTopic::TReadSessionEvent::TDataReceivedEvent::TMessage& message) {
    const TString& data = message.GetData();
    i64 usedSpace = data.Size();
    NYql::NUdf::TUnboxedValuePod item = NKikimr::NMiniKQL::MakeString(NYql::NUdf::TStringRef(data.Data(), data.Size()));
    return std::make_pair(item, usedSpace);
}

TString TTopicSession::GetSessionId() const {
    return ReadSession ? ReadSession->GetSessionId() : TString{"empty"};
}

void TTopicSession::SendToParsing(const TVector<NYdb::NTopic::TReadSessionEvent::TDataReceivedEvent::TMessage>& messages) {
    size_t valuesSize = 0;
    for (const auto& message : messages) {
        const auto& data = message.GetData();
        valuesSize += data.size();

        for (const auto& readActorId : ClientsWithoutPredicate) {
            const auto it = Clients.find(readActorId);
            Y_ENSURE(it != Clients.end(), "Internal error: unknown client");
            if (auto& info = it->second; !info.Filter) {
                LOG_ROW_DISPATCHER_TRACE("Send message to client without parsing/filtering");
                AddDataToClient(info, message.GetOffset(), data);
            }
        }
    }

    if (ClientsWithoutPredicate.size() == Clients.size() || messages.empty()) {
        return;
    }

    TJsonParserBuffer& buffer = Parser->GetBuffer();
    buffer.Reserve(valuesSize);
    for (const auto& message : messages) {
        buffer.AddValue(message.GetData());
    }

    const ui64 offset = messages.front().GetOffset();
    LOG_ROW_DISPATCHER_TRACE("SendToParsing, buffer with offset " << offset << " and size " << buffer.GetNumberValues());

    try {
        const auto& parsedValues = Parser->Parse();
        SendToFiltering(offset, parsedValues);
    } catch (const std::exception& e) {
        FatalError(e.what());
    }
}

void TTopicSession::SendToFiltering(ui64 offset, const TVector<TVector<std::string_view>>& parsedValues) {
    Y_ENSURE(parsedValues, "Expected non empty schema");
    LOG_ROW_DISPATCHER_TRACE("SendToFiltering, offset " << offset << ", data:\n" << Parser->GetDebugString(parsedValues));

    for (auto& [actorId, info] : Clients) {
        try {
            if (info.Filter) {
                info.Filter->Push(offset, RebuildJson(info, parsedValues));
            }
        } catch (const std::exception& e) {
            FatalError(e.what(), &info.Filter);
        }
    }

    Send(SelfId(), new TEvPrivate::TEvDataFiltered(offset, parsedValues.front().size()));
}

void TTopicSession::SendData(ClientsInfo& info) {
    info.DataArrivedSent = false;
    if (info.Buffer.empty()) {
        LOG_ROW_DISPATCHER_TRACE("Buffer empty");
    }

    do {
        auto event = std::make_unique<TEvRowDispatcher::TEvMessageBatch>();
        event->Record.SetPartitionId(PartitionId);
        Y_ENSURE(info.NextMessageOffset);
        event->ReadActorId = info.ReadActorId;

        ui64 batchSize = 0;
        while (!info.Buffer.empty()) {
            const auto& [offset, json] = info.Buffer.front();
            info.UsedSize -= json.size();
            UsedSize -= json.size();
            batchSize += json.size();
            NFq::NRowDispatcherProto::TEvMessage message;
            message.SetJson(json);
            message.SetOffset(offset);
            event->Record.AddMessages()->CopyFrom(message);
            event->Record.SetNextMessageOffset(offset + 1);
            info.Buffer.pop();

            if (batchSize > MaxBatchSizeBytes) {
                break;
            }
        }
        if (info.Buffer.empty()) {
            event->Record.SetNextMessageOffset(*info.NextMessageOffset);
        }
        LOG_ROW_DISPATCHER_TRACE("SendData to " << info.ReadActorId << ", batch size " << event->Record.MessagesSize());
        Send(RowDispatcherActorId, event.release());
    } while(!info.Buffer.empty());
    info.LastSendedNextMessageOffset = *info.NextMessageOffset;
}

void TTopicSession::UpdateFieldsIds(ClientsInfo& info) {
    for (auto name : info.Settings.GetSource().GetColumns()) {
        auto it = FieldsIndexes.find(name);
        if (it == FieldsIndexes.end()) {
            auto nextIndex = FieldsIndexes.size();
            info.FieldsIds.push_back(nextIndex);
            FieldsIndexes[name] = nextIndex;
        } else {
            info.FieldsIds.push_back(it->second);
        }
    }
}

void TTopicSession::Handle(NFq::TEvRowDispatcher::TEvStartSession::TPtr& ev) {
    auto it = Clients.find(ev->Sender);
    if (it != Clients.end()) {
        FatalError("Internal error: sender " + ev->Sender.ToString());
        return;
    }

    LOG_ROW_DISPATCHER_INFO("New client: read actor id " << ev->Sender.ToString() << ", predicate: " 
        << ev->Get()->Record.GetSource().GetPredicate() << ", offset: " << ev->Get()->Record.GetOffset());

    auto columns = GetVector(ev->Get()->Record.GetSource().GetColumns());
    auto types = GetVector(ev->Get()->Record.GetSource().GetColumnTypes());

    try {
        auto& clientInfo = Clients.emplace(
            std::piecewise_construct,
            std::forward_as_tuple(ev->Sender), 
            std::forward_as_tuple(ev)).first->second;
        UpdateFieldsIds(clientInfo);

        TString predicate = clientInfo.Settings.GetSource().GetPredicate();
        if (!predicate.empty()) {
            clientInfo.Filter = NewJsonFilter(
                columns,
                types,
                predicate,
                [&, actorId = clientInfo.ReadActorId](ui64 offset, const TString& json){
                    Send(SelfId(), new NFq::TEvPrivate::TEvDataAfterFilteration(offset, json, actorId));
                });
        } else {
            ClientsWithoutPredicate.insert(ev->Sender);
        }

        if (ReadSession) {
            if (clientInfo.Settings.HasOffset() && (clientInfo.Settings.GetOffset() <= LastMessageOffset)) {
                LOG_ROW_DISPATCHER_INFO("New client has less offset (" << clientInfo.Settings.GetOffset() << ") than the last message (" << LastMessageOffset << "), stop (restart) topic session");
                StopReadSession();
            }
        }
    } catch (const NYql::NPureCalc::TCompileError& e) {
        FatalError("Adding new client failed: CompileError: sql: " + e.GetYql() + ", error: " + e.GetIssues());
    } catch (const yexception &ex) {
        FatalError(TString{"Adding new client failed: "} + ex.what());
    } catch (...) {
        FatalError("Adding new client failed, " + CurrentExceptionMessage());
    }
    UpdateParser();
    PrintInternalState();
    if (!ReadSession) { 
        Schedule(TDuration::Seconds(Config.GetTimeoutBeforeStartSessionSec()), new NFq::TEvPrivate::TEvCreateSession());
    }
}

void TTopicSession::AddDataToClient(ClientsInfo& info, ui64 offset, const TString& json) {
    if (info.NextMessageOffset && offset < info.NextMessageOffset) {
        return;
    }
    info.NextMessageOffset = offset + 1;
    info.Buffer.push(std::make_pair(offset, json));
    info.UsedSize += json.size();
    UsedSize += json.size();
    SendDataArrived(info);
}

void TTopicSession::Handle(NFq::TEvRowDispatcher::TEvStopSession::TPtr& ev) {
    LOG_ROW_DISPATCHER_DEBUG("TEvStopSession, topicPath " << ev->Get()->Record.GetSource().GetTopicPath() <<
        " partitionId " << ev->Get()->Record.GetPartitionId());

    auto it = Clients.find(ev->Sender);
    if (it == Clients.end()) {
        LOG_ROW_DISPATCHER_DEBUG("Wrong ClientSettings");
        return;
    }
    Clients.erase(it);
    ClientsWithoutPredicate.erase(ev->Sender);
    if (Clients.empty()) {
        StopReadSession();
    }
    UpdateParser();
}

void CollectColumns(const NYql::NPq::NProto::TDqPqTopicSource& sourceParams, TSet<std::pair<TString, TString>>& columns) {
    auto size = sourceParams.GetColumns().size();
    Y_ENSURE(size == sourceParams.GetColumnTypes().size());

    for (int i = 0; i < size; ++i) {
        auto name = sourceParams.GetColumns().Get(i);
        auto type = sourceParams.GetColumnTypes().Get(i);
        columns.emplace(name, type);
    }
}

void TTopicSession::UpdateParserSchema(const TParserInputType& inputType) {
    ParserSchema.FieldsMap.clear();
    ParserSchema.FieldsMap.resize(FieldsIndexes.size());
    ui64 offset = 0;
    for (const auto& [name, type]: inputType) {
        Y_ENSURE(FieldsIndexes.contains(name));
        ui64 index = FieldsIndexes[name];
        ParserSchema.FieldsMap[index] = offset++;
    }
    ParserSchema.InputType = inputType;
}

void TTopicSession::UpdateParser() {
    TSet<std::pair<TString, TString>> namesWithTypes;
    for (auto& [readActorId, info] : Clients) {
        CollectColumns(info.Settings.GetSource(), namesWithTypes);
    }

    if (namesWithTypes == ParserSchema.InputType) {
        return;
    }
    if (namesWithTypes.empty()) {
        LOG_ROW_DISPATCHER_INFO("No columns to parse, reset parser");
        Parser.reset();
        return;
    }

    try {
        UpdateParserSchema(namesWithTypes);

        TVector<TString> names;
        TVector<TString> types;
        names.reserve(namesWithTypes.size());
        types.reserve(namesWithTypes.size());
        for (const auto& [name, type] : namesWithTypes) {
            names.push_back(name);
            types.push_back(type);
        }

        LOG_ROW_DISPATCHER_TRACE("Init JsonParser with columns: " << JoinSeq(',', names));
        Parser = NewJsonParser(names, types);
    } catch (const NYql::NPureCalc::TCompileError& e) {
        FatalError(e.GetIssues());
    }
}

void TTopicSession::FatalError(const TString& message, const std::unique_ptr<TJsonFilter>* filter) {
    TStringStream str;
    str << message;
    if (Parser) {
        str << ", parser description:\n" << Parser->GetDescription();
    }
    if (filter) {
        str << ", filter sql:\n" << (*filter)->GetSql();
    }
    LOG_ROW_DISPATCHER_ERROR("FatalError: " << str.Str());

    for (auto& [readActorId, info] : Clients) {
        LOG_ROW_DISPATCHER_DEBUG("Send TEvSessionError to " << readActorId);
        SendSessionError(readActorId, str.Str());
    }
    StopReadSession();
    Become(&TTopicSession::ErrorState);
    ythrow yexception() << "FatalError: " << str.Str();    // To exit from current stack and call once PassAway() in HandleException().
}

void TTopicSession::SendSessionError(NActors::TActorId readActorId, const TString& message) {
    auto event = std::make_unique<TEvRowDispatcher::TEvSessionError>();
    event->Record.SetMessage(message);
    event->Record.SetPartitionId(PartitionId);
    event->ReadActorId = readActorId;
    Send(RowDispatcherActorId, event.release());
}

void TTopicSession::StopReadSession() {
    if (ReadSession) {
        LOG_ROW_DISPATCHER_DEBUG("Close read session");
        ReadSession->Close(TDuration::Zero());
        ReadSession.reset();
    }
    TopicClient.Reset();
}

void TTopicSession::SendDataArrived(ClientsInfo& info) {
    if (info.Buffer.empty() || info.DataArrivedSent) {
        return;
    }
    info.DataArrivedSent = true;
    LOG_ROW_DISPATCHER_TRACE("Send TEvNewDataArrived to " << info.ReadActorId);
    Metrics.InFlyAsyncInputData->Set(1);
    auto event = std::make_unique<TEvRowDispatcher::TEvNewDataArrived>();
    event->Record.SetPartitionId(PartitionId);
    event->ReadActorId = info.ReadActorId;
    Send(RowDispatcherActorId, event.release());
}

void TTopicSession::HandleException(const std::exception& e) {
    if (CurrentStateFunc() == &TThis::ErrorState) {
        return;
    }
    FatalError(TString("Internal error: exception: ") + e.what());
}

void TTopicSession::PrintInternalState() {
    TStringStream str;
    str << "Clients:\n";
    str << "UsedSize: " << UsedSize << "\n";
    for (auto& [readActorId, info] : Clients) {
        str << "    read actor id " << readActorId << ", buffer size " << info.Buffer.size() 
        << ", used size: " << info.UsedSize << ", data arrived sent " << info.DataArrivedSent 
        << ", next offset " << info.NextMessageOffset << "\n";
    }
    LOG_ROW_DISPATCHER_DEBUG(str.Str());
}

void TTopicSession::Handle(NFq::TEvPrivate::TEvPrintState::TPtr&) {
    Schedule(TDuration::Seconds(PrintStatePeriodSec), new NFq::TEvPrivate::TEvPrintState());
    PrintInternalState();
}

} // namespace

////////////////////////////////////////////////////////////////////////////////
    
std::unique_ptr<NActors::IActor> NewTopicSession(
    const TString& topicPath,
    const NConfig::TRowDispatcherConfig& config,
    NActors::TActorId rowDispatcherActorId,
    ui32 partitionId,
    NYdb::TDriver driver,
    std::shared_ptr<NYdb::ICredentialsProviderFactory> credentialsProviderFactory,
    const ::NMonitoring::TDynamicCounterPtr& counters,
    const NYql::IPqGateway::TPtr& pqGateway) {
    return std::unique_ptr<NActors::IActor>(new TTopicSession(topicPath, config, rowDispatcherActorId, partitionId, std::move(driver), credentialsProviderFactory, counters, pqGateway));
}

} // namespace NFq<|MERGE_RESOLUTION|>--- conflicted
+++ resolved
@@ -155,12 +155,9 @@
     ui64 UsedSize = 0;
     const ::NMonitoring::TDynamicCounterPtr Counters;
     TTopicSessionMetrics Metrics;
-<<<<<<< HEAD
-    NYql::IPqGateway::TPtr PqGateway;
-=======
     TParserSchema ParserSchema;
     THashMap<TString, ui64> FieldsIndexes;
->>>>>>> bee08458
+    NYql::IPqGateway::TPtr PqGateway;
 
 public:
     explicit TTopicSession(
