--- conflicted
+++ resolved
@@ -90,23 +90,14 @@
         ui64 Events = 0;
     };
 
-<<<<<<< HEAD
-    struct TClientsInfo {
-        TClientsInfo(
-            const NFq::TEvRowDispatcher::TEvStartSession::TPtr& ev,
-            const NMonitoring::TDynamicCounterPtr& counters,
-            const TString& readGroup)
-            : Settings(ev->Get()->Record)
-=======
     struct TClientsInfo : public IClientDataConsumer {
         using TPtr = TIntrusivePtr<TClientsInfo>;
 
-        TClientsInfo(TTopicSession& self, const TString& logPrefix, const ITopicFormatHandler::TSettings& handlerSettings, const NFq::TEvRowDispatcher::TEvStartSession::TPtr& ev, NMonitoring::TDynamicCounterPtr& counters)
+        TClientsInfo(TTopicSession& self, const TString& logPrefix, const ITopicFormatHandler::TSettings& handlerSettings, const NFq::TEvRowDispatcher::TEvStartSession::TPtr& ev, NMonitoring::TDynamicCounterPtr& counters, const TString& readGroup)
             : Self(self)
             , LogPrefix(logPrefix)
             , HandlerSettings(handlerSettings)
             , Settings(ev->Get()->Record)
->>>>>>> 03548c96
             , ReadActorId(ev->Sender)
             , Counters(counters)
         {
@@ -121,17 +112,10 @@
             RestartSessionByOffsetsByQuery = counters->GetCounter("RestartSessionByOffsetsByQuery", true);
         }
 
-<<<<<<< HEAD
         ~TClientsInfo() {
             Counters->RemoveSubgroup("query_id", Settings.GetQueryId());
         }
 
-        NFq::NRowDispatcherProto::TEvStartSession Settings;
-        NActors::TActorId ReadActorId;
-        std::unique_ptr<TJsonFilter> Filter;        // empty if no predicate
-        ui64 InFlightCompilationId = 0;
-        TQueue<std::pair<ui64, TString>> Buffer;
-=======
         TActorId GetClientId() const override {
             return ReadActorId;
         }
@@ -203,7 +187,6 @@
 
         // State
         ui64 UnreadRows = 0;
->>>>>>> 03548c96
         ui64 UnreadBytes = 0;
         bool DataArrivedSent = false;
         TMaybe<ui64> NextMessageOffset;                 // offset to restart topic session
@@ -731,32 +714,7 @@
     const TString& format = source.GetFormat();
     ITopicFormatHandler::TSettings handlerSettings = {.ParsingFormat = format ? format : "raw"};
 
-<<<<<<< HEAD
-    try {
-        if (Parser) {
-            // Parse remains data before adding new client
-            DoParsing(true);
-        }
-
-        auto& clientInfo = Clients.emplace(
-            std::piecewise_construct,
-            std::forward_as_tuple(ev->Sender), 
-            std::forward_as_tuple(ev, Counters, readGroup)).first->second;
-        UpdateFieldsIds(clientInfo);
-
-        const auto& source = clientInfo.Settings.GetSource();
-        TString predicate = source.GetPredicate();
-
-        // TODO: remove this when the re-parsing is removed from pq read actor
-        if (predicate.empty() && HasJsonColumns(source)) {
-            predicate = "WHERE TRUE";
-        }
-=======
-    auto queryGroup = Counters->GetSubgroup("query_id", ev->Get()->Record.GetQueryId());
-    auto readGroup = queryGroup->GetSubgroup("read_group", CleanupCounterValueString(ReadGroup));
     auto clientInfo = Clients.insert({ev->Sender, MakeIntrusive<TClientsInfo>(*this, LogPrefix, handlerSettings, ev, readGroup)}).first->second;
->>>>>>> 03548c96
-
     auto formatIt = FormatHandlers.find(handlerSettings);
     if (formatIt == FormatHandlers.end()) {
         formatIt = FormatHandlers.insert({handlerSettings, CreateTopicFormatHandler(ActorContext(), FormatHandlerConfig, handlerSettings, Metrics.PartitionGroup)}).first;
