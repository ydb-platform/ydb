--- conflicted
+++ resolved
@@ -305,12 +305,9 @@
 
     void SendStatistics();
     bool CheckNewClient(NFq::TEvRowDispatcher::TEvStartSession::TPtr& ev);
-<<<<<<< HEAD
     TMaybe<ui64> GetOffset(const NFq::NRowDispatcherProto::TEvStartSession& settings);
     void SendSessionError(TActorId readActorId, TStatus status);
-=======
     void RestartSessionIfOldestClient(const TClientsInfo& info);
->>>>>>> 27eb5606
 
 private:
 
