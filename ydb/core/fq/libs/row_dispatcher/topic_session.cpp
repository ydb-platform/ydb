#include "topic_session.h"

#include "common.h"

#include <ydb/core/fq/libs/actors/logging/log.h>
#include <ydb/core/fq/libs/row_dispatcher/events/data_plane.h>
#include <ydb/core/fq/libs/row_dispatcher/format_handler/format_handler.h>

#include <ydb/library/actors/core/actor_bootstrapped.h>
#include <ydb/library/actors/core/hfunc.h>
#include <ydb/library/yql/dq/actors/dq.h>

#include <ydb/public/sdk/cpp/client/ydb_topic/topic.h>

#include <util/generic/queue.h>

namespace NFq {

using namespace NActors;
using namespace NRowDispatcher;

namespace {

////////////////////////////////////////////////////////////////////////////////

struct TTopicSessionMetrics {
    void Init(const ::NMonitoring::TDynamicCounterPtr& counters, const TString& topicPath, ui32 partitionId) {
        TopicGroup = counters->GetSubgroup("topic", CleanupCounterValueString(topicPath));
        AllSessionsDataRate = counters->GetCounter("AllSessionsDataRate", true);

        PartitionGroup = TopicGroup->GetSubgroup("partition", ToString(partitionId));
        InFlyAsyncInputData = PartitionGroup->GetCounter("InFlyAsyncInputData");
        InFlySubscribe = PartitionGroup->GetCounter("InFlySubscribe");
        ReconnectRate = PartitionGroup->GetCounter("ReconnectRate", true);
        RestartSessionByOffsets = counters->GetCounter("RestartSessionByOffsets", true);
        SessionDataRate = PartitionGroup->GetCounter("SessionDataRate", true);
        WaitEventTimeMs = PartitionGroup->GetHistogram("WaitEventTimeMs", NMonitoring::ExponentialHistogram(13, 2, 1)); // ~ 1ms -> ~ 8s
    }

    ::NMonitoring::TDynamicCounterPtr TopicGroup;
    ::NMonitoring::TDynamicCounterPtr PartitionGroup;
    ::NMonitoring::TDynamicCounters::TCounterPtr InFlyAsyncInputData;
    ::NMonitoring::TDynamicCounters::TCounterPtr InFlySubscribe;
    ::NMonitoring::TDynamicCounters::TCounterPtr ReconnectRate;
    ::NMonitoring::TDynamicCounters::TCounterPtr RestartSessionByOffsets;
    ::NMonitoring::TDynamicCounters::TCounterPtr SessionDataRate;
    ::NMonitoring::THistogramPtr WaitEventTimeMs;
    ::NMonitoring::TDynamicCounters::TCounterPtr AllSessionsDataRate;
};

struct TEvPrivate {
    // Event ids
    enum EEv : ui32 {
        EvBegin = EventSpaceBegin(TEvents::ES_PRIVATE),
        EvPqEventsReady = EvBegin + 10,
        EvCreateSession,
        EvSendStatisticToReadActor,
        EvSendStatisticToRowDispatcher,
        EvReconnectSession,
        EvEnd
    };
    static_assert(EvEnd < EventSpaceEnd(TEvents::ES_PRIVATE), "expect EvEnd < EventSpaceEnd(TEvents::ES_PRIVATE)");

    // Events
    struct TEvPqEventsReady : public TEventLocal<TEvPqEventsReady, EvPqEventsReady> {};
    struct TEvCreateSession : public TEventLocal<TEvCreateSession, EvCreateSession> {};
    struct TEvSendStatisticToRowDispatcher : public TEventLocal<TEvSendStatisticToRowDispatcher, EvSendStatisticToRowDispatcher> {};
    struct TEvSendStatisticToReadActor : public TEventLocal<TEvSendStatisticToReadActor, EvSendStatisticToReadActor> {};
    struct TEvReconnectSession : public TEventLocal<TEvReconnectSession, EvReconnectSession> {};
};

constexpr ui64 SendStatisticPeriodSec = 2;
constexpr ui64 MaxHandledEventsCount = 1000;
constexpr ui64 MaxHandledEventsSize = 1000000;

class TTopicSession : public TActorBootstrapped<TTopicSession> {
private:
    using TBase = TActorBootstrapped<TTopicSession>;

    struct TStats {
        void Add(ui64 dataSize, ui64 events) {
            Bytes += dataSize;
            Events += events;
        }
        void Clear() {
            Bytes = 0;
            Events = 0;
        }
        ui64 Bytes = 0;
        ui64 Events = 0;
    };

    struct TClientsInfo : public IClientDataConsumer {
        using TPtr = TIntrusivePtr<TClientsInfo>;

<<<<<<< HEAD
        TClientsInfo(TTopicSession& self, const TString& logPrefix, const ITopicFormatHandler::TSettings& handlerSettings, const NFq::TEvRowDispatcher::TEvStartSession::TPtr& ev, const NMonitoring::TDynamicCounterPtr& counters, const TString& readGroup)
=======
        TClientsInfo(TTopicSession& self, const TString& logPrefix, const ITopicFormatHandler::TSettings& handlerSettings, const NFq::TEvRowDispatcher::TEvStartSession::TPtr& ev, NMonitoring::TDynamicCounterPtr& counters)
>>>>>>> 472861e9
            : Self(self)
            , LogPrefix(logPrefix)
            , HandlerSettings(handlerSettings)
            , Settings(ev->Get()->Record)
            , ReadActorId(ev->Sender)
            , Counters(counters)
        {
            if (Settings.HasOffset()) {
                NextMessageOffset = Settings.GetOffset();
                InitialOffset = Settings.GetOffset();
            }
            Y_UNUSED(TDuration::TryParse(Settings.GetSource().GetReconnectPeriod(), ReconnectPeriod));
            auto queryGroup = Counters->GetSubgroup("query_id", ev->Get()->Record.GetQueryId());
            auto topicGroup = queryGroup->GetSubgroup("read_group", CleanupCounterValueString(readGroup));
            FilteredDataRate = topicGroup->GetCounter("FilteredDataRate", true);
            RestartSessionByOffsetsByQuery = counters->GetCounter("RestartSessionByOffsetsByQuery", true);
        }

        ~TClientsInfo() {
            Counters->RemoveSubgroup("query_id", Settings.GetQueryId());
        }

        TActorId GetClientId() const override {
            return ReadActorId;
        }

        TMaybe<ui64> GetNextMessageOffset() const override {
            return NextMessageOffset;
        }

        TVector<TSchemaColumn> GetColumns() const override {
            const auto& source = Settings.GetSource();
            Y_ENSURE(source.ColumnsSize() == source.ColumnTypesSize(), "Columns size and types size should be equal, but got " << source.ColumnsSize() << " columns and " << source.ColumnTypesSize() << " types");

            TVector<TSchemaColumn> Columns;
            Columns.reserve(source.ColumnsSize());
            for (ui64 i = 0; i < source.ColumnsSize(); ++i) {
                Columns.emplace_back(TSchemaColumn{.Name = source.GetColumns().Get(i), .TypeYson = source.GetColumnTypes().Get(i)});
            }

            return Columns;
        }

        const TString& GetWhereFilter() const override {
            return Settings.GetSource().GetPredicate();
        }

        TPurecalcCompileSettings GetPurecalcSettings() const override {
            return {.EnabledLLVM = Settings.GetSource().GetEnabledLLVM()};
        }

        void OnClientError(TStatus status) override {
            Self.SendSessionError(ReadActorId, status);
        }

        void StartClientSession() override {
            Self.StartClientSession(*this);
        }

        void AddDataToClient(ui64 offset, ui64 rowSize) override {
            Y_ENSURE(!NextMessageOffset || offset >= *NextMessageOffset, "Unexpected historical offset");

            LOG_ROW_DISPATCHER_TRACE("AddDataToClient to " << ReadActorId << ", offset: " << offset << ", serialized size: " << rowSize);

            NextMessageOffset = offset + 1;
            UnreadRows++;
            UnreadBytes += rowSize;
            Self.UnreadBytes += rowSize;
            Self.SendDataArrived(*this);
        }

        void UpdateClientOffset(ui64 offset) override {
            LOG_ROW_DISPATCHER_TRACE("UpdateClientOffset for " << ReadActorId << ", new offset: " << offset);
            if (!NextMessageOffset || *NextMessageOffset < offset + 1) {
                NextMessageOffset = offset + 1;
            }
            if (!UnreadRows) {
                if (!ProcessedNextMessageOffset || *ProcessedNextMessageOffset < offset + 1) {
                    ProcessedNextMessageOffset = offset + 1;
                }
            }
        }

        // Settings
        TTopicSession& Self;
        const TString& LogPrefix;
        const ITopicFormatHandler::TSettings HandlerSettings;
        const NFq::NRowDispatcherProto::TEvStartSession Settings;
        const TActorId ReadActorId;
        TDuration ReconnectPeriod;

        // State
        ui64 UnreadRows = 0;
        ui64 UnreadBytes = 0;
        bool DataArrivedSent = false;
        TMaybe<ui64> NextMessageOffset;                 // offset to restart topic session
        TMaybe<ui64> ProcessedNextMessageOffset;        // offset of fully processed data (to save to checkpoint)

        // Metrics
        ui64 InitialOffset = 0;
        TStats Stat;        // Send (filtered) to read_actor
        const ::NMonitoring::TDynamicCounterPtr Counters;
        NMonitoring::TDynamicCounters::TCounterPtr FilteredDataRate;    // filtered
        NMonitoring::TDynamicCounters::TCounterPtr RestartSessionByOffsetsByQuery;
    };

    struct TTopicEventProcessor {
        void operator()(NYdb::NTopic::TReadSessionEvent::TDataReceivedEvent& event);
        void operator()(NYdb::NTopic::TSessionClosedEvent& event);
        void operator()(NYdb::NTopic::TReadSessionEvent::TStartPartitionSessionEvent& event);
        void operator()(NYdb::NTopic::TReadSessionEvent::TStopPartitionSessionEvent& event);
        void operator()(NYdb::NTopic::TReadSessionEvent::TEndPartitionSessionEvent& event);
        void operator()(NYdb::NTopic::TReadSessionEvent::TPartitionSessionClosedEvent& event);
        void operator()(NYdb::NTopic::TReadSessionEvent::TCommitOffsetAcknowledgementEvent&) {}
        void operator()(NYdb::NTopic::TReadSessionEvent::TPartitionSessionStatusEvent&) { }

        TTopicSession& Self;
        const TString& LogPrefix;
        ui64& DataReceivedEventSize;
    };

    // Settings
    const TString ReadGroup;
    const TString TopicPath;
    const TString TopicPathPartition;
    const TString Endpoint;
    const TString Database;
    const TActorId RowDispatcherActorId;
    const ui32 PartitionId;
    const NYdb::TDriver Driver;
    const NYql::IPqGateway::TPtr PqGateway;
    const std::shared_ptr<NYdb::ICredentialsProviderFactory> CredentialsProviderFactory;
    const NConfig::TRowDispatcherConfig Config;
    const TFormatHandlerConfig FormatHandlerConfig;
    const i64 BufferSize;
    TString LogPrefix;

    // State
    bool InflightReconnect = false;
    TDuration ReconnectPeriod;

    NYql::ITopicClient::TPtr TopicClient;
    std::shared_ptr<NYdb::NTopic::IReadSession> ReadSession;
    std::map<ITopicFormatHandler::TSettings, ITopicFormatHandler::TPtr> FormatHandlers;
    std::unordered_map<TActorId, TClientsInfo::TPtr> Clients;

    ui64 LastMessageOffset = 0;
    bool IsWaitingEvents = false;
    ui64 UnreadBytes = 0;
    TMaybe<TString> ConsumerName;

    // Metrics
    TInstant WaitEventStartedAt;
    ui64 RestartSessionByOffsets = 0;
    TStats SessionStats;
    TStats ClientsStats;
    TTopicSessionMetrics Metrics;
    const ::NMonitoring::TDynamicCounterPtr Counters;

public:
    explicit TTopicSession(
        const TString& readGroup,
        const TString& topicPath,
        const TString& endpoint,
        const TString& database,
        const NConfig::TRowDispatcherConfig& config,
        TActorId rowDispatcherActorId,
        TActorId compileServiceActorId,
        ui32 partitionId,
        NYdb::TDriver driver,
        std::shared_ptr<NYdb::ICredentialsProviderFactory> credentialsProviderFactory,
        const ::NMonitoring::TDynamicCounterPtr& counters,
        const NYql::IPqGateway::TPtr& pqGateway,
        ui64 maxBufferSize);

    void Bootstrap();
    void PassAway() override;

    static constexpr char ActorName[] = "FQ_ROW_DISPATCHER_SESSION";

private:
    NYdb::NTopic::TTopicClientSettings GetTopicClientSettings(const NYql::NPq::NProto::TDqPqTopicSource& sourceParams) const;
    NYql::ITopicClient& GetTopicClient(const NYql::NPq::NProto::TDqPqTopicSource& sourceParams);
    NYdb::NTopic::TReadSessionSettings GetReadSessionSettings(const NYql::NPq::NProto::TDqPqTopicSource& sourceParams) const;
    void CreateTopicSession();
    void CloseTopicSession();
    void SubscribeOnNextEvent();
    void SendToParsing(const TVector<NYdb::NTopic::TReadSessionEvent::TDataReceivedEvent::TMessage>& messages);
    void SendData(TClientsInfo& info);
    void FatalError(TStatus status);
    void SendDataArrived(TClientsInfo& client);
    void StopReadSession();
    TString GetSessionId() const;
    void HandleNewEvents();
    TInstant GetMinStartingMessageTimestamp() const;
    void StartClientSession(TClientsInfo& info);

    void Handle(NFq::TEvPrivate::TEvPqEventsReady::TPtr&);
    void Handle(NFq::TEvPrivate::TEvCreateSession::TPtr&);
    void Handle(NFq::TEvPrivate::TEvReconnectSession::TPtr&);
    void Handle(NFq::TEvPrivate::TEvSendStatisticToReadActor::TPtr&);
    void Handle(NFq::TEvPrivate::TEvSendStatisticToRowDispatcher::TPtr&);
    void Handle(TEvRowDispatcher::TEvGetNextBatch::TPtr&);
    void Handle(NFq::TEvRowDispatcher::TEvStopSession::TPtr& ev);
    void Handle(NFq::TEvRowDispatcher::TEvStartSession::TPtr& ev);
    void HandleException(const std::exception& err);

    void SendStatisticToRowDispatcher();
    void SendSessionError(TActorId readActorId, TStatus status);
    bool CheckNewClient(NFq::TEvRowDispatcher::TEvStartSession::TPtr& ev);

private:

    STRICT_STFUNC_EXC(StateFunc,
        hFunc(NFq::TEvPrivate::TEvPqEventsReady, Handle);
        hFunc(NFq::TEvPrivate::TEvCreateSession, Handle);
        hFunc(NFq::TEvPrivate::TEvSendStatisticToReadActor, Handle);
        hFunc(NFq::TEvPrivate::TEvSendStatisticToRowDispatcher, Handle);
        hFunc(NFq::TEvPrivate::TEvReconnectSession, Handle);
        hFunc(TEvRowDispatcher::TEvGetNextBatch, Handle);
        hFunc(NFq::TEvRowDispatcher::TEvStartSession, Handle);
        cFunc(TEvents::TEvPoisonPill::EventType, PassAway);
        hFunc(NFq::TEvRowDispatcher::TEvStopSession, Handle);,
        ExceptionFunc(std::exception, HandleException)
    )

    STRICT_STFUNC_EXC(ErrorState,
        cFunc(TEvents::TEvPoisonPill::EventType, PassAway);
        IgnoreFunc(NFq::TEvPrivate::TEvPqEventsReady);
        IgnoreFunc(NFq::TEvPrivate::TEvCreateSession);
        IgnoreFunc(NFq::TEvPrivate::TEvSendStatisticToReadActor);
        IgnoreFunc(TEvRowDispatcher::TEvGetNextBatch);
        IgnoreFunc(NFq::TEvRowDispatcher::TEvStartSession);
        IgnoreFunc(NFq::TEvRowDispatcher::TEvStopSession);
        IgnoreFunc(NFq::TEvPrivate::TEvSendStatisticToRowDispatcher);,
        ExceptionFunc(std::exception, HandleException)
    )
};

TTopicSession::TTopicSession(
    const TString& readGroup,
    const TString& topicPath,
    const TString& endpoint,
    const TString& database,
    const NConfig::TRowDispatcherConfig& config,
    TActorId rowDispatcherActorId,
    TActorId compileServiceActorId,
    ui32 partitionId,
    NYdb::TDriver driver,
    std::shared_ptr<NYdb::ICredentialsProviderFactory> credentialsProviderFactory,
    const ::NMonitoring::TDynamicCounterPtr& counters,
    const NYql::IPqGateway::TPtr& pqGateway,
    ui64 maxBufferSize)
    : ReadGroup(readGroup)
    , TopicPath(topicPath)
    , TopicPathPartition(TStringBuilder() << topicPath << "/" << partitionId)
    , Endpoint(endpoint)
    , Database(database)
    , RowDispatcherActorId(rowDispatcherActorId)
    , PartitionId(partitionId)
    , Driver(std::move(driver))
    , PqGateway(pqGateway)
    , CredentialsProviderFactory(credentialsProviderFactory)
    , Config(config)
    , FormatHandlerConfig(CreateFormatHandlerConfig(config, compileServiceActorId))
    , BufferSize(maxBufferSize)
    , LogPrefix("TopicSession")
    , Counters(counters)
{}

void TTopicSession::Bootstrap() {
    Become(&TTopicSession::StateFunc);
    Metrics.Init(Counters, TopicPath, PartitionId);
    LogPrefix = LogPrefix + " " + SelfId().ToString() + " ";
    LOG_ROW_DISPATCHER_DEBUG("Bootstrap " << TopicPathPartition
        << ", Timeout " << Config.GetTimeoutBeforeStartSessionSec() << " sec,  StatusPeriod " << Config.GetSendStatusPeriodSec() << " sec");
    Y_ENSURE(Config.GetSendStatusPeriodSec() > 0);
    Schedule(TDuration::Seconds(Config.GetSendStatusPeriodSec()), new NFq::TEvPrivate::TEvSendStatisticToReadActor());
    Schedule(TDuration::Seconds(SendStatisticPeriodSec), new NFq::TEvPrivate::TEvSendStatisticToRowDispatcher());
}

void TTopicSession::PassAway() {
    LOG_ROW_DISPATCHER_DEBUG("PassAway");
    StopReadSession();
    FormatHandlers.clear();
    TBase::PassAway();
}

void TTopicSession::SubscribeOnNextEvent() {
    if (!ReadSession || IsWaitingEvents) {
        return;
    }

    if (Config.GetMaxSessionUsedMemory() && UnreadBytes > Config.GetMaxSessionUsedMemory()) {
        LOG_ROW_DISPATCHER_TRACE("Too much used memory (" << UnreadBytes << " bytes), skip subscribing to WaitEvent()");
        return;
    }

    LOG_ROW_DISPATCHER_TRACE("SubscribeOnNextEvent");
    IsWaitingEvents = true;
    Metrics.InFlySubscribe->Inc();
    TActorSystem* actorSystem = TActivationContext::ActorSystem();
    WaitEventStartedAt = TInstant::Now();
    ReadSession->WaitEvent().Subscribe([actorSystem, selfId = SelfId()](const auto&){
        actorSystem->Send(selfId, new NFq::TEvPrivate::TEvPqEventsReady());
    });
}

NYdb::NTopic::TTopicClientSettings TTopicSession::GetTopicClientSettings(const NYql::NPq::NProto::TDqPqTopicSource& sourceParams) const {
    NYdb::NTopic::TTopicClientSettings opts;
    opts.Database(Database)
        .DiscoveryEndpoint(Endpoint)
        .SslCredentials(NYdb::TSslCredentials(sourceParams.GetUseSsl()))
        .CredentialsProviderFactory(CredentialsProviderFactory);
    return opts;
}

NYql::ITopicClient& TTopicSession::GetTopicClient(const NYql::NPq::NProto::TDqPqTopicSource& sourceParams) {
    if (!TopicClient) {
        TopicClient = PqGateway->GetTopicClient(Driver, GetTopicClientSettings(sourceParams));
    }
    return *TopicClient;
}

TInstant TTopicSession::GetMinStartingMessageTimestamp() const {
    auto result = TInstant::Max();
    Y_ENSURE(!Clients.empty());
    for (const auto& [actorId, info] : Clients) {
       ui64 time = info->Settings.GetStartingMessageTimestampMs();
       result = std::min(result, TInstant::MilliSeconds(time));
    }
    return result;
}

NYdb::NTopic::TReadSessionSettings TTopicSession::GetReadSessionSettings(const NYql::NPq::NProto::TDqPqTopicSource& sourceParams) const {
    NYdb::NTopic::TTopicReadSettings topicReadSettings;
    topicReadSettings.Path(TopicPath);
    topicReadSettings.AppendPartitionIds(PartitionId);

    TInstant minTime = GetMinStartingMessageTimestamp();
    LOG_ROW_DISPATCHER_INFO("Create topic session, Path " << TopicPathPartition
        << ", StartingMessageTimestamp " << minTime
        << ", BufferSize " << BufferSize << ", WithoutConsumer " << Config.GetWithoutConsumer());

    auto settings = NYdb::NTopic::TReadSessionSettings()
        .AppendTopics(topicReadSettings)
        .MaxMemoryUsageBytes(BufferSize)
        .ReadFromTimestamp(minTime);
    if (Config.GetWithoutConsumer()) {
        settings.WithoutConsumer();
    } else {
        settings.ConsumerName(sourceParams.GetConsumerName());
    }
    return settings;
}

void TTopicSession::CreateTopicSession() {
    if (Clients.empty()) {
        return;
    }

    if (!ReadSession) {
        // Use any sourceParams.
        const NYql::NPq::NProto::TDqPqTopicSource& sourceParams = Clients.begin()->second->Settings.GetSource();
        ReadSession = GetTopicClient(sourceParams).CreateReadSession(GetReadSessionSettings(sourceParams));
        SubscribeOnNextEvent();
    }

    if (!InflightReconnect && !Clients.empty()) {
        // Use any sourceParams.
        ReconnectPeriod = Clients.begin()->second->ReconnectPeriod;
        if (ReconnectPeriod != TDuration::Zero()) {
            LOG_ROW_DISPATCHER_INFO("ReconnectPeriod " << ReconnectPeriod.ToString());
            Metrics.ReconnectRate->Inc();
            Schedule(ReconnectPeriod, new NFq::TEvPrivate::TEvReconnectSession());
            InflightReconnect = true;
        }
    }
}

void TTopicSession::Handle(NFq::TEvPrivate::TEvPqEventsReady::TPtr&) {
    LOG_ROW_DISPATCHER_TRACE("TEvPqEventsReady");
    Metrics.InFlySubscribe->Dec();
    IsWaitingEvents = false;
    auto waitEventDurationMs = (TInstant::Now() - WaitEventStartedAt).MilliSeconds();
    Metrics.WaitEventTimeMs->Collect(waitEventDurationMs);
    HandleNewEvents();
    SubscribeOnNextEvent();
}

void TTopicSession::Handle(NFq::TEvPrivate::TEvCreateSession::TPtr&) {
    CreateTopicSession();
}

void TTopicSession::Handle(NFq::TEvPrivate::TEvSendStatisticToReadActor::TPtr&) {
    LOG_ROW_DISPATCHER_TRACE("TEvSendStatisticToReadActor");
    Schedule(TDuration::Seconds(Config.GetSendStatusPeriodSec()), new NFq::TEvPrivate::TEvSendStatisticToReadActor());

    auto readBytes = ClientsStats.Bytes;
    for (auto& [actorId, infoPtr] : Clients) {
        auto& info = *infoPtr;
        if (!info.ProcessedNextMessageOffset) {
            continue;
        }
        auto event = std::make_unique<TEvRowDispatcher::TEvStatistics>();
        event->Record.SetPartitionId(PartitionId);
        event->Record.SetNextMessageOffset(*info.ProcessedNextMessageOffset);
        event->Record.SetReadBytes(readBytes);
        event->ReadActorId = info.ReadActorId;
        LOG_ROW_DISPATCHER_TRACE("Send status to " << info.ReadActorId << ", offset " << info.ProcessedNextMessageOffset);
        Send(RowDispatcherActorId, event.release());
    }
    ClientsStats.Clear();
}

void TTopicSession::Handle(NFq::TEvPrivate::TEvReconnectSession::TPtr&) {
    Metrics.ReconnectRate->Inc();
    TInstant minTime = GetMinStartingMessageTimestamp();
    LOG_ROW_DISPATCHER_DEBUG("Reconnect topic session, " << TopicPathPartition
        << ", StartingMessageTimestamp " << minTime
        << ", BufferSize " << BufferSize << ", WithoutConsumer " << Config.GetWithoutConsumer());
    StopReadSession();
    CreateTopicSession();
    Schedule(ReconnectPeriod, new NFq::TEvPrivate::TEvReconnectSession());
}

void TTopicSession::Handle(TEvRowDispatcher::TEvGetNextBatch::TPtr& ev) {
    LOG_ROW_DISPATCHER_TRACE("TEvGetNextBatch from " << ev->Sender.ToString());
    Metrics.InFlyAsyncInputData->Set(0);
    auto it = Clients.find(ev->Sender);
    if (it == Clients.end()) {
        LOG_ROW_DISPATCHER_ERROR("Wrong client, sender " << ev->Sender);
        return;
    }
    SendData(*it->second);
    SubscribeOnNextEvent();
}

void TTopicSession::HandleNewEvents() {
    ui64 handledEventsSize = 0;

    for (ui64 i = 0; i < MaxHandledEventsCount; ++i) {
        if (!ReadSession) {
            return;
        }
        if (Config.GetMaxSessionUsedMemory() && UnreadBytes > Config.GetMaxSessionUsedMemory()) {
            LOG_ROW_DISPATCHER_TRACE("Too much used memory (" << UnreadBytes << " bytes), stop reading from yds");
            break;
        }
        TMaybe<NYdb::NTopic::TReadSessionEvent::TEvent> event = ReadSession->GetEvent(false);
        if (!event) {
            break;
        }

        std::visit(TTopicEventProcessor{*this, LogPrefix, handledEventsSize}, *event);
        if (handledEventsSize >= MaxHandledEventsSize) {
            break;
        }
    }
}

void TTopicSession::CloseTopicSession() {
    if (!ReadSession) {
        return;
    }
    LOG_ROW_DISPATCHER_DEBUG("Close session");
    ReadSession->Close(TDuration::Zero());
    ReadSession.reset();
}

void TTopicSession::TTopicEventProcessor::operator()(NYdb::NTopic::TReadSessionEvent::TDataReceivedEvent& event) {
    ui64 dataSize = 0;
    for (const auto& message : event.GetMessages()) {
        LOG_ROW_DISPATCHER_TRACE("Data received: " << message.DebugString(true));
        dataSize += message.GetData().size();
        Self.LastMessageOffset = message.GetOffset();
    }

    Self.SessionStats.Add(dataSize, event.GetMessages().size());
    Self.ClientsStats.Add(dataSize, event.GetMessages().size());
    Self.Metrics.SessionDataRate->Add(dataSize);
    Self.Metrics.AllSessionsDataRate->Add(dataSize);
    DataReceivedEventSize += dataSize;
    Self.SendToParsing(event.GetMessages());
}

void TTopicSession::TTopicEventProcessor::operator()(NYdb::NTopic::TSessionClosedEvent& ev) {
    const TString message = TStringBuilder() << "Read session to topic \"" << Self.TopicPathPartition << "\" was closed";
    LOG_ROW_DISPATCHER_DEBUG(message << ": " << ev.DebugString());

    Self.FatalError(TStatus::Fail(
        NYql::NDq::YdbStatusToDqStatus(static_cast<Ydb::StatusIds::StatusCode>(ev.GetStatus())),
        ev.GetIssues()
    ).AddParentIssue(message));
}

void TTopicSession::TTopicEventProcessor::operator()(NYdb::NTopic::TReadSessionEvent::TStartPartitionSessionEvent& event) {
    LOG_ROW_DISPATCHER_DEBUG("StartPartitionSessionEvent received");

    TMaybe<ui64> minOffset;
    for (const auto& [actorId, info] : Self.Clients) {
        if (!minOffset || (info->NextMessageOffset && *info->NextMessageOffset < *minOffset)) {
            minOffset = info->NextMessageOffset;
        }
    }
    LOG_ROW_DISPATCHER_DEBUG("Confirm StartPartitionSession with offset " << minOffset);
    event.Confirm(minOffset);
}

void TTopicSession::TTopicEventProcessor::operator()(NYdb::NTopic::TReadSessionEvent::TStopPartitionSessionEvent& event) {
    LOG_ROW_DISPATCHER_DEBUG("SessionId: " << Self.GetSessionId() << " StopPartitionSessionEvent received");
    event.Confirm();
}

void TTopicSession::TTopicEventProcessor::operator()(NYdb::NTopic::TReadSessionEvent::TEndPartitionSessionEvent& /*event*/) {
    LOG_ROW_DISPATCHER_WARN("TEndPartitionSessionEvent");
}

void TTopicSession::TTopicEventProcessor::operator()(NYdb::NTopic::TReadSessionEvent::TPartitionSessionClosedEvent& /*event*/) {
    LOG_ROW_DISPATCHER_WARN("TPartitionSessionClosedEvent");
}

TString TTopicSession::GetSessionId() const {
    return ReadSession ? ReadSession->GetSessionId() : TString{"empty"};
}

void TTopicSession::SendToParsing(const TVector<NYdb::NTopic::TReadSessionEvent::TDataReceivedEvent::TMessage>& messages) {
    LOG_ROW_DISPATCHER_TRACE("SendToParsing, messages: " << messages.size());
    for (const auto& [_, formatHandler] : FormatHandlers) {
        if (formatHandler->HasClients()) {
            formatHandler->ParseMessages(messages);
        }
    }
}

void TTopicSession::SendData(TClientsInfo& info) {
    TQueue<std::pair<TRope, TVector<ui64>>> buffer;
    if (const auto formatIt = FormatHandlers.find(info.HandlerSettings); formatIt != FormatHandlers.end()) {
        buffer = formatIt->second->ExtractClientData(info.GetClientId());
    }

    info.DataArrivedSent = false;
    if (buffer.empty()) {
        LOG_ROW_DISPATCHER_TRACE("Buffer empty");
    }
    ui64 dataSize = 0;
    ui64 eventsSize = info.UnreadRows;

    if (!info.NextMessageOffset) {
        LOG_ROW_DISPATCHER_ERROR("Try SendData() without NextMessageOffset, " << info.ReadActorId 
            << " unread " << info.UnreadBytes << " DataArrivedSent " << info.DataArrivedSent);
        return;
    }

    do {
        auto event = std::make_unique<TEvRowDispatcher::TEvMessageBatch>();
        event->Record.SetPartitionId(PartitionId);
        event->ReadActorId = info.ReadActorId;

        ui64 batchSize = 0;
        while (!buffer.empty()) {
            auto [serializedData, offsets] = std::move(buffer.front());
            Y_ENSURE(!offsets.empty(), "Expected non empty message batch");
            buffer.pop();

            batchSize += serializedData.GetSize();

            NFq::NRowDispatcherProto::TEvMessage message;
            message.SetPayloadId(event->AddPayload(std::move(serializedData)));
            message.MutableOffsets()->Assign(offsets.begin(), offsets.end());
            event->Record.AddMessages()->CopyFrom(std::move(message));
            event->Record.SetNextMessageOffset(offsets.back() + 1);

            if (batchSize > MAX_BATCH_SIZE) {
                break;
            }
        }
        dataSize += batchSize;
        if (buffer.empty()) {
            event->Record.SetNextMessageOffset(*info.NextMessageOffset);
        }
        LOG_ROW_DISPATCHER_TRACE("SendData to " << info.ReadActorId << ", batch size " << event->Record.MessagesSize());
        Send(RowDispatcherActorId, event.release());
    } while(!buffer.empty());

    UnreadBytes -= info.UnreadBytes;
    info.UnreadRows = 0;
    info.UnreadBytes = 0;

    info.Stat.Add(dataSize, eventsSize);
    info.FilteredDataRate->Add(dataSize);
    info.ProcessedNextMessageOffset = *info.NextMessageOffset;
}

void TTopicSession::StartClientSession(TClientsInfo& info) {
    if (ReadSession) {
        if (info.Settings.HasOffset() && info.Settings.GetOffset() <= LastMessageOffset) {
            LOG_ROW_DISPATCHER_INFO("New client has less offset (" << info.Settings.GetOffset() << ") than the last message (" << LastMessageOffset << "), stop (restart) topic session");
            Metrics.RestartSessionByOffsets->Inc();
            ++RestartSessionByOffsets;
            info.RestartSessionByOffsetsByQuery->Inc();
            StopReadSession();
        }
    }

    if (!ReadSession) {
        Schedule(TDuration::Seconds(Config.GetTimeoutBeforeStartSessionSec()), new NFq::TEvPrivate::TEvCreateSession());
    }
}

void TTopicSession::Handle(NFq::TEvRowDispatcher::TEvStartSession::TPtr& ev) {
    const auto& source = ev->Get()->Record.GetSource();
    LOG_ROW_DISPATCHER_INFO("New client: read actor id " << ev->Sender.ToString() << ", predicate: " << source.GetPredicate() << ", offset: " << ev->Get()->Record.GetOffset());

    if (!CheckNewClient(ev)) {
        return;
    }

    const TString& format = source.GetFormat();
    ITopicFormatHandler::TSettings handlerSettings = {.ParsingFormat = format ? format : "raw"};

<<<<<<< HEAD
    auto clientInfo = Clients.insert({ev->Sender, MakeIntrusive<TClientsInfo>(*this, LogPrefix, handlerSettings, ev, Counters, ReadGroup)}).first->second;
=======
    auto queryGroup = Counters->GetSubgroup("query_id", ev->Get()->Record.GetQueryId());
    auto readGroup = queryGroup->GetSubgroup("read_group", CleanupCounterValueString(ReadGroup));
    auto clientInfo = Clients.insert({ev->Sender, MakeIntrusive<TClientsInfo>(*this, LogPrefix, handlerSettings, ev, readGroup)}).first->second;

>>>>>>> 472861e9
    auto formatIt = FormatHandlers.find(handlerSettings);
    if (formatIt == FormatHandlers.end()) {
        formatIt = FormatHandlers.insert({handlerSettings, CreateTopicFormatHandler(ActorContext(), FormatHandlerConfig, handlerSettings, Metrics.PartitionGroup)}).first;
    }

    if (auto status = formatIt->second->AddClient(clientInfo); status.IsFail()) {
        SendSessionError(clientInfo->ReadActorId, status);
        return;
    }

    ConsumerName = source.GetConsumerName();
    SendStatisticToRowDispatcher();
}

void TTopicSession::Handle(NFq::TEvRowDispatcher::TEvStopSession::TPtr& ev) {
    LOG_ROW_DISPATCHER_DEBUG("TEvStopSession from " << ev->Sender << " topicPath " << ev->Get()->Record.GetSource().GetTopicPath() <<
        " partitionId " << ev->Get()->Record.GetPartitionId() << " clients count " << Clients.size());

    auto it = Clients.find(ev->Sender);
    if (it == Clients.end()) {
        LOG_ROW_DISPATCHER_DEBUG("Wrong ClientSettings");
        return;
    }
    auto& info = *it->second;
    UnreadBytes -= info.UnreadBytes;
    if (const auto formatIt = FormatHandlers.find(info.HandlerSettings); formatIt != FormatHandlers.end()) {
        formatIt->second->RemoveClient(info.GetClientId());
        if (!formatIt->second->HasClients()) {
            FormatHandlers.erase(formatIt);
        }
    }
    Clients.erase(it);
    if (Clients.empty()) {
        StopReadSession();
    }
    SubscribeOnNextEvent();
}

void TTopicSession::FatalError(TStatus status) {
    LOG_ROW_DISPATCHER_ERROR("FatalError: " << status.GetErrorMessage());

    for (auto& [readActorId, info] : Clients) {
        LOG_ROW_DISPATCHER_DEBUG("Send TEvSessionError to " << readActorId);
        SendSessionError(readActorId, status);
    }
    StopReadSession();
    Become(&TTopicSession::ErrorState);
    ythrow yexception() << "FatalError: " << status.GetErrorMessage();    // To exit from current stack and call once PassAway() in HandleException().
}

void TTopicSession::SendSessionError(TActorId readActorId, TStatus status) {
    LOG_ROW_DISPATCHER_WARN("SendSessionError to " << readActorId << ", status: " << status.GetErrorMessage());
    auto event = std::make_unique<TEvRowDispatcher::TEvSessionError>();
    event->Record.SetStatusCode(status.GetStatus());
    NYql::IssuesToMessage(status.GetErrorDescription(), event->Record.MutableIssues());
    event->Record.SetPartitionId(PartitionId);
    event->ReadActorId = readActorId;
    Send(RowDispatcherActorId, event.release());
}

void TTopicSession::StopReadSession() {
    if (ReadSession) {
        LOG_ROW_DISPATCHER_DEBUG("Close read session");
        ReadSession->Close(TDuration::Zero());
        ReadSession.reset();
    }
    TopicClient.Reset();
}

void TTopicSession::SendDataArrived(TClientsInfo& info) {
    if (!info.UnreadBytes || info.DataArrivedSent) {
        return;
    }
    info.DataArrivedSent = true;
    LOG_ROW_DISPATCHER_TRACE("Send TEvNewDataArrived to " << info.ReadActorId);
    Metrics.InFlyAsyncInputData->Set(1);
    auto event = std::make_unique<TEvRowDispatcher::TEvNewDataArrived>();
    event->Record.SetPartitionId(PartitionId);
    event->ReadActorId = info.ReadActorId;
    Send(RowDispatcherActorId, event.release());
}

void TTopicSession::HandleException(const std::exception& e) {
    if (CurrentStateFunc() == &TThis::ErrorState) {
        return;
    }
    FatalError(TStatus::Fail(EStatusId::INTERNAL_ERROR, TStringBuilder() << "Session error, got unexpected exception: " << e.what()));
}

void TTopicSession::SendStatisticToRowDispatcher() {
    TTopicSessionStatistic sessionStatistic;
    auto& commonStatistic = sessionStatistic.Common;
    commonStatistic.UnreadBytes = UnreadBytes;
    commonStatistic.RestartSessionByOffsets = RestartSessionByOffsets;
    commonStatistic.ReadBytes = SessionStats.Bytes;
    commonStatistic.ReadEvents = SessionStats.Events;
    commonStatistic.LastReadedOffset = LastMessageOffset;
    SessionStats.Clear();

    sessionStatistic.SessionKey = TTopicSessionParams{ReadGroup, Endpoint, Database, TopicPath, PartitionId};
    sessionStatistic.Clients.reserve(Clients.size());
    for (const auto& [readActorId, infoPtr] : Clients) {
        auto& info = *infoPtr;
        TTopicSessionClientStatistic clientStatistic;
        clientStatistic.PartitionId = PartitionId;
        clientStatistic.ReadActorId = readActorId;
        clientStatistic.UnreadRows = info.UnreadRows;
        clientStatistic.UnreadBytes = info.UnreadBytes;
        clientStatistic.Offset = info.NextMessageOffset.GetOrElse(0);
        clientStatistic.ReadBytes = info.Stat.Bytes;
        clientStatistic.IsWaiting = LastMessageOffset + 1 < info.NextMessageOffset.GetOrElse(0);
        clientStatistic.ReadLagMessages = info.NextMessageOffset.GetOrElse(0) - LastMessageOffset - 1;
        clientStatistic.InitialOffset = info.InitialOffset;
        info.Stat.Clear();
        sessionStatistic.Clients.emplace_back(std::move(clientStatistic));
    }

    commonStatistic.FormatHandlers.reserve(FormatHandlers.size());
    for (const auto& [settings, handler] : FormatHandlers) {
        commonStatistic.FormatHandlers.emplace(settings.ParsingFormat, handler->GetStatistics());
    }

    auto event = std::make_unique<TEvRowDispatcher::TEvSessionStatistic>(sessionStatistic);
    Send(RowDispatcherActorId, event.release());
}

void TTopicSession::Handle(NFq::TEvPrivate::TEvSendStatisticToRowDispatcher::TPtr&) {
    Schedule(TDuration::Seconds(SendStatisticPeriodSec), new NFq::TEvPrivate::TEvSendStatisticToRowDispatcher());
    SendStatisticToRowDispatcher();
}

bool TTopicSession::CheckNewClient(NFq::TEvRowDispatcher::TEvStartSession::TPtr& ev) {
    auto it = Clients.find(ev->Sender);
    if (it != Clients.end()) {
        LOG_ROW_DISPATCHER_ERROR("Such a client already exists");
        SendSessionError(ev->Sender, TStatus::Fail(EStatusId::INTERNAL_ERROR, TStringBuilder() << "Client with id " << ev->Sender << " already exists"));
        return false;
    }

    const auto& source = ev->Get()->Record.GetSource();
    if (!Config.GetWithoutConsumer() && ConsumerName && ConsumerName != source.GetConsumerName()) {
        LOG_ROW_DISPATCHER_INFO("Different consumer, expected " <<  ConsumerName << ", actual " << source.GetConsumerName() << ", send error");
        SendSessionError(ev->Sender, TStatus::Fail(EStatusId::PRECONDITION_FAILED, TStringBuilder() << "Use the same consumer in all queries via RD (current consumer " << ConsumerName << ")"));
        return false;
    }

    return true;
}

}  // anonymous namespace

////////////////////////////////////////////////////////////////////////////////

std::unique_ptr<IActor> NewTopicSession(
    const TString& readGroup,
    const TString& topicPath,
    const TString& endpoint,
    const TString& database,
    const NConfig::TRowDispatcherConfig& config,
    TActorId rowDispatcherActorId,
    TActorId compileServiceActorId,
    ui32 partitionId,
    NYdb::TDriver driver,
    std::shared_ptr<NYdb::ICredentialsProviderFactory> credentialsProviderFactory,
    const ::NMonitoring::TDynamicCounterPtr& counters,
    const NYql::IPqGateway::TPtr& pqGateway,
    ui64 maxBufferSize) {
    return std::unique_ptr<IActor>(new TTopicSession(readGroup, topicPath, endpoint, database, config, rowDispatcherActorId, compileServiceActorId, partitionId, std::move(driver), credentialsProviderFactory, counters, pqGateway, maxBufferSize));
}

}  // namespace NFq<|MERGE_RESOLUTION|>--- conflicted
+++ resolved
@@ -93,11 +93,7 @@
     struct TClientsInfo : public IClientDataConsumer {
         using TPtr = TIntrusivePtr<TClientsInfo>;
 
-<<<<<<< HEAD
-        TClientsInfo(TTopicSession& self, const TString& logPrefix, const ITopicFormatHandler::TSettings& handlerSettings, const NFq::TEvRowDispatcher::TEvStartSession::TPtr& ev, const NMonitoring::TDynamicCounterPtr& counters, const TString& readGroup)
-=======
-        TClientsInfo(TTopicSession& self, const TString& logPrefix, const ITopicFormatHandler::TSettings& handlerSettings, const NFq::TEvRowDispatcher::TEvStartSession::TPtr& ev, NMonitoring::TDynamicCounterPtr& counters)
->>>>>>> 472861e9
+        TClientsInfo(TTopicSession& self, const TString& logPrefix, const ITopicFormatHandler::TSettings& handlerSettings, const NFq::TEvRowDispatcher::TEvStartSession::TPtr& ev, NMonitoring::TDynamicCounterPtr& counters, const TString& readGroup)
             : Self(self)
             , LogPrefix(logPrefix)
             , HandlerSettings(handlerSettings)
@@ -719,14 +715,7 @@
     const TString& format = source.GetFormat();
     ITopicFormatHandler::TSettings handlerSettings = {.ParsingFormat = format ? format : "raw"};
 
-<<<<<<< HEAD
     auto clientInfo = Clients.insert({ev->Sender, MakeIntrusive<TClientsInfo>(*this, LogPrefix, handlerSettings, ev, Counters, ReadGroup)}).first->second;
-=======
-    auto queryGroup = Counters->GetSubgroup("query_id", ev->Get()->Record.GetQueryId());
-    auto readGroup = queryGroup->GetSubgroup("read_group", CleanupCounterValueString(ReadGroup));
-    auto clientInfo = Clients.insert({ev->Sender, MakeIntrusive<TClientsInfo>(*this, LogPrefix, handlerSettings, ev, readGroup)}).first->second;
-
->>>>>>> 472861e9
     auto formatIt = FormatHandlers.find(handlerSettings);
     if (formatIt == FormatHandlers.end()) {
         formatIt = FormatHandlers.insert({handlerSettings, CreateTopicFormatHandler(ActorContext(), FormatHandlerConfig, handlerSettings, Metrics.PartitionGroup)}).first;
