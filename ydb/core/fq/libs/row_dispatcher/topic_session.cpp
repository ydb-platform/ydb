--- conflicted
+++ resolved
@@ -499,29 +499,6 @@
     AddDataToClient(it->second, ev->Get()->Offset, ev->Get()->Json);
 }
 
-<<<<<<< HEAD
-=======
-void TTopicSession::Handle(NFq::TEvPrivate::TEvSendStatisticToReadActor::TPtr&) {
-    LOG_ROW_DISPATCHER_TRACE("TEvSendStatisticToReadActor");
-    Schedule(TDuration::Seconds(Config.GetSendStatusPeriodSec()), new NFq::TEvPrivate::TEvSendStatisticToReadActor());
-    
-    auto readBytes = ClientsStats.Bytes;
-    for (auto& [actorId, info] : Clients) {
-        if (!info.ProcessedNextMessageOffset) {
-            continue;
-        }
-        auto event = std::make_unique<TEvRowDispatcher::TEvStatistics>();
-        event->Record.SetPartitionId(PartitionId);
-        event->Record.SetNextMessageOffset(*info.ProcessedNextMessageOffset);
-        event->Record.SetReadBytes(readBytes);
-        event->ReadActorId = info.ReadActorId;
-        LOG_ROW_DISPATCHER_TRACE("Send status to " << info.ReadActorId << ", offset " << info.ProcessedNextMessageOffset);
-        Send(RowDispatcherActorId, event.release());
-    }
-    ClientsStats.Clear();
-}
-
->>>>>>> 137077a1
 void TTopicSession::Handle(NFq::TEvPrivate::TEvReconnectSession::TPtr&) {
     Metrics.ReconnectRate->Inc();
     TInstant minTime = GetMinStartingMessageTimestamp();
@@ -850,11 +827,7 @@
         auto& clientInfo = Clients.emplace(
             std::piecewise_construct,
             std::forward_as_tuple(ev->Sender), 
-<<<<<<< HEAD
-            std::forward_as_tuple(ev, topicGroup, GetOffset(ev->Get()->Record))).first->second;
-=======
-            std::forward_as_tuple(ev, readGroup)).first->second;
->>>>>>> 137077a1
+            std::forward_as_tuple(ev, readGroup, GetOffset(ev->Get()->Record))).first->second;
         UpdateFieldsIds(clientInfo);
 
         const auto& source = clientInfo.Settings.GetSource();
