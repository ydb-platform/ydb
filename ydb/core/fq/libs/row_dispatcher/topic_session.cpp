--- conflicted
+++ resolved
@@ -294,7 +294,6 @@
     Metrics.InFlySubscribe->Inc();
     NActors::TActorSystem* actorSystem = NActors::TActivationContext::ActorSystem();
     ReadSession->WaitEvent().Subscribe([actorSystem, selfId = SelfId()](const auto&){
-        //Cerr << "WaitEvent ok" << Endl;
         actorSystem->Send(selfId, new NFq::TEvPrivate::TEvPqEventsReady());
     });
 }
@@ -436,9 +435,7 @@
 }
 
 void TTopicSession::Handle(TEvRowDispatcher::TEvGetNextBatch::TPtr& ev) {
-    LOG_ROW_DISPATCHER_INFO("TEvGetNextBatch from " << ev->Sender.ToString());
-    Cerr << "TEvGetNextBatch ok" << Endl;
-
+    LOG_ROW_DISPATCHER_TRACE("TEvGetNextBatch from " << ev->Sender.ToString());
     Metrics.InFlyAsyncInputData->Set(0);
     auto it = Clients.find(ev->Sender);
     if (it == Clients.end()) {
@@ -450,11 +447,7 @@
 }
 
 void TTopicSession::HandleNewEvents() {
-<<<<<<< HEAD
-    ui64 maxHandledEvents = 10;
-=======
     ui64 maxHandledEvents = 50;
->>>>>>> 31c48b57
     while (true) {
         if (!ReadSession) {
             return;
@@ -472,10 +465,6 @@
             break;
         }
     }
-<<<<<<< HEAD
-    //Cerr << "HandleNewEvents end" << Endl;
-=======
->>>>>>> 31c48b57
 }
 
 void TTopicSession::CloseTopicSession() {
