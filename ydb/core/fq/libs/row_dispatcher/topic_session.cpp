#include "topic_session.h"

#include "common.h"

#include <ydb/core/fq/libs/actors/logging/log.h>
#include <ydb/core/fq/libs/row_dispatcher/events/data_plane.h>
#include <ydb/core/fq/libs/row_dispatcher/format_handler/format_handler.h>

#include <ydb/library/actors/core/actor_bootstrapped.h>
#include <ydb/library/actors/core/hfunc.h>
#include <ydb/library/yql/dq/actors/dq.h>

#include <ydb/public/sdk/cpp/client/ydb_topic/topic.h>

#include <util/generic/queue.h>

namespace NFq {

using namespace NActors;
using namespace NRowDispatcher;

namespace {

////////////////////////////////////////////////////////////////////////////////

struct TTopicSessionMetrics {
    void Init(const ::NMonitoring::TDynamicCounterPtr& counters, const TString& topicPath, ui32 partitionId) {
        TopicGroup = counters->GetSubgroup("topic", CleanupCounterValueString(topicPath));
        AllSessionsDataRate = counters->GetCounter("AllSessionsDataRate", true);

        PartitionGroup = TopicGroup->GetSubgroup("partition", ToString(partitionId));
        InFlyAsyncInputData = PartitionGroup->GetCounter("InFlyAsyncInputData");
        InFlySubscribe = PartitionGroup->GetCounter("InFlySubscribe");
        ReconnectRate = PartitionGroup->GetCounter("ReconnectRate", true);
        RestartSessionByOffsets = counters->GetCounter("RestartSessionByOffsets", true);
        SessionDataRate = PartitionGroup->GetCounter("SessionDataRate", true);
        WaitEventTimeMs = PartitionGroup->GetHistogram("WaitEventTimeMs", NMonitoring::ExponentialHistogram(13, 2, 1)); // ~ 1ms -> ~ 8s
    }

    ::NMonitoring::TDynamicCounterPtr TopicGroup;
    ::NMonitoring::TDynamicCounterPtr PartitionGroup;
    ::NMonitoring::TDynamicCounters::TCounterPtr InFlyAsyncInputData;
    ::NMonitoring::TDynamicCounters::TCounterPtr InFlySubscribe;
    ::NMonitoring::TDynamicCounters::TCounterPtr ReconnectRate;
    ::NMonitoring::TDynamicCounters::TCounterPtr RestartSessionByOffsets;
    ::NMonitoring::TDynamicCounters::TCounterPtr SessionDataRate;
    ::NMonitoring::THistogramPtr WaitEventTimeMs;
    ::NMonitoring::TDynamicCounters::TCounterPtr AllSessionsDataRate;
};

struct TEvPrivate {
    // Event ids
    enum EEv : ui32 {
        EvBegin = EventSpaceBegin(TEvents::ES_PRIVATE),
        EvPqEventsReady = EvBegin + 10,
        EvCreateSession,
        EvSendStatistic,
        EvReconnectSession,
        EvEnd
    };
    static_assert(EvEnd < EventSpaceEnd(TEvents::ES_PRIVATE), "expect EvEnd < EventSpaceEnd(TEvents::ES_PRIVATE)");

    // Events
    struct TEvPqEventsReady : public TEventLocal<TEvPqEventsReady, EvPqEventsReady> {};
    struct TEvCreateSession : public TEventLocal<TEvCreateSession, EvCreateSession> {};
    struct TEvSendStatistic : public TEventLocal<TEvSendStatistic, EvSendStatistic> {};
    struct TEvReconnectSession : public TEventLocal<TEvReconnectSession, EvReconnectSession> {};
};

constexpr ui64 SendStatisticPeriodSec = 2;
constexpr ui64 MaxHandledEventsCount = 1000;
constexpr ui64 MaxHandledEventsSize = 1000000;

class TTopicSession : public TActorBootstrapped<TTopicSession> {
private:
    using TBase = TActorBootstrapped<TTopicSession>;

    struct TStats {
        void Add(ui64 dataSize, ui64 events) {
            Bytes += dataSize;
            Events += events;
        }
        void Clear() {
            Bytes = 0;
            Events = 0;
        }
        ui64 Bytes = 0;
        ui64 Events = 0;
    };

    struct TClientsInfo : public IClientDataConsumer {
        using TPtr = TIntrusivePtr<TClientsInfo>;

        TClientsInfo(TTopicSession& self, const TString& logPrefix, const ITopicFormatHandler::TSettings& handlerSettings, const NFq::TEvRowDispatcher::TEvStartSession::TPtr& ev, const NMonitoring::TDynamicCounterPtr& counters, TMaybe<ui64> offset)
            : Self(self)
            , LogPrefix(logPrefix)
            , HandlerSettings(handlerSettings)
            , Settings(ev->Get()->Record)
            , ReadActorId(ev->Sender)
            , FilteredDataRate(counters->GetCounter("FilteredDataRate", true))
            , RestartSessionByOffsetsByQuery(counters->GetCounter("RestartSessionByOffsetsByQuery", true))
        {
            if (offset) {
                NextMessageOffset = *offset;
                InitialOffset = *offset;
            }
            Y_UNUSED(TDuration::TryParse(Settings.GetSource().GetReconnectPeriod(), ReconnectPeriod));
        }

        TActorId GetClientId() const override {
            return ReadActorId;
        }

        TMaybe<ui64> GetNextMessageOffset() const override {
            return NextMessageOffset;
        }

        TVector<TSchemaColumn> GetColumns() const override {
            const auto& source = Settings.GetSource();
            Y_ENSURE(source.ColumnsSize() == source.ColumnTypesSize(), "Columns size and types size should be equal, but got " << source.ColumnsSize() << " columns and " << source.ColumnTypesSize() << " types");

            TVector<TSchemaColumn> Columns;
            Columns.reserve(source.ColumnsSize());
            for (ui64 i = 0; i < source.ColumnsSize(); ++i) {
                Columns.emplace_back(TSchemaColumn{.Name = source.GetColumns().Get(i), .TypeYson = source.GetColumnTypes().Get(i)});
            }

            return Columns;
        }

        const TString& GetWhereFilter() const override {
            return Settings.GetSource().GetPredicate();
        }

        TPurecalcCompileSettings GetPurecalcSettings() const override {
            return {.EnabledLLVM = Settings.GetSource().GetEnabledLLVM()};
        }

        void OnClientError(TStatus status) override {
            Self.SendSessionError(ReadActorId, status);
        }

        void StartClientSession() override {
            Self.StartClientSession(*this);
        }

        void AddDataToClient(ui64 offset, ui64 rowSize) override {
            Y_ENSURE(!NextMessageOffset || offset >= *NextMessageOffset, "Unexpected historical offset");

            LOG_ROW_DISPATCHER_TRACE("AddDataToClient to " << ReadActorId << ", offset: " << offset << ", serialized size: " << rowSize);

            NextMessageOffset = offset + 1;
            UnreadRows++;
            UnreadBytes += rowSize;
            Self.UnreadBytes += rowSize;
            Self.SendDataArrived(*this);
        }

        void UpdateClientOffset(ui64 offset) override {
            LOG_ROW_DISPATCHER_TRACE("UpdateClientOffset for " << ReadActorId << ", new offset: " << offset);
            if (!NextMessageOffset || *NextMessageOffset < offset + 1) {
                NextMessageOffset = offset + 1;
            }
            if (!UnreadRows) {
                if (!ProcessedNextMessageOffset || *ProcessedNextMessageOffset < offset + 1) {
                    ProcessedNextMessageOffset = offset + 1;
                }
            }
        }

        // Settings
        TTopicSession& Self;
        const TString& LogPrefix;
        const ITopicFormatHandler::TSettings HandlerSettings;
        const NFq::NRowDispatcherProto::TEvStartSession Settings;
        const TActorId ReadActorId;
        TDuration ReconnectPeriod;

        // State
        ui64 UnreadRows = 0;
        ui64 UnreadBytes = 0;
        bool DataArrivedSent = false;
        TMaybe<ui64> NextMessageOffset;                 // offset to restart topic session
        TMaybe<ui64> ProcessedNextMessageOffset;        // offset of fully processed data (to save to checkpoint)

        // Metrics
        ui64 InitialOffset = 0;
        TStats FilteredStat;
        NMonitoring::TDynamicCounters::TCounterPtr FilteredDataRate;    // filtered
        NMonitoring::TDynamicCounters::TCounterPtr RestartSessionByOffsetsByQuery;
    };

    struct TTopicEventProcessor {
        void operator()(NYdb::NTopic::TReadSessionEvent::TDataReceivedEvent& event);
        void operator()(NYdb::NTopic::TSessionClosedEvent& event);
        void operator()(NYdb::NTopic::TReadSessionEvent::TStartPartitionSessionEvent& event);
        void operator()(NYdb::NTopic::TReadSessionEvent::TStopPartitionSessionEvent& event);
        void operator()(NYdb::NTopic::TReadSessionEvent::TEndPartitionSessionEvent& event);
        void operator()(NYdb::NTopic::TReadSessionEvent::TPartitionSessionClosedEvent& event);
        void operator()(NYdb::NTopic::TReadSessionEvent::TCommitOffsetAcknowledgementEvent&) {}
        void operator()(NYdb::NTopic::TReadSessionEvent::TPartitionSessionStatusEvent&) { }

        TTopicSession& Self;
        const TString& LogPrefix;
        ui64& DataReceivedEventSize;
    };

    // Settings
    const TString ReadGroup;
    const TString TopicPath;
    const TString TopicPathPartition;
    const TString Endpoint;
    const TString Database;
    const TActorId RowDispatcherActorId;
    const ui32 PartitionId;
    const NYdb::TDriver Driver;
    const NYql::IPqGateway::TPtr PqGateway;
    const std::shared_ptr<NYdb::ICredentialsProviderFactory> CredentialsProviderFactory;
    const NConfig::TRowDispatcherConfig Config;
    const TFormatHandlerConfig FormatHandlerConfig;
    const i64 BufferSize;
    TString LogPrefix;

    // State
    bool InflightReconnect = false;
    TDuration ReconnectPeriod;

    NYql::ITopicClient::TPtr TopicClient;
    std::shared_ptr<NYdb::NTopic::IReadSession> ReadSession;
    std::map<ITopicFormatHandler::TSettings, ITopicFormatHandler::TPtr> FormatHandlers;
    std::unordered_map<TActorId, TClientsInfo::TPtr> Clients;

    ui64 LastMessageOffset = 0;
    bool IsWaitingEvents = false;
    ui64 UnreadBytes = 0;
    TMaybe<TString> ConsumerName;

    // Metrics
    TInstant WaitEventStartedAt;
    ui64 RestartSessionByOffsets = 0;
    TStats Statistics;
    TTopicSessionMetrics Metrics;
    const ::NMonitoring::TDynamicCounterPtr Counters;

public:
    explicit TTopicSession(
        const TString& readGroup,
        const TString& topicPath,
        const TString& endpoint,
        const TString& database,
        const NConfig::TRowDispatcherConfig& config,
        TActorId rowDispatcherActorId,
        TActorId compileServiceActorId,
        ui32 partitionId,
        NYdb::TDriver driver,
        std::shared_ptr<NYdb::ICredentialsProviderFactory> credentialsProviderFactory,
        const ::NMonitoring::TDynamicCounterPtr& counters,
        const NYql::IPqGateway::TPtr& pqGateway,
        ui64 maxBufferSize);

    void Bootstrap();
    void PassAway() override;

    static constexpr char ActorName[] = "FQ_ROW_DISPATCHER_SESSION";

private:
    NYdb::NTopic::TTopicClientSettings GetTopicClientSettings(const NYql::NPq::NProto::TDqPqTopicSource& sourceParams) const;
    NYql::ITopicClient& GetTopicClient(const NYql::NPq::NProto::TDqPqTopicSource& sourceParams);
    NYdb::NTopic::TReadSessionSettings GetReadSessionSettings(const NYql::NPq::NProto::TDqPqTopicSource& sourceParams) const;
    void CreateTopicSession();
    void CloseTopicSession();
    void SubscribeOnNextEvent();
    void SendToParsing(const TVector<NYdb::NTopic::TReadSessionEvent::TDataReceivedEvent::TMessage>& messages);
    void SendData(TClientsInfo& info);
    void FatalError(TStatus status);
    void SendDataArrived(TClientsInfo& client);
    void StopReadSession();
    TString GetSessionId() const;
    void HandleNewEvents();
    TInstant GetMinStartingMessageTimestamp() const;
    void StartClientSession(TClientsInfo& info);

    void Handle(NFq::TEvPrivate::TEvPqEventsReady::TPtr&);
    void Handle(NFq::TEvPrivate::TEvCreateSession::TPtr&);
    void Handle(NFq::TEvPrivate::TEvReconnectSession::TPtr&);
    void Handle(NFq::TEvPrivate::TEvSendStatistic::TPtr&);
    void Handle(TEvRowDispatcher::TEvGetNextBatch::TPtr&);
    void Handle(NFq::TEvRowDispatcher::TEvStopSession::TPtr& ev);
    void Handle(NFq::TEvRowDispatcher::TEvStartSession::TPtr& ev);
    void HandleException(const std::exception& err);

    void SendStatistics();
    bool CheckNewClient(NFq::TEvRowDispatcher::TEvStartSession::TPtr& ev);
    TMaybe<ui64> GetOffset(const NFq::NRowDispatcherProto::TEvStartSession& settings);
    void SendSessionError(TActorId readActorId, TStatus status);

private:

    STRICT_STFUNC_EXC(StateFunc,
        hFunc(NFq::TEvPrivate::TEvPqEventsReady, Handle);
        hFunc(NFq::TEvPrivate::TEvCreateSession, Handle);
        hFunc(NFq::TEvPrivate::TEvSendStatistic, Handle);
        hFunc(NFq::TEvPrivate::TEvReconnectSession, Handle);
        hFunc(TEvRowDispatcher::TEvGetNextBatch, Handle);
        hFunc(NFq::TEvRowDispatcher::TEvStartSession, Handle);
        cFunc(TEvents::TEvPoisonPill::EventType, PassAway);
        hFunc(NFq::TEvRowDispatcher::TEvStopSession, Handle);,
        ExceptionFunc(std::exception, HandleException)
    )

    STRICT_STFUNC_EXC(ErrorState,
        cFunc(TEvents::TEvPoisonPill::EventType, PassAway);
        IgnoreFunc(NFq::TEvPrivate::TEvPqEventsReady);
        IgnoreFunc(NFq::TEvPrivate::TEvCreateSession);
        IgnoreFunc(TEvRowDispatcher::TEvGetNextBatch);
        IgnoreFunc(NFq::TEvRowDispatcher::TEvStartSession);
        IgnoreFunc(NFq::TEvRowDispatcher::TEvStopSession);
<<<<<<< HEAD
        IgnoreFunc(NFq::TEvPrivate::TEvSendStatistic);
        IgnoreFunc(TEvRowDispatcher::TEvPurecalcCompileResponse);
    })
=======
        IgnoreFunc(NFq::TEvPrivate::TEvSendStatisticToRowDispatcher);,
        ExceptionFunc(std::exception, HandleException)
    )
>>>>>>> 0888f858
};

TTopicSession::TTopicSession(
    const TString& readGroup,
    const TString& topicPath,
    const TString& endpoint,
    const TString& database,
    const NConfig::TRowDispatcherConfig& config,
    TActorId rowDispatcherActorId,
    TActorId compileServiceActorId,
    ui32 partitionId,
    NYdb::TDriver driver,
    std::shared_ptr<NYdb::ICredentialsProviderFactory> credentialsProviderFactory,
    const ::NMonitoring::TDynamicCounterPtr& counters,
    const NYql::IPqGateway::TPtr& pqGateway,
    ui64 maxBufferSize)
    : ReadGroup(readGroup)
    , TopicPath(topicPath)
    , TopicPathPartition(TStringBuilder() << topicPath << "/" << partitionId)
    , Endpoint(endpoint)
    , Database(database)
    , RowDispatcherActorId(rowDispatcherActorId)
    , PartitionId(partitionId)
    , Driver(std::move(driver))
    , PqGateway(pqGateway)
    , CredentialsProviderFactory(credentialsProviderFactory)
    , Config(config)
    , FormatHandlerConfig(CreateFormatHandlerConfig(config, compileServiceActorId))
    , BufferSize(maxBufferSize)
    , LogPrefix("TopicSession")
    , Counters(counters)
{}

void TTopicSession::Bootstrap() {
    Become(&TTopicSession::StateFunc);
    Metrics.Init(Counters, TopicPath, PartitionId);
    LogPrefix = LogPrefix + " " + SelfId().ToString() + " ";
    LOG_ROW_DISPATCHER_DEBUG("Bootstrap " << TopicPathPartition
        << ", Timeout " << Config.GetTimeoutBeforeStartSessionSec() << " sec,  StatusPeriod " << Config.GetSendStatusPeriodSec() << " sec");
    Y_ENSURE(Config.GetSendStatusPeriodSec() > 0);
    Schedule(TDuration::Seconds(SendStatisticPeriodSec), new NFq::TEvPrivate::TEvSendStatistic());
}

void TTopicSession::PassAway() {
    LOG_ROW_DISPATCHER_DEBUG("PassAway");
    StopReadSession();
    FormatHandlers.clear();
    TBase::PassAway();
}

void TTopicSession::SubscribeOnNextEvent() {
    if (!ReadSession || IsWaitingEvents) {
        return;
    }

    if (Config.GetMaxSessionUsedMemory() && UnreadBytes > Config.GetMaxSessionUsedMemory()) {
        LOG_ROW_DISPATCHER_TRACE("Too much used memory (" << UnreadBytes << " bytes), skip subscribing to WaitEvent()");
        return;
    }

    LOG_ROW_DISPATCHER_TRACE("SubscribeOnNextEvent");
    IsWaitingEvents = true;
    Metrics.InFlySubscribe->Inc();
    TActorSystem* actorSystem = TActivationContext::ActorSystem();
    WaitEventStartedAt = TInstant::Now();
    ReadSession->WaitEvent().Subscribe([actorSystem, selfId = SelfId()](const auto&){
        actorSystem->Send(selfId, new NFq::TEvPrivate::TEvPqEventsReady());
    });
}

NYdb::NTopic::TTopicClientSettings TTopicSession::GetTopicClientSettings(const NYql::NPq::NProto::TDqPqTopicSource& sourceParams) const {
    NYdb::NTopic::TTopicClientSettings opts;
    opts.Database(Database)
        .DiscoveryEndpoint(Endpoint)
        .SslCredentials(NYdb::TSslCredentials(sourceParams.GetUseSsl()))
        .CredentialsProviderFactory(CredentialsProviderFactory);
    return opts;
}

NYql::ITopicClient& TTopicSession::GetTopicClient(const NYql::NPq::NProto::TDqPqTopicSource& sourceParams) {
    if (!TopicClient) {
        TopicClient = PqGateway->GetTopicClient(Driver, GetTopicClientSettings(sourceParams));
    }
    return *TopicClient;
}

TInstant TTopicSession::GetMinStartingMessageTimestamp() const {
    auto result = TInstant::Max();
    Y_ENSURE(!Clients.empty());
    for (const auto& [actorId, info] : Clients) {
       ui64 time = info->Settings.GetStartingMessageTimestampMs();
       result = std::min(result, TInstant::MilliSeconds(time));
    }
    return result;
}

NYdb::NTopic::TReadSessionSettings TTopicSession::GetReadSessionSettings(const NYql::NPq::NProto::TDqPqTopicSource& sourceParams) const {
    NYdb::NTopic::TTopicReadSettings topicReadSettings;
    topicReadSettings.Path(TopicPath);
    topicReadSettings.AppendPartitionIds(PartitionId);

    TInstant minTime = GetMinStartingMessageTimestamp();
    LOG_ROW_DISPATCHER_INFO("Create topic session, Path " << TopicPathPartition
        << ", StartingMessageTimestamp " << minTime
        << ", BufferSize " << BufferSize << ", WithoutConsumer " << Config.GetWithoutConsumer());

    auto settings = NYdb::NTopic::TReadSessionSettings()
        .AppendTopics(topicReadSettings)
        .MaxMemoryUsageBytes(BufferSize)
        .ReadFromTimestamp(minTime);
    if (Config.GetWithoutConsumer()) {
        settings.WithoutConsumer();
    } else {
        settings.ConsumerName(sourceParams.GetConsumerName());
    }
    return settings;
}

void TTopicSession::CreateTopicSession() {
    if (Clients.empty()) {
        return;
    }

    if (!ReadSession) {
        // Use any sourceParams.
        const NYql::NPq::NProto::TDqPqTopicSource& sourceParams = Clients.begin()->second->Settings.GetSource();
        ReadSession = GetTopicClient(sourceParams).CreateReadSession(GetReadSessionSettings(sourceParams));
        SubscribeOnNextEvent();
    }

    if (!InflightReconnect && !Clients.empty()) {
        // Use any sourceParams.
        ReconnectPeriod = Clients.begin()->second->ReconnectPeriod;
        if (ReconnectPeriod != TDuration::Zero()) {
            LOG_ROW_DISPATCHER_INFO("ReconnectPeriod " << ReconnectPeriod.ToString());
            Metrics.ReconnectRate->Inc();
            Schedule(ReconnectPeriod, new NFq::TEvPrivate::TEvReconnectSession());
            InflightReconnect = true;
        }
    }
}

void TTopicSession::Handle(NFq::TEvPrivate::TEvPqEventsReady::TPtr&) {
    LOG_ROW_DISPATCHER_TRACE("TEvPqEventsReady");
    Metrics.InFlySubscribe->Dec();
    IsWaitingEvents = false;
    auto waitEventDurationMs = (TInstant::Now() - WaitEventStartedAt).MilliSeconds();
    Metrics.WaitEventTimeMs->Collect(waitEventDurationMs);
    HandleNewEvents();
    SubscribeOnNextEvent();
}

void TTopicSession::Handle(NFq::TEvPrivate::TEvCreateSession::TPtr&) {
    CreateTopicSession();
}

void TTopicSession::Handle(NFq::TEvPrivate::TEvReconnectSession::TPtr&) {
    Metrics.ReconnectRate->Inc();
    TInstant minTime = GetMinStartingMessageTimestamp();
    LOG_ROW_DISPATCHER_DEBUG("Reconnect topic session, " << TopicPathPartition
        << ", StartingMessageTimestamp " << minTime
        << ", BufferSize " << BufferSize << ", WithoutConsumer " << Config.GetWithoutConsumer());
    StopReadSession();
    CreateTopicSession();
    Schedule(ReconnectPeriod, new NFq::TEvPrivate::TEvReconnectSession());
}

void TTopicSession::Handle(TEvRowDispatcher::TEvGetNextBatch::TPtr& ev) {
    LOG_ROW_DISPATCHER_TRACE("TEvGetNextBatch from " << ev->Sender.ToString());
    Metrics.InFlyAsyncInputData->Set(0);
    auto it = Clients.find(ev->Sender);
    if (it == Clients.end()) {
        LOG_ROW_DISPATCHER_ERROR("Wrong client, sender " << ev->Sender);
        return;
    }
    SendData(*it->second);
    SubscribeOnNextEvent();
}

void TTopicSession::HandleNewEvents() {
    ui64 handledEventsSize = 0;

    for (ui64 i = 0; i < MaxHandledEventsCount; ++i) {
        if (!ReadSession) {
            return;
        }
        if (Config.GetMaxSessionUsedMemory() && UnreadBytes > Config.GetMaxSessionUsedMemory()) {
            LOG_ROW_DISPATCHER_TRACE("Too much used memory (" << UnreadBytes << " bytes), stop reading from yds");
            break;
        }
        TMaybe<NYdb::NTopic::TReadSessionEvent::TEvent> event = ReadSession->GetEvent(false);
        if (!event) {
            break;
        }

        std::visit(TTopicEventProcessor{*this, LogPrefix, handledEventsSize}, *event);
        if (handledEventsSize >= MaxHandledEventsSize) {
            break;
        }
    }
}

void TTopicSession::CloseTopicSession() {
    if (!ReadSession) {
        return;
    }
    LOG_ROW_DISPATCHER_DEBUG("Close session");
    ReadSession->Close(TDuration::Zero());
    ReadSession.reset();
}

void TTopicSession::TTopicEventProcessor::operator()(NYdb::NTopic::TReadSessionEvent::TDataReceivedEvent& event) {
    ui64 dataSize = 0;
    for (const auto& message : event.GetMessages()) {
        LOG_ROW_DISPATCHER_TRACE("Data received: " << message.DebugString(true));
        dataSize += message.GetData().size();
        Self.LastMessageOffset = message.GetOffset();
    }

    Self.Statistics.Add(dataSize, event.GetMessages().size());
    Self.Metrics.SessionDataRate->Add(dataSize);
    Self.Metrics.AllSessionsDataRate->Add(dataSize);
    DataReceivedEventSize += dataSize;
    Self.SendToParsing(event.GetMessages());
}

void TTopicSession::TTopicEventProcessor::operator()(NYdb::NTopic::TSessionClosedEvent& ev) {
    const TString message = TStringBuilder() << "Read session to topic \"" << Self.TopicPathPartition << "\" was closed";
    LOG_ROW_DISPATCHER_DEBUG(message << ": " << ev.DebugString());

    Self.FatalError(TStatus::Fail(
        NYql::NDq::YdbStatusToDqStatus(static_cast<Ydb::StatusIds::StatusCode>(ev.GetStatus())),
        ev.GetIssues()
    ).AddParentIssue(message));
}

void TTopicSession::TTopicEventProcessor::operator()(NYdb::NTopic::TReadSessionEvent::TStartPartitionSessionEvent& event) {
    LOG_ROW_DISPATCHER_DEBUG("StartPartitionSessionEvent received");

    TMaybe<ui64> minOffset;
    for (const auto& [actorId, info] : Self.Clients) {
        if (!minOffset || (info->NextMessageOffset && *info->NextMessageOffset < *minOffset)) {
            minOffset = info->NextMessageOffset;
        }
    }
    LOG_ROW_DISPATCHER_DEBUG("Confirm StartPartitionSession with offset " << minOffset);
    event.Confirm(minOffset);
}

void TTopicSession::TTopicEventProcessor::operator()(NYdb::NTopic::TReadSessionEvent::TStopPartitionSessionEvent& event) {
    LOG_ROW_DISPATCHER_DEBUG("SessionId: " << Self.GetSessionId() << " StopPartitionSessionEvent received");
    event.Confirm();
}

void TTopicSession::TTopicEventProcessor::operator()(NYdb::NTopic::TReadSessionEvent::TEndPartitionSessionEvent& /*event*/) {
    LOG_ROW_DISPATCHER_WARN("TEndPartitionSessionEvent");
}

void TTopicSession::TTopicEventProcessor::operator()(NYdb::NTopic::TReadSessionEvent::TPartitionSessionClosedEvent& /*event*/) {
    LOG_ROW_DISPATCHER_WARN("TPartitionSessionClosedEvent");
}

TString TTopicSession::GetSessionId() const {
    return ReadSession ? ReadSession->GetSessionId() : TString{"empty"};
}

void TTopicSession::SendToParsing(const TVector<NYdb::NTopic::TReadSessionEvent::TDataReceivedEvent::TMessage>& messages) {
    LOG_ROW_DISPATCHER_TRACE("SendToParsing, messages: " << messages.size());
    for (const auto& [_, formatHandler] : FormatHandlers) {
        if (formatHandler->HasClients()) {
            formatHandler->ParseMessages(messages);
        }
    }
}

void TTopicSession::SendData(TClientsInfo& info) {
    TQueue<std::pair<TRope, TVector<ui64>>> buffer;
    if (const auto formatIt = FormatHandlers.find(info.HandlerSettings); formatIt != FormatHandlers.end()) {
        buffer = formatIt->second->ExtractClientData(info.GetClientId());
    }

    info.DataArrivedSent = false;
    if (buffer.empty()) {
        LOG_ROW_DISPATCHER_TRACE("Buffer empty");
    }
    ui64 dataSize = 0;
    ui64 eventsSize = info.UnreadRows;

    if (!info.NextMessageOffset) {
        LOG_ROW_DISPATCHER_ERROR("Try SendData() without NextMessageOffset, " << info.ReadActorId 
            << " unread " << info.UnreadBytes << " DataArrivedSent " << info.DataArrivedSent);
        return;
    }

    do {
        auto event = std::make_unique<TEvRowDispatcher::TEvMessageBatch>();
        event->Record.SetPartitionId(PartitionId);
        event->ReadActorId = info.ReadActorId;

        ui64 batchSize = 0;
        while (!buffer.empty()) {
            auto [serializedData, offsets] = std::move(buffer.front());
            Y_ENSURE(!offsets.empty(), "Expected non empty message batch");
            buffer.pop();

            batchSize += serializedData.GetSize();

            NFq::NRowDispatcherProto::TEvMessage message;
            message.SetPayloadId(event->AddPayload(std::move(serializedData)));
            message.MutableOffsets()->Assign(offsets.begin(), offsets.end());
            event->Record.AddMessages()->CopyFrom(std::move(message));
            event->Record.SetNextMessageOffset(offsets.back() + 1);

            if (batchSize > MAX_BATCH_SIZE) {
                break;
            }
        }
        dataSize += batchSize;
        if (buffer.empty()) {
            event->Record.SetNextMessageOffset(*info.NextMessageOffset);
        }
        LOG_ROW_DISPATCHER_TRACE("SendData to " << info.ReadActorId << ", batch size " << event->Record.MessagesSize());
        Send(RowDispatcherActorId, event.release());
    } while(!buffer.empty());

    UnreadBytes -= info.UnreadBytes;
    info.UnreadRows = 0;
    info.UnreadBytes = 0;

    info.FilteredStat.Add(dataSize, eventsSize);
    info.FilteredDataRate->Add(dataSize);
    info.ProcessedNextMessageOffset = *info.NextMessageOffset;
}

void TTopicSession::StartClientSession(TClientsInfo& info) {
    if (ReadSession) {
        auto offset = GetOffset(info.Settings);

        if (offset && (offset <= LastMessageOffset)) {
            LOG_ROW_DISPATCHER_INFO("New client has less offset (" << offset << ") than the last message (" << LastMessageOffset << "), stop (restart) topic session");
            Metrics.RestartSessionByOffsets->Inc();
            ++RestartSessionByOffsets;
            info.RestartSessionByOffsetsByQuery->Inc();
            StopReadSession();
        }
    }

    if (!ReadSession) {
        Schedule(TDuration::Seconds(Config.GetTimeoutBeforeStartSessionSec()), new NFq::TEvPrivate::TEvCreateSession());
    }
}

void TTopicSession::Handle(NFq::TEvRowDispatcher::TEvStartSession::TPtr& ev) {
    auto offset = GetOffset(ev->Get()->Record);
    const auto& source = ev->Get()->Record.GetSource();
    LOG_ROW_DISPATCHER_INFO("New client: read actor id " << ev->Sender.ToString() << ", predicate: " << source.GetPredicate() << ", offset: " << offset);

    if (!CheckNewClient(ev)) {
        return;
    }

    const TString& format = source.GetFormat();
    ITopicFormatHandler::TSettings handlerSettings = {.ParsingFormat = format ? format : "raw"};

    auto queryGroup = Counters->GetSubgroup("query_id", ev->Get()->Record.GetQueryId());
    auto readGroup = queryGroup->GetSubgroup("read_group", CleanupCounterValueString(ReadGroup));
    auto clientInfo = Clients.insert({ev->Sender, MakeIntrusive<TClientsInfo>(*this, LogPrefix, handlerSettings, ev, readGroup, offset)}).first->second;

    auto formatIt = FormatHandlers.find(handlerSettings);
    if (formatIt == FormatHandlers.end()) {
        formatIt = FormatHandlers.insert({handlerSettings, CreateTopicFormatHandler(ActorContext(), FormatHandlerConfig, handlerSettings, Metrics.PartitionGroup)}).first;
    }

    if (auto status = formatIt->second->AddClient(clientInfo); status.IsFail()) {
        SendSessionError(clientInfo->ReadActorId, status);
        return;
    }

    ConsumerName = source.GetConsumerName();
    SendStatistics();
}

void TTopicSession::Handle(NFq::TEvRowDispatcher::TEvStopSession::TPtr& ev) {
    LOG_ROW_DISPATCHER_DEBUG("TEvStopSession from " << ev->Sender << " topicPath " << ev->Get()->Record.GetSource().GetTopicPath() << " clients count " << Clients.size());

    auto it = Clients.find(ev->Sender);
    if (it == Clients.end()) {
        LOG_ROW_DISPATCHER_DEBUG("Wrong ClientSettings");
        return;
    }
    auto& info = *it->second;
    UnreadBytes -= info.UnreadBytes;
    if (const auto formatIt = FormatHandlers.find(info.HandlerSettings); formatIt != FormatHandlers.end()) {
        formatIt->second->RemoveClient(info.GetClientId());
        if (!formatIt->second->HasClients()) {
            FormatHandlers.erase(formatIt);
        }
    }
    Clients.erase(it);
    if (Clients.empty()) {
        StopReadSession();
    }
    SubscribeOnNextEvent();
}

void TTopicSession::FatalError(TStatus status) {
    LOG_ROW_DISPATCHER_ERROR("FatalError: " << status.GetErrorMessage());

    for (auto& [readActorId, info] : Clients) {
        LOG_ROW_DISPATCHER_DEBUG("Send TEvSessionError to " << readActorId);
        SendSessionError(readActorId, status);
    }
    StopReadSession();
    Become(&TTopicSession::ErrorState);
    ythrow yexception() << "FatalError: " << status.GetErrorMessage();    // To exit from current stack and call once PassAway() in HandleException().
}

void TTopicSession::SendSessionError(TActorId readActorId, TStatus status) {
    LOG_ROW_DISPATCHER_WARN("SendSessionError to " << readActorId << ", status: " << status.GetErrorMessage());
    auto event = std::make_unique<TEvRowDispatcher::TEvSessionError>();
    event->Record.SetStatusCode(status.GetStatus());
    NYql::IssuesToMessage(status.GetErrorDescription(), event->Record.MutableIssues());
    event->ReadActorId = readActorId;
    Send(RowDispatcherActorId, event.release());
}

void TTopicSession::StopReadSession() {
    if (ReadSession) {
        LOG_ROW_DISPATCHER_DEBUG("Close read session");
        ReadSession->Close(TDuration::Zero());
        ReadSession.reset();
    }
    TopicClient.Reset();
}

void TTopicSession::SendDataArrived(TClientsInfo& info) {
    if (!info.UnreadBytes || info.DataArrivedSent) {
        return;
    }
    info.DataArrivedSent = true;
    LOG_ROW_DISPATCHER_TRACE("Send TEvNewDataArrived to " << info.ReadActorId);
    Metrics.InFlyAsyncInputData->Set(1);
    auto event = std::make_unique<TEvRowDispatcher::TEvNewDataArrived>();
    event->Record.SetPartitionId(PartitionId);
    event->ReadActorId = info.ReadActorId;
    Send(RowDispatcherActorId, event.release());
}

void TTopicSession::HandleException(const std::exception& e) {
    if (CurrentStateFunc() == &TThis::ErrorState) {
        return;
    }
    FatalError(TStatus::Fail(EStatusId::INTERNAL_ERROR, TStringBuilder() << "Session error, got unexpected exception: " << e.what()));
}

void TTopicSession::SendStatistics() {
    LOG_ROW_DISPATCHER_TRACE("SendStatistics");
    TTopicSessionStatistic sessionStatistic;
    auto& commonStatistic = sessionStatistic.Common;
    commonStatistic.UnreadBytes = UnreadBytes;
    commonStatistic.RestartSessionByOffsets = RestartSessionByOffsets;
    commonStatistic.ReadBytes = Statistics.Bytes;
    commonStatistic.ReadEvents = Statistics.Events;
    commonStatistic.LastReadedOffset = LastMessageOffset;

    sessionStatistic.SessionKey = TTopicSessionParams{ReadGroup, Endpoint, Database, TopicPath, PartitionId};
    sessionStatistic.Clients.reserve(Clients.size());
    for (const auto& [readActorId, infoPtr] : Clients) {
        auto& info = *infoPtr;
        TTopicSessionClientStatistic clientStatistic;
        clientStatistic.PartitionId = PartitionId;
        clientStatistic.ReadActorId = readActorId;
        clientStatistic.UnreadRows = info.UnreadRows;
        clientStatistic.UnreadBytes = info.UnreadBytes;
        clientStatistic.Offset = info.ProcessedNextMessageOffset.GetOrElse(0);
        clientStatistic.FilteredReadBytes = info.FilteredStat.Bytes;
        clientStatistic.ReadBytes = Statistics.Bytes;
        clientStatistic.IsWaiting = LastMessageOffset + 1 < info.NextMessageOffset.GetOrElse(0);
        clientStatistic.ReadLagMessages = info.NextMessageOffset.GetOrElse(0) - LastMessageOffset - 1;
        clientStatistic.InitialOffset = info.InitialOffset;
        info.FilteredStat.Clear();
        sessionStatistic.Clients.emplace_back(std::move(clientStatistic));
    }

    commonStatistic.FormatHandlers.reserve(FormatHandlers.size());
    for (const auto& [settings, handler] : FormatHandlers) {
        commonStatistic.FormatHandlers.emplace(settings.ParsingFormat, handler->GetStatistics());
    }

    auto event = std::make_unique<TEvRowDispatcher::TEvSessionStatistic>(sessionStatistic);
    Send(RowDispatcherActorId, event.release());
    Statistics.Clear();
}

void TTopicSession::Handle(NFq::TEvPrivate::TEvSendStatistic::TPtr&) {
    SendStatistics();
    Schedule(TDuration::Seconds(SendStatisticPeriodSec), new NFq::TEvPrivate::TEvSendStatistic());
}

bool TTopicSession::CheckNewClient(NFq::TEvRowDispatcher::TEvStartSession::TPtr& ev) {
    auto it = Clients.find(ev->Sender);
    if (it != Clients.end()) {
        LOG_ROW_DISPATCHER_ERROR("Such a client already exists");
        SendSessionError(ev->Sender, TStatus::Fail(EStatusId::INTERNAL_ERROR, TStringBuilder() << "Client with id " << ev->Sender << " already exists"));
        return false;
    }

    const auto& source = ev->Get()->Record.GetSource();
    if (!Config.GetWithoutConsumer() && ConsumerName && ConsumerName != source.GetConsumerName()) {
        LOG_ROW_DISPATCHER_INFO("Different consumer, expected " <<  ConsumerName << ", actual " << source.GetConsumerName() << ", send error");
        SendSessionError(ev->Sender, TStatus::Fail(EStatusId::PRECONDITION_FAILED, TStringBuilder() << "Use the same consumer in all queries via RD (current consumer " << ConsumerName << ")"));
        return false;
    }

    return true;
}

TMaybe<ui64> TTopicSession::GetOffset(const NFq::NRowDispatcherProto::TEvStartSession& settings) {
    for (auto p: settings.GetOffset()) {
        if (p.GetPartitionId() != PartitionId) {
            continue;
        }
        return p.GetOffset();
    }
    return Nothing();
}

}  // anonymous namespace

////////////////////////////////////////////////////////////////////////////////

std::unique_ptr<IActor> NewTopicSession(
    const TString& readGroup,
    const TString& topicPath,
    const TString& endpoint,
    const TString& database,
    const NConfig::TRowDispatcherConfig& config,
    TActorId rowDispatcherActorId,
    TActorId compileServiceActorId,
    ui32 partitionId,
    NYdb::TDriver driver,
    std::shared_ptr<NYdb::ICredentialsProviderFactory> credentialsProviderFactory,
    const ::NMonitoring::TDynamicCounterPtr& counters,
    const NYql::IPqGateway::TPtr& pqGateway,
    ui64 maxBufferSize) {
    return std::unique_ptr<IActor>(new TTopicSession(readGroup, topicPath, endpoint, database, config, rowDispatcherActorId, compileServiceActorId, partitionId, std::move(driver), credentialsProviderFactory, counters, pqGateway, maxBufferSize));
}

}  // namespace NFq<|MERGE_RESOLUTION|>--- conflicted
+++ resolved
@@ -315,15 +315,11 @@
         IgnoreFunc(TEvRowDispatcher::TEvGetNextBatch);
         IgnoreFunc(NFq::TEvRowDispatcher::TEvStartSession);
         IgnoreFunc(NFq::TEvRowDispatcher::TEvStopSession);
-<<<<<<< HEAD
         IgnoreFunc(NFq::TEvPrivate::TEvSendStatistic);
-        IgnoreFunc(TEvRowDispatcher::TEvPurecalcCompileResponse);
-    })
-=======
         IgnoreFunc(NFq::TEvPrivate::TEvSendStatisticToRowDispatcher);,
         ExceptionFunc(std::exception, HandleException)
     )
->>>>>>> 0888f858
+
 };
 
 TTopicSession::TTopicSession(
