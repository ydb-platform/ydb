--- conflicted
+++ resolved
@@ -664,15 +664,6 @@
 }
 
 void TTopicSession::Handle(NFq::TEvRowDispatcher::TEvStartSession::TPtr& ev) {
-<<<<<<< HEAD
-=======
-    auto it = Clients.find(ev->Sender);
-    if (it != Clients.end()) {
-        FatalError("Internal error: sender " + ev->Sender.ToString(), nullptr, false);
-        return;
-    }
-
->>>>>>> 2d120ed1
     LOG_ROW_DISPATCHER_INFO("New client: read actor id " << ev->Sender.ToString() << ", predicate: " 
         << ev->Get()->Record.GetSource().GetPredicate() << ", offset: " << ev->Get()->Record.GetOffset());
 
