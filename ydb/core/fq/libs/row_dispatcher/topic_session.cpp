--- conflicted
+++ resolved
@@ -33,12 +33,9 @@
         InFlyAsyncInputData = SubGroup->GetCounter("InFlyAsyncInputData");
         RowsRead = SubGroup->GetCounter("RowsRead", true);
         InFlySubscribe = SubGroup->GetCounter("InFlySubscribe");
-<<<<<<< HEAD
+        ReconnectRate = SubGroup->GetCounter("ReconnectRate", true);
         DataRate = SubGroup->GetCounter("DataRate", true);
         WaitEventTimeMs = SubGroup->GetHistogram("WaitEventTimeMs", NMonitoring::ExponentialHistogram(12, 2, 1)); // ~ 1ms -> ~ 4s
-=======
-        ReconnectRate = SubGroup->GetCounter("ReconnectRate", true);
->>>>>>> d6f07720
     }
 
     ~TTopicSessionMetrics() {
@@ -49,12 +46,9 @@
     ::NMonitoring::TDynamicCounters::TCounterPtr InFlyAsyncInputData;
     ::NMonitoring::TDynamicCounters::TCounterPtr RowsRead;
     ::NMonitoring::TDynamicCounters::TCounterPtr InFlySubscribe;
-<<<<<<< HEAD
+    ::NMonitoring::TDynamicCounters::TCounterPtr ReconnectRate;
     ::NMonitoring::TDynamicCounters::TCounterPtr DataRate;
     ::NMonitoring::THistogramPtr WaitEventTimeMs;
-=======
-    ::NMonitoring::TDynamicCounters::TCounterPtr ReconnectRate;
->>>>>>> d6f07720
 };
 
 struct TEvPrivate {
@@ -178,11 +172,8 @@
     TParserSchema ParserSchema;
     THashMap<TString, ui64> FieldsIndexes;
     NYql::IPqGateway::TPtr PqGateway;
-<<<<<<< HEAD
+    TMaybe<TString> ConsumerName;
     TInstant WaitEventStartedAt;
-=======
-    TMaybe<TString> ConsumerName;
->>>>>>> d6f07720
 
 public:
     explicit TTopicSession(
