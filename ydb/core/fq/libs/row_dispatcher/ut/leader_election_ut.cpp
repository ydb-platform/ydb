#include <ydb/core/fq/libs/ydb/ydb.h>
#include <ydb/core/fq/libs/events/events.h>
#include <ydb/core/fq/libs/row_dispatcher/leader_election.h>
#include <ydb/core/fq/libs/row_dispatcher/events/data_plane.h>
#include <ydb/core/testlib/actors/test_runtime.h>
#include <ydb/core/testlib/basics/helpers.h>
#include <ydb/core/testlib/actor_helpers.h>
#include <library/cpp/testing/unittest/registar.h>

namespace {

using namespace NKikimr;
using namespace NFq;

class TFixture : public NUnitTest::TBaseFixture {

public:
    TFixture()
    : Runtime(1, false) {}

    void SetUp(NUnitTest::TTestContext&) override {
        TAutoPtr<TAppPrepare> app = new TAppPrepare();
        Runtime.Initialize(app->Unwrap());
        Runtime.SetLogPriority(NKikimrServices::FQ_ROW_DISPATCHER, NLog::PRI_DEBUG);
        auto credFactory = NKikimr::CreateYdbCredentialsProviderFactory;
        YqSharedResources = NFq::TYqSharedResources::Cast(NFq::CreateYqSharedResourcesImpl({}, credFactory, MakeIntrusive<NMonitoring::TDynamicCounters>()));
   
        RowDispatcher = Runtime.AllocateEdgeActor();
        Coordinator1 = Runtime.AllocateEdgeActor();
        Coordinator2 = Runtime.AllocateEdgeActor();
        Coordinator3 = Runtime.AllocateEdgeActor();
    }

    void Init(bool localMode = false) {
        NConfig::TRowDispatcherCoordinatorConfig config;
        config.SetCoordinationNodePath("row_dispatcher");
        config.SetLocalMode(localMode);
        auto& database = *config.MutableDatabase();
        database.SetEndpoint(GetEnv("YDB_ENDPOINT"));
        database.SetDatabase(GetEnv("YDB_DATABASE"));
        database.SetToken("");
                
        LeaderElection1 = Runtime.Register(NewLeaderElection(
            RowDispatcher,
            Coordinator1,
            config,
            NKikimr::CreateYdbCredentialsProviderFactory,
            YqSharedResources,
            "/tenant",
            MakeIntrusive<NMonitoring::TDynamicCounters>()
            ).release());

        LeaderElection2 = Runtime.Register(NewLeaderElection(
            RowDispatcher,
            Coordinator2,
            config,
            NKikimr::CreateYdbCredentialsProviderFactory,
            YqSharedResources,
            "/tenant",
            MakeIntrusive<NMonitoring::TDynamicCounters>()
            ).release());

        LeaderElection3 = Runtime.Register(NewLeaderElection(
            RowDispatcher,
            Coordinator3,
            config,
            NKikimr::CreateYdbCredentialsProviderFactory,
            YqSharedResources,
            "/tenant",
            MakeIntrusive<NMonitoring::TDynamicCounters>()
            ).release());

        Runtime.EnableScheduleForActor(LeaderElection1);
        Runtime.EnableScheduleForActor(LeaderElection2);
        Runtime.EnableScheduleForActor(LeaderElection3);

        TDispatchOptions options;
        options.FinalEvents.emplace_back(NActors::TEvents::TSystem::Bootstrap, 3);
        Runtime.DispatchEvents(options);
    }

    void TearDown(NUnitTest::TTestContext& /* context */) override {
    }

    NActors::TActorId ExpectCoordinatorChanged() {
        auto eventHolder = Runtime.GrabEdgeEvent<NFq::TEvRowDispatcher::TEvCoordinatorChanged>(RowDispatcher);
        UNIT_ASSERT(eventHolder.Get() != nullptr);
        return eventHolder.Get()->Get()->CoordinatorActorId;
    }

    TActorSystemStub actorSystemStub;
    NActors::TTestActorRuntime Runtime;
    NActors::TActorId RowDispatcher;
    NActors::TActorId LeaderElection1;
    NActors::TActorId LeaderElection2;
    NActors::TActorId LeaderElection3;
    NActors::TActorId Coordinator1;
    NActors::TActorId Coordinator2;
    NActors::TActorId Coordinator3;
    NActors::TActorId LeaderDetector;
    TYqSharedResources::TPtr YqSharedResources;
};

Y_UNIT_TEST_SUITE(LeaderElectionTests) {
    Y_UNIT_TEST_F(Test1, TFixture) {
        Init();

        auto coordinatorId1 = ExpectCoordinatorChanged();
        auto coordinatorId2 = ExpectCoordinatorChanged();
        auto coordinatorId3 = ExpectCoordinatorChanged();
        UNIT_ASSERT(coordinatorId1 == coordinatorId2);
        UNIT_ASSERT(coordinatorId2 == coordinatorId3);

        NActors::TActorId currentLeader;
        NActors::TActorId notActive;
        if (coordinatorId1 == Coordinator1) {
            currentLeader = LeaderElection1;
        } else if (coordinatorId1 == Coordinator2) {
            currentLeader = LeaderElection2;
        } else {
            currentLeader = LeaderElection3;
        }

        Runtime.Send(new IEventHandle(currentLeader, RowDispatcher, new NActors::TEvents::TEvPoisonPill()));
        auto coordinatorId4 = ExpectCoordinatorChanged();
        auto coordinatorId5 = ExpectCoordinatorChanged();
        UNIT_ASSERT(coordinatorId4 == coordinatorId5);
        UNIT_ASSERT(coordinatorId4 != coordinatorId1);

        if (coordinatorId4 == Coordinator1) {
            currentLeader = LeaderElection1;
        } else if (coordinatorId4 == Coordinator2) {
            currentLeader = LeaderElection2;
        } else {
            currentLeader = LeaderElection3;
        }

        Runtime.Send(new IEventHandle(currentLeader, RowDispatcher, new NActors::TEvents::TEvPoisonPill()));
        auto coordinatorId6 = ExpectCoordinatorChanged();
        UNIT_ASSERT(coordinatorId6 != coordinatorId4);
    }

<<<<<<< HEAD
=======
    Y_UNIT_TEST_F(TestLocalMode, TFixture) {
        Init(true);
        auto coordinatorId1 = ExpectCoordinatorChanged();
        auto coordinatorId2 = ExpectCoordinatorChanged();
        auto coordinatorId3 = ExpectCoordinatorChanged();
        TSet<NActors::TActorId> set {coordinatorId1, coordinatorId2, coordinatorId3};
        UNIT_ASSERT(set.size() == 3);
    }
}

>>>>>>> 2b4c9f9b
}<|MERGE_RESOLUTION|>--- conflicted
+++ resolved
@@ -140,8 +140,6 @@
         UNIT_ASSERT(coordinatorId6 != coordinatorId4);
     }
 
-<<<<<<< HEAD
-=======
     Y_UNIT_TEST_F(TestLocalMode, TFixture) {
         Init(true);
         auto coordinatorId1 = ExpectCoordinatorChanged();
@@ -152,5 +150,4 @@
     }
 }
 
->>>>>>> 2b4c9f9b
 }