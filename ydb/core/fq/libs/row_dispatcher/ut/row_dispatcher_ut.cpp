--- conflicted
+++ resolved
@@ -152,15 +152,12 @@
     void MockStopSession(const NYql::NPq::NProto::TDqPqTopicSource& source, TActorId readActorId) {
         auto event = std::make_unique<NFq::TEvRowDispatcher::TEvStopSession>();
         event->Record.MutableSource()->CopyFrom(source);
-<<<<<<< HEAD
-=======
         event->Record.MutableTransportMeta()->SetSeqNo(1);
         Runtime.Send(new IEventHandle(RowDispatcher, readActorId, event.release(), 0, 1));
     }
 
     void MockNoSession(TActorId readActorId) {
         auto event = std::make_unique<NFq::TEvRowDispatcher::TEvNoSession>();
->>>>>>> e2fa1236
         Runtime.Send(new IEventHandle(RowDispatcher, readActorId, event.release(), 0, 1));
     }
 
@@ -278,11 +275,7 @@
 
         ProcessData(ReadActorId1, PartitionId0, topicSessionId);
 
-<<<<<<< HEAD
-        MockStopSession(Source1, PartitionId0, ReadActorId1);
-=======
         MockStopSession(Source1, ReadActorId1);
->>>>>>> e2fa1236
         ExpectStopSession(topicSessionId);
     }
 
@@ -370,15 +363,6 @@
         ProcessData(ReadActorId2, PartitionId0, topicSession3);
         ProcessData(ReadActorId2, PartitionId1, topicSession4);
 
-<<<<<<< HEAD
-        MockStopSession(Source1, PartitionId1, ReadActorId1);
-        ExpectStopSession(topicSession2);
-        
-        MockStopSession(Source2, PartitionId0, ReadActorId2);
-        ExpectStopSession(topicSession3);
-
-        MockStopSession(Source2, PartitionId1, ReadActorId2);
-=======
         MockStopSession(Source1, ReadActorId1);
         ExpectStopSession(topicSession2);
         
@@ -386,7 +370,6 @@
         ExpectStopSession(topicSession3);
 
         MockStopSession(Source2, ReadActorId2);
->>>>>>> e2fa1236
         ExpectStopSession(topicSession4);
 
         // Ignore data after StopSession
@@ -449,13 +432,6 @@
         ProcessData(ReadActorId1, PartitionId0, session1);
         ProcessData(ReadActorId2, PartitionId0, session2);
 
-<<<<<<< HEAD
-        MockStopSession(Source1, PartitionId0, ReadActorId1);
-        ExpectStopSession(session1);
-
-        MockStopSession(Source1Connection2, PartitionId0, ReadActorId2);
-        ExpectStopSession(session2);
-=======
         MockStopSession(Source1, ReadActorId1);
         ExpectStopSession(session1);
 
@@ -472,7 +448,6 @@
 
         MockNoSession(ReadActorId3);
         ExpectStopSession(topicSessionId);
->>>>>>> e2fa1236
     }
 }
 
