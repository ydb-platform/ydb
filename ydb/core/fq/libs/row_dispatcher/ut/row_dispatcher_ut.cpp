--- conflicted
+++ resolved
@@ -152,17 +152,12 @@
     void MockStopSession(const NYql::NPq::NProto::TDqPqTopicSource& source, TActorId readActorId) {
         auto event = std::make_unique<NFq::TEvRowDispatcher::TEvStopSession>();
         event->Record.MutableSource()->CopyFrom(source);
-<<<<<<< HEAD
-=======
-        event->Record.SetPartitionId(partitionId);
         event->Record.MutableTransportMeta()->SetSeqNo(1);
         Runtime.Send(new IEventHandle(RowDispatcher, readActorId, event.release(), 0, 1));
     }
 
     void MockNoSession(ui64 partitionId, TActorId readActorId) {
         auto event = std::make_unique<NFq::TEvRowDispatcher::TEvNoSession>();
-        event->Record.SetPartitionId(partitionId);
->>>>>>> 35b059a1
         Runtime.Send(new IEventHandle(RowDispatcher, readActorId, event.release(), 0, 1));
     }
 
