--- conflicted
+++ resolved
@@ -121,15 +121,11 @@
     void TearDown(NUnitTest::TTestContext& /* context */) override {
     }
 
-<<<<<<< HEAD
-    void StartSession(TActorId readActorId, const NYql::NPq::NProto::TDqPqTopicSource& source, TMaybe<ui64> readOffset = Nothing()) {
+    void StartSession(TActorId readActorId, const NYql::NPq::NProto::TDqPqTopicSource& source, TMaybe<ui64> readOffset = Nothing(), bool expectedError = false) {
         TMap<ui32, ui64> readOffsets;
         if (readOffset) {
             readOffsets[PartitionId] = *readOffset;
         }
-=======
-    void StartSession(TActorId readActorId, const NYql::NPq::NProto::TDqPqTopicSource& source, TMaybe<ui64> readOffset = Nothing(), bool expectedError = false) {
->>>>>>> d6a279e3
         auto event = new NFq::TEvRowDispatcher::TEvStartSession(
             source,
             {PartitionId},
