#include "ydb.h"

#include "util.h"

#include <ydb/public/sdk/cpp/adapters/issue/issue.h>

#include <util/stream/str.h>
#include <util/string/printf.h>

namespace NFq {

using namespace NThreading;
using namespace NYdb;
using namespace NYdb::NTable;

using NYql::TIssues;

namespace {

////////////////////////////////////////////////////////////////////////////////

TFuture<TDataQueryResult> SelectGeneration(const TGenerationContextPtr& context) {
    // TODO: use prepared queries

    auto query = Sprintf(R"(
        --!syntax_v1
        PRAGMA TablePathPrefix("%s");
        DECLARE $pk AS String;

        SELECT %s, %s
        FROM %s
        WHERE %s = $pk;
    )", context->TablePathPrefix.c_str(),
        context->PrimaryKeyColumn.c_str(),
        context->GenerationColumn.c_str(),
        context->Table.c_str(),
        context->PrimaryKeyColumn.c_str());

    NYdb::TParamsBuilder params;
    params
        .AddParam("$pk")
        .String(context->PrimaryKey)
        .Build();

    auto ttxControl = TTxControl::BeginTx(TTxSettings::SerializableRW());
    if (context->OperationType == TGenerationContext::Check && context->CommitTx) {
        ttxControl.CommitTx();
    }

    return context->Session.ExecuteDataQuery(query, ttxControl, params.Build(), context->ExecDataQuerySettings);
}

TFuture<TStatus> CheckGeneration(
    const TDataQueryResult& selectResult,
    const TGenerationContextPtr& context)
{
    if (!selectResult.IsSuccess()) {
        return MakeFuture<TStatus>(selectResult);
    }


    TResultSetParser parser(selectResult.GetResultSet(0));
    if (parser.TryNextRow()) {
        context->GenerationRead = parser.ColumnParser(context->GenerationColumn).GetOptionalUint64().value_or(0);
    }

    bool isOk = false;
    bool requiresTransaction = false;
    switch (context->OperationType) {
    case TGenerationContext::Register:
    {
        isOk = context->GenerationRead < context->Generation;
        requiresTransaction = true;
        break;
    }
    case TGenerationContext::RegisterCheck:
    {
        isOk = context->GenerationRead <= context->Generation;
        requiresTransaction = true;
        break;
    }
    case TGenerationContext::Check:
    {
        isOk = context->GenerationRead == context->Generation;
        if (!context->CommitTx) {
            requiresTransaction = true;
        }
        break;
    }
    }

    context->Transaction = selectResult.GetTransaction();
    selectResult.GetTransaction().reset();

    if (!isOk) {
        RollbackTransaction(context); // don't care about result

        TStringStream ss;
        ss << "Table: " << JoinPath(context->TablePathPrefix, context->Table)
           << ", pk: " << context->PrimaryKey
           << ", current generation: " << context->GenerationRead
           << ", expected/new generation: " << context->Generation
           << ", operation: " << context->OperationType;

        return MakeFuture(MakeErrorStatus(EStatus::ALREADY_EXISTS, ss.Str()));
    }

    if (requiresTransaction && !context->Transaction) {
        // just sanity check, normally should not happen.
        // note that we use retriable error
        TStringStream ss;
        ss << "Table: " << JoinPath(context->TablePathPrefix, context->Table)
           << ", pk: " << context->PrimaryKey
           << ", current generation: " << context->GenerationRead
           << ", expected/new generation: " << context->Generation
           << ", failed to get transaction after select";

        return MakeFuture(MakeErrorStatus(EStatus::ABORTED, ss.Str(), NYql::TSeverityIds::S_WARNING));
    }

    return MakeFuture<TStatus>(selectResult);
}

TFuture<TStatus> SelectGenerationWithCheck(const TGenerationContextPtr& context) {
    auto future = SelectGeneration(context);
    return future.Apply(
        [context] (const TFuture<TDataQueryResult>& future) {
            return CheckGeneration(future.GetValue(), context);
        });
}

TFuture<TStatus> UpsertGeneration(const TGenerationContextPtr& context) {
    auto query = Sprintf(R"(
        --!syntax_v1
        PRAGMA TablePathPrefix("%s");
        DECLARE $pk AS String;
        DECLARE $generation AS Uint64;

        UPSERT INTO %s (%s, %s) VALUES
            ($pk, $generation);
    )", context->TablePathPrefix.c_str(),
        context->Table.c_str(),
        context->PrimaryKeyColumn.c_str(),
        context->GenerationColumn.c_str());

    NYdb::TParamsBuilder params;
    params
        .AddParam("$pk")
        .String(context->PrimaryKey)
        .Build()
        .AddParam("$generation")
        .Uint64(context->Generation)
        .Build();

    auto ttxControl = TTxControl::Tx(*context->Transaction);
    if (context->CommitTx) {
        ttxControl.CommitTx();
        context->Transaction.reset();
    }

    return context->Session.ExecuteDataQuery(query, ttxControl, params.Build(), context->ExecDataQuerySettings).Apply(
        [] (const TFuture<TDataQueryResult>& future) {
            TStatus status = future.GetValue();
            return status;
        });
}

TFuture<TStatus> RegisterGenerationWrapper(
    const TFuture<TStatus>& selectGenerationFuture,
    const TGenerationContextPtr& context)
{
    return selectGenerationFuture.Apply(
        [context] (const TFuture<TStatus>& selectGenerationFuture) {
            const auto& selectResult = selectGenerationFuture.GetValue();
            if (!selectResult.IsSuccess()) {
                return MakeFuture(selectResult);
            }
            return UpsertGeneration(context);
        });
}

} // namespace

////////////////////////////////////////////////////////////////////////////////

TYdbConnection::TYdbConnection(const NConfig::TYdbStorageConfig& config,
                               const NKikimr::TYdbCredentialsProviderFactory& credProviderFactory,
                               const NYdb::TDriver& driver)
    : Driver(driver)
    , TableClient(Driver, GetClientSettings<NYdb::NTable::TClientSettings>(config, credProviderFactory))
    , SchemeClient(Driver, GetClientSettings<NYdb::TCommonClientSettings>(config, credProviderFactory))
    , CoordinationClient(Driver, GetClientSettings<NYdb::TCommonClientSettings>(config, credProviderFactory))
    , RateLimiterClient(Driver, GetClientSettings<NYdb::TCommonClientSettings>(config, credProviderFactory))
    , DB(config.GetDatabase())
    , TablePathPrefix(JoinPath(DB, config.GetTablePrefix()))
{
}

<<<<<<< HEAD
TYdbConnection::TYdbConnection(const NKikimrConfig::TSharedReadingConfig::TExternalStorage& config,
=======
TYdbConnection::TYdbConnection(const NKikimrConfig::TCheckpointsConfig::TExternalStorage& config,
>>>>>>> 3756d663
                               const NKikimr::TYdbCredentialsProviderFactory& credProviderFactory,
                               const NYdb::TDriver& driver)
    : Driver(driver)
    , TableClient(Driver, GetClientSettings<NYdb::NTable::TClientSettings>(config, credProviderFactory))
    , SchemeClient(Driver, GetClientSettings<NYdb::TCommonClientSettings>(config, credProviderFactory))
    , CoordinationClient(Driver, GetClientSettings<NYdb::TCommonClientSettings>(config, credProviderFactory))
    , RateLimiterClient(Driver, GetClientSettings<NYdb::TCommonClientSettings>(config, credProviderFactory))
    , DB(config.GetDatabase())
    , TablePathPrefix(JoinPath(DB, config.GetTablePrefix()))
{
}
<<<<<<< HEAD
=======

>>>>>>> 3756d663
////////////////////////////////////////////////////////////////////////////////

TYdbConnectionPtr NewYdbConnection(const NConfig::TYdbStorageConfig& config,
                                   const NKikimr::TYdbCredentialsProviderFactory& credProviderFactory,
                                   const NYdb::TDriver& driver) {
    return MakeIntrusive<TYdbConnection>(config, credProviderFactory, driver);
}

<<<<<<< HEAD
TYdbConnectionPtr NewYdbConnection(const NKikimrConfig::TSharedReadingConfig::TExternalStorage& config,
=======
TYdbConnectionPtr NewYdbConnection(const NKikimrConfig::TCheckpointsConfig::TExternalStorage& config,
>>>>>>> 3756d663
                                   const NKikimr::TYdbCredentialsProviderFactory& credProviderFactory,
                                   const NYdb::TDriver& driver) {
    return MakeIntrusive<TYdbConnection>(config, credProviderFactory, driver);
}

TStatus MakeErrorStatus(
    EStatus code,
    const TString& msg,
    NYql::ESeverity severity)
{
    NYql::TIssues issues;
    issues.AddIssue(msg);
    auto& issue = issues.back();
    issue.SetCode((ui32)code, severity);

    return TStatus(code, NYdb::NAdapters::ToSdkIssues(std::move(issues)));
}

NYql::TIssues StatusToIssues(const NYdb::TStatus& status) {
    TIssues issues;
    if (!status.IsSuccess()) {
        issues = NYdb::NAdapters::ToYqlIssues(status.GetIssues());
        if (!issues) {
            TStringStream str;
            str << "Internal error: empty issues with failed status (" << status.GetStatus() << ")";
            issues.AddIssue(str.Str());
        }
    }
    return issues;
}

TFuture<TIssues> StatusToIssues(const TFuture<TStatus>& future) {
    return future.Apply(
        [] (const TFuture<TStatus>& future) {
            try {
                return StatusToIssues(future.GetValue());
            } catch (...) {
                TIssues issues;
                issues.AddIssue("StatusToIssues failed with exception: " + CurrentExceptionMessage());
                return issues;
            }
    });
}

TFuture<TStatus> CreateTable(
    const TYdbConnectionPtr& ydbConnection,
    const TString& name,
    TTableDescription&& description)
{
    auto tablePath = JoinPath(ydbConnection->TablePathPrefix, name.c_str());

    return ydbConnection->TableClient.RetryOperation(
        [tablePath = std::move(tablePath), description = std::move(description)] (TSession session) mutable {
            return session.CreateTable(tablePath, TTableDescription(description));
        });
}

bool IsTableCreated(const NYdb::TStatus& status) {
    return status.IsSuccess() ||
        status.GetStatus() == NYdb::EStatus::ALREADY_EXISTS ||
            status.GetStatus() == NYdb::EStatus::CLIENT_CANCELLED;
}

bool IsTableDeleted(const NYdb::TStatus& status) {
    return status.IsSuccess() ||
        status.GetStatus() == NYdb::EStatus::NOT_FOUND ||
            status.GetStatus() == NYdb::EStatus::CLIENT_CANCELLED;
}

TFuture<TStatus> RegisterGeneration(const TGenerationContextPtr& context) {
    context->OperationType = TGenerationContext::Register;
    auto future = SelectGenerationWithCheck(context);
    return RegisterGenerationWrapper(future, context);
}

TFuture<TStatus> RegisterCheckGeneration(const TGenerationContextPtr& context) {
    context->OperationType = TGenerationContext::RegisterCheck;
    auto future = SelectGenerationWithCheck(context);

    return future.Apply(
        [context] (const TFuture<TStatus>& future) {
            if (future.HasException()) {
                return future;
            }
            const auto& status = future.GetValue();
            if (!status.IsSuccess()) {
                return future;
            }

            // check successful, which means that either:
            // - generation in DB is same as in context
            // - generation in DB is lower than in context
            if (context->Generation > context->GenerationRead) {
                // Check was OK, but we still have to register our generation
                return RegisterGenerationWrapper(future, context);
            } else {
                // Check was OK, but we need to care about transaction:
                // we will not upsert, if user requested to finish transaction
                // we need to finish it (rare case, nobody probably needs check
                // without transaction)
                if (context->CommitTx) {
                    // we don't check result of rollback, because don't care
                    RollbackTransaction(context);
                    return future;
                }
                return future;
            }
        });
}

TFuture<TStatus> CheckGeneration(const TGenerationContextPtr& context) {
    context->OperationType = TGenerationContext::Check;
    return SelectGenerationWithCheck(context);
}

TFuture<TStatus> RollbackTransaction(const TGenerationContextPtr& context) {
    if (!context->Transaction || !context->Transaction->IsActive()) {
        auto status = MakeErrorStatus(EStatus::INTERNAL_ERROR, "trying to rollback non-active transaction");
        return MakeFuture(status);
    }

    auto future = context->Transaction->Rollback();
    context->Transaction.reset();
    return future;
}

} // namespace NFq<|MERGE_RESOLUTION|>--- conflicted
+++ resolved
@@ -196,11 +196,7 @@
 {
 }
 
-<<<<<<< HEAD
-TYdbConnection::TYdbConnection(const NKikimrConfig::TSharedReadingConfig::TExternalStorage& config,
-=======
-TYdbConnection::TYdbConnection(const NKikimrConfig::TCheckpointsConfig::TExternalStorage& config,
->>>>>>> 3756d663
+TYdbConnection::TYdbConnection(const NKikimrConfig::TExternalStorage& config,
                                const NKikimr::TYdbCredentialsProviderFactory& credProviderFactory,
                                const NYdb::TDriver& driver)
     : Driver(driver)
@@ -212,10 +208,7 @@
     , TablePathPrefix(JoinPath(DB, config.GetTablePrefix()))
 {
 }
-<<<<<<< HEAD
-=======
-
->>>>>>> 3756d663
+
 ////////////////////////////////////////////////////////////////////////////////
 
 TYdbConnectionPtr NewYdbConnection(const NConfig::TYdbStorageConfig& config,
@@ -224,11 +217,7 @@
     return MakeIntrusive<TYdbConnection>(config, credProviderFactory, driver);
 }
 
-<<<<<<< HEAD
-TYdbConnectionPtr NewYdbConnection(const NKikimrConfig::TSharedReadingConfig::TExternalStorage& config,
-=======
-TYdbConnectionPtr NewYdbConnection(const NKikimrConfig::TCheckpointsConfig::TExternalStorage& config,
->>>>>>> 3756d663
+TYdbConnectionPtr NewYdbConnection(const NKikimrConfig::TExternalStorage& config,
                                    const NKikimr::TYdbCredentialsProviderFactory& credProviderFactory,
                                    const NYdb::TDriver& driver) {
     return MakeIntrusive<TYdbConnection>(config, credProviderFactory, driver);
