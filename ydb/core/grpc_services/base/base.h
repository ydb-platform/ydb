--- conflicted
+++ resolved
@@ -1720,10 +1720,6 @@
     void StartTracing(NWilson::TSpan&& span) override {
         Span = std::move(span);
     }
-<<<<<<< HEAD
-
-=======
->>>>>>> 2f0c9d24
     void FinishSpan() override {
         Span.End();
     }
@@ -1838,27 +1834,15 @@
         return false;
     }
 
-<<<<<<< HEAD
-    TVector<TStringBuf> FindClientCert() const override {
-        return {};
-    }
-
     TMaybe<TString> GetSdkBuildInfo() const {
         return {};
     }
 
     TMaybe<TString> GetGrpcUserAgent() const {
-=======
-    TMaybe<TString> GetSdkBuildInfo() const {
         return {};
     }
 
-    TMaybe<TString> GetGrpcUserAgent() const {
-        return {};
-    }
-
     TVector<TStringBuf> FindClientCert() const override {
->>>>>>> 2f0c9d24
         return {};
     }
 
