--- conflicted
+++ resolved
@@ -477,11 +477,7 @@
     void HandleAndDie(TEvRequestAuthAndCheck::TPtr& ev) {
         GrpcRequestBaseCtx_->FinishSpan();
         ev->Get()->ReplyWithYdbStatus(Ydb::StatusIds::SUCCESS);
-<<<<<<< HEAD
-        TBase::PassAway();
-=======
-        PassAway();
->>>>>>> 2f0c9d24
+        PassAway();
     }
 
     template <typename T>
