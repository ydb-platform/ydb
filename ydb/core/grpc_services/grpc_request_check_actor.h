--- conflicted
+++ resolved
@@ -43,13 +43,9 @@
 inline TVector<TEvTicketParser::TEvAuthorizeTicket::TEntry> GetEntriesForAuthAndCheckRequest(TEvRequestAuthAndCheck::TPtr& ev) {
     const bool isBearerToken = ev->Get()->YdbToken && ev->Get()->YdbToken->StartsWith("Bearer");
     const bool useAccessService = AppData()->AuthConfig.GetUseAccessService();
-<<<<<<< HEAD
-    const bool needClusterAccessResourceCheck = AppData()->DomainsConfig.GetSecurityConfig().ViewerAllowedSIDsSize() > 0 ||
-=======
     const bool needClusterAccessResourceCheck =
                                 AppData()->DomainsConfig.GetSecurityConfig().DatabaseAllowedSIDsSize() > 0 ||
                                 AppData()->DomainsConfig.GetSecurityConfig().ViewerAllowedSIDsSize() > 0 ||
->>>>>>> 2503a6bd
                                 AppData()->DomainsConfig.GetSecurityConfig().MonitoringAllowedSIDsSize() > 0 ||
                                 AppData()->DomainsConfig.GetSecurityConfig().AdministrationAllowedSIDsSize() > 0;
 
@@ -71,13 +67,9 @@
 
 inline TVector<TEvTicketParser::TEvAuthorizeTicket::TEntry> GetEntriesForClusterAccessCheck(const TVector<std::pair<TString, TString>>& rootAttributes) {
     const bool useAccessService = AppData()->AuthConfig.GetUseAccessService();
-<<<<<<< HEAD
-    const bool needClusterAccessResourceCheck = AppData()->DomainsConfig.GetSecurityConfig().ViewerAllowedSIDsSize() > 0 ||
-=======
     const bool needClusterAccessResourceCheck =
                                 AppData()->DomainsConfig.GetSecurityConfig().DatabaseAllowedSIDsSize() > 0 ||
                                 AppData()->DomainsConfig.GetSecurityConfig().ViewerAllowedSIDsSize() > 0 ||
->>>>>>> 2503a6bd
                                 AppData()->DomainsConfig.GetSecurityConfig().MonitoringAllowedSIDsSize() > 0 ||
                                 AppData()->DomainsConfig.GetSecurityConfig().AdministrationAllowedSIDsSize() > 0;
 
