#include "grpc_request_proxy.h"
#include "grpc_request_check_actor.h"
#include "local_rate_limiter.h"
#include "operation_helpers.h"

#include <ydb/core/base/appdata.h>
#include <ydb/core/base/path.h>
#include <ydb/core/base/nameservice.h>
#include <ydb/core/cms/console/configs_dispatcher.h>
#include <ydb/core/cms/console/console.h>
#include <ydb/core/grpc_services/counters/proxy_counters.h>
#include <ydb/core/jaeger_tracing/sampling_throttling_control.h>
#include <ydb/core/tx/tx_proxy/proxy.h>
#include <ydb/core/tx/scheme_board/scheme_board.h>
#include <ydb/library/wilson_ids/wilson.h>

namespace NKikimr {
namespace NGRpcService {

using namespace NActors;

static const ui32 MAX_DEFERRED_EVENTS_PER_DATABASE = 100;

TString DatabaseFromDomain(const TAppData* appdata = AppData()) {
    auto dinfo = appdata->DomainsInfo;
    if (!dinfo)
        ythrow yexception() << "Invalid DomainsInfo ptr";
    if (dinfo->Domains.empty() || dinfo->Domains.size() != 1)
        ythrow yexception() << "Unexpected domains container size: "
                            << dinfo->Domains.size();
    if (!dinfo->Domains.begin()->second)
        ythrow yexception() << "Empty domain params";

    return TString("/") + dinfo->Domains.begin()->second->Name;
}

struct TDatabaseInfo {
    THolder<TSchemeBoardEvents::TEvNotifyUpdate> SchemeBoardResult;
    TIntrusivePtr<TSecurityObject> SecurityObject;

    bool IsDatabaseReady() const {
        return SchemeBoardResult != nullptr;
    }
};


struct TEventReqHolder {
    TEventReqHolder(TAutoPtr<IEventHandle> ev, IRequestProxyCtx* ctx)
        : Ev(std::move(ev))
        , Ctx(ctx)
    {}
    TAutoPtr<IEventHandle> Ev;
    IRequestProxyCtx* Ctx;
};

class TGRpcRequestProxyImpl
    : public TActorBootstrapped<TGRpcRequestProxyImpl>
    , public TGRpcRequestProxy
{
    using TBase = TActorBootstrapped<TGRpcRequestProxyImpl>;
public:
    explicit TGRpcRequestProxyImpl(const NKikimrConfig::TAppConfig& appConfig, TIntrusivePtr<NJaegerTracing::TSamplingThrottlingControl> tracingControl)
        : ChannelBufferSize(appConfig.GetTableServiceConfig().GetResourceManager().GetChannelBufferSize())
        , TracingControl(std::move(tracingControl))
    { }

    void Bootstrap(const TActorContext& ctx);
    void StateFunc(TAutoPtr<IEventHandle>& ev);

    static constexpr NKikimrServices::TActivity::EType ActorActivityType() {
        return NKikimrServices::TActivity::GRPC_PROXY;
    }

private:
    void HandleConfig(NConsole::TEvConfigsDispatcher::TEvSetConfigSubscriptionResponse::TPtr& ev);
    void HandleConfig(NConsole::TEvConsole::TEvConfigNotificationRequest::TPtr& ev);
    void HandleProxyService(TEvTxUserProxy::TEvGetProxyServicesResponse::TPtr& ev);
    void HandleUndelivery(TEvents::TEvUndelivered::TPtr& ev);
    void HandleSchemeBoard(TSchemeBoardEvents::TEvNotifyUpdate::TPtr& ev, const TActorContext& ctx);
    void HandleSchemeBoard(TSchemeBoardEvents::TEvNotifyDelete::TPtr& ev);
    void ReplayEvents(const TString& databaseName, const TActorContext& ctx);

    void MaybeStartTracing(IRequestProxyCtx& ctx);

    static bool IsAuthStateOK(const IRequestProxyCtx& ctx);

    template <typename TEvent>
    void Handle(TAutoPtr<TEventHandle<TEvent>>& event, const TActorContext& ctx) {
        IRequestProxyCtx* requestBaseCtx = event->Get();
        if (ValidateAndReplyOnError(requestBaseCtx)) {
            requestBaseCtx->FinishSpan();
            TGRpcRequestProxyHandleMethods::Handle(event, ctx);
        }
    }

    void Handle(TEvListEndpointsRequest::TPtr& event, const TActorContext& ctx) {
        IRequestProxyCtx* requestBaseCtx = event->Get();
        if (ValidateAndReplyOnError(requestBaseCtx)) {
            requestBaseCtx->FinishSpan();
            TGRpcRequestProxy::Handle(event, ctx);
        }
    }

    void Handle(TEvProxyRuntimeEvent::TPtr& event, const TActorContext&) {
        IRequestProxyCtx* requestBaseCtx = event->Get();
        if (ValidateAndReplyOnError(requestBaseCtx)) {
            requestBaseCtx->FinishSpan();
            event->Release().Release()->Pass(*this);
        }
    }

    template <ui32 TRpcId>
    void Handle(TAutoPtr<TEventHandle<TRefreshTokenImpl<TRpcId>>>& event, const TActorContext& ctx) {
        const auto record = event->Get();
        ctx.Send(record->GetFromId(), new TGRpcRequestProxy::TEvRefreshTokenResponse {
            record->GetAuthState().State == NYdbGrpc::TAuthState::EAuthState::AS_OK,
            record->GetInternalToken(),
            record->GetAuthState().State == NYdbGrpc::TAuthState::EAuthState::AS_UNAVAILABLE,
            NYql::TIssues()});
    }

    // returns true and defer event if no updates for given database
    // otherwice returns false and leave event untouched
    template <typename TEvent>
    bool DeferAndStartUpdate(const TString& database, TAutoPtr<TEventHandle<TEvent>>& ev, IRequestProxyCtx* reqCtx) {
        std::deque<TEventReqHolder>& queue = DeferredEvents[database];
        if (queue.size() >= MAX_DEFERRED_EVENTS_PER_DATABASE) {
            return false;
        }

        if (queue.empty()) {
            DoStartUpdate(database);
        }

        queue.push_back(TEventReqHolder(ev.Release(), reqCtx));
        return true;
    }

    template<class TEvent>
    void PreHandle(TAutoPtr<TEventHandle<TEvent>>& event, const TActorContext& ctx) {
        LogRequest(event);

        IRequestProxyCtx* requestBaseCtx = event->Get();
        if (!SchemeCache) {
            const TString error = "Grpc proxy is not ready to accept request, no proxy service";
            LOG_ERROR_S(ctx, NKikimrServices::GRPC_SERVER, error);
            const auto issue = MakeIssue(NKikimrIssues::TIssuesIds::GENERIC_TXPROXY_ERROR, error);
            requestBaseCtx->RaiseIssue(issue);
            requestBaseCtx->ReplyWithYdbStatus(Ydb::StatusIds::UNAVAILABLE);
            requestBaseCtx->FinishSpan();
            return;
        }

        MaybeStartTracing(*requestBaseCtx);

        if (IsAuthStateOK(*requestBaseCtx)) {
            Handle(event, ctx);
            return;
        }

        auto state = requestBaseCtx->GetAuthState();

        if (state.State == NYdbGrpc::TAuthState::AS_FAIL) {
            requestBaseCtx->ReplyUnauthenticated();
            requestBaseCtx->FinishSpan();
            return;
        }

        if (state.State == NYdbGrpc::TAuthState::AS_UNAVAILABLE) {
            Counters->IncDatabaseUnavailableCounter();
            const TString error = "Unable to resolve token";
            const auto issue = MakeIssue(NKikimrIssues::TIssuesIds::YDB_AUTH_UNAVAILABLE, error);
            requestBaseCtx->RaiseIssue(issue);
            requestBaseCtx->ReplyUnavaliable();
            requestBaseCtx->FinishSpan();
            return;
        }

        TString databaseName;
        const TDatabaseInfo* database = nullptr;
        bool skipResourceCheck = false;
        // do not check connect rights for the deprecated requests without database
        // remove this along with AllowYdbRequestsWithoutDatabase flag
        bool skipCheckConnectRigths = false;

        if (state.State == NYdbGrpc::TAuthState::AS_NOT_PERFORMED) {
            const auto& maybeDatabaseName = requestBaseCtx->GetDatabaseName();
            if (maybeDatabaseName && !maybeDatabaseName.GetRef().empty()) {
                databaseName = CanonizePath(maybeDatabaseName.GetRef());
            } else {
                if (!AllowYdbRequestsWithoutDatabase && DynamicNode) {
<<<<<<< HEAD
                    requestBaseCtx->ReplyUnauthenticated("Requests without specified database is not allowed");
                    requestBaseCtx->FinishSpan();
=======
                    requestBaseCtx->ReplyUnauthenticated("Requests without specified database are not allowed");
>>>>>>> 5baa3b4c
                    return;
                } else {
                    databaseName = RootDatabase;
                    skipResourceCheck = true;
                    skipCheckConnectRigths = true;
                }
            }
            if (databaseName.empty()) {
                Counters->IncDatabaseUnavailableCounter();
                requestBaseCtx->ReplyUnauthenticated("Empty database name");
                requestBaseCtx->FinishSpan();
                return;
            }
            auto it = Databases.find(databaseName);
            if (it != Databases.end() && it->second.IsDatabaseReady()) {
                database = &it->second;
            } else {
                // No given database found, start update if possible
                if (!DeferAndStartUpdate(databaseName, event, requestBaseCtx)) {
                    Counters->IncDatabaseUnavailableCounter();
                    const TString error = "Grpc proxy is not ready to accept request, database unknown";
                    LOG_ERROR(ctx, NKikimrServices::GRPC_SERVER, "Limit for deferred events per database %s reached", databaseName.c_str());
                    const auto issue = MakeIssue(NKikimrIssues::TIssuesIds::YDB_DB_NOT_READY, error);
                    requestBaseCtx->RaiseIssue(issue);
                    requestBaseCtx->ReplyUnavaliable();
                    requestBaseCtx->FinishSpan();
                    return;
                }
                return;
            }
        }

        if (database) {
            if (database->SchemeBoardResult) {
                const auto& domain = database->SchemeBoardResult->DescribeSchemeResult.GetPathDescription().GetDomainDescription();
                if (domain.HasResourcesDomainKey() && !skipResourceCheck && DynamicNode) {
                    const TSubDomainKey resourceDomainKey(domain.GetResourcesDomainKey());
                    const TSubDomainKey domainKey(domain.GetDomainKey());
                    if (!SubDomainKeys.contains(resourceDomainKey) && !SubDomainKeys.contains(domainKey)) {
                        TStringBuilder error;
                        error << "Unexpected node to perform query on database: " << databaseName
                              << ", domain: " << domain.GetDomainKey().ShortDebugString()
                              << ", resource domain: " << domain.GetResourcesDomainKey().ShortDebugString();
                        LOG_ERROR(ctx, NKikimrServices::GRPC_SERVER, error);
                        auto issue = MakeIssue(NKikimrIssues::TIssuesIds::ACCESS_DENIED, error);
                        requestBaseCtx->RaiseIssue(issue);
                        requestBaseCtx->ReplyWithYdbStatus(Ydb::StatusIds::UNAUTHORIZED);
                        requestBaseCtx->FinishSpan();
                        return;
                    }
                }
                if (domain.GetDomainState().GetDiskQuotaExceeded()) {
                    requestBaseCtx->SetDiskQuotaExceeded(true);
                }
            } else {
                Counters->IncDatabaseUnavailableCounter();
                auto issue = MakeIssue(NKikimrIssues::TIssuesIds::YDB_DB_NOT_READY, "database unavailable");
                requestBaseCtx->RaiseIssue(issue);
                requestBaseCtx->ReplyWithYdbStatus(Ydb::StatusIds::UNAVAILABLE);
                requestBaseCtx->FinishSpan();
                return;
            }

            if (requestBaseCtx->IsClientLost()) {
                // Any status here
                LOG_DEBUG(*TlsActivationContext, NKikimrServices::GRPC_SERVER,
                    "Client was disconnected before processing request (grpc request proxy)");
                requestBaseCtx->ReplyWithYdbStatus(Ydb::StatusIds::UNAVAILABLE);
                requestBaseCtx->FinishSpan();
                return;
            }

            Register(CreateGrpcRequestCheckActor<TEvent>(SelfId(),
                database->SchemeBoardResult->DescribeSchemeResult,
                database->SecurityObject,
                event.Release(),
                Counters,
                skipCheckConnectRigths,
                this));
            return;
        }

        // in case we somehow skipped all auth checks
        const auto issue = MakeIssue(NKikimrIssues::TIssuesIds::GENERIC_TXPROXY_ERROR, "Can't authenticate request");
        requestBaseCtx->RaiseIssue(issue);
        requestBaseCtx->ReplyWithYdbStatus(Ydb::StatusIds::BAD_REQUEST);
        requestBaseCtx->FinishSpan();
        return;
    }

    void ForgetDatabase(const TString& database);
    void SubscribeToDatabase(const TString& database);
    void DoStartUpdate(const TString& database);
    bool DeferAndStartUpdate(const TString& database, TAutoPtr<IEventHandle>& ev, IRequestProxyCtx*);

    ui64 GetChannelBufferSize() const override {
        return ChannelBufferSize.load();
    }

    TActorId RegisterActor(IActor* actor) const override {
        return TActivationContext::AsActorContext().Register(actor);
    }

    virtual void PassAway() override {
        for (auto& [_, queue] : DeferredEvents) {
            for (TEventReqHolder& req : queue) {
                req.Ctx->ReplyUnavaliable();
                req.Ctx->FinishSpan();
            }
        }

        for (const auto& [_, actor] : Subscribers) {
            Send(actor, new TEvents::TEvPoisonPill());
        }

        if (DiscoveryCacheActorID) {
            Send(DiscoveryCacheActorID, new TEvents::TEvPoisonPill());
        }

        TBase::PassAway();
    }

    std::unordered_map<TString, TDatabaseInfo> Databases;
    std::unordered_map<TString, std::deque<TEventReqHolder>> DeferredEvents; // Events deferred to handle after getting database info
    std::unordered_map<TString, TActorId> Subscribers;
    THashSet<TSubDomainKey> SubDomainKeys;
    bool AllowYdbRequestsWithoutDatabase = true;
    std::atomic<ui64> ChannelBufferSize;
    TActorId SchemeCache;
    bool DynamicNode = false;
    TString RootDatabase;
    IGRpcProxyCounters::TPtr Counters;
    TIntrusivePtr<NJaegerTracing::TSamplingThrottlingControl> TracingControl;
};

void TGRpcRequestProxyImpl::Bootstrap(const TActorContext& ctx) {
    AllowYdbRequestsWithoutDatabase = AppData(ctx)->FeatureFlags.GetAllowYdbRequestsWithoutDatabase();

    // Subscribe for TableService config changes
    ui32 tableServiceConfigKind = (ui32) NKikimrConsole::TConfigItem::TableServiceConfigItem;
    Send(NConsole::MakeConfigsDispatcherID(SelfId().NodeId()),
         new NConsole::TEvConfigsDispatcher::TEvSetConfigSubscriptionRequest({tableServiceConfigKind}),
         IEventHandle::FlagTrackDelivery);

    Send(MakeTxProxyID(), new TEvTxUserProxy::TEvGetProxyServicesRequest);

    auto nodeID = SelfId().NodeId();

    if (AppData()->DynamicNameserviceConfig) {
        DynamicNode = nodeID > AppData()->DynamicNameserviceConfig->MaxStaticNodeId;
        LOG_NOTICE(ctx, NKikimrServices::GRPC_SERVER, "Grpc request proxy started, nodeid# %d, serve as %s node",
            nodeID, (DynamicNode ? "dynamic" : "static"));
    }

    Counters = CreateGRpcProxyCounters(AppData()->Counters);
    InitializeGRpcProxyDbCountersRegistry(ctx.ActorSystem());

    RootDatabase = DatabaseFromDomain();
    Y_ABORT_UNLESS(!RootDatabase.empty());
    Databases.try_emplace(RootDatabase);
    DoStartUpdate(RootDatabase);

    if (RootDatabase != AppData()->TenantName && !AppData()->TenantName.empty()) {
        Databases.try_emplace(AppData()->TenantName);
        DoStartUpdate(AppData()->TenantName);
    }

    Become(&TThis::StateFunc);
}

void TGRpcRequestProxyImpl::ReplayEvents(const TString& databaseName, const TActorContext&) {
    auto itDeferredEvents = DeferredEvents.find(databaseName);
    if (itDeferredEvents != DeferredEvents.end()) {
        std::deque<TEventReqHolder>& queue = itDeferredEvents->second;
        std::deque<TEventReqHolder> deferredEvents;
        std::swap(deferredEvents, queue); // we can put back event to DeferredEvents queue in StateFunc KIKIMR-12851
        while (!deferredEvents.empty()) {
            StateFunc(deferredEvents.front().Ev);
            deferredEvents.pop_front();
        }
        if (queue.empty()) {
            DeferredEvents.erase(itDeferredEvents);
        }
    }
}

void TGRpcRequestProxyImpl::HandleConfig(NConsole::TEvConfigsDispatcher::TEvSetConfigSubscriptionResponse::TPtr&) {
    LOG_INFO(*TlsActivationContext, NKikimrServices::GRPC_SERVER, "Subscribed for config changes");
}

void TGRpcRequestProxyImpl::HandleConfig(NConsole::TEvConsole::TEvConfigNotificationRequest::TPtr& ev) {
    auto &event = ev->Get()->Record;

    ChannelBufferSize.store(
        event.GetConfig().GetTableServiceConfig().GetResourceManager().GetChannelBufferSize());
    LOG_INFO(*TlsActivationContext, NKikimrServices::GRPC_SERVER, "Updated app config");

    auto responseEv = MakeHolder<NConsole::TEvConsole::TEvConfigNotificationResponse>(event);
    Send(ev->Sender, responseEv.Release(), IEventHandle::FlagTrackDelivery, ev->Cookie);
}

void TGRpcRequestProxyImpl::HandleProxyService(TEvTxUserProxy::TEvGetProxyServicesResponse::TPtr& ev) {
    SchemeCache = ev->Get()->Services.SchemeCache;
    LOG_DEBUG(*TlsActivationContext, NKikimrServices::GRPC_SERVER,
        "Got proxy service configuration");
}

void TGRpcRequestProxyImpl::HandleUndelivery(TEvents::TEvUndelivered::TPtr& ev) {
    switch (ev->Get()->SourceType) {
        case NConsole::TEvConfigsDispatcher::EvSetConfigSubscriptionRequest:
            LOG_CRIT(*TlsActivationContext, NKikimrServices::GRPC_SERVER,
                "Failed to deliver subscription request to config dispatcher");
            break;
        case NConsole::TEvConsole::EvConfigNotificationResponse:
            LOG_ERROR(*TlsActivationContext, NKikimrServices::GRPC_SERVER,
                "Failed to deliver config notification response");
            break;
        default:
            LOG_ERROR(*TlsActivationContext, NKikimrServices::GRPC_SERVER,
                "Undelivered event with unexpected source type: %d", ev->Get()->SourceType);
            break;
    }
}

bool TGRpcRequestProxyImpl::IsAuthStateOK(const IRequestProxyCtx& ctx) {
    const auto& state = ctx.GetAuthState();
    return state.State == NYdbGrpc::TAuthState::AS_OK ||
           state.State == NYdbGrpc::TAuthState::AS_FAIL && state.NeedAuth == false ||
           state.NeedAuth == false && !ctx.GetYdbToken();
}

void TGRpcRequestProxyImpl::MaybeStartTracing(IRequestProxyCtx& ctx) {
    auto isTracingDecided = ctx.IsTracingDecided();
    if (!isTracingDecided) {
        return;
    }
    if (std::exchange(*isTracingDecided, true)) {
        return;
    }

    NWilson::TTraceId traceId;
    if (const auto otelHeader = ctx.GetPeerMetaValues(NYdb::OTEL_TRACE_HEADER)) {
        traceId = NWilson::TTraceId::FromTraceparentHeader(otelHeader.GetRef(), TComponentTracingLevels::ProductionVerbose);
    }
    TracingControl->HandleTracing(traceId, ctx.GetRequestDiscriminator());
    if (traceId) {
        NWilson::TSpan grpcRequestProxySpan(TWilsonGrpc::RequestProxy, std::move(traceId), "GrpcRequestProxy");
        if (auto database = ctx.GetDatabaseName()) {
            grpcRequestProxySpan.Attribute("database", std::move(*database));
        }
        grpcRequestProxySpan.Attribute("request_type", ctx.GetRequestName());
        ctx.StartTracing(std::move(grpcRequestProxySpan));
    }
}

void TGRpcRequestProxyImpl::HandleSchemeBoard(TSchemeBoardEvents::TEvNotifyUpdate::TPtr& ev, const TActorContext& ctx) {
    TString databaseName = ev->Get()->Path;
    LOG_DEBUG_S(*TlsActivationContext, NKikimrServices::GRPC_SERVER, "SchemeBoardUpdate " << databaseName);
    auto itDatabase = Databases.try_emplace(CanonizePath(databaseName));
    TDatabaseInfo& database = itDatabase.first->second;
    database.SchemeBoardResult = ev->Release();
    const NKikimrScheme::TEvDescribeSchemeResult& describeScheme(database.SchemeBoardResult->DescribeSchemeResult);
    database.SecurityObject = new TSecurityObject(describeScheme.GetPathDescription().GetSelf().GetOwner(),
        describeScheme.GetPathDescription().GetSelf().GetEffectiveACL(), false);

    if (databaseName == AppData()->TenantName
        && describeScheme.GetPathDescription().HasDomainDescription()
        && describeScheme.GetPathDescription().GetDomainDescription().HasDomainKey())
    {
        auto& domainKey = describeScheme.GetPathDescription().GetDomainDescription().GetDomainKey();
        SubDomainKeys.insert(TSubDomainKey(domainKey));
    }

    if (describeScheme.GetPathDescription().HasDomainDescription()
        && describeScheme.GetPathDescription().GetDomainDescription().HasSecurityState()) {
        LOG_DEBUG_S(*TlsActivationContext, NKikimrServices::GRPC_SERVER, "Updating SecurityState for " << databaseName);
        Send(MakeTicketParserID(), new TEvTicketParser::TEvUpdateLoginSecurityState(
            describeScheme.GetPathDescription().GetDomainDescription().GetSecurityState()
            ));
    } else {
        if (!describeScheme.GetPathDescription().HasDomainDescription()) {
            LOG_DEBUG_S(*TlsActivationContext, NKikimrServices::GRPC_SERVER, "Can't update SecurityState for " << databaseName << " - no DomainDescription");
        } else if (!describeScheme.GetPathDescription().GetDomainDescription().HasSecurityState()) {
            LOG_DEBUG_S(*TlsActivationContext, NKikimrServices::GRPC_SERVER, "Can't update SecurityState for " << databaseName << " - no SecurityState");
        }
    }

    if (database.IsDatabaseReady()) {
        ReplayEvents(databaseName, ctx);
    }
}

void TGRpcRequestProxyImpl::HandleSchemeBoard(TSchemeBoardEvents::TEvNotifyDelete::TPtr& ev) {
    LOG_WARN_S(*TlsActivationContext, NKikimrServices::GRPC_SERVER,
        "SchemeBoardDelete " << ev->Get()->Path << " Strong=" << ev->Get()->Strong);

    if (ev->Get()->Strong) {
        ForgetDatabase(ev->Get()->Path);
    }
}

void TGRpcRequestProxyImpl::ForgetDatabase(const TString& database) {
    auto itSubscriber = Subscribers.find(database);
    if (itSubscriber != Subscribers.end()) {
        Send(itSubscriber->second, new TEvents::TEvPoisonPill());
        Subscribers.erase(itSubscriber);
    }
    auto itDeferredEvents = DeferredEvents.find(database);
    if (itDeferredEvents != DeferredEvents.end()) {
        auto& queue(itDeferredEvents->second);
        while (!queue.empty()) {
            Counters->IncDatabaseUnavailableCounter();
            queue.front().Ctx->ReplyUnauthenticated("Unknown database");
            queue.front().Ctx->FinishSpan();
            queue.pop_front();
        }
        DeferredEvents.erase(itDeferredEvents);
    }
    Databases.erase(database);
}

void TGRpcRequestProxyImpl::SubscribeToDatabase(const TString& database) {
    LOG_DEBUG_S(*TlsActivationContext, NKikimrServices::GRPC_SERVER, "Subscribe to " << database);

    TActorId subscriberId = Register(CreateSchemeBoardSubscriber(SelfId(), database));
    auto itSubscriber = Subscribers.emplace(database, subscriberId);
    if (!itSubscriber.second) {
        Send(itSubscriber.first->second, new TEvents::TEvPoisonPill());
        itSubscriber.first->second = subscriberId;
    }
}

void TGRpcRequestProxyImpl::DoStartUpdate(const TString& database) {
    // we will receive update (or delete) upon sucessfull subscription
    SubscribeToDatabase(database);
}

template<typename TEvent>
void LogRequest(const TEvent& event) {
    auto getDebugString = [&event]()->TString {
        TStringStream ss;
        ss << "Got grpc request# " << event->Get()->GetRequestName();
        ss << ", traceId# " << event->Get()->GetTraceId().GetOrElse("undef");
        ss << ", sdkBuildInfo# " << event->Get()->GetSdkBuildInfo().GetOrElse("undef");
        ss << ", state# " << event->Get()->GetAuthState().State;
        ss << ", database# " << event->Get()->GetDatabaseName().GetOrElse("undef");
        ss << ", peer# " << event->Get()->GetPeerName();
        ss << ", grpcInfo# " << event->Get()->GetGrpcUserAgent().GetOrElse("undef");
        if (event->Get()->GetDeadline() == TInstant::Max()) {
            ss << ", timeout# undef";
        } else {
            ss << ", timeout# " << event->Get()->GetDeadline() - TInstant::Now();
        }
        return ss.Str();
    };

    if constexpr (std::is_same_v<TEvListEndpointsRequest::TPtr, TEvent>) {
        LOG_INFO(*TlsActivationContext, NKikimrServices::GRPC_SERVER, "%s", getDebugString().c_str());
    }
    else {
        LOG_DEBUG(*TlsActivationContext, NKikimrServices::GRPC_SERVER, "%s", getDebugString().c_str());
    }
}

void TGRpcRequestProxyImpl::StateFunc(TAutoPtr<IEventHandle>& ev) {
    bool handled = true;
    // handle internal events
    switch (ev->GetTypeRewrite()) {
        hFunc(TEvTxUserProxy::TEvGetProxyServicesResponse, HandleProxyService);
        hFunc(NConsole::TEvConfigsDispatcher::TEvSetConfigSubscriptionResponse, HandleConfig);
        hFunc(NConsole::TEvConsole::TEvConfigNotificationRequest, HandleConfig);
        hFunc(TEvents::TEvUndelivered, HandleUndelivery);
        HFunc(TSchemeBoardEvents::TEvNotifyUpdate, HandleSchemeBoard);
        hFunc(TSchemeBoardEvents::TEvNotifyDelete, HandleSchemeBoard);

        default:
            handled = false;
            break;
    }

    if (handled) {
        return;
    }

    // handle external events
    switch (ev->GetTypeRewrite()) {
        HFunc(TRefreshTokenGenericRequest, PreHandle);
        HFunc(TRefreshTokenStreamWriteSpecificRequest, PreHandle);
        HFunc(TEvLoginRequest, PreHandle);
        HFunc(TEvListEndpointsRequest, PreHandle);
        HFunc(TEvBiStreamPingRequest, PreHandle);
        HFunc(TEvStreamPQWriteRequest, PreHandle);
        HFunc(TEvStreamPQMigrationReadRequest, PreHandle);
        HFunc(TEvStreamTopicWriteRequest, PreHandle);
        HFunc(TEvStreamTopicReadRequest, PreHandle);
        HFunc(TEvStreamTopicDirectReadRequest, PreHandle);
        HFunc(TEvCommitOffsetRequest, PreHandle);
        HFunc(TEvPQReadInfoRequest, PreHandle);
        HFunc(TEvDiscoverPQClustersRequest, PreHandle);
        HFunc(TEvCoordinationSessionRequest, PreHandle);
        HFunc(TEvNodeCheckRequest, PreHandle);
        HFunc(TEvProxyRuntimeEvent, PreHandle);

        default:
            Y_ABORT("Unknown request: %u\n", ev->GetTypeRewrite());
        break;
    }
}

IActor* CreateGRpcRequestProxy(const NKikimrConfig::TAppConfig& appConfig, TIntrusivePtr<NJaegerTracing::TSamplingThrottlingControl> tracingControl) {
    return new TGRpcRequestProxyImpl(appConfig, std::move(tracingControl));
}

} // namespace NGRpcService
} // namespace NKikimr<|MERGE_RESOLUTION|>--- conflicted
+++ resolved
@@ -189,12 +189,8 @@
                 databaseName = CanonizePath(maybeDatabaseName.GetRef());
             } else {
                 if (!AllowYdbRequestsWithoutDatabase && DynamicNode) {
-<<<<<<< HEAD
-                    requestBaseCtx->ReplyUnauthenticated("Requests without specified database is not allowed");
+                    requestBaseCtx->ReplyUnauthenticated("Requests without specified database are not allowed");
                     requestBaseCtx->FinishSpan();
-=======
-                    requestBaseCtx->ReplyUnauthenticated("Requests without specified database are not allowed");
->>>>>>> 5baa3b4c
                     return;
                 } else {
                     databaseName = RootDatabase;
