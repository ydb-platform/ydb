--- conflicted
+++ resolved
@@ -490,11 +490,7 @@
     NKikimrKqp::EQueryAction QueryAction;
     TRpcFlowControlState FlowControl_;
     TMap<ui64, TProducerState> StreamChannels_;
-<<<<<<< HEAD
     
-=======
-
->>>>>>> 757b075b
     NWilson::TSpan Span_;
 };
 
