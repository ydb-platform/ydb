#include "service_query.h"

#include <ydb/core/base/appdata.h>
#include <ydb/library/ydb_issue/issue_helpers.h>
#include <ydb/core/grpc_services/base/base.h>
#include <ydb/core/grpc_services/rpc_request_base.h>
#include <ydb/core/grpc_services/rpc_kqp_base.h>
#include <ydb/core/grpc_services/audit_dml_operations.h>
#include <ydb/core/grpc_services/grpc_integrity_trails.h>
#include <ydb/core/kqp/common/kqp.h>
#include <ydb/public/api/protos/ydb_query.pb.h>
#include <ydb/public/lib/operation_id/operation_id.h>

#include <ydb/library/actors/core/actor_bootstrapped.h>
#include <ydb/library/actors/core/hfunc.h>

namespace NKikimr::NGRpcService {

namespace {

using namespace NActors;

using TEvExecuteScriptRequest = TGrpcRequestNoOperationCall<Ydb::Query::ExecuteScriptRequest,
    Ydb::Operations::Operation>;

bool FillQueryContent(const Ydb::Query::ExecuteScriptRequest& req, NKikimrKqp::TEvQueryRequest& kqpRequest,
    NYql::TIssues& issues)
{
    if (!CheckQuery(req.script_content().text(), issues)) {
        return false;
    }

    kqpRequest.MutableRequest()->SetQuery(req.script_content().text());
    return true;
}

std::tuple<Ydb::StatusIds::StatusCode, NYql::TIssues> FillKqpRequest(
    const Ydb::Query::ExecuteScriptRequest& req, NKikimrKqp::TEvQueryRequest& kqpRequest)
{
    kqpRequest.MutableRequest()->MutableYdbParameters()->insert(req.parameters().begin(), req.parameters().end());

    switch (req.exec_mode()) {
        case Ydb::Query::EXEC_MODE_EXECUTE:
            kqpRequest.MutableRequest()->SetAction(NKikimrKqp::QUERY_ACTION_EXECUTE);
            break;
        case Ydb::Query::EXEC_MODE_EXPLAIN:
            kqpRequest.MutableRequest()->SetAction(NKikimrKqp::QUERY_ACTION_EXPLAIN);
            break;
        // TODO: other modes
        default: {
            NYql::TIssues issues;
            issues.AddIssue(MakeIssue(NKikimrIssues::TIssuesIds::DEFAULT_ERROR,
                            req.exec_mode() == Ydb::Query::EXEC_MODE_UNSPECIFIED ? "Query mode is not specified" : "Query mode is not supported yet"));
            return {Ydb::StatusIds::BAD_REQUEST, std::move(issues)};
        }
    }

    kqpRequest.MutableRequest()->SetCollectStats(GetCollectStatsMode(req.stats_mode()));
    kqpRequest.MutableRequest()->SetSyntax(req.script_content().syntax());

    kqpRequest.MutableRequest()->SetType(NKikimrKqp::QUERY_TYPE_SQL_GENERIC_SCRIPT);
    kqpRequest.MutableRequest()->SetKeepSession(false);
    kqpRequest.MutableRequest()->SetPoolId(req.pool_id());

    kqpRequest.MutableRequest()->SetCancelAfterMs(GetDuration(req.operation_params().cancel_after()).MilliSeconds());
    kqpRequest.MutableRequest()->SetTimeoutMs(GetDuration(req.operation_params().operation_timeout()).MilliSeconds());

    NYql::TIssues issues;
    if (!FillQueryContent(req, kqpRequest, issues)) {
        return {Ydb::StatusIds::BAD_REQUEST, std::move(issues)};
    }

    return {Ydb::StatusIds::SUCCESS, {}};
}

class TExecuteScriptRPC : public TRpcRequestActor<TExecuteScriptRPC, TEvExecuteScriptRequest, false> {
public:
    using TRpcRequestActorBase = TRpcRequestActor<TExecuteScriptRPC, TEvExecuteScriptRequest, false>;

    static constexpr NKikimrServices::TActivity::EType ActorActivityType() {
        return NKikimrServices::TActivity::GRPC_REQ;
    }

    TExecuteScriptRPC(IRequestNoOpCtx* request)
        : TRpcRequestActorBase(request)
    {}

    void Bootstrap() {
        NYql::TIssues issues;
        const auto& request = GetProtoRequest();

        if (request->operation_params().operation_mode() == Ydb::Operations::OperationParams::SYNC) {
            issues.AddIssue("ExecuteScript must be asyncronous operation");
            return Reply(Ydb::StatusIds::BAD_REQUEST, issues);
        }

<<<<<<< HEAD
        AuditContextAppend(Request_.get(), request);
        NDataIntegrity::LogIntegrityTrails(Request_->GetTraceId(), request, TlsActivationContext->AsActorContext());

=======
        AuditContextAppend(Request.Get(), request);
>>>>>>> 41ca9bae
        Ydb::StatusIds::StatusCode status = Ydb::StatusIds::SUCCESS;
        if (auto scriptRequest = MakeScriptRequest(issues, status)) {
            if (Send(NKqp::MakeKqpProxyID(SelfId().NodeId()), scriptRequest.Release())) {
                Become(&TExecuteScriptRPC::StateFunc);
            } else {
                issues.AddIssue(MakeIssue(NKikimrIssues::TIssuesIds::DEFAULT_ERROR, "Internal error"));
                Reply(Ydb::StatusIds::INTERNAL_ERROR, issues);
            }
        } else {
            Reply(status, issues);
        }
    }

private:
    STRICT_STFUNC(StateFunc,
        HFunc(NKqp::TEvKqp::TEvScriptResponse, Handle)
    )

    void Handle(NKqp::TEvKqp::TEvScriptResponse::TPtr& ev, const TActorContext& ctx) {
        NDataIntegrity::LogIntegrityTrails(Request_->GetTraceId(), *Request_->GetProtoRequest(), ev, ctx);

        Ydb::Operations::Operation operation;
        operation.set_id(ev->Get()->OperationId);
        Ydb::Query::ExecuteScriptMetadata metadata;
        metadata.set_execution_id(ev->Get()->ExecutionId);
        metadata.set_exec_status(ev->Get()->ExecStatus);
        metadata.set_exec_mode(ev->Get()->ExecMode);
        operation.mutable_metadata()->PackFrom(metadata);
        Reply(ev->Get()->Status, std::move(operation), ev->Get()->Issues);
    }

    THolder<NKqp::TEvKqp::TEvScriptRequest> MakeScriptRequest(NYql::TIssues& issues, Ydb::StatusIds::StatusCode& status) const {
        const auto* req = GetProtoRequest();
        const auto traceId = Request->GetTraceId();

        auto ev = MakeHolder<NKqp::TEvKqp::TEvScriptRequest>();

        SetAuthToken(ev, *Request);
        SetDatabase(ev, *Request);
        SetRlPath(ev, *Request);

        if (traceId) {
            ev->Record.SetTraceId(traceId.GetRef());
        }

        if (req->operation_params().has_forget_after()) {
            ev->ForgetAfter = GetDuration(req->operation_params().forget_after());
        }

        if (req->has_results_ttl()) {
            ev->ResultsTtl = GetDuration(req->results_ttl());
        }

        std::tie(status, issues) = FillKqpRequest(*req, ev->Record);
        if (status != Ydb::StatusIds::SUCCESS) {
            return nullptr;
        }
        return ev;
    }

    void Reply(Ydb::StatusIds::StatusCode status, Ydb::Operations::Operation&& result, const NYql::TIssues& issues = {}) {
        LOG_INFO_S(TActivationContext::AsActorContext(), NKikimrServices::RPC_REQUEST, "Execute script, status: "
            << Ydb::StatusIds::StatusCode_Name(status) << (issues ? ". Issues: " : "") << issues.ToOneLineString());

        google::protobuf::RepeatedPtrField<TYdbIssueMessageType> issuesMessage;
        for (const auto& issue : issues) {
            auto item = result.add_issues();
            NYql::IssueToMessage(issue, item);
        }

        result.set_status(status);

        AuditContextAppend(Request.Get(), GetProtoRequest(), result);

        TProtoResponseHelper::SendProtoResponse(result, status, Request);

        PassAway();
    }

    void Reply(Ydb::StatusIds::StatusCode status, const NYql::TIssues& issues) {
        Ydb::Operations::Operation result;
        result.set_ready(true);
        Reply(status, std::move(result), issues);
    }
};

} // namespace

namespace NQuery {

void DoExecuteScript(std::unique_ptr<IRequestNoOpCtx> p, const IFacilityProvider& f) {
    Y_UNUSED(f);
    auto* req = dynamic_cast<TEvExecuteScriptRequest*>(p.release());
    Y_ABORT_UNLESS(req != nullptr, "Wrong using of TGRpcRequestWrapper");
    f.RegisterActor(new TExecuteScriptRPC(req));
}

} // namespace NQuery

template<>
IActor* TEvExecuteScriptRequest::CreateRpcActor(IRequestNoOpCtx* msg) {
    return new TExecuteScriptRPC(msg);
}

} // namespace NKikimr::NGRpcService<|MERGE_RESOLUTION|>--- conflicted
+++ resolved
@@ -94,13 +94,9 @@
             return Reply(Ydb::StatusIds::BAD_REQUEST, issues);
         }
 
-<<<<<<< HEAD
-        AuditContextAppend(Request_.get(), request);
-        NDataIntegrity::LogIntegrityTrails(Request_->GetTraceId(), request, TlsActivationContext->AsActorContext());
-
-=======
         AuditContextAppend(Request.Get(), request);
->>>>>>> 41ca9bae
+        NDataIntegrity::LogIntegrityTrails(Request->GetTraceId(), *request, TlsActivationContext->AsActorContext());
+
         Ydb::StatusIds::StatusCode status = Ydb::StatusIds::SUCCESS;
         if (auto scriptRequest = MakeScriptRequest(issues, status)) {
             if (Send(NKqp::MakeKqpProxyID(SelfId().NodeId()), scriptRequest.Release())) {
@@ -120,7 +116,7 @@
     )
 
     void Handle(NKqp::TEvKqp::TEvScriptResponse::TPtr& ev, const TActorContext& ctx) {
-        NDataIntegrity::LogIntegrityTrails(Request_->GetTraceId(), *Request_->GetProtoRequest(), ev, ctx);
+        NDataIntegrity::LogIntegrityTrails(Request->GetTraceId(), *GetProtoRequest(), ev, ctx);
 
         Ydb::Operations::Operation operation;
         operation.set_id(ev->Get()->OperationId);
