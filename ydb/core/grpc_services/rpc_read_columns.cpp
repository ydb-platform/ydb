--- conflicted
+++ resolved
@@ -316,13 +316,6 @@
 
         {
             TTableRange range(MinKey.GetCells(), MinKeyInclusive, MaxKey.GetCells(), MaxKeyInclusive);
-<<<<<<< HEAD
-            TMaybe<NKikimrSysView::ESysViewType> sysViewType;
-            const auto& entry = ResolveNamesResult->ResultSet.front();
-            if (entry.Kind == NSchemeCache::TSchemeCacheNavigate::KindSysView) {
-                Y_ABORT_UNLESS(entry.SysViewInfo);
-                sysViewType = entry.SysViewInfo->Description.GetType();
-=======
             TMaybe<NKikimrSysView::TSysViewDescription> sysViewInfo;
             const auto& entry = ResolveNamesResult->ResultSet.front();
             if (entry.Kind == NSchemeCache::TSchemeCacheNavigate::KindSysView) {
@@ -330,16 +323,11 @@
                 sysViewInfo.ConstructInPlace();
                 sysViewInfo->SetType(entry.SysViewInfo->Description.GetType());
                 *sysViewInfo->MutableSourceObject() = entry.SysViewInfo->Description.GetSourceObject();
->>>>>>> 832cd121
             }
             auto tableScanActor = NSysView::CreateSystemViewScan(ctx.SelfID, 0,
                 entry.TableId,
                 JoinPath(entry.Path),
-<<<<<<< HEAD
-                sysViewType,
-=======
                 sysViewInfo,
->>>>>>> 832cd121
                 range,
                 columns,
                 Request->GetInternalToken(),
