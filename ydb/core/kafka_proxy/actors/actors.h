#pragma once

#include <ydb/core/base/path.h>
#include <ydb/core/persqueue/pq_rl_helpers.h>
#include <ydb/core/protos/config.pb.h>
#include <ydb/library/aclib/aclib.h>
#include <ydb/public/api/protos/persqueue_error_codes_v1.pb.h>
#include <ydb/public/api/protos/draft/persqueue_error_codes.pb.h> // strange

#include <ydb/core/kafka_proxy/kafka_messages.h>

namespace NKafka {

static constexpr int ProxyNodeId = 1;
static constexpr char UnderlayPrefix[] = "u-";

static_assert(sizeof(UnderlayPrefix) == 3);

enum EAuthSteps {
    WAIT_HANDSHAKE,
    WAIT_AUTH,
    SUCCESS,
    FAILED
};

struct TContext {
    using TPtr = std::shared_ptr<TContext>;

    TContext(const NKikimrConfig::TKafkaProxyConfig& config)
        : Config(config) {
    }

    const NKikimrConfig::TKafkaProxyConfig& Config;

    TActorId ConnectionId;
    TString KafkaClient;


    EAuthSteps AuthenticationStep = EAuthSteps::WAIT_HANDSHAKE;
    TString SaslMechanism;

    TString GroupId;
    TString DatabasePath;
    TString FolderId;
    TString CloudId;
    TString DatabaseId;
    TIntrusiveConstPtr<NACLib::TUserToken> UserToken;
    TString ClientDC;
    bool IsServerless = false;
    bool RequireAuthentication = false;

    NKikimr::NPQ::TRlContext RlContext;

<<<<<<< HEAD
    TActorId DiscoveryCacheActor;

    bool Authenticated() { return AuthenticationStep == SUCCESS; }
=======
    bool Authenticated() { 
        return !RequireAuthentication || AuthenticationStep == SUCCESS; 
    }
>>>>>>> 6a230d55
};

template<std::derived_from<TApiMessage> T>
class TMessagePtr {
public:
    TMessagePtr(const std::shared_ptr<TBuffer>& buffer, const std::shared_ptr<TApiMessage>& message)
        : Buffer(buffer)
        , Message(message)
        , Ptr(dynamic_cast<T*>(message.get())) {
    }

    template<std::derived_from<TApiMessage> O>
    TMessagePtr<O> Cast() {
        return TMessagePtr<O>(Buffer, Message);
    }

    T* operator->() const {
        return Ptr;
    }

    operator bool() const {
        return nullptr != Ptr;
    }

private:
    const std::shared_ptr<TBuffer> Buffer;
    const std::shared_ptr<TApiMessage> Message;
    T* Ptr;
};

inline EKafkaErrors ConvertErrorCode(Ydb::StatusIds::StatusCode status) {
    switch (status) {
        case Ydb::StatusIds::SUCCESS:
            return EKafkaErrors::NONE_ERROR;
        case Ydb::StatusIds::BAD_REQUEST:
            return EKafkaErrors::INVALID_REQUEST;
        case Ydb::StatusIds::SCHEME_ERROR:
            return EKafkaErrors::UNKNOWN_TOPIC_OR_PARTITION;
        case Ydb::StatusIds::UNAUTHORIZED:
            return EKafkaErrors::TOPIC_AUTHORIZATION_FAILED;
        default:
            return EKafkaErrors::UNKNOWN_SERVER_ERROR;
    }
}

inline EKafkaErrors ConvertErrorCode(NPersQueue::NErrorCode::EErrorCode code) {
    switch (code) {
        case NPersQueue::NErrorCode::EErrorCode::OK:
            return EKafkaErrors::NONE_ERROR;
        case NPersQueue::NErrorCode::EErrorCode::BAD_REQUEST:
            return EKafkaErrors::INVALID_REQUEST;
        case NPersQueue::NErrorCode::EErrorCode::READ_ERROR_TOO_SMALL_OFFSET:
            return EKafkaErrors::OFFSET_OUT_OF_RANGE;
        case NPersQueue::NErrorCode::EErrorCode::READ_ERROR_TOO_BIG_OFFSET:
            return EKafkaErrors::OFFSET_OUT_OF_RANGE;
        case NPersQueue::NErrorCode::EErrorCode::UNKNOWN_TOPIC:
            return EKafkaErrors::UNKNOWN_TOPIC_OR_PARTITION;
        case NPersQueue::NErrorCode::EErrorCode::ACCESS_DENIED:
            return EKafkaErrors::TOPIC_AUTHORIZATION_FAILED;
        case NPersQueue::NErrorCode::EErrorCode::WRONG_PARTITION_NUMBER:
            return EKafkaErrors::UNKNOWN_TOPIC_OR_PARTITION;
        case NPersQueue::NErrorCode::EErrorCode::READ_TIMEOUT:
            return EKafkaErrors::REQUEST_TIMED_OUT;
        default:
            return EKafkaErrors::UNKNOWN_SERVER_ERROR;
    }
}

inline EKafkaErrors ConvertErrorCode(Ydb::PersQueue::ErrorCode::ErrorCode code) {
    switch (code) {
        case Ydb::PersQueue::ErrorCode::ErrorCode::OK:
            return EKafkaErrors::NONE_ERROR;
        case Ydb::PersQueue::ErrorCode::ErrorCode::BAD_REQUEST:
            return EKafkaErrors::INVALID_REQUEST;
        case Ydb::PersQueue::ErrorCode::ErrorCode::ERROR:
            return EKafkaErrors::UNKNOWN_SERVER_ERROR;
        case Ydb::PersQueue::ErrorCode::ErrorCode::UNKNOWN_TOPIC:
            return EKafkaErrors::UNKNOWN_TOPIC_OR_PARTITION;
        case Ydb::PersQueue::ErrorCode::ErrorCode::ACCESS_DENIED:
            return EKafkaErrors::TOPIC_AUTHORIZATION_FAILED;
        case Ydb::PersQueue::ErrorCode::ErrorCode::SET_OFFSET_ERROR_COMMIT_TO_FUTURE:
        case Ydb::PersQueue::ErrorCode::ErrorCode::SET_OFFSET_ERROR_COMMIT_TO_PAST:
            return EKafkaErrors::OFFSET_OUT_OF_RANGE;
        default:
            return EKafkaErrors::UNKNOWN_SERVER_ERROR;
    }
}

inline TString NormalizePath(const TString& database, const TString& topic) {
    if (topic.size() > database.size() && topic.at(database.size()) == '/' && topic.StartsWith(database)) {
        return topic;
    }
    return NKikimr::CanonizePath(database + "/" + topic);
}

inline TString GetTopicNameWithoutDb(const TString& database, TString topic) {
    auto topicWithDb = NormalizePath(database, topic);
    topic = topicWithDb.substr(database.size()+1);
    return topic;
}

inline TString GetUsernameOrAnonymous(std::shared_ptr<TContext> context) {
    return context->RequireAuthentication ? context->UserToken->GetUserSID() : "anonymous";
}

inline TString GetUserSerializedToken(std::shared_ptr<TContext> context) {
    return context->RequireAuthentication ? context->UserToken->GetSerializedToken() : "";
}

NActors::IActor* CreateKafkaApiVersionsActor(const TContext::TPtr context, const ui64 correlationId, const TMessagePtr<TApiVersionsRequestData>& message);
NActors::IActor* CreateKafkaInitProducerIdActor(const TContext::TPtr context, const ui64 correlationId, const TMessagePtr<TInitProducerIdRequestData>& message);
NActors::IActor* CreateKafkaMetadataActor(const TContext::TPtr context, const ui64 correlationId,
                                          const TMessagePtr<TMetadataRequestData>& message,
                                          const TActorId& discoveryCacheActor);
NActors::IActor* CreateKafkaProduceActor(const TContext::TPtr context);
NActors::IActor* CreateKafkaReadSessionActor(const TContext::TPtr context, ui64 cookie);
NActors::IActor* CreateKafkaSaslHandshakeActor(const TContext::TPtr context, const ui64 correlationId, const TMessagePtr<TSaslHandshakeRequestData>& message);
NActors::IActor* CreateKafkaSaslAuthActor(const TContext::TPtr context, const ui64 correlationId, const NKikimr::NRawSocket::TSocketDescriptor::TSocketAddressType address, const TMessagePtr<TSaslAuthenticateRequestData>& message);
NActors::IActor* CreateKafkaListOffsetsActor(const TContext::TPtr context, const ui64 correlationId, const TMessagePtr<TListOffsetsRequestData>& message);
NActors::IActor* CreateKafkaFetchActor(const TContext::TPtr context, const ui64 correlationId, const TMessagePtr<TFetchRequestData>& message);
NActors::IActor* CreateKafkaFindCoordinatorActor(const TContext::TPtr context, const ui64 correlationId, const TMessagePtr<TFindCoordinatorRequestData>& message);
NActors::IActor* CreateKafkaOffsetCommitActor(const TContext::TPtr context, const ui64 correlationId, const TMessagePtr<TOffsetCommitRequestData>& message);
NActors::IActor* CreateKafkaOffsetFetchActor(const TContext::TPtr context, const ui64 correlationId, const TMessagePtr<TOffsetFetchRequestData>& message);
NActors::IActor* CreateKafkaCreateTopicsActor(const TContext::TPtr context, const ui64 correlationId, const TMessagePtr<TCreateTopicsRequestData>& message);
NActors::IActor* CreateKafkaCreatePartitionsActor(const TContext::TPtr context, const ui64 correlationId, const TMessagePtr<TCreatePartitionsRequestData>& message);
NActors::IActor* CreateKafkaAlterConfigsActor(const TContext::TPtr context, const ui64 correlationId, const TMessagePtr<TAlterConfigsRequestData>& message);

} // namespace NKafka<|MERGE_RESOLUTION|>--- conflicted
+++ resolved
@@ -51,15 +51,9 @@
 
     NKikimr::NPQ::TRlContext RlContext;
 
-<<<<<<< HEAD
-    TActorId DiscoveryCacheActor;
-
-    bool Authenticated() { return AuthenticationStep == SUCCESS; }
-=======
     bool Authenticated() { 
         return !RequireAuthentication || AuthenticationStep == SUCCESS; 
     }
->>>>>>> 6a230d55
 };
 
 template<std::derived_from<TApiMessage> T>
