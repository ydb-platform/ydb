--- conflicted
+++ resolved
@@ -51,17 +51,13 @@
 
     NKikimr::NPQ::TRlContext RlContext;
 
-<<<<<<< HEAD
-    bool Authenticated() { 
-        return !RequireAuthentication || AuthenticationStep == SUCCESS; 
-    }
-=======
     bool Authenticated() {
-        return !RequireAuthentication || AuthenticationStep == SUCCESS;
+        
+        return !RequireAuthentication || !RequireAuthentication || AuthenticationStep == SUCCESS;
+    
     }
 
     TActorId DiscoveryCacheActor;
->>>>>>> 1ee80e50
 };
 
 template<std::derived_from<TApiMessage> T>
