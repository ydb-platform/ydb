--- conflicted
+++ resolved
@@ -35,18 +35,6 @@
     for (size_t topicIndex = 0; topicIndex <  Response->Responses.size(); topicIndex++) {
         auto partPQRequests = PrepareFetchRequestData(topicIndex);
         auto ruPerRequest = topicIndex == 0 && Context->Config.GetMeteringV2Enabled();
-<<<<<<< HEAD
-        NKikimr::NPQ::TFetchRequestSettings request(
-            Context->DatabasePath,
-            partPQRequests,
-            FetchRequestData->MaxWaitMs,
-            FetchRequestData->MaxBytes,
-            Context->RlContext,
-            Context->UserToken,
-            0,
-            ruPerRequest
-        );
-=======
         auto consumer = Context->GroupId.empty() ? NKikimr::NPQ::CLIENTID_WITHOUT_CONSUMER : Context->GroupId;
         NKikimr::NPQ::TFetchRequestSettings request {
             .Database = Context->DatabasePath,
@@ -59,7 +47,6 @@
             .RlCtx = Context->RlContext,
             .UserToken = Context->UserToken
         };
->>>>>>> 84779a44
         auto fetchActor = NKikimr::NPQ::CreatePQFetchRequestActor(request, NKikimr::MakeSchemeCacheID(), ctx.SelfID);
         auto actorId = ctx.Register(fetchActor);
         PendingResponses++;
