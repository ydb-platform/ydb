#include "kafka_init_producer_id_actor.h"
#include "kafka_init_producer_id_actor_sql.cpp"
#include <ydb/core/kafka_proxy/kafka_transactional_producers_initializers.h>
#include <ydb/core/kafka_proxy/kafka_transactions_coordinator.h>
#include <ydb/core/kafka_proxy/kqp_helper.h>

#include <util/random/random.h>
#include <ydb/public/sdk/cpp/src/client/params/impl.h>
#include <ydb/core/base/appdata.h>
#include <ydb/core/kafka_proxy/kafka_events.h>
#include <ydb/core/base/tablet_pipe.h>
#include <ydb/core/kqp/common/events/events.h>
#include <ydb/core/persqueue/events/internal.h>
#include <ydb/core/persqueue/fetch_request_actor.h>
#include <ydb/core/protos/kafka.pb.h>
#include <ydb/library/aclib/aclib.h>
#include <ydb/library/actors/core/actor_bootstrapped.h>
#include <ydb/library/actors/core/actor.h>
#include <ydb/services/metadata/service.h>
#include <ydb/services/persqueue_v1/actors/read_init_auth_actor.h>
#include <util/datetime/base.h>
#include <regex>

namespace NKafka {

    NActors::IActor* CreateKafkaInitProducerIdActor(const TContext::TPtr context, const ui64 correlationId, const TMessagePtr<TInitProducerIdRequestData>& message) {
        std::optional<i32> txnTimeoutMs = message->TransactionTimeoutMs == 0 ? std::nullopt : std::optional(message->TransactionTimeoutMs);

        return new TKafkaInitProducerIdActor(context, correlationId, message->TransactionalId, txnTimeoutMs);
    }

    // for non-transactional INIT_PRODUCER_ID request - just return random producer.id and 0 as epoch
    // for transactional INIT_PRODUCER_ID request algorythm is below: 
    // 1. Init tables in Bootstrap()
    // 2. Create KQP session in Handle(TEvManagerPrepared)
    // 3. Send Begin transaction in Handle(TEvCreateSessionResponse)
    // 4. Send Select in Handle(TEvQueryResponse) when LastSentToKqpRequest == BEGIN_TRANSACTION
    // 5. switch (SelectResult) in Handle(TEvQueryResponse) when LastSentToKqpRequest == SELECT
    //       case (RowDoesNotExist): Send Insert
    //       case (RowExistsAndEpochWillOverflow): 
    //          we need to obtain new producer_id for this transactional_id
    //          producer_id field is serial and thus we can just delete-insert row to obtain new producer_id
    //          a. First send Delete
    //          b. Then send Insert in Handle(TEvQueryResponse) when LastSentToKqpRequest == DELETE
    //       case (RowExistsAndEpochWillNotOverflow): Update epoch in table and return in to the client
    // 6. Send reponse in Handle(TEvQueryResponse) with new (if insert) producer.id and epoch
    TKafkaInitProducerIdActor::TKafkaInitProducerIdActor(const TContext::TPtr context, const ui64 correlationId, const std::optional<TString>& transactionalId, const std::optional<i32>& txnTimeoutMs)
        : Context(context)
        , CorrelationId(correlationId)
        , TransactionalId(transactionalId)
        , TxnTimeoutMs(txnTimeoutMs) {
    }
        
    void TKafkaInitProducerIdActor::Bootstrap(const NActors::TActorContext& ctx) {
        if (IsTransactionalProducerInitialization()) {
            if (!TxnTimeoutIsValid()) {
                TString error = TStringBuilder() << "Transactional producer initialization failed. Invalid transaction timeout: " << TxnTimeoutMs.value() << ". Maximum allowed: " << GetMaxAllowedTxnTimeout();
                SendResponseFail(EKafkaErrors::INVALID_TRANSACTION_TIMEOUT, error);
                Die(ctx);
                return;
            }
            Kqp = std::make_unique<TKqpTxHelper>(Context->DatabasePath);
            KAFKA_LOG_D("Bootstrapping actor for transactional producer. Sending init table request to KQP.");
            Kqp->SendInitTableRequest(ctx, NKikimr::NGRpcProxy::V1::TTransactionalProducersInitManager::GetInstant());
            Become(&TKafkaInitProducerIdActor::StateWork);
        } else {
            TInitProducerIdResponseData::TPtr response = CreateResponseWithRandomProducerId(ctx);
            Send(Context->ConnectionId, new TEvKafka::TEvResponse(CorrelationId, response, static_cast<EKafkaErrors>(response->ErrorCode)));
            Die(ctx);
        }
    }

    TInitProducerIdResponseData::TPtr TKafkaInitProducerIdActor::CreateResponseWithRandomProducerId(const NActors::TActorContext& ctx) {
        TInitProducerIdResponseData::TPtr response = std::make_shared<TInitProducerIdResponseData>();

        response->ProducerEpoch = 0;
        response->ProducerId = ((ctx.Now().MilliSeconds() << 16) & 0x7FFFFFFFFFFF) + RandomNumber<ui16>();
        response->ErrorCode = EKafkaErrors::NONE_ERROR;
        response->ThrottleTimeMs = 0;

        return response;
    }

    void TKafkaInitProducerIdActor::Handle(NMetadata::NProvider::TEvManagerPrepared::TPtr&, const TActorContext& ctx) {
        KAFKA_LOG_D("Received TEvManagerPrepared. Sending create session request to KQP.");
        Kqp->SendCreateSessionRequest(ctx);
    }

    void TKafkaInitProducerIdActor::Handle(NKqp::TEvKqp::TEvCreateSessionResponse::TPtr& ev, const TActorContext& ctx) {
        if (!Kqp->HandleCreateSessionResponse(ev, ctx)) {
            SendResponseFail(EKafkaErrors::BROKER_NOT_AVAILABLE, "Failed to create KQP session");
            Die(ctx);
            return;
        }

        StartTxProducerInitCycle(ctx);
    }

    void TKafkaInitProducerIdActor::Handle(NKqp::TEvKqp::TEvQueryResponse::TPtr& ev, const TActorContext& ctx) {
        if (ev->Cookie != KqpReqCookie) {
            KAFKA_LOG_CRIT(TStringBuilder() << "Unexpected cookie in TEvQueryResponse. Expected: " << KqpReqCookie << ", Actual: " << ev->Cookie << ".");
            SendResponseFail(EKafkaErrors::BROKER_NOT_AVAILABLE, "Failed to send request to producer_state table");
            Die(ctx);
            return;
        }

        const auto& record = ev->Get()->Record;
        auto status = record.GetYdbStatus();
        if (status == Ydb::StatusIds::ABORTED) {
            if (CurrentTxAbortRetryNumber < TX_ABORT_RETRY_MAX_COUNT) {
                KAFKA_LOG_ERROR(TStringBuilder() << "Retry after tx aborted. CurrentTxAbortRetryNumber# " << static_cast<int>(CurrentTxAbortRetryNumber));
                RequestFullRetry(ctx);
                return;
            }
        }

        auto kafkaErr = KqpStatusToKafkaError(status);

        if (kafkaErr != EKafkaErrors::NONE_ERROR) {
            auto kqpQueryError = TStringBuilder() <<" Kqp error. Status# " << status << ", ";

            NYql::TIssues issues;
            NYql::IssuesFromMessage(record.GetResponse().GetQueryIssues(), issues);
            kqpQueryError << issues.ToString();

            SendResponseFail(kafkaErr, kqpQueryError);
            Die(ctx);
            return;
        }

        HandleQueryResponseFromKqp(ev, ctx);
    }

    void TKafkaInitProducerIdActor::Handle(NKafka::TEvKafka::TEvSaveTxnProducerResponse::TPtr& ev, const TActorContext& ctx) {
        if (ev->Get()->Status == NKafka::TEvKafka::TEvSaveTxnProducerResponse::EStatus::PRODUCER_FENCED) {
            SendResponseFail(EKafkaErrors::PRODUCER_FENCED, TStringBuilder() << "Failed to save producer state. Reason: " << ev->Get()->Message << ".");
        } else {
            SendSuccessfullResponseForTxProducer(PersistedProducerState, ctx);
        }
    }

    void TKafkaInitProducerIdActor::RequestFullRetry(const TActorContext& ctx) {
        CurrentTxAbortRetryNumber++;
        Kqp->ResetTxId();
        StartTxProducerInitCycle(ctx);
    }
    
    void TKafkaInitProducerIdActor::Die(const TActorContext& ctx) {
        KAFKA_LOG_D("Pass away.");
        if (Kqp) {
            Kqp->CloseKqpSession(ctx);
        }
        TBase::Die(ctx);
    }

    void TKafkaInitProducerIdActor::StartTxProducerInitCycle(const TActorContext& ctx) {
        KAFKA_LOG_D("Beginning transaction");
        Kqp->BeginTransaction(++KqpReqCookie, ctx);
        LastSentToKqpRequest = EInitProducerIdKqpRequests::BEGIN_TRANSACTION;
    }

    void TKafkaInitProducerIdActor::HandleQueryResponseFromKqp(NKqp::TEvKqp::TEvQueryResponse::TPtr ev, const TActorContext& ctx) {
        KAFKA_LOG_D("Handle kqp response for " << GetAsStr(LastSentToKqpRequest) << " request");

        try {
            switch (LastSentToKqpRequest) {
                case BEGIN_TRANSACTION:
                    // save tx id for future requests
                    Kqp->SetTxId(ev->Get()->Record.GetResponse().GetTxMeta().id());
                    SendSelectRequest(ctx);
                    break;
                case SELECT:
                    OnTxProducerStateReceived(ev, ctx);
                    break;
                case INSERT:
                case UPDATE:
                    OnSuccessfullProducerStateUpdate(ev);
                    break;
                case DELETE_REQ:
                    SendInsertRequest(ctx);
                    break;
                default:
                    KAFKA_LOG_ERROR("Unknown EInitProducerIdKqpRequests");
                    Die(ctx);
                    break;
            }
        } catch (const yexception& y) {
            SendResponseFail(EKafkaErrors::BROKER_NOT_AVAILABLE, TStringBuilder() << "Failed to handle reponse from KQP. Caused by: " << y.what());
            Die(ctx);
        }
    }

    void TKafkaInitProducerIdActor::OnTxProducerStateReceived(NKqp::TEvKqp::TEvQueryResponse::TPtr ev, const TActorContext& ctx) {
        auto producerState = ParseProducerState(ev);

        if (!producerState) {
            SendInsertRequest(ctx);
        } 
        // if epoch will overflow we need to delete-insert row in this transaction
        // so that new producer id (serial) is assigned to this transactional id
        else if (producerState->ProducerEpoch == std::numeric_limits<i16>::max() - 1) {
            SendDeleteByTransactionalIdRequest(ctx);
        } 
        // else we increment epoch and persist in the database
        else {
            SendUpdateRequest(ctx, producerState->ProducerEpoch + 1);
        }
    }

    void TKafkaInitProducerIdActor::OnSuccessfullProducerStateUpdate(NKqp::TEvKqp::TEvQueryResponse::TPtr ev) {
        auto producerState = ParseProducerState(ev).value();

        SendSaveTxnProducerStateRequest(producerState);
        
        PersistedProducerState = std::move(producerState);
    }

    // requests to producer_state table
    void TKafkaInitProducerIdActor::SendSelectRequest(const TActorContext& ctx) {
        Kqp->SendYqlRequest(GetYqlWithTableName(NInitProducerIdSql::SELECT_BY_TRANSACTIONAL_ID), BuildSelectOrDeleteByTransactionalIdParams(), ++KqpReqCookie, ctx, false);
        
        LastSentToKqpRequest = EInitProducerIdKqpRequests::SELECT;
    }

    void TKafkaInitProducerIdActor::SendInsertRequest(const TActorContext& ctx) {
        Kqp->SendYqlRequest(GetYqlWithTableName(NInitProducerIdSql::INSERT_NEW_TRANSACTIONAL_ID), BuildInsertNewProducerStateParams(), ++KqpReqCookie, ctx, true);
        
        LastSentToKqpRequest = EInitProducerIdKqpRequests::INSERT;
    }

    void TKafkaInitProducerIdActor::SendUpdateRequest(const TActorContext& ctx, ui16 newProducerEpoch) {
        Kqp->SendYqlRequest(GetYqlWithTableName(NInitProducerIdSql::UPDATE_PRODUCER_EPOCH), BuildUpdateProducerStateParams(newProducerEpoch), ++KqpReqCookie, ctx, true);
        
        LastSentToKqpRequest = EInitProducerIdKqpRequests::UPDATE;
    }

    void TKafkaInitProducerIdActor::SendDeleteByTransactionalIdRequest(const TActorContext& ctx) {
        Kqp->SendYqlRequest(GetYqlWithTableName(NInitProducerIdSql::DELETE_BY_TRANSACTIONAL_ID), BuildSelectOrDeleteByTransactionalIdParams(), ++KqpReqCookie, ctx, false);
        
        LastSentToKqpRequest = EInitProducerIdKqpRequests::DELETE_REQ;
    }

    // params builders
    NYdb::TParams TKafkaInitProducerIdActor::BuildSelectOrDeleteByTransactionalIdParams() {
        NYdb::TParamsBuilder params;
        params.AddParam("$Database").Utf8(Kqp->DataBase).Build();
        params.AddParam("$TransactionalId").Utf8(*TransactionalId).Build();

        return params.Build();
    }

    NYdb::TParams TKafkaInitProducerIdActor::BuildInsertNewProducerStateParams() {
        NYdb::TParamsBuilder params;
        params.AddParam("$Database").Utf8(Kqp->DataBase).Build();
        params.AddParam("$TransactionalId").Utf8(*TransactionalId).Build();
        params.AddParam("$ProducerEpoch").Int16(0).Build();
        params.AddParam("$UpdatedAt").Datetime(TInstant::Now()).Build();

        return params.Build();
    }

    NYdb::TParams TKafkaInitProducerIdActor::BuildUpdateProducerStateParams(ui16 newProducerEpoch) {
        NYdb::TParamsBuilder params;
        params.AddParam("$Database").Utf8(Kqp->DataBase).Build();
        params.AddParam("$TransactionalId").Utf8(*TransactionalId).Build();
        params.AddParam("$ProducerEpoch").Int16(newProducerEpoch).Build();
        params.AddParam("$UpdatedAt").Datetime(TInstant::Now()).Build();

        return params.Build();
    }

    // send responses methods
    void TKafkaInitProducerIdActor::SendResponseFail(EKafkaErrors error, const TString& message) {
        KAFKA_LOG_ERROR(TStringBuilder() << "request failed. reason# " << message);
        auto response = std::make_shared<TInitProducerIdResponseData>();
        response->ErrorCode = error;
        Send(Context->ConnectionId, new TEvKafka::TEvResponse(CorrelationId, response, error));
    }

    void TKafkaInitProducerIdActor::SendSuccessfullResponseForTxProducer(const TProducerState& producerState, const TActorContext& ctx) {
        KAFKA_LOG_D("Sending succesfull response for transactional producer");
        auto response = std::make_shared<TInitProducerIdResponseData>();
        response->ErrorCode = EKafkaErrors::NONE_ERROR;
        response->ProducerId = producerState.ProducerId;
        response->ProducerEpoch = producerState.ProducerEpoch;
        
        Send(Context->ConnectionId, new TEvKafka::TEvResponse(CorrelationId, response, EKafkaErrors::NONE_ERROR));
        Die(ctx);
    }

    void TKafkaInitProducerIdActor::SendSaveTxnProducerStateRequest(const TProducerState& producerState) {
        KAFKA_LOG_D("Sending save txn producer state request");

        Send(NKafka::MakeTransactionsServiceID(SelfId().NodeId()), new TEvKafka::TEvSaveTxnProducerRequest(
            producerState.TransactionalId,
            {
                producerState.ProducerId, 
                producerState.ProducerEpoch
            },
            static_cast<ui64>(*TxnTimeoutMs)
        ));
    }

    // helper methods
    bool TKafkaInitProducerIdActor::IsTransactionalProducerInitialization() {
<<<<<<< HEAD
        return NKikimr::AppData()->FeatureFlags.GetEnableKafkaTransactions() && TransactionalId.has_value();
    }

    ui64 TKafkaInitProducerIdActor::GetMaxAllowedTxnTimeout() {
        return AppData()->KafkaProxyConfig.GetTransactionTimeoutMs();
    }

    bool TKafkaInitProducerIdActor::TxnTimeoutIsValid() {
        if (!IsTransactionalProducerInitialization()) {
            return true;
        }

        return TxnTimeoutMs < GetMaxAllowedTxnTimeout();
=======
        return TransactionsEnabled() && !TransactionalId.empty();
>>>>>>> 32f4f47a
    }

    EKafkaErrors TKafkaInitProducerIdActor::KqpStatusToKafkaError(Ydb::StatusIds::StatusCode status) {
        if (status == Ydb::StatusIds::SUCCESS) {
            return EKafkaErrors::NONE_ERROR;
        } else if (status == Ydb::StatusIds::ABORTED) {
            return EKafkaErrors::BROKER_NOT_AVAILABLE;
        } 
        return EKafkaErrors::INVALID_REQUEST;
    }

    std::optional<TProducerState> TKafkaInitProducerIdActor::ParseProducerState(NKqp::TEvKqp::TEvQueryResponse::TPtr ev) {
        if (!ev) {
            throw yexception() << "Event can't be null!";
        }

        auto& record = ev->Get()->Record;
        auto& resp = record.GetResponse();

        NYdb::TResultSetParser parser(resp.GetYdbResults(0));

        // for this transactional id there is no rows
        if (parser.RowsCount() == 0) {
            return {};
        } 
        // there are multiple rows for this transactional id. This is unexpected and should not happen
        else if (parser.RowsCount() > 1) {
            throw yexception() << "Request returned more than one row: " << resp.GetYdbResults().size();
        } else {
            parser.TryNextRow();

            TProducerState result; 

            result.TransactionalId = parser.ColumnParser("transactional_id").GetUtf8();
            result.ProducerId = parser.ColumnParser("producer_id").GetInt64();
            result.ProducerEpoch = parser.ColumnParser("producer_epoch").GetInt16();
            result.UpdatedAt = parser.ColumnParser("updated_at").GetDatetime();

            return result;
        }
    }

    TString TKafkaInitProducerIdActor::GetYqlWithTableName(const TString& templateStr) {
        return std::regex_replace(
            templateStr.c_str(),
            std::regex("<table_name>"), 
            NKikimr::NGRpcProxy::V1::TTransactionalProducersInitManager::GetInstant()->GetStorageTablePath().c_str()
        );
    }

    TString TKafkaInitProducerIdActor::LogPrefix() {
        return "InitProducerId actor: ";
    }

    TString TKafkaInitProducerIdActor::GetAsStr(EInitProducerIdKqpRequests request) {
        switch (request) {
            case BEGIN_TRANSACTION:
                return "BEGIN_TRANSACTION";
            case SELECT:
                return "SELECT";
            case INSERT:
                return "INSERT";
            case UPDATE:
                return "UPDATE";
            case DELETE_REQ:
                return "DELETE";
            case NO_REQUEST:
                return "NO_REQUEST";
            }
    }
} // namespace NKafka<|MERGE_RESOLUTION|>--- conflicted
+++ resolved
@@ -303,7 +303,6 @@
 
     // helper methods
     bool TKafkaInitProducerIdActor::IsTransactionalProducerInitialization() {
-<<<<<<< HEAD
         return NKikimr::AppData()->FeatureFlags.GetEnableKafkaTransactions() && TransactionalId.has_value();
     }
 
@@ -317,9 +316,7 @@
         }
 
         return TxnTimeoutMs < GetMaxAllowedTxnTimeout();
-=======
         return TransactionsEnabled() && !TransactionalId.empty();
->>>>>>> 32f4f47a
     }
 
     EKafkaErrors TKafkaInitProducerIdActor::KqpStatusToKafkaError(Ydb::StatusIds::StatusCode status) {
