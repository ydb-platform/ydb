--- conflicted
+++ resolved
@@ -66,35 +66,26 @@
             HFunc(TEvKafka::TEvCommitedOffsetsResponse, Handle);
             HFunc(NKqp::TEvKqp::TEvQueryResponse, Handle);
             HFunc(NKqp::TEvKqp::TEvCreateSessionResponse, Handle);
-<<<<<<< HEAD
             HFunc(NKikimr::NReplication::TEvYdbProxy::TEvAlterTopicResponse, Handle);
             HFunc(TEvKafka::TEvResponse, Handle);
-=======
->>>>>>> 571c0dfd
         }
     }
 
     void Handle(TEvKafka::TEvCommitedOffsetsResponse::TPtr& ev, const TActorContext& ctx);
     void Handle(NKqp::TEvKqp::TEvCreateSessionResponse::TPtr& ev, const TActorContext& ctx);
     void Handle(NKqp::TEvKqp::TEvQueryResponse::TPtr ev, const TActorContext& ctx);
-<<<<<<< HEAD
     void Handle(NKikimr::NReplication::TEvYdbProxy::TEvAlterTopicResponse::TPtr& ev, const TActorContext& ctx);
     void Handle(const TEvKafka::TEvResponse::TPtr& ev, const TActorContext& ctx);
-=======
->>>>>>> 571c0dfd
     void ExtractPartitions(const TString& group, const NKafka::TOffsetFetchRequestData::TOffsetFetchRequestGroup::TOffsetFetchRequestTopics& topic);
     void ParseGroupsAssignments(NKqp::TEvKqp::TEvQueryResponse::TPtr ev, std::vector<std::pair<std::optional<TString>, TConsumerProtocolAssignment>>& assignments);
     TOffsetFetchResponseData::TPtr GetOffsetFetchResponse();
-    NYdb::TParamsBuilder BuildFetchAssignmentsParams(const std::vector<std::optional<TString>>& groupIds);
+    NYdb::TParamsBuilder BuildFetchAssignmentsParams(const std::vector<std::optional<TString>>& groupIds);\
     void ReplyError(const TActorContext& ctx);
     void Die(const TActorContext &ctx);
-<<<<<<< HEAD
-=======
 
     TStringBuilder LogPrefix() const {
         return TStringBuilder() << "TKafkaOffsetFetchActor{GroupId=" << Message->GroupId.value() << ",DatabasePath=" << DatabasePath << "}: ";
     }
->>>>>>> 571c0dfd
 
 private:
     const TContext::TPtr Context;
@@ -105,21 +96,15 @@
     std::unordered_map<TString, TAutoPtr<TEvKafka::TEvCommitedOffsetsResponse>> TopicsToResponses;
     std::unordered_map<TString, ui32> GroupIdToIndex;
     std::unordered_map<ui32, TString> CookieToGroupId;
-<<<<<<< HEAD
     std::unordered_map<ui32, ModifiedTopicInfo> AlterTopicInf;
     std::unordered_map<TActorId, ModifiedTopicInfo> CreateTopicInf;
     std::unordered_set<std::pair<TString, TString>, TPairHash> ConsumerTopicRequestAttempts;
-=======
->>>>>>> 571c0dfd
     std::unique_ptr<NKafka::TKqpTxHelper> Kqp;
 
     ui32 InflyTopics = 0;
     ui32 WaitingGroupTopicsInfo = 0;
     ui32 KqpCookie = 0;
-<<<<<<< HEAD
     ui32 AlterTopicCookie = 0;
-=======
->>>>>>> 571c0dfd
     std::vector<std::optional<TString>> GroupsToFetch;
     const TString DatabasePath;
     bool KqpSessionCreated = false;
