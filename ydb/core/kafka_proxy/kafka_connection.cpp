#include <ydb/library/actors/core/actor_bootstrapped.h>
#include <ydb/core/base/appdata.h>
#include <ydb/core/raw_socket/sock_config.h>
#include <ydb/core/util/address_classifier.h>

#include "actors/actors.h"
#include "kafka_connection.h"
#include "kafka_events.h"
#include "kafka_log_impl.h"
#include "kafka_metrics.h"

namespace NKafka {

using namespace NActors;
using namespace NKikimr;

static constexpr size_t HeaderSize = sizeof(TKafkaInt16) /* apiKey */ +
                                     sizeof(TKafkaVersion) /* version */ +
                                     sizeof(TKafkaInt32) /* correlationId */;

class TKafkaConnection: public TActorBootstrapped<TKafkaConnection>, public TNetworkConfig {
public:
    using TBase = TActorBootstrapped<TKafkaConnection>;

    struct Msg {
        using TPtr = std::shared_ptr<Msg>;

        size_t Size = 0;
        TKafkaInt32 ExpectedSize = 0;
        std::shared_ptr<TBuffer> Buffer = std::make_shared<TBuffer>(HeaderSize);

        TKafkaInt16 ApiKey;
        TKafkaVersion ApiVersion;
        TKafkaInt32 CorrelationId;

        TRequestHeaderData Header;
        TApiMessage::TPtr Message;

        TInstant StartTime;
        TString Method;

        TApiMessage::TPtr Response;
        EKafkaErrors ResponseErrorCode;
    };

    static constexpr TDuration InactivityTimeout = TDuration::Minutes(10);
    TEvPollerReady* InactivityEvent = nullptr;

    const TActorId ListenerActorId;

    TIntrusivePtr<TSocketDescriptor> Socket;
    TSocketAddressType Address;
    TPollerToken::TPtr PollerToken;
    TBufferedWriter Buffer;

    THPTimer InactivityTimer;

    bool IsAuthRequired = true;
    bool IsSslRequired = true;
    bool IsSslActive = false;

    bool ConnectionEstablished = false;
    bool CloseConnection = false;

    NAddressClassifier::TLabeledAddressClassifier::TConstPtr DatacenterClassifier;

    std::shared_ptr<Msg> Request;
    std::unordered_map<ui64, Msg::TPtr> PendingRequests;
    std::deque<Msg::TPtr> PendingRequestsQueue;

    enum EReadSteps { SIZE_READ, SIZE_PREPARE, INFLIGTH_CHECK, HEADER_READ, HEADER_PROCESS, MESSAGE_READ, MESSAGE_PROCESS };
    EReadSteps Step;

    TReadDemand Demand;

    size_t InflightSize;

    TActorId ProduceActorId;
    TActorId ReadSessionActorId;

    TContext::TPtr Context;

    TKafkaConnection(const TActorId& listenerActorId,
                     TIntrusivePtr<TSocketDescriptor> socket,
                     TNetworkConfig::TSocketAddressType address,
                     const NKikimrConfig::TKafkaProxyConfig& config,
                     const TActorId& discoveryCacheActorId)
        : ListenerActorId(listenerActorId)
        , Socket(std::move(socket))
        , Address(address)
        , Buffer(Socket.Get(), config.GetPacketSize())
        , Step(SIZE_READ)
        , Demand(NoDemand)
        , InflightSize(0)
        , Context(std::make_shared<TContext>(config))
    {
        SetNonBlock();
        IsSslRequired = Socket->IsSslSupported();
        Context->DiscoveryCacheActor = discoveryCacheActorId;
    }

    void Bootstrap() {
        Context->ConnectionId = SelfId();
        // if no authentication required, then we can use local database as our target
        if (!NKikimr::AppData()->EnforceUserTokenRequirement) {
            Context->RequireAuthentication = false;
            Context->DatabasePath = NKikimr::AppData()->TenantName;
        }

        Become(&TKafkaConnection::StateAccepting);
        Schedule(InactivityTimeout, InactivityEvent = new TEvPollerReady(nullptr, false, false));
        KAFKA_LOG_I("incoming connection opened " << Address);
    }

    void PassAway() override {
        KAFKA_LOG_D("PassAway");

        ConnectionEstablished = false;
        if (ProduceActorId) {
            Send(ProduceActorId, new TEvents::TEvPoison());
        }
        if (ReadSessionActorId) {
            Send(ReadSessionActorId, new TEvents::TEvPoison());
        }
        Send(ListenerActorId, new TEvents::TEvUnsubscribe());
        Shutdown();
        TBase::PassAway();
    }

protected:
    void LogEvent(IEventHandle& ev) {
        KAFKA_LOG_T("Received event: " << ev.GetTypeName());
    }

    void SetNonBlock() noexcept {
        Socket->SetNonBlock();
    }

    void Shutdown() {
        KAFKA_LOG_D("Shutdown");

        PendingRequests.clear();
        PendingRequestsQueue.clear();

        if (Socket) {
            Socket->Shutdown();
        }
    }

    ssize_t SocketSend(const void* data, size_t size) {
        KAFKA_LOG_T("SocketSend Size=" << size);
        return Socket->Send(data, size);
    }

    ssize_t SocketReceive(void* data, size_t size) {
        return Socket->Receive(data, size);
    }

    void RequestPoller() {
        Socket->RequestPoller(PollerToken);
    }

    SOCKET GetRawSocket() const {
        return Socket->GetRawSocket();
    }

    TString LogPrefix() const {
        TStringBuilder sb;
        sb << "TKafkaConnection " << SelfId() << "(#" << GetRawSocket() << "," << Address->ToString() << ") State: ";
        auto stateFunc = CurrentStateFunc();
        if (stateFunc == &TKafkaConnection::StateConnected) {
            sb << "Connected ";
        } else if (stateFunc == &TKafkaConnection::StateAccepting) {
            sb << "Accepting ";
        } else {
            sb << "Unknown ";
        }
        return sb;
    }

    void SendRequestMetrics(const TActorContext& ctx) {
        ctx.Send(MakeKafkaMetricsServiceID(),
                    new TEvKafka::TEvUpdateCounter(1, BuildLabels(Context, Request->Method, "", "api.kafka.request.count", "")));
        ctx.Send(MakeKafkaMetricsServiceID(),
                        new TEvKafka::TEvUpdateCounter(Request->Size, BuildLabels(Context, Request->Method, "", "api.kafka.request.bytes", "")));
    }

    void SendResponseMetrics(const TString method, const TInstant requestStartTime, i32 bytes, EKafkaErrors errorCode, const TActorContext& ctx) {
        TDuration duration = TInstant::Now() - requestStartTime;
        ctx.Send(MakeKafkaMetricsServiceID(),
            new TEvKafka::TEvUpdateHistCounter(static_cast<i64>(duration.MilliSeconds()), 1, BuildLabels(Context, method, "", "api.kafka.response.duration_milliseconds", "")));
        ctx.Send(MakeKafkaMetricsServiceID(),
            new TEvKafka::TEvUpdateCounter(1, BuildLabels(Context, method, "", "api.kafka.response.count", ToString(errorCode))));
        ctx.Send(MakeKafkaMetricsServiceID(),
            new TEvKafka::TEvUpdateCounter(bytes, BuildLabels(Context, method, "", "api.kafka.response.bytes", "")));
    }

    void OnAccept() {
        InactivityTimer.Reset();
        TBase::Become(&TKafkaConnection::StateConnected);
        Send(SelfId(), new TEvPollerReady(nullptr, true, true));
    }

    void HandleAccepting(TEvPollerRegisterResult::TPtr ev) {
        PollerToken = std::move(ev->Get()->PollerToken);
        if (!UpgradeToSecure()) {
            return;
        }
        OnAccept();
    }

    void HandleAccepting(NActors::TEvPollerReady::TPtr) {
        OnAccept();
    }

    STATEFN(StateAccepting) {
        LogEvent(*ev.Get());
        switch (ev->GetTypeRewrite()) {
            hFunc(TEvPollerReady, HandleAccepting);
            hFunc(TEvPollerRegisterResult, HandleAccepting);
            HFunc(TEvKafka::TEvResponse, Handle);
            sFunc(NActors::TEvents::TEvPoison, PassAway);
            default:
                KAFKA_LOG_ERROR("TKafkaConnection: Unexpected " << ev.Get()->GetTypeName());
        }
    }

    void HandleMessage(TRequestHeaderData* header, const TMessagePtr<TApiVersionsRequestData>& message) {
        Register(CreateKafkaApiVersionsActor(Context, header->CorrelationId, message));
    }

    void HandleMessage(const TRequestHeaderData* header, const TMessagePtr<TProduceRequestData>& message, const TActorContext& ctx) {
        if (!ProduceActorId) {
            ProduceActorId = ctx.RegisterWithSameMailbox(CreateKafkaProduceActor(Context));
        }

        Send(ProduceActorId, new TEvKafka::TEvProduceRequest(header->CorrelationId, message));
    }

    void HandleMessage(const TRequestHeaderData* header, const TMessagePtr<TSyncGroupRequestData>& message, const TActorContext& ctx) {
        if (!ReadSessionActorId) {
            ReadSessionActorId = ctx.RegisterWithSameMailbox(CreateKafkaReadSessionActor(Context, 0));
        }

        Send(ReadSessionActorId, new TEvKafka::TEvSyncGroupRequest(header->CorrelationId, message));
    }

    void HandleMessage(const TRequestHeaderData* header, const TMessagePtr<THeartbeatRequestData>& message, const TActorContext& ctx) {
        if (!ReadSessionActorId) {
            ReadSessionActorId = ctx.RegisterWithSameMailbox(CreateKafkaReadSessionActor(Context, 0));
        }

        Send(ReadSessionActorId, new TEvKafka::TEvHeartbeatRequest(header->CorrelationId, message));
    }

    void HandleMessage(const TRequestHeaderData* header, const TMessagePtr<TJoinGroupRequestData>& message, const TActorContext& ctx) {
        if (!ReadSessionActorId) {
            ReadSessionActorId = ctx.RegisterWithSameMailbox(CreateKafkaReadSessionActor(Context, 0));
        }

        Send(ReadSessionActorId, new TEvKafka::TEvJoinGroupRequest(header->CorrelationId, message));
    }

    void HandleMessage(const TRequestHeaderData* header, const TMessagePtr<TLeaveGroupRequestData>& message, const TActorContext& ctx) {
        if (!ReadSessionActorId) {
            ReadSessionActorId = ctx.RegisterWithSameMailbox(CreateKafkaReadSessionActor(Context, 0));
        }

        Send(ReadSessionActorId, new TEvKafka::TEvLeaveGroupRequest(header->CorrelationId, message));
    }

    void HandleMessage(const TRequestHeaderData* header, const TMessagePtr<TInitProducerIdRequestData>& message) {
        Register(CreateKafkaInitProducerIdActor(Context, header->CorrelationId, message));
    }

    void HandleMessage(TRequestHeaderData* header, const TMessagePtr<TMetadataRequestData>& message) {
        Register(CreateKafkaMetadataActor(Context, header->CorrelationId, message, Context->DiscoveryCacheActor));
    }

    void HandleMessage(const TRequestHeaderData* header, const TMessagePtr<TSaslAuthenticateRequestData>& message) {
        Register(CreateKafkaSaslAuthActor(Context, header->CorrelationId, Address, message));
    }

    void HandleMessage(const TRequestHeaderData* header, const TMessagePtr<TSaslHandshakeRequestData>& message) {
        Register(CreateKafkaSaslHandshakeActor(Context, header->CorrelationId, message));
    }

    void HandleMessage(const TRequestHeaderData* header, const TMessagePtr<TListOffsetsRequestData>& message) {
        Register(CreateKafkaListOffsetsActor(Context, header->CorrelationId, message));
    }

    void HandleMessage(const TRequestHeaderData* header, const TMessagePtr<TFetchRequestData>& message) {
        Register(CreateKafkaFetchActor(Context, header->CorrelationId, message));
    }

    void HandleMessage(const TRequestHeaderData* header, const TMessagePtr<TFindCoordinatorRequestData>& message) {
        Register(CreateKafkaFindCoordinatorActor(Context, header->CorrelationId, message));
    }

    void HandleMessage(const TRequestHeaderData* header, const TMessagePtr<TOffsetFetchRequestData>& message) {
        Register(CreateKafkaOffsetFetchActor(Context, header->CorrelationId, message));
    }

    void HandleMessage(const TRequestHeaderData* header, const TMessagePtr<TOffsetCommitRequestData>& message) {
        Register(CreateKafkaOffsetCommitActor(Context, header->CorrelationId, message));
    }

    void HandleMessage(const TRequestHeaderData* header, const TMessagePtr<TCreateTopicsRequestData>& message) {
        Register(CreateKafkaCreateTopicsActor(Context, header->CorrelationId, message));
    }

    void HandleMessage(const TRequestHeaderData* header, const TMessagePtr<TCreatePartitionsRequestData>& message) {
        Register(CreateKafkaCreatePartitionsActor(Context, header->CorrelationId, message));
    }

    void HandleMessage(const TRequestHeaderData* header, const TMessagePtr<TAlterConfigsRequestData>& message) {
        Register(CreateKafkaAlterConfigsActor(Context, header->CorrelationId, message));
    }

    template<class T>
    TMessagePtr<T> Cast(std::shared_ptr<Msg>& request) {
        return TMessagePtr<T>(request->Buffer, request->Message);
    }

    bool ProcessRequest(const TActorContext& ctx) {
        KAFKA_LOG_D("process message: ApiKey=" << Request->Header.RequestApiKey << ", ExpectedSize=" << Request->ExpectedSize
                                               << ", Size=" << Request->Size);

        auto apiKeyNameIt = EApiKeyNames.find(static_cast<EApiKey>(Request->Header.RequestApiKey));
        if (apiKeyNameIt == EApiKeyNames.end()) {
            KAFKA_LOG_ERROR("Unsupported message: ApiKey=" << Request->Header.RequestApiKey);
            PassAway();
            return false;
        }

        Request->Method = apiKeyNameIt->second;

        PendingRequestsQueue.push_back(Request);
        PendingRequests[Request->Header.CorrelationId] = Request;

        SendRequestMetrics(ctx);
        if (Request->Header.ClientId.has_value() && Request->Header.ClientId != "") {
            Context->KafkaClient = Request->Header.ClientId.value();
        }

        switch (Request->Header.RequestApiKey) {
            case PRODUCE:
                HandleMessage(&Request->Header, Cast<TProduceRequestData>(Request), ctx);
                break;

            case API_VERSIONS:
                HandleMessage(&Request->Header, Cast<TApiVersionsRequestData>(Request));
                break;

            case INIT_PRODUCER_ID:
                HandleMessage(&Request->Header, Cast<TInitProducerIdRequestData>(Request));
                break;

            case METADATA:
                HandleMessage(&Request->Header, Cast<TMetadataRequestData>(Request));
                break;

            case SASL_HANDSHAKE:
                HandleMessage(&Request->Header, Cast<TSaslHandshakeRequestData>(Request));
                break;

            case SASL_AUTHENTICATE:
                HandleMessage(&Request->Header, Cast<TSaslAuthenticateRequestData>(Request));
                break;

            case LIST_OFFSETS:
                HandleMessage(&Request->Header, Cast<TListOffsetsRequestData>(Request));
                break;

            case FETCH:
                HandleMessage(&Request->Header, Cast<TFetchRequestData>(Request));
                break;

            case JOIN_GROUP:
                HandleMessage(&Request->Header, Cast<TJoinGroupRequestData>(Request), ctx);
                break;

            case SYNC_GROUP:
                HandleMessage(&Request->Header, Cast<TSyncGroupRequestData>(Request), ctx);
                break;

            case LEAVE_GROUP:
                HandleMessage(&Request->Header, Cast<TLeaveGroupRequestData>(Request), ctx);
                break;

            case HEARTBEAT:
                HandleMessage(&Request->Header, Cast<THeartbeatRequestData>(Request), ctx);
                break;

            case FIND_COORDINATOR:
                HandleMessage(&Request->Header, Cast<TFindCoordinatorRequestData>(Request));
                break;

            case OFFSET_FETCH:
                HandleMessage(&Request->Header, Cast<TOffsetFetchRequestData>(Request));
                break;

            case OFFSET_COMMIT:
                HandleMessage(&Request->Header, Cast<TOffsetCommitRequestData>(Request));
                break;

            case CREATE_TOPICS:
                HandleMessage(&Request->Header, Cast<TCreateTopicsRequestData>(Request));
                break;

            case CREATE_PARTITIONS:
                HandleMessage(&Request->Header, Cast<TCreatePartitionsRequestData>(Request));
                break;

            case ALTER_CONFIGS:
                HandleMessage(&Request->Header, Cast<TAlterConfigsRequestData>(Request));
                break;

            default:
                KAFKA_LOG_ERROR("Unsupported message: ApiKey=" << Request->Header.RequestApiKey);
                PassAway();
                return false;
        }

        // Now message and buffer are held by message actor
        Request->Message.reset();
        Request->Buffer.reset();

        Request.reset();

        return true;
    }

    void Handle(TEvKafka::TEvResponse::TPtr response, const TActorContext& ctx) {
        auto r = response->Get();
        Reply(r->CorrelationId, r->Response, r->ErrorCode, ctx);
    }

    void Handle(TEvKafka::TEvReadSessionInfo::TPtr readInfo, const TActorContext& /*ctx*/) {
        auto r = readInfo->Get();
        Context->GroupId = r->GroupId;
    }

    void Handle(TEvKafka::TEvAuthResult::TPtr ev, const TActorContext& ctx) {
        auto event = ev->Get();

        auto authStep = event->AuthStep;
        if (authStep == EAuthSteps::FAILED) {
            KAFKA_LOG_ERROR(event->Error);
            Reply(event->ClientResponse->CorrelationId, event->ClientResponse->Response, event->ClientResponse->ErrorCode, ctx);
            CloseConnection = true;
            return;
        }

        Context->RequireAuthentication = NKikimr::AppData()->EnforceUserTokenRequirement;
        Context->UserToken = event->UserToken;
        Context->DatabasePath = event->DatabasePath;
        Context->AuthenticationStep = authStep;
        Context->RlContext = {event->Coordinator, event->ResourcePath, event->DatabasePath, event->UserToken->GetSerializedToken()};
        Context->DatabaseId = event->DatabaseId;
        Context->CloudId = event->CloudId;
        Context->FolderId = event->FolderId;
        Context->IsServerless = event->IsServerless;

        KAFKA_LOG_D("Authentificated successful. SID=" << Context->UserToken->GetUserSID());
        Reply(event->ClientResponse->CorrelationId, event->ClientResponse->Response, event->ClientResponse->ErrorCode, ctx);
    }

    void Handle(TEvKafka::TEvHandshakeResult::TPtr ev, const TActorContext& ctx) {
        auto event = ev->Get();
        Reply(event->ClientResponse->CorrelationId, event->ClientResponse->Response, event->ClientResponse->ErrorCode, ctx);

        auto authStep = event->AuthStep;
        if (authStep == EAuthSteps::FAILED) {
            KAFKA_LOG_ERROR(event->Error);
            CloseConnection = true;
            return;
        }

        Context->SaslMechanism = event->SaslMechanism;
        Context->AuthenticationStep = authStep;
    }

    void HandleKillReadSession() {
        if (ReadSessionActorId) {
            Send(ReadSessionActorId, new TEvents::TEvPoison());

            TActorId emptyActor;
            ReadSessionActorId = emptyActor;
        }
    }

    void Reply(const ui64 correlationId, TApiMessage::TPtr response, EKafkaErrors errorCode, const TActorContext& ctx) {
        auto it = PendingRequests.find(correlationId);
        if (it == PendingRequests.end()) {
            KAFKA_LOG_ERROR("Unexpected correlationId " << correlationId);
            return;
        }

        auto& request = it->second;
        request->Response = response;
        request->ResponseErrorCode = errorCode;

        if (!ProcessReplyQueue(ctx)) {
            return;
        }
        RequestPoller();
    }

    bool ProcessReplyQueue(const TActorContext& ctx) {
        while(!PendingRequestsQueue.empty()) {
            auto& request = PendingRequestsQueue.front();
            if (request->Response.get() == nullptr) {
                break;
            }

            if (!Reply(&request->Header, request->Response.get(), request->Method, request->StartTime, request->ResponseErrorCode, ctx)) {
                return false;
            }

            InflightSize -= request->ExpectedSize;

            PendingRequests.erase(request->Header.CorrelationId);
            PendingRequestsQueue.pop_front();
        }

        return true;
    }

    bool Reply(const TRequestHeaderData* header, const TApiMessage* reply, const TString method, const TInstant requestStartTime, EKafkaErrors errorCode, const TActorContext& ctx) {
        TKafkaVersion headerVersion = ResponseHeaderVersion(header->RequestApiKey, header->RequestApiVersion);
        TKafkaVersion version = header->RequestApiVersion;

        TResponseHeaderData responseHeader;
        responseHeader.CorrelationId = header->CorrelationId;

        TKafkaInt32 size = responseHeader.Size(headerVersion) + reply->Size(version);

        TKafkaWritable writable(Buffer);
        SendResponseMetrics(method, requestStartTime, size, errorCode, ctx);
        try {
            writable << size;
            responseHeader.Write(writable, headerVersion);
            reply->Write(writable, version);

            Buffer.flush();

            KAFKA_LOG_D("Sent reply: ApiKey=" << header->RequestApiKey << ", Version=" << version << ", Correlation=" << responseHeader.CorrelationId <<  ", Size=" << size);
        } catch(const yexception& e) {
            KAFKA_LOG_ERROR("error on processing response: ApiKey=" << reply->ApiKey()
                                                     << ", Version=" << version
                                                     << ", CorrelationId=" << header->CorrelationId
                                                     << ", Error=" <<  e.what());
            PassAway();
            return false;
        }

        return true;
    }

    bool UpgradeToSecure() {
        if (IsSslRequired && !IsSslActive) {
            int res = Socket->TryUpgradeToSecure();
            if (res < 0) {
                KAFKA_LOG_ERROR("connection closed - error in UpgradeToSecure: " << strerror(-res));
                PassAway();
                return false;
            }
            IsSslActive = true;
        }
        return true;
    }

    bool DoRead(const TActorContext& ctx) {
        KAFKA_LOG_T("DoRead: Demand=" << Demand.Length << ", Step=" << static_cast<i32>(Step));
        for (;;) {
            while (Demand) {
                ssize_t received = 0;
                ssize_t res = SocketReceive(Demand.Buffer, Demand.GetLength());
                if (-res == EAGAIN || -res == EWOULDBLOCK) {
                    return true;
                } else if (-res == EINTR) {
                    continue;
                } else if (!res) {
                    KAFKA_LOG_I("connection closed");
                    PassAway();
                    return false;
                } else if (res < 0) {
                    KAFKA_LOG_I("connection closed - error in recv: " << strerror(-res));
                    PassAway();
                    return false;
                }
                received = res;

                Request->Size += received;
                Demand.Buffer += received;
                Demand.Length -= received;
            }
            if (!Demand) {
                switch (Step) {
                    case SIZE_READ:
                        Request = std::make_shared<Msg>();
                        Demand = TReadDemand((char*)&(Request->ExpectedSize), sizeof(Request->ExpectedSize));
                        Step = SIZE_PREPARE;
                        break;

                    case SIZE_PREPARE:
                        NormalizeNumber(Request->ExpectedSize);
                        if (Request->ExpectedSize < 0) {
                            KAFKA_LOG_ERROR("Wrong message size. Size: " << Request->ExpectedSize);
                            PassAway();
                            return false;
                        }
                        if ((ui64)Request->ExpectedSize > Context->Config.GetMaxMessageSize()) {
                            KAFKA_LOG_ERROR("message is big. Size: " << Request->ExpectedSize << ". MaxSize: "
                                                                     << Context->Config.GetMaxMessageSize());
                            PassAway();
                            return false;
                        }
                        if (static_cast<size_t>(Request->ExpectedSize) < HeaderSize) {
                            KAFKA_LOG_ERROR("message is small. Size: " << Request->ExpectedSize);
                            PassAway();
                            return false;
                        }

                        Step = INFLIGTH_CHECK;

                        [[fallthrough]];

                    case INFLIGTH_CHECK:
                        if (!Context->Authenticated() && !PendingRequestsQueue.empty()) {
                            // Allow only one message to be processed at a time for non-authenticated users
                            KAFKA_LOG_ERROR("DoRead: failed inflight check: there are " << PendingRequestsQueue.size() << " pending requests and user is not authnicated.  Only one paraller request is allowed for a non-authenticated user.");
                            return true;
                        }
                        if (InflightSize + Request->ExpectedSize > Context->Config.GetMaxInflightSize()) {
                            // We limit the size of processed messages so as not to exceed the size of available memory
                            KAFKA_LOG_ERROR("DoRead: failed inflight check: InflightSize + Request->ExpectedSize=" << InflightSize + Request->ExpectedSize << " > Context->Config.GetMaxInflightSize=" << Context->Config.GetMaxInflightSize());
                            return true;
                        }
                        InflightSize += Request->ExpectedSize;
                        Step = MESSAGE_READ;

                        [[fallthrough]];

                    case HEADER_READ:
                        KAFKA_LOG_T("start read header. ExpectedSize=" << Request->ExpectedSize);

                        Request->Buffer->Resize(HeaderSize);
                        Demand = TReadDemand(Request->Buffer->Data(), HeaderSize);

                        Step = HEADER_PROCESS;
                        break;

                    case HEADER_PROCESS:
                        Request->ApiKey = *(TKafkaInt16*)Request->Buffer->Data();
                        Request->ApiVersion = *(TKafkaVersion*)(Request->Buffer->Data() + sizeof(TKafkaInt16));
                        Request->CorrelationId = *(TKafkaInt32*)(Request->Buffer->Data() + sizeof(TKafkaInt16) + sizeof(TKafkaVersion));

                        NormalizeNumber(Request->ApiKey);
                        NormalizeNumber(Request->ApiVersion);
                        NormalizeNumber(Request->CorrelationId);

                        if (PendingRequests.contains(Request->CorrelationId)) {
                            KAFKA_LOG_ERROR("CorrelationId " << Request->CorrelationId << " already processing");
                            PassAway();
                            return false;
                        }
                        if (!Context->Authenticated() && RequireAuthentication(static_cast<EApiKey>(Request->ApiKey))) {
                            KAFKA_LOG_ERROR("unauthenticated request: ApiKey=" << Request->ApiKey);
                            PassAway();
                            return false;
                        }

                        Step = MESSAGE_READ;

                        [[fallthrough]];

                    case MESSAGE_READ:
                        KAFKA_LOG_T("start read new message. ExpectedSize=" << Request->ExpectedSize);

                        Request->Buffer->Resize(Request->ExpectedSize);
                        Demand = TReadDemand(Request->Buffer->Data() + HeaderSize, Request->ExpectedSize - HeaderSize);

                        Step = MESSAGE_PROCESS;
                        break;

                    case MESSAGE_PROCESS:
                        Request->StartTime = TInstant::Now();
                        KAFKA_LOG_D("received message. ApiKey=" << Request->ApiKey << ", Version=" << Request->ApiVersion << ", CorrelationId=" << Request->CorrelationId);

                        TKafkaReadable readable(*Request->Buffer);

                        try {
                            Request->Message = CreateRequest(Request->ApiKey);

                            Request->Header.Read(readable, RequestHeaderVersion(Request->ApiKey, Request->ApiVersion));
                            Request->Message->Read(readable, Request->ApiVersion);
                        } catch(const yexception& e) {
                            KAFKA_LOG_ERROR("error on processing message: ApiKey=" << Request->ApiKey
                                                                    << ", Version=" << Request->ApiVersion
                                                                    << ", CorrelationId=" << Request->CorrelationId
                                                                    << ", Error=" <<  e.what());
                            PassAway();
                            return false;
                        }

                        Step = SIZE_READ;

                        if (!ProcessRequest(ctx)) {
                            return false;
                        }

                        break;
                }
            }
        }
    }

    bool RequireAuthentication(EApiKey apiKey) {
<<<<<<< HEAD
        bool configuredToAuthenticate = NKikimr::AppData()->EnforceUserTokenRequirement;
        bool apiKeyRequiresAuthentication = !(EApiKey::API_VERSIONS == apiKey ||
                                              EApiKey::SASL_HANDSHAKE == apiKey ||
                                              EApiKey::SASL_AUTHENTICATE == apiKey);

        return configuredToAuthenticate && apiKeyRequiresAuthentication;
=======
        return !(EApiKey::API_VERSIONS == apiKey || 
                EApiKey::SASL_HANDSHAKE == apiKey || 
                EApiKey::SASL_AUTHENTICATE == apiKey);
>>>>>>> 6a230d55
    }


    void HandleConnected(TEvPollerReady::TPtr event, const TActorContext& ctx) {
        if (event->Get()->Read) {
            if (!CloseConnection) {
                if (!DoRead(ctx)) {
                    return;
                }
            }

            if (event->Get() == InactivityEvent) {
                const TDuration passed = TDuration::Seconds(std::abs(InactivityTimer.Passed()));
                if (passed >= InactivityTimeout) {
                    KAFKA_LOG_D("connection closed by inactivity timeout");
                    return PassAway(); // timeout
                } else {
                    Schedule(InactivityTimeout - passed, InactivityEvent = new TEvPollerReady(nullptr, false, false));
                }
            }
        }
        if (event->Get()->Write) {
            ssize_t res = Buffer.flush();
            if (res < 0) {
                KAFKA_LOG_ERROR("connection closed - error in FlushOutput: " << strerror(-res));
                PassAway();
                return;
            }
        }

        if (CloseConnection && Buffer.Empty()) {
            KAFKA_LOG_D("connection closed");
            return PassAway();
        }

        RequestPoller();
    }

    void HandleConnected(TEvPollerRegisterResult::TPtr ev) {
        PollerToken = std::move(ev->Get()->PollerToken);
        if (!UpgradeToSecure()) {
            return;
        }
        PollerToken->Request(true, true);
    }

    STATEFN(StateConnected) {
        LogEvent(*ev.Get());
        switch (ev->GetTypeRewrite()) {
            HFunc(TEvPollerReady, HandleConnected);
            hFunc(TEvPollerRegisterResult, HandleConnected);
            HFunc(TEvKafka::TEvResponse, Handle);
            HFunc(TEvKafka::TEvAuthResult, Handle);
            HFunc(TEvKafka::TEvReadSessionInfo, Handle);
            HFunc(TEvKafka::TEvHandshakeResult, Handle);
            sFunc(TEvKafka::TEvKillReadSession, HandleKillReadSession);
            sFunc(NActors::TEvents::TEvPoison, PassAway);
            default:
                KAFKA_LOG_ERROR("TKafkaConnection: Unexpected " << ev.Get()->GetTypeName());
        }
    }
};

NActors::IActor* CreateKafkaConnection(const TActorId& listenerActorId,
                                       TIntrusivePtr<TSocketDescriptor> socket,
                                       TNetworkConfig::TSocketAddressType address,
                                       const NKikimrConfig::TKafkaProxyConfig& config,
                                       const TActorId& discoveryCacheActorId) {
    return new TKafkaConnection(listenerActorId, std::move(socket), std::move(address), config, discoveryCacheActorId);
}

} // namespace NKafka<|MERGE_RESOLUTION|>--- conflicted
+++ resolved
@@ -718,18 +718,9 @@
     }
 
     bool RequireAuthentication(EApiKey apiKey) {
-<<<<<<< HEAD
-        bool configuredToAuthenticate = NKikimr::AppData()->EnforceUserTokenRequirement;
-        bool apiKeyRequiresAuthentication = !(EApiKey::API_VERSIONS == apiKey ||
-                                              EApiKey::SASL_HANDSHAKE == apiKey ||
-                                              EApiKey::SASL_AUTHENTICATE == apiKey);
-
-        return configuredToAuthenticate && apiKeyRequiresAuthentication;
-=======
         return !(EApiKey::API_VERSIONS == apiKey || 
                 EApiKey::SASL_HANDSHAKE == apiKey || 
                 EApiKey::SASL_AUTHENTICATE == apiKey);
->>>>>>> 6a230d55
     }
 
 
