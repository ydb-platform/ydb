--- conflicted
+++ resolved
@@ -8,13 +8,10 @@
     static const TString RETENTION_MS_CONFIG_NAME = "retention.ms";
     static const TString RETENTION_BYTES_CONFIG_NAME = "retention.bytes";
     static const TString COMPRESSION_TYPE = "compression.type";
-<<<<<<< HEAD
     
     static const ui64 TRANSACTIONAL_ID_EXPIRATION_MS = 7 * 24 * 60 * 60 * 1000; // 7 days
     
     static const i64 NO_PRODUCER_ID = -1;
     static const i16 NO_PRODUCER_EPOCH = -1;
-=======
     static const TString CLEANUP_POLICY = "cleanup.policy";
->>>>>>> 6db0a021
 }