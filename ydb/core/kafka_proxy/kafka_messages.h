
// THIS CODE IS AUTOMATICALLY GENERATED.  DO NOT EDIT.
// For generate it use kikimr/tools/kafka/generate.sh

#pragma once

#include "kafka_messages_int.h"

namespace NKafka {

enum EListenerType {
    ZK_BROKER,
    BROKER,
    CONTROLLER,
};

enum EApiKey {
    HEADER = -1, // [] 
    PRODUCE = 0, // [ZK_BROKER, BROKER] 
    FETCH = 1, // [ZK_BROKER, BROKER, CONTROLLER] 
    LIST_OFFSETS = 2, // [ZK_BROKER, BROKER] 
    METADATA = 3, // [ZK_BROKER, BROKER] 
    OFFSET_COMMIT = 8, // [ZK_BROKER, BROKER] 
    OFFSET_FETCH = 9, // [ZK_BROKER, BROKER] 
    FIND_COORDINATOR = 10, // [ZK_BROKER, BROKER] 
    JOIN_GROUP = 11, // [ZK_BROKER, BROKER] 
    HEARTBEAT = 12, // [ZK_BROKER, BROKER] 
    LEAVE_GROUP = 13, // [ZK_BROKER, BROKER] 
    SYNC_GROUP = 14, // [ZK_BROKER, BROKER] 
    DESCRIBE_GROUPS = 15, // [ZK_BROKER, BROKER] 
    LIST_GROUPS = 16, // [ZK_BROKER, BROKER] 
    SASL_HANDSHAKE = 17, // [ZK_BROKER, BROKER, CONTROLLER] 
    API_VERSIONS = 18, // [ZK_BROKER, BROKER, CONTROLLER] 
    CREATE_TOPICS = 19, // [ZK_BROKER, BROKER, CONTROLLER] 
    INIT_PRODUCER_ID = 22, // [ZK_BROKER, BROKER] 
    ADD_PARTITIONS_TO_TXN = 24, // [ZK_BROKER, BROKER] 
    ADD_OFFSETS_TO_TXN = 25, // [ZK_BROKER, BROKER] 
    END_TXN = 26, // [ZK_BROKER, BROKER] 
    TXN_OFFSET_COMMIT = 28, // [ZK_BROKER, BROKER] 
    DESCRIBE_CONFIGS = 32, // [ZK_BROKER, BROKER] 
    ALTER_CONFIGS = 33, // [ZK_BROKER, BROKER, CONTROLLER] 
    SASL_AUTHENTICATE = 36, // [ZK_BROKER, BROKER, CONTROLLER] 
    CREATE_PARTITIONS = 37, // [ZK_BROKER, BROKER, CONTROLLER] 
};

extern const std::unordered_map<EApiKey, TString> EApiKeyNames;




class TRequestHeaderData : public TApiMessage {
public:
    typedef std::shared_ptr<TRequestHeaderData> TPtr;
    
    struct MessageMeta {
        static constexpr TKafkaVersions PresentVersions = {0, 2};
        static constexpr TKafkaVersions FlexibleVersions = {2, Max<TKafkaVersion>()};
    };
    
    TRequestHeaderData();
    ~TRequestHeaderData() = default;
    
    struct RequestApiKeyMeta {
        using Type = TKafkaInt16;
        using TypeDesc = NPrivate::TKafkaIntDesc;
        
        static constexpr const char* Name = "requestApiKey";
        static constexpr const char* About = "The API key of this request.";
        static const Type Default; // = 0;
        
        static constexpr TKafkaVersions PresentVersions = VersionsAlways;
        static constexpr TKafkaVersions TaggedVersions = VersionsNever;
        static constexpr TKafkaVersions NullableVersions = VersionsNever;
        static constexpr TKafkaVersions FlexibleVersions = {2, Max<TKafkaVersion>()};
    };
    RequestApiKeyMeta::Type RequestApiKey;
    
    struct RequestApiVersionMeta {
        using Type = TKafkaInt16;
        using TypeDesc = NPrivate::TKafkaIntDesc;
        
        static constexpr const char* Name = "requestApiVersion";
        static constexpr const char* About = "The API version of this request.";
        static const Type Default; // = 0;
        
        static constexpr TKafkaVersions PresentVersions = VersionsAlways;
        static constexpr TKafkaVersions TaggedVersions = VersionsNever;
        static constexpr TKafkaVersions NullableVersions = VersionsNever;
        static constexpr TKafkaVersions FlexibleVersions = {2, Max<TKafkaVersion>()};
    };
    RequestApiVersionMeta::Type RequestApiVersion;
    
    struct CorrelationIdMeta {
        using Type = TKafkaInt32;
        using TypeDesc = NPrivate::TKafkaIntDesc;
        
        static constexpr const char* Name = "correlationId";
        static constexpr const char* About = "The correlation ID of this request.";
        static const Type Default; // = 0;
        
        static constexpr TKafkaVersions PresentVersions = VersionsAlways;
        static constexpr TKafkaVersions TaggedVersions = VersionsNever;
        static constexpr TKafkaVersions NullableVersions = VersionsNever;
        static constexpr TKafkaVersions FlexibleVersions = {2, Max<TKafkaVersion>()};
    };
    CorrelationIdMeta::Type CorrelationId;
    
    struct ClientIdMeta {
        using Type = TKafkaString;
        using TypeDesc = NPrivate::TKafkaStringDesc;
        
        static constexpr const char* Name = "clientId";
        static constexpr const char* About = "The client ID string.";
        static const Type Default; // = {""};
        
        static constexpr TKafkaVersions PresentVersions = {1, Max<TKafkaVersion>()};
        static constexpr TKafkaVersions TaggedVersions = VersionsNever;
        static constexpr TKafkaVersions NullableVersions = VersionsAlways;
        static constexpr TKafkaVersions FlexibleVersions = VersionsNever;
    };
    ClientIdMeta::Type ClientId;
    
    i16 ApiKey() const override { return HEADER; };
    i32 Size(TKafkaVersion version) const override;
    void Read(TKafkaReadable& readable, TKafkaVersion version) override;
    void Write(TKafkaWritable& writable, TKafkaVersion version) const override;
    
    bool operator==(const TRequestHeaderData& other) const = default;
};


class TResponseHeaderData : public TApiMessage {
public:
    typedef std::shared_ptr<TResponseHeaderData> TPtr;
    
    struct MessageMeta {
        static constexpr TKafkaVersions PresentVersions = {0, 1};
        static constexpr TKafkaVersions FlexibleVersions = {1, Max<TKafkaVersion>()};
    };
    
    TResponseHeaderData();
    ~TResponseHeaderData() = default;
    
    struct CorrelationIdMeta {
        using Type = TKafkaInt32;
        using TypeDesc = NPrivate::TKafkaIntDesc;
        
        static constexpr const char* Name = "correlationId";
        static constexpr const char* About = "The correlation ID of this response.";
        static const Type Default; // = 0;
        
        static constexpr TKafkaVersions PresentVersions = VersionsAlways;
        static constexpr TKafkaVersions TaggedVersions = VersionsNever;
        static constexpr TKafkaVersions NullableVersions = VersionsNever;
        static constexpr TKafkaVersions FlexibleVersions = {1, Max<TKafkaVersion>()};
    };
    CorrelationIdMeta::Type CorrelationId;
    
    i16 ApiKey() const override { return HEADER; };
    i32 Size(TKafkaVersion version) const override;
    void Read(TKafkaReadable& readable, TKafkaVersion version) override;
    void Write(TKafkaWritable& writable, TKafkaVersion version) const override;
    
    bool operator==(const TResponseHeaderData& other) const = default;
};


class TProduceRequestData : public TApiMessage {
public:
    typedef std::shared_ptr<TProduceRequestData> TPtr;
    
    struct MessageMeta {
        static constexpr TKafkaVersions PresentVersions = {0, 9};
        static constexpr TKafkaVersions FlexibleVersions = {9, Max<TKafkaVersion>()};
    };
    
    TProduceRequestData();
    ~TProduceRequestData() = default;
    
    class TTopicProduceData : public TMessage {
    public:
        struct MessageMeta {
            static constexpr TKafkaVersions PresentVersions = {0, 9};
            static constexpr TKafkaVersions FlexibleVersions = {9, Max<TKafkaVersion>()};
        };
        
        TTopicProduceData();
        ~TTopicProduceData() = default;
        
        class TPartitionProduceData : public TMessage {
        public:
            struct MessageMeta {
                static constexpr TKafkaVersions PresentVersions = {0, 9};
                static constexpr TKafkaVersions FlexibleVersions = {9, Max<TKafkaVersion>()};
            };
            
            TPartitionProduceData();
            ~TPartitionProduceData() = default;
            
            struct IndexMeta {
                using Type = TKafkaInt32;
                using TypeDesc = NPrivate::TKafkaIntDesc;
                
                static constexpr const char* Name = "index";
                static constexpr const char* About = "The partition index.";
                static const Type Default; // = 0;
                
                static constexpr TKafkaVersions PresentVersions = VersionsAlways;
                static constexpr TKafkaVersions TaggedVersions = VersionsNever;
                static constexpr TKafkaVersions NullableVersions = VersionsNever;
                static constexpr TKafkaVersions FlexibleVersions = {9, Max<TKafkaVersion>()};
            };
            IndexMeta::Type Index;
            
            struct RecordsMeta {
                using Type = TKafkaRecords;
                using TypeDesc = NPrivate::TKafkaRecordsDesc;
                
                static constexpr const char* Name = "records";
                static constexpr const char* About = "The record data to be produced.";
                
                static constexpr TKafkaVersions PresentVersions = VersionsAlways;
                static constexpr TKafkaVersions TaggedVersions = VersionsNever;
                static constexpr TKafkaVersions NullableVersions = VersionsAlways;
                static constexpr TKafkaVersions FlexibleVersions = {9, Max<TKafkaVersion>()};
            };
            RecordsMeta::Type Records;
            
            i32 Size(TKafkaVersion version) const override;
            void Read(TKafkaReadable& readable, TKafkaVersion version) override;
            void Write(TKafkaWritable& writable, TKafkaVersion version) const override;
            
            bool operator==(const TPartitionProduceData& other) const = default;
        };
        
        struct NameMeta {
            using Type = TKafkaString;
            using TypeDesc = NPrivate::TKafkaStringDesc;
            
            static constexpr const char* Name = "name";
            static constexpr const char* About = "The topic name.";
            static const Type Default; // = {""};
            
            static constexpr TKafkaVersions PresentVersions = VersionsAlways;
            static constexpr TKafkaVersions TaggedVersions = VersionsNever;
            static constexpr TKafkaVersions NullableVersions = VersionsNever;
            static constexpr TKafkaVersions FlexibleVersions = {9, Max<TKafkaVersion>()};
        };
        NameMeta::Type Name;
        
        struct PartitionDataMeta {
            using ItemType = TPartitionProduceData;
            using ItemTypeDesc = NPrivate::TKafkaStructDesc;
            using Type = std::vector<TPartitionProduceData>;
            using TypeDesc = NPrivate::TKafkaArrayDesc;
            
            static constexpr const char* Name = "partitionData";
            static constexpr const char* About = "Each partition to produce to.";
            
            static constexpr TKafkaVersions PresentVersions = VersionsAlways;
            static constexpr TKafkaVersions TaggedVersions = VersionsNever;
            static constexpr TKafkaVersions NullableVersions = VersionsNever;
            static constexpr TKafkaVersions FlexibleVersions = {9, Max<TKafkaVersion>()};
        };
        PartitionDataMeta::Type PartitionData;
        
        i32 Size(TKafkaVersion version) const override;
        void Read(TKafkaReadable& readable, TKafkaVersion version) override;
        void Write(TKafkaWritable& writable, TKafkaVersion version) const override;
        
        bool operator==(const TTopicProduceData& other) const = default;
    };
    
    struct TransactionalIdMeta {
        using Type = TKafkaString;
        using TypeDesc = NPrivate::TKafkaStringDesc;
        
        static constexpr const char* Name = "transactionalId";
        static constexpr const char* About = "The transactional ID, or null if the producer is not transactional.";
        static const Type Default; // = std::nullopt;
        
        static constexpr TKafkaVersions PresentVersions = {3, Max<TKafkaVersion>()};
        static constexpr TKafkaVersions TaggedVersions = VersionsNever;
        static constexpr TKafkaVersions NullableVersions = VersionsAlways;
        static constexpr TKafkaVersions FlexibleVersions = {9, Max<TKafkaVersion>()};
    };
    TransactionalIdMeta::Type TransactionalId;
    
    struct AcksMeta {
        using Type = TKafkaInt16;
        using TypeDesc = NPrivate::TKafkaIntDesc;
        
        static constexpr const char* Name = "acks";
        static constexpr const char* About = "The number of acknowledgments the producer requires the leader to have received before considering a request complete. Allowed values: 0 for no acknowledgments, 1 for only the leader and -1 for the full ISR.";
        static const Type Default; // = 0;
        
        static constexpr TKafkaVersions PresentVersions = VersionsAlways;
        static constexpr TKafkaVersions TaggedVersions = VersionsNever;
        static constexpr TKafkaVersions NullableVersions = VersionsNever;
        static constexpr TKafkaVersions FlexibleVersions = {9, Max<TKafkaVersion>()};
    };
    AcksMeta::Type Acks;
    
    struct TimeoutMsMeta {
        using Type = TKafkaInt32;
        using TypeDesc = NPrivate::TKafkaIntDesc;
        
        static constexpr const char* Name = "timeoutMs";
        static constexpr const char* About = "The timeout to await a response in milliseconds.";
        static const Type Default; // = 0;
        
        static constexpr TKafkaVersions PresentVersions = VersionsAlways;
        static constexpr TKafkaVersions TaggedVersions = VersionsNever;
        static constexpr TKafkaVersions NullableVersions = VersionsNever;
        static constexpr TKafkaVersions FlexibleVersions = {9, Max<TKafkaVersion>()};
    };
    TimeoutMsMeta::Type TimeoutMs;
    
    struct TopicDataMeta {
        using ItemType = TTopicProduceData;
        using ItemTypeDesc = NPrivate::TKafkaStructDesc;
        using Type = std::vector<TTopicProduceData>;
        using TypeDesc = NPrivate::TKafkaArrayDesc;
        
        static constexpr const char* Name = "topicData";
        static constexpr const char* About = "Each topic to produce to.";
        
        static constexpr TKafkaVersions PresentVersions = VersionsAlways;
        static constexpr TKafkaVersions TaggedVersions = VersionsNever;
        static constexpr TKafkaVersions NullableVersions = VersionsNever;
        static constexpr TKafkaVersions FlexibleVersions = {9, Max<TKafkaVersion>()};
    };
    TopicDataMeta::Type TopicData;
    
    i16 ApiKey() const override { return PRODUCE; };
    i32 Size(TKafkaVersion version) const override;
    void Read(TKafkaReadable& readable, TKafkaVersion version) override;
    void Write(TKafkaWritable& writable, TKafkaVersion version) const override;
    
    bool operator==(const TProduceRequestData& other) const = default;
};


class TProduceResponseData : public TApiMessage {
public:
    typedef std::shared_ptr<TProduceResponseData> TPtr;
    
    struct MessageMeta {
        static constexpr TKafkaVersions PresentVersions = {0, 9};
        static constexpr TKafkaVersions FlexibleVersions = {9, Max<TKafkaVersion>()};
    };
    
    TProduceResponseData();
    ~TProduceResponseData() = default;
    
    class TTopicProduceResponse : public TMessage {
    public:
        struct MessageMeta {
            static constexpr TKafkaVersions PresentVersions = {0, 9};
            static constexpr TKafkaVersions FlexibleVersions = {9, Max<TKafkaVersion>()};
        };
        
        TTopicProduceResponse();
        ~TTopicProduceResponse() = default;
        
        class TPartitionProduceResponse : public TMessage {
        public:
            struct MessageMeta {
                static constexpr TKafkaVersions PresentVersions = {0, 9};
                static constexpr TKafkaVersions FlexibleVersions = {9, Max<TKafkaVersion>()};
            };
            
            TPartitionProduceResponse();
            ~TPartitionProduceResponse() = default;
            
            class TBatchIndexAndErrorMessage : public TMessage {
            public:
                struct MessageMeta {
                    static constexpr TKafkaVersions PresentVersions = {8, 9};
                    static constexpr TKafkaVersions FlexibleVersions = {9, Max<TKafkaVersion>()};
                };
                
                TBatchIndexAndErrorMessage();
                ~TBatchIndexAndErrorMessage() = default;
                
                struct BatchIndexMeta {
                    using Type = TKafkaInt32;
                    using TypeDesc = NPrivate::TKafkaIntDesc;
                    
                    static constexpr const char* Name = "batchIndex";
                    static constexpr const char* About = "The batch index of the record that cause the batch to be dropped";
                    static const Type Default; // = 0;
                    
                    static constexpr TKafkaVersions PresentVersions = VersionsAlways;
                    static constexpr TKafkaVersions TaggedVersions = VersionsNever;
                    static constexpr TKafkaVersions NullableVersions = VersionsNever;
                    static constexpr TKafkaVersions FlexibleVersions = {9, Max<TKafkaVersion>()};
                };
                BatchIndexMeta::Type BatchIndex;
                
                struct BatchIndexErrorMessageMeta {
                    using Type = TKafkaString;
                    using TypeDesc = NPrivate::TKafkaStringDesc;
                    
                    static constexpr const char* Name = "batchIndexErrorMessage";
                    static constexpr const char* About = "The error message of the record that caused the batch to be dropped";
                    static const Type Default; // = std::nullopt;
                    
                    static constexpr TKafkaVersions PresentVersions = VersionsAlways;
                    static constexpr TKafkaVersions TaggedVersions = VersionsNever;
                    static constexpr TKafkaVersions NullableVersions = VersionsAlways;
                    static constexpr TKafkaVersions FlexibleVersions = {9, Max<TKafkaVersion>()};
                };
                BatchIndexErrorMessageMeta::Type BatchIndexErrorMessage;
                
                i32 Size(TKafkaVersion version) const override;
                void Read(TKafkaReadable& readable, TKafkaVersion version) override;
                void Write(TKafkaWritable& writable, TKafkaVersion version) const override;
                
                bool operator==(const TBatchIndexAndErrorMessage& other) const = default;
            };
            
            struct IndexMeta {
                using Type = TKafkaInt32;
                using TypeDesc = NPrivate::TKafkaIntDesc;
                
                static constexpr const char* Name = "index";
                static constexpr const char* About = "The partition index.";
                static const Type Default; // = 0;
                
                static constexpr TKafkaVersions PresentVersions = VersionsAlways;
                static constexpr TKafkaVersions TaggedVersions = VersionsNever;
                static constexpr TKafkaVersions NullableVersions = VersionsNever;
                static constexpr TKafkaVersions FlexibleVersions = {9, Max<TKafkaVersion>()};
            };
            IndexMeta::Type Index;
            
            struct ErrorCodeMeta {
                using Type = TKafkaInt16;
                using TypeDesc = NPrivate::TKafkaIntDesc;
                
                static constexpr const char* Name = "errorCode";
                static constexpr const char* About = "The error code, or 0 if there was no error.";
                static const Type Default; // = 0;
                
                static constexpr TKafkaVersions PresentVersions = VersionsAlways;
                static constexpr TKafkaVersions TaggedVersions = VersionsNever;
                static constexpr TKafkaVersions NullableVersions = VersionsNever;
                static constexpr TKafkaVersions FlexibleVersions = {9, Max<TKafkaVersion>()};
            };
            ErrorCodeMeta::Type ErrorCode;
            
            struct BaseOffsetMeta {
                using Type = TKafkaInt64;
                using TypeDesc = NPrivate::TKafkaIntDesc;
                
                static constexpr const char* Name = "baseOffset";
                static constexpr const char* About = "The base offset.";
                static const Type Default; // = 0;
                
                static constexpr TKafkaVersions PresentVersions = VersionsAlways;
                static constexpr TKafkaVersions TaggedVersions = VersionsNever;
                static constexpr TKafkaVersions NullableVersions = VersionsNever;
                static constexpr TKafkaVersions FlexibleVersions = {9, Max<TKafkaVersion>()};
            };
            BaseOffsetMeta::Type BaseOffset;
            
            struct LogAppendTimeMsMeta {
                using Type = TKafkaInt64;
                using TypeDesc = NPrivate::TKafkaIntDesc;
                
                static constexpr const char* Name = "logAppendTimeMs";
                static constexpr const char* About = "The timestamp returned by broker after appending the messages. If CreateTime is used for the topic, the timestamp will be -1.  If LogAppendTime is used for the topic, the timestamp will be the broker local time when the messages are appended.";
                static const Type Default; // = -1;
                
                static constexpr TKafkaVersions PresentVersions = {2, Max<TKafkaVersion>()};
                static constexpr TKafkaVersions TaggedVersions = VersionsNever;
                static constexpr TKafkaVersions NullableVersions = VersionsNever;
                static constexpr TKafkaVersions FlexibleVersions = {9, Max<TKafkaVersion>()};
            };
            LogAppendTimeMsMeta::Type LogAppendTimeMs;
            
            struct LogStartOffsetMeta {
                using Type = TKafkaInt64;
                using TypeDesc = NPrivate::TKafkaIntDesc;
                
                static constexpr const char* Name = "logStartOffset";
                static constexpr const char* About = "The log start offset.";
                static const Type Default; // = -1;
                
                static constexpr TKafkaVersions PresentVersions = {5, Max<TKafkaVersion>()};
                static constexpr TKafkaVersions TaggedVersions = VersionsNever;
                static constexpr TKafkaVersions NullableVersions = VersionsNever;
                static constexpr TKafkaVersions FlexibleVersions = {9, Max<TKafkaVersion>()};
            };
            LogStartOffsetMeta::Type LogStartOffset;
            
            struct RecordErrorsMeta {
                using ItemType = TBatchIndexAndErrorMessage;
                using ItemTypeDesc = NPrivate::TKafkaStructDesc;
                using Type = std::vector<TBatchIndexAndErrorMessage>;
                using TypeDesc = NPrivate::TKafkaArrayDesc;
                
                static constexpr const char* Name = "recordErrors";
                static constexpr const char* About = "The batch indices of records that caused the batch to be dropped";
                
                static constexpr TKafkaVersions PresentVersions = {8, Max<TKafkaVersion>()};
                static constexpr TKafkaVersions TaggedVersions = VersionsNever;
                static constexpr TKafkaVersions NullableVersions = VersionsNever;
                static constexpr TKafkaVersions FlexibleVersions = {9, Max<TKafkaVersion>()};
            };
            RecordErrorsMeta::Type RecordErrors;
            
            struct ErrorMessageMeta {
                using Type = TKafkaString;
                using TypeDesc = NPrivate::TKafkaStringDesc;
                
                static constexpr const char* Name = "errorMessage";
                static constexpr const char* About = "The global error message summarizing the common root cause of the records that caused the batch to be dropped";
                static const Type Default; // = std::nullopt;
                
                static constexpr TKafkaVersions PresentVersions = {8, Max<TKafkaVersion>()};
                static constexpr TKafkaVersions TaggedVersions = VersionsNever;
                static constexpr TKafkaVersions NullableVersions = VersionsAlways;
                static constexpr TKafkaVersions FlexibleVersions = {9, Max<TKafkaVersion>()};
            };
            ErrorMessageMeta::Type ErrorMessage;
            
            i32 Size(TKafkaVersion version) const override;
            void Read(TKafkaReadable& readable, TKafkaVersion version) override;
            void Write(TKafkaWritable& writable, TKafkaVersion version) const override;
            
            bool operator==(const TPartitionProduceResponse& other) const = default;
        };
        
        struct NameMeta {
            using Type = TKafkaString;
            using TypeDesc = NPrivate::TKafkaStringDesc;
            
            static constexpr const char* Name = "name";
            static constexpr const char* About = "The topic name";
            static const Type Default; // = {""};
            
            static constexpr TKafkaVersions PresentVersions = VersionsAlways;
            static constexpr TKafkaVersions TaggedVersions = VersionsNever;
            static constexpr TKafkaVersions NullableVersions = VersionsNever;
            static constexpr TKafkaVersions FlexibleVersions = {9, Max<TKafkaVersion>()};
        };
        NameMeta::Type Name;
        
        struct PartitionResponsesMeta {
            using ItemType = TPartitionProduceResponse;
            using ItemTypeDesc = NPrivate::TKafkaStructDesc;
            using Type = std::vector<TPartitionProduceResponse>;
            using TypeDesc = NPrivate::TKafkaArrayDesc;
            
            static constexpr const char* Name = "partitionResponses";
            static constexpr const char* About = "Each partition that we produced to within the topic.";
            
            static constexpr TKafkaVersions PresentVersions = VersionsAlways;
            static constexpr TKafkaVersions TaggedVersions = VersionsNever;
            static constexpr TKafkaVersions NullableVersions = VersionsNever;
            static constexpr TKafkaVersions FlexibleVersions = {9, Max<TKafkaVersion>()};
        };
        PartitionResponsesMeta::Type PartitionResponses;
        
        i32 Size(TKafkaVersion version) const override;
        void Read(TKafkaReadable& readable, TKafkaVersion version) override;
        void Write(TKafkaWritable& writable, TKafkaVersion version) const override;
        
        bool operator==(const TTopicProduceResponse& other) const = default;
    };
    
    struct ResponsesMeta {
        using ItemType = TTopicProduceResponse;
        using ItemTypeDesc = NPrivate::TKafkaStructDesc;
        using Type = std::vector<TTopicProduceResponse>;
        using TypeDesc = NPrivate::TKafkaArrayDesc;
        
        static constexpr const char* Name = "responses";
        static constexpr const char* About = "Each produce response";
        
        static constexpr TKafkaVersions PresentVersions = VersionsAlways;
        static constexpr TKafkaVersions TaggedVersions = VersionsNever;
        static constexpr TKafkaVersions NullableVersions = VersionsNever;
        static constexpr TKafkaVersions FlexibleVersions = {9, Max<TKafkaVersion>()};
    };
    ResponsesMeta::Type Responses;
    
    struct ThrottleTimeMsMeta {
        using Type = TKafkaInt32;
        using TypeDesc = NPrivate::TKafkaIntDesc;
        
        static constexpr const char* Name = "throttleTimeMs";
        static constexpr const char* About = "The duration in milliseconds for which the request was throttled due to a quota violation, or zero if the request did not violate any quota.";
        static const Type Default; // = 0;
        
        static constexpr TKafkaVersions PresentVersions = {1, Max<TKafkaVersion>()};
        static constexpr TKafkaVersions TaggedVersions = VersionsNever;
        static constexpr TKafkaVersions NullableVersions = VersionsNever;
        static constexpr TKafkaVersions FlexibleVersions = {9, Max<TKafkaVersion>()};
    };
    ThrottleTimeMsMeta::Type ThrottleTimeMs;
    
    i16 ApiKey() const override { return PRODUCE; };
    i32 Size(TKafkaVersion version) const override;
    void Read(TKafkaReadable& readable, TKafkaVersion version) override;
    void Write(TKafkaWritable& writable, TKafkaVersion version) const override;
    
    bool operator==(const TProduceResponseData& other) const = default;
};


class TFetchRequestData : public TApiMessage {
public:
    typedef std::shared_ptr<TFetchRequestData> TPtr;
    
    struct MessageMeta {
        static constexpr TKafkaVersions PresentVersions = {0, 13};
        static constexpr TKafkaVersions FlexibleVersions = {12, Max<TKafkaVersion>()};
    };
    
    TFetchRequestData();
    ~TFetchRequestData() = default;
    
    class TFetchTopic : public TMessage {
    public:
        struct MessageMeta {
            static constexpr TKafkaVersions PresentVersions = {0, 13};
            static constexpr TKafkaVersions FlexibleVersions = {12, Max<TKafkaVersion>()};
        };
        
        TFetchTopic();
        ~TFetchTopic() = default;
        
        class TFetchPartition : public TMessage {
        public:
            struct MessageMeta {
                static constexpr TKafkaVersions PresentVersions = {0, 13};
                static constexpr TKafkaVersions FlexibleVersions = {12, Max<TKafkaVersion>()};
            };
            
            TFetchPartition();
            ~TFetchPartition() = default;
            
            struct PartitionMeta {
                using Type = TKafkaInt32;
                using TypeDesc = NPrivate::TKafkaIntDesc;
                
                static constexpr const char* Name = "partition";
                static constexpr const char* About = "The partition index.";
                static const Type Default; // = 0;
                
                static constexpr TKafkaVersions PresentVersions = VersionsAlways;
                static constexpr TKafkaVersions TaggedVersions = VersionsNever;
                static constexpr TKafkaVersions NullableVersions = VersionsNever;
                static constexpr TKafkaVersions FlexibleVersions = {12, Max<TKafkaVersion>()};
            };
            PartitionMeta::Type Partition;
            
            struct CurrentLeaderEpochMeta {
                using Type = TKafkaInt32;
                using TypeDesc = NPrivate::TKafkaIntDesc;
                
                static constexpr const char* Name = "currentLeaderEpoch";
                static constexpr const char* About = "The current leader epoch of the partition.";
                static const Type Default; // = -1;
                
                static constexpr TKafkaVersions PresentVersions = {9, Max<TKafkaVersion>()};
                static constexpr TKafkaVersions TaggedVersions = VersionsNever;
                static constexpr TKafkaVersions NullableVersions = VersionsNever;
                static constexpr TKafkaVersions FlexibleVersions = {12, Max<TKafkaVersion>()};
            };
            CurrentLeaderEpochMeta::Type CurrentLeaderEpoch;
            
            struct FetchOffsetMeta {
                using Type = TKafkaInt64;
                using TypeDesc = NPrivate::TKafkaIntDesc;
                
                static constexpr const char* Name = "fetchOffset";
                static constexpr const char* About = "The message offset.";
                static const Type Default; // = 0;
                
                static constexpr TKafkaVersions PresentVersions = VersionsAlways;
                static constexpr TKafkaVersions TaggedVersions = VersionsNever;
                static constexpr TKafkaVersions NullableVersions = VersionsNever;
                static constexpr TKafkaVersions FlexibleVersions = {12, Max<TKafkaVersion>()};
            };
            FetchOffsetMeta::Type FetchOffset;
            
            struct LastFetchedEpochMeta {
                using Type = TKafkaInt32;
                using TypeDesc = NPrivate::TKafkaIntDesc;
                
                static constexpr const char* Name = "lastFetchedEpoch";
                static constexpr const char* About = "The epoch of the last fetched record or -1 if there is none";
                static const Type Default; // = -1;
                
                static constexpr TKafkaVersions PresentVersions = {12, Max<TKafkaVersion>()};
                static constexpr TKafkaVersions TaggedVersions = VersionsNever;
                static constexpr TKafkaVersions NullableVersions = VersionsNever;
                static constexpr TKafkaVersions FlexibleVersions = VersionsAlways;
            };
            LastFetchedEpochMeta::Type LastFetchedEpoch;
            
            struct LogStartOffsetMeta {
                using Type = TKafkaInt64;
                using TypeDesc = NPrivate::TKafkaIntDesc;
                
                static constexpr const char* Name = "logStartOffset";
                static constexpr const char* About = "The earliest available offset of the follower replica.  The field is only used when the request is sent by the follower.";
                static const Type Default; // = -1;
                
                static constexpr TKafkaVersions PresentVersions = {5, Max<TKafkaVersion>()};
                static constexpr TKafkaVersions TaggedVersions = VersionsNever;
                static constexpr TKafkaVersions NullableVersions = VersionsNever;
                static constexpr TKafkaVersions FlexibleVersions = {12, Max<TKafkaVersion>()};
            };
            LogStartOffsetMeta::Type LogStartOffset;
            
            struct PartitionMaxBytesMeta {
                using Type = TKafkaInt32;
                using TypeDesc = NPrivate::TKafkaIntDesc;
                
                static constexpr const char* Name = "partitionMaxBytes";
                static constexpr const char* About = "The maximum bytes to fetch from this partition.  See KIP-74 for cases where this limit may not be honored.";
                static const Type Default; // = 0;
                
                static constexpr TKafkaVersions PresentVersions = VersionsAlways;
                static constexpr TKafkaVersions TaggedVersions = VersionsNever;
                static constexpr TKafkaVersions NullableVersions = VersionsNever;
                static constexpr TKafkaVersions FlexibleVersions = {12, Max<TKafkaVersion>()};
            };
            PartitionMaxBytesMeta::Type PartitionMaxBytes;
            
            i32 Size(TKafkaVersion version) const override;
            void Read(TKafkaReadable& readable, TKafkaVersion version) override;
            void Write(TKafkaWritable& writable, TKafkaVersion version) const override;
            
            bool operator==(const TFetchPartition& other) const = default;
        };
        
        struct TopicMeta {
            using Type = TKafkaString;
            using TypeDesc = NPrivate::TKafkaStringDesc;
            
            static constexpr const char* Name = "topic";
            static constexpr const char* About = "The name of the topic to fetch.";
            static const Type Default; // = {""};
            
            static constexpr TKafkaVersions PresentVersions = {0, 12};
            static constexpr TKafkaVersions TaggedVersions = VersionsNever;
            static constexpr TKafkaVersions NullableVersions = VersionsNever;
            static constexpr TKafkaVersions FlexibleVersions = {12, Max<TKafkaVersion>()};
        };
        TopicMeta::Type Topic;
        
        struct TopicIdMeta {
            using Type = TKafkaUuid;
            using TypeDesc = NPrivate::TKafkaUuidDesc;
            
            static constexpr const char* Name = "topicId";
            static constexpr const char* About = "The unique topic ID";
            static const Type Default; // = TKafkaUuid(0, 0);
            
            static constexpr TKafkaVersions PresentVersions = {13, Max<TKafkaVersion>()};
            static constexpr TKafkaVersions TaggedVersions = VersionsNever;
            static constexpr TKafkaVersions NullableVersions = VersionsNever;
            static constexpr TKafkaVersions FlexibleVersions = VersionsAlways;
        };
        TopicIdMeta::Type TopicId;
        
        struct PartitionsMeta {
            using ItemType = TFetchPartition;
            using ItemTypeDesc = NPrivate::TKafkaStructDesc;
            using Type = std::vector<TFetchPartition>;
            using TypeDesc = NPrivate::TKafkaArrayDesc;
            
            static constexpr const char* Name = "partitions";
            static constexpr const char* About = "The partitions to fetch.";
            
            static constexpr TKafkaVersions PresentVersions = VersionsAlways;
            static constexpr TKafkaVersions TaggedVersions = VersionsNever;
            static constexpr TKafkaVersions NullableVersions = VersionsNever;
            static constexpr TKafkaVersions FlexibleVersions = {12, Max<TKafkaVersion>()};
        };
        PartitionsMeta::Type Partitions;
        
        i32 Size(TKafkaVersion version) const override;
        void Read(TKafkaReadable& readable, TKafkaVersion version) override;
        void Write(TKafkaWritable& writable, TKafkaVersion version) const override;
        
        bool operator==(const TFetchTopic& other) const = default;
    };
    
    class TForgottenTopic : public TMessage {
    public:
        struct MessageMeta {
            static constexpr TKafkaVersions PresentVersions = {7, 13};
            static constexpr TKafkaVersions FlexibleVersions = {12, Max<TKafkaVersion>()};
        };
        
        TForgottenTopic();
        ~TForgottenTopic() = default;
        
        struct TopicMeta {
            using Type = TKafkaString;
            using TypeDesc = NPrivate::TKafkaStringDesc;
            
            static constexpr const char* Name = "topic";
            static constexpr const char* About = "The topic name.";
            static const Type Default; // = {""};
            
            static constexpr TKafkaVersions PresentVersions = {0, 12};
            static constexpr TKafkaVersions TaggedVersions = VersionsNever;
            static constexpr TKafkaVersions NullableVersions = VersionsNever;
            static constexpr TKafkaVersions FlexibleVersions = {12, Max<TKafkaVersion>()};
        };
        TopicMeta::Type Topic;
        
        struct TopicIdMeta {
            using Type = TKafkaUuid;
            using TypeDesc = NPrivate::TKafkaUuidDesc;
            
            static constexpr const char* Name = "topicId";
            static constexpr const char* About = "The unique topic ID";
            static const Type Default; // = TKafkaUuid(0, 0);
            
            static constexpr TKafkaVersions PresentVersions = {13, Max<TKafkaVersion>()};
            static constexpr TKafkaVersions TaggedVersions = VersionsNever;
            static constexpr TKafkaVersions NullableVersions = VersionsNever;
            static constexpr TKafkaVersions FlexibleVersions = VersionsAlways;
        };
        TopicIdMeta::Type TopicId;
        
        struct PartitionsMeta {
            using ItemType = TKafkaInt32;
            using ItemTypeDesc = NPrivate::TKafkaIntDesc;
            using Type = std::vector<TKafkaInt32>;
            using TypeDesc = NPrivate::TKafkaArrayDesc;
            
            static constexpr const char* Name = "partitions";
            static constexpr const char* About = "The partitions indexes to forget.";
            
            static constexpr TKafkaVersions PresentVersions = VersionsAlways;
            static constexpr TKafkaVersions TaggedVersions = VersionsNever;
            static constexpr TKafkaVersions NullableVersions = VersionsNever;
            static constexpr TKafkaVersions FlexibleVersions = {12, Max<TKafkaVersion>()};
        };
        PartitionsMeta::Type Partitions;
        
        i32 Size(TKafkaVersion version) const override;
        void Read(TKafkaReadable& readable, TKafkaVersion version) override;
        void Write(TKafkaWritable& writable, TKafkaVersion version) const override;
        
        bool operator==(const TForgottenTopic& other) const = default;
    };
    
    struct ClusterIdMeta {
        using Type = TKafkaString;
        using TypeDesc = NPrivate::TKafkaStringDesc;
        
        static constexpr const char* Name = "clusterId";
        static constexpr const char* About = "The clusterId if known. This is used to validate metadata fetches prior to broker registration.";
        static constexpr const TKafkaInt32 Tag = 0;
        static const Type Default; // = std::nullopt;
        
        static constexpr TKafkaVersions PresentVersions = {12, Max<TKafkaVersion>()};
        static constexpr TKafkaVersions TaggedVersions = VersionsAlways;
        static constexpr TKafkaVersions NullableVersions = VersionsAlways;
        static constexpr TKafkaVersions FlexibleVersions = VersionsAlways;
    };
    ClusterIdMeta::Type ClusterId;
    
    struct ReplicaIdMeta {
        using Type = TKafkaInt32;
        using TypeDesc = NPrivate::TKafkaIntDesc;
        
        static constexpr const char* Name = "replicaId";
        static constexpr const char* About = "The broker ID of the follower, of -1 if this request is from a consumer.";
        static const Type Default; // = 0;
        
        static constexpr TKafkaVersions PresentVersions = VersionsAlways;
        static constexpr TKafkaVersions TaggedVersions = VersionsNever;
        static constexpr TKafkaVersions NullableVersions = VersionsNever;
        static constexpr TKafkaVersions FlexibleVersions = {12, Max<TKafkaVersion>()};
    };
    ReplicaIdMeta::Type ReplicaId;
    
    struct MaxWaitMsMeta {
        using Type = TKafkaInt32;
        using TypeDesc = NPrivate::TKafkaIntDesc;
        
        static constexpr const char* Name = "maxWaitMs";
        static constexpr const char* About = "The maximum time in milliseconds to wait for the response.";
        static const Type Default; // = 0;
        
        static constexpr TKafkaVersions PresentVersions = VersionsAlways;
        static constexpr TKafkaVersions TaggedVersions = VersionsNever;
        static constexpr TKafkaVersions NullableVersions = VersionsNever;
        static constexpr TKafkaVersions FlexibleVersions = {12, Max<TKafkaVersion>()};
    };
    MaxWaitMsMeta::Type MaxWaitMs;
    
    struct MinBytesMeta {
        using Type = TKafkaInt32;
        using TypeDesc = NPrivate::TKafkaIntDesc;
        
        static constexpr const char* Name = "minBytes";
        static constexpr const char* About = "The minimum bytes to accumulate in the response.";
        static const Type Default; // = 0;
        
        static constexpr TKafkaVersions PresentVersions = VersionsAlways;
        static constexpr TKafkaVersions TaggedVersions = VersionsNever;
        static constexpr TKafkaVersions NullableVersions = VersionsNever;
        static constexpr TKafkaVersions FlexibleVersions = {12, Max<TKafkaVersion>()};
    };
    MinBytesMeta::Type MinBytes;
    
    struct MaxBytesMeta {
        using Type = TKafkaInt32;
        using TypeDesc = NPrivate::TKafkaIntDesc;
        
        static constexpr const char* Name = "maxBytes";
        static constexpr const char* About = "The maximum bytes to fetch.  See KIP-74 for cases where this limit may not be honored.";
        static const Type Default; // = 0x7fffffff;
        
        static constexpr TKafkaVersions PresentVersions = {3, Max<TKafkaVersion>()};
        static constexpr TKafkaVersions TaggedVersions = VersionsNever;
        static constexpr TKafkaVersions NullableVersions = VersionsNever;
        static constexpr TKafkaVersions FlexibleVersions = {12, Max<TKafkaVersion>()};
    };
    MaxBytesMeta::Type MaxBytes;
    
    struct IsolationLevelMeta {
        using Type = TKafkaInt8;
        using TypeDesc = NPrivate::TKafkaIntDesc;
        
        static constexpr const char* Name = "isolationLevel";
        static constexpr const char* About = "This setting controls the visibility of transactional records. Using READ_UNCOMMITTED (isolation_level = 0) makes all records visible. With READ_COMMITTED (isolation_level = 1), non-transactional and COMMITTED transactional records are visible. To be more concrete, READ_COMMITTED returns all data from offsets smaller than the current LSO (last stable offset), and enables the inclusion of the list of aborted transactions in the result, which allows consumers to discard ABORTED transactional records";
        static const Type Default; // = 0;
        
        static constexpr TKafkaVersions PresentVersions = {4, Max<TKafkaVersion>()};
        static constexpr TKafkaVersions TaggedVersions = VersionsNever;
        static constexpr TKafkaVersions NullableVersions = VersionsNever;
        static constexpr TKafkaVersions FlexibleVersions = {12, Max<TKafkaVersion>()};
    };
    IsolationLevelMeta::Type IsolationLevel;
    
    struct SessionIdMeta {
        using Type = TKafkaInt32;
        using TypeDesc = NPrivate::TKafkaIntDesc;
        
        static constexpr const char* Name = "sessionId";
        static constexpr const char* About = "The fetch session ID.";
        static const Type Default; // = 0;
        
        static constexpr TKafkaVersions PresentVersions = {7, Max<TKafkaVersion>()};
        static constexpr TKafkaVersions TaggedVersions = VersionsNever;
        static constexpr TKafkaVersions NullableVersions = VersionsNever;
        static constexpr TKafkaVersions FlexibleVersions = {12, Max<TKafkaVersion>()};
    };
    SessionIdMeta::Type SessionId;
    
    struct SessionEpochMeta {
        using Type = TKafkaInt32;
        using TypeDesc = NPrivate::TKafkaIntDesc;
        
        static constexpr const char* Name = "sessionEpoch";
        static constexpr const char* About = "The fetch session epoch, which is used for ordering requests in a session.";
        static const Type Default; // = -1;
        
        static constexpr TKafkaVersions PresentVersions = {7, Max<TKafkaVersion>()};
        static constexpr TKafkaVersions TaggedVersions = VersionsNever;
        static constexpr TKafkaVersions NullableVersions = VersionsNever;
        static constexpr TKafkaVersions FlexibleVersions = {12, Max<TKafkaVersion>()};
    };
    SessionEpochMeta::Type SessionEpoch;
    
    struct TopicsMeta {
        using ItemType = TFetchTopic;
        using ItemTypeDesc = NPrivate::TKafkaStructDesc;
        using Type = std::vector<TFetchTopic>;
        using TypeDesc = NPrivate::TKafkaArrayDesc;
        
        static constexpr const char* Name = "topics";
        static constexpr const char* About = "The topics to fetch.";
        
        static constexpr TKafkaVersions PresentVersions = VersionsAlways;
        static constexpr TKafkaVersions TaggedVersions = VersionsNever;
        static constexpr TKafkaVersions NullableVersions = VersionsNever;
        static constexpr TKafkaVersions FlexibleVersions = {12, Max<TKafkaVersion>()};
    };
    TopicsMeta::Type Topics;
    
    struct ForgottenTopicsDataMeta {
        using ItemType = TForgottenTopic;
        using ItemTypeDesc = NPrivate::TKafkaStructDesc;
        using Type = std::vector<TForgottenTopic>;
        using TypeDesc = NPrivate::TKafkaArrayDesc;
        
        static constexpr const char* Name = "forgottenTopicsData";
        static constexpr const char* About = "In an incremental fetch request, the partitions to remove.";
        
        static constexpr TKafkaVersions PresentVersions = {7, Max<TKafkaVersion>()};
        static constexpr TKafkaVersions TaggedVersions = VersionsNever;
        static constexpr TKafkaVersions NullableVersions = VersionsNever;
        static constexpr TKafkaVersions FlexibleVersions = {12, Max<TKafkaVersion>()};
    };
    ForgottenTopicsDataMeta::Type ForgottenTopicsData;
    
    struct RackIdMeta {
        using Type = TKafkaString;
        using TypeDesc = NPrivate::TKafkaStringDesc;
        
        static constexpr const char* Name = "rackId";
        static constexpr const char* About = "Rack ID of the consumer making this request";
        static const Type Default; // = {""};
        
        static constexpr TKafkaVersions PresentVersions = {11, Max<TKafkaVersion>()};
        static constexpr TKafkaVersions TaggedVersions = VersionsNever;
        static constexpr TKafkaVersions NullableVersions = VersionsNever;
        static constexpr TKafkaVersions FlexibleVersions = {12, Max<TKafkaVersion>()};
    };
    RackIdMeta::Type RackId;
    
    i16 ApiKey() const override { return FETCH; };
    i32 Size(TKafkaVersion version) const override;
    void Read(TKafkaReadable& readable, TKafkaVersion version) override;
    void Write(TKafkaWritable& writable, TKafkaVersion version) const override;
    
    bool operator==(const TFetchRequestData& other) const = default;
};


class TFetchResponseData : public TApiMessage {
public:
    typedef std::shared_ptr<TFetchResponseData> TPtr;
    
    struct MessageMeta {
        static constexpr TKafkaVersions PresentVersions = {0, 13};
        static constexpr TKafkaVersions FlexibleVersions = {12, Max<TKafkaVersion>()};
    };
    
    TFetchResponseData();
    ~TFetchResponseData() = default;
    
    class TFetchableTopicResponse : public TMessage {
    public:
        struct MessageMeta {
            static constexpr TKafkaVersions PresentVersions = {0, 13};
            static constexpr TKafkaVersions FlexibleVersions = {12, Max<TKafkaVersion>()};
        };
        
        TFetchableTopicResponse();
        ~TFetchableTopicResponse() = default;
        
        class TPartitionData : public TMessage {
        public:
            struct MessageMeta {
                static constexpr TKafkaVersions PresentVersions = {0, 13};
                static constexpr TKafkaVersions FlexibleVersions = {12, Max<TKafkaVersion>()};
            };
            
            TPartitionData();
            ~TPartitionData() = default;
            
            class TEpochEndOffset : public TMessage {
            public:
                struct MessageMeta {
                    static constexpr TKafkaVersions PresentVersions = {12, 13};
                    static constexpr TKafkaVersions FlexibleVersions = VersionsAlways;
                };
                
                TEpochEndOffset();
                ~TEpochEndOffset() = default;
                
                struct EpochMeta {
                    using Type = TKafkaInt32;
                    using TypeDesc = NPrivate::TKafkaIntDesc;
                    
                    static constexpr const char* Name = "epoch";
                    static constexpr const char* About = "";
                    static const Type Default; // = -1;
                    
                    static constexpr TKafkaVersions PresentVersions = VersionsAlways;
                    static constexpr TKafkaVersions TaggedVersions = VersionsNever;
                    static constexpr TKafkaVersions NullableVersions = VersionsNever;
                    static constexpr TKafkaVersions FlexibleVersions = VersionsAlways;
                };
                EpochMeta::Type Epoch;
                
                struct EndOffsetMeta {
                    using Type = TKafkaInt64;
                    using TypeDesc = NPrivate::TKafkaIntDesc;
                    
                    static constexpr const char* Name = "endOffset";
                    static constexpr const char* About = "";
                    static const Type Default; // = -1;
                    
                    static constexpr TKafkaVersions PresentVersions = VersionsAlways;
                    static constexpr TKafkaVersions TaggedVersions = VersionsNever;
                    static constexpr TKafkaVersions NullableVersions = VersionsNever;
                    static constexpr TKafkaVersions FlexibleVersions = VersionsAlways;
                };
                EndOffsetMeta::Type EndOffset;
                
                i32 Size(TKafkaVersion version) const override;
                void Read(TKafkaReadable& readable, TKafkaVersion version) override;
                void Write(TKafkaWritable& writable, TKafkaVersion version) const override;
                
                bool operator==(const TEpochEndOffset& other) const = default;
            };
            
            class TLeaderIdAndEpoch : public TMessage {
            public:
                struct MessageMeta {
                    static constexpr TKafkaVersions PresentVersions = {12, 13};
                    static constexpr TKafkaVersions FlexibleVersions = VersionsAlways;
                };
                
                TLeaderIdAndEpoch();
                ~TLeaderIdAndEpoch() = default;
                
                struct LeaderIdMeta {
                    using Type = TKafkaInt32;
                    using TypeDesc = NPrivate::TKafkaIntDesc;
                    
                    static constexpr const char* Name = "leaderId";
                    static constexpr const char* About = "The ID of the current leader or -1 if the leader is unknown.";
                    static const Type Default; // = -1;
                    
                    static constexpr TKafkaVersions PresentVersions = VersionsAlways;
                    static constexpr TKafkaVersions TaggedVersions = VersionsNever;
                    static constexpr TKafkaVersions NullableVersions = VersionsNever;
                    static constexpr TKafkaVersions FlexibleVersions = VersionsAlways;
                };
                LeaderIdMeta::Type LeaderId;
                
                struct LeaderEpochMeta {
                    using Type = TKafkaInt32;
                    using TypeDesc = NPrivate::TKafkaIntDesc;
                    
                    static constexpr const char* Name = "leaderEpoch";
                    static constexpr const char* About = "The latest known leader epoch";
                    static const Type Default; // = -1;
                    
                    static constexpr TKafkaVersions PresentVersions = VersionsAlways;
                    static constexpr TKafkaVersions TaggedVersions = VersionsNever;
                    static constexpr TKafkaVersions NullableVersions = VersionsNever;
                    static constexpr TKafkaVersions FlexibleVersions = VersionsAlways;
                };
                LeaderEpochMeta::Type LeaderEpoch;
                
                i32 Size(TKafkaVersion version) const override;
                void Read(TKafkaReadable& readable, TKafkaVersion version) override;
                void Write(TKafkaWritable& writable, TKafkaVersion version) const override;
                
                bool operator==(const TLeaderIdAndEpoch& other) const = default;
            };
            
            class TSnapshotId : public TMessage {
            public:
                struct MessageMeta {
                    static constexpr TKafkaVersions PresentVersions = {12, 13};
                    static constexpr TKafkaVersions FlexibleVersions = VersionsAlways;
                };
                
                TSnapshotId();
                ~TSnapshotId() = default;
                
                struct EndOffsetMeta {
                    using Type = TKafkaInt64;
                    using TypeDesc = NPrivate::TKafkaIntDesc;
                    
                    static constexpr const char* Name = "endOffset";
                    static constexpr const char* About = "";
                    static const Type Default; // = -1;
                    
                    static constexpr TKafkaVersions PresentVersions = VersionsAlways;
                    static constexpr TKafkaVersions TaggedVersions = VersionsNever;
                    static constexpr TKafkaVersions NullableVersions = VersionsNever;
                    static constexpr TKafkaVersions FlexibleVersions = {12, Max<TKafkaVersion>()};
                };
                EndOffsetMeta::Type EndOffset;
                
                struct EpochMeta {
                    using Type = TKafkaInt32;
                    using TypeDesc = NPrivate::TKafkaIntDesc;
                    
                    static constexpr const char* Name = "epoch";
                    static constexpr const char* About = "";
                    static const Type Default; // = -1;
                    
                    static constexpr TKafkaVersions PresentVersions = VersionsAlways;
                    static constexpr TKafkaVersions TaggedVersions = VersionsNever;
                    static constexpr TKafkaVersions NullableVersions = VersionsNever;
                    static constexpr TKafkaVersions FlexibleVersions = {12, Max<TKafkaVersion>()};
                };
                EpochMeta::Type Epoch;
                
                i32 Size(TKafkaVersion version) const override;
                void Read(TKafkaReadable& readable, TKafkaVersion version) override;
                void Write(TKafkaWritable& writable, TKafkaVersion version) const override;
                
                bool operator==(const TSnapshotId& other) const = default;
            };
            
            class TAbortedTransaction : public TMessage {
            public:
                struct MessageMeta {
                    static constexpr TKafkaVersions PresentVersions = {4, 13};
                    static constexpr TKafkaVersions FlexibleVersions = {12, Max<TKafkaVersion>()};
                };
                
                TAbortedTransaction();
                ~TAbortedTransaction() = default;
                
                struct ProducerIdMeta {
                    using Type = TKafkaInt64;
                    using TypeDesc = NPrivate::TKafkaIntDesc;
                    
                    static constexpr const char* Name = "producerId";
                    static constexpr const char* About = "The producer id associated with the aborted transaction.";
                    static const Type Default; // = 0;
                    
                    static constexpr TKafkaVersions PresentVersions = VersionsAlways;
                    static constexpr TKafkaVersions TaggedVersions = VersionsNever;
                    static constexpr TKafkaVersions NullableVersions = VersionsNever;
                    static constexpr TKafkaVersions FlexibleVersions = {12, Max<TKafkaVersion>()};
                };
                ProducerIdMeta::Type ProducerId;
                
                struct FirstOffsetMeta {
                    using Type = TKafkaInt64;
                    using TypeDesc = NPrivate::TKafkaIntDesc;
                    
                    static constexpr const char* Name = "firstOffset";
                    static constexpr const char* About = "The first offset in the aborted transaction.";
                    static const Type Default; // = 0;
                    
                    static constexpr TKafkaVersions PresentVersions = VersionsAlways;
                    static constexpr TKafkaVersions TaggedVersions = VersionsNever;
                    static constexpr TKafkaVersions NullableVersions = VersionsNever;
                    static constexpr TKafkaVersions FlexibleVersions = {12, Max<TKafkaVersion>()};
                };
                FirstOffsetMeta::Type FirstOffset;
                
                i32 Size(TKafkaVersion version) const override;
                void Read(TKafkaReadable& readable, TKafkaVersion version) override;
                void Write(TKafkaWritable& writable, TKafkaVersion version) const override;
                
                bool operator==(const TAbortedTransaction& other) const = default;
            };
            
            struct PartitionIndexMeta {
                using Type = TKafkaInt32;
                using TypeDesc = NPrivate::TKafkaIntDesc;
                
                static constexpr const char* Name = "partitionIndex";
                static constexpr const char* About = "The partition index.";
                static const Type Default; // = 0;
                
                static constexpr TKafkaVersions PresentVersions = VersionsAlways;
                static constexpr TKafkaVersions TaggedVersions = VersionsNever;
                static constexpr TKafkaVersions NullableVersions = VersionsNever;
                static constexpr TKafkaVersions FlexibleVersions = {12, Max<TKafkaVersion>()};
            };
            PartitionIndexMeta::Type PartitionIndex;
            
            struct ErrorCodeMeta {
                using Type = TKafkaInt16;
                using TypeDesc = NPrivate::TKafkaIntDesc;
                
                static constexpr const char* Name = "errorCode";
                static constexpr const char* About = "The error code, or 0 if there was no fetch error.";
                static const Type Default; // = 0;
                
                static constexpr TKafkaVersions PresentVersions = VersionsAlways;
                static constexpr TKafkaVersions TaggedVersions = VersionsNever;
                static constexpr TKafkaVersions NullableVersions = VersionsNever;
                static constexpr TKafkaVersions FlexibleVersions = {12, Max<TKafkaVersion>()};
            };
            ErrorCodeMeta::Type ErrorCode;
            
            struct HighWatermarkMeta {
                using Type = TKafkaInt64;
                using TypeDesc = NPrivate::TKafkaIntDesc;
                
                static constexpr const char* Name = "highWatermark";
                static constexpr const char* About = "The current high water mark.";
                static const Type Default; // = 0;
                
                static constexpr TKafkaVersions PresentVersions = VersionsAlways;
                static constexpr TKafkaVersions TaggedVersions = VersionsNever;
                static constexpr TKafkaVersions NullableVersions = VersionsNever;
                static constexpr TKafkaVersions FlexibleVersions = {12, Max<TKafkaVersion>()};
            };
            HighWatermarkMeta::Type HighWatermark;
            
            struct LastStableOffsetMeta {
                using Type = TKafkaInt64;
                using TypeDesc = NPrivate::TKafkaIntDesc;
                
                static constexpr const char* Name = "lastStableOffset";
                static constexpr const char* About = "The last stable offset (or LSO) of the partition. This is the last offset such that the state of all transactional records prior to this offset have been decided (ABORTED or COMMITTED)";
                static const Type Default; // = -1;
                
                static constexpr TKafkaVersions PresentVersions = {4, Max<TKafkaVersion>()};
                static constexpr TKafkaVersions TaggedVersions = VersionsNever;
                static constexpr TKafkaVersions NullableVersions = VersionsNever;
                static constexpr TKafkaVersions FlexibleVersions = {12, Max<TKafkaVersion>()};
            };
            LastStableOffsetMeta::Type LastStableOffset;
            
            struct LogStartOffsetMeta {
                using Type = TKafkaInt64;
                using TypeDesc = NPrivate::TKafkaIntDesc;
                
                static constexpr const char* Name = "logStartOffset";
                static constexpr const char* About = "The current log start offset.";
                static const Type Default; // = -1;
                
                static constexpr TKafkaVersions PresentVersions = {5, Max<TKafkaVersion>()};
                static constexpr TKafkaVersions TaggedVersions = VersionsNever;
                static constexpr TKafkaVersions NullableVersions = VersionsNever;
                static constexpr TKafkaVersions FlexibleVersions = {12, Max<TKafkaVersion>()};
            };
            LogStartOffsetMeta::Type LogStartOffset;
            
            struct DivergingEpochMeta {
                using Type = TEpochEndOffset;
                using TypeDesc = NPrivate::TKafkaStructDesc;
                
                static constexpr const char* Name = "divergingEpoch";
                static constexpr const char* About = "In case divergence is detected based on the `LastFetchedEpoch` and `FetchOffset` in the request, this field indicates the largest epoch and its end offset such that subsequent records are known to diverge";
                static constexpr const TKafkaInt32 Tag = 0;
                
                static constexpr TKafkaVersions PresentVersions = {12, Max<TKafkaVersion>()};
                static constexpr TKafkaVersions TaggedVersions = VersionsAlways;
                static constexpr TKafkaVersions NullableVersions = VersionsNever;
                static constexpr TKafkaVersions FlexibleVersions = VersionsAlways;
            };
            DivergingEpochMeta::Type DivergingEpoch;
            
            struct CurrentLeaderMeta {
                using Type = TLeaderIdAndEpoch;
                using TypeDesc = NPrivate::TKafkaStructDesc;
                
                static constexpr const char* Name = "currentLeader";
                static constexpr const char* About = "";
                static constexpr const TKafkaInt32 Tag = 1;
                
                static constexpr TKafkaVersions PresentVersions = {12, Max<TKafkaVersion>()};
                static constexpr TKafkaVersions TaggedVersions = VersionsAlways;
                static constexpr TKafkaVersions NullableVersions = VersionsNever;
                static constexpr TKafkaVersions FlexibleVersions = VersionsAlways;
            };
            CurrentLeaderMeta::Type CurrentLeader;
            
            struct SnapshotIdMeta {
                using Type = TSnapshotId;
                using TypeDesc = NPrivate::TKafkaStructDesc;
                
                static constexpr const char* Name = "snapshotId";
                static constexpr const char* About = "In the case of fetching an offset less than the LogStartOffset, this is the end offset and epoch that should be used in the FetchSnapshot request.";
                static constexpr const TKafkaInt32 Tag = 2;
                
                static constexpr TKafkaVersions PresentVersions = {12, Max<TKafkaVersion>()};
                static constexpr TKafkaVersions TaggedVersions = VersionsAlways;
                static constexpr TKafkaVersions NullableVersions = VersionsNever;
                static constexpr TKafkaVersions FlexibleVersions = VersionsAlways;
            };
            SnapshotIdMeta::Type SnapshotId;
            
            struct AbortedTransactionsMeta {
                using ItemType = TAbortedTransaction;
                using ItemTypeDesc = NPrivate::TKafkaStructDesc;
                using Type = std::vector<TAbortedTransaction>;
                using TypeDesc = NPrivate::TKafkaArrayDesc;
                
                static constexpr const char* Name = "abortedTransactions";
                static constexpr const char* About = "The aborted transactions.";
                
                static constexpr TKafkaVersions PresentVersions = {4, Max<TKafkaVersion>()};
                static constexpr TKafkaVersions TaggedVersions = VersionsNever;
                static constexpr TKafkaVersions NullableVersions = VersionsAlways;
                static constexpr TKafkaVersions FlexibleVersions = {12, Max<TKafkaVersion>()};
            };
            AbortedTransactionsMeta::Type AbortedTransactions;
            
            struct PreferredReadReplicaMeta {
                using Type = TKafkaInt32;
                using TypeDesc = NPrivate::TKafkaIntDesc;
                
                static constexpr const char* Name = "preferredReadReplica";
                static constexpr const char* About = "The preferred read replica for the consumer to use on its next fetch request";
                static const Type Default; // = -1;
                
                static constexpr TKafkaVersions PresentVersions = {11, Max<TKafkaVersion>()};
                static constexpr TKafkaVersions TaggedVersions = VersionsNever;
                static constexpr TKafkaVersions NullableVersions = VersionsNever;
                static constexpr TKafkaVersions FlexibleVersions = {12, Max<TKafkaVersion>()};
            };
            PreferredReadReplicaMeta::Type PreferredReadReplica;
            
            struct RecordsMeta {
                using Type = TKafkaRecords;
                using TypeDesc = NPrivate::TKafkaRecordsDesc;
                
                static constexpr const char* Name = "records";
                static constexpr const char* About = "The record data.";
                
                static constexpr TKafkaVersions PresentVersions = VersionsAlways;
                static constexpr TKafkaVersions TaggedVersions = VersionsNever;
                static constexpr TKafkaVersions NullableVersions = VersionsAlways;
                static constexpr TKafkaVersions FlexibleVersions = {12, Max<TKafkaVersion>()};
            };
            RecordsMeta::Type Records;
            
            i32 Size(TKafkaVersion version) const override;
            void Read(TKafkaReadable& readable, TKafkaVersion version) override;
            void Write(TKafkaWritable& writable, TKafkaVersion version) const override;
            
            bool operator==(const TPartitionData& other) const = default;
        };
        
        struct TopicMeta {
            using Type = TKafkaString;
            using TypeDesc = NPrivate::TKafkaStringDesc;
            
            static constexpr const char* Name = "topic";
            static constexpr const char* About = "The topic name.";
            static const Type Default; // = {""};
            
            static constexpr TKafkaVersions PresentVersions = {0, 12};
            static constexpr TKafkaVersions TaggedVersions = VersionsNever;
            static constexpr TKafkaVersions NullableVersions = VersionsNever;
            static constexpr TKafkaVersions FlexibleVersions = {12, Max<TKafkaVersion>()};
        };
        TopicMeta::Type Topic;
        
        struct TopicIdMeta {
            using Type = TKafkaUuid;
            using TypeDesc = NPrivate::TKafkaUuidDesc;
            
            static constexpr const char* Name = "topicId";
            static constexpr const char* About = "The unique topic ID";
            static const Type Default; // = TKafkaUuid(0, 0);
            
            static constexpr TKafkaVersions PresentVersions = {13, Max<TKafkaVersion>()};
            static constexpr TKafkaVersions TaggedVersions = VersionsNever;
            static constexpr TKafkaVersions NullableVersions = VersionsNever;
            static constexpr TKafkaVersions FlexibleVersions = VersionsAlways;
        };
        TopicIdMeta::Type TopicId;
        
        struct PartitionsMeta {
            using ItemType = TPartitionData;
            using ItemTypeDesc = NPrivate::TKafkaStructDesc;
            using Type = std::vector<TPartitionData>;
            using TypeDesc = NPrivate::TKafkaArrayDesc;
            
            static constexpr const char* Name = "partitions";
            static constexpr const char* About = "The topic partitions.";
            
            static constexpr TKafkaVersions PresentVersions = VersionsAlways;
            static constexpr TKafkaVersions TaggedVersions = VersionsNever;
            static constexpr TKafkaVersions NullableVersions = VersionsNever;
            static constexpr TKafkaVersions FlexibleVersions = {12, Max<TKafkaVersion>()};
        };
        PartitionsMeta::Type Partitions;
        
        i32 Size(TKafkaVersion version) const override;
        void Read(TKafkaReadable& readable, TKafkaVersion version) override;
        void Write(TKafkaWritable& writable, TKafkaVersion version) const override;
        
        bool operator==(const TFetchableTopicResponse& other) const = default;
    };
    
    struct ThrottleTimeMsMeta {
        using Type = TKafkaInt32;
        using TypeDesc = NPrivate::TKafkaIntDesc;
        
        static constexpr const char* Name = "throttleTimeMs";
        static constexpr const char* About = "The duration in milliseconds for which the request was throttled due to a quota violation, or zero if the request did not violate any quota.";
        static const Type Default; // = 0;
        
        static constexpr TKafkaVersions PresentVersions = {1, Max<TKafkaVersion>()};
        static constexpr TKafkaVersions TaggedVersions = VersionsNever;
        static constexpr TKafkaVersions NullableVersions = VersionsNever;
        static constexpr TKafkaVersions FlexibleVersions = {12, Max<TKafkaVersion>()};
    };
    ThrottleTimeMsMeta::Type ThrottleTimeMs;
    
    struct ErrorCodeMeta {
        using Type = TKafkaInt16;
        using TypeDesc = NPrivate::TKafkaIntDesc;
        
        static constexpr const char* Name = "errorCode";
        static constexpr const char* About = "The top level response error code.";
        static const Type Default; // = 0;
        
        static constexpr TKafkaVersions PresentVersions = {7, Max<TKafkaVersion>()};
        static constexpr TKafkaVersions TaggedVersions = VersionsNever;
        static constexpr TKafkaVersions NullableVersions = VersionsNever;
        static constexpr TKafkaVersions FlexibleVersions = {12, Max<TKafkaVersion>()};
    };
    ErrorCodeMeta::Type ErrorCode;
    
    struct SessionIdMeta {
        using Type = TKafkaInt32;
        using TypeDesc = NPrivate::TKafkaIntDesc;
        
        static constexpr const char* Name = "sessionId";
        static constexpr const char* About = "The fetch session ID, or 0 if this is not part of a fetch session.";
        static const Type Default; // = 0;
        
        static constexpr TKafkaVersions PresentVersions = {7, Max<TKafkaVersion>()};
        static constexpr TKafkaVersions TaggedVersions = VersionsNever;
        static constexpr TKafkaVersions NullableVersions = VersionsNever;
        static constexpr TKafkaVersions FlexibleVersions = {12, Max<TKafkaVersion>()};
    };
    SessionIdMeta::Type SessionId;
    
    struct ResponsesMeta {
        using ItemType = TFetchableTopicResponse;
        using ItemTypeDesc = NPrivate::TKafkaStructDesc;
        using Type = std::vector<TFetchableTopicResponse>;
        using TypeDesc = NPrivate::TKafkaArrayDesc;
        
        static constexpr const char* Name = "responses";
        static constexpr const char* About = "The response topics.";
        
        static constexpr TKafkaVersions PresentVersions = VersionsAlways;
        static constexpr TKafkaVersions TaggedVersions = VersionsNever;
        static constexpr TKafkaVersions NullableVersions = VersionsNever;
        static constexpr TKafkaVersions FlexibleVersions = {12, Max<TKafkaVersion>()};
    };
    ResponsesMeta::Type Responses;
    
    i16 ApiKey() const override { return FETCH; };
    i32 Size(TKafkaVersion version) const override;
    void Read(TKafkaReadable& readable, TKafkaVersion version) override;
    void Write(TKafkaWritable& writable, TKafkaVersion version) const override;
    
    bool operator==(const TFetchResponseData& other) const = default;
};


class TListOffsetsRequestData : public TApiMessage {
public:
    typedef std::shared_ptr<TListOffsetsRequestData> TPtr;
    
    struct MessageMeta {
        static constexpr TKafkaVersions PresentVersions = {0, 7};
        static constexpr TKafkaVersions FlexibleVersions = {6, Max<TKafkaVersion>()};
    };
    
    TListOffsetsRequestData();
    ~TListOffsetsRequestData() = default;
    
    class TListOffsetsTopic : public TMessage {
    public:
        struct MessageMeta {
            static constexpr TKafkaVersions PresentVersions = {0, 7};
            static constexpr TKafkaVersions FlexibleVersions = {6, Max<TKafkaVersion>()};
        };
        
        TListOffsetsTopic();
        ~TListOffsetsTopic() = default;
        
        class TListOffsetsPartition : public TMessage {
        public:
            struct MessageMeta {
                static constexpr TKafkaVersions PresentVersions = {0, 7};
                static constexpr TKafkaVersions FlexibleVersions = {6, Max<TKafkaVersion>()};
            };
            
            TListOffsetsPartition();
            ~TListOffsetsPartition() = default;
            
            struct PartitionIndexMeta {
                using Type = TKafkaInt32;
                using TypeDesc = NPrivate::TKafkaIntDesc;
                
                static constexpr const char* Name = "partitionIndex";
                static constexpr const char* About = "The partition index.";
                static const Type Default; // = 0;
                
                static constexpr TKafkaVersions PresentVersions = VersionsAlways;
                static constexpr TKafkaVersions TaggedVersions = VersionsNever;
                static constexpr TKafkaVersions NullableVersions = VersionsNever;
                static constexpr TKafkaVersions FlexibleVersions = {6, Max<TKafkaVersion>()};
            };
            PartitionIndexMeta::Type PartitionIndex;
            
            struct CurrentLeaderEpochMeta {
                using Type = TKafkaInt32;
                using TypeDesc = NPrivate::TKafkaIntDesc;
                
                static constexpr const char* Name = "currentLeaderEpoch";
                static constexpr const char* About = "The current leader epoch.";
                static const Type Default; // = -1;
                
                static constexpr TKafkaVersions PresentVersions = {4, Max<TKafkaVersion>()};
                static constexpr TKafkaVersions TaggedVersions = VersionsNever;
                static constexpr TKafkaVersions NullableVersions = VersionsNever;
                static constexpr TKafkaVersions FlexibleVersions = {6, Max<TKafkaVersion>()};
            };
            CurrentLeaderEpochMeta::Type CurrentLeaderEpoch;
            
            struct TimestampMeta {
                using Type = TKafkaInt64;
                using TypeDesc = NPrivate::TKafkaIntDesc;
                
                static constexpr const char* Name = "timestamp";
                static constexpr const char* About = "The current timestamp.";
                static const Type Default; // = 0;
                
                static constexpr TKafkaVersions PresentVersions = VersionsAlways;
                static constexpr TKafkaVersions TaggedVersions = VersionsNever;
                static constexpr TKafkaVersions NullableVersions = VersionsNever;
                static constexpr TKafkaVersions FlexibleVersions = {6, Max<TKafkaVersion>()};
            };
            TimestampMeta::Type Timestamp;
            
            struct MaxNumOffsetsMeta {
                using Type = TKafkaInt32;
                using TypeDesc = NPrivate::TKafkaIntDesc;
                
                static constexpr const char* Name = "maxNumOffsets";
                static constexpr const char* About = "The maximum number of offsets to report.";
                static const Type Default; // = 1;
                
                static constexpr TKafkaVersions PresentVersions = {0, 0};
                static constexpr TKafkaVersions TaggedVersions = VersionsNever;
                static constexpr TKafkaVersions NullableVersions = VersionsNever;
                static constexpr TKafkaVersions FlexibleVersions = {6, Max<TKafkaVersion>()};
            };
            MaxNumOffsetsMeta::Type MaxNumOffsets;
            
            i32 Size(TKafkaVersion version) const override;
            void Read(TKafkaReadable& readable, TKafkaVersion version) override;
            void Write(TKafkaWritable& writable, TKafkaVersion version) const override;
            
            bool operator==(const TListOffsetsPartition& other) const = default;
        };
        
        struct NameMeta {
            using Type = TKafkaString;
            using TypeDesc = NPrivate::TKafkaStringDesc;
            
            static constexpr const char* Name = "name";
            static constexpr const char* About = "The topic name.";
            static const Type Default; // = {""};
            
            static constexpr TKafkaVersions PresentVersions = VersionsAlways;
            static constexpr TKafkaVersions TaggedVersions = VersionsNever;
            static constexpr TKafkaVersions NullableVersions = VersionsNever;
            static constexpr TKafkaVersions FlexibleVersions = {6, Max<TKafkaVersion>()};
        };
        NameMeta::Type Name;
        
        struct PartitionsMeta {
            using ItemType = TListOffsetsPartition;
            using ItemTypeDesc = NPrivate::TKafkaStructDesc;
            using Type = std::vector<TListOffsetsPartition>;
            using TypeDesc = NPrivate::TKafkaArrayDesc;
            
            static constexpr const char* Name = "partitions";
            static constexpr const char* About = "Each partition in the request.";
            
            static constexpr TKafkaVersions PresentVersions = VersionsAlways;
            static constexpr TKafkaVersions TaggedVersions = VersionsNever;
            static constexpr TKafkaVersions NullableVersions = VersionsNever;
            static constexpr TKafkaVersions FlexibleVersions = {6, Max<TKafkaVersion>()};
        };
        PartitionsMeta::Type Partitions;
        
        i32 Size(TKafkaVersion version) const override;
        void Read(TKafkaReadable& readable, TKafkaVersion version) override;
        void Write(TKafkaWritable& writable, TKafkaVersion version) const override;
        
        bool operator==(const TListOffsetsTopic& other) const = default;
    };
    
    struct ReplicaIdMeta {
        using Type = TKafkaInt32;
        using TypeDesc = NPrivate::TKafkaIntDesc;
        
        static constexpr const char* Name = "replicaId";
        static constexpr const char* About = "The broker ID of the requestor, or -1 if this request is being made by a normal consumer.";
        static const Type Default; // = 0;
        
        static constexpr TKafkaVersions PresentVersions = VersionsAlways;
        static constexpr TKafkaVersions TaggedVersions = VersionsNever;
        static constexpr TKafkaVersions NullableVersions = VersionsNever;
        static constexpr TKafkaVersions FlexibleVersions = {6, Max<TKafkaVersion>()};
    };
    ReplicaIdMeta::Type ReplicaId;
    
    struct IsolationLevelMeta {
        using Type = TKafkaInt8;
        using TypeDesc = NPrivate::TKafkaIntDesc;
        
        static constexpr const char* Name = "isolationLevel";
        static constexpr const char* About = "This setting controls the visibility of transactional records. Using READ_UNCOMMITTED (isolation_level = 0) makes all records visible. With READ_COMMITTED (isolation_level = 1), non-transactional and COMMITTED transactional records are visible. To be more concrete, READ_COMMITTED returns all data from offsets smaller than the current LSO (last stable offset), and enables the inclusion of the list of aborted transactions in the result, which allows consumers to discard ABORTED transactional records";
        static const Type Default; // = 0;
        
        static constexpr TKafkaVersions PresentVersions = {2, Max<TKafkaVersion>()};
        static constexpr TKafkaVersions TaggedVersions = VersionsNever;
        static constexpr TKafkaVersions NullableVersions = VersionsNever;
        static constexpr TKafkaVersions FlexibleVersions = {6, Max<TKafkaVersion>()};
    };
    IsolationLevelMeta::Type IsolationLevel;
    
    struct TopicsMeta {
        using ItemType = TListOffsetsTopic;
        using ItemTypeDesc = NPrivate::TKafkaStructDesc;
        using Type = std::vector<TListOffsetsTopic>;
        using TypeDesc = NPrivate::TKafkaArrayDesc;
        
        static constexpr const char* Name = "topics";
        static constexpr const char* About = "Each topic in the request.";
        
        static constexpr TKafkaVersions PresentVersions = VersionsAlways;
        static constexpr TKafkaVersions TaggedVersions = VersionsNever;
        static constexpr TKafkaVersions NullableVersions = VersionsNever;
        static constexpr TKafkaVersions FlexibleVersions = {6, Max<TKafkaVersion>()};
    };
    TopicsMeta::Type Topics;
    
    i16 ApiKey() const override { return LIST_OFFSETS; };
    i32 Size(TKafkaVersion version) const override;
    void Read(TKafkaReadable& readable, TKafkaVersion version) override;
    void Write(TKafkaWritable& writable, TKafkaVersion version) const override;
    
    bool operator==(const TListOffsetsRequestData& other) const = default;
};


class TListOffsetsResponseData : public TApiMessage {
public:
    typedef std::shared_ptr<TListOffsetsResponseData> TPtr;
    
    struct MessageMeta {
        static constexpr TKafkaVersions PresentVersions = {0, 7};
        static constexpr TKafkaVersions FlexibleVersions = {6, Max<TKafkaVersion>()};
    };
    
    TListOffsetsResponseData();
    ~TListOffsetsResponseData() = default;
    
    class TListOffsetsTopicResponse : public TMessage {
    public:
        struct MessageMeta {
            static constexpr TKafkaVersions PresentVersions = {0, 7};
            static constexpr TKafkaVersions FlexibleVersions = {6, Max<TKafkaVersion>()};
        };
        
        TListOffsetsTopicResponse();
        ~TListOffsetsTopicResponse() = default;
        
        class TListOffsetsPartitionResponse : public TMessage {
        public:
            struct MessageMeta {
                static constexpr TKafkaVersions PresentVersions = {0, 7};
                static constexpr TKafkaVersions FlexibleVersions = {6, Max<TKafkaVersion>()};
            };
            
            TListOffsetsPartitionResponse();
            ~TListOffsetsPartitionResponse() = default;
            
            struct PartitionIndexMeta {
                using Type = TKafkaInt32;
                using TypeDesc = NPrivate::TKafkaIntDesc;
                
                static constexpr const char* Name = "partitionIndex";
                static constexpr const char* About = "The partition index.";
                static const Type Default; // = 0;
                
                static constexpr TKafkaVersions PresentVersions = VersionsAlways;
                static constexpr TKafkaVersions TaggedVersions = VersionsNever;
                static constexpr TKafkaVersions NullableVersions = VersionsNever;
                static constexpr TKafkaVersions FlexibleVersions = {6, Max<TKafkaVersion>()};
            };
            PartitionIndexMeta::Type PartitionIndex;
            
            struct ErrorCodeMeta {
                using Type = TKafkaInt16;
                using TypeDesc = NPrivate::TKafkaIntDesc;
                
                static constexpr const char* Name = "errorCode";
                static constexpr const char* About = "The partition error code, or 0 if there was no error.";
                static const Type Default; // = 0;
                
                static constexpr TKafkaVersions PresentVersions = VersionsAlways;
                static constexpr TKafkaVersions TaggedVersions = VersionsNever;
                static constexpr TKafkaVersions NullableVersions = VersionsNever;
                static constexpr TKafkaVersions FlexibleVersions = {6, Max<TKafkaVersion>()};
            };
            ErrorCodeMeta::Type ErrorCode;
            
            struct OldStyleOffsetsMeta {
                using ItemType = TKafkaInt64;
                using ItemTypeDesc = NPrivate::TKafkaIntDesc;
                using Type = std::vector<TKafkaInt64>;
                using TypeDesc = NPrivate::TKafkaArrayDesc;
                
                static constexpr const char* Name = "oldStyleOffsets";
                static constexpr const char* About = "The result offsets.";
                
                static constexpr TKafkaVersions PresentVersions = {0, 0};
                static constexpr TKafkaVersions TaggedVersions = VersionsNever;
                static constexpr TKafkaVersions NullableVersions = VersionsNever;
                static constexpr TKafkaVersions FlexibleVersions = {6, Max<TKafkaVersion>()};
            };
            OldStyleOffsetsMeta::Type OldStyleOffsets;
            
            struct TimestampMeta {
                using Type = TKafkaInt64;
                using TypeDesc = NPrivate::TKafkaIntDesc;
                
                static constexpr const char* Name = "timestamp";
                static constexpr const char* About = "The timestamp associated with the returned offset.";
                static const Type Default; // = -1;
                
                static constexpr TKafkaVersions PresentVersions = {1, Max<TKafkaVersion>()};
                static constexpr TKafkaVersions TaggedVersions = VersionsNever;
                static constexpr TKafkaVersions NullableVersions = VersionsNever;
                static constexpr TKafkaVersions FlexibleVersions = {6, Max<TKafkaVersion>()};
            };
            TimestampMeta::Type Timestamp;
            
            struct OffsetMeta {
                using Type = TKafkaInt64;
                using TypeDesc = NPrivate::TKafkaIntDesc;
                
                static constexpr const char* Name = "offset";
                static constexpr const char* About = "The returned offset.";
                static const Type Default; // = -1;
                
                static constexpr TKafkaVersions PresentVersions = {1, Max<TKafkaVersion>()};
                static constexpr TKafkaVersions TaggedVersions = VersionsNever;
                static constexpr TKafkaVersions NullableVersions = VersionsNever;
                static constexpr TKafkaVersions FlexibleVersions = {6, Max<TKafkaVersion>()};
            };
            OffsetMeta::Type Offset;
            
            struct LeaderEpochMeta {
                using Type = TKafkaInt32;
                using TypeDesc = NPrivate::TKafkaIntDesc;
                
                static constexpr const char* Name = "leaderEpoch";
                static constexpr const char* About = "";
                static const Type Default; // = -1;
                
                static constexpr TKafkaVersions PresentVersions = {4, Max<TKafkaVersion>()};
                static constexpr TKafkaVersions TaggedVersions = VersionsNever;
                static constexpr TKafkaVersions NullableVersions = VersionsNever;
                static constexpr TKafkaVersions FlexibleVersions = {6, Max<TKafkaVersion>()};
            };
            LeaderEpochMeta::Type LeaderEpoch;
            
            i32 Size(TKafkaVersion version) const override;
            void Read(TKafkaReadable& readable, TKafkaVersion version) override;
            void Write(TKafkaWritable& writable, TKafkaVersion version) const override;
            
            bool operator==(const TListOffsetsPartitionResponse& other) const = default;
        };
        
        struct NameMeta {
            using Type = TKafkaString;
            using TypeDesc = NPrivate::TKafkaStringDesc;
            
            static constexpr const char* Name = "name";
            static constexpr const char* About = "The topic name";
            static const Type Default; // = {""};
            
            static constexpr TKafkaVersions PresentVersions = VersionsAlways;
            static constexpr TKafkaVersions TaggedVersions = VersionsNever;
            static constexpr TKafkaVersions NullableVersions = VersionsNever;
            static constexpr TKafkaVersions FlexibleVersions = {6, Max<TKafkaVersion>()};
        };
        NameMeta::Type Name;
        
        struct PartitionsMeta {
            using ItemType = TListOffsetsPartitionResponse;
            using ItemTypeDesc = NPrivate::TKafkaStructDesc;
            using Type = std::vector<TListOffsetsPartitionResponse>;
            using TypeDesc = NPrivate::TKafkaArrayDesc;
            
            static constexpr const char* Name = "partitions";
            static constexpr const char* About = "Each partition in the response.";
            
            static constexpr TKafkaVersions PresentVersions = VersionsAlways;
            static constexpr TKafkaVersions TaggedVersions = VersionsNever;
            static constexpr TKafkaVersions NullableVersions = VersionsNever;
            static constexpr TKafkaVersions FlexibleVersions = {6, Max<TKafkaVersion>()};
        };
        PartitionsMeta::Type Partitions;
        
        i32 Size(TKafkaVersion version) const override;
        void Read(TKafkaReadable& readable, TKafkaVersion version) override;
        void Write(TKafkaWritable& writable, TKafkaVersion version) const override;
        
        bool operator==(const TListOffsetsTopicResponse& other) const = default;
    };
    
    struct ThrottleTimeMsMeta {
        using Type = TKafkaInt32;
        using TypeDesc = NPrivate::TKafkaIntDesc;
        
        static constexpr const char* Name = "throttleTimeMs";
        static constexpr const char* About = "The duration in milliseconds for which the request was throttled due to a quota violation, or zero if the request did not violate any quota.";
        static const Type Default; // = 0;
        
        static constexpr TKafkaVersions PresentVersions = {2, Max<TKafkaVersion>()};
        static constexpr TKafkaVersions TaggedVersions = VersionsNever;
        static constexpr TKafkaVersions NullableVersions = VersionsNever;
        static constexpr TKafkaVersions FlexibleVersions = {6, Max<TKafkaVersion>()};
    };
    ThrottleTimeMsMeta::Type ThrottleTimeMs;
    
    struct TopicsMeta {
        using ItemType = TListOffsetsTopicResponse;
        using ItemTypeDesc = NPrivate::TKafkaStructDesc;
        using Type = std::vector<TListOffsetsTopicResponse>;
        using TypeDesc = NPrivate::TKafkaArrayDesc;
        
        static constexpr const char* Name = "topics";
        static constexpr const char* About = "Each topic in the response.";
        
        static constexpr TKafkaVersions PresentVersions = VersionsAlways;
        static constexpr TKafkaVersions TaggedVersions = VersionsNever;
        static constexpr TKafkaVersions NullableVersions = VersionsNever;
        static constexpr TKafkaVersions FlexibleVersions = {6, Max<TKafkaVersion>()};
    };
    TopicsMeta::Type Topics;
    
    i16 ApiKey() const override { return LIST_OFFSETS; };
    i32 Size(TKafkaVersion version) const override;
    void Read(TKafkaReadable& readable, TKafkaVersion version) override;
    void Write(TKafkaWritable& writable, TKafkaVersion version) const override;
    
    bool operator==(const TListOffsetsResponseData& other) const = default;
};


class TMetadataRequestData : public TApiMessage {
public:
    typedef std::shared_ptr<TMetadataRequestData> TPtr;
    
    struct MessageMeta {
        static constexpr TKafkaVersions PresentVersions = {0, 12};
        static constexpr TKafkaVersions FlexibleVersions = {9, Max<TKafkaVersion>()};
    };
    
    TMetadataRequestData();
    ~TMetadataRequestData() = default;
    
    class TMetadataRequestTopic : public TMessage {
    public:
        struct MessageMeta {
            static constexpr TKafkaVersions PresentVersions = {0, 12};
            static constexpr TKafkaVersions FlexibleVersions = {9, Max<TKafkaVersion>()};
        };
        
        TMetadataRequestTopic();
        ~TMetadataRequestTopic() = default;
        
        struct TopicIdMeta {
            using Type = TKafkaUuid;
            using TypeDesc = NPrivate::TKafkaUuidDesc;
            
            static constexpr const char* Name = "topicId";
            static constexpr const char* About = "The topic id.";
            static const Type Default; // = TKafkaUuid(0, 0);
            
            static constexpr TKafkaVersions PresentVersions = {10, Max<TKafkaVersion>()};
            static constexpr TKafkaVersions TaggedVersions = VersionsNever;
            static constexpr TKafkaVersions NullableVersions = VersionsNever;
            static constexpr TKafkaVersions FlexibleVersions = VersionsAlways;
        };
        TopicIdMeta::Type TopicId;
        
        struct NameMeta {
            using Type = TKafkaString;
            using TypeDesc = NPrivate::TKafkaStringDesc;
            
            static constexpr const char* Name = "name";
            static constexpr const char* About = "The topic name.";
            static const Type Default; // = {""};
            
            static constexpr TKafkaVersions PresentVersions = VersionsAlways;
            static constexpr TKafkaVersions TaggedVersions = VersionsNever;
            static constexpr TKafkaVersions NullableVersions = {10, Max<TKafkaVersion>()};
            static constexpr TKafkaVersions FlexibleVersions = {9, Max<TKafkaVersion>()};
        };
        NameMeta::Type Name;
        
        i32 Size(TKafkaVersion version) const override;
        void Read(TKafkaReadable& readable, TKafkaVersion version) override;
        void Write(TKafkaWritable& writable, TKafkaVersion version) const override;
        
        bool operator==(const TMetadataRequestTopic& other) const = default;
    };
    
    struct TopicsMeta {
        using ItemType = TMetadataRequestTopic;
        using ItemTypeDesc = NPrivate::TKafkaStructDesc;
        using Type = std::vector<TMetadataRequestTopic>;
        using TypeDesc = NPrivate::TKafkaArrayDesc;
        
        static constexpr const char* Name = "topics";
        static constexpr const char* About = "The topics to fetch metadata for.";
        
        static constexpr TKafkaVersions PresentVersions = VersionsAlways;
        static constexpr TKafkaVersions TaggedVersions = VersionsNever;
        static constexpr TKafkaVersions NullableVersions = {1, Max<TKafkaVersion>()};
        static constexpr TKafkaVersions FlexibleVersions = {9, Max<TKafkaVersion>()};
    };
    TopicsMeta::Type Topics;
    
    struct AllowAutoTopicCreationMeta {
        using Type = TKafkaBool;
        using TypeDesc = NPrivate::TKafkaBoolDesc;
        
        static constexpr const char* Name = "allowAutoTopicCreation";
        static constexpr const char* About = "If this is true, the broker may auto-create topics that we requested which do not already exist, if it is configured to do so.";
        static const Type Default; // = true;
        
        static constexpr TKafkaVersions PresentVersions = {4, Max<TKafkaVersion>()};
        static constexpr TKafkaVersions TaggedVersions = VersionsNever;
        static constexpr TKafkaVersions NullableVersions = VersionsNever;
        static constexpr TKafkaVersions FlexibleVersions = {9, Max<TKafkaVersion>()};
    };
    AllowAutoTopicCreationMeta::Type AllowAutoTopicCreation;
    
    struct IncludeClusterAuthorizedOperationsMeta {
        using Type = TKafkaBool;
        using TypeDesc = NPrivate::TKafkaBoolDesc;
        
        static constexpr const char* Name = "includeClusterAuthorizedOperations";
        static constexpr const char* About = "Whether to include cluster authorized operations.";
        static const Type Default; // = false;
        
        static constexpr TKafkaVersions PresentVersions = {8, 10};
        static constexpr TKafkaVersions TaggedVersions = VersionsNever;
        static constexpr TKafkaVersions NullableVersions = VersionsNever;
        static constexpr TKafkaVersions FlexibleVersions = {9, Max<TKafkaVersion>()};
    };
    IncludeClusterAuthorizedOperationsMeta::Type IncludeClusterAuthorizedOperations;
    
    struct IncludeTopicAuthorizedOperationsMeta {
        using Type = TKafkaBool;
        using TypeDesc = NPrivate::TKafkaBoolDesc;
        
        static constexpr const char* Name = "includeTopicAuthorizedOperations";
        static constexpr const char* About = "Whether to include topic authorized operations.";
        static const Type Default; // = false;
        
        static constexpr TKafkaVersions PresentVersions = {8, Max<TKafkaVersion>()};
        static constexpr TKafkaVersions TaggedVersions = VersionsNever;
        static constexpr TKafkaVersions NullableVersions = VersionsNever;
        static constexpr TKafkaVersions FlexibleVersions = {9, Max<TKafkaVersion>()};
    };
    IncludeTopicAuthorizedOperationsMeta::Type IncludeTopicAuthorizedOperations;
    
    i16 ApiKey() const override { return METADATA; };
    i32 Size(TKafkaVersion version) const override;
    void Read(TKafkaReadable& readable, TKafkaVersion version) override;
    void Write(TKafkaWritable& writable, TKafkaVersion version) const override;
    
    bool operator==(const TMetadataRequestData& other) const = default;
};


class TMetadataResponseData : public TApiMessage {
public:
    typedef std::shared_ptr<TMetadataResponseData> TPtr;
    
    struct MessageMeta {
        static constexpr TKafkaVersions PresentVersions = {0, 12};
        static constexpr TKafkaVersions FlexibleVersions = {9, Max<TKafkaVersion>()};
    };
    
    TMetadataResponseData();
    ~TMetadataResponseData() = default;
    
    class TMetadataResponseBroker : public TMessage {
    public:
        struct MessageMeta {
            static constexpr TKafkaVersions PresentVersions = {0, 12};
            static constexpr TKafkaVersions FlexibleVersions = {9, Max<TKafkaVersion>()};
        };
        
        TMetadataResponseBroker();
        ~TMetadataResponseBroker() = default;
        
        struct NodeIdMeta {
            using Type = TKafkaInt32;
            using TypeDesc = NPrivate::TKafkaIntDesc;
            
            static constexpr const char* Name = "nodeId";
            static constexpr const char* About = "The broker ID.";
            static const Type Default; // = 0;
            
            static constexpr TKafkaVersions PresentVersions = VersionsAlways;
            static constexpr TKafkaVersions TaggedVersions = VersionsNever;
            static constexpr TKafkaVersions NullableVersions = VersionsNever;
            static constexpr TKafkaVersions FlexibleVersions = {9, Max<TKafkaVersion>()};
        };
        NodeIdMeta::Type NodeId;
        
        struct HostMeta {
            using Type = TKafkaString;
            using TypeDesc = NPrivate::TKafkaStringDesc;
            
            static constexpr const char* Name = "host";
            static constexpr const char* About = "The broker hostname.";
            static const Type Default; // = {""};
            
            static constexpr TKafkaVersions PresentVersions = VersionsAlways;
            static constexpr TKafkaVersions TaggedVersions = VersionsNever;
            static constexpr TKafkaVersions NullableVersions = VersionsNever;
            static constexpr TKafkaVersions FlexibleVersions = {9, Max<TKafkaVersion>()};
        };
        HostMeta::Type Host;
        
        struct PortMeta {
            using Type = TKafkaInt32;
            using TypeDesc = NPrivate::TKafkaIntDesc;
            
            static constexpr const char* Name = "port";
            static constexpr const char* About = "The broker port.";
            static const Type Default; // = 0;
            
            static constexpr TKafkaVersions PresentVersions = VersionsAlways;
            static constexpr TKafkaVersions TaggedVersions = VersionsNever;
            static constexpr TKafkaVersions NullableVersions = VersionsNever;
            static constexpr TKafkaVersions FlexibleVersions = {9, Max<TKafkaVersion>()};
        };
        PortMeta::Type Port;
        
        struct RackMeta {
            using Type = TKafkaString;
            using TypeDesc = NPrivate::TKafkaStringDesc;
            
            static constexpr const char* Name = "rack";
            static constexpr const char* About = "The rack of the broker, or null if it has not been assigned to a rack.";
            static const Type Default; // = std::nullopt;
            
            static constexpr TKafkaVersions PresentVersions = {1, Max<TKafkaVersion>()};
            static constexpr TKafkaVersions TaggedVersions = VersionsNever;
            static constexpr TKafkaVersions NullableVersions = VersionsAlways;
            static constexpr TKafkaVersions FlexibleVersions = {9, Max<TKafkaVersion>()};
        };
        RackMeta::Type Rack;
        
        i32 Size(TKafkaVersion version) const override;
        void Read(TKafkaReadable& readable, TKafkaVersion version) override;
        void Write(TKafkaWritable& writable, TKafkaVersion version) const override;
        
        bool operator==(const TMetadataResponseBroker& other) const = default;
    };
    
    class TMetadataResponseTopic : public TMessage {
    public:
        struct MessageMeta {
            static constexpr TKafkaVersions PresentVersions = {0, 12};
            static constexpr TKafkaVersions FlexibleVersions = {9, Max<TKafkaVersion>()};
        };
        
        TMetadataResponseTopic();
        ~TMetadataResponseTopic() = default;
        
        class TMetadataResponsePartition : public TMessage {
        public:
            struct MessageMeta {
                static constexpr TKafkaVersions PresentVersions = {0, 12};
                static constexpr TKafkaVersions FlexibleVersions = {9, Max<TKafkaVersion>()};
            };
            
            TMetadataResponsePartition();
            ~TMetadataResponsePartition() = default;
            
            struct ErrorCodeMeta {
                using Type = TKafkaInt16;
                using TypeDesc = NPrivate::TKafkaIntDesc;
                
                static constexpr const char* Name = "errorCode";
                static constexpr const char* About = "The partition error, or 0 if there was no error.";
                static const Type Default; // = 0;
                
                static constexpr TKafkaVersions PresentVersions = VersionsAlways;
                static constexpr TKafkaVersions TaggedVersions = VersionsNever;
                static constexpr TKafkaVersions NullableVersions = VersionsNever;
                static constexpr TKafkaVersions FlexibleVersions = {9, Max<TKafkaVersion>()};
            };
            ErrorCodeMeta::Type ErrorCode;
            
            struct PartitionIndexMeta {
                using Type = TKafkaInt32;
                using TypeDesc = NPrivate::TKafkaIntDesc;
                
                static constexpr const char* Name = "partitionIndex";
                static constexpr const char* About = "The partition index.";
                static const Type Default; // = 0;
                
                static constexpr TKafkaVersions PresentVersions = VersionsAlways;
                static constexpr TKafkaVersions TaggedVersions = VersionsNever;
                static constexpr TKafkaVersions NullableVersions = VersionsNever;
                static constexpr TKafkaVersions FlexibleVersions = {9, Max<TKafkaVersion>()};
            };
            PartitionIndexMeta::Type PartitionIndex;
            
            struct LeaderIdMeta {
                using Type = TKafkaInt32;
                using TypeDesc = NPrivate::TKafkaIntDesc;
                
                static constexpr const char* Name = "leaderId";
                static constexpr const char* About = "The ID of the leader broker.";
                static const Type Default; // = 0;
                
                static constexpr TKafkaVersions PresentVersions = VersionsAlways;
                static constexpr TKafkaVersions TaggedVersions = VersionsNever;
                static constexpr TKafkaVersions NullableVersions = VersionsNever;
                static constexpr TKafkaVersions FlexibleVersions = {9, Max<TKafkaVersion>()};
            };
            LeaderIdMeta::Type LeaderId;
            
            struct LeaderEpochMeta {
                using Type = TKafkaInt32;
                using TypeDesc = NPrivate::TKafkaIntDesc;
                
                static constexpr const char* Name = "leaderEpoch";
                static constexpr const char* About = "The leader epoch of this partition.";
                static const Type Default; // = -1;
                
                static constexpr TKafkaVersions PresentVersions = {7, Max<TKafkaVersion>()};
                static constexpr TKafkaVersions TaggedVersions = VersionsNever;
                static constexpr TKafkaVersions NullableVersions = VersionsNever;
                static constexpr TKafkaVersions FlexibleVersions = {9, Max<TKafkaVersion>()};
            };
            LeaderEpochMeta::Type LeaderEpoch;
            
            struct ReplicaNodesMeta {
                using ItemType = TKafkaInt32;
                using ItemTypeDesc = NPrivate::TKafkaIntDesc;
                using Type = std::vector<TKafkaInt32>;
                using TypeDesc = NPrivate::TKafkaArrayDesc;
                
                static constexpr const char* Name = "replicaNodes";
                static constexpr const char* About = "The set of all nodes that host this partition.";
                
                static constexpr TKafkaVersions PresentVersions = VersionsAlways;
                static constexpr TKafkaVersions TaggedVersions = VersionsNever;
                static constexpr TKafkaVersions NullableVersions = VersionsNever;
                static constexpr TKafkaVersions FlexibleVersions = {9, Max<TKafkaVersion>()};
            };
            ReplicaNodesMeta::Type ReplicaNodes;
            
            struct IsrNodesMeta {
                using ItemType = TKafkaInt32;
                using ItemTypeDesc = NPrivate::TKafkaIntDesc;
                using Type = std::vector<TKafkaInt32>;
                using TypeDesc = NPrivate::TKafkaArrayDesc;
                
                static constexpr const char* Name = "isrNodes";
                static constexpr const char* About = "The set of nodes that are in sync with the leader for this partition.";
                
                static constexpr TKafkaVersions PresentVersions = VersionsAlways;
                static constexpr TKafkaVersions TaggedVersions = VersionsNever;
                static constexpr TKafkaVersions NullableVersions = VersionsNever;
                static constexpr TKafkaVersions FlexibleVersions = {9, Max<TKafkaVersion>()};
            };
            IsrNodesMeta::Type IsrNodes;
            
            struct OfflineReplicasMeta {
                using ItemType = TKafkaInt32;
                using ItemTypeDesc = NPrivate::TKafkaIntDesc;
                using Type = std::vector<TKafkaInt32>;
                using TypeDesc = NPrivate::TKafkaArrayDesc;
                
                static constexpr const char* Name = "offlineReplicas";
                static constexpr const char* About = "The set of offline replicas of this partition.";
                
                static constexpr TKafkaVersions PresentVersions = {5, Max<TKafkaVersion>()};
                static constexpr TKafkaVersions TaggedVersions = VersionsNever;
                static constexpr TKafkaVersions NullableVersions = VersionsNever;
                static constexpr TKafkaVersions FlexibleVersions = {9, Max<TKafkaVersion>()};
            };
            OfflineReplicasMeta::Type OfflineReplicas;
            
            i32 Size(TKafkaVersion version) const override;
            void Read(TKafkaReadable& readable, TKafkaVersion version) override;
            void Write(TKafkaWritable& writable, TKafkaVersion version) const override;
            
            bool operator==(const TMetadataResponsePartition& other) const = default;
        };
        
        struct ErrorCodeMeta {
            using Type = TKafkaInt16;
            using TypeDesc = NPrivate::TKafkaIntDesc;
            
            static constexpr const char* Name = "errorCode";
            static constexpr const char* About = "The topic error, or 0 if there was no error.";
            static const Type Default; // = 0;
            
            static constexpr TKafkaVersions PresentVersions = VersionsAlways;
            static constexpr TKafkaVersions TaggedVersions = VersionsNever;
            static constexpr TKafkaVersions NullableVersions = VersionsNever;
            static constexpr TKafkaVersions FlexibleVersions = {9, Max<TKafkaVersion>()};
        };
        ErrorCodeMeta::Type ErrorCode;
        
        struct NameMeta {
            using Type = TKafkaString;
            using TypeDesc = NPrivate::TKafkaStringDesc;
            
            static constexpr const char* Name = "name";
            static constexpr const char* About = "The topic name.";
            static const Type Default; // = {""};
            
            static constexpr TKafkaVersions PresentVersions = VersionsAlways;
            static constexpr TKafkaVersions TaggedVersions = VersionsNever;
            static constexpr TKafkaVersions NullableVersions = {12, Max<TKafkaVersion>()};
            static constexpr TKafkaVersions FlexibleVersions = {9, Max<TKafkaVersion>()};
        };
        NameMeta::Type Name;
        
        struct TopicIdMeta {
            using Type = TKafkaUuid;
            using TypeDesc = NPrivate::TKafkaUuidDesc;
            
            static constexpr const char* Name = "topicId";
            static constexpr const char* About = "The topic id.";
            static const Type Default; // = TKafkaUuid(0, 0);
            
            static constexpr TKafkaVersions PresentVersions = {10, Max<TKafkaVersion>()};
            static constexpr TKafkaVersions TaggedVersions = VersionsNever;
            static constexpr TKafkaVersions NullableVersions = VersionsNever;
            static constexpr TKafkaVersions FlexibleVersions = VersionsAlways;
        };
        TopicIdMeta::Type TopicId;
        
        struct IsInternalMeta {
            using Type = TKafkaBool;
            using TypeDesc = NPrivate::TKafkaBoolDesc;
            
            static constexpr const char* Name = "isInternal";
            static constexpr const char* About = "True if the topic is internal.";
            static const Type Default; // = false;
            
            static constexpr TKafkaVersions PresentVersions = {1, Max<TKafkaVersion>()};
            static constexpr TKafkaVersions TaggedVersions = VersionsNever;
            static constexpr TKafkaVersions NullableVersions = VersionsNever;
            static constexpr TKafkaVersions FlexibleVersions = {9, Max<TKafkaVersion>()};
        };
        IsInternalMeta::Type IsInternal;
        
        struct PartitionsMeta {
            using ItemType = TMetadataResponsePartition;
            using ItemTypeDesc = NPrivate::TKafkaStructDesc;
            using Type = std::vector<TMetadataResponsePartition>;
            using TypeDesc = NPrivate::TKafkaArrayDesc;
            
            static constexpr const char* Name = "partitions";
            static constexpr const char* About = "Each partition in the topic.";
            
            static constexpr TKafkaVersions PresentVersions = VersionsAlways;
            static constexpr TKafkaVersions TaggedVersions = VersionsNever;
            static constexpr TKafkaVersions NullableVersions = VersionsNever;
            static constexpr TKafkaVersions FlexibleVersions = {9, Max<TKafkaVersion>()};
        };
        PartitionsMeta::Type Partitions;
        
        struct TopicAuthorizedOperationsMeta {
            using Type = TKafkaInt32;
            using TypeDesc = NPrivate::TKafkaIntDesc;
            
            static constexpr const char* Name = "topicAuthorizedOperations";
            static constexpr const char* About = "32-bit bitfield to represent authorized operations for this topic.";
            static const Type Default; // = -2147483648;
            
            static constexpr TKafkaVersions PresentVersions = {8, Max<TKafkaVersion>()};
            static constexpr TKafkaVersions TaggedVersions = VersionsNever;
            static constexpr TKafkaVersions NullableVersions = VersionsNever;
            static constexpr TKafkaVersions FlexibleVersions = {9, Max<TKafkaVersion>()};
        };
        TopicAuthorizedOperationsMeta::Type TopicAuthorizedOperations;
        
        i32 Size(TKafkaVersion version) const override;
        void Read(TKafkaReadable& readable, TKafkaVersion version) override;
        void Write(TKafkaWritable& writable, TKafkaVersion version) const override;
        
        bool operator==(const TMetadataResponseTopic& other) const = default;
    };
    
    struct ThrottleTimeMsMeta {
        using Type = TKafkaInt32;
        using TypeDesc = NPrivate::TKafkaIntDesc;
        
        static constexpr const char* Name = "throttleTimeMs";
        static constexpr const char* About = "The duration in milliseconds for which the request was throttled due to a quota violation, or zero if the request did not violate any quota.";
        static const Type Default; // = 0;
        
        static constexpr TKafkaVersions PresentVersions = {3, Max<TKafkaVersion>()};
        static constexpr TKafkaVersions TaggedVersions = VersionsNever;
        static constexpr TKafkaVersions NullableVersions = VersionsNever;
        static constexpr TKafkaVersions FlexibleVersions = {9, Max<TKafkaVersion>()};
    };
    ThrottleTimeMsMeta::Type ThrottleTimeMs;
    
    struct BrokersMeta {
        using ItemType = TMetadataResponseBroker;
        using ItemTypeDesc = NPrivate::TKafkaStructDesc;
        using Type = std::vector<TMetadataResponseBroker>;
        using TypeDesc = NPrivate::TKafkaArrayDesc;
        
        static constexpr const char* Name = "brokers";
        static constexpr const char* About = "Each broker in the response.";
        
        static constexpr TKafkaVersions PresentVersions = VersionsAlways;
        static constexpr TKafkaVersions TaggedVersions = VersionsNever;
        static constexpr TKafkaVersions NullableVersions = VersionsNever;
        static constexpr TKafkaVersions FlexibleVersions = {9, Max<TKafkaVersion>()};
    };
    BrokersMeta::Type Brokers;
    
    struct ClusterIdMeta {
        using Type = TKafkaString;
        using TypeDesc = NPrivate::TKafkaStringDesc;
        
        static constexpr const char* Name = "clusterId";
        static constexpr const char* About = "The cluster ID that responding broker belongs to.";
        static const Type Default; // = std::nullopt;
        
        static constexpr TKafkaVersions PresentVersions = {2, Max<TKafkaVersion>()};
        static constexpr TKafkaVersions TaggedVersions = VersionsNever;
        static constexpr TKafkaVersions NullableVersions = VersionsAlways;
        static constexpr TKafkaVersions FlexibleVersions = {9, Max<TKafkaVersion>()};
    };
    ClusterIdMeta::Type ClusterId;
    
    struct ControllerIdMeta {
        using Type = TKafkaInt32;
        using TypeDesc = NPrivate::TKafkaIntDesc;
        
        static constexpr const char* Name = "controllerId";
        static constexpr const char* About = "The ID of the controller broker.";
        static const Type Default; // = -1;
        
        static constexpr TKafkaVersions PresentVersions = {1, Max<TKafkaVersion>()};
        static constexpr TKafkaVersions TaggedVersions = VersionsNever;
        static constexpr TKafkaVersions NullableVersions = VersionsNever;
        static constexpr TKafkaVersions FlexibleVersions = {9, Max<TKafkaVersion>()};
    };
    ControllerIdMeta::Type ControllerId;
    
    struct TopicsMeta {
        using ItemType = TMetadataResponseTopic;
        using ItemTypeDesc = NPrivate::TKafkaStructDesc;
        using Type = std::vector<TMetadataResponseTopic>;
        using TypeDesc = NPrivate::TKafkaArrayDesc;
        
        static constexpr const char* Name = "topics";
        static constexpr const char* About = "Each topic in the response.";
        
        static constexpr TKafkaVersions PresentVersions = VersionsAlways;
        static constexpr TKafkaVersions TaggedVersions = VersionsNever;
        static constexpr TKafkaVersions NullableVersions = VersionsNever;
        static constexpr TKafkaVersions FlexibleVersions = {9, Max<TKafkaVersion>()};
    };
    TopicsMeta::Type Topics;
    
    struct ClusterAuthorizedOperationsMeta {
        using Type = TKafkaInt32;
        using TypeDesc = NPrivate::TKafkaIntDesc;
        
        static constexpr const char* Name = "clusterAuthorizedOperations";
        static constexpr const char* About = "32-bit bitfield to represent authorized operations for this cluster.";
        static const Type Default; // = -2147483648;
        
        static constexpr TKafkaVersions PresentVersions = {8, 10};
        static constexpr TKafkaVersions TaggedVersions = VersionsNever;
        static constexpr TKafkaVersions NullableVersions = VersionsNever;
        static constexpr TKafkaVersions FlexibleVersions = {9, Max<TKafkaVersion>()};
    };
    ClusterAuthorizedOperationsMeta::Type ClusterAuthorizedOperations;
    
    i16 ApiKey() const override { return METADATA; };
    i32 Size(TKafkaVersion version) const override;
    void Read(TKafkaReadable& readable, TKafkaVersion version) override;
    void Write(TKafkaWritable& writable, TKafkaVersion version) const override;
    
    bool operator==(const TMetadataResponseData& other) const = default;
};


class TOffsetCommitRequestData : public TApiMessage {
public:
    typedef std::shared_ptr<TOffsetCommitRequestData> TPtr;
    
    struct MessageMeta {
        static constexpr TKafkaVersions PresentVersions = {0, 8};
        static constexpr TKafkaVersions FlexibleVersions = {8, Max<TKafkaVersion>()};
    };
    
    TOffsetCommitRequestData();
    ~TOffsetCommitRequestData() = default;
    
    class TOffsetCommitRequestTopic : public TMessage {
    public:
        struct MessageMeta {
            static constexpr TKafkaVersions PresentVersions = {0, 8};
            static constexpr TKafkaVersions FlexibleVersions = {8, Max<TKafkaVersion>()};
        };
        
        TOffsetCommitRequestTopic();
        ~TOffsetCommitRequestTopic() = default;
        
        class TOffsetCommitRequestPartition : public TMessage {
        public:
            struct MessageMeta {
                static constexpr TKafkaVersions PresentVersions = {0, 8};
                static constexpr TKafkaVersions FlexibleVersions = {8, Max<TKafkaVersion>()};
            };
            
            TOffsetCommitRequestPartition();
            ~TOffsetCommitRequestPartition() = default;
            
            struct PartitionIndexMeta {
                using Type = TKafkaInt32;
                using TypeDesc = NPrivate::TKafkaIntDesc;
                
                static constexpr const char* Name = "partitionIndex";
                static constexpr const char* About = "The partition index.";
                static const Type Default; // = 0;
                
                static constexpr TKafkaVersions PresentVersions = VersionsAlways;
                static constexpr TKafkaVersions TaggedVersions = VersionsNever;
                static constexpr TKafkaVersions NullableVersions = VersionsNever;
                static constexpr TKafkaVersions FlexibleVersions = {8, Max<TKafkaVersion>()};
            };
            PartitionIndexMeta::Type PartitionIndex;
            
            struct CommittedOffsetMeta {
                using Type = TKafkaInt64;
                using TypeDesc = NPrivate::TKafkaIntDesc;
                
                static constexpr const char* Name = "committedOffset";
                static constexpr const char* About = "The message offset to be committed.";
                static const Type Default; // = 0;
                
                static constexpr TKafkaVersions PresentVersions = VersionsAlways;
                static constexpr TKafkaVersions TaggedVersions = VersionsNever;
                static constexpr TKafkaVersions NullableVersions = VersionsNever;
                static constexpr TKafkaVersions FlexibleVersions = {8, Max<TKafkaVersion>()};
            };
            CommittedOffsetMeta::Type CommittedOffset;
            
            struct CommittedLeaderEpochMeta {
                using Type = TKafkaInt32;
                using TypeDesc = NPrivate::TKafkaIntDesc;
                
                static constexpr const char* Name = "committedLeaderEpoch";
                static constexpr const char* About = "The leader epoch of this partition.";
                static const Type Default; // = -1;
                
                static constexpr TKafkaVersions PresentVersions = {6, Max<TKafkaVersion>()};
                static constexpr TKafkaVersions TaggedVersions = VersionsNever;
                static constexpr TKafkaVersions NullableVersions = VersionsNever;
                static constexpr TKafkaVersions FlexibleVersions = {8, Max<TKafkaVersion>()};
            };
            CommittedLeaderEpochMeta::Type CommittedLeaderEpoch;
            
            struct CommitTimestampMeta {
                using Type = TKafkaInt64;
                using TypeDesc = NPrivate::TKafkaIntDesc;
                
                static constexpr const char* Name = "commitTimestamp";
                static constexpr const char* About = "The timestamp of the commit.";
                static const Type Default; // = -1;
                
                static constexpr TKafkaVersions PresentVersions = {1, 1};
                static constexpr TKafkaVersions TaggedVersions = VersionsNever;
                static constexpr TKafkaVersions NullableVersions = VersionsNever;
                static constexpr TKafkaVersions FlexibleVersions = {8, Max<TKafkaVersion>()};
            };
            CommitTimestampMeta::Type CommitTimestamp;
            
            struct CommittedMetadataMeta {
                using Type = TKafkaString;
                using TypeDesc = NPrivate::TKafkaStringDesc;
                
                static constexpr const char* Name = "committedMetadata";
                static constexpr const char* About = "Any associated metadata the client wants to keep.";
                static const Type Default; // = {""};
                
                static constexpr TKafkaVersions PresentVersions = VersionsAlways;
                static constexpr TKafkaVersions TaggedVersions = VersionsNever;
                static constexpr TKafkaVersions NullableVersions = VersionsAlways;
                static constexpr TKafkaVersions FlexibleVersions = {8, Max<TKafkaVersion>()};
            };
            CommittedMetadataMeta::Type CommittedMetadata;
            
            i32 Size(TKafkaVersion version) const override;
            void Read(TKafkaReadable& readable, TKafkaVersion version) override;
            void Write(TKafkaWritable& writable, TKafkaVersion version) const override;
            
            bool operator==(const TOffsetCommitRequestPartition& other) const = default;
        };
        
        struct NameMeta {
            using Type = TKafkaString;
            using TypeDesc = NPrivate::TKafkaStringDesc;
            
            static constexpr const char* Name = "name";
            static constexpr const char* About = "The topic name.";
            static const Type Default; // = {""};
            
            static constexpr TKafkaVersions PresentVersions = VersionsAlways;
            static constexpr TKafkaVersions TaggedVersions = VersionsNever;
            static constexpr TKafkaVersions NullableVersions = VersionsNever;
            static constexpr TKafkaVersions FlexibleVersions = {8, Max<TKafkaVersion>()};
        };
        NameMeta::Type Name;
        
        struct PartitionsMeta {
            using ItemType = TOffsetCommitRequestPartition;
            using ItemTypeDesc = NPrivate::TKafkaStructDesc;
            using Type = std::vector<TOffsetCommitRequestPartition>;
            using TypeDesc = NPrivate::TKafkaArrayDesc;
            
            static constexpr const char* Name = "partitions";
            static constexpr const char* About = "Each partition to commit offsets for.";
            
            static constexpr TKafkaVersions PresentVersions = VersionsAlways;
            static constexpr TKafkaVersions TaggedVersions = VersionsNever;
            static constexpr TKafkaVersions NullableVersions = VersionsNever;
            static constexpr TKafkaVersions FlexibleVersions = {8, Max<TKafkaVersion>()};
        };
        PartitionsMeta::Type Partitions;
        
        i32 Size(TKafkaVersion version) const override;
        void Read(TKafkaReadable& readable, TKafkaVersion version) override;
        void Write(TKafkaWritable& writable, TKafkaVersion version) const override;
        
        bool operator==(const TOffsetCommitRequestTopic& other) const = default;
    };
    
    struct GroupIdMeta {
        using Type = TKafkaString;
        using TypeDesc = NPrivate::TKafkaStringDesc;
        
        static constexpr const char* Name = "groupId";
        static constexpr const char* About = "The unique group identifier.";
        static const Type Default; // = {""};
        
        static constexpr TKafkaVersions PresentVersions = VersionsAlways;
        static constexpr TKafkaVersions TaggedVersions = VersionsNever;
        static constexpr TKafkaVersions NullableVersions = VersionsNever;
        static constexpr TKafkaVersions FlexibleVersions = {8, Max<TKafkaVersion>()};
    };
    GroupIdMeta::Type GroupId;
    
    struct GenerationIdMeta {
        using Type = TKafkaInt32;
        using TypeDesc = NPrivate::TKafkaIntDesc;
        
        static constexpr const char* Name = "generationId";
        static constexpr const char* About = "The generation of the group.";
        static const Type Default; // = -1;
        
        static constexpr TKafkaVersions PresentVersions = {1, Max<TKafkaVersion>()};
        static constexpr TKafkaVersions TaggedVersions = VersionsNever;
        static constexpr TKafkaVersions NullableVersions = VersionsNever;
        static constexpr TKafkaVersions FlexibleVersions = {8, Max<TKafkaVersion>()};
    };
    GenerationIdMeta::Type GenerationId;
    
    struct MemberIdMeta {
        using Type = TKafkaString;
        using TypeDesc = NPrivate::TKafkaStringDesc;
        
        static constexpr const char* Name = "memberId";
        static constexpr const char* About = "The member ID assigned by the group coordinator.";
        static const Type Default; // = {""};
        
        static constexpr TKafkaVersions PresentVersions = {1, Max<TKafkaVersion>()};
        static constexpr TKafkaVersions TaggedVersions = VersionsNever;
        static constexpr TKafkaVersions NullableVersions = VersionsNever;
        static constexpr TKafkaVersions FlexibleVersions = {8, Max<TKafkaVersion>()};
    };
    MemberIdMeta::Type MemberId;
    
    struct GroupInstanceIdMeta {
        using Type = TKafkaString;
        using TypeDesc = NPrivate::TKafkaStringDesc;
        
        static constexpr const char* Name = "groupInstanceId";
        static constexpr const char* About = "The unique identifier of the consumer instance provided by end user.";
        static const Type Default; // = std::nullopt;
        
        static constexpr TKafkaVersions PresentVersions = {7, Max<TKafkaVersion>()};
        static constexpr TKafkaVersions TaggedVersions = VersionsNever;
        static constexpr TKafkaVersions NullableVersions = VersionsAlways;
        static constexpr TKafkaVersions FlexibleVersions = {8, Max<TKafkaVersion>()};
    };
    GroupInstanceIdMeta::Type GroupInstanceId;
    
    struct RetentionTimeMsMeta {
        using Type = TKafkaInt64;
        using TypeDesc = NPrivate::TKafkaIntDesc;
        
        static constexpr const char* Name = "retentionTimeMs";
        static constexpr const char* About = "The time period in ms to retain the offset.";
        static const Type Default; // = -1;
        
        static constexpr TKafkaVersions PresentVersions = {2, 4};
        static constexpr TKafkaVersions TaggedVersions = VersionsNever;
        static constexpr TKafkaVersions NullableVersions = VersionsNever;
        static constexpr TKafkaVersions FlexibleVersions = {8, Max<TKafkaVersion>()};
    };
    RetentionTimeMsMeta::Type RetentionTimeMs;
    
    struct TopicsMeta {
        using ItemType = TOffsetCommitRequestTopic;
        using ItemTypeDesc = NPrivate::TKafkaStructDesc;
        using Type = std::vector<TOffsetCommitRequestTopic>;
        using TypeDesc = NPrivate::TKafkaArrayDesc;
        
        static constexpr const char* Name = "topics";
        static constexpr const char* About = "The topics to commit offsets for.";
        
        static constexpr TKafkaVersions PresentVersions = VersionsAlways;
        static constexpr TKafkaVersions TaggedVersions = VersionsNever;
        static constexpr TKafkaVersions NullableVersions = VersionsNever;
        static constexpr TKafkaVersions FlexibleVersions = {8, Max<TKafkaVersion>()};
    };
    TopicsMeta::Type Topics;
    
    i16 ApiKey() const override { return OFFSET_COMMIT; };
    i32 Size(TKafkaVersion version) const override;
    void Read(TKafkaReadable& readable, TKafkaVersion version) override;
    void Write(TKafkaWritable& writable, TKafkaVersion version) const override;
    
    bool operator==(const TOffsetCommitRequestData& other) const = default;
};


class TOffsetCommitResponseData : public TApiMessage {
public:
    typedef std::shared_ptr<TOffsetCommitResponseData> TPtr;
    
    struct MessageMeta {
        static constexpr TKafkaVersions PresentVersions = {0, 8};
        static constexpr TKafkaVersions FlexibleVersions = {8, Max<TKafkaVersion>()};
    };
    
    TOffsetCommitResponseData();
    ~TOffsetCommitResponseData() = default;
    
    class TOffsetCommitResponseTopic : public TMessage {
    public:
        struct MessageMeta {
            static constexpr TKafkaVersions PresentVersions = {0, 8};
            static constexpr TKafkaVersions FlexibleVersions = {8, Max<TKafkaVersion>()};
        };
        
        TOffsetCommitResponseTopic();
        ~TOffsetCommitResponseTopic() = default;
        
        class TOffsetCommitResponsePartition : public TMessage {
        public:
            struct MessageMeta {
                static constexpr TKafkaVersions PresentVersions = {0, 8};
                static constexpr TKafkaVersions FlexibleVersions = {8, Max<TKafkaVersion>()};
            };
            
            TOffsetCommitResponsePartition();
            ~TOffsetCommitResponsePartition() = default;
            
            struct PartitionIndexMeta {
                using Type = TKafkaInt32;
                using TypeDesc = NPrivate::TKafkaIntDesc;
                
                static constexpr const char* Name = "partitionIndex";
                static constexpr const char* About = "The partition index.";
                static const Type Default; // = 0;
                
                static constexpr TKafkaVersions PresentVersions = VersionsAlways;
                static constexpr TKafkaVersions TaggedVersions = VersionsNever;
                static constexpr TKafkaVersions NullableVersions = VersionsNever;
                static constexpr TKafkaVersions FlexibleVersions = {8, Max<TKafkaVersion>()};
            };
            PartitionIndexMeta::Type PartitionIndex;
            
            struct ErrorCodeMeta {
                using Type = TKafkaInt16;
                using TypeDesc = NPrivate::TKafkaIntDesc;
                
                static constexpr const char* Name = "errorCode";
                static constexpr const char* About = "The error code, or 0 if there was no error.";
                static const Type Default; // = 0;
                
                static constexpr TKafkaVersions PresentVersions = VersionsAlways;
                static constexpr TKafkaVersions TaggedVersions = VersionsNever;
                static constexpr TKafkaVersions NullableVersions = VersionsNever;
                static constexpr TKafkaVersions FlexibleVersions = {8, Max<TKafkaVersion>()};
            };
            ErrorCodeMeta::Type ErrorCode;
            
            i32 Size(TKafkaVersion version) const override;
            void Read(TKafkaReadable& readable, TKafkaVersion version) override;
            void Write(TKafkaWritable& writable, TKafkaVersion version) const override;
            
            bool operator==(const TOffsetCommitResponsePartition& other) const = default;
        };
        
        struct NameMeta {
            using Type = TKafkaString;
            using TypeDesc = NPrivate::TKafkaStringDesc;
            
            static constexpr const char* Name = "name";
            static constexpr const char* About = "The topic name.";
            static const Type Default; // = {""};
            
            static constexpr TKafkaVersions PresentVersions = VersionsAlways;
            static constexpr TKafkaVersions TaggedVersions = VersionsNever;
            static constexpr TKafkaVersions NullableVersions = VersionsNever;
            static constexpr TKafkaVersions FlexibleVersions = {8, Max<TKafkaVersion>()};
        };
        NameMeta::Type Name;
        
        struct PartitionsMeta {
            using ItemType = TOffsetCommitResponsePartition;
            using ItemTypeDesc = NPrivate::TKafkaStructDesc;
            using Type = std::vector<TOffsetCommitResponsePartition>;
            using TypeDesc = NPrivate::TKafkaArrayDesc;
            
            static constexpr const char* Name = "partitions";
            static constexpr const char* About = "The responses for each partition in the topic.";
            
            static constexpr TKafkaVersions PresentVersions = VersionsAlways;
            static constexpr TKafkaVersions TaggedVersions = VersionsNever;
            static constexpr TKafkaVersions NullableVersions = VersionsNever;
            static constexpr TKafkaVersions FlexibleVersions = {8, Max<TKafkaVersion>()};
        };
        PartitionsMeta::Type Partitions;
        
        i32 Size(TKafkaVersion version) const override;
        void Read(TKafkaReadable& readable, TKafkaVersion version) override;
        void Write(TKafkaWritable& writable, TKafkaVersion version) const override;
        
        bool operator==(const TOffsetCommitResponseTopic& other) const = default;
    };
    
    struct ThrottleTimeMsMeta {
        using Type = TKafkaInt32;
        using TypeDesc = NPrivate::TKafkaIntDesc;
        
        static constexpr const char* Name = "throttleTimeMs";
        static constexpr const char* About = "The duration in milliseconds for which the request was throttled due to a quota violation, or zero if the request did not violate any quota.";
        static const Type Default; // = 0;
        
        static constexpr TKafkaVersions PresentVersions = {3, Max<TKafkaVersion>()};
        static constexpr TKafkaVersions TaggedVersions = VersionsNever;
        static constexpr TKafkaVersions NullableVersions = VersionsNever;
        static constexpr TKafkaVersions FlexibleVersions = {8, Max<TKafkaVersion>()};
    };
    ThrottleTimeMsMeta::Type ThrottleTimeMs;
    
    struct TopicsMeta {
        using ItemType = TOffsetCommitResponseTopic;
        using ItemTypeDesc = NPrivate::TKafkaStructDesc;
        using Type = std::vector<TOffsetCommitResponseTopic>;
        using TypeDesc = NPrivate::TKafkaArrayDesc;
        
        static constexpr const char* Name = "topics";
        static constexpr const char* About = "The responses for each topic.";
        
        static constexpr TKafkaVersions PresentVersions = VersionsAlways;
        static constexpr TKafkaVersions TaggedVersions = VersionsNever;
        static constexpr TKafkaVersions NullableVersions = VersionsNever;
        static constexpr TKafkaVersions FlexibleVersions = {8, Max<TKafkaVersion>()};
    };
    TopicsMeta::Type Topics;
    
    i16 ApiKey() const override { return OFFSET_COMMIT; };
    i32 Size(TKafkaVersion version) const override;
    void Read(TKafkaReadable& readable, TKafkaVersion version) override;
    void Write(TKafkaWritable& writable, TKafkaVersion version) const override;
    
    bool operator==(const TOffsetCommitResponseData& other) const = default;
};


class TOffsetFetchRequestData : public TApiMessage {
public:
    typedef std::shared_ptr<TOffsetFetchRequestData> TPtr;
    
    struct MessageMeta {
        static constexpr TKafkaVersions PresentVersions = {0, 8};
        static constexpr TKafkaVersions FlexibleVersions = {6, Max<TKafkaVersion>()};
    };
    
    TOffsetFetchRequestData();
    ~TOffsetFetchRequestData() = default;
    
    class TOffsetFetchRequestTopic : public TMessage {
    public:
        struct MessageMeta {
            static constexpr TKafkaVersions PresentVersions = {0, 7};
            static constexpr TKafkaVersions FlexibleVersions = {6, Max<TKafkaVersion>()};
        };
        
        TOffsetFetchRequestTopic();
        ~TOffsetFetchRequestTopic() = default;
        
        struct NameMeta {
            using Type = TKafkaString;
            using TypeDesc = NPrivate::TKafkaStringDesc;
            
            static constexpr const char* Name = "name";
            static constexpr const char* About = "The topic name.";
            static const Type Default; // = {""};
            
            static constexpr TKafkaVersions PresentVersions = VersionsAlways;
            static constexpr TKafkaVersions TaggedVersions = VersionsNever;
            static constexpr TKafkaVersions NullableVersions = VersionsNever;
            static constexpr TKafkaVersions FlexibleVersions = {6, Max<TKafkaVersion>()};
        };
        NameMeta::Type Name;
        
        struct PartitionIndexesMeta {
            using ItemType = TKafkaInt32;
            using ItemTypeDesc = NPrivate::TKafkaIntDesc;
            using Type = std::vector<TKafkaInt32>;
            using TypeDesc = NPrivate::TKafkaArrayDesc;
            
            static constexpr const char* Name = "partitionIndexes";
            static constexpr const char* About = "The partition indexes we would like to fetch offsets for.";
            
            static constexpr TKafkaVersions PresentVersions = VersionsAlways;
            static constexpr TKafkaVersions TaggedVersions = VersionsNever;
            static constexpr TKafkaVersions NullableVersions = VersionsNever;
            static constexpr TKafkaVersions FlexibleVersions = {6, Max<TKafkaVersion>()};
        };
        PartitionIndexesMeta::Type PartitionIndexes;
        
        i32 Size(TKafkaVersion version) const override;
        void Read(TKafkaReadable& readable, TKafkaVersion version) override;
        void Write(TKafkaWritable& writable, TKafkaVersion version) const override;
        
        bool operator==(const TOffsetFetchRequestTopic& other) const = default;
    };
    
    class TOffsetFetchRequestGroup : public TMessage {
    public:
        struct MessageMeta {
            static constexpr TKafkaVersions PresentVersions = {8, 8};
            static constexpr TKafkaVersions FlexibleVersions = VersionsAlways;
        };
        
        TOffsetFetchRequestGroup();
        ~TOffsetFetchRequestGroup() = default;
        
        class TOffsetFetchRequestTopics : public TMessage {
        public:
            struct MessageMeta {
                static constexpr TKafkaVersions PresentVersions = {8, 8};
                static constexpr TKafkaVersions FlexibleVersions = VersionsAlways;
            };
            
            TOffsetFetchRequestTopics();
            ~TOffsetFetchRequestTopics() = default;
            
            struct NameMeta {
                using Type = TKafkaString;
                using TypeDesc = NPrivate::TKafkaStringDesc;
                
                static constexpr const char* Name = "name";
                static constexpr const char* About = "The topic name.";
                static const Type Default; // = {""};
                
                static constexpr TKafkaVersions PresentVersions = VersionsAlways;
                static constexpr TKafkaVersions TaggedVersions = VersionsNever;
                static constexpr TKafkaVersions NullableVersions = VersionsNever;
                static constexpr TKafkaVersions FlexibleVersions = VersionsAlways;
            };
            NameMeta::Type Name;
            
            struct PartitionIndexesMeta {
                using ItemType = TKafkaInt32;
                using ItemTypeDesc = NPrivate::TKafkaIntDesc;
                using Type = std::vector<TKafkaInt32>;
                using TypeDesc = NPrivate::TKafkaArrayDesc;
                
                static constexpr const char* Name = "partitionIndexes";
                static constexpr const char* About = "The partition indexes we would like to fetch offsets for.";
                
                static constexpr TKafkaVersions PresentVersions = VersionsAlways;
                static constexpr TKafkaVersions TaggedVersions = VersionsNever;
                static constexpr TKafkaVersions NullableVersions = VersionsNever;
                static constexpr TKafkaVersions FlexibleVersions = VersionsAlways;
            };
            PartitionIndexesMeta::Type PartitionIndexes;
            
            i32 Size(TKafkaVersion version) const override;
            void Read(TKafkaReadable& readable, TKafkaVersion version) override;
            void Write(TKafkaWritable& writable, TKafkaVersion version) const override;
            
            bool operator==(const TOffsetFetchRequestTopics& other) const = default;
        };
        
        struct GroupIdMeta {
            using Type = TKafkaString;
            using TypeDesc = NPrivate::TKafkaStringDesc;
            
            static constexpr const char* Name = "groupId";
            static constexpr const char* About = "The group ID.";
            static const Type Default; // = {""};
            
            static constexpr TKafkaVersions PresentVersions = VersionsAlways;
            static constexpr TKafkaVersions TaggedVersions = VersionsNever;
            static constexpr TKafkaVersions NullableVersions = VersionsNever;
            static constexpr TKafkaVersions FlexibleVersions = VersionsAlways;
        };
        GroupIdMeta::Type GroupId;
        
        struct TopicsMeta {
            using ItemType = TOffsetFetchRequestTopics;
            using ItemTypeDesc = NPrivate::TKafkaStructDesc;
            using Type = std::vector<TOffsetFetchRequestTopics>;
            using TypeDesc = NPrivate::TKafkaArrayDesc;
            
            static constexpr const char* Name = "topics";
            static constexpr const char* About = "Each topic we would like to fetch offsets for, or null to fetch offsets for all topics.";
            
            static constexpr TKafkaVersions PresentVersions = VersionsAlways;
            static constexpr TKafkaVersions TaggedVersions = VersionsNever;
            static constexpr TKafkaVersions NullableVersions = VersionsAlways;
            static constexpr TKafkaVersions FlexibleVersions = VersionsAlways;
        };
        TopicsMeta::Type Topics;
        
        i32 Size(TKafkaVersion version) const override;
        void Read(TKafkaReadable& readable, TKafkaVersion version) override;
        void Write(TKafkaWritable& writable, TKafkaVersion version) const override;
        
        bool operator==(const TOffsetFetchRequestGroup& other) const = default;
    };
    
    struct GroupIdMeta {
        using Type = TKafkaString;
        using TypeDesc = NPrivate::TKafkaStringDesc;
        
        static constexpr const char* Name = "groupId";
        static constexpr const char* About = "The group to fetch offsets for.";
        static const Type Default; // = {""};
        
        static constexpr TKafkaVersions PresentVersions = {0, 7};
        static constexpr TKafkaVersions TaggedVersions = VersionsNever;
        static constexpr TKafkaVersions NullableVersions = VersionsNever;
        static constexpr TKafkaVersions FlexibleVersions = {6, Max<TKafkaVersion>()};
    };
    GroupIdMeta::Type GroupId;
    
    struct TopicsMeta {
        using ItemType = TOffsetFetchRequestTopic;
        using ItemTypeDesc = NPrivate::TKafkaStructDesc;
        using Type = std::vector<TOffsetFetchRequestTopic>;
        using TypeDesc = NPrivate::TKafkaArrayDesc;
        
        static constexpr const char* Name = "topics";
        static constexpr const char* About = "Each topic we would like to fetch offsets for, or null to fetch offsets for all topics.";
        
        static constexpr TKafkaVersions PresentVersions = {0, 7};
        static constexpr TKafkaVersions TaggedVersions = VersionsNever;
        static constexpr TKafkaVersions NullableVersions = {2, Max<TKafkaVersion>()};
        static constexpr TKafkaVersions FlexibleVersions = {6, Max<TKafkaVersion>()};
    };
    TopicsMeta::Type Topics;
    
    struct GroupsMeta {
        using ItemType = TOffsetFetchRequestGroup;
        using ItemTypeDesc = NPrivate::TKafkaStructDesc;
        using Type = std::vector<TOffsetFetchRequestGroup>;
        using TypeDesc = NPrivate::TKafkaArrayDesc;
        
        static constexpr const char* Name = "groups";
        static constexpr const char* About = "Each group we would like to fetch offsets for";
        
        static constexpr TKafkaVersions PresentVersions = {8, Max<TKafkaVersion>()};
        static constexpr TKafkaVersions TaggedVersions = VersionsNever;
        static constexpr TKafkaVersions NullableVersions = VersionsNever;
        static constexpr TKafkaVersions FlexibleVersions = VersionsAlways;
    };
    GroupsMeta::Type Groups;
    
    struct RequireStableMeta {
        using Type = TKafkaBool;
        using TypeDesc = NPrivate::TKafkaBoolDesc;
        
        static constexpr const char* Name = "requireStable";
        static constexpr const char* About = "Whether broker should hold on returning unstable offsets but set a retriable error code for the partitions.";
        static const Type Default; // = false;
        
        static constexpr TKafkaVersions PresentVersions = {7, Max<TKafkaVersion>()};
        static constexpr TKafkaVersions TaggedVersions = VersionsNever;
        static constexpr TKafkaVersions NullableVersions = VersionsNever;
        static constexpr TKafkaVersions FlexibleVersions = VersionsAlways;
    };
    RequireStableMeta::Type RequireStable;
    
    i16 ApiKey() const override { return OFFSET_FETCH; };
    i32 Size(TKafkaVersion version) const override;
    void Read(TKafkaReadable& readable, TKafkaVersion version) override;
    void Write(TKafkaWritable& writable, TKafkaVersion version) const override;
    
    bool operator==(const TOffsetFetchRequestData& other) const = default;
};


class TOffsetFetchResponseData : public TApiMessage {
public:
    typedef std::shared_ptr<TOffsetFetchResponseData> TPtr;
    
    struct MessageMeta {
        static constexpr TKafkaVersions PresentVersions = {0, 8};
        static constexpr TKafkaVersions FlexibleVersions = {6, Max<TKafkaVersion>()};
    };
    
    TOffsetFetchResponseData();
    ~TOffsetFetchResponseData() = default;
    
    class TOffsetFetchResponseTopic : public TMessage {
    public:
        struct MessageMeta {
            static constexpr TKafkaVersions PresentVersions = {0, 7};
            static constexpr TKafkaVersions FlexibleVersions = {6, Max<TKafkaVersion>()};
        };
        
        TOffsetFetchResponseTopic();
        ~TOffsetFetchResponseTopic() = default;
        
        class TOffsetFetchResponsePartition : public TMessage {
        public:
            struct MessageMeta {
                static constexpr TKafkaVersions PresentVersions = {0, 7};
                static constexpr TKafkaVersions FlexibleVersions = {6, Max<TKafkaVersion>()};
            };
            
            TOffsetFetchResponsePartition();
            ~TOffsetFetchResponsePartition() = default;
            
            struct PartitionIndexMeta {
                using Type = TKafkaInt32;
                using TypeDesc = NPrivate::TKafkaIntDesc;
                
                static constexpr const char* Name = "partitionIndex";
                static constexpr const char* About = "The partition index.";
                static const Type Default; // = 0;
                
                static constexpr TKafkaVersions PresentVersions = VersionsAlways;
                static constexpr TKafkaVersions TaggedVersions = VersionsNever;
                static constexpr TKafkaVersions NullableVersions = VersionsNever;
                static constexpr TKafkaVersions FlexibleVersions = {6, Max<TKafkaVersion>()};
            };
            PartitionIndexMeta::Type PartitionIndex;
            
            struct CommittedOffsetMeta {
                using Type = TKafkaInt64;
                using TypeDesc = NPrivate::TKafkaIntDesc;
                
                static constexpr const char* Name = "committedOffset";
                static constexpr const char* About = "The committed message offset.";
                static const Type Default; // = 0;
                
                static constexpr TKafkaVersions PresentVersions = VersionsAlways;
                static constexpr TKafkaVersions TaggedVersions = VersionsNever;
                static constexpr TKafkaVersions NullableVersions = VersionsNever;
                static constexpr TKafkaVersions FlexibleVersions = {6, Max<TKafkaVersion>()};
            };
            CommittedOffsetMeta::Type CommittedOffset;
            
            struct CommittedLeaderEpochMeta {
                using Type = TKafkaInt32;
                using TypeDesc = NPrivate::TKafkaIntDesc;
                
                static constexpr const char* Name = "committedLeaderEpoch";
                static constexpr const char* About = "The leader epoch.";
                static const Type Default; // = -1;
                
                static constexpr TKafkaVersions PresentVersions = {5, Max<TKafkaVersion>()};
                static constexpr TKafkaVersions TaggedVersions = VersionsNever;
                static constexpr TKafkaVersions NullableVersions = VersionsNever;
                static constexpr TKafkaVersions FlexibleVersions = {6, Max<TKafkaVersion>()};
            };
            CommittedLeaderEpochMeta::Type CommittedLeaderEpoch;
            
            struct MetadataMeta {
                using Type = TKafkaString;
                using TypeDesc = NPrivate::TKafkaStringDesc;
                
                static constexpr const char* Name = "metadata";
                static constexpr const char* About = "The partition metadata.";
                static const Type Default; // = {""};
                
                static constexpr TKafkaVersions PresentVersions = VersionsAlways;
                static constexpr TKafkaVersions TaggedVersions = VersionsNever;
                static constexpr TKafkaVersions NullableVersions = VersionsAlways;
                static constexpr TKafkaVersions FlexibleVersions = {6, Max<TKafkaVersion>()};
            };
            MetadataMeta::Type Metadata;
            
            struct ErrorCodeMeta {
                using Type = TKafkaInt16;
                using TypeDesc = NPrivate::TKafkaIntDesc;
                
                static constexpr const char* Name = "errorCode";
                static constexpr const char* About = "The error code, or 0 if there was no error.";
                static const Type Default; // = 0;
                
                static constexpr TKafkaVersions PresentVersions = VersionsAlways;
                static constexpr TKafkaVersions TaggedVersions = VersionsNever;
                static constexpr TKafkaVersions NullableVersions = VersionsNever;
                static constexpr TKafkaVersions FlexibleVersions = {6, Max<TKafkaVersion>()};
            };
            ErrorCodeMeta::Type ErrorCode;
            
            i32 Size(TKafkaVersion version) const override;
            void Read(TKafkaReadable& readable, TKafkaVersion version) override;
            void Write(TKafkaWritable& writable, TKafkaVersion version) const override;
            
            bool operator==(const TOffsetFetchResponsePartition& other) const = default;
        };
        
        struct NameMeta {
            using Type = TKafkaString;
            using TypeDesc = NPrivate::TKafkaStringDesc;
            
            static constexpr const char* Name = "name";
            static constexpr const char* About = "The topic name.";
            static const Type Default; // = {""};
            
            static constexpr TKafkaVersions PresentVersions = VersionsAlways;
            static constexpr TKafkaVersions TaggedVersions = VersionsNever;
            static constexpr TKafkaVersions NullableVersions = VersionsNever;
            static constexpr TKafkaVersions FlexibleVersions = {6, Max<TKafkaVersion>()};
        };
        NameMeta::Type Name;
        
        struct PartitionsMeta {
            using ItemType = TOffsetFetchResponsePartition;
            using ItemTypeDesc = NPrivate::TKafkaStructDesc;
            using Type = std::vector<TOffsetFetchResponsePartition>;
            using TypeDesc = NPrivate::TKafkaArrayDesc;
            
            static constexpr const char* Name = "partitions";
            static constexpr const char* About = "The responses per partition";
            
            static constexpr TKafkaVersions PresentVersions = VersionsAlways;
            static constexpr TKafkaVersions TaggedVersions = VersionsNever;
            static constexpr TKafkaVersions NullableVersions = VersionsNever;
            static constexpr TKafkaVersions FlexibleVersions = {6, Max<TKafkaVersion>()};
        };
        PartitionsMeta::Type Partitions;
        
        i32 Size(TKafkaVersion version) const override;
        void Read(TKafkaReadable& readable, TKafkaVersion version) override;
        void Write(TKafkaWritable& writable, TKafkaVersion version) const override;
        
        bool operator==(const TOffsetFetchResponseTopic& other) const = default;
    };
    
    class TOffsetFetchResponseGroup : public TMessage {
    public:
        struct MessageMeta {
            static constexpr TKafkaVersions PresentVersions = {8, 8};
            static constexpr TKafkaVersions FlexibleVersions = VersionsAlways;
        };
        
        TOffsetFetchResponseGroup();
        ~TOffsetFetchResponseGroup() = default;
        
        class TOffsetFetchResponseTopics : public TMessage {
        public:
            struct MessageMeta {
                static constexpr TKafkaVersions PresentVersions = {8, 8};
                static constexpr TKafkaVersions FlexibleVersions = VersionsAlways;
            };
            
            TOffsetFetchResponseTopics();
            ~TOffsetFetchResponseTopics() = default;
            
            class TOffsetFetchResponsePartitions : public TMessage {
            public:
                struct MessageMeta {
                    static constexpr TKafkaVersions PresentVersions = {8, 8};
                    static constexpr TKafkaVersions FlexibleVersions = VersionsAlways;
                };
                
                TOffsetFetchResponsePartitions();
                ~TOffsetFetchResponsePartitions() = default;
                
                struct PartitionIndexMeta {
                    using Type = TKafkaInt32;
                    using TypeDesc = NPrivate::TKafkaIntDesc;
                    
                    static constexpr const char* Name = "partitionIndex";
                    static constexpr const char* About = "The partition index.";
                    static const Type Default; // = 0;
                    
                    static constexpr TKafkaVersions PresentVersions = VersionsAlways;
                    static constexpr TKafkaVersions TaggedVersions = VersionsNever;
                    static constexpr TKafkaVersions NullableVersions = VersionsNever;
                    static constexpr TKafkaVersions FlexibleVersions = VersionsAlways;
                };
                PartitionIndexMeta::Type PartitionIndex;
                
                struct CommittedOffsetMeta {
                    using Type = TKafkaInt64;
                    using TypeDesc = NPrivate::TKafkaIntDesc;
                    
                    static constexpr const char* Name = "committedOffset";
                    static constexpr const char* About = "The committed message offset.";
                    static const Type Default; // = 0;
                    
                    static constexpr TKafkaVersions PresentVersions = VersionsAlways;
                    static constexpr TKafkaVersions TaggedVersions = VersionsNever;
                    static constexpr TKafkaVersions NullableVersions = VersionsNever;
                    static constexpr TKafkaVersions FlexibleVersions = VersionsAlways;
                };
                CommittedOffsetMeta::Type CommittedOffset;
                
                struct CommittedLeaderEpochMeta {
                    using Type = TKafkaInt32;
                    using TypeDesc = NPrivate::TKafkaIntDesc;
                    
                    static constexpr const char* Name = "committedLeaderEpoch";
                    static constexpr const char* About = "The leader epoch.";
                    static const Type Default; // = -1;
                    
                    static constexpr TKafkaVersions PresentVersions = VersionsAlways;
                    static constexpr TKafkaVersions TaggedVersions = VersionsNever;
                    static constexpr TKafkaVersions NullableVersions = VersionsNever;
                    static constexpr TKafkaVersions FlexibleVersions = VersionsAlways;
                };
                CommittedLeaderEpochMeta::Type CommittedLeaderEpoch;
                
                struct MetadataMeta {
                    using Type = TKafkaString;
                    using TypeDesc = NPrivate::TKafkaStringDesc;
                    
                    static constexpr const char* Name = "metadata";
                    static constexpr const char* About = "The partition metadata.";
                    static const Type Default; // = {""};
                    
                    static constexpr TKafkaVersions PresentVersions = VersionsAlways;
                    static constexpr TKafkaVersions TaggedVersions = VersionsNever;
                    static constexpr TKafkaVersions NullableVersions = VersionsAlways;
                    static constexpr TKafkaVersions FlexibleVersions = VersionsAlways;
                };
                MetadataMeta::Type Metadata;
                
                struct ErrorCodeMeta {
                    using Type = TKafkaInt16;
                    using TypeDesc = NPrivate::TKafkaIntDesc;
                    
                    static constexpr const char* Name = "errorCode";
                    static constexpr const char* About = "The partition-level error code, or 0 if there was no error.";
                    static const Type Default; // = 0;
                    
                    static constexpr TKafkaVersions PresentVersions = VersionsAlways;
                    static constexpr TKafkaVersions TaggedVersions = VersionsNever;
                    static constexpr TKafkaVersions NullableVersions = VersionsNever;
                    static constexpr TKafkaVersions FlexibleVersions = VersionsAlways;
                };
                ErrorCodeMeta::Type ErrorCode;
                
                i32 Size(TKafkaVersion version) const override;
                void Read(TKafkaReadable& readable, TKafkaVersion version) override;
                void Write(TKafkaWritable& writable, TKafkaVersion version) const override;
                
                bool operator==(const TOffsetFetchResponsePartitions& other) const = default;
            };
            
            struct NameMeta {
                using Type = TKafkaString;
                using TypeDesc = NPrivate::TKafkaStringDesc;
                
                static constexpr const char* Name = "name";
                static constexpr const char* About = "The topic name.";
                static const Type Default; // = {""};
                
                static constexpr TKafkaVersions PresentVersions = VersionsAlways;
                static constexpr TKafkaVersions TaggedVersions = VersionsNever;
                static constexpr TKafkaVersions NullableVersions = VersionsNever;
                static constexpr TKafkaVersions FlexibleVersions = VersionsAlways;
            };
            NameMeta::Type Name;
            
            struct PartitionsMeta {
                using ItemType = TOffsetFetchResponsePartitions;
                using ItemTypeDesc = NPrivate::TKafkaStructDesc;
                using Type = std::vector<TOffsetFetchResponsePartitions>;
                using TypeDesc = NPrivate::TKafkaArrayDesc;
                
                static constexpr const char* Name = "partitions";
                static constexpr const char* About = "The responses per partition";
                
                static constexpr TKafkaVersions PresentVersions = VersionsAlways;
                static constexpr TKafkaVersions TaggedVersions = VersionsNever;
                static constexpr TKafkaVersions NullableVersions = VersionsNever;
                static constexpr TKafkaVersions FlexibleVersions = VersionsAlways;
            };
            PartitionsMeta::Type Partitions;
            
            i32 Size(TKafkaVersion version) const override;
            void Read(TKafkaReadable& readable, TKafkaVersion version) override;
            void Write(TKafkaWritable& writable, TKafkaVersion version) const override;
            
            bool operator==(const TOffsetFetchResponseTopics& other) const = default;
        };
        
        struct GroupIdMeta {
            using Type = TKafkaString;
            using TypeDesc = NPrivate::TKafkaStringDesc;
            
            static constexpr const char* Name = "groupId";
            static constexpr const char* About = "The group ID.";
            static const Type Default; // = {""};
            
            static constexpr TKafkaVersions PresentVersions = VersionsAlways;
            static constexpr TKafkaVersions TaggedVersions = VersionsNever;
            static constexpr TKafkaVersions NullableVersions = VersionsNever;
            static constexpr TKafkaVersions FlexibleVersions = VersionsAlways;
        };
        GroupIdMeta::Type GroupId;
        
        struct TopicsMeta {
            using ItemType = TOffsetFetchResponseTopics;
            using ItemTypeDesc = NPrivate::TKafkaStructDesc;
            using Type = std::vector<TOffsetFetchResponseTopics>;
            using TypeDesc = NPrivate::TKafkaArrayDesc;
            
            static constexpr const char* Name = "topics";
            static constexpr const char* About = "The responses per topic.";
            
            static constexpr TKafkaVersions PresentVersions = VersionsAlways;
            static constexpr TKafkaVersions TaggedVersions = VersionsNever;
            static constexpr TKafkaVersions NullableVersions = VersionsNever;
            static constexpr TKafkaVersions FlexibleVersions = VersionsAlways;
        };
        TopicsMeta::Type Topics;
        
        struct ErrorCodeMeta {
            using Type = TKafkaInt16;
            using TypeDesc = NPrivate::TKafkaIntDesc;
            
            static constexpr const char* Name = "errorCode";
            static constexpr const char* About = "The group-level error code, or 0 if there was no error.";
            static const Type Default; // = 0;
            
            static constexpr TKafkaVersions PresentVersions = VersionsAlways;
            static constexpr TKafkaVersions TaggedVersions = VersionsNever;
            static constexpr TKafkaVersions NullableVersions = VersionsNever;
            static constexpr TKafkaVersions FlexibleVersions = VersionsAlways;
        };
        ErrorCodeMeta::Type ErrorCode;
        
        i32 Size(TKafkaVersion version) const override;
        void Read(TKafkaReadable& readable, TKafkaVersion version) override;
        void Write(TKafkaWritable& writable, TKafkaVersion version) const override;
        
        bool operator==(const TOffsetFetchResponseGroup& other) const = default;
    };
    
    struct ThrottleTimeMsMeta {
        using Type = TKafkaInt32;
        using TypeDesc = NPrivate::TKafkaIntDesc;
        
        static constexpr const char* Name = "throttleTimeMs";
        static constexpr const char* About = "The duration in milliseconds for which the request was throttled due to a quota violation, or zero if the request did not violate any quota.";
        static const Type Default; // = 0;
        
        static constexpr TKafkaVersions PresentVersions = {3, Max<TKafkaVersion>()};
        static constexpr TKafkaVersions TaggedVersions = VersionsNever;
        static constexpr TKafkaVersions NullableVersions = VersionsNever;
        static constexpr TKafkaVersions FlexibleVersions = {6, Max<TKafkaVersion>()};
    };
    ThrottleTimeMsMeta::Type ThrottleTimeMs;
    
    struct TopicsMeta {
        using ItemType = TOffsetFetchResponseTopic;
        using ItemTypeDesc = NPrivate::TKafkaStructDesc;
        using Type = std::vector<TOffsetFetchResponseTopic>;
        using TypeDesc = NPrivate::TKafkaArrayDesc;
        
        static constexpr const char* Name = "topics";
        static constexpr const char* About = "The responses per topic.";
        
        static constexpr TKafkaVersions PresentVersions = {0, 7};
        static constexpr TKafkaVersions TaggedVersions = VersionsNever;
        static constexpr TKafkaVersions NullableVersions = VersionsNever;
        static constexpr TKafkaVersions FlexibleVersions = {6, Max<TKafkaVersion>()};
    };
    TopicsMeta::Type Topics;
    
    struct ErrorCodeMeta {
        using Type = TKafkaInt16;
        using TypeDesc = NPrivate::TKafkaIntDesc;
        
        static constexpr const char* Name = "errorCode";
        static constexpr const char* About = "The top-level error code, or 0 if there was no error.";
        static const Type Default; // = 0;
        
        static constexpr TKafkaVersions PresentVersions = {2, 7};
        static constexpr TKafkaVersions TaggedVersions = VersionsNever;
        static constexpr TKafkaVersions NullableVersions = VersionsNever;
        static constexpr TKafkaVersions FlexibleVersions = {6, Max<TKafkaVersion>()};
    };
    ErrorCodeMeta::Type ErrorCode;
    
    struct GroupsMeta {
        using ItemType = TOffsetFetchResponseGroup;
        using ItemTypeDesc = NPrivate::TKafkaStructDesc;
        using Type = std::vector<TOffsetFetchResponseGroup>;
        using TypeDesc = NPrivate::TKafkaArrayDesc;
        
        static constexpr const char* Name = "groups";
        static constexpr const char* About = "The responses per group id.";
        
        static constexpr TKafkaVersions PresentVersions = {8, Max<TKafkaVersion>()};
        static constexpr TKafkaVersions TaggedVersions = VersionsNever;
        static constexpr TKafkaVersions NullableVersions = VersionsNever;
        static constexpr TKafkaVersions FlexibleVersions = VersionsAlways;
    };
    GroupsMeta::Type Groups;
    
    i16 ApiKey() const override { return OFFSET_FETCH; };
    i32 Size(TKafkaVersion version) const override;
    void Read(TKafkaReadable& readable, TKafkaVersion version) override;
    void Write(TKafkaWritable& writable, TKafkaVersion version) const override;
    
    bool operator==(const TOffsetFetchResponseData& other) const = default;
};


class TFindCoordinatorRequestData : public TApiMessage {
public:
    typedef std::shared_ptr<TFindCoordinatorRequestData> TPtr;
    
    struct MessageMeta {
        static constexpr TKafkaVersions PresentVersions = {0, 4};
        static constexpr TKafkaVersions FlexibleVersions = {3, Max<TKafkaVersion>()};
    };
    
    TFindCoordinatorRequestData();
    ~TFindCoordinatorRequestData() = default;
    
    struct KeyMeta {
        using Type = TKafkaString;
        using TypeDesc = NPrivate::TKafkaStringDesc;
        
        static constexpr const char* Name = "key";
        static constexpr const char* About = "The coordinator key.";
        static const Type Default; // = {""};
        
        static constexpr TKafkaVersions PresentVersions = {0, 3};
        static constexpr TKafkaVersions TaggedVersions = VersionsNever;
        static constexpr TKafkaVersions NullableVersions = VersionsNever;
        static constexpr TKafkaVersions FlexibleVersions = {3, Max<TKafkaVersion>()};
    };
    KeyMeta::Type Key;
    
    struct KeyTypeMeta {
        using Type = TKafkaInt8;
        using TypeDesc = NPrivate::TKafkaIntDesc;
        
        static constexpr const char* Name = "keyType";
        static constexpr const char* About = "The coordinator key type. (Group, transaction, etc.)";
        static const Type Default; // = 0;
        
        static constexpr TKafkaVersions PresentVersions = {1, Max<TKafkaVersion>()};
        static constexpr TKafkaVersions TaggedVersions = VersionsNever;
        static constexpr TKafkaVersions NullableVersions = VersionsNever;
        static constexpr TKafkaVersions FlexibleVersions = {3, Max<TKafkaVersion>()};
    };
    KeyTypeMeta::Type KeyType;
    
    struct CoordinatorKeysMeta {
        using ItemType = TKafkaString;
        using ItemTypeDesc = NPrivate::TKafkaStringDesc;
        using Type = std::vector<TKafkaString>;
        using TypeDesc = NPrivate::TKafkaArrayDesc;
        
        static constexpr const char* Name = "coordinatorKeys";
        static constexpr const char* About = "The coordinator keys.";
        
        static constexpr TKafkaVersions PresentVersions = {4, Max<TKafkaVersion>()};
        static constexpr TKafkaVersions TaggedVersions = VersionsNever;
        static constexpr TKafkaVersions NullableVersions = VersionsNever;
        static constexpr TKafkaVersions FlexibleVersions = VersionsAlways;
    };
    CoordinatorKeysMeta::Type CoordinatorKeys;
    
    i16 ApiKey() const override { return FIND_COORDINATOR; };
    i32 Size(TKafkaVersion version) const override;
    void Read(TKafkaReadable& readable, TKafkaVersion version) override;
    void Write(TKafkaWritable& writable, TKafkaVersion version) const override;
    
    bool operator==(const TFindCoordinatorRequestData& other) const = default;
};


class TFindCoordinatorResponseData : public TApiMessage {
public:
    typedef std::shared_ptr<TFindCoordinatorResponseData> TPtr;
    
    struct MessageMeta {
        static constexpr TKafkaVersions PresentVersions = {0, 4};
        static constexpr TKafkaVersions FlexibleVersions = {3, Max<TKafkaVersion>()};
    };
    
    TFindCoordinatorResponseData();
    ~TFindCoordinatorResponseData() = default;
    
    class TCoordinator : public TMessage {
    public:
        struct MessageMeta {
            static constexpr TKafkaVersions PresentVersions = {4, 4};
            static constexpr TKafkaVersions FlexibleVersions = VersionsAlways;
        };
        
        TCoordinator();
        ~TCoordinator() = default;
        
        struct KeyMeta {
            using Type = TKafkaString;
            using TypeDesc = NPrivate::TKafkaStringDesc;
            
            static constexpr const char* Name = "key";
            static constexpr const char* About = "The coordinator key.";
            static const Type Default; // = {""};
            
            static constexpr TKafkaVersions PresentVersions = VersionsAlways;
            static constexpr TKafkaVersions TaggedVersions = VersionsNever;
            static constexpr TKafkaVersions NullableVersions = VersionsNever;
            static constexpr TKafkaVersions FlexibleVersions = VersionsAlways;
        };
        KeyMeta::Type Key;
        
        struct NodeIdMeta {
            using Type = TKafkaInt32;
            using TypeDesc = NPrivate::TKafkaIntDesc;
            
            static constexpr const char* Name = "nodeId";
            static constexpr const char* About = "The node id.";
            static const Type Default; // = 0;
            
            static constexpr TKafkaVersions PresentVersions = VersionsAlways;
            static constexpr TKafkaVersions TaggedVersions = VersionsNever;
            static constexpr TKafkaVersions NullableVersions = VersionsNever;
            static constexpr TKafkaVersions FlexibleVersions = VersionsAlways;
        };
        NodeIdMeta::Type NodeId;
        
        struct HostMeta {
            using Type = TKafkaString;
            using TypeDesc = NPrivate::TKafkaStringDesc;
            
            static constexpr const char* Name = "host";
            static constexpr const char* About = "The host name.";
            static const Type Default; // = {""};
            
            static constexpr TKafkaVersions PresentVersions = VersionsAlways;
            static constexpr TKafkaVersions TaggedVersions = VersionsNever;
            static constexpr TKafkaVersions NullableVersions = VersionsNever;
            static constexpr TKafkaVersions FlexibleVersions = VersionsAlways;
        };
        HostMeta::Type Host;
        
        struct PortMeta {
            using Type = TKafkaInt32;
            using TypeDesc = NPrivate::TKafkaIntDesc;
            
            static constexpr const char* Name = "port";
            static constexpr const char* About = "The port.";
            static const Type Default; // = 0;
            
            static constexpr TKafkaVersions PresentVersions = VersionsAlways;
            static constexpr TKafkaVersions TaggedVersions = VersionsNever;
            static constexpr TKafkaVersions NullableVersions = VersionsNever;
            static constexpr TKafkaVersions FlexibleVersions = VersionsAlways;
        };
        PortMeta::Type Port;
        
        struct ErrorCodeMeta {
            using Type = TKafkaInt16;
            using TypeDesc = NPrivate::TKafkaIntDesc;
            
            static constexpr const char* Name = "errorCode";
            static constexpr const char* About = "The error code, or 0 if there was no error.";
            static const Type Default; // = 0;
            
            static constexpr TKafkaVersions PresentVersions = VersionsAlways;
            static constexpr TKafkaVersions TaggedVersions = VersionsNever;
            static constexpr TKafkaVersions NullableVersions = VersionsNever;
            static constexpr TKafkaVersions FlexibleVersions = VersionsAlways;
        };
        ErrorCodeMeta::Type ErrorCode;
        
        struct ErrorMessageMeta {
            using Type = TKafkaString;
            using TypeDesc = NPrivate::TKafkaStringDesc;
            
            static constexpr const char* Name = "errorMessage";
            static constexpr const char* About = "The error message, or null if there was no error.";
            static const Type Default; // = {""};
            
            static constexpr TKafkaVersions PresentVersions = VersionsAlways;
            static constexpr TKafkaVersions TaggedVersions = VersionsNever;
            static constexpr TKafkaVersions NullableVersions = VersionsAlways;
            static constexpr TKafkaVersions FlexibleVersions = VersionsAlways;
        };
        ErrorMessageMeta::Type ErrorMessage;
        
        i32 Size(TKafkaVersion version) const override;
        void Read(TKafkaReadable& readable, TKafkaVersion version) override;
        void Write(TKafkaWritable& writable, TKafkaVersion version) const override;
        
        bool operator==(const TCoordinator& other) const = default;
    };
    
    struct ThrottleTimeMsMeta {
        using Type = TKafkaInt32;
        using TypeDesc = NPrivate::TKafkaIntDesc;
        
        static constexpr const char* Name = "throttleTimeMs";
        static constexpr const char* About = "The duration in milliseconds for which the request was throttled due to a quota violation, or zero if the request did not violate any quota.";
        static const Type Default; // = 0;
        
        static constexpr TKafkaVersions PresentVersions = {1, Max<TKafkaVersion>()};
        static constexpr TKafkaVersions TaggedVersions = VersionsNever;
        static constexpr TKafkaVersions NullableVersions = VersionsNever;
        static constexpr TKafkaVersions FlexibleVersions = {3, Max<TKafkaVersion>()};
    };
    ThrottleTimeMsMeta::Type ThrottleTimeMs;
    
    struct ErrorCodeMeta {
        using Type = TKafkaInt16;
        using TypeDesc = NPrivate::TKafkaIntDesc;
        
        static constexpr const char* Name = "errorCode";
        static constexpr const char* About = "The error code, or 0 if there was no error.";
        static const Type Default; // = 0;
        
        static constexpr TKafkaVersions PresentVersions = {0, 3};
        static constexpr TKafkaVersions TaggedVersions = VersionsNever;
        static constexpr TKafkaVersions NullableVersions = VersionsNever;
        static constexpr TKafkaVersions FlexibleVersions = {3, Max<TKafkaVersion>()};
    };
    ErrorCodeMeta::Type ErrorCode;
    
    struct ErrorMessageMeta {
        using Type = TKafkaString;
        using TypeDesc = NPrivate::TKafkaStringDesc;
        
        static constexpr const char* Name = "errorMessage";
        static constexpr const char* About = "The error message, or null if there was no error.";
        static const Type Default; // = {""};
        
        static constexpr TKafkaVersions PresentVersions = {1, 3};
        static constexpr TKafkaVersions TaggedVersions = VersionsNever;
        static constexpr TKafkaVersions NullableVersions = VersionsAlways;
        static constexpr TKafkaVersions FlexibleVersions = {3, Max<TKafkaVersion>()};
    };
    ErrorMessageMeta::Type ErrorMessage;
    
    struct NodeIdMeta {
        using Type = TKafkaInt32;
        using TypeDesc = NPrivate::TKafkaIntDesc;
        
        static constexpr const char* Name = "nodeId";
        static constexpr const char* About = "The node id.";
        static const Type Default; // = 0;
        
        static constexpr TKafkaVersions PresentVersions = {0, 3};
        static constexpr TKafkaVersions TaggedVersions = VersionsNever;
        static constexpr TKafkaVersions NullableVersions = VersionsNever;
        static constexpr TKafkaVersions FlexibleVersions = {3, Max<TKafkaVersion>()};
    };
    NodeIdMeta::Type NodeId;
    
    struct HostMeta {
        using Type = TKafkaString;
        using TypeDesc = NPrivate::TKafkaStringDesc;
        
        static constexpr const char* Name = "host";
        static constexpr const char* About = "The host name.";
        static const Type Default; // = {""};
        
        static constexpr TKafkaVersions PresentVersions = {0, 3};
        static constexpr TKafkaVersions TaggedVersions = VersionsNever;
        static constexpr TKafkaVersions NullableVersions = VersionsNever;
        static constexpr TKafkaVersions FlexibleVersions = {3, Max<TKafkaVersion>()};
    };
    HostMeta::Type Host;
    
    struct PortMeta {
        using Type = TKafkaInt32;
        using TypeDesc = NPrivate::TKafkaIntDesc;
        
        static constexpr const char* Name = "port";
        static constexpr const char* About = "The port.";
        static const Type Default; // = 0;
        
        static constexpr TKafkaVersions PresentVersions = {0, 3};
        static constexpr TKafkaVersions TaggedVersions = VersionsNever;
        static constexpr TKafkaVersions NullableVersions = VersionsNever;
        static constexpr TKafkaVersions FlexibleVersions = {3, Max<TKafkaVersion>()};
    };
    PortMeta::Type Port;
    
    struct CoordinatorsMeta {
        using ItemType = TCoordinator;
        using ItemTypeDesc = NPrivate::TKafkaStructDesc;
        using Type = std::vector<TCoordinator>;
        using TypeDesc = NPrivate::TKafkaArrayDesc;
        
        static constexpr const char* Name = "coordinators";
        static constexpr const char* About = "Each coordinator result in the response";
        
        static constexpr TKafkaVersions PresentVersions = {4, Max<TKafkaVersion>()};
        static constexpr TKafkaVersions TaggedVersions = VersionsNever;
        static constexpr TKafkaVersions NullableVersions = VersionsNever;
        static constexpr TKafkaVersions FlexibleVersions = VersionsAlways;
    };
    CoordinatorsMeta::Type Coordinators;
    
    i16 ApiKey() const override { return FIND_COORDINATOR; };
    i32 Size(TKafkaVersion version) const override;
    void Read(TKafkaReadable& readable, TKafkaVersion version) override;
    void Write(TKafkaWritable& writable, TKafkaVersion version) const override;
    
    bool operator==(const TFindCoordinatorResponseData& other) const = default;
};


class TJoinGroupRequestData : public TApiMessage {
public:
    typedef std::shared_ptr<TJoinGroupRequestData> TPtr;
    
    struct MessageMeta {
        static constexpr TKafkaVersions PresentVersions = {0, 9};
        static constexpr TKafkaVersions FlexibleVersions = {6, Max<TKafkaVersion>()};
    };
    
    TJoinGroupRequestData();
    ~TJoinGroupRequestData() = default;
    
    class TJoinGroupRequestProtocol : public TMessage {
    public:
        struct MessageMeta {
            static constexpr TKafkaVersions PresentVersions = {0, 9};
            static constexpr TKafkaVersions FlexibleVersions = {6, Max<TKafkaVersion>()};
        };
        
        TJoinGroupRequestProtocol();
        ~TJoinGroupRequestProtocol() = default;
        
        struct NameMeta {
            using Type = TKafkaString;
            using TypeDesc = NPrivate::TKafkaStringDesc;
            
            static constexpr const char* Name = "name";
            static constexpr const char* About = "The protocol name.";
            static const Type Default; // = {""};
            
            static constexpr TKafkaVersions PresentVersions = VersionsAlways;
            static constexpr TKafkaVersions TaggedVersions = VersionsNever;
            static constexpr TKafkaVersions NullableVersions = VersionsNever;
            static constexpr TKafkaVersions FlexibleVersions = {6, Max<TKafkaVersion>()};
        };
        NameMeta::Type Name;
        
        struct MetadataMeta {
            using Type = TKafkaBytes;
            using TypeDesc = NPrivate::TKafkaBytesDesc;
            
            static constexpr const char* Name = "metadata";
            static constexpr const char* About = "The protocol metadata.";
            
            static constexpr TKafkaVersions PresentVersions = VersionsAlways;
            static constexpr TKafkaVersions TaggedVersions = VersionsNever;
            static constexpr TKafkaVersions NullableVersions = VersionsNever;
            static constexpr TKafkaVersions FlexibleVersions = {6, Max<TKafkaVersion>()};
        };
        MetadataMeta::Type Metadata;
        
        i32 Size(TKafkaVersion version) const override;
        void Read(TKafkaReadable& readable, TKafkaVersion version) override;
        void Write(TKafkaWritable& writable, TKafkaVersion version) const override;
        
        bool operator==(const TJoinGroupRequestProtocol& other) const = default;
    };
    
    struct GroupIdMeta {
        using Type = TKafkaString;
        using TypeDesc = NPrivate::TKafkaStringDesc;
        
        static constexpr const char* Name = "groupId";
        static constexpr const char* About = "The group identifier.";
        static const Type Default; // = {""};
        
        static constexpr TKafkaVersions PresentVersions = VersionsAlways;
        static constexpr TKafkaVersions TaggedVersions = VersionsNever;
        static constexpr TKafkaVersions NullableVersions = VersionsNever;
        static constexpr TKafkaVersions FlexibleVersions = {6, Max<TKafkaVersion>()};
    };
    GroupIdMeta::Type GroupId;
    
    struct SessionTimeoutMsMeta {
        using Type = TKafkaInt32;
        using TypeDesc = NPrivate::TKafkaIntDesc;
        
        static constexpr const char* Name = "sessionTimeoutMs";
        static constexpr const char* About = "The coordinator considers the consumer dead if it receives no heartbeat after this timeout in milliseconds.";
        static const Type Default; // = 0;
        
        static constexpr TKafkaVersions PresentVersions = VersionsAlways;
        static constexpr TKafkaVersions TaggedVersions = VersionsNever;
        static constexpr TKafkaVersions NullableVersions = VersionsNever;
        static constexpr TKafkaVersions FlexibleVersions = {6, Max<TKafkaVersion>()};
    };
    SessionTimeoutMsMeta::Type SessionTimeoutMs;
    
    struct RebalanceTimeoutMsMeta {
        using Type = TKafkaInt32;
        using TypeDesc = NPrivate::TKafkaIntDesc;
        
        static constexpr const char* Name = "rebalanceTimeoutMs";
        static constexpr const char* About = "The maximum time in milliseconds that the coordinator will wait for each member to rejoin when rebalancing the group.";
        static const Type Default; // = -1;
        
        static constexpr TKafkaVersions PresentVersions = {1, Max<TKafkaVersion>()};
        static constexpr TKafkaVersions TaggedVersions = VersionsNever;
        static constexpr TKafkaVersions NullableVersions = VersionsNever;
        static constexpr TKafkaVersions FlexibleVersions = {6, Max<TKafkaVersion>()};
    };
    RebalanceTimeoutMsMeta::Type RebalanceTimeoutMs;
    
    struct MemberIdMeta {
        using Type = TKafkaString;
        using TypeDesc = NPrivate::TKafkaStringDesc;
        
        static constexpr const char* Name = "memberId";
        static constexpr const char* About = "The member id assigned by the group coordinator.";
        static const Type Default; // = {""};
        
        static constexpr TKafkaVersions PresentVersions = VersionsAlways;
        static constexpr TKafkaVersions TaggedVersions = VersionsNever;
        static constexpr TKafkaVersions NullableVersions = VersionsNever;
        static constexpr TKafkaVersions FlexibleVersions = {6, Max<TKafkaVersion>()};
    };
    MemberIdMeta::Type MemberId;
    
    struct GroupInstanceIdMeta {
        using Type = TKafkaString;
        using TypeDesc = NPrivate::TKafkaStringDesc;
        
        static constexpr const char* Name = "groupInstanceId";
        static constexpr const char* About = "The unique identifier of the consumer instance provided by end user.";
        static const Type Default; // = std::nullopt;
        
        static constexpr TKafkaVersions PresentVersions = {5, Max<TKafkaVersion>()};
        static constexpr TKafkaVersions TaggedVersions = VersionsNever;
        static constexpr TKafkaVersions NullableVersions = VersionsAlways;
        static constexpr TKafkaVersions FlexibleVersions = {6, Max<TKafkaVersion>()};
    };
    GroupInstanceIdMeta::Type GroupInstanceId;
    
    struct ProtocolTypeMeta {
        using Type = TKafkaString;
        using TypeDesc = NPrivate::TKafkaStringDesc;
        
        static constexpr const char* Name = "protocolType";
        static constexpr const char* About = "The unique name the for class of protocols implemented by the group we want to join.";
        static const Type Default; // = {""};
        
        static constexpr TKafkaVersions PresentVersions = VersionsAlways;
        static constexpr TKafkaVersions TaggedVersions = VersionsNever;
        static constexpr TKafkaVersions NullableVersions = VersionsNever;
        static constexpr TKafkaVersions FlexibleVersions = {6, Max<TKafkaVersion>()};
    };
    ProtocolTypeMeta::Type ProtocolType;
    
    struct ProtocolsMeta {
        using ItemType = TJoinGroupRequestProtocol;
        using ItemTypeDesc = NPrivate::TKafkaStructDesc;
        using Type = std::vector<TJoinGroupRequestProtocol>;
        using TypeDesc = NPrivate::TKafkaArrayDesc;
        
        static constexpr const char* Name = "protocols";
        static constexpr const char* About = "The list of protocols that the member supports.";
        
        static constexpr TKafkaVersions PresentVersions = VersionsAlways;
        static constexpr TKafkaVersions TaggedVersions = VersionsNever;
        static constexpr TKafkaVersions NullableVersions = VersionsNever;
        static constexpr TKafkaVersions FlexibleVersions = {6, Max<TKafkaVersion>()};
    };
    ProtocolsMeta::Type Protocols;
    
    struct ReasonMeta {
        using Type = TKafkaString;
        using TypeDesc = NPrivate::TKafkaStringDesc;
        
        static constexpr const char* Name = "reason";
        static constexpr const char* About = "The reason why the member (re-)joins the group.";
        static const Type Default; // = std::nullopt;
        
        static constexpr TKafkaVersions PresentVersions = {8, Max<TKafkaVersion>()};
        static constexpr TKafkaVersions TaggedVersions = VersionsNever;
        static constexpr TKafkaVersions NullableVersions = VersionsAlways;
        static constexpr TKafkaVersions FlexibleVersions = VersionsAlways;
    };
    ReasonMeta::Type Reason;
    
    i16 ApiKey() const override { return JOIN_GROUP; };
    i32 Size(TKafkaVersion version) const override;
    void Read(TKafkaReadable& readable, TKafkaVersion version) override;
    void Write(TKafkaWritable& writable, TKafkaVersion version) const override;
    
    bool operator==(const TJoinGroupRequestData& other) const = default;
};


class TJoinGroupResponseData : public TApiMessage {
public:
    typedef std::shared_ptr<TJoinGroupResponseData> TPtr;
    
    struct MessageMeta {
        static constexpr TKafkaVersions PresentVersions = {0, 9};
        static constexpr TKafkaVersions FlexibleVersions = {6, Max<TKafkaVersion>()};
    };
    
    TJoinGroupResponseData();
    ~TJoinGroupResponseData() = default;
    
    class TJoinGroupResponseMember : public TMessage {
    public:
        struct MessageMeta {
            static constexpr TKafkaVersions PresentVersions = {0, 9};
            static constexpr TKafkaVersions FlexibleVersions = {6, Max<TKafkaVersion>()};
        };
        
        TJoinGroupResponseMember();
        ~TJoinGroupResponseMember() = default;
        
        struct MemberIdMeta {
            using Type = TKafkaString;
            using TypeDesc = NPrivate::TKafkaStringDesc;
            
            static constexpr const char* Name = "memberId";
            static constexpr const char* About = "The group member ID.";
            static const Type Default; // = {""};
            
            static constexpr TKafkaVersions PresentVersions = VersionsAlways;
            static constexpr TKafkaVersions TaggedVersions = VersionsNever;
            static constexpr TKafkaVersions NullableVersions = VersionsNever;
            static constexpr TKafkaVersions FlexibleVersions = {6, Max<TKafkaVersion>()};
        };
        MemberIdMeta::Type MemberId;
        
        struct GroupInstanceIdMeta {
            using Type = TKafkaString;
            using TypeDesc = NPrivate::TKafkaStringDesc;
            
            static constexpr const char* Name = "groupInstanceId";
            static constexpr const char* About = "The unique identifier of the consumer instance provided by end user.";
            static const Type Default; // = std::nullopt;
            
            static constexpr TKafkaVersions PresentVersions = {5, Max<TKafkaVersion>()};
            static constexpr TKafkaVersions TaggedVersions = VersionsNever;
            static constexpr TKafkaVersions NullableVersions = VersionsAlways;
            static constexpr TKafkaVersions FlexibleVersions = {6, Max<TKafkaVersion>()};
        };
        GroupInstanceIdMeta::Type GroupInstanceId;
        
        struct MetadataMeta {
            using Type = TKafkaBytes;
            using TypeDesc = NPrivate::TKafkaBytesDesc;
            
            static constexpr const char* Name = "metadata";
            static constexpr const char* About = "The group member metadata.";
            
            static constexpr TKafkaVersions PresentVersions = VersionsAlways;
            static constexpr TKafkaVersions TaggedVersions = VersionsNever;
            static constexpr TKafkaVersions NullableVersions = VersionsNever;
            static constexpr TKafkaVersions FlexibleVersions = {6, Max<TKafkaVersion>()};
        };
        MetadataMeta::Type Metadata;
        
        TString MetaStr;
        
        i32 Size(TKafkaVersion version) const override;
        void Read(TKafkaReadable& readable, TKafkaVersion version) override;
        void Write(TKafkaWritable& writable, TKafkaVersion version) const override;
        
        bool operator==(const TJoinGroupResponseMember& other) const = default;
    };
    
    struct ThrottleTimeMsMeta {
        using Type = TKafkaInt32;
        using TypeDesc = NPrivate::TKafkaIntDesc;
        
        static constexpr const char* Name = "throttleTimeMs";
        static constexpr const char* About = "The duration in milliseconds for which the request was throttled due to a quota violation, or zero if the request did not violate any quota.";
        static const Type Default; // = 0;
        
        static constexpr TKafkaVersions PresentVersions = {2, Max<TKafkaVersion>()};
        static constexpr TKafkaVersions TaggedVersions = VersionsNever;
        static constexpr TKafkaVersions NullableVersions = VersionsNever;
        static constexpr TKafkaVersions FlexibleVersions = {6, Max<TKafkaVersion>()};
    };
    ThrottleTimeMsMeta::Type ThrottleTimeMs;
    
    struct ErrorCodeMeta {
        using Type = TKafkaInt16;
        using TypeDesc = NPrivate::TKafkaIntDesc;
        
        static constexpr const char* Name = "errorCode";
        static constexpr const char* About = "The error code, or 0 if there was no error.";
        static const Type Default; // = 0;
        
        static constexpr TKafkaVersions PresentVersions = VersionsAlways;
        static constexpr TKafkaVersions TaggedVersions = VersionsNever;
        static constexpr TKafkaVersions NullableVersions = VersionsNever;
        static constexpr TKafkaVersions FlexibleVersions = {6, Max<TKafkaVersion>()};
    };
    ErrorCodeMeta::Type ErrorCode;
    
    struct GenerationIdMeta {
        using Type = TKafkaInt32;
        using TypeDesc = NPrivate::TKafkaIntDesc;
        
        static constexpr const char* Name = "generationId";
        static constexpr const char* About = "The generation ID of the group.";
        static const Type Default; // = -1;
        
        static constexpr TKafkaVersions PresentVersions = VersionsAlways;
        static constexpr TKafkaVersions TaggedVersions = VersionsNever;
        static constexpr TKafkaVersions NullableVersions = VersionsNever;
        static constexpr TKafkaVersions FlexibleVersions = {6, Max<TKafkaVersion>()};
    };
    GenerationIdMeta::Type GenerationId;
    
    struct ProtocolTypeMeta {
        using Type = TKafkaString;
        using TypeDesc = NPrivate::TKafkaStringDesc;
        
        static constexpr const char* Name = "protocolType";
        static constexpr const char* About = "The group protocol name.";
        static const Type Default; // = std::nullopt;
        
        static constexpr TKafkaVersions PresentVersions = {7, Max<TKafkaVersion>()};
        static constexpr TKafkaVersions TaggedVersions = VersionsNever;
        static constexpr TKafkaVersions NullableVersions = VersionsAlways;
        static constexpr TKafkaVersions FlexibleVersions = VersionsAlways;
    };
    ProtocolTypeMeta::Type ProtocolType;
    
    struct ProtocolNameMeta {
        using Type = TKafkaString;
        using TypeDesc = NPrivate::TKafkaStringDesc;
        
        static constexpr const char* Name = "protocolName";
        static constexpr const char* About = "The group protocol selected by the coordinator.";
        static const Type Default; // = {""};
        
        static constexpr TKafkaVersions PresentVersions = VersionsAlways;
        static constexpr TKafkaVersions TaggedVersions = VersionsNever;
        static constexpr TKafkaVersions NullableVersions = {7, Max<TKafkaVersion>()};
        static constexpr TKafkaVersions FlexibleVersions = {6, Max<TKafkaVersion>()};
    };
    ProtocolNameMeta::Type ProtocolName;
    
    struct LeaderMeta {
        using Type = TKafkaString;
        using TypeDesc = NPrivate::TKafkaStringDesc;
        
        static constexpr const char* Name = "leader";
        static constexpr const char* About = "The leader of the group.";
        static const Type Default; // = {""};
        
        static constexpr TKafkaVersions PresentVersions = VersionsAlways;
        static constexpr TKafkaVersions TaggedVersions = VersionsNever;
        static constexpr TKafkaVersions NullableVersions = VersionsNever;
        static constexpr TKafkaVersions FlexibleVersions = {6, Max<TKafkaVersion>()};
    };
    LeaderMeta::Type Leader;
    
    struct SkipAssignmentMeta {
        using Type = TKafkaBool;
        using TypeDesc = NPrivate::TKafkaBoolDesc;
        
        static constexpr const char* Name = "skipAssignment";
        static constexpr const char* About = "True if the leader must skip running the assignment.";
        static const Type Default; // = false;
        
        static constexpr TKafkaVersions PresentVersions = {9, Max<TKafkaVersion>()};
        static constexpr TKafkaVersions TaggedVersions = VersionsNever;
        static constexpr TKafkaVersions NullableVersions = VersionsNever;
        static constexpr TKafkaVersions FlexibleVersions = VersionsAlways;
    };
    SkipAssignmentMeta::Type SkipAssignment;
    
    struct MemberIdMeta {
        using Type = TKafkaString;
        using TypeDesc = NPrivate::TKafkaStringDesc;
        
        static constexpr const char* Name = "memberId";
        static constexpr const char* About = "The member ID assigned by the group coordinator.";
        static const Type Default; // = {""};
        
        static constexpr TKafkaVersions PresentVersions = VersionsAlways;
        static constexpr TKafkaVersions TaggedVersions = VersionsNever;
        static constexpr TKafkaVersions NullableVersions = VersionsNever;
        static constexpr TKafkaVersions FlexibleVersions = {6, Max<TKafkaVersion>()};
    };
    MemberIdMeta::Type MemberId;
    
    struct MembersMeta {
        using ItemType = TJoinGroupResponseMember;
        using ItemTypeDesc = NPrivate::TKafkaStructDesc;
        using Type = std::vector<TJoinGroupResponseMember>;
        using TypeDesc = NPrivate::TKafkaArrayDesc;
        
        static constexpr const char* Name = "members";
        static constexpr const char* About = "";
        
        static constexpr TKafkaVersions PresentVersions = VersionsAlways;
        static constexpr TKafkaVersions TaggedVersions = VersionsNever;
        static constexpr TKafkaVersions NullableVersions = VersionsNever;
        static constexpr TKafkaVersions FlexibleVersions = {6, Max<TKafkaVersion>()};
    };
    MembersMeta::Type Members;
    
    i16 ApiKey() const override { return JOIN_GROUP; };
    i32 Size(TKafkaVersion version) const override;
    void Read(TKafkaReadable& readable, TKafkaVersion version) override;
    void Write(TKafkaWritable& writable, TKafkaVersion version) const override;
    
    bool operator==(const TJoinGroupResponseData& other) const = default;
};


class THeartbeatRequestData : public TApiMessage {
public:
    typedef std::shared_ptr<THeartbeatRequestData> TPtr;
    
    struct MessageMeta {
        static constexpr TKafkaVersions PresentVersions = {0, 4};
        static constexpr TKafkaVersions FlexibleVersions = {4, Max<TKafkaVersion>()};
    };
    
    THeartbeatRequestData();
    ~THeartbeatRequestData() = default;
    
    struct GroupIdMeta {
        using Type = TKafkaString;
        using TypeDesc = NPrivate::TKafkaStringDesc;
        
        static constexpr const char* Name = "groupId";
        static constexpr const char* About = "The group id.";
        static const Type Default; // = {""};
        
        static constexpr TKafkaVersions PresentVersions = VersionsAlways;
        static constexpr TKafkaVersions TaggedVersions = VersionsNever;
        static constexpr TKafkaVersions NullableVersions = VersionsNever;
        static constexpr TKafkaVersions FlexibleVersions = {4, Max<TKafkaVersion>()};
    };
    GroupIdMeta::Type GroupId;
    
    struct GenerationIdMeta {
        using Type = TKafkaInt32;
        using TypeDesc = NPrivate::TKafkaIntDesc;
        
        static constexpr const char* Name = "generationId";
        static constexpr const char* About = "The generation of the group.";
        static const Type Default; // = 0;
        
        static constexpr TKafkaVersions PresentVersions = VersionsAlways;
        static constexpr TKafkaVersions TaggedVersions = VersionsNever;
        static constexpr TKafkaVersions NullableVersions = VersionsNever;
        static constexpr TKafkaVersions FlexibleVersions = {4, Max<TKafkaVersion>()};
    };
    GenerationIdMeta::Type GenerationId;
    
    struct MemberIdMeta {
        using Type = TKafkaString;
        using TypeDesc = NPrivate::TKafkaStringDesc;
        
        static constexpr const char* Name = "memberId";
        static constexpr const char* About = "The member ID.";
        static const Type Default; // = {""};
        
        static constexpr TKafkaVersions PresentVersions = VersionsAlways;
        static constexpr TKafkaVersions TaggedVersions = VersionsNever;
        static constexpr TKafkaVersions NullableVersions = VersionsNever;
        static constexpr TKafkaVersions FlexibleVersions = {4, Max<TKafkaVersion>()};
    };
    MemberIdMeta::Type MemberId;
    
    struct GroupInstanceIdMeta {
        using Type = TKafkaString;
        using TypeDesc = NPrivate::TKafkaStringDesc;
        
        static constexpr const char* Name = "groupInstanceId";
        static constexpr const char* About = "The unique identifier of the consumer instance provided by end user.";
        static const Type Default; // = std::nullopt;
        
        static constexpr TKafkaVersions PresentVersions = {3, Max<TKafkaVersion>()};
        static constexpr TKafkaVersions TaggedVersions = VersionsNever;
        static constexpr TKafkaVersions NullableVersions = VersionsAlways;
        static constexpr TKafkaVersions FlexibleVersions = {4, Max<TKafkaVersion>()};
    };
    GroupInstanceIdMeta::Type GroupInstanceId;
    
    i16 ApiKey() const override { return HEARTBEAT; };
    i32 Size(TKafkaVersion version) const override;
    void Read(TKafkaReadable& readable, TKafkaVersion version) override;
    void Write(TKafkaWritable& writable, TKafkaVersion version) const override;
    
    bool operator==(const THeartbeatRequestData& other) const = default;
};


class THeartbeatResponseData : public TApiMessage {
public:
    typedef std::shared_ptr<THeartbeatResponseData> TPtr;
    
    struct MessageMeta {
        static constexpr TKafkaVersions PresentVersions = {0, 4};
        static constexpr TKafkaVersions FlexibleVersions = {4, Max<TKafkaVersion>()};
    };
    
    THeartbeatResponseData();
    ~THeartbeatResponseData() = default;
    
    struct ThrottleTimeMsMeta {
        using Type = TKafkaInt32;
        using TypeDesc = NPrivate::TKafkaIntDesc;
        
        static constexpr const char* Name = "throttleTimeMs";
        static constexpr const char* About = "The duration in milliseconds for which the request was throttled due to a quota violation, or zero if the request did not violate any quota.";
        static const Type Default; // = 0;
        
        static constexpr TKafkaVersions PresentVersions = {1, Max<TKafkaVersion>()};
        static constexpr TKafkaVersions TaggedVersions = VersionsNever;
        static constexpr TKafkaVersions NullableVersions = VersionsNever;
        static constexpr TKafkaVersions FlexibleVersions = {4, Max<TKafkaVersion>()};
    };
    ThrottleTimeMsMeta::Type ThrottleTimeMs;
    
    struct ErrorCodeMeta {
        using Type = TKafkaInt16;
        using TypeDesc = NPrivate::TKafkaIntDesc;
        
        static constexpr const char* Name = "errorCode";
        static constexpr const char* About = "The error code, or 0 if there was no error.";
        static const Type Default; // = 0;
        
        static constexpr TKafkaVersions PresentVersions = VersionsAlways;
        static constexpr TKafkaVersions TaggedVersions = VersionsNever;
        static constexpr TKafkaVersions NullableVersions = VersionsNever;
        static constexpr TKafkaVersions FlexibleVersions = {4, Max<TKafkaVersion>()};
    };
    ErrorCodeMeta::Type ErrorCode;
    
    i16 ApiKey() const override { return HEARTBEAT; };
    i32 Size(TKafkaVersion version) const override;
    void Read(TKafkaReadable& readable, TKafkaVersion version) override;
    void Write(TKafkaWritable& writable, TKafkaVersion version) const override;
    
    bool operator==(const THeartbeatResponseData& other) const = default;
};


class TLeaveGroupRequestData : public TApiMessage {
public:
    typedef std::shared_ptr<TLeaveGroupRequestData> TPtr;
    
    struct MessageMeta {
        static constexpr TKafkaVersions PresentVersions = {0, 5};
        static constexpr TKafkaVersions FlexibleVersions = {4, Max<TKafkaVersion>()};
    };
    
    TLeaveGroupRequestData();
    ~TLeaveGroupRequestData() = default;
    
    class TMemberIdentity : public TMessage {
    public:
        struct MessageMeta {
            static constexpr TKafkaVersions PresentVersions = {3, 5};
            static constexpr TKafkaVersions FlexibleVersions = {4, Max<TKafkaVersion>()};
        };
        
        TMemberIdentity();
        ~TMemberIdentity() = default;
        
        struct MemberIdMeta {
            using Type = TKafkaString;
            using TypeDesc = NPrivate::TKafkaStringDesc;
            
            static constexpr const char* Name = "memberId";
            static constexpr const char* About = "The member ID to remove from the group.";
            static const Type Default; // = {""};
            
            static constexpr TKafkaVersions PresentVersions = VersionsAlways;
            static constexpr TKafkaVersions TaggedVersions = VersionsNever;
            static constexpr TKafkaVersions NullableVersions = VersionsNever;
            static constexpr TKafkaVersions FlexibleVersions = {4, Max<TKafkaVersion>()};
        };
        MemberIdMeta::Type MemberId;
        
        struct GroupInstanceIdMeta {
            using Type = TKafkaString;
            using TypeDesc = NPrivate::TKafkaStringDesc;
            
            static constexpr const char* Name = "groupInstanceId";
            static constexpr const char* About = "The group instance ID to remove from the group.";
            static const Type Default; // = std::nullopt;
            
            static constexpr TKafkaVersions PresentVersions = VersionsAlways;
            static constexpr TKafkaVersions TaggedVersions = VersionsNever;
            static constexpr TKafkaVersions NullableVersions = VersionsAlways;
            static constexpr TKafkaVersions FlexibleVersions = {4, Max<TKafkaVersion>()};
        };
        GroupInstanceIdMeta::Type GroupInstanceId;
        
        struct ReasonMeta {
            using Type = TKafkaString;
            using TypeDesc = NPrivate::TKafkaStringDesc;
            
            static constexpr const char* Name = "reason";
            static constexpr const char* About = "The reason why the member left the group.";
            static const Type Default; // = std::nullopt;
            
            static constexpr TKafkaVersions PresentVersions = {5, Max<TKafkaVersion>()};
            static constexpr TKafkaVersions TaggedVersions = VersionsNever;
            static constexpr TKafkaVersions NullableVersions = VersionsAlways;
            static constexpr TKafkaVersions FlexibleVersions = VersionsAlways;
        };
        ReasonMeta::Type Reason;
        
        i32 Size(TKafkaVersion version) const override;
        void Read(TKafkaReadable& readable, TKafkaVersion version) override;
        void Write(TKafkaWritable& writable, TKafkaVersion version) const override;
        
        bool operator==(const TMemberIdentity& other) const = default;
    };
    
    struct GroupIdMeta {
        using Type = TKafkaString;
        using TypeDesc = NPrivate::TKafkaStringDesc;
        
        static constexpr const char* Name = "groupId";
        static constexpr const char* About = "The ID of the group to leave.";
        static const Type Default; // = {""};
        
        static constexpr TKafkaVersions PresentVersions = VersionsAlways;
        static constexpr TKafkaVersions TaggedVersions = VersionsNever;
        static constexpr TKafkaVersions NullableVersions = VersionsNever;
        static constexpr TKafkaVersions FlexibleVersions = {4, Max<TKafkaVersion>()};
    };
    GroupIdMeta::Type GroupId;
    
    struct MemberIdMeta {
        using Type = TKafkaString;
        using TypeDesc = NPrivate::TKafkaStringDesc;
        
        static constexpr const char* Name = "memberId";
        static constexpr const char* About = "The member ID to remove from the group.";
        static const Type Default; // = {""};
        
        static constexpr TKafkaVersions PresentVersions = {0, 2};
        static constexpr TKafkaVersions TaggedVersions = VersionsNever;
        static constexpr TKafkaVersions NullableVersions = VersionsNever;
        static constexpr TKafkaVersions FlexibleVersions = {4, Max<TKafkaVersion>()};
    };
    MemberIdMeta::Type MemberId;
    
    struct MembersMeta {
        using ItemType = TMemberIdentity;
        using ItemTypeDesc = NPrivate::TKafkaStructDesc;
        using Type = std::vector<TMemberIdentity>;
        using TypeDesc = NPrivate::TKafkaArrayDesc;
        
        static constexpr const char* Name = "members";
        static constexpr const char* About = "List of leaving member identities.";
        
        static constexpr TKafkaVersions PresentVersions = {3, Max<TKafkaVersion>()};
        static constexpr TKafkaVersions TaggedVersions = VersionsNever;
        static constexpr TKafkaVersions NullableVersions = VersionsNever;
        static constexpr TKafkaVersions FlexibleVersions = {4, Max<TKafkaVersion>()};
    };
    MembersMeta::Type Members;
    
    i16 ApiKey() const override { return LEAVE_GROUP; };
    i32 Size(TKafkaVersion version) const override;
    void Read(TKafkaReadable& readable, TKafkaVersion version) override;
    void Write(TKafkaWritable& writable, TKafkaVersion version) const override;
    
    bool operator==(const TLeaveGroupRequestData& other) const = default;
};


class TLeaveGroupResponseData : public TApiMessage {
public:
    typedef std::shared_ptr<TLeaveGroupResponseData> TPtr;
    
    struct MessageMeta {
        static constexpr TKafkaVersions PresentVersions = {0, 5};
        static constexpr TKafkaVersions FlexibleVersions = {4, Max<TKafkaVersion>()};
    };
    
    TLeaveGroupResponseData();
    ~TLeaveGroupResponseData() = default;
    
    class TMemberResponse : public TMessage {
    public:
        struct MessageMeta {
            static constexpr TKafkaVersions PresentVersions = {3, 5};
            static constexpr TKafkaVersions FlexibleVersions = {4, Max<TKafkaVersion>()};
        };
        
        TMemberResponse();
        ~TMemberResponse() = default;
        
        struct MemberIdMeta {
            using Type = TKafkaString;
            using TypeDesc = NPrivate::TKafkaStringDesc;
            
            static constexpr const char* Name = "memberId";
            static constexpr const char* About = "The member ID to remove from the group.";
            static const Type Default; // = {""};
            
            static constexpr TKafkaVersions PresentVersions = VersionsAlways;
            static constexpr TKafkaVersions TaggedVersions = VersionsNever;
            static constexpr TKafkaVersions NullableVersions = VersionsNever;
            static constexpr TKafkaVersions FlexibleVersions = {4, Max<TKafkaVersion>()};
        };
        MemberIdMeta::Type MemberId;
        
        struct GroupInstanceIdMeta {
            using Type = TKafkaString;
            using TypeDesc = NPrivate::TKafkaStringDesc;
            
            static constexpr const char* Name = "groupInstanceId";
            static constexpr const char* About = "The group instance ID to remove from the group.";
            static const Type Default; // = {""};
            
            static constexpr TKafkaVersions PresentVersions = VersionsAlways;
            static constexpr TKafkaVersions TaggedVersions = VersionsNever;
            static constexpr TKafkaVersions NullableVersions = VersionsAlways;
            static constexpr TKafkaVersions FlexibleVersions = {4, Max<TKafkaVersion>()};
        };
        GroupInstanceIdMeta::Type GroupInstanceId;
        
        struct ErrorCodeMeta {
            using Type = TKafkaInt16;
            using TypeDesc = NPrivate::TKafkaIntDesc;
            
            static constexpr const char* Name = "errorCode";
            static constexpr const char* About = "The error code, or 0 if there was no error.";
            static const Type Default; // = 0;
            
            static constexpr TKafkaVersions PresentVersions = VersionsAlways;
            static constexpr TKafkaVersions TaggedVersions = VersionsNever;
            static constexpr TKafkaVersions NullableVersions = VersionsNever;
            static constexpr TKafkaVersions FlexibleVersions = {4, Max<TKafkaVersion>()};
        };
        ErrorCodeMeta::Type ErrorCode;
        
        i32 Size(TKafkaVersion version) const override;
        void Read(TKafkaReadable& readable, TKafkaVersion version) override;
        void Write(TKafkaWritable& writable, TKafkaVersion version) const override;
        
        bool operator==(const TMemberResponse& other) const = default;
    };
    
    struct ThrottleTimeMsMeta {
        using Type = TKafkaInt32;
        using TypeDesc = NPrivate::TKafkaIntDesc;
        
        static constexpr const char* Name = "throttleTimeMs";
        static constexpr const char* About = "The duration in milliseconds for which the request was throttled due to a quota violation, or zero if the request did not violate any quota.";
        static const Type Default; // = 0;
        
        static constexpr TKafkaVersions PresentVersions = {1, Max<TKafkaVersion>()};
        static constexpr TKafkaVersions TaggedVersions = VersionsNever;
        static constexpr TKafkaVersions NullableVersions = VersionsNever;
        static constexpr TKafkaVersions FlexibleVersions = {4, Max<TKafkaVersion>()};
    };
    ThrottleTimeMsMeta::Type ThrottleTimeMs;
    
    struct ErrorCodeMeta {
        using Type = TKafkaInt16;
        using TypeDesc = NPrivate::TKafkaIntDesc;
        
        static constexpr const char* Name = "errorCode";
        static constexpr const char* About = "The error code, or 0 if there was no error.";
        static const Type Default; // = 0;
        
        static constexpr TKafkaVersions PresentVersions = VersionsAlways;
        static constexpr TKafkaVersions TaggedVersions = VersionsNever;
        static constexpr TKafkaVersions NullableVersions = VersionsNever;
        static constexpr TKafkaVersions FlexibleVersions = {4, Max<TKafkaVersion>()};
    };
    ErrorCodeMeta::Type ErrorCode;
    
    struct MembersMeta {
        using ItemType = TMemberResponse;
        using ItemTypeDesc = NPrivate::TKafkaStructDesc;
        using Type = std::vector<TMemberResponse>;
        using TypeDesc = NPrivate::TKafkaArrayDesc;
        
        static constexpr const char* Name = "members";
        static constexpr const char* About = "List of leaving member responses.";
        
        static constexpr TKafkaVersions PresentVersions = {3, Max<TKafkaVersion>()};
        static constexpr TKafkaVersions TaggedVersions = VersionsNever;
        static constexpr TKafkaVersions NullableVersions = VersionsNever;
        static constexpr TKafkaVersions FlexibleVersions = {4, Max<TKafkaVersion>()};
    };
    MembersMeta::Type Members;
    
    i16 ApiKey() const override { return LEAVE_GROUP; };
    i32 Size(TKafkaVersion version) const override;
    void Read(TKafkaReadable& readable, TKafkaVersion version) override;
    void Write(TKafkaWritable& writable, TKafkaVersion version) const override;
    
    bool operator==(const TLeaveGroupResponseData& other) const = default;
};


class TSyncGroupRequestData : public TApiMessage {
public:
    typedef std::shared_ptr<TSyncGroupRequestData> TPtr;
    
    struct MessageMeta {
        static constexpr TKafkaVersions PresentVersions = {0, 5};
        static constexpr TKafkaVersions FlexibleVersions = {4, Max<TKafkaVersion>()};
    };
    
    TSyncGroupRequestData();
    ~TSyncGroupRequestData() = default;
    
    class TSyncGroupRequestAssignment : public TMessage {
    public:
        struct MessageMeta {
            static constexpr TKafkaVersions PresentVersions = {0, 5};
            static constexpr TKafkaVersions FlexibleVersions = {4, Max<TKafkaVersion>()};
        };
        
        TSyncGroupRequestAssignment();
        ~TSyncGroupRequestAssignment() = default;
        
        struct MemberIdMeta {
            using Type = TKafkaString;
            using TypeDesc = NPrivate::TKafkaStringDesc;
            
            static constexpr const char* Name = "memberId";
            static constexpr const char* About = "The ID of the member to assign.";
            static const Type Default; // = {""};
            
            static constexpr TKafkaVersions PresentVersions = VersionsAlways;
            static constexpr TKafkaVersions TaggedVersions = VersionsNever;
            static constexpr TKafkaVersions NullableVersions = VersionsNever;
            static constexpr TKafkaVersions FlexibleVersions = {4, Max<TKafkaVersion>()};
        };
        MemberIdMeta::Type MemberId;
        
        struct AssignmentMeta {
            using Type = TKafkaBytes;
            using TypeDesc = NPrivate::TKafkaBytesDesc;
            
            static constexpr const char* Name = "assignment";
            static constexpr const char* About = "The member assignment.";
            
            static constexpr TKafkaVersions PresentVersions = VersionsAlways;
            static constexpr TKafkaVersions TaggedVersions = VersionsNever;
            static constexpr TKafkaVersions NullableVersions = VersionsNever;
            static constexpr TKafkaVersions FlexibleVersions = {4, Max<TKafkaVersion>()};
        };
        AssignmentMeta::Type Assignment;
        
        TString AssignmentStr;
        
        i32 Size(TKafkaVersion version) const override;
        void Read(TKafkaReadable& readable, TKafkaVersion version) override;
        void Write(TKafkaWritable& writable, TKafkaVersion version) const override;
        
        bool operator==(const TSyncGroupRequestAssignment& other) const = default;
    };
    
    struct GroupIdMeta {
        using Type = TKafkaString;
        using TypeDesc = NPrivate::TKafkaStringDesc;
        
        static constexpr const char* Name = "groupId";
        static constexpr const char* About = "The unique group identifier.";
        static const Type Default; // = {""};
        
        static constexpr TKafkaVersions PresentVersions = VersionsAlways;
        static constexpr TKafkaVersions TaggedVersions = VersionsNever;
        static constexpr TKafkaVersions NullableVersions = VersionsNever;
        static constexpr TKafkaVersions FlexibleVersions = {4, Max<TKafkaVersion>()};
    };
    GroupIdMeta::Type GroupId;
    
    struct GenerationIdMeta {
        using Type = TKafkaInt32;
        using TypeDesc = NPrivate::TKafkaIntDesc;
        
        static constexpr const char* Name = "generationId";
        static constexpr const char* About = "The generation of the group.";
        static const Type Default; // = 0;
        
        static constexpr TKafkaVersions PresentVersions = VersionsAlways;
        static constexpr TKafkaVersions TaggedVersions = VersionsNever;
        static constexpr TKafkaVersions NullableVersions = VersionsNever;
        static constexpr TKafkaVersions FlexibleVersions = {4, Max<TKafkaVersion>()};
    };
    GenerationIdMeta::Type GenerationId;
    
    struct MemberIdMeta {
        using Type = TKafkaString;
        using TypeDesc = NPrivate::TKafkaStringDesc;
        
        static constexpr const char* Name = "memberId";
        static constexpr const char* About = "The member ID assigned by the group.";
        static const Type Default; // = {""};
        
        static constexpr TKafkaVersions PresentVersions = VersionsAlways;
        static constexpr TKafkaVersions TaggedVersions = VersionsNever;
        static constexpr TKafkaVersions NullableVersions = VersionsNever;
        static constexpr TKafkaVersions FlexibleVersions = {4, Max<TKafkaVersion>()};
    };
    MemberIdMeta::Type MemberId;
    
    struct GroupInstanceIdMeta {
        using Type = TKafkaString;
        using TypeDesc = NPrivate::TKafkaStringDesc;
        
        static constexpr const char* Name = "groupInstanceId";
        static constexpr const char* About = "The unique identifier of the consumer instance provided by end user.";
        static const Type Default; // = std::nullopt;
        
        static constexpr TKafkaVersions PresentVersions = {3, Max<TKafkaVersion>()};
        static constexpr TKafkaVersions TaggedVersions = VersionsNever;
        static constexpr TKafkaVersions NullableVersions = VersionsAlways;
        static constexpr TKafkaVersions FlexibleVersions = {4, Max<TKafkaVersion>()};
    };
    GroupInstanceIdMeta::Type GroupInstanceId;
    
    struct ProtocolTypeMeta {
        using Type = TKafkaString;
        using TypeDesc = NPrivate::TKafkaStringDesc;
        
        static constexpr const char* Name = "protocolType";
        static constexpr const char* About = "The group protocol type.";
        static const Type Default; // = std::nullopt;
        
        static constexpr TKafkaVersions PresentVersions = {5, Max<TKafkaVersion>()};
        static constexpr TKafkaVersions TaggedVersions = VersionsNever;
        static constexpr TKafkaVersions NullableVersions = VersionsAlways;
        static constexpr TKafkaVersions FlexibleVersions = VersionsAlways;
    };
    ProtocolTypeMeta::Type ProtocolType;
    
    struct ProtocolNameMeta {
        using Type = TKafkaString;
        using TypeDesc = NPrivate::TKafkaStringDesc;
        
        static constexpr const char* Name = "protocolName";
        static constexpr const char* About = "The group protocol name.";
        static const Type Default; // = std::nullopt;
        
        static constexpr TKafkaVersions PresentVersions = {5, Max<TKafkaVersion>()};
        static constexpr TKafkaVersions TaggedVersions = VersionsNever;
        static constexpr TKafkaVersions NullableVersions = VersionsAlways;
        static constexpr TKafkaVersions FlexibleVersions = VersionsAlways;
    };
    ProtocolNameMeta::Type ProtocolName;
    
    struct AssignmentsMeta {
        using ItemType = TSyncGroupRequestAssignment;
        using ItemTypeDesc = NPrivate::TKafkaStructDesc;
        using Type = std::vector<TSyncGroupRequestAssignment>;
        using TypeDesc = NPrivate::TKafkaArrayDesc;
        
        static constexpr const char* Name = "assignments";
        static constexpr const char* About = "Each assignment.";
        
        static constexpr TKafkaVersions PresentVersions = VersionsAlways;
        static constexpr TKafkaVersions TaggedVersions = VersionsNever;
        static constexpr TKafkaVersions NullableVersions = VersionsNever;
        static constexpr TKafkaVersions FlexibleVersions = {4, Max<TKafkaVersion>()};
    };
    AssignmentsMeta::Type Assignments;
    
    i16 ApiKey() const override { return SYNC_GROUP; };
    i32 Size(TKafkaVersion version) const override;
    void Read(TKafkaReadable& readable, TKafkaVersion version) override;
    void Write(TKafkaWritable& writable, TKafkaVersion version) const override;
    
    bool operator==(const TSyncGroupRequestData& other) const = default;
};


class TSyncGroupResponseData : public TApiMessage {
public:
    typedef std::shared_ptr<TSyncGroupResponseData> TPtr;
    
    struct MessageMeta {
        static constexpr TKafkaVersions PresentVersions = {0, 5};
        static constexpr TKafkaVersions FlexibleVersions = {4, Max<TKafkaVersion>()};
    };
    
    TSyncGroupResponseData();
    ~TSyncGroupResponseData() = default;
    
    struct ThrottleTimeMsMeta {
        using Type = TKafkaInt32;
        using TypeDesc = NPrivate::TKafkaIntDesc;
        
        static constexpr const char* Name = "throttleTimeMs";
        static constexpr const char* About = "The duration in milliseconds for which the request was throttled due to a quota violation, or zero if the request did not violate any quota.";
        static const Type Default; // = 0;
        
        static constexpr TKafkaVersions PresentVersions = {1, Max<TKafkaVersion>()};
        static constexpr TKafkaVersions TaggedVersions = VersionsNever;
        static constexpr TKafkaVersions NullableVersions = VersionsNever;
        static constexpr TKafkaVersions FlexibleVersions = {4, Max<TKafkaVersion>()};
    };
    ThrottleTimeMsMeta::Type ThrottleTimeMs;
    
    struct ErrorCodeMeta {
        using Type = TKafkaInt16;
        using TypeDesc = NPrivate::TKafkaIntDesc;
        
        static constexpr const char* Name = "errorCode";
        static constexpr const char* About = "The error code, or 0 if there was no error.";
        static const Type Default; // = 0;
        
        static constexpr TKafkaVersions PresentVersions = VersionsAlways;
        static constexpr TKafkaVersions TaggedVersions = VersionsNever;
        static constexpr TKafkaVersions NullableVersions = VersionsNever;
        static constexpr TKafkaVersions FlexibleVersions = {4, Max<TKafkaVersion>()};
    };
    ErrorCodeMeta::Type ErrorCode;
    
    struct ProtocolTypeMeta {
        using Type = TKafkaString;
        using TypeDesc = NPrivate::TKafkaStringDesc;
        
        static constexpr const char* Name = "protocolType";
        static constexpr const char* About = "The group protocol type.";
        static const Type Default; // = std::nullopt;
        
        static constexpr TKafkaVersions PresentVersions = {5, Max<TKafkaVersion>()};
        static constexpr TKafkaVersions TaggedVersions = VersionsNever;
        static constexpr TKafkaVersions NullableVersions = VersionsAlways;
        static constexpr TKafkaVersions FlexibleVersions = VersionsAlways;
    };
    ProtocolTypeMeta::Type ProtocolType;
    
    struct ProtocolNameMeta {
        using Type = TKafkaString;
        using TypeDesc = NPrivate::TKafkaStringDesc;
        
        static constexpr const char* Name = "protocolName";
        static constexpr const char* About = "The group protocol name.";
        static const Type Default; // = std::nullopt;
        
        static constexpr TKafkaVersions PresentVersions = {5, Max<TKafkaVersion>()};
        static constexpr TKafkaVersions TaggedVersions = VersionsNever;
        static constexpr TKafkaVersions NullableVersions = VersionsAlways;
        static constexpr TKafkaVersions FlexibleVersions = VersionsAlways;
    };
    ProtocolNameMeta::Type ProtocolName;
    
    struct AssignmentMeta {
        using Type = TKafkaBytes;
        using TypeDesc = NPrivate::TKafkaBytesDesc;
        
        static constexpr const char* Name = "assignment";
        static constexpr const char* About = "The member assignment.";
        
        static constexpr TKafkaVersions PresentVersions = VersionsAlways;
        static constexpr TKafkaVersions TaggedVersions = VersionsNever;
        static constexpr TKafkaVersions NullableVersions = VersionsNever;
        static constexpr TKafkaVersions FlexibleVersions = {4, Max<TKafkaVersion>()};
    };
    AssignmentMeta::Type Assignment;
    
    TString AssignmentStr;
    
    i16 ApiKey() const override { return SYNC_GROUP; };
    i32 Size(TKafkaVersion version) const override;
    void Read(TKafkaReadable& readable, TKafkaVersion version) override;
    void Write(TKafkaWritable& writable, TKafkaVersion version) const override;
    
    bool operator==(const TSyncGroupResponseData& other) const = default;
};


class TDescribeGroupsRequestData : public TApiMessage {
public:
    typedef std::shared_ptr<TDescribeGroupsRequestData> TPtr;
    
    struct MessageMeta {
        static constexpr TKafkaVersions PresentVersions = {0, 5};
        static constexpr TKafkaVersions FlexibleVersions = {5, Max<TKafkaVersion>()};
    };
    
    TDescribeGroupsRequestData();
    ~TDescribeGroupsRequestData() = default;
    
    struct GroupsMeta {
        using ItemType = TKafkaString;
        using ItemTypeDesc = NPrivate::TKafkaStringDesc;
        using Type = std::vector<TKafkaString>;
        using TypeDesc = NPrivate::TKafkaArrayDesc;
        
        static constexpr const char* Name = "groups";
        static constexpr const char* About = "The names of the groups to describe";
        
        static constexpr TKafkaVersions PresentVersions = VersionsAlways;
        static constexpr TKafkaVersions TaggedVersions = VersionsNever;
        static constexpr TKafkaVersions NullableVersions = VersionsNever;
        static constexpr TKafkaVersions FlexibleVersions = {5, Max<TKafkaVersion>()};
    };
    GroupsMeta::Type Groups;
    
    struct IncludeAuthorizedOperationsMeta {
        using Type = TKafkaBool;
        using TypeDesc = NPrivate::TKafkaBoolDesc;
        
        static constexpr const char* Name = "includeAuthorizedOperations";
        static constexpr const char* About = "Whether to include authorized operations.";
        static const Type Default; // = false;
        
        static constexpr TKafkaVersions PresentVersions = {3, Max<TKafkaVersion>()};
        static constexpr TKafkaVersions TaggedVersions = VersionsNever;
        static constexpr TKafkaVersions NullableVersions = VersionsNever;
        static constexpr TKafkaVersions FlexibleVersions = {5, Max<TKafkaVersion>()};
    };
    IncludeAuthorizedOperationsMeta::Type IncludeAuthorizedOperations;
    
    i16 ApiKey() const override { return DESCRIBE_GROUPS; };
    i32 Size(TKafkaVersion version) const override;
    void Read(TKafkaReadable& readable, TKafkaVersion version) override;
    void Write(TKafkaWritable& writable, TKafkaVersion version) const override;
    
    bool operator==(const TDescribeGroupsRequestData& other) const = default;
};


class TDescribeGroupsResponseData : public TApiMessage {
public:
    typedef std::shared_ptr<TDescribeGroupsResponseData> TPtr;
    
    struct MessageMeta {
        static constexpr TKafkaVersions PresentVersions = {0, 5};
        static constexpr TKafkaVersions FlexibleVersions = {5, Max<TKafkaVersion>()};
    };
    
    TDescribeGroupsResponseData();
    ~TDescribeGroupsResponseData() = default;
    
    class TDescribedGroup : public TMessage {
    public:
        struct MessageMeta {
            static constexpr TKafkaVersions PresentVersions = {0, 5};
            static constexpr TKafkaVersions FlexibleVersions = {5, Max<TKafkaVersion>()};
        };
        
        TDescribedGroup();
        ~TDescribedGroup() = default;
        
        class TDescribedGroupMember : public TMessage {
        public:
            struct MessageMeta {
                static constexpr TKafkaVersions PresentVersions = {0, 5};
                static constexpr TKafkaVersions FlexibleVersions = {5, Max<TKafkaVersion>()};
            };
            
            TDescribedGroupMember();
            ~TDescribedGroupMember() = default;
            
            struct MemberIdMeta {
                using Type = TKafkaString;
                using TypeDesc = NPrivate::TKafkaStringDesc;
                
                static constexpr const char* Name = "memberId";
                static constexpr const char* About = "The member ID assigned by the group coordinator.";
                static const Type Default; // = {""};
                
                static constexpr TKafkaVersions PresentVersions = VersionsAlways;
                static constexpr TKafkaVersions TaggedVersions = VersionsNever;
                static constexpr TKafkaVersions NullableVersions = VersionsNever;
                static constexpr TKafkaVersions FlexibleVersions = {5, Max<TKafkaVersion>()};
            };
            MemberIdMeta::Type MemberId;
            
            struct GroupInstanceIdMeta {
                using Type = TKafkaString;
                using TypeDesc = NPrivate::TKafkaStringDesc;
                
                static constexpr const char* Name = "groupInstanceId";
                static constexpr const char* About = "The unique identifier of the consumer instance provided by end user.";
                static const Type Default; // = std::nullopt;
                
                static constexpr TKafkaVersions PresentVersions = {4, Max<TKafkaVersion>()};
                static constexpr TKafkaVersions TaggedVersions = VersionsNever;
                static constexpr TKafkaVersions NullableVersions = VersionsAlways;
                static constexpr TKafkaVersions FlexibleVersions = {5, Max<TKafkaVersion>()};
            };
            GroupInstanceIdMeta::Type GroupInstanceId;
            
            struct ClientIdMeta {
                using Type = TKafkaString;
                using TypeDesc = NPrivate::TKafkaStringDesc;
                
                static constexpr const char* Name = "clientId";
                static constexpr const char* About = "The client ID used in the member's latest join group request.";
                static const Type Default; // = {""};
                
                static constexpr TKafkaVersions PresentVersions = VersionsAlways;
                static constexpr TKafkaVersions TaggedVersions = VersionsNever;
                static constexpr TKafkaVersions NullableVersions = VersionsNever;
                static constexpr TKafkaVersions FlexibleVersions = {5, Max<TKafkaVersion>()};
            };
            ClientIdMeta::Type ClientId;
            
            struct ClientHostMeta {
                using Type = TKafkaString;
                using TypeDesc = NPrivate::TKafkaStringDesc;
                
                static constexpr const char* Name = "clientHost";
                static constexpr const char* About = "The client host.";
                static const Type Default; // = {""};
                
                static constexpr TKafkaVersions PresentVersions = VersionsAlways;
                static constexpr TKafkaVersions TaggedVersions = VersionsNever;
                static constexpr TKafkaVersions NullableVersions = VersionsNever;
                static constexpr TKafkaVersions FlexibleVersions = {5, Max<TKafkaVersion>()};
            };
            ClientHostMeta::Type ClientHost;
            
            struct MemberMetadataMeta {
                using Type = TKafkaBytes;
                using TypeDesc = NPrivate::TKafkaBytesDesc;
                
                static constexpr const char* Name = "memberMetadata";
                static constexpr const char* About = "The metadata corresponding to the current group protocol in use.";
                
                static constexpr TKafkaVersions PresentVersions = VersionsAlways;
                static constexpr TKafkaVersions TaggedVersions = VersionsNever;
                static constexpr TKafkaVersions NullableVersions = VersionsNever;
                static constexpr TKafkaVersions FlexibleVersions = {5, Max<TKafkaVersion>()};
            };
            MemberMetadataMeta::Type MemberMetadata;
            
            struct MemberAssignmentMeta {
                using Type = TKafkaBytes;
                using TypeDesc = NPrivate::TKafkaBytesDesc;
                
                static constexpr const char* Name = "memberAssignment";
                static constexpr const char* About = "The current assignment provided by the group leader.";
                
                static constexpr TKafkaVersions PresentVersions = VersionsAlways;
                static constexpr TKafkaVersions TaggedVersions = VersionsNever;
                static constexpr TKafkaVersions NullableVersions = VersionsNever;
                static constexpr TKafkaVersions FlexibleVersions = {5, Max<TKafkaVersion>()};
            };
            MemberAssignmentMeta::Type MemberAssignment;
            
            TString MemberAssignmentStr;
            
<<<<<<< HEAD
=======
            TString MemberMetadataStr;
            
>>>>>>> 9e215e70
            i32 Size(TKafkaVersion version) const override;
            void Read(TKafkaReadable& readable, TKafkaVersion version) override;
            void Write(TKafkaWritable& writable, TKafkaVersion version) const override;
            
            bool operator==(const TDescribedGroupMember& other) const = default;
        };
        
        struct ErrorCodeMeta {
            using Type = TKafkaInt16;
            using TypeDesc = NPrivate::TKafkaIntDesc;
            
            static constexpr const char* Name = "errorCode";
            static constexpr const char* About = "The describe error, or 0 if there was no error.";
            static const Type Default; // = 0;
            
            static constexpr TKafkaVersions PresentVersions = VersionsAlways;
            static constexpr TKafkaVersions TaggedVersions = VersionsNever;
            static constexpr TKafkaVersions NullableVersions = VersionsNever;
            static constexpr TKafkaVersions FlexibleVersions = {5, Max<TKafkaVersion>()};
        };
        ErrorCodeMeta::Type ErrorCode;
        
        struct GroupIdMeta {
            using Type = TKafkaString;
            using TypeDesc = NPrivate::TKafkaStringDesc;
            
            static constexpr const char* Name = "groupId";
            static constexpr const char* About = "The group ID string.";
            static const Type Default; // = {""};
            
            static constexpr TKafkaVersions PresentVersions = VersionsAlways;
            static constexpr TKafkaVersions TaggedVersions = VersionsNever;
            static constexpr TKafkaVersions NullableVersions = VersionsNever;
            static constexpr TKafkaVersions FlexibleVersions = {5, Max<TKafkaVersion>()};
        };
        GroupIdMeta::Type GroupId;
        
        struct GroupStateMeta {
            using Type = TKafkaString;
            using TypeDesc = NPrivate::TKafkaStringDesc;
            
            static constexpr const char* Name = "groupState";
            static constexpr const char* About = "The group state string, or the empty string.";
            static const Type Default; // = {""};
            
            static constexpr TKafkaVersions PresentVersions = VersionsAlways;
            static constexpr TKafkaVersions TaggedVersions = VersionsNever;
            static constexpr TKafkaVersions NullableVersions = VersionsNever;
            static constexpr TKafkaVersions FlexibleVersions = {5, Max<TKafkaVersion>()};
        };
        GroupStateMeta::Type GroupState;
        
        struct ProtocolTypeMeta {
            using Type = TKafkaString;
            using TypeDesc = NPrivate::TKafkaStringDesc;
            
            static constexpr const char* Name = "protocolType";
            static constexpr const char* About = "The group protocol type, or the empty string.";
            static const Type Default; // = {""};
            
            static constexpr TKafkaVersions PresentVersions = VersionsAlways;
            static constexpr TKafkaVersions TaggedVersions = VersionsNever;
            static constexpr TKafkaVersions NullableVersions = VersionsNever;
            static constexpr TKafkaVersions FlexibleVersions = {5, Max<TKafkaVersion>()};
        };
        ProtocolTypeMeta::Type ProtocolType;
        
        struct ProtocolDataMeta {
            using Type = TKafkaString;
            using TypeDesc = NPrivate::TKafkaStringDesc;
            
            static constexpr const char* Name = "protocolData";
            static constexpr const char* About = "The group protocol data, or the empty string.";
            static const Type Default; // = {""};
            
            static constexpr TKafkaVersions PresentVersions = VersionsAlways;
            static constexpr TKafkaVersions TaggedVersions = VersionsNever;
            static constexpr TKafkaVersions NullableVersions = VersionsNever;
            static constexpr TKafkaVersions FlexibleVersions = {5, Max<TKafkaVersion>()};
        };
        ProtocolDataMeta::Type ProtocolData;
        
        struct MembersMeta {
            using ItemType = TDescribedGroupMember;
            using ItemTypeDesc = NPrivate::TKafkaStructDesc;
            using Type = std::vector<TDescribedGroupMember>;
            using TypeDesc = NPrivate::TKafkaArrayDesc;
            
            static constexpr const char* Name = "members";
            static constexpr const char* About = "The group members.";
            
            static constexpr TKafkaVersions PresentVersions = VersionsAlways;
            static constexpr TKafkaVersions TaggedVersions = VersionsNever;
            static constexpr TKafkaVersions NullableVersions = VersionsNever;
            static constexpr TKafkaVersions FlexibleVersions = {5, Max<TKafkaVersion>()};
        };
        MembersMeta::Type Members;
        
        struct AuthorizedOperationsMeta {
            using Type = TKafkaInt32;
            using TypeDesc = NPrivate::TKafkaIntDesc;
            
            static constexpr const char* Name = "authorizedOperations";
            static constexpr const char* About = "32-bit bitfield to represent authorized operations for this group.";
            static const Type Default; // = -2147483648;
            
            static constexpr TKafkaVersions PresentVersions = {3, Max<TKafkaVersion>()};
            static constexpr TKafkaVersions TaggedVersions = VersionsNever;
            static constexpr TKafkaVersions NullableVersions = VersionsNever;
            static constexpr TKafkaVersions FlexibleVersions = {5, Max<TKafkaVersion>()};
        };
        AuthorizedOperationsMeta::Type AuthorizedOperations;
        
        i32 Size(TKafkaVersion version) const override;
        void Read(TKafkaReadable& readable, TKafkaVersion version) override;
        void Write(TKafkaWritable& writable, TKafkaVersion version) const override;
        
        bool operator==(const TDescribedGroup& other) const = default;
    };
    
    struct ThrottleTimeMsMeta {
        using Type = TKafkaInt32;
        using TypeDesc = NPrivate::TKafkaIntDesc;
        
        static constexpr const char* Name = "throttleTimeMs";
        static constexpr const char* About = "The duration in milliseconds for which the request was throttled due to a quota violation, or zero if the request did not violate any quota.";
        static const Type Default; // = 0;
        
        static constexpr TKafkaVersions PresentVersions = {1, Max<TKafkaVersion>()};
        static constexpr TKafkaVersions TaggedVersions = VersionsNever;
        static constexpr TKafkaVersions NullableVersions = VersionsNever;
        static constexpr TKafkaVersions FlexibleVersions = {5, Max<TKafkaVersion>()};
    };
    ThrottleTimeMsMeta::Type ThrottleTimeMs;
    
    struct GroupsMeta {
        using ItemType = TDescribedGroup;
        using ItemTypeDesc = NPrivate::TKafkaStructDesc;
        using Type = std::vector<TDescribedGroup>;
        using TypeDesc = NPrivate::TKafkaArrayDesc;
        
        static constexpr const char* Name = "groups";
        static constexpr const char* About = "Each described group.";
        
        static constexpr TKafkaVersions PresentVersions = VersionsAlways;
        static constexpr TKafkaVersions TaggedVersions = VersionsNever;
        static constexpr TKafkaVersions NullableVersions = VersionsNever;
        static constexpr TKafkaVersions FlexibleVersions = {5, Max<TKafkaVersion>()};
    };
    GroupsMeta::Type Groups;
    
    i16 ApiKey() const override { return DESCRIBE_GROUPS; };
    i32 Size(TKafkaVersion version) const override;
    void Read(TKafkaReadable& readable, TKafkaVersion version) override;
    void Write(TKafkaWritable& writable, TKafkaVersion version) const override;
    
    bool operator==(const TDescribeGroupsResponseData& other) const = default;
};


class TListGroupsRequestData : public TApiMessage {
public:
    typedef std::shared_ptr<TListGroupsRequestData> TPtr;
    
    struct MessageMeta {
        static constexpr TKafkaVersions PresentVersions = {0, 4};
        static constexpr TKafkaVersions FlexibleVersions = {3, Max<TKafkaVersion>()};
    };
    
    TListGroupsRequestData();
    ~TListGroupsRequestData() = default;
    
    struct StatesFilterMeta {
        using ItemType = TKafkaString;
        using ItemTypeDesc = NPrivate::TKafkaStringDesc;
        using Type = std::vector<TKafkaString>;
        using TypeDesc = NPrivate::TKafkaArrayDesc;
        
        static constexpr const char* Name = "statesFilter";
        static constexpr const char* About = "The states of the groups we want to list. If empty all groups are returned with their state.";
        
        static constexpr TKafkaVersions PresentVersions = {4, Max<TKafkaVersion>()};
        static constexpr TKafkaVersions TaggedVersions = VersionsNever;
        static constexpr TKafkaVersions NullableVersions = VersionsNever;
        static constexpr TKafkaVersions FlexibleVersions = VersionsAlways;
    };
    StatesFilterMeta::Type StatesFilter;
    
    i16 ApiKey() const override { return LIST_GROUPS; };
    i32 Size(TKafkaVersion version) const override;
    void Read(TKafkaReadable& readable, TKafkaVersion version) override;
    void Write(TKafkaWritable& writable, TKafkaVersion version) const override;
    
    bool operator==(const TListGroupsRequestData& other) const = default;
};


class TListGroupsResponseData : public TApiMessage {
public:
    typedef std::shared_ptr<TListGroupsResponseData> TPtr;
    
    struct MessageMeta {
        static constexpr TKafkaVersions PresentVersions = {0, 4};
        static constexpr TKafkaVersions FlexibleVersions = {3, Max<TKafkaVersion>()};
    };
    
    TListGroupsResponseData();
    ~TListGroupsResponseData() = default;
    
    class TListedGroup : public TMessage {
    public:
        struct MessageMeta {
            static constexpr TKafkaVersions PresentVersions = {0, 4};
            static constexpr TKafkaVersions FlexibleVersions = {3, Max<TKafkaVersion>()};
        };
        
        TListedGroup();
        ~TListedGroup() = default;
        
        struct GroupIdMeta {
            using Type = TKafkaString;
            using TypeDesc = NPrivate::TKafkaStringDesc;
            
            static constexpr const char* Name = "groupId";
            static constexpr const char* About = "The group ID.";
            static const Type Default; // = {""};
            
            static constexpr TKafkaVersions PresentVersions = VersionsAlways;
            static constexpr TKafkaVersions TaggedVersions = VersionsNever;
            static constexpr TKafkaVersions NullableVersions = VersionsNever;
            static constexpr TKafkaVersions FlexibleVersions = {3, Max<TKafkaVersion>()};
        };
        GroupIdMeta::Type GroupId;
        
        struct ProtocolTypeMeta {
            using Type = TKafkaString;
            using TypeDesc = NPrivate::TKafkaStringDesc;
            
            static constexpr const char* Name = "protocolType";
            static constexpr const char* About = "The group protocol type.";
            static const Type Default; // = {""};
            
            static constexpr TKafkaVersions PresentVersions = VersionsAlways;
            static constexpr TKafkaVersions TaggedVersions = VersionsNever;
            static constexpr TKafkaVersions NullableVersions = VersionsNever;
            static constexpr TKafkaVersions FlexibleVersions = {3, Max<TKafkaVersion>()};
        };
        ProtocolTypeMeta::Type ProtocolType;
        
        struct GroupStateMeta {
            using Type = TKafkaString;
            using TypeDesc = NPrivate::TKafkaStringDesc;
            
            static constexpr const char* Name = "groupState";
            static constexpr const char* About = "The group state name.";
            static const Type Default; // = {""};
            
            static constexpr TKafkaVersions PresentVersions = {4, Max<TKafkaVersion>()};
            static constexpr TKafkaVersions TaggedVersions = VersionsNever;
            static constexpr TKafkaVersions NullableVersions = VersionsNever;
            static constexpr TKafkaVersions FlexibleVersions = VersionsAlways;
        };
        GroupStateMeta::Type GroupState;
        
        i32 Size(TKafkaVersion version) const override;
        void Read(TKafkaReadable& readable, TKafkaVersion version) override;
        void Write(TKafkaWritable& writable, TKafkaVersion version) const override;
        
        bool operator==(const TListedGroup& other) const = default;
    };
    
    struct ThrottleTimeMsMeta {
        using Type = TKafkaInt32;
        using TypeDesc = NPrivate::TKafkaIntDesc;
        
        static constexpr const char* Name = "throttleTimeMs";
        static constexpr const char* About = "The duration in milliseconds for which the request was throttled due to a quota violation, or zero if the request did not violate any quota.";
        static const Type Default; // = 0;
        
        static constexpr TKafkaVersions PresentVersions = {1, Max<TKafkaVersion>()};
        static constexpr TKafkaVersions TaggedVersions = VersionsNever;
        static constexpr TKafkaVersions NullableVersions = VersionsNever;
        static constexpr TKafkaVersions FlexibleVersions = {3, Max<TKafkaVersion>()};
    };
    ThrottleTimeMsMeta::Type ThrottleTimeMs;
    
    struct ErrorCodeMeta {
        using Type = TKafkaInt16;
        using TypeDesc = NPrivate::TKafkaIntDesc;
        
        static constexpr const char* Name = "errorCode";
        static constexpr const char* About = "The error code, or 0 if there was no error.";
        static const Type Default; // = 0;
        
        static constexpr TKafkaVersions PresentVersions = VersionsAlways;
        static constexpr TKafkaVersions TaggedVersions = VersionsNever;
        static constexpr TKafkaVersions NullableVersions = VersionsNever;
        static constexpr TKafkaVersions FlexibleVersions = {3, Max<TKafkaVersion>()};
    };
    ErrorCodeMeta::Type ErrorCode;
    
    struct GroupsMeta {
        using ItemType = TListedGroup;
        using ItemTypeDesc = NPrivate::TKafkaStructDesc;
        using Type = std::vector<TListedGroup>;
        using TypeDesc = NPrivate::TKafkaArrayDesc;
        
        static constexpr const char* Name = "groups";
        static constexpr const char* About = "Each group in the response.";
        
        static constexpr TKafkaVersions PresentVersions = VersionsAlways;
        static constexpr TKafkaVersions TaggedVersions = VersionsNever;
        static constexpr TKafkaVersions NullableVersions = VersionsNever;
        static constexpr TKafkaVersions FlexibleVersions = {3, Max<TKafkaVersion>()};
    };
    GroupsMeta::Type Groups;
    
    i16 ApiKey() const override { return LIST_GROUPS; };
    i32 Size(TKafkaVersion version) const override;
    void Read(TKafkaReadable& readable, TKafkaVersion version) override;
    void Write(TKafkaWritable& writable, TKafkaVersion version) const override;
    
    bool operator==(const TListGroupsResponseData& other) const = default;
};


class TSaslHandshakeRequestData : public TApiMessage {
public:
    typedef std::shared_ptr<TSaslHandshakeRequestData> TPtr;
    
    struct MessageMeta {
        static constexpr TKafkaVersions PresentVersions = {0, 1};
        static constexpr TKafkaVersions FlexibleVersions = VersionsNever;
    };
    
    TSaslHandshakeRequestData();
    ~TSaslHandshakeRequestData() = default;
    
    struct MechanismMeta {
        using Type = TKafkaString;
        using TypeDesc = NPrivate::TKafkaStringDesc;
        
        static constexpr const char* Name = "mechanism";
        static constexpr const char* About = "The SASL mechanism chosen by the client.";
        static const Type Default; // = {""};
        
        static constexpr TKafkaVersions PresentVersions = VersionsAlways;
        static constexpr TKafkaVersions TaggedVersions = VersionsNever;
        static constexpr TKafkaVersions NullableVersions = VersionsNever;
        static constexpr TKafkaVersions FlexibleVersions = VersionsNever;
    };
    MechanismMeta::Type Mechanism;
    
    i16 ApiKey() const override { return SASL_HANDSHAKE; };
    i32 Size(TKafkaVersion version) const override;
    void Read(TKafkaReadable& readable, TKafkaVersion version) override;
    void Write(TKafkaWritable& writable, TKafkaVersion version) const override;
    
    bool operator==(const TSaslHandshakeRequestData& other) const = default;
};


class TSaslHandshakeResponseData : public TApiMessage {
public:
    typedef std::shared_ptr<TSaslHandshakeResponseData> TPtr;
    
    struct MessageMeta {
        static constexpr TKafkaVersions PresentVersions = {0, 1};
        static constexpr TKafkaVersions FlexibleVersions = VersionsNever;
    };
    
    TSaslHandshakeResponseData();
    ~TSaslHandshakeResponseData() = default;
    
    struct ErrorCodeMeta {
        using Type = TKafkaInt16;
        using TypeDesc = NPrivate::TKafkaIntDesc;
        
        static constexpr const char* Name = "errorCode";
        static constexpr const char* About = "The error code, or 0 if there was no error.";
        static const Type Default; // = 0;
        
        static constexpr TKafkaVersions PresentVersions = VersionsAlways;
        static constexpr TKafkaVersions TaggedVersions = VersionsNever;
        static constexpr TKafkaVersions NullableVersions = VersionsNever;
        static constexpr TKafkaVersions FlexibleVersions = VersionsNever;
    };
    ErrorCodeMeta::Type ErrorCode;
    
    struct MechanismsMeta {
        using ItemType = TKafkaString;
        using ItemTypeDesc = NPrivate::TKafkaStringDesc;
        using Type = std::vector<TKafkaString>;
        using TypeDesc = NPrivate::TKafkaArrayDesc;
        
        static constexpr const char* Name = "mechanisms";
        static constexpr const char* About = "The mechanisms enabled in the server.";
        
        static constexpr TKafkaVersions PresentVersions = VersionsAlways;
        static constexpr TKafkaVersions TaggedVersions = VersionsNever;
        static constexpr TKafkaVersions NullableVersions = VersionsNever;
        static constexpr TKafkaVersions FlexibleVersions = VersionsNever;
    };
    MechanismsMeta::Type Mechanisms;
    
    i16 ApiKey() const override { return SASL_HANDSHAKE; };
    i32 Size(TKafkaVersion version) const override;
    void Read(TKafkaReadable& readable, TKafkaVersion version) override;
    void Write(TKafkaWritable& writable, TKafkaVersion version) const override;
    
    bool operator==(const TSaslHandshakeResponseData& other) const = default;
};


class TApiVersionsRequestData : public TApiMessage {
public:
    typedef std::shared_ptr<TApiVersionsRequestData> TPtr;
    
    struct MessageMeta {
        static constexpr TKafkaVersions PresentVersions = {0, 3};
        static constexpr TKafkaVersions FlexibleVersions = {3, Max<TKafkaVersion>()};
    };
    
    TApiVersionsRequestData();
    ~TApiVersionsRequestData() = default;
    
    struct ClientSoftwareNameMeta {
        using Type = TKafkaString;
        using TypeDesc = NPrivate::TKafkaStringDesc;
        
        static constexpr const char* Name = "clientSoftwareName";
        static constexpr const char* About = "The name of the client.";
        static const Type Default; // = {""};
        
        static constexpr TKafkaVersions PresentVersions = {3, Max<TKafkaVersion>()};
        static constexpr TKafkaVersions TaggedVersions = VersionsNever;
        static constexpr TKafkaVersions NullableVersions = VersionsNever;
        static constexpr TKafkaVersions FlexibleVersions = VersionsAlways;
    };
    ClientSoftwareNameMeta::Type ClientSoftwareName;
    
    struct ClientSoftwareVersionMeta {
        using Type = TKafkaString;
        using TypeDesc = NPrivate::TKafkaStringDesc;
        
        static constexpr const char* Name = "clientSoftwareVersion";
        static constexpr const char* About = "The version of the client.";
        static const Type Default; // = {""};
        
        static constexpr TKafkaVersions PresentVersions = {3, Max<TKafkaVersion>()};
        static constexpr TKafkaVersions TaggedVersions = VersionsNever;
        static constexpr TKafkaVersions NullableVersions = VersionsNever;
        static constexpr TKafkaVersions FlexibleVersions = VersionsAlways;
    };
    ClientSoftwareVersionMeta::Type ClientSoftwareVersion;
    
    i16 ApiKey() const override { return API_VERSIONS; };
    i32 Size(TKafkaVersion version) const override;
    void Read(TKafkaReadable& readable, TKafkaVersion version) override;
    void Write(TKafkaWritable& writable, TKafkaVersion version) const override;
    
    bool operator==(const TApiVersionsRequestData& other) const = default;
};


class TApiVersionsResponseData : public TApiMessage {
public:
    typedef std::shared_ptr<TApiVersionsResponseData> TPtr;
    
    struct MessageMeta {
        static constexpr TKafkaVersions PresentVersions = {0, 3};
        static constexpr TKafkaVersions FlexibleVersions = {3, Max<TKafkaVersion>()};
    };
    
    TApiVersionsResponseData();
    ~TApiVersionsResponseData() = default;
    
    class TApiVersion : public TMessage {
    public:
        struct MessageMeta {
            static constexpr TKafkaVersions PresentVersions = {0, 3};
            static constexpr TKafkaVersions FlexibleVersions = {3, Max<TKafkaVersion>()};
        };
        
        TApiVersion();
        ~TApiVersion() = default;
        
        struct ApiKeyMeta {
            using Type = TKafkaInt16;
            using TypeDesc = NPrivate::TKafkaIntDesc;
            
            static constexpr const char* Name = "apiKey";
            static constexpr const char* About = "The API index.";
            static const Type Default; // = 0;
            
            static constexpr TKafkaVersions PresentVersions = VersionsAlways;
            static constexpr TKafkaVersions TaggedVersions = VersionsNever;
            static constexpr TKafkaVersions NullableVersions = VersionsNever;
            static constexpr TKafkaVersions FlexibleVersions = {3, Max<TKafkaVersion>()};
        };
        ApiKeyMeta::Type ApiKey;
        
        struct MinVersionMeta {
            using Type = TKafkaInt16;
            using TypeDesc = NPrivate::TKafkaIntDesc;
            
            static constexpr const char* Name = "minVersion";
            static constexpr const char* About = "The minimum supported version, inclusive.";
            static const Type Default; // = 0;
            
            static constexpr TKafkaVersions PresentVersions = VersionsAlways;
            static constexpr TKafkaVersions TaggedVersions = VersionsNever;
            static constexpr TKafkaVersions NullableVersions = VersionsNever;
            static constexpr TKafkaVersions FlexibleVersions = {3, Max<TKafkaVersion>()};
        };
        MinVersionMeta::Type MinVersion;
        
        struct MaxVersionMeta {
            using Type = TKafkaInt16;
            using TypeDesc = NPrivate::TKafkaIntDesc;
            
            static constexpr const char* Name = "maxVersion";
            static constexpr const char* About = "The maximum supported version, inclusive.";
            static const Type Default; // = 0;
            
            static constexpr TKafkaVersions PresentVersions = VersionsAlways;
            static constexpr TKafkaVersions TaggedVersions = VersionsNever;
            static constexpr TKafkaVersions NullableVersions = VersionsNever;
            static constexpr TKafkaVersions FlexibleVersions = {3, Max<TKafkaVersion>()};
        };
        MaxVersionMeta::Type MaxVersion;
        
        i32 Size(TKafkaVersion version) const override;
        void Read(TKafkaReadable& readable, TKafkaVersion version) override;
        void Write(TKafkaWritable& writable, TKafkaVersion version) const override;
        
        bool operator==(const TApiVersion& other) const = default;
    };
    
    class TSupportedFeatureKey : public TMessage {
    public:
        struct MessageMeta {
            static constexpr TKafkaVersions PresentVersions = {3, 3};
            static constexpr TKafkaVersions FlexibleVersions = VersionsAlways;
        };
        
        TSupportedFeatureKey();
        ~TSupportedFeatureKey() = default;
        
        struct NameMeta {
            using Type = TKafkaString;
            using TypeDesc = NPrivate::TKafkaStringDesc;
            
            static constexpr const char* Name = "name";
            static constexpr const char* About = "The name of the feature.";
            static const Type Default; // = {""};
            
            static constexpr TKafkaVersions PresentVersions = VersionsAlways;
            static constexpr TKafkaVersions TaggedVersions = VersionsNever;
            static constexpr TKafkaVersions NullableVersions = VersionsNever;
            static constexpr TKafkaVersions FlexibleVersions = VersionsAlways;
        };
        NameMeta::Type Name;
        
        struct MinVersionMeta {
            using Type = TKafkaInt16;
            using TypeDesc = NPrivate::TKafkaIntDesc;
            
            static constexpr const char* Name = "minVersion";
            static constexpr const char* About = "The minimum supported version for the feature.";
            static const Type Default; // = 0;
            
            static constexpr TKafkaVersions PresentVersions = VersionsAlways;
            static constexpr TKafkaVersions TaggedVersions = VersionsNever;
            static constexpr TKafkaVersions NullableVersions = VersionsNever;
            static constexpr TKafkaVersions FlexibleVersions = VersionsAlways;
        };
        MinVersionMeta::Type MinVersion;
        
        struct MaxVersionMeta {
            using Type = TKafkaInt16;
            using TypeDesc = NPrivate::TKafkaIntDesc;
            
            static constexpr const char* Name = "maxVersion";
            static constexpr const char* About = "The maximum supported version for the feature.";
            static const Type Default; // = 0;
            
            static constexpr TKafkaVersions PresentVersions = VersionsAlways;
            static constexpr TKafkaVersions TaggedVersions = VersionsNever;
            static constexpr TKafkaVersions NullableVersions = VersionsNever;
            static constexpr TKafkaVersions FlexibleVersions = VersionsAlways;
        };
        MaxVersionMeta::Type MaxVersion;
        
        i32 Size(TKafkaVersion version) const override;
        void Read(TKafkaReadable& readable, TKafkaVersion version) override;
        void Write(TKafkaWritable& writable, TKafkaVersion version) const override;
        
        bool operator==(const TSupportedFeatureKey& other) const = default;
    };
    
    class TFinalizedFeatureKey : public TMessage {
    public:
        struct MessageMeta {
            static constexpr TKafkaVersions PresentVersions = {3, 3};
            static constexpr TKafkaVersions FlexibleVersions = VersionsAlways;
        };
        
        TFinalizedFeatureKey();
        ~TFinalizedFeatureKey() = default;
        
        struct NameMeta {
            using Type = TKafkaString;
            using TypeDesc = NPrivate::TKafkaStringDesc;
            
            static constexpr const char* Name = "name";
            static constexpr const char* About = "The name of the feature.";
            static const Type Default; // = {""};
            
            static constexpr TKafkaVersions PresentVersions = VersionsAlways;
            static constexpr TKafkaVersions TaggedVersions = VersionsNever;
            static constexpr TKafkaVersions NullableVersions = VersionsNever;
            static constexpr TKafkaVersions FlexibleVersions = VersionsAlways;
        };
        NameMeta::Type Name;
        
        struct MaxVersionLevelMeta {
            using Type = TKafkaInt16;
            using TypeDesc = NPrivate::TKafkaIntDesc;
            
            static constexpr const char* Name = "maxVersionLevel";
            static constexpr const char* About = "The cluster-wide finalized max version level for the feature.";
            static const Type Default; // = 0;
            
            static constexpr TKafkaVersions PresentVersions = VersionsAlways;
            static constexpr TKafkaVersions TaggedVersions = VersionsNever;
            static constexpr TKafkaVersions NullableVersions = VersionsNever;
            static constexpr TKafkaVersions FlexibleVersions = VersionsAlways;
        };
        MaxVersionLevelMeta::Type MaxVersionLevel;
        
        struct MinVersionLevelMeta {
            using Type = TKafkaInt16;
            using TypeDesc = NPrivate::TKafkaIntDesc;
            
            static constexpr const char* Name = "minVersionLevel";
            static constexpr const char* About = "The cluster-wide finalized min version level for the feature.";
            static const Type Default; // = 0;
            
            static constexpr TKafkaVersions PresentVersions = VersionsAlways;
            static constexpr TKafkaVersions TaggedVersions = VersionsNever;
            static constexpr TKafkaVersions NullableVersions = VersionsNever;
            static constexpr TKafkaVersions FlexibleVersions = VersionsAlways;
        };
        MinVersionLevelMeta::Type MinVersionLevel;
        
        i32 Size(TKafkaVersion version) const override;
        void Read(TKafkaReadable& readable, TKafkaVersion version) override;
        void Write(TKafkaWritable& writable, TKafkaVersion version) const override;
        
        bool operator==(const TFinalizedFeatureKey& other) const = default;
    };
    
    struct ErrorCodeMeta {
        using Type = TKafkaInt16;
        using TypeDesc = NPrivate::TKafkaIntDesc;
        
        static constexpr const char* Name = "errorCode";
        static constexpr const char* About = "The top-level error code.";
        static const Type Default; // = 0;
        
        static constexpr TKafkaVersions PresentVersions = VersionsAlways;
        static constexpr TKafkaVersions TaggedVersions = VersionsNever;
        static constexpr TKafkaVersions NullableVersions = VersionsNever;
        static constexpr TKafkaVersions FlexibleVersions = {3, Max<TKafkaVersion>()};
    };
    ErrorCodeMeta::Type ErrorCode;
    
    struct ApiKeysMeta {
        using ItemType = TApiVersion;
        using ItemTypeDesc = NPrivate::TKafkaStructDesc;
        using Type = std::vector<TApiVersion>;
        using TypeDesc = NPrivate::TKafkaArrayDesc;
        
        static constexpr const char* Name = "apiKeys";
        static constexpr const char* About = "The APIs supported by the broker.";
        
        static constexpr TKafkaVersions PresentVersions = VersionsAlways;
        static constexpr TKafkaVersions TaggedVersions = VersionsNever;
        static constexpr TKafkaVersions NullableVersions = VersionsNever;
        static constexpr TKafkaVersions FlexibleVersions = {3, Max<TKafkaVersion>()};
    };
    ApiKeysMeta::Type ApiKeys;
    
    struct ThrottleTimeMsMeta {
        using Type = TKafkaInt32;
        using TypeDesc = NPrivate::TKafkaIntDesc;
        
        static constexpr const char* Name = "throttleTimeMs";
        static constexpr const char* About = "The duration in milliseconds for which the request was throttled due to a quota violation, or zero if the request did not violate any quota.";
        static const Type Default; // = 0;
        
        static constexpr TKafkaVersions PresentVersions = {1, Max<TKafkaVersion>()};
        static constexpr TKafkaVersions TaggedVersions = VersionsNever;
        static constexpr TKafkaVersions NullableVersions = VersionsNever;
        static constexpr TKafkaVersions FlexibleVersions = {3, Max<TKafkaVersion>()};
    };
    ThrottleTimeMsMeta::Type ThrottleTimeMs;
    
    struct SupportedFeaturesMeta {
        using ItemType = TSupportedFeatureKey;
        using ItemTypeDesc = NPrivate::TKafkaStructDesc;
        using Type = std::vector<TSupportedFeatureKey>;
        using TypeDesc = NPrivate::TKafkaArrayDesc;
        
        static constexpr const char* Name = "supportedFeatures";
        static constexpr const char* About = "Features supported by the broker.";
        static constexpr const TKafkaInt32 Tag = 0;
        
        static constexpr TKafkaVersions PresentVersions = {3, Max<TKafkaVersion>()};
        static constexpr TKafkaVersions TaggedVersions = VersionsAlways;
        static constexpr TKafkaVersions NullableVersions = VersionsNever;
        static constexpr TKafkaVersions FlexibleVersions = VersionsAlways;
    };
    SupportedFeaturesMeta::Type SupportedFeatures;
    
    struct FinalizedFeaturesEpochMeta {
        using Type = TKafkaInt64;
        using TypeDesc = NPrivate::TKafkaIntDesc;
        
        static constexpr const char* Name = "finalizedFeaturesEpoch";
        static constexpr const char* About = "The monotonically increasing epoch for the finalized features information. Valid values are >= 0. A value of -1 is special and represents unknown epoch.";
        static constexpr const TKafkaInt32 Tag = 1;
        static const Type Default; // = -1;
        
        static constexpr TKafkaVersions PresentVersions = {3, Max<TKafkaVersion>()};
        static constexpr TKafkaVersions TaggedVersions = VersionsAlways;
        static constexpr TKafkaVersions NullableVersions = VersionsNever;
        static constexpr TKafkaVersions FlexibleVersions = VersionsAlways;
    };
    FinalizedFeaturesEpochMeta::Type FinalizedFeaturesEpoch;
    
    struct FinalizedFeaturesMeta {
        using ItemType = TFinalizedFeatureKey;
        using ItemTypeDesc = NPrivate::TKafkaStructDesc;
        using Type = std::vector<TFinalizedFeatureKey>;
        using TypeDesc = NPrivate::TKafkaArrayDesc;
        
        static constexpr const char* Name = "finalizedFeatures";
        static constexpr const char* About = "List of cluster-wide finalized features. The information is valid only if FinalizedFeaturesEpoch >= 0.";
        static constexpr const TKafkaInt32 Tag = 2;
        
        static constexpr TKafkaVersions PresentVersions = {3, Max<TKafkaVersion>()};
        static constexpr TKafkaVersions TaggedVersions = VersionsAlways;
        static constexpr TKafkaVersions NullableVersions = VersionsNever;
        static constexpr TKafkaVersions FlexibleVersions = VersionsAlways;
    };
    FinalizedFeaturesMeta::Type FinalizedFeatures;
    
    struct ZkMigrationReadyMeta {
        using Type = TKafkaBool;
        using TypeDesc = NPrivate::TKafkaBoolDesc;
        
        static constexpr const char* Name = "zkMigrationReady";
        static constexpr const char* About = "Set by a KRaft controller if the required configurations for ZK migration are present";
        static constexpr const TKafkaInt32 Tag = 3;
        static const Type Default; // = false;
        
        static constexpr TKafkaVersions PresentVersions = {3, Max<TKafkaVersion>()};
        static constexpr TKafkaVersions TaggedVersions = VersionsAlways;
        static constexpr TKafkaVersions NullableVersions = VersionsNever;
        static constexpr TKafkaVersions FlexibleVersions = VersionsAlways;
    };
    ZkMigrationReadyMeta::Type ZkMigrationReady;
    
    i16 ApiKey() const override { return API_VERSIONS; };
    i32 Size(TKafkaVersion version) const override;
    void Read(TKafkaReadable& readable, TKafkaVersion version) override;
    void Write(TKafkaWritable& writable, TKafkaVersion version) const override;
    
    bool operator==(const TApiVersionsResponseData& other) const = default;
};


class TCreateTopicsRequestData : public TApiMessage {
public:
    typedef std::shared_ptr<TCreateTopicsRequestData> TPtr;
    
    struct MessageMeta {
        static constexpr TKafkaVersions PresentVersions = {0, 7};
        static constexpr TKafkaVersions FlexibleVersions = {5, Max<TKafkaVersion>()};
    };
    
    TCreateTopicsRequestData();
    ~TCreateTopicsRequestData() = default;
    
    class TCreatableTopic : public TMessage {
    public:
        struct MessageMeta {
            static constexpr TKafkaVersions PresentVersions = {0, 7};
            static constexpr TKafkaVersions FlexibleVersions = {5, Max<TKafkaVersion>()};
        };
        
        TCreatableTopic();
        ~TCreatableTopic() = default;
        
        class TCreatableReplicaAssignment : public TMessage {
        public:
            struct MessageMeta {
                static constexpr TKafkaVersions PresentVersions = {0, 7};
                static constexpr TKafkaVersions FlexibleVersions = {5, Max<TKafkaVersion>()};
            };
            
            TCreatableReplicaAssignment();
            ~TCreatableReplicaAssignment() = default;
            
            struct PartitionIndexMeta {
                using Type = TKafkaInt32;
                using TypeDesc = NPrivate::TKafkaIntDesc;
                
                static constexpr const char* Name = "partitionIndex";
                static constexpr const char* About = "The partition index.";
                static const Type Default; // = 0;
                
                static constexpr TKafkaVersions PresentVersions = VersionsAlways;
                static constexpr TKafkaVersions TaggedVersions = VersionsNever;
                static constexpr TKafkaVersions NullableVersions = VersionsNever;
                static constexpr TKafkaVersions FlexibleVersions = {5, Max<TKafkaVersion>()};
            };
            PartitionIndexMeta::Type PartitionIndex;
            
            struct BrokerIdsMeta {
                using ItemType = TKafkaInt32;
                using ItemTypeDesc = NPrivate::TKafkaIntDesc;
                using Type = std::vector<TKafkaInt32>;
                using TypeDesc = NPrivate::TKafkaArrayDesc;
                
                static constexpr const char* Name = "brokerIds";
                static constexpr const char* About = "The brokers to place the partition on.";
                
                static constexpr TKafkaVersions PresentVersions = VersionsAlways;
                static constexpr TKafkaVersions TaggedVersions = VersionsNever;
                static constexpr TKafkaVersions NullableVersions = VersionsNever;
                static constexpr TKafkaVersions FlexibleVersions = {5, Max<TKafkaVersion>()};
            };
            BrokerIdsMeta::Type BrokerIds;
            
            i32 Size(TKafkaVersion version) const override;
            void Read(TKafkaReadable& readable, TKafkaVersion version) override;
            void Write(TKafkaWritable& writable, TKafkaVersion version) const override;
            
            bool operator==(const TCreatableReplicaAssignment& other) const = default;
        };
        
        class TCreateableTopicConfig : public TMessage {
        public:
            struct MessageMeta {
                static constexpr TKafkaVersions PresentVersions = {0, 7};
                static constexpr TKafkaVersions FlexibleVersions = {5, Max<TKafkaVersion>()};
            };
            
            TCreateableTopicConfig();
            ~TCreateableTopicConfig() = default;
            
            struct NameMeta {
                using Type = TKafkaString;
                using TypeDesc = NPrivate::TKafkaStringDesc;
                
                static constexpr const char* Name = "name";
                static constexpr const char* About = "The configuration name.";
                static const Type Default; // = {""};
                
                static constexpr TKafkaVersions PresentVersions = VersionsAlways;
                static constexpr TKafkaVersions TaggedVersions = VersionsNever;
                static constexpr TKafkaVersions NullableVersions = VersionsNever;
                static constexpr TKafkaVersions FlexibleVersions = {5, Max<TKafkaVersion>()};
            };
            NameMeta::Type Name;
            
            struct ValueMeta {
                using Type = TKafkaString;
                using TypeDesc = NPrivate::TKafkaStringDesc;
                
                static constexpr const char* Name = "value";
                static constexpr const char* About = "The configuration value.";
                static const Type Default; // = {""};
                
                static constexpr TKafkaVersions PresentVersions = VersionsAlways;
                static constexpr TKafkaVersions TaggedVersions = VersionsNever;
                static constexpr TKafkaVersions NullableVersions = VersionsAlways;
                static constexpr TKafkaVersions FlexibleVersions = {5, Max<TKafkaVersion>()};
            };
            ValueMeta::Type Value;
            
            i32 Size(TKafkaVersion version) const override;
            void Read(TKafkaReadable& readable, TKafkaVersion version) override;
            void Write(TKafkaWritable& writable, TKafkaVersion version) const override;
            
            bool operator==(const TCreateableTopicConfig& other) const = default;
        };
        
        struct NameMeta {
            using Type = TKafkaString;
            using TypeDesc = NPrivate::TKafkaStringDesc;
            
            static constexpr const char* Name = "name";
            static constexpr const char* About = "The topic name.";
            static const Type Default; // = {""};
            
            static constexpr TKafkaVersions PresentVersions = VersionsAlways;
            static constexpr TKafkaVersions TaggedVersions = VersionsNever;
            static constexpr TKafkaVersions NullableVersions = VersionsNever;
            static constexpr TKafkaVersions FlexibleVersions = {5, Max<TKafkaVersion>()};
        };
        NameMeta::Type Name;
        
        struct NumPartitionsMeta {
            using Type = TKafkaInt32;
            using TypeDesc = NPrivate::TKafkaIntDesc;
            
            static constexpr const char* Name = "numPartitions";
            static constexpr const char* About = "The number of partitions to create in the topic, or -1 if we are either specifying a manual partition assignment or using the default partitions.";
            static const Type Default; // = 0;
            
            static constexpr TKafkaVersions PresentVersions = VersionsAlways;
            static constexpr TKafkaVersions TaggedVersions = VersionsNever;
            static constexpr TKafkaVersions NullableVersions = VersionsNever;
            static constexpr TKafkaVersions FlexibleVersions = {5, Max<TKafkaVersion>()};
        };
        NumPartitionsMeta::Type NumPartitions;
        
        struct ReplicationFactorMeta {
            using Type = TKafkaInt16;
            using TypeDesc = NPrivate::TKafkaIntDesc;
            
            static constexpr const char* Name = "replicationFactor";
            static constexpr const char* About = "The number of replicas to create for each partition in the topic, or -1 if we are either specifying a manual partition assignment or using the default replication factor.";
            static const Type Default; // = 0;
            
            static constexpr TKafkaVersions PresentVersions = VersionsAlways;
            static constexpr TKafkaVersions TaggedVersions = VersionsNever;
            static constexpr TKafkaVersions NullableVersions = VersionsNever;
            static constexpr TKafkaVersions FlexibleVersions = {5, Max<TKafkaVersion>()};
        };
        ReplicationFactorMeta::Type ReplicationFactor;
        
        struct AssignmentsMeta {
            using ItemType = TCreatableReplicaAssignment;
            using ItemTypeDesc = NPrivate::TKafkaStructDesc;
            using Type = std::vector<TCreatableReplicaAssignment>;
            using TypeDesc = NPrivate::TKafkaArrayDesc;
            
            static constexpr const char* Name = "assignments";
            static constexpr const char* About = "The manual partition assignment, or the empty array if we are using automatic assignment.";
            
            static constexpr TKafkaVersions PresentVersions = VersionsAlways;
            static constexpr TKafkaVersions TaggedVersions = VersionsNever;
            static constexpr TKafkaVersions NullableVersions = VersionsNever;
            static constexpr TKafkaVersions FlexibleVersions = {5, Max<TKafkaVersion>()};
        };
        AssignmentsMeta::Type Assignments;
        
        struct ConfigsMeta {
            using ItemType = TCreateableTopicConfig;
            using ItemTypeDesc = NPrivate::TKafkaStructDesc;
            using Type = std::vector<TCreateableTopicConfig>;
            using TypeDesc = NPrivate::TKafkaArrayDesc;
            
            static constexpr const char* Name = "configs";
            static constexpr const char* About = "The custom topic configurations to set.";
            
            static constexpr TKafkaVersions PresentVersions = VersionsAlways;
            static constexpr TKafkaVersions TaggedVersions = VersionsNever;
            static constexpr TKafkaVersions NullableVersions = VersionsNever;
            static constexpr TKafkaVersions FlexibleVersions = {5, Max<TKafkaVersion>()};
        };
        ConfigsMeta::Type Configs;
        
        i32 Size(TKafkaVersion version) const override;
        void Read(TKafkaReadable& readable, TKafkaVersion version) override;
        void Write(TKafkaWritable& writable, TKafkaVersion version) const override;
        
        bool operator==(const TCreatableTopic& other) const = default;
    };
    
    struct TopicsMeta {
        using ItemType = TCreatableTopic;
        using ItemTypeDesc = NPrivate::TKafkaStructDesc;
        using Type = std::vector<TCreatableTopic>;
        using TypeDesc = NPrivate::TKafkaArrayDesc;
        
        static constexpr const char* Name = "topics";
        static constexpr const char* About = "The topics to create.";
        
        static constexpr TKafkaVersions PresentVersions = VersionsAlways;
        static constexpr TKafkaVersions TaggedVersions = VersionsNever;
        static constexpr TKafkaVersions NullableVersions = VersionsNever;
        static constexpr TKafkaVersions FlexibleVersions = {5, Max<TKafkaVersion>()};
    };
    TopicsMeta::Type Topics;
    
    struct TimeoutMsMeta {
        using Type = TKafkaInt32;
        using TypeDesc = NPrivate::TKafkaIntDesc;
        
        static constexpr const char* Name = "timeoutMs";
        static constexpr const char* About = "How long to wait in milliseconds before timing out the request.";
        static const Type Default; // = 60000;
        
        static constexpr TKafkaVersions PresentVersions = VersionsAlways;
        static constexpr TKafkaVersions TaggedVersions = VersionsNever;
        static constexpr TKafkaVersions NullableVersions = VersionsNever;
        static constexpr TKafkaVersions FlexibleVersions = {5, Max<TKafkaVersion>()};
    };
    TimeoutMsMeta::Type TimeoutMs;
    
    struct ValidateOnlyMeta {
        using Type = TKafkaBool;
        using TypeDesc = NPrivate::TKafkaBoolDesc;
        
        static constexpr const char* Name = "validateOnly";
        static constexpr const char* About = "If true, check that the topics can be created as specified, but don't create anything.";
        static const Type Default; // = false;
        
        static constexpr TKafkaVersions PresentVersions = {1, Max<TKafkaVersion>()};
        static constexpr TKafkaVersions TaggedVersions = VersionsNever;
        static constexpr TKafkaVersions NullableVersions = VersionsNever;
        static constexpr TKafkaVersions FlexibleVersions = {5, Max<TKafkaVersion>()};
    };
    ValidateOnlyMeta::Type ValidateOnly;
    
    i16 ApiKey() const override { return CREATE_TOPICS; };
    i32 Size(TKafkaVersion version) const override;
    void Read(TKafkaReadable& readable, TKafkaVersion version) override;
    void Write(TKafkaWritable& writable, TKafkaVersion version) const override;
    
    bool operator==(const TCreateTopicsRequestData& other) const = default;
};


class TCreateTopicsResponseData : public TApiMessage {
public:
    typedef std::shared_ptr<TCreateTopicsResponseData> TPtr;
    
    struct MessageMeta {
        static constexpr TKafkaVersions PresentVersions = {0, 7};
        static constexpr TKafkaVersions FlexibleVersions = {5, Max<TKafkaVersion>()};
    };
    
    TCreateTopicsResponseData();
    ~TCreateTopicsResponseData() = default;
    
    class TCreatableTopicResult : public TMessage {
    public:
        struct MessageMeta {
            static constexpr TKafkaVersions PresentVersions = {0, 7};
            static constexpr TKafkaVersions FlexibleVersions = {5, Max<TKafkaVersion>()};
        };
        
        TCreatableTopicResult();
        ~TCreatableTopicResult() = default;
        
        class TCreatableTopicConfigs : public TMessage {
        public:
            struct MessageMeta {
                static constexpr TKafkaVersions PresentVersions = {5, 7};
                static constexpr TKafkaVersions FlexibleVersions = VersionsAlways;
            };
            
            TCreatableTopicConfigs();
            ~TCreatableTopicConfigs() = default;
            
            struct NameMeta {
                using Type = TKafkaString;
                using TypeDesc = NPrivate::TKafkaStringDesc;
                
                static constexpr const char* Name = "name";
                static constexpr const char* About = "The configuration name.";
                static const Type Default; // = {""};
                
                static constexpr TKafkaVersions PresentVersions = VersionsAlways;
                static constexpr TKafkaVersions TaggedVersions = VersionsNever;
                static constexpr TKafkaVersions NullableVersions = VersionsNever;
                static constexpr TKafkaVersions FlexibleVersions = VersionsAlways;
            };
            NameMeta::Type Name;
            
            struct ValueMeta {
                using Type = TKafkaString;
                using TypeDesc = NPrivate::TKafkaStringDesc;
                
                static constexpr const char* Name = "value";
                static constexpr const char* About = "The configuration value.";
                static const Type Default; // = {""};
                
                static constexpr TKafkaVersions PresentVersions = VersionsAlways;
                static constexpr TKafkaVersions TaggedVersions = VersionsNever;
                static constexpr TKafkaVersions NullableVersions = VersionsAlways;
                static constexpr TKafkaVersions FlexibleVersions = VersionsAlways;
            };
            ValueMeta::Type Value;
            
            struct ReadOnlyMeta {
                using Type = TKafkaBool;
                using TypeDesc = NPrivate::TKafkaBoolDesc;
                
                static constexpr const char* Name = "readOnly";
                static constexpr const char* About = "True if the configuration is read-only.";
                static const Type Default; // = false;
                
                static constexpr TKafkaVersions PresentVersions = VersionsAlways;
                static constexpr TKafkaVersions TaggedVersions = VersionsNever;
                static constexpr TKafkaVersions NullableVersions = VersionsNever;
                static constexpr TKafkaVersions FlexibleVersions = VersionsAlways;
            };
            ReadOnlyMeta::Type ReadOnly;
            
            struct ConfigSourceMeta {
                using Type = TKafkaInt8;
                using TypeDesc = NPrivate::TKafkaIntDesc;
                
                static constexpr const char* Name = "configSource";
                static constexpr const char* About = "The configuration source.";
                static const Type Default; // = -1;
                
                static constexpr TKafkaVersions PresentVersions = VersionsAlways;
                static constexpr TKafkaVersions TaggedVersions = VersionsNever;
                static constexpr TKafkaVersions NullableVersions = VersionsNever;
                static constexpr TKafkaVersions FlexibleVersions = VersionsAlways;
            };
            ConfigSourceMeta::Type ConfigSource;
            
            struct IsSensitiveMeta {
                using Type = TKafkaBool;
                using TypeDesc = NPrivate::TKafkaBoolDesc;
                
                static constexpr const char* Name = "isSensitive";
                static constexpr const char* About = "True if this configuration is sensitive.";
                static const Type Default; // = false;
                
                static constexpr TKafkaVersions PresentVersions = VersionsAlways;
                static constexpr TKafkaVersions TaggedVersions = VersionsNever;
                static constexpr TKafkaVersions NullableVersions = VersionsNever;
                static constexpr TKafkaVersions FlexibleVersions = VersionsAlways;
            };
            IsSensitiveMeta::Type IsSensitive;
            
            i32 Size(TKafkaVersion version) const override;
            void Read(TKafkaReadable& readable, TKafkaVersion version) override;
            void Write(TKafkaWritable& writable, TKafkaVersion version) const override;
            
            bool operator==(const TCreatableTopicConfigs& other) const = default;
        };
        
        struct NameMeta {
            using Type = TKafkaString;
            using TypeDesc = NPrivate::TKafkaStringDesc;
            
            static constexpr const char* Name = "name";
            static constexpr const char* About = "The topic name.";
            static const Type Default; // = {""};
            
            static constexpr TKafkaVersions PresentVersions = VersionsAlways;
            static constexpr TKafkaVersions TaggedVersions = VersionsNever;
            static constexpr TKafkaVersions NullableVersions = VersionsNever;
            static constexpr TKafkaVersions FlexibleVersions = {5, Max<TKafkaVersion>()};
        };
        NameMeta::Type Name;
        
        struct TopicIdMeta {
            using Type = TKafkaUuid;
            using TypeDesc = NPrivate::TKafkaUuidDesc;
            
            static constexpr const char* Name = "topicId";
            static constexpr const char* About = "The unique topic ID";
            static const Type Default; // = TKafkaUuid(0, 0);
            
            static constexpr TKafkaVersions PresentVersions = {7, Max<TKafkaVersion>()};
            static constexpr TKafkaVersions TaggedVersions = VersionsNever;
            static constexpr TKafkaVersions NullableVersions = VersionsNever;
            static constexpr TKafkaVersions FlexibleVersions = VersionsAlways;
        };
        TopicIdMeta::Type TopicId;
        
        struct ErrorCodeMeta {
            using Type = TKafkaInt16;
            using TypeDesc = NPrivate::TKafkaIntDesc;
            
            static constexpr const char* Name = "errorCode";
            static constexpr const char* About = "The error code, or 0 if there was no error.";
            static const Type Default; // = 0;
            
            static constexpr TKafkaVersions PresentVersions = VersionsAlways;
            static constexpr TKafkaVersions TaggedVersions = VersionsNever;
            static constexpr TKafkaVersions NullableVersions = VersionsNever;
            static constexpr TKafkaVersions FlexibleVersions = {5, Max<TKafkaVersion>()};
        };
        ErrorCodeMeta::Type ErrorCode;
        
        struct ErrorMessageMeta {
            using Type = TKafkaString;
            using TypeDesc = NPrivate::TKafkaStringDesc;
            
            static constexpr const char* Name = "errorMessage";
            static constexpr const char* About = "The error message, or null if there was no error.";
            static const Type Default; // = {""};
            
            static constexpr TKafkaVersions PresentVersions = {1, Max<TKafkaVersion>()};
            static constexpr TKafkaVersions TaggedVersions = VersionsNever;
            static constexpr TKafkaVersions NullableVersions = VersionsAlways;
            static constexpr TKafkaVersions FlexibleVersions = {5, Max<TKafkaVersion>()};
        };
        ErrorMessageMeta::Type ErrorMessage;
        
        struct TopicConfigErrorCodeMeta {
            using Type = TKafkaInt16;
            using TypeDesc = NPrivate::TKafkaIntDesc;
            
            static constexpr const char* Name = "topicConfigErrorCode";
            static constexpr const char* About = "Optional topic config error returned if configs are not returned in the response.";
            static constexpr const TKafkaInt32 Tag = 0;
            static const Type Default; // = 0;
            
            static constexpr TKafkaVersions PresentVersions = {5, Max<TKafkaVersion>()};
            static constexpr TKafkaVersions TaggedVersions = VersionsAlways;
            static constexpr TKafkaVersions NullableVersions = VersionsNever;
            static constexpr TKafkaVersions FlexibleVersions = VersionsAlways;
        };
        TopicConfigErrorCodeMeta::Type TopicConfigErrorCode;
        
        struct NumPartitionsMeta {
            using Type = TKafkaInt32;
            using TypeDesc = NPrivate::TKafkaIntDesc;
            
            static constexpr const char* Name = "numPartitions";
            static constexpr const char* About = "Number of partitions of the topic.";
            static const Type Default; // = -1;
            
            static constexpr TKafkaVersions PresentVersions = {5, Max<TKafkaVersion>()};
            static constexpr TKafkaVersions TaggedVersions = VersionsNever;
            static constexpr TKafkaVersions NullableVersions = VersionsNever;
            static constexpr TKafkaVersions FlexibleVersions = VersionsAlways;
        };
        NumPartitionsMeta::Type NumPartitions;
        
        struct ReplicationFactorMeta {
            using Type = TKafkaInt16;
            using TypeDesc = NPrivate::TKafkaIntDesc;
            
            static constexpr const char* Name = "replicationFactor";
            static constexpr const char* About = "Replication factor of the topic.";
            static const Type Default; // = -1;
            
            static constexpr TKafkaVersions PresentVersions = {5, Max<TKafkaVersion>()};
            static constexpr TKafkaVersions TaggedVersions = VersionsNever;
            static constexpr TKafkaVersions NullableVersions = VersionsNever;
            static constexpr TKafkaVersions FlexibleVersions = VersionsAlways;
        };
        ReplicationFactorMeta::Type ReplicationFactor;
        
        struct ConfigsMeta {
            using ItemType = TCreatableTopicConfigs;
            using ItemTypeDesc = NPrivate::TKafkaStructDesc;
            using Type = std::vector<TCreatableTopicConfigs>;
            using TypeDesc = NPrivate::TKafkaArrayDesc;
            
            static constexpr const char* Name = "configs";
            static constexpr const char* About = "Configuration of the topic.";
            
            static constexpr TKafkaVersions PresentVersions = {5, Max<TKafkaVersion>()};
            static constexpr TKafkaVersions TaggedVersions = VersionsNever;
            static constexpr TKafkaVersions NullableVersions = VersionsAlways;
            static constexpr TKafkaVersions FlexibleVersions = VersionsAlways;
        };
        ConfigsMeta::Type Configs;
        
        i32 Size(TKafkaVersion version) const override;
        void Read(TKafkaReadable& readable, TKafkaVersion version) override;
        void Write(TKafkaWritable& writable, TKafkaVersion version) const override;
        
        bool operator==(const TCreatableTopicResult& other) const = default;
    };
    
    struct ThrottleTimeMsMeta {
        using Type = TKafkaInt32;
        using TypeDesc = NPrivate::TKafkaIntDesc;
        
        static constexpr const char* Name = "throttleTimeMs";
        static constexpr const char* About = "The duration in milliseconds for which the request was throttled due to a quota violation, or zero if the request did not violate any quota.";
        static const Type Default; // = 0;
        
        static constexpr TKafkaVersions PresentVersions = {2, Max<TKafkaVersion>()};
        static constexpr TKafkaVersions TaggedVersions = VersionsNever;
        static constexpr TKafkaVersions NullableVersions = VersionsNever;
        static constexpr TKafkaVersions FlexibleVersions = {5, Max<TKafkaVersion>()};
    };
    ThrottleTimeMsMeta::Type ThrottleTimeMs;
    
    struct TopicsMeta {
        using ItemType = TCreatableTopicResult;
        using ItemTypeDesc = NPrivate::TKafkaStructDesc;
        using Type = std::vector<TCreatableTopicResult>;
        using TypeDesc = NPrivate::TKafkaArrayDesc;
        
        static constexpr const char* Name = "topics";
        static constexpr const char* About = "Results for each topic we tried to create.";
        
        static constexpr TKafkaVersions PresentVersions = VersionsAlways;
        static constexpr TKafkaVersions TaggedVersions = VersionsNever;
        static constexpr TKafkaVersions NullableVersions = VersionsNever;
        static constexpr TKafkaVersions FlexibleVersions = {5, Max<TKafkaVersion>()};
    };
    TopicsMeta::Type Topics;
    
    i16 ApiKey() const override { return CREATE_TOPICS; };
    i32 Size(TKafkaVersion version) const override;
    void Read(TKafkaReadable& readable, TKafkaVersion version) override;
    void Write(TKafkaWritable& writable, TKafkaVersion version) const override;
    
    bool operator==(const TCreateTopicsResponseData& other) const = default;
};


class TInitProducerIdRequestData : public TApiMessage {
public:
    typedef std::shared_ptr<TInitProducerIdRequestData> TPtr;
    
    struct MessageMeta {
        static constexpr TKafkaVersions PresentVersions = {0, 4};
        static constexpr TKafkaVersions FlexibleVersions = {2, Max<TKafkaVersion>()};
    };
    
    TInitProducerIdRequestData();
    ~TInitProducerIdRequestData() = default;
    
    struct TransactionalIdMeta {
        using Type = TKafkaString;
        using TypeDesc = NPrivate::TKafkaStringDesc;
        
        static constexpr const char* Name = "transactionalId";
        static constexpr const char* About = "The transactional id, or null if the producer is not transactional.";
        static const Type Default; // = {""};
        
        static constexpr TKafkaVersions PresentVersions = VersionsAlways;
        static constexpr TKafkaVersions TaggedVersions = VersionsNever;
        static constexpr TKafkaVersions NullableVersions = VersionsAlways;
        static constexpr TKafkaVersions FlexibleVersions = {2, Max<TKafkaVersion>()};
    };
    TransactionalIdMeta::Type TransactionalId;
    
    struct TransactionTimeoutMsMeta {
        using Type = TKafkaInt32;
        using TypeDesc = NPrivate::TKafkaIntDesc;
        
        static constexpr const char* Name = "transactionTimeoutMs";
        static constexpr const char* About = "The time in ms to wait before aborting idle transactions sent by this producer. This is only relevant if a TransactionalId has been defined.";
        static const Type Default; // = 0;
        
        static constexpr TKafkaVersions PresentVersions = VersionsAlways;
        static constexpr TKafkaVersions TaggedVersions = VersionsNever;
        static constexpr TKafkaVersions NullableVersions = VersionsNever;
        static constexpr TKafkaVersions FlexibleVersions = {2, Max<TKafkaVersion>()};
    };
    TransactionTimeoutMsMeta::Type TransactionTimeoutMs;
    
    struct ProducerIdMeta {
        using Type = TKafkaInt64;
        using TypeDesc = NPrivate::TKafkaIntDesc;
        
        static constexpr const char* Name = "producerId";
        static constexpr const char* About = "The producer id. This is used to disambiguate requests if a transactional id is reused following its expiration.";
        static const Type Default; // = -1;
        
        static constexpr TKafkaVersions PresentVersions = {3, Max<TKafkaVersion>()};
        static constexpr TKafkaVersions TaggedVersions = VersionsNever;
        static constexpr TKafkaVersions NullableVersions = VersionsNever;
        static constexpr TKafkaVersions FlexibleVersions = VersionsAlways;
    };
    ProducerIdMeta::Type ProducerId;
    
    struct ProducerEpochMeta {
        using Type = TKafkaInt16;
        using TypeDesc = NPrivate::TKafkaIntDesc;
        
        static constexpr const char* Name = "producerEpoch";
        static constexpr const char* About = "The producer's current epoch. This will be checked against the producer epoch on the broker, and the request will return an error if they do not match.";
        static const Type Default; // = -1;
        
        static constexpr TKafkaVersions PresentVersions = {3, Max<TKafkaVersion>()};
        static constexpr TKafkaVersions TaggedVersions = VersionsNever;
        static constexpr TKafkaVersions NullableVersions = VersionsNever;
        static constexpr TKafkaVersions FlexibleVersions = VersionsAlways;
    };
    ProducerEpochMeta::Type ProducerEpoch;
    
    i16 ApiKey() const override { return INIT_PRODUCER_ID; };
    i32 Size(TKafkaVersion version) const override;
    void Read(TKafkaReadable& readable, TKafkaVersion version) override;
    void Write(TKafkaWritable& writable, TKafkaVersion version) const override;
    
    bool operator==(const TInitProducerIdRequestData& other) const = default;
};


class TInitProducerIdResponseData : public TApiMessage {
public:
    typedef std::shared_ptr<TInitProducerIdResponseData> TPtr;
    
    struct MessageMeta {
        static constexpr TKafkaVersions PresentVersions = {0, 4};
        static constexpr TKafkaVersions FlexibleVersions = {2, Max<TKafkaVersion>()};
    };
    
    TInitProducerIdResponseData();
    ~TInitProducerIdResponseData() = default;
    
    struct ThrottleTimeMsMeta {
        using Type = TKafkaInt32;
        using TypeDesc = NPrivate::TKafkaIntDesc;
        
        static constexpr const char* Name = "throttleTimeMs";
        static constexpr const char* About = "The duration in milliseconds for which the request was throttled due to a quota violation, or zero if the request did not violate any quota.";
        static const Type Default; // = 0;
        
        static constexpr TKafkaVersions PresentVersions = VersionsAlways;
        static constexpr TKafkaVersions TaggedVersions = VersionsNever;
        static constexpr TKafkaVersions NullableVersions = VersionsNever;
        static constexpr TKafkaVersions FlexibleVersions = {2, Max<TKafkaVersion>()};
    };
    ThrottleTimeMsMeta::Type ThrottleTimeMs;
    
    struct ErrorCodeMeta {
        using Type = TKafkaInt16;
        using TypeDesc = NPrivate::TKafkaIntDesc;
        
        static constexpr const char* Name = "errorCode";
        static constexpr const char* About = "The error code, or 0 if there was no error.";
        static const Type Default; // = 0;
        
        static constexpr TKafkaVersions PresentVersions = VersionsAlways;
        static constexpr TKafkaVersions TaggedVersions = VersionsNever;
        static constexpr TKafkaVersions NullableVersions = VersionsNever;
        static constexpr TKafkaVersions FlexibleVersions = {2, Max<TKafkaVersion>()};
    };
    ErrorCodeMeta::Type ErrorCode;
    
    struct ProducerIdMeta {
        using Type = TKafkaInt64;
        using TypeDesc = NPrivate::TKafkaIntDesc;
        
        static constexpr const char* Name = "producerId";
        static constexpr const char* About = "The current producer id.";
        static const Type Default; // = -1;
        
        static constexpr TKafkaVersions PresentVersions = VersionsAlways;
        static constexpr TKafkaVersions TaggedVersions = VersionsNever;
        static constexpr TKafkaVersions NullableVersions = VersionsNever;
        static constexpr TKafkaVersions FlexibleVersions = {2, Max<TKafkaVersion>()};
    };
    ProducerIdMeta::Type ProducerId;
    
    struct ProducerEpochMeta {
        using Type = TKafkaInt16;
        using TypeDesc = NPrivate::TKafkaIntDesc;
        
        static constexpr const char* Name = "producerEpoch";
        static constexpr const char* About = "The current epoch associated with the producer id.";
        static const Type Default; // = 0;
        
        static constexpr TKafkaVersions PresentVersions = VersionsAlways;
        static constexpr TKafkaVersions TaggedVersions = VersionsNever;
        static constexpr TKafkaVersions NullableVersions = VersionsNever;
        static constexpr TKafkaVersions FlexibleVersions = {2, Max<TKafkaVersion>()};
    };
    ProducerEpochMeta::Type ProducerEpoch;
    
    i16 ApiKey() const override { return INIT_PRODUCER_ID; };
    i32 Size(TKafkaVersion version) const override;
    void Read(TKafkaReadable& readable, TKafkaVersion version) override;
    void Write(TKafkaWritable& writable, TKafkaVersion version) const override;
    
    bool operator==(const TInitProducerIdResponseData& other) const = default;
};


class TAddPartitionsToTxnRequestData : public TApiMessage {
public:
    typedef std::shared_ptr<TAddPartitionsToTxnRequestData> TPtr;
    
    struct MessageMeta {
        static constexpr TKafkaVersions PresentVersions = {0, 3};
        static constexpr TKafkaVersions FlexibleVersions = {3, Max<TKafkaVersion>()};
    };
    
    TAddPartitionsToTxnRequestData();
    ~TAddPartitionsToTxnRequestData() = default;
    
    class TAddPartitionsToTxnTopic : public TMessage {
    public:
        struct MessageMeta {
            static constexpr TKafkaVersions PresentVersions = {0, 3};
            static constexpr TKafkaVersions FlexibleVersions = {3, Max<TKafkaVersion>()};
        };
        
        TAddPartitionsToTxnTopic();
        ~TAddPartitionsToTxnTopic() = default;
        
        struct NameMeta {
            using Type = TKafkaString;
            using TypeDesc = NPrivate::TKafkaStringDesc;
            
            static constexpr const char* Name = "name";
            static constexpr const char* About = "The name of the topic.";
            static const Type Default; // = {""};
            
            static constexpr TKafkaVersions PresentVersions = VersionsAlways;
            static constexpr TKafkaVersions TaggedVersions = VersionsNever;
            static constexpr TKafkaVersions NullableVersions = VersionsNever;
            static constexpr TKafkaVersions FlexibleVersions = {3, Max<TKafkaVersion>()};
        };
        NameMeta::Type Name;
        
        struct PartitionsMeta {
            using ItemType = TKafkaInt32;
            using ItemTypeDesc = NPrivate::TKafkaIntDesc;
            using Type = std::vector<TKafkaInt32>;
            using TypeDesc = NPrivate::TKafkaArrayDesc;
            
            static constexpr const char* Name = "partitions";
            static constexpr const char* About = "The partition indexes to add to the transaction";
            
            static constexpr TKafkaVersions PresentVersions = VersionsAlways;
            static constexpr TKafkaVersions TaggedVersions = VersionsNever;
            static constexpr TKafkaVersions NullableVersions = VersionsNever;
            static constexpr TKafkaVersions FlexibleVersions = {3, Max<TKafkaVersion>()};
        };
        PartitionsMeta::Type Partitions;
        
        i32 Size(TKafkaVersion version) const override;
        void Read(TKafkaReadable& readable, TKafkaVersion version) override;
        void Write(TKafkaWritable& writable, TKafkaVersion version) const override;
        
        bool operator==(const TAddPartitionsToTxnTopic& other) const = default;
    };
    
    struct TransactionalIdMeta {
        using Type = TKafkaString;
        using TypeDesc = NPrivate::TKafkaStringDesc;
        
        static constexpr const char* Name = "transactionalId";
        static constexpr const char* About = "The transactional id corresponding to the transaction.";
        static const Type Default; // = {""};
        
        static constexpr TKafkaVersions PresentVersions = VersionsAlways;
        static constexpr TKafkaVersions TaggedVersions = VersionsNever;
        static constexpr TKafkaVersions NullableVersions = VersionsNever;
        static constexpr TKafkaVersions FlexibleVersions = {3, Max<TKafkaVersion>()};
    };
    TransactionalIdMeta::Type TransactionalId;
    
    struct ProducerIdMeta {
        using Type = TKafkaInt64;
        using TypeDesc = NPrivate::TKafkaIntDesc;
        
        static constexpr const char* Name = "producerId";
        static constexpr const char* About = "Current producer id in use by the transactional id.";
        static const Type Default; // = 0;
        
        static constexpr TKafkaVersions PresentVersions = VersionsAlways;
        static constexpr TKafkaVersions TaggedVersions = VersionsNever;
        static constexpr TKafkaVersions NullableVersions = VersionsNever;
        static constexpr TKafkaVersions FlexibleVersions = {3, Max<TKafkaVersion>()};
    };
    ProducerIdMeta::Type ProducerId;
    
    struct ProducerEpochMeta {
        using Type = TKafkaInt16;
        using TypeDesc = NPrivate::TKafkaIntDesc;
        
        static constexpr const char* Name = "producerEpoch";
        static constexpr const char* About = "Current epoch associated with the producer id.";
        static const Type Default; // = 0;
        
        static constexpr TKafkaVersions PresentVersions = VersionsAlways;
        static constexpr TKafkaVersions TaggedVersions = VersionsNever;
        static constexpr TKafkaVersions NullableVersions = VersionsNever;
        static constexpr TKafkaVersions FlexibleVersions = {3, Max<TKafkaVersion>()};
    };
    ProducerEpochMeta::Type ProducerEpoch;
    
    struct TopicsMeta {
        using ItemType = TAddPartitionsToTxnTopic;
        using ItemTypeDesc = NPrivate::TKafkaStructDesc;
        using Type = std::vector<TAddPartitionsToTxnTopic>;
        using TypeDesc = NPrivate::TKafkaArrayDesc;
        
        static constexpr const char* Name = "topics";
        static constexpr const char* About = "The partitions to add to the transaction.";
        
        static constexpr TKafkaVersions PresentVersions = VersionsAlways;
        static constexpr TKafkaVersions TaggedVersions = VersionsNever;
        static constexpr TKafkaVersions NullableVersions = VersionsNever;
        static constexpr TKafkaVersions FlexibleVersions = {3, Max<TKafkaVersion>()};
    };
    TopicsMeta::Type Topics;
    
    i16 ApiKey() const override { return ADD_PARTITIONS_TO_TXN; };
    i32 Size(TKafkaVersion version) const override;
    void Read(TKafkaReadable& readable, TKafkaVersion version) override;
    void Write(TKafkaWritable& writable, TKafkaVersion version) const override;
    
    bool operator==(const TAddPartitionsToTxnRequestData& other) const = default;
};


class TAddPartitionsToTxnResponseData : public TApiMessage {
public:
    typedef std::shared_ptr<TAddPartitionsToTxnResponseData> TPtr;
    
    struct MessageMeta {
        static constexpr TKafkaVersions PresentVersions = {0, 3};
        static constexpr TKafkaVersions FlexibleVersions = {3, Max<TKafkaVersion>()};
    };
    
    TAddPartitionsToTxnResponseData();
    ~TAddPartitionsToTxnResponseData() = default;
    
    class TAddPartitionsToTxnTopicResult : public TMessage {
    public:
        struct MessageMeta {
            static constexpr TKafkaVersions PresentVersions = {0, 3};
            static constexpr TKafkaVersions FlexibleVersions = {3, Max<TKafkaVersion>()};
        };
        
        TAddPartitionsToTxnTopicResult();
        ~TAddPartitionsToTxnTopicResult() = default;
        
        class TAddPartitionsToTxnPartitionResult : public TMessage {
        public:
            struct MessageMeta {
                static constexpr TKafkaVersions PresentVersions = {0, 3};
                static constexpr TKafkaVersions FlexibleVersions = {3, Max<TKafkaVersion>()};
            };
            
            TAddPartitionsToTxnPartitionResult();
            ~TAddPartitionsToTxnPartitionResult() = default;
            
            struct PartitionIndexMeta {
                using Type = TKafkaInt32;
                using TypeDesc = NPrivate::TKafkaIntDesc;
                
                static constexpr const char* Name = "partitionIndex";
                static constexpr const char* About = "The partition indexes.";
                static const Type Default; // = 0;
                
                static constexpr TKafkaVersions PresentVersions = VersionsAlways;
                static constexpr TKafkaVersions TaggedVersions = VersionsNever;
                static constexpr TKafkaVersions NullableVersions = VersionsNever;
                static constexpr TKafkaVersions FlexibleVersions = {3, Max<TKafkaVersion>()};
            };
            PartitionIndexMeta::Type PartitionIndex;
            
            struct ErrorCodeMeta {
                using Type = TKafkaInt16;
                using TypeDesc = NPrivate::TKafkaIntDesc;
                
                static constexpr const char* Name = "errorCode";
                static constexpr const char* About = "The response error code.";
                static const Type Default; // = 0;
                
                static constexpr TKafkaVersions PresentVersions = VersionsAlways;
                static constexpr TKafkaVersions TaggedVersions = VersionsNever;
                static constexpr TKafkaVersions NullableVersions = VersionsNever;
                static constexpr TKafkaVersions FlexibleVersions = {3, Max<TKafkaVersion>()};
            };
            ErrorCodeMeta::Type ErrorCode;
            
            i32 Size(TKafkaVersion version) const override;
            void Read(TKafkaReadable& readable, TKafkaVersion version) override;
            void Write(TKafkaWritable& writable, TKafkaVersion version) const override;
            
            bool operator==(const TAddPartitionsToTxnPartitionResult& other) const = default;
        };
        
        struct NameMeta {
            using Type = TKafkaString;
            using TypeDesc = NPrivate::TKafkaStringDesc;
            
            static constexpr const char* Name = "name";
            static constexpr const char* About = "The topic name.";
            static const Type Default; // = {""};
            
            static constexpr TKafkaVersions PresentVersions = VersionsAlways;
            static constexpr TKafkaVersions TaggedVersions = VersionsNever;
            static constexpr TKafkaVersions NullableVersions = VersionsNever;
            static constexpr TKafkaVersions FlexibleVersions = {3, Max<TKafkaVersion>()};
        };
        NameMeta::Type Name;
        
        struct ResultsMeta {
            using ItemType = TAddPartitionsToTxnPartitionResult;
            using ItemTypeDesc = NPrivate::TKafkaStructDesc;
            using Type = std::vector<TAddPartitionsToTxnPartitionResult>;
            using TypeDesc = NPrivate::TKafkaArrayDesc;
            
            static constexpr const char* Name = "results";
            static constexpr const char* About = "The results for each partition";
            
            static constexpr TKafkaVersions PresentVersions = VersionsAlways;
            static constexpr TKafkaVersions TaggedVersions = VersionsNever;
            static constexpr TKafkaVersions NullableVersions = VersionsNever;
            static constexpr TKafkaVersions FlexibleVersions = {3, Max<TKafkaVersion>()};
        };
        ResultsMeta::Type Results;
        
        i32 Size(TKafkaVersion version) const override;
        void Read(TKafkaReadable& readable, TKafkaVersion version) override;
        void Write(TKafkaWritable& writable, TKafkaVersion version) const override;
        
        bool operator==(const TAddPartitionsToTxnTopicResult& other) const = default;
    };
    
    struct ThrottleTimeMsMeta {
        using Type = TKafkaInt32;
        using TypeDesc = NPrivate::TKafkaIntDesc;
        
        static constexpr const char* Name = "throttleTimeMs";
        static constexpr const char* About = "Duration in milliseconds for which the request was throttled due to a quota violation, or zero if the request did not violate any quota.";
        static const Type Default; // = 0;
        
        static constexpr TKafkaVersions PresentVersions = VersionsAlways;
        static constexpr TKafkaVersions TaggedVersions = VersionsNever;
        static constexpr TKafkaVersions NullableVersions = VersionsNever;
        static constexpr TKafkaVersions FlexibleVersions = {3, Max<TKafkaVersion>()};
    };
    ThrottleTimeMsMeta::Type ThrottleTimeMs;
    
    struct ResultsMeta {
        using ItemType = TAddPartitionsToTxnTopicResult;
        using ItemTypeDesc = NPrivate::TKafkaStructDesc;
        using Type = std::vector<TAddPartitionsToTxnTopicResult>;
        using TypeDesc = NPrivate::TKafkaArrayDesc;
        
        static constexpr const char* Name = "results";
        static constexpr const char* About = "The results for each topic.";
        
        static constexpr TKafkaVersions PresentVersions = VersionsAlways;
        static constexpr TKafkaVersions TaggedVersions = VersionsNever;
        static constexpr TKafkaVersions NullableVersions = VersionsNever;
        static constexpr TKafkaVersions FlexibleVersions = {3, Max<TKafkaVersion>()};
    };
    ResultsMeta::Type Results;
    
    i16 ApiKey() const override { return ADD_PARTITIONS_TO_TXN; };
    i32 Size(TKafkaVersion version) const override;
    void Read(TKafkaReadable& readable, TKafkaVersion version) override;
    void Write(TKafkaWritable& writable, TKafkaVersion version) const override;
    
    bool operator==(const TAddPartitionsToTxnResponseData& other) const = default;
};


class TAddOffsetsToTxnRequestData : public TApiMessage {
public:
    typedef std::shared_ptr<TAddOffsetsToTxnRequestData> TPtr;
    
    struct MessageMeta {
        static constexpr TKafkaVersions PresentVersions = {0, 3};
        static constexpr TKafkaVersions FlexibleVersions = {3, Max<TKafkaVersion>()};
    };
    
    TAddOffsetsToTxnRequestData();
    ~TAddOffsetsToTxnRequestData() = default;
    
    struct TransactionalIdMeta {
        using Type = TKafkaString;
        using TypeDesc = NPrivate::TKafkaStringDesc;
        
        static constexpr const char* Name = "transactionalId";
        static constexpr const char* About = "The transactional id corresponding to the transaction.";
        static const Type Default; // = {""};
        
        static constexpr TKafkaVersions PresentVersions = VersionsAlways;
        static constexpr TKafkaVersions TaggedVersions = VersionsNever;
        static constexpr TKafkaVersions NullableVersions = VersionsNever;
        static constexpr TKafkaVersions FlexibleVersions = {3, Max<TKafkaVersion>()};
    };
    TransactionalIdMeta::Type TransactionalId;
    
    struct ProducerIdMeta {
        using Type = TKafkaInt64;
        using TypeDesc = NPrivate::TKafkaIntDesc;
        
        static constexpr const char* Name = "producerId";
        static constexpr const char* About = "Current producer id in use by the transactional id.";
        static const Type Default; // = 0;
        
        static constexpr TKafkaVersions PresentVersions = VersionsAlways;
        static constexpr TKafkaVersions TaggedVersions = VersionsNever;
        static constexpr TKafkaVersions NullableVersions = VersionsNever;
        static constexpr TKafkaVersions FlexibleVersions = {3, Max<TKafkaVersion>()};
    };
    ProducerIdMeta::Type ProducerId;
    
    struct ProducerEpochMeta {
        using Type = TKafkaInt16;
        using TypeDesc = NPrivate::TKafkaIntDesc;
        
        static constexpr const char* Name = "producerEpoch";
        static constexpr const char* About = "Current epoch associated with the producer id.";
        static const Type Default; // = 0;
        
        static constexpr TKafkaVersions PresentVersions = VersionsAlways;
        static constexpr TKafkaVersions TaggedVersions = VersionsNever;
        static constexpr TKafkaVersions NullableVersions = VersionsNever;
        static constexpr TKafkaVersions FlexibleVersions = {3, Max<TKafkaVersion>()};
    };
    ProducerEpochMeta::Type ProducerEpoch;
    
    struct GroupIdMeta {
        using Type = TKafkaString;
        using TypeDesc = NPrivate::TKafkaStringDesc;
        
        static constexpr const char* Name = "groupId";
        static constexpr const char* About = "The unique group identifier.";
        static const Type Default; // = {""};
        
        static constexpr TKafkaVersions PresentVersions = VersionsAlways;
        static constexpr TKafkaVersions TaggedVersions = VersionsNever;
        static constexpr TKafkaVersions NullableVersions = VersionsNever;
        static constexpr TKafkaVersions FlexibleVersions = {3, Max<TKafkaVersion>()};
    };
    GroupIdMeta::Type GroupId;
    
    i16 ApiKey() const override { return ADD_OFFSETS_TO_TXN; };
    i32 Size(TKafkaVersion version) const override;
    void Read(TKafkaReadable& readable, TKafkaVersion version) override;
    void Write(TKafkaWritable& writable, TKafkaVersion version) const override;
    
    bool operator==(const TAddOffsetsToTxnRequestData& other) const = default;
};


class TAddOffsetsToTxnResponseData : public TApiMessage {
public:
    typedef std::shared_ptr<TAddOffsetsToTxnResponseData> TPtr;
    
    struct MessageMeta {
        static constexpr TKafkaVersions PresentVersions = {0, 3};
        static constexpr TKafkaVersions FlexibleVersions = {3, Max<TKafkaVersion>()};
    };
    
    TAddOffsetsToTxnResponseData();
    ~TAddOffsetsToTxnResponseData() = default;
    
    struct ThrottleTimeMsMeta {
        using Type = TKafkaInt32;
        using TypeDesc = NPrivate::TKafkaIntDesc;
        
        static constexpr const char* Name = "throttleTimeMs";
        static constexpr const char* About = "Duration in milliseconds for which the request was throttled due to a quota violation, or zero if the request did not violate any quota.";
        static const Type Default; // = 0;
        
        static constexpr TKafkaVersions PresentVersions = VersionsAlways;
        static constexpr TKafkaVersions TaggedVersions = VersionsNever;
        static constexpr TKafkaVersions NullableVersions = VersionsNever;
        static constexpr TKafkaVersions FlexibleVersions = {3, Max<TKafkaVersion>()};
    };
    ThrottleTimeMsMeta::Type ThrottleTimeMs;
    
    struct ErrorCodeMeta {
        using Type = TKafkaInt16;
        using TypeDesc = NPrivate::TKafkaIntDesc;
        
        static constexpr const char* Name = "errorCode";
        static constexpr const char* About = "The response error code, or 0 if there was no error.";
        static const Type Default; // = 0;
        
        static constexpr TKafkaVersions PresentVersions = VersionsAlways;
        static constexpr TKafkaVersions TaggedVersions = VersionsNever;
        static constexpr TKafkaVersions NullableVersions = VersionsNever;
        static constexpr TKafkaVersions FlexibleVersions = {3, Max<TKafkaVersion>()};
    };
    ErrorCodeMeta::Type ErrorCode;
    
    i16 ApiKey() const override { return ADD_OFFSETS_TO_TXN; };
    i32 Size(TKafkaVersion version) const override;
    void Read(TKafkaReadable& readable, TKafkaVersion version) override;
    void Write(TKafkaWritable& writable, TKafkaVersion version) const override;
    
    bool operator==(const TAddOffsetsToTxnResponseData& other) const = default;
};


class TEndTxnRequestData : public TApiMessage {
public:
    typedef std::shared_ptr<TEndTxnRequestData> TPtr;
    
    struct MessageMeta {
        static constexpr TKafkaVersions PresentVersions = {0, 3};
        static constexpr TKafkaVersions FlexibleVersions = {3, Max<TKafkaVersion>()};
    };
    
    TEndTxnRequestData();
    ~TEndTxnRequestData() = default;
    
    struct TransactionalIdMeta {
        using Type = TKafkaString;
        using TypeDesc = NPrivate::TKafkaStringDesc;
        
        static constexpr const char* Name = "transactionalId";
        static constexpr const char* About = "The ID of the transaction to end.";
        static const Type Default; // = {""};
        
        static constexpr TKafkaVersions PresentVersions = VersionsAlways;
        static constexpr TKafkaVersions TaggedVersions = VersionsNever;
        static constexpr TKafkaVersions NullableVersions = VersionsNever;
        static constexpr TKafkaVersions FlexibleVersions = {3, Max<TKafkaVersion>()};
    };
    TransactionalIdMeta::Type TransactionalId;
    
    struct ProducerIdMeta {
        using Type = TKafkaInt64;
        using TypeDesc = NPrivate::TKafkaIntDesc;
        
        static constexpr const char* Name = "producerId";
        static constexpr const char* About = "The producer ID.";
        static const Type Default; // = 0;
        
        static constexpr TKafkaVersions PresentVersions = VersionsAlways;
        static constexpr TKafkaVersions TaggedVersions = VersionsNever;
        static constexpr TKafkaVersions NullableVersions = VersionsNever;
        static constexpr TKafkaVersions FlexibleVersions = {3, Max<TKafkaVersion>()};
    };
    ProducerIdMeta::Type ProducerId;
    
    struct ProducerEpochMeta {
        using Type = TKafkaInt16;
        using TypeDesc = NPrivate::TKafkaIntDesc;
        
        static constexpr const char* Name = "producerEpoch";
        static constexpr const char* About = "The current epoch associated with the producer.";
        static const Type Default; // = 0;
        
        static constexpr TKafkaVersions PresentVersions = VersionsAlways;
        static constexpr TKafkaVersions TaggedVersions = VersionsNever;
        static constexpr TKafkaVersions NullableVersions = VersionsNever;
        static constexpr TKafkaVersions FlexibleVersions = {3, Max<TKafkaVersion>()};
    };
    ProducerEpochMeta::Type ProducerEpoch;
    
    struct CommittedMeta {
        using Type = TKafkaBool;
        using TypeDesc = NPrivate::TKafkaBoolDesc;
        
        static constexpr const char* Name = "committed";
        static constexpr const char* About = "True if the transaction was committed, false if it was aborted.";
        static const Type Default; // = false;
        
        static constexpr TKafkaVersions PresentVersions = VersionsAlways;
        static constexpr TKafkaVersions TaggedVersions = VersionsNever;
        static constexpr TKafkaVersions NullableVersions = VersionsNever;
        static constexpr TKafkaVersions FlexibleVersions = {3, Max<TKafkaVersion>()};
    };
    CommittedMeta::Type Committed;
    
    i16 ApiKey() const override { return END_TXN; };
    i32 Size(TKafkaVersion version) const override;
    void Read(TKafkaReadable& readable, TKafkaVersion version) override;
    void Write(TKafkaWritable& writable, TKafkaVersion version) const override;
    
    bool operator==(const TEndTxnRequestData& other) const = default;
};


class TEndTxnResponseData : public TApiMessage {
public:
    typedef std::shared_ptr<TEndTxnResponseData> TPtr;
    
    struct MessageMeta {
        static constexpr TKafkaVersions PresentVersions = {0, 3};
        static constexpr TKafkaVersions FlexibleVersions = {3, Max<TKafkaVersion>()};
    };
    
    TEndTxnResponseData();
    ~TEndTxnResponseData() = default;
    
    struct ThrottleTimeMsMeta {
        using Type = TKafkaInt32;
        using TypeDesc = NPrivate::TKafkaIntDesc;
        
        static constexpr const char* Name = "throttleTimeMs";
        static constexpr const char* About = "The duration in milliseconds for which the request was throttled due to a quota violation, or zero if the request did not violate any quota.";
        static const Type Default; // = 0;
        
        static constexpr TKafkaVersions PresentVersions = VersionsAlways;
        static constexpr TKafkaVersions TaggedVersions = VersionsNever;
        static constexpr TKafkaVersions NullableVersions = VersionsNever;
        static constexpr TKafkaVersions FlexibleVersions = {3, Max<TKafkaVersion>()};
    };
    ThrottleTimeMsMeta::Type ThrottleTimeMs;
    
    struct ErrorCodeMeta {
        using Type = TKafkaInt16;
        using TypeDesc = NPrivate::TKafkaIntDesc;
        
        static constexpr const char* Name = "errorCode";
        static constexpr const char* About = "The error code, or 0 if there was no error.";
        static const Type Default; // = 0;
        
        static constexpr TKafkaVersions PresentVersions = VersionsAlways;
        static constexpr TKafkaVersions TaggedVersions = VersionsNever;
        static constexpr TKafkaVersions NullableVersions = VersionsNever;
        static constexpr TKafkaVersions FlexibleVersions = {3, Max<TKafkaVersion>()};
    };
    ErrorCodeMeta::Type ErrorCode;
    
    i16 ApiKey() const override { return END_TXN; };
    i32 Size(TKafkaVersion version) const override;
    void Read(TKafkaReadable& readable, TKafkaVersion version) override;
    void Write(TKafkaWritable& writable, TKafkaVersion version) const override;
    
    bool operator==(const TEndTxnResponseData& other) const = default;
};


class TTxnOffsetCommitRequestData : public TApiMessage {
public:
    typedef std::shared_ptr<TTxnOffsetCommitRequestData> TPtr;
    
    struct MessageMeta {
        static constexpr TKafkaVersions PresentVersions = {0, 3};
        static constexpr TKafkaVersions FlexibleVersions = {3, Max<TKafkaVersion>()};
    };
    
    TTxnOffsetCommitRequestData();
    ~TTxnOffsetCommitRequestData() = default;
    
    class TTxnOffsetCommitRequestTopic : public TMessage {
    public:
        struct MessageMeta {
            static constexpr TKafkaVersions PresentVersions = {0, 3};
            static constexpr TKafkaVersions FlexibleVersions = {3, Max<TKafkaVersion>()};
        };
        
        TTxnOffsetCommitRequestTopic();
        ~TTxnOffsetCommitRequestTopic() = default;
        
        class TTxnOffsetCommitRequestPartition : public TMessage {
        public:
            struct MessageMeta {
                static constexpr TKafkaVersions PresentVersions = {0, 3};
                static constexpr TKafkaVersions FlexibleVersions = {3, Max<TKafkaVersion>()};
            };
            
            TTxnOffsetCommitRequestPartition();
            ~TTxnOffsetCommitRequestPartition() = default;
            
            struct PartitionIndexMeta {
                using Type = TKafkaInt32;
                using TypeDesc = NPrivate::TKafkaIntDesc;
                
                static constexpr const char* Name = "partitionIndex";
                static constexpr const char* About = "The index of the partition within the topic.";
                static const Type Default; // = 0;
                
                static constexpr TKafkaVersions PresentVersions = VersionsAlways;
                static constexpr TKafkaVersions TaggedVersions = VersionsNever;
                static constexpr TKafkaVersions NullableVersions = VersionsNever;
                static constexpr TKafkaVersions FlexibleVersions = {3, Max<TKafkaVersion>()};
            };
            PartitionIndexMeta::Type PartitionIndex;
            
            struct CommittedOffsetMeta {
                using Type = TKafkaInt64;
                using TypeDesc = NPrivate::TKafkaIntDesc;
                
                static constexpr const char* Name = "committedOffset";
                static constexpr const char* About = "The message offset to be committed.";
                static const Type Default; // = 0;
                
                static constexpr TKafkaVersions PresentVersions = VersionsAlways;
                static constexpr TKafkaVersions TaggedVersions = VersionsNever;
                static constexpr TKafkaVersions NullableVersions = VersionsNever;
                static constexpr TKafkaVersions FlexibleVersions = {3, Max<TKafkaVersion>()};
            };
            CommittedOffsetMeta::Type CommittedOffset;
            
            struct CommittedLeaderEpochMeta {
                using Type = TKafkaInt32;
                using TypeDesc = NPrivate::TKafkaIntDesc;
                
                static constexpr const char* Name = "committedLeaderEpoch";
                static constexpr const char* About = "The leader epoch of the last consumed record.";
                static const Type Default; // = -1;
                
                static constexpr TKafkaVersions PresentVersions = {2, Max<TKafkaVersion>()};
                static constexpr TKafkaVersions TaggedVersions = VersionsNever;
                static constexpr TKafkaVersions NullableVersions = VersionsNever;
                static constexpr TKafkaVersions FlexibleVersions = {3, Max<TKafkaVersion>()};
            };
            CommittedLeaderEpochMeta::Type CommittedLeaderEpoch;
            
            struct CommittedMetadataMeta {
                using Type = TKafkaString;
                using TypeDesc = NPrivate::TKafkaStringDesc;
                
                static constexpr const char* Name = "committedMetadata";
                static constexpr const char* About = "Any associated metadata the client wants to keep.";
                static const Type Default; // = {""};
                
                static constexpr TKafkaVersions PresentVersions = VersionsAlways;
                static constexpr TKafkaVersions TaggedVersions = VersionsNever;
                static constexpr TKafkaVersions NullableVersions = VersionsAlways;
                static constexpr TKafkaVersions FlexibleVersions = {3, Max<TKafkaVersion>()};
            };
            CommittedMetadataMeta::Type CommittedMetadata;
            
            i32 Size(TKafkaVersion version) const override;
            void Read(TKafkaReadable& readable, TKafkaVersion version) override;
            void Write(TKafkaWritable& writable, TKafkaVersion version) const override;
            
            bool operator==(const TTxnOffsetCommitRequestPartition& other) const = default;
        };
        
        struct NameMeta {
            using Type = TKafkaString;
            using TypeDesc = NPrivate::TKafkaStringDesc;
            
            static constexpr const char* Name = "name";
            static constexpr const char* About = "The topic name.";
            static const Type Default; // = {""};
            
            static constexpr TKafkaVersions PresentVersions = VersionsAlways;
            static constexpr TKafkaVersions TaggedVersions = VersionsNever;
            static constexpr TKafkaVersions NullableVersions = VersionsNever;
            static constexpr TKafkaVersions FlexibleVersions = {3, Max<TKafkaVersion>()};
        };
        NameMeta::Type Name;
        
        struct PartitionsMeta {
            using ItemType = TTxnOffsetCommitRequestPartition;
            using ItemTypeDesc = NPrivate::TKafkaStructDesc;
            using Type = std::vector<TTxnOffsetCommitRequestPartition>;
            using TypeDesc = NPrivate::TKafkaArrayDesc;
            
            static constexpr const char* Name = "partitions";
            static constexpr const char* About = "The partitions inside the topic that we want to committ offsets for.";
            
            static constexpr TKafkaVersions PresentVersions = VersionsAlways;
            static constexpr TKafkaVersions TaggedVersions = VersionsNever;
            static constexpr TKafkaVersions NullableVersions = VersionsNever;
            static constexpr TKafkaVersions FlexibleVersions = {3, Max<TKafkaVersion>()};
        };
        PartitionsMeta::Type Partitions;
        
        i32 Size(TKafkaVersion version) const override;
        void Read(TKafkaReadable& readable, TKafkaVersion version) override;
        void Write(TKafkaWritable& writable, TKafkaVersion version) const override;
        
        bool operator==(const TTxnOffsetCommitRequestTopic& other) const = default;
    };
    
    struct TransactionalIdMeta {
        using Type = TKafkaString;
        using TypeDesc = NPrivate::TKafkaStringDesc;
        
        static constexpr const char* Name = "transactionalId";
        static constexpr const char* About = "The ID of the transaction.";
        static const Type Default; // = {""};
        
        static constexpr TKafkaVersions PresentVersions = VersionsAlways;
        static constexpr TKafkaVersions TaggedVersions = VersionsNever;
        static constexpr TKafkaVersions NullableVersions = VersionsNever;
        static constexpr TKafkaVersions FlexibleVersions = {3, Max<TKafkaVersion>()};
    };
    TransactionalIdMeta::Type TransactionalId;
    
    struct GroupIdMeta {
        using Type = TKafkaString;
        using TypeDesc = NPrivate::TKafkaStringDesc;
        
        static constexpr const char* Name = "groupId";
        static constexpr const char* About = "The ID of the group.";
        static const Type Default; // = {""};
        
        static constexpr TKafkaVersions PresentVersions = VersionsAlways;
        static constexpr TKafkaVersions TaggedVersions = VersionsNever;
        static constexpr TKafkaVersions NullableVersions = VersionsNever;
        static constexpr TKafkaVersions FlexibleVersions = {3, Max<TKafkaVersion>()};
    };
    GroupIdMeta::Type GroupId;
    
    struct ProducerIdMeta {
        using Type = TKafkaInt64;
        using TypeDesc = NPrivate::TKafkaIntDesc;
        
        static constexpr const char* Name = "producerId";
        static constexpr const char* About = "The current producer ID in use by the transactional ID.";
        static const Type Default; // = 0;
        
        static constexpr TKafkaVersions PresentVersions = VersionsAlways;
        static constexpr TKafkaVersions TaggedVersions = VersionsNever;
        static constexpr TKafkaVersions NullableVersions = VersionsNever;
        static constexpr TKafkaVersions FlexibleVersions = {3, Max<TKafkaVersion>()};
    };
    ProducerIdMeta::Type ProducerId;
    
    struct ProducerEpochMeta {
        using Type = TKafkaInt16;
        using TypeDesc = NPrivate::TKafkaIntDesc;
        
        static constexpr const char* Name = "producerEpoch";
        static constexpr const char* About = "The current epoch associated with the producer ID.";
        static const Type Default; // = 0;
        
        static constexpr TKafkaVersions PresentVersions = VersionsAlways;
        static constexpr TKafkaVersions TaggedVersions = VersionsNever;
        static constexpr TKafkaVersions NullableVersions = VersionsNever;
        static constexpr TKafkaVersions FlexibleVersions = {3, Max<TKafkaVersion>()};
    };
    ProducerEpochMeta::Type ProducerEpoch;
    
    struct GenerationIdMeta {
        using Type = TKafkaInt32;
        using TypeDesc = NPrivate::TKafkaIntDesc;
        
        static constexpr const char* Name = "generationId";
        static constexpr const char* About = "The generation of the consumer.";
        static const Type Default; // = -1;
        
        static constexpr TKafkaVersions PresentVersions = {3, Max<TKafkaVersion>()};
        static constexpr TKafkaVersions TaggedVersions = VersionsNever;
        static constexpr TKafkaVersions NullableVersions = VersionsNever;
        static constexpr TKafkaVersions FlexibleVersions = VersionsAlways;
    };
    GenerationIdMeta::Type GenerationId;
    
    struct MemberIdMeta {
        using Type = TKafkaString;
        using TypeDesc = NPrivate::TKafkaStringDesc;
        
        static constexpr const char* Name = "memberId";
        static constexpr const char* About = "The member ID assigned by the group coordinator.";
        static const Type Default; // = {""};
        
        static constexpr TKafkaVersions PresentVersions = {3, Max<TKafkaVersion>()};
        static constexpr TKafkaVersions TaggedVersions = VersionsNever;
        static constexpr TKafkaVersions NullableVersions = VersionsNever;
        static constexpr TKafkaVersions FlexibleVersions = VersionsAlways;
    };
    MemberIdMeta::Type MemberId;
    
    struct GroupInstanceIdMeta {
        using Type = TKafkaString;
        using TypeDesc = NPrivate::TKafkaStringDesc;
        
        static constexpr const char* Name = "groupInstanceId";
        static constexpr const char* About = "The unique identifier of the consumer instance provided by end user.";
        static const Type Default; // = std::nullopt;
        
        static constexpr TKafkaVersions PresentVersions = {3, Max<TKafkaVersion>()};
        static constexpr TKafkaVersions TaggedVersions = VersionsNever;
        static constexpr TKafkaVersions NullableVersions = VersionsAlways;
        static constexpr TKafkaVersions FlexibleVersions = VersionsAlways;
    };
    GroupInstanceIdMeta::Type GroupInstanceId;
    
    struct TopicsMeta {
        using ItemType = TTxnOffsetCommitRequestTopic;
        using ItemTypeDesc = NPrivate::TKafkaStructDesc;
        using Type = std::vector<TTxnOffsetCommitRequestTopic>;
        using TypeDesc = NPrivate::TKafkaArrayDesc;
        
        static constexpr const char* Name = "topics";
        static constexpr const char* About = "Each topic that we want to commit offsets for.";
        
        static constexpr TKafkaVersions PresentVersions = VersionsAlways;
        static constexpr TKafkaVersions TaggedVersions = VersionsNever;
        static constexpr TKafkaVersions NullableVersions = VersionsNever;
        static constexpr TKafkaVersions FlexibleVersions = {3, Max<TKafkaVersion>()};
    };
    TopicsMeta::Type Topics;
    
    i16 ApiKey() const override { return TXN_OFFSET_COMMIT; };
    i32 Size(TKafkaVersion version) const override;
    void Read(TKafkaReadable& readable, TKafkaVersion version) override;
    void Write(TKafkaWritable& writable, TKafkaVersion version) const override;
    
    bool operator==(const TTxnOffsetCommitRequestData& other) const = default;
};


class TTxnOffsetCommitResponseData : public TApiMessage {
public:
    typedef std::shared_ptr<TTxnOffsetCommitResponseData> TPtr;
    
    struct MessageMeta {
        static constexpr TKafkaVersions PresentVersions = {0, 3};
        static constexpr TKafkaVersions FlexibleVersions = {3, Max<TKafkaVersion>()};
    };
    
    TTxnOffsetCommitResponseData();
    ~TTxnOffsetCommitResponseData() = default;
    
    class TTxnOffsetCommitResponseTopic : public TMessage {
    public:
        struct MessageMeta {
            static constexpr TKafkaVersions PresentVersions = {0, 3};
            static constexpr TKafkaVersions FlexibleVersions = {3, Max<TKafkaVersion>()};
        };
        
        TTxnOffsetCommitResponseTopic();
        ~TTxnOffsetCommitResponseTopic() = default;
        
        class TTxnOffsetCommitResponsePartition : public TMessage {
        public:
            struct MessageMeta {
                static constexpr TKafkaVersions PresentVersions = {0, 3};
                static constexpr TKafkaVersions FlexibleVersions = {3, Max<TKafkaVersion>()};
            };
            
            TTxnOffsetCommitResponsePartition();
            ~TTxnOffsetCommitResponsePartition() = default;
            
            struct PartitionIndexMeta {
                using Type = TKafkaInt32;
                using TypeDesc = NPrivate::TKafkaIntDesc;
                
                static constexpr const char* Name = "partitionIndex";
                static constexpr const char* About = "The partition index.";
                static const Type Default; // = 0;
                
                static constexpr TKafkaVersions PresentVersions = VersionsAlways;
                static constexpr TKafkaVersions TaggedVersions = VersionsNever;
                static constexpr TKafkaVersions NullableVersions = VersionsNever;
                static constexpr TKafkaVersions FlexibleVersions = {3, Max<TKafkaVersion>()};
            };
            PartitionIndexMeta::Type PartitionIndex;
            
            struct ErrorCodeMeta {
                using Type = TKafkaInt16;
                using TypeDesc = NPrivate::TKafkaIntDesc;
                
                static constexpr const char* Name = "errorCode";
                static constexpr const char* About = "The error code, or 0 if there was no error.";
                static const Type Default; // = 0;
                
                static constexpr TKafkaVersions PresentVersions = VersionsAlways;
                static constexpr TKafkaVersions TaggedVersions = VersionsNever;
                static constexpr TKafkaVersions NullableVersions = VersionsNever;
                static constexpr TKafkaVersions FlexibleVersions = {3, Max<TKafkaVersion>()};
            };
            ErrorCodeMeta::Type ErrorCode;
            
            i32 Size(TKafkaVersion version) const override;
            void Read(TKafkaReadable& readable, TKafkaVersion version) override;
            void Write(TKafkaWritable& writable, TKafkaVersion version) const override;
            
            bool operator==(const TTxnOffsetCommitResponsePartition& other) const = default;
        };
        
        struct NameMeta {
            using Type = TKafkaString;
            using TypeDesc = NPrivate::TKafkaStringDesc;
            
            static constexpr const char* Name = "name";
            static constexpr const char* About = "The topic name.";
            static const Type Default; // = {""};
            
            static constexpr TKafkaVersions PresentVersions = VersionsAlways;
            static constexpr TKafkaVersions TaggedVersions = VersionsNever;
            static constexpr TKafkaVersions NullableVersions = VersionsNever;
            static constexpr TKafkaVersions FlexibleVersions = {3, Max<TKafkaVersion>()};
        };
        NameMeta::Type Name;
        
        struct PartitionsMeta {
            using ItemType = TTxnOffsetCommitResponsePartition;
            using ItemTypeDesc = NPrivate::TKafkaStructDesc;
            using Type = std::vector<TTxnOffsetCommitResponsePartition>;
            using TypeDesc = NPrivate::TKafkaArrayDesc;
            
            static constexpr const char* Name = "partitions";
            static constexpr const char* About = "The responses for each partition in the topic.";
            
            static constexpr TKafkaVersions PresentVersions = VersionsAlways;
            static constexpr TKafkaVersions TaggedVersions = VersionsNever;
            static constexpr TKafkaVersions NullableVersions = VersionsNever;
            static constexpr TKafkaVersions FlexibleVersions = {3, Max<TKafkaVersion>()};
        };
        PartitionsMeta::Type Partitions;
        
        i32 Size(TKafkaVersion version) const override;
        void Read(TKafkaReadable& readable, TKafkaVersion version) override;
        void Write(TKafkaWritable& writable, TKafkaVersion version) const override;
        
        bool operator==(const TTxnOffsetCommitResponseTopic& other) const = default;
    };
    
    struct ThrottleTimeMsMeta {
        using Type = TKafkaInt32;
        using TypeDesc = NPrivate::TKafkaIntDesc;
        
        static constexpr const char* Name = "throttleTimeMs";
        static constexpr const char* About = "The duration in milliseconds for which the request was throttled due to a quota violation, or zero if the request did not violate any quota.";
        static const Type Default; // = 0;
        
        static constexpr TKafkaVersions PresentVersions = VersionsAlways;
        static constexpr TKafkaVersions TaggedVersions = VersionsNever;
        static constexpr TKafkaVersions NullableVersions = VersionsNever;
        static constexpr TKafkaVersions FlexibleVersions = {3, Max<TKafkaVersion>()};
    };
    ThrottleTimeMsMeta::Type ThrottleTimeMs;
    
    struct TopicsMeta {
        using ItemType = TTxnOffsetCommitResponseTopic;
        using ItemTypeDesc = NPrivate::TKafkaStructDesc;
        using Type = std::vector<TTxnOffsetCommitResponseTopic>;
        using TypeDesc = NPrivate::TKafkaArrayDesc;
        
        static constexpr const char* Name = "topics";
        static constexpr const char* About = "The responses for each topic.";
        
        static constexpr TKafkaVersions PresentVersions = VersionsAlways;
        static constexpr TKafkaVersions TaggedVersions = VersionsNever;
        static constexpr TKafkaVersions NullableVersions = VersionsNever;
        static constexpr TKafkaVersions FlexibleVersions = {3, Max<TKafkaVersion>()};
    };
    TopicsMeta::Type Topics;
    
    i16 ApiKey() const override { return TXN_OFFSET_COMMIT; };
    i32 Size(TKafkaVersion version) const override;
    void Read(TKafkaReadable& readable, TKafkaVersion version) override;
    void Write(TKafkaWritable& writable, TKafkaVersion version) const override;
    
    bool operator==(const TTxnOffsetCommitResponseData& other) const = default;
};


class TDescribeConfigsRequestData : public TApiMessage {
public:
    typedef std::shared_ptr<TDescribeConfigsRequestData> TPtr;
    
    struct MessageMeta {
        static constexpr TKafkaVersions PresentVersions = {0, 4};
        static constexpr TKafkaVersions FlexibleVersions = {4, Max<TKafkaVersion>()};
    };
    
    TDescribeConfigsRequestData();
    ~TDescribeConfigsRequestData() = default;
    
    class TDescribeConfigsResource : public TMessage {
    public:
        struct MessageMeta {
            static constexpr TKafkaVersions PresentVersions = {0, 4};
            static constexpr TKafkaVersions FlexibleVersions = {4, Max<TKafkaVersion>()};
        };
        
        TDescribeConfigsResource();
        ~TDescribeConfigsResource() = default;
        
        struct ResourceTypeMeta {
            using Type = TKafkaInt8;
            using TypeDesc = NPrivate::TKafkaIntDesc;
            
            static constexpr const char* Name = "resourceType";
            static constexpr const char* About = "The resource type.";
            static const Type Default; // = 0;
            
            static constexpr TKafkaVersions PresentVersions = VersionsAlways;
            static constexpr TKafkaVersions TaggedVersions = VersionsNever;
            static constexpr TKafkaVersions NullableVersions = VersionsNever;
            static constexpr TKafkaVersions FlexibleVersions = {4, Max<TKafkaVersion>()};
        };
        ResourceTypeMeta::Type ResourceType;
        
        struct ResourceNameMeta {
            using Type = TKafkaString;
            using TypeDesc = NPrivate::TKafkaStringDesc;
            
            static constexpr const char* Name = "resourceName";
            static constexpr const char* About = "The resource name.";
            static const Type Default; // = {""};
            
            static constexpr TKafkaVersions PresentVersions = VersionsAlways;
            static constexpr TKafkaVersions TaggedVersions = VersionsNever;
            static constexpr TKafkaVersions NullableVersions = VersionsNever;
            static constexpr TKafkaVersions FlexibleVersions = {4, Max<TKafkaVersion>()};
        };
        ResourceNameMeta::Type ResourceName;
        
        struct ConfigurationKeysMeta {
            using ItemType = TKafkaString;
            using ItemTypeDesc = NPrivate::TKafkaStringDesc;
            using Type = std::vector<TKafkaString>;
            using TypeDesc = NPrivate::TKafkaArrayDesc;
            
            static constexpr const char* Name = "configurationKeys";
            static constexpr const char* About = "The configuration keys to list, or null to list all configuration keys.";
            
            static constexpr TKafkaVersions PresentVersions = VersionsAlways;
            static constexpr TKafkaVersions TaggedVersions = VersionsNever;
            static constexpr TKafkaVersions NullableVersions = VersionsAlways;
            static constexpr TKafkaVersions FlexibleVersions = {4, Max<TKafkaVersion>()};
        };
        ConfigurationKeysMeta::Type ConfigurationKeys;
        
        i32 Size(TKafkaVersion version) const override;
        void Read(TKafkaReadable& readable, TKafkaVersion version) override;
        void Write(TKafkaWritable& writable, TKafkaVersion version) const override;
        
        bool operator==(const TDescribeConfigsResource& other) const = default;
    };
    
    struct ResourcesMeta {
        using ItemType = TDescribeConfigsResource;
        using ItemTypeDesc = NPrivate::TKafkaStructDesc;
        using Type = std::vector<TDescribeConfigsResource>;
        using TypeDesc = NPrivate::TKafkaArrayDesc;
        
        static constexpr const char* Name = "resources";
        static constexpr const char* About = "The resources whose configurations we want to describe.";
        
        static constexpr TKafkaVersions PresentVersions = VersionsAlways;
        static constexpr TKafkaVersions TaggedVersions = VersionsNever;
        static constexpr TKafkaVersions NullableVersions = VersionsNever;
        static constexpr TKafkaVersions FlexibleVersions = {4, Max<TKafkaVersion>()};
    };
    ResourcesMeta::Type Resources;
    
    struct IncludeSynonymsMeta {
        using Type = TKafkaBool;
        using TypeDesc = NPrivate::TKafkaBoolDesc;
        
        static constexpr const char* Name = "includeSynonyms";
        static constexpr const char* About = "True if we should include all synonyms.";
        static const Type Default; // = false;
        
        static constexpr TKafkaVersions PresentVersions = {1, Max<TKafkaVersion>()};
        static constexpr TKafkaVersions TaggedVersions = VersionsNever;
        static constexpr TKafkaVersions NullableVersions = VersionsNever;
        static constexpr TKafkaVersions FlexibleVersions = {4, Max<TKafkaVersion>()};
    };
    IncludeSynonymsMeta::Type IncludeSynonyms;
    
    struct IncludeDocumentationMeta {
        using Type = TKafkaBool;
        using TypeDesc = NPrivate::TKafkaBoolDesc;
        
        static constexpr const char* Name = "includeDocumentation";
        static constexpr const char* About = "True if we should include configuration documentation.";
        static const Type Default; // = false;
        
        static constexpr TKafkaVersions PresentVersions = {3, Max<TKafkaVersion>()};
        static constexpr TKafkaVersions TaggedVersions = VersionsNever;
        static constexpr TKafkaVersions NullableVersions = VersionsNever;
        static constexpr TKafkaVersions FlexibleVersions = {4, Max<TKafkaVersion>()};
    };
    IncludeDocumentationMeta::Type IncludeDocumentation;
    
    i16 ApiKey() const override { return DESCRIBE_CONFIGS; };
    i32 Size(TKafkaVersion version) const override;
    void Read(TKafkaReadable& readable, TKafkaVersion version) override;
    void Write(TKafkaWritable& writable, TKafkaVersion version) const override;
    
    bool operator==(const TDescribeConfigsRequestData& other) const = default;
};


class TDescribeConfigsResponseData : public TApiMessage {
public:
    typedef std::shared_ptr<TDescribeConfigsResponseData> TPtr;
    
    struct MessageMeta {
        static constexpr TKafkaVersions PresentVersions = {0, 4};
        static constexpr TKafkaVersions FlexibleVersions = {4, Max<TKafkaVersion>()};
    };
    
    TDescribeConfigsResponseData();
    ~TDescribeConfigsResponseData() = default;
    
    class TDescribeConfigsResult : public TMessage {
    public:
        struct MessageMeta {
            static constexpr TKafkaVersions PresentVersions = {0, 4};
            static constexpr TKafkaVersions FlexibleVersions = {4, Max<TKafkaVersion>()};
        };
        
        TDescribeConfigsResult();
        ~TDescribeConfigsResult() = default;
        
        class TDescribeConfigsResourceResult : public TMessage {
        public:
            struct MessageMeta {
                static constexpr TKafkaVersions PresentVersions = {0, 4};
                static constexpr TKafkaVersions FlexibleVersions = {4, Max<TKafkaVersion>()};
            };
            
            TDescribeConfigsResourceResult();
            ~TDescribeConfigsResourceResult() = default;
            
            class TDescribeConfigsSynonym : public TMessage {
            public:
                struct MessageMeta {
                    static constexpr TKafkaVersions PresentVersions = {1, 4};
                    static constexpr TKafkaVersions FlexibleVersions = {4, Max<TKafkaVersion>()};
                };
                
                TDescribeConfigsSynonym();
                ~TDescribeConfigsSynonym() = default;
                
                struct NameMeta {
                    using Type = TKafkaString;
                    using TypeDesc = NPrivate::TKafkaStringDesc;
                    
                    static constexpr const char* Name = "name";
                    static constexpr const char* About = "The synonym name.";
                    static const Type Default; // = {""};
                    
                    static constexpr TKafkaVersions PresentVersions = VersionsAlways;
                    static constexpr TKafkaVersions TaggedVersions = VersionsNever;
                    static constexpr TKafkaVersions NullableVersions = VersionsNever;
                    static constexpr TKafkaVersions FlexibleVersions = {4, Max<TKafkaVersion>()};
                };
                NameMeta::Type Name;
                
                struct ValueMeta {
                    using Type = TKafkaString;
                    using TypeDesc = NPrivate::TKafkaStringDesc;
                    
                    static constexpr const char* Name = "value";
                    static constexpr const char* About = "The synonym value.";
                    static const Type Default; // = {""};
                    
                    static constexpr TKafkaVersions PresentVersions = VersionsAlways;
                    static constexpr TKafkaVersions TaggedVersions = VersionsNever;
                    static constexpr TKafkaVersions NullableVersions = VersionsAlways;
                    static constexpr TKafkaVersions FlexibleVersions = {4, Max<TKafkaVersion>()};
                };
                ValueMeta::Type Value;
                
                struct SourceMeta {
                    using Type = TKafkaInt8;
                    using TypeDesc = NPrivate::TKafkaIntDesc;
                    
                    static constexpr const char* Name = "source";
                    static constexpr const char* About = "The synonym source.";
                    static const Type Default; // = 0;
                    
                    static constexpr TKafkaVersions PresentVersions = VersionsAlways;
                    static constexpr TKafkaVersions TaggedVersions = VersionsNever;
                    static constexpr TKafkaVersions NullableVersions = VersionsNever;
                    static constexpr TKafkaVersions FlexibleVersions = {4, Max<TKafkaVersion>()};
                };
                SourceMeta::Type Source;
                
                i32 Size(TKafkaVersion version) const override;
                void Read(TKafkaReadable& readable, TKafkaVersion version) override;
                void Write(TKafkaWritable& writable, TKafkaVersion version) const override;
                
                bool operator==(const TDescribeConfigsSynonym& other) const = default;
            };
            
            struct NameMeta {
                using Type = TKafkaString;
                using TypeDesc = NPrivate::TKafkaStringDesc;
                
                static constexpr const char* Name = "name";
                static constexpr const char* About = "The configuration name.";
                static const Type Default; // = {""};
                
                static constexpr TKafkaVersions PresentVersions = VersionsAlways;
                static constexpr TKafkaVersions TaggedVersions = VersionsNever;
                static constexpr TKafkaVersions NullableVersions = VersionsNever;
                static constexpr TKafkaVersions FlexibleVersions = {4, Max<TKafkaVersion>()};
            };
            NameMeta::Type Name;
            
            struct ValueMeta {
                using Type = TKafkaString;
                using TypeDesc = NPrivate::TKafkaStringDesc;
                
                static constexpr const char* Name = "value";
                static constexpr const char* About = "The configuration value.";
                static const Type Default; // = {""};
                
                static constexpr TKafkaVersions PresentVersions = VersionsAlways;
                static constexpr TKafkaVersions TaggedVersions = VersionsNever;
                static constexpr TKafkaVersions NullableVersions = VersionsAlways;
                static constexpr TKafkaVersions FlexibleVersions = {4, Max<TKafkaVersion>()};
            };
            ValueMeta::Type Value;
            
            struct ReadOnlyMeta {
                using Type = TKafkaBool;
                using TypeDesc = NPrivate::TKafkaBoolDesc;
                
                static constexpr const char* Name = "readOnly";
                static constexpr const char* About = "True if the configuration is read-only.";
                static const Type Default; // = false;
                
                static constexpr TKafkaVersions PresentVersions = VersionsAlways;
                static constexpr TKafkaVersions TaggedVersions = VersionsNever;
                static constexpr TKafkaVersions NullableVersions = VersionsNever;
                static constexpr TKafkaVersions FlexibleVersions = {4, Max<TKafkaVersion>()};
            };
            ReadOnlyMeta::Type ReadOnly;
            
            struct IsDefaultMeta {
                using Type = TKafkaBool;
                using TypeDesc = NPrivate::TKafkaBoolDesc;
                
                static constexpr const char* Name = "isDefault";
                static constexpr const char* About = "True if the configuration is not set.";
                static const Type Default; // = false;
                
                static constexpr TKafkaVersions PresentVersions = {0, 0};
                static constexpr TKafkaVersions TaggedVersions = VersionsNever;
                static constexpr TKafkaVersions NullableVersions = VersionsNever;
                static constexpr TKafkaVersions FlexibleVersions = {4, Max<TKafkaVersion>()};
            };
            IsDefaultMeta::Type IsDefault;
            
            struct ConfigSourceMeta {
                using Type = TKafkaInt8;
                using TypeDesc = NPrivate::TKafkaIntDesc;
                
                static constexpr const char* Name = "configSource";
                static constexpr const char* About = "The configuration source.";
                static const Type Default; // = -1;
                
                static constexpr TKafkaVersions PresentVersions = {1, Max<TKafkaVersion>()};
                static constexpr TKafkaVersions TaggedVersions = VersionsNever;
                static constexpr TKafkaVersions NullableVersions = VersionsNever;
                static constexpr TKafkaVersions FlexibleVersions = {4, Max<TKafkaVersion>()};
            };
            ConfigSourceMeta::Type ConfigSource;
            
            struct IsSensitiveMeta {
                using Type = TKafkaBool;
                using TypeDesc = NPrivate::TKafkaBoolDesc;
                
                static constexpr const char* Name = "isSensitive";
                static constexpr const char* About = "True if this configuration is sensitive.";
                static const Type Default; // = false;
                
                static constexpr TKafkaVersions PresentVersions = VersionsAlways;
                static constexpr TKafkaVersions TaggedVersions = VersionsNever;
                static constexpr TKafkaVersions NullableVersions = VersionsNever;
                static constexpr TKafkaVersions FlexibleVersions = {4, Max<TKafkaVersion>()};
            };
            IsSensitiveMeta::Type IsSensitive;
            
            struct SynonymsMeta {
                using ItemType = TDescribeConfigsSynonym;
                using ItemTypeDesc = NPrivate::TKafkaStructDesc;
                using Type = std::vector<TDescribeConfigsSynonym>;
                using TypeDesc = NPrivate::TKafkaArrayDesc;
                
                static constexpr const char* Name = "synonyms";
                static constexpr const char* About = "The synonyms for this configuration key.";
                
                static constexpr TKafkaVersions PresentVersions = {1, Max<TKafkaVersion>()};
                static constexpr TKafkaVersions TaggedVersions = VersionsNever;
                static constexpr TKafkaVersions NullableVersions = VersionsNever;
                static constexpr TKafkaVersions FlexibleVersions = {4, Max<TKafkaVersion>()};
            };
            SynonymsMeta::Type Synonyms;
            
            struct ConfigTypeMeta {
                using Type = TKafkaInt8;
                using TypeDesc = NPrivate::TKafkaIntDesc;
                
                static constexpr const char* Name = "configType";
                static constexpr const char* About = "The configuration data type. Type can be one of the following values - BOOLEAN, STRING, INT, SHORT, LONG, DOUBLE, LIST, CLASS, PASSWORD";
                static const Type Default; // = 0;
                
                static constexpr TKafkaVersions PresentVersions = {3, Max<TKafkaVersion>()};
                static constexpr TKafkaVersions TaggedVersions = VersionsNever;
                static constexpr TKafkaVersions NullableVersions = VersionsNever;
                static constexpr TKafkaVersions FlexibleVersions = {4, Max<TKafkaVersion>()};
            };
            ConfigTypeMeta::Type ConfigType;
            
            struct DocumentationMeta {
                using Type = TKafkaString;
                using TypeDesc = NPrivate::TKafkaStringDesc;
                
                static constexpr const char* Name = "documentation";
                static constexpr const char* About = "The configuration documentation.";
                static const Type Default; // = {""};
                
                static constexpr TKafkaVersions PresentVersions = {3, Max<TKafkaVersion>()};
                static constexpr TKafkaVersions TaggedVersions = VersionsNever;
                static constexpr TKafkaVersions NullableVersions = VersionsAlways;
                static constexpr TKafkaVersions FlexibleVersions = {4, Max<TKafkaVersion>()};
            };
            DocumentationMeta::Type Documentation;
            
            i32 Size(TKafkaVersion version) const override;
            void Read(TKafkaReadable& readable, TKafkaVersion version) override;
            void Write(TKafkaWritable& writable, TKafkaVersion version) const override;
            
            bool operator==(const TDescribeConfigsResourceResult& other) const = default;
        };
        
        struct ErrorCodeMeta {
            using Type = TKafkaInt16;
            using TypeDesc = NPrivate::TKafkaIntDesc;
            
            static constexpr const char* Name = "errorCode";
            static constexpr const char* About = "The error code, or 0 if we were able to successfully describe the configurations.";
            static const Type Default; // = 0;
            
            static constexpr TKafkaVersions PresentVersions = VersionsAlways;
            static constexpr TKafkaVersions TaggedVersions = VersionsNever;
            static constexpr TKafkaVersions NullableVersions = VersionsNever;
            static constexpr TKafkaVersions FlexibleVersions = {4, Max<TKafkaVersion>()};
        };
        ErrorCodeMeta::Type ErrorCode;
        
        struct ErrorMessageMeta {
            using Type = TKafkaString;
            using TypeDesc = NPrivate::TKafkaStringDesc;
            
            static constexpr const char* Name = "errorMessage";
            static constexpr const char* About = "The error message, or null if we were able to successfully describe the configurations.";
            static const Type Default; // = {""};
            
            static constexpr TKafkaVersions PresentVersions = VersionsAlways;
            static constexpr TKafkaVersions TaggedVersions = VersionsNever;
            static constexpr TKafkaVersions NullableVersions = VersionsAlways;
            static constexpr TKafkaVersions FlexibleVersions = {4, Max<TKafkaVersion>()};
        };
        ErrorMessageMeta::Type ErrorMessage;
        
        struct ResourceTypeMeta {
            using Type = TKafkaInt8;
            using TypeDesc = NPrivate::TKafkaIntDesc;
            
            static constexpr const char* Name = "resourceType";
            static constexpr const char* About = "The resource type.";
            static const Type Default; // = 0;
            
            static constexpr TKafkaVersions PresentVersions = VersionsAlways;
            static constexpr TKafkaVersions TaggedVersions = VersionsNever;
            static constexpr TKafkaVersions NullableVersions = VersionsNever;
            static constexpr TKafkaVersions FlexibleVersions = {4, Max<TKafkaVersion>()};
        };
        ResourceTypeMeta::Type ResourceType;
        
        struct ResourceNameMeta {
            using Type = TKafkaString;
            using TypeDesc = NPrivate::TKafkaStringDesc;
            
            static constexpr const char* Name = "resourceName";
            static constexpr const char* About = "The resource name.";
            static const Type Default; // = {""};
            
            static constexpr TKafkaVersions PresentVersions = VersionsAlways;
            static constexpr TKafkaVersions TaggedVersions = VersionsNever;
            static constexpr TKafkaVersions NullableVersions = VersionsNever;
            static constexpr TKafkaVersions FlexibleVersions = {4, Max<TKafkaVersion>()};
        };
        ResourceNameMeta::Type ResourceName;
        
        struct ConfigsMeta {
            using ItemType = TDescribeConfigsResourceResult;
            using ItemTypeDesc = NPrivate::TKafkaStructDesc;
            using Type = std::vector<TDescribeConfigsResourceResult>;
            using TypeDesc = NPrivate::TKafkaArrayDesc;
            
            static constexpr const char* Name = "configs";
            static constexpr const char* About = "Each listed configuration.";
            
            static constexpr TKafkaVersions PresentVersions = VersionsAlways;
            static constexpr TKafkaVersions TaggedVersions = VersionsNever;
            static constexpr TKafkaVersions NullableVersions = VersionsNever;
            static constexpr TKafkaVersions FlexibleVersions = {4, Max<TKafkaVersion>()};
        };
        ConfigsMeta::Type Configs;
        
        i32 Size(TKafkaVersion version) const override;
        void Read(TKafkaReadable& readable, TKafkaVersion version) override;
        void Write(TKafkaWritable& writable, TKafkaVersion version) const override;
        
        bool operator==(const TDescribeConfigsResult& other) const = default;
    };
    
    struct ThrottleTimeMsMeta {
        using Type = TKafkaInt32;
        using TypeDesc = NPrivate::TKafkaIntDesc;
        
        static constexpr const char* Name = "throttleTimeMs";
        static constexpr const char* About = "The duration in milliseconds for which the request was throttled due to a quota violation, or zero if the request did not violate any quota.";
        static const Type Default; // = 0;
        
        static constexpr TKafkaVersions PresentVersions = VersionsAlways;
        static constexpr TKafkaVersions TaggedVersions = VersionsNever;
        static constexpr TKafkaVersions NullableVersions = VersionsNever;
        static constexpr TKafkaVersions FlexibleVersions = {4, Max<TKafkaVersion>()};
    };
    ThrottleTimeMsMeta::Type ThrottleTimeMs;
    
    struct ResultsMeta {
        using ItemType = TDescribeConfigsResult;
        using ItemTypeDesc = NPrivate::TKafkaStructDesc;
        using Type = std::vector<TDescribeConfigsResult>;
        using TypeDesc = NPrivate::TKafkaArrayDesc;
        
        static constexpr const char* Name = "results";
        static constexpr const char* About = "The results for each resource.";
        
        static constexpr TKafkaVersions PresentVersions = VersionsAlways;
        static constexpr TKafkaVersions TaggedVersions = VersionsNever;
        static constexpr TKafkaVersions NullableVersions = VersionsNever;
        static constexpr TKafkaVersions FlexibleVersions = {4, Max<TKafkaVersion>()};
    };
    ResultsMeta::Type Results;
    
    i16 ApiKey() const override { return DESCRIBE_CONFIGS; };
    i32 Size(TKafkaVersion version) const override;
    void Read(TKafkaReadable& readable, TKafkaVersion version) override;
    void Write(TKafkaWritable& writable, TKafkaVersion version) const override;
    
    bool operator==(const TDescribeConfigsResponseData& other) const = default;
};


class TAlterConfigsRequestData : public TApiMessage {
public:
    typedef std::shared_ptr<TAlterConfigsRequestData> TPtr;
    
    struct MessageMeta {
        static constexpr TKafkaVersions PresentVersions = {0, 2};
        static constexpr TKafkaVersions FlexibleVersions = {2, Max<TKafkaVersion>()};
    };
    
    TAlterConfigsRequestData();
    ~TAlterConfigsRequestData() = default;
    
    class TAlterConfigsResource : public TMessage {
    public:
        struct MessageMeta {
            static constexpr TKafkaVersions PresentVersions = {0, 2};
            static constexpr TKafkaVersions FlexibleVersions = {2, Max<TKafkaVersion>()};
        };
        
        TAlterConfigsResource();
        ~TAlterConfigsResource() = default;
        
        class TAlterableConfig : public TMessage {
        public:
            struct MessageMeta {
                static constexpr TKafkaVersions PresentVersions = {0, 2};
                static constexpr TKafkaVersions FlexibleVersions = {2, Max<TKafkaVersion>()};
            };
            
            TAlterableConfig();
            ~TAlterableConfig() = default;
            
            struct NameMeta {
                using Type = TKafkaString;
                using TypeDesc = NPrivate::TKafkaStringDesc;
                
                static constexpr const char* Name = "name";
                static constexpr const char* About = "The configuration key name.";
                static const Type Default; // = {""};
                
                static constexpr TKafkaVersions PresentVersions = VersionsAlways;
                static constexpr TKafkaVersions TaggedVersions = VersionsNever;
                static constexpr TKafkaVersions NullableVersions = VersionsNever;
                static constexpr TKafkaVersions FlexibleVersions = {2, Max<TKafkaVersion>()};
            };
            NameMeta::Type Name;
            
            struct ValueMeta {
                using Type = TKafkaString;
                using TypeDesc = NPrivate::TKafkaStringDesc;
                
                static constexpr const char* Name = "value";
                static constexpr const char* About = "The value to set for the configuration key.";
                static const Type Default; // = {""};
                
                static constexpr TKafkaVersions PresentVersions = VersionsAlways;
                static constexpr TKafkaVersions TaggedVersions = VersionsNever;
                static constexpr TKafkaVersions NullableVersions = VersionsAlways;
                static constexpr TKafkaVersions FlexibleVersions = {2, Max<TKafkaVersion>()};
            };
            ValueMeta::Type Value;
            
            i32 Size(TKafkaVersion version) const override;
            void Read(TKafkaReadable& readable, TKafkaVersion version) override;
            void Write(TKafkaWritable& writable, TKafkaVersion version) const override;
            
            bool operator==(const TAlterableConfig& other) const = default;
        };
        
        struct ResourceTypeMeta {
            using Type = TKafkaInt8;
            using TypeDesc = NPrivate::TKafkaIntDesc;
            
            static constexpr const char* Name = "resourceType";
            static constexpr const char* About = "The resource type.";
            static const Type Default; // = 0;
            
            static constexpr TKafkaVersions PresentVersions = VersionsAlways;
            static constexpr TKafkaVersions TaggedVersions = VersionsNever;
            static constexpr TKafkaVersions NullableVersions = VersionsNever;
            static constexpr TKafkaVersions FlexibleVersions = {2, Max<TKafkaVersion>()};
        };
        ResourceTypeMeta::Type ResourceType;
        
        struct ResourceNameMeta {
            using Type = TKafkaString;
            using TypeDesc = NPrivate::TKafkaStringDesc;
            
            static constexpr const char* Name = "resourceName";
            static constexpr const char* About = "The resource name.";
            static const Type Default; // = {""};
            
            static constexpr TKafkaVersions PresentVersions = VersionsAlways;
            static constexpr TKafkaVersions TaggedVersions = VersionsNever;
            static constexpr TKafkaVersions NullableVersions = VersionsNever;
            static constexpr TKafkaVersions FlexibleVersions = {2, Max<TKafkaVersion>()};
        };
        ResourceNameMeta::Type ResourceName;
        
        struct ConfigsMeta {
            using ItemType = TAlterableConfig;
            using ItemTypeDesc = NPrivate::TKafkaStructDesc;
            using Type = std::vector<TAlterableConfig>;
            using TypeDesc = NPrivate::TKafkaArrayDesc;
            
            static constexpr const char* Name = "configs";
            static constexpr const char* About = "The configurations.";
            
            static constexpr TKafkaVersions PresentVersions = VersionsAlways;
            static constexpr TKafkaVersions TaggedVersions = VersionsNever;
            static constexpr TKafkaVersions NullableVersions = VersionsNever;
            static constexpr TKafkaVersions FlexibleVersions = {2, Max<TKafkaVersion>()};
        };
        ConfigsMeta::Type Configs;
        
        i32 Size(TKafkaVersion version) const override;
        void Read(TKafkaReadable& readable, TKafkaVersion version) override;
        void Write(TKafkaWritable& writable, TKafkaVersion version) const override;
        
        bool operator==(const TAlterConfigsResource& other) const = default;
    };
    
    struct ResourcesMeta {
        using ItemType = TAlterConfigsResource;
        using ItemTypeDesc = NPrivate::TKafkaStructDesc;
        using Type = std::vector<TAlterConfigsResource>;
        using TypeDesc = NPrivate::TKafkaArrayDesc;
        
        static constexpr const char* Name = "resources";
        static constexpr const char* About = "The updates for each resource.";
        
        static constexpr TKafkaVersions PresentVersions = VersionsAlways;
        static constexpr TKafkaVersions TaggedVersions = VersionsNever;
        static constexpr TKafkaVersions NullableVersions = VersionsNever;
        static constexpr TKafkaVersions FlexibleVersions = {2, Max<TKafkaVersion>()};
    };
    ResourcesMeta::Type Resources;
    
    struct ValidateOnlyMeta {
        using Type = TKafkaBool;
        using TypeDesc = NPrivate::TKafkaBoolDesc;
        
        static constexpr const char* Name = "validateOnly";
        static constexpr const char* About = "True if we should validate the request, but not change the configurations.";
        static const Type Default; // = false;
        
        static constexpr TKafkaVersions PresentVersions = VersionsAlways;
        static constexpr TKafkaVersions TaggedVersions = VersionsNever;
        static constexpr TKafkaVersions NullableVersions = VersionsNever;
        static constexpr TKafkaVersions FlexibleVersions = {2, Max<TKafkaVersion>()};
    };
    ValidateOnlyMeta::Type ValidateOnly;
    
    i16 ApiKey() const override { return ALTER_CONFIGS; };
    i32 Size(TKafkaVersion version) const override;
    void Read(TKafkaReadable& readable, TKafkaVersion version) override;
    void Write(TKafkaWritable& writable, TKafkaVersion version) const override;
    
    bool operator==(const TAlterConfigsRequestData& other) const = default;
};


class TAlterConfigsResponseData : public TApiMessage {
public:
    typedef std::shared_ptr<TAlterConfigsResponseData> TPtr;
    
    struct MessageMeta {
        static constexpr TKafkaVersions PresentVersions = {0, 2};
        static constexpr TKafkaVersions FlexibleVersions = {2, Max<TKafkaVersion>()};
    };
    
    TAlterConfigsResponseData();
    ~TAlterConfigsResponseData() = default;
    
    class TAlterConfigsResourceResponse : public TMessage {
    public:
        struct MessageMeta {
            static constexpr TKafkaVersions PresentVersions = {0, 2};
            static constexpr TKafkaVersions FlexibleVersions = {2, Max<TKafkaVersion>()};
        };
        
        TAlterConfigsResourceResponse();
        ~TAlterConfigsResourceResponse() = default;
        
        struct ErrorCodeMeta {
            using Type = TKafkaInt16;
            using TypeDesc = NPrivate::TKafkaIntDesc;
            
            static constexpr const char* Name = "errorCode";
            static constexpr const char* About = "The resource error code.";
            static const Type Default; // = 0;
            
            static constexpr TKafkaVersions PresentVersions = VersionsAlways;
            static constexpr TKafkaVersions TaggedVersions = VersionsNever;
            static constexpr TKafkaVersions NullableVersions = VersionsNever;
            static constexpr TKafkaVersions FlexibleVersions = {2, Max<TKafkaVersion>()};
        };
        ErrorCodeMeta::Type ErrorCode;
        
        struct ErrorMessageMeta {
            using Type = TKafkaString;
            using TypeDesc = NPrivate::TKafkaStringDesc;
            
            static constexpr const char* Name = "errorMessage";
            static constexpr const char* About = "The resource error message, or null if there was no error.";
            static const Type Default; // = {""};
            
            static constexpr TKafkaVersions PresentVersions = VersionsAlways;
            static constexpr TKafkaVersions TaggedVersions = VersionsNever;
            static constexpr TKafkaVersions NullableVersions = VersionsAlways;
            static constexpr TKafkaVersions FlexibleVersions = {2, Max<TKafkaVersion>()};
        };
        ErrorMessageMeta::Type ErrorMessage;
        
        struct ResourceTypeMeta {
            using Type = TKafkaInt8;
            using TypeDesc = NPrivate::TKafkaIntDesc;
            
            static constexpr const char* Name = "resourceType";
            static constexpr const char* About = "The resource type.";
            static const Type Default; // = 0;
            
            static constexpr TKafkaVersions PresentVersions = VersionsAlways;
            static constexpr TKafkaVersions TaggedVersions = VersionsNever;
            static constexpr TKafkaVersions NullableVersions = VersionsNever;
            static constexpr TKafkaVersions FlexibleVersions = {2, Max<TKafkaVersion>()};
        };
        ResourceTypeMeta::Type ResourceType;
        
        struct ResourceNameMeta {
            using Type = TKafkaString;
            using TypeDesc = NPrivate::TKafkaStringDesc;
            
            static constexpr const char* Name = "resourceName";
            static constexpr const char* About = "The resource name.";
            static const Type Default; // = {""};
            
            static constexpr TKafkaVersions PresentVersions = VersionsAlways;
            static constexpr TKafkaVersions TaggedVersions = VersionsNever;
            static constexpr TKafkaVersions NullableVersions = VersionsNever;
            static constexpr TKafkaVersions FlexibleVersions = {2, Max<TKafkaVersion>()};
        };
        ResourceNameMeta::Type ResourceName;
        
        i32 Size(TKafkaVersion version) const override;
        void Read(TKafkaReadable& readable, TKafkaVersion version) override;
        void Write(TKafkaWritable& writable, TKafkaVersion version) const override;
        
        bool operator==(const TAlterConfigsResourceResponse& other) const = default;
    };
    
    struct ThrottleTimeMsMeta {
        using Type = TKafkaInt32;
        using TypeDesc = NPrivate::TKafkaIntDesc;
        
        static constexpr const char* Name = "throttleTimeMs";
        static constexpr const char* About = "Duration in milliseconds for which the request was throttled due to a quota violation, or zero if the request did not violate any quota.";
        static const Type Default; // = 0;
        
        static constexpr TKafkaVersions PresentVersions = VersionsAlways;
        static constexpr TKafkaVersions TaggedVersions = VersionsNever;
        static constexpr TKafkaVersions NullableVersions = VersionsNever;
        static constexpr TKafkaVersions FlexibleVersions = {2, Max<TKafkaVersion>()};
    };
    ThrottleTimeMsMeta::Type ThrottleTimeMs;
    
    struct ResponsesMeta {
        using ItemType = TAlterConfigsResourceResponse;
        using ItemTypeDesc = NPrivate::TKafkaStructDesc;
        using Type = std::vector<TAlterConfigsResourceResponse>;
        using TypeDesc = NPrivate::TKafkaArrayDesc;
        
        static constexpr const char* Name = "responses";
        static constexpr const char* About = "The responses for each resource.";
        
        static constexpr TKafkaVersions PresentVersions = VersionsAlways;
        static constexpr TKafkaVersions TaggedVersions = VersionsNever;
        static constexpr TKafkaVersions NullableVersions = VersionsNever;
        static constexpr TKafkaVersions FlexibleVersions = {2, Max<TKafkaVersion>()};
    };
    ResponsesMeta::Type Responses;
    
    i16 ApiKey() const override { return ALTER_CONFIGS; };
    i32 Size(TKafkaVersion version) const override;
    void Read(TKafkaReadable& readable, TKafkaVersion version) override;
    void Write(TKafkaWritable& writable, TKafkaVersion version) const override;
    
    bool operator==(const TAlterConfigsResponseData& other) const = default;
};


class TSaslAuthenticateRequestData : public TApiMessage {
public:
    typedef std::shared_ptr<TSaslAuthenticateRequestData> TPtr;
    
    struct MessageMeta {
        static constexpr TKafkaVersions PresentVersions = {0, 2};
        static constexpr TKafkaVersions FlexibleVersions = {2, Max<TKafkaVersion>()};
    };
    
    TSaslAuthenticateRequestData();
    ~TSaslAuthenticateRequestData() = default;
    
    struct AuthBytesMeta {
        using Type = TKafkaBytes;
        using TypeDesc = NPrivate::TKafkaBytesDesc;
        
        static constexpr const char* Name = "authBytes";
        static constexpr const char* About = "The SASL authentication bytes from the client, as defined by the SASL mechanism.";
        
        static constexpr TKafkaVersions PresentVersions = VersionsAlways;
        static constexpr TKafkaVersions TaggedVersions = VersionsNever;
        static constexpr TKafkaVersions NullableVersions = VersionsNever;
        static constexpr TKafkaVersions FlexibleVersions = {2, Max<TKafkaVersion>()};
    };
    AuthBytesMeta::Type AuthBytes;
    
    i16 ApiKey() const override { return SASL_AUTHENTICATE; };
    i32 Size(TKafkaVersion version) const override;
    void Read(TKafkaReadable& readable, TKafkaVersion version) override;
    void Write(TKafkaWritable& writable, TKafkaVersion version) const override;
    
    bool operator==(const TSaslAuthenticateRequestData& other) const = default;
};


class TSaslAuthenticateResponseData : public TApiMessage {
public:
    typedef std::shared_ptr<TSaslAuthenticateResponseData> TPtr;
    
    struct MessageMeta {
        static constexpr TKafkaVersions PresentVersions = {0, 2};
        static constexpr TKafkaVersions FlexibleVersions = {2, Max<TKafkaVersion>()};
    };
    
    TSaslAuthenticateResponseData();
    ~TSaslAuthenticateResponseData() = default;
    
    struct ErrorCodeMeta {
        using Type = TKafkaInt16;
        using TypeDesc = NPrivate::TKafkaIntDesc;
        
        static constexpr const char* Name = "errorCode";
        static constexpr const char* About = "The error code, or 0 if there was no error.";
        static const Type Default; // = 0;
        
        static constexpr TKafkaVersions PresentVersions = VersionsAlways;
        static constexpr TKafkaVersions TaggedVersions = VersionsNever;
        static constexpr TKafkaVersions NullableVersions = VersionsNever;
        static constexpr TKafkaVersions FlexibleVersions = {2, Max<TKafkaVersion>()};
    };
    ErrorCodeMeta::Type ErrorCode;
    
    struct ErrorMessageMeta {
        using Type = TKafkaString;
        using TypeDesc = NPrivate::TKafkaStringDesc;
        
        static constexpr const char* Name = "errorMessage";
        static constexpr const char* About = "The error message, or null if there was no error.";
        static const Type Default; // = {""};
        
        static constexpr TKafkaVersions PresentVersions = VersionsAlways;
        static constexpr TKafkaVersions TaggedVersions = VersionsNever;
        static constexpr TKafkaVersions NullableVersions = VersionsAlways;
        static constexpr TKafkaVersions FlexibleVersions = {2, Max<TKafkaVersion>()};
    };
    ErrorMessageMeta::Type ErrorMessage;
    
    struct AuthBytesMeta {
        using Type = TKafkaBytes;
        using TypeDesc = NPrivate::TKafkaBytesDesc;
        
        static constexpr const char* Name = "authBytes";
        static constexpr const char* About = "The SASL authentication bytes from the server, as defined by the SASL mechanism.";
        
        static constexpr TKafkaVersions PresentVersions = VersionsAlways;
        static constexpr TKafkaVersions TaggedVersions = VersionsNever;
        static constexpr TKafkaVersions NullableVersions = VersionsNever;
        static constexpr TKafkaVersions FlexibleVersions = {2, Max<TKafkaVersion>()};
    };
    AuthBytesMeta::Type AuthBytes;
    
    struct SessionLifetimeMsMeta {
        using Type = TKafkaInt64;
        using TypeDesc = NPrivate::TKafkaIntDesc;
        
        static constexpr const char* Name = "sessionLifetimeMs";
        static constexpr const char* About = "The SASL authentication bytes from the server, as defined by the SASL mechanism.";
        static const Type Default; // = 0;
        
        static constexpr TKafkaVersions PresentVersions = {1, Max<TKafkaVersion>()};
        static constexpr TKafkaVersions TaggedVersions = VersionsNever;
        static constexpr TKafkaVersions NullableVersions = VersionsNever;
        static constexpr TKafkaVersions FlexibleVersions = {2, Max<TKafkaVersion>()};
    };
    SessionLifetimeMsMeta::Type SessionLifetimeMs;
    
    i16 ApiKey() const override { return SASL_AUTHENTICATE; };
    i32 Size(TKafkaVersion version) const override;
    void Read(TKafkaReadable& readable, TKafkaVersion version) override;
    void Write(TKafkaWritable& writable, TKafkaVersion version) const override;
    
    bool operator==(const TSaslAuthenticateResponseData& other) const = default;
};


class TCreatePartitionsRequestData : public TApiMessage {
public:
    typedef std::shared_ptr<TCreatePartitionsRequestData> TPtr;
    
    struct MessageMeta {
        static constexpr TKafkaVersions PresentVersions = {0, 3};
        static constexpr TKafkaVersions FlexibleVersions = {2, Max<TKafkaVersion>()};
    };
    
    TCreatePartitionsRequestData();
    ~TCreatePartitionsRequestData() = default;
    
    class TCreatePartitionsTopic : public TMessage {
    public:
        struct MessageMeta {
            static constexpr TKafkaVersions PresentVersions = {0, 3};
            static constexpr TKafkaVersions FlexibleVersions = {2, Max<TKafkaVersion>()};
        };
        
        TCreatePartitionsTopic();
        ~TCreatePartitionsTopic() = default;
        
        class TCreatePartitionsAssignment : public TMessage {
        public:
            struct MessageMeta {
                static constexpr TKafkaVersions PresentVersions = {0, 3};
                static constexpr TKafkaVersions FlexibleVersions = {2, Max<TKafkaVersion>()};
            };
            
            TCreatePartitionsAssignment();
            ~TCreatePartitionsAssignment() = default;
            
            struct BrokerIdsMeta {
                using ItemType = TKafkaInt32;
                using ItemTypeDesc = NPrivate::TKafkaIntDesc;
                using Type = std::vector<TKafkaInt32>;
                using TypeDesc = NPrivate::TKafkaArrayDesc;
                
                static constexpr const char* Name = "brokerIds";
                static constexpr const char* About = "The assigned broker IDs.";
                
                static constexpr TKafkaVersions PresentVersions = VersionsAlways;
                static constexpr TKafkaVersions TaggedVersions = VersionsNever;
                static constexpr TKafkaVersions NullableVersions = VersionsNever;
                static constexpr TKafkaVersions FlexibleVersions = {2, Max<TKafkaVersion>()};
            };
            BrokerIdsMeta::Type BrokerIds;
            
            i32 Size(TKafkaVersion version) const override;
            void Read(TKafkaReadable& readable, TKafkaVersion version) override;
            void Write(TKafkaWritable& writable, TKafkaVersion version) const override;
            
            bool operator==(const TCreatePartitionsAssignment& other) const = default;
        };
        
        struct NameMeta {
            using Type = TKafkaString;
            using TypeDesc = NPrivate::TKafkaStringDesc;
            
            static constexpr const char* Name = "name";
            static constexpr const char* About = "The topic name.";
            static const Type Default; // = {""};
            
            static constexpr TKafkaVersions PresentVersions = VersionsAlways;
            static constexpr TKafkaVersions TaggedVersions = VersionsNever;
            static constexpr TKafkaVersions NullableVersions = VersionsNever;
            static constexpr TKafkaVersions FlexibleVersions = {2, Max<TKafkaVersion>()};
        };
        NameMeta::Type Name;
        
        struct CountMeta {
            using Type = TKafkaInt32;
            using TypeDesc = NPrivate::TKafkaIntDesc;
            
            static constexpr const char* Name = "count";
            static constexpr const char* About = "The new partition count.";
            static const Type Default; // = 0;
            
            static constexpr TKafkaVersions PresentVersions = VersionsAlways;
            static constexpr TKafkaVersions TaggedVersions = VersionsNever;
            static constexpr TKafkaVersions NullableVersions = VersionsNever;
            static constexpr TKafkaVersions FlexibleVersions = {2, Max<TKafkaVersion>()};
        };
        CountMeta::Type Count;
        
        struct AssignmentsMeta {
            using ItemType = TCreatePartitionsAssignment;
            using ItemTypeDesc = NPrivate::TKafkaStructDesc;
            using Type = std::vector<TCreatePartitionsAssignment>;
            using TypeDesc = NPrivate::TKafkaArrayDesc;
            
            static constexpr const char* Name = "assignments";
            static constexpr const char* About = "The new partition assignments.";
            
            static constexpr TKafkaVersions PresentVersions = VersionsAlways;
            static constexpr TKafkaVersions TaggedVersions = VersionsNever;
            static constexpr TKafkaVersions NullableVersions = VersionsAlways;
            static constexpr TKafkaVersions FlexibleVersions = {2, Max<TKafkaVersion>()};
        };
        AssignmentsMeta::Type Assignments;
        
        i32 Size(TKafkaVersion version) const override;
        void Read(TKafkaReadable& readable, TKafkaVersion version) override;
        void Write(TKafkaWritable& writable, TKafkaVersion version) const override;
        
        bool operator==(const TCreatePartitionsTopic& other) const = default;
    };
    
    struct TopicsMeta {
        using ItemType = TCreatePartitionsTopic;
        using ItemTypeDesc = NPrivate::TKafkaStructDesc;
        using Type = std::vector<TCreatePartitionsTopic>;
        using TypeDesc = NPrivate::TKafkaArrayDesc;
        
        static constexpr const char* Name = "topics";
        static constexpr const char* About = "Each topic that we want to create new partitions inside.";
        
        static constexpr TKafkaVersions PresentVersions = VersionsAlways;
        static constexpr TKafkaVersions TaggedVersions = VersionsNever;
        static constexpr TKafkaVersions NullableVersions = VersionsNever;
        static constexpr TKafkaVersions FlexibleVersions = {2, Max<TKafkaVersion>()};
    };
    TopicsMeta::Type Topics;
    
    struct TimeoutMsMeta {
        using Type = TKafkaInt32;
        using TypeDesc = NPrivate::TKafkaIntDesc;
        
        static constexpr const char* Name = "timeoutMs";
        static constexpr const char* About = "The time in ms to wait for the partitions to be created.";
        static const Type Default; // = 0;
        
        static constexpr TKafkaVersions PresentVersions = VersionsAlways;
        static constexpr TKafkaVersions TaggedVersions = VersionsNever;
        static constexpr TKafkaVersions NullableVersions = VersionsNever;
        static constexpr TKafkaVersions FlexibleVersions = {2, Max<TKafkaVersion>()};
    };
    TimeoutMsMeta::Type TimeoutMs;
    
    struct ValidateOnlyMeta {
        using Type = TKafkaBool;
        using TypeDesc = NPrivate::TKafkaBoolDesc;
        
        static constexpr const char* Name = "validateOnly";
        static constexpr const char* About = "If true, then validate the request, but don't actually increase the number of partitions.";
        static const Type Default; // = false;
        
        static constexpr TKafkaVersions PresentVersions = VersionsAlways;
        static constexpr TKafkaVersions TaggedVersions = VersionsNever;
        static constexpr TKafkaVersions NullableVersions = VersionsNever;
        static constexpr TKafkaVersions FlexibleVersions = {2, Max<TKafkaVersion>()};
    };
    ValidateOnlyMeta::Type ValidateOnly;
    
    i16 ApiKey() const override { return CREATE_PARTITIONS; };
    i32 Size(TKafkaVersion version) const override;
    void Read(TKafkaReadable& readable, TKafkaVersion version) override;
    void Write(TKafkaWritable& writable, TKafkaVersion version) const override;
    
    bool operator==(const TCreatePartitionsRequestData& other) const = default;
};


class TCreatePartitionsResponseData : public TApiMessage {
public:
    typedef std::shared_ptr<TCreatePartitionsResponseData> TPtr;
    
    struct MessageMeta {
        static constexpr TKafkaVersions PresentVersions = {0, 3};
        static constexpr TKafkaVersions FlexibleVersions = {2, Max<TKafkaVersion>()};
    };
    
    TCreatePartitionsResponseData();
    ~TCreatePartitionsResponseData() = default;
    
    class TCreatePartitionsTopicResult : public TMessage {
    public:
        struct MessageMeta {
            static constexpr TKafkaVersions PresentVersions = {0, 3};
            static constexpr TKafkaVersions FlexibleVersions = {2, Max<TKafkaVersion>()};
        };
        
        TCreatePartitionsTopicResult();
        ~TCreatePartitionsTopicResult() = default;
        
        struct NameMeta {
            using Type = TKafkaString;
            using TypeDesc = NPrivate::TKafkaStringDesc;
            
            static constexpr const char* Name = "name";
            static constexpr const char* About = "The topic name.";
            static const Type Default; // = {""};
            
            static constexpr TKafkaVersions PresentVersions = VersionsAlways;
            static constexpr TKafkaVersions TaggedVersions = VersionsNever;
            static constexpr TKafkaVersions NullableVersions = VersionsNever;
            static constexpr TKafkaVersions FlexibleVersions = {2, Max<TKafkaVersion>()};
        };
        NameMeta::Type Name;
        
        struct ErrorCodeMeta {
            using Type = TKafkaInt16;
            using TypeDesc = NPrivate::TKafkaIntDesc;
            
            static constexpr const char* Name = "errorCode";
            static constexpr const char* About = "The result error, or zero if there was no error.";
            static const Type Default; // = 0;
            
            static constexpr TKafkaVersions PresentVersions = VersionsAlways;
            static constexpr TKafkaVersions TaggedVersions = VersionsNever;
            static constexpr TKafkaVersions NullableVersions = VersionsNever;
            static constexpr TKafkaVersions FlexibleVersions = {2, Max<TKafkaVersion>()};
        };
        ErrorCodeMeta::Type ErrorCode;
        
        struct ErrorMessageMeta {
            using Type = TKafkaString;
            using TypeDesc = NPrivate::TKafkaStringDesc;
            
            static constexpr const char* Name = "errorMessage";
            static constexpr const char* About = "The result message, or null if there was no error.";
            static const Type Default; // = std::nullopt;
            
            static constexpr TKafkaVersions PresentVersions = VersionsAlways;
            static constexpr TKafkaVersions TaggedVersions = VersionsNever;
            static constexpr TKafkaVersions NullableVersions = VersionsAlways;
            static constexpr TKafkaVersions FlexibleVersions = {2, Max<TKafkaVersion>()};
        };
        ErrorMessageMeta::Type ErrorMessage;
        
        i32 Size(TKafkaVersion version) const override;
        void Read(TKafkaReadable& readable, TKafkaVersion version) override;
        void Write(TKafkaWritable& writable, TKafkaVersion version) const override;
        
        bool operator==(const TCreatePartitionsTopicResult& other) const = default;
    };
    
    struct ThrottleTimeMsMeta {
        using Type = TKafkaInt32;
        using TypeDesc = NPrivate::TKafkaIntDesc;
        
        static constexpr const char* Name = "throttleTimeMs";
        static constexpr const char* About = "The duration in milliseconds for which the request was throttled due to a quota violation, or zero if the request did not violate any quota.";
        static const Type Default; // = 0;
        
        static constexpr TKafkaVersions PresentVersions = VersionsAlways;
        static constexpr TKafkaVersions TaggedVersions = VersionsNever;
        static constexpr TKafkaVersions NullableVersions = VersionsNever;
        static constexpr TKafkaVersions FlexibleVersions = {2, Max<TKafkaVersion>()};
    };
    ThrottleTimeMsMeta::Type ThrottleTimeMs;
    
    struct ResultsMeta {
        using ItemType = TCreatePartitionsTopicResult;
        using ItemTypeDesc = NPrivate::TKafkaStructDesc;
        using Type = std::vector<TCreatePartitionsTopicResult>;
        using TypeDesc = NPrivate::TKafkaArrayDesc;
        
        static constexpr const char* Name = "results";
        static constexpr const char* About = "The partition creation results for each topic.";
        
        static constexpr TKafkaVersions PresentVersions = VersionsAlways;
        static constexpr TKafkaVersions TaggedVersions = VersionsNever;
        static constexpr TKafkaVersions NullableVersions = VersionsNever;
        static constexpr TKafkaVersions FlexibleVersions = {2, Max<TKafkaVersion>()};
    };
    ResultsMeta::Type Results;
    
    i16 ApiKey() const override { return CREATE_PARTITIONS; };
    i32 Size(TKafkaVersion version) const override;
    void Read(TKafkaReadable& readable, TKafkaVersion version) override;
    void Write(TKafkaWritable& writable, TKafkaVersion version) const override;
    
    bool operator==(const TCreatePartitionsResponseData& other) const = default;
};

} // namespace NKafka <|MERGE_RESOLUTION|>--- conflicted
+++ resolved
@@ -5097,11 +5097,8 @@
             
             TString MemberAssignmentStr;
             
-<<<<<<< HEAD
-=======
             TString MemberMetadataStr;
             
->>>>>>> 9e215e70
             i32 Size(TKafkaVersion version) const override;
             void Read(TKafkaReadable& readable, TKafkaVersion version) override;
             void Write(TKafkaWritable& writable, TKafkaVersion version) const override;
