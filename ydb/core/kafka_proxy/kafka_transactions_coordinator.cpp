--- conflicted
+++ resolved
@@ -123,9 +123,6 @@
         KAFKA_LOG_D("Forwarded message to TTransactionActor with id " << txnActorId << " for transactionalId " << ev->Request->TransactionalId->c_str() << " and ApiKey " << ev->Request->ApiKey());
     };
 
-<<<<<<< HEAD
-    bool TTransactionsCoordinator::NewProducerStateIsOutdated(const TProducerInstanceId& currentProducerState, const TProducerInstanceId& newProducerState) {
-=======
     void TTransactionsCoordinator::DeleteTransactionActor(const TString& transactionalId) {
         auto it = TxnActorByTransactionalId.find(transactionalId);
         if (it != TxnActorByTransactionalId.end()) {
@@ -135,8 +132,7 @@
         // we ignore case when there is no actor, cause it means that no actor was ever created for this transactionalId
     }
 
-    bool TTransactionsCoordinator::NewProducerStateIsOutdated(const TEvKafka::TProducerInstanceId& currentProducerState, const TEvKafka::TProducerInstanceId& newProducerState) {
->>>>>>> 56f86176
+    bool TTransactionsCoordinator::NewProducerStateIsOutdated(const TProducerInstanceId& currentProducerState, const TProducerInstanceId& newProducerState) {
         return currentProducerState > newProducerState;
     };
 
