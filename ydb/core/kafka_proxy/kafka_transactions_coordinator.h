#pragma once

#include "kafka_events.h"

#include <ydb/library/actors/core/actor_bootstrapped.h>


namespace NKafka {
    /* 
    This class serves as a proxy between Kafka SDK and TTransactionActor

    It validates that requester is not a zombie (by checking request's tranasactional_id+producer_id+producer_epoch)
    It does so by maintaining a set of the most relevant for this node tranasactional_id+producer_id+producer_epoch. 
    Recieves updates from init_producer_id_actors. 
    */
    class TTransactionsCoordinator : public NActors::TActorBootstrapped<TTransactionsCoordinator> {

        using TBase = NActors::TActorBootstrapped<TTransactionsCoordinator>;

        struct TTransactionalRequest {
            TString TransactionalId;
            TEvKafka::TProducerInstanceId ProducerState;
            ui64 CorrelationId;
            TActorId ConnectionId;
        };

        public:
            void Bootstrap(const TActorContext&) {
                TBase::Become(&TTransactionsCoordinator::StateWork);
            }

            TStringBuilder LogPrefix() const {
                return TStringBuilder() << "KafkaTransactionsCoordinator ";
            }

            void PassAway() override;
        private:
            STFUNC(StateWork) {
                switch (ev->GetTypeRewrite()) {
                    HFunc(TEvKafka::TEvSaveTxnProducerRequest, Handle);
                    HFunc(TEvKafka::TEvAddPartitionsToTxnRequest, Handle);
                    HFunc(TEvKafka::TEvAddOffsetsToTxnRequest, Handle);
                    HFunc(TEvKafka::TEvTxnOffsetCommitRequest, Handle);
                    HFunc(TEvKafka::TEvEndTxnRequest, Handle);
                    HFunc(TEvKafka::TEvTransactionActorDied, Handle);
                    HFunc(TEvents::TEvPoison, Handle);
                }
            }
            
            // Handles new transactional_id+producer_id+producer_epoch: saves for validation of future requests
            void Handle(TEvKafka::TEvSaveTxnProducerRequest::TPtr& ev, const TActorContext& ctx);
            
            // Proxies requests to the relevant TTransactionActor
            void Handle(TEvKafka::TEvAddPartitionsToTxnRequest::TPtr& ev, const TActorContext& ctx);
            void Handle(TEvKafka::TEvAddOffsetsToTxnRequest::TPtr& ev, const TActorContext& ctx);
            void Handle(TEvKafka::TEvTxnOffsetCommitRequest::TPtr& ev, const TActorContext& ctx);
            void Handle(TEvKafka::TEvEndTxnRequest::TPtr& ev, const TActorContext& ctx);
            
            // remove transaction actor id from TxnActorByTransactionalId
            void Handle(TEvKafka::TEvTransactionActorDied::TPtr& ev, const TActorContext& ctx);
            // Will kill all txn actors
            void Handle(TEvents::TEvPoison::TPtr& ev, const TActorContext& ctx);

            template<class ErrorResponseType, class EventType>
            void HandleTransactionalRequest(TAutoPtr<TEventHandle<EventType>>& evHandle, const TActorContext& ctx);
            template<class ErrorResponseType, class RequestType>
            void SendProducerFencedResponse(TMessagePtr<RequestType> kafkaRequest, const TString& error, const TTransactionalRequest& request);
            template<class EventType> 
            void ForwardToTransactionActor(TAutoPtr<TEventHandle<EventType>>& evHandle, const TActorContext& ctx);

            bool NewProducerStateIsOutdated(const TEvKafka::TProducerInstanceId& currentProducerState, const TEvKafka::TProducerInstanceId& newProducerState);
            TMaybe<TString> GetTxnRequestError(const TTransactionalRequest& request);
            TString GetProducerIsOutdatedError(const TString& transactionalId, const TEvKafka::TProducerInstanceId& currentProducerState, const TEvKafka::TProducerInstanceId& newProducerState);

            std::unordered_map<TString, TEvKafka::TProducerInstanceId> ProducersByTransactionalId;
            std::unordered_map<TString, TActorId> TxnActorByTransactionalId;
    };

<<<<<<< HEAD
    inline NActors::IActor* CreateKafkaTransactionsCoordinator() {
=======
    inline NActors::IActor* CreateTransactionsCoordinator() {
>>>>>>> 2299d805
        return new TTransactionsCoordinator();
    };

    inline TActorId MakeTransactionsServiceID() {
        static const char x[12] = "kafka_txns";
        return TActorId(0, TStringBuf(x, 12));
    };
    
} // namespace NKafka<|MERGE_RESOLUTION|>--- conflicted
+++ resolved
@@ -76,11 +76,7 @@
             std::unordered_map<TString, TActorId> TxnActorByTransactionalId;
     };
 
-<<<<<<< HEAD
-    inline NActors::IActor* CreateKafkaTransactionsCoordinator() {
-=======
     inline NActors::IActor* CreateTransactionsCoordinator() {
->>>>>>> 2299d805
         return new TTransactionsCoordinator();
     };
 
