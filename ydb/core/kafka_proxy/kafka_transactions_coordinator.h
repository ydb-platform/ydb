--- conflicted
+++ resolved
@@ -69,12 +69,8 @@
             template<class EventType> 
             void ForwardToTransactionActor(TAutoPtr<TEventHandle<EventType>>& evHandle, const TActorContext& ctx);
 
-<<<<<<< HEAD
+            void DeleteTransactionActor(const TString& transactionalId);
             bool NewProducerStateIsOutdated(const TProducerInstanceId& currentProducerState, const TProducerInstanceId& newProducerState);
-=======
-            void DeleteTransactionActor(const TString& transactionalId);
-            bool NewProducerStateIsOutdated(const TEvKafka::TProducerInstanceId& currentProducerState, const TEvKafka::TProducerInstanceId& newProducerState);
->>>>>>> 56f86176
             TMaybe<TString> GetTxnRequestError(const TTransactionalRequest& request);
             TString GetProducerIsOutdatedError(const TString& transactionalId, const TProducerInstanceId& currentProducerState, const TProducerInstanceId& newProducerState);
 
