--- conflicted
+++ resolved
@@ -79,11 +79,7 @@
     return WriteAndRead<TSaslAuthenticateResponseData>(header, request);
 }
 
-<<<<<<< HEAD
 TMessagePtr<TInitProducerIdResponseData> TKafkaTestClient::InitProducerId(const std::optional<TString>& transactionalId, ui64 txnTimeoutMs) {
-=======
-TMessagePtr<TInitProducerIdResponseData> TKafkaTestClient::InitProducerId(const std::optional<TString>& transactionalId) {
->>>>>>> 32f4f47a
     Cerr << ">>>>> TInitProducerIdRequestData\n";
 
     TRequestHeaderData header = Header(NKafka::EApiKey::INIT_PRODUCER_ID, 4);
@@ -127,11 +123,7 @@
     return Produce(topicName, msgs);
 }
 
-<<<<<<< HEAD
-TMessagePtr<TProduceResponseData> TKafkaTestClient::Produce(const TString& topicName, const std::vector<std::pair<ui32, TKafkaRecordBatch>> msgs, std::optional<TString> transactionalId) {
-=======
 TMessagePtr<TProduceResponseData> TKafkaTestClient::Produce(const TString& topicName, const std::vector<std::pair<ui32, TKafkaRecordBatch>>& msgs, const std::optional<TString>& transactionalId) {
->>>>>>> 32f4f47a
     Cerr << ">>>>> TProduceRequestData\n";
 
     TRequestHeaderData header = Header(NKafka::EApiKey::PRODUCE, 9);
@@ -153,19 +145,11 @@
     return WriteAndRead<TProduceResponseData>(header, request);
 }
 
-<<<<<<< HEAD
-TMessagePtr<TProduceResponseData> TKafkaTestClient::Produce(const TTopicPartition topicPartition, 
-                                                            const std::vector<std::pair<TString, TString>> keyValueMessages, 
-                                                            ui32 baseSequence, 
-                                                            std::optional<TProducerInstanceId> producerInstanceId, 
-                                                            std::optional<TString> transactionalId) {
-=======
 TMessagePtr<TProduceResponseData> TKafkaTestClient::Produce(const TTopicPartition& topicPartition, 
                                                             const std::vector<std::pair<TString, TString>>& keyValueMessages, 
                                                             ui32 baseSequence, 
                                                             const std::optional<TProducerInstanceId>& producerInstanceId, 
                                                             const std::optional<TString>& transactionalId) {
->>>>>>> 32f4f47a
     TKafkaRecordBatch batch;
     batch.BaseSequence = baseSequence;
     batch.Magic = TKafkaRecordBatch::MagicMeta::Default;
@@ -180,19 +164,11 @@
         batch.ProducerEpoch = producerInstanceId->Epoch;
     }
     std::vector<std::pair<ui32, TKafkaRecordBatch>> msgs;
-<<<<<<< HEAD
-    msgs.emplace_back(topicPartition.PartitionId, batch);
-=======
     msgs.emplace_back(topicPartition.PartitionId, std::move(batch));
->>>>>>> 32f4f47a
     return Produce(topicPartition.TopicPath, msgs, transactionalId);
 }
 
-TMessagePtr<TListOffsetsResponseData> TKafkaTestClient::ListOffsets(std::vector<std::pair<i32,i64>>& partitions, const TString& topic) {
-    Cerr << ">>>>> TListOffsetsRequestData\n";
-
     TRequestHeaderData header = Header(NKafka::EApiKey::LIST_OFFSETS, 4);
-
     TListOffsetsRequestData request;
     request.IsolationLevel = 0;
     request.ReplicaId = 0;
