#include "kafka_test_client.h"

#include <library/cpp/testing/unittest/registar.h>

#include <ydb/core/kafka_proxy/kafka_constants.h>

static constexpr TKafkaUint16 ASSIGNMENT_VERSION = 3;

using namespace NKafka;

TKafkaTestClient::TKafkaTestClient(ui16 port, const TString clientName)
    : Addr("localhost", port)
    , Socket(Addr)
    , So(Socket)
    , Si(Socket)
    , Correlation(0)
    , ClientName(clientName) {
}

TMessagePtr<TApiVersionsResponseData> TKafkaTestClient::ApiVersions(bool silent) {
    if (!silent) {
        Cerr << ">>>>> ApiVersionsRequest\n";
    }

    TRequestHeaderData header = Header(NKafka::EApiKey::API_VERSIONS, 2);

    TApiVersionsRequestData request;
    request.ClientSoftwareName = "SuperTest";
    request.ClientSoftwareVersion = "3100.7.13";

    return WriteAndRead<TApiVersionsResponseData>(header, request, silent);
}

// YDB ignores AllowAutoTopicCreation, i.e. it never creates a new topic implicitly.
// But in Apache Kafka the default behavior is to create a new topic, if there is no one at the moment of the request.
// With this flag, allowAutoTopicCreation, you can stop this behavior in Apache Kafka.
TMessagePtr<TMetadataResponseData> TKafkaTestClient::Metadata(const TVector<TString>& topics, std::optional<bool> allowAutoTopicCreation) {
    Cerr << ">>>>> MetadataRequest\n";

    TRequestHeaderData header = Header(NKafka::EApiKey::METADATA, 12);

    TMetadataRequestData request;
    if (allowAutoTopicCreation.has_value()) {
        // If allowAutoTopicCreation does not have a value, use the default value (= true).
        request.AllowAutoTopicCreation = allowAutoTopicCreation.value() ? 1 : 0;
    }
    request.Topics.reserve(topics.size());
    for (auto topicName : topics) {
        NKafka::TMetadataRequestData::TMetadataRequestTopic topic;
        topic.Name = topicName;
        request.Topics.push_back(topic);
    }

    return WriteAndRead<TMetadataResponseData>(header, request);
}

TMessagePtr<TSaslHandshakeResponseData> TKafkaTestClient::SaslHandshake(const TString& mechanism) {
    Cerr << ">>>>> SaslHandshakeRequest\n";

    TRequestHeaderData header = Header(NKafka::EApiKey::SASL_HANDSHAKE, 1);

    TSaslHandshakeRequestData request;
    request.Mechanism = mechanism;

    return WriteAndRead<TSaslHandshakeResponseData>(header, request);
}

TMessagePtr<TSaslAuthenticateResponseData> TKafkaTestClient::SaslAuthenticate(const TString& user, const TString& password) {
    Cerr << ">>>>> SaslAuthenticateRequestData\n";

    TStringBuilder authBytes;
    authBytes << "ignored" << '\0' << user << '\0' << password;

    TRequestHeaderData header = Header(NKafka::EApiKey::SASL_AUTHENTICATE, 2);

    TSaslAuthenticateRequestData request;
    request.AuthBytes = ToRawBytes(authBytes);

    return WriteAndRead<TSaslAuthenticateResponseData>(header, request);
}

TMessagePtr<TInitProducerIdResponseData> TKafkaTestClient::InitProducerId(const std::optional<TString>& transactionalId, ui64 txnTimeoutMs) {
    Cerr << ">>>>> TInitProducerIdRequestData\n";

    TRequestHeaderData header = Header(NKafka::EApiKey::INIT_PRODUCER_ID, 4);

    TInitProducerIdRequestData request;
    request.TransactionalId = transactionalId;
    request.TransactionTimeoutMs = txnTimeoutMs;

    return WriteAndRead<TInitProducerIdResponseData>(header, request);
}


TMessagePtr<TOffsetCommitResponseData> TKafkaTestClient::OffsetCommit(TString groupId, std::unordered_map<TString, std::vector<NKafka::TEvKafka::PartitionConsumerOffset>> topicToConsumerOffsets) {
    Cerr << ">>>>> TOffsetCommitRequestData\n";

    TRequestHeaderData header = Header(NKafka::EApiKey::OFFSET_COMMIT, 1);

    TOffsetCommitRequestData request;
    request.GroupId = groupId;

    for (const auto& topicToConsumerOffsets : topicToConsumerOffsets) {
        NKafka::TOffsetCommitRequestData::TOffsetCommitRequestTopic topic;
        topic.Name = topicToConsumerOffsets.first;

        for (auto partitionAndOffset : topicToConsumerOffsets.second) {
            NKafka::TOffsetCommitRequestData::TOffsetCommitRequestTopic::TOffsetCommitRequestPartition partition;
            partition.PartitionIndex = partitionAndOffset.PartitionIndex;
            partition.CommittedOffset = partitionAndOffset.Offset;
            partition.CommittedMetadata = partitionAndOffset.Metadata;
            topic.Partitions.push_back(partition);
        }
        request.Topics.push_back(topic);
    }

    return WriteAndRead<TOffsetCommitResponseData>(header, request);
}

TMessagePtr<TProduceResponseData> TKafkaTestClient::Produce(const TString& topicName, ui32 partition, const TKafkaRecordBatch& batch) {
    std::vector<std::pair<ui32, TKafkaRecordBatch>> msgs;
    msgs.emplace_back(partition, batch);
    return Produce(topicName, msgs);
}

TMessagePtr<TProduceResponseData> TKafkaTestClient::Produce(const TString& topicName, const std::vector<std::pair<ui32, TKafkaRecordBatch>>& msgs, const std::optional<TString>& transactionalId) {
    Cerr << ">>>>> TProduceRequestData\n";

    TRequestHeaderData header = Header(NKafka::EApiKey::PRODUCE, 9);

    TProduceRequestData request;
    request.Acks = -1;
    request.TopicData.resize(1);
    request.TopicData[0].Name = topicName;
    request.TopicData[0].PartitionData.resize(msgs.size());
    for(size_t i = 0 ; i < msgs.size(); ++i) {
        request.TopicData[0].PartitionData[i].Index = msgs[i].first;
        request.TopicData[0].PartitionData[i].Records = msgs[i].second;
    }

    if (transactionalId) {
        request.TransactionalId = *transactionalId;
    }

    return WriteAndRead<TProduceResponseData>(header, request);
}

TMessagePtr<TProduceResponseData> TKafkaTestClient::Produce(const TTopicPartition& topicPartition,
                                                            const std::vector<std::pair<TString, TString>>& keyValueMessages,
                                                            ui32 baseSequence,
                                                            const std::optional<TProducerInstanceId>& producerInstanceId,
                                                            const std::optional<TString>& transactionalId) {
    TKafkaRecordBatch batch;
    batch.BaseSequence = baseSequence;
    batch.Magic = TKafkaRecordBatch::MagicMeta::Default;
    batch.Records.resize(keyValueMessages.size());
    for (ui32 i = 0; i < keyValueMessages.size(); i++) {
        auto& keyValueMessage = keyValueMessages[i];
        batch.Records[i].Key = ToRawBytes(keyValueMessage.first);
        batch.Records[i].Value = ToRawBytes(keyValueMessage.second);
    }
    if (producerInstanceId) {
        batch.ProducerId = producerInstanceId->Id;
        batch.ProducerEpoch = producerInstanceId->Epoch;
    }
    std::vector<std::pair<ui32, TKafkaRecordBatch>> msgs;
    msgs.emplace_back(topicPartition.PartitionId, std::move(batch));
    return Produce(topicPartition.TopicPath, msgs, transactionalId);
}

TMessagePtr<TListOffsetsResponseData> TKafkaTestClient::ListOffsets(std::vector<std::pair<i32,i64>>& partitions, const TString& topic) {
    Cerr << ">>>>> TListOffsetsRequestData\n";

    TRequestHeaderData header = Header(NKafka::EApiKey::LIST_OFFSETS, 4);
    TListOffsetsRequestData request;
    request.IsolationLevel = 0;
    request.ReplicaId = 0;
    NKafka::TListOffsetsRequestData::TListOffsetsTopic newTopic{};
    newTopic.Name = topic;
    for(auto partition: partitions) {
        NKafka::TListOffsetsRequestData::TListOffsetsTopic::TListOffsetsPartition newPartition{};
        newPartition.PartitionIndex = partition.first;
        newPartition.Timestamp = partition.second;
        newTopic.Partitions.emplace_back(newPartition);
    }
    request.Topics.emplace_back(newTopic);
    return WriteAndRead<TListOffsetsResponseData>(header, request);
}

TMessagePtr<TJoinGroupResponseData> TKafkaTestClient::JoinGroup(std::vector<TString>& topics, TString& groupId, TString protocolName, i32 heartbeatTimeout) {
    Cerr << ">>>>> TJoinGroupRequestData\n";

    TRequestHeaderData header = Header(NKafka::EApiKey::JOIN_GROUP, 9);

    TJoinGroupRequestData request;
    request.GroupId = groupId;
    request.ProtocolType = "consumer";
    request.SessionTimeoutMs = heartbeatTimeout;

    NKafka::TJoinGroupRequestData::TJoinGroupRequestProtocol protocol;
    protocol.Name = protocolName;

    TConsumerProtocolSubscription subscribtion;

    for (auto& topic: topics) {
        subscribtion.Topics.push_back(topic);
    }

    TKafkaVersion version = 3;

    TWritableBuf buf(nullptr, subscribtion.Size(version) + sizeof(version));
    TKafkaWritable writable(buf);
    writable << version;
    subscribtion.Write(writable, version);

    protocol.Metadata = TKafkaRawBytes(buf.GetBuffer().data(), buf.GetBuffer().size());

    request.Protocols.push_back(protocol);
    return WriteAndRead<TJoinGroupResponseData>(header, request);
}

TMessagePtr<TSyncGroupResponseData> TKafkaTestClient::SyncGroup(TString& memberId, ui64 generationId, TString& groupId, std::vector<NKafka::TSyncGroupRequestData::TSyncGroupRequestAssignment> assignments, TString& protocolName) {
    Cerr << ">>>>> TSyncGroupRequestData\n";

    TRequestHeaderData header = Header(NKafka::EApiKey::SYNC_GROUP, 5);

    TSyncGroupRequestData request;
    request.GroupId = groupId;
    request.ProtocolType = "consumer";
    request.ProtocolName = protocolName;
    request.GenerationId = generationId;
    request.GroupId = groupId;
    request.MemberId = memberId;

    request.Assignments = assignments;

    return WriteAndRead<TSyncGroupResponseData>(header, request);
}

TReadInfo TKafkaTestClient::JoinAndSyncGroup(std::vector<TString>& topics, TString& groupId, TString& protocolName, i32 heartbeatTimeout, ui32 totalPartitionsCount) {
    auto joinResponse = JoinGroup(topics, groupId, protocolName, heartbeatTimeout);
    auto memberId = joinResponse->MemberId;
    auto generationId = joinResponse->GenerationId;
    auto balanceStrategy = joinResponse->ProtocolName;
    UNIT_ASSERT_VALUES_EQUAL(joinResponse->ErrorCode, static_cast<TKafkaInt16>(EKafkaErrors::NONE_ERROR));

    const bool isLeader = (joinResponse->Leader == memberId);
    std::vector<NKafka::TSyncGroupRequestData::TSyncGroupRequestAssignment> assignments;
    if (isLeader) {
        assignments = MakeRangeAssignment(joinResponse, totalPartitionsCount);
    }

    auto syncResponse = SyncGroup(memberId.value(), generationId, groupId, assignments, protocolName);
    UNIT_ASSERT_VALUES_EQUAL(syncResponse->ErrorCode, static_cast<TKafkaInt16>(EKafkaErrors::NONE_ERROR));

    TReadInfo readInfo;
    readInfo.GenerationId = generationId;
    readInfo.MemberId = memberId.value();
    readInfo.Partitions = GetAssignments(syncResponse->Assignment).AssignedPartitions;
    return readInfo;
}

TMessagePtr<THeartbeatResponseData> TKafkaTestClient::Heartbeat(TString& memberId, ui64 generationId, TString& groupId) {
    Cerr << ">>>>> THeartbeatRequestData\n";

    TRequestHeaderData header = Header(NKafka::EApiKey::HEARTBEAT, 4);

    THeartbeatRequestData request;
    request.GroupId = groupId;
    request.MemberId = memberId;
    request.GenerationId = generationId;

    return WriteAndRead<THeartbeatResponseData>(header, request);
}

void TKafkaTestClient::WaitRebalance(TString& memberId, ui64 generationId, TString& groupId) {
    TKafkaInt16 heartbeatStatus;
    do {
        heartbeatStatus = Heartbeat(memberId, generationId, groupId)->ErrorCode;
    } while (heartbeatStatus == static_cast<TKafkaInt16>(EKafkaErrors::NONE_ERROR));

    UNIT_ASSERT_VALUES_EQUAL(heartbeatStatus, static_cast<TKafkaInt16>(EKafkaErrors::REBALANCE_IN_PROGRESS));
}

TReadInfo TKafkaTestClient::JoinAndSyncGroupAndWaitPartitions(std::vector<TString>& topics, TString& groupId, ui32 expectedPartitionsCount, TString& protocolName, ui32 totalPartitionsCount, ui32 hartbeatTimeout) {
    TReadInfo readInfo;
    for (;;) {
        readInfo = JoinAndSyncGroup(topics, groupId, protocolName, hartbeatTimeout, totalPartitionsCount);
        ui32 partitionsCount = 0;
        for (auto topicPartitions: readInfo.Partitions) {
            partitionsCount += topicPartitions.Partitions.size();
        }

        if (partitionsCount == expectedPartitionsCount) {
            break;
        }
        WaitRebalance(readInfo.MemberId, readInfo.GenerationId, groupId);
    }
    return readInfo;
}

TMessagePtr<TLeaveGroupResponseData> TKafkaTestClient::LeaveGroup(TString& memberId, TString& groupId) {
    Cerr << ">>>>> TLeaveGroupRequestData\n";

    TRequestHeaderData header = Header(NKafka::EApiKey::LEAVE_GROUP, 2);

    TLeaveGroupRequestData request;
    request.GroupId = groupId;
    request.MemberId = memberId;

    return WriteAndRead<TLeaveGroupResponseData>(header, request);
}

TConsumerProtocolAssignment TKafkaTestClient::GetAssignments(NKafka::TSyncGroupResponseData::AssignmentMeta::Type metadata) {
    TKafkaVersion version = *(TKafkaVersion*)(metadata.value().data() + sizeof(TKafkaVersion));
    TBuffer buffer(metadata.value().data() + sizeof(TKafkaVersion), metadata.value().size_bytes() - sizeof(TKafkaVersion));
    TKafkaReadable readable(buffer);

    TConsumerProtocolAssignment result;
    result.Read(readable, version);

    return result;
}

std::vector<NKafka::TSyncGroupRequestData::TSyncGroupRequestAssignment> TKafkaTestClient::MakeRangeAssignment(
    TMessagePtr<TJoinGroupResponseData>& joinResponse,
    int totalPartitionsCount)
{

    std::vector<NKafka::TSyncGroupRequestData::TSyncGroupRequestAssignment> assignments;

    std::unordered_map<TString, THashSet<TString>> memberToTopics;

    for (auto& member : joinResponse->Members) {
        THashSet<TString> memberTopics;
        FillTopicsFromJoinGroupMetadata(member.Metadata, memberTopics);
        memberToTopics[member.MemberId.value()] = std::move(memberTopics);
    }

    THashSet<TString> allTopics;
    for (auto& kv : memberToTopics) {
        for (auto& t : kv.second) {
            allTopics.insert(t);
        }
    }

    std::unordered_map<TString, std::vector<TString>> topicToMembers;
    for (auto& t : allTopics) {
        for (auto& [mId, topicsSet] : memberToTopics) {
            if (topicsSet.contains(t)) {
                topicToMembers[t].push_back(mId);
            }
        }
    }

    for (const auto& member : joinResponse->Members) {
        TConsumerProtocolAssignment consumerAssignment;

        const auto& requestedTopics = memberToTopics[member.MemberId.value()];
        for (auto& topicName : requestedTopics) {

            auto& interestedMembers = topicToMembers[topicName];
            auto it = std::find(interestedMembers.begin(), interestedMembers.end(), member.MemberId);
            if (it == interestedMembers.end()) {
                continue;
            }

            int idx = static_cast<int>(std::distance(interestedMembers.begin(), it));
            int totalInterested = static_cast<int>(interestedMembers.size());

            const int totalPartitions = totalPartitionsCount;

            int baseCount = totalPartitions / totalInterested;
            int remainder = totalPartitions % totalInterested;

            int start = idx * baseCount + std::min<int>(idx, remainder);
            int length = baseCount + (idx < remainder ? 1 : 0);


            TConsumerProtocolAssignment::TopicPartition topicPartition;
            topicPartition.Topic = topicName;
            for (int p = start; p < start + length; ++p) {
                topicPartition.Partitions.push_back(p);
            }
            consumerAssignment.AssignedPartitions.push_back(topicPartition);
        }

        {
            TWritableBuf buf(nullptr, consumerAssignment.Size(ASSIGNMENT_VERSION) + sizeof(ASSIGNMENT_VERSION));
            TKafkaWritable writable(buf);

            writable << ASSIGNMENT_VERSION;
            consumerAssignment.Write(writable, ASSIGNMENT_VERSION);
            NKafka::TSyncGroupRequestData::TSyncGroupRequestAssignment syncAssignment;
            syncAssignment.MemberId = member.MemberId;
            syncAssignment.AssignmentStr = TString(buf.GetBuffer().data(), buf.GetBuffer().size());
            syncAssignment.Assignment = syncAssignment.AssignmentStr;

            assignments.push_back(std::move(syncAssignment));
        }
    }

    return assignments;
}

TMessagePtr<TOffsetFetchResponseData> TKafkaTestClient::OffsetFetch(TString groupId, std::map<TString, std::vector<i32>> topicsToPartions) {
    Cerr << ">>>>> TOffsetFetchRequestData\n";

    TRequestHeaderData header = Header(NKafka::EApiKey::OFFSET_FETCH, 8);

    TOffsetFetchRequestData::TOffsetFetchRequestGroup group;
    group.GroupId = groupId;

    for (const auto& [topicName, partitions] : topicsToPartions) {
        TOffsetFetchRequestData::TOffsetFetchRequestGroup::TOffsetFetchRequestTopics topic;
        topic.Name = topicName;
        topic.PartitionIndexes = partitions;
        group.Topics.push_back(topic);
    }

    TOffsetFetchRequestData request;
    request.Groups.push_back(group);

    return WriteAndRead<TOffsetFetchResponseData>(header, request);
}

TMessagePtr<TOffsetFetchResponseData> TKafkaTestClient::OffsetFetch(TOffsetFetchRequestData request) {
    Cerr << ">>>>> TOffsetFetchRequestData\n";
    TRequestHeaderData header = Header(NKafka::EApiKey::OFFSET_FETCH, 8);
    return WriteAndRead<TOffsetFetchResponseData>(header, request);
}

TMessagePtr<TListGroupsResponseData> TKafkaTestClient::ListGroups(TListGroupsRequestData request) {
    Cerr << ">>>>> TListGroupsResponseData\n";
    TRequestHeaderData header = Header(NKafka::EApiKey::LIST_GROUPS, 4);
    return WriteAndRead<TListGroupsResponseData>(header, request);
}

TMessagePtr<TFetchResponseData> TKafkaTestClient::Fetch(const std::vector<std::pair<TString, std::vector<i32>>>& topics, i64 offset) {
    Cerr << ">>>>> TFetchRequestData\n";

    TRequestHeaderData header = Header(NKafka::EApiKey::FETCH, 3);

    TFetchRequestData request;
    request.MaxWaitMs = 1000;
    request.MinBytes = 1;
    request.ReplicaId = -1;

    for (auto& topic: topics) {
        NKafka::TFetchRequestData::TFetchTopic topicReq {};
        topicReq.Topic = topic.first;
        for (auto& partition: topic.second) {
            NKafka::TFetchRequestData::TFetchTopic::TFetchPartition partitionReq {};
            partitionReq.FetchOffset = offset;
            partitionReq.Partition = partition;
            partitionReq.PartitionMaxBytes = 1_MB;
            topicReq.Partitions.push_back(partitionReq);
        }
        request.Topics.push_back(topicReq);
    }

    return WriteAndRead<TFetchResponseData>(header, request);
}

TMessagePtr<TFetchResponseData> TKafkaTestClient::Fetch(const std::vector<std::pair<TKafkaUuid, std::vector<i32>>>& topics, i64 offset) {
    Cerr << ">>>>> TFetchRequestData\n";

    TRequestHeaderData header = Header(NKafka::EApiKey::FETCH, 13);

    TFetchRequestData request;
    request.MaxWaitMs = 1000;
    request.MinBytes = 1;
    request.ReplicaId = -1;

    for (auto& topic: topics) {
        NKafka::TFetchRequestData::TFetchTopic topicReq {};
        topicReq.TopicId = topic.first;
        for (auto& partition: topic.second) {
            NKafka::TFetchRequestData::TFetchTopic::TFetchPartition partitionReq {};
            partitionReq.FetchOffset = offset;
            partitionReq.Partition = partition;
            partitionReq.PartitionMaxBytes = 1_MB;
            topicReq.Partitions.push_back(partitionReq);
        }
        request.Topics.push_back(topicReq);
    }

    return WriteAndRead<TFetchResponseData>(header, request);
}

void TKafkaTestClient::ValidateNoDataInTopics(const std::vector<std::pair<TString, std::vector<i32>>>& topics, i64 offset) {
    auto fetchResponse = Fetch(topics, offset);
    UNIT_ASSERT_VALUES_EQUAL(fetchResponse->ErrorCode, static_cast<TKafkaInt16>(EKafkaErrors::NONE_ERROR));
    for (ui32 topicIndex = 0; topicIndex < topics.size(); topicIndex++) {
        for (ui32 partitionIndex = 0; partitionIndex < topics[topicIndex].second.size(); partitionIndex++) {
            UNIT_ASSERT(!fetchResponse->Responses[topicIndex].Partitions[partitionIndex].Records.has_value());
        }
    }
}

TMessagePtr<TCreateTopicsResponseData> TKafkaTestClient::CreateTopics(std::vector<TTopicConfig> topicsToCreate, bool validateOnly) {
    Cerr << ">>>>> TCreateTopicsRequestData\n";

    TRequestHeaderData header = Header(NKafka::EApiKey::CREATE_TOPICS, 7);
    TCreateTopicsRequestData request;
    request.ValidateOnly = validateOnly;

    for (auto& topicToCreate : topicsToCreate) {
        NKafka::TCreateTopicsRequestData::TCreatableTopic topic;
        topic.Name = topicToCreate.Name;
        topic.NumPartitions = topicToCreate.PartitionsNumber;
        topic.ReplicationFactor = topicToCreate.ReplicationFactor;

        auto addConfig = [&topic](std::optional<TString> configValue, TString configName) {
            if (configValue.has_value()) {
                NKafka::TCreateTopicsRequestData::TCreatableTopic::TCreateableTopicConfig config;
                config.Name = configName;
                config.Value = configValue.value();
                topic.Configs.push_back(config);
            }
        };

        addConfig(topicToCreate.RetentionMs, "retention.ms");
        addConfig(topicToCreate.RetentionBytes, "retention.bytes");

        for (auto const& [name, value] : topicToCreate.Configs) {
            NKafka::TCreateTopicsRequestData::TCreatableTopic::TCreateableTopicConfig config;
            config.Name = name;
            config.Value = value;
            topic.Configs.push_back(config);
        }

        request.Topics.push_back(topic);
    }

    return WriteAndRead<TCreateTopicsResponseData>(header, request);
}

TMessagePtr<TCreatePartitionsResponseData> TKafkaTestClient::CreatePartitions(const std::vector<TTopicConfig>& topicsToCreate, bool validateOnly) {
    Cerr << ">>>>> TCreateTopicsRequestData\n";

    TRequestHeaderData header = Header(NKafka::EApiKey::CREATE_PARTITIONS, 3);
    TCreatePartitionsRequestData request;
    request.ValidateOnly = validateOnly;
    request.TimeoutMs = 100;

    for (auto& topicToCreate : topicsToCreate) {
        NKafka::TCreatePartitionsRequestData::TCreatePartitionsTopic topic;
        topic.Name = topicToCreate.Name;
        topic.Count = topicToCreate.PartitionsNumber;

        request.Topics.push_back(topic);
    }

    return WriteAndRead<TCreatePartitionsResponseData>(header, request);
}

TMessagePtr<TAlterConfigsResponseData> TKafkaTestClient::AlterConfigs(std::vector<TTopicConfig> topicsToModify, bool validateOnly) {
    Cerr << ">>>>> TAlterConfigsRequestData\n";

    TRequestHeaderData header = Header(NKafka::EApiKey::ALTER_CONFIGS, 2);
    TAlterConfigsRequestData request;
    request.ValidateOnly = validateOnly;

    for (auto& topicToModify : topicsToModify) {
        NKafka::TAlterConfigsRequestData::TAlterConfigsResource resource;
        resource.ResourceType = TOPIC_RESOURCE_TYPE;
        resource.ResourceName = topicToModify.Name;

        auto addConfig = [&resource](std::optional<TString> configValue, TString configName) {
            if (configValue.has_value()) {
                NKafka::TAlterConfigsRequestData::TAlterConfigsResource::TAlterableConfig config;
                config.Name = configName;
                config.Value = configValue.value();
                resource.Configs.push_back(config);
            }
        };

        addConfig(topicToModify.RetentionMs, "retention.ms");
        addConfig(topicToModify.RetentionBytes, "retention.bytes");

        for (auto const& [name, value] : topicToModify.Configs) {
            NKafka::TAlterConfigsRequestData::TAlterConfigsResource::TAlterableConfig config;
            config.Name = name;
            config.Value = value;
            resource.Configs.push_back(config);
        }
        request.Resources.push_back(resource);
    }

    return WriteAndRead<TAlterConfigsResponseData>(header, request);
}

TMessagePtr<TDescribeConfigsResponseData> TKafkaTestClient::DescribeConfigs(std::vector<TString> topics) {
    Cerr << ">>>>> TDescribeConfigsRequestData\n";

    TRequestHeaderData header = Header(NKafka::EApiKey::DESCRIBE_CONFIGS, 2);
    TDescribeConfigsRequestData request;

    for (auto& topic : topics) {
        NKafka::TDescribeConfigsRequestData::TDescribeConfigsResource resource;
        resource.ResourceType = TOPIC_RESOURCE_TYPE;
        resource.ResourceName = topic;
        request.Resources.push_back(resource);
    }

    return WriteAndRead<TDescribeConfigsResponseData>(header, request);
}

TMessagePtr<TAddPartitionsToTxnResponseData> TKafkaTestClient::AddPartitionsToTxn(const TString& transactionalId, const TProducerInstanceId& producerInstanceId, const std::unordered_map<TString, std::vector<ui32>>& topicPartitions) {
    TRequestHeaderData header = Header(EApiKey::ADD_PARTITIONS_TO_TXN, 3);
    TAddPartitionsToTxnRequestData request;
    request.TransactionalId = transactionalId;
    request.ProducerId = producerInstanceId.Id;
    request.ProducerEpoch = producerInstanceId.Epoch;
    for (auto& [topicName, partitions] : topicPartitions) {
        NKafka::TAddPartitionsToTxnRequestData::TAddPartitionsToTxnTopic topic;
        topic.Name = topicName;
        topic.Partitions.reserve(partitions.size());
        for (auto part : partitions) {
            topic.Partitions.push_back(part);
        }
        request.Topics.push_back(topic);
    }

    return WriteAndRead<TAddPartitionsToTxnResponseData>(header, request);
}

TMessagePtr<TAddOffsetsToTxnResponseData> TKafkaTestClient::AddOffsetsToTxn(const TString& transactionalId, const TProducerInstanceId& producerInstanceId, const TString& groupId) {
    TRequestHeaderData header = Header(EApiKey::ADD_OFFSETS_TO_TXN, 3);
    TAddOffsetsToTxnRequestData request;
    request.TransactionalId = transactionalId;
    request.ProducerId = producerInstanceId.Id;
    request.ProducerEpoch = producerInstanceId.Epoch;
    request.GroupId = groupId;

    return WriteAndRead<TAddOffsetsToTxnResponseData>(header, request);
}

TMessagePtr<TTxnOffsetCommitResponseData> TKafkaTestClient::TxnOffsetCommit(const TString& transactionalId, const TProducerInstanceId& producerInstanceId, const TString& groupName, ui32 generation, const std::unordered_map<TString, std::vector<std::pair<ui32, ui64>>>& paritionOffsetsToTopic) {
    TRequestHeaderData header = Header(EApiKey::TXN_OFFSET_COMMIT, 3);
    TTxnOffsetCommitRequestData request;
    request.TransactionalId = transactionalId;
    request.ProducerId = producerInstanceId.Id;
    request.ProducerEpoch = producerInstanceId.Epoch;
    request.GroupId = groupName;
    request.GenerationId = generation;
    for (auto& [topicName, partitionsAndOffsets] : paritionOffsetsToTopic) {
        NKafka::TTxnOffsetCommitRequestData::TTxnOffsetCommitRequestTopic topic;
        topic.Name = topicName;
        topic.Partitions.reserve(partitionsAndOffsets.size());
        for (auto partitionAndOffset : partitionsAndOffsets) {
            NKafka::TTxnOffsetCommitRequestData::TTxnOffsetCommitRequestTopic::TTxnOffsetCommitRequestPartition partition;
            partition.PartitionIndex = partitionAndOffset.first;
            partition.CommittedOffset = partitionAndOffset.second;
            topic.Partitions.push_back(partition);
        }
        request.Topics.push_back(topic);
    }

    return WriteAndRead<TTxnOffsetCommitResponseData>(header, request);
}

TMessagePtr<TEndTxnResponseData> TKafkaTestClient::EndTxn(const TString& transactionalId, const TProducerInstanceId& producerInstanceId, bool commit) {
    TRequestHeaderData header = Header(EApiKey::END_TXN, 3);
    TEndTxnRequestData request;
    request.TransactionalId = transactionalId;
    request.ProducerId = producerInstanceId.Id;
    request.ProducerEpoch = producerInstanceId.Epoch;
    request.Committed = commit;

    return WriteAndRead<TEndTxnResponseData>(header, request);
}

void TKafkaTestClient::UnknownApiKey() {
    Cerr << ">>>>> Unknown apiKey\n";

    TRequestHeaderData header;
    header.RequestApiKey = 7654;
    header.RequestApiVersion = 1;
    header.CorrelationId = NextCorrelation();
    header.ClientId = ClientName;

    TApiVersionsRequestData request;
    request.ClientSoftwareName = "SuperTest";
    request.ClientSoftwareVersion = "3100.7.13";

    Write(So, &header, &request);
}

void TKafkaTestClient::AuthenticateToKafka() {
{
        auto msg = ApiVersions();

        UNIT_ASSERT_VALUES_EQUAL(msg->ErrorCode, static_cast<TKafkaInt16>(EKafkaErrors::NONE_ERROR));
<<<<<<< HEAD
        UNIT_ASSERT_VALUES_EQUAL(msg->ApiKeys.size(), 19u);
=======
        UNIT_ASSERT_VALUES_EQUAL(msg->ApiKeys.size(), EXPECTED_API_KEYS_COUNT);
>>>>>>> 5aa410f6
    }

    {
        auto msg = SaslHandshake();

        UNIT_ASSERT_VALUES_EQUAL(msg->ErrorCode, static_cast<TKafkaInt16>(EKafkaErrors::NONE_ERROR));
        UNIT_ASSERT_VALUES_EQUAL(msg->Mechanisms.size(), 1u);
        UNIT_ASSERT_VALUES_EQUAL(*msg->Mechanisms[0], "PLAIN");
    }

    {
        auto msg = SaslAuthenticate("ouruser@/Root", "ourUserPassword");
        UNIT_ASSERT_VALUES_EQUAL(msg->ErrorCode, static_cast<TKafkaInt16>(EKafkaErrors::NONE_ERROR));
    }
}


TRequestHeaderData TKafkaTestClient::Header(NKafka::EApiKey apiKey, TKafkaVersion version) {
    TRequestHeaderData header;
    header.RequestApiKey = apiKey;
    header.RequestApiVersion = version;
    header.CorrelationId = NextCorrelation();
    header.ClientId = ClientName;
    return header;
}

ui32 TKafkaTestClient::NextCorrelation() {
    return Correlation++;
}

template <std::derived_from<TApiMessage> T>
TMessagePtr<T> TKafkaTestClient::WriteAndRead(TRequestHeaderData& header, TApiMessage& request, bool silent) {
    Write(So, &header, &request, silent);
    return Read<T>(Si, &header);
}

void TKafkaTestClient::Write(TSocketOutput& so, TApiMessage* request, TKafkaVersion version, bool silent) {
    TWritableBuf sb(nullptr, request->Size(version) + 1000);
    TKafkaWritable writable(sb);
    request->Write(writable, version);
    so.Write(sb.Data(), sb.Size());

    if (!silent) {
        Print(sb.GetBuffer());
    }
}

void TKafkaTestClient::Write(TSocketOutput& so, TRequestHeaderData* header, TApiMessage* request, bool silent) {
    TKafkaVersion version = header->RequestApiVersion;
    TKafkaVersion headerVersion = RequestHeaderVersion(request->ApiKey(), version);

    TKafkaInt32 size = header->Size(headerVersion) + request->Size(version);
    if (!silent) {
        Cerr << ">>>>> Size=" << size << Endl;
    }
    NKafka::NormalizeNumber(size);
    so.Write(&size, sizeof(size));

    Write(so, header, headerVersion, silent);
    Write(so, request, version, silent);

    so.Flush();
}

template<std::derived_from<TApiMessage> T>
TMessagePtr<T> TKafkaTestClient::Read(TSocketInput& si, TRequestHeaderData* requestHeader) {
    TKafkaInt32 size;

    si.Read(&size, sizeof(size));
    NKafka::NormalizeNumber(size);

    auto buffer= std::make_shared<TBuffer>();
    buffer->Resize(size);
    si.Load(buffer->Data(), size);

    TKafkaVersion headerVersion = ResponseHeaderVersion(requestHeader->RequestApiKey, requestHeader->RequestApiVersion);

    TKafkaReadable readable(*buffer);

    TResponseHeaderData header;
    header.Read(readable, headerVersion);

    UNIT_ASSERT_VALUES_EQUAL(header.CorrelationId, requestHeader->CorrelationId);

    auto response = CreateResponse(requestHeader->RequestApiKey);
    response->Read(readable, requestHeader->RequestApiVersion);

    return TMessagePtr<T>(buffer, std::shared_ptr<TApiMessage>(response.release()));
}

void TKafkaTestClient::Print(const TBuffer& buffer) {
    TStringBuilder sb;
    for (size_t i = 0; i < buffer.Size(); ++i) {
        char c = buffer.Data()[i];
        if (i > 0) {
            sb << ", ";
        }
        sb << "0x" << Hex0((c & 0xF0) >> 4) << Hex0(c & 0x0F);
    }
    Cerr << ">>>>> Packet sent: " << sb << Endl;
}

char TKafkaTestClient::Hex0(const unsigned char c) {
    return c < 10 ? '0' + c : 'A' + c - 10;
}

void TKafkaTestClient::FillTopicsFromJoinGroupMetadata(TKafkaBytes& metadata, THashSet<TString>& topics) {
    TKafkaVersion version = *(TKafkaVersion*)(metadata.value().data() + sizeof(TKafkaVersion));

    TBuffer buffer(metadata.value().data() + sizeof(TKafkaVersion), metadata.value().size_bytes() - sizeof(TKafkaVersion));
    TKafkaReadable readable(buffer);

    TConsumerProtocolSubscription result;
    result.Read(readable, version);

    for (auto topic: result.Topics) {
        if (topic.has_value()) {
            topics.emplace(topic.value());
        }
    }
}<|MERGE_RESOLUTION|>--- conflicted
+++ resolved
@@ -693,11 +693,7 @@
         auto msg = ApiVersions();
 
         UNIT_ASSERT_VALUES_EQUAL(msg->ErrorCode, static_cast<TKafkaInt16>(EKafkaErrors::NONE_ERROR));
-<<<<<<< HEAD
-        UNIT_ASSERT_VALUES_EQUAL(msg->ApiKeys.size(), 19u);
-=======
         UNIT_ASSERT_VALUES_EQUAL(msg->ApiKeys.size(), EXPECTED_API_KEYS_COUNT);
->>>>>>> 5aa410f6
     }
 
     {
