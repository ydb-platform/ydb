--- conflicted
+++ resolved
@@ -114,11 +114,7 @@
     return Produce(topicName, msgs);
 }
 
-<<<<<<< HEAD
-TMessagePtr<TProduceResponseData> TKafkaTestClient::Produce(const TString& topicName, const std::vector<std::pair<ui32, TKafkaRecordBatch>> msgs, std::optional<TString> transactionalId) {
-=======
 TMessagePtr<TProduceResponseData> TKafkaTestClient::Produce(const TString& topicName, const std::vector<std::pair<ui32, TKafkaRecordBatch>>& msgs, const std::optional<TString>& transactionalId) {
->>>>>>> c1ac8fd8
     Cerr << ">>>>> TProduceRequestData\n";
 
     TRequestHeaderData header = Header(NKafka::EApiKey::PRODUCE, 9);
@@ -139,23 +135,14 @@
     return WriteAndRead<TProduceResponseData>(header, request);
 }
 
-<<<<<<< HEAD
-TMessagePtr<TProduceResponseData> TKafkaTestClient::Produce(const TTopicPartition topicPartition, 
-                                                            const std::vector<std::pair<TString, TString>> keyValueMessages, 
-                                                            ui32 baseSequence, 
-                                                            std::optional<TProducerInstanceId> producerInstanceId, 
-                                                            std::optional<TString> transactionalId) {
-=======
 TMessagePtr<TProduceResponseData> TKafkaTestClient::Produce(const TTopicPartition& topicPartition, 
                                                             const std::vector<std::pair<TString, TString>>& keyValueMessages, 
                                                             ui32 baseSequence, 
                                                             const std::optional<TProducerInstanceId>& producerInstanceId, 
                                                             const std::optional<TString>& transactionalId) {
->>>>>>> c1ac8fd8
     TKafkaRecordBatch batch;
     batch.BaseSequence = baseSequence;
     batch.Magic = TKafkaRecordBatch::MagicMeta::Default;
-    batch.Records.resize(keyValueMessages.size());
     for (ui32 i = 0; i < keyValueMessages.size(); i++) {
         auto& keyValueMessage = keyValueMessages[i];
         batch.Records[i].Key = ToRawBytes(keyValueMessage.first);
@@ -166,11 +153,7 @@
         batch.ProducerEpoch = producerInstanceId->Epoch;
     }
     std::vector<std::pair<ui32, TKafkaRecordBatch>> msgs;
-<<<<<<< HEAD
-    msgs.emplace_back(topicPartition.PartitionId, batch);
-=======
     msgs.emplace_back(topicPartition.PartitionId, std::move(batch));
->>>>>>> c1ac8fd8
     return Produce(topicPartition.TopicPath, msgs, transactionalId);
 }
 
