#include "kafka_test_client.h"

#include <library/cpp/testing/unittest/registar.h>

#include <ydb/core/kafka_proxy/kafka_constants.h>

static constexpr TKafkaUint16 ASSIGNMENT_VERSION = 3;

using namespace NKafka;

TKafkaTestClient::TKafkaTestClient(ui16 port, const TString clientName)
    : Addr("localhost", port)
    , Socket(Addr)
    , So(Socket)
    , Si(Socket)
    , Correlation(0)
    , ClientName(clientName) {
}

TMessagePtr<TApiVersionsResponseData> TKafkaTestClient::ApiVersions() {
    Cerr << ">>>>> ApiVersionsRequest\n";

    TRequestHeaderData header = Header(NKafka::EApiKey::API_VERSIONS, 2);

    TApiVersionsRequestData request;
    request.ClientSoftwareName = "SuperTest";
    request.ClientSoftwareVersion = "3100.7.13";

    return WriteAndRead<TApiVersionsResponseData>(header, request);
}

TMessagePtr<TMetadataResponseData> TKafkaTestClient::Metadata(const TVector<TString>& topics) {
    Cerr << ">>>>> MetadataRequest\n";

    TRequestHeaderData header = Header(NKafka::EApiKey::METADATA, 9);

    TMetadataRequestData request;
    request.Topics.reserve(topics.size());
    for (auto topicName : topics) {
        NKafka::TMetadataRequestData::TMetadataRequestTopic topic;
        topic.Name = topicName;
        request.Topics.push_back(topic);
    }

    return WriteAndRead<TMetadataResponseData>(header, request);
}

TMessagePtr<TSaslHandshakeResponseData> TKafkaTestClient::SaslHandshake(const TString& mechanism) {
    Cerr << ">>>>> SaslHandshakeRequest\n";

    TRequestHeaderData header = Header(NKafka::EApiKey::SASL_HANDSHAKE, 1);

    TSaslHandshakeRequestData request;
    request.Mechanism = mechanism;

    return WriteAndRead<TSaslHandshakeResponseData>(header, request);
}

TMessagePtr<TSaslAuthenticateResponseData> TKafkaTestClient::SaslAuthenticate(const TString& user, const TString& password) {
    Cerr << ">>>>> SaslAuthenticateRequestData\n";

    TStringBuilder authBytes;
    authBytes << "ignored" << '\0' << user << '\0' << password;

    TRequestHeaderData header = Header(NKafka::EApiKey::SASL_AUTHENTICATE, 2);

    TSaslAuthenticateRequestData request;
    request.AuthBytes = TKafkaRawBytes(authBytes.data(), authBytes.size());

    return WriteAndRead<TSaslAuthenticateResponseData>(header, request);
}

TMessagePtr<TInitProducerIdResponseData> TKafkaTestClient::InitProducerId(const TString& transactionalId) {
    Cerr << ">>>>> TInitProducerIdRequestData\n";

    TRequestHeaderData header = Header(NKafka::EApiKey::INIT_PRODUCER_ID, 4);

    TInitProducerIdRequestData request;
    request.TransactionalId = transactionalId;
    request.TransactionTimeoutMs = 5000;

    return WriteAndRead<TInitProducerIdResponseData>(header, request);
}


<<<<<<< HEAD
TMessagePtr<TOffsetCommitResponseData> TKafkaTestClient::OffsetCommit(TString groupId, std::unordered_map<TString, std::vector<NKafka::TEvKafka::PartitionConsumerOffset>> topicsToPartions) {
=======

TMessagePtr<TOffsetCommitResponseData> TKafkaTestClient::OffsetCommit(TString groupId, std::unordered_map<TString, std::vector<TConsumerOffset>> topicsToConsumerOffsets) {
>>>>>>> 982383a7
    Cerr << ">>>>> TOffsetCommitRequestData\n";

    TRequestHeaderData header = Header(NKafka::EApiKey::OFFSET_COMMIT, 1);

    TOffsetCommitRequestData request;
    request.GroupId = groupId;

    for (const auto& topicToConsumerOffsets : topicsToConsumerOffsets) {
        NKafka::TOffsetCommitRequestData::TOffsetCommitRequestTopic topic;
        topic.Name = topicToConsumerOffsets.first;

        for (auto consumerOffset : topicToConsumerOffsets.second) {
            NKafka::TOffsetCommitRequestData::TOffsetCommitRequestTopic::TOffsetCommitRequestPartition partition;
<<<<<<< HEAD
            partition.PartitionIndex = partitionAndOffset.PartitionIndex;
            partition.CommittedOffset = partitionAndOffset.Offset;
            partition.CommittedMetadata = partitionAndOffset.Metadata;
=======
            partition.PartitionIndex = consumerOffset.PartitionIndex;
            partition.CommittedOffset = consumerOffset.Offset;
            partition.CommittedMetadata = consumerOffset.Metadata;
>>>>>>> 982383a7
            topic.Partitions.push_back(partition);
        }
        request.Topics.push_back(topic);
    }

    return WriteAndRead<TOffsetCommitResponseData>(header, request);
}

TMessagePtr<TProduceResponseData> TKafkaTestClient::Produce(const TString& topicName, ui32 partition, const TKafkaRecordBatch& batch) {
    std::vector<std::pair<ui32, TKafkaRecordBatch>> msgs;
    msgs.emplace_back(partition, batch);
    return Produce(topicName, msgs);
}

TMessagePtr<TProduceResponseData> TKafkaTestClient::Produce(const TString& topicName, const std::vector<std::pair<ui32, TKafkaRecordBatch>> msgs) {
    Cerr << ">>>>> TProduceRequestData\n";

    TRequestHeaderData header = Header(NKafka::EApiKey::PRODUCE, 9);

    TProduceRequestData request;
    request.TopicData.resize(1);
    request.TopicData[0].Name = topicName;
    request.TopicData[0].PartitionData.resize(msgs.size());
    for(size_t i = 0 ; i < msgs.size(); ++i) {
        request.TopicData[0].PartitionData[i].Index = msgs[i].first;
        request.TopicData[0].PartitionData[i].Records = msgs[i].second;
    }

    return WriteAndRead<TProduceResponseData>(header, request);
}

TMessagePtr<TListOffsetsResponseData> TKafkaTestClient::ListOffsets(std::vector<std::pair<i32,i64>>& partitions, const TString& topic) {
    Cerr << ">>>>> TListOffsetsRequestData\n";

    TRequestHeaderData header = Header(NKafka::EApiKey::LIST_OFFSETS, 4);

    TListOffsetsRequestData request;
    request.IsolationLevel = 0;
    request.ReplicaId = 0;
    NKafka::TListOffsetsRequestData::TListOffsetsTopic newTopic{};
    newTopic.Name = topic;
    for(auto partition: partitions) {
        NKafka::TListOffsetsRequestData::TListOffsetsTopic::TListOffsetsPartition newPartition{};
        newPartition.PartitionIndex = partition.first;
        newPartition.Timestamp = partition.second;
        newTopic.Partitions.emplace_back(newPartition);
    }
    request.Topics.emplace_back(newTopic);
    return WriteAndRead<TListOffsetsResponseData>(header, request);
}

TMessagePtr<TJoinGroupResponseData> TKafkaTestClient::JoinGroup(std::vector<TString>& topics, TString& groupId, TString protocolName, i32 heartbeatTimeout) {
    Cerr << ">>>>> TJoinGroupRequestData\n";

    TRequestHeaderData header = Header(NKafka::EApiKey::JOIN_GROUP, 9);

    TJoinGroupRequestData request;
    request.GroupId = groupId;
    request.ProtocolType = "consumer";
    request.SessionTimeoutMs = heartbeatTimeout;

    NKafka::TJoinGroupRequestData::TJoinGroupRequestProtocol protocol;
    protocol.Name = protocolName;

    TConsumerProtocolSubscription subscribtion;

    for (auto& topic: topics) {
        subscribtion.Topics.push_back(topic);
    }

    TKafkaVersion version = 3;

    TWritableBuf buf(nullptr, subscribtion.Size(version) + sizeof(version));
    TKafkaWritable writable(buf);
    writable << version;
    subscribtion.Write(writable, version);

    protocol.Metadata = TKafkaRawBytes(buf.GetBuffer().data(), buf.GetBuffer().size());

    request.Protocols.push_back(protocol);
    return WriteAndRead<TJoinGroupResponseData>(header, request);
}

TMessagePtr<TSyncGroupResponseData> TKafkaTestClient::SyncGroup(TString& memberId, ui64 generationId, TString& groupId, std::vector<NKafka::TSyncGroupRequestData::TSyncGroupRequestAssignment> assignments, TString& protocolName) {
    Cerr << ">>>>> TSyncGroupRequestData\n";

    TRequestHeaderData header = Header(NKafka::EApiKey::SYNC_GROUP, 5);

    TSyncGroupRequestData request;
    request.GroupId = groupId;
    request.ProtocolType = "consumer";
    request.ProtocolName = protocolName;
    request.GenerationId = generationId;
    request.GroupId = groupId;
    request.MemberId = memberId;

    request.Assignments = assignments;

    return WriteAndRead<TSyncGroupResponseData>(header, request);
}

TReadInfo TKafkaTestClient::JoinAndSyncGroup(std::vector<TString>& topics, TString& groupId, TString& protocolName, i32 heartbeatTimeout, ui32 totalPartitionsCount) {
    auto joinResponse = JoinGroup(topics, groupId, protocolName, heartbeatTimeout);
    auto memberId = joinResponse->MemberId;
    auto generationId = joinResponse->GenerationId;
    auto balanceStrategy = joinResponse->ProtocolName;
    UNIT_ASSERT_VALUES_EQUAL(joinResponse->ErrorCode, static_cast<TKafkaInt16>(EKafkaErrors::NONE_ERROR));

    const bool isLeader = (joinResponse->Leader == memberId);
    std::vector<NKafka::TSyncGroupRequestData::TSyncGroupRequestAssignment> assignments;
    if (isLeader) {
        assignments = MakeRangeAssignment(joinResponse, totalPartitionsCount);
    }

    auto syncResponse = SyncGroup(memberId.value(), generationId, groupId, assignments, protocolName);
    UNIT_ASSERT_VALUES_EQUAL(syncResponse->ErrorCode, static_cast<TKafkaInt16>(EKafkaErrors::NONE_ERROR));

    TReadInfo readInfo;
    readInfo.GenerationId = generationId;
    readInfo.MemberId = memberId.value();
    readInfo.Partitions = GetAssignments(syncResponse->Assignment).AssignedPartitions;
    return readInfo;
}

TMessagePtr<THeartbeatResponseData> TKafkaTestClient::Heartbeat(TString& memberId, ui64 generationId, TString& groupId) {
    Cerr << ">>>>> THeartbeatRequestData\n";

    TRequestHeaderData header = Header(NKafka::EApiKey::HEARTBEAT, 4);

    THeartbeatRequestData request;
    request.GroupId = groupId;
    request.MemberId = memberId;
    request.GenerationId = generationId;

    return WriteAndRead<THeartbeatResponseData>(header, request);
}

void TKafkaTestClient::WaitRebalance(TString& memberId, ui64 generationId, TString& groupId) {
    TKafkaInt16 heartbeatStatus;
    do {
        heartbeatStatus = Heartbeat(memberId, generationId, groupId)->ErrorCode;
    } while (heartbeatStatus == static_cast<TKafkaInt16>(EKafkaErrors::NONE_ERROR));

    UNIT_ASSERT_VALUES_EQUAL(heartbeatStatus, static_cast<TKafkaInt16>(EKafkaErrors::REBALANCE_IN_PROGRESS));
}

TReadInfo TKafkaTestClient::JoinAndSyncGroupAndWaitPartitions(std::vector<TString>& topics, TString& groupId, ui32 expectedPartitionsCount, TString& protocolName, ui32 totalPartitionsCount, ui32 hartbeatTimeout) {
    TReadInfo readInfo;
    for (;;) {
        readInfo = JoinAndSyncGroup(topics, groupId, protocolName, hartbeatTimeout, totalPartitionsCount);
        ui32 partitionsCount = 0;
        for (auto topicPartitions: readInfo.Partitions) {
            partitionsCount += topicPartitions.Partitions.size();
        }

        if (partitionsCount == expectedPartitionsCount) {
            break;
        }
        WaitRebalance(readInfo.MemberId, readInfo.GenerationId, groupId);
    }
    return readInfo;
}

TMessagePtr<TLeaveGroupResponseData> TKafkaTestClient::LeaveGroup(TString& memberId, TString& groupId) {
    Cerr << ">>>>> TLeaveGroupRequestData\n";

    TRequestHeaderData header = Header(NKafka::EApiKey::LEAVE_GROUP, 2);

    TLeaveGroupRequestData request;
    request.GroupId = groupId;
    request.MemberId = memberId;

    return WriteAndRead<TLeaveGroupResponseData>(header, request);
}

TConsumerProtocolAssignment TKafkaTestClient::GetAssignments(NKafka::TSyncGroupResponseData::AssignmentMeta::Type metadata) {
    TKafkaVersion version = *(TKafkaVersion*)(metadata.value().data() + sizeof(TKafkaVersion));
    TBuffer buffer(metadata.value().data() + sizeof(TKafkaVersion), metadata.value().size_bytes() - sizeof(TKafkaVersion));
    TKafkaReadable readable(buffer);

    TConsumerProtocolAssignment result;
    result.Read(readable, version);

    return result;
}

std::vector<NKafka::TSyncGroupRequestData::TSyncGroupRequestAssignment> TKafkaTestClient::MakeRangeAssignment(
    TMessagePtr<TJoinGroupResponseData>& joinResponse,
    int totalPartitionsCount)
{

    std::vector<NKafka::TSyncGroupRequestData::TSyncGroupRequestAssignment> assignments;

    std::unordered_map<TString, THashSet<TString>> memberToTopics;

    for (auto& member : joinResponse->Members) {
        THashSet<TString> memberTopics;
        FillTopicsFromJoinGroupMetadata(member.Metadata, memberTopics);
        memberToTopics[member.MemberId.value()] = std::move(memberTopics);
    }

    THashSet<TString> allTopics;
    for (auto& kv : memberToTopics) {
        for (auto& t : kv.second) {
            allTopics.insert(t);
        }
    }

    std::unordered_map<TString, std::vector<TString>> topicToMembers;
    for (auto& t : allTopics) {
        for (auto& [mId, topicsSet] : memberToTopics) {
            if (topicsSet.contains(t)) {
                topicToMembers[t].push_back(mId);
            }
        }
    }

    for (const auto& member : joinResponse->Members) {
        TConsumerProtocolAssignment consumerAssignment;

        const auto& requestedTopics = memberToTopics[member.MemberId.value()];
        for (auto& topicName : requestedTopics) {

            auto& interestedMembers = topicToMembers[topicName];
            auto it = std::find(interestedMembers.begin(), interestedMembers.end(), member.MemberId);
            if (it == interestedMembers.end()) {
                continue;
            }

            int idx = static_cast<int>(std::distance(interestedMembers.begin(), it));
            int totalInterested = static_cast<int>(interestedMembers.size());

            const int totalPartitions = totalPartitionsCount;

            int baseCount = totalPartitions / totalInterested;
            int remainder = totalPartitions % totalInterested;

            int start = idx * baseCount + std::min<int>(idx, remainder);
            int length = baseCount + (idx < remainder ? 1 : 0);


            TConsumerProtocolAssignment::TopicPartition topicPartition;
            topicPartition.Topic = topicName;
            for (int p = start; p < start + length; ++p) {
                topicPartition.Partitions.push_back(p);
            }
            consumerAssignment.AssignedPartitions.push_back(topicPartition);
        }

        {
            TWritableBuf buf(nullptr, consumerAssignment.Size(ASSIGNMENT_VERSION) + sizeof(ASSIGNMENT_VERSION));
            TKafkaWritable writable(buf);

            writable << ASSIGNMENT_VERSION;
            consumerAssignment.Write(writable, ASSIGNMENT_VERSION);
            NKafka::TSyncGroupRequestData::TSyncGroupRequestAssignment syncAssignment;
            syncAssignment.MemberId = member.MemberId;
            syncAssignment.AssignmentStr = TString(buf.GetBuffer().data(), buf.GetBuffer().size());
            syncAssignment.Assignment = syncAssignment.AssignmentStr;

            assignments.push_back(std::move(syncAssignment));
        }
    }

    return assignments;
}

TMessagePtr<TOffsetFetchResponseData> TKafkaTestClient::OffsetFetch(TString groupId, std::map<TString, std::vector<i32>> topicsToPartions) {
    Cerr << ">>>>> TOffsetFetchRequestData\n";

    TRequestHeaderData header = Header(NKafka::EApiKey::OFFSET_FETCH, 8);

    TOffsetFetchRequestData::TOffsetFetchRequestGroup group;
    group.GroupId = groupId;

    for (const auto& [topicName, partitions] : topicsToPartions) {
        TOffsetFetchRequestData::TOffsetFetchRequestGroup::TOffsetFetchRequestTopics topic;
        topic.Name = topicName;
        topic.PartitionIndexes = partitions;
        group.Topics.push_back(topic);
    }

    TOffsetFetchRequestData request;
    request.Groups.push_back(group);

    return WriteAndRead<TOffsetFetchResponseData>(header, request);
}

TMessagePtr<TOffsetFetchResponseData> TKafkaTestClient::OffsetFetch(TOffsetFetchRequestData request) {
    Cerr << ">>>>> TOffsetFetchRequestData\n";
    TRequestHeaderData header = Header(NKafka::EApiKey::OFFSET_FETCH, 8);
    return WriteAndRead<TOffsetFetchResponseData>(header, request);
}

TMessagePtr<TFetchResponseData> TKafkaTestClient::Fetch(const std::vector<std::pair<TString, std::vector<i32>>>& topics, i64 offset) {
    Cerr << ">>>>> TFetchRequestData\n";

    TRequestHeaderData header = Header(NKafka::EApiKey::FETCH, 3);

    TFetchRequestData request;
    request.MaxBytes = 1024;
    request.MinBytes = 1;

    for (auto& topic: topics) {
        NKafka::TFetchRequestData::TFetchTopic topicReq {};
        topicReq.Topic = topic.first;
        for (auto& partition: topic.second) {
            NKafka::TFetchRequestData::TFetchTopic::TFetchPartition partitionReq {};
            partitionReq.FetchOffset = offset;
            partitionReq.Partition = partition;
            partitionReq.PartitionMaxBytes = 1024;
            topicReq.Partitions.push_back(partitionReq);
        }
        request.Topics.push_back(topicReq);
    }

    return WriteAndRead<TFetchResponseData>(header, request);
}

TMessagePtr<TCreateTopicsResponseData> TKafkaTestClient::CreateTopics(std::vector<TTopicConfig> topicsToCreate, bool validateOnly) {
    Cerr << ">>>>> TCreateTopicsRequestData\n";

    TRequestHeaderData header = Header(NKafka::EApiKey::CREATE_TOPICS, 7);
    TCreateTopicsRequestData request;
    request.ValidateOnly = validateOnly;

    for (auto& topicToCreate : topicsToCreate) {
        NKafka::TCreateTopicsRequestData::TCreatableTopic topic;
        topic.Name = topicToCreate.Name;
        topic.NumPartitions = topicToCreate.PartitionsNumber;

        auto addConfig = [&topic](std::optional<TString> configValue, TString configName) {
            if (configValue.has_value()) {
                NKafka::TCreateTopicsRequestData::TCreatableTopic::TCreateableTopicConfig config;
                config.Name = configName;
                config.Value = configValue.value();
                topic.Configs.push_back(config);
            }
        };

        addConfig(topicToCreate.RetentionMs, "retention.ms");
        addConfig(topicToCreate.RetentionBytes, "retention.bytes");

        for (auto const& [name, value] : topicToCreate.Configs) {
            NKafka::TCreateTopicsRequestData::TCreatableTopic::TCreateableTopicConfig config;
            config.Name = name;
            config.Value = value;
            topic.Configs.push_back(config);
        }

        request.Topics.push_back(topic);
    }

    return WriteAndRead<TCreateTopicsResponseData>(header, request);
}

TMessagePtr<TCreatePartitionsResponseData> TKafkaTestClient::CreatePartitions(std::vector<TTopicConfig> topicsToCreate, bool validateOnly) {
    Cerr << ">>>>> TCreateTopicsRequestData\n";

    TRequestHeaderData header = Header(NKafka::EApiKey::CREATE_PARTITIONS, 3);
    TCreatePartitionsRequestData request;
    request.ValidateOnly = validateOnly;
    request.TimeoutMs = 100;

    for (auto& topicToCreate : topicsToCreate) {
        NKafka::TCreatePartitionsRequestData::TCreatePartitionsTopic topic;
        topic.Name = topicToCreate.Name;
        topic.Count = topicToCreate.PartitionsNumber;

        request.Topics.push_back(topic);
    }

    return WriteAndRead<TCreatePartitionsResponseData>(header, request);
}

TMessagePtr<TAlterConfigsResponseData> TKafkaTestClient::AlterConfigs(std::vector<TTopicConfig> topicsToModify, bool validateOnly) {
    Cerr << ">>>>> TAlterConfigsRequestData\n";

    TRequestHeaderData header = Header(NKafka::EApiKey::ALTER_CONFIGS, 2);
    TAlterConfigsRequestData request;
    request.ValidateOnly = validateOnly;

    for (auto& topicToModify : topicsToModify) {
        NKafka::TAlterConfigsRequestData::TAlterConfigsResource resource;
        resource.ResourceType = TOPIC_RESOURCE_TYPE;
        resource.ResourceName = topicToModify.Name;

        auto addConfig = [&resource](std::optional<TString> configValue, TString configName) {
            if (configValue.has_value()) {
                NKafka::TAlterConfigsRequestData::TAlterConfigsResource::TAlterableConfig config;
                config.Name = configName;
                config.Value = configValue.value();
                resource.Configs.push_back(config);
            }
        };

        addConfig(topicToModify.RetentionMs, "retention.ms");
        addConfig(topicToModify.RetentionBytes, "retention.bytes");

        for (auto const& [name, value] : topicToModify.Configs) {
            NKafka::TAlterConfigsRequestData::TAlterConfigsResource::TAlterableConfig config;
            config.Name = name;
            config.Value = value;
            resource.Configs.push_back(config);
        }
        request.Resources.push_back(resource);
    }

    return WriteAndRead<TAlterConfigsResponseData>(header, request);
}

TMessagePtr<TDescribeConfigsResponseData> TKafkaTestClient::DescribeConfigs(std::vector<TString> topics) {
    Cerr << ">>>>> TDescribeConfigsRequestData\n";

    TRequestHeaderData header = Header(NKafka::EApiKey::DESCRIBE_CONFIGS, 2);
    TDescribeConfigsRequestData request;

    for (auto& topic : topics) {
        NKafka::TDescribeConfigsRequestData::TDescribeConfigsResource resource;
        resource.ResourceType = TOPIC_RESOURCE_TYPE;
        resource.ResourceName = topic;
        request.Resources.push_back(resource);
    }

    return WriteAndRead<TDescribeConfigsResponseData>(header, request);
}

void TKafkaTestClient::UnknownApiKey() {
    Cerr << ">>>>> Unknown apiKey\n";

    TRequestHeaderData header;
    header.RequestApiKey = 7654;
    header.RequestApiVersion = 1;
    header.CorrelationId = NextCorrelation();
    header.ClientId = ClientName;

    TApiVersionsRequestData request;
    request.ClientSoftwareName = "SuperTest";
    request.ClientSoftwareVersion = "3100.7.13";

    Write(So, &header, &request);
}

void TKafkaTestClient::AuthenticateToKafka() {
{
        auto msg = ApiVersions();

        UNIT_ASSERT_VALUES_EQUAL(msg->ErrorCode, static_cast<TKafkaInt16>(EKafkaErrors::NONE_ERROR));
        UNIT_ASSERT_VALUES_EQUAL(msg->ApiKeys.size(), 18u);
    }

    {
        auto msg = SaslHandshake();

        UNIT_ASSERT_VALUES_EQUAL(msg->ErrorCode, static_cast<TKafkaInt16>(EKafkaErrors::NONE_ERROR));
        UNIT_ASSERT_VALUES_EQUAL(msg->Mechanisms.size(), 1u);
        UNIT_ASSERT_VALUES_EQUAL(*msg->Mechanisms[0], "PLAIN");
    }

    {
        auto msg = SaslAuthenticate("ouruser@/Root", "ourUserPassword");
        UNIT_ASSERT_VALUES_EQUAL(msg->ErrorCode, static_cast<TKafkaInt16>(EKafkaErrors::NONE_ERROR));
    }
}


TRequestHeaderData TKafkaTestClient::Header(NKafka::EApiKey apiKey, TKafkaVersion version) {
    TRequestHeaderData header;
    header.RequestApiKey = apiKey;
    header.RequestApiVersion = version;
    header.CorrelationId = NextCorrelation();
    header.ClientId = ClientName;
    return header;
}

ui32 TKafkaTestClient::NextCorrelation() {
    return Correlation++;
}

template <std::derived_from<TApiMessage> T>
TMessagePtr<T> TKafkaTestClient::WriteAndRead(TRequestHeaderData& header, TApiMessage& request) {
    Write(So, &header, &request);
    return Read<T>(Si, &header);
}

void TKafkaTestClient::Write(TSocketOutput& so, TApiMessage* request, TKafkaVersion version) {
    TWritableBuf sb(nullptr, request->Size(version) + 1000);
    TKafkaWritable writable(sb);
    request->Write(writable, version);
    so.Write(sb.Data(), sb.Size());

    Print(sb.GetBuffer());
}

void TKafkaTestClient::Write(TSocketOutput& so, TRequestHeaderData* header, TApiMessage* request) {
    TKafkaVersion version = header->RequestApiVersion;
    TKafkaVersion headerVersion = RequestHeaderVersion(request->ApiKey(), version);

    TKafkaInt32 size = header->Size(headerVersion) + request->Size(version);
    Cerr << ">>>>> Size=" << size << Endl;
    NKafka::NormalizeNumber(size);
    so.Write(&size, sizeof(size));

    Write(so, header, headerVersion);
    Write(so, request, version);

    so.Flush();
}

template<std::derived_from<TApiMessage> T>
TMessagePtr<T> TKafkaTestClient::Read(TSocketInput& si, TRequestHeaderData* requestHeader) {
    TKafkaInt32 size;

    si.Read(&size, sizeof(size));
    NKafka::NormalizeNumber(size);

    auto buffer= std::make_shared<TBuffer>();
    buffer->Resize(size);
    si.Load(buffer->Data(), size);

    TKafkaVersion headerVersion = ResponseHeaderVersion(requestHeader->RequestApiKey, requestHeader->RequestApiVersion);

    TKafkaReadable readable(*buffer);

    TResponseHeaderData header;
    header.Read(readable, headerVersion);

    UNIT_ASSERT_VALUES_EQUAL(header.CorrelationId, requestHeader->CorrelationId);

    auto response = CreateResponse(requestHeader->RequestApiKey);
    response->Read(readable, requestHeader->RequestApiVersion);

    return TMessagePtr<T>(buffer, std::shared_ptr<TApiMessage>(response.release()));
}

void TKafkaTestClient::Print(const TBuffer& buffer) {
    TStringBuilder sb;
    for (size_t i = 0; i < buffer.Size(); ++i) {
        char c = buffer.Data()[i];
        if (i > 0) {
            sb << ", ";
        }
        sb << "0x" << Hex0((c & 0xF0) >> 4) << Hex0(c & 0x0F);
    }
    Cerr << ">>>>> Packet sent: " << sb << Endl;
}

char TKafkaTestClient::Hex0(const unsigned char c) {
    return c < 10 ? '0' + c : 'A' + c - 10;
}

void TKafkaTestClient::FillTopicsFromJoinGroupMetadata(TKafkaBytes& metadata, THashSet<TString>& topics) {
    TKafkaVersion version = *(TKafkaVersion*)(metadata.value().data() + sizeof(TKafkaVersion));

    TBuffer buffer(metadata.value().data() + sizeof(TKafkaVersion), metadata.value().size_bytes() - sizeof(TKafkaVersion));
    TKafkaReadable readable(buffer);

    TConsumerProtocolSubscription result;
    result.Read(readable, version);

    for (auto topic: result.Topics) {
        if (topic.has_value()) {
            topics.emplace(topic.value());
        }
    }
}<|MERGE_RESOLUTION|>--- conflicted
+++ resolved
@@ -83,12 +83,8 @@
 }
 
 
-<<<<<<< HEAD
-TMessagePtr<TOffsetCommitResponseData> TKafkaTestClient::OffsetCommit(TString groupId, std::unordered_map<TString, std::vector<NKafka::TEvKafka::PartitionConsumerOffset>> topicsToPartions) {
-=======
-
-TMessagePtr<TOffsetCommitResponseData> TKafkaTestClient::OffsetCommit(TString groupId, std::unordered_map<TString, std::vector<TConsumerOffset>> topicsToConsumerOffsets) {
->>>>>>> 982383a7
+    TMessagePtr<TOffsetCommitResponseData> TKafkaTestClient::OffsetCommit(TString groupId, std::unordered_map<TString, std::vector<NKafka::TEvKafka::PartitionConsumerOffset>> topicsToPartions) {
+
     Cerr << ">>>>> TOffsetCommitRequestData\n";
 
     TRequestHeaderData header = Header(NKafka::EApiKey::OFFSET_COMMIT, 1);
@@ -96,21 +92,15 @@
     TOffsetCommitRequestData request;
     request.GroupId = groupId;
 
-    for (const auto& topicToConsumerOffsets : topicsToConsumerOffsets) {
+    for (const auto& topicToPartitions : topicsToPartions) {
         NKafka::TOffsetCommitRequestData::TOffsetCommitRequestTopic topic;
-        topic.Name = topicToConsumerOffsets.first;
-
-        for (auto consumerOffset : topicToConsumerOffsets.second) {
+        topic.Name = topicToPartitions.first;
+
+        for (auto partitionAndOffset : topicToPartitions.second) {
             NKafka::TOffsetCommitRequestData::TOffsetCommitRequestTopic::TOffsetCommitRequestPartition partition;
-<<<<<<< HEAD
             partition.PartitionIndex = partitionAndOffset.PartitionIndex;
             partition.CommittedOffset = partitionAndOffset.Offset;
             partition.CommittedMetadata = partitionAndOffset.Metadata;
-=======
-            partition.PartitionIndex = consumerOffset.PartitionIndex;
-            partition.CommittedOffset = consumerOffset.Offset;
-            partition.CommittedMetadata = consumerOffset.Metadata;
->>>>>>> 982383a7
             topic.Partitions.push_back(partition);
         }
         request.Topics.push_back(topic);
