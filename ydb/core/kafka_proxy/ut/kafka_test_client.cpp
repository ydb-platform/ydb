#include "kafka_test_client.h"

#include <library/cpp/testing/unittest/registar.h>

#include <ydb/core/kafka_proxy/kafka_constants.h>

static constexpr TKafkaUint16 ASSIGNMENT_VERSION = 3;

using namespace NKafka;

TKafkaTestClient::TKafkaTestClient(ui16 port, const TString clientName)
    : Addr("localhost", port)
    , Socket(Addr)
    , So(Socket)
    , Si(Socket)
    , Correlation(0)
    , ClientName(clientName) {
}

TMessagePtr<TApiVersionsResponseData> TKafkaTestClient::ApiVersions(bool silent) {
    if (!silent) {
        Cerr << ">>>>> ApiVersionsRequest\n";
    }

    TRequestHeaderData header = Header(NKafka::EApiKey::API_VERSIONS, 2);

    TApiVersionsRequestData request;
    request.ClientSoftwareName = "SuperTest";
    request.ClientSoftwareVersion = "3100.7.13";

    return WriteAndRead<TApiVersionsResponseData>(header, request, silent);
}

// YDB ignores AllowAutoTopicCreation, i.e. it never creates a new topic implicitly.
// But in Apache Kafka the default behavior is to create a new topic, if there is no one at the moment of the request.
// With this flag, allowAutoTopicCreation, you can stop this behavior in Apache Kafka.
TMessagePtr<TMetadataResponseData> TKafkaTestClient::Metadata(const TVector<TString>& topics, std::optional<bool> allowAutoTopicCreation) {
    Cerr << ">>>>> MetadataRequest\n";

    TRequestHeaderData header = Header(NKafka::EApiKey::METADATA, 12);

    TMetadataRequestData request;
    if (allowAutoTopicCreation.has_value()) {
        // If allowAutoTopicCreation does not have a value, use the default value (= true).
        request.AllowAutoTopicCreation = allowAutoTopicCreation.value() ? 1 : 0;
    }
    request.Topics.reserve(topics.size());
    for (auto topicName : topics) {
        NKafka::TMetadataRequestData::TMetadataRequestTopic topic;
        topic.Name = topicName;
        request.Topics.push_back(topic);
    }

    return WriteAndRead<TMetadataResponseData>(header, request);
}

TMessagePtr<TSaslHandshakeResponseData> TKafkaTestClient::SaslHandshake(const TString& mechanism) {
    Cerr << ">>>>> SaslHandshakeRequest\n";

    TRequestHeaderData header = Header(NKafka::EApiKey::SASL_HANDSHAKE, 1);

    TSaslHandshakeRequestData request;
    request.Mechanism = mechanism;

    return WriteAndRead<TSaslHandshakeResponseData>(header, request);
}

TMessagePtr<TSaslAuthenticateResponseData> TKafkaTestClient::SaslAuthenticate(const TString& user, const TString& password) {
    Cerr << ">>>>> SaslAuthenticateRequestData\n";

    TStringBuilder authBytes;
    authBytes << "ignored" << '\0' << user << '\0' << password;

    TRequestHeaderData header = Header(NKafka::EApiKey::SASL_AUTHENTICATE, 2);

    TSaslAuthenticateRequestData request;
    request.AuthBytes = ToRawBytes(authBytes);

    return WriteAndRead<TSaslAuthenticateResponseData>(header, request);
}

TMessagePtr<TInitProducerIdResponseData> TKafkaTestClient::InitProducerId(const std::optional<TString>& transactionalId, ui64 txnTimeoutMs) {
    Cerr << ">>>>> TInitProducerIdRequestData\n";

    TRequestHeaderData header = Header(NKafka::EApiKey::INIT_PRODUCER_ID, 4);

    TInitProducerIdRequestData request;
    request.TransactionalId = transactionalId;
    request.TransactionTimeoutMs = txnTimeoutMs;

    return WriteAndRead<TInitProducerIdResponseData>(header, request);
}


TMessagePtr<TOffsetCommitResponseData> TKafkaTestClient::OffsetCommit(TString groupId, std::unordered_map<TString, std::vector<NKafka::TEvKafka::PartitionConsumerOffset>> topicToConsumerOffsets) {
    Cerr << ">>>>> TOffsetCommitRequestData\n";

    TRequestHeaderData header = Header(NKafka::EApiKey::OFFSET_COMMIT, 1);

    TOffsetCommitRequestData request;
    request.GroupId = groupId;

    for (const auto& topicToConsumerOffsets : topicToConsumerOffsets) {
        NKafka::TOffsetCommitRequestData::TOffsetCommitRequestTopic topic;
        topic.Name = topicToConsumerOffsets.first;

        for (auto partitionAndOffset : topicToConsumerOffsets.second) {
            NKafka::TOffsetCommitRequestData::TOffsetCommitRequestTopic::TOffsetCommitRequestPartition partition;
            partition.PartitionIndex = partitionAndOffset.PartitionIndex;
            partition.CommittedOffset = partitionAndOffset.Offset;
            partition.CommittedMetadata = partitionAndOffset.Metadata;
            topic.Partitions.push_back(partition);
        }
        request.Topics.push_back(topic);
    }

    return WriteAndRead<TOffsetCommitResponseData>(header, request);
}

TMessagePtr<TProduceResponseData> TKafkaTestClient::Produce(const TString& topicName, ui32 partition, const TKafkaRecordBatch& batch) {
    std::vector<std::pair<ui32, TKafkaRecordBatch>> msgs;
    msgs.emplace_back(partition, batch);
    return Produce(topicName, msgs);
}

TMessagePtr<TProduceResponseData> TKafkaTestClient::Produce(const TString& topicName, const std::vector<std::pair<ui32, TKafkaRecordBatch>>& msgs, const std::optional<TString>& transactionalId) {
    Cerr << ">>>>> TProduceRequestData\n";

    TRequestHeaderData header = Header(NKafka::EApiKey::PRODUCE, 9);

    TProduceRequestData request;
    request.Acks = -1;
    request.TopicData.resize(1);
    request.TopicData[0].Name = topicName;
    request.TopicData[0].PartitionData.resize(msgs.size());
    for(size_t i = 0 ; i < msgs.size(); ++i) {
        request.TopicData[0].PartitionData[i].Index = msgs[i].first;
        request.TopicData[0].PartitionData[i].Records = msgs[i].second;
    }

    if (transactionalId) {
        request.TransactionalId = *transactionalId;
    }

    return WriteAndRead<TProduceResponseData>(header, request);
}

TMessagePtr<TProduceResponseData> TKafkaTestClient::Produce(const TTopicPartition& topicPartition, 
                                                            const std::vector<std::pair<TString, TString>>& keyValueMessages, 
                                                            ui32 baseSequence, 
                                                            const std::optional<TProducerInstanceId>& producerInstanceId, 
                                                            const std::optional<TString>& transactionalId) {
    TKafkaRecordBatch batch;
    batch.BaseSequence = baseSequence;
    batch.Magic = TKafkaRecordBatch::MagicMeta::Default;
    batch.Records.resize(keyValueMessages.size());
    for (ui32 i = 0; i < keyValueMessages.size(); i++) {
        auto& keyValueMessage = keyValueMessages[i];
        batch.Records[i].Key = ToRawBytes(keyValueMessage.first);
        batch.Records[i].Value = ToRawBytes(keyValueMessage.second);
    }
    if (producerInstanceId) {
        batch.ProducerId = producerInstanceId->Id;
        batch.ProducerEpoch = producerInstanceId->Epoch;
    }
    std::vector<std::pair<ui32, TKafkaRecordBatch>> msgs;
    msgs.emplace_back(topicPartition.PartitionId, std::move(batch));
    return Produce(topicPartition.TopicPath, msgs, transactionalId);
}

TMessagePtr<TListOffsetsResponseData> TKafkaTestClient::ListOffsets(std::vector<std::pair<i32,i64>>& partitions, const TString& topic) {
    Cerr << ">>>>> TListOffsetsRequestData\n";

    TRequestHeaderData header = Header(NKafka::EApiKey::LIST_OFFSETS, 4);
    TListOffsetsRequestData request;
    request.IsolationLevel = 0;
    request.ReplicaId = 0;
    NKafka::TListOffsetsRequestData::TListOffsetsTopic newTopic{};
    newTopic.Name = topic;
    for(auto partition: partitions) {
        NKafka::TListOffsetsRequestData::TListOffsetsTopic::TListOffsetsPartition newPartition{};
        newPartition.PartitionIndex = partition.first;
        newPartition.Timestamp = partition.second;
        newTopic.Partitions.emplace_back(newPartition);
    }
    request.Topics.emplace_back(newTopic);
    return WriteAndRead<TListOffsetsResponseData>(header, request);
}

TMessagePtr<TJoinGroupResponseData> TKafkaTestClient::JoinGroup(std::vector<TString>& topics, TString& groupId, TString protocolName, i32 heartbeatTimeout) {
    Cerr << ">>>>> TJoinGroupRequestData\n";

    TRequestHeaderData header = Header(NKafka::EApiKey::JOIN_GROUP, 9);

    TJoinGroupRequestData request;
    request.GroupId = groupId;
    request.ProtocolType = "consumer";
    request.SessionTimeoutMs = heartbeatTimeout;

    NKafka::TJoinGroupRequestData::TJoinGroupRequestProtocol protocol;
    protocol.Name = protocolName;

    TConsumerProtocolSubscription subscribtion;

    for (auto& topic: topics) {
        subscribtion.Topics.push_back(topic);
    }

    TKafkaVersion version = 3;

    TWritableBuf buf(nullptr, subscribtion.Size(version) + sizeof(version));
    TKafkaWritable writable(buf);
    writable << version;
    subscribtion.Write(writable, version);

    protocol.Metadata = TKafkaRawBytes(buf.GetBuffer().data(), buf.GetBuffer().size());

    request.Protocols.push_back(protocol);
    return WriteAndRead<TJoinGroupResponseData>(header, request);
}

TMessagePtr<TSyncGroupResponseData> TKafkaTestClient::SyncGroup(TString& memberId, ui64 generationId, TString& groupId, std::vector<NKafka::TSyncGroupRequestData::TSyncGroupRequestAssignment> assignments, TString& protocolName) {
    Cerr << ">>>>> TSyncGroupRequestData\n";

    TRequestHeaderData header = Header(NKafka::EApiKey::SYNC_GROUP, 5);

    TSyncGroupRequestData request;
    request.GroupId = groupId;
    request.ProtocolType = "consumer";
    request.ProtocolName = protocolName;
    request.GenerationId = generationId;
    request.GroupId = groupId;
    request.MemberId = memberId;

    request.Assignments = assignments;

    return WriteAndRead<TSyncGroupResponseData>(header, request);
}

TReadInfo TKafkaTestClient::JoinAndSyncGroup(std::vector<TString>& topics, TString& groupId, TString& protocolName, i32 heartbeatTimeout, ui32 totalPartitionsCount) {
    auto joinResponse = JoinGroup(topics, groupId, protocolName, heartbeatTimeout);
    auto memberId = joinResponse->MemberId;
    auto generationId = joinResponse->GenerationId;
    auto balanceStrategy = joinResponse->ProtocolName;
    UNIT_ASSERT_VALUES_EQUAL(joinResponse->ErrorCode, static_cast<TKafkaInt16>(EKafkaErrors::NONE_ERROR));

    const bool isLeader = (joinResponse->Leader == memberId);
    std::vector<NKafka::TSyncGroupRequestData::TSyncGroupRequestAssignment> assignments;
    if (isLeader) {
        assignments = MakeRangeAssignment(joinResponse, totalPartitionsCount);
    }

    auto syncResponse = SyncGroup(memberId.value(), generationId, groupId, assignments, protocolName);
    UNIT_ASSERT_VALUES_EQUAL(syncResponse->ErrorCode, static_cast<TKafkaInt16>(EKafkaErrors::NONE_ERROR));

    TReadInfo readInfo;
    readInfo.GenerationId = generationId;
    readInfo.MemberId = memberId.value();
    readInfo.Partitions = GetAssignments(syncResponse->Assignment).AssignedPartitions;
    return readInfo;
}

TMessagePtr<THeartbeatResponseData> TKafkaTestClient::Heartbeat(TString& memberId, ui64 generationId, TString& groupId) {
    Cerr << ">>>>> THeartbeatRequestData\n";

    TRequestHeaderData header = Header(NKafka::EApiKey::HEARTBEAT, 4);

    THeartbeatRequestData request;
    request.GroupId = groupId;
    request.MemberId = memberId;
    request.GenerationId = generationId;

    return WriteAndRead<THeartbeatResponseData>(header, request);
}

void TKafkaTestClient::WaitRebalance(TString& memberId, ui64 generationId, TString& groupId) {
    TKafkaInt16 heartbeatStatus;
    do {
        heartbeatStatus = Heartbeat(memberId, generationId, groupId)->ErrorCode;
    } while (heartbeatStatus == static_cast<TKafkaInt16>(EKafkaErrors::NONE_ERROR));

    UNIT_ASSERT_VALUES_EQUAL(heartbeatStatus, static_cast<TKafkaInt16>(EKafkaErrors::REBALANCE_IN_PROGRESS));
}

TReadInfo TKafkaTestClient::JoinAndSyncGroupAndWaitPartitions(std::vector<TString>& topics, TString& groupId, ui32 expectedPartitionsCount, TString& protocolName, ui32 totalPartitionsCount, ui32 hartbeatTimeout) {
    TReadInfo readInfo;
    for (;;) {
        readInfo = JoinAndSyncGroup(topics, groupId, protocolName, hartbeatTimeout, totalPartitionsCount);
        ui32 partitionsCount = 0;
        for (auto topicPartitions: readInfo.Partitions) {
            partitionsCount += topicPartitions.Partitions.size();
        }

        if (partitionsCount == expectedPartitionsCount) {
            break;
        }
        WaitRebalance(readInfo.MemberId, readInfo.GenerationId, groupId);
    }
    return readInfo;
}

TMessagePtr<TLeaveGroupResponseData> TKafkaTestClient::LeaveGroup(TString& memberId, TString& groupId) {
    Cerr << ">>>>> TLeaveGroupRequestData\n";

    TRequestHeaderData header = Header(NKafka::EApiKey::LEAVE_GROUP, 2);

    TLeaveGroupRequestData request;
    request.GroupId = groupId;
    request.MemberId = memberId;

    return WriteAndRead<TLeaveGroupResponseData>(header, request);
}

TConsumerProtocolAssignment TKafkaTestClient::GetAssignments(NKafka::TSyncGroupResponseData::AssignmentMeta::Type metadata) {
    TKafkaVersion version = *(TKafkaVersion*)(metadata.value().data() + sizeof(TKafkaVersion));
    TBuffer buffer(metadata.value().data() + sizeof(TKafkaVersion), metadata.value().size_bytes() - sizeof(TKafkaVersion));
    TKafkaReadable readable(buffer);

    TConsumerProtocolAssignment result;
    result.Read(readable, version);

    return result;
}

std::vector<NKafka::TSyncGroupRequestData::TSyncGroupRequestAssignment> TKafkaTestClient::MakeRangeAssignment(
    TMessagePtr<TJoinGroupResponseData>& joinResponse,
    int totalPartitionsCount)
{

    std::vector<NKafka::TSyncGroupRequestData::TSyncGroupRequestAssignment> assignments;

    std::unordered_map<TString, THashSet<TString>> memberToTopics;

    for (auto& member : joinResponse->Members) {
        THashSet<TString> memberTopics;
        FillTopicsFromJoinGroupMetadata(member.Metadata, memberTopics);
        memberToTopics[member.MemberId.value()] = std::move(memberTopics);
    }

    THashSet<TString> allTopics;
    for (auto& kv : memberToTopics) {
        for (auto& t : kv.second) {
            allTopics.insert(t);
        }
    }

    std::unordered_map<TString, std::vector<TString>> topicToMembers;
    for (auto& t : allTopics) {
        for (auto& [mId, topicsSet] : memberToTopics) {
            if (topicsSet.contains(t)) {
                topicToMembers[t].push_back(mId);
            }
        }
    }

    for (const auto& member : joinResponse->Members) {
        TConsumerProtocolAssignment consumerAssignment;

        const auto& requestedTopics = memberToTopics[member.MemberId.value()];
        for (auto& topicName : requestedTopics) {

            auto& interestedMembers = topicToMembers[topicName];
            auto it = std::find(interestedMembers.begin(), interestedMembers.end(), member.MemberId);
            if (it == interestedMembers.end()) {
                continue;
            }

            int idx = static_cast<int>(std::distance(interestedMembers.begin(), it));
            int totalInterested = static_cast<int>(interestedMembers.size());

            const int totalPartitions = totalPartitionsCount;

            int baseCount = totalPartitions / totalInterested;
            int remainder = totalPartitions % totalInterested;

            int start = idx * baseCount + std::min<int>(idx, remainder);
            int length = baseCount + (idx < remainder ? 1 : 0);


            TConsumerProtocolAssignment::TopicPartition topicPartition;
            topicPartition.Topic = topicName;
            for (int p = start; p < start + length; ++p) {
                topicPartition.Partitions.push_back(p);
            }
            consumerAssignment.AssignedPartitions.push_back(topicPartition);
        }

        {
            TWritableBuf buf(nullptr, consumerAssignment.Size(ASSIGNMENT_VERSION) + sizeof(ASSIGNMENT_VERSION));
            TKafkaWritable writable(buf);

            writable << ASSIGNMENT_VERSION;
            consumerAssignment.Write(writable, ASSIGNMENT_VERSION);
            NKafka::TSyncGroupRequestData::TSyncGroupRequestAssignment syncAssignment;
            syncAssignment.MemberId = member.MemberId;
            syncAssignment.AssignmentStr = TString(buf.GetBuffer().data(), buf.GetBuffer().size());
            syncAssignment.Assignment = syncAssignment.AssignmentStr;

            assignments.push_back(std::move(syncAssignment));
        }
    }

    return assignments;
}

TMessagePtr<TOffsetFetchResponseData> TKafkaTestClient::OffsetFetch(TString groupId, std::map<TString, std::vector<i32>> topicsToPartions) {
    Cerr << ">>>>> TOffsetFetchRequestData\n";

    TRequestHeaderData header = Header(NKafka::EApiKey::OFFSET_FETCH, 8);

    TOffsetFetchRequestData::TOffsetFetchRequestGroup group;
    group.GroupId = groupId;

    for (const auto& [topicName, partitions] : topicsToPartions) {
        TOffsetFetchRequestData::TOffsetFetchRequestGroup::TOffsetFetchRequestTopics topic;
        topic.Name = topicName;
        topic.PartitionIndexes = partitions;
        group.Topics.push_back(topic);
    }

    TOffsetFetchRequestData request;
    request.Groups.push_back(group);

    return WriteAndRead<TOffsetFetchResponseData>(header, request);
}

TMessagePtr<TOffsetFetchResponseData> TKafkaTestClient::OffsetFetch(TOffsetFetchRequestData request) {
    Cerr << ">>>>> TOffsetFetchRequestData\n";
    TRequestHeaderData header = Header(NKafka::EApiKey::OFFSET_FETCH, 8);
    return WriteAndRead<TOffsetFetchResponseData>(header, request);
}

TMessagePtr<TListGroupsResponseData> TKafkaTestClient::ListGroups(TListGroupsRequestData request) {
    Cerr << ">>>>> TListGroupsResponseData\n";
    TRequestHeaderData header = Header(NKafka::EApiKey::LIST_GROUPS, 4);
    return WriteAndRead<TListGroupsResponseData>(header, request);
}

TMessagePtr<TDescribeGroupsResponseData> TKafkaTestClient::DescribeGroups(TDescribeGroupsRequestData& request) {
    Cerr << ">>>>> TDescribeGroupsResponseData\n";
    TRequestHeaderData header = Header(NKafka::EApiKey::DESCRIBE_GROUPS, 5);
    return WriteAndRead<TDescribeGroupsResponseData>(header, request);
}

TMessagePtr<TFetchResponseData> TKafkaTestClient::Fetch(const std::vector<std::pair<TString, std::vector<i32>>>& topics, i64 offset) {
    Cerr << ">>>>> TFetchRequestData\n";

    TRequestHeaderData header = Header(NKafka::EApiKey::FETCH, 3);

    TFetchRequestData request;
    request.MaxWaitMs = 1000;
    request.MinBytes = 1;
    request.ReplicaId = -1;

    for (auto& topic: topics) {
        NKafka::TFetchRequestData::TFetchTopic topicReq {};
        topicReq.Topic = topic.first;
        for (auto& partition: topic.second) {
            NKafka::TFetchRequestData::TFetchTopic::TFetchPartition partitionReq {};
            partitionReq.FetchOffset = offset;
            partitionReq.Partition = partition;
            partitionReq.PartitionMaxBytes = 1_MB;
            topicReq.Partitions.push_back(partitionReq);
        }
        request.Topics.push_back(topicReq);
    }

    return WriteAndRead<TFetchResponseData>(header, request);
}

TMessagePtr<TFetchResponseData> TKafkaTestClient::Fetch(const std::vector<std::pair<TKafkaUuid, std::vector<i32>>>& topics, i64 offset) {
    Cerr << ">>>>> TFetchRequestData\n";

    TRequestHeaderData header = Header(NKafka::EApiKey::FETCH, 13);

    TFetchRequestData request;
    request.MaxWaitMs = 1000;
    request.MinBytes = 1;
    request.ReplicaId = -1;

    for (auto& topic: topics) {
        NKafka::TFetchRequestData::TFetchTopic topicReq {};
        topicReq.TopicId = topic.first;
        for (auto& partition: topic.second) {
            NKafka::TFetchRequestData::TFetchTopic::TFetchPartition partitionReq {};
            partitionReq.FetchOffset = offset;
            partitionReq.Partition = partition;
            partitionReq.PartitionMaxBytes = 1_MB;
            topicReq.Partitions.push_back(partitionReq);
        }
        request.Topics.push_back(topicReq);
    }

    return WriteAndRead<TFetchResponseData>(header, request);
}

void TKafkaTestClient::ValidateNoDataInTopics(const std::vector<std::pair<TString, std::vector<i32>>>& topics, i64 offset) {
    auto fetchResponse = Fetch(topics, offset);
    UNIT_ASSERT_VALUES_EQUAL(fetchResponse->ErrorCode, static_cast<TKafkaInt16>(EKafkaErrors::NONE_ERROR));
    for (ui32 topicIndex = 0; topicIndex < topics.size(); topicIndex++) {
        for (ui32 partitionIndex = 0; partitionIndex < topics[topicIndex].second.size(); partitionIndex++) {
            UNIT_ASSERT(!fetchResponse->Responses[topicIndex].Partitions[partitionIndex].Records.has_value());
        }
    }
}

TMessagePtr<TCreateTopicsResponseData> TKafkaTestClient::CreateTopics(std::vector<TTopicConfig> topicsToCreate, bool validateOnly) {
    Cerr << ">>>>> TCreateTopicsRequestData\n";

    TRequestHeaderData header = Header(NKafka::EApiKey::CREATE_TOPICS, 7);
    TCreateTopicsRequestData request;
    request.ValidateOnly = validateOnly;

    for (auto& topicToCreate : topicsToCreate) {
        NKafka::TCreateTopicsRequestData::TCreatableTopic topic;
        topic.Name = topicToCreate.Name;
        topic.NumPartitions = topicToCreate.PartitionsNumber;
        topic.ReplicationFactor = topicToCreate.ReplicationFactor;

        auto addConfig = [&topic](std::optional<TString> configValue, TString configName) {
            if (configValue.has_value()) {
                NKafka::TCreateTopicsRequestData::TCreatableTopic::TCreateableTopicConfig config;
                config.Name = configName;
                config.Value = configValue.value();
                topic.Configs.push_back(config);
            }
        };

        addConfig(topicToCreate.RetentionMs, "retention.ms");
        addConfig(topicToCreate.RetentionBytes, "retention.bytes");

        for (auto const& [name, value] : topicToCreate.Configs) {
            NKafka::TCreateTopicsRequestData::TCreatableTopic::TCreateableTopicConfig config;
            config.Name = name;
            config.Value = value;
            topic.Configs.push_back(config);
        }

        request.Topics.push_back(topic);
    }

    return WriteAndRead<TCreateTopicsResponseData>(header, request);
}

TMessagePtr<TCreatePartitionsResponseData> TKafkaTestClient::CreatePartitions(const std::vector<TTopicConfig>& topicsToCreate, bool validateOnly) {
    Cerr << ">>>>> TCreateTopicsRequestData\n";

    TRequestHeaderData header = Header(NKafka::EApiKey::CREATE_PARTITIONS, 3);
    TCreatePartitionsRequestData request;
    request.ValidateOnly = validateOnly;
    request.TimeoutMs = 100;

    for (auto& topicToCreate : topicsToCreate) {
        NKafka::TCreatePartitionsRequestData::TCreatePartitionsTopic topic;
        topic.Name = topicToCreate.Name;
        topic.Count = topicToCreate.PartitionsNumber;

        request.Topics.push_back(topic);
    }

    return WriteAndRead<TCreatePartitionsResponseData>(header, request);
}

TMessagePtr<TAlterConfigsResponseData> TKafkaTestClient::AlterConfigs(std::vector<TTopicConfig> topicsToModify, bool validateOnly) {
    Cerr << ">>>>> TAlterConfigsRequestData\n";

    TRequestHeaderData header = Header(NKafka::EApiKey::ALTER_CONFIGS, 2);
    TAlterConfigsRequestData request;
    request.ValidateOnly = validateOnly;

    for (auto& topicToModify : topicsToModify) {
        NKafka::TAlterConfigsRequestData::TAlterConfigsResource resource;
        resource.ResourceType = TOPIC_RESOURCE_TYPE;
        resource.ResourceName = topicToModify.Name;

        auto addConfig = [&resource](std::optional<TString> configValue, TString configName) {
            if (configValue.has_value()) {
                NKafka::TAlterConfigsRequestData::TAlterConfigsResource::TAlterableConfig config;
                config.Name = configName;
                config.Value = configValue.value();
                resource.Configs.push_back(config);
            }
        };

        addConfig(topicToModify.RetentionMs, "retention.ms");
        addConfig(topicToModify.RetentionBytes, "retention.bytes");

        for (auto const& [name, value] : topicToModify.Configs) {
            NKafka::TAlterConfigsRequestData::TAlterConfigsResource::TAlterableConfig config;
            config.Name = name;
            config.Value = value;
            resource.Configs.push_back(config);
        }
        request.Resources.push_back(resource);
    }

    return WriteAndRead<TAlterConfigsResponseData>(header, request);
}

TMessagePtr<TDescribeConfigsResponseData> TKafkaTestClient::DescribeConfigs(std::vector<TString> topics) {
    Cerr << ">>>>> TDescribeConfigsRequestData\n";

    TRequestHeaderData header = Header(NKafka::EApiKey::DESCRIBE_CONFIGS, 2);
    TDescribeConfigsRequestData request;

    for (auto& topic : topics) {
        NKafka::TDescribeConfigsRequestData::TDescribeConfigsResource resource;
        resource.ResourceType = TOPIC_RESOURCE_TYPE;
        resource.ResourceName = topic;
        request.Resources.push_back(resource);
    }

    return WriteAndRead<TDescribeConfigsResponseData>(header, request);
}

TMessagePtr<TAddPartitionsToTxnResponseData> TKafkaTestClient::AddPartitionsToTxn(const TString& transactionalId, const TProducerInstanceId& producerInstanceId, const std::unordered_map<TString, std::vector<ui32>>& topicPartitions) {
    TRequestHeaderData header = Header(EApiKey::ADD_PARTITIONS_TO_TXN, 3);
    TAddPartitionsToTxnRequestData request;
    request.TransactionalId = transactionalId;
    request.ProducerId = producerInstanceId.Id;
    request.ProducerEpoch = producerInstanceId.Epoch;
    for (auto& [topicName, partitions] : topicPartitions) {
        NKafka::TAddPartitionsToTxnRequestData::TAddPartitionsToTxnTopic topic;
        topic.Name = topicName;
        topic.Partitions.reserve(partitions.size());
        for (auto part : partitions) {
            topic.Partitions.push_back(part);
        }
        request.Topics.push_back(topic);
    }

    return WriteAndRead<TAddPartitionsToTxnResponseData>(header, request);
}

TMessagePtr<TAddOffsetsToTxnResponseData> TKafkaTestClient::AddOffsetsToTxn(const TString& transactionalId, const TProducerInstanceId& producerInstanceId, const TString& groupId) {
    TRequestHeaderData header = Header(EApiKey::ADD_OFFSETS_TO_TXN, 3);
    TAddOffsetsToTxnRequestData request;
    request.TransactionalId = transactionalId;
    request.ProducerId = producerInstanceId.Id;
    request.ProducerEpoch = producerInstanceId.Epoch;
    request.GroupId = groupId;

    return WriteAndRead<TAddOffsetsToTxnResponseData>(header, request);
}

TMessagePtr<TTxnOffsetCommitResponseData> TKafkaTestClient::TxnOffsetCommit(const TString& transactionalId, const TProducerInstanceId& producerInstanceId, const TString& groupName, ui32 generation, const std::unordered_map<TString, std::vector<std::pair<ui32, ui64>>>& paritionOffsetsToTopic) {
    TRequestHeaderData header = Header(EApiKey::TXN_OFFSET_COMMIT, 3);
    TTxnOffsetCommitRequestData request;
    request.TransactionalId = transactionalId;
    request.ProducerId = producerInstanceId.Id;
    request.ProducerEpoch = producerInstanceId.Epoch;
    request.GroupId = groupName;
    request.GenerationId = generation;
    for (auto& [topicName, partitionsAndOffsets] : paritionOffsetsToTopic) {
        NKafka::TTxnOffsetCommitRequestData::TTxnOffsetCommitRequestTopic topic;
        topic.Name = topicName;
        topic.Partitions.reserve(partitionsAndOffsets.size());
        for (auto partitionAndOffset : partitionsAndOffsets) {
            NKafka::TTxnOffsetCommitRequestData::TTxnOffsetCommitRequestTopic::TTxnOffsetCommitRequestPartition partition;
            partition.PartitionIndex = partitionAndOffset.first;
            partition.CommittedOffset = partitionAndOffset.second;
            topic.Partitions.push_back(partition);
        }
        request.Topics.push_back(topic);
    }

    return WriteAndRead<TTxnOffsetCommitResponseData>(header, request);
}

TMessagePtr<TEndTxnResponseData> TKafkaTestClient::EndTxn(const TString& transactionalId, const TProducerInstanceId& producerInstanceId, bool commit) {
    TRequestHeaderData header = Header(EApiKey::END_TXN, 3);
    TEndTxnRequestData request;
    request.TransactionalId = transactionalId;
    request.ProducerId = producerInstanceId.Id;
    request.ProducerEpoch = producerInstanceId.Epoch;
    request.Committed = commit;

    return WriteAndRead<TEndTxnResponseData>(header, request);
}

void TKafkaTestClient::UnknownApiKey() {
    Cerr << ">>>>> Unknown apiKey\n";

    TRequestHeaderData header;
    header.RequestApiKey = 7654;
    header.RequestApiVersion = 1;
    header.CorrelationId = NextCorrelation();
    header.ClientId = ClientName;

    TApiVersionsRequestData request;
    request.ClientSoftwareName = "SuperTest";
    request.ClientSoftwareVersion = "3100.7.13";

    Write(So, &header, &request);
}

void TKafkaTestClient::AuthenticateToKafka() {
{
        auto msg = ApiVersions();

        UNIT_ASSERT_VALUES_EQUAL(msg->ErrorCode, static_cast<TKafkaInt16>(EKafkaErrors::NONE_ERROR));
<<<<<<< HEAD
        UNIT_ASSERT_VALUES_EQUAL(msg->ApiKeys.size(), 20u);
=======
        UNIT_ASSERT_VALUES_EQUAL(msg->ApiKeys.size(), EXPECTED_API_KEYS_COUNT);
>>>>>>> 5aa410f6
    }

    {
        auto msg = SaslHandshake();

        UNIT_ASSERT_VALUES_EQUAL(msg->ErrorCode, static_cast<TKafkaInt16>(EKafkaErrors::NONE_ERROR));
        UNIT_ASSERT_VALUES_EQUAL(msg->Mechanisms.size(), 1u);
        UNIT_ASSERT_VALUES_EQUAL(*msg->Mechanisms[0], "PLAIN");
    }

    {
        auto msg = SaslAuthenticate("ouruser@/Root", "ourUserPassword");
        UNIT_ASSERT_VALUES_EQUAL(msg->ErrorCode, static_cast<TKafkaInt16>(EKafkaErrors::NONE_ERROR));
    }
}


TRequestHeaderData TKafkaTestClient::Header(NKafka::EApiKey apiKey, TKafkaVersion version) {
    TRequestHeaderData header;
    header.RequestApiKey = apiKey;
    header.RequestApiVersion = version;
    header.CorrelationId = NextCorrelation();
    header.ClientId = ClientName;
    return header;
}

ui32 TKafkaTestClient::NextCorrelation() {
    return Correlation++;
}

template <std::derived_from<TApiMessage> T>
TMessagePtr<T> TKafkaTestClient::WriteAndRead(TRequestHeaderData& header, TApiMessage& request, bool silent) {
    Write(So, &header, &request, silent);
    return Read<T>(Si, &header);
}

void TKafkaTestClient::Write(TSocketOutput& so, TApiMessage* request, TKafkaVersion version, bool silent) {
    TWritableBuf sb(nullptr, request->Size(version) + 1000);
    TKafkaWritable writable(sb);
    request->Write(writable, version);
    so.Write(sb.Data(), sb.Size());

    if (!silent) {
        Print(sb.GetBuffer());
    }
}

void TKafkaTestClient::Write(TSocketOutput& so, TRequestHeaderData* header, TApiMessage* request, bool silent) {
    TKafkaVersion version = header->RequestApiVersion;
    TKafkaVersion headerVersion = RequestHeaderVersion(request->ApiKey(), version);

    TKafkaInt32 size = header->Size(headerVersion) + request->Size(version);
    if (!silent) {
        Cerr << ">>>>> Size=" << size << Endl;
    }
    NKafka::NormalizeNumber(size);
    so.Write(&size, sizeof(size));

    Write(so, header, headerVersion, silent);
    Write(so, request, version, silent);

    so.Flush();
}

template<std::derived_from<TApiMessage> T>
TMessagePtr<T> TKafkaTestClient::Read(TSocketInput& si, TRequestHeaderData* requestHeader) {
    TKafkaInt32 size;

    si.Read(&size, sizeof(size));
    NKafka::NormalizeNumber(size);

    auto buffer= std::make_shared<TBuffer>();
    buffer->Resize(size);
    si.Load(buffer->Data(), size);

    TKafkaVersion headerVersion = ResponseHeaderVersion(requestHeader->RequestApiKey, requestHeader->RequestApiVersion);

    TKafkaReadable readable(*buffer);

    TResponseHeaderData header;
    header.Read(readable, headerVersion);

    UNIT_ASSERT_VALUES_EQUAL(header.CorrelationId, requestHeader->CorrelationId);

    auto response = CreateResponse(requestHeader->RequestApiKey);
    response->Read(readable, requestHeader->RequestApiVersion);

    return TMessagePtr<T>(buffer, std::shared_ptr<TApiMessage>(response.release()));
}

void TKafkaTestClient::Print(const TBuffer& buffer) {
    TStringBuilder sb;
    for (size_t i = 0; i < buffer.Size(); ++i) {
        char c = buffer.Data()[i];
        if (i > 0) {
            sb << ", ";
        }
        sb << "0x" << Hex0((c & 0xF0) >> 4) << Hex0(c & 0x0F);
    }
    Cerr << ">>>>> Packet sent: " << sb << Endl;
}

char TKafkaTestClient::Hex0(const unsigned char c) {
    return c < 10 ? '0' + c : 'A' + c - 10;
}

void TKafkaTestClient::FillTopicsFromJoinGroupMetadata(TKafkaBytes& metadata, THashSet<TString>& topics) {
    TKafkaVersion version = *(TKafkaVersion*)(metadata.value().data() + sizeof(TKafkaVersion));

    TBuffer buffer(metadata.value().data() + sizeof(TKafkaVersion), metadata.value().size_bytes() - sizeof(TKafkaVersion));
    TKafkaReadable readable(buffer);

    TConsumerProtocolSubscription result;
    result.Read(readable, version);

    for (auto topic: result.Topics) {
        if (topic.has_value()) {
            topics.emplace(topic.value());
        }
    }
}<|MERGE_RESOLUTION|>--- conflicted
+++ resolved
@@ -145,10 +145,10 @@
     return WriteAndRead<TProduceResponseData>(header, request);
 }
 
-TMessagePtr<TProduceResponseData> TKafkaTestClient::Produce(const TTopicPartition& topicPartition, 
-                                                            const std::vector<std::pair<TString, TString>>& keyValueMessages, 
-                                                            ui32 baseSequence, 
-                                                            const std::optional<TProducerInstanceId>& producerInstanceId, 
+TMessagePtr<TProduceResponseData> TKafkaTestClient::Produce(const TTopicPartition& topicPartition,
+                                                            const std::vector<std::pair<TString, TString>>& keyValueMessages,
+                                                            ui32 baseSequence,
+                                                            const std::optional<TProducerInstanceId>& producerInstanceId,
                                                             const std::optional<TString>& transactionalId) {
     TKafkaRecordBatch batch;
     batch.BaseSequence = baseSequence;
@@ -699,11 +699,7 @@
         auto msg = ApiVersions();
 
         UNIT_ASSERT_VALUES_EQUAL(msg->ErrorCode, static_cast<TKafkaInt16>(EKafkaErrors::NONE_ERROR));
-<<<<<<< HEAD
-        UNIT_ASSERT_VALUES_EQUAL(msg->ApiKeys.size(), 20u);
-=======
         UNIT_ASSERT_VALUES_EQUAL(msg->ApiKeys.size(), EXPECTED_API_KEYS_COUNT);
->>>>>>> 5aa410f6
     }
 
     {
