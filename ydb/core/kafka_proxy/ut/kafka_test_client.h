#pragma once

#include <ydb/core/kafka_proxy/kafka_events.h>
#include <ydb/core/kafka_proxy/kafka_messages.h>
#include <ydb/core/kafka_proxy/kafka_topic_partition.h>
#include <ydb/core/kafka_proxy/actors/actors.h>

#include <util/system/tempfile.h>

using namespace NKafka;

struct TTopicConfig {
    inline static const std::map<TString, TString> DummyMap;

    TTopicConfig(
            TString name,
            ui32 partionsNumber,
            std::optional<TString> retentionMs = std::nullopt,
            std::optional<TString> retentionBytes = std::nullopt,
            const std::map<TString, TString>& configs = DummyMap,
            TKafkaInt16 replicationFactor = 1)
        : Name(name)
        , PartitionsNumber(partionsNumber)
        , RetentionMs(retentionMs)
        , RetentionBytes(retentionBytes)
        , Configs(configs)
        , ReplicationFactor(replicationFactor)
    {
    }

    TString Name;
    ui32 PartitionsNumber;
    std::optional<TString> RetentionMs;
    std::optional<TString> RetentionBytes;
    std::map<TString, TString> Configs;
    TKafkaInt16 ReplicationFactor;
};

struct TReadInfo {
    std::vector<TConsumerProtocolAssignment::TopicPartition> Partitions;
    TString MemberId;
    i32 GenerationId;
};

class TKafkaTestClient {
    public:
        TKafkaTestClient(ui16 port, const TString clientName = "TestClient");

        template <std::derived_from<TApiMessage> T>
        void WriteToSocket(TRequestHeaderData& header, T& request) {
            Write(So, &header, &request);
        }

        template <std::derived_from<TApiMessage> T>
        TMessagePtr<T> ReadResponse(TRequestHeaderData& header) {
            return Read<T>(Si, &header);
        }

        TMessagePtr<TApiVersionsResponseData> ApiVersions(bool silent = false);

        TMessagePtr<TMetadataResponseData> Metadata(const TVector<TString>& topics = {}, std::optional<bool> allowAutoTopicCreation = std::nullopt);

        TMessagePtr<TSaslHandshakeResponseData> SaslHandshake(const TString& mechanism = "PLAIN");

        TMessagePtr<TSaslAuthenticateResponseData> SaslAuthenticate(const TString& user, const TString& password);

<<<<<<< HEAD
        TMessagePtr<TInitProducerIdResponseData> InitProducerId(const std::optional<TString>& transactionalId = {}, ui64 txnTimeoutMs = 1000);
=======
        TMessagePtr<TInitProducerIdResponseData> InitProducerId(const std::optional<TString>& transactionalId = std::nullopt);
>>>>>>> 32f4f47a

        TMessagePtr<TOffsetCommitResponseData> OffsetCommit(TString groupId, std::unordered_map<TString, std::vector<NKafka::TEvKafka::PartitionConsumerOffset>> topicToConsumerOffsets);

        TMessagePtr<TProduceResponseData> Produce(const TString& topicName, ui32 partition, const TKafkaRecordBatch& batch);

<<<<<<< HEAD
        TMessagePtr<TProduceResponseData> Produce(const TString& topicName, const std::vector<std::pair<ui32, TKafkaRecordBatch>> msgs, std::optional<TString> transactionalId = {});
        
        TMessagePtr<TProduceResponseData> Produce(const TTopicPartition topicPartition, const std::vector<std::pair<TString, TString>> keyValueMessages, ui32 baseSequence = 0, std::optional<TProducerInstanceId> producerInstanceId = {}, std::optional<TString> transactionalId = {});
=======
        TMessagePtr<TProduceResponseData> Produce(const TString& topicName, const std::vector<std::pair<ui32, TKafkaRecordBatch>>& msgs, const std::optional<TString>& transactionalId = {});
        
        TMessagePtr<TProduceResponseData> Produce(const TTopicPartition& topicPartition, 
                                                  const std::vector<std::pair<TString, TString>>& keyValueMessages, 
                                                  ui32 baseSequence = 0, 
                                                  const std::optional<TProducerInstanceId>& producerInstanceId = {}, 
                                                  const std::optional<TString>& transactionalId = {});
>>>>>>> 32f4f47a

        TMessagePtr<TListOffsetsResponseData> ListOffsets(std::vector<std::pair<i32,i64>>& partitions, const TString& topic);

        TMessagePtr<TJoinGroupResponseData> JoinGroup(std::vector<TString>& topics, TString& groupId, TString protocolName, i32 heartbeatTimeout = 1000000);

        TMessagePtr<TSyncGroupResponseData> SyncGroup(TString& memberId, ui64 generationId, TString& groupId, std::vector<NKafka::TSyncGroupRequestData::TSyncGroupRequestAssignment> assignments, TString& protocolName);

        TReadInfo JoinAndSyncGroup(std::vector<TString>& topics, TString& groupId, TString& protocolName, i32 heartbeatTimeout = 1000000, ui32 totalPartitionsCount = 0);

        TMessagePtr<THeartbeatResponseData> Heartbeat(TString& memberId, ui64 generationId, TString& groupId);

        void WaitRebalance(TString& memberId, ui64 generationId, TString& groupId);

        TReadInfo JoinAndSyncGroupAndWaitPartitions(std::vector<TString>& topics, TString& groupId, ui32 expectedPartitionsCount, TString& protocolName, ui32 totalPartitionsCount = 0, ui32 hartbeatTimeout = 1000000);

        TMessagePtr<TLeaveGroupResponseData> LeaveGroup(TString& memberId, TString& groupId);

        TConsumerProtocolAssignment GetAssignments(NKafka::TSyncGroupResponseData::AssignmentMeta::Type metadata);

        std::vector<NKafka::TSyncGroupRequestData::TSyncGroupRequestAssignment> MakeRangeAssignment(
            TMessagePtr<TJoinGroupResponseData>& joinResponse,
            int totalPartitionsCount);

        TMessagePtr<TOffsetFetchResponseData> OffsetFetch(TString groupId, std::map<TString, std::vector<i32>> topicsToPartions);

        TMessagePtr<TOffsetFetchResponseData> OffsetFetch(TOffsetFetchRequestData request);

        TMessagePtr<TFetchResponseData> Fetch(const std::vector<std::pair<TKafkaUuid, std::vector<i32>>>& topics, i64 offset = 0);
        TMessagePtr<TFetchResponseData> Fetch(const std::vector<std::pair<TString, std::vector<i32>>>& topics, i64 offset = 0);

        TMessagePtr<TCreateTopicsResponseData> CreateTopics(std::vector<TTopicConfig> topicsToCreate, bool validateOnly = false);

        TMessagePtr<TCreatePartitionsResponseData> CreatePartitions(const std::vector<TTopicConfig>& topicsToCreate, bool validateOnly = false);

        TMessagePtr<TAlterConfigsResponseData> AlterConfigs(std::vector<TTopicConfig> topicsToModify, bool validateOnly = false);

        TMessagePtr<TDescribeConfigsResponseData> DescribeConfigs(std::vector<TString> topics);

        TMessagePtr<TAddPartitionsToTxnResponseData> AddPartitionsToTxn(const TString& transactionalId, const TProducerInstanceId& producerInstanceId, const std::unordered_map<TString, std::vector<ui32>>& topicPartitions);

        TMessagePtr<TAddOffsetsToTxnResponseData> AddOffsetsToTxn(const TString& transactionalId, const TProducerInstanceId& producerInstanceId, const TString& groupId);

        TMessagePtr<TTxnOffsetCommitResponseData> TxnOffsetCommit(const TString& transactionalId, const TProducerInstanceId& producerInstanceId, const TString& groupName, ui32 generation, const std::unordered_map<TString, std::vector<std::pair<ui32, ui64>>>& paritionOffsetsToTopic);

        TMessagePtr<TEndTxnResponseData> EndTxn(const TString& transactionalId, const TProducerInstanceId& producerInstanceId, bool commit);

        void UnknownApiKey();

        void AuthenticateToKafka();

        TRequestHeaderData Header(NKafka::EApiKey apiKey, TKafkaVersion version);

    protected:
        ui32 NextCorrelation();
        template <std::derived_from<TApiMessage> T>
        TMessagePtr<T> WriteAndRead(TRequestHeaderData& header, TApiMessage& request, bool silent = false);
        void Write(TSocketOutput& so, TApiMessage* request, TKafkaVersion version, bool silent = false);
        void Write(TSocketOutput& so, TRequestHeaderData* header, TApiMessage* request, bool silent = false);
        template <std::derived_from<TApiMessage> T>
        TMessagePtr<T> Read(TSocketInput& si, TRequestHeaderData* requestHeader);
        void Print(const TBuffer& buffer);
        char Hex0(const unsigned char c);
        void FillTopicsFromJoinGroupMetadata(TKafkaBytes& metadata, THashSet<TString>& topics);

    private:
        TNetworkAddress Addr;
        TSocket Socket;
        TSocketOutput So;
        TSocketInput Si;

        ui32 Correlation;
        TString ClientName;
    };<|MERGE_RESOLUTION|>--- conflicted
+++ resolved
@@ -64,21 +64,12 @@
 
         TMessagePtr<TSaslAuthenticateResponseData> SaslAuthenticate(const TString& user, const TString& password);
 
-<<<<<<< HEAD
         TMessagePtr<TInitProducerIdResponseData> InitProducerId(const std::optional<TString>& transactionalId = {}, ui64 txnTimeoutMs = 1000);
-=======
-        TMessagePtr<TInitProducerIdResponseData> InitProducerId(const std::optional<TString>& transactionalId = std::nullopt);
->>>>>>> 32f4f47a
 
         TMessagePtr<TOffsetCommitResponseData> OffsetCommit(TString groupId, std::unordered_map<TString, std::vector<NKafka::TEvKafka::PartitionConsumerOffset>> topicToConsumerOffsets);
 
         TMessagePtr<TProduceResponseData> Produce(const TString& topicName, ui32 partition, const TKafkaRecordBatch& batch);
 
-<<<<<<< HEAD
-        TMessagePtr<TProduceResponseData> Produce(const TString& topicName, const std::vector<std::pair<ui32, TKafkaRecordBatch>> msgs, std::optional<TString> transactionalId = {});
-        
-        TMessagePtr<TProduceResponseData> Produce(const TTopicPartition topicPartition, const std::vector<std::pair<TString, TString>> keyValueMessages, ui32 baseSequence = 0, std::optional<TProducerInstanceId> producerInstanceId = {}, std::optional<TString> transactionalId = {});
-=======
         TMessagePtr<TProduceResponseData> Produce(const TString& topicName, const std::vector<std::pair<ui32, TKafkaRecordBatch>>& msgs, const std::optional<TString>& transactionalId = {});
         
         TMessagePtr<TProduceResponseData> Produce(const TTopicPartition& topicPartition, 
@@ -86,7 +77,6 @@
                                                   ui32 baseSequence = 0, 
                                                   const std::optional<TProducerInstanceId>& producerInstanceId = {}, 
                                                   const std::optional<TString>& transactionalId = {});
->>>>>>> 32f4f47a
 
         TMessagePtr<TListOffsetsResponseData> ListOffsets(std::vector<std::pair<i32,i64>>& partitions, const TString& topic);
 
