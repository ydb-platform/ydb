

#include <library/cpp/testing/unittest/registar.h>
#include <library/cpp/retry/retry.h>

#include "kafka_test_client.h"

#include <ydb/core/client/flat_ut_client.h>
#include <ydb/core/kafka_proxy/kafka_events.h>
#include <ydb/core/kafka_proxy/kafka_messages.h>
#include <ydb/core/kafka_proxy/kafka_constants.h>
#include <ydb/core/kafka_proxy/actors/actors.h>
#include <ydb/core/kafka_proxy/kafka_transactional_producers_initializers.h>
#include <ydb/core/persqueue/user_info.h>
#include <ydb/services/ydb/ydb_common_ut.h>
#include <ydb/services/ydb/ydb_keys_ut.h>

#include <ydb/library/testlib/service_mocks/access_service_mock.h>

#include <ydb/public/sdk/cpp/include/ydb-cpp-sdk/client/datastreams/datastreams.h>
#include <ydb/public/sdk/cpp/include/ydb-cpp-sdk/client/topic/client.h>
#include <ydb/public/sdk/cpp/src/client/persqueue_public/persqueue.h>
#include <ydb/public/sdk/cpp/include/ydb-cpp-sdk/client/types/status_codes.h>
#include <ydb/public/sdk/cpp/include/ydb-cpp-sdk/client/table/table.h>
#include <ydb/public/sdk/cpp/include/ydb-cpp-sdk/client/scheme/scheme.h>
#include <ydb/public/api/grpc/draft/ydb_datastreams_v1.grpc.pb.h>

#include <library/cpp/json/json_reader.h>
#include <library/cpp/digest/md5/md5.h>
#include <library/cpp/string_utils/base64/base64.h>

#include <util/system/tempfile.h>

using namespace NKafka;
using namespace NYdb;
using namespace NYdb::NTable;

static constexpr const char NON_CHARGEABLE_USER[] = "superuser@builtin";
static constexpr const char NON_CHARGEABLE_USER_X[] = "superuser_x@builtin";
static constexpr const char NON_CHARGEABLE_USER_Y[] = "superuser_y@builtin";

static constexpr const char DEFAULT_CLOUD_ID[] = "somecloud";
static constexpr const char DEFAULT_FOLDER_ID[] = "somefolder";

static constexpr const ui64 FirstTopicOffset = -2;
static constexpr const ui64 LastTopicOffset = -1;

static constexpr const ui64 FAKE_SERVERLESS_KAFKA_PROXY_PORT = 19092;

struct WithSslAndAuth: TKikimrTestSettings {
    static constexpr bool SSL = true;
    static constexpr bool AUTH = true;
};
using TKikimrWithGrpcAndRootSchemaSecure = NYdb::TBasicKikimrWithGrpcAndRootSchema<WithSslAndAuth>;

template <class TKikimr, bool secure>
class TTestServer {
public:
    TIpPort Port;

    TTestServer(const TString& kafkaApiMode = "1", bool serverless = false, bool enableNativeKafkaBalancing = false) {
        TPortManager portManager;
        Port = portManager.GetTcpPort();

        ui16 accessServicePort = portManager.GetPort(4284);
        TString accessServiceEndpoint = "localhost:" + ToString(accessServicePort);

        NKikimrConfig::TAppConfig appConfig;
        appConfig.MutableAuthConfig()->SetUseLoginProvider(true);
        appConfig.MutableAuthConfig()->SetUseBlackBox(false);
        appConfig.MutableAuthConfig()->SetUseBlackBox(false);
        appConfig.MutableAuthConfig()->SetUseAccessService(true);
        appConfig.MutableAuthConfig()->SetUseAccessServiceApiKey(true);
        appConfig.MutableAuthConfig()->SetUseAccessServiceTLS(false);
        appConfig.MutableAuthConfig()->SetAccessServiceEndpoint(accessServiceEndpoint);

        appConfig.MutablePQConfig()->SetTopicsAreFirstClassCitizen(true);
        appConfig.MutablePQConfig()->SetEnabled(true);
        // NOTE(shmel1k@): KIKIMR-14221
        appConfig.MutablePQConfig()->SetCheckACL(false);
        appConfig.MutablePQConfig()->SetRequireCredentialsInNewProtocol(false);

        auto cst = appConfig.MutablePQConfig()->AddClientServiceType();
        cst->SetName("data-transfer");
        cst = appConfig.MutablePQConfig()->AddClientServiceType();
        cst->SetName("data-transfer2");

        appConfig.MutableKafkaProxyConfig()->SetEnableKafkaProxy(true);
        appConfig.MutableKafkaProxyConfig()->SetListeningPort(Port);
        appConfig.MutableKafkaProxyConfig()->SetMaxMessageSize(1024);
        appConfig.MutableKafkaProxyConfig()->SetMaxInflightSize(2048);
        if (serverless) {
            appConfig.MutableKafkaProxyConfig()->MutableProxy()->SetHostname("localhost");
            appConfig.MutableKafkaProxyConfig()->MutableProxy()->SetPort(FAKE_SERVERLESS_KAFKA_PROXY_PORT);
        }

        appConfig.MutablePQConfig()->MutableQuotingConfig()->SetEnableQuoting(true);
        appConfig.MutablePQConfig()->MutableQuotingConfig()->SetQuotaWaitDurationMs(300);
        appConfig.MutablePQConfig()->MutableQuotingConfig()->SetPartitionReadQuotaIsTwiceWriteQuota(true);
        appConfig.MutablePQConfig()->MutableBillingMeteringConfig()->SetEnabled(true);
        appConfig.MutablePQConfig()->MutableBillingMeteringConfig()->SetFlushIntervalSec(1);
        appConfig.MutablePQConfig()->AddClientServiceType()->SetName("data-streams");
        appConfig.MutablePQConfig()->AddNonChargeableUser(NON_CHARGEABLE_USER);
        appConfig.MutablePQConfig()->AddNonChargeableUser(NON_CHARGEABLE_USER_X);
        appConfig.MutablePQConfig()->AddNonChargeableUser(NON_CHARGEABLE_USER_Y);

        appConfig.MutablePQConfig()->AddValidWriteSpeedLimitsKbPerSec(128);
        appConfig.MutablePQConfig()->AddValidWriteSpeedLimitsKbPerSec(512);
        appConfig.MutablePQConfig()->AddValidWriteSpeedLimitsKbPerSec(1_KB);

        appConfig.MutableGRpcConfig()->SetHost("::1");
        auto limit = appConfig.MutablePQConfig()->AddValidRetentionLimits();
        limit->SetMinPeriodSeconds(0);
        limit->SetMaxPeriodSeconds(TDuration::Days(1).Seconds());
        limit->SetMinStorageMegabytes(0);
        limit->SetMaxStorageMegabytes(0);

        limit = appConfig.MutablePQConfig()->AddValidRetentionLimits();
        limit->SetMinPeriodSeconds(0);
        limit->SetMaxPeriodSeconds(TDuration::Days(7).Seconds());
        limit->SetMinStorageMegabytes(50_KB);
        limit->SetMaxStorageMegabytes(1_MB);

        MeteringFile = MakeHolder<TTempFileHandle>();
        appConfig.MutableMeteringConfig()->SetMeteringFilePath(MeteringFile->Name());

        if (secure) {
            appConfig.MutablePQConfig()->SetRequireCredentialsInNewProtocol(true);
            appConfig.MutableDomainsConfig()->MutableSecurityConfig()->SetEnforceUserTokenRequirement(true);
        }
        KikimrServer = std::unique_ptr<TKikimr>(new TKikimr(std::move(appConfig), {}, {}, false, nullptr, nullptr, 0));
        KikimrServer->GetRuntime()->SetLogPriority(NKikimrServices::KAFKA_PROXY, NActors::NLog::PRI_TRACE);
        KikimrServer->GetRuntime()->SetLogPriority(NKikimrServices::PERSQUEUE, NActors::NLog::PRI_DEBUG);
        KikimrServer->GetRuntime()->SetLogPriority(NKikimrServices::PQ_WRITE_PROXY, NActors::NLog::PRI_TRACE);
        KikimrServer->GetRuntime()->SetLogPriority(NKikimrServices::TICKET_PARSER, NLog::PRI_TRACE);
        KikimrServer->GetRuntime()->SetLogPriority(NKikimrServices::GRPC_CLIENT, NLog::PRI_TRACE);
        KikimrServer->GetRuntime()->SetLogPriority(NKikimrServices::GRPC_PROXY_NO_CONNECT_ACCESS, NLog::PRI_TRACE);

        if (enableNativeKafkaBalancing) {
            KikimrServer->GetRuntime()->GetAppData().FeatureFlags.SetEnableKafkaNativeBalancing(true);
        }
        KikimrServer->GetRuntime()->GetAppData().FeatureFlags.SetEnableKafkaTransactions(true);

        TClient client(*(KikimrServer->ServerSettings));
        if (secure) {
            client.SetSecurityToken("root@builtin");
        }

        ui16 grpc = KikimrServer->GetPort();
        TString location = TStringBuilder() << "localhost:" << grpc;
        auto driverConfig = TDriverConfig()
            .SetEndpoint(location)
            .SetLog(std::unique_ptr<TLogBackend>(CreateLogBackend("cerr", TLOG_DEBUG).Release()));
        if (secure) {
            driverConfig.UseSecureConnection(TString(NYdbSslTestData::CaCrt));
            driverConfig.SetAuthToken("root@builtin");
        } else {
            driverConfig.SetDatabase("/Root/");
        }

        Driver = std::make_unique<TDriver>(std::move(driverConfig));

        UNIT_ASSERT_VALUES_EQUAL(
            NMsgBusProxy::MSTATUS_OK,
            client.AlterUserAttributes("/", "Root",
                                       {{"folder_id", DEFAULT_FOLDER_ID},
                                        {"cloud_id", DEFAULT_CLOUD_ID},
                                        {"kafka_api", kafkaApiMode},
                                        {"database_id", "root"},
                                        {"serverless_rt_coordination_node_path", "/Coordinator/Root"},
                                        {"serverless_rt_base_resource_ru", "/ru_Root"}}));

        {
            auto status = client.CreateUser("/Root", "ouruser", "ourUserPassword");
            UNIT_ASSERT_VALUES_EQUAL(status, NMsgBusProxy::MSTATUS_OK);

            NYdb::NScheme::TSchemeClient schemeClient(*Driver);
            NYdb::NScheme::TPermissions permissions("ouruser", {"ydb.generic.read", "ydb.generic.write", "ydb.generic.full"});

            auto result = schemeClient
                              .ModifyPermissions(
                                  "/Root", NYdb::NScheme::TModifyPermissionsSettings().AddGrantPermissions(permissions))
                              .ExtractValueSync();
            Cerr << result.GetIssues().ToString() << "\n";
            UNIT_ASSERT(result.IsSuccess());
        }

        {
            // Access Server Mock
            grpc::ServerBuilder builder;
            builder.AddListeningPort(accessServiceEndpoint, grpc::InsecureServerCredentials()).RegisterService(&accessServiceMock);
            AccessServer = builder.BuildAndStart();
        }
    }

public:
    std::unique_ptr<TKikimr> KikimrServer;
    std::unique_ptr<TDriver> Driver;
    THolder<TTempFileHandle> MeteringFile;

    TTicketParserAccessServiceMock accessServiceMock;
    std::unique_ptr<grpc::Server> AccessServer;
};

class TInsecureTestServer : public TTestServer<TKikimrWithGrpcAndRootSchema, false> {
    using TTestServer::TTestServer;
};
class TSecureTestServer : public TTestServer<TKikimrWithGrpcAndRootSchemaSecure, true> {
    using TTestServer::TTestServer;
};

void AssertMessageMeta(const NYdb::NTopic::TReadSessionEvent::TDataReceivedEvent::TMessage& msg, const TString& field,
                       const TString& expectedValue) {
    if (msg.GetMessageMeta()) {
        for (auto& [k, v] : msg.GetMessageMeta()->Fields) {
            Cerr << ">>>>> key=" << k << ", value=" << v << Endl;
            if (field == k) {
                UNIT_ASSERT_STRINGS_EQUAL(v, expectedValue);
                return;
            }
        }
    }
    UNIT_ASSERT_C(false, "Field " << field << " not found in message meta");
}

void AssertPartitionsIsUniqueAndCountIsExpected(std::vector<TReadInfo> readInfos, ui32 expectedPartitionsCount, TString topic) {
    std::unordered_set<int> partitions;
    ui32 partitionsCount = 0;
    for (TReadInfo readInfo: readInfos) {
        for (auto topicPartitions: readInfo.Partitions) {
            if (topicPartitions.Topic == topic) {
                for (auto partition: topicPartitions.Partitions) {
                    partitions.emplace(partition);
                    partitionsCount++;
                }
            }
        }
    }
    UNIT_ASSERT_VALUES_EQUAL(partitionsCount, expectedPartitionsCount);
    UNIT_ASSERT_VALUES_EQUAL(partitions.size(), expectedPartitionsCount);
}

std::vector<NTopic::TReadSessionEvent::TDataReceivedEvent> Read(std::shared_ptr<NYdb::NTopic::IReadSession> reader) {
    std::vector<NTopic::TReadSessionEvent::TDataReceivedEvent> result;
    while (true) {
        auto event = reader->GetEvent(true);
        if (!event)
            break;
        if (auto dataEvent = std::get_if<NTopic::TReadSessionEvent::TDataReceivedEvent>(&*event)) {
            result.push_back(*dataEvent);
            break;
        } else if (auto* lockEv = std::get_if<NTopic::TReadSessionEvent::TStartPartitionSessionEvent>(&*event)) {
            lockEv->Confirm();
        } else if (auto* releaseEv = std::get_if<NTopic::TReadSessionEvent::TStopPartitionSessionEvent>(&*event)) {
            releaseEv->Confirm();
        } else if (auto* closeSessionEvent = std::get_if<NTopic::TSessionClosedEvent>(&*event)) {
            break;
        }
    }
    Cerr << ">>>>> Received messages " << result.size() << Endl;
    return result;
}

void AssertMessageAvaialbleThroughLogbrokerApiAndCommit(std::shared_ptr<NTopic::IReadSession> topicReader) {
    auto responseFromLogbrokerApi = Read(topicReader);
    UNIT_ASSERT_VALUES_EQUAL(responseFromLogbrokerApi.size(), 1);

    UNIT_ASSERT_VALUES_EQUAL(responseFromLogbrokerApi[0].GetMessages().size(), 1);
    responseFromLogbrokerApi[0].GetMessages()[0].Commit();
}

void CreateTopic(NYdb::NTopic::TTopicClient& pqClient, TString& topicName, ui32 minActivePartitions, std::vector<TString> consumers) {
    auto topicSettings = NYdb::NTopic::TCreateTopicSettings()
                            .PartitioningSettings(minActivePartitions, 100);

    for (auto& consumer : consumers) {
        topicSettings.BeginAddConsumer(consumer).EndAddConsumer();
    }

    auto result = pqClient
                                .CreateTopic(topicName, topicSettings)
                                .ExtractValueSync();

    UNIT_ASSERT_VALUES_EQUAL(result.IsTransportError(), false);
    UNIT_ASSERT_VALUES_EQUAL(result.GetStatus(), EStatus::SUCCESS);

}

void AlterTopic(NYdb::NTopic::TTopicClient& pqClient, TString& topicName, std::vector<TString> consumers) {
    auto topicSettings = NYdb::NTopic::TAlterTopicSettings();

    for (auto& consumer : consumers) {
        topicSettings.BeginAddConsumer(consumer).EndAddConsumer();
    }

    auto result = pqClient
                                .AlterTopic(topicName, topicSettings)
                                .ExtractValueSync();

    UNIT_ASSERT_VALUES_EQUAL(result.IsTransportError(), false);
    UNIT_ASSERT_VALUES_EQUAL(result.GetStatus(), EStatus::SUCCESS);

}


Y_UNIT_TEST_SUITE(KafkaProtocol) {
    // this test imitates kafka producer behaviour:
    // 1. get api version,
    // 2. authenticate via sasl,
    // 3. acquire producer id,
    // 4. produce to topic several messages, read them and assert correct contents and metadata
    Y_UNIT_TEST(ProduceScenario) {
        TInsecureTestServer testServer("2");

        TString topicName = "/Root/topic-0-test";
        ui64 minActivePartitions = 10;

        NYdb::NTopic::TTopicClient pqClient(*testServer.Driver);
        CreateTopic(pqClient, topicName, minActivePartitions, {"consumer-0"});

        auto settings = NTopic::TReadSessionSettings()
                            .AppendTopics(NTopic::TTopicReadSettings(topicName))
                            .ConsumerName("consumer-0");
        auto topicReader = pqClient.CreateReadSession(settings);

        TKafkaTestClient client(testServer.Port);

        {
            auto msg = client.ApiVersions();

            UNIT_ASSERT_VALUES_EQUAL(msg->ErrorCode, static_cast<TKafkaInt16>(EKafkaErrors::NONE_ERROR));
            UNIT_ASSERT_VALUES_EQUAL(msg->ApiKeys.size(), EXPECTED_API_KEYS_COUNT);
        }

        // authenticate
        {
            auto msg = client.SaslHandshake();

            UNIT_ASSERT_VALUES_EQUAL(msg->ErrorCode, static_cast<TKafkaInt16>(EKafkaErrors::NONE_ERROR));
            UNIT_ASSERT_VALUES_EQUAL(msg->Mechanisms.size(), 1u);
            UNIT_ASSERT_VALUES_EQUAL(*msg->Mechanisms[0], "PLAIN");
        }

        {
            auto msg = client.SaslAuthenticate("ouruser@/Root", "ourUserPassword");

            UNIT_ASSERT_VALUES_EQUAL(msg->ErrorCode, static_cast<TKafkaInt16>(EKafkaErrors::NONE_ERROR));
        }

        // acquire producer id and epoch
        {
            auto msg = client.InitProducerId();

            UNIT_ASSERT_VALUES_EQUAL(msg->ErrorCode, static_cast<TKafkaInt16>(EKafkaErrors::NONE_ERROR));
        }

        // send test message
        {
            TString key = "record-key";
            TString value = "record-value";
            TString headerKey = "header-key";
            TString headerValue = "header-value";

            TKafkaRecordBatch batch;
            batch.BaseOffset = 3;
            batch.BaseSequence = 5;
            batch.Magic = 2; // Current supported
            batch.Records.resize(1);
            batch.Records[0].Key = TKafkaRawBytes(key.data(), key.size());
            batch.Records[0].Value = TKafkaRawBytes(value.data(), value.size());
            batch.Records[0].Headers.resize(1);
            batch.Records[0].Headers[0].Key = TKafkaRawBytes(headerKey.data(), headerKey.size());
            batch.Records[0].Headers[0].Value = TKafkaRawBytes(headerValue.data(), headerValue.size());

            auto msg = client.Produce(topicName, 0, batch);

            UNIT_ASSERT_VALUES_EQUAL(msg->Responses[0].Name, topicName);
            UNIT_ASSERT_VALUES_EQUAL(msg->Responses[0].PartitionResponses[0].Index, 0);
            UNIT_ASSERT_VALUES_EQUAL(msg->Responses[0].PartitionResponses[0].ErrorCode,
                                     static_cast<TKafkaInt16>(EKafkaErrors::NONE_ERROR));

            // read message from topic to assert delivery
            {
                std::vector<std::pair<TString, std::vector<i32>>> topics {{topicName, {0}}};
                auto msg = client.Fetch(topics);

                UNIT_ASSERT_VALUES_EQUAL(msg->ErrorCode, static_cast<TKafkaInt16>(EKafkaErrors::NONE_ERROR));
                auto record = msg->Responses[0].Partitions[0].Records->Records[0];

                auto recordValue = record.Value.value();
                auto recordValuesAsStr = TString(recordValue.data(), recordValue.size());
                UNIT_ASSERT_VALUES_EQUAL(recordValuesAsStr, value);

                auto readRecordKey = record.Key.value();
                auto readRecordKeysAsStr = TString(readRecordKey.data(), readRecordKey.size());
                UNIT_ASSERT_VALUES_EQUAL(readRecordKeysAsStr, key);

                auto readHeaderKey = record.Headers[0].Key.value();
                auto readHeaderKeyStr = TString(readHeaderKey.data(), readHeaderKey.size());
                UNIT_ASSERT_VALUES_EQUAL(readHeaderKeyStr, headerKey);

                auto readHeaderValue = record.Headers[0].Value.value();
                auto readHeaderValueStr = TString(readHeaderValue.data(), readHeaderValue.size());
                UNIT_ASSERT_VALUES_EQUAL(readHeaderValueStr, headerValue);
            }

            // read by logbroker protocol
            auto readMessages = Read(topicReader);
            UNIT_ASSERT_EQUAL(readMessages.size(), 1);

            UNIT_ASSERT_EQUAL(readMessages[0].GetMessages().size(), 1);
            auto& readMessage = readMessages[0].GetMessages()[0];
            readMessage.Commit();

            UNIT_ASSERT_STRINGS_EQUAL(readMessage.GetData(), value);
            AssertMessageMeta(readMessage, "__key", key);
            AssertMessageMeta(readMessage, headerKey, headerValue);
        }

        // send empty produce message
        {
            TKafkaRecordBatch batch;
            batch.BaseOffset = 3;
            batch.BaseSequence = 5;
            batch.Magic = 2; // Current supported
            batch.Records.resize(1);
            batch.Records[0].Key = TKafkaBytes{};
            batch.Records[0].Value = TKafkaBytes{};

            auto msg = client.Produce(topicName, 0, batch);

            UNIT_ASSERT_VALUES_EQUAL(msg->Responses[0].Name, topicName);
            UNIT_ASSERT_VALUES_EQUAL(msg->Responses[0].PartitionResponses[0].Index, 0);
            UNIT_ASSERT_VALUES_EQUAL(msg->Responses[0].PartitionResponses[0].ErrorCode,
                                     static_cast<TKafkaInt16>(EKafkaErrors::NONE_ERROR));
        }

        {
            // Check short topic name

            TKafkaRecordBatch batch;
            batch.BaseOffset = 7;
            batch.BaseSequence = 6;
            batch.Magic = 2; // Current supported
            batch.Records.resize(1);
            batch.Records[0].Key = "record-key-1";
            batch.Records[0].Value = "record-value-1";

            auto msg = client.Produce("topic-0-test", 0, batch);

            UNIT_ASSERT_VALUES_EQUAL(msg->Responses[0].Name, "topic-0-test");
            UNIT_ASSERT_VALUES_EQUAL(msg->Responses[0].PartitionResponses[0].Index, 0);
            UNIT_ASSERT_VALUES_EQUAL(msg->Responses[0].PartitionResponses[0].ErrorCode,
                                     static_cast<TKafkaInt16>(EKafkaErrors::NONE_ERROR));

            AssertMessageAvaialbleThroughLogbrokerApiAndCommit(topicReader);
        }

        {
            // Check for few records

            TKafkaRecordBatch batch;
            batch.BaseOffset = 13;
            batch.BaseSequence = 7;
            batch.Magic = 2; // Current supported
            batch.Records.resize(1);
            batch.Records[0].Key = "record-key-0";
            batch.Records[0].Value = "record-value-0";

            std::vector<std::pair<ui32, TKafkaRecordBatch>> msgs;
            msgs.emplace_back(0, batch);
            batch.BaseSequence = 8;
            msgs.emplace_back(1, batch);

            auto msg = client.Produce("topic-0-test", msgs);

            UNIT_ASSERT_VALUES_EQUAL(msg->Responses[0].Name, "topic-0-test");
            UNIT_ASSERT_VALUES_EQUAL(msg->Responses[0].PartitionResponses[0].Index, 0);
            UNIT_ASSERT_VALUES_EQUAL(msg->Responses[0].PartitionResponses[0].ErrorCode,
                                     static_cast<TKafkaInt16>(EKafkaErrors::NONE_ERROR));
            UNIT_ASSERT_VALUES_EQUAL(msg->Responses[0].PartitionResponses[1].Index, 1);
            UNIT_ASSERT_VALUES_EQUAL(msg->Responses[0].PartitionResponses[1].ErrorCode,
                                     static_cast<TKafkaInt16>(EKafkaErrors::NONE_ERROR));

            AssertMessageAvaialbleThroughLogbrokerApiAndCommit(topicReader);
            AssertMessageAvaialbleThroughLogbrokerApiAndCommit(topicReader);
        }

        {
            // Unknown topic

            TKafkaRecordBatch batch;
            batch.BaseOffset = 7;
            batch.BaseSequence = 9;
            batch.Magic = 2; // Current supported
            batch.Records.resize(1);
            batch.Records[0].Key = "record-key-1";
            batch.Records[0].Value = "record-value-1";

            auto msg = client.Produce("topic-0-test-not-exists", 0, batch);

            UNIT_ASSERT_VALUES_EQUAL(msg->Responses[0].Name, "topic-0-test-not-exists");
            UNIT_ASSERT_VALUES_EQUAL(msg->Responses[0].PartitionResponses[0].Index, 0);
            UNIT_ASSERT_VALUES_EQUAL(msg->Responses[0].PartitionResponses[0].ErrorCode,
                                     static_cast<TKafkaInt16>(EKafkaErrors::UNKNOWN_TOPIC_OR_PARTITION));
        }

        {
            // Unknown partition

            TKafkaRecordBatch batch;
            batch.BaseOffset = 7;
            batch.BaseSequence = 10;
            batch.Magic = 2; // Current supported
            batch.Records.resize(1);
            batch.Records[0].Key = "record-key-1";
            batch.Records[0].Value = "record-value-1";

            auto msg = client.Produce("topic-0-test", 10000, batch);

            UNIT_ASSERT_VALUES_EQUAL(msg->Responses[0].Name, "topic-0-test");
            UNIT_ASSERT_VALUES_EQUAL(msg->Responses[0].PartitionResponses[0].Index, 10000);
            UNIT_ASSERT_VALUES_EQUAL(msg->Responses[0].PartitionResponses[0].ErrorCode,
                                     static_cast<TKafkaInt16>(EKafkaErrors::UNKNOWN_TOPIC_OR_PARTITION));
        }

        {
            // Check unknown ApiKey (must be last. close the session)
            // expect no exception
            client.UnknownApiKey();
        }
    } // Y_UNIT_TEST(ProduceScenario)

    Y_UNIT_TEST(IdempotentProducerScenario) {
        using TProducerId = TKafkaRecordBatch::ProducerIdMeta::Type;
        using TProducerEpoch = TKafkaRecordBatch::ProducerEpochMeta::Type;
        using TBaseSequence = TKafkaRecordBatch::BaseSequenceMeta::Type;
        TInsecureTestServer testServer("2");
        testServer.KikimrServer->GetRuntime()->SetLogPriority(NKikimrServices::PQ_WRITE_PROXY, NActors::NLog::PRI_TRACE);
        testServer.KikimrServer->GetRuntime()->SetLogPriority(NKikimrServices::PERSQUEUE, NActors::NLog::PRI_TRACE);

        TString topicNamePrefix = "/Root/topic";

        TKafkaTestClient client(testServer.Port);

        auto createTopic = [&](const TString& topicName) -> TMessagePtr<TMetadataResponseData> {
            for (size_t i = 0; i < 10; ++i) {
                auto res = client.CreateTopics(std::vector<TTopicConfig>{TTopicConfig(topicName, 1)});
                if (res->Topics[0].ErrorCode == EKafkaErrors::NONE_ERROR) {
                    break;
                }
                Sleep(TDuration::Seconds(1));
            }
            for (size_t i = 0; i < 10; ++i) {
                auto res = client.Metadata({topicName}, false);
                if (res->Topics[0].ErrorCode == EKafkaErrors::NONE_ERROR) {
                    return res;
                }
                Sleep(TDuration::Seconds(1));
            }
            Y_ABORT_S("Could not create topic " << topicName);
        };

        auto withNewTopic = [&](std::function<void(TProducerId, TProducerEpoch, NKafka::TMetadataResponseData::TMetadataResponseTopic)> fn) {
            static ui64 index = 0;
            auto name = TStringBuilder() << topicNamePrefix << "-" << index++;
            Cerr << "XXXXX WithNewTopic " << name << Endl;
            auto res = createTopic(name);
            auto msg = client.InitProducerId();
            UNIT_ASSERT_VALUES_EQUAL(msg->ErrorCode, static_cast<TKafkaInt16>(EKafkaErrors::NONE_ERROR));
            fn(msg->ProducerId, msg->ProducerEpoch, res->Topics[0]);
        };

        TString recordKey = "record-key";
        TString recordValue = "record-value";
        TString headerKey = "header-key";
        TString headerValue = "header-value";

        struct TBatchParams {
            TBaseSequence BaseSequence = 0;
            ui64 RecordCount = 1;
        };
        auto makeBatch = [&](TProducerId id, TProducerEpoch epoch, TBatchParams batchParams) -> TKafkaRecordBatch {
            TKafkaRecordBatch batch;
            batch.ProducerId = id;
            batch.ProducerEpoch = epoch;
            batch.BaseSequence = batchParams.BaseSequence;
            batch.Magic = 2; // Current supported
            batch.Records.resize(batchParams.RecordCount);
            for (ui64 i = 0; i < batchParams.RecordCount; ++i) {
                batch.Records[i].Key = TKafkaRawBytes(recordKey.data(), recordKey.size());
                batch.Records[i].Value = TKafkaRawBytes(recordValue.data(), recordValue.size());
                batch.Records[i].Headers.resize(1);
                batch.Records[i].Headers[0].Key = TKafkaRawBytes(headerKey.data(), headerKey.size());
                batch.Records[i].Headers[0].Value = TKafkaRawBytes(headerValue.data(), headerValue.size());
            }
            return batch;
        };

        struct TExpectedResponse {
            using T = NKafka::TProduceResponseData::TTopicProduceResponse::TPartitionProduceResponse;
            TMaybe<T::BaseOffsetMeta::Type> BaseOffset = Nothing();
            TMaybe<EKafkaErrors> ErrorCode = Nothing();
        };
        auto checkResponse = [](TMessagePtr<TProduceResponseData> res, TExpectedResponse expected) {
            if (expected.BaseOffset) {
                UNIT_ASSERT_VALUES_EQUAL(res->Responses[0].PartitionResponses[0].BaseOffset, *expected.BaseOffset);
            } else {
                UNIT_ASSERT_GE(res->Responses[0].PartitionResponses[0].BaseOffset, 0);
            }
            if (expected.ErrorCode) {
                using TError = NKafka::TProduceResponseData::TTopicProduceResponse::TPartitionProduceResponse::ErrorCodeMeta::Type;
                UNIT_ASSERT_VALUES_EQUAL(res->Responses[0].PartitionResponses[0].ErrorCode, static_cast<TError>(*expected.ErrorCode));
            }
        };
        auto listOffsets = [&](auto topic) {
            std::vector<std::pair<i32, i64>> partitions{{{0, -1}}};
            auto res = client.ListOffsets(partitions, topic);
            return res;
        };
        auto assertOffset = [&](TString topicName, i64 expectedOffset) {
            auto offsets = listOffsets(topicName);
            UNIT_ASSERT_VALUES_EQUAL(offsets->Topics[0].Partitions[0].Offset, expectedOffset);
        };

        withNewTopic([&](TProducerId id, TProducerEpoch epoch, NKafka::TMetadataResponseData::TMetadataResponseTopic topicMetadata) {
            // Write correct seqnos:

            auto topic = *topicMetadata.Name;

            auto res1 = client.Produce(topic, 0, makeBatch(id, epoch, { .BaseSequence = 0 }));
            checkResponse(res1, { .BaseOffset = 0, .ErrorCode = EKafkaErrors::NONE_ERROR });

            auto res2 = client.Produce(topic, 0, makeBatch(id, epoch, { .BaseSequence = 1 }));
            checkResponse(res2, { .BaseOffset = 1, .ErrorCode = EKafkaErrors::NONE_ERROR });

            auto res3 = client.Produce(topic, 0, makeBatch(id, epoch, { .BaseSequence = 2, .RecordCount = 3 }));
            checkResponse(res3, { .BaseOffset = 2, .ErrorCode = EKafkaErrors::NONE_ERROR });

            auto res4 = client.Produce(topic, 0, makeBatch(id, epoch, { .BaseSequence = 5 }));
            checkResponse(res4, { .BaseOffset = 5, .ErrorCode = EKafkaErrors::NONE_ERROR });

            assertOffset(topic, 6);
        });

        withNewTopic([&](TProducerId id, TProducerEpoch epoch, NKafka::TMetadataResponseData::TMetadataResponseTopic topicMetadata) {
            // TODO(qyryq) Kafka does not respond with DUPLICATE_SEQUENCE_NUMBER at all.
            // If you send several ProduceRequests to a partition, then resend any of the last 5 requests,
            // you'll just get the same response. But if you resend an older request, then you'll get an OUT_OF_ORDER_SEQUENCE_NUMBER error.
            // You will get the same error if you send any other seqnos, even if they cover the seqnos within the last 5 requests.
            // E.g after sending ProduceRequests with seqnos (3) (4) (5) (6 7 8) (9) (10),
            // if you repeat any of the (4) - (10) requests, the same response will be returned as the first one for that particular request.
            // Any other request will result in an OUT_OF_ORDER_SEQUENCE_NUMBER error: (1), (3), even (4 5) or (6 7).

            // Send the same message twice, it should be written only once:

            auto topic = *topicMetadata.Name;

            checkResponse(
                client.Produce(topic, 0, makeBatch(id, -1, { .BaseSequence = 0 })),
                { .BaseOffset = 0, .ErrorCode = EKafkaErrors::NONE_ERROR });

            // Kafka allows any seqno if the producer ID is unknown, so we can send seqno=5 here.

            checkResponse(
                client.Produce(topic, 0, makeBatch(id, epoch, { .BaseSequence = 5 })),
                { .BaseOffset = 1, .ErrorCode = EKafkaErrors::NONE_ERROR });

            assertOffset(topic, 2);

            // Duplicate message
            checkResponse(
                client.Produce(topic, 0, makeBatch(id, epoch, { .BaseSequence = 5 })),
                { .BaseOffset = 1, .ErrorCode = EKafkaErrors::NONE_ERROR });

            checkResponse(
                client.Produce(topic, 0, makeBatch(id, epoch, { .BaseSequence = 6 })),
                { .BaseOffset = 2, .ErrorCode = EKafkaErrors::NONE_ERROR });

            checkResponse(
                client.Produce(topic, 0, makeBatch(id, epoch, { .BaseSequence = 7 })),
                { .BaseOffset = 3, .ErrorCode = EKafkaErrors::NONE_ERROR });

            assertOffset(topic, 4);

            // We should return OUT_OF_ORDER_SEQUENCE_NUMBER, but it will be done later.
            checkResponse(
                client.Produce(topic, 0, makeBatch(id, epoch, { .BaseSequence = 4 })),
                { .BaseOffset = 0, .ErrorCode = EKafkaErrors::NONE_ERROR });

            // We simply guess the base offset, as we store in memory only offsets of the last message.
            checkResponse(
                client.Produce(topic, 0, makeBatch(id, epoch, { .BaseSequence = 5 })),
                { .BaseOffset = 1, .ErrorCode = EKafkaErrors::NONE_ERROR });

            // This is an incorrect request (we didn't send seqno=1). We try to guess the offset of the message
            // with seqno=1 (maxOffset - (maxSeqNo - seqno)), but if the result is negative, we return 0.
            checkResponse(
                client.Produce(topic, 0, makeBatch(id, epoch, { .BaseSequence = 1 })),
                { .BaseOffset = 0, .ErrorCode = EKafkaErrors::NONE_ERROR });

            assertOffset(topic, 4);
        });

        withNewTopic([&](TProducerId id, TProducerEpoch epoch, NKafka::TMetadataResponseData::TMetadataResponseTopic topicMetadata) {
            // Write a message with seqno greater than expected:
            auto topic = *topicMetadata.Name;
            auto res1 = client.Produce(topic, 0, makeBatch(id, epoch, { .BaseSequence = 5 }));
            auto res2 = client.Produce(topic, 0, makeBatch(id, epoch, { .BaseSequence = 7 }));
            checkResponse(res2, {
                .BaseOffset = 0,
                .ErrorCode = EKafkaErrors::OUT_OF_ORDER_SEQUENCE_NUMBER,
            });
            assertOffset(topic, 1);
        });

        withNewTopic([&](TProducerId id, TProducerEpoch epoch, NKafka::TMetadataResponseData::TMetadataResponseTopic topicMetadata) {
            // Write a message with seqno = max<int32>. The next seqno should be 0 and we should accept it.
            auto topic = *topicMetadata.Name;
            auto res1 = client.Produce(topic, 0, makeBatch(id, epoch, { .BaseSequence = std::numeric_limits<int32_t>::max() }));
            checkResponse(res1, { .BaseOffset = 0, .ErrorCode = EKafkaErrors::NONE_ERROR });
            assertOffset(topic, 1);

            auto res2 = client.Produce(topic, 0, makeBatch(id, epoch, { .BaseSequence = 0 }));
            checkResponse(res2, { .BaseOffset = 1, .ErrorCode = EKafkaErrors::NONE_ERROR });
            assertOffset(topic, 2);
        });

        withNewTopic([&](TProducerId id, TProducerEpoch epoch, NKafka::TMetadataResponseData::TMetadataResponseTopic topicMetadata) {
            // Write a batch of messages with seqnos (max<int32> - 1, max<int32>, 0, 1).
            auto topic = *topicMetadata.Name;
            auto res1 = client.Produce(topic, 0, makeBatch(id, epoch, { .BaseSequence = std::numeric_limits<int32_t>::max() - 1, .RecordCount = 4 }));
            checkResponse(res1, { .BaseOffset = 0, .ErrorCode = EKafkaErrors::NONE_ERROR });
            assertOffset(topic, 4);
        });

        withNewTopic([&](TProducerId id, TProducerEpoch epoch, NKafka::TMetadataResponseData::TMetadataResponseTopic topicMetadata) {
            // Write a batch with seqnos (max<int32> - 1, max<int32>), then write a batch of messages with seqnos (0, 1).
            auto topic = *topicMetadata.Name;

            auto res1 = client.Produce(topic, 0, makeBatch(id, epoch, { .BaseSequence = std::numeric_limits<int32_t>::max() - 1, .RecordCount = 2 }));
            checkResponse(res1, { .BaseOffset = 0, .ErrorCode = EKafkaErrors::NONE_ERROR });

            auto res2 = client.Produce(topic, 0, makeBatch(id, epoch, { .BaseSequence = 0, .RecordCount = 2 }));
            checkResponse(res2, { .BaseOffset = 2, .ErrorCode = EKafkaErrors::NONE_ERROR });

            assertOffset(topic, 4);
        });

        withNewTopic([&](TProducerId id, TProducerEpoch epoch, NKafka::TMetadataResponseData::TMetadataResponseTopic topicMetadata) {
            // Write seqno=max<int32>, then seqno=1. Expect OUT_OF_ORDER_SEQUENCE_NUMBER.
            // Then write seqno=max<int32> / 2 + 2. Expect "DUPLICATE_SEQUENCE_NUMBER".

            auto topic = *topicMetadata.Name;
            auto res1 = client.Produce(topic, 0, makeBatch(id, epoch, { .BaseSequence = std::numeric_limits<TBaseSequence>::max() }));
            checkResponse(res1, { .BaseOffset = 0, .ErrorCode = EKafkaErrors::NONE_ERROR });

            auto res2 = client.Produce(topic, 0, makeBatch(id, epoch, { .BaseSequence = 1 }));
            checkResponse(res2, { .ErrorCode = EKafkaErrors::OUT_OF_ORDER_SEQUENCE_NUMBER });

            auto res3 = client.Produce(topic, 0, makeBatch(id, epoch, { .BaseSequence = std::numeric_limits<TBaseSequence>::max() / 2 + 2 }));
            checkResponse(res3, { .BaseOffset = 0, .ErrorCode = EKafkaErrors::NONE_ERROR });

            assertOffset(topic, 1);
        });

        withNewTopic([&](TProducerId id, TProducerEpoch epoch, NKafka::TMetadataResponseData::TMetadataResponseTopic topicMetadata) {
            // Send two overlapping batches: seqnos 1, 2, 3, then seqnos 2, 3, 4.
            // TODO(qyryq) Kafka doesn't accept the second batch at all, but we accept seqno = 4.

            auto topic = *topicMetadata.Name;

            checkResponse(
                client.Produce(topic, 0, makeBatch(id, epoch, { .BaseSequence = 1, .RecordCount = 3 })),
                { .BaseOffset = 0, .ErrorCode = EKafkaErrors::NONE_ERROR });

            checkResponse(
                client.Produce(topic, 0, makeBatch(id, epoch, { .BaseSequence = 2, .RecordCount = 3 })),
                { .BaseOffset = 1, .ErrorCode = EKafkaErrors::NONE_ERROR });

            assertOffset(topic, 4);
        });

        withNewTopic([&](TProducerId id, TProducerEpoch epoch, NKafka::TMetadataResponseData::TMetadataResponseTopic topicMetadata) {
            // Write messages in different epochs.

            auto topic = *topicMetadata.Name;

            checkResponse(
                client.Produce(topic, 0, makeBatch(id, epoch, { .BaseSequence = 3, .RecordCount = 5 })),
                { .BaseOffset = 0, .ErrorCode = EKafkaErrors::NONE_ERROR });
            assertOffset(topic, 5);

            checkResponse(
                client.Produce(topic, 0, makeBatch(id, epoch + 1, { .BaseSequence = 0, .RecordCount = 2 })),
                { .BaseOffset = 5, .ErrorCode = EKafkaErrors::NONE_ERROR });
            assertOffset(topic, 7);

            checkResponse(
                client.Produce(topic, 0, makeBatch(id, epoch, { .BaseSequence = 8 })),
                { .ErrorCode = EKafkaErrors::INVALID_PRODUCER_EPOCH });
            assertOffset(topic, 7);

            checkResponse(
                client.Produce(topic, 0, makeBatch(id, epoch + 1, { .BaseSequence = 2 })),
                { .BaseOffset = 7, .ErrorCode = EKafkaErrors::NONE_ERROR });
            assertOffset(topic, 8);
        });

        withNewTopic([&](TProducerId id, TProducerEpoch epoch, NKafka::TMetadataResponseData::TMetadataResponseTopic topicMetadata) {
            // Write a message with an invalid epoch, an old producer should be fenced.

            auto topic = *topicMetadata.Name;

            auto res1 = client.Produce(topic, 0, makeBatch(id, epoch, { .BaseSequence = 0 }));
            checkResponse(res1, { .BaseOffset = 0, .ErrorCode = EKafkaErrors::NONE_ERROR });
            assertOffset(topic, 1);

            auto res2 = client.Produce(topic, 0, makeBatch(id, epoch + 1, { .BaseSequence = 0 }));
            checkResponse(res2, { .BaseOffset = 1, .ErrorCode = EKafkaErrors::NONE_ERROR });
            assertOffset(topic, 2);

            auto res3 = client.Produce(topic, 0, makeBatch(id, epoch, { .BaseSequence = 1 }));
            checkResponse(res3, { .ErrorCode = EKafkaErrors::INVALID_PRODUCER_EPOCH });
            assertOffset(topic, 2);

            auto res4 = client.Produce(topic, 0, makeBatch(id, epoch + 1, { .BaseSequence = 1 }));
            checkResponse(res4, { .BaseOffset = 2, .ErrorCode = EKafkaErrors::NONE_ERROR });
            assertOffset(topic, 3);
        });

        withNewTopic([&](TProducerId id, TProducerEpoch epoch, NKafka::TMetadataResponseData::TMetadataResponseTopic topicMetadata) {
            // Write a message with unknown producer ID: any epoch + seqno pair is allowed.

            auto topic = *topicMetadata.Name;

            auto res1 = client.Produce(topic, 0, makeBatch(id + 1, epoch + 1, { .BaseSequence = 10 }));
            checkResponse(res1, { .BaseOffset = 0, .ErrorCode = EKafkaErrors::NONE_ERROR });

            assertOffset(topic, 1);
        });

        withNewTopic([&](TProducerId id, TProducerEpoch epoch, NKafka::TMetadataResponseData::TMetadataResponseTopic topicMetadata) {
             // Write a message with known producer ID + new epoch: only newEpoch + 0 pair is allowed.

            auto topic = *topicMetadata.Name;

            // Write a message with some seqno.
            auto res1 = client.Produce(topic, 0, makeBatch(id, epoch, { .BaseSequence = 10 }));
            checkResponse(res1, { .BaseOffset = 0, .ErrorCode = EKafkaErrors::NONE_ERROR });

            // Bump the epoch, write a message with non-zero seqno.
            auto res2 = client.Produce(topic, 0, makeBatch(id, epoch + 1, { .BaseSequence = 11 }));
            checkResponse(res2, { .BaseOffset = 0, .ErrorCode = EKafkaErrors::OUT_OF_ORDER_SEQUENCE_NUMBER });

            assertOffset(topic, 1);

            auto res3 = client.Produce(topic, 0, makeBatch(id, epoch + 1, { .BaseSequence = 0 }));
            checkResponse(res3, { .BaseOffset = 1, .ErrorCode = EKafkaErrors::NONE_ERROR });

            assertOffset(topic, 2);
        });

        withNewTopic([&](TProducerId id, TProducerEpoch epoch, NKafka::TMetadataResponseData::TMetadataResponseTopic topicMetadata) {
            // 1. Write messages with producer epoch = -1. Any seqnos are allowed in any order.
            // 2. Then write a message with proper epoch.
            // 3. Then check that epoch -1 is still allowed (NOTE: non-conforming behavior, Kafka does not allow this).

            auto topic = *topicMetadata.Name;

            checkResponse(
                client.Produce(topic, 0, makeBatch(id, -1, { .BaseSequence = 10 })),
                { .BaseOffset = 0, .ErrorCode = EKafkaErrors::NONE_ERROR });

            checkResponse(
                client.Produce(topic, 0, makeBatch(id, -1, { .BaseSequence = 5 })),
                { .BaseOffset = 1, .ErrorCode = EKafkaErrors::NONE_ERROR });

            assertOffset(topic, 2);

            checkResponse(
                client.Produce(topic, 0, makeBatch(id, epoch, { .BaseSequence = 3 })),
                { .BaseOffset = 2, .ErrorCode = EKafkaErrors::NONE_ERROR });

            assertOffset(topic, 3);

            // Non-conforming behavior, Kafka does not accept the next message with producer epoch = -1.
            checkResponse(
                client.Produce(topic, 0, makeBatch(id, -1, { .BaseSequence = 4 })),
                { .BaseOffset = 3, .ErrorCode = EKafkaErrors::NONE_ERROR });

            assertOffset(topic, 4);
        });

        // TODO(qyryq) The same tests but with the tablet restarting in between the producer requests.

        withNewTopic([&](TProducerId id, TProducerEpoch epoch, NKafka::TMetadataResponseData::TMetadataResponseTopic topicMetadata) {
            // Send a message, kill the tablet, send the same message, it should be written only once:

            auto topic = *topicMetadata.Name;

            auto batch1 = makeBatch(id, epoch, { .BaseSequence = 5 });
            auto res1 = client.Produce(topic, 0, batch1);
            checkResponse(res1, {
                .BaseOffset = 0,
                .ErrorCode = EKafkaErrors::NONE_ERROR,
            });

            // Kill topic tablet:
            NKikimr::NFlatTests::TFlatMsgBusClient kikimrClient(*(testServer.KikimrServer->ServerSettings));
            auto pathDescr = kikimrClient.Ls(topic)->Record.GetPathDescription().GetPersQueueGroup();
            auto tabletId = pathDescr.GetPartitions(0).GetTabletId();
            kikimrClient.KillTablet(testServer.KikimrServer->GetServer(), tabletId);

            while (true) {
                auto res2 = client.Produce(topic, 0, batch1);  // Duplicate message
                if (res2->Responses[0].PartitionResponses[0].ErrorCode != EKafkaErrors::NOT_LEADER_OR_FOLLOWER) {
                    checkResponse(res2, { .BaseOffset = 0, .ErrorCode = EKafkaErrors::NONE_ERROR });
                    break;
                }
            }

            assertOffset(topic, 1);
        });

    } // Y_UNIT_TEST(IdempotentProducerScenario)

    Y_UNIT_TEST(FetchScenario) {
        TInsecureTestServer testServer("2");

        TString topicName = "/Root/topic-0-test";
        TString shortTopicName = "topic-0-test";
        TString notExistsTopicName = "/Root/not-exists";

        TString tableName = "/Root/table-0-test";
        TString feedName = "feed";
        TString feedPath = tableName + "/" + feedName;

        ui64 minActivePartitions = 10;

        TString key = "record-key";
        TString value = "record-value";
        TString headerKey = "header-key";
        TString headerValue = "header-value";

        NYdb::NTopic::TTopicClient pqClient(*testServer.Driver);
        CreateTopic(pqClient, topicName, minActivePartitions, {});

        TKafkaTestClient client(testServer.Port);

        client.AuthenticateToKafka();

        {
            // Check list offsets for empty topic
            std::vector<std::pair<i32,i64>> partitions {{0, FirstTopicOffset}, {0, LastTopicOffset}};
            auto msg = client.ListOffsets(partitions, topicName);
            UNIT_ASSERT_VALUES_EQUAL(msg->Topics.size(), 1);
            UNIT_ASSERT_VALUES_EQUAL(msg->Topics[0].Partitions.size(), 2);

            for (auto& topic: msg->Topics) {
                for (auto& partition: topic.Partitions) {
                    UNIT_ASSERT_VALUES_EQUAL(partition.ErrorCode, static_cast<TKafkaInt16>(EKafkaErrors::NONE_ERROR));
                    UNIT_ASSERT_VALUES_EQUAL(partition.Offset, 0);
                }
            }
        }

        {
            // Check empty topic (no records)
            std::vector<std::pair<TString, std::vector<i32>>> topics {{topicName, {0}}};
            auto msg = client.Fetch(topics);

            UNIT_ASSERT_VALUES_EQUAL(msg->ErrorCode, static_cast<TKafkaInt16>(EKafkaErrors::NONE_ERROR));
            UNIT_ASSERT_VALUES_EQUAL(msg->Responses.size(), 1);
            UNIT_ASSERT_VALUES_EQUAL(msg->Responses[0].Partitions.size(), 1);
            UNIT_ASSERT_VALUES_EQUAL(msg->Responses[0].Partitions[0].Records.has_value(), false);
        }

        {
            auto msg = client.InitProducerId();
            UNIT_ASSERT_VALUES_EQUAL(msg->ErrorCode, static_cast<TKafkaInt16>(EKafkaErrors::NONE_ERROR));
        }

        {
            // Produce
            TKafkaRecordBatch batch;
            batch.BaseOffset = 3;
            batch.BaseSequence = 5;
            batch.Magic = 2; // Current supported
            batch.Records.resize(1);
            batch.Records[0].Key = TKafkaRawBytes(key.data(), key.size());
            batch.Records[0].Value = TKafkaRawBytes(value.data(), value.size());
            batch.Records[0].Headers.resize(1);
            batch.Records[0].Headers[0].Key = TKafkaRawBytes(headerKey.data(), headerKey.size());
            batch.Records[0].Headers[0].Value = TKafkaRawBytes(headerValue.data(), headerValue.size());

            auto msg = client.Produce(topicName, 0, batch);

            UNIT_ASSERT_VALUES_EQUAL(msg->Responses[0].Name, topicName);
            UNIT_ASSERT_VALUES_EQUAL(msg->Responses[0].PartitionResponses[0].Index, 0);
            UNIT_ASSERT_VALUES_EQUAL(msg->Responses[0].PartitionResponses[0].ErrorCode,
                                        static_cast<TKafkaInt16>(EKafkaErrors::NONE_ERROR));
        }

        {
            // Check list offsets after produce
            std::vector<std::pair<i32,i64>> partitions {{0, FirstTopicOffset}, {0, LastTopicOffset}};
            auto msg = client.ListOffsets(partitions, topicName);
            UNIT_ASSERT_VALUES_EQUAL(msg->Topics.size(), 1);
            UNIT_ASSERT_VALUES_EQUAL(msg->Topics[0].Partitions.size(), 2);
            UNIT_ASSERT_VALUES_EQUAL(msg->Topics[0].Partitions[0].Offset, 0);
            UNIT_ASSERT_VALUES_EQUAL(msg->Topics[0].Partitions[1].Offset, 1);
        }

        {
            // Check list offsets short topic name
            std::vector<std::pair<i32,i64>> partitions {{0, FirstTopicOffset}, {0, LastTopicOffset}};
            auto msg = client.ListOffsets(partitions, shortTopicName);
            UNIT_ASSERT_VALUES_EQUAL(msg->Topics.size(), 1);
            UNIT_ASSERT_VALUES_EQUAL(msg->Topics[0].Partitions.size(), 2);
            UNIT_ASSERT_VALUES_EQUAL(msg->Topics[0].Partitions[0].Offset, 0);
            UNIT_ASSERT_VALUES_EQUAL(msg->Topics[0].Partitions[1].Offset, 1);
        }

        {
            // Check FETCH
            std::vector<std::pair<TString, std::vector<i32>>> topics {{topicName, {0}}};
            auto msg = client.Fetch(topics);
            UNIT_ASSERT_VALUES_EQUAL(msg->ErrorCode, static_cast<TKafkaInt16>(EKafkaErrors::NONE_ERROR));
            UNIT_ASSERT_VALUES_EQUAL(msg->Responses.size(), 1);
            UNIT_ASSERT_VALUES_EQUAL(msg->Responses[0].Partitions.size(), 1);
            UNIT_ASSERT_VALUES_EQUAL(msg->Responses[0].Partitions[0].Records.has_value(), true);
            UNIT_ASSERT_VALUES_EQUAL(msg->Responses[0].Partitions[0].Records->Records.size(), 1);
            auto record = msg->Responses[0].Partitions[0].Records->Records[0];

            auto data = record.Value.value();
            auto dataStr = TString(data.data(), data.size());
            UNIT_ASSERT_VALUES_EQUAL(dataStr, value);

            auto headerKey = record.Headers[0].Key.value();
            auto headerKeyStr = TString(headerKey.data(), headerKey.size());
            UNIT_ASSERT_VALUES_EQUAL(dataStr, value);

            auto headerValue = record.Headers[0].Value.value();
            auto headerValueStr = TString(headerValue.data(), headerValue.size());
            UNIT_ASSERT_VALUES_EQUAL(dataStr, value);
        }

        {
            // Check big offset
            std::vector<std::pair<TString, std::vector<i32>>> topics {{topicName, {0}}};
            auto msg = client.Fetch(topics, std::numeric_limits<i64>::max());
            UNIT_ASSERT_VALUES_EQUAL(msg->Responses.size(), 1);
            UNIT_ASSERT_VALUES_EQUAL(msg->Responses[0].Partitions.size(), 1);
            UNIT_ASSERT_VALUES_EQUAL(msg->Responses[0].Partitions[0].ErrorCode, static_cast<TKafkaInt16>(EKafkaErrors::OFFSET_OUT_OF_RANGE));
        }

        {
            // Check short topic name
            std::vector<std::pair<TString, std::vector<i32>>> topics {{shortTopicName, {0}}};
            auto msg = client.Fetch(topics);
            UNIT_ASSERT_VALUES_EQUAL(msg->Responses.size(), 1);
            UNIT_ASSERT_VALUES_EQUAL(msg->Responses[0].Partitions.size(), 1);
            UNIT_ASSERT_VALUES_EQUAL(msg->Responses[0].Partitions[0].ErrorCode, static_cast<TKafkaInt16>(EKafkaErrors::NONE_ERROR));
        }

        {
            // Check not exists topics and partition
            std::vector<std::pair<TString, std::vector<i32>>> topics {
                {notExistsTopicName, {0}},
                {"", {0}},
                {topicName, {5000}},
                {topicName, {-1}}
                };
            auto msg = client.Fetch(topics);
            UNIT_ASSERT_VALUES_EQUAL(msg->ErrorCode, static_cast<TKafkaInt16>(EKafkaErrors::NONE_ERROR));
            UNIT_ASSERT_VALUES_EQUAL(msg->Responses.size(), topics.size());
            for (size_t i = 0; i < topics.size(); i++) {
                UNIT_ASSERT_VALUES_EQUAL(msg->Responses[i].Partitions.size(), 1);
                UNIT_ASSERT_VALUES_EQUAL(msg->Responses[0].Partitions[0].ErrorCode, static_cast<TKafkaInt16>(EKafkaErrors::UNKNOWN_TOPIC_OR_PARTITION));
            }
        }

        //broken
        // {
        //     // Check partition double
        //     std::vector<std::pair<TString, std::vector<i32>>> topics {{topicName, {0,0}}};
        //     auto msg = client.Fetch(topics);
        //     UNIT_ASSERT_VALUES_EQUAL(msg->ErrorCode, static_cast<TKafkaInt16>(EKafkaErrors::NONE_ERROR));
        //     UNIT_ASSERT_VALUES_EQUAL(msg->Responses.size(), 1);
        //     UNIT_ASSERT_VALUES_EQUAL(msg->Responses[0].Partitions.size(), 2);

        //     for (size_t i = 0; i < 2; i++) {
        //         auto record = msg->Responses[0].Partitions[i].Records->Records[0];

        //         auto data = record.Value.value();
        //         auto dataStr = TString(data.data(), data.size());
        //         UNIT_ASSERT_VALUES_EQUAL(dataStr, value);
        //     }
        // }

        {
            // Check topic double
            std::vector<std::pair<TString, std::vector<i32>>> topics {{topicName, {0}},{topicName, {0}}};
            auto msg = client.Fetch(topics);
            UNIT_ASSERT_VALUES_EQUAL(msg->ErrorCode, static_cast<TKafkaInt16>(EKafkaErrors::NONE_ERROR));
            UNIT_ASSERT_VALUES_EQUAL(msg->Responses.size(), 2);

            for (size_t i = 0; i < 2; i++) {
                UNIT_ASSERT_VALUES_EQUAL(msg->Responses[i].Partitions.size(), 1);
                auto record = msg->Responses[i].Partitions[0].Records->Records[0];

                auto data = record.Value.value();
                auto dataStr = TString(data.data(), data.size());
                UNIT_ASSERT_VALUES_EQUAL(dataStr, value);
            }
        }

        // create table and init cdc for it
        {
            NYdb::NTable::TTableClient tableClient(*testServer.Driver);
            tableClient.RetryOperationSync([&](TSession session)
                {
                    NYdb::NTable::TTableBuilder builder;
                    builder.AddNonNullableColumn("key", NYdb::EPrimitiveType::Int64).SetPrimaryKeyColumn("key");
                    builder.AddNonNullableColumn("value", NYdb::EPrimitiveType::Int64);

                    auto createResult = session.CreateTable(tableName, builder.Build()).ExtractValueSync();
                    UNIT_ASSERT_VALUES_EQUAL(createResult.IsTransportError(), false);
                    Cerr << createResult.GetIssues().ToString() << "\n";
                    UNIT_ASSERT_VALUES_EQUAL(createResult.GetStatus(), EStatus::SUCCESS);

                    auto alterResult = session.AlterTable(tableName, NYdb::NTable::TAlterTableSettings()
                                    .AppendAddChangefeeds(NYdb::NTable::TChangefeedDescription(feedName,
                                                                                            NYdb::NTable::EChangefeedMode::Updates,
                                                                                            NYdb::NTable::EChangefeedFormat::Json))
                                                        ).ExtractValueSync();
                    Cerr << alterResult.GetIssues().ToString() << "\n";
                    UNIT_ASSERT_VALUES_EQUAL(alterResult.IsTransportError(), false);
                    UNIT_ASSERT_VALUES_EQUAL(alterResult.GetStatus(), EStatus::SUCCESS);
                    return alterResult;
                }
            );

            TValueBuilder rows;
            rows.BeginList();
            rows.AddListItem()
                .BeginStruct()
                    .AddMember("key").Int64(1)
                    .AddMember("value").Int64(2)
                .EndStruct();
            rows.EndList();

            auto upsertResult = tableClient.BulkUpsert(tableName, rows.Build()).GetValueSync();
            UNIT_ASSERT_EQUAL(upsertResult.GetStatus(), EStatus::SUCCESS);
        }

        for (size_t i = 10; i--;){
            // Check CDC
            std::vector<std::pair<TString, std::vector<i32>>> topics {{feedPath, {0}}};
            auto msg = client.Fetch(topics);

            if (msg->Responses.empty() || msg->Responses[0].Partitions.empty() || !msg->Responses[0].Partitions[0].Records.has_value()) {
                UNIT_ASSERT_C(i, "Timeout");
                Sleep(TDuration::Seconds(1));
                continue;
            }

            UNIT_ASSERT_VALUES_EQUAL(msg->Responses.size(), 1);
            UNIT_ASSERT_VALUES_EQUAL(msg->Responses[0].Partitions.size(), 1);
            UNIT_ASSERT_VALUES_EQUAL(msg->Responses[0].Partitions[0].ErrorCode, static_cast<TKafkaInt16>(EKafkaErrors::NONE_ERROR));
            UNIT_ASSERT_VALUES_EQUAL(msg->Responses[0].Partitions[0].Records.has_value(), true);
            UNIT_ASSERT_VALUES_EQUAL(msg->Responses[0].Partitions[0].Records->Records.size(), 1);
            auto record = msg->Responses[0].Partitions[0].Records->Records[0];

            auto data = record.Value.value();
            auto dataStr = TString(data.data(), data.size());
            UNIT_ASSERT_VALUES_EQUAL(dataStr, "{\"update\":{\"value\":2},\"key\":[1]}");

            break;
        }
    } // Y_UNIT_TEST(FetchScenario)

    void RunBalanceScenarionTest(bool forFederation) {
        TString protocolName = "roundrobin";
        TInsecureTestServer testServer("2");

        TString topicName = "/Root/topic-0-test";
        TString shortTopicName = "topic-0-test";

        TString secondTopicName = "/Root/topic-1-test";

        TString notExistsTopicName = "/Root/not-exists";

        ui64 minActivePartitions = 12;

        TString group = "consumer-0";
        TString notExistsGroup = "consumer-not-exists";

        NYdb::NTopic::TTopicClient pqClient(*testServer.Driver);
        CreateTopic(pqClient, topicName, minActivePartitions, {group});
        CreateTopic(pqClient, secondTopicName, minActivePartitions, {group});

        if (forFederation) {
            testServer.KikimrServer->GetServer().GetRuntime()->GetAppData().PQConfig.SetTopicsAreFirstClassCitizen(false);
        }
        TKafkaTestClient clientA(testServer.Port);
        TKafkaTestClient clientB(testServer.Port);
        TKafkaTestClient clientC(testServer.Port);
        TKafkaTestClient clientD(testServer.Port);

        {
            auto msg = clientA.ApiVersions();

            UNIT_ASSERT_VALUES_EQUAL(msg->ErrorCode, static_cast<TKafkaInt16>(EKafkaErrors::NONE_ERROR));
            UNIT_ASSERT_VALUES_EQUAL(msg->ApiKeys.size(), EXPECTED_API_KEYS_COUNT);
        }

        {
            auto msg = clientA.SaslHandshake();

            UNIT_ASSERT_VALUES_EQUAL(msg->ErrorCode, static_cast<TKafkaInt16>(EKafkaErrors::NONE_ERROR));
            UNIT_ASSERT_VALUES_EQUAL(msg->Mechanisms.size(), 1u);
            UNIT_ASSERT_VALUES_EQUAL(*msg->Mechanisms[0], "PLAIN");
        }

        {
            auto msg = clientA.SaslAuthenticate("ouruser@/Root", "ourUserPassword");
            UNIT_ASSERT_VALUES_EQUAL(msg->ErrorCode, static_cast<TKafkaInt16>(EKafkaErrors::NONE_ERROR));
        }

        {
            // Check partitions balance
            std::vector<TString> topics;
            topics.push_back(topicName);

            // clientA join group, and get all partitions
            auto readInfoA = clientA.JoinAndSyncGroupAndWaitPartitions(topics, group, minActivePartitions, protocolName, minActivePartitions);
            UNIT_ASSERT_VALUES_EQUAL(clientA.Heartbeat(readInfoA.MemberId, readInfoA.GenerationId, group)->ErrorCode, static_cast<TKafkaInt16>(EKafkaErrors::NONE_ERROR));
            UNIT_ASSERT_VALUES_EQUAL(readInfoA.Partitions[0].Topic, topicName);

            // clientB join group, and get 0 partitions, becouse it's all at clientA
            UNIT_ASSERT_VALUES_EQUAL(clientB.SaslHandshake()->ErrorCode, static_cast<TKafkaInt16>(EKafkaErrors::NONE_ERROR));
            UNIT_ASSERT_VALUES_EQUAL(clientB.SaslAuthenticate("ouruser@/Root", "ourUserPassword")->ErrorCode, static_cast<TKafkaInt16>(EKafkaErrors::NONE_ERROR));
            auto readInfoB = clientB.JoinAndSyncGroup(topics, group, protocolName, 1000000, minActivePartitions);
            UNIT_ASSERT_VALUES_EQUAL(readInfoB.Partitions.size(), 0);

            // clientA gets RABALANCE status, because of new reader. We need to release some partitions for new client
            clientA.WaitRebalance(readInfoA.MemberId, readInfoA.GenerationId, group);

            // clientA now gets half of partitions
            readInfoA = clientA.JoinAndSyncGroupAndWaitPartitions(topics, group, minActivePartitions/2, protocolName, minActivePartitions);
            UNIT_ASSERT_VALUES_EQUAL(clientA.Heartbeat(readInfoA.MemberId, readInfoA.GenerationId, group)->ErrorCode, static_cast<TKafkaInt16>(EKafkaErrors::NONE_ERROR));

            // some partitions now released, and we can give them to clientB. clientB now gets half of partitions
            clientB.WaitRebalance(readInfoB.MemberId, readInfoB.GenerationId, group);
            readInfoB = clientB.JoinAndSyncGroupAndWaitPartitions(topics, group, minActivePartitions/2, protocolName, minActivePartitions);
            UNIT_ASSERT_VALUES_EQUAL(clientB.Heartbeat(readInfoB.MemberId, readInfoB.GenerationId, group)->ErrorCode, static_cast<TKafkaInt16>(EKafkaErrors::NONE_ERROR));

            AssertPartitionsIsUniqueAndCountIsExpected({readInfoA, readInfoB}, minActivePartitions, topicName);

            // clientC join group, and get 0 partitions, becouse it's all at clientA and clientB
            UNIT_ASSERT_VALUES_EQUAL(clientC.SaslHandshake()->ErrorCode, static_cast<TKafkaInt16>(EKafkaErrors::NONE_ERROR));
            UNIT_ASSERT_VALUES_EQUAL(clientC.SaslAuthenticate("ouruser@/Root", "ourUserPassword")->ErrorCode, static_cast<TKafkaInt16>(EKafkaErrors::NONE_ERROR));
            auto readInfoC = clientC.JoinAndSyncGroup(topics, group, protocolName, 1000000, minActivePartitions);
            UNIT_ASSERT_VALUES_EQUAL(readInfoC.Partitions.size(), 0);

            // all clients gets RABALANCE status, because of new reader. We need to release some partitions for new client
            clientA.WaitRebalance(readInfoA.MemberId, readInfoA.GenerationId, group);
            clientB.WaitRebalance(readInfoB.MemberId, readInfoB.GenerationId, group);

            // all clients now gets minActivePartitions/3 partitions
            readInfoA = clientA.JoinAndSyncGroupAndWaitPartitions(topics, group, minActivePartitions/3, protocolName, minActivePartitions);
            UNIT_ASSERT_VALUES_EQUAL(clientA.Heartbeat(readInfoA.MemberId, readInfoA.GenerationId, group)->ErrorCode, static_cast<TKafkaInt16>(EKafkaErrors::NONE_ERROR));

            readInfoB = clientB.JoinAndSyncGroupAndWaitPartitions(topics, group, minActivePartitions/3, protocolName, minActivePartitions);
            UNIT_ASSERT_VALUES_EQUAL(clientB.Heartbeat(readInfoB.MemberId, readInfoB.GenerationId, group)->ErrorCode, static_cast<TKafkaInt16>(EKafkaErrors::NONE_ERROR));

            readInfoC = clientC.JoinAndSyncGroupAndWaitPartitions(topics, group, minActivePartitions/3, protocolName, minActivePartitions);
            UNIT_ASSERT_VALUES_EQUAL(clientC.Heartbeat(readInfoC.MemberId, readInfoC.GenerationId, group)->ErrorCode, static_cast<TKafkaInt16>(EKafkaErrors::NONE_ERROR));

            AssertPartitionsIsUniqueAndCountIsExpected({readInfoA, readInfoB, readInfoC}, minActivePartitions, topicName);

            // clientD join group, and get 0 partitions, becouse it's all at clientA, clientB and clientC
            UNIT_ASSERT_VALUES_EQUAL(clientD.SaslHandshake()->ErrorCode, static_cast<TKafkaInt16>(EKafkaErrors::NONE_ERROR));
            UNIT_ASSERT_VALUES_EQUAL(clientD.SaslAuthenticate("ouruser@/Root", "ourUserPassword")->ErrorCode, static_cast<TKafkaInt16>(EKafkaErrors::NONE_ERROR));
            auto readInfoD = clientD.JoinAndSyncGroup(topics, group, protocolName, 1000000, minActivePartitions);
            UNIT_ASSERT_VALUES_EQUAL(readInfoD.Partitions.size(), 0);

            // all clients gets RABALANCE status, because of new reader. We need to release some partitions
            clientA.WaitRebalance(readInfoA.MemberId, readInfoA.GenerationId, group);
            clientB.WaitRebalance(readInfoB.MemberId, readInfoB.GenerationId, group);
            clientC.WaitRebalance(readInfoC.MemberId, readInfoC.GenerationId, group);

            // all clients now gets minActivePartitions/4 partitions
            readInfoA = clientA.JoinAndSyncGroupAndWaitPartitions(topics, group, minActivePartitions/4, protocolName);
            UNIT_ASSERT_VALUES_EQUAL(clientA.Heartbeat(readInfoA.MemberId, readInfoA.GenerationId, group)->ErrorCode, static_cast<TKafkaInt16>(EKafkaErrors::NONE_ERROR));

            readInfoB = clientB.JoinAndSyncGroupAndWaitPartitions(topics, group, minActivePartitions/4, protocolName, minActivePartitions);
            UNIT_ASSERT_VALUES_EQUAL(clientB.Heartbeat(readInfoB.MemberId, readInfoB.GenerationId, group)->ErrorCode, static_cast<TKafkaInt16>(EKafkaErrors::NONE_ERROR));

            readInfoC = clientC.JoinAndSyncGroupAndWaitPartitions(topics, group, minActivePartitions/4, protocolName, minActivePartitions);
            UNIT_ASSERT_VALUES_EQUAL(clientC.Heartbeat(readInfoC.MemberId, readInfoC.GenerationId, group)->ErrorCode, static_cast<TKafkaInt16>(EKafkaErrors::NONE_ERROR));

            readInfoD = clientD.JoinAndSyncGroupAndWaitPartitions(topics, group, minActivePartitions/4, protocolName, minActivePartitions);
            UNIT_ASSERT_VALUES_EQUAL(clientD.Heartbeat(readInfoD.MemberId, readInfoD.GenerationId, group)->ErrorCode, static_cast<TKafkaInt16>(EKafkaErrors::NONE_ERROR));

            AssertPartitionsIsUniqueAndCountIsExpected({readInfoA, readInfoB, readInfoC, readInfoD}, minActivePartitions, topicName);


            // cleintA leave group and all partitions goes to clientB, clientB and clientD
            UNIT_ASSERT_VALUES_EQUAL(clientA.LeaveGroup(readInfoA.MemberId, group)->ErrorCode, static_cast<TKafkaInt16>(EKafkaErrors::NONE_ERROR));

            // all other clients gets RABALANCE status, because one clientA leave group.
            clientB.WaitRebalance(readInfoB.MemberId, readInfoB.GenerationId, group);
            clientC.WaitRebalance(readInfoC.MemberId, readInfoC.GenerationId, group);
            clientD.WaitRebalance(readInfoD.MemberId, readInfoD.GenerationId, group);

            // all other clients now gets minActivePartitions/3 partitions
            readInfoB = clientB.JoinAndSyncGroupAndWaitPartitions(topics, group, minActivePartitions/3, protocolName, minActivePartitions);
            UNIT_ASSERT_VALUES_EQUAL(clientB.Heartbeat(readInfoB.MemberId, readInfoB.GenerationId, group)->ErrorCode, static_cast<TKafkaInt16>(EKafkaErrors::NONE_ERROR));

            readInfoC = clientC.JoinAndSyncGroupAndWaitPartitions(topics, group, minActivePartitions/3, protocolName, minActivePartitions);
            UNIT_ASSERT_VALUES_EQUAL(clientC.Heartbeat(readInfoC.MemberId, readInfoC.GenerationId, group)->ErrorCode, static_cast<TKafkaInt16>(EKafkaErrors::NONE_ERROR));

            readInfoD = clientD.JoinAndSyncGroupAndWaitPartitions(topics, group, minActivePartitions/3, protocolName, minActivePartitions);
            UNIT_ASSERT_VALUES_EQUAL(clientD.Heartbeat(readInfoD.MemberId, readInfoD.GenerationId, group)->ErrorCode, static_cast<TKafkaInt16>(EKafkaErrors::NONE_ERROR));

            AssertPartitionsIsUniqueAndCountIsExpected({readInfoB, readInfoC, readInfoD}, minActivePartitions, topicName);


            // all other clients leaves the group
            UNIT_ASSERT_VALUES_EQUAL(clientB.LeaveGroup(readInfoB.MemberId, group)->ErrorCode, static_cast<TKafkaInt16>(EKafkaErrors::NONE_ERROR));
            UNIT_ASSERT_VALUES_EQUAL(clientC.LeaveGroup(readInfoC.MemberId, group)->ErrorCode, static_cast<TKafkaInt16>(EKafkaErrors::NONE_ERROR));
            UNIT_ASSERT_VALUES_EQUAL(clientD.LeaveGroup(readInfoD.MemberId, group)->ErrorCode, static_cast<TKafkaInt16>(EKafkaErrors::NONE_ERROR));
        }

        //release partition before lock
        {
            std::vector<TString> topics;
            topics.push_back(topicName);

            auto readInfoA = clientA.JoinGroup(topics, group, protocolName);
            Sleep(TDuration::MilliSeconds(200));
            auto readInfoB = clientB.JoinGroup(topics, group, protocolName);
            Sleep(TDuration::MilliSeconds(200));

            UNIT_ASSERT_VALUES_EQUAL(clientA.LeaveGroup(readInfoA->MemberId.value(), group)->ErrorCode, static_cast<TKafkaInt16>(EKafkaErrors::NONE_ERROR));
            UNIT_ASSERT_VALUES_EQUAL(clientB.LeaveGroup(readInfoB->MemberId.value(), group)->ErrorCode, static_cast<TKafkaInt16>(EKafkaErrors::NONE_ERROR));
        }

        {
            // Check short topic name
            std::vector<TString> topics;
            topics.push_back(shortTopicName);

            auto joinResponse = clientA.JoinGroup(topics, group, protocolName);
            UNIT_ASSERT_VALUES_EQUAL(joinResponse->ErrorCode, static_cast<TKafkaInt16>(EKafkaErrors::NONE_ERROR));
            UNIT_ASSERT_VALUES_EQUAL(clientA.LeaveGroup(joinResponse->MemberId.value(), group)->ErrorCode, static_cast<TKafkaInt16>(EKafkaErrors::NONE_ERROR));
        }

        {
            // Check not exists group/consumer
            std::vector<TString> topics;
            topics.push_back(topicName);

            auto joinResponse = clientA.JoinGroup(topics, notExistsGroup, protocolName);
            UNIT_ASSERT_VALUES_EQUAL(joinResponse->ErrorCode, static_cast<TKafkaInt16>(EKafkaErrors::GROUP_ID_NOT_FOUND));
        }

        {
            // Check not exists topic
            std::vector<TString> topics;
            topics.push_back(notExistsTopicName);

            auto joinResponse = clientA.JoinGroup(topics, group, protocolName);
            UNIT_ASSERT_VALUES_EQUAL(joinResponse->ErrorCode, static_cast<TKafkaInt16>(EKafkaErrors::UNKNOWN_TOPIC_OR_PARTITION));
        }

        {
            // Check few topics
            std::vector<TString> topics;
            topics.push_back(topicName);
            topics.push_back(secondTopicName);

            auto readInfo = clientA.JoinAndSyncGroupAndWaitPartitions(topics, group, minActivePartitions * 2, protocolName, minActivePartitions);

            std::unordered_set<TString> topicsSet;
            for (auto partition: readInfo.Partitions) {
                topicsSet.emplace(partition.Topic.value());
            }
            UNIT_ASSERT_VALUES_EQUAL(topicsSet.size(), 2);


            // Check change topics list
            topics.pop_back();
            auto joinResponse = clientA.JoinGroup(topics, group, protocolName);
            UNIT_ASSERT_VALUES_EQUAL(joinResponse->ErrorCode, static_cast<TKafkaInt16>(EKafkaErrors::REBALANCE_IN_PROGRESS)); // tell client to rejoin
        }

    } // RunBalanceScenarionTest()

    Y_UNIT_TEST(BalanceScenario) {
        RunBalanceScenarionTest(false);
    }

    Y_UNIT_TEST(BalanceScenarioForFederation) {
        RunBalanceScenarionTest(true);
    }

    Y_UNIT_TEST(BalanceScenarioCdc) {

        TString protocolName = "roundrobin";
        TInsecureTestServer testServer("2");


        TString tableName = "/Root/table-0-test";
        TString feedName = "feed";
        TString feedPath = tableName + "/" + feedName;
        TString tableShortName = "table-0-test";
        TString feedShortPath = tableShortName + "/" + feedName;

        TString group = "consumer-0";
        TString notExistsGroup = "consumer-not-exists";

        // create table and init cdc for it
        {
            NYdb::NTable::TTableClient tableClient(*testServer.Driver);
            tableClient.RetryOperationSync([&](TSession session)
                {
                    NYdb::NTable::TTableBuilder builder;
                    builder.AddNonNullableColumn("key", NYdb::EPrimitiveType::Int64).SetPrimaryKeyColumn("key");
                    builder.AddNonNullableColumn("value", NYdb::EPrimitiveType::Int64);

                    auto createResult = session.CreateTable(tableName, builder.Build()).ExtractValueSync();
                    UNIT_ASSERT_VALUES_EQUAL(createResult.IsTransportError(), false);
                    Cerr << createResult.GetIssues().ToString() << "\n";
                    UNIT_ASSERT_VALUES_EQUAL(createResult.GetStatus(), EStatus::SUCCESS);

                    auto alterResult = session.AlterTable(tableName, NYdb::NTable::TAlterTableSettings()
                                    .AppendAddChangefeeds(NYdb::NTable::TChangefeedDescription(feedName,
                                                                                            NYdb::NTable::EChangefeedMode::Updates,
                                                                                            NYdb::NTable::EChangefeedFormat::Json))
                                                        ).ExtractValueSync();
                    Cerr << alterResult.GetIssues().ToString() << "\n";
                    UNIT_ASSERT_VALUES_EQUAL(alterResult.IsTransportError(), false);
                    UNIT_ASSERT_VALUES_EQUAL(alterResult.GetStatus(), EStatus::SUCCESS);
                    return alterResult;
                }
            );

            TValueBuilder rows;
            rows.BeginList();
            rows.AddListItem()
                .BeginStruct()
                    .AddMember("key").Int64(1)
                    .AddMember("value").Int64(2)
                .EndStruct();
            rows.EndList();

            auto upsertResult = tableClient.BulkUpsert(tableName, rows.Build()).GetValueSync();
            UNIT_ASSERT_EQUAL(upsertResult.GetStatus(), EStatus::SUCCESS);
        }

        NYdb::NTopic::TTopicClient pqClient(*testServer.Driver);
        AlterTopic(pqClient, feedPath, {group});

        for(auto name : {feedPath, feedShortPath} ) {
            TKafkaTestClient clientA(testServer.Port);
            {
                auto msg = clientA.ApiVersions();
                UNIT_ASSERT_VALUES_EQUAL(msg->ErrorCode, static_cast<TKafkaInt16>(EKafkaErrors::NONE_ERROR));
                UNIT_ASSERT_VALUES_EQUAL(msg->ApiKeys.size(), EXPECTED_API_KEYS_COUNT);
            }
            {
                auto msg = clientA.SaslHandshake();
                UNIT_ASSERT_VALUES_EQUAL(msg->ErrorCode, static_cast<TKafkaInt16>(EKafkaErrors::NONE_ERROR));
                UNIT_ASSERT_VALUES_EQUAL(msg->Mechanisms.size(), 1u);
                UNIT_ASSERT_VALUES_EQUAL(*msg->Mechanisms[0], "PLAIN");
            }
            {
                auto msg = clientA.SaslAuthenticate("ouruser@/Root", "ourUserPassword");
                UNIT_ASSERT_VALUES_EQUAL(msg->ErrorCode, static_cast<TKafkaInt16>(EKafkaErrors::NONE_ERROR));
            }

            {
                // Check partitions balance
                std::vector<TString> topics;
                topics.push_back(name);

                // clientA join group, and get all partitions
                auto readInfoA = clientA.JoinAndSyncGroupAndWaitPartitions(topics, group, 1, protocolName, 1);
                UNIT_ASSERT_VALUES_EQUAL(clientA.Heartbeat(readInfoA.MemberId, readInfoA.GenerationId, group)->ErrorCode, static_cast<TKafkaInt16>(EKafkaErrors::NONE_ERROR));

                UNIT_ASSERT_VALUES_EQUAL(readInfoA.Partitions.size(), 1);
                UNIT_ASSERT_VALUES_EQUAL(readInfoA.Partitions[0].Topic, name);
            }
        }
    } // Y_UNIT_TEST(BalanceScenarioCdc)

    Y_UNIT_TEST(OffsetCommitAndFetchScenario) {
        TInsecureTestServer testServer("2");
        testServer.KikimrServer->GetRuntime()->SetLogPriority(NKikimrServices::PQ_WRITE_PROXY, NActors::NLog::PRI_TRACE);
        testServer.KikimrServer->GetRuntime()->SetLogPriority(NKikimrServices::PERSQUEUE, NActors::NLog::PRI_TRACE);

        TString firstTopicName = "/Root/topic-0-test";
        TString secondTopicName = "/Root/topic-1-test";
        TString shortTopicName = "topic-1-test";
        TString notExistsTopicName = "/Root/not-exists";
        ui64 minActivePartitions = 10;

        TString firstConsumerName = "consumer-0";
        TString secondConsumerName = "consumer-1";
        TString notExistsConsumerName = "notExists";

        TString key = "record-key";
        TString value = "record-value";
        TString headerKey = "header-key";
        TString headerValue = "header-value";

        TString commitedMetaData = "additional-info";

        NYdb::NTopic::TTopicClient pqClient(*testServer.Driver);
        CreateTopic(pqClient, firstTopicName, minActivePartitions, {firstConsumerName, secondConsumerName});
        CreateTopic(pqClient, secondTopicName, minActivePartitions, {firstConsumerName, secondConsumerName});

        TKafkaTestClient client(testServer.Port);

        client.AuthenticateToKafka();

        auto recordsCount = 5;
        {
            // Produce

            TKafkaRecordBatch batch;
            batch.BaseOffset = 3;
            batch.BaseSequence = 5;
            batch.Magic = 2; // Current supported
            batch.Records.resize(recordsCount);
            batch.ProducerId = -1;
            batch.ProducerEpoch = -1;

            for (auto i = 0; i < recordsCount; i++) {
                batch.Records[i].Key = TKafkaRawBytes(key.data(), key.size());
                batch.Records[i].Value = TKafkaRawBytes(value.data(), value.size());
            }

            auto msg = client.Produce(firstTopicName, 0, batch);

            UNIT_ASSERT_VALUES_EQUAL(msg->Responses[0].Name, firstTopicName);
            UNIT_ASSERT_VALUES_EQUAL(msg->Responses[0].PartitionResponses[0].Index, 0);
            UNIT_ASSERT_VALUES_EQUAL(msg->Responses[0].PartitionResponses[0].ErrorCode,
                                     static_cast<TKafkaInt16>(EKafkaErrors::NONE_ERROR));
        }

        {
            // Fetch offsets
            std::map<TString, std::vector<i32>> topicsToPartions;
            topicsToPartions[firstTopicName] = std::vector<i32>{0, 1, 2, 3 };
            auto msg = client.OffsetFetch(firstConsumerName, topicsToPartions);
            UNIT_ASSERT_VALUES_EQUAL(msg->Groups.size(), 1);
            UNIT_ASSERT_VALUES_EQUAL(msg->Groups[0].Topics.size(), 1);
            const auto& partitions = msg->Groups[0].Topics[0].Partitions;
            UNIT_ASSERT_VALUES_EQUAL(partitions.size(), 4);
            auto partition0 = std::find_if(partitions.begin(), partitions.end(), [](const auto& partition) { return partition.PartitionIndex == 0; });
            UNIT_ASSERT_VALUES_UNEQUAL(partition0, partitions.end());
            UNIT_ASSERT_VALUES_EQUAL(partition0->CommittedOffset, 0);
        }
        {
            std::unordered_map<TString, std::vector<NKafka::TEvKafka::PartitionConsumerOffset>> offsets;
            std::vector<NKafka::TEvKafka::PartitionConsumerOffset> partitionsAndOffsets;
        {
            // Check commit

            for (ui64 i = 0; i < minActivePartitions; ++i) {
                // check that if a partition has a non-zero committed offset (that doesn't exceed endoffset) and committed metadata
                // or a zero committed offset and metadata
                // than no error is thrown and metadata is updated

                // check that otherwise, if the committed offset exceeds current endoffset of the partition
                // than an error is returned and passed committed metadata is not saved

                if (i == 0) {
                    partitionsAndOffsets.emplace_back(i, static_cast<ui64>(recordsCount), commitedMetaData);
                } else if (i == 1) {
                    partitionsAndOffsets.emplace_back(i, 0, commitedMetaData);
                } else if (i == 2) {
                    partitionsAndOffsets.emplace_back(i, static_cast<ui64>(recordsCount), commitedMetaData);
                } else {
                    partitionsAndOffsets.emplace_back(i, static_cast<ui64>(recordsCount));
                }
            }
            offsets[firstTopicName] = partitionsAndOffsets;
            offsets[shortTopicName] = partitionsAndOffsets;
            auto msg = client.OffsetCommit(firstConsumerName, offsets);
            UNIT_ASSERT_VALUES_EQUAL(msg->Topics.size(), 2);
            for (const auto& topic : msg->Topics) {
                UNIT_ASSERT_VALUES_EQUAL(topic.Partitions.size(), minActivePartitions);
                for (const auto& partition : topic.Partitions) {
                    if (topic.Name.value() == firstTopicName) {
                        // in first topic
                        if (partition.PartitionIndex == 0 || partition.PartitionIndex == 1) {
                            UNIT_ASSERT_VALUES_EQUAL(partition.ErrorCode, static_cast<TKafkaInt16>(EKafkaErrors::NONE_ERROR));
                        } else {
                            UNIT_ASSERT_VALUES_EQUAL(partition.ErrorCode, static_cast<TKafkaInt16>(EKafkaErrors::OFFSET_OUT_OF_RANGE));
                        }
                    } else {
                        if (partition.PartitionIndex == 1) {
                            // nothing was produced in the second topic
                            // check that if a zero offset is committed no error occurs and committed metadata is saved
                            UNIT_ASSERT_VALUES_EQUAL(partition.ErrorCode, static_cast<TKafkaInt16>(EKafkaErrors::NONE_ERROR));
                        } else {
                            // otherwise, an error occurs, because committed offset exceeds endoffset
                            UNIT_ASSERT_VALUES_EQUAL(partition.ErrorCode, static_cast<TKafkaInt16>(EKafkaErrors::OFFSET_OUT_OF_RANGE));
                        }
                    }
                }
            }
        }

        {
            // Fetch offsets after commit
            std::map<TString, std::vector<i32>> topicsToPartions;
            topicsToPartions[firstTopicName] = std::vector<i32>{0, 1, 2 , 3 };
            auto msg = client.OffsetFetch(firstConsumerName, topicsToPartions);
            UNIT_ASSERT_VALUES_EQUAL(msg->Groups.size(), 1);
            UNIT_ASSERT_VALUES_EQUAL(msg->Groups[0].Topics.size(), 1);
            const auto& partitions = msg->Groups[0].Topics[0].Partitions;
            UNIT_ASSERT_VALUES_EQUAL(partitions.size(), 4);
            auto partition0 = std::find_if(partitions.begin(), partitions.end(), [](const auto& partition) { return partition.PartitionIndex == 0; });
            UNIT_ASSERT_VALUES_UNEQUAL(partition0, partitions.end());
            UNIT_ASSERT_VALUES_EQUAL(partition0->CommittedOffset, 5);
            UNIT_ASSERT_VALUES_EQUAL(partition0->Metadata, commitedMetaData);
            int i = 0;
            // checking committed metadata for the first topic
            for (auto it = partitions.begin(); it != partitions.end(); it++) {
                if (i != 2) {
                    // for i == 0 and i == 1 check that committed metadata == "additional-info" as committed offset didn't exceed endoffset
                    // for other i != 2 values check that committed metadata is empty as no metadata was committed
                    // that a new value of metadata is saved
                    UNIT_ASSERT_VALUES_EQUAL(it->Metadata, partitionsAndOffsets[i].Metadata);
                } else {
                    // check that in case an error has occurred (because committed offset exceeded endoffset)
                    // committed metadata is not saved
                    UNIT_ASSERT_VALUES_EQUAL(it->Metadata, std::nullopt);
                }
                i += 1;
            }
        }
    }
        {
            // Check fetch offsets with nonexistent topic
            std::map<TString, std::vector<i32>> topicsToPartions;
            topicsToPartions[notExistsTopicName] = std::vector<i32>{0, 1};
            auto msg = client.OffsetFetch(firstConsumerName, topicsToPartions);
            UNIT_ASSERT_VALUES_EQUAL(msg->Groups.size(), 1);
            UNIT_ASSERT_VALUES_EQUAL(msg->Groups[0].Topics.size(), 1);
            UNIT_ASSERT_VALUES_EQUAL(msg->Groups[0].Topics[0].Partitions.size(), 2);
            for (const auto& partition : msg->Groups[0].Topics[0].Partitions) {
                UNIT_ASSERT_VALUES_EQUAL(partition.ErrorCode, UNKNOWN_TOPIC_OR_PARTITION);
            }
        }

        {
            // Check commit with nonexistent topic

            std::unordered_map<TString, std::vector<NKafka::TEvKafka::PartitionConsumerOffset>> offsets;
            std::vector<NKafka::TEvKafka::PartitionConsumerOffset> partitionsAndOffsets;
            for (ui64 i = 0; i < minActivePartitions; ++i) {
                partitionsAndOffsets.emplace_back(i, static_cast<ui64>(recordsCount), commitedMetaData);
            }
            offsets[firstTopicName] = partitionsAndOffsets;
            offsets[notExistsTopicName] = partitionsAndOffsets;

            auto msg = client.OffsetCommit(notExistsConsumerName, offsets);
            UNIT_ASSERT_VALUES_EQUAL(msg->Topics.size(), 2);
            UNIT_ASSERT_VALUES_EQUAL(msg->Topics.back().Partitions.size(), minActivePartitions);
            for (const auto& topic : msg->Topics) {
                for (const auto& partition : topic.Partitions) {
                   UNIT_ASSERT_VALUES_EQUAL(partition.ErrorCode, static_cast<TKafkaInt16>(EKafkaErrors::GROUP_ID_NOT_FOUND));
                }
            }
        }

        {
            // Check fetch offsets nonexistent consumer
            std::map<TString, std::vector<i32>> topicsToPartions;
            topicsToPartions[firstTopicName] = std::vector<i32>{0, 1};
            auto msg = client.OffsetFetch(notExistsConsumerName, topicsToPartions);
            UNIT_ASSERT_VALUES_EQUAL(msg->Groups.size(), 1);
            UNIT_ASSERT_VALUES_EQUAL(msg->Groups[0].Topics.size(), 1);
            UNIT_ASSERT_VALUES_EQUAL(msg->Groups[0].Topics[0].Partitions.size(), 2);
            for (const auto& partition : msg->Groups[0].Topics[0].Partitions) {
                UNIT_ASSERT_VALUES_EQUAL(partition.ErrorCode, RESOURCE_NOT_FOUND);
            }
        }

        {
            // Check commit with nonexistent consumer
            std::unordered_map<TString, std::vector<NKafka::TEvKafka::PartitionConsumerOffset>> offsets;
            std::vector<NKafka::TEvKafka::PartitionConsumerOffset> partitionsAndOffsets;
            for (ui64 i = 0; i < minActivePartitions; ++i) {
                partitionsAndOffsets.emplace_back(i, static_cast<ui64>(recordsCount), commitedMetaData);
            }
            offsets[firstTopicName] = partitionsAndOffsets;

            auto msg = client.OffsetCommit(notExistsConsumerName, offsets);
            UNIT_ASSERT_VALUES_EQUAL(msg->Topics.size(), 1);
            UNIT_ASSERT_VALUES_EQUAL(msg->Topics.back().Partitions.size(), minActivePartitions);
            for (const auto& topic : msg->Topics) {
                for (const auto& partition : topic.Partitions) {
                   UNIT_ASSERT_VALUES_EQUAL(partition.ErrorCode, static_cast<TKafkaInt16>(EKafkaErrors::GROUP_ID_NOT_FOUND));
                }
            }
        }

        {
            // Check fetch offsets with 2 consumers and topics
            TOffsetFetchRequestData request;

            TOffsetFetchRequestData::TOffsetFetchRequestGroup::TOffsetFetchRequestTopics topic;
            topic.Name = firstTopicName;
            auto partitionIndexes = std::vector<int>{0};
            topic.PartitionIndexes = partitionIndexes;

            TOffsetFetchRequestData::TOffsetFetchRequestGroup::TOffsetFetchRequestTopics shortTopic;
            shortTopic.Name = shortTopicName;
            shortTopic.PartitionIndexes = partitionIndexes;

            TOffsetFetchRequestData::TOffsetFetchRequestGroup group0;
            group0.GroupId = firstConsumerName;
            group0.Topics.push_back(topic);
            request.Groups.push_back(group0);

            TOffsetFetchRequestData::TOffsetFetchRequestGroup group1;
            group1.GroupId = secondConsumerName;
            group1.Topics.push_back(shortTopic);
            request.Groups.push_back(group1);

            auto msg = client.OffsetFetch(request);

            UNIT_ASSERT_VALUES_EQUAL(msg->Groups.size(), 2);
            for (const auto& group: msg->Groups) {
                UNIT_ASSERT_VALUES_EQUAL(group.Topics.size(), 1);
                UNIT_ASSERT_VALUES_EQUAL(group.Topics[0].Partitions.size(), 1);
                if (group.GroupId == firstConsumerName) {
                    UNIT_ASSERT_VALUES_EQUAL(group.Topics[0].Partitions[0].CommittedOffset, 5);
                } else if (group.GroupId == secondConsumerName) {
                    UNIT_ASSERT_VALUES_EQUAL(group.Topics[0].Partitions[0].CommittedOffset, 0);
                }
                UNIT_ASSERT_VALUES_EQUAL(group.Topics[0].Partitions[0].ErrorCode, NONE_ERROR);
            }
        }
    } // Y_UNIT_TEST(OffsetFetchScenario)

    void RunCreateTopicsScenario(TInsecureTestServer& testServer, TKafkaTestClient& client) {
        NYdb::NTopic::TTopicClient pqClient(*testServer.Driver);

        auto describeTopicSettings = NTopic::TDescribeTopicSettings().IncludeStats(true);
        {
            // Creation of two topics
            auto msg = client.CreateTopics({
                TTopicConfig("topic-999-test", 12),
                TTopicConfig("topic-998-test", 13)
            });
            UNIT_ASSERT_VALUES_EQUAL(msg->Topics.size(), 2);
            UNIT_ASSERT_VALUES_EQUAL(msg->Topics[0].Name.value(), "topic-999-test");
            UNIT_ASSERT_VALUES_EQUAL(msg->Topics[1].Name.value(), "topic-998-test");

            auto result999 = pqClient.DescribeTopic("/Root/topic-999-test", describeTopicSettings).GetValueSync();
            UNIT_ASSERT(result999.IsSuccess());
            UNIT_ASSERT_EQUAL(result999.GetTopicDescription().GetPartitions().size(), 12);

            auto result998 = pqClient.DescribeTopic("/Root/topic-998-test", describeTopicSettings).GetValueSync();
            UNIT_ASSERT(result998.IsSuccess());
            UNIT_ASSERT_EQUAL(result998.GetTopicDescription().GetPartitions().size(), 13);
        }

        {
            // Duplicate topics
            auto msg = client.CreateTopics({
                TTopicConfig("topic-997-test", 1),
                TTopicConfig("topic-997-test", 1)
            });

            UNIT_ASSERT_VALUES_EQUAL(msg->Topics.size(), 1);
            UNIT_ASSERT_VALUES_EQUAL(msg->Topics[0].Name.value(), "topic-997-test");
            UNIT_ASSERT_VALUES_EQUAL(msg->Topics[0].ErrorCode, INVALID_REQUEST);

            auto describeTopicSettings = NTopic::TDescribeTopicSettings().IncludeStats(true);
            auto result = pqClient.DescribeTopic("/Root/topic-997-test", describeTopicSettings).GetValueSync();
            UNIT_ASSERT(!result.IsSuccess());
        }

        {
            // One OK, two duplicate topics
            auto msg = client.CreateTopics({
                TTopicConfig("topic-996-test", 1),
                TTopicConfig("topic-995-test", 1),
                TTopicConfig("topic-995-test", 1)
            });

            UNIT_ASSERT_VALUES_EQUAL(msg->Topics.size(), 2);
            UNIT_ASSERT_VALUES_EQUAL(msg->Topics[0].Name.value(), "topic-996-test");
            UNIT_ASSERT_VALUES_EQUAL(msg->Topics[0].ErrorCode, NONE_ERROR);
            auto result996 = pqClient.DescribeTopic("/Root/topic-996-test", describeTopicSettings).GetValueSync();
            UNIT_ASSERT(result996.IsSuccess());

            UNIT_ASSERT_VALUES_EQUAL(msg->Topics[1].Name.value(), "topic-995-test");
            UNIT_ASSERT_VALUES_EQUAL(msg->Topics[1].ErrorCode, INVALID_REQUEST);

            auto result995 = pqClient.DescribeTopic("/Root/topic-995-test", describeTopicSettings).GetValueSync();
            UNIT_ASSERT(!result995.IsSuccess());
        }

        {
            // Existing topic
            client.CreateTopics({ TTopicConfig("topic-994-test", 1) });
            auto result = pqClient.DescribeTopic("/Root/topic-994-test", describeTopicSettings).GetValueSync();
            UNIT_ASSERT(result.IsSuccess());

            auto msg = client.CreateTopics({ TTopicConfig("topic-994-test", 1) });
            UNIT_ASSERT_VALUES_EQUAL(msg->Topics.size(), 1);
            UNIT_ASSERT_VALUES_EQUAL(msg->Topics[0].Name.value(), "topic-994-test");
        }

        {
            // Set valid retention
            ui64 retentionMs = 168 * 60 * 60 * 1000;
            ui64 retentionBytes = 51'200 * 1_MB;

            auto msg = client.CreateTopics({ TTopicConfig("topic-993-test", 1, std::to_string(retentionMs), std::to_string(retentionBytes))});
            UNIT_ASSERT_VALUES_EQUAL(msg->Topics.size(), 1);
            UNIT_ASSERT_VALUES_EQUAL(msg->Topics[0].Name.value(), "topic-993-test");

            auto result993 = pqClient.DescribeTopic("/Root/topic-993-test", describeTopicSettings).GetValueSync();
            UNIT_ASSERT(result993.IsSuccess());
            UNIT_ASSERT_VALUES_EQUAL(result993.GetTopicDescription().GetRetentionPeriod().MilliSeconds(), retentionMs);
            UNIT_ASSERT_VALUES_EQUAL(result993.GetTopicDescription().GetRetentionStorageMb().value(), retentionBytes / 1_MB);
        }

        {
            // retention.ms is not number
            auto msg = client.CreateTopics({ TTopicConfig("topic-992-test", 1, "not_a_number", "42")});
            UNIT_ASSERT_VALUES_EQUAL(msg->Topics.size(), 1);
            UNIT_ASSERT_VALUES_EQUAL(msg->Topics[0].Name.value(), "topic-992-test");
            UNIT_ASSERT_VALUES_EQUAL(msg->Topics[0].ErrorCode, INVALID_CONFIG);

            auto result992 = pqClient.DescribeTopic("/Root/topic-992-test", describeTopicSettings).GetValueSync();
            UNIT_ASSERT(!result992.IsSuccess());
        }

        {
            // retention.bytes is not number
            auto msg = client.CreateTopics({ TTopicConfig("topic-991-test", 1, "42", "not_a_number")});
            UNIT_ASSERT_VALUES_EQUAL(msg->Topics.size(), 1);
            UNIT_ASSERT_VALUES_EQUAL(msg->Topics[0].Name.value(), "topic-991-test");
            UNIT_ASSERT_VALUES_EQUAL(msg->Topics[0].ErrorCode, INVALID_CONFIG);

            auto result992 = pqClient.DescribeTopic("/Root/topic-992-test", describeTopicSettings).GetValueSync();
            UNIT_ASSERT(!result992.IsSuccess());
        }

        {
            // Empty topic name
            auto msg = client.CreateTopics({ TTopicConfig("", 1)});
            UNIT_ASSERT_VALUES_EQUAL(msg->Topics.size(), 1);
            UNIT_ASSERT_VALUES_EQUAL(msg->Topics[0].ErrorCode, INVALID_REQUEST);
        }

        {
            // Wrong topic name
            auto msg = client.CreateTopics({ TTopicConfig("//////", 1)});
            UNIT_ASSERT_VALUES_EQUAL(msg->Topics.size(), 1);
            UNIT_ASSERT_VALUES_EQUAL(msg->Topics[0].ErrorCode, INVALID_REQUEST);
        }

        {
            // Wrong topic name
            auto msg = client.CreateTopics({ TTopicConfig("/Root/", 1)});
            UNIT_ASSERT_VALUES_EQUAL(msg->Topics.size(), 1);
            UNIT_ASSERT_VALUES_EQUAL(msg->Topics[0].ErrorCode, INVALID_REQUEST);
        }

        {
            // Wrong topic name
            auto msg = client.CreateTopics({ TTopicConfig("/Root//", 1)});
            UNIT_ASSERT_VALUES_EQUAL(msg->Topics.size(), 1);
            UNIT_ASSERT_VALUES_EQUAL(msg->Topics[0].ErrorCode, INVALID_REQUEST);
        }

        {
            // Set invalid retention
            ui64 retentionMs = 13 * 60 * 60 * 1000;
            ui64 retentionBytes = 11'000'000'000ul;

            auto msg = client.CreateTopics({ TTopicConfig("topic-990-test", 1, std::to_string(retentionMs), std::to_string(retentionBytes))});
            UNIT_ASSERT_VALUES_EQUAL(msg->Topics.size(), 1);
            UNIT_ASSERT_VALUES_EQUAL(msg->Topics[0].Name.value(), "topic-990-test");
            UNIT_ASSERT_VALUES_EQUAL(msg->Topics[0].ErrorCode, INVALID_REQUEST);

            auto result992 = pqClient.DescribeTopic("/Root/topic-990-test", describeTopicSettings).GetValueSync();
            UNIT_ASSERT(!result992.IsSuccess());
        }

        {
            // Set only ms retention
            ui64 retentionMs = 168 * 60 * 60 * 1000;
            auto msg = client.CreateTopics({ TTopicConfig("topic-989-test", 1, std::to_string(retentionMs)) });

            UNIT_ASSERT_VALUES_EQUAL(msg->Topics.size(), 1);
            UNIT_ASSERT_VALUES_EQUAL(msg->Topics[0].Name.value(), "topic-989-test");
            UNIT_ASSERT_VALUES_EQUAL(msg->Topics[0].ErrorCode, INVALID_REQUEST);

            auto result993 = pqClient.DescribeTopic("/Root/topic-989-test", describeTopicSettings).GetValueSync();
            UNIT_ASSERT(!result993.IsSuccess());
        }

        {
            // Validation only
            auto msg = client.CreateTopics({ TTopicConfig("topic-988-test", 1)}, true);
            UNIT_ASSERT_VALUES_EQUAL(msg->Topics.size(), 1);
            UNIT_ASSERT_VALUES_EQUAL(msg->Topics[0].Name.value(), "topic-988-test");

            auto result993 = pqClient.DescribeTopic("/Root/topic-988-test", describeTopicSettings).GetValueSync();
            UNIT_ASSERT(!result993.IsSuccess());
        }

        {
            // Legal, but meaningless for Logbroker config
            std::map<TString, TString> configs { std::make_pair("flush.messages", "1") };
            auto msg = client.CreateTopics( { TTopicConfig("topic-987-test", 1, std::nullopt, std::nullopt, configs) });
            UNIT_ASSERT_VALUES_EQUAL(msg->Topics.size(), 1);
            UNIT_ASSERT_VALUES_EQUAL(msg->Topics[0].Name.value(), "topic-987-test");
            UNIT_ASSERT_VALUES_EQUAL(msg->Topics[0].ErrorCode, NONE_ERROR);

            auto result = pqClient.DescribeTopic("/Root/topic-987-test", describeTopicSettings).GetValueSync();
            UNIT_ASSERT(result.IsSuccess());
        }

        {
            // Both legal and illegal configs
            std::map<TString, TString> configs { std::make_pair("compression.type", "zstd"), std::make_pair("flush.messages", "1") };
            auto msg = client.CreateTopics( { TTopicConfig("topic-986-test", 1, std::nullopt, std::nullopt, configs) });
            UNIT_ASSERT_VALUES_EQUAL(msg->Topics.size(), 1);
            UNIT_ASSERT_VALUES_EQUAL(msg->Topics[0].Name.value(), "topic-986-test");
            UNIT_ASSERT_VALUES_EQUAL(msg->Topics[0].ErrorCode, INVALID_REQUEST);

            auto result = pqClient.DescribeTopic("/Root/topic-986-test", describeTopicSettings).GetValueSync();
            UNIT_ASSERT(!result.IsSuccess());
        }
    }

    Y_UNIT_TEST(CreateTopicsScenarioWithKafkaAuth) {
        TInsecureTestServer testServer("2");
        TKafkaTestClient client(testServer.Port);
        client.AuthenticateToKafka();

        RunCreateTopicsScenario(testServer, client);
    } // Y_UNIT_TEST(CreateTopicsScenarioWithKafkaAuth)

    Y_UNIT_TEST(CreateTopicsScenarioWithoutKafkaAuth) {
        TInsecureTestServer testServer("2");
        TKafkaTestClient client(testServer.Port);

        RunCreateTopicsScenario(testServer, client);
    } // Y_UNIT_TEST(CreateTopicsScenarioWithoutKafkaAuth)

    Y_UNIT_TEST(CreatePartitionsScenario) {

        TInsecureTestServer testServer("2");

        TString topic1Name = "/Root/topic-1-test";
        TString shortTopic1Name = "topic-1-test";

        TString topic2Name = "/Root/topic-2-test";
        TString shortTopic2Name = "topic-2-test";

        TString key = "record-key";
        TString value = "record-value";
        TString headerKey = "header-key";
        TString headerValue = "header-value";

        NYdb::NTopic::TTopicClient pqClient(*testServer.Driver);
        CreateTopic(pqClient, topic1Name, 10, {});
        CreateTopic(pqClient, topic2Name, 20, {});

        TKafkaTestClient client(testServer.Port);

        client.AuthenticateToKafka();

        auto describeTopicSettings = NTopic::TDescribeTopicSettings().IncludeStats(true);

        {
            // Validate only
            auto msg = client.CreatePartitions({
                TTopicConfig(topic1Name, 11),
                TTopicConfig(topic2Name, 21)
            }, true);
            UNIT_ASSERT_VALUES_EQUAL(msg->Results.size(), 2);
            UNIT_ASSERT_VALUES_EQUAL(msg->Results[0].Name.value(), topic1Name);
            UNIT_ASSERT_VALUES_EQUAL(msg->Results[1].Name.value(), topic2Name);

            auto result0 = pqClient.DescribeTopic(topic1Name, describeTopicSettings).GetValueSync();
            UNIT_ASSERT(result0.IsSuccess());
            UNIT_ASSERT_EQUAL(result0.GetTopicDescription().GetPartitions().size(), 10);

            auto result1 = pqClient.DescribeTopic(topic2Name, describeTopicSettings).GetValueSync();
            UNIT_ASSERT(result1.IsSuccess());
            UNIT_ASSERT_EQUAL(result1.GetTopicDescription().GetPartitions().size(), 20);
        }

        {
            // Increase partitions number
            auto msg = client.CreatePartitions({
                TTopicConfig(shortTopic1Name, 11),
                TTopicConfig(shortTopic2Name, 21)
            });

            UNIT_ASSERT_VALUES_EQUAL(msg->Results.size(), 2);
            UNIT_ASSERT_VALUES_EQUAL(msg->Results[0].Name.value(), shortTopic1Name);
            UNIT_ASSERT_VALUES_EQUAL(msg->Results[0].ErrorCode, NONE_ERROR);
            UNIT_ASSERT_VALUES_EQUAL(msg->Results[1].Name.value(), shortTopic2Name);
            UNIT_ASSERT_VALUES_EQUAL(msg->Results[1].ErrorCode, NONE_ERROR);

            auto result1 = pqClient.DescribeTopic(topic1Name, describeTopicSettings).GetValueSync();
            UNIT_ASSERT(result1.IsSuccess());
            UNIT_ASSERT_EQUAL(result1.GetTopicDescription().GetPartitions().size(), 11);

            auto result2 = pqClient.DescribeTopic(topic2Name, describeTopicSettings).GetValueSync();
            UNIT_ASSERT(result2.IsSuccess());
            UNIT_ASSERT_EQUAL(result2.GetTopicDescription().GetPartitions().size(), 21);
        }

        {
            // Check with two same topic names
            auto msg = client.CreatePartitions({
                TTopicConfig(shortTopic1Name, 12),
                TTopicConfig(shortTopic1Name, 12)
            });

            UNIT_ASSERT_VALUES_EQUAL(msg->Results.size(), 1);
            UNIT_ASSERT_VALUES_EQUAL(msg->Results[0].Name.value(), shortTopic1Name);
            UNIT_ASSERT_VALUES_EQUAL(msg->Results[0].ErrorCode, INVALID_REQUEST);

            auto result = pqClient.DescribeTopic(topic1Name, describeTopicSettings).GetValueSync();
            UNIT_ASSERT(result.IsSuccess());
            UNIT_ASSERT_EQUAL(result.GetTopicDescription().GetPartitions().size(), 11);
        }

        {
            // Check with lesser partitions number
            auto msg = client.CreatePartitions({ TTopicConfig(shortTopic1Name, 1) });

            UNIT_ASSERT_VALUES_EQUAL(msg->Results.size(), 1);
            UNIT_ASSERT_VALUES_EQUAL(msg->Results[0].Name.value(), shortTopic1Name);
            UNIT_ASSERT_VALUES_EQUAL(msg->Results[0].ErrorCode, INVALID_REQUEST);

            auto result1 = pqClient.DescribeTopic(topic1Name, describeTopicSettings).GetValueSync();
            UNIT_ASSERT(result1.IsSuccess());
            UNIT_ASSERT_EQUAL(result1.GetTopicDescription().GetPartitions().size(), 11);
        }

        {
            // Check with nonexistent topic name
            auto topicName = "NonExTopicName";
            auto msg = client.CreatePartitions({ TTopicConfig(topicName, 1) });

            UNIT_ASSERT_VALUES_EQUAL(msg->Results.size(), 1);
            UNIT_ASSERT_VALUES_EQUAL(msg->Results[0].Name.value(), topicName);
            UNIT_ASSERT_VALUES_EQUAL(msg->Results[0].ErrorCode, UNKNOWN_TOPIC_OR_PARTITION);

            auto result1 = pqClient.DescribeTopic(topic1Name, describeTopicSettings).GetValueSync();
            UNIT_ASSERT(result1.IsSuccess());
            UNIT_ASSERT_EQUAL(result1.GetTopicDescription().GetPartitions().size(), 11);
        }
    } // Y_UNIT_TEST(CreatePartitionsScenario)

    void RunCreateTopicsWithCleanupPolicy(TInsecureTestServer& testServer, TKafkaTestClient& client) {
        NYdb::NTopic::TTopicClient pqClient(*testServer.Driver);

        TString topic1 = "topic-999-test", topic2 = "topic-998-test";

        {
            // Creation of two topics
            auto msg = client.CreateTopics({
                TTopicConfig(topic1, 12, std::nullopt, std::nullopt, {{"cleanup.policy", "compact"}}),
                TTopicConfig(topic2, 13, std::nullopt, std::nullopt, {{"cleanup.policy", "delete"}}),
                TTopicConfig("topic_bad", 13, std::nullopt, std::nullopt, {{"cleanup.policy", "bad"}})
            });
            UNIT_ASSERT_VALUES_EQUAL(msg->Topics.size(), 3);

            UNIT_ASSERT_VALUES_EQUAL(msg->Topics[0].ErrorCode, NONE_ERROR);
            UNIT_ASSERT_VALUES_EQUAL(msg->Topics[0].Name.value(), topic1);
            UNIT_ASSERT_VALUES_EQUAL(msg->Topics[1].ErrorCode, NONE_ERROR);
            UNIT_ASSERT_VALUES_EQUAL(msg->Topics[1].Name.value(), topic2);
            UNIT_ASSERT_VALUES_EQUAL(msg->Topics[2].ErrorCode, INVALID_REQUEST);
        }

        auto getConfigsMap = [&](const auto& describeResult) {
            THashMap<TString, TDescribeConfigsResponseData::TDescribeConfigsResult::TDescribeConfigsResourceResult> configs;
            for (const auto& config : describeResult.Configs) {
                configs[TString(config.Name->data())] = config;
            }
            return configs;
        };

        struct TDescribeTopicResult {
            TString name;
            TString policy;
        };

        auto checkDescribeTopic = [&](const std::vector<TDescribeTopicResult>& topics) {
            std::vector<TString> topicNames;
            for (const auto& topic : topics) {
                topicNames.push_back(topic.name);
            }

            auto msg = client.DescribeConfigs(topicNames);
            UNIT_ASSERT_VALUES_EQUAL(msg->Results.size(), topics.size());
            for (auto i = 0u; i < topics.size(); ++i) {
                const auto& res = msg->Results[i];
                UNIT_ASSERT_VALUES_EQUAL(res.ResourceName.value(), topics[i].name);
                UNIT_ASSERT_VALUES_EQUAL(res.ErrorCode, NONE_ERROR);
                UNIT_ASSERT_VALUES_EQUAL_C(getConfigsMap(res).find("cleanup.policy")->second.Value->data(),
                                           topics[i].policy, res.ResourceName.value());

                auto topicDescribe = pqClient.DescribeTopic(topics[i].name).ExtractValueSync();
                UNIT_ASSERT_C(topicDescribe.IsSuccess(), topicDescribe.GetIssues().ToString());
                bool hasCompConsumer = false;
                for (const auto& consumer : topicDescribe.GetTopicDescription().GetConsumers()) {
                    Cerr << "Got consumer = " << consumer.GetConsumerName() << " for topic " << topics[i].name << Endl;
                    if (consumer.GetConsumerName() == NPQ::CLIENTID_COMPACTION_CONSUMER) {
                        hasCompConsumer = true;
                    }
                }
                if (topics[i].policy == "compact") {
                    UNIT_ASSERT_C(hasCompConsumer, topics[i].name);
                } else {
                    UNIT_ASSERT_C(!hasCompConsumer, topics[i].name);
                }

            }
        };

        checkDescribeTopic({{topic1, "compact"}, {topic2, "delete"}});

        {
            auto msg = client.AlterConfigs({
                TTopicConfig(topic1, 12, std::nullopt, std::nullopt, {{"cleanup.policy", "bad"}}),
                TTopicConfig(topic2, 13, std::nullopt, std::nullopt, {{"cleanup.policy", "compact"}}),
            });
            UNIT_ASSERT_VALUES_EQUAL(msg->Responses[0].ErrorCode, INVALID_REQUEST);
            checkDescribeTopic({{topic1, "compact"}, {topic2, "compact"}});
        }
        {
            auto msg = client.AlterConfigs({
                TTopicConfig(topic1, 12, std::nullopt, std::nullopt, {{"cleanup.policy", "delete"}}),
                TTopicConfig(topic2, 13, std::nullopt, std::nullopt, {{"cleanup.policy", ""}})
            });
            UNIT_ASSERT_VALUES_EQUAL(msg->Responses[1].ErrorCode, INVALID_REQUEST);
            checkDescribeTopic({{topic1, "delete"}, {topic2, "compact"}});
        }

        NYdb::NTopic::TAlterTopicSettings addConsumer;
        addConsumer.BeginAddConsumer().ConsumerName(NPQ::CLIENTID_COMPACTION_CONSUMER).EndAddConsumer();
        NYdb::NTopic::TAlterTopicSettings dropConsumer;
        addConsumer.AppendDropConsumers(NPQ::CLIENTID_COMPACTION_CONSUMER);
        pqClient.AlterTopic(topic1, addConsumer).GetValueSync();
        pqClient.AlterTopic(topic2, dropConsumer).GetValueSync();
        checkDescribeTopic({{topic1, "delete"}, {topic2, "compact"}});
    }


    Y_UNIT_TEST(TopicsWithCleaunpPolicyScenario) {
        TInsecureTestServer testServer("2");
        TKafkaTestClient client(testServer.Port);

        RunCreateTopicsWithCleanupPolicy(testServer, client);
    }

    Y_UNIT_TEST(DescribeConfigsScenario) {
        TInsecureTestServer testServer("2");

        TString topic0Name = "/Root/topic-0-test";
        TString shortTopic0Name = "topic-0-test";
        TString topic1Name = "/Root/topic-1-test";
        TString shortTopic1Name = "topic-1-test";
        TString notExistsTopicName = "/Root/not-exists";
        //ui64 minActivePartitions = 10;

        NYdb::NTopic::TTopicClient pqClient(*testServer.Driver);
        {
            auto result0 = pqClient.CreateTopic(
                topic0Name,
                NYdb::NTopic::TCreateTopicSettings().PartitioningSettings(5, 5).RetentionPeriod(TDuration::Hours(10))
            ).ExtractValueSync();
            UNIT_ASSERT_VALUES_EQUAL(result0.IsTransportError(), false);
            UNIT_ASSERT_VALUES_EQUAL_C(result0.GetStatus(), EStatus::SUCCESS, result0.GetIssues().ToString());

            auto result1 = pqClient.CreateTopic(
                topic1Name,
                NYdb::NTopic::TCreateTopicSettings().PartitioningSettings(10, 10).RetentionStorageMb(51200)
            ).ExtractValueSync();
            UNIT_ASSERT_VALUES_EQUAL(result1.IsTransportError(), false);
            UNIT_ASSERT_VALUES_EQUAL_C(result1.GetStatus(), EStatus::SUCCESS, result1.GetIssues().ToString());
        }

        TKafkaTestClient client(testServer.Port);

        client.AuthenticateToKafka();

        auto getConfigsMap = [&](const auto& describeResult) {
            THashMap<TString, TDescribeConfigsResponseData::TDescribeConfigsResult::TDescribeConfigsResourceResult> configs;
            for (const auto& config : describeResult.Configs) {
                configs[TString(config.Name->data())] = config;
            }
            return configs;
        };
        {
            auto msg = client.DescribeConfigs({ shortTopic0Name, notExistsTopicName, shortTopic1Name});
            const auto& res0 = msg->Results[0];
            UNIT_ASSERT_VALUES_EQUAL(res0.ResourceName.value(), shortTopic0Name);
            UNIT_ASSERT_VALUES_EQUAL(res0.ErrorCode, NONE_ERROR);
            auto configs0 = getConfigsMap(res0);
            UNIT_ASSERT_VALUES_EQUAL(configs0.size(), 33);
            UNIT_ASSERT_VALUES_EQUAL(FromString<ui64>(configs0.find("retention.ms")->second.Value->data()), TDuration::Hours(10).MilliSeconds());
            UNIT_ASSERT_VALUES_EQUAL(configs0.find("cleanup.policy")->second.Value->data(), "delete");

            UNIT_ASSERT_VALUES_EQUAL(msg->Results[1].ResourceName.value(), notExistsTopicName);
            UNIT_ASSERT_VALUES_EQUAL(msg->Results[1].ErrorCode, UNKNOWN_TOPIC_OR_PARTITION);

            UNIT_ASSERT_VALUES_EQUAL(msg->Results[2].ResourceName.value(), shortTopic1Name);
            UNIT_ASSERT_VALUES_EQUAL(msg->Results[2].ErrorCode, NONE_ERROR);
            auto configs1 = getConfigsMap(msg->Results[2]);
            UNIT_ASSERT_VALUES_EQUAL(FromString<ui64>(configs1.find("retention.bytes")->second.Value->data()), 51200 * 1_MB);
            UNIT_ASSERT_VALUES_EQUAL(FromString<ui64>(configs1.find("max.message.bytes")->second.Value->data()), 1_KB);
        }
        {
            auto msg = client.DescribeConfigs({ shortTopic0Name, shortTopic0Name});
            UNIT_ASSERT_VALUES_EQUAL(msg->Results.size(), 1);
            const auto& res0 = msg->Results[0];
            UNIT_ASSERT_VALUES_EQUAL(res0.ResourceName.value(), shortTopic0Name);
            UNIT_ASSERT_VALUES_EQUAL(res0.ErrorCode, NONE_ERROR);
        }
    }

    Y_UNIT_TEST(AlterConfigsScenario) {
        TInsecureTestServer testServer("2");

        TString topic0Name = "/Root/topic-0-test";
        TString shortTopic0Name = "topic-0-test";
        TString topic1Name = "/Root/topic-1-test";
        TString shortTopic1Name = "topic-1-test";
        TString notExistsTopicName = "/Root/not-exists";
        ui64 minActivePartitions = 10;

        NYdb::NTopic::TTopicClient pqClient(*testServer.Driver);
        {
            auto result0 = pqClient.CreateTopic(
                topic0Name,
                NYdb::NTopic::TCreateTopicSettings().PartitioningSettings(minActivePartitions, minActivePartitions)
            ).ExtractValueSync();
            UNIT_ASSERT_VALUES_EQUAL(result0.IsTransportError(), false);
            UNIT_ASSERT_VALUES_EQUAL(result0.GetStatus(), EStatus::SUCCESS);

            auto result1 = pqClient.CreateTopic(
                topic1Name,
                NYdb::NTopic::TCreateTopicSettings().PartitioningSettings(minActivePartitions, minActivePartitions)
            ).ExtractValueSync();
            UNIT_ASSERT_VALUES_EQUAL(result1.IsTransportError(), false);
            UNIT_ASSERT_VALUES_EQUAL(result1.GetStatus(), EStatus::SUCCESS);
        }

        TKafkaTestClient client(testServer.Port);

        client.AuthenticateToKafka();

        auto describeTopicSettings = NTopic::TDescribeTopicSettings().IncludeStats(true);

        {
            // Check validate only
            auto msg = client.AlterConfigs({ TTopicConfig(shortTopic0Name, 1), TTopicConfig(notExistsTopicName, 1) }, true);

            UNIT_ASSERT_VALUES_EQUAL(msg->Responses[0].ResourceName.value(), shortTopic0Name);
            UNIT_ASSERT_VALUES_EQUAL(msg->Responses[0].ErrorCode, NONE_ERROR);

            UNIT_ASSERT_VALUES_EQUAL(msg->Responses[1].ResourceName.value(), notExistsTopicName);
            UNIT_ASSERT_VALUES_EQUAL(msg->Responses[1].ErrorCode, NONE_ERROR);
        }

        {
            // Set valid retention
            ui64 retentionMs = 168 * 60 * 60 * 1000;
            ui64 retentionBytes = 51'200 * 1_MB;

            auto msg = client.AlterConfigs({
                    TTopicConfig(shortTopic0Name, 1, std::to_string(retentionMs), std::to_string(retentionBytes)),
                    TTopicConfig(shortTopic1Name, 1, std::to_string(retentionMs), std::to_string(retentionBytes)),
            });

            UNIT_ASSERT_VALUES_EQUAL(msg->Responses.size(), 2);

            UNIT_ASSERT_VALUES_EQUAL(msg->Responses[0].ResourceName.value(), shortTopic0Name);
            UNIT_ASSERT_VALUES_EQUAL(msg->Responses[0].ErrorCode, NONE_ERROR);

            UNIT_ASSERT_VALUES_EQUAL(msg->Responses[1].ResourceName.value(), shortTopic1Name);
            UNIT_ASSERT_VALUES_EQUAL(msg->Responses[1].ErrorCode, NONE_ERROR);

            auto result0 = pqClient.DescribeTopic(shortTopic0Name, describeTopicSettings).GetValueSync();
            UNIT_ASSERT(result0.IsSuccess());
            UNIT_ASSERT_VALUES_EQUAL(result0.GetTopicDescription().GetRetentionPeriod().MilliSeconds(), retentionMs);
            UNIT_ASSERT_VALUES_EQUAL(result0.GetTopicDescription().GetRetentionStorageMb().value(), retentionBytes / (1024 * 1024));

            auto result1 = pqClient.DescribeTopic(shortTopic0Name, describeTopicSettings).GetValueSync();
            UNIT_ASSERT(result1.IsSuccess());
            UNIT_ASSERT_VALUES_EQUAL(result1.GetTopicDescription().GetRetentionPeriod().MilliSeconds(), retentionMs);
            UNIT_ASSERT_VALUES_EQUAL(result1.GetTopicDescription().GetRetentionStorageMb().value(), retentionBytes / (1024 * 1024));
        }

        {
            // Wrong config value(retention.ms) isn't applied
            auto initialTopicDescription = pqClient.DescribeTopic(shortTopic0Name, describeTopicSettings)
                    .GetValueSync()
                    .GetTopicDescription();

            auto msg = client.AlterConfigs({ TTopicConfig(shortTopic0Name, 1, "not_a_number", "42")});

            UNIT_ASSERT_VALUES_EQUAL(msg->Responses.size(), 1);
            UNIT_ASSERT_VALUES_EQUAL(msg->Responses[0].ResourceName.value(), shortTopic0Name);
            UNIT_ASSERT_VALUES_EQUAL(msg->Responses[0].ErrorCode, INVALID_CONFIG);

            auto resultingTopicDescription = pqClient.DescribeTopic(shortTopic0Name, describeTopicSettings)
                    .GetValueSync()
                    .GetTopicDescription();

            UNIT_ASSERT_VALUES_EQUAL(
                    initialTopicDescription.GetRetentionPeriod().MilliSeconds(),
                    resultingTopicDescription.GetRetentionPeriod().MilliSeconds()
            );
            UNIT_ASSERT(
                initialTopicDescription.GetRetentionStorageMb() == resultingTopicDescription.GetRetentionStorageMb()
            );
        }

        {
            // Nonnumber retention.bytes
            auto alteredTopic = TTopicConfig(
                    shortTopic0Name,
                    1,
                    std::nullopt,
                    "notNumber"
            );
            auto msg = client.AlterConfigs({alteredTopic});
            UNIT_ASSERT_VALUES_EQUAL(msg->Responses.size(), 1);
            UNIT_ASSERT_VALUES_EQUAL(msg->Responses[0].ResourceName.value(), shortTopic0Name);
            UNIT_ASSERT_VALUES_EQUAL(msg->Responses[0].ErrorCode, INVALID_CONFIG);
        }

        {
            // Too big retention.ms
            auto alteredTopic = TTopicConfig(
                    shortTopic0Name,
                    1,
                    std::to_string(365 * 24 * 60 * 60 * 1000ul),
                    std::nullopt
            );
            auto msg = client.AlterConfigs({alteredTopic});
            UNIT_ASSERT_VALUES_EQUAL(msg->Responses.size(), 1);
            UNIT_ASSERT_VALUES_EQUAL(msg->Responses[0].ResourceName.value(), shortTopic0Name);
            UNIT_ASSERT_VALUES_EQUAL(msg->Responses[0].ErrorCode, INVALID_CONFIG);
        }

        {
            // Duplicate topics
            ui64 retentionMs = 168 * 60 * 60 * 1000;
            ui64 retentionBytes = 51'200 * 1_MB;

            auto msg = client.AlterConfigs({
                    TTopicConfig(shortTopic0Name, 1, std::to_string(retentionMs), std::to_string(retentionBytes)),
                    TTopicConfig(shortTopic0Name, 1, std::to_string(retentionMs), std::to_string(retentionBytes)),
            });

            UNIT_ASSERT_VALUES_EQUAL(msg->Responses.size(), 1);
            UNIT_ASSERT_VALUES_EQUAL(msg->Responses[0].ResourceName.value(), shortTopic0Name);
            UNIT_ASSERT_VALUES_EQUAL(msg->Responses[0].ErrorCode, INVALID_REQUEST);
        }

        {
            // Legal, but meaningless for Logbroker config
            std::map<TString, TString> configs { std::make_pair("flush.messages", "1") };
            auto msg = client.AlterConfigs({ TTopicConfig(shortTopic0Name, 1, std::nullopt, std::nullopt, configs) });

            UNIT_ASSERT_VALUES_EQUAL(msg->Responses.size(), 1);
            UNIT_ASSERT_VALUES_EQUAL(msg->Responses[0].ResourceName.value(), shortTopic0Name);
            UNIT_ASSERT_VALUES_EQUAL(msg->Responses[0].ErrorCode, NONE_ERROR);
        }

        {
            // Both legal and illegal configs
            std::map<TString, TString> configs { std::make_pair("compression.type", "zstd"), std::make_pair("flush.messages", "1") };
            auto msg = client.AlterConfigs({ TTopicConfig(shortTopic0Name, 1, std::nullopt, std::nullopt, configs) });

            UNIT_ASSERT_VALUES_EQUAL(msg->Responses.size(), 1);
            UNIT_ASSERT_VALUES_EQUAL(msg->Responses[0].ResourceName.value(), shortTopic0Name);
            UNIT_ASSERT_VALUES_EQUAL(msg->Responses[0].ErrorCode, INVALID_REQUEST);
        }

    }

    Y_UNIT_TEST(LoginWithApiKey) {
        TInsecureTestServer testServer;

        TString topicName = "/Root/topic-0-test";

        NYdb::NTopic::TTopicClient pqClient(*testServer.Driver);
        CreateTopic(pqClient, topicName, 10, {"consumer-0"});

        auto settings = NTopic::TReadSessionSettings()
                            .AppendTopics(NTopic::TTopicReadSettings(topicName))
                            .ConsumerName("consumer-0");
        auto topicReader = pqClient.CreateReadSession(settings);

        TKafkaTestClient client(testServer.Port);

        {
            auto msg = client.ApiVersions();

            UNIT_ASSERT_VALUES_EQUAL(msg->ErrorCode, static_cast<TKafkaInt16>(EKafkaErrors::NONE_ERROR));
            UNIT_ASSERT_VALUES_EQUAL(msg->ApiKeys.size(), EXPECTED_API_KEYS_COUNT);
        }

        {
            auto msg = client.SaslHandshake();

            UNIT_ASSERT_VALUES_EQUAL(msg->ErrorCode, static_cast<TKafkaInt16>(EKafkaErrors::NONE_ERROR));
            UNIT_ASSERT_VALUES_EQUAL(msg->Mechanisms.size(), 1u);
            UNIT_ASSERT_VALUES_EQUAL(*msg->Mechanisms[0], "PLAIN");
        }

        {
            auto msg = client.SaslAuthenticate("@/Root", "ApiKey-value-valid");
            Cerr << msg->ErrorMessage << "\n";
            UNIT_ASSERT_VALUES_EQUAL(msg->ErrorCode, static_cast<TKafkaInt16>(EKafkaErrors::NONE_ERROR));
        }

        Sleep(TDuration::Seconds(1));
    }

    Y_UNIT_TEST(LoginWithApiKeyWithoutAt) {
        TInsecureTestServer testServer;

        TString topicName = "/Root/topic-0-test";

        NYdb::NTopic::TTopicClient pqClient(*testServer.Driver);
        CreateTopic(pqClient, topicName, 10, {"consumer-0"});

        auto settings = NTopic::TReadSessionSettings()
                            .AppendTopics(NTopic::TTopicReadSettings(topicName))
                            .ConsumerName("consumer-0");
        auto topicReader = pqClient.CreateReadSession(settings);

        TKafkaTestClient client(testServer.Port);

        {
            auto msg = client.ApiVersions();

            UNIT_ASSERT_VALUES_EQUAL(msg->ErrorCode, static_cast<TKafkaInt16>(EKafkaErrors::NONE_ERROR));
            UNIT_ASSERT_VALUES_EQUAL(msg->ApiKeys.size(), EXPECTED_API_KEYS_COUNT);
        }

        {
            auto msg = client.SaslHandshake();

            UNIT_ASSERT_VALUES_EQUAL(msg->ErrorCode, static_cast<TKafkaInt16>(EKafkaErrors::NONE_ERROR));
            UNIT_ASSERT_VALUES_EQUAL(msg->Mechanisms.size(), 1u);
            UNIT_ASSERT_VALUES_EQUAL(*msg->Mechanisms[0], "PLAIN");
        }

        {
            auto msg = client.SaslAuthenticate("/Root", "ApiKey-value-valid");
            Cerr << msg->ErrorMessage << "\n";
            UNIT_ASSERT_VALUES_EQUAL(msg->ErrorCode, static_cast<TKafkaInt16>(EKafkaErrors::NONE_ERROR));
        }

        Sleep(TDuration::Seconds(1));
    } // LoginWithApiKeyWithoutAt

    Y_UNIT_TEST(MetadataScenario) {
        TInsecureTestServer testServer;
        TKafkaTestClient client(testServer.Port);

        auto metadataResponse = client.Metadata({});

        UNIT_ASSERT_VALUES_EQUAL(metadataResponse->ClusterId, "ydb-cluster");
        UNIT_ASSERT_VALUES_EQUAL(metadataResponse->ControllerId, testServer.KikimrServer->GetRuntime()->GetFirstNodeId());
        UNIT_ASSERT_VALUES_EQUAL(metadataResponse->Topics.size(), 0);
        UNIT_ASSERT_VALUES_EQUAL(metadataResponse->Brokers.size(), 1);
        UNIT_ASSERT_VALUES_EQUAL(metadataResponse->Brokers[0].NodeId, testServer.KikimrServer->GetRuntime()->GetFirstNodeId());
        UNIT_ASSERT_VALUES_EQUAL(metadataResponse->Brokers[0].Host, "::1");
        UNIT_ASSERT_VALUES_EQUAL(metadataResponse->Brokers[0].Port, testServer.Port);
    }

    Y_UNIT_TEST(MetadataInServerlessScenario) {
        TInsecureTestServer testServer("1", true);
        TKafkaTestClient client(testServer.Port);

        auto metadataResponse = client.Metadata({});

        UNIT_ASSERT_VALUES_EQUAL(metadataResponse->ClusterId, "ydb-cluster");
        UNIT_ASSERT_VALUES_EQUAL(metadataResponse->ControllerId, NKafka::ProxyNodeId);
        UNIT_ASSERT_VALUES_EQUAL(metadataResponse->Topics.size(), 0);
        UNIT_ASSERT_VALUES_EQUAL(metadataResponse->Brokers.size(), 1);
        UNIT_ASSERT_VALUES_EQUAL(metadataResponse->Brokers[0].NodeId, NKafka::ProxyNodeId);
        UNIT_ASSERT_VALUES_EQUAL(metadataResponse->Brokers[0].Host, "localhost");
        UNIT_ASSERT_VALUES_EQUAL(metadataResponse->Brokers[0].Port, FAKE_SERVERLESS_KAFKA_PROXY_PORT);
    }


    Y_UNIT_TEST(DescribeGroupsScenario) {
        TInsecureTestServer testServer("1", false, true);

        TString topicName = "/Root/topic-0";
        ui64 totalPartitions = 24;
        TString groupId1 = "consumer-0";
        TString groupId2 = "consumer-1";
        TString groupId3 = "consumer-2";

        TString protocolType = "consumer";
        TString protocolName = "range";

        TKafkaTestClient clientA(testServer.Port, "ClientA");
        TKafkaTestClient clientB(testServer.Port, "ClientB");
        TKafkaTestClient clientC(testServer.Port, "ClientC");

        // Checking that DescribeGroups method works correctly if tables have not been inited yet

        std::vector<std::optional<TString>> requestedGroups;
        requestedGroups.push_back(groupId1);
        auto response0 = clientA.DescribeGroups(requestedGroups);

        UNIT_ASSERT_VALUES_EQUAL(response0->Groups.size(), 1);
        UNIT_ASSERT_VALUES_EQUAL(response0->Groups[0].GroupId, groupId1);
        UNIT_ASSERT_VALUES_EQUAL(response0->Groups[0].Members.size(), 0);
        UNIT_ASSERT_VALUES_EQUAL(response0->Groups[0].ErrorCode, (TKafkaInt16)EKafkaErrors::GROUP_ID_NOT_FOUND);

        // Creating 3 group members. One member of group "consumer-0" and two members of group "consumer-1"

        {
            NYdb::NTopic::TTopicClient pqClient(*testServer.Driver);
            auto result = pqClient
                .CreateTopic(
                    topicName,
                    NYdb::NTopic::TCreateTopicSettings()
                        .PartitioningSettings(totalPartitions, 100)
                        .BeginAddConsumer(groupId1).EndAddConsumer()
                        .BeginAddConsumer(groupId2).EndAddConsumer()
                )
                .ExtractValueSync();
            UNIT_ASSERT_C(
                result.IsSuccess(),
                "CreateTopic failed, issues: " << result.GetIssues().ToString()
            );
        }



        std::vector<TString> topics = {topicName};
        i32 heartbeatTimeout = 15000;
        i32 rebalanceTimeout = 5000;

        TRequestHeaderData headerAJoin = clientA.Header(NKafka::EApiKey::JOIN_GROUP, 9);
        TRequestHeaderData headerBJoin = clientB.Header(NKafka::EApiKey::JOIN_GROUP, 9);
        TRequestHeaderData headerCJoin = clientC.Header(NKafka::EApiKey::JOIN_GROUP, 9);

        TJoinGroupRequestData joinReq1;
        joinReq1.GroupId = groupId1;
        joinReq1.ProtocolType = protocolType;
        joinReq1.SessionTimeoutMs = heartbeatTimeout;
        joinReq1.RebalanceTimeoutMs = rebalanceTimeout;

        NKafka::TJoinGroupRequestData::TJoinGroupRequestProtocol protocol;
        protocol.Name = protocolName;

        TConsumerProtocolSubscription subscribtion;
        for (auto& topic : topics) {
            subscribtion.Topics.push_back(topic);
        }
        TKafkaVersion version = 3;
        TWritableBuf buf(nullptr, subscribtion.Size(version) + sizeof(version));
        TKafkaWritable writable(buf);
        writable << version;
        subscribtion.Write(writable, version);
        protocol.Metadata = TKafkaRawBytes(buf.GetBuffer().data(), buf.GetBuffer().size());

        joinReq1.Protocols.push_back(protocol);

        TJoinGroupRequestData joinReqA = joinReq1;
        joinReqA.GroupInstanceId = "instanceA";

        TJoinGroupRequestData joinReq2 = joinReq1;
        joinReq2.GroupId = groupId2;

        TJoinGroupRequestData joinReqB = joinReq2;
        joinReqB.GroupInstanceId = "instanceB";

        TJoinGroupRequestData joinReqC = joinReq2;
        joinReqC.GroupInstanceId = "instanceC";

        clientA.WriteToSocket(headerAJoin, joinReqA);
        clientB.WriteToSocket(headerBJoin, joinReqB);
        clientC.WriteToSocket(headerCJoin, joinReqC);

        auto joinRespA = clientA.ReadResponse<TJoinGroupResponseData>(headerAJoin);
        auto joinRespB = clientB.ReadResponse<TJoinGroupResponseData>(headerBJoin);
        auto joinRespC = clientC.ReadResponse<TJoinGroupResponseData>(headerCJoin);

        UNIT_ASSERT_VALUES_EQUAL(joinRespA->ErrorCode, (TKafkaInt16)EKafkaErrors::NONE_ERROR);
        UNIT_ASSERT_VALUES_EQUAL(joinRespB->ErrorCode, (TKafkaInt16)EKafkaErrors::NONE_ERROR);
        UNIT_ASSERT_VALUES_EQUAL(joinRespC->ErrorCode, (TKafkaInt16)EKafkaErrors::NONE_ERROR);

        // check that DescribeGroups information is returned correctly when one group is requested

        auto response1 = clientA.DescribeGroups(requestedGroups);
        UNIT_ASSERT_VALUES_EQUAL(response1->Groups.size(), 1);
        auto& groupResponse = response1->Groups[0];
        UNIT_ASSERT(groupResponse.GroupId.has_value());
        UNIT_ASSERT_VALUES_EQUAL(*groupResponse.GroupId, groupId1);
        UNIT_ASSERT_VALUES_EQUAL(groupResponse.Members.size(), 1);

        // check that for two existing requested groups DescribeGroups returns correct member information
        // and for one unexisting requested group the returned response constains error

        requestedGroups.push_back(groupId2);
        requestedGroups.push_back(groupId3);
        auto response2 = clientA.DescribeGroups(requestedGroups);
        UNIT_ASSERT_VALUES_EQUAL(response2->Groups.size(), 3);
        UNIT_ASSERT_VALUES_EQUAL(response2->Groups[0].GroupId, groupId1);
        UNIT_ASSERT_VALUES_EQUAL(response2->Groups[0].Members.size(), 1);
        UNIT_ASSERT_VALUES_EQUAL(response2->Groups[0].Members[0].MemberId, joinRespA->MemberId);
        UNIT_ASSERT_VALUES_EQUAL(response2->Groups[0].ErrorCode, (TKafkaInt16)EKafkaErrors::NONE_ERROR);
        UNIT_ASSERT_VALUES_EQUAL(response2->Groups[1].Members.size(), 2);
        UNIT_ASSERT_VALUES_EQUAL(response2->Groups[1].GroupId, groupId2);
        UNIT_ASSERT_VALUES_EQUAL(response2->Groups[1].ErrorCode, (TKafkaInt16)EKafkaErrors::NONE_ERROR);
        UNIT_ASSERT_VALUES_EQUAL(response2->Groups[2].GroupId, groupId3);
        UNIT_ASSERT_VALUES_EQUAL(response2->Groups[2].Members.size(), 0);
        UNIT_ASSERT_VALUES_EQUAL(response2->Groups[2].ErrorCode, (TKafkaInt16)EKafkaErrors::GROUP_ID_NOT_FOUND);

        ui32 memberIdBCount = 0;
        ui32 memberIdCCount = 0;
        ui32 wrongMemberIdCount = 0;
        for (auto& member : response2->Groups[1].Members) {
            if (member.MemberId == joinRespB->MemberId) {
                memberIdBCount += 1;
            } else if (member.MemberId == joinRespC->MemberId) {
                memberIdCCount += 1;
            } else {
                wrongMemberIdCount += 1;
            }
        }
        UNIT_ASSERT_VALUES_EQUAL(memberIdBCount, 1);
        UNIT_ASSERT_VALUES_EQUAL(memberIdCCount, 1);
        UNIT_ASSERT_VALUES_EQUAL(wrongMemberIdCount, 0);
    }

    Y_UNIT_TEST(ListGroupsScenario) {
        TInsecureTestServer testServer("1", false, true);
        TString groupId1 = "consumer-0";
        TString groupId2 = "consumer-1";
        TString topicName = "/Root/topic-0";
        ui64 totalPartitions = 24;
        TString protocolType = "consumer";
        TString protocolName = "range";

        TKafkaTestClient clientA(testServer.Port, "ClientA");
        TKafkaTestClient clientB(testServer.Port, "ClientB");

        // check that ListGroups doesn't fail if tables have not been inited yet

        std::vector<std::optional<TString>> statesFilter = {"PreparingRebalance"};
        auto responseBeforeTablesInit = clientA.ListGroups(statesFilter);
        UNIT_ASSERT_VALUES_EQUAL(responseBeforeTablesInit->Groups.size(), 0);

        {
            NYdb::NTopic::TTopicClient pqClient(*testServer.Driver);
            auto result = pqClient
                .CreateTopic(
                    topicName,
                    NYdb::NTopic::TCreateTopicSettings()
                        .PartitioningSettings(totalPartitions, 100)
                        .BeginAddConsumer(groupId1).EndAddConsumer()
                        .BeginAddConsumer(groupId2).EndAddConsumer()
                )
                .ExtractValueSync();
            UNIT_ASSERT_C(
                result.IsSuccess(),
                "CreateTopic failed, issues: " << result.GetIssues().ToString()
            );
        }


        // check that before adding any consumers response will contain no groups

        TListGroupsRequestData requestGroups;
        auto responseEmpty = clientA.ListGroups(requestGroups);
        Cout << "Recieved TListGroupsRequestData with " << responseEmpty->Groups.size() << Endl;
        UNIT_ASSERT_VALUES_EQUAL(responseEmpty->Groups.size(), 0);

        std::vector<TString> topics = {topicName};
        i32 heartbeatTimeout = 15000;

        auto joinRespA = clientA.JoinAndSyncGroupAndWaitPartitions(topics, groupId1, totalPartitions, protocolName, totalPartitions, heartbeatTimeout);
        auto joinRespB = clientB.JoinAndSyncGroupAndWaitPartitions(topics, groupId2, totalPartitions, protocolName, totalPartitions, heartbeatTimeout);

        // check that after two consumers have joined to two groups, they will be returned with correct status

        auto response = clientA.ListGroups(requestGroups);

        Cout << "Recieved TListGroupsRequestData with " << response->Groups.size() << Endl;
        UNIT_ASSERT_VALUES_EQUAL(response->Groups.size(), 2);
        ui32 first_group_count = 0;
        ui32 second_group_count = 0;

        // check that all metadata is correct and groups are in "preparing rebalance" state
        for (auto group : response->Groups) {
            UNIT_ASSERT_C(group.GroupId.has_value(),"Error, no groupId recieved");
            UNIT_ASSERT_C(group.GroupState.has_value(),"Error, no GroupState recieved");
            UNIT_ASSERT_C(group.ProtocolType.has_value(),"Error, no ProtocolType recieved");
            UNIT_ASSERT_C(*group.GroupId == groupId1 || *group.GroupId == groupId2,"Error, wrong GroupId name" << group.GroupId);

            if (*group.GroupId == groupId1) {
                first_group_count += 1;
            } else if (*group.GroupId == groupId2) {
                second_group_count += 1;
            }

            UNIT_ASSERT_VALUES_EQUAL(*group.GroupState, "CompletingRebalance");
            UNIT_ASSERT_VALUES_EQUAL(*group.ProtocolType, protocolType);

            Cout << "********" << Endl;
            Cout << "GroupId: " << *group.GroupId << Endl;
            Cout << "GroupState: " << *group.GroupState << Endl;
            Cout << "ProtocolType: " << *group.ProtocolType  << Endl;

        }
        UNIT_ASSERT_VALUES_EQUAL(first_group_count, 1);
        UNIT_ASSERT_VALUES_EQUAL(second_group_count, 1);


        // now we want to check that after calling JoinGroup() Group2 will be in state of "Preparing Rebalance"
        // because another consumer has joined Group2 recently

        clientA.JoinGroup(topics, groupId2, protocolName, heartbeatTimeout);

        TListGroupsRequestData requestGroups1;
        auto response1 = clientB.ListGroups(requestGroups1);
        Cout << "Recieved TListGroupsRequestData with " << response1->Groups.size() << Endl;

        first_group_count = 0;
        second_group_count = 0;
        for (auto group : response1->Groups) {
            UNIT_ASSERT_C(group.GroupId.has_value(),"Error, no groupId recieved");
            UNIT_ASSERT_C(group.GroupState.has_value(),"Error, no GroupState recieved");
            UNIT_ASSERT_C(group.ProtocolType.has_value(),"Error, no ProtocolType recieved");
            UNIT_ASSERT_C(*group.GroupId == groupId1 || *group.GroupId == groupId2, "Error, wrong GroupId name" << group.GroupId);

            if (*group.GroupId == groupId1) {
                first_group_count += 1;
                UNIT_ASSERT_VALUES_EQUAL(*group.GroupState, "CompletingRebalance");
            } else if (*group.GroupId == groupId2) {
                second_group_count += 1;
                UNIT_ASSERT_VALUES_EQUAL(*group.GroupState, "PreparingRebalance");
            }
            UNIT_ASSERT_VALUES_EQUAL(*group.ProtocolType, protocolType);

            Cout << "********" << Endl;
            Cout << "GroupId: " <<  *group.GroupId  << Endl;
            Cout << "GroupState: " <<  *group.GroupState  << Endl;
            Cout << "ProtocolType: " <<  *group.ProtocolType  << Endl;
        }
        UNIT_ASSERT_VALUES_EQUAL(first_group_count, 1);
        UNIT_ASSERT_VALUES_EQUAL(second_group_count, 1);


        // now we want to check that if StatesFilter is filled in TListGroupsRequestData
        // than only consumers of certain states from StatesFilter are returned

        TListGroupsRequestData requestGroupsStateFilter;
        requestGroupsStateFilter.StatesFilter.push_back("PreparingRebalance");
        auto responseStateFilter = clientA.ListGroups(requestGroupsStateFilter);

        first_group_count = 0;
        second_group_count = 0;
        UNIT_ASSERT_VALUES_EQUAL(responseStateFilter->Groups.size(), 1);
        for (auto group : responseStateFilter->Groups) {
            UNIT_ASSERT_C(group.GroupId.has_value(),"Error, no groupId recieved");
            UNIT_ASSERT_C(group.GroupState.has_value(),"Error, no GroupState recieved");
            UNIT_ASSERT_C(group.ProtocolType.has_value(),"Error, no ProtocolType recieved");
            UNIT_ASSERT_C(*group.GroupId == groupId1 || *group.GroupId == groupId2,"Error, wrong GroupId name" << group.GroupId);
            UNIT_ASSERT_VALUES_EQUAL(*group.GroupId, groupId2);
            UNIT_ASSERT_VALUES_EQUAL(*group.GroupState, "PreparingRebalance");
            UNIT_ASSERT_VALUES_EQUAL(*group.ProtocolType, protocolType);

            Cout << "********" << Endl;
            Cout << "GroupId: " << *group.GroupId << Endl;
            Cout << "GroupState: " << *group.GroupState << Endl;
            Cout << "ProtocolType: " << *group.ProtocolType  << Endl;
        }
    }

    Y_UNIT_TEST(NativeKafkaBalanceScenario) {
        TInsecureTestServer testServer("1", false, true);

        TString topicName = "/Root/topic-0";
        ui64 totalPartitions = 24;
        TString groupId = "consumer-0";

        TString protocolType = "consumer";
        TString protocolName = "range";

        {
            NYdb::NTopic::TTopicClient pqClient(*testServer.Driver);
            auto result = pqClient
                .CreateTopic(
                    topicName,
                    NYdb::NTopic::TCreateTopicSettings()
                        .PartitioningSettings(totalPartitions, 100)
                        .BeginAddConsumer(groupId).EndAddConsumer()
                )
                .ExtractValueSync();
            UNIT_ASSERT_C(
                result.IsSuccess(),
                "CreateTopic failed, issues: " << result.GetIssues().ToString()
            );
        }

        TKafkaTestClient clientA(testServer.Port, "ClientA");
        TKafkaTestClient clientB(testServer.Port, "ClientB");
        TKafkaTestClient clientC(testServer.Port, "ClientC");

        {
            auto rA = clientA.ApiVersions();
            auto rB = clientB.ApiVersions();
            auto rC = clientC.ApiVersions();
            UNIT_ASSERT_VALUES_EQUAL(rA->ErrorCode, static_cast<TKafkaInt16>(EKafkaErrors::NONE_ERROR));
            UNIT_ASSERT_VALUES_EQUAL(rB->ErrorCode, static_cast<TKafkaInt16>(EKafkaErrors::NONE_ERROR));
            UNIT_ASSERT_VALUES_EQUAL(rC->ErrorCode, static_cast<TKafkaInt16>(EKafkaErrors::NONE_ERROR));
        }
        {
            auto rA = clientA.SaslHandshake("PLAIN");
            auto rB = clientB.SaslHandshake("PLAIN");
            auto rC = clientC.SaslHandshake("PLAIN");
            UNIT_ASSERT_VALUES_EQUAL(rA->ErrorCode, static_cast<TKafkaInt16>(EKafkaErrors::NONE_ERROR));
            UNIT_ASSERT_VALUES_EQUAL(rB->ErrorCode, static_cast<TKafkaInt16>(EKafkaErrors::NONE_ERROR));
            UNIT_ASSERT_VALUES_EQUAL(rC->ErrorCode, static_cast<TKafkaInt16>(EKafkaErrors::NONE_ERROR));
        }
        {
            TString user = "ouruser@/Root";
            TString pass = "ourUserPassword";
            auto rA = clientA.SaslAuthenticate(user, pass);
            auto rB = clientB.SaslAuthenticate(user, pass);
            auto rC = clientC.SaslAuthenticate(user, pass);
            UNIT_ASSERT_VALUES_EQUAL(rA->ErrorCode, static_cast<TKafkaInt16>(EKafkaErrors::NONE_ERROR));
            UNIT_ASSERT_VALUES_EQUAL(rB->ErrorCode, static_cast<TKafkaInt16>(EKafkaErrors::NONE_ERROR));
            UNIT_ASSERT_VALUES_EQUAL(rC->ErrorCode, static_cast<TKafkaInt16>(EKafkaErrors::NONE_ERROR));
        }

        std::vector<TString> topics = {topicName};
        i32 heartbeatTimeout = 15000;
        i32 rebalanceTimeout = 5000;

        // CHECK THREE READERS GETS 1/3 OF PARTITIONS

        TRequestHeaderData headerAJoin = clientA.Header(NKafka::EApiKey::JOIN_GROUP, 9);
        TRequestHeaderData headerBJoin = clientB.Header(NKafka::EApiKey::JOIN_GROUP, 9);
        TRequestHeaderData headerCJoin = clientC.Header(NKafka::EApiKey::JOIN_GROUP, 9);

        TJoinGroupRequestData joinReq;
        joinReq.GroupId = groupId;
        joinReq.ProtocolType = protocolType;
        joinReq.SessionTimeoutMs = heartbeatTimeout;
        joinReq.RebalanceTimeoutMs = rebalanceTimeout;

        NKafka::TJoinGroupRequestData::TJoinGroupRequestProtocol protocol;
        protocol.Name = protocolName;

        TConsumerProtocolSubscription subscribtion;
        for (auto& topic : topics) {
            subscribtion.Topics.push_back(topic);
        }
        TKafkaVersion version = 3;
        TWritableBuf buf(nullptr, subscribtion.Size(version) + sizeof(version));
        TKafkaWritable writable(buf);
        writable << version;
        subscribtion.Write(writable, version);
        protocol.Metadata = TKafkaRawBytes(buf.GetFrontBuffer().data(), buf.GetFrontBuffer().size());

        joinReq.Protocols.push_back(protocol);

        TJoinGroupRequestData joinReqA = joinReq;
        joinReqA.GroupInstanceId = "instanceA";
        TJoinGroupRequestData joinReqB = joinReq;
        joinReqB.GroupInstanceId = "instanceB";
        TJoinGroupRequestData joinReqC = joinReq;
        joinReqC.GroupInstanceId = "instanceC";

        clientA.WriteToSocket(headerAJoin, joinReqA);
        clientB.WriteToSocket(headerBJoin, joinReqB);
        clientC.WriteToSocket(headerCJoin, joinReqC);

        auto joinRespA = clientA.ReadResponse<TJoinGroupResponseData>(headerAJoin);
        auto joinRespB = clientB.ReadResponse<TJoinGroupResponseData>(headerBJoin);
        auto joinRespC = clientC.ReadResponse<TJoinGroupResponseData>(headerCJoin);

        UNIT_ASSERT_VALUES_EQUAL(joinRespA->ErrorCode, (TKafkaInt16)EKafkaErrors::NONE_ERROR);
        UNIT_ASSERT_VALUES_EQUAL(joinRespB->ErrorCode, (TKafkaInt16)EKafkaErrors::NONE_ERROR);
        UNIT_ASSERT_VALUES_EQUAL(joinRespC->ErrorCode, (TKafkaInt16)EKafkaErrors::NONE_ERROR);

        bool isLeaderA = (joinRespA->Leader == joinRespA->MemberId);
        bool isLeaderB = (joinRespB->Leader == joinRespB->MemberId);

        TMessagePtr<TJoinGroupResponseData> leaderResp = isLeaderA ? joinRespA
                                    : isLeaderB ? joinRespB
                                    : joinRespC;

        // anyclient can make MakeRangeAssignment request, cause result does not depend on the client
        std::vector<TSyncGroupRequestData::TSyncGroupRequestAssignment> assignments = clientA.MakeRangeAssignment(leaderResp, totalPartitions);

        TRequestHeaderData syncHeaderA = clientA.Header(NKafka::EApiKey::SYNC_GROUP, 5);
        TRequestHeaderData syncHeaderB = clientB.Header(NKafka::EApiKey::SYNC_GROUP, 5);
        TRequestHeaderData syncHeaderC = clientC.Header(NKafka::EApiKey::SYNC_GROUP, 5);

        TSyncGroupRequestData syncReqA;
        syncReqA.GroupId = groupId;
        syncReqA.ProtocolType = protocolType;
        syncReqA.ProtocolName = protocolName;
        syncReqA.GenerationId = joinRespA->GenerationId;
        syncReqA.MemberId = joinRespA->MemberId.value();

        TSyncGroupRequestData syncReqB = syncReqA;
        syncReqB.GenerationId = joinRespB->GenerationId;
        syncReqB.MemberId = joinRespB->MemberId.value();

        TSyncGroupRequestData syncReqC = syncReqA;
        syncReqC.GenerationId = joinRespC->GenerationId;
        syncReqC.MemberId = joinRespC->MemberId.value();

        if (isLeaderA) {
            syncReqA.Assignments = assignments;
        } else if (isLeaderB) {
            syncReqB.Assignments = assignments;
        } else {
            syncReqC.Assignments = assignments;
        }

        clientA.WriteToSocket(syncHeaderA, syncReqA);
        clientB.WriteToSocket(syncHeaderB, syncReqB);
        clientC.WriteToSocket(syncHeaderC, syncReqC);

        auto syncRespA = clientA.ReadResponse<TSyncGroupResponseData>(syncHeaderA);
        auto syncRespB = clientB.ReadResponse<TSyncGroupResponseData>(syncHeaderB);
        auto syncRespC = clientC.ReadResponse<TSyncGroupResponseData>(syncHeaderC);

        UNIT_ASSERT_VALUES_EQUAL(syncRespA->ErrorCode, (TKafkaInt16)EKafkaErrors::NONE_ERROR);
        UNIT_ASSERT_VALUES_EQUAL(syncRespB->ErrorCode, (TKafkaInt16)EKafkaErrors::NONE_ERROR);
        UNIT_ASSERT_VALUES_EQUAL(syncRespC->ErrorCode, (TKafkaInt16)EKafkaErrors::NONE_ERROR);

        auto countPartitions = [topicName](const TConsumerProtocolAssignment& assignment) {
            size_t sum = 0;
            for (auto& ta : assignment.AssignedPartitions) {
                UNIT_ASSERT_VALUES_EQUAL(ta.Topic, topicName);
                sum += ta.Partitions.size();
            }
            return sum;
        };

        size_t countA = countPartitions(clientA.GetAssignments(syncRespA->Assignment));
        size_t countB = countPartitions(clientB.GetAssignments(syncRespB->Assignment));
        size_t countC = countPartitions(clientC.GetAssignments(syncRespC->Assignment));

        UNIT_ASSERT_VALUES_EQUAL(countA, size_t(totalPartitions / 3));
        UNIT_ASSERT_VALUES_EQUAL(countB, size_t(totalPartitions / 3));
        UNIT_ASSERT_VALUES_EQUAL(countC, size_t(totalPartitions / 3));

        UNIT_ASSERT_VALUES_EQUAL(
            clientA.Heartbeat(joinRespA->MemberId.value(), joinRespA->GenerationId, groupId)->ErrorCode,
            static_cast<TKafkaInt16>(EKafkaErrors::NONE_ERROR)
        );
        UNIT_ASSERT_VALUES_EQUAL(
            clientB.Heartbeat(joinRespB->MemberId.value(), joinRespB->GenerationId, groupId)->ErrorCode,
            static_cast<TKafkaInt16>(EKafkaErrors::NONE_ERROR)
        );
        UNIT_ASSERT_VALUES_EQUAL(
            clientC.Heartbeat(joinRespC->MemberId.value(), joinRespC->GenerationId, groupId)->ErrorCode,
            static_cast<TKafkaInt16>(EKafkaErrors::NONE_ERROR)
        );

        // CHECK ONE CLIENT LEAVE, AND OTHERS GETS 1/2 OF PARTITIONS

        UNIT_ASSERT_VALUES_EQUAL(
            clientC.LeaveGroup(joinRespC->MemberId.value(), groupId)->ErrorCode,
            static_cast<TKafkaInt16>(EKafkaErrors::NONE_ERROR)
        );

        clientA.WaitRebalance(joinRespA->MemberId.value(), joinRespA->GenerationId, groupId);
        clientB.WaitRebalance(joinRespB->MemberId.value(), joinRespB->GenerationId, groupId);

        TRequestHeaderData headerAJoin2 = clientA.Header(NKafka::EApiKey::JOIN_GROUP, 9);
        TRequestHeaderData headerBJoin2 = clientB.Header(NKafka::EApiKey::JOIN_GROUP, 9);

        joinReqA.MemberId = joinRespA->MemberId.value();
        joinReqB.MemberId = joinRespB->MemberId.value();

        TJoinGroupRequestData joinReqA2 = joinReqA;
        TJoinGroupRequestData joinReqB2 = joinReqB;

        clientA.WriteToSocket(headerAJoin2, joinReqA2);
        clientB.WriteToSocket(headerBJoin2, joinReqB2);

        auto joinRespA2 = clientA.ReadResponse<TJoinGroupResponseData>(headerAJoin2);
        auto joinRespB2 = clientB.ReadResponse<TJoinGroupResponseData>(headerBJoin2);

        UNIT_ASSERT_VALUES_EQUAL(joinRespA2->ErrorCode, (TKafkaInt16)EKafkaErrors::NONE_ERROR);
        UNIT_ASSERT_VALUES_EQUAL(joinRespB2->ErrorCode, (TKafkaInt16)EKafkaErrors::NONE_ERROR);

        bool isLeaderA2 = (joinRespA2->Leader == joinRespA2->MemberId);

        TMessagePtr<TJoinGroupResponseData> leaderResp2 = isLeaderA2 ? joinRespA2 : joinRespB2;

        std::vector<TSyncGroupRequestData::TSyncGroupRequestAssignment> assignments2 = clientA.MakeRangeAssignment(leaderResp2, totalPartitions);

        TRequestHeaderData syncHeaderA2 = clientA.Header(NKafka::EApiKey::SYNC_GROUP, 5);
        TRequestHeaderData syncHeaderB2 = clientB.Header(NKafka::EApiKey::SYNC_GROUP, 5);

        TSyncGroupRequestData syncReqA2;
        syncReqA2.GroupId = groupId;
        syncReqA2.ProtocolType = protocolType;
        syncReqA2.ProtocolName = protocolName;
        syncReqA2.GenerationId = joinRespA2->GenerationId;
        syncReqA2.MemberId = joinRespA2->MemberId.value();

        TSyncGroupRequestData syncReqB2 = syncReqA2;
        syncReqB2.GenerationId = joinRespB2->GenerationId;
        syncReqB2.MemberId = joinRespB2->MemberId.value();

        if (isLeaderA2) {
            syncReqA2.Assignments = assignments2;
        } else {
            syncReqB2.Assignments = assignments2;
        }

        clientA.WriteToSocket(syncHeaderA2, syncReqA2);
        clientB.WriteToSocket(syncHeaderB2, syncReqB2);

        auto syncRespA2 = clientA.ReadResponse<TSyncGroupResponseData>(syncHeaderA2);
        auto syncRespB2 = clientB.ReadResponse<TSyncGroupResponseData>(syncHeaderB2);

        UNIT_ASSERT_VALUES_EQUAL(syncRespA2->ErrorCode, (TKafkaInt16)EKafkaErrors::NONE_ERROR);
        UNIT_ASSERT_VALUES_EQUAL(syncRespB2->ErrorCode, (TKafkaInt16)EKafkaErrors::NONE_ERROR);

        size_t countA2 = countPartitions(clientA.GetAssignments(syncRespA2->Assignment));
        size_t countB2 = countPartitions(clientB.GetAssignments(syncRespB2->Assignment));

        UNIT_ASSERT_VALUES_EQUAL(countA2, size_t(totalPartitions / 2));
        UNIT_ASSERT_VALUES_EQUAL(countB2, size_t(totalPartitions / 2));

        UNIT_ASSERT_VALUES_EQUAL(
            clientA.Heartbeat(joinRespA2->MemberId.value(), joinRespA2->GenerationId, groupId)->ErrorCode,
            static_cast<TKafkaInt16>(EKafkaErrors::NONE_ERROR)
        );

        UNIT_ASSERT_VALUES_EQUAL(
            clientB.Heartbeat(joinRespB2->MemberId.value(), joinRespB2->GenerationId, groupId)->ErrorCode,
            static_cast<TKafkaInt16>(EKafkaErrors::NONE_ERROR)
        );

        // CHECK ONE READER DEAD (NO HEARTBEAT)

        Sleep(TDuration::Seconds(5));

        UNIT_ASSERT_VALUES_EQUAL(
            clientA.Heartbeat(joinRespA2->MemberId.value(), joinRespA2->GenerationId, groupId)->ErrorCode,
            static_cast<TKafkaInt16>(EKafkaErrors::NONE_ERROR)
        );

        Sleep(TDuration::Seconds(25));

        UNIT_ASSERT_VALUES_EQUAL(
            clientA.Heartbeat(joinRespA2->MemberId.value(), joinRespA2->GenerationId, groupId)->ErrorCode,
            static_cast<TKafkaInt16>(EKafkaErrors::REBALANCE_IN_PROGRESS)
        );

        // LAST READER GETS ALL PARTITIONS
        clientA.JoinAndSyncGroupAndWaitPartitions(topics, groupId, totalPartitions, protocolName, totalPartitions, heartbeatTimeout);


        // CHECK IF MASTER DIE AFTER JOIN

        TRequestHeaderData headerAJoin3 = clientA.Header(NKafka::EApiKey::JOIN_GROUP, 9);
        TRequestHeaderData headerBJoin3 = clientB.Header(NKafka::EApiKey::JOIN_GROUP, 9);

        TJoinGroupRequestData joinReqA3 = joinReqA;
        TJoinGroupRequestData joinReqB3 = joinReqB;

        clientA.WriteToSocket(headerAJoin2, joinReqA2);
        clientB.WriteToSocket(headerBJoin2, joinReqB2);

        auto joinRespA3 = clientA.ReadResponse<TJoinGroupResponseData>(headerAJoin2);
        auto joinRespB3 = clientB.ReadResponse<TJoinGroupResponseData>(headerBJoin2);

        UNIT_ASSERT_VALUES_EQUAL(joinRespA2->ErrorCode, (TKafkaInt16)EKafkaErrors::NONE_ERROR);
        UNIT_ASSERT_VALUES_EQUAL(joinRespB2->ErrorCode, (TKafkaInt16)EKafkaErrors::NONE_ERROR);

        bool isLeaderA3 = (joinRespA3->Leader == joinRespA3->MemberId);

        TSyncGroupRequestData syncReqNotMaster;
        syncReqNotMaster.GroupId = groupId;
        syncReqNotMaster.ProtocolType = protocolType;
        syncReqNotMaster.ProtocolName = protocolName;

        TRequestHeaderData syncHeaderNotMaster;
        if (isLeaderA3) {
            syncReqNotMaster.GenerationId = joinRespB3->GenerationId;
            syncReqNotMaster.MemberId = joinRespB3->MemberId.value();
            syncHeaderNotMaster = clientB.Header(NKafka::EApiKey::SYNC_GROUP, 5);
            clientB.WriteToSocket(syncHeaderNotMaster, syncReqNotMaster);
            auto noMasterSyncResponse = clientB.ReadResponse<TSyncGroupResponseData>(syncHeaderNotMaster);
            UNIT_ASSERT_VALUES_EQUAL(noMasterSyncResponse->ErrorCode, (TKafkaInt16)EKafkaErrors::REBALANCE_IN_PROGRESS);
        } else {
            syncReqNotMaster.GenerationId = joinRespA3->GenerationId;
            syncReqNotMaster.MemberId = joinRespA3->MemberId.value();
            syncHeaderNotMaster = clientA.Header(NKafka::EApiKey::SYNC_GROUP, 5);
            clientA.WriteToSocket(syncHeaderNotMaster, syncReqNotMaster);
            auto noMasterSyncResponse = clientA.ReadResponse<TSyncGroupResponseData>(syncHeaderNotMaster);
            UNIT_ASSERT_VALUES_EQUAL(noMasterSyncResponse->ErrorCode, (TKafkaInt16)EKafkaErrors::REBALANCE_IN_PROGRESS);
        }
    }

    Y_UNIT_TEST(InitProducerId_withoutTransactionalIdShouldReturnRandomInt) {
        TInsecureTestServer testServer;

        TKafkaTestClient kafkaClient(testServer.Port);

        auto resp1 = kafkaClient.InitProducerId();
        auto resp2 = kafkaClient.InitProducerId();

        // validate first response
        UNIT_ASSERT_VALUES_EQUAL(resp1->ErrorCode, EKafkaErrors::NONE_ERROR);
        UNIT_ASSERT_GT(resp1->ProducerId, 0);
        UNIT_ASSERT_VALUES_EQUAL(resp1->ProducerEpoch, 0);
        // validate second response
        UNIT_ASSERT_VALUES_EQUAL(resp2->ErrorCode, EKafkaErrors::NONE_ERROR);
        UNIT_ASSERT_GT(resp2->ProducerId, 0);
        UNIT_ASSERT_VALUES_EQUAL(resp2->ProducerEpoch, 0);
        // validate different values for different responses
        UNIT_ASSERT_VALUES_UNEQUAL(resp1->ProducerId, resp2->ProducerId);
    }

    Y_UNIT_TEST(InitProducerId_forNewTransactionalIdShouldReturnIncrementingInt) {
        TInsecureTestServer testServer;

        TKafkaTestClient kafkaClient(testServer.Port);

        // use random transactional id for each request to avoid parallel execution problems
        auto resp1 = kafkaClient.InitProducerId(TStringBuilder() << "my-tx-producer-" << RandomNumber<ui64>());
        auto resp2 = kafkaClient.InitProducerId(TStringBuilder() << "my-tx-producer-" << RandomNumber<ui64>());

        // validate first response
        UNIT_ASSERT_VALUES_EQUAL(resp1->ErrorCode, EKafkaErrors::NONE_ERROR);
        UNIT_ASSERT_GT(resp1->ProducerId, 0);
        UNIT_ASSERT_VALUES_EQUAL(resp1->ProducerEpoch, 0);
        // validate second response
        UNIT_ASSERT_VALUES_EQUAL(resp2->ErrorCode, EKafkaErrors::NONE_ERROR);
        UNIT_ASSERT_GT(resp2->ProducerId, 0);
        UNIT_ASSERT_VALUES_EQUAL(resp2->ProducerEpoch, 0);
        // validate different values for different responses
        UNIT_ASSERT_VALUES_UNEQUAL(resp1->ProducerId, resp2->ProducerId);
    }

    Y_UNIT_TEST(InitProducerId_forSqlInjectionShouldReturnWithoutDropingDatabase) {
        TInsecureTestServer testServer;

        TKafkaTestClient kafkaClient(testServer.Port);

        auto resp1 = kafkaClient.InitProducerId("; DROP TABLE kafka_transactional_producers");

        // validate first response
        UNIT_ASSERT_VALUES_EQUAL(resp1->ErrorCode, EKafkaErrors::NONE_ERROR);
        UNIT_ASSERT_GT(resp1->ProducerId, 0);
        UNIT_ASSERT_VALUES_EQUAL(resp1->ProducerEpoch, 0);
    }

    Y_UNIT_TEST(InitProducerId_forPreviouslySeenTransactionalIdShouldReturnSameProducerIdAndIncrementEpoch) {
        TInsecureTestServer testServer;

        TKafkaTestClient kafkaClient(testServer.Port);
        // use random transactional id for each request to avoid parallel execution problems
        auto transactionalId = TStringBuilder() << "my-tx-producer-" << RandomNumber<ui64>();

        auto resp1 = kafkaClient.InitProducerId(transactionalId);
        auto resp2 = kafkaClient.InitProducerId(transactionalId);

        // validate first response
        UNIT_ASSERT_VALUES_EQUAL(resp1->ErrorCode, EKafkaErrors::NONE_ERROR);
        UNIT_ASSERT_GT(resp1->ProducerId, 0);
        UNIT_ASSERT_VALUES_EQUAL(resp1->ProducerEpoch, 0);
        // validate second response
        UNIT_ASSERT_VALUES_EQUAL(resp2->ErrorCode, EKafkaErrors::NONE_ERROR);
        UNIT_ASSERT_VALUES_EQUAL(resp2->ProducerId, resp1->ProducerId);
        UNIT_ASSERT_VALUES_EQUAL(resp2->ProducerEpoch, 1);
    }

    Y_UNIT_TEST(InitProducerId_forPreviouslySeenTransactionalIdShouldReturnNewProducerIdIfEpochOverflown) {
        TInsecureTestServer testServer;

        TKafkaTestClient kafkaClient(testServer.Port);
        // use random transactional id for each request to avoid parallel execution problems
        auto transactionalId = TStringBuilder() << "my-tx-producer-" << RandomNumber<ui64>();

        // this first request will init table
        auto resp1 = kafkaClient.InitProducerId(transactionalId);
        // update epoch to be last available
        NYdb::NTable::TTableClient tableClient(*testServer.Driver);
        TValueBuilder rows;
        rows.BeginList();
        rows.AddListItem()
            .BeginStruct()
                .AddMember("database").Utf8("/Root")
                .AddMember("transactional_id").Utf8(transactionalId)
                .AddMember("producer_id").Int64(resp1->ProducerId)
                .AddMember("producer_epoch").Int16(std::numeric_limits<i16>::max() - 1)
                .AddMember("updated_at").Datetime(TInstant::Now())
            .EndStruct();
        rows.EndList();
        auto upsertResult = tableClient.BulkUpsert("//Root/.metadata/kafka_transactional_producers", rows.Build()).GetValueSync();
        UNIT_ASSERT_EQUAL(upsertResult.GetStatus(), EStatus::SUCCESS);

        auto resp2 = kafkaClient.InitProducerId(transactionalId);

        // validate first response
        UNIT_ASSERT_VALUES_EQUAL(resp1->ErrorCode, EKafkaErrors::NONE_ERROR);
        UNIT_ASSERT_GT(resp1->ProducerId, 0);
        UNIT_ASSERT_VALUES_EQUAL(resp1->ProducerEpoch, 0);
        // validate second response
        UNIT_ASSERT_VALUES_EQUAL(resp2->ErrorCode, EKafkaErrors::NONE_ERROR);
        UNIT_ASSERT_GT(resp2->ProducerId, 0);
        UNIT_ASSERT_VALUES_EQUAL(resp2->ProducerEpoch, 0);
        // new producer.id should be given
        UNIT_ASSERT_VALUES_UNEQUAL(resp1->ProducerId, resp2->ProducerId);
    }

    Y_UNIT_TEST(InitProducerIf_withInvalidTransactionTimeout_shouldReturnError) {
        TInsecureTestServer testServer;
        TKafkaTestClient kafkaClient(testServer.Port);
        // use random transactional id for each request to avoid parallel execution problems
        auto transactionalId = TStringBuilder() << "my-tx-producer-" << TGUID::Create().AsUuidString();

        auto resp = kafkaClient.InitProducerId(transactionalId, testServer.KikimrServer->GetRuntime()->GetAppData().KafkaProxyConfig.GetTransactionTimeoutMs() + 1);
<<<<<<< HEAD
        
=======

>>>>>>> 0b5b1f67
        UNIT_ASSERT_VALUES_EQUAL(resp->ErrorCode, EKafkaErrors::INVALID_TRANSACTION_TIMEOUT);
    }

    Y_UNIT_TEST(CommitTransactionScenario) {
        TInsecureTestServer testServer("1", false, true);
        TKafkaTestClient kafkaClient(testServer.Port);
        NYdb::NTopic::TTopicClient pqClient(*testServer.Driver);
        // use random values to avoid parallel execution problems
        TString inputTopicName = TStringBuilder() << "input-topic-" << RandomNumber<ui64>();
        TString outputTopicName = TStringBuilder() << "output-topic-" << RandomNumber<ui64>();
        TString transactionalId = TStringBuilder() << "my-tx-producer-" << RandomNumber<ui64>();
        TString consumerName = "my-consumer";

        // create input and output topics
        CreateTopic(pqClient, inputTopicName, 3, {consumerName});
        CreateTopic(pqClient, outputTopicName, 3, {consumerName});

        // produce data to input topic (to commit offsets in further steps)
        auto inputProduceResponse = kafkaClient.Produce({inputTopicName, 0}, {{"key1", "val1"}, {"key2", "val2"}});
        UNIT_ASSERT_VALUES_EQUAL(inputProduceResponse->Responses[0].PartitionResponses[0].ErrorCode, EKafkaErrors::NONE_ERROR);

        // init producer id
        auto initProducerIdResp = kafkaClient.InitProducerId(transactionalId, 30000);
        UNIT_ASSERT_VALUES_EQUAL(initProducerIdResp->ErrorCode, EKafkaErrors::NONE_ERROR);
        TProducerInstanceId producerInstanceId = {initProducerIdResp->ProducerId, initProducerIdResp->ProducerEpoch};

        // add partitions to txn
        std::unordered_map<TString, std::vector<ui32>> topicPartitionsToAddToTxn;
        topicPartitionsToAddToTxn[outputTopicName] = std::vector<ui32>{0, 1};
        auto addPartsResponse = kafkaClient.AddPartitionsToTxn(transactionalId, producerInstanceId, topicPartitionsToAddToTxn);
        UNIT_ASSERT_VALUES_EQUAL(addPartsResponse->Results[0].Results[0].ErrorCode, EKafkaErrors::NONE_ERROR);
        UNIT_ASSERT_VALUES_EQUAL(addPartsResponse->Results[0].Results[1].ErrorCode, EKafkaErrors::NONE_ERROR);

        // produce data
        // to part 0
        auto out0ProduceResponse = kafkaClient.Produce({outputTopicName, 0}, {{"0", "123"}}, 0, producerInstanceId, transactionalId);
        UNIT_ASSERT_VALUES_EQUAL(out0ProduceResponse->Responses[0].PartitionResponses[0].ErrorCode, EKafkaErrors::NONE_ERROR);
        // to part 1
        auto out1ProduceResponse = kafkaClient.Produce({outputTopicName, 1}, {{"1", "987"}}, 0, producerInstanceId, transactionalId);
        UNIT_ASSERT_VALUES_EQUAL(out1ProduceResponse->Responses[0].PartitionResponses[0].ErrorCode, EKafkaErrors::NONE_ERROR);

        // init consumer
        std::vector<TString> topicsToSubscribe;
        topicsToSubscribe.push_back(outputTopicName);
        TString protocolName = "range";
        auto consumerInfo = kafkaClient.JoinAndSyncGroupAndWaitPartitions(topicsToSubscribe, consumerName, 3, protocolName, 3, 15000);

        kafkaClient.ValidateNoDataInTopics({{outputTopicName, {0, 1}}});

        // add offsets to txn
        auto addOffsetsResponse = kafkaClient.AddOffsetsToTxn(transactionalId, producerInstanceId, consumerName);
        UNIT_ASSERT_VALUES_EQUAL(addOffsetsResponse->ErrorCode, EKafkaErrors::NONE_ERROR);

        // txn offset commit
        std::unordered_map<TString, std::vector<std::pair<ui32, ui64>>> offsetsToCommit;
        offsetsToCommit[inputTopicName] = std::vector<std::pair<ui32, ui64>>{{0, 2}};
        auto txnOffsetCommitResponse = kafkaClient.TxnOffsetCommit(transactionalId, producerInstanceId, consumerName, consumerInfo.GenerationId, offsetsToCommit);
        UNIT_ASSERT_VALUES_EQUAL(txnOffsetCommitResponse->Topics[0].Partitions[0].ErrorCode, EKafkaErrors::NONE_ERROR);

        // end txn
        auto endTxnResponse = kafkaClient.EndTxn(transactionalId, producerInstanceId, true);
        UNIT_ASSERT_VALUES_EQUAL(endTxnResponse->ErrorCode, EKafkaErrors::NONE_ERROR);

        // validate data is accessible in target topic
        auto fetchResponse1 = kafkaClient.Fetch({{outputTopicName, {0, 1}}});
        UNIT_ASSERT_VALUES_EQUAL(fetchResponse1->ErrorCode, static_cast<TKafkaInt16>(EKafkaErrors::NONE_ERROR));
        UNIT_ASSERT_VALUES_EQUAL(fetchResponse1->Responses[0].Partitions[0].Records->Records.size(), 1);
        UNIT_ASSERT_VALUES_EQUAL(fetchResponse1->Responses[0].Partitions[1].Records->Records.size(), 1);
        auto record1 = fetchResponse1->Responses[0].Partitions[0].Records->Records[0];
        UNIT_ASSERT_VALUES_EQUAL(TString(record1.Key.value().data(), record1.Key.value().size()), "0");
        UNIT_ASSERT_VALUES_EQUAL(TString(record1.Value.value().data(), record1.Value.value().size()), "123");
        auto record2 = fetchResponse1->Responses[0].Partitions[1].Records->Records[0];
        UNIT_ASSERT_VALUES_EQUAL(TString(record2.Key.value().data(), record2.Key.value().size()), "1");
        UNIT_ASSERT_VALUES_EQUAL(TString(record2.Value.value().data(), record2.Value.value().size()), "987");

        // validate consumer offset committed
        std::map<TString, std::vector<i32>> topicsToPartitionsToFetch;
        topicsToPartitionsToFetch[inputTopicName] = std::vector<i32>{0};
        auto offsetFetchResponse = kafkaClient.OffsetFetch(consumerName, topicsToPartitionsToFetch);
        UNIT_ASSERT_VALUES_EQUAL(offsetFetchResponse->ErrorCode, EKafkaErrors::NONE_ERROR);
        UNIT_ASSERT_VALUES_EQUAL(offsetFetchResponse->Groups[0].Topics[0].Partitions[0].CommittedOffset, 2);
    }

    Y_UNIT_TEST(Commit_Transaction_After_timeout_should_return_producer_fenced) {
        TInsecureTestServer testServer("1", false, true);
        TKafkaTestClient kafkaClient(testServer.Port);
        NYdb::NTopic::TTopicClient pqClient(*testServer.Driver);
        // use random values to avoid parallel execution problems
        TString outputTopicName = TStringBuilder() << "output-topic-" << TGUID::Create().AsUuidString();
        TString transactionalId = TStringBuilder() << "my-tx-producer-" << TGUID::Create().AsUuidString();
        TString consumerName = "my-consumer";

        // create input and output topics
        CreateTopic(pqClient, outputTopicName, 3, {consumerName});

        // init producer id
        ui64 txnTimeoutMs = 1000;
        auto initProducerIdResp = kafkaClient.InitProducerId(transactionalId, txnTimeoutMs);
        UNIT_ASSERT_VALUES_EQUAL(initProducerIdResp->ErrorCode, EKafkaErrors::NONE_ERROR);
        TProducerInstanceId producerInstanceId = {initProducerIdResp->ProducerId, initProducerIdResp->ProducerEpoch};

        // add partitions to txn
        std::unordered_map<TString, std::vector<ui32>> topicPartitionsToAddToTxn;
        topicPartitionsToAddToTxn[outputTopicName] = std::vector<ui32>{0};
        auto addPartsResponse = kafkaClient.AddPartitionsToTxn(transactionalId, producerInstanceId, topicPartitionsToAddToTxn);
        UNIT_ASSERT_VALUES_EQUAL(addPartsResponse->Results[0].Results[0].ErrorCode, EKafkaErrors::NONE_ERROR);

        // produce data
        // to part 0
        auto out0ProduceResponse = kafkaClient.Produce({outputTopicName, 0}, {{"0", "123"}}, 0, producerInstanceId, transactionalId);
        UNIT_ASSERT_VALUES_EQUAL(out0ProduceResponse->Responses[0].PartitionResponses[0].ErrorCode, EKafkaErrors::NONE_ERROR);

        // init consumer
        std::vector<TString> topicsToSubscribe{outputTopicName};
        TString protocolName = "range";
        auto consumerInfo = kafkaClient.JoinAndSyncGroupAndWaitPartitions(topicsToSubscribe, consumerName, 3, protocolName, 3, 15000);

        kafkaClient.ValidateNoDataInTopics({{outputTopicName, {0}}});
<<<<<<< HEAD
        
=======

>>>>>>> 0b5b1f67
        // move time forward after transaction timeout
        Sleep(TDuration::MilliSeconds(txnTimeoutMs));

        // end txn
        auto endTxnResponse = kafkaClient.EndTxn(transactionalId, producerInstanceId, true);
        UNIT_ASSERT_VALUES_EQUAL(endTxnResponse->ErrorCode, EKafkaErrors::PRODUCER_FENCED);

        // validate data is still not assessible in target topic
        auto fetchResponse1 = kafkaClient.Fetch({{outputTopicName, {0}}});
        UNIT_ASSERT_VALUES_EQUAL(fetchResponse1->ErrorCode, static_cast<TKafkaInt16>(EKafkaErrors::NONE_ERROR));
        UNIT_ASSERT(!fetchResponse1->Responses[0].Partitions[0].Records.has_value());
    }

    Y_UNIT_TEST(AbortTransactionScenario) {
        TInsecureTestServer testServer("1", false, true);
        TKafkaTestClient kafkaClient(testServer.Port);
        NYdb::NTopic::TTopicClient pqClient(*testServer.Driver);
        // use random values to avoid parallel execution problems
        TString inputTopicName = TStringBuilder() << "input-topic-" << RandomNumber<ui64>();
        TString outputTopicName = TStringBuilder() << "output-topic-" << RandomNumber<ui64>();
        TString transactionalId = TStringBuilder() << "my-tx-producer-" << RandomNumber<ui64>();
        TString consumerName = "my-consumer";

        // create input and output topics
        CreateTopic(pqClient, inputTopicName, 3, {consumerName});
        CreateTopic(pqClient, outputTopicName, 3, {consumerName});

        // produce data to input topic (to commit offsets in further steps)
        auto inputProduceResponse = kafkaClient.Produce({inputTopicName, 0}, {{"key1", "val1"}, {"key2", "val2"}});
        UNIT_ASSERT_VALUES_EQUAL(inputProduceResponse->Responses[0].PartitionResponses[0].ErrorCode, EKafkaErrors::NONE_ERROR);

        // init producer id
        auto initProducerIdResp = kafkaClient.InitProducerId(transactionalId, 30000);
        UNIT_ASSERT_VALUES_EQUAL(initProducerIdResp->ErrorCode, EKafkaErrors::NONE_ERROR);
        TProducerInstanceId producerInstanceId = {initProducerIdResp->ProducerId, initProducerIdResp->ProducerEpoch};

        // add partitions to txn
        std::unordered_map<TString, std::vector<ui32>> topicPartitionsToAddToTxn;
        auto addPartsResponse = kafkaClient.AddPartitionsToTxn(transactionalId, producerInstanceId, topicPartitionsToAddToTxn);
        // produce data
        // to part 0
        auto out0ProduceResponse = kafkaClient.Produce({outputTopicName, 0}, {{"0", "123"}}, 0, producerInstanceId, transactionalId);
        UNIT_ASSERT_VALUES_EQUAL(out0ProduceResponse->Responses[0].PartitionResponses[0].ErrorCode, EKafkaErrors::NONE_ERROR);
        // to part 1
        auto out1ProduceResponse = kafkaClient.Produce({outputTopicName, 1}, {{"1", "987"}}, 0, producerInstanceId, transactionalId);
        UNIT_ASSERT_VALUES_EQUAL(out1ProduceResponse->Responses[0].PartitionResponses[0].ErrorCode, EKafkaErrors::NONE_ERROR);

        // init consumer
        std::vector<TString> topicsToSubscribe;
        topicsToSubscribe.push_back(outputTopicName);
        TString protocolName = "range";
        auto consumerInfo = kafkaClient.JoinAndSyncGroupAndWaitPartitions(topicsToSubscribe, consumerName, 3, protocolName, 3, 15000);

        kafkaClient.ValidateNoDataInTopics({{outputTopicName, {0, 1}}});

        // add offsets to txn
        auto addOffsetsResponse = kafkaClient.AddOffsetsToTxn(transactionalId, producerInstanceId, consumerName);
        UNIT_ASSERT_VALUES_EQUAL(addOffsetsResponse->ErrorCode, EKafkaErrors::NONE_ERROR);

        // txn offset commit
        std::unordered_map<TString, std::vector<std::pair<ui32, ui64>>> offsetsToCommit;
        offsetsToCommit[inputTopicName] = std::vector<std::pair<ui32, ui64>>{{0, 2}};
        auto txnOffsetCommitResponse = kafkaClient.TxnOffsetCommit(transactionalId, producerInstanceId, consumerName, consumerInfo.GenerationId, offsetsToCommit);
        UNIT_ASSERT_VALUES_EQUAL(txnOffsetCommitResponse->Topics[0].Partitions[0].ErrorCode, EKafkaErrors::NONE_ERROR);

        // end txn
        auto endTxnResponse = kafkaClient.EndTxn(transactionalId, producerInstanceId, false);
        UNIT_ASSERT_VALUES_EQUAL(endTxnResponse->ErrorCode, EKafkaErrors::NONE_ERROR);

        kafkaClient.ValidateNoDataInTopics({{outputTopicName, {0, 1}}});

        // validate consumer offset not committed
        std::map<TString, std::vector<i32>> topicsToPartitionsToFetch;
        topicsToPartitionsToFetch[inputTopicName] = std::vector<i32>{0};
        auto offsetFetchResponse = kafkaClient.OffsetFetch(consumerName, topicsToPartitionsToFetch);
        UNIT_ASSERT_VALUES_EQUAL(offsetFetchResponse->ErrorCode, EKafkaErrors::NONE_ERROR);
        UNIT_ASSERT_VALUES_EQUAL(offsetFetchResponse->Groups[0].Topics[0].Partitions[0].CommittedOffset, 0);
    }

    Y_UNIT_TEST(TransactionShouldBeAbortedIfPartitionIsAddedToTransactionButNoWritesToItWereReceived) {
        TInsecureTestServer testServer("1", false, true);
        TKafkaTestClient kafkaClient(testServer.Port);
        NYdb::NTopic::TTopicClient pqClient(*testServer.Driver);
        // use random values to avoid parallel execution problems
        TString inputTopicName = TStringBuilder() << "input-topic-" << RandomNumber<ui64>();
        TString outputTopicName = TStringBuilder() << "output-topic-" << RandomNumber<ui64>();
        TString transactionalId = TStringBuilder() << "my-tx-producer-" << RandomNumber<ui64>();
        TString consumerName = "my-consumer";

        // create output topic
        CreateTopic(pqClient, outputTopicName, 3, {consumerName});

        // init producer id
        auto initProducerIdResp = kafkaClient.InitProducerId(transactionalId, 30000);
        UNIT_ASSERT_VALUES_EQUAL(initProducerIdResp->ErrorCode, EKafkaErrors::NONE_ERROR);
        TProducerInstanceId producerInstanceId = {initProducerIdResp->ProducerId, initProducerIdResp->ProducerEpoch};

        // add partitions to txn
        std::unordered_map<TString, std::vector<ui32>> topicPartitionsToAddToTxn;
        topicPartitionsToAddToTxn[outputTopicName] = std::vector<ui32>{0};
        auto addPartsResponse = kafkaClient.AddPartitionsToTxn(transactionalId, producerInstanceId, topicPartitionsToAddToTxn);
        UNIT_ASSERT_VALUES_EQUAL(addPartsResponse->Results[0].Results[0].ErrorCode, EKafkaErrors::NONE_ERROR);

        // end txn
        auto endTxnResponse = kafkaClient.EndTxn(transactionalId, producerInstanceId, true);
        UNIT_ASSERT_VALUES_EQUAL(endTxnResponse->ErrorCode, EKafkaErrors::BROKER_NOT_AVAILABLE);
    }

    Y_UNIT_TEST(ProducerFencedInTransactionScenario) {
        TInsecureTestServer testServer("1", false, true);
        TKafkaTestClient kafkaClient(testServer.Port);
        NYdb::NTopic::TTopicClient pqClient(*testServer.Driver);
        // use random values to avoid parallel execution problems
        TString inputTopicName = TStringBuilder() << "input-topic-" << RandomNumber<ui64>();
        TString outputTopicName = TStringBuilder() << "output-topic-" << RandomNumber<ui64>();
        TString transactionalId = TStringBuilder() << "my-tx-producer-" << RandomNumber<ui64>();
        TString consumerName = "my-consumer";

        // create input and output topics
        CreateTopic(pqClient, inputTopicName, 3, {consumerName});
        CreateTopic(pqClient, outputTopicName, 3, {consumerName});

        // produce data to input topic (to commit offsets in further steps)
        auto inputProduceResponse = kafkaClient.Produce({inputTopicName, 0}, {{"key1", "val1"}, {"key2", "val2"}});
        UNIT_ASSERT_VALUES_EQUAL(inputProduceResponse->Responses[0].PartitionResponses[0].ErrorCode, EKafkaErrors::NONE_ERROR);

        // init producer id
        auto initProducerIdResp0 = kafkaClient.InitProducerId(transactionalId, 30000);
        UNIT_ASSERT_VALUES_EQUAL(initProducerIdResp0->ErrorCode, EKafkaErrors::NONE_ERROR);
        TProducerInstanceId producerInstanceId = {initProducerIdResp0->ProducerId, initProducerIdResp0->ProducerEpoch};

        // add partitions to txn
        std::unordered_map<TString, std::vector<ui32>> topicPartitionsToAddToTxn;
        topicPartitionsToAddToTxn[outputTopicName] = std::vector<ui32>{0, 1};
        auto addPartsResponse = kafkaClient.AddPartitionsToTxn(transactionalId, producerInstanceId, topicPartitionsToAddToTxn);
        UNIT_ASSERT_VALUES_EQUAL(addPartsResponse->Results[0].Results[0].ErrorCode, EKafkaErrors::NONE_ERROR);
        UNIT_ASSERT_VALUES_EQUAL(addPartsResponse->Results[0].Results[1].ErrorCode, EKafkaErrors::NONE_ERROR);

        // produce data
        // to part 0
        auto out0ProduceResponse = kafkaClient.Produce({outputTopicName, 0}, {{"0", "123"}}, 0, producerInstanceId, transactionalId);
        // to part 1
        // init consumer
        std::vector<TString> topicsToSubscribe;
        topicsToSubscribe.push_back(outputTopicName);
        TString protocolName = "range";
        auto consumerInfo = kafkaClient.JoinAndSyncGroupAndWaitPartitions(topicsToSubscribe, consumerName, 3, protocolName, 3, 15000);

        kafkaClient.ValidateNoDataInTopics({{outputTopicName, {0, 1}}});

        // add offsets to txn
        auto addOffsetsResponse = kafkaClient.AddOffsetsToTxn(transactionalId, producerInstanceId, consumerName);
        UNIT_ASSERT_VALUES_EQUAL(addOffsetsResponse->ErrorCode, EKafkaErrors::NONE_ERROR);

        // txn offset commit
        std::unordered_map<TString, std::vector<std::pair<ui32, ui64>>> offsetsToCommit;
        offsetsToCommit[inputTopicName] = std::vector<std::pair<ui32, ui64>>{{0, 2}};
        auto txnOffsetCommitResponse = kafkaClient.TxnOffsetCommit(transactionalId, producerInstanceId, consumerName, consumerInfo.GenerationId, offsetsToCommit);
        UNIT_ASSERT_VALUES_EQUAL(txnOffsetCommitResponse->Topics[0].Partitions[0].ErrorCode, EKafkaErrors::NONE_ERROR);

        // producer reinitialized - transaction from previous one should be fenced
        auto initProducerIdResp1 = kafkaClient.InitProducerId(transactionalId);
        UNIT_ASSERT_VALUES_EQUAL(initProducerIdResp1->ErrorCode, EKafkaErrors::NONE_ERROR);

        // end txn
        auto endTxnResponse = kafkaClient.EndTxn(transactionalId, producerInstanceId, true);
        UNIT_ASSERT_VALUES_EQUAL(endTxnResponse->ErrorCode, EKafkaErrors::PRODUCER_FENCED);

        // validate data is not accessible in target topic
        kafkaClient.ValidateNoDataInTopics({{outputTopicName, {0, 1}}});

        // validate consumer offset not committed
        std::map<TString, std::vector<i32>> topicsToPartitionsToFetch;
        topicsToPartitionsToFetch[inputTopicName] = std::vector<i32>{0};
        auto offsetFetchResponse = kafkaClient.OffsetFetch(consumerName, topicsToPartitionsToFetch);
        UNIT_ASSERT_VALUES_EQUAL(offsetFetchResponse->ErrorCode, EKafkaErrors::NONE_ERROR);
        UNIT_ASSERT_VALUES_EQUAL(offsetFetchResponse->Groups[0].Topics[0].Partitions[0].CommittedOffset, 0);
    }

    Y_UNIT_TEST(ConsumerFencedInTransactionScenario) {
        TInsecureTestServer testServer("1", false, true);
        TKafkaTestClient kafkaClient(testServer.Port);
        NYdb::NTopic::TTopicClient pqClient(*testServer.Driver);
        // use random values to avoid parallel execution problems
        TString inputTopicName = TStringBuilder() << "input-topic-" << RandomNumber<ui64>();
        TString outputTopicName = TStringBuilder() << "output-topic-" << RandomNumber<ui64>();
        TString transactionalId = TStringBuilder() << "my-tx-producer-" << RandomNumber<ui64>();
        TString consumerName = "my-consumer";

        // create input and output topics
        CreateTopic(pqClient, inputTopicName, 3, {consumerName});
        CreateTopic(pqClient, outputTopicName, 4, {consumerName});

        // produce data to input topic (to commit offsets in further steps)
        auto inputProduceResponse = kafkaClient.Produce({inputTopicName, 0}, {{"key1", "val1"}, {"key2", "val2"}});
        UNIT_ASSERT_VALUES_EQUAL(inputProduceResponse->Responses[0].PartitionResponses[0].ErrorCode, EKafkaErrors::NONE_ERROR);

        // init producer id
        auto initProducerIdResp0 = kafkaClient.InitProducerId(transactionalId, 30000);
        UNIT_ASSERT_VALUES_EQUAL(initProducerIdResp0->ErrorCode, EKafkaErrors::NONE_ERROR);
        TProducerInstanceId producerInstanceId = {initProducerIdResp0->ProducerId, initProducerIdResp0->ProducerEpoch};

        // add partitions to txn
        std::unordered_map<TString, std::vector<ui32>> topicPartitionsToAddToTxn;
        topicPartitionsToAddToTxn[outputTopicName] = std::vector<ui32>{0, 1};
        auto addPartsResponse = kafkaClient.AddPartitionsToTxn(transactionalId, producerInstanceId, topicPartitionsToAddToTxn);
        UNIT_ASSERT_VALUES_EQUAL(addPartsResponse->Results[0].Results[0].ErrorCode, EKafkaErrors::NONE_ERROR);
        UNIT_ASSERT_VALUES_EQUAL(addPartsResponse->Results[0].Results[1].ErrorCode, EKafkaErrors::NONE_ERROR);

        // produce data
        // to part 0
        auto out0ProduceResponse = kafkaClient.Produce({outputTopicName, 0}, {{"0", "123"}}, 0, producerInstanceId, transactionalId);
        UNIT_ASSERT_VALUES_EQUAL(out0ProduceResponse->Responses[0].PartitionResponses[0].ErrorCode, EKafkaErrors::NONE_ERROR);
        // to part 1
        auto out1ProduceResponse = kafkaClient.Produce({outputTopicName, 1}, {{"1", "987"}}, 0, producerInstanceId, transactionalId);
        UNIT_ASSERT_VALUES_EQUAL(out1ProduceResponse->Responses[0].PartitionResponses[0].ErrorCode, EKafkaErrors::NONE_ERROR);
        // init consumer
        std::vector<TString> topicsToSubscribe;
        topicsToSubscribe.push_back(outputTopicName);
        TString protocolName = "range";
        auto consumerInfo = kafkaClient.JoinAndSyncGroupAndWaitPartitions(topicsToSubscribe, consumerName, 4, protocolName, 4, 15000);

        kafkaClient.ValidateNoDataInTopics({{outputTopicName, {0, 1}}});

        // add offsets to txn
        auto addOffsetsResponse = kafkaClient.AddOffsetsToTxn(transactionalId, producerInstanceId, consumerName);
        UNIT_ASSERT_VALUES_EQUAL(addOffsetsResponse->ErrorCode, EKafkaErrors::NONE_ERROR);

        // txn offset commit
        std::unordered_map<TString, std::vector<std::pair<ui32, ui64>>> offsetsToCommit;
        offsetsToCommit[inputTopicName] = std::vector<std::pair<ui32, ui64>>{{0, 2}};
        auto txnOffsetCommitResponse = kafkaClient.TxnOffsetCommit(transactionalId, producerInstanceId, consumerName, consumerInfo.GenerationId, offsetsToCommit);
        UNIT_ASSERT_VALUES_EQUAL(txnOffsetCommitResponse->Topics[0].Partitions[0].ErrorCode, EKafkaErrors::NONE_ERROR);

        // consumer generation updated - transaction from previous consumer generaion should be fenced
        TKafkaTestClient kafkaClient2(testServer.Port);
        TReadInfo readInfo = kafkaClient2.JoinAndSyncGroup(topicsToSubscribe, consumerName, protocolName, 15000, 4);
        UNIT_ASSERT_VALUES_EQUAL(readInfo.GenerationId, consumerInfo.GenerationId + 1);
        kafkaClient.WaitRebalance(consumerInfo.MemberId, consumerInfo.GenerationId, consumerName);

        // end txn
        auto endTxnResponse = kafkaClient.EndTxn(transactionalId, producerInstanceId, true);
        UNIT_ASSERT_VALUES_EQUAL(endTxnResponse->ErrorCode, EKafkaErrors::PRODUCER_FENCED);

        kafkaClient.ValidateNoDataInTopics({{outputTopicName, {0, 1}}});

        // validate consumer offset not committed
        std::map<TString, std::vector<i32>> topicsToPartitionsToFetch;
        topicsToPartitionsToFetch[inputTopicName] = std::vector<i32>{0};
        auto offsetFetchResponse = kafkaClient.OffsetFetch(consumerName, topicsToPartitionsToFetch);
        UNIT_ASSERT_VALUES_EQUAL(offsetFetchResponse->ErrorCode, EKafkaErrors::NONE_ERROR);
        UNIT_ASSERT_VALUES_EQUAL(offsetFetchResponse->Groups[0].Topics[0].Partitions[0].CommittedOffset, 0);
    }
} // Y_UNIT_TEST_SUITE(KafkaProtocol)<|MERGE_RESOLUTION|>--- conflicted
+++ resolved
@@ -3256,11 +3256,6 @@
         auto transactionalId = TStringBuilder() << "my-tx-producer-" << TGUID::Create().AsUuidString();
 
         auto resp = kafkaClient.InitProducerId(transactionalId, testServer.KikimrServer->GetRuntime()->GetAppData().KafkaProxyConfig.GetTransactionTimeoutMs() + 1);
-<<<<<<< HEAD
-        
-=======
-
->>>>>>> 0b5b1f67
         UNIT_ASSERT_VALUES_EQUAL(resp->ErrorCode, EKafkaErrors::INVALID_TRANSACTION_TIMEOUT);
     }
 
@@ -3379,11 +3374,6 @@
         auto consumerInfo = kafkaClient.JoinAndSyncGroupAndWaitPartitions(topicsToSubscribe, consumerName, 3, protocolName, 3, 15000);
 
         kafkaClient.ValidateNoDataInTopics({{outputTopicName, {0}}});
-<<<<<<< HEAD
-        
-=======
-
->>>>>>> 0b5b1f67
         // move time forward after transaction timeout
         Sleep(TDuration::MilliSeconds(txnTimeoutMs));
 
