#include <library/cpp/testing/unittest/registar.h>

#include <ydb/core/kafka_proxy/kafka_messages.h>
#include <ydb/core/kafka_proxy/kafka_constants.h>
#include <ydb/core/kafka_proxy/actors/actors.h>

#include <ydb/services/ydb/ydb_common_ut.h>
#include <ydb/services/ydb/ydb_keys_ut.h>

#include <ydb/library/testlib/service_mocks/access_service_mock.h>

#include <ydb/public/sdk/cpp/client/ydb_datastreams/datastreams.h>
#include <ydb/public/sdk/cpp/client/ydb_topic/topic.h>
#include <ydb/public/sdk/cpp/client/ydb_persqueue_public/persqueue.h>
#include <ydb/public/sdk/cpp/client/ydb_types/status_codes.h>
#include <ydb/public/sdk/cpp/client/ydb_table/table.h>
#include <ydb/public/sdk/cpp/client/ydb_scheme/scheme.h>
#include <ydb/public/api/grpc/draft/ydb_datastreams_v1.grpc.pb.h>

#include <library/cpp/json/json_reader.h>
#include <library/cpp/digest/md5/md5.h>

#include <util/system/tempfile.h>

using namespace NKafka;
using namespace NYdb;
using namespace NYdb::NTable;

static constexpr const char NON_CHARGEABLE_USER[] = "superuser@builtin";
static constexpr const char NON_CHARGEABLE_USER_X[] = "superuser_x@builtin";
static constexpr const char NON_CHARGEABLE_USER_Y[] = "superuser_y@builtin";

static constexpr const char DEFAULT_CLOUD_ID[] = "somecloud";
static constexpr const char DEFAULT_FOLDER_ID[] = "somefolder";

static constexpr const ui64 FirstTopicOffset = -2;
static constexpr const ui64 LastTopicOffset = -1;

static constexpr const ui64 FAKE_SERVERLESS_KAFKA_PROXY_PORT = 19092;

struct WithSslAndAuth: TKikimrTestSettings {
    static constexpr bool SSL = true;
    static constexpr bool AUTH = true;
};
using TKikimrWithGrpcAndRootSchemaSecure = NYdb::TBasicKikimrWithGrpcAndRootSchema<WithSslAndAuth>;

char Hex0(const unsigned char c) {
    return c < 10 ? '0' + c : 'A' + c - 10;
}

void Print(const TBuffer& buffer) {
    TStringBuilder sb;
    for (size_t i = 0; i < buffer.Size(); ++i) {
        char c = buffer.Data()[i];
        if (i > 0) {
            sb << ", ";
        }
        sb << "0x" << Hex0((c & 0xF0) >> 4) << Hex0(c & 0x0F);
    }
    Cerr << ">>>>> Packet sent: " << sb << Endl;
}

struct TReadInfo {
    std::vector<TConsumerProtocolAssignment::TopicPartition> Partitions;
    TString MemberId;
    i32 GenerationId;
};

template <class TKikimr, bool secure>
class TTestServer {
public:
    TIpPort Port;

    TTestServer(const TString& kafkaApiMode = "1", bool serverless = false) {
        TPortManager portManager;
        Port = portManager.GetTcpPort();

        ui16 accessServicePort = portManager.GetPort(4284);
        TString accessServiceEndpoint = "localhost:" + ToString(accessServicePort);

        NKikimrConfig::TAppConfig appConfig;
        appConfig.MutableAuthConfig()->SetUseLoginProvider(true);
        appConfig.MutableAuthConfig()->SetUseBlackBox(false);
        appConfig.MutableAuthConfig()->SetUseBlackBox(false);
        appConfig.MutableAuthConfig()->SetUseAccessService(true);
        appConfig.MutableAuthConfig()->SetUseAccessServiceApiKey(true);
        appConfig.MutableAuthConfig()->SetUseAccessServiceTLS(false);
        appConfig.MutableAuthConfig()->SetAccessServiceEndpoint(accessServiceEndpoint);

        appConfig.MutablePQConfig()->SetTopicsAreFirstClassCitizen(true);
        appConfig.MutablePQConfig()->SetEnabled(true);
        // NOTE(shmel1k@): KIKIMR-14221
        appConfig.MutablePQConfig()->SetCheckACL(false);
        appConfig.MutablePQConfig()->SetRequireCredentialsInNewProtocol(false);

        auto cst = appConfig.MutablePQConfig()->AddClientServiceType();
        cst->SetName("data-transfer");
        cst = appConfig.MutablePQConfig()->AddClientServiceType();
        cst->SetName("data-transfer2");

        appConfig.MutableKafkaProxyConfig()->SetEnableKafkaProxy(true);
        appConfig.MutableKafkaProxyConfig()->SetListeningPort(Port);
        appConfig.MutableKafkaProxyConfig()->SetMaxMessageSize(1024);
        appConfig.MutableKafkaProxyConfig()->SetMaxInflightSize(2048);
        if (serverless) {
            appConfig.MutableKafkaProxyConfig()->MutableProxy()->SetHostname("localhost");
            appConfig.MutableKafkaProxyConfig()->MutableProxy()->SetPort(FAKE_SERVERLESS_KAFKA_PROXY_PORT);
        }

        appConfig.MutablePQConfig()->MutableQuotingConfig()->SetEnableQuoting(true);
        appConfig.MutablePQConfig()->MutableQuotingConfig()->SetQuotaWaitDurationMs(300);
        appConfig.MutablePQConfig()->MutableQuotingConfig()->SetPartitionReadQuotaIsTwiceWriteQuota(true);
        appConfig.MutablePQConfig()->MutableBillingMeteringConfig()->SetEnabled(true);
        appConfig.MutablePQConfig()->MutableBillingMeteringConfig()->SetFlushIntervalSec(1);
        appConfig.MutablePQConfig()->AddClientServiceType()->SetName("data-streams");
        appConfig.MutablePQConfig()->AddNonChargeableUser(NON_CHARGEABLE_USER);
        appConfig.MutablePQConfig()->AddNonChargeableUser(NON_CHARGEABLE_USER_X);
        appConfig.MutablePQConfig()->AddNonChargeableUser(NON_CHARGEABLE_USER_Y);

        appConfig.MutablePQConfig()->AddValidWriteSpeedLimitsKbPerSec(128);
        appConfig.MutablePQConfig()->AddValidWriteSpeedLimitsKbPerSec(512);
        appConfig.MutablePQConfig()->AddValidWriteSpeedLimitsKbPerSec(1_KB);

        auto limit = appConfig.MutablePQConfig()->AddValidRetentionLimits();
        limit->SetMinPeriodSeconds(0);
        limit->SetMaxPeriodSeconds(TDuration::Days(1).Seconds());
        limit->SetMinStorageMegabytes(0);
        limit->SetMaxStorageMegabytes(0);

        limit = appConfig.MutablePQConfig()->AddValidRetentionLimits();
        limit->SetMinPeriodSeconds(0);
        limit->SetMaxPeriodSeconds(TDuration::Days(7).Seconds());
        limit->SetMinStorageMegabytes(50_KB);
        limit->SetMaxStorageMegabytes(1_MB);

        MeteringFile = MakeHolder<TTempFileHandle>();
        appConfig.MutableMeteringConfig()->SetMeteringFilePath(MeteringFile->Name());

        if (secure) {
            appConfig.MutablePQConfig()->SetRequireCredentialsInNewProtocol(true);
            appConfig.MutableDomainsConfig()->MutableSecurityConfig()->SetEnforceUserTokenRequirement(true);
        }
        KikimrServer = std::unique_ptr<TKikimr>(new TKikimr(std::move(appConfig), {}, {}, false, nullptr, nullptr, 0));
        KikimrServer->GetRuntime()->SetLogPriority(NKikimrServices::KAFKA_PROXY, NActors::NLog::PRI_TRACE);
        KikimrServer->GetRuntime()->SetLogPriority(NKikimrServices::TICKET_PARSER, NLog::PRI_TRACE);
        KikimrServer->GetRuntime()->SetLogPriority(NKikimrServices::GRPC_CLIENT, NLog::PRI_TRACE);
        KikimrServer->GetRuntime()->SetLogPriority(NKikimrServices::GRPC_PROXY_NO_CONNECT_ACCESS, NLog::PRI_TRACE);

        TClient client(*(KikimrServer->ServerSettings));
        if (secure) {
            client.SetSecurityToken("root@builtin");
        }

        ui16 grpc = KikimrServer->GetPort();
        TString location = TStringBuilder() << "localhost:" << grpc;
        auto driverConfig = TDriverConfig().SetEndpoint(location).SetLog(CreateLogBackend("cerr", TLOG_DEBUG));
        if (secure) {
            driverConfig.UseSecureConnection(TString(NYdbSslTestData::CaCrt));
            driverConfig.SetAuthToken("root@builtin");
        } else {
            driverConfig.SetDatabase("/Root/");
        }

        Driver = std::make_unique<TDriver>(std::move(driverConfig));

        UNIT_ASSERT_VALUES_EQUAL(
            NMsgBusProxy::MSTATUS_OK,
            client.AlterUserAttributes("/", "Root",
                                       {{"folder_id", DEFAULT_FOLDER_ID},
                                        {"cloud_id", DEFAULT_CLOUD_ID},
                                        {"kafka_api", kafkaApiMode},
                                        {"database_id", "root"},
                                        {"serverless_rt_coordination_node_path", "/Coordinator/Root"},
                                        {"serverless_rt_base_resource_ru", "/ru_Root"}}));

        {
            auto status = client.CreateUser("/Root", "ouruser", "ourUserPassword");
            UNIT_ASSERT_VALUES_EQUAL(status, NMsgBusProxy::MSTATUS_OK);

            NYdb::NScheme::TSchemeClient schemeClient(*Driver);
            NYdb::NScheme::TPermissions permissions("ouruser", {"ydb.generic.read", "ydb.generic.write", "ydb.generic.full"});

            auto result = schemeClient
                              .ModifyPermissions(
                                  "/Root", NYdb::NScheme::TModifyPermissionsSettings().AddGrantPermissions(permissions))
                              .ExtractValueSync();
            Cerr << result.GetIssues().ToString() << "\n";
            UNIT_ASSERT(result.IsSuccess());
        }

        {
            // Access Server Mock
            grpc::ServerBuilder builder;
            builder.AddListeningPort(accessServiceEndpoint, grpc::InsecureServerCredentials()).RegisterService(&accessServiceMock);
            AccessServer = builder.BuildAndStart();
        }
    }

public:
    std::unique_ptr<TKikimr> KikimrServer;
    std::unique_ptr<TDriver> Driver;
    THolder<TTempFileHandle> MeteringFile;

    TTicketParserAccessServiceMock accessServiceMock;
    std::unique_ptr<grpc::Server> AccessServer;
};

class TInsecureTestServer : public TTestServer<TKikimrWithGrpcAndRootSchema, false> {
    using TTestServer::TTestServer;
};
class TSecureTestServer : public TTestServer<TKikimrWithGrpcAndRootSchemaSecure, true> {
    using TTestServer::TTestServer;
};

void Write(TSocketOutput& so, TApiMessage* request, TKafkaVersion version) {
    TWritableBuf sb(nullptr, request->Size(version) + 1000);
    TKafkaWritable writable(sb);
    request->Write(writable, version);
    so.Write(sb.Data(), sb.Size());

    Print(sb.GetBuffer());
}

void Write(TSocketOutput& so, TRequestHeaderData* header, TApiMessage* request) {
    TKafkaVersion version = header->RequestApiVersion;
    TKafkaVersion headerVersion = RequestHeaderVersion(request->ApiKey(), version);

    TKafkaInt32 size = header->Size(headerVersion) + request->Size(version);
    Cerr << ">>>>> Size=" << size << Endl;
    NKafka::NormalizeNumber(size);
    so.Write(&size, sizeof(size));

    Write(so, header, headerVersion);
    Write(so, request, version);

    so.Flush();
}

template<std::derived_from<TApiMessage> T>
TMessagePtr<T> Read(TSocketInput& si, TRequestHeaderData* requestHeader) {
    TKafkaInt32 size;

    si.Read(&size, sizeof(size));
    NKafka::NormalizeNumber(size);

    auto buffer= std::make_shared<TBuffer>();
    buffer->Resize(size);
    si.Load(buffer->Data(), size);

    TKafkaVersion headerVersion = ResponseHeaderVersion(requestHeader->RequestApiKey, requestHeader->RequestApiVersion);

    TKafkaReadable readable(*buffer);

    TResponseHeaderData header;
    header.Read(readable, headerVersion);

    UNIT_ASSERT_VALUES_EQUAL(header.CorrelationId, requestHeader->CorrelationId);

    auto response = CreateResponse(requestHeader->RequestApiKey);
    response->Read(readable, requestHeader->RequestApiVersion);

    return TMessagePtr<T>(buffer, std::shared_ptr<TApiMessage>(response.release()));
}

void AssertMessageMeta(const NYdb::NTopic::TReadSessionEvent::TDataReceivedEvent::TMessage& msg, const TString& field,
                       const TString& expectedValue) {
    if (msg.GetMessageMeta()) {
        for (auto& [k, v] : msg.GetMessageMeta()->Fields) {
            Cerr << ">>>>> key=" << k << ", value=" << v << Endl;
            if (field == k) {
                UNIT_ASSERT_STRINGS_EQUAL(v, expectedValue);
                return;
            }
        }
    }
    UNIT_ASSERT_C(false, "Field " << field << " not found in message meta");
}

void AssertPartitionsIsUniqueAndCountIsExpected(std::vector<TReadInfo> readInfos, ui32 expectedPartitionsCount, TString topic) {
    std::unordered_set<int> partitions;
    ui32 partitionsCount = 0;
    for (TReadInfo readInfo: readInfos) {
        for (auto topicPartitions: readInfo.Partitions) {
            if (topicPartitions.Topic == topic) {
                for (auto partition: topicPartitions.Partitions) {
                    partitions.emplace(partition);
                    partitionsCount++;
                }
            }
        }
    }
    UNIT_ASSERT_VALUES_EQUAL(partitionsCount, expectedPartitionsCount);
    UNIT_ASSERT_VALUES_EQUAL(partitions.size(), expectedPartitionsCount);
}

std::vector<NTopic::TReadSessionEvent::TDataReceivedEvent> Read(std::shared_ptr<NYdb::NTopic::IReadSession> reader) {
    std::vector<NTopic::TReadSessionEvent::TDataReceivedEvent> result;
    while (true) {
        auto event = reader->GetEvent(true);
        if (!event)
            break;
        if (auto dataEvent = std::get_if<NTopic::TReadSessionEvent::TDataReceivedEvent>(&*event)) {
            result.push_back(*dataEvent);
            break;
        } else if (auto* lockEv = std::get_if<NTopic::TReadSessionEvent::TStartPartitionSessionEvent>(&*event)) {
            lockEv->Confirm();
        } else if (auto* releaseEv = std::get_if<NTopic::TReadSessionEvent::TStopPartitionSessionEvent>(&*event)) {
            releaseEv->Confirm();
        } else if (auto* closeSessionEvent = std::get_if<NTopic::TSessionClosedEvent>(&*event)) {
            break;
        }
    }
    Cerr << ">>>>> Received messages " << result.size() << Endl;
    return result;
}

void AssertMessageAvaialbleThroughLogbrokerApiAndCommit(std::shared_ptr<NTopic::IReadSession> topicReader) {
    auto responseFromLogbrokerApi = Read(topicReader);
    UNIT_ASSERT_EQUAL(responseFromLogbrokerApi.size(), 1);

    UNIT_ASSERT_EQUAL(responseFromLogbrokerApi[0].GetMessages().size(), 1);
    responseFromLogbrokerApi[0].GetMessages()[0].Commit();
}

void CreateTopic(NYdb::NTopic::TTopicClient& pqClient, TString& topicName, ui32 minActivePartitions, std::vector<TString> consumers) {
    auto topicSettings = NYdb::NTopic::TCreateTopicSettings()
                            .PartitioningSettings(minActivePartitions, 100);

    for (auto& consumer : consumers) {
        topicSettings.BeginAddConsumer(consumer).EndAddConsumer();
    }

    auto result = pqClient
                                .CreateTopic(topicName, topicSettings)
                                .ExtractValueSync();

    UNIT_ASSERT_VALUES_EQUAL(result.IsTransportError(), false);
    UNIT_ASSERT_VALUES_EQUAL(result.GetStatus(), EStatus::SUCCESS);
}

struct TTopicConfig {
    inline static const std::map<TString, TString> DummyMap;

    TTopicConfig(
            TString name,
            ui32 partionsNumber,
            std::optional<TString> retentionMs = std::nullopt,
            std::optional<TString> retentionBytes = std::nullopt,
            const std::map<TString, TString>& configs = DummyMap)
        : Name(name)
        , PartitionsNumber(partionsNumber)
        , RetentionMs(retentionMs)
        , RetentionBytes(retentionBytes)
        , Configs(configs)
    {
    }

    TString Name;
    ui32 PartitionsNumber;
    std::optional<TString> RetentionMs;
    std::optional<TString> RetentionBytes;
    std::map<TString, TString> Configs;
};

class TTestClient {
public:
    TTestClient(ui16 port, const TString clientName = "TestClient")
        : Addr("localhost", port)
        , Socket(Addr)
        , So(Socket)
        , Si(Socket)
        , Correlation(0)
        , ClientName(clientName) {
    }

    TMessagePtr<TApiVersionsResponseData> ApiVersions() {
        Cerr << ">>>>> ApiVersionsRequest\n";

        TRequestHeaderData header = Header(NKafka::EApiKey::API_VERSIONS, 2);

        TApiVersionsRequestData request;
        request.ClientSoftwareName = "SuperTest";
        request.ClientSoftwareVersion = "3100.7.13";

        return WriteAndRead<TApiVersionsResponseData>(header, request);
    }

    TMessagePtr<TMetadataResponseData> Metadata(const TVector<TString>& topics = {}) {
        Cerr << ">>>>> MetadataRequest\n";

        TRequestHeaderData header = Header(NKafka::EApiKey::METADATA, 9);

        TMetadataRequestData request;
        request.Topics.reserve(topics.size());
        for (auto topicName : topics) {
            NKafka::TMetadataRequestData::TMetadataRequestTopic topic;
            topic.Name = topicName;
            request.Topics.push_back(topic);
        }

        return WriteAndRead<TMetadataResponseData>(header, request);
    }

    TMessagePtr<TSaslHandshakeResponseData> SaslHandshake(const TString& mechanism = "PLAIN") {
        Cerr << ">>>>> SaslHandshakeRequest\n";

        TRequestHeaderData header = Header(NKafka::EApiKey::SASL_HANDSHAKE, 1);

        TSaslHandshakeRequestData request;
        request.Mechanism = mechanism;

        return WriteAndRead<TSaslHandshakeResponseData>(header, request);
    }

    TMessagePtr<TSaslAuthenticateResponseData> SaslAuthenticate(const TString& user, const TString& password) {
        Cerr << ">>>>> SaslAuthenticateRequestData\n";

        TStringBuilder authBytes;
        authBytes << "ignored" << '\0' << user << '\0' << password;

        TRequestHeaderData header = Header(NKafka::EApiKey::SASL_AUTHENTICATE, 2);

        TSaslAuthenticateRequestData request;
        request.AuthBytes = TKafkaRawBytes(authBytes.data(), authBytes.size());

        return WriteAndRead<TSaslAuthenticateResponseData>(header, request);
    }

    TMessagePtr<TInitProducerIdResponseData> InitProducerId() {
        Cerr << ">>>>> TInitProducerIdRequestData\n";

        TRequestHeaderData header = Header(NKafka::EApiKey::INIT_PRODUCER_ID, 4);

        TInitProducerIdRequestData request;
        request.TransactionTimeoutMs = 5000;

        return WriteAndRead<TInitProducerIdResponseData>(header, request);
    }

    TMessagePtr<TOffsetCommitResponseData> OffsetCommit(TString groupId, std::unordered_map<TString, std::vector<std::pair<ui64,ui64>>> topicsToPartions) {
        Cerr << ">>>>> TOffsetCommitRequestData\n";

        TRequestHeaderData header = Header(NKafka::EApiKey::OFFSET_COMMIT, 1);

        TOffsetCommitRequestData request;
        request.GroupId = groupId;

        for (const auto& topicToPartitions : topicsToPartions) {
            NKafka::TOffsetCommitRequestData::TOffsetCommitRequestTopic topic;
            topic.Name = topicToPartitions.first;

            for (auto partitionAndOffset : topicToPartitions.second) {
                NKafka::TOffsetCommitRequestData::TOffsetCommitRequestTopic::TOffsetCommitRequestPartition partition;
                partition.PartitionIndex = partitionAndOffset.first;
                partition.CommittedOffset = partitionAndOffset.second;
                topic.Partitions.push_back(partition);
            }
            request.Topics.push_back(topic);
        }

        return WriteAndRead<TOffsetCommitResponseData>(header, request);
    }

    TMessagePtr<TProduceResponseData> Produce(const TString& topicName, ui32 partition, const TKafkaRecordBatch& batch) {
        std::vector<std::pair<ui32, TKafkaRecordBatch>> msgs;
        msgs.emplace_back(partition, batch);
        return Produce(topicName, msgs);
    }

    TMessagePtr<TProduceResponseData> Produce(const TString& topicName, const std::vector<std::pair<ui32, TKafkaRecordBatch>> msgs) {
        Cerr << ">>>>> TProduceRequestData\n";

        TRequestHeaderData header = Header(NKafka::EApiKey::PRODUCE, 9);

        TProduceRequestData request;
        request.TopicData.resize(1);
        request.TopicData[0].Name = topicName;
        request.TopicData[0].PartitionData.resize(msgs.size());
        for(size_t i = 0 ; i < msgs.size(); ++i) {
            request.TopicData[0].PartitionData[i].Index = msgs[i].first;
            request.TopicData[0].PartitionData[i].Records = msgs[i].second;
        }

        return WriteAndRead<TProduceResponseData>(header, request);
    }

    TMessagePtr<TListOffsetsResponseData> ListOffsets(std::vector<std::pair<i32,i64>>& partitions, const TString& topic) {
        Cerr << ">>>>> TListOffsetsRequestData\n";

        TRequestHeaderData header = Header(NKafka::EApiKey::LIST_OFFSETS, 4);

        TListOffsetsRequestData request;
        request.IsolationLevel = 0;
        request.ReplicaId = 0;
        NKafka::TListOffsetsRequestData::TListOffsetsTopic newTopic{};
        newTopic.Name = topic;
        for(auto partition: partitions) {
            NKafka::TListOffsetsRequestData::TListOffsetsTopic::TListOffsetsPartition newPartition{};
            newPartition.PartitionIndex = partition.first;
            newPartition.Timestamp = partition.second;
            newTopic.Partitions.emplace_back(newPartition);
        }
        request.Topics.emplace_back(newTopic);
        return WriteAndRead<TListOffsetsResponseData>(header, request);
    }

    TMessagePtr<TJoinGroupResponseData> JoinGroup(std::vector<TString>& topics, TString& groupId, i32 heartbeatTimeout = 1000000) {
        Cerr << ">>>>> TJoinGroupRequestData\n";

        TRequestHeaderData header = Header(NKafka::EApiKey::JOIN_GROUP, 9);

        TJoinGroupRequestData request;
        request.GroupId = groupId;
        request.ProtocolType = "consumer";
        request.SessionTimeoutMs = heartbeatTimeout;

        NKafka::TJoinGroupRequestData::TJoinGroupRequestProtocol protocol;
        protocol.Name = "roundrobin";

        TConsumerProtocolSubscription subscribtion;

        for (auto& topic: topics) {
            subscribtion.Topics.push_back(topic);
        }

        TKafkaVersion version = 3;

        TWritableBuf buf(nullptr, subscribtion.Size(version) + sizeof(version));
        TKafkaWritable writable(buf);
        writable << version;
        subscribtion.Write(writable, version);

        protocol.Metadata = TKafkaRawBytes(buf.GetBuffer().data(), buf.GetBuffer().size());

        request.Protocols.push_back(protocol);
        return WriteAndRead<TJoinGroupResponseData>(header, request);
    }

    TMessagePtr<TSyncGroupResponseData> SyncGroup(TString& memberId, ui64 generationId, TString& groupId) {
        Cerr << ">>>>> TSyncGroupRequestData\n";

        TRequestHeaderData header = Header(NKafka::EApiKey::SYNC_GROUP, 5);

        TSyncGroupRequestData request;
        request.GroupId = groupId;
        request.ProtocolType = "consumer";
        request.ProtocolName = "roundrobin";
        request.GenerationId = generationId;
        request.GroupId = groupId;
        request.MemberId = memberId;

        return WriteAndRead<TSyncGroupResponseData>(header, request);
    }

    TReadInfo JoinAndSyncGroup(std::vector<TString>& topics, TString& groupId, i32 heartbeatTimeout = 1000000) {
        auto joinResponse = JoinGroup(topics, groupId, heartbeatTimeout);
        auto memberId = joinResponse->MemberId;
        auto generationId =  joinResponse->GenerationId;
        auto balanceStrategy =  joinResponse->ProtocolName;
        UNIT_ASSERT_VALUES_EQUAL(joinResponse->ErrorCode, static_cast<TKafkaInt16>(EKafkaErrors::NONE_ERROR));


        auto syncResponse = SyncGroup(memberId.value(), generationId, groupId);
        UNIT_ASSERT_VALUES_EQUAL(syncResponse->ErrorCode, static_cast<TKafkaInt16>(EKafkaErrors::NONE_ERROR));

        TReadInfo readInfo;
        readInfo.GenerationId = generationId;
        readInfo.MemberId = memberId.value();
        readInfo.Partitions = syncResponse->Assignment.AssignedPartitions;

        return readInfo;
    }

    TMessagePtr<THeartbeatResponseData> Heartbeat(TString& memberId, ui64 generationId, TString& groupId) {
        Cerr << ">>>>> THeartbeatRequestData\n";

        TRequestHeaderData header = Header(NKafka::EApiKey::HEARTBEAT, 4);

        THeartbeatRequestData request;
        request.GroupId = groupId;
        request.MemberId = memberId;
        request.GenerationId = generationId;

        return WriteAndRead<THeartbeatResponseData>(header, request);
    }

    void WaitRebalance(TString& memberId, ui64 generationId, TString& groupId) {
        TKafkaInt16 heartbeatStatus;
        do {
            heartbeatStatus = Heartbeat(memberId, generationId, groupId)->ErrorCode;
        } while (heartbeatStatus == static_cast<TKafkaInt16>(EKafkaErrors::NONE_ERROR));

        UNIT_ASSERT_VALUES_EQUAL(heartbeatStatus, static_cast<TKafkaInt16>(EKafkaErrors::REBALANCE_IN_PROGRESS));
    }

    TReadInfo JoinAndSyncGroupAndWaitPartitions(std::vector<TString>& topics, TString& groupId, ui32 expectedPartitionsCount) {
        TReadInfo readInfo;
        for (;;) {
            readInfo = JoinAndSyncGroup(topics, groupId);
            ui32 partitionsCount = 0;
            for (auto topicPartitions: readInfo.Partitions) {
                partitionsCount += topicPartitions.Partitions.size();
            }

            if (partitionsCount == expectedPartitionsCount) {
                break;
            }
            WaitRebalance(readInfo.MemberId, readInfo.GenerationId, groupId);
        }
        return readInfo;
    }

    TMessagePtr<TLeaveGroupResponseData> LeaveGroup(TString& memberId, TString& groupId) {
        Cerr << ">>>>> TLeaveGroupRequestData\n";

        TRequestHeaderData header = Header(NKafka::EApiKey::LEAVE_GROUP, 5);

        TLeaveGroupRequestData request;
        request.GroupId = groupId;
        request.MemberId = memberId;

        return WriteAndRead<TLeaveGroupResponseData>(header, request);
    }

    TMessagePtr<TOffsetFetchResponseData> OffsetFetch(TString groupId, std::map<TString, std::vector<i32>> topicsToPartions) {
        Cerr << ">>>>> TOffsetFetchRequestData\n";

        TRequestHeaderData header = Header(NKafka::EApiKey::OFFSET_FETCH, 8);

        TOffsetFetchRequestData::TOffsetFetchRequestGroup group;
        group.GroupId = groupId;

        for (const auto& [topicName, partitions] : topicsToPartions) {
            TOffsetFetchRequestData::TOffsetFetchRequestGroup::TOffsetFetchRequestTopics topic;
            topic.Name = topicName;
            topic.PartitionIndexes = partitions;
            group.Topics.push_back(topic);
        }

        TOffsetFetchRequestData request;
        request.Groups.push_back(group);

        return WriteAndRead<TOffsetFetchResponseData>(header, request);
    }

    TMessagePtr<TOffsetFetchResponseData> OffsetFetch(TOffsetFetchRequestData request) {
        Cerr << ">>>>> TOffsetFetchRequestData\n";
        TRequestHeaderData header = Header(NKafka::EApiKey::OFFSET_FETCH, 8);
        return WriteAndRead<TOffsetFetchResponseData>(header, request);
    }

    TMessagePtr<TFetchResponseData> Fetch(const std::vector<std::pair<TString, std::vector<i32>>>& topics, i64 offset = 0) {
        Cerr << ">>>>> TFetchRequestData\n";

        TRequestHeaderData header = Header(NKafka::EApiKey::FETCH, 3);

        TFetchRequestData request;
        request.MaxBytes = 1024;
        request.MinBytes = 1;

        for (auto& topic: topics) {
            NKafka::TFetchRequestData::TFetchTopic topicReq {};
            topicReq.Topic = topic.first;
            for (auto& partition: topic.second) {
                NKafka::TFetchRequestData::TFetchTopic::TFetchPartition partitionReq {};
                partitionReq.FetchOffset = offset;
                partitionReq.Partition = partition;
                partitionReq.PartitionMaxBytes = 1024;
                topicReq.Partitions.push_back(partitionReq);
            }
            request.Topics.push_back(topicReq);
        }

        return WriteAndRead<TFetchResponseData>(header, request);
    }

    TMessagePtr<TCreateTopicsResponseData> CreateTopics(std::vector<TTopicConfig> topicsToCreate, bool validateOnly = false) {
        Cerr << ">>>>> TCreateTopicsRequestData\n";

        TRequestHeaderData header = Header(NKafka::EApiKey::CREATE_TOPICS, 7);
        TCreateTopicsRequestData request;
        request.ValidateOnly = validateOnly;

        for (auto& topicToCreate : topicsToCreate) {
            NKafka::TCreateTopicsRequestData::TCreatableTopic topic;
            topic.Name = topicToCreate.Name;
            topic.NumPartitions = topicToCreate.PartitionsNumber;

            auto addConfig = [&topic](std::optional<TString> configValue, TString configName) {
                if (configValue.has_value()) {
                    NKafka::TCreateTopicsRequestData::TCreatableTopic::TCreateableTopicConfig config;
                    config.Name = configName;
                    config.Value = configValue.value();
                    topic.Configs.push_back(config);
                }
            };

            addConfig(topicToCreate.RetentionMs, "retention.ms");
            addConfig(topicToCreate.RetentionBytes, "retention.bytes");

            for (auto const& [name, value] : topicToCreate.Configs) {
                NKafka::TCreateTopicsRequestData::TCreatableTopic::TCreateableTopicConfig config;
                config.Name = name;
                config.Value = value;
                topic.Configs.push_back(config);
            }

            request.Topics.push_back(topic);
        }

        return WriteAndRead<TCreateTopicsResponseData>(header, request);
    }

    TMessagePtr<TCreatePartitionsResponseData> CreatePartitions(std::vector<TTopicConfig> topicsToCreate, bool validateOnly = false) {
        Cerr << ">>>>> TCreateTopicsRequestData\n";

        TRequestHeaderData header = Header(NKafka::EApiKey::CREATE_PARTITIONS, 3);
        TCreatePartitionsRequestData request;
        request.ValidateOnly = validateOnly;
        request.TimeoutMs = 100;

        for (auto& topicToCreate : topicsToCreate) {
            NKafka::TCreatePartitionsRequestData::TCreatePartitionsTopic topic;
            topic.Name = topicToCreate.Name;
            topic.Count = topicToCreate.PartitionsNumber;

            request.Topics.push_back(topic);
        }

        return WriteAndRead<TCreatePartitionsResponseData>(header, request);
    }

    TMessagePtr<TAlterConfigsResponseData> AlterConfigs(std::vector<TTopicConfig> topicsToModify, bool validateOnly = false) {
        Cerr << ">>>>> TAlterConfigsRequestData\n";

        TRequestHeaderData header = Header(NKafka::EApiKey::ALTER_CONFIGS, 2);
        TAlterConfigsRequestData request;
        request.ValidateOnly = validateOnly;

        for (auto& topicToModify : topicsToModify) {
            NKafka::TAlterConfigsRequestData::TAlterConfigsResource resource;
            resource.ResourceType = TOPIC_RESOURCE_TYPE;
            resource.ResourceName = topicToModify.Name;

            auto addConfig = [&resource](std::optional<TString> configValue, TString configName) {
                if (configValue.has_value()) {
                    NKafka::TAlterConfigsRequestData::TAlterConfigsResource::TAlterableConfig config;
                    config.Name = configName;
                    config.Value = configValue.value();
                    resource.Configs.push_back(config);
                }
            };

            addConfig(topicToModify.RetentionMs, "retention.ms");
            addConfig(topicToModify.RetentionBytes, "retention.bytes");

            for (auto const& [name, value] : topicToModify.Configs) {
                NKafka::TAlterConfigsRequestData::TAlterConfigsResource::TAlterableConfig config;
                config.Name = name;
                config.Value = value;
                resource.Configs.push_back(config);
            }
            request.Resources.push_back(resource);
        }

        return WriteAndRead<TAlterConfigsResponseData>(header, request);
    }

    void UnknownApiKey() {
        Cerr << ">>>>> Unknown apiKey\n";

        TRequestHeaderData header;
        header.RequestApiKey = 7654;
        header.RequestApiVersion = 1;
        header.CorrelationId = NextCorrelation();
        header.ClientId = ClientName;

        TApiVersionsRequestData request;
        request.ClientSoftwareName = "SuperTest";
        request.ClientSoftwareVersion = "3100.7.13";

        Write(So, &header, &request);
    }

    void AuthenticateToKafka() {
    {
            auto msg = ApiVersions();

            UNIT_ASSERT_VALUES_EQUAL(msg->ErrorCode, static_cast<TKafkaInt16>(EKafkaErrors::NONE_ERROR));
            UNIT_ASSERT_VALUES_EQUAL(msg->ApiKeys.size(), 18u);
        }

        {
            auto msg = SaslHandshake();

            UNIT_ASSERT_VALUES_EQUAL(msg->ErrorCode, static_cast<TKafkaInt16>(EKafkaErrors::NONE_ERROR));
            UNIT_ASSERT_VALUES_EQUAL(msg->Mechanisms.size(), 1u);
            UNIT_ASSERT_VALUES_EQUAL(*msg->Mechanisms[0], "PLAIN");
        }

        {
            auto msg = SaslAuthenticate("ouruser@/Root", "ourUserPassword");
            UNIT_ASSERT_VALUES_EQUAL(msg->ErrorCode, static_cast<TKafkaInt16>(EKafkaErrors::NONE_ERROR));
        }
    }

protected:
    ui32 NextCorrelation() {
        return Correlation++;
    }

    template <std::derived_from<TApiMessage> T>
    TMessagePtr<T> WriteAndRead(TRequestHeaderData& header, TApiMessage& request) {
        Write(So, &header, &request);
        return Read<T>(Si, &header);
    }

    TRequestHeaderData Header(NKafka::EApiKey apiKey, TKafkaVersion version) {
        TRequestHeaderData header;
        header.RequestApiKey = apiKey;
        header.RequestApiVersion = version;
        header.CorrelationId = NextCorrelation();
        header.ClientId = ClientName;
        return header;
    }

private:
    TNetworkAddress Addr;
    TSocket Socket;
    TSocketOutput So;
    TSocketInput Si;

    ui32 Correlation;
    TString ClientName;
};

Y_UNIT_TEST_SUITE(KafkaProtocol) {
    // this test imitates kafka producer behaviour: 
    // 1. get api version, 
    // 2. authenticate via sasl, 
    // 3. acquire producer id, 
    // 4. produce to topic several messages, read them and assert correct contents and metadata
    Y_UNIT_TEST(ProduceScenario) {
        TInsecureTestServer testServer("2");

        TString topicName = "/Root/topic-0-test";
        ui64 minActivePartitions = 10;

        NYdb::NTopic::TTopicClient pqClient(*testServer.Driver);
        CreateTopic(pqClient, topicName, minActivePartitions, {"consumer-0"});

        auto settings = NTopic::TReadSessionSettings()
                            .AppendTopics(NTopic::TTopicReadSettings(topicName))
                            .ConsumerName("consumer-0");
        auto topicReader = pqClient.CreateReadSession(settings);

        TTestClient client(testServer.Port);

        {
            auto msg = client.ApiVersions();

            UNIT_ASSERT_VALUES_EQUAL(msg->ErrorCode, static_cast<TKafkaInt16>(EKafkaErrors::NONE_ERROR));
            UNIT_ASSERT_VALUES_EQUAL(msg->ApiKeys.size(), 18u);
        }

        // authenticate
        {
            auto msg = client.SaslHandshake();

            UNIT_ASSERT_VALUES_EQUAL(msg->ErrorCode, static_cast<TKafkaInt16>(EKafkaErrors::NONE_ERROR));
            UNIT_ASSERT_VALUES_EQUAL(msg->Mechanisms.size(), 1u);
            UNIT_ASSERT_VALUES_EQUAL(*msg->Mechanisms[0], "PLAIN");
        }

        {
            auto msg = client.SaslAuthenticate("ouruser@/Root", "ourUserPassword");

            UNIT_ASSERT_VALUES_EQUAL(msg->ErrorCode, static_cast<TKafkaInt16>(EKafkaErrors::NONE_ERROR));
        }

        // acquire producer id and epoch
        {
            auto msg = client.InitProducerId();

            UNIT_ASSERT_VALUES_EQUAL(msg->ErrorCode, static_cast<TKafkaInt16>(EKafkaErrors::NONE_ERROR));
        }

        // send test message
        {
            TString key = "record-key";
            TString value = "record-value";
            TString headerKey = "header-key";
            TString headerValue = "header-value";

            TKafkaRecordBatch batch;
            batch.BaseOffset = 3;
            batch.BaseSequence = 5;
            batch.Magic = 2; // Current supported
            batch.Records.resize(1);
            batch.Records[0].Key = TKafkaRawBytes(key.data(), key.size());
            batch.Records[0].Value = TKafkaRawBytes(value.data(), value.size());
            batch.Records[0].Headers.resize(1);
            batch.Records[0].Headers[0].Key = TKafkaRawBytes(headerKey.data(), headerKey.size());
            batch.Records[0].Headers[0].Value = TKafkaRawBytes(headerValue.data(), headerValue.size());

            auto msg = client.Produce(topicName, 0, batch);

            UNIT_ASSERT_VALUES_EQUAL(msg->Responses[0].Name, topicName);
            UNIT_ASSERT_VALUES_EQUAL(msg->Responses[0].PartitionResponses[0].Index, 0);
            UNIT_ASSERT_VALUES_EQUAL(msg->Responses[0].PartitionResponses[0].ErrorCode,
                                     static_cast<TKafkaInt16>(EKafkaErrors::NONE_ERROR));

            // read message from topic to assert delivery
            {
                std::vector<std::pair<TString, std::vector<i32>>> topics {{topicName, {0}}};
                auto msg = client.Fetch(topics);

                UNIT_ASSERT_VALUES_EQUAL(msg->ErrorCode, static_cast<TKafkaInt16>(EKafkaErrors::NONE_ERROR));
                auto record = msg->Responses[0].Partitions[0].Records->Records[0];

                auto recordValue = record.Value.value();
                auto recordValuesAsStr = TString(recordValue.data(), recordValue.size());
                UNIT_ASSERT_VALUES_EQUAL(recordValuesAsStr, value);

                auto readRecordKey = record.Key.value();
                auto readRecordKeysAsStr = TString(readRecordKey.data(), readRecordKey.size());
                UNIT_ASSERT_VALUES_EQUAL(readRecordKeysAsStr, key);

                auto readHeaderKey = record.Headers[0].Key.value();
                auto readHeaderKeyStr = TString(readHeaderKey.data(), readHeaderKey.size());
                UNIT_ASSERT_VALUES_EQUAL(readHeaderKeyStr, headerKey);
<<<<<<< HEAD
=======

                auto readHeaderValue = record.Headers[0].Value.value();
                auto readHeaderValueStr = TString(readHeaderValue.data(), readHeaderValue.size());
                UNIT_ASSERT_VALUES_EQUAL(readHeaderValueStr, headerValue);
>>>>>>> dfda963d

                auto readHeaderValue = record.Headers[0].Value.value();
                auto readHeaderValueStr = TString(readHeaderValue.data(), readHeaderValue.size());
                UNIT_ASSERT_VALUES_EQUAL(readHeaderValueStr, headerValue);
            }

            // read by logbroker protocol
            auto readMessages = Read(topicReader);
            UNIT_ASSERT_EQUAL(readMessages.size(), 1);

            UNIT_ASSERT_EQUAL(readMessages[0].GetMessages().size(), 1);
            auto& readMessage = readMessages[0].GetMessages()[0];
            readMessage.Commit();

            UNIT_ASSERT_STRINGS_EQUAL(readMessage.GetData(), value);
            AssertMessageMeta(readMessage, "__key", key);
            AssertMessageMeta(readMessage, headerKey, headerValue);
        }

        {
            // Check short topic name

            TKafkaRecordBatch batch;
            batch.BaseOffset = 7;
            batch.BaseSequence = 11;
            batch.Magic = 2; // Current supported
            batch.Records.resize(1);
            batch.Records[0].Key = "record-key-1";
            batch.Records[0].Value = "record-value-1";

            auto msg = client.Produce("topic-0-test", 0, batch);

            UNIT_ASSERT_VALUES_EQUAL(msg->Responses[0].Name, "topic-0-test");
            UNIT_ASSERT_VALUES_EQUAL(msg->Responses[0].PartitionResponses[0].Index, 0);
            UNIT_ASSERT_VALUES_EQUAL(msg->Responses[0].PartitionResponses[0].ErrorCode,
                                     static_cast<TKafkaInt16>(EKafkaErrors::NONE_ERROR));

            AssertMessageAvaialbleThroughLogbrokerApiAndCommit(topicReader);
        }

        {
            // Check for few records

            TKafkaRecordBatch batch;
            batch.BaseOffset = 13;
            batch.BaseSequence = 17;
            batch.Magic = 2; // Current supported
            batch.Records.resize(1);
            batch.Records[0].Key = "record-key-0";
            batch.Records[0].Value = "record-value-0";

            std::vector<std::pair<ui32, TKafkaRecordBatch>> msgs;
            msgs.emplace_back(0, batch);
            msgs.emplace_back(1, batch);

            auto msg = client.Produce("topic-0-test", msgs);

            UNIT_ASSERT_VALUES_EQUAL(msg->Responses[0].Name, "topic-0-test");
            UNIT_ASSERT_VALUES_EQUAL(msg->Responses[0].PartitionResponses[0].Index, 0);
            UNIT_ASSERT_VALUES_EQUAL(msg->Responses[0].PartitionResponses[0].ErrorCode,
                                     static_cast<TKafkaInt16>(EKafkaErrors::NONE_ERROR));
            UNIT_ASSERT_VALUES_EQUAL(msg->Responses[0].PartitionResponses[1].Index, 1);
            UNIT_ASSERT_VALUES_EQUAL(msg->Responses[0].PartitionResponses[1].ErrorCode,
                                     static_cast<TKafkaInt16>(EKafkaErrors::NONE_ERROR));

            AssertMessageAvaialbleThroughLogbrokerApiAndCommit(topicReader);
            AssertMessageAvaialbleThroughLogbrokerApiAndCommit(topicReader);
        }

        {
            // Unknown topic

            TKafkaRecordBatch batch;
            batch.BaseOffset = 7;
            batch.BaseSequence = 11;
            batch.Magic = 2; // Current supported
            batch.Records.resize(1);
            batch.Records[0].Key = "record-key-1";
            batch.Records[0].Value = "record-value-1";

            auto msg = client.Produce("topic-0-test-not-exists", 0, batch);

            UNIT_ASSERT_VALUES_EQUAL(msg->Responses[0].Name, "topic-0-test-not-exists");
            UNIT_ASSERT_VALUES_EQUAL(msg->Responses[0].PartitionResponses[0].Index, 0);
            UNIT_ASSERT_VALUES_EQUAL(msg->Responses[0].PartitionResponses[0].ErrorCode,
                                     static_cast<TKafkaInt16>(EKafkaErrors::UNKNOWN_TOPIC_OR_PARTITION));
        }

        {
            // Unknown partition

            TKafkaRecordBatch batch;
            batch.BaseOffset = 7;
            batch.BaseSequence = 11;
            batch.Magic = 2; // Current supported
            batch.Records.resize(1);
            batch.Records[0].Key = "record-key-1";
            batch.Records[0].Value = "record-value-1";

            auto msg = client.Produce("topic-0-test", 10000, batch);

            UNIT_ASSERT_VALUES_EQUAL(msg->Responses[0].Name, "topic-0-test");
            UNIT_ASSERT_VALUES_EQUAL(msg->Responses[0].PartitionResponses[0].Index, 10000);
            UNIT_ASSERT_VALUES_EQUAL(msg->Responses[0].PartitionResponses[0].ErrorCode,
                                     static_cast<TKafkaInt16>(EKafkaErrors::UNKNOWN_TOPIC_OR_PARTITION));
        }

        {
            // Check unknown ApiKey (must be last. close the session)
            // expect no exception
            client.UnknownApiKey();
        }
    } // Y_UNIT_TEST(ProduceScenario)

    Y_UNIT_TEST(FetchScenario) {
        TInsecureTestServer testServer("2");

        TString topicName = "/Root/topic-0-test";
        TString shortTopicName = "topic-0-test";
        TString notExistsTopicName = "/Root/not-exists";

        TString tableName = "/Root/table-0-test";
        TString feedName = "feed";
        TString feedPath = tableName + "/" + feedName;

        ui64 minActivePartitions = 10;

        TString key = "record-key";
        TString value = "record-value";
        TString headerKey = "header-key";
        TString headerValue = "header-value";

        NYdb::NTopic::TTopicClient pqClient(*testServer.Driver);
        CreateTopic(pqClient, topicName, minActivePartitions, {});

        TTestClient client(testServer.Port);

<<<<<<< HEAD
=======
        client.AuthenticateToKafka();

>>>>>>> dfda963d
        {
            // Check list offsets for empty topic
            std::vector<std::pair<i32,i64>> partitions {{0, FirstTopicOffset}, {0, LastTopicOffset}};
            auto msg = client.ListOffsets(partitions, topicName);
            UNIT_ASSERT_VALUES_EQUAL(msg->Topics.size(), 1);
            UNIT_ASSERT_VALUES_EQUAL(msg->Topics[0].Partitions.size(), 2);

            for (auto& topic: msg->Topics) {
                for (auto& partition: topic.Partitions) {
                    UNIT_ASSERT_VALUES_EQUAL(partition.ErrorCode, static_cast<TKafkaInt16>(EKafkaErrors::NONE_ERROR));
                    UNIT_ASSERT_VALUES_EQUAL(partition.Offset, 0);
                }
            }
        }

        {
            // Check empty topic (no records)
            std::vector<std::pair<TString, std::vector<i32>>> topics {{topicName, {0}}};
            auto msg = client.Fetch(topics);

            UNIT_ASSERT_VALUES_EQUAL(msg->ErrorCode, static_cast<TKafkaInt16>(EKafkaErrors::NONE_ERROR));
            UNIT_ASSERT_VALUES_EQUAL(msg->Responses.size(), 1);
            UNIT_ASSERT_VALUES_EQUAL(msg->Responses[0].Partitions.size(), 1);
            UNIT_ASSERT_VALUES_EQUAL(msg->Responses[0].Partitions[0].Records.has_value(), false);
        }

        {
            auto msg = client.InitProducerId();
            UNIT_ASSERT_VALUES_EQUAL(msg->ErrorCode, static_cast<TKafkaInt16>(EKafkaErrors::NONE_ERROR));
        }

        {
            // Produce
            TKafkaRecordBatch batch;
            batch.BaseOffset = 3;
            batch.BaseSequence = 5;
            batch.Magic = 2; // Current supported
            batch.Records.resize(1);
            batch.Records[0].Key = TKafkaRawBytes(key.data(), key.size());
            batch.Records[0].Value = TKafkaRawBytes(value.data(), value.size());
            batch.Records[0].Headers.resize(1);
            batch.Records[0].Headers[0].Key = TKafkaRawBytes(headerKey.data(), headerKey.size());
            batch.Records[0].Headers[0].Value = TKafkaRawBytes(headerValue.data(), headerValue.size());

            auto msg = client.Produce(topicName, 0, batch);

            UNIT_ASSERT_VALUES_EQUAL(msg->Responses[0].Name, topicName);
            UNIT_ASSERT_VALUES_EQUAL(msg->Responses[0].PartitionResponses[0].Index, 0);
            UNIT_ASSERT_VALUES_EQUAL(msg->Responses[0].PartitionResponses[0].ErrorCode,
                                        static_cast<TKafkaInt16>(EKafkaErrors::NONE_ERROR));
        }

        {
            // Check list offsets after produce
            std::vector<std::pair<i32,i64>> partitions {{0, FirstTopicOffset}, {0, LastTopicOffset}};
            auto msg = client.ListOffsets(partitions, topicName);
            UNIT_ASSERT_VALUES_EQUAL(msg->Topics.size(), 1);
            UNIT_ASSERT_VALUES_EQUAL(msg->Topics[0].Partitions.size(), 2);
            UNIT_ASSERT_VALUES_EQUAL(msg->Topics[0].Partitions[0].Offset, 0);
            UNIT_ASSERT_VALUES_EQUAL(msg->Topics[0].Partitions[1].Offset, 1);
        }

        {
            // Check list offsets short topic name
            std::vector<std::pair<i32,i64>> partitions {{0, FirstTopicOffset}, {0, LastTopicOffset}};
            auto msg = client.ListOffsets(partitions, shortTopicName);
            UNIT_ASSERT_VALUES_EQUAL(msg->Topics.size(), 1);
            UNIT_ASSERT_VALUES_EQUAL(msg->Topics[0].Partitions.size(), 2);
            UNIT_ASSERT_VALUES_EQUAL(msg->Topics[0].Partitions[0].Offset, 0);
            UNIT_ASSERT_VALUES_EQUAL(msg->Topics[0].Partitions[1].Offset, 1);
        }

        {
            // Check FETCH
            std::vector<std::pair<TString, std::vector<i32>>> topics {{topicName, {0}}};
            auto msg = client.Fetch(topics);
            UNIT_ASSERT_VALUES_EQUAL(msg->ErrorCode, static_cast<TKafkaInt16>(EKafkaErrors::NONE_ERROR));
            UNIT_ASSERT_VALUES_EQUAL(msg->Responses.size(), 1);
            UNIT_ASSERT_VALUES_EQUAL(msg->Responses[0].Partitions.size(), 1);
            UNIT_ASSERT_VALUES_EQUAL(msg->Responses[0].Partitions[0].Records.has_value(), true);
            UNIT_ASSERT_VALUES_EQUAL(msg->Responses[0].Partitions[0].Records->Records.size(), 1);
            auto record = msg->Responses[0].Partitions[0].Records->Records[0];

            auto data = record.Value.value();
            auto dataStr = TString(data.data(), data.size());
            UNIT_ASSERT_VALUES_EQUAL(dataStr, value);

            auto headerKey = record.Headers[0].Key.value();
            auto headerKeyStr = TString(headerKey.data(), headerKey.size());
            UNIT_ASSERT_VALUES_EQUAL(dataStr, value);

            auto headerValue = record.Headers[0].Value.value();
            auto headerValueStr = TString(headerValue.data(), headerValue.size());
            UNIT_ASSERT_VALUES_EQUAL(dataStr, value);
        }

        {
            // Check big offset
            std::vector<std::pair<TString, std::vector<i32>>> topics {{topicName, {0}}};
            auto msg = client.Fetch(topics, std::numeric_limits<i64>::max());
            UNIT_ASSERT_VALUES_EQUAL(msg->Responses.size(), 1);
            UNIT_ASSERT_VALUES_EQUAL(msg->Responses[0].Partitions.size(), 1);
            UNIT_ASSERT_VALUES_EQUAL(msg->Responses[0].Partitions[0].ErrorCode, static_cast<TKafkaInt16>(EKafkaErrors::OFFSET_OUT_OF_RANGE));
        }

        {
            // Check short topic name
            std::vector<std::pair<TString, std::vector<i32>>> topics {{shortTopicName, {0}}};
            auto msg = client.Fetch(topics);
            UNIT_ASSERT_VALUES_EQUAL(msg->Responses.size(), 1);
            UNIT_ASSERT_VALUES_EQUAL(msg->Responses[0].Partitions.size(), 1);
            UNIT_ASSERT_VALUES_EQUAL(msg->Responses[0].Partitions[0].ErrorCode, static_cast<TKafkaInt16>(EKafkaErrors::NONE_ERROR));
        }

        {
            // Check not exists topics and partition
            std::vector<std::pair<TString, std::vector<i32>>> topics {
                {notExistsTopicName, {0}},
                {"", {0}},
                {topicName, {5000}},
                {topicName, {-1}}
                };
            auto msg = client.Fetch(topics);
            UNIT_ASSERT_VALUES_EQUAL(msg->ErrorCode, static_cast<TKafkaInt16>(EKafkaErrors::NONE_ERROR));
            UNIT_ASSERT_VALUES_EQUAL(msg->Responses.size(), topics.size());
            for (size_t i = 0; i < topics.size(); i++) {
                UNIT_ASSERT_VALUES_EQUAL(msg->Responses[i].Partitions.size(), 1);
                UNIT_ASSERT_VALUES_EQUAL(msg->Responses[0].Partitions[0].ErrorCode, static_cast<TKafkaInt16>(EKafkaErrors::UNKNOWN_TOPIC_OR_PARTITION));
            }
        }

        //broken
        // {
        //     // Check partition double
        //     std::vector<std::pair<TString, std::vector<i32>>> topics {{topicName, {0,0}}};
        //     auto msg = client.Fetch(topics);
        //     UNIT_ASSERT_VALUES_EQUAL(msg->ErrorCode, static_cast<TKafkaInt16>(EKafkaErrors::NONE_ERROR));
        //     UNIT_ASSERT_VALUES_EQUAL(msg->Responses.size(), 1);
        //     UNIT_ASSERT_VALUES_EQUAL(msg->Responses[0].Partitions.size(), 2);

        //     for (size_t i = 0; i < 2; i++) {
        //         auto record = msg->Responses[0].Partitions[i].Records->Records[0];

        //         auto data = record.Value.value();
        //         auto dataStr = TString(data.data(), data.size());
        //         UNIT_ASSERT_VALUES_EQUAL(dataStr, value);
        //     }
        // }

        {
            // Check topic double
            std::vector<std::pair<TString, std::vector<i32>>> topics {{topicName, {0}},{topicName, {0}}};
            auto msg = client.Fetch(topics);
            UNIT_ASSERT_VALUES_EQUAL(msg->ErrorCode, static_cast<TKafkaInt16>(EKafkaErrors::NONE_ERROR));
            UNIT_ASSERT_VALUES_EQUAL(msg->Responses.size(), 2);

            for (size_t i = 0; i < 2; i++) {
                UNIT_ASSERT_VALUES_EQUAL(msg->Responses[i].Partitions.size(), 1);
                auto record = msg->Responses[i].Partitions[0].Records->Records[0];

                auto data = record.Value.value();
                auto dataStr = TString(data.data(), data.size());
                UNIT_ASSERT_VALUES_EQUAL(dataStr, value);
            }
        }
<<<<<<< HEAD
            
=======
        
>>>>>>> dfda963d
        // create table and init cdc for it
        {
            NYdb::NTable::TTableClient tableClient(*testServer.Driver);
            tableClient.RetryOperationSync([&](TSession session)
                {
                    NYdb::NTable::TTableBuilder builder;
                    builder.AddNonNullableColumn("key", NYdb::EPrimitiveType::Int64).SetPrimaryKeyColumn("key");
                    builder.AddNonNullableColumn("value", NYdb::EPrimitiveType::Int64);

                    auto createResult = session.CreateTable(tableName, builder.Build()).ExtractValueSync();
                    UNIT_ASSERT_VALUES_EQUAL(createResult.IsTransportError(), false);
                    Cerr << createResult.GetIssues().ToString() << "\n";
                    UNIT_ASSERT_VALUES_EQUAL(createResult.GetStatus(), EStatus::SUCCESS);

                    auto alterResult = session.AlterTable(tableName, NYdb::NTable::TAlterTableSettings()
                                    .AppendAddChangefeeds(NYdb::NTable::TChangefeedDescription(feedName,
                                                                                            NYdb::NTable::EChangefeedMode::Updates,
                                                                                            NYdb::NTable::EChangefeedFormat::Json))
                                                        ).ExtractValueSync();
                    Cerr << alterResult.GetIssues().ToString() << "\n";
                    UNIT_ASSERT_VALUES_EQUAL(alterResult.IsTransportError(), false);
                    UNIT_ASSERT_VALUES_EQUAL(alterResult.GetStatus(), EStatus::SUCCESS);
                    return alterResult;
                }
            );

            TValueBuilder rows;
            rows.BeginList();
            rows.AddListItem()
                .BeginStruct()
                    .AddMember("key").Int64(1)
                    .AddMember("value").Int64(2)
                .EndStruct();
            rows.EndList();

            auto upsertResult = tableClient.BulkUpsert(tableName, rows.Build()).GetValueSync();
            UNIT_ASSERT_EQUAL(upsertResult.GetStatus(), EStatus::SUCCESS);
        }

        for (size_t i = 10; i--;){
            // Check CDC
            std::vector<std::pair<TString, std::vector<i32>>> topics {{feedPath, {0}}};
            auto msg = client.Fetch(topics);

            if (msg->Responses.empty() || msg->Responses[0].Partitions.empty() || !msg->Responses[0].Partitions[0].Records.has_value()) {
                UNIT_ASSERT_C(i, "Timeout");
                Sleep(TDuration::Seconds(1));
                continue;
            }

            UNIT_ASSERT_VALUES_EQUAL(msg->Responses.size(), 1);
            UNIT_ASSERT_VALUES_EQUAL(msg->Responses[0].Partitions.size(), 1);
            UNIT_ASSERT_VALUES_EQUAL(msg->Responses[0].Partitions[0].ErrorCode, static_cast<TKafkaInt16>(EKafkaErrors::NONE_ERROR));
            UNIT_ASSERT_VALUES_EQUAL(msg->Responses[0].Partitions[0].Records.has_value(), true);
            UNIT_ASSERT_VALUES_EQUAL(msg->Responses[0].Partitions[0].Records->Records.size(), 1);
            auto record = msg->Responses[0].Partitions[0].Records->Records[0];

            auto data = record.Value.value();
            auto dataStr = TString(data.data(), data.size());
            UNIT_ASSERT_VALUES_EQUAL(dataStr, "{\"update\":{\"value\":2},\"key\":[1]}");
<<<<<<< HEAD
=======

            break;
        }
>>>>>>> dfda963d

            break;
        }
    } // Y_UNIT_TEST(FetchScenario)

    Y_UNIT_TEST(BalanceScenario) {
        TInsecureTestServer testServer("2");

        TString topicName = "/Root/topic-0-test";
        TString shortTopicName = "topic-0-test";

        TString secondTopicName = "/Root/topic-1-test";

        TString notExistsTopicName = "/Root/not-exists";

        ui64 minActivePartitions = 12;

        TString group = "consumer-0";
        TString notExistsGroup = "consumer-not-exists";

        NYdb::NTopic::TTopicClient pqClient(*testServer.Driver);
        CreateTopic(pqClient, topicName, minActivePartitions, {group});
        CreateTopic(pqClient, secondTopicName, minActivePartitions, {group});

        TTestClient clientA(testServer.Port);
        TTestClient clientB(testServer.Port);
        TTestClient clientC(testServer.Port);
        TTestClient clientD(testServer.Port);

        {
            auto msg = clientA.ApiVersions();

            UNIT_ASSERT_VALUES_EQUAL(msg->ErrorCode, static_cast<TKafkaInt16>(EKafkaErrors::NONE_ERROR));
            UNIT_ASSERT_VALUES_EQUAL(msg->ApiKeys.size(), 18u);
        }

        {
            auto msg = clientA.SaslHandshake();

            UNIT_ASSERT_VALUES_EQUAL(msg->ErrorCode, static_cast<TKafkaInt16>(EKafkaErrors::NONE_ERROR));
            UNIT_ASSERT_VALUES_EQUAL(msg->Mechanisms.size(), 1u);
            UNIT_ASSERT_VALUES_EQUAL(*msg->Mechanisms[0], "PLAIN");
        }

        {
            auto msg = clientA.SaslAuthenticate("ouruser@/Root", "ourUserPassword");
            UNIT_ASSERT_VALUES_EQUAL(msg->ErrorCode, static_cast<TKafkaInt16>(EKafkaErrors::NONE_ERROR));
        }

        {
            // Check partitions balance
            std::vector<TString> topics;
            topics.push_back(topicName);

            // clientA join group, and get all partitions
            auto readInfoA = clientA.JoinAndSyncGroupAndWaitPartitions(topics, group, minActivePartitions);
            UNIT_ASSERT_VALUES_EQUAL(clientA.Heartbeat(readInfoA.MemberId, readInfoA.GenerationId, group)->ErrorCode, static_cast<TKafkaInt16>(EKafkaErrors::NONE_ERROR));

            // clientB join group, and get 0 partitions, becouse it's all at clientA
            UNIT_ASSERT_VALUES_EQUAL(clientB.SaslHandshake()->ErrorCode, static_cast<TKafkaInt16>(EKafkaErrors::NONE_ERROR));
            UNIT_ASSERT_VALUES_EQUAL(clientB.SaslAuthenticate("ouruser@/Root", "ourUserPassword")->ErrorCode, static_cast<TKafkaInt16>(EKafkaErrors::NONE_ERROR));
            auto readInfoB = clientB.JoinAndSyncGroup(topics, group);
            UNIT_ASSERT_VALUES_EQUAL(readInfoB.Partitions.size(), 0);

            // clientA gets RABALANCE status, because of new reader. We need to release some partitions for new client
            clientA.WaitRebalance(readInfoA.MemberId, readInfoA.GenerationId, group);

            // clientA now gets half of partitions
            readInfoA = clientA.JoinAndSyncGroupAndWaitPartitions(topics, group, minActivePartitions/2);
            UNIT_ASSERT_VALUES_EQUAL(clientA.Heartbeat(readInfoA.MemberId, readInfoA.GenerationId, group)->ErrorCode, static_cast<TKafkaInt16>(EKafkaErrors::NONE_ERROR));

            // some partitions now released, and we can give them to clientB. clientB now gets half of partitions
            clientB.WaitRebalance(readInfoB.MemberId, readInfoB.GenerationId, group);
            readInfoB = clientB.JoinAndSyncGroupAndWaitPartitions(topics, group, minActivePartitions/2);
            UNIT_ASSERT_VALUES_EQUAL(clientB.Heartbeat(readInfoB.MemberId, readInfoB.GenerationId, group)->ErrorCode, static_cast<TKafkaInt16>(EKafkaErrors::NONE_ERROR));

            AssertPartitionsIsUniqueAndCountIsExpected({readInfoA, readInfoB}, minActivePartitions, topicName);

            // clientC join group, and get 0 partitions, becouse it's all at clientA and clientB
            UNIT_ASSERT_VALUES_EQUAL(clientC.SaslHandshake()->ErrorCode, static_cast<TKafkaInt16>(EKafkaErrors::NONE_ERROR));
            UNIT_ASSERT_VALUES_EQUAL(clientC.SaslAuthenticate("ouruser@/Root", "ourUserPassword")->ErrorCode, static_cast<TKafkaInt16>(EKafkaErrors::NONE_ERROR));
            auto readInfoC = clientC.JoinAndSyncGroup(topics, group);
            UNIT_ASSERT_VALUES_EQUAL(readInfoC.Partitions.size(), 0);

            // all clients gets RABALANCE status, because of new reader. We need to release some partitions for new client
            clientA.WaitRebalance(readInfoA.MemberId, readInfoA.GenerationId, group);
            clientB.WaitRebalance(readInfoB.MemberId, readInfoB.GenerationId, group);

            // all clients now gets minActivePartitions/3 partitions
            readInfoA = clientA.JoinAndSyncGroupAndWaitPartitions(topics, group, minActivePartitions/3);
            UNIT_ASSERT_VALUES_EQUAL(clientA.Heartbeat(readInfoA.MemberId, readInfoA.GenerationId, group)->ErrorCode, static_cast<TKafkaInt16>(EKafkaErrors::NONE_ERROR));

            readInfoB = clientB.JoinAndSyncGroupAndWaitPartitions(topics, group, minActivePartitions/3);
            UNIT_ASSERT_VALUES_EQUAL(clientB.Heartbeat(readInfoB.MemberId, readInfoB.GenerationId, group)->ErrorCode, static_cast<TKafkaInt16>(EKafkaErrors::NONE_ERROR));

            readInfoC = clientC.JoinAndSyncGroupAndWaitPartitions(topics, group, minActivePartitions/3);
            UNIT_ASSERT_VALUES_EQUAL(clientC.Heartbeat(readInfoC.MemberId, readInfoC.GenerationId, group)->ErrorCode, static_cast<TKafkaInt16>(EKafkaErrors::NONE_ERROR));

            AssertPartitionsIsUniqueAndCountIsExpected({readInfoA, readInfoB, readInfoC}, minActivePartitions, topicName);

            // clientD join group, and get 0 partitions, becouse it's all at clientA, clientB and clientC
            UNIT_ASSERT_VALUES_EQUAL(clientD.SaslHandshake()->ErrorCode, static_cast<TKafkaInt16>(EKafkaErrors::NONE_ERROR));
            UNIT_ASSERT_VALUES_EQUAL(clientD.SaslAuthenticate("ouruser@/Root", "ourUserPassword")->ErrorCode, static_cast<TKafkaInt16>(EKafkaErrors::NONE_ERROR));
            auto readInfoD = clientD.JoinAndSyncGroup(topics, group);
            UNIT_ASSERT_VALUES_EQUAL(readInfoD.Partitions.size(), 0);

            // all clients gets RABALANCE status, because of new reader. We need to release some partitions
            clientA.WaitRebalance(readInfoA.MemberId, readInfoA.GenerationId, group);
            clientB.WaitRebalance(readInfoB.MemberId, readInfoB.GenerationId, group);
            clientC.WaitRebalance(readInfoC.MemberId, readInfoC.GenerationId, group);

            // all clients now gets minActivePartitions/4 partitions
            readInfoA = clientA.JoinAndSyncGroupAndWaitPartitions(topics, group, minActivePartitions/4);
            UNIT_ASSERT_VALUES_EQUAL(clientA.Heartbeat(readInfoA.MemberId, readInfoA.GenerationId, group)->ErrorCode, static_cast<TKafkaInt16>(EKafkaErrors::NONE_ERROR));

            readInfoB = clientB.JoinAndSyncGroupAndWaitPartitions(topics, group, minActivePartitions/4);
            UNIT_ASSERT_VALUES_EQUAL(clientB.Heartbeat(readInfoB.MemberId, readInfoB.GenerationId, group)->ErrorCode, static_cast<TKafkaInt16>(EKafkaErrors::NONE_ERROR));

            readInfoC = clientC.JoinAndSyncGroupAndWaitPartitions(topics, group, minActivePartitions/4);
            UNIT_ASSERT_VALUES_EQUAL(clientC.Heartbeat(readInfoC.MemberId, readInfoC.GenerationId, group)->ErrorCode, static_cast<TKafkaInt16>(EKafkaErrors::NONE_ERROR));

            readInfoD = clientD.JoinAndSyncGroupAndWaitPartitions(topics, group, minActivePartitions/4);
            UNIT_ASSERT_VALUES_EQUAL(clientD.Heartbeat(readInfoD.MemberId, readInfoD.GenerationId, group)->ErrorCode, static_cast<TKafkaInt16>(EKafkaErrors::NONE_ERROR));

            AssertPartitionsIsUniqueAndCountIsExpected({readInfoA, readInfoB, readInfoC, readInfoD}, minActivePartitions, topicName);


            // cleintA leave group and all partitions goes to clientB, clientB and clientD
            UNIT_ASSERT_VALUES_EQUAL(clientA.LeaveGroup(readInfoA.MemberId, group)->ErrorCode, static_cast<TKafkaInt16>(EKafkaErrors::NONE_ERROR));

            // all other clients gets RABALANCE status, because one clientA leave group.
            clientB.WaitRebalance(readInfoB.MemberId, readInfoB.GenerationId, group);
            clientC.WaitRebalance(readInfoC.MemberId, readInfoC.GenerationId, group);
            clientD.WaitRebalance(readInfoD.MemberId, readInfoD.GenerationId, group);

            // all other clients now gets minActivePartitions/3 partitions
            readInfoB = clientB.JoinAndSyncGroupAndWaitPartitions(topics, group, minActivePartitions/3);
            UNIT_ASSERT_VALUES_EQUAL(clientB.Heartbeat(readInfoB.MemberId, readInfoB.GenerationId, group)->ErrorCode, static_cast<TKafkaInt16>(EKafkaErrors::NONE_ERROR));

            readInfoC = clientC.JoinAndSyncGroupAndWaitPartitions(topics, group, minActivePartitions/3);
            UNIT_ASSERT_VALUES_EQUAL(clientC.Heartbeat(readInfoC.MemberId, readInfoC.GenerationId, group)->ErrorCode, static_cast<TKafkaInt16>(EKafkaErrors::NONE_ERROR));

            readInfoD = clientD.JoinAndSyncGroupAndWaitPartitions(topics, group, minActivePartitions/3);
            UNIT_ASSERT_VALUES_EQUAL(clientD.Heartbeat(readInfoD.MemberId, readInfoD.GenerationId, group)->ErrorCode, static_cast<TKafkaInt16>(EKafkaErrors::NONE_ERROR));

            AssertPartitionsIsUniqueAndCountIsExpected({readInfoB, readInfoC, readInfoD}, minActivePartitions, topicName);


            // all other clients leaves the group
            UNIT_ASSERT_VALUES_EQUAL(clientB.LeaveGroup(readInfoB.MemberId, group)->ErrorCode, static_cast<TKafkaInt16>(EKafkaErrors::NONE_ERROR));
            UNIT_ASSERT_VALUES_EQUAL(clientC.LeaveGroup(readInfoC.MemberId, group)->ErrorCode, static_cast<TKafkaInt16>(EKafkaErrors::NONE_ERROR));
            UNIT_ASSERT_VALUES_EQUAL(clientD.LeaveGroup(readInfoD.MemberId, group)->ErrorCode, static_cast<TKafkaInt16>(EKafkaErrors::NONE_ERROR));
        }

        //release partition before lock
        {
            std::vector<TString> topics;
            topics.push_back(topicName);

            auto readInfoA = clientA.JoinGroup(topics, group);
            Sleep(TDuration::MilliSeconds(200));
            auto readInfoB = clientB.JoinGroup(topics, group);
            Sleep(TDuration::MilliSeconds(200));

            UNIT_ASSERT_VALUES_EQUAL(clientA.LeaveGroup(readInfoA->MemberId.value(), group)->ErrorCode, static_cast<TKafkaInt16>(EKafkaErrors::NONE_ERROR));
            UNIT_ASSERT_VALUES_EQUAL(clientB.LeaveGroup(readInfoB->MemberId.value(), group)->ErrorCode, static_cast<TKafkaInt16>(EKafkaErrors::NONE_ERROR));
        }

        {
            // Check short topic name
            std::vector<TString> topics;
            topics.push_back(shortTopicName);

            auto joinResponse = clientA.JoinGroup(topics, group);
            UNIT_ASSERT_VALUES_EQUAL(joinResponse->ErrorCode, static_cast<TKafkaInt16>(EKafkaErrors::NONE_ERROR));
            UNIT_ASSERT_VALUES_EQUAL(clientA.LeaveGroup(joinResponse->MemberId.value(), group)->ErrorCode, static_cast<TKafkaInt16>(EKafkaErrors::NONE_ERROR));
        }

        {
            // Check not exists group/consumer
            std::vector<TString> topics;
            topics.push_back(topicName);

            auto joinResponse = clientA.JoinGroup(topics, notExistsGroup);
            UNIT_ASSERT_VALUES_EQUAL(joinResponse->ErrorCode, static_cast<TKafkaInt16>(EKafkaErrors::INVALID_REQUEST)); // because TReadInitAndAuthActor returns BAD_REQUEST on failed readRule check
        }

        {
            // Check not exists topic
            std::vector<TString> topics;
            topics.push_back(notExistsTopicName);

            auto joinResponse = clientA.JoinGroup(topics, group);
            UNIT_ASSERT_VALUES_EQUAL(joinResponse->ErrorCode, static_cast<TKafkaInt16>(EKafkaErrors::UNKNOWN_TOPIC_OR_PARTITION));
        }

        {
            // Check few topics
            std::vector<TString> topics;
            topics.push_back(topicName);
            topics.push_back(secondTopicName);

            auto readInfo = clientA.JoinAndSyncGroupAndWaitPartitions(topics, group, minActivePartitions * 2);

            std::unordered_set<TString> topicsSet;
            for (auto partition: readInfo.Partitions) {
                topicsSet.emplace(partition.Topic.value());
            }
            UNIT_ASSERT_VALUES_EQUAL(topicsSet.size(), 2);


            // Check change topics list
            topics.pop_back();
            auto joinResponse = clientA.JoinGroup(topics, group);
            UNIT_ASSERT_VALUES_EQUAL(joinResponse->ErrorCode, static_cast<TKafkaInt16>(EKafkaErrors::REBALANCE_IN_PROGRESS)); // tell client to rejoin
        }

    } // Y_UNIT_TEST(BalanceScenario)

    Y_UNIT_TEST(OffsetCommitAndFetchScenario) {
        TInsecureTestServer testServer("2");

        TString firstTopicName = "/Root/topic-0-test";
        TString secondTopicName = "/Root/topic-1-test";
        TString shortTopicName = "topic-1-test";
        TString notExistsTopicName = "/Root/not-exists";
        ui64 minActivePartitions = 10;

        TString firstConsumerName = "consumer-0";
        TString secondConsumerName = "consumer-1";
        TString notExistsConsumerName = "notExists";

        TString key = "record-key";
        TString value = "record-value";
        TString headerKey = "header-key";
        TString headerValue = "header-value";

        NYdb::NTopic::TTopicClient pqClient(*testServer.Driver);
        CreateTopic(pqClient, firstTopicName, minActivePartitions, {firstConsumerName, secondConsumerName});
        CreateTopic(pqClient, secondTopicName, minActivePartitions, {firstConsumerName, secondConsumerName});

        TTestClient client(testServer.Port);

        client.AuthenticateToKafka();

        auto recordsCount = 5;
        {
            // Produce

            TKafkaRecordBatch batch;
            batch.BaseOffset = 3;
            batch.BaseSequence = 5;
            batch.Magic = 2; // Current supported
            batch.Records.resize(recordsCount);

            for (auto i = 0; i < recordsCount; i++) {
                batch.Records[i].Key = TKafkaRawBytes(key.data(), key.size());
                batch.Records[i].Value = TKafkaRawBytes(value.data(), value.size());
            }

            auto msg = client.Produce(firstTopicName, 0, batch);

            UNIT_ASSERT_VALUES_EQUAL(msg->Responses[0].Name, firstTopicName);
            UNIT_ASSERT_VALUES_EQUAL(msg->Responses[0].PartitionResponses[0].Index, 0);
            UNIT_ASSERT_VALUES_EQUAL(msg->Responses[0].PartitionResponses[0].ErrorCode,
                                     static_cast<TKafkaInt16>(EKafkaErrors::NONE_ERROR));
        }

        {
            // Fetch offsets
            std::map<TString, std::vector<i32>> topicsToPartions;
            topicsToPartions[firstTopicName] = std::vector<i32>{0, 1, 2, 3 };
            auto msg = client.OffsetFetch(firstConsumerName, topicsToPartions);
            UNIT_ASSERT_VALUES_EQUAL(msg->Groups.size(), 1);
            UNIT_ASSERT_VALUES_EQUAL(msg->Groups[0].Topics.size(), 1);
            const auto& partitions = msg->Groups[0].Topics[0].Partitions;
            UNIT_ASSERT_VALUES_EQUAL(partitions.size(), 4);
            auto partition0 = std::find_if(partitions.begin(), partitions.end(), [](const auto& partition) { return partition.PartitionIndex == 0; });
            UNIT_ASSERT_VALUES_UNEQUAL(partition0, partitions.end());
            UNIT_ASSERT_VALUES_EQUAL(partition0->CommittedOffset, 0);
        }

        {
            // Check commit
            std::unordered_map<TString, std::vector<std::pair<ui64,ui64>>> offsets;
            std::vector<std::pair<ui64, ui64>> partitionsAndOffsets;
            for (ui64 i = 0; i < minActivePartitions; ++i) {
                partitionsAndOffsets.emplace_back(std::make_pair(i, recordsCount));
            }
            offsets[firstTopicName] = partitionsAndOffsets;
            offsets[shortTopicName] = partitionsAndOffsets;
            auto msg = client.OffsetCommit(firstConsumerName, offsets);
            UNIT_ASSERT_VALUES_EQUAL(msg->Topics.size(), 2);
            for (const auto& topic : msg->Topics) {
                UNIT_ASSERT_VALUES_EQUAL(topic.Partitions.size(), minActivePartitions);
                for (const auto& partition : topic.Partitions) {
                    if (topic.Name.value() == firstTopicName) {
                        if (partition.PartitionIndex == 0) {
                            UNIT_ASSERT_VALUES_EQUAL(partition.ErrorCode, static_cast<TKafkaInt16>(EKafkaErrors::NONE_ERROR));
                        } else {
                            UNIT_ASSERT_VALUES_EQUAL(partition.ErrorCode, static_cast<TKafkaInt16>(EKafkaErrors::OFFSET_OUT_OF_RANGE));
                        }
                    } else {
                        UNIT_ASSERT_VALUES_EQUAL(partition.ErrorCode, static_cast<TKafkaInt16>(EKafkaErrors::OFFSET_OUT_OF_RANGE));
                    }
                }
            }
        }

        {
            // Fetch offsets after commit
            std::map<TString, std::vector<i32>> topicsToPartions;
            topicsToPartions[firstTopicName] = std::vector<i32>{0, 1, 2 , 3 };
            auto msg = client.OffsetFetch(firstConsumerName, topicsToPartions);
            UNIT_ASSERT_VALUES_EQUAL(msg->Groups.size(), 1);
            UNIT_ASSERT_VALUES_EQUAL(msg->Groups[0].Topics.size(), 1);
            const auto& partitions = msg->Groups[0].Topics[0].Partitions;
            UNIT_ASSERT_VALUES_EQUAL(partitions.size(), 4);
            auto partition0 = std::find_if(partitions.begin(), partitions.end(), [](const auto& partition) { return partition.PartitionIndex == 0; });
            UNIT_ASSERT_VALUES_UNEQUAL(partition0, partitions.end());
            UNIT_ASSERT_VALUES_EQUAL(partition0->CommittedOffset, 5);
        }

        {
            // Check fetch offsets with nonexistent topic
            std::map<TString, std::vector<i32>> topicsToPartions;
            topicsToPartions[notExistsTopicName] = std::vector<i32>{0, 1};
            auto msg = client.OffsetFetch(firstConsumerName, topicsToPartions);
            UNIT_ASSERT_VALUES_EQUAL(msg->Groups.size(), 1);
            UNIT_ASSERT_VALUES_EQUAL(msg->Groups[0].Topics.size(), 1);
            UNIT_ASSERT_VALUES_EQUAL(msg->Groups[0].Topics[0].Partitions.size(), 2);
            for (const auto& partition : msg->Groups[0].Topics[0].Partitions) {
                UNIT_ASSERT_VALUES_EQUAL(partition.ErrorCode, UNKNOWN_TOPIC_OR_PARTITION);
            }
        }

        {
            // Check commit with nonexistent topic
            std::unordered_map<TString, std::vector<std::pair<ui64,ui64>>> offsets;
            std::vector<std::pair<ui64, ui64>> partitionsAndOffsets;
            for (ui64 i = 0; i < minActivePartitions; ++i) {
                partitionsAndOffsets.emplace_back(std::make_pair(i, recordsCount));
            }
            offsets[firstTopicName] = partitionsAndOffsets;
            offsets[notExistsTopicName] = partitionsAndOffsets;

            auto msg = client.OffsetCommit(notExistsConsumerName, offsets);
            UNIT_ASSERT_VALUES_EQUAL(msg->Topics.size(), 2);
            UNIT_ASSERT_VALUES_EQUAL(msg->Topics.back().Partitions.size(), minActivePartitions);
            for (const auto& topic : msg->Topics) {
                for (const auto& partition : topic.Partitions) {
                   UNIT_ASSERT_VALUES_EQUAL(partition.ErrorCode, static_cast<TKafkaInt16>(EKafkaErrors::INVALID_REQUEST));
                }
            }
        }

        {
            // Check fetch offsets nonexistent consumer
            std::map<TString, std::vector<i32>> topicsToPartions;
            topicsToPartions[firstTopicName] = std::vector<i32>{0, 1};
            auto msg = client.OffsetFetch(notExistsConsumerName, topicsToPartions);
            UNIT_ASSERT_VALUES_EQUAL(msg->Groups.size(), 1);
            UNIT_ASSERT_VALUES_EQUAL(msg->Groups[0].Topics.size(), 1);
            UNIT_ASSERT_VALUES_EQUAL(msg->Groups[0].Topics[0].Partitions.size(), 2);
            for (const auto& partition : msg->Groups[0].Topics[0].Partitions) {
                UNIT_ASSERT_VALUES_EQUAL(partition.ErrorCode, RESOURCE_NOT_FOUND);
            }
        }

        {
            // Check commit with nonexistent consumer
            std::unordered_map<TString, std::vector<std::pair<ui64,ui64>>> offsets;
            std::vector<std::pair<ui64, ui64>> partitionsAndOffsets;
            for (ui64 i = 0; i < minActivePartitions; ++i) {
                partitionsAndOffsets.emplace_back(std::make_pair(i, recordsCount));
            }
            offsets[firstTopicName] = partitionsAndOffsets;

            auto msg = client.OffsetCommit(notExistsConsumerName, offsets);
            UNIT_ASSERT_VALUES_EQUAL(msg->Topics.size(), 1);
            UNIT_ASSERT_VALUES_EQUAL(msg->Topics.back().Partitions.size(), minActivePartitions);
            for (const auto& topic : msg->Topics) {
                for (const auto& partition : topic.Partitions) {
                   UNIT_ASSERT_VALUES_EQUAL(partition.ErrorCode, static_cast<TKafkaInt16>(EKafkaErrors::INVALID_REQUEST));
                }
            }
        }

        {
            // Check fetch offsets with 2 consumers and topics
            TOffsetFetchRequestData request;

            TOffsetFetchRequestData::TOffsetFetchRequestGroup::TOffsetFetchRequestTopics topic;
            topic.Name = firstTopicName;
            auto partitionIndexes = std::vector<int>{0};
            topic.PartitionIndexes = partitionIndexes;

            TOffsetFetchRequestData::TOffsetFetchRequestGroup::TOffsetFetchRequestTopics shortTopic;
            shortTopic.Name = shortTopicName;
            shortTopic.PartitionIndexes = partitionIndexes;

            TOffsetFetchRequestData::TOffsetFetchRequestGroup group0;
            group0.GroupId = firstConsumerName;
            group0.Topics.push_back(topic);
            request.Groups.push_back(group0);

            TOffsetFetchRequestData::TOffsetFetchRequestGroup group1;
            group1.GroupId = secondConsumerName;
            group1.Topics.push_back(shortTopic);
            request.Groups.push_back(group1);

            auto msg = client.OffsetFetch(request);

            UNIT_ASSERT_VALUES_EQUAL(msg->Groups.size(), 2);
            for (const auto& group: msg->Groups) {
                UNIT_ASSERT_VALUES_EQUAL(group.Topics.size(), 1);
                UNIT_ASSERT_VALUES_EQUAL(group.Topics[0].Partitions.size(), 1);
                if (group.GroupId == firstConsumerName) {
                    UNIT_ASSERT_VALUES_EQUAL(group.Topics[0].Partitions[0].CommittedOffset, 5);
                } else if (group.GroupId == secondConsumerName) {
                    UNIT_ASSERT_VALUES_EQUAL(group.Topics[0].Partitions[0].CommittedOffset, 0);
                }
                UNIT_ASSERT_VALUES_EQUAL(group.Topics[0].Partitions[0].ErrorCode, NONE_ERROR);
            }
        }
    } // Y_UNIT_TEST(OffsetFetchScenario)

<<<<<<< HEAD
    void RunCreateTopicsScenario(TInsecureTestServer& testServer, TTestClient& client) {
        NYdb::NTopic::TTopicClient pqClient(*testServer.Driver);

=======
    Y_UNIT_TEST(CreateTopicsScenario) {
        TInsecureTestServer testServer("2");

        NYdb::NTopic::TTopicClient pqClient(*testServer.Driver);

        TTestClient client(testServer.Port);

        client.AuthenticateToKafka();

>>>>>>> dfda963d
        auto describeTopicSettings = NTopic::TDescribeTopicSettings().IncludeStats(true);
        {
            // Creation of two topics
            auto msg = client.CreateTopics({
                TTopicConfig("topic-999-test", 12),
                TTopicConfig("topic-998-test", 13)
            });
            UNIT_ASSERT_VALUES_EQUAL(msg->Topics.size(), 2);
            UNIT_ASSERT_VALUES_EQUAL(msg->Topics[0].Name.value(), "topic-999-test");
            UNIT_ASSERT_VALUES_EQUAL(msg->Topics[1].Name.value(), "topic-998-test");

            auto result999 = pqClient.DescribeTopic("/Root/topic-999-test", describeTopicSettings).GetValueSync();
            UNIT_ASSERT(result999.IsSuccess());
            UNIT_ASSERT_EQUAL(result999.GetTopicDescription().GetPartitions().size(), 12);

            auto result998 = pqClient.DescribeTopic("/Root/topic-998-test", describeTopicSettings).GetValueSync();
            UNIT_ASSERT(result998.IsSuccess());
            UNIT_ASSERT_EQUAL(result998.GetTopicDescription().GetPartitions().size(), 13);
        }

        {
            // Duplicate topics
            auto msg = client.CreateTopics({
                TTopicConfig("topic-997-test", 1),
                TTopicConfig("topic-997-test", 1)
            });

            UNIT_ASSERT_VALUES_EQUAL(msg->Topics.size(), 1);
            UNIT_ASSERT_VALUES_EQUAL(msg->Topics[0].Name.value(), "topic-997-test");
            UNIT_ASSERT_VALUES_EQUAL(msg->Topics[0].ErrorCode, INVALID_REQUEST);

            auto describeTopicSettings = NTopic::TDescribeTopicSettings().IncludeStats(true);
            auto result = pqClient.DescribeTopic("/Root/topic-997-test", describeTopicSettings).GetValueSync();
            UNIT_ASSERT(!result.IsSuccess());
        }

        {
            // One OK, two duplicate topics
            auto msg = client.CreateTopics({
                TTopicConfig("topic-996-test", 1),
                TTopicConfig("topic-995-test", 1),
                TTopicConfig("topic-995-test", 1)
            });

            UNIT_ASSERT_VALUES_EQUAL(msg->Topics.size(), 2);
            UNIT_ASSERT_VALUES_EQUAL(msg->Topics[0].Name.value(), "topic-996-test");
            UNIT_ASSERT_VALUES_EQUAL(msg->Topics[0].ErrorCode, NONE_ERROR);
            auto result996 = pqClient.DescribeTopic("/Root/topic-996-test", describeTopicSettings).GetValueSync();
            UNIT_ASSERT(result996.IsSuccess());

            UNIT_ASSERT_VALUES_EQUAL(msg->Topics[1].Name.value(), "topic-995-test");
            UNIT_ASSERT_VALUES_EQUAL(msg->Topics[1].ErrorCode, INVALID_REQUEST);

            auto result995 = pqClient.DescribeTopic("/Root/topic-995-test", describeTopicSettings).GetValueSync();
            UNIT_ASSERT(!result995.IsSuccess());
        }

        {
            // Existing topic
            client.CreateTopics({ TTopicConfig("topic-994-test", 1) });
            auto result = pqClient.DescribeTopic("/Root/topic-994-test", describeTopicSettings).GetValueSync();
            UNIT_ASSERT(result.IsSuccess());

            auto msg = client.CreateTopics({ TTopicConfig("topic-994-test", 1) });
            UNIT_ASSERT_VALUES_EQUAL(msg->Topics.size(), 1);
            UNIT_ASSERT_VALUES_EQUAL(msg->Topics[0].Name.value(), "topic-994-test");
        }

        {
            // Set valid retention
            ui64 retentionMs = 168 * 60 * 60 * 1000;
            ui64 retentionBytes = 51'200 * 1_MB;

            auto msg = client.CreateTopics({ TTopicConfig("topic-993-test", 1, std::to_string(retentionMs), std::to_string(retentionBytes))});
            UNIT_ASSERT_VALUES_EQUAL(msg->Topics.size(), 1);
            UNIT_ASSERT_VALUES_EQUAL(msg->Topics[0].Name.value(), "topic-993-test");

            auto result993 = pqClient.DescribeTopic("/Root/topic-993-test", describeTopicSettings).GetValueSync();
            UNIT_ASSERT(result993.IsSuccess());
            UNIT_ASSERT_VALUES_EQUAL(result993.GetTopicDescription().GetRetentionPeriod().MilliSeconds(), retentionMs);
            UNIT_ASSERT_VALUES_EQUAL(result993.GetTopicDescription().GetRetentionStorageMb(), retentionBytes / 1_MB);
        }

        {
            // retention.ms is not number
            auto msg = client.CreateTopics({ TTopicConfig("topic-992-test", 1, "not_a_number", "42")});
            UNIT_ASSERT_VALUES_EQUAL(msg->Topics.size(), 1);
            UNIT_ASSERT_VALUES_EQUAL(msg->Topics[0].Name.value(), "topic-992-test");
            UNIT_ASSERT_VALUES_EQUAL(msg->Topics[0].ErrorCode, INVALID_CONFIG);

            auto result992 = pqClient.DescribeTopic("/Root/topic-992-test", describeTopicSettings).GetValueSync();
            UNIT_ASSERT(!result992.IsSuccess());
        }

        {
            // retention.bytes is not number
            auto msg = client.CreateTopics({ TTopicConfig("topic-991-test", 1, "42", "not_a_number")});
            UNIT_ASSERT_VALUES_EQUAL(msg->Topics.size(), 1);
            UNIT_ASSERT_VALUES_EQUAL(msg->Topics[0].Name.value(), "topic-991-test");
            UNIT_ASSERT_VALUES_EQUAL(msg->Topics[0].ErrorCode, INVALID_CONFIG);

            auto result992 = pqClient.DescribeTopic("/Root/topic-992-test", describeTopicSettings).GetValueSync();
            UNIT_ASSERT(!result992.IsSuccess());
        }

        {
            // Empty topic name
            auto msg = client.CreateTopics({ TTopicConfig("", 1)});
            UNIT_ASSERT_VALUES_EQUAL(msg->Topics.size(), 1);
            UNIT_ASSERT_VALUES_EQUAL(msg->Topics[0].ErrorCode, INVALID_REQUEST);
        }

        {
            // Wrong topic name
            auto msg = client.CreateTopics({ TTopicConfig("//////", 1)});
            UNIT_ASSERT_VALUES_EQUAL(msg->Topics.size(), 1);
            UNIT_ASSERT_VALUES_EQUAL(msg->Topics[0].ErrorCode, INVALID_REQUEST);
        }

        {
            // Wrong topic name
            auto msg = client.CreateTopics({ TTopicConfig("/Root/", 1)});
            UNIT_ASSERT_VALUES_EQUAL(msg->Topics.size(), 1);
            UNIT_ASSERT_VALUES_EQUAL(msg->Topics[0].ErrorCode, INVALID_REQUEST);
        }

        {
            // Wrong topic name
            auto msg = client.CreateTopics({ TTopicConfig("/Root//", 1)});
            UNIT_ASSERT_VALUES_EQUAL(msg->Topics.size(), 1);
            UNIT_ASSERT_VALUES_EQUAL(msg->Topics[0].ErrorCode, INVALID_REQUEST);
        }

        {
            // Set invalid retention
            ui64 retentionMs = 13 * 60 * 60 * 1000;
            ui64 retentionBytes = 11'000'000'000ul;

            auto msg = client.CreateTopics({ TTopicConfig("topic-990-test", 1, std::to_string(retentionMs), std::to_string(retentionBytes))});
            UNIT_ASSERT_VALUES_EQUAL(msg->Topics.size(), 1);
            UNIT_ASSERT_VALUES_EQUAL(msg->Topics[0].Name.value(), "topic-990-test");
            UNIT_ASSERT_VALUES_EQUAL(msg->Topics[0].ErrorCode, INVALID_REQUEST);

            auto result992 = pqClient.DescribeTopic("/Root/topic-990-test", describeTopicSettings).GetValueSync();
            UNIT_ASSERT(!result992.IsSuccess());
        }

        {
            // Set only ms retention
            ui64 retentionMs = 168 * 60 * 60 * 1000;
            auto msg = client.CreateTopics({ TTopicConfig("topic-989-test", 1, std::to_string(retentionMs)) });

            UNIT_ASSERT_VALUES_EQUAL(msg->Topics.size(), 1);
            UNIT_ASSERT_VALUES_EQUAL(msg->Topics[0].Name.value(), "topic-989-test");
            UNIT_ASSERT_VALUES_EQUAL(msg->Topics[0].ErrorCode, INVALID_REQUEST);

            auto result993 = pqClient.DescribeTopic("/Root/topic-989-test", describeTopicSettings).GetValueSync();
            UNIT_ASSERT(!result993.IsSuccess());
        }

        {
            // Validation only
            auto msg = client.CreateTopics({ TTopicConfig("topic-988-test", 1)}, true);
            UNIT_ASSERT_VALUES_EQUAL(msg->Topics.size(), 1);
            UNIT_ASSERT_VALUES_EQUAL(msg->Topics[0].Name.value(), "topic-988-test");

            auto result993 = pqClient.DescribeTopic("/Root/topic-988-test", describeTopicSettings).GetValueSync();
            UNIT_ASSERT(!result993.IsSuccess());
        }

        {
            // Legal, but meaningless for Logbroker config
            std::map<TString, TString> configs { std::make_pair("flush.messages", "1") };
            auto msg = client.CreateTopics( { TTopicConfig("topic-987-test", 1, std::nullopt, std::nullopt, configs) });
            UNIT_ASSERT_VALUES_EQUAL(msg->Topics.size(), 1);
            UNIT_ASSERT_VALUES_EQUAL(msg->Topics[0].Name.value(), "topic-987-test");
            UNIT_ASSERT_VALUES_EQUAL(msg->Topics[0].ErrorCode, NONE_ERROR);

            auto result = pqClient.DescribeTopic("/Root/topic-987-test", describeTopicSettings).GetValueSync();
            UNIT_ASSERT(result.IsSuccess());
        }

        {
            // Both legal and illegal configs
            std::map<TString, TString> configs { std::make_pair("compression.type", "zstd"), std::make_pair("flush.messages", "1") };
            auto msg = client.CreateTopics( { TTopicConfig("topic-986-test", 1, std::nullopt, std::nullopt, configs) });
            UNIT_ASSERT_VALUES_EQUAL(msg->Topics.size(), 1);
            UNIT_ASSERT_VALUES_EQUAL(msg->Topics[0].Name.value(), "topic-986-test");
            UNIT_ASSERT_VALUES_EQUAL(msg->Topics[0].ErrorCode, INVALID_REQUEST);

            auto result = pqClient.DescribeTopic("/Root/topic-986-test", describeTopicSettings).GetValueSync();
            UNIT_ASSERT(!result.IsSuccess());
        }

    }

    Y_UNIT_TEST(CreateTopicsScenarioWithKafkaAuth) {
        TInsecureTestServer testServer("2");
        TTestClient client(testServer.Port);
        client.AuthenticateToKafka();

        RunCreateTopicsScenario(testServer, client);
    } // Y_UNIT_TEST(CreateTopicsScenarioWithKafkaAuth)

    Y_UNIT_TEST(CreateTopicsScenarioWithoutKafkaAuth) {
        TInsecureTestServer testServer("2");
        TTestClient client(testServer.Port);

        RunCreateTopicsScenario(testServer, client);
    } // Y_UNIT_TEST(CreateTopicsScenarioWithoutKafkaAuth)

    Y_UNIT_TEST(CreatePartitionsScenario) {

        TInsecureTestServer testServer("2");

        TString topic1Name = "/Root/topic-1-test";
        TString shortTopic1Name = "topic-1-test";

        TString topic2Name = "/Root/topic-2-test";
        TString shortTopic2Name = "topic-2-test";

        TString key = "record-key";
        TString value = "record-value";
        TString headerKey = "header-key";
        TString headerValue = "header-value";

        NYdb::NTopic::TTopicClient pqClient(*testServer.Driver);
        CreateTopic(pqClient, topic1Name, 10, {});
        CreateTopic(pqClient, topic2Name, 20, {});

        TTestClient client(testServer.Port);

        client.AuthenticateToKafka();

        auto describeTopicSettings = NTopic::TDescribeTopicSettings().IncludeStats(true);

        {
            // Validate only
            auto msg = client.CreatePartitions({
                TTopicConfig(topic1Name, 11),
                TTopicConfig(topic2Name, 21)
            }, true);
            UNIT_ASSERT_VALUES_EQUAL(msg->Results.size(), 2);
            UNIT_ASSERT_VALUES_EQUAL(msg->Results[0].Name.value(), topic1Name);
            UNIT_ASSERT_VALUES_EQUAL(msg->Results[1].Name.value(), topic2Name);

            auto result0 = pqClient.DescribeTopic(topic1Name, describeTopicSettings).GetValueSync();
            UNIT_ASSERT(result0.IsSuccess());
            UNIT_ASSERT_EQUAL(result0.GetTopicDescription().GetPartitions().size(), 10);

            auto result1 = pqClient.DescribeTopic(topic2Name, describeTopicSettings).GetValueSync();
            UNIT_ASSERT(result1.IsSuccess());
            UNIT_ASSERT_EQUAL(result1.GetTopicDescription().GetPartitions().size(), 20);
        }

        {
            // Increase partitions number
            auto msg = client.CreatePartitions({
                TTopicConfig(shortTopic1Name, 11),
                TTopicConfig(shortTopic2Name, 21)
            });

            UNIT_ASSERT_VALUES_EQUAL(msg->Results.size(), 2);
            UNIT_ASSERT_VALUES_EQUAL(msg->Results[0].Name.value(), shortTopic1Name);
            UNIT_ASSERT_VALUES_EQUAL(msg->Results[0].ErrorCode, NONE_ERROR);
            UNIT_ASSERT_VALUES_EQUAL(msg->Results[1].Name.value(), shortTopic2Name);
            UNIT_ASSERT_VALUES_EQUAL(msg->Results[1].ErrorCode, NONE_ERROR);

            auto result1 = pqClient.DescribeTopic(topic1Name, describeTopicSettings).GetValueSync();
            UNIT_ASSERT(result1.IsSuccess());
            UNIT_ASSERT_EQUAL(result1.GetTopicDescription().GetPartitions().size(), 11);

            auto result2 = pqClient.DescribeTopic(topic2Name, describeTopicSettings).GetValueSync();
            UNIT_ASSERT(result2.IsSuccess());
            UNIT_ASSERT_EQUAL(result2.GetTopicDescription().GetPartitions().size(), 21);
        }

        {
            // Check with two same topic names
            auto msg = client.CreatePartitions({
                TTopicConfig(shortTopic1Name, 12),
                TTopicConfig(shortTopic1Name, 12)
            });

            UNIT_ASSERT_VALUES_EQUAL(msg->Results.size(), 1);
            UNIT_ASSERT_VALUES_EQUAL(msg->Results[0].Name.value(), shortTopic1Name);
            UNIT_ASSERT_VALUES_EQUAL(msg->Results[0].ErrorCode, INVALID_REQUEST);

            auto result = pqClient.DescribeTopic(topic1Name, describeTopicSettings).GetValueSync();
            UNIT_ASSERT(result.IsSuccess());
            UNIT_ASSERT_EQUAL(result.GetTopicDescription().GetPartitions().size(), 11);
        }

        {
            // Check with lesser partitions number
            auto msg = client.CreatePartitions({ TTopicConfig(shortTopic1Name, 1) });

            UNIT_ASSERT_VALUES_EQUAL(msg->Results.size(), 1);
            UNIT_ASSERT_VALUES_EQUAL(msg->Results[0].Name.value(), shortTopic1Name);
            UNIT_ASSERT_VALUES_EQUAL(msg->Results[0].ErrorCode, INVALID_REQUEST);

            auto result1 = pqClient.DescribeTopic(topic1Name, describeTopicSettings).GetValueSync();
            UNIT_ASSERT(result1.IsSuccess());
            UNIT_ASSERT_EQUAL(result1.GetTopicDescription().GetPartitions().size(), 11);
        }

        {
            // Check with nonexistent topic name
            auto topicName = "NonExTopicName";
            auto msg = client.CreatePartitions({ TTopicConfig(topicName, 1) });

            UNIT_ASSERT_VALUES_EQUAL(msg->Results.size(), 1);
            UNIT_ASSERT_VALUES_EQUAL(msg->Results[0].Name.value(), topicName);
            UNIT_ASSERT_VALUES_EQUAL(msg->Results[0].ErrorCode, UNKNOWN_TOPIC_OR_PARTITION);

            auto result1 = pqClient.DescribeTopic(topic1Name, describeTopicSettings).GetValueSync();
            UNIT_ASSERT(result1.IsSuccess());
            UNIT_ASSERT_EQUAL(result1.GetTopicDescription().GetPartitions().size(), 11);
        }
    } // Y_UNIT_TEST(CreatePartitionsScenario)

    Y_UNIT_TEST(AlterConfigsScenario) {
        TInsecureTestServer testServer("2");

        TString topic0Name = "/Root/topic-0-test";
        TString shortTopic0Name = "topic-0-test";
        TString topic1Name = "/Root/topic-1-test";
        TString shortTopic1Name = "topic-1-test";
        TString notExistsTopicName = "/Root/not-exists";
        ui64 minActivePartitions = 10;

        NYdb::NTopic::TTopicClient pqClient(*testServer.Driver);
        {
            auto result0 = pqClient.CreateTopic(
                topic0Name,
                NYdb::NTopic::TCreateTopicSettings().PartitioningSettings(minActivePartitions, minActivePartitions)
            ).ExtractValueSync();
            UNIT_ASSERT_VALUES_EQUAL(result0.IsTransportError(), false);
            UNIT_ASSERT_VALUES_EQUAL(result0.GetStatus(), EStatus::SUCCESS);

            auto result1 = pqClient.CreateTopic(
                topic1Name,
                NYdb::NTopic::TCreateTopicSettings().PartitioningSettings(minActivePartitions, minActivePartitions)
            ).ExtractValueSync();
            UNIT_ASSERT_VALUES_EQUAL(result1.IsTransportError(), false);
            UNIT_ASSERT_VALUES_EQUAL(result1.GetStatus(), EStatus::SUCCESS);
        }

        TTestClient client(testServer.Port);

        client.AuthenticateToKafka();

        auto describeTopicSettings = NTopic::TDescribeTopicSettings().IncludeStats(true);

        {
            // Check validate only
            auto msg = client.AlterConfigs({ TTopicConfig(shortTopic0Name, 1), TTopicConfig(notExistsTopicName, 1) }, true);

            UNIT_ASSERT_VALUES_EQUAL(msg->Responses[0].ResourceName.value(), shortTopic0Name);
            UNIT_ASSERT_VALUES_EQUAL(msg->Responses[0].ErrorCode, NONE_ERROR);

            UNIT_ASSERT_VALUES_EQUAL(msg->Responses[1].ResourceName.value(), notExistsTopicName);
            UNIT_ASSERT_VALUES_EQUAL(msg->Responses[1].ErrorCode, NONE_ERROR);
        }

        {
            // Set valid retention
            ui64 retentionMs = 168 * 60 * 60 * 1000;
            ui64 retentionBytes = 51'200 * 1_MB;

            auto msg = client.AlterConfigs({
                    TTopicConfig(shortTopic0Name, 1, std::to_string(retentionMs), std::to_string(retentionBytes)),
                    TTopicConfig(shortTopic1Name, 1, std::to_string(retentionMs), std::to_string(retentionBytes)),
            });

            UNIT_ASSERT_VALUES_EQUAL(msg->Responses.size(), 2);

            UNIT_ASSERT_VALUES_EQUAL(msg->Responses[0].ResourceName.value(), shortTopic0Name);
            UNIT_ASSERT_VALUES_EQUAL(msg->Responses[0].ErrorCode, NONE_ERROR);

            UNIT_ASSERT_VALUES_EQUAL(msg->Responses[1].ResourceName.value(), shortTopic1Name);
            UNIT_ASSERT_VALUES_EQUAL(msg->Responses[1].ErrorCode, NONE_ERROR);

            auto result0 = pqClient.DescribeTopic(shortTopic0Name, describeTopicSettings).GetValueSync();
            UNIT_ASSERT(result0.IsSuccess());
            UNIT_ASSERT_VALUES_EQUAL(result0.GetTopicDescription().GetRetentionPeriod().MilliSeconds(), retentionMs);
            UNIT_ASSERT_VALUES_EQUAL(result0.GetTopicDescription().GetRetentionStorageMb(), retentionBytes / (1024 * 1024));

            auto result1 = pqClient.DescribeTopic(shortTopic0Name, describeTopicSettings).GetValueSync();
            UNIT_ASSERT(result1.IsSuccess());
            UNIT_ASSERT_VALUES_EQUAL(result1.GetTopicDescription().GetRetentionPeriod().MilliSeconds(), retentionMs);
            UNIT_ASSERT_VALUES_EQUAL(result1.GetTopicDescription().GetRetentionStorageMb(), retentionBytes / (1024 * 1024));
        }

        {
            // Wrong config value(retention.ms) isn't applied
            auto initialTopicDescription = pqClient.DescribeTopic(shortTopic0Name, describeTopicSettings)
                    .GetValueSync()
                    .GetTopicDescription();

            auto msg = client.AlterConfigs({ TTopicConfig(shortTopic0Name, 1, "not_a_number", "42")});

            UNIT_ASSERT_VALUES_EQUAL(msg->Responses.size(), 1);
            UNIT_ASSERT_VALUES_EQUAL(msg->Responses[0].ResourceName.value(), shortTopic0Name);
            UNIT_ASSERT_VALUES_EQUAL(msg->Responses[0].ErrorCode, INVALID_CONFIG);

            auto resultingTopicDescription = pqClient.DescribeTopic(shortTopic0Name, describeTopicSettings)
                    .GetValueSync()
                    .GetTopicDescription();

            UNIT_ASSERT_VALUES_EQUAL(
                    initialTopicDescription.GetRetentionPeriod().MilliSeconds(),
                    resultingTopicDescription.GetRetentionPeriod().MilliSeconds()
            );
            UNIT_ASSERT_VALUES_EQUAL(
                    initialTopicDescription.GetRetentionStorageMb(),
                    resultingTopicDescription.GetRetentionStorageMb()
            );
        }

        {
            // Nonnumber retention.bytes
            auto alteredTopic = TTopicConfig(
                    shortTopic0Name,
                    1,
                    std::nullopt,
                    "notNumber"
            );
            auto msg = client.AlterConfigs({alteredTopic});
            UNIT_ASSERT_VALUES_EQUAL(msg->Responses.size(), 1);
            UNIT_ASSERT_VALUES_EQUAL(msg->Responses[0].ResourceName.value(), shortTopic0Name);
            UNIT_ASSERT_VALUES_EQUAL(msg->Responses[0].ErrorCode, INVALID_CONFIG);
        }

        {
            // Too big retention.ms
            auto alteredTopic = TTopicConfig(
                    shortTopic0Name,
                    1,
                    std::to_string(365 * 24 * 60 * 60 * 1000ul),
                    std::nullopt
            );
            auto msg = client.AlterConfigs({alteredTopic});
            UNIT_ASSERT_VALUES_EQUAL(msg->Responses.size(), 1);
            UNIT_ASSERT_VALUES_EQUAL(msg->Responses[0].ResourceName.value(), shortTopic0Name);
            UNIT_ASSERT_VALUES_EQUAL(msg->Responses[0].ErrorCode, INVALID_CONFIG);
        }

        {
            // Duplicate topics
            ui64 retentionMs = 168 * 60 * 60 * 1000;
            ui64 retentionBytes = 51'200 * 1_MB;

            auto msg = client.AlterConfigs({
                    TTopicConfig(shortTopic0Name, 1, std::to_string(retentionMs), std::to_string(retentionBytes)),
                    TTopicConfig(shortTopic0Name, 1, std::to_string(retentionMs), std::to_string(retentionBytes)),
            });

            UNIT_ASSERT_VALUES_EQUAL(msg->Responses.size(), 1);
            UNIT_ASSERT_VALUES_EQUAL(msg->Responses[0].ResourceName.value(), shortTopic0Name);
            UNIT_ASSERT_VALUES_EQUAL(msg->Responses[0].ErrorCode, INVALID_REQUEST);
        }

        {
            // Legal, but meaningless for Logbroker config
            std::map<TString, TString> configs { std::make_pair("flush.messages", "1") };
            auto msg = client.AlterConfigs({ TTopicConfig(shortTopic0Name, 1, std::nullopt, std::nullopt, configs) });

            UNIT_ASSERT_VALUES_EQUAL(msg->Responses.size(), 1);
            UNIT_ASSERT_VALUES_EQUAL(msg->Responses[0].ResourceName.value(), shortTopic0Name);
            UNIT_ASSERT_VALUES_EQUAL(msg->Responses[0].ErrorCode, NONE_ERROR);
        }

        {
            // Both legal and illegal configs
            std::map<TString, TString> configs { std::make_pair("compression.type", "zstd"), std::make_pair("flush.messages", "1") };
            auto msg = client.AlterConfigs({ TTopicConfig(shortTopic0Name, 1, std::nullopt, std::nullopt, configs) });

            UNIT_ASSERT_VALUES_EQUAL(msg->Responses.size(), 1);
            UNIT_ASSERT_VALUES_EQUAL(msg->Responses[0].ResourceName.value(), shortTopic0Name);
            UNIT_ASSERT_VALUES_EQUAL(msg->Responses[0].ErrorCode, INVALID_REQUEST);
        }

    }

    Y_UNIT_TEST(LoginWithApiKey) {
        TInsecureTestServer testServer;

        TString topicName = "/Root/topic-0-test";

        NYdb::NTopic::TTopicClient pqClient(*testServer.Driver);
        CreateTopic(pqClient, topicName, 10, {"consumer-0"});

        auto settings = NTopic::TReadSessionSettings()
                            .AppendTopics(NTopic::TTopicReadSettings(topicName))
                            .ConsumerName("consumer-0");
        auto topicReader = pqClient.CreateReadSession(settings);

        TTestClient client(testServer.Port);

        {
            auto msg = client.ApiVersions();

            UNIT_ASSERT_VALUES_EQUAL(msg->ErrorCode, static_cast<TKafkaInt16>(EKafkaErrors::NONE_ERROR));
            UNIT_ASSERT_VALUES_EQUAL(msg->ApiKeys.size(), 18u);
        }

        {
            auto msg = client.SaslHandshake();

            UNIT_ASSERT_VALUES_EQUAL(msg->ErrorCode, static_cast<TKafkaInt16>(EKafkaErrors::NONE_ERROR));
            UNIT_ASSERT_VALUES_EQUAL(msg->Mechanisms.size(), 1u);
            UNIT_ASSERT_VALUES_EQUAL(*msg->Mechanisms[0], "PLAIN");
        }

        {
            auto msg = client.SaslAuthenticate("@/Root", "ApiKey-value-valid");
            Cerr << msg->ErrorMessage << "\n";
            UNIT_ASSERT_VALUES_EQUAL(msg->ErrorCode, static_cast<TKafkaInt16>(EKafkaErrors::NONE_ERROR));
        }

        Sleep(TDuration::Seconds(1));
    }

    Y_UNIT_TEST(LoginWithApiKeyWithoutAt) {
        TInsecureTestServer testServer;

        TString topicName = "/Root/topic-0-test";

        NYdb::NTopic::TTopicClient pqClient(*testServer.Driver);
        CreateTopic(pqClient, topicName, 10, {"consumer-0"});

        auto settings = NTopic::TReadSessionSettings()
                            .AppendTopics(NTopic::TTopicReadSettings(topicName))
                            .ConsumerName("consumer-0");
        auto topicReader = pqClient.CreateReadSession(settings);

        TTestClient client(testServer.Port);

        {
            auto msg = client.ApiVersions();

            UNIT_ASSERT_VALUES_EQUAL(msg->ErrorCode, static_cast<TKafkaInt16>(EKafkaErrors::NONE_ERROR));
            UNIT_ASSERT_VALUES_EQUAL(msg->ApiKeys.size(), 18u);
        }

        {
            auto msg = client.SaslHandshake();

            UNIT_ASSERT_VALUES_EQUAL(msg->ErrorCode, static_cast<TKafkaInt16>(EKafkaErrors::NONE_ERROR));
            UNIT_ASSERT_VALUES_EQUAL(msg->Mechanisms.size(), 1u);
            UNIT_ASSERT_VALUES_EQUAL(*msg->Mechanisms[0], "PLAIN");
        }

        {
            auto msg = client.SaslAuthenticate("/Root", "ApiKey-value-valid");
            Cerr << msg->ErrorMessage << "\n";
            UNIT_ASSERT_VALUES_EQUAL(msg->ErrorCode, static_cast<TKafkaInt16>(EKafkaErrors::NONE_ERROR));
        }

        Sleep(TDuration::Seconds(1));
    } // LoginWithApiKeyWithoutAt

    Y_UNIT_TEST(MetadataScenario) {
        TInsecureTestServer testServer;
        TTestClient client(testServer.Port);

        auto metadataResponse = client.Metadata({});

        UNIT_ASSERT_VALUES_EQUAL(metadataResponse->ClusterId, "ydb-cluster");
        UNIT_ASSERT_VALUES_EQUAL(metadataResponse->ControllerId, testServer.KikimrServer->GetRuntime()->GetFirstNodeId());
        UNIT_ASSERT_VALUES_EQUAL(metadataResponse->Topics.size(), 0);
        UNIT_ASSERT_VALUES_EQUAL(metadataResponse->Brokers.size(), 1);
        UNIT_ASSERT_VALUES_EQUAL(metadataResponse->Brokers[0].NodeId, testServer.KikimrServer->GetRuntime()->GetFirstNodeId());
        UNIT_ASSERT_VALUES_EQUAL(metadataResponse->Brokers[0].Host, "::1");
        UNIT_ASSERT_VALUES_EQUAL(metadataResponse->Brokers[0].Port, testServer.Port);
    }

    Y_UNIT_TEST(MetadataInServerlessScenario) {
        TInsecureTestServer testServer("1", true);
        TTestClient client(testServer.Port);

        auto metadataResponse = client.Metadata({});

        UNIT_ASSERT_VALUES_EQUAL(metadataResponse->ClusterId, "ydb-cluster");
        UNIT_ASSERT_VALUES_EQUAL(metadataResponse->ControllerId, NKafka::ProxyNodeId);
        UNIT_ASSERT_VALUES_EQUAL(metadataResponse->Topics.size(), 0);
        UNIT_ASSERT_VALUES_EQUAL(metadataResponse->Brokers.size(), 1);
        UNIT_ASSERT_VALUES_EQUAL(metadataResponse->Brokers[0].NodeId, NKafka::ProxyNodeId);
        UNIT_ASSERT_VALUES_EQUAL(metadataResponse->Brokers[0].Host, "localhost");
        UNIT_ASSERT_VALUES_EQUAL(metadataResponse->Brokers[0].Port, FAKE_SERVERLESS_KAFKA_PROXY_PORT);
    }
} // Y_UNIT_TEST_SUITE(KafkaProtocol)<|MERGE_RESOLUTION|>--- conflicted
+++ resolved
@@ -929,13 +929,6 @@
                 auto readHeaderKey = record.Headers[0].Key.value();
                 auto readHeaderKeyStr = TString(readHeaderKey.data(), readHeaderKey.size());
                 UNIT_ASSERT_VALUES_EQUAL(readHeaderKeyStr, headerKey);
-<<<<<<< HEAD
-=======
-
-                auto readHeaderValue = record.Headers[0].Value.value();
-                auto readHeaderValueStr = TString(readHeaderValue.data(), readHeaderValue.size());
-                UNIT_ASSERT_VALUES_EQUAL(readHeaderValueStr, headerValue);
->>>>>>> dfda963d
 
                 auto readHeaderValue = record.Headers[0].Value.value();
                 auto readHeaderValueStr = TString(readHeaderValue.data(), readHeaderValue.size());
@@ -1070,14 +1063,12 @@
 
         NYdb::NTopic::TTopicClient pqClient(*testServer.Driver);
         CreateTopic(pqClient, topicName, minActivePartitions, {});
+        CreateTopic(pqClient, topicName, minActivePartitions, {});
 
         TTestClient client(testServer.Port);
 
-<<<<<<< HEAD
-=======
         client.AuthenticateToKafka();
 
->>>>>>> dfda963d
         {
             // Check list offsets for empty topic
             std::vector<std::pair<i32,i64>> partitions {{0, FirstTopicOffset}, {0, LastTopicOffset}};
@@ -1243,11 +1234,7 @@
                 UNIT_ASSERT_VALUES_EQUAL(dataStr, value);
             }
         }
-<<<<<<< HEAD
             
-=======
-        
->>>>>>> dfda963d
         // create table and init cdc for it
         {
             NYdb::NTable::TTableClient tableClient(*testServer.Driver);
@@ -1308,12 +1295,6 @@
             auto data = record.Value.value();
             auto dataStr = TString(data.data(), data.size());
             UNIT_ASSERT_VALUES_EQUAL(dataStr, "{\"update\":{\"value\":2},\"key\":[1]}");
-<<<<<<< HEAD
-=======
-
-            break;
-        }
->>>>>>> dfda963d
 
             break;
         }
@@ -1741,21 +1722,9 @@
         }
     } // Y_UNIT_TEST(OffsetFetchScenario)
 
-<<<<<<< HEAD
     void RunCreateTopicsScenario(TInsecureTestServer& testServer, TTestClient& client) {
         NYdb::NTopic::TTopicClient pqClient(*testServer.Driver);
 
-=======
-    Y_UNIT_TEST(CreateTopicsScenario) {
-        TInsecureTestServer testServer("2");
-
-        NYdb::NTopic::TTopicClient pqClient(*testServer.Driver);
-
-        TTestClient client(testServer.Port);
-
-        client.AuthenticateToKafka();
-
->>>>>>> dfda963d
         auto describeTopicSettings = NTopic::TDescribeTopicSettings().IncludeStats(true);
         {
             // Creation of two topics
@@ -1985,9 +1954,12 @@
         NYdb::NTopic::TTopicClient pqClient(*testServer.Driver);
         CreateTopic(pqClient, topic1Name, 10, {});
         CreateTopic(pqClient, topic2Name, 20, {});
+        CreateTopic(pqClient, topic1Name, 10, {});
+        CreateTopic(pqClient, topic2Name, 20, {});
 
         TTestClient client(testServer.Port);
 
+        client.AuthenticateToKafka();
         client.AuthenticateToKafka();
 
         auto describeTopicSettings = NTopic::TDescribeTopicSettings().IncludeStats(true);
