

#include <library/cpp/testing/unittest/registar.h>

#include "kafka_test_client.h"

#include <ydb/core/kafka_proxy/kafka_events.h>
#include <ydb/core/kafka_proxy/kafka_messages.h>
#include <ydb/core/kafka_proxy/kafka_constants.h>
#include <ydb/core/kafka_proxy/actors/actors.h>
#include <ydb/core/kafka_proxy/kafka_transactional_producers_initializers.h>

#include <ydb/services/ydb/ydb_common_ut.h>
#include <ydb/services/ydb/ydb_keys_ut.h>

#include <ydb/library/testlib/service_mocks/access_service_mock.h>

#include <ydb/public/sdk/cpp/include/ydb-cpp-sdk/client/datastreams/datastreams.h>
#include <ydb/public/sdk/cpp/include/ydb-cpp-sdk/client/topic/client.h>
#include <ydb/public/sdk/cpp/src/client/persqueue_public/persqueue.h>
#include <ydb/public/sdk/cpp/include/ydb-cpp-sdk/client/types/status_codes.h>
#include <ydb/public/sdk/cpp/include/ydb-cpp-sdk/client/table/table.h>
#include <ydb/public/sdk/cpp/include/ydb-cpp-sdk/client/scheme/scheme.h>
#include <ydb/public/api/grpc/draft/ydb_datastreams_v1.grpc.pb.h>

#include <library/cpp/json/json_reader.h>
#include <library/cpp/digest/md5/md5.h>
#include <library/cpp/string_utils/base64/base64.h>

#include <util/system/tempfile.h>

using namespace NKafka;
using namespace NYdb;
using namespace NYdb::NTable;

static constexpr const char NON_CHARGEABLE_USER[] = "superuser@builtin";
static constexpr const char NON_CHARGEABLE_USER_X[] = "superuser_x@builtin";
static constexpr const char NON_CHARGEABLE_USER_Y[] = "superuser_y@builtin";

static constexpr const char DEFAULT_CLOUD_ID[] = "somecloud";
static constexpr const char DEFAULT_FOLDER_ID[] = "somefolder";

static constexpr const ui64 FirstTopicOffset = -2;
static constexpr const ui64 LastTopicOffset = -1;

static constexpr const ui64 FAKE_SERVERLESS_KAFKA_PROXY_PORT = 19092;

struct WithSslAndAuth: TKikimrTestSettings {
    static constexpr bool SSL = true;
    static constexpr bool AUTH = true;
};
using TKikimrWithGrpcAndRootSchemaSecure = NYdb::TBasicKikimrWithGrpcAndRootSchema<WithSslAndAuth>;

template <class TKikimr, bool secure>
class TTestServer {
public:
    TIpPort Port;

    TTestServer(const TString& kafkaApiMode = "1", bool serverless = false, bool enableNativeKafkaBalancing = false) {
        TPortManager portManager;
        Port = portManager.GetTcpPort();

        ui16 accessServicePort = portManager.GetPort(4284);
        TString accessServiceEndpoint = "localhost:" + ToString(accessServicePort);

        NKikimrConfig::TAppConfig appConfig;
        appConfig.MutableAuthConfig()->SetUseLoginProvider(true);
        appConfig.MutableAuthConfig()->SetUseBlackBox(false);
        appConfig.MutableAuthConfig()->SetUseBlackBox(false);
        appConfig.MutableAuthConfig()->SetUseAccessService(true);
        appConfig.MutableAuthConfig()->SetUseAccessServiceApiKey(true);
        appConfig.MutableAuthConfig()->SetUseAccessServiceTLS(false);
        appConfig.MutableAuthConfig()->SetAccessServiceEndpoint(accessServiceEndpoint);

        appConfig.MutablePQConfig()->SetTopicsAreFirstClassCitizen(true);
        appConfig.MutablePQConfig()->SetEnabled(true);
        // NOTE(shmel1k@): KIKIMR-14221
        appConfig.MutablePQConfig()->SetCheckACL(false);
        appConfig.MutablePQConfig()->SetRequireCredentialsInNewProtocol(false);

        auto cst = appConfig.MutablePQConfig()->AddClientServiceType();
        cst->SetName("data-transfer");
        cst = appConfig.MutablePQConfig()->AddClientServiceType();
        cst->SetName("data-transfer2");

        appConfig.MutableKafkaProxyConfig()->SetEnableKafkaProxy(true);
        appConfig.MutableKafkaProxyConfig()->SetListeningPort(Port);
        appConfig.MutableKafkaProxyConfig()->SetMaxMessageSize(1024);
        appConfig.MutableKafkaProxyConfig()->SetMaxInflightSize(2048);
        if (serverless) {
            appConfig.MutableKafkaProxyConfig()->MutableProxy()->SetHostname("localhost");
            appConfig.MutableKafkaProxyConfig()->MutableProxy()->SetPort(FAKE_SERVERLESS_KAFKA_PROXY_PORT);
        }

        appConfig.MutablePQConfig()->MutableQuotingConfig()->SetEnableQuoting(true);
        appConfig.MutablePQConfig()->MutableQuotingConfig()->SetQuotaWaitDurationMs(300);
        appConfig.MutablePQConfig()->MutableQuotingConfig()->SetPartitionReadQuotaIsTwiceWriteQuota(true);
        appConfig.MutablePQConfig()->MutableBillingMeteringConfig()->SetEnabled(true);
        appConfig.MutablePQConfig()->MutableBillingMeteringConfig()->SetFlushIntervalSec(1);
        appConfig.MutablePQConfig()->AddClientServiceType()->SetName("data-streams");
        appConfig.MutablePQConfig()->AddNonChargeableUser(NON_CHARGEABLE_USER);
        appConfig.MutablePQConfig()->AddNonChargeableUser(NON_CHARGEABLE_USER_X);
        appConfig.MutablePQConfig()->AddNonChargeableUser(NON_CHARGEABLE_USER_Y);

        appConfig.MutablePQConfig()->AddValidWriteSpeedLimitsKbPerSec(128);
        appConfig.MutablePQConfig()->AddValidWriteSpeedLimitsKbPerSec(512);
        appConfig.MutablePQConfig()->AddValidWriteSpeedLimitsKbPerSec(1_KB);

        appConfig.MutableGRpcConfig()->SetHost("::1");
        auto limit = appConfig.MutablePQConfig()->AddValidRetentionLimits();
        limit->SetMinPeriodSeconds(0);
        limit->SetMaxPeriodSeconds(TDuration::Days(1).Seconds());
        limit->SetMinStorageMegabytes(0);
        limit->SetMaxStorageMegabytes(0);

        limit = appConfig.MutablePQConfig()->AddValidRetentionLimits();
        limit->SetMinPeriodSeconds(0);
        limit->SetMaxPeriodSeconds(TDuration::Days(7).Seconds());
        limit->SetMinStorageMegabytes(50_KB);
        limit->SetMaxStorageMegabytes(1_MB);

        MeteringFile = MakeHolder<TTempFileHandle>();
        appConfig.MutableMeteringConfig()->SetMeteringFilePath(MeteringFile->Name());

        if (secure) {
            appConfig.MutablePQConfig()->SetRequireCredentialsInNewProtocol(true);
            appConfig.MutableDomainsConfig()->MutableSecurityConfig()->SetEnforceUserTokenRequirement(true);
        }
        KikimrServer = std::unique_ptr<TKikimr>(new TKikimr(std::move(appConfig), {}, {}, false, nullptr, nullptr, 0));
        KikimrServer->GetRuntime()->SetLogPriority(NKikimrServices::KAFKA_PROXY, NActors::NLog::PRI_TRACE);
        KikimrServer->GetRuntime()->SetLogPriority(NKikimrServices::TICKET_PARSER, NLog::PRI_TRACE);
        KikimrServer->GetRuntime()->SetLogPriority(NKikimrServices::GRPC_CLIENT, NLog::PRI_TRACE);
        KikimrServer->GetRuntime()->SetLogPriority(NKikimrServices::GRPC_PROXY_NO_CONNECT_ACCESS, NLog::PRI_TRACE);

        if (enableNativeKafkaBalancing) {
            KikimrServer->GetRuntime()->GetAppData().FeatureFlags.SetEnableKafkaNativeBalancing(true);
        }
        KikimrServer->GetRuntime()->GetAppData().FeatureFlags.SetEnableKafkaTransactions(true);

        TClient client(*(KikimrServer->ServerSettings));
        if (secure) {
            client.SetSecurityToken("root@builtin");
        }

        ui16 grpc = KikimrServer->GetPort();
        TString location = TStringBuilder() << "localhost:" << grpc;
        auto driverConfig = TDriverConfig()
            .SetEndpoint(location)
            .SetLog(std::unique_ptr<TLogBackend>(CreateLogBackend("cerr", TLOG_DEBUG).Release()));
        if (secure) {
            driverConfig.UseSecureConnection(TString(NYdbSslTestData::CaCrt));
            driverConfig.SetAuthToken("root@builtin");
        } else {
            driverConfig.SetDatabase("/Root/");
        }

        Driver = std::make_unique<TDriver>(std::move(driverConfig));

        UNIT_ASSERT_VALUES_EQUAL(
            NMsgBusProxy::MSTATUS_OK,
            client.AlterUserAttributes("/", "Root",
                                       {{"folder_id", DEFAULT_FOLDER_ID},
                                        {"cloud_id", DEFAULT_CLOUD_ID},
                                        {"kafka_api", kafkaApiMode},
                                        {"database_id", "root"},
                                        {"serverless_rt_coordination_node_path", "/Coordinator/Root"},
                                        {"serverless_rt_base_resource_ru", "/ru_Root"}}));

        {
            auto status = client.CreateUser("/Root", "ouruser", "ourUserPassword");
            UNIT_ASSERT_VALUES_EQUAL(status, NMsgBusProxy::MSTATUS_OK);

            NYdb::NScheme::TSchemeClient schemeClient(*Driver);
            NYdb::NScheme::TPermissions permissions("ouruser", {"ydb.generic.read", "ydb.generic.write", "ydb.generic.full"});

            auto result = schemeClient
                              .ModifyPermissions(
                                  "/Root", NYdb::NScheme::TModifyPermissionsSettings().AddGrantPermissions(permissions))
                              .ExtractValueSync();
            Cerr << result.GetIssues().ToString() << "\n";
            UNIT_ASSERT(result.IsSuccess());
        }

        {
            // Access Server Mock
            grpc::ServerBuilder builder;
            builder.AddListeningPort(accessServiceEndpoint, grpc::InsecureServerCredentials()).RegisterService(&accessServiceMock);
            AccessServer = builder.BuildAndStart();
        }
    }

public:
    std::unique_ptr<TKikimr> KikimrServer;
    std::unique_ptr<TDriver> Driver;
    THolder<TTempFileHandle> MeteringFile;

    TTicketParserAccessServiceMock accessServiceMock;
    std::unique_ptr<grpc::Server> AccessServer;
};

class TInsecureTestServer : public TTestServer<TKikimrWithGrpcAndRootSchema, false> {
    using TTestServer::TTestServer;
};
class TSecureTestServer : public TTestServer<TKikimrWithGrpcAndRootSchemaSecure, true> {
    using TTestServer::TTestServer;
};

void AssertMessageMeta(const NYdb::NTopic::TReadSessionEvent::TDataReceivedEvent::TMessage& msg, const TString& field,
                       const TString& expectedValue) {
    if (msg.GetMessageMeta()) {
        for (auto& [k, v] : msg.GetMessageMeta()->Fields) {
            Cerr << ">>>>> key=" << k << ", value=" << v << Endl;
            if (field == k) {
                UNIT_ASSERT_STRINGS_EQUAL(v, expectedValue);
                return;
            }
        }
    }
    UNIT_ASSERT_C(false, "Field " << field << " not found in message meta");
}

void AssertPartitionsIsUniqueAndCountIsExpected(std::vector<TReadInfo> readInfos, ui32 expectedPartitionsCount, TString topic) {
    std::unordered_set<int> partitions;
    ui32 partitionsCount = 0;
    for (TReadInfo readInfo: readInfos) {
        for (auto topicPartitions: readInfo.Partitions) {
            if (topicPartitions.Topic == topic) {
                for (auto partition: topicPartitions.Partitions) {
                    partitions.emplace(partition);
                    partitionsCount++;
                }
            }
        }
    }
    UNIT_ASSERT_VALUES_EQUAL(partitionsCount, expectedPartitionsCount);
    UNIT_ASSERT_VALUES_EQUAL(partitions.size(), expectedPartitionsCount);
}

std::vector<NTopic::TReadSessionEvent::TDataReceivedEvent> Read(std::shared_ptr<NYdb::NTopic::IReadSession> reader) {
    std::vector<NTopic::TReadSessionEvent::TDataReceivedEvent> result;
    while (true) {
        auto event = reader->GetEvent(true);
        if (!event)
            break;
        if (auto dataEvent = std::get_if<NTopic::TReadSessionEvent::TDataReceivedEvent>(&*event)) {
            result.push_back(*dataEvent);
            break;
        } else if (auto* lockEv = std::get_if<NTopic::TReadSessionEvent::TStartPartitionSessionEvent>(&*event)) {
            lockEv->Confirm();
        } else if (auto* releaseEv = std::get_if<NTopic::TReadSessionEvent::TStopPartitionSessionEvent>(&*event)) {
            releaseEv->Confirm();
        } else if (auto* closeSessionEvent = std::get_if<NTopic::TSessionClosedEvent>(&*event)) {
            break;
        }
    }
    Cerr << ">>>>> Received messages " << result.size() << Endl;
    return result;
}

void AssertMessageAvaialbleThroughLogbrokerApiAndCommit(std::shared_ptr<NTopic::IReadSession> topicReader) {
    auto responseFromLogbrokerApi = Read(topicReader);
    UNIT_ASSERT_EQUAL(responseFromLogbrokerApi.size(), 1);

    UNIT_ASSERT_EQUAL(responseFromLogbrokerApi[0].GetMessages().size(), 1);
    responseFromLogbrokerApi[0].GetMessages()[0].Commit();
}

void CreateTopic(NYdb::NTopic::TTopicClient& pqClient, TString& topicName, ui32 minActivePartitions, std::vector<TString> consumers) {
    auto topicSettings = NYdb::NTopic::TCreateTopicSettings()
                            .PartitioningSettings(minActivePartitions, 100);

    for (auto& consumer : consumers) {
        topicSettings.BeginAddConsumer(consumer).EndAddConsumer();
    }

    auto result = pqClient
                                .CreateTopic(topicName, topicSettings)
                                .ExtractValueSync();

    UNIT_ASSERT_VALUES_EQUAL(result.IsTransportError(), false);
    UNIT_ASSERT_VALUES_EQUAL(result.GetStatus(), EStatus::SUCCESS);

}



Y_UNIT_TEST_SUITE(KafkaProtocol) {
    // this test imitates kafka producer behaviour:
    // 1. get api version,
    // 2. authenticate via sasl,
    // 3. acquire producer id,
    // 4. produce to topic several messages, read them and assert correct contents and metadata
    Y_UNIT_TEST(ProduceScenario) {
        TInsecureTestServer testServer("2");

        TString topicName = "/Root/topic-0-test";
        ui64 minActivePartitions = 10;

        NYdb::NTopic::TTopicClient pqClient(*testServer.Driver);
        CreateTopic(pqClient, topicName, minActivePartitions, {"consumer-0"});

        auto settings = NTopic::TReadSessionSettings()
                            .AppendTopics(NTopic::TTopicReadSettings(topicName))
                            .ConsumerName("consumer-0");
        auto topicReader = pqClient.CreateReadSession(settings);

        TKafkaTestClient client(testServer.Port);

        {
            auto msg = client.ApiVersions();

            UNIT_ASSERT_VALUES_EQUAL(msg->ErrorCode, static_cast<TKafkaInt16>(EKafkaErrors::NONE_ERROR));
            UNIT_ASSERT_VALUES_EQUAL(msg->ApiKeys.size(), 18u);
        }

        // authenticate
        {
            auto msg = client.SaslHandshake();

            UNIT_ASSERT_VALUES_EQUAL(msg->ErrorCode, static_cast<TKafkaInt16>(EKafkaErrors::NONE_ERROR));
            UNIT_ASSERT_VALUES_EQUAL(msg->Mechanisms.size(), 1u);
            UNIT_ASSERT_VALUES_EQUAL(*msg->Mechanisms[0], "PLAIN");
        }

        {
            auto msg = client.SaslAuthenticate("ouruser@/Root", "ourUserPassword");

            UNIT_ASSERT_VALUES_EQUAL(msg->ErrorCode, static_cast<TKafkaInt16>(EKafkaErrors::NONE_ERROR));
        }

        // acquire producer id and epoch
        {
            auto msg = client.InitProducerId();

            UNIT_ASSERT_VALUES_EQUAL(msg->ErrorCode, static_cast<TKafkaInt16>(EKafkaErrors::NONE_ERROR));
        }

        // send test message
        {
            TString key = "record-key";
            TString value = "record-value";
            TString headerKey = "header-key";
            TString headerValue = "header-value";

            TKafkaRecordBatch batch;
            batch.BaseOffset = 3;
            batch.BaseSequence = 5;
            batch.Magic = 2; // Current supported
            batch.Records.resize(1);
            batch.Records[0].Key = TKafkaRawBytes(key.data(), key.size());
            batch.Records[0].Value = TKafkaRawBytes(value.data(), value.size());
            batch.Records[0].Headers.resize(1);
            batch.Records[0].Headers[0].Key = TKafkaRawBytes(headerKey.data(), headerKey.size());
            batch.Records[0].Headers[0].Value = TKafkaRawBytes(headerValue.data(), headerValue.size());

            auto msg = client.Produce(topicName, 0, batch);

            UNIT_ASSERT_VALUES_EQUAL(msg->Responses[0].Name, topicName);
            UNIT_ASSERT_VALUES_EQUAL(msg->Responses[0].PartitionResponses[0].Index, 0);
            UNIT_ASSERT_VALUES_EQUAL(msg->Responses[0].PartitionResponses[0].ErrorCode,
                                     static_cast<TKafkaInt16>(EKafkaErrors::NONE_ERROR));

            // read message from topic to assert delivery
            {
                std::vector<std::pair<TString, std::vector<i32>>> topics {{topicName, {0}}};
                auto msg = client.Fetch(topics);

                UNIT_ASSERT_VALUES_EQUAL(msg->ErrorCode, static_cast<TKafkaInt16>(EKafkaErrors::NONE_ERROR));
                auto record = msg->Responses[0].Partitions[0].Records->Records[0];

                auto recordValue = record.Value.value();
                auto recordValuesAsStr = TString(recordValue.data(), recordValue.size());
                UNIT_ASSERT_VALUES_EQUAL(recordValuesAsStr, value);

                auto readRecordKey = record.Key.value();
                auto readRecordKeysAsStr = TString(readRecordKey.data(), readRecordKey.size());
                UNIT_ASSERT_VALUES_EQUAL(readRecordKeysAsStr, key);

                auto readHeaderKey = record.Headers[0].Key.value();
                auto readHeaderKeyStr = TString(readHeaderKey.data(), readHeaderKey.size());
                UNIT_ASSERT_VALUES_EQUAL(readHeaderKeyStr, headerKey);

                auto readHeaderValue = record.Headers[0].Value.value();
                auto readHeaderValueStr = TString(readHeaderValue.data(), readHeaderValue.size());
                UNIT_ASSERT_VALUES_EQUAL(readHeaderValueStr, headerValue);
            }

            // read by logbroker protocol
            auto readMessages = Read(topicReader);
            UNIT_ASSERT_EQUAL(readMessages.size(), 1);

            UNIT_ASSERT_EQUAL(readMessages[0].GetMessages().size(), 1);
            auto& readMessage = readMessages[0].GetMessages()[0];
            readMessage.Commit();

            UNIT_ASSERT_STRINGS_EQUAL(readMessage.GetData(), value);
            AssertMessageMeta(readMessage, "__key", key);
            AssertMessageMeta(readMessage, headerKey, headerValue);
        }

        // send empty produce message
        {
            TKafkaRecordBatch batch;
            batch.BaseOffset = 3;
            batch.BaseSequence = 5;
            batch.Magic = 2; // Current supported
            batch.Records.resize(1);
            batch.Records[0].Key = TKafkaBytes{};
            batch.Records[0].Value = TKafkaBytes{};

            auto msg = client.Produce(topicName, 0, batch);

            UNIT_ASSERT_VALUES_EQUAL(msg->Responses[0].Name, topicName);
            UNIT_ASSERT_VALUES_EQUAL(msg->Responses[0].PartitionResponses[0].Index, 0);
            UNIT_ASSERT_VALUES_EQUAL(msg->Responses[0].PartitionResponses[0].ErrorCode,
                                     static_cast<TKafkaInt16>(EKafkaErrors::NONE_ERROR));
        }

        {
            // Check short topic name

            TKafkaRecordBatch batch;
            batch.BaseOffset = 7;
            batch.BaseSequence = 11;
            batch.Magic = 2; // Current supported
            batch.Records.resize(1);
            batch.Records[0].Key = "record-key-1";
            batch.Records[0].Value = "record-value-1";

            auto msg = client.Produce("topic-0-test", 0, batch);

            UNIT_ASSERT_VALUES_EQUAL(msg->Responses[0].Name, "topic-0-test");
            UNIT_ASSERT_VALUES_EQUAL(msg->Responses[0].PartitionResponses[0].Index, 0);
            UNIT_ASSERT_VALUES_EQUAL(msg->Responses[0].PartitionResponses[0].ErrorCode,
                                     static_cast<TKafkaInt16>(EKafkaErrors::NONE_ERROR));

            AssertMessageAvaialbleThroughLogbrokerApiAndCommit(topicReader);
        }

        {
            // Check for few records

            TKafkaRecordBatch batch;
            batch.BaseOffset = 13;
            batch.BaseSequence = 17;
            batch.Magic = 2; // Current supported
            batch.Records.resize(1);
            batch.Records[0].Key = "record-key-0";
            batch.Records[0].Value = "record-value-0";

            std::vector<std::pair<ui32, TKafkaRecordBatch>> msgs;
            msgs.emplace_back(0, batch);
            msgs.emplace_back(1, batch);

            auto msg = client.Produce("topic-0-test", msgs);

            UNIT_ASSERT_VALUES_EQUAL(msg->Responses[0].Name, "topic-0-test");
            UNIT_ASSERT_VALUES_EQUAL(msg->Responses[0].PartitionResponses[0].Index, 0);
            UNIT_ASSERT_VALUES_EQUAL(msg->Responses[0].PartitionResponses[0].ErrorCode,
                                     static_cast<TKafkaInt16>(EKafkaErrors::NONE_ERROR));
            UNIT_ASSERT_VALUES_EQUAL(msg->Responses[0].PartitionResponses[1].Index, 1);
            UNIT_ASSERT_VALUES_EQUAL(msg->Responses[0].PartitionResponses[1].ErrorCode,
                                     static_cast<TKafkaInt16>(EKafkaErrors::NONE_ERROR));

            AssertMessageAvaialbleThroughLogbrokerApiAndCommit(topicReader);
            AssertMessageAvaialbleThroughLogbrokerApiAndCommit(topicReader);
        }

        {
            // Unknown topic

            TKafkaRecordBatch batch;
            batch.BaseOffset = 7;
            batch.BaseSequence = 11;
            batch.Magic = 2; // Current supported
            batch.Records.resize(1);
            batch.Records[0].Key = "record-key-1";
            batch.Records[0].Value = "record-value-1";

            auto msg = client.Produce("topic-0-test-not-exists", 0, batch);

            UNIT_ASSERT_VALUES_EQUAL(msg->Responses[0].Name, "topic-0-test-not-exists");
            UNIT_ASSERT_VALUES_EQUAL(msg->Responses[0].PartitionResponses[0].Index, 0);
            UNIT_ASSERT_VALUES_EQUAL(msg->Responses[0].PartitionResponses[0].ErrorCode,
                                     static_cast<TKafkaInt16>(EKafkaErrors::UNKNOWN_TOPIC_OR_PARTITION));
        }

        {
            // Unknown partition

            TKafkaRecordBatch batch;
            batch.BaseOffset = 7;
            batch.BaseSequence = 11;
            batch.Magic = 2; // Current supported
            batch.Records.resize(1);
            batch.Records[0].Key = "record-key-1";
            batch.Records[0].Value = "record-value-1";

            auto msg = client.Produce("topic-0-test", 10000, batch);

            UNIT_ASSERT_VALUES_EQUAL(msg->Responses[0].Name, "topic-0-test");
            UNIT_ASSERT_VALUES_EQUAL(msg->Responses[0].PartitionResponses[0].Index, 10000);
            UNIT_ASSERT_VALUES_EQUAL(msg->Responses[0].PartitionResponses[0].ErrorCode,
                                     static_cast<TKafkaInt16>(EKafkaErrors::UNKNOWN_TOPIC_OR_PARTITION));
        }

        {
            // Check unknown ApiKey (must be last. close the session)
            // expect no exception
            client.UnknownApiKey();
        }
    } // Y_UNIT_TEST(ProduceScenario)

    Y_UNIT_TEST(FetchScenario) {
        TInsecureTestServer testServer("2");

        TString topicName = "/Root/topic-0-test";
        TString shortTopicName = "topic-0-test";
        TString notExistsTopicName = "/Root/not-exists";

        TString tableName = "/Root/table-0-test";
        TString feedName = "feed";
        TString feedPath = tableName + "/" + feedName;

        ui64 minActivePartitions = 10;

        TString key = "record-key";
        TString value = "record-value";
        TString headerKey = "header-key";
        TString headerValue = "header-value";

        NYdb::NTopic::TTopicClient pqClient(*testServer.Driver);
        CreateTopic(pqClient, topicName, minActivePartitions, {});

        TKafkaTestClient client(testServer.Port);

        client.AuthenticateToKafka();

        {
            // Check list offsets for empty topic
            std::vector<std::pair<i32,i64>> partitions {{0, FirstTopicOffset}, {0, LastTopicOffset}};
            auto msg = client.ListOffsets(partitions, topicName);
            UNIT_ASSERT_VALUES_EQUAL(msg->Topics.size(), 1);
            UNIT_ASSERT_VALUES_EQUAL(msg->Topics[0].Partitions.size(), 2);

            for (auto& topic: msg->Topics) {
                for (auto& partition: topic.Partitions) {
                    UNIT_ASSERT_VALUES_EQUAL(partition.ErrorCode, static_cast<TKafkaInt16>(EKafkaErrors::NONE_ERROR));
                    UNIT_ASSERT_VALUES_EQUAL(partition.Offset, 0);
                }
            }
        }

        {
            // Check empty topic (no records)
            std::vector<std::pair<TString, std::vector<i32>>> topics {{topicName, {0}}};
            auto msg = client.Fetch(topics);

            UNIT_ASSERT_VALUES_EQUAL(msg->ErrorCode, static_cast<TKafkaInt16>(EKafkaErrors::NONE_ERROR));
            UNIT_ASSERT_VALUES_EQUAL(msg->Responses.size(), 1);
            UNIT_ASSERT_VALUES_EQUAL(msg->Responses[0].Partitions.size(), 1);
            UNIT_ASSERT_VALUES_EQUAL(msg->Responses[0].Partitions[0].Records.has_value(), false);
        }

        {
            auto msg = client.InitProducerId();
            UNIT_ASSERT_VALUES_EQUAL(msg->ErrorCode, static_cast<TKafkaInt16>(EKafkaErrors::NONE_ERROR));
        }

        {
            // Produce
            TKafkaRecordBatch batch;
            batch.BaseOffset = 3;
            batch.BaseSequence = 5;
            batch.Magic = 2; // Current supported
            batch.Records.resize(1);
            batch.Records[0].Key = TKafkaRawBytes(key.data(), key.size());
            batch.Records[0].Value = TKafkaRawBytes(value.data(), value.size());
            batch.Records[0].Headers.resize(1);
            batch.Records[0].Headers[0].Key = TKafkaRawBytes(headerKey.data(), headerKey.size());
            batch.Records[0].Headers[0].Value = TKafkaRawBytes(headerValue.data(), headerValue.size());

            auto msg = client.Produce(topicName, 0, batch);

            UNIT_ASSERT_VALUES_EQUAL(msg->Responses[0].Name, topicName);
            UNIT_ASSERT_VALUES_EQUAL(msg->Responses[0].PartitionResponses[0].Index, 0);
            UNIT_ASSERT_VALUES_EQUAL(msg->Responses[0].PartitionResponses[0].ErrorCode,
                                        static_cast<TKafkaInt16>(EKafkaErrors::NONE_ERROR));
        }

        {
            // Check list offsets after produce
            std::vector<std::pair<i32,i64>> partitions {{0, FirstTopicOffset}, {0, LastTopicOffset}};
            auto msg = client.ListOffsets(partitions, topicName);
            UNIT_ASSERT_VALUES_EQUAL(msg->Topics.size(), 1);
            UNIT_ASSERT_VALUES_EQUAL(msg->Topics[0].Partitions.size(), 2);
            UNIT_ASSERT_VALUES_EQUAL(msg->Topics[0].Partitions[0].Offset, 0);
            UNIT_ASSERT_VALUES_EQUAL(msg->Topics[0].Partitions[1].Offset, 1);
        }

        {
            // Check list offsets short topic name
            std::vector<std::pair<i32,i64>> partitions {{0, FirstTopicOffset}, {0, LastTopicOffset}};
            auto msg = client.ListOffsets(partitions, shortTopicName);
            UNIT_ASSERT_VALUES_EQUAL(msg->Topics.size(), 1);
            UNIT_ASSERT_VALUES_EQUAL(msg->Topics[0].Partitions.size(), 2);
            UNIT_ASSERT_VALUES_EQUAL(msg->Topics[0].Partitions[0].Offset, 0);
            UNIT_ASSERT_VALUES_EQUAL(msg->Topics[0].Partitions[1].Offset, 1);
        }

        {
            // Check FETCH
            std::vector<std::pair<TString, std::vector<i32>>> topics {{topicName, {0}}};
            auto msg = client.Fetch(topics);
            UNIT_ASSERT_VALUES_EQUAL(msg->ErrorCode, static_cast<TKafkaInt16>(EKafkaErrors::NONE_ERROR));
            UNIT_ASSERT_VALUES_EQUAL(msg->Responses.size(), 1);
            UNIT_ASSERT_VALUES_EQUAL(msg->Responses[0].Partitions.size(), 1);
            UNIT_ASSERT_VALUES_EQUAL(msg->Responses[0].Partitions[0].Records.has_value(), true);
            UNIT_ASSERT_VALUES_EQUAL(msg->Responses[0].Partitions[0].Records->Records.size(), 1);
            auto record = msg->Responses[0].Partitions[0].Records->Records[0];

            auto data = record.Value.value();
            auto dataStr = TString(data.data(), data.size());
            UNIT_ASSERT_VALUES_EQUAL(dataStr, value);

            auto headerKey = record.Headers[0].Key.value();
            auto headerKeyStr = TString(headerKey.data(), headerKey.size());
            UNIT_ASSERT_VALUES_EQUAL(dataStr, value);

            auto headerValue = record.Headers[0].Value.value();
            auto headerValueStr = TString(headerValue.data(), headerValue.size());
            UNIT_ASSERT_VALUES_EQUAL(dataStr, value);
        }

        {
            // Check big offset
            std::vector<std::pair<TString, std::vector<i32>>> topics {{topicName, {0}}};
            auto msg = client.Fetch(topics, std::numeric_limits<i64>::max());
            UNIT_ASSERT_VALUES_EQUAL(msg->Responses.size(), 1);
            UNIT_ASSERT_VALUES_EQUAL(msg->Responses[0].Partitions.size(), 1);
            UNIT_ASSERT_VALUES_EQUAL(msg->Responses[0].Partitions[0].ErrorCode, static_cast<TKafkaInt16>(EKafkaErrors::OFFSET_OUT_OF_RANGE));
        }

        {
            // Check short topic name
            std::vector<std::pair<TString, std::vector<i32>>> topics {{shortTopicName, {0}}};
            auto msg = client.Fetch(topics);
            UNIT_ASSERT_VALUES_EQUAL(msg->Responses.size(), 1);
            UNIT_ASSERT_VALUES_EQUAL(msg->Responses[0].Partitions.size(), 1);
            UNIT_ASSERT_VALUES_EQUAL(msg->Responses[0].Partitions[0].ErrorCode, static_cast<TKafkaInt16>(EKafkaErrors::NONE_ERROR));
        }

        {
            // Check not exists topics and partition
            std::vector<std::pair<TString, std::vector<i32>>> topics {
                {notExistsTopicName, {0}},
                {"", {0}},
                {topicName, {5000}},
                {topicName, {-1}}
                };
            auto msg = client.Fetch(topics);
            UNIT_ASSERT_VALUES_EQUAL(msg->ErrorCode, static_cast<TKafkaInt16>(EKafkaErrors::NONE_ERROR));
            UNIT_ASSERT_VALUES_EQUAL(msg->Responses.size(), topics.size());
            for (size_t i = 0; i < topics.size(); i++) {
                UNIT_ASSERT_VALUES_EQUAL(msg->Responses[i].Partitions.size(), 1);
                UNIT_ASSERT_VALUES_EQUAL(msg->Responses[0].Partitions[0].ErrorCode, static_cast<TKafkaInt16>(EKafkaErrors::UNKNOWN_TOPIC_OR_PARTITION));
            }
        }

        //broken
        // {
        //     // Check partition double
        //     std::vector<std::pair<TString, std::vector<i32>>> topics {{topicName, {0,0}}};
        //     auto msg = client.Fetch(topics);
        //     UNIT_ASSERT_VALUES_EQUAL(msg->ErrorCode, static_cast<TKafkaInt16>(EKafkaErrors::NONE_ERROR));
        //     UNIT_ASSERT_VALUES_EQUAL(msg->Responses.size(), 1);
        //     UNIT_ASSERT_VALUES_EQUAL(msg->Responses[0].Partitions.size(), 2);

        //     for (size_t i = 0; i < 2; i++) {
        //         auto record = msg->Responses[0].Partitions[i].Records->Records[0];

        //         auto data = record.Value.value();
        //         auto dataStr = TString(data.data(), data.size());
        //         UNIT_ASSERT_VALUES_EQUAL(dataStr, value);
        //     }
        // }

        {
            // Check topic double
            std::vector<std::pair<TString, std::vector<i32>>> topics {{topicName, {0}},{topicName, {0}}};
            auto msg = client.Fetch(topics);
            UNIT_ASSERT_VALUES_EQUAL(msg->ErrorCode, static_cast<TKafkaInt16>(EKafkaErrors::NONE_ERROR));
            UNIT_ASSERT_VALUES_EQUAL(msg->Responses.size(), 2);

            for (size_t i = 0; i < 2; i++) {
                UNIT_ASSERT_VALUES_EQUAL(msg->Responses[i].Partitions.size(), 1);
                auto record = msg->Responses[i].Partitions[0].Records->Records[0];

                auto data = record.Value.value();
                auto dataStr = TString(data.data(), data.size());
                UNIT_ASSERT_VALUES_EQUAL(dataStr, value);
            }
        }

        // create table and init cdc for it
        {
            NYdb::NTable::TTableClient tableClient(*testServer.Driver);
            tableClient.RetryOperationSync([&](TSession session)
                {
                    NYdb::NTable::TTableBuilder builder;
                    builder.AddNonNullableColumn("key", NYdb::EPrimitiveType::Int64).SetPrimaryKeyColumn("key");
                    builder.AddNonNullableColumn("value", NYdb::EPrimitiveType::Int64);

                    auto createResult = session.CreateTable(tableName, builder.Build()).ExtractValueSync();
                    UNIT_ASSERT_VALUES_EQUAL(createResult.IsTransportError(), false);
                    Cerr << createResult.GetIssues().ToString() << "\n";
                    UNIT_ASSERT_VALUES_EQUAL(createResult.GetStatus(), EStatus::SUCCESS);

                    auto alterResult = session.AlterTable(tableName, NYdb::NTable::TAlterTableSettings()
                                    .AppendAddChangefeeds(NYdb::NTable::TChangefeedDescription(feedName,
                                                                                            NYdb::NTable::EChangefeedMode::Updates,
                                                                                            NYdb::NTable::EChangefeedFormat::Json))
                                                        ).ExtractValueSync();
                    Cerr << alterResult.GetIssues().ToString() << "\n";
                    UNIT_ASSERT_VALUES_EQUAL(alterResult.IsTransportError(), false);
                    UNIT_ASSERT_VALUES_EQUAL(alterResult.GetStatus(), EStatus::SUCCESS);
                    return alterResult;
                }
            );

            TValueBuilder rows;
            rows.BeginList();
            rows.AddListItem()
                .BeginStruct()
                    .AddMember("key").Int64(1)
                    .AddMember("value").Int64(2)
                .EndStruct();
            rows.EndList();

            auto upsertResult = tableClient.BulkUpsert(tableName, rows.Build()).GetValueSync();
            UNIT_ASSERT_EQUAL(upsertResult.GetStatus(), EStatus::SUCCESS);
        }

        for (size_t i = 10; i--;){
            // Check CDC
            std::vector<std::pair<TString, std::vector<i32>>> topics {{feedPath, {0}}};
            auto msg = client.Fetch(topics);

            if (msg->Responses.empty() || msg->Responses[0].Partitions.empty() || !msg->Responses[0].Partitions[0].Records.has_value()) {
                UNIT_ASSERT_C(i, "Timeout");
                Sleep(TDuration::Seconds(1));
                continue;
            }

            UNIT_ASSERT_VALUES_EQUAL(msg->Responses.size(), 1);
            UNIT_ASSERT_VALUES_EQUAL(msg->Responses[0].Partitions.size(), 1);
            UNIT_ASSERT_VALUES_EQUAL(msg->Responses[0].Partitions[0].ErrorCode, static_cast<TKafkaInt16>(EKafkaErrors::NONE_ERROR));
            UNIT_ASSERT_VALUES_EQUAL(msg->Responses[0].Partitions[0].Records.has_value(), true);
            UNIT_ASSERT_VALUES_EQUAL(msg->Responses[0].Partitions[0].Records->Records.size(), 1);
            auto record = msg->Responses[0].Partitions[0].Records->Records[0];

            auto data = record.Value.value();
            auto dataStr = TString(data.data(), data.size());
            UNIT_ASSERT_VALUES_EQUAL(dataStr, "{\"update\":{\"value\":2},\"key\":[1]}");

            break;
        }
    } // Y_UNIT_TEST(FetchScenario)

    Y_UNIT_TEST(BalanceScenario) {

        TString protocolName = "roundrobin";
        TInsecureTestServer testServer("2");

        TString topicName = "/Root/topic-0-test";
        TString shortTopicName = "topic-0-test";

        TString secondTopicName = "/Root/topic-1-test";

        TString notExistsTopicName = "/Root/not-exists";

        ui64 minActivePartitions = 12;

        TString group = "consumer-0";
        TString notExistsGroup = "consumer-not-exists";

        NYdb::NTopic::TTopicClient pqClient(*testServer.Driver);
        CreateTopic(pqClient, topicName, minActivePartitions, {group});
        CreateTopic(pqClient, secondTopicName, minActivePartitions, {group});

        TKafkaTestClient clientA(testServer.Port);
        TKafkaTestClient clientB(testServer.Port);
        TKafkaTestClient clientC(testServer.Port);
        TKafkaTestClient clientD(testServer.Port);

        {
            auto msg = clientA.ApiVersions();

            UNIT_ASSERT_VALUES_EQUAL(msg->ErrorCode, static_cast<TKafkaInt16>(EKafkaErrors::NONE_ERROR));
            UNIT_ASSERT_VALUES_EQUAL(msg->ApiKeys.size(), 18u);
        }

        {
            auto msg = clientA.SaslHandshake();

            UNIT_ASSERT_VALUES_EQUAL(msg->ErrorCode, static_cast<TKafkaInt16>(EKafkaErrors::NONE_ERROR));
            UNIT_ASSERT_VALUES_EQUAL(msg->Mechanisms.size(), 1u);
            UNIT_ASSERT_VALUES_EQUAL(*msg->Mechanisms[0], "PLAIN");
        }

        {
            auto msg = clientA.SaslAuthenticate("ouruser@/Root", "ourUserPassword");
            UNIT_ASSERT_VALUES_EQUAL(msg->ErrorCode, static_cast<TKafkaInt16>(EKafkaErrors::NONE_ERROR));
        }

        {
            // Check partitions balance
            std::vector<TString> topics;
            topics.push_back(topicName);

            // clientA join group, and get all partitions
            auto readInfoA = clientA.JoinAndSyncGroupAndWaitPartitions(topics, group, minActivePartitions, protocolName, minActivePartitions);
            UNIT_ASSERT_VALUES_EQUAL(clientA.Heartbeat(readInfoA.MemberId, readInfoA.GenerationId, group)->ErrorCode, static_cast<TKafkaInt16>(EKafkaErrors::NONE_ERROR));

            // clientB join group, and get 0 partitions, becouse it's all at clientA
            UNIT_ASSERT_VALUES_EQUAL(clientB.SaslHandshake()->ErrorCode, static_cast<TKafkaInt16>(EKafkaErrors::NONE_ERROR));
            UNIT_ASSERT_VALUES_EQUAL(clientB.SaslAuthenticate("ouruser@/Root", "ourUserPassword")->ErrorCode, static_cast<TKafkaInt16>(EKafkaErrors::NONE_ERROR));
            auto readInfoB = clientB.JoinAndSyncGroup(topics, group, protocolName, 1000000, minActivePartitions);
            UNIT_ASSERT_VALUES_EQUAL(readInfoB.Partitions.size(), 0);

            // clientA gets RABALANCE status, because of new reader. We need to release some partitions for new client
            clientA.WaitRebalance(readInfoA.MemberId, readInfoA.GenerationId, group);

            // clientA now gets half of partitions
            readInfoA = clientA.JoinAndSyncGroupAndWaitPartitions(topics, group, minActivePartitions/2, protocolName, minActivePartitions);
            UNIT_ASSERT_VALUES_EQUAL(clientA.Heartbeat(readInfoA.MemberId, readInfoA.GenerationId, group)->ErrorCode, static_cast<TKafkaInt16>(EKafkaErrors::NONE_ERROR));

            // some partitions now released, and we can give them to clientB. clientB now gets half of partitions
            clientB.WaitRebalance(readInfoB.MemberId, readInfoB.GenerationId, group);
            readInfoB = clientB.JoinAndSyncGroupAndWaitPartitions(topics, group, minActivePartitions/2, protocolName, minActivePartitions);
            UNIT_ASSERT_VALUES_EQUAL(clientB.Heartbeat(readInfoB.MemberId, readInfoB.GenerationId, group)->ErrorCode, static_cast<TKafkaInt16>(EKafkaErrors::NONE_ERROR));

            AssertPartitionsIsUniqueAndCountIsExpected({readInfoA, readInfoB}, minActivePartitions, topicName);

            // clientC join group, and get 0 partitions, becouse it's all at clientA and clientB
            UNIT_ASSERT_VALUES_EQUAL(clientC.SaslHandshake()->ErrorCode, static_cast<TKafkaInt16>(EKafkaErrors::NONE_ERROR));
            UNIT_ASSERT_VALUES_EQUAL(clientC.SaslAuthenticate("ouruser@/Root", "ourUserPassword")->ErrorCode, static_cast<TKafkaInt16>(EKafkaErrors::NONE_ERROR));
            auto readInfoC = clientC.JoinAndSyncGroup(topics, group, protocolName, 1000000, minActivePartitions);
            UNIT_ASSERT_VALUES_EQUAL(readInfoC.Partitions.size(), 0);

            // all clients gets RABALANCE status, because of new reader. We need to release some partitions for new client
            clientA.WaitRebalance(readInfoA.MemberId, readInfoA.GenerationId, group);
            clientB.WaitRebalance(readInfoB.MemberId, readInfoB.GenerationId, group);

            // all clients now gets minActivePartitions/3 partitions
            readInfoA = clientA.JoinAndSyncGroupAndWaitPartitions(topics, group, minActivePartitions/3, protocolName, minActivePartitions);
            UNIT_ASSERT_VALUES_EQUAL(clientA.Heartbeat(readInfoA.MemberId, readInfoA.GenerationId, group)->ErrorCode, static_cast<TKafkaInt16>(EKafkaErrors::NONE_ERROR));

            readInfoB = clientB.JoinAndSyncGroupAndWaitPartitions(topics, group, minActivePartitions/3, protocolName, minActivePartitions);
            UNIT_ASSERT_VALUES_EQUAL(clientB.Heartbeat(readInfoB.MemberId, readInfoB.GenerationId, group)->ErrorCode, static_cast<TKafkaInt16>(EKafkaErrors::NONE_ERROR));

            readInfoC = clientC.JoinAndSyncGroupAndWaitPartitions(topics, group, minActivePartitions/3, protocolName, minActivePartitions);
            UNIT_ASSERT_VALUES_EQUAL(clientC.Heartbeat(readInfoC.MemberId, readInfoC.GenerationId, group)->ErrorCode, static_cast<TKafkaInt16>(EKafkaErrors::NONE_ERROR));

            AssertPartitionsIsUniqueAndCountIsExpected({readInfoA, readInfoB, readInfoC}, minActivePartitions, topicName);

            // clientD join group, and get 0 partitions, becouse it's all at clientA, clientB and clientC
            UNIT_ASSERT_VALUES_EQUAL(clientD.SaslHandshake()->ErrorCode, static_cast<TKafkaInt16>(EKafkaErrors::NONE_ERROR));
            UNIT_ASSERT_VALUES_EQUAL(clientD.SaslAuthenticate("ouruser@/Root", "ourUserPassword")->ErrorCode, static_cast<TKafkaInt16>(EKafkaErrors::NONE_ERROR));
            auto readInfoD = clientD.JoinAndSyncGroup(topics, group, protocolName, 1000000, minActivePartitions);
            UNIT_ASSERT_VALUES_EQUAL(readInfoD.Partitions.size(), 0);

            // all clients gets RABALANCE status, because of new reader. We need to release some partitions
            clientA.WaitRebalance(readInfoA.MemberId, readInfoA.GenerationId, group);
            clientB.WaitRebalance(readInfoB.MemberId, readInfoB.GenerationId, group);
            clientC.WaitRebalance(readInfoC.MemberId, readInfoC.GenerationId, group);

            // all clients now gets minActivePartitions/4 partitions
            readInfoA = clientA.JoinAndSyncGroupAndWaitPartitions(topics, group, minActivePartitions/4, protocolName);
            UNIT_ASSERT_VALUES_EQUAL(clientA.Heartbeat(readInfoA.MemberId, readInfoA.GenerationId, group)->ErrorCode, static_cast<TKafkaInt16>(EKafkaErrors::NONE_ERROR));

            readInfoB = clientB.JoinAndSyncGroupAndWaitPartitions(topics, group, minActivePartitions/4, protocolName, minActivePartitions);
            UNIT_ASSERT_VALUES_EQUAL(clientB.Heartbeat(readInfoB.MemberId, readInfoB.GenerationId, group)->ErrorCode, static_cast<TKafkaInt16>(EKafkaErrors::NONE_ERROR));

            readInfoC = clientC.JoinAndSyncGroupAndWaitPartitions(topics, group, minActivePartitions/4, protocolName, minActivePartitions);
            UNIT_ASSERT_VALUES_EQUAL(clientC.Heartbeat(readInfoC.MemberId, readInfoC.GenerationId, group)->ErrorCode, static_cast<TKafkaInt16>(EKafkaErrors::NONE_ERROR));

            readInfoD = clientD.JoinAndSyncGroupAndWaitPartitions(topics, group, minActivePartitions/4, protocolName, minActivePartitions);
            UNIT_ASSERT_VALUES_EQUAL(clientD.Heartbeat(readInfoD.MemberId, readInfoD.GenerationId, group)->ErrorCode, static_cast<TKafkaInt16>(EKafkaErrors::NONE_ERROR));

            AssertPartitionsIsUniqueAndCountIsExpected({readInfoA, readInfoB, readInfoC, readInfoD}, minActivePartitions, topicName);


            // cleintA leave group and all partitions goes to clientB, clientB and clientD
            UNIT_ASSERT_VALUES_EQUAL(clientA.LeaveGroup(readInfoA.MemberId, group)->ErrorCode, static_cast<TKafkaInt16>(EKafkaErrors::NONE_ERROR));

            // all other clients gets RABALANCE status, because one clientA leave group.
            clientB.WaitRebalance(readInfoB.MemberId, readInfoB.GenerationId, group);
            clientC.WaitRebalance(readInfoC.MemberId, readInfoC.GenerationId, group);
            clientD.WaitRebalance(readInfoD.MemberId, readInfoD.GenerationId, group);

            // all other clients now gets minActivePartitions/3 partitions
            readInfoB = clientB.JoinAndSyncGroupAndWaitPartitions(topics, group, minActivePartitions/3, protocolName, minActivePartitions);
            UNIT_ASSERT_VALUES_EQUAL(clientB.Heartbeat(readInfoB.MemberId, readInfoB.GenerationId, group)->ErrorCode, static_cast<TKafkaInt16>(EKafkaErrors::NONE_ERROR));

            readInfoC = clientC.JoinAndSyncGroupAndWaitPartitions(topics, group, minActivePartitions/3, protocolName, minActivePartitions);
            UNIT_ASSERT_VALUES_EQUAL(clientC.Heartbeat(readInfoC.MemberId, readInfoC.GenerationId, group)->ErrorCode, static_cast<TKafkaInt16>(EKafkaErrors::NONE_ERROR));

            readInfoD = clientD.JoinAndSyncGroupAndWaitPartitions(topics, group, minActivePartitions/3, protocolName, minActivePartitions);
            UNIT_ASSERT_VALUES_EQUAL(clientD.Heartbeat(readInfoD.MemberId, readInfoD.GenerationId, group)->ErrorCode, static_cast<TKafkaInt16>(EKafkaErrors::NONE_ERROR));

            AssertPartitionsIsUniqueAndCountIsExpected({readInfoB, readInfoC, readInfoD}, minActivePartitions, topicName);


            // all other clients leaves the group
            UNIT_ASSERT_VALUES_EQUAL(clientB.LeaveGroup(readInfoB.MemberId, group)->ErrorCode, static_cast<TKafkaInt16>(EKafkaErrors::NONE_ERROR));
            UNIT_ASSERT_VALUES_EQUAL(clientC.LeaveGroup(readInfoC.MemberId, group)->ErrorCode, static_cast<TKafkaInt16>(EKafkaErrors::NONE_ERROR));
            UNIT_ASSERT_VALUES_EQUAL(clientD.LeaveGroup(readInfoD.MemberId, group)->ErrorCode, static_cast<TKafkaInt16>(EKafkaErrors::NONE_ERROR));
        }

        //release partition before lock
        {
            std::vector<TString> topics;
            topics.push_back(topicName);

            auto readInfoA = clientA.JoinGroup(topics, group, protocolName);
            Sleep(TDuration::MilliSeconds(200));
            auto readInfoB = clientB.JoinGroup(topics, group, protocolName);
            Sleep(TDuration::MilliSeconds(200));

            UNIT_ASSERT_VALUES_EQUAL(clientA.LeaveGroup(readInfoA->MemberId.value(), group)->ErrorCode, static_cast<TKafkaInt16>(EKafkaErrors::NONE_ERROR));
            UNIT_ASSERT_VALUES_EQUAL(clientB.LeaveGroup(readInfoB->MemberId.value(), group)->ErrorCode, static_cast<TKafkaInt16>(EKafkaErrors::NONE_ERROR));
        }

        {
            // Check short topic name
            std::vector<TString> topics;
            topics.push_back(shortTopicName);

            auto joinResponse = clientA.JoinGroup(topics, group, protocolName);
            UNIT_ASSERT_VALUES_EQUAL(joinResponse->ErrorCode, static_cast<TKafkaInt16>(EKafkaErrors::NONE_ERROR));
            UNIT_ASSERT_VALUES_EQUAL(clientA.LeaveGroup(joinResponse->MemberId.value(), group)->ErrorCode, static_cast<TKafkaInt16>(EKafkaErrors::NONE_ERROR));
        }

        {
            // Check not exists group/consumer
            std::vector<TString> topics;
            topics.push_back(topicName);

            auto joinResponse = clientA.JoinGroup(topics, notExistsGroup, protocolName);
            UNIT_ASSERT_VALUES_EQUAL(joinResponse->ErrorCode, static_cast<TKafkaInt16>(EKafkaErrors::GROUP_ID_NOT_FOUND));
        }

        {
            // Check not exists topic
            std::vector<TString> topics;
            topics.push_back(notExistsTopicName);

            auto joinResponse = clientA.JoinGroup(topics, group, protocolName);
            UNIT_ASSERT_VALUES_EQUAL(joinResponse->ErrorCode, static_cast<TKafkaInt16>(EKafkaErrors::UNKNOWN_TOPIC_OR_PARTITION));
        }

        {
            // Check few topics
            std::vector<TString> topics;
            topics.push_back(topicName);
            topics.push_back(secondTopicName);

            auto readInfo = clientA.JoinAndSyncGroupAndWaitPartitions(topics, group, minActivePartitions * 2, protocolName, minActivePartitions);

            std::unordered_set<TString> topicsSet;
            for (auto partition: readInfo.Partitions) {
                topicsSet.emplace(partition.Topic.value());
            }
            UNIT_ASSERT_VALUES_EQUAL(topicsSet.size(), 2);


            // Check change topics list
            topics.pop_back();
            auto joinResponse = clientA.JoinGroup(topics, group, protocolName);
            UNIT_ASSERT_VALUES_EQUAL(joinResponse->ErrorCode, static_cast<TKafkaInt16>(EKafkaErrors::REBALANCE_IN_PROGRESS)); // tell client to rejoin
        }

    } // Y_UNIT_TEST(BalanceScenario)

    Y_UNIT_TEST(OffsetCommitAndFetchScenario) {
        TInsecureTestServer testServer("2");

        TString firstTopicName = "/Root/topic-0-test";
        TString secondTopicName = "/Root/topic-1-test";
        TString shortTopicName = "topic-1-test";
        TString notExistsTopicName = "/Root/not-exists";
        ui64 minActivePartitions = 10;

        TString firstConsumerName = "consumer-0";
        TString secondConsumerName = "consumer-1";
        TString notExistsConsumerName = "notExists";

        TString key = "record-key";
        TString value = "record-value";
        TString headerKey = "header-key";
        TString headerValue = "header-value";

        TString commitedMetaData = "additional-info";

        NYdb::NTopic::TTopicClient pqClient(*testServer.Driver);
        CreateTopic(pqClient, firstTopicName, minActivePartitions, {firstConsumerName, secondConsumerName});
        CreateTopic(pqClient, secondTopicName, minActivePartitions, {firstConsumerName, secondConsumerName});

        TKafkaTestClient client(testServer.Port);

        client.AuthenticateToKafka();

        auto recordsCount = 5;
        {
            // Produce

            TKafkaRecordBatch batch;
            batch.BaseOffset = 3;
            batch.BaseSequence = 5;
            batch.Magic = 2; // Current supported
            batch.Records.resize(recordsCount);

            for (auto i = 0; i < recordsCount; i++) {
                batch.Records[i].Key = TKafkaRawBytes(key.data(), key.size());
                batch.Records[i].Value = TKafkaRawBytes(value.data(), value.size());
            }

            auto msg = client.Produce(firstTopicName, 0, batch);

            UNIT_ASSERT_VALUES_EQUAL(msg->Responses[0].Name, firstTopicName);
            UNIT_ASSERT_VALUES_EQUAL(msg->Responses[0].PartitionResponses[0].Index, 0);
            UNIT_ASSERT_VALUES_EQUAL(msg->Responses[0].PartitionResponses[0].ErrorCode,
                                     static_cast<TKafkaInt16>(EKafkaErrors::NONE_ERROR));
        }

        {
            // Fetch offsets
            std::map<TString, std::vector<i32>> topicsToPartions;
            topicsToPartions[firstTopicName] = std::vector<i32>{0, 1, 2, 3 };
            auto msg = client.OffsetFetch(firstConsumerName, topicsToPartions);
            UNIT_ASSERT_VALUES_EQUAL(msg->Groups.size(), 1);
            UNIT_ASSERT_VALUES_EQUAL(msg->Groups[0].Topics.size(), 1);
            const auto& partitions = msg->Groups[0].Topics[0].Partitions;
            UNIT_ASSERT_VALUES_EQUAL(partitions.size(), 4);
            auto partition0 = std::find_if(partitions.begin(), partitions.end(), [](const auto& partition) { return partition.PartitionIndex == 0; });
            UNIT_ASSERT_VALUES_UNEQUAL(partition0, partitions.end());
            UNIT_ASSERT_VALUES_EQUAL(partition0->CommittedOffset, 0);
        }
        {
            std::unordered_map<TString, std::vector<NKafka::TEvKafka::PartitionConsumerOffset>> offsets;
            std::vector<NKafka::TEvKafka::PartitionConsumerOffset> partitionsAndOffsets;
        {
            // Check commit
<<<<<<< HEAD

            for (ui64 i = 0; i < minActivePartitions; ++i) {
                partitionsAndOffsets.emplace_back(i, static_cast<ui64>(recordsCount), commitedMetaData);
=======
            std::unordered_map<TString, std::vector<TConsumerOffset>> offsets;
            std::vector<TConsumerOffset> partitionsAndOffsets;
            for (ui64 i = 0; i < minActivePartitions; ++i) {
                partitionsAndOffsets.emplace_back(TConsumerOffset{i, static_cast<ui64>(recordsCount), commitedMetaData});
>>>>>>> 982383a7
            }
            offsets[firstTopicName] = partitionsAndOffsets;
            offsets[shortTopicName] = partitionsAndOffsets;
            auto msg = client.OffsetCommit(firstConsumerName, offsets);
            UNIT_ASSERT_VALUES_EQUAL(msg->Topics.size(), 2);
            for (const auto& topic : msg->Topics) {
                UNIT_ASSERT_VALUES_EQUAL(topic.Partitions.size(), minActivePartitions);
                for (const auto& partition : topic.Partitions) {
                    if (topic.Name.value() == firstTopicName) {
                        if (partition.PartitionIndex == 0) {
                            UNIT_ASSERT_VALUES_EQUAL(partition.ErrorCode, static_cast<TKafkaInt16>(EKafkaErrors::NONE_ERROR));
                        } else {
                            UNIT_ASSERT_VALUES_EQUAL(partition.ErrorCode, static_cast<TKafkaInt16>(EKafkaErrors::OFFSET_OUT_OF_RANGE));
                        }
                    } else {
                        UNIT_ASSERT_VALUES_EQUAL(partition.ErrorCode, static_cast<TKafkaInt16>(EKafkaErrors::OFFSET_OUT_OF_RANGE));
                    }
                }
            }
        }

        {
            // Fetch offsets after commit
            std::map<TString, std::vector<i32>> topicsToPartions;
            topicsToPartions[firstTopicName] = std::vector<i32>{0, 1, 2 , 3 };
            auto msg = client.OffsetFetch(firstConsumerName, topicsToPartions);
            UNIT_ASSERT_VALUES_EQUAL(msg->Groups.size(), 1);
            UNIT_ASSERT_VALUES_EQUAL(msg->Groups.size(), 1);
            UNIT_ASSERT_VALUES_EQUAL(msg->Groups[0].Topics.size(), 1);
            const auto& partitions = msg->Groups[0].Topics[0].Partitions;
            UNIT_ASSERT_VALUES_EQUAL(partitions.size(), 4);
            auto partition0 = std::find_if(partitions.begin(), partitions.end(), [](const auto& partition) { return partition.PartitionIndex == 0; });
            UNIT_ASSERT_VALUES_UNEQUAL(partition0, partitions.end());
            UNIT_ASSERT_VALUES_EQUAL(partition0->CommittedOffset, 5);
<<<<<<< HEAD
            UNIT_ASSERT_VALUES_EQUAL(partition0->Metadata, commitedMetaData);
=======
            // ToDo: return here to change ASSERT to check that metadata is transfered correctly
            // after realization of metadata saving is completed.
            for (auto p = partitions.begin(); p != partitions.end(); p++) {
                UNIT_ASSERT_VALUES_EQUAL(p->Metadata, "");
            }
>>>>>>> 982383a7
        }
    }
        {
            // Check fetch offsets with nonexistent topic
            std::map<TString, std::vector<i32>> topicsToPartions;
            topicsToPartions[notExistsTopicName] = std::vector<i32>{0, 1};
            auto msg = client.OffsetFetch(firstConsumerName, topicsToPartions);
            UNIT_ASSERT_VALUES_EQUAL(msg->Groups.size(), 1);
            UNIT_ASSERT_VALUES_EQUAL(msg->Groups[0].Topics.size(), 1);
            UNIT_ASSERT_VALUES_EQUAL(msg->Groups[0].Topics[0].Partitions.size(), 2);
            for (const auto& partition : msg->Groups[0].Topics[0].Partitions) {
                UNIT_ASSERT_VALUES_EQUAL(partition.ErrorCode, UNKNOWN_TOPIC_OR_PARTITION);
            }
        }

        {
            // Check commit with nonexistent topic
<<<<<<< HEAD
            std::unordered_map<TString, std::vector<NKafka::TEvKafka::PartitionConsumerOffset>> offsets;
            std::vector<NKafka::TEvKafka::PartitionConsumerOffset> partitionsAndOffsets;
            for (ui64 i = 0; i < minActivePartitions; ++i) {
                partitionsAndOffsets.emplace_back(i, static_cast<ui64>(recordsCount), commitedMetaData);
=======
            std::unordered_map<TString, std::vector<TConsumerOffset>> offsets;
            std::vector<TConsumerOffset> partitionsAndOffsets;
            for (ui64 i = 0; i < minActivePartitions; ++i) {
                partitionsAndOffsets.emplace_back(TConsumerOffset{i, static_cast<ui64>(recordsCount), commitedMetaData});
>>>>>>> 982383a7
            }
            offsets[firstTopicName] = partitionsAndOffsets;
            offsets[notExistsTopicName] = partitionsAndOffsets;

            auto msg = client.OffsetCommit(notExistsConsumerName, offsets);
            UNIT_ASSERT_VALUES_EQUAL(msg->Topics.size(), 2);
            UNIT_ASSERT_VALUES_EQUAL(msg->Topics.back().Partitions.size(), minActivePartitions);
            for (const auto& topic : msg->Topics) {
                for (const auto& partition : topic.Partitions) {
                   UNIT_ASSERT_VALUES_EQUAL(partition.ErrorCode, static_cast<TKafkaInt16>(EKafkaErrors::GROUP_ID_NOT_FOUND));
                }
            }
        }

        {
            // Check fetch offsets nonexistent consumer
            std::map<TString, std::vector<i32>> topicsToPartions;
            topicsToPartions[firstTopicName] = std::vector<i32>{0, 1};
            auto msg = client.OffsetFetch(notExistsConsumerName, topicsToPartions);
            UNIT_ASSERT_VALUES_EQUAL(msg->Groups.size(), 1);
            UNIT_ASSERT_VALUES_EQUAL(msg->Groups[0].Topics.size(), 1);
            UNIT_ASSERT_VALUES_EQUAL(msg->Groups[0].Topics[0].Partitions.size(), 2);
            for (const auto& partition : msg->Groups[0].Topics[0].Partitions) {
                UNIT_ASSERT_VALUES_EQUAL(partition.ErrorCode, RESOURCE_NOT_FOUND);
            }
        }

        {
            // Check commit with nonexistent consumer
<<<<<<< HEAD
            std::unordered_map<TString, std::vector<NKafka::TEvKafka::PartitionConsumerOffset>> offsets;
            std::vector<NKafka::TEvKafka::PartitionConsumerOffset> partitionsAndOffsets;
=======
            std::unordered_map<TString, std::vector<TConsumerOffset>> offsets;
            std::vector<TConsumerOffset> partitionsAndOffsets;
>>>>>>> 982383a7
            for (ui64 i = 0; i < minActivePartitions; ++i) {
                partitionsAndOffsets.emplace_back(i, static_cast<ui64>(recordsCount), commitedMetaData);
            }
            offsets[firstTopicName] = partitionsAndOffsets;

            auto msg = client.OffsetCommit(notExistsConsumerName, offsets);
            UNIT_ASSERT_VALUES_EQUAL(msg->Topics.size(), 1);
            UNIT_ASSERT_VALUES_EQUAL(msg->Topics.back().Partitions.size(), minActivePartitions);
            for (const auto& topic : msg->Topics) {
                for (const auto& partition : topic.Partitions) {
                   UNIT_ASSERT_VALUES_EQUAL(partition.ErrorCode, static_cast<TKafkaInt16>(EKafkaErrors::GROUP_ID_NOT_FOUND));
                }
            }
        }

        {
            // Check fetch offsets with 2 consumers and topics
            TOffsetFetchRequestData request;

            TOffsetFetchRequestData::TOffsetFetchRequestGroup::TOffsetFetchRequestTopics topic;
            topic.Name = firstTopicName;
            auto partitionIndexes = std::vector<int>{0};
            topic.PartitionIndexes = partitionIndexes;

            TOffsetFetchRequestData::TOffsetFetchRequestGroup::TOffsetFetchRequestTopics shortTopic;
            shortTopic.Name = shortTopicName;
            shortTopic.PartitionIndexes = partitionIndexes;

            TOffsetFetchRequestData::TOffsetFetchRequestGroup group0;
            group0.GroupId = firstConsumerName;
            group0.Topics.push_back(topic);
            request.Groups.push_back(group0);

            TOffsetFetchRequestData::TOffsetFetchRequestGroup group1;
            group1.GroupId = secondConsumerName;
            group1.Topics.push_back(shortTopic);
            request.Groups.push_back(group1);

            auto msg = client.OffsetFetch(request);

            UNIT_ASSERT_VALUES_EQUAL(msg->Groups.size(), 2);
            for (const auto& group: msg->Groups) {
                UNIT_ASSERT_VALUES_EQUAL(group.Topics.size(), 1);
                UNIT_ASSERT_VALUES_EQUAL(group.Topics[0].Partitions.size(), 1);
                if (group.GroupId == firstConsumerName) {
                    UNIT_ASSERT_VALUES_EQUAL(group.Topics[0].Partitions[0].CommittedOffset, 5);
                } else if (group.GroupId == secondConsumerName) {
                    UNIT_ASSERT_VALUES_EQUAL(group.Topics[0].Partitions[0].CommittedOffset, 0);
                }
                UNIT_ASSERT_VALUES_EQUAL(group.Topics[0].Partitions[0].ErrorCode, NONE_ERROR);
            }
        }
    } // Y_UNIT_TEST(OffsetFetchScenario)

    void RunCreateTopicsScenario(TInsecureTestServer& testServer, TKafkaTestClient& client) {
        NYdb::NTopic::TTopicClient pqClient(*testServer.Driver);

        auto describeTopicSettings = NTopic::TDescribeTopicSettings().IncludeStats(true);
        {
            // Creation of two topics
            auto msg = client.CreateTopics({
                TTopicConfig("topic-999-test", 12),
                TTopicConfig("topic-998-test", 13)
            });
            UNIT_ASSERT_VALUES_EQUAL(msg->Topics.size(), 2);
            UNIT_ASSERT_VALUES_EQUAL(msg->Topics[0].Name.value(), "topic-999-test");
            UNIT_ASSERT_VALUES_EQUAL(msg->Topics[1].Name.value(), "topic-998-test");

            auto result999 = pqClient.DescribeTopic("/Root/topic-999-test", describeTopicSettings).GetValueSync();
            UNIT_ASSERT(result999.IsSuccess());
            UNIT_ASSERT_EQUAL(result999.GetTopicDescription().GetPartitions().size(), 12);

            auto result998 = pqClient.DescribeTopic("/Root/topic-998-test", describeTopicSettings).GetValueSync();
            UNIT_ASSERT(result998.IsSuccess());
            UNIT_ASSERT_EQUAL(result998.GetTopicDescription().GetPartitions().size(), 13);
        }

        {
            // Duplicate topics
            auto msg = client.CreateTopics({
                TTopicConfig("topic-997-test", 1),
                TTopicConfig("topic-997-test", 1)
            });

            UNIT_ASSERT_VALUES_EQUAL(msg->Topics.size(), 1);
            UNIT_ASSERT_VALUES_EQUAL(msg->Topics[0].Name.value(), "topic-997-test");
            UNIT_ASSERT_VALUES_EQUAL(msg->Topics[0].ErrorCode, INVALID_REQUEST);

            auto describeTopicSettings = NTopic::TDescribeTopicSettings().IncludeStats(true);
            auto result = pqClient.DescribeTopic("/Root/topic-997-test", describeTopicSettings).GetValueSync();
            UNIT_ASSERT(!result.IsSuccess());
        }

        {
            // One OK, two duplicate topics
            auto msg = client.CreateTopics({
                TTopicConfig("topic-996-test", 1),
                TTopicConfig("topic-995-test", 1),
                TTopicConfig("topic-995-test", 1)
            });

            UNIT_ASSERT_VALUES_EQUAL(msg->Topics.size(), 2);
            UNIT_ASSERT_VALUES_EQUAL(msg->Topics[0].Name.value(), "topic-996-test");
            UNIT_ASSERT_VALUES_EQUAL(msg->Topics[0].ErrorCode, NONE_ERROR);
            auto result996 = pqClient.DescribeTopic("/Root/topic-996-test", describeTopicSettings).GetValueSync();
            UNIT_ASSERT(result996.IsSuccess());

            UNIT_ASSERT_VALUES_EQUAL(msg->Topics[1].Name.value(), "topic-995-test");
            UNIT_ASSERT_VALUES_EQUAL(msg->Topics[1].ErrorCode, INVALID_REQUEST);

            auto result995 = pqClient.DescribeTopic("/Root/topic-995-test", describeTopicSettings).GetValueSync();
            UNIT_ASSERT(!result995.IsSuccess());
        }

        {
            // Existing topic
            client.CreateTopics({ TTopicConfig("topic-994-test", 1) });
            auto result = pqClient.DescribeTopic("/Root/topic-994-test", describeTopicSettings).GetValueSync();
            UNIT_ASSERT(result.IsSuccess());

            auto msg = client.CreateTopics({ TTopicConfig("topic-994-test", 1) });
            UNIT_ASSERT_VALUES_EQUAL(msg->Topics.size(), 1);
            UNIT_ASSERT_VALUES_EQUAL(msg->Topics[0].Name.value(), "topic-994-test");
        }

        {
            // Set valid retention
            ui64 retentionMs = 168 * 60 * 60 * 1000;
            ui64 retentionBytes = 51'200 * 1_MB;

            auto msg = client.CreateTopics({ TTopicConfig("topic-993-test", 1, std::to_string(retentionMs), std::to_string(retentionBytes))});
            UNIT_ASSERT_VALUES_EQUAL(msg->Topics.size(), 1);
            UNIT_ASSERT_VALUES_EQUAL(msg->Topics[0].Name.value(), "topic-993-test");

            auto result993 = pqClient.DescribeTopic("/Root/topic-993-test", describeTopicSettings).GetValueSync();
            UNIT_ASSERT(result993.IsSuccess());
            UNIT_ASSERT_VALUES_EQUAL(result993.GetTopicDescription().GetRetentionPeriod().MilliSeconds(), retentionMs);
            UNIT_ASSERT_VALUES_EQUAL(result993.GetTopicDescription().GetRetentionStorageMb().value(), retentionBytes / 1_MB);
        }

        {
            // retention.ms is not number
            auto msg = client.CreateTopics({ TTopicConfig("topic-992-test", 1, "not_a_number", "42")});
            UNIT_ASSERT_VALUES_EQUAL(msg->Topics.size(), 1);
            UNIT_ASSERT_VALUES_EQUAL(msg->Topics[0].Name.value(), "topic-992-test");
            UNIT_ASSERT_VALUES_EQUAL(msg->Topics[0].ErrorCode, INVALID_CONFIG);

            auto result992 = pqClient.DescribeTopic("/Root/topic-992-test", describeTopicSettings).GetValueSync();
            UNIT_ASSERT(!result992.IsSuccess());
        }

        {
            // retention.bytes is not number
            auto msg = client.CreateTopics({ TTopicConfig("topic-991-test", 1, "42", "not_a_number")});
            UNIT_ASSERT_VALUES_EQUAL(msg->Topics.size(), 1);
            UNIT_ASSERT_VALUES_EQUAL(msg->Topics[0].Name.value(), "topic-991-test");
            UNIT_ASSERT_VALUES_EQUAL(msg->Topics[0].ErrorCode, INVALID_CONFIG);

            auto result992 = pqClient.DescribeTopic("/Root/topic-992-test", describeTopicSettings).GetValueSync();
            UNIT_ASSERT(!result992.IsSuccess());
        }

        {
            // Empty topic name
            auto msg = client.CreateTopics({ TTopicConfig("", 1)});
            UNIT_ASSERT_VALUES_EQUAL(msg->Topics.size(), 1);
            UNIT_ASSERT_VALUES_EQUAL(msg->Topics[0].ErrorCode, INVALID_REQUEST);
        }

        {
            // Wrong topic name
            auto msg = client.CreateTopics({ TTopicConfig("//////", 1)});
            UNIT_ASSERT_VALUES_EQUAL(msg->Topics.size(), 1);
            UNIT_ASSERT_VALUES_EQUAL(msg->Topics[0].ErrorCode, INVALID_REQUEST);
        }

        {
            // Wrong topic name
            auto msg = client.CreateTopics({ TTopicConfig("/Root/", 1)});
            UNIT_ASSERT_VALUES_EQUAL(msg->Topics.size(), 1);
            UNIT_ASSERT_VALUES_EQUAL(msg->Topics[0].ErrorCode, INVALID_REQUEST);
        }

        {
            // Wrong topic name
            auto msg = client.CreateTopics({ TTopicConfig("/Root//", 1)});
            UNIT_ASSERT_VALUES_EQUAL(msg->Topics.size(), 1);
            UNIT_ASSERT_VALUES_EQUAL(msg->Topics[0].ErrorCode, INVALID_REQUEST);
        }

        {
            // Set invalid retention
            ui64 retentionMs = 13 * 60 * 60 * 1000;
            ui64 retentionBytes = 11'000'000'000ul;

            auto msg = client.CreateTopics({ TTopicConfig("topic-990-test", 1, std::to_string(retentionMs), std::to_string(retentionBytes))});
            UNIT_ASSERT_VALUES_EQUAL(msg->Topics.size(), 1);
            UNIT_ASSERT_VALUES_EQUAL(msg->Topics[0].Name.value(), "topic-990-test");
            UNIT_ASSERT_VALUES_EQUAL(msg->Topics[0].ErrorCode, INVALID_REQUEST);

            auto result992 = pqClient.DescribeTopic("/Root/topic-990-test", describeTopicSettings).GetValueSync();
            UNIT_ASSERT(!result992.IsSuccess());
        }

        {
            // Set only ms retention
            ui64 retentionMs = 168 * 60 * 60 * 1000;
            auto msg = client.CreateTopics({ TTopicConfig("topic-989-test", 1, std::to_string(retentionMs)) });

            UNIT_ASSERT_VALUES_EQUAL(msg->Topics.size(), 1);
            UNIT_ASSERT_VALUES_EQUAL(msg->Topics[0].Name.value(), "topic-989-test");
            UNIT_ASSERT_VALUES_EQUAL(msg->Topics[0].ErrorCode, INVALID_REQUEST);

            auto result993 = pqClient.DescribeTopic("/Root/topic-989-test", describeTopicSettings).GetValueSync();
            UNIT_ASSERT(!result993.IsSuccess());
        }

        {
            // Validation only
            auto msg = client.CreateTopics({ TTopicConfig("topic-988-test", 1)}, true);
            UNIT_ASSERT_VALUES_EQUAL(msg->Topics.size(), 1);
            UNIT_ASSERT_VALUES_EQUAL(msg->Topics[0].Name.value(), "topic-988-test");

            auto result993 = pqClient.DescribeTopic("/Root/topic-988-test", describeTopicSettings).GetValueSync();
            UNIT_ASSERT(!result993.IsSuccess());
        }

        {
            // Legal, but meaningless for Logbroker config
            std::map<TString, TString> configs { std::make_pair("flush.messages", "1") };
            auto msg = client.CreateTopics( { TTopicConfig("topic-987-test", 1, std::nullopt, std::nullopt, configs) });
            UNIT_ASSERT_VALUES_EQUAL(msg->Topics.size(), 1);
            UNIT_ASSERT_VALUES_EQUAL(msg->Topics[0].Name.value(), "topic-987-test");
            UNIT_ASSERT_VALUES_EQUAL(msg->Topics[0].ErrorCode, NONE_ERROR);

            auto result = pqClient.DescribeTopic("/Root/topic-987-test", describeTopicSettings).GetValueSync();
            UNIT_ASSERT(result.IsSuccess());
        }

        {
            // Both legal and illegal configs
            std::map<TString, TString> configs { std::make_pair("compression.type", "zstd"), std::make_pair("flush.messages", "1") };
            auto msg = client.CreateTopics( { TTopicConfig("topic-986-test", 1, std::nullopt, std::nullopt, configs) });
            UNIT_ASSERT_VALUES_EQUAL(msg->Topics.size(), 1);
            UNIT_ASSERT_VALUES_EQUAL(msg->Topics[0].Name.value(), "topic-986-test");
            UNIT_ASSERT_VALUES_EQUAL(msg->Topics[0].ErrorCode, INVALID_REQUEST);

            auto result = pqClient.DescribeTopic("/Root/topic-986-test", describeTopicSettings).GetValueSync();
            UNIT_ASSERT(!result.IsSuccess());
        }

    }

    Y_UNIT_TEST(CreateTopicsScenarioWithKafkaAuth) {
        TInsecureTestServer testServer("2");
        TKafkaTestClient client(testServer.Port);
        client.AuthenticateToKafka();

        RunCreateTopicsScenario(testServer, client);
    } // Y_UNIT_TEST(CreateTopicsScenarioWithKafkaAuth)

    Y_UNIT_TEST(CreateTopicsScenarioWithoutKafkaAuth) {
        TInsecureTestServer testServer("2");
        TKafkaTestClient client(testServer.Port);

        RunCreateTopicsScenario(testServer, client);
    } // Y_UNIT_TEST(CreateTopicsScenarioWithoutKafkaAuth)

    Y_UNIT_TEST(CreatePartitionsScenario) {

        TInsecureTestServer testServer("2");

        TString topic1Name = "/Root/topic-1-test";
        TString shortTopic1Name = "topic-1-test";

        TString topic2Name = "/Root/topic-2-test";
        TString shortTopic2Name = "topic-2-test";

        TString key = "record-key";
        TString value = "record-value";
        TString headerKey = "header-key";
        TString headerValue = "header-value";

        NYdb::NTopic::TTopicClient pqClient(*testServer.Driver);
        CreateTopic(pqClient, topic1Name, 10, {});
        CreateTopic(pqClient, topic2Name, 20, {});

        TKafkaTestClient client(testServer.Port);

        client.AuthenticateToKafka();

        auto describeTopicSettings = NTopic::TDescribeTopicSettings().IncludeStats(true);

        {
            // Validate only
            auto msg = client.CreatePartitions({
                TTopicConfig(topic1Name, 11),
                TTopicConfig(topic2Name, 21)
            }, true);
            UNIT_ASSERT_VALUES_EQUAL(msg->Results.size(), 2);
            UNIT_ASSERT_VALUES_EQUAL(msg->Results[0].Name.value(), topic1Name);
            UNIT_ASSERT_VALUES_EQUAL(msg->Results[1].Name.value(), topic2Name);

            auto result0 = pqClient.DescribeTopic(topic1Name, describeTopicSettings).GetValueSync();
            UNIT_ASSERT(result0.IsSuccess());
            UNIT_ASSERT_EQUAL(result0.GetTopicDescription().GetPartitions().size(), 10);

            auto result1 = pqClient.DescribeTopic(topic2Name, describeTopicSettings).GetValueSync();
            UNIT_ASSERT(result1.IsSuccess());
            UNIT_ASSERT_EQUAL(result1.GetTopicDescription().GetPartitions().size(), 20);
        }

        {
            // Increase partitions number
            auto msg = client.CreatePartitions({
                TTopicConfig(shortTopic1Name, 11),
                TTopicConfig(shortTopic2Name, 21)
            });

            UNIT_ASSERT_VALUES_EQUAL(msg->Results.size(), 2);
            UNIT_ASSERT_VALUES_EQUAL(msg->Results[0].Name.value(), shortTopic1Name);
            UNIT_ASSERT_VALUES_EQUAL(msg->Results[0].ErrorCode, NONE_ERROR);
            UNIT_ASSERT_VALUES_EQUAL(msg->Results[1].Name.value(), shortTopic2Name);
            UNIT_ASSERT_VALUES_EQUAL(msg->Results[1].ErrorCode, NONE_ERROR);

            auto result1 = pqClient.DescribeTopic(topic1Name, describeTopicSettings).GetValueSync();
            UNIT_ASSERT(result1.IsSuccess());
            UNIT_ASSERT_EQUAL(result1.GetTopicDescription().GetPartitions().size(), 11);

            auto result2 = pqClient.DescribeTopic(topic2Name, describeTopicSettings).GetValueSync();
            UNIT_ASSERT(result2.IsSuccess());
            UNIT_ASSERT_EQUAL(result2.GetTopicDescription().GetPartitions().size(), 21);
        }

        {
            // Check with two same topic names
            auto msg = client.CreatePartitions({
                TTopicConfig(shortTopic1Name, 12),
                TTopicConfig(shortTopic1Name, 12)
            });

            UNIT_ASSERT_VALUES_EQUAL(msg->Results.size(), 1);
            UNIT_ASSERT_VALUES_EQUAL(msg->Results[0].Name.value(), shortTopic1Name);
            UNIT_ASSERT_VALUES_EQUAL(msg->Results[0].ErrorCode, INVALID_REQUEST);

            auto result = pqClient.DescribeTopic(topic1Name, describeTopicSettings).GetValueSync();
            UNIT_ASSERT(result.IsSuccess());
            UNIT_ASSERT_EQUAL(result.GetTopicDescription().GetPartitions().size(), 11);
        }

        {
            // Check with lesser partitions number
            auto msg = client.CreatePartitions({ TTopicConfig(shortTopic1Name, 1) });

            UNIT_ASSERT_VALUES_EQUAL(msg->Results.size(), 1);
            UNIT_ASSERT_VALUES_EQUAL(msg->Results[0].Name.value(), shortTopic1Name);
            UNIT_ASSERT_VALUES_EQUAL(msg->Results[0].ErrorCode, INVALID_REQUEST);

            auto result1 = pqClient.DescribeTopic(topic1Name, describeTopicSettings).GetValueSync();
            UNIT_ASSERT(result1.IsSuccess());
            UNIT_ASSERT_EQUAL(result1.GetTopicDescription().GetPartitions().size(), 11);
        }

        {
            // Check with nonexistent topic name
            auto topicName = "NonExTopicName";
            auto msg = client.CreatePartitions({ TTopicConfig(topicName, 1) });

            UNIT_ASSERT_VALUES_EQUAL(msg->Results.size(), 1);
            UNIT_ASSERT_VALUES_EQUAL(msg->Results[0].Name.value(), topicName);
            UNIT_ASSERT_VALUES_EQUAL(msg->Results[0].ErrorCode, UNKNOWN_TOPIC_OR_PARTITION);

            auto result1 = pqClient.DescribeTopic(topic1Name, describeTopicSettings).GetValueSync();
            UNIT_ASSERT(result1.IsSuccess());
            UNIT_ASSERT_EQUAL(result1.GetTopicDescription().GetPartitions().size(), 11);
        }
    } // Y_UNIT_TEST(CreatePartitionsScenario)

    Y_UNIT_TEST(DescribeConfigsScenario) {
        TInsecureTestServer testServer("2");

        TString topic0Name = "/Root/topic-0-test";
        TString shortTopic0Name = "topic-0-test";
        TString topic1Name = "/Root/topic-1-test";
        TString shortTopic1Name = "topic-1-test";
        TString notExistsTopicName = "/Root/not-exists";
        //ui64 minActivePartitions = 10;

        NYdb::NTopic::TTopicClient pqClient(*testServer.Driver);
        {
            auto result0 = pqClient.CreateTopic(
                topic0Name,
                NYdb::NTopic::TCreateTopicSettings().PartitioningSettings(5, 5).RetentionPeriod(TDuration::Hours(10))
            ).ExtractValueSync();
            UNIT_ASSERT_VALUES_EQUAL(result0.IsTransportError(), false);
            UNIT_ASSERT_VALUES_EQUAL_C(result0.GetStatus(), EStatus::SUCCESS, result0.GetIssues().ToString());

            auto result1 = pqClient.CreateTopic(
                topic1Name,
                NYdb::NTopic::TCreateTopicSettings().PartitioningSettings(10, 10).RetentionStorageMb(51200)
            ).ExtractValueSync();
            UNIT_ASSERT_VALUES_EQUAL(result1.IsTransportError(), false);
            UNIT_ASSERT_VALUES_EQUAL_C(result1.GetStatus(), EStatus::SUCCESS, result1.GetIssues().ToString());
        }

        TKafkaTestClient client(testServer.Port);

        client.AuthenticateToKafka();

        auto getConfigsMap = [&](const auto& describeResult) {
            THashMap<TString, TDescribeConfigsResponseData::TDescribeConfigsResult::TDescribeConfigsResourceResult> configs;
            for (const auto& config : describeResult.Configs) {
                configs[TString(config.Name->data())] = config;
            }
            return configs;
        };
        {
            auto msg = client.DescribeConfigs({ shortTopic0Name, notExistsTopicName, shortTopic1Name});
            const auto& res0 = msg->Results[0];
            UNIT_ASSERT_VALUES_EQUAL(res0.ResourceName.value(), shortTopic0Name);
            UNIT_ASSERT_VALUES_EQUAL(res0.ErrorCode, NONE_ERROR);
            auto configs0 = getConfigsMap(res0);
            UNIT_ASSERT_VALUES_EQUAL(configs0.size(), 33);
            UNIT_ASSERT_VALUES_EQUAL(FromString<ui64>(configs0.find("retention.ms")->second.Value->data()), TDuration::Hours(10).MilliSeconds());
            UNIT_ASSERT_VALUES_EQUAL(configs0.find("cleanup.policy")->second.Value->data(), "delete");

            UNIT_ASSERT_VALUES_EQUAL(msg->Results[1].ResourceName.value(), notExistsTopicName);
            UNIT_ASSERT_VALUES_EQUAL(msg->Results[1].ErrorCode, UNKNOWN_TOPIC_OR_PARTITION);

            UNIT_ASSERT_VALUES_EQUAL(msg->Results[2].ResourceName.value(), shortTopic1Name);
            UNIT_ASSERT_VALUES_EQUAL(msg->Results[2].ErrorCode, NONE_ERROR);
            auto configs1 = getConfigsMap(msg->Results[2]);
            UNIT_ASSERT_VALUES_EQUAL(FromString<ui64>(configs1.find("retention.bytes")->second.Value->data()), 51200 * 1_MB);
            UNIT_ASSERT_VALUES_EQUAL(FromString<ui64>(configs1.find("max.message.bytes")->second.Value->data()), 1_KB);
        }
        {
            auto msg = client.DescribeConfigs({ shortTopic0Name, shortTopic0Name});
            UNIT_ASSERT_VALUES_EQUAL(msg->Results.size(), 1);
            const auto& res0 = msg->Results[0];
            UNIT_ASSERT_VALUES_EQUAL(res0.ResourceName.value(), shortTopic0Name);
            UNIT_ASSERT_VALUES_EQUAL(res0.ErrorCode, NONE_ERROR);
        }
    }

    Y_UNIT_TEST(AlterConfigsScenario) {
        TInsecureTestServer testServer("2");

        TString topic0Name = "/Root/topic-0-test";
        TString shortTopic0Name = "topic-0-test";
        TString topic1Name = "/Root/topic-1-test";
        TString shortTopic1Name = "topic-1-test";
        TString notExistsTopicName = "/Root/not-exists";
        ui64 minActivePartitions = 10;

        NYdb::NTopic::TTopicClient pqClient(*testServer.Driver);
        {
            auto result0 = pqClient.CreateTopic(
                topic0Name,
                NYdb::NTopic::TCreateTopicSettings().PartitioningSettings(minActivePartitions, minActivePartitions)
            ).ExtractValueSync();
            UNIT_ASSERT_VALUES_EQUAL(result0.IsTransportError(), false);
            UNIT_ASSERT_VALUES_EQUAL(result0.GetStatus(), EStatus::SUCCESS);

            auto result1 = pqClient.CreateTopic(
                topic1Name,
                NYdb::NTopic::TCreateTopicSettings().PartitioningSettings(minActivePartitions, minActivePartitions)
            ).ExtractValueSync();
            UNIT_ASSERT_VALUES_EQUAL(result1.IsTransportError(), false);
            UNIT_ASSERT_VALUES_EQUAL(result1.GetStatus(), EStatus::SUCCESS);
        }

        TKafkaTestClient client(testServer.Port);

        client.AuthenticateToKafka();

        auto describeTopicSettings = NTopic::TDescribeTopicSettings().IncludeStats(true);

        {
            // Check validate only
            auto msg = client.AlterConfigs({ TTopicConfig(shortTopic0Name, 1), TTopicConfig(notExistsTopicName, 1) }, true);

            UNIT_ASSERT_VALUES_EQUAL(msg->Responses[0].ResourceName.value(), shortTopic0Name);
            UNIT_ASSERT_VALUES_EQUAL(msg->Responses[0].ErrorCode, NONE_ERROR);

            UNIT_ASSERT_VALUES_EQUAL(msg->Responses[1].ResourceName.value(), notExistsTopicName);
            UNIT_ASSERT_VALUES_EQUAL(msg->Responses[1].ErrorCode, NONE_ERROR);
        }

        {
            // Set valid retention
            ui64 retentionMs = 168 * 60 * 60 * 1000;
            ui64 retentionBytes = 51'200 * 1_MB;

            auto msg = client.AlterConfigs({
                    TTopicConfig(shortTopic0Name, 1, std::to_string(retentionMs), std::to_string(retentionBytes)),
                    TTopicConfig(shortTopic1Name, 1, std::to_string(retentionMs), std::to_string(retentionBytes)),
            });

            UNIT_ASSERT_VALUES_EQUAL(msg->Responses.size(), 2);

            UNIT_ASSERT_VALUES_EQUAL(msg->Responses[0].ResourceName.value(), shortTopic0Name);
            UNIT_ASSERT_VALUES_EQUAL(msg->Responses[0].ErrorCode, NONE_ERROR);

            UNIT_ASSERT_VALUES_EQUAL(msg->Responses[1].ResourceName.value(), shortTopic1Name);
            UNIT_ASSERT_VALUES_EQUAL(msg->Responses[1].ErrorCode, NONE_ERROR);

            auto result0 = pqClient.DescribeTopic(shortTopic0Name, describeTopicSettings).GetValueSync();
            UNIT_ASSERT(result0.IsSuccess());
            UNIT_ASSERT_VALUES_EQUAL(result0.GetTopicDescription().GetRetentionPeriod().MilliSeconds(), retentionMs);
            UNIT_ASSERT_VALUES_EQUAL(result0.GetTopicDescription().GetRetentionStorageMb().value(), retentionBytes / (1024 * 1024));

            auto result1 = pqClient.DescribeTopic(shortTopic0Name, describeTopicSettings).GetValueSync();
            UNIT_ASSERT(result1.IsSuccess());
            UNIT_ASSERT_VALUES_EQUAL(result1.GetTopicDescription().GetRetentionPeriod().MilliSeconds(), retentionMs);
            UNIT_ASSERT_VALUES_EQUAL(result1.GetTopicDescription().GetRetentionStorageMb().value(), retentionBytes / (1024 * 1024));
        }

        {
            // Wrong config value(retention.ms) isn't applied
            auto initialTopicDescription = pqClient.DescribeTopic(shortTopic0Name, describeTopicSettings)
                    .GetValueSync()
                    .GetTopicDescription();

            auto msg = client.AlterConfigs({ TTopicConfig(shortTopic0Name, 1, "not_a_number", "42")});

            UNIT_ASSERT_VALUES_EQUAL(msg->Responses.size(), 1);
            UNIT_ASSERT_VALUES_EQUAL(msg->Responses[0].ResourceName.value(), shortTopic0Name);
            UNIT_ASSERT_VALUES_EQUAL(msg->Responses[0].ErrorCode, INVALID_CONFIG);

            auto resultingTopicDescription = pqClient.DescribeTopic(shortTopic0Name, describeTopicSettings)
                    .GetValueSync()
                    .GetTopicDescription();

            UNIT_ASSERT_VALUES_EQUAL(
                    initialTopicDescription.GetRetentionPeriod().MilliSeconds(),
                    resultingTopicDescription.GetRetentionPeriod().MilliSeconds()
            );
            UNIT_ASSERT(
                initialTopicDescription.GetRetentionStorageMb() == resultingTopicDescription.GetRetentionStorageMb()
            );
        }

        {
            // Nonnumber retention.bytes
            auto alteredTopic = TTopicConfig(
                    shortTopic0Name,
                    1,
                    std::nullopt,
                    "notNumber"
            );
            auto msg = client.AlterConfigs({alteredTopic});
            UNIT_ASSERT_VALUES_EQUAL(msg->Responses.size(), 1);
            UNIT_ASSERT_VALUES_EQUAL(msg->Responses[0].ResourceName.value(), shortTopic0Name);
            UNIT_ASSERT_VALUES_EQUAL(msg->Responses[0].ErrorCode, INVALID_CONFIG);
        }

        {
            // Too big retention.ms
            auto alteredTopic = TTopicConfig(
                    shortTopic0Name,
                    1,
                    std::to_string(365 * 24 * 60 * 60 * 1000ul),
                    std::nullopt
            );
            auto msg = client.AlterConfigs({alteredTopic});
            UNIT_ASSERT_VALUES_EQUAL(msg->Responses.size(), 1);
            UNIT_ASSERT_VALUES_EQUAL(msg->Responses[0].ResourceName.value(), shortTopic0Name);
            UNIT_ASSERT_VALUES_EQUAL(msg->Responses[0].ErrorCode, INVALID_CONFIG);
        }

        {
            // Duplicate topics
            ui64 retentionMs = 168 * 60 * 60 * 1000;
            ui64 retentionBytes = 51'200 * 1_MB;

            auto msg = client.AlterConfigs({
                    TTopicConfig(shortTopic0Name, 1, std::to_string(retentionMs), std::to_string(retentionBytes)),
                    TTopicConfig(shortTopic0Name, 1, std::to_string(retentionMs), std::to_string(retentionBytes)),
            });

            UNIT_ASSERT_VALUES_EQUAL(msg->Responses.size(), 1);
            UNIT_ASSERT_VALUES_EQUAL(msg->Responses[0].ResourceName.value(), shortTopic0Name);
            UNIT_ASSERT_VALUES_EQUAL(msg->Responses[0].ErrorCode, INVALID_REQUEST);
        }

        {
            // Legal, but meaningless for Logbroker config
            std::map<TString, TString> configs { std::make_pair("flush.messages", "1") };
            auto msg = client.AlterConfigs({ TTopicConfig(shortTopic0Name, 1, std::nullopt, std::nullopt, configs) });

            UNIT_ASSERT_VALUES_EQUAL(msg->Responses.size(), 1);
            UNIT_ASSERT_VALUES_EQUAL(msg->Responses[0].ResourceName.value(), shortTopic0Name);
            UNIT_ASSERT_VALUES_EQUAL(msg->Responses[0].ErrorCode, NONE_ERROR);
        }

        {
            // Both legal and illegal configs
            std::map<TString, TString> configs { std::make_pair("compression.type", "zstd"), std::make_pair("flush.messages", "1") };
            auto msg = client.AlterConfigs({ TTopicConfig(shortTopic0Name, 1, std::nullopt, std::nullopt, configs) });

            UNIT_ASSERT_VALUES_EQUAL(msg->Responses.size(), 1);
            UNIT_ASSERT_VALUES_EQUAL(msg->Responses[0].ResourceName.value(), shortTopic0Name);
            UNIT_ASSERT_VALUES_EQUAL(msg->Responses[0].ErrorCode, INVALID_REQUEST);
        }

    }

    Y_UNIT_TEST(LoginWithApiKey) {
        TInsecureTestServer testServer;

        TString topicName = "/Root/topic-0-test";

        NYdb::NTopic::TTopicClient pqClient(*testServer.Driver);
        CreateTopic(pqClient, topicName, 10, {"consumer-0"});

        auto settings = NTopic::TReadSessionSettings()
                            .AppendTopics(NTopic::TTopicReadSettings(topicName))
                            .ConsumerName("consumer-0");
        auto topicReader = pqClient.CreateReadSession(settings);

        TKafkaTestClient client(testServer.Port);

        {
            auto msg = client.ApiVersions();

            UNIT_ASSERT_VALUES_EQUAL(msg->ErrorCode, static_cast<TKafkaInt16>(EKafkaErrors::NONE_ERROR));
            UNIT_ASSERT_VALUES_EQUAL(msg->ApiKeys.size(), 18u);
        }

        {
            auto msg = client.SaslHandshake();

            UNIT_ASSERT_VALUES_EQUAL(msg->ErrorCode, static_cast<TKafkaInt16>(EKafkaErrors::NONE_ERROR));
            UNIT_ASSERT_VALUES_EQUAL(msg->Mechanisms.size(), 1u);
            UNIT_ASSERT_VALUES_EQUAL(*msg->Mechanisms[0], "PLAIN");
        }

        {
            auto msg = client.SaslAuthenticate("@/Root", "ApiKey-value-valid");
            Cerr << msg->ErrorMessage << "\n";
            UNIT_ASSERT_VALUES_EQUAL(msg->ErrorCode, static_cast<TKafkaInt16>(EKafkaErrors::NONE_ERROR));
        }

        Sleep(TDuration::Seconds(1));
    }

    Y_UNIT_TEST(LoginWithApiKeyWithoutAt) {
        TInsecureTestServer testServer;

        TString topicName = "/Root/topic-0-test";

        NYdb::NTopic::TTopicClient pqClient(*testServer.Driver);
        CreateTopic(pqClient, topicName, 10, {"consumer-0"});

        auto settings = NTopic::TReadSessionSettings()
                            .AppendTopics(NTopic::TTopicReadSettings(topicName))
                            .ConsumerName("consumer-0");
        auto topicReader = pqClient.CreateReadSession(settings);

        TKafkaTestClient client(testServer.Port);

        {
            auto msg = client.ApiVersions();

            UNIT_ASSERT_VALUES_EQUAL(msg->ErrorCode, static_cast<TKafkaInt16>(EKafkaErrors::NONE_ERROR));
            UNIT_ASSERT_VALUES_EQUAL(msg->ApiKeys.size(), 18u);
        }

        {
            auto msg = client.SaslHandshake();

            UNIT_ASSERT_VALUES_EQUAL(msg->ErrorCode, static_cast<TKafkaInt16>(EKafkaErrors::NONE_ERROR));
            UNIT_ASSERT_VALUES_EQUAL(msg->Mechanisms.size(), 1u);
            UNIT_ASSERT_VALUES_EQUAL(*msg->Mechanisms[0], "PLAIN");
        }

        {
            auto msg = client.SaslAuthenticate("/Root", "ApiKey-value-valid");
            Cerr << msg->ErrorMessage << "\n";
            UNIT_ASSERT_VALUES_EQUAL(msg->ErrorCode, static_cast<TKafkaInt16>(EKafkaErrors::NONE_ERROR));
        }

        Sleep(TDuration::Seconds(1));
    } // LoginWithApiKeyWithoutAt

    Y_UNIT_TEST(MetadataScenario) {
        TInsecureTestServer testServer;
        TKafkaTestClient client(testServer.Port);

        auto metadataResponse = client.Metadata({});

        UNIT_ASSERT_VALUES_EQUAL(metadataResponse->ClusterId, "ydb-cluster");
        UNIT_ASSERT_VALUES_EQUAL(metadataResponse->ControllerId, testServer.KikimrServer->GetRuntime()->GetFirstNodeId());
        UNIT_ASSERT_VALUES_EQUAL(metadataResponse->Topics.size(), 0);
        UNIT_ASSERT_VALUES_EQUAL(metadataResponse->Brokers.size(), 1);
        UNIT_ASSERT_VALUES_EQUAL(metadataResponse->Brokers[0].NodeId, testServer.KikimrServer->GetRuntime()->GetFirstNodeId());
        UNIT_ASSERT_VALUES_EQUAL(metadataResponse->Brokers[0].Host, "::1");
        UNIT_ASSERT_VALUES_EQUAL(metadataResponse->Brokers[0].Port, testServer.Port);
    }

    Y_UNIT_TEST(MetadataInServerlessScenario) {
        TInsecureTestServer testServer("1", true);
        TKafkaTestClient client(testServer.Port);

        auto metadataResponse = client.Metadata({});

        UNIT_ASSERT_VALUES_EQUAL(metadataResponse->ClusterId, "ydb-cluster");
        UNIT_ASSERT_VALUES_EQUAL(metadataResponse->ControllerId, NKafka::ProxyNodeId);
        UNIT_ASSERT_VALUES_EQUAL(metadataResponse->Topics.size(), 0);
        UNIT_ASSERT_VALUES_EQUAL(metadataResponse->Brokers.size(), 1);
        UNIT_ASSERT_VALUES_EQUAL(metadataResponse->Brokers[0].NodeId, NKafka::ProxyNodeId);
        UNIT_ASSERT_VALUES_EQUAL(metadataResponse->Brokers[0].Host, "localhost");
        UNIT_ASSERT_VALUES_EQUAL(metadataResponse->Brokers[0].Port, FAKE_SERVERLESS_KAFKA_PROXY_PORT);
    }

    Y_UNIT_TEST(NativeKafkaBalanceScenario) {
        TInsecureTestServer testServer("1", false, true);

        TString topicName = "/Root/topic-0";
        ui64 totalPartitions = 24;
        TString groupId = "consumer-0";

        TString protocolType = "consumer";
        TString protocolName = "range";

        {
            NYdb::NTopic::TTopicClient pqClient(*testServer.Driver);
            auto result = pqClient
                .CreateTopic(
                    topicName,
                    NYdb::NTopic::TCreateTopicSettings()
                        .PartitioningSettings(totalPartitions, 100)
                        .BeginAddConsumer(groupId).EndAddConsumer()
                )
                .ExtractValueSync();
            UNIT_ASSERT_C(
                result.IsSuccess(),
                "CreateTopic failed, issues: " << result.GetIssues().ToString()
            );
        }

        TKafkaTestClient clientA(testServer.Port, "ClientA");
        TKafkaTestClient clientB(testServer.Port, "ClientB");
        TKafkaTestClient clientC(testServer.Port, "ClientC");

        {
            auto rA = clientA.ApiVersions();
            auto rB = clientB.ApiVersions();
            auto rC = clientC.ApiVersions();
            UNIT_ASSERT_VALUES_EQUAL(rA->ErrorCode, static_cast<TKafkaInt16>(EKafkaErrors::NONE_ERROR));
            UNIT_ASSERT_VALUES_EQUAL(rB->ErrorCode, static_cast<TKafkaInt16>(EKafkaErrors::NONE_ERROR));
            UNIT_ASSERT_VALUES_EQUAL(rC->ErrorCode, static_cast<TKafkaInt16>(EKafkaErrors::NONE_ERROR));
        }
        {
            auto rA = clientA.SaslHandshake("PLAIN");
            auto rB = clientB.SaslHandshake("PLAIN");
            auto rC = clientC.SaslHandshake("PLAIN");
            UNIT_ASSERT_VALUES_EQUAL(rA->ErrorCode, static_cast<TKafkaInt16>(EKafkaErrors::NONE_ERROR));
            UNIT_ASSERT_VALUES_EQUAL(rB->ErrorCode, static_cast<TKafkaInt16>(EKafkaErrors::NONE_ERROR));
            UNIT_ASSERT_VALUES_EQUAL(rC->ErrorCode, static_cast<TKafkaInt16>(EKafkaErrors::NONE_ERROR));
        }
        {
            TString user = "ouruser@/Root";
            TString pass = "ourUserPassword";
            auto rA = clientA.SaslAuthenticate(user, pass);
            auto rB = clientB.SaslAuthenticate(user, pass);
            auto rC = clientC.SaslAuthenticate(user, pass);
            UNIT_ASSERT_VALUES_EQUAL(rA->ErrorCode, static_cast<TKafkaInt16>(EKafkaErrors::NONE_ERROR));
            UNIT_ASSERT_VALUES_EQUAL(rB->ErrorCode, static_cast<TKafkaInt16>(EKafkaErrors::NONE_ERROR));
            UNIT_ASSERT_VALUES_EQUAL(rC->ErrorCode, static_cast<TKafkaInt16>(EKafkaErrors::NONE_ERROR));
        }

        std::vector<TString> topics = {topicName};
        i32 heartbeatTimeout = 15000;
        i32 rebalanceTimeout = 5000;

        // CHECK THREE READERS GETS 1/3 OF PARTITIONS

        TRequestHeaderData headerAJoin = clientA.Header(NKafka::EApiKey::JOIN_GROUP, 9);
        TRequestHeaderData headerBJoin = clientB.Header(NKafka::EApiKey::JOIN_GROUP, 9);
        TRequestHeaderData headerCJoin = clientC.Header(NKafka::EApiKey::JOIN_GROUP, 9);

        TJoinGroupRequestData joinReq;
        joinReq.GroupId = groupId;
        joinReq.ProtocolType = protocolType;
        joinReq.SessionTimeoutMs = heartbeatTimeout;
        joinReq.RebalanceTimeoutMs = rebalanceTimeout;

        NKafka::TJoinGroupRequestData::TJoinGroupRequestProtocol protocol;
        protocol.Name = protocolName;

        TConsumerProtocolSubscription subscribtion;
        for (auto& topic : topics) {
            subscribtion.Topics.push_back(topic);
        }
        TKafkaVersion version = 3;
        TWritableBuf buf(nullptr, subscribtion.Size(version) + sizeof(version));
        TKafkaWritable writable(buf);
        writable << version;
        subscribtion.Write(writable, version);
        protocol.Metadata = TKafkaRawBytes(buf.GetBuffer().data(), buf.GetBuffer().size());

        joinReq.Protocols.push_back(protocol);

        TJoinGroupRequestData joinReqA = joinReq;
        joinReqA.GroupInstanceId = "instanceA";
        TJoinGroupRequestData joinReqB = joinReq;
        joinReqB.GroupInstanceId = "instanceB";
        TJoinGroupRequestData joinReqC = joinReq;
        joinReqC.GroupInstanceId = "instanceC";

        clientA.WriteToSocket(headerAJoin, joinReqA);
        clientB.WriteToSocket(headerBJoin, joinReqB);
        clientC.WriteToSocket(headerCJoin, joinReqC);

        auto joinRespA = clientA.ReadResponse<TJoinGroupResponseData>(headerAJoin);
        auto joinRespB = clientB.ReadResponse<TJoinGroupResponseData>(headerBJoin);
        auto joinRespC = clientC.ReadResponse<TJoinGroupResponseData>(headerCJoin);

        UNIT_ASSERT_VALUES_EQUAL(joinRespA->ErrorCode, (TKafkaInt16)EKafkaErrors::NONE_ERROR);
        UNIT_ASSERT_VALUES_EQUAL(joinRespB->ErrorCode, (TKafkaInt16)EKafkaErrors::NONE_ERROR);
        UNIT_ASSERT_VALUES_EQUAL(joinRespC->ErrorCode, (TKafkaInt16)EKafkaErrors::NONE_ERROR);

        bool isLeaderA = (joinRespA->Leader == joinRespA->MemberId);
        bool isLeaderB = (joinRespB->Leader == joinRespB->MemberId);

        TMessagePtr<TJoinGroupResponseData> leaderResp = isLeaderA ? joinRespA
                                    : isLeaderB ? joinRespB
                                    : joinRespC;

        // anyclient can make MakeRangeAssignment request, cause result does not depend on the client
        std::vector<TSyncGroupRequestData::TSyncGroupRequestAssignment> assignments = clientA.MakeRangeAssignment(leaderResp, totalPartitions);

        TRequestHeaderData syncHeaderA = clientA.Header(NKafka::EApiKey::SYNC_GROUP, 5);
        TRequestHeaderData syncHeaderB = clientB.Header(NKafka::EApiKey::SYNC_GROUP, 5);
        TRequestHeaderData syncHeaderC = clientC.Header(NKafka::EApiKey::SYNC_GROUP, 5);

        TSyncGroupRequestData syncReqA;
        syncReqA.GroupId = groupId;
        syncReqA.ProtocolType = protocolType;
        syncReqA.ProtocolName = protocolName;
        syncReqA.GenerationId = joinRespA->GenerationId;
        syncReqA.MemberId = joinRespA->MemberId.value();

        TSyncGroupRequestData syncReqB = syncReqA;
        syncReqB.GenerationId = joinRespB->GenerationId;
        syncReqB.MemberId = joinRespB->MemberId.value();

        TSyncGroupRequestData syncReqC = syncReqA;
        syncReqC.GenerationId = joinRespC->GenerationId;
        syncReqC.MemberId = joinRespC->MemberId.value();

        if (isLeaderA) {
            syncReqA.Assignments = assignments;
        } else if (isLeaderB) {
            syncReqB.Assignments = assignments;
        } else {
            syncReqC.Assignments = assignments;
        }

        clientA.WriteToSocket(syncHeaderA, syncReqA);
        clientB.WriteToSocket(syncHeaderB, syncReqB);
        clientC.WriteToSocket(syncHeaderC, syncReqC);

        auto syncRespA = clientA.ReadResponse<TSyncGroupResponseData>(syncHeaderA);
        auto syncRespB = clientB.ReadResponse<TSyncGroupResponseData>(syncHeaderB);
        auto syncRespC = clientC.ReadResponse<TSyncGroupResponseData>(syncHeaderC);

        UNIT_ASSERT_VALUES_EQUAL(syncRespA->ErrorCode, (TKafkaInt16)EKafkaErrors::NONE_ERROR);
        UNIT_ASSERT_VALUES_EQUAL(syncRespB->ErrorCode, (TKafkaInt16)EKafkaErrors::NONE_ERROR);
        UNIT_ASSERT_VALUES_EQUAL(syncRespC->ErrorCode, (TKafkaInt16)EKafkaErrors::NONE_ERROR);

        auto countPartitions = [](const TConsumerProtocolAssignment& assignment) {
            size_t sum = 0;
            for (auto& ta : assignment.AssignedPartitions) {
                sum += ta.Partitions.size();
            }
            return sum;
        };

        size_t countA = countPartitions(clientA.GetAssignments(syncRespA->Assignment));
        size_t countB = countPartitions(clientB.GetAssignments(syncRespB->Assignment));
        size_t countC = countPartitions(clientC.GetAssignments(syncRespC->Assignment));

        UNIT_ASSERT_VALUES_EQUAL(countA, size_t(totalPartitions / 3));
        UNIT_ASSERT_VALUES_EQUAL(countB, size_t(totalPartitions / 3));
        UNIT_ASSERT_VALUES_EQUAL(countC, size_t(totalPartitions / 3));

        UNIT_ASSERT_VALUES_EQUAL(
            clientA.Heartbeat(joinRespA->MemberId.value(), joinRespA->GenerationId, groupId)->ErrorCode,
            static_cast<TKafkaInt16>(EKafkaErrors::NONE_ERROR)
        );
        UNIT_ASSERT_VALUES_EQUAL(
            clientB.Heartbeat(joinRespB->MemberId.value(), joinRespB->GenerationId, groupId)->ErrorCode,
            static_cast<TKafkaInt16>(EKafkaErrors::NONE_ERROR)
        );
        UNIT_ASSERT_VALUES_EQUAL(
            clientC.Heartbeat(joinRespC->MemberId.value(), joinRespC->GenerationId, groupId)->ErrorCode,
            static_cast<TKafkaInt16>(EKafkaErrors::NONE_ERROR)
        );

        // CHECK ONE CLIENT LEAVE, AND OTHERS GETS 1/2 OF PARTITIONS

        UNIT_ASSERT_VALUES_EQUAL(
            clientC.LeaveGroup(joinRespC->MemberId.value(), groupId)->ErrorCode,
            static_cast<TKafkaInt16>(EKafkaErrors::NONE_ERROR)
        );

        clientA.WaitRebalance(joinRespA->MemberId.value(), joinRespA->GenerationId, groupId);
        clientB.WaitRebalance(joinRespB->MemberId.value(), joinRespB->GenerationId, groupId);

        TRequestHeaderData headerAJoin2 = clientA.Header(NKafka::EApiKey::JOIN_GROUP, 9);
        TRequestHeaderData headerBJoin2 = clientB.Header(NKafka::EApiKey::JOIN_GROUP, 9);

        joinReqA.MemberId = joinRespA->MemberId.value();
        joinReqB.MemberId = joinRespB->MemberId.value();

        TJoinGroupRequestData joinReqA2 = joinReqA;
        TJoinGroupRequestData joinReqB2 = joinReqB;

        clientA.WriteToSocket(headerAJoin2, joinReqA2);
        clientB.WriteToSocket(headerBJoin2, joinReqB2);

        auto joinRespA2 = clientA.ReadResponse<TJoinGroupResponseData>(headerAJoin2);
        auto joinRespB2 = clientB.ReadResponse<TJoinGroupResponseData>(headerBJoin2);

        UNIT_ASSERT_VALUES_EQUAL(joinRespA2->ErrorCode, (TKafkaInt16)EKafkaErrors::NONE_ERROR);
        UNIT_ASSERT_VALUES_EQUAL(joinRespB2->ErrorCode, (TKafkaInt16)EKafkaErrors::NONE_ERROR);

        bool isLeaderA2 = (joinRespA2->Leader == joinRespA2->MemberId);

        TMessagePtr<TJoinGroupResponseData> leaderResp2 = isLeaderA2 ? joinRespA2 : joinRespB2;

        std::vector<TSyncGroupRequestData::TSyncGroupRequestAssignment> assignments2 = clientA.MakeRangeAssignment(leaderResp2, totalPartitions);

        TRequestHeaderData syncHeaderA2 = clientA.Header(NKafka::EApiKey::SYNC_GROUP, 5);
        TRequestHeaderData syncHeaderB2 = clientB.Header(NKafka::EApiKey::SYNC_GROUP, 5);

        TSyncGroupRequestData syncReqA2;
        syncReqA2.GroupId = groupId;
        syncReqA2.ProtocolType = protocolType;
        syncReqA2.ProtocolName = protocolName;
        syncReqA2.GenerationId = joinRespA2->GenerationId;
        syncReqA2.MemberId = joinRespA2->MemberId.value();

        TSyncGroupRequestData syncReqB2 = syncReqA2;
        syncReqB2.GenerationId = joinRespB2->GenerationId;
        syncReqB2.MemberId = joinRespB2->MemberId.value();

        if (isLeaderA2) {
            syncReqA2.Assignments = assignments2;
        } else {
            syncReqB2.Assignments = assignments2;
        }

        clientA.WriteToSocket(syncHeaderA2, syncReqA2);
        clientB.WriteToSocket(syncHeaderB2, syncReqB2);

        auto syncRespA2 = clientA.ReadResponse<TSyncGroupResponseData>(syncHeaderA2);
        auto syncRespB2 = clientB.ReadResponse<TSyncGroupResponseData>(syncHeaderB2);

        UNIT_ASSERT_VALUES_EQUAL(syncRespA2->ErrorCode, (TKafkaInt16)EKafkaErrors::NONE_ERROR);
        UNIT_ASSERT_VALUES_EQUAL(syncRespB2->ErrorCode, (TKafkaInt16)EKafkaErrors::NONE_ERROR);

        size_t countA2 = countPartitions(clientA.GetAssignments(syncRespA2->Assignment));
        size_t countB2 = countPartitions(clientB.GetAssignments(syncRespB2->Assignment));

        UNIT_ASSERT_VALUES_EQUAL(countA2, size_t(totalPartitions / 2));
        UNIT_ASSERT_VALUES_EQUAL(countB2, size_t(totalPartitions / 2));

        UNIT_ASSERT_VALUES_EQUAL(
            clientA.Heartbeat(joinRespA2->MemberId.value(), joinRespA2->GenerationId, groupId)->ErrorCode,
            static_cast<TKafkaInt16>(EKafkaErrors::NONE_ERROR)
        );

        UNIT_ASSERT_VALUES_EQUAL(
            clientB.Heartbeat(joinRespB2->MemberId.value(), joinRespB2->GenerationId, groupId)->ErrorCode,
            static_cast<TKafkaInt16>(EKafkaErrors::NONE_ERROR)
        );

        // CHECK ONE READER DEAD (NO HEARTBEAT)

        Sleep(TDuration::Seconds(5));

        UNIT_ASSERT_VALUES_EQUAL(
            clientA.Heartbeat(joinRespA2->MemberId.value(), joinRespA2->GenerationId, groupId)->ErrorCode,
            static_cast<TKafkaInt16>(EKafkaErrors::NONE_ERROR)
        );

        Sleep(TDuration::Seconds(25));

        UNIT_ASSERT_VALUES_EQUAL(
            clientA.Heartbeat(joinRespA2->MemberId.value(), joinRespA2->GenerationId, groupId)->ErrorCode,
            static_cast<TKafkaInt16>(EKafkaErrors::REBALANCE_IN_PROGRESS)
        );

        // LAST READER GETS ALL PARTITIONS
        clientA.JoinAndSyncGroupAndWaitPartitions(topics, groupId, totalPartitions, protocolName, totalPartitions, heartbeatTimeout);


        // CHECK IF MASTER DIE AFTER JOIN

        TRequestHeaderData headerAJoin3 = clientA.Header(NKafka::EApiKey::JOIN_GROUP, 9);
        TRequestHeaderData headerBJoin3 = clientB.Header(NKafka::EApiKey::JOIN_GROUP, 9);

        TJoinGroupRequestData joinReqA3 = joinReqA;
        TJoinGroupRequestData joinReqB3 = joinReqB;

        clientA.WriteToSocket(headerAJoin2, joinReqA2);
        clientB.WriteToSocket(headerBJoin2, joinReqB2);

        auto joinRespA3 = clientA.ReadResponse<TJoinGroupResponseData>(headerAJoin2);
        auto joinRespB3 = clientB.ReadResponse<TJoinGroupResponseData>(headerBJoin2);

        UNIT_ASSERT_VALUES_EQUAL(joinRespA2->ErrorCode, (TKafkaInt16)EKafkaErrors::NONE_ERROR);
        UNIT_ASSERT_VALUES_EQUAL(joinRespB2->ErrorCode, (TKafkaInt16)EKafkaErrors::NONE_ERROR);

        bool isLeaderA3 = (joinRespA3->Leader == joinRespA3->MemberId);

        TSyncGroupRequestData syncReqNotMaster;
        syncReqNotMaster.GroupId = groupId;
        syncReqNotMaster.ProtocolType = protocolType;
        syncReqNotMaster.ProtocolName = protocolName;

        TRequestHeaderData syncHeaderNotMaster;
        if (isLeaderA3) {
            syncReqNotMaster.GenerationId = joinRespB3->GenerationId;
            syncReqNotMaster.MemberId = joinRespB3->MemberId.value();
            syncHeaderNotMaster = clientB.Header(NKafka::EApiKey::SYNC_GROUP, 5);
            clientB.WriteToSocket(syncHeaderNotMaster, syncReqNotMaster);
            auto noMasterSyncResponse = clientB.ReadResponse<TSyncGroupResponseData>(syncHeaderNotMaster);
            UNIT_ASSERT_VALUES_EQUAL(noMasterSyncResponse->ErrorCode, (TKafkaInt16)EKafkaErrors::REBALANCE_IN_PROGRESS);
        } else {
            syncReqNotMaster.GenerationId = joinRespA3->GenerationId;
            syncReqNotMaster.MemberId = joinRespA3->MemberId.value();
            syncHeaderNotMaster = clientA.Header(NKafka::EApiKey::SYNC_GROUP, 5);
            clientA.WriteToSocket(syncHeaderNotMaster, syncReqNotMaster);
            auto noMasterSyncResponse = clientA.ReadResponse<TSyncGroupResponseData>(syncHeaderNotMaster);
            UNIT_ASSERT_VALUES_EQUAL(noMasterSyncResponse->ErrorCode, (TKafkaInt16)EKafkaErrors::REBALANCE_IN_PROGRESS);
        }

    }

    Y_UNIT_TEST(InitProducerId_withoutTransactionalIdShouldReturnRandomInt) {
        TInsecureTestServer testServer;

        TKafkaTestClient kafkaClient(testServer.Port);

        auto resp1 = kafkaClient.InitProducerId();
        auto resp2 = kafkaClient.InitProducerId();

        // validate first response
        UNIT_ASSERT_VALUES_EQUAL(resp1->ErrorCode, EKafkaErrors::NONE_ERROR);
        UNIT_ASSERT_GT(resp1->ProducerId, 0);
        UNIT_ASSERT_VALUES_EQUAL(resp1->ProducerEpoch, 0);
        // validate second response
        UNIT_ASSERT_VALUES_EQUAL(resp2->ErrorCode, EKafkaErrors::NONE_ERROR);
        UNIT_ASSERT_GT(resp2->ProducerId, 0);
        UNIT_ASSERT_VALUES_EQUAL(resp2->ProducerEpoch, 0);
        // validate different values for different responses
        UNIT_ASSERT_VALUES_UNEQUAL(resp1->ProducerId, resp2->ProducerId);
    }

    Y_UNIT_TEST(InitProducerId_forNewTransactionalIdShouldReturnIncrementingInt) {
        TInsecureTestServer testServer;

        TKafkaTestClient kafkaClient(testServer.Port);

        // use random transactional id for each request top avoid parallel execution problems
        auto resp1 = kafkaClient.InitProducerId(TStringBuilder() << "my-tx-producer-" << RandomNumber<ui64>());
        auto resp2 = kafkaClient.InitProducerId(TStringBuilder() << "my-tx-producer-" << RandomNumber<ui64>());

        // validate first response
        UNIT_ASSERT_VALUES_EQUAL(resp1->ErrorCode, EKafkaErrors::NONE_ERROR);
        UNIT_ASSERT_GT(resp1->ProducerId, 0);
        UNIT_ASSERT_VALUES_EQUAL(resp1->ProducerEpoch, 0);
        // validate second response
        UNIT_ASSERT_VALUES_EQUAL(resp2->ErrorCode, EKafkaErrors::NONE_ERROR);
        UNIT_ASSERT_GT(resp2->ProducerId, 0);
        UNIT_ASSERT_VALUES_EQUAL(resp2->ProducerEpoch, 0);
        // validate different values for different responses
        UNIT_ASSERT_VALUES_UNEQUAL(resp1->ProducerId, resp2->ProducerId);
    }

    Y_UNIT_TEST(InitProducerId_forSqlInjectionShouldReturnWithoutDropingDatabase) {
        TInsecureTestServer testServer;

        TKafkaTestClient kafkaClient(testServer.Port);

        auto resp1 = kafkaClient.InitProducerId("; DROP TABLE kafka_transactional_producers");

        // validate first response
        UNIT_ASSERT_VALUES_EQUAL(resp1->ErrorCode, EKafkaErrors::NONE_ERROR);
        UNIT_ASSERT_GT(resp1->ProducerId, 0);
        UNIT_ASSERT_VALUES_EQUAL(resp1->ProducerEpoch, 0);
    }

    Y_UNIT_TEST(InitProducerId_forPreviouslySeenTransactionalIdShouldReturnSameProducerIdAndIncrementEpoch) {
        TInsecureTestServer testServer;

        TKafkaTestClient kafkaClient(testServer.Port);
        // use random transactional id for each request top avoid parallel execution problems
        auto transactionalId = TStringBuilder() << "my-tx-producer-" << RandomNumber<ui64>();

        auto resp1 = kafkaClient.InitProducerId(transactionalId);
        auto resp2 = kafkaClient.InitProducerId(transactionalId);

        // validate first response
        UNIT_ASSERT_VALUES_EQUAL(resp1->ErrorCode, EKafkaErrors::NONE_ERROR);
        UNIT_ASSERT_GT(resp1->ProducerId, 0);
        UNIT_ASSERT_VALUES_EQUAL(resp1->ProducerEpoch, 0);
        // validate second response
        UNIT_ASSERT_VALUES_EQUAL(resp2->ErrorCode, EKafkaErrors::NONE_ERROR);
        UNIT_ASSERT_VALUES_EQUAL(resp2->ProducerId, resp1->ProducerId);
        UNIT_ASSERT_VALUES_EQUAL(resp2->ProducerEpoch, 1);
    }

    Y_UNIT_TEST(InitProducerId_forPreviouslySeenTransactionalIdShouldReturnNewProducerIdIfEpochOverflown) {
        TInsecureTestServer testServer;

        TKafkaTestClient kafkaClient(testServer.Port);
        // use random transactional id for each request top avoid parallel execution problems
        auto transactionalId = TStringBuilder() << "my-tx-producer-" << RandomNumber<ui64>();

        // this first request will init table
        auto resp1 = kafkaClient.InitProducerId(transactionalId);
        // update epoch to be last available
        NYdb::NTable::TTableClient tableClient(*testServer.Driver);
        TValueBuilder rows;
        rows.BeginList();
        rows.AddListItem()
            .BeginStruct()
                .AddMember("database").Utf8("/Root")
                .AddMember("transactional_id").Utf8(transactionalId)
                .AddMember("producer_id").Int64(resp1->ProducerId)
                .AddMember("producer_epoch").Int16(std::numeric_limits<i16>::max() - 1)
                .AddMember("updated_at").Datetime(TInstant::Now())
            .EndStruct();
        rows.EndList();
        auto upsertResult = tableClient.BulkUpsert("//Root/.metadata/kafka_transactional_producers", rows.Build()).GetValueSync();
        UNIT_ASSERT_EQUAL(upsertResult.GetStatus(), EStatus::SUCCESS);

        auto resp2 = kafkaClient.InitProducerId(transactionalId);

        // validate first response
        UNIT_ASSERT_VALUES_EQUAL(resp1->ErrorCode, EKafkaErrors::NONE_ERROR);
        UNIT_ASSERT_GT(resp1->ProducerId, 0);
        UNIT_ASSERT_VALUES_EQUAL(resp1->ProducerEpoch, 0);
        // validate second response
        UNIT_ASSERT_VALUES_EQUAL(resp2->ErrorCode, EKafkaErrors::NONE_ERROR);
        UNIT_ASSERT_GT(resp2->ProducerId, 0);
        UNIT_ASSERT_VALUES_EQUAL(resp2->ProducerEpoch, 0);
        // new producer.id should be given
        UNIT_ASSERT_VALUES_UNEQUAL(resp1->ProducerId, resp2->ProducerId);
    }

} // Y_UNIT_TEST_SUITE(KafkaProtocol)<|MERGE_RESOLUTION|>--- conflicted
+++ resolved
@@ -1052,16 +1052,9 @@
             std::vector<NKafka::TEvKafka::PartitionConsumerOffset> partitionsAndOffsets;
         {
             // Check commit
-<<<<<<< HEAD
 
             for (ui64 i = 0; i < minActivePartitions; ++i) {
                 partitionsAndOffsets.emplace_back(i, static_cast<ui64>(recordsCount), commitedMetaData);
-=======
-            std::unordered_map<TString, std::vector<TConsumerOffset>> offsets;
-            std::vector<TConsumerOffset> partitionsAndOffsets;
-            for (ui64 i = 0; i < minActivePartitions; ++i) {
-                partitionsAndOffsets.emplace_back(TConsumerOffset{i, static_cast<ui64>(recordsCount), commitedMetaData});
->>>>>>> 982383a7
             }
             offsets[firstTopicName] = partitionsAndOffsets;
             offsets[shortTopicName] = partitionsAndOffsets;
@@ -1096,15 +1089,7 @@
             auto partition0 = std::find_if(partitions.begin(), partitions.end(), [](const auto& partition) { return partition.PartitionIndex == 0; });
             UNIT_ASSERT_VALUES_UNEQUAL(partition0, partitions.end());
             UNIT_ASSERT_VALUES_EQUAL(partition0->CommittedOffset, 5);
-<<<<<<< HEAD
             UNIT_ASSERT_VALUES_EQUAL(partition0->Metadata, commitedMetaData);
-=======
-            // ToDo: return here to change ASSERT to check that metadata is transfered correctly
-            // after realization of metadata saving is completed.
-            for (auto p = partitions.begin(); p != partitions.end(); p++) {
-                UNIT_ASSERT_VALUES_EQUAL(p->Metadata, "");
-            }
->>>>>>> 982383a7
         }
     }
         {
@@ -1122,17 +1107,11 @@
 
         {
             // Check commit with nonexistent topic
-<<<<<<< HEAD
+
             std::unordered_map<TString, std::vector<NKafka::TEvKafka::PartitionConsumerOffset>> offsets;
             std::vector<NKafka::TEvKafka::PartitionConsumerOffset> partitionsAndOffsets;
             for (ui64 i = 0; i < minActivePartitions; ++i) {
                 partitionsAndOffsets.emplace_back(i, static_cast<ui64>(recordsCount), commitedMetaData);
-=======
-            std::unordered_map<TString, std::vector<TConsumerOffset>> offsets;
-            std::vector<TConsumerOffset> partitionsAndOffsets;
-            for (ui64 i = 0; i < minActivePartitions; ++i) {
-                partitionsAndOffsets.emplace_back(TConsumerOffset{i, static_cast<ui64>(recordsCount), commitedMetaData});
->>>>>>> 982383a7
             }
             offsets[firstTopicName] = partitionsAndOffsets;
             offsets[notExistsTopicName] = partitionsAndOffsets;
@@ -1162,13 +1141,8 @@
 
         {
             // Check commit with nonexistent consumer
-<<<<<<< HEAD
             std::unordered_map<TString, std::vector<NKafka::TEvKafka::PartitionConsumerOffset>> offsets;
             std::vector<NKafka::TEvKafka::PartitionConsumerOffset> partitionsAndOffsets;
-=======
-            std::unordered_map<TString, std::vector<TConsumerOffset>> offsets;
-            std::vector<TConsumerOffset> partitionsAndOffsets;
->>>>>>> 982383a7
             for (ui64 i = 0; i < minActivePartitions; ++i) {
                 partitionsAndOffsets.emplace_back(i, static_cast<ui64>(recordsCount), commitedMetaData);
             }
