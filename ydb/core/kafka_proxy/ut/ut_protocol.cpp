

#include <library/cpp/testing/unittest/registar.h>
#include <library/cpp/retry/retry.h>

#include "kafka_test_client.h"

#include <ydb/core/client/flat_ut_client.h>
#include <ydb/core/kafka_proxy/kafka_events.h>
#include <ydb/core/kafka_proxy/kafka_messages.h>
#include <ydb/core/kafka_proxy/kafka_constants.h>
#include <ydb/core/kafka_proxy/actors/actors.h>
#include <ydb/core/kafka_proxy/kafka_transactional_producers_initializers.h>

#include <ydb/services/ydb/ydb_common_ut.h>
#include <ydb/services/ydb/ydb_keys_ut.h>

#include <ydb/library/testlib/service_mocks/access_service_mock.h>

#include <ydb/public/sdk/cpp/include/ydb-cpp-sdk/client/datastreams/datastreams.h>
#include <ydb/public/sdk/cpp/include/ydb-cpp-sdk/client/topic/client.h>
#include <ydb/public/sdk/cpp/src/client/persqueue_public/persqueue.h>
#include <ydb/public/sdk/cpp/include/ydb-cpp-sdk/client/types/status_codes.h>
#include <ydb/public/sdk/cpp/include/ydb-cpp-sdk/client/table/table.h>
#include <ydb/public/sdk/cpp/include/ydb-cpp-sdk/client/scheme/scheme.h>
#include <ydb/public/api/grpc/draft/ydb_datastreams_v1.grpc.pb.h>

#include <library/cpp/json/json_reader.h>
#include <library/cpp/digest/md5/md5.h>
#include <library/cpp/string_utils/base64/base64.h>

#include <util/system/tempfile.h>

using namespace NKafka;
using namespace NYdb;
using namespace NYdb::NTable;

static constexpr const char NON_CHARGEABLE_USER[] = "superuser@builtin";
static constexpr const char NON_CHARGEABLE_USER_X[] = "superuser_x@builtin";
static constexpr const char NON_CHARGEABLE_USER_Y[] = "superuser_y@builtin";

static constexpr const char DEFAULT_CLOUD_ID[] = "somecloud";
static constexpr const char DEFAULT_FOLDER_ID[] = "somefolder";

static constexpr const ui64 FirstTopicOffset = -2;
static constexpr const ui64 LastTopicOffset = -1;

static constexpr const ui64 FAKE_SERVERLESS_KAFKA_PROXY_PORT = 19092;

struct WithSslAndAuth: TKikimrTestSettings {
    static constexpr bool SSL = true;
    static constexpr bool AUTH = true;
};
using TKikimrWithGrpcAndRootSchemaSecure = NYdb::TBasicKikimrWithGrpcAndRootSchema<WithSslAndAuth>;

template <class TKikimr, bool secure>
class TTestServer {
public:
    TIpPort Port;

    TTestServer(const TString& kafkaApiMode = "1", bool serverless = false, bool enableNativeKafkaBalancing = false) {
        TPortManager portManager;
        Port = portManager.GetTcpPort();

        ui16 accessServicePort = portManager.GetPort(4284);
        TString accessServiceEndpoint = "localhost:" + ToString(accessServicePort);

        NKikimrConfig::TAppConfig appConfig;
        appConfig.MutableAuthConfig()->SetUseLoginProvider(true);
        appConfig.MutableAuthConfig()->SetUseBlackBox(false);
        appConfig.MutableAuthConfig()->SetUseBlackBox(false);
        appConfig.MutableAuthConfig()->SetUseAccessService(true);
        appConfig.MutableAuthConfig()->SetUseAccessServiceApiKey(true);
        appConfig.MutableAuthConfig()->SetUseAccessServiceTLS(false);
        appConfig.MutableAuthConfig()->SetAccessServiceEndpoint(accessServiceEndpoint);

        appConfig.MutablePQConfig()->SetTopicsAreFirstClassCitizen(true);
        appConfig.MutablePQConfig()->SetEnabled(true);
        // NOTE(shmel1k@): KIKIMR-14221
        appConfig.MutablePQConfig()->SetCheckACL(false);
        appConfig.MutablePQConfig()->SetRequireCredentialsInNewProtocol(false);

        auto cst = appConfig.MutablePQConfig()->AddClientServiceType();
        cst->SetName("data-transfer");
        cst = appConfig.MutablePQConfig()->AddClientServiceType();
        cst->SetName("data-transfer2");

        appConfig.MutableKafkaProxyConfig()->SetEnableKafkaProxy(true);
        appConfig.MutableKafkaProxyConfig()->SetListeningPort(Port);
        appConfig.MutableKafkaProxyConfig()->SetMaxMessageSize(1024);
        appConfig.MutableKafkaProxyConfig()->SetMaxInflightSize(2048);
        if (serverless) {
            appConfig.MutableKafkaProxyConfig()->MutableProxy()->SetHostname("localhost");
            appConfig.MutableKafkaProxyConfig()->MutableProxy()->SetPort(FAKE_SERVERLESS_KAFKA_PROXY_PORT);
        }

        appConfig.MutablePQConfig()->MutableQuotingConfig()->SetEnableQuoting(true);
        appConfig.MutablePQConfig()->MutableQuotingConfig()->SetQuotaWaitDurationMs(300);
        appConfig.MutablePQConfig()->MutableQuotingConfig()->SetPartitionReadQuotaIsTwiceWriteQuota(true);
        appConfig.MutablePQConfig()->MutableBillingMeteringConfig()->SetEnabled(true);
        appConfig.MutablePQConfig()->MutableBillingMeteringConfig()->SetFlushIntervalSec(1);
        appConfig.MutablePQConfig()->AddClientServiceType()->SetName("data-streams");
        appConfig.MutablePQConfig()->AddNonChargeableUser(NON_CHARGEABLE_USER);
        appConfig.MutablePQConfig()->AddNonChargeableUser(NON_CHARGEABLE_USER_X);
        appConfig.MutablePQConfig()->AddNonChargeableUser(NON_CHARGEABLE_USER_Y);

        appConfig.MutablePQConfig()->AddValidWriteSpeedLimitsKbPerSec(128);
        appConfig.MutablePQConfig()->AddValidWriteSpeedLimitsKbPerSec(512);
        appConfig.MutablePQConfig()->AddValidWriteSpeedLimitsKbPerSec(1_KB);

        appConfig.MutableGRpcConfig()->SetHost("::1");
        auto limit = appConfig.MutablePQConfig()->AddValidRetentionLimits();
        limit->SetMinPeriodSeconds(0);
        limit->SetMaxPeriodSeconds(TDuration::Days(1).Seconds());
        limit->SetMinStorageMegabytes(0);
        limit->SetMaxStorageMegabytes(0);

        limit = appConfig.MutablePQConfig()->AddValidRetentionLimits();
        limit->SetMinPeriodSeconds(0);
        limit->SetMaxPeriodSeconds(TDuration::Days(7).Seconds());
        limit->SetMinStorageMegabytes(50_KB);
        limit->SetMaxStorageMegabytes(1_MB);

        MeteringFile = MakeHolder<TTempFileHandle>();
        appConfig.MutableMeteringConfig()->SetMeteringFilePath(MeteringFile->Name());

        if (secure) {
            appConfig.MutablePQConfig()->SetRequireCredentialsInNewProtocol(true);
            appConfig.MutableDomainsConfig()->MutableSecurityConfig()->SetEnforceUserTokenRequirement(true);
        }
        KikimrServer = std::unique_ptr<TKikimr>(new TKikimr(std::move(appConfig), {}, {}, false, nullptr, nullptr, 0));
        KikimrServer->GetRuntime()->SetLogPriority(NKikimrServices::KAFKA_PROXY, NActors::NLog::PRI_TRACE);
        KikimrServer->GetRuntime()->SetLogPriority(NKikimrServices::PERSQUEUE, NActors::NLog::PRI_DEBUG);
        KikimrServer->GetRuntime()->SetLogPriority(NKikimrServices::PQ_WRITE_PROXY, NActors::NLog::PRI_TRACE);
        KikimrServer->GetRuntime()->SetLogPriority(NKikimrServices::TICKET_PARSER, NLog::PRI_TRACE);
        KikimrServer->GetRuntime()->SetLogPriority(NKikimrServices::GRPC_CLIENT, NLog::PRI_TRACE);
        KikimrServer->GetRuntime()->SetLogPriority(NKikimrServices::GRPC_PROXY_NO_CONNECT_ACCESS, NLog::PRI_TRACE);

        if (enableNativeKafkaBalancing) {
            KikimrServer->GetRuntime()->GetAppData().FeatureFlags.SetEnableKafkaNativeBalancing(true);
        }
        KikimrServer->GetRuntime()->GetAppData().FeatureFlags.SetEnableKafkaTransactions(true);

        TClient client(*(KikimrServer->ServerSettings));
        if (secure) {
            client.SetSecurityToken("root@builtin");
        }

        ui16 grpc = KikimrServer->GetPort();
        TString location = TStringBuilder() << "localhost:" << grpc;
        auto driverConfig = TDriverConfig()
            .SetEndpoint(location)
            .SetLog(std::unique_ptr<TLogBackend>(CreateLogBackend("cerr", TLOG_DEBUG).Release()));
        if (secure) {
            driverConfig.UseSecureConnection(TString(NYdbSslTestData::CaCrt));
            driverConfig.SetAuthToken("root@builtin");
        } else {
            driverConfig.SetDatabase("/Root/");
        }

        Driver = std::make_unique<TDriver>(std::move(driverConfig));

        UNIT_ASSERT_VALUES_EQUAL(
            NMsgBusProxy::MSTATUS_OK,
            client.AlterUserAttributes("/", "Root",
                                       {{"folder_id", DEFAULT_FOLDER_ID},
                                        {"cloud_id", DEFAULT_CLOUD_ID},
                                        {"kafka_api", kafkaApiMode},
                                        {"database_id", "root"},
                                        {"serverless_rt_coordination_node_path", "/Coordinator/Root"},
                                        {"serverless_rt_base_resource_ru", "/ru_Root"}}));

        {
            auto status = client.CreateUser("/Root", "ouruser", "ourUserPassword");
            UNIT_ASSERT_VALUES_EQUAL(status, NMsgBusProxy::MSTATUS_OK);

            NYdb::NScheme::TSchemeClient schemeClient(*Driver);
            NYdb::NScheme::TPermissions permissions("ouruser", {"ydb.generic.read", "ydb.generic.write", "ydb.generic.full"});

            auto result = schemeClient
                              .ModifyPermissions(
                                  "/Root", NYdb::NScheme::TModifyPermissionsSettings().AddGrantPermissions(permissions))
                              .ExtractValueSync();
            Cerr << result.GetIssues().ToString() << "\n";
            UNIT_ASSERT(result.IsSuccess());
        }

        {
            // Access Server Mock
            grpc::ServerBuilder builder;
            builder.AddListeningPort(accessServiceEndpoint, grpc::InsecureServerCredentials()).RegisterService(&accessServiceMock);
            AccessServer = builder.BuildAndStart();
        }
    }

public:
    std::unique_ptr<TKikimr> KikimrServer;
    std::unique_ptr<TDriver> Driver;
    THolder<TTempFileHandle> MeteringFile;

    TTicketParserAccessServiceMock accessServiceMock;
    std::unique_ptr<grpc::Server> AccessServer;
};

class TInsecureTestServer : public TTestServer<TKikimrWithGrpcAndRootSchema, false> {
    using TTestServer::TTestServer;
};
class TSecureTestServer : public TTestServer<TKikimrWithGrpcAndRootSchemaSecure, true> {
    using TTestServer::TTestServer;
};

void AssertMessageMeta(const NYdb::NTopic::TReadSessionEvent::TDataReceivedEvent::TMessage& msg, const TString& field,
                       const TString& expectedValue) {
    if (msg.GetMessageMeta()) {
        for (auto& [k, v] : msg.GetMessageMeta()->Fields) {
            Cerr << ">>>>> key=" << k << ", value=" << v << Endl;
            if (field == k) {
                UNIT_ASSERT_STRINGS_EQUAL(v, expectedValue);
                return;
            }
        }
    }
    UNIT_ASSERT_C(false, "Field " << field << " not found in message meta");
}

void AssertPartitionsIsUniqueAndCountIsExpected(std::vector<TReadInfo> readInfos, ui32 expectedPartitionsCount, TString topic) {
    std::unordered_set<int> partitions;
    ui32 partitionsCount = 0;
    for (TReadInfo readInfo: readInfos) {
        for (auto topicPartitions: readInfo.Partitions) {
            if (topicPartitions.Topic == topic) {
                for (auto partition: topicPartitions.Partitions) {
                    partitions.emplace(partition);
                    partitionsCount++;
                }
            }
        }
    }
    UNIT_ASSERT_VALUES_EQUAL(partitionsCount, expectedPartitionsCount);
    UNIT_ASSERT_VALUES_EQUAL(partitions.size(), expectedPartitionsCount);
}

std::vector<NTopic::TReadSessionEvent::TDataReceivedEvent> Read(std::shared_ptr<NYdb::NTopic::IReadSession> reader) {
    std::vector<NTopic::TReadSessionEvent::TDataReceivedEvent> result;
    while (true) {
        auto event = reader->GetEvent(true);
        if (!event)
            break;
        if (auto dataEvent = std::get_if<NTopic::TReadSessionEvent::TDataReceivedEvent>(&*event)) {
            result.push_back(*dataEvent);
            break;
        } else if (auto* lockEv = std::get_if<NTopic::TReadSessionEvent::TStartPartitionSessionEvent>(&*event)) {
            lockEv->Confirm();
        } else if (auto* releaseEv = std::get_if<NTopic::TReadSessionEvent::TStopPartitionSessionEvent>(&*event)) {
            releaseEv->Confirm();
        } else if (auto* closeSessionEvent = std::get_if<NTopic::TSessionClosedEvent>(&*event)) {
            break;
        }
    }
    Cerr << ">>>>> Received messages " << result.size() << Endl;
    return result;
}

void AssertMessageAvaialbleThroughLogbrokerApiAndCommit(std::shared_ptr<NTopic::IReadSession> topicReader) {
    auto responseFromLogbrokerApi = Read(topicReader);
    UNIT_ASSERT_EQUAL(responseFromLogbrokerApi.size(), 1);

    UNIT_ASSERT_EQUAL(responseFromLogbrokerApi[0].GetMessages().size(), 1);
    responseFromLogbrokerApi[0].GetMessages()[0].Commit();
}

void CreateTopic(NYdb::NTopic::TTopicClient& pqClient, TString& topicName, ui32 minActivePartitions, std::vector<TString> consumers) {
    auto topicSettings = NYdb::NTopic::TCreateTopicSettings()
                            .PartitioningSettings(minActivePartitions, 100);

    for (auto& consumer : consumers) {
        topicSettings.BeginAddConsumer(consumer).EndAddConsumer();
    }

    auto result = pqClient
                                .CreateTopic(topicName, topicSettings)
                                .ExtractValueSync();

    UNIT_ASSERT_VALUES_EQUAL(result.IsTransportError(), false);
    UNIT_ASSERT_VALUES_EQUAL(result.GetStatus(), EStatus::SUCCESS);

}

void AlterTopic(NYdb::NTopic::TTopicClient& pqClient, TString& topicName, std::vector<TString> consumers) {
    auto topicSettings = NYdb::NTopic::TAlterTopicSettings();

    for (auto& consumer : consumers) {
        topicSettings.BeginAddConsumer(consumer).EndAddConsumer();
    }

    auto result = pqClient
                                .AlterTopic(topicName, topicSettings)
                                .ExtractValueSync();

    UNIT_ASSERT_VALUES_EQUAL(result.IsTransportError(), false);
    UNIT_ASSERT_VALUES_EQUAL(result.GetStatus(), EStatus::SUCCESS);

}


Y_UNIT_TEST_SUITE(KafkaProtocol) {
    // this test imitates kafka producer behaviour:
    // 1. get api version,
    // 2. authenticate via sasl,
    // 3. acquire producer id,
    // 4. produce to topic several messages, read them and assert correct contents and metadata
    Y_UNIT_TEST(ProduceScenario) {
        TInsecureTestServer testServer("2");

        TString topicName = "/Root/topic-0-test";
        ui64 minActivePartitions = 10;

        NYdb::NTopic::TTopicClient pqClient(*testServer.Driver);
        CreateTopic(pqClient, topicName, minActivePartitions, {"consumer-0"});

        auto settings = NTopic::TReadSessionSettings()
                            .AppendTopics(NTopic::TTopicReadSettings(topicName))
                            .ConsumerName("consumer-0");
        auto topicReader = pqClient.CreateReadSession(settings);

        TKafkaTestClient client(testServer.Port);

        {
            auto msg = client.ApiVersions();

            UNIT_ASSERT_VALUES_EQUAL(msg->ErrorCode, static_cast<TKafkaInt16>(EKafkaErrors::NONE_ERROR));
            UNIT_ASSERT_VALUES_EQUAL(msg->ApiKeys.size(), 20u);
        }

        // authenticate
        {
            auto msg = client.SaslHandshake();

            UNIT_ASSERT_VALUES_EQUAL(msg->ErrorCode, static_cast<TKafkaInt16>(EKafkaErrors::NONE_ERROR));
            UNIT_ASSERT_VALUES_EQUAL(msg->Mechanisms.size(), 1u);
            UNIT_ASSERT_VALUES_EQUAL(*msg->Mechanisms[0], "PLAIN");
        }

        {
            auto msg = client.SaslAuthenticate("ouruser@/Root", "ourUserPassword");

            UNIT_ASSERT_VALUES_EQUAL(msg->ErrorCode, static_cast<TKafkaInt16>(EKafkaErrors::NONE_ERROR));
        }

        // acquire producer id and epoch
        {
            auto msg = client.InitProducerId();

            UNIT_ASSERT_VALUES_EQUAL(msg->ErrorCode, static_cast<TKafkaInt16>(EKafkaErrors::NONE_ERROR));
        }

        // send test message
        {
            TString key = "record-key";
            TString value = "record-value";
            TString headerKey = "header-key";
            TString headerValue = "header-value";

            TKafkaRecordBatch batch;
            batch.BaseOffset = 3;
            batch.BaseSequence = 5;
            batch.Magic = 2; // Current supported
            batch.Records.resize(1);
            batch.Records[0].Key = TKafkaRawBytes(key.data(), key.size());
            batch.Records[0].Value = TKafkaRawBytes(value.data(), value.size());
            batch.Records[0].Headers.resize(1);
            batch.Records[0].Headers[0].Key = TKafkaRawBytes(headerKey.data(), headerKey.size());
            batch.Records[0].Headers[0].Value = TKafkaRawBytes(headerValue.data(), headerValue.size());

            auto msg = client.Produce(topicName, 0, batch);

            UNIT_ASSERT_VALUES_EQUAL(msg->Responses[0].Name, topicName);
            UNIT_ASSERT_VALUES_EQUAL(msg->Responses[0].PartitionResponses[0].Index, 0);
            UNIT_ASSERT_VALUES_EQUAL(msg->Responses[0].PartitionResponses[0].ErrorCode,
                                     static_cast<TKafkaInt16>(EKafkaErrors::NONE_ERROR));

            // read message from topic to assert delivery
            {
                std::vector<std::pair<TString, std::vector<i32>>> topics {{topicName, {0}}};
                auto msg = client.Fetch(topics);

                UNIT_ASSERT_VALUES_EQUAL(msg->ErrorCode, static_cast<TKafkaInt16>(EKafkaErrors::NONE_ERROR));
                auto record = msg->Responses[0].Partitions[0].Records->Records[0];

                auto recordValue = record.Value.value();
                auto recordValuesAsStr = TString(recordValue.data(), recordValue.size());
                UNIT_ASSERT_VALUES_EQUAL(recordValuesAsStr, value);

                auto readRecordKey = record.Key.value();
                auto readRecordKeysAsStr = TString(readRecordKey.data(), readRecordKey.size());
                UNIT_ASSERT_VALUES_EQUAL(readRecordKeysAsStr, key);

                auto readHeaderKey = record.Headers[0].Key.value();
                auto readHeaderKeyStr = TString(readHeaderKey.data(), readHeaderKey.size());
                UNIT_ASSERT_VALUES_EQUAL(readHeaderKeyStr, headerKey);

                auto readHeaderValue = record.Headers[0].Value.value();
                auto readHeaderValueStr = TString(readHeaderValue.data(), readHeaderValue.size());
                UNIT_ASSERT_VALUES_EQUAL(readHeaderValueStr, headerValue);
            }

            // read by logbroker protocol
            auto readMessages = Read(topicReader);
            UNIT_ASSERT_EQUAL(readMessages.size(), 1);

            UNIT_ASSERT_EQUAL(readMessages[0].GetMessages().size(), 1);
            auto& readMessage = readMessages[0].GetMessages()[0];
            readMessage.Commit();

            UNIT_ASSERT_STRINGS_EQUAL(readMessage.GetData(), value);
            AssertMessageMeta(readMessage, "__key", key);
            AssertMessageMeta(readMessage, headerKey, headerValue);
        }

        // send empty produce message
        {
            TKafkaRecordBatch batch;
            batch.BaseOffset = 3;
            batch.BaseSequence = 5;
            batch.Magic = 2; // Current supported
            batch.Records.resize(1);
            batch.Records[0].Key = TKafkaBytes{};
            batch.Records[0].Value = TKafkaBytes{};

            auto msg = client.Produce(topicName, 0, batch);

            UNIT_ASSERT_VALUES_EQUAL(msg->Responses[0].Name, topicName);
            UNIT_ASSERT_VALUES_EQUAL(msg->Responses[0].PartitionResponses[0].Index, 0);
            UNIT_ASSERT_VALUES_EQUAL(msg->Responses[0].PartitionResponses[0].ErrorCode,
                                     static_cast<TKafkaInt16>(EKafkaErrors::NONE_ERROR));
        }

        {
            // Check short topic name

            TKafkaRecordBatch batch;
            batch.BaseOffset = 7;
            batch.BaseSequence = 6;
            batch.Magic = 2; // Current supported
            batch.Records.resize(1);
            batch.Records[0].Key = "record-key-1";
            batch.Records[0].Value = "record-value-1";

            auto msg = client.Produce("topic-0-test", 0, batch);

            UNIT_ASSERT_VALUES_EQUAL(msg->Responses[0].Name, "topic-0-test");
            UNIT_ASSERT_VALUES_EQUAL(msg->Responses[0].PartitionResponses[0].Index, 0);
            UNIT_ASSERT_VALUES_EQUAL(msg->Responses[0].PartitionResponses[0].ErrorCode,
                                     static_cast<TKafkaInt16>(EKafkaErrors::NONE_ERROR));

            AssertMessageAvaialbleThroughLogbrokerApiAndCommit(topicReader);
        }

        {
            // Check for few records

            TKafkaRecordBatch batch;
            batch.BaseOffset = 13;
            batch.BaseSequence = 7;
            batch.Magic = 2; // Current supported
            batch.Records.resize(1);
            batch.Records[0].Key = "record-key-0";
            batch.Records[0].Value = "record-value-0";

            std::vector<std::pair<ui32, TKafkaRecordBatch>> msgs;
            msgs.emplace_back(0, batch);
            batch.BaseSequence = 8;
            msgs.emplace_back(1, batch);

            auto msg = client.Produce("topic-0-test", msgs);

            UNIT_ASSERT_VALUES_EQUAL(msg->Responses[0].Name, "topic-0-test");
            UNIT_ASSERT_VALUES_EQUAL(msg->Responses[0].PartitionResponses[0].Index, 0);
            UNIT_ASSERT_VALUES_EQUAL(msg->Responses[0].PartitionResponses[0].ErrorCode,
                                     static_cast<TKafkaInt16>(EKafkaErrors::NONE_ERROR));
            UNIT_ASSERT_VALUES_EQUAL(msg->Responses[0].PartitionResponses[1].Index, 1);
            UNIT_ASSERT_VALUES_EQUAL(msg->Responses[0].PartitionResponses[1].ErrorCode,
                                     static_cast<TKafkaInt16>(EKafkaErrors::NONE_ERROR));

            AssertMessageAvaialbleThroughLogbrokerApiAndCommit(topicReader);
            AssertMessageAvaialbleThroughLogbrokerApiAndCommit(topicReader);
        }

        {
            // Unknown topic

            TKafkaRecordBatch batch;
            batch.BaseOffset = 7;
            batch.BaseSequence = 9;
            batch.Magic = 2; // Current supported
            batch.Records.resize(1);
            batch.Records[0].Key = "record-key-1";
            batch.Records[0].Value = "record-value-1";

            auto msg = client.Produce("topic-0-test-not-exists", 0, batch);

            UNIT_ASSERT_VALUES_EQUAL(msg->Responses[0].Name, "topic-0-test-not-exists");
            UNIT_ASSERT_VALUES_EQUAL(msg->Responses[0].PartitionResponses[0].Index, 0);
            UNIT_ASSERT_VALUES_EQUAL(msg->Responses[0].PartitionResponses[0].ErrorCode,
                                     static_cast<TKafkaInt16>(EKafkaErrors::UNKNOWN_TOPIC_OR_PARTITION));
        }

        {
            // Unknown partition

            TKafkaRecordBatch batch;
            batch.BaseOffset = 7;
            batch.BaseSequence = 10;
            batch.Magic = 2; // Current supported
            batch.Records.resize(1);
            batch.Records[0].Key = "record-key-1";
            batch.Records[0].Value = "record-value-1";

            auto msg = client.Produce("topic-0-test", 10000, batch);

            UNIT_ASSERT_VALUES_EQUAL(msg->Responses[0].Name, "topic-0-test");
            UNIT_ASSERT_VALUES_EQUAL(msg->Responses[0].PartitionResponses[0].Index, 10000);
            UNIT_ASSERT_VALUES_EQUAL(msg->Responses[0].PartitionResponses[0].ErrorCode,
                                     static_cast<TKafkaInt16>(EKafkaErrors::UNKNOWN_TOPIC_OR_PARTITION));
        }

        {
            // Check unknown ApiKey (must be last. close the session)
            // expect no exception
            client.UnknownApiKey();
        }
    } // Y_UNIT_TEST(ProduceScenario)

    Y_UNIT_TEST(IdempotentProducerScenario) {
        using TProducerId = TKafkaRecordBatch::ProducerIdMeta::Type;
        using TProducerEpoch = TKafkaRecordBatch::ProducerEpochMeta::Type;
        using TBaseSequence = TKafkaRecordBatch::BaseSequenceMeta::Type;
        TInsecureTestServer testServer("2");
        testServer.KikimrServer->GetRuntime()->SetLogPriority(NKikimrServices::PQ_WRITE_PROXY, NActors::NLog::PRI_TRACE);
        testServer.KikimrServer->GetRuntime()->SetLogPriority(NKikimrServices::PERSQUEUE, NActors::NLog::PRI_TRACE);

        TString topicNamePrefix = "/Root/topic";

        TKafkaTestClient client(testServer.Port);

        auto createTopic = [&](const TString& topicName) -> TMessagePtr<TMetadataResponseData> {
            for (size_t i = 0; i < 10; ++i) {
                auto res = client.CreateTopics(std::vector<TTopicConfig>{TTopicConfig(topicName, 1)});
                if (res->Topics[0].ErrorCode == EKafkaErrors::NONE_ERROR) {
                    break;
                }
                Sleep(TDuration::Seconds(1));
            }
            for (size_t i = 0; i < 10; ++i) {
                auto res = client.Metadata({topicName}, false);
                if (res->Topics[0].ErrorCode == EKafkaErrors::NONE_ERROR) {
                    return res;
                }
                Sleep(TDuration::Seconds(1));
            }
            Y_ABORT_S("Could not create topic " << topicName);
        };

        auto withNewTopic = [&](std::function<void(TProducerId, TProducerEpoch, NKafka::TMetadataResponseData::TMetadataResponseTopic)> fn) {
            static ui64 index = 0;
            auto name = TStringBuilder() << topicNamePrefix << "-" << index++;
            Cerr << "XXXXX WithNewTopic " << name << Endl;
            auto res = createTopic(name);
            auto msg = client.InitProducerId();
            UNIT_ASSERT_VALUES_EQUAL(msg->ErrorCode, static_cast<TKafkaInt16>(EKafkaErrors::NONE_ERROR));
            fn(msg->ProducerId, msg->ProducerEpoch, res->Topics[0]);
        };

        TString recordKey = "record-key";
        TString recordValue = "record-value";
        TString headerKey = "header-key";
        TString headerValue = "header-value";

        struct TBatchParams {
            TBaseSequence BaseSequence = 0;
            ui64 RecordCount = 1;
        };
        auto makeBatch = [&](TProducerId id, TProducerEpoch epoch, TBatchParams batchParams) -> TKafkaRecordBatch {
            TKafkaRecordBatch batch;
            batch.ProducerId = id;
            batch.ProducerEpoch = epoch;
            batch.BaseSequence = batchParams.BaseSequence;
            batch.Magic = 2; // Current supported
            batch.Records.resize(batchParams.RecordCount);
            for (ui64 i = 0; i < batchParams.RecordCount; ++i) {
                batch.Records[i].Key = TKafkaRawBytes(recordKey.data(), recordKey.size());
                batch.Records[i].Value = TKafkaRawBytes(recordValue.data(), recordValue.size());
                batch.Records[i].Headers.resize(1);
                batch.Records[i].Headers[0].Key = TKafkaRawBytes(headerKey.data(), headerKey.size());
                batch.Records[i].Headers[0].Value = TKafkaRawBytes(headerValue.data(), headerValue.size());
            }
            return batch;
        };

        struct TExpectedResponse {
            using T = NKafka::TProduceResponseData::TTopicProduceResponse::TPartitionProduceResponse;
            TMaybe<T::BaseOffsetMeta::Type> BaseOffset = Nothing();
            TMaybe<EKafkaErrors> ErrorCode = Nothing();
        };
        auto checkResponse = [](TMessagePtr<TProduceResponseData> res, TExpectedResponse expected) {
            if (expected.BaseOffset) {
                UNIT_ASSERT_VALUES_EQUAL(res->Responses[0].PartitionResponses[0].BaseOffset, *expected.BaseOffset);
            } else {
                UNIT_ASSERT_GE(res->Responses[0].PartitionResponses[0].BaseOffset, 0);
            }
            if (expected.ErrorCode) {
                using TError = NKafka::TProduceResponseData::TTopicProduceResponse::TPartitionProduceResponse::ErrorCodeMeta::Type;
                UNIT_ASSERT_VALUES_EQUAL(res->Responses[0].PartitionResponses[0].ErrorCode, static_cast<TError>(*expected.ErrorCode));
            }
        };
        auto listOffsets = [&](auto topic) {
            std::vector<std::pair<i32, i64>> partitions{{{0, -1}}};
            auto res = client.ListOffsets(partitions, topic);
            return res;
        };
        auto assertOffset = [&](TString topicName, i64 expectedOffset) {
            auto offsets = listOffsets(topicName);
            UNIT_ASSERT_VALUES_EQUAL(offsets->Topics[0].Partitions[0].Offset, expectedOffset);
        };

        withNewTopic([&](TProducerId id, TProducerEpoch epoch, NKafka::TMetadataResponseData::TMetadataResponseTopic topicMetadata) {
            // Write correct seqnos:

            auto topic = *topicMetadata.Name;

            auto res1 = client.Produce(topic, 0, makeBatch(id, epoch, { .BaseSequence = 0 }));
            checkResponse(res1, { .BaseOffset = 0, .ErrorCode = EKafkaErrors::NONE_ERROR });

            auto res2 = client.Produce(topic, 0, makeBatch(id, epoch, { .BaseSequence = 1 }));
            checkResponse(res2, { .BaseOffset = 1, .ErrorCode = EKafkaErrors::NONE_ERROR });

            auto res3 = client.Produce(topic, 0, makeBatch(id, epoch, { .BaseSequence = 2, .RecordCount = 3 }));
            checkResponse(res3, { .BaseOffset = 2, .ErrorCode = EKafkaErrors::NONE_ERROR });

            auto res4 = client.Produce(topic, 0, makeBatch(id, epoch, { .BaseSequence = 5 }));
            checkResponse(res4, { .BaseOffset = 5, .ErrorCode = EKafkaErrors::NONE_ERROR });

            assertOffset(topic, 6);
        });

        withNewTopic([&](TProducerId id, TProducerEpoch epoch, NKafka::TMetadataResponseData::TMetadataResponseTopic topicMetadata) {
            // TODO(qyryq) Kafka does not respond with DUPLICATE_SEQUENCE_NUMBER at all.
            // If you send several ProduceRequests to a partition, then resend any of the last 5 requests,
            // you'll just get the same response. But if you resend an older request, then you'll get an OUT_OF_ORDER_SEQUENCE_NUMBER error.
            // You will get the same error if you send any other seqnos, even if they cover the seqnos within the last 5 requests.
            // E.g after sending ProduceRequests with seqnos (3) (4) (5) (6 7 8) (9) (10),
            // if you repeat any of the (4) - (10) requests, the same response will be returned as the first one for that particular request.
            // Any other request will result in an OUT_OF_ORDER_SEQUENCE_NUMBER error: (1), (3), even (4 5) or (6 7).

            // Send the same message twice, it should be written only once:

            auto topic = *topicMetadata.Name;

            checkResponse(
                client.Produce(topic, 0, makeBatch(id, -1, { .BaseSequence = 0 })),
                { .BaseOffset = 0, .ErrorCode = EKafkaErrors::NONE_ERROR });

            // Kafka allows any seqno if the producer ID is unknown, so we can send seqno=5 here.

            checkResponse(
                client.Produce(topic, 0, makeBatch(id, epoch, { .BaseSequence = 5 })),
                { .BaseOffset = 1, .ErrorCode = EKafkaErrors::NONE_ERROR });

            assertOffset(topic, 2);

            // Duplicate message
            checkResponse(
                client.Produce(topic, 0, makeBatch(id, epoch, { .BaseSequence = 5 })),
                { .BaseOffset = 1, .ErrorCode = EKafkaErrors::NONE_ERROR });

            checkResponse(
                client.Produce(topic, 0, makeBatch(id, epoch, { .BaseSequence = 6 })),
                { .BaseOffset = 2, .ErrorCode = EKafkaErrors::NONE_ERROR });

            checkResponse(
                client.Produce(topic, 0, makeBatch(id, epoch, { .BaseSequence = 7 })),
                { .BaseOffset = 3, .ErrorCode = EKafkaErrors::NONE_ERROR });

            assertOffset(topic, 4);

            // We should return OUT_OF_ORDER_SEQUENCE_NUMBER, but it will be done later.
            checkResponse(
                client.Produce(topic, 0, makeBatch(id, epoch, { .BaseSequence = 4 })),
                { .BaseOffset = 0, .ErrorCode = EKafkaErrors::NONE_ERROR });

            // We simply guess the base offset, as we store in memory only offsets of the last message.
            checkResponse(
                client.Produce(topic, 0, makeBatch(id, epoch, { .BaseSequence = 5 })),
                { .BaseOffset = 1, .ErrorCode = EKafkaErrors::NONE_ERROR });

            // This is an incorrect request (we didn't send seqno=1). We try to guess the offset of the message
            // with seqno=1 (maxOffset - (maxSeqNo - seqno)), but if the result is negative, we return 0.
            checkResponse(
                client.Produce(topic, 0, makeBatch(id, epoch, { .BaseSequence = 1 })),
                { .BaseOffset = 0, .ErrorCode = EKafkaErrors::NONE_ERROR });

            assertOffset(topic, 4);
        });

        withNewTopic([&](TProducerId id, TProducerEpoch epoch, NKafka::TMetadataResponseData::TMetadataResponseTopic topicMetadata) {
            // Write a message with seqno greater than expected:
            auto topic = *topicMetadata.Name;
            auto res1 = client.Produce(topic, 0, makeBatch(id, epoch, { .BaseSequence = 5 }));
            auto res2 = client.Produce(topic, 0, makeBatch(id, epoch, { .BaseSequence = 7 }));
            checkResponse(res2, {
                .BaseOffset = 0,
                .ErrorCode = EKafkaErrors::OUT_OF_ORDER_SEQUENCE_NUMBER,
            });
            assertOffset(topic, 1);
        });

        withNewTopic([&](TProducerId id, TProducerEpoch epoch, NKafka::TMetadataResponseData::TMetadataResponseTopic topicMetadata) {
            // Write a message with seqno = max<int32>. The next seqno should be 0 and we should accept it.
            auto topic = *topicMetadata.Name;
            auto res1 = client.Produce(topic, 0, makeBatch(id, epoch, { .BaseSequence = std::numeric_limits<int32_t>::max() }));
            checkResponse(res1, { .BaseOffset = 0, .ErrorCode = EKafkaErrors::NONE_ERROR });
            assertOffset(topic, 1);

            auto res2 = client.Produce(topic, 0, makeBatch(id, epoch, { .BaseSequence = 0 }));
            checkResponse(res2, { .BaseOffset = 1, .ErrorCode = EKafkaErrors::NONE_ERROR });
            assertOffset(topic, 2);
        });

        withNewTopic([&](TProducerId id, TProducerEpoch epoch, NKafka::TMetadataResponseData::TMetadataResponseTopic topicMetadata) {
            // Write a batch of messages with seqnos (max<int32> - 1, max<int32>, 0, 1).
            auto topic = *topicMetadata.Name;
            auto res1 = client.Produce(topic, 0, makeBatch(id, epoch, { .BaseSequence = std::numeric_limits<int32_t>::max() - 1, .RecordCount = 4 }));
            checkResponse(res1, { .BaseOffset = 0, .ErrorCode = EKafkaErrors::NONE_ERROR });
            assertOffset(topic, 4);
        });

        withNewTopic([&](TProducerId id, TProducerEpoch epoch, NKafka::TMetadataResponseData::TMetadataResponseTopic topicMetadata) {
            // Write a batch with seqnos (max<int32> - 1, max<int32>), then write a batch of messages with seqnos (0, 1).
            auto topic = *topicMetadata.Name;

            auto res1 = client.Produce(topic, 0, makeBatch(id, epoch, { .BaseSequence = std::numeric_limits<int32_t>::max() - 1, .RecordCount = 2 }));
            checkResponse(res1, { .BaseOffset = 0, .ErrorCode = EKafkaErrors::NONE_ERROR });

            auto res2 = client.Produce(topic, 0, makeBatch(id, epoch, { .BaseSequence = 0, .RecordCount = 2 }));
            checkResponse(res2, { .BaseOffset = 2, .ErrorCode = EKafkaErrors::NONE_ERROR });

            assertOffset(topic, 4);
        });

        withNewTopic([&](TProducerId id, TProducerEpoch epoch, NKafka::TMetadataResponseData::TMetadataResponseTopic topicMetadata) {
            // Write seqno=max<int32>, then seqno=1. Expect OUT_OF_ORDER_SEQUENCE_NUMBER.
            // Then write seqno=max<int32> / 2 + 2. Expect "DUPLICATE_SEQUENCE_NUMBER".

            auto topic = *topicMetadata.Name;
            auto res1 = client.Produce(topic, 0, makeBatch(id, epoch, { .BaseSequence = std::numeric_limits<TBaseSequence>::max() }));
            checkResponse(res1, { .BaseOffset = 0, .ErrorCode = EKafkaErrors::NONE_ERROR });

            auto res2 = client.Produce(topic, 0, makeBatch(id, epoch, { .BaseSequence = 1 }));
            checkResponse(res2, { .ErrorCode = EKafkaErrors::OUT_OF_ORDER_SEQUENCE_NUMBER });

            auto res3 = client.Produce(topic, 0, makeBatch(id, epoch, { .BaseSequence = std::numeric_limits<TBaseSequence>::max() / 2 + 2 }));
            checkResponse(res3, { .BaseOffset = 0, .ErrorCode = EKafkaErrors::NONE_ERROR });

            assertOffset(topic, 1);
        });

        withNewTopic([&](TProducerId id, TProducerEpoch epoch, NKafka::TMetadataResponseData::TMetadataResponseTopic topicMetadata) {
            // Send two overlapping batches: seqnos 1, 2, 3, then seqnos 2, 3, 4.
            // TODO(qyryq) Kafka doesn't accept the second batch at all, but we accept seqno = 4.

            auto topic = *topicMetadata.Name;

            checkResponse(
                client.Produce(topic, 0, makeBatch(id, epoch, { .BaseSequence = 1, .RecordCount = 3 })),
                { .BaseOffset = 0, .ErrorCode = EKafkaErrors::NONE_ERROR });

            checkResponse(
                client.Produce(topic, 0, makeBatch(id, epoch, { .BaseSequence = 2, .RecordCount = 3 })),
                { .BaseOffset = 1, .ErrorCode = EKafkaErrors::NONE_ERROR });

            assertOffset(topic, 4);
        });

        withNewTopic([&](TProducerId id, TProducerEpoch epoch, NKafka::TMetadataResponseData::TMetadataResponseTopic topicMetadata) {
            // Write messages in different epochs.

            auto topic = *topicMetadata.Name;

            checkResponse(
                client.Produce(topic, 0, makeBatch(id, epoch, { .BaseSequence = 3, .RecordCount = 5 })),
                { .BaseOffset = 0, .ErrorCode = EKafkaErrors::NONE_ERROR });
            assertOffset(topic, 5);

            checkResponse(
                client.Produce(topic, 0, makeBatch(id, epoch + 1, { .BaseSequence = 0, .RecordCount = 2 })),
                { .BaseOffset = 5, .ErrorCode = EKafkaErrors::NONE_ERROR });
            assertOffset(topic, 7);

            checkResponse(
                client.Produce(topic, 0, makeBatch(id, epoch, { .BaseSequence = 8 })),
                { .ErrorCode = EKafkaErrors::INVALID_PRODUCER_EPOCH });
            assertOffset(topic, 7);

            checkResponse(
                client.Produce(topic, 0, makeBatch(id, epoch + 1, { .BaseSequence = 2 })),
                { .BaseOffset = 7, .ErrorCode = EKafkaErrors::NONE_ERROR });
            assertOffset(topic, 8);
        });

        withNewTopic([&](TProducerId id, TProducerEpoch epoch, NKafka::TMetadataResponseData::TMetadataResponseTopic topicMetadata) {
            // Write a message with an invalid epoch, an old producer should be fenced.

            auto topic = *topicMetadata.Name;

            auto res1 = client.Produce(topic, 0, makeBatch(id, epoch, { .BaseSequence = 0 }));
            checkResponse(res1, { .BaseOffset = 0, .ErrorCode = EKafkaErrors::NONE_ERROR });
            assertOffset(topic, 1);

            auto res2 = client.Produce(topic, 0, makeBatch(id, epoch + 1, { .BaseSequence = 0 }));
            checkResponse(res2, { .BaseOffset = 1, .ErrorCode = EKafkaErrors::NONE_ERROR });
            assertOffset(topic, 2);

            auto res3 = client.Produce(topic, 0, makeBatch(id, epoch, { .BaseSequence = 1 }));
            checkResponse(res3, { .ErrorCode = EKafkaErrors::INVALID_PRODUCER_EPOCH });
            assertOffset(topic, 2);

            auto res4 = client.Produce(topic, 0, makeBatch(id, epoch + 1, { .BaseSequence = 1 }));
            checkResponse(res4, { .BaseOffset = 2, .ErrorCode = EKafkaErrors::NONE_ERROR });
            assertOffset(topic, 3);
        });

        withNewTopic([&](TProducerId id, TProducerEpoch epoch, NKafka::TMetadataResponseData::TMetadataResponseTopic topicMetadata) {
            // Write a message with unknown producer ID: any epoch + seqno pair is allowed.

            auto topic = *topicMetadata.Name;

            auto res1 = client.Produce(topic, 0, makeBatch(id + 1, epoch + 1, { .BaseSequence = 10 }));
            checkResponse(res1, { .BaseOffset = 0, .ErrorCode = EKafkaErrors::NONE_ERROR });

            assertOffset(topic, 1);
        });

        withNewTopic([&](TProducerId id, TProducerEpoch epoch, NKafka::TMetadataResponseData::TMetadataResponseTopic topicMetadata) {
             // Write a message with known producer ID + new epoch: only newEpoch + 0 pair is allowed.

            auto topic = *topicMetadata.Name;

            // Write a message with some seqno.
            auto res1 = client.Produce(topic, 0, makeBatch(id, epoch, { .BaseSequence = 10 }));
            checkResponse(res1, { .BaseOffset = 0, .ErrorCode = EKafkaErrors::NONE_ERROR });

            // Bump the epoch, write a message with non-zero seqno.
            auto res2 = client.Produce(topic, 0, makeBatch(id, epoch + 1, { .BaseSequence = 11 }));
            checkResponse(res2, { .BaseOffset = 0, .ErrorCode = EKafkaErrors::OUT_OF_ORDER_SEQUENCE_NUMBER });

            assertOffset(topic, 1);

            auto res3 = client.Produce(topic, 0, makeBatch(id, epoch + 1, { .BaseSequence = 0 }));
            checkResponse(res3, { .BaseOffset = 1, .ErrorCode = EKafkaErrors::NONE_ERROR });

            assertOffset(topic, 2);
        });

        withNewTopic([&](TProducerId id, TProducerEpoch epoch, NKafka::TMetadataResponseData::TMetadataResponseTopic topicMetadata) {
            // 1. Write messages with producer epoch = -1. Any seqnos are allowed in any order.
            // 2. Then write a message with proper epoch.
            // 3. Then check that epoch -1 is still allowed (NOTE: non-conforming behavior, Kafka does not allow this).

            auto topic = *topicMetadata.Name;

            checkResponse(
                client.Produce(topic, 0, makeBatch(id, -1, { .BaseSequence = 10 })),
                { .BaseOffset = 0, .ErrorCode = EKafkaErrors::NONE_ERROR });

            checkResponse(
                client.Produce(topic, 0, makeBatch(id, -1, { .BaseSequence = 5 })),
                { .BaseOffset = 1, .ErrorCode = EKafkaErrors::NONE_ERROR });

            assertOffset(topic, 2);

            checkResponse(
                client.Produce(topic, 0, makeBatch(id, epoch, { .BaseSequence = 3 })),
                { .BaseOffset = 2, .ErrorCode = EKafkaErrors::NONE_ERROR });

            assertOffset(topic, 3);

            // Non-conforming behavior, Kafka does not accept the next message with producer epoch = -1.
            checkResponse(
                client.Produce(topic, 0, makeBatch(id, -1, { .BaseSequence = 4 })),
                { .BaseOffset = 3, .ErrorCode = EKafkaErrors::NONE_ERROR });

            assertOffset(topic, 4);
        });

        // TODO(qyryq) The same tests but with the tablet restarting in between the producer requests.

        withNewTopic([&](TProducerId id, TProducerEpoch epoch, NKafka::TMetadataResponseData::TMetadataResponseTopic topicMetadata) {
            // Send a message, kill the tablet, send the same message, it should be written only once:

            auto topic = *topicMetadata.Name;

            auto batch1 = makeBatch(id, epoch, { .BaseSequence = 5 });
            auto res1 = client.Produce(topic, 0, batch1);
            checkResponse(res1, {
                .BaseOffset = 0,
                .ErrorCode = EKafkaErrors::NONE_ERROR,
            });

            // Kill topic tablet:
            NKikimr::NFlatTests::TFlatMsgBusClient kikimrClient(*(testServer.KikimrServer->ServerSettings));
            auto pathDescr = kikimrClient.Ls(topic)->Record.GetPathDescription().GetPersQueueGroup();
            auto tabletId = pathDescr.GetPartitions(0).GetTabletId();
            kikimrClient.KillTablet(testServer.KikimrServer->GetServer(), tabletId);

            while (true) {
                auto res2 = client.Produce(topic, 0, batch1);  // Duplicate message
                if (res2->Responses[0].PartitionResponses[0].ErrorCode != EKafkaErrors::NOT_LEADER_OR_FOLLOWER) {
                    checkResponse(res2, { .BaseOffset = 0, .ErrorCode = EKafkaErrors::NONE_ERROR });
                    break;
                }
            }

            assertOffset(topic, 1);
        });

    } // Y_UNIT_TEST(IdempotentProducerScenario)

    Y_UNIT_TEST(FetchScenario) {
        TInsecureTestServer testServer("2");

        TString topicName = "/Root/topic-0-test";
        TString shortTopicName = "topic-0-test";
        TString notExistsTopicName = "/Root/not-exists";

        TString tableName = "/Root/table-0-test";
        TString feedName = "feed";
        TString feedPath = tableName + "/" + feedName;

        ui64 minActivePartitions = 10;

        TString key = "record-key";
        TString value = "record-value";
        TString headerKey = "header-key";
        TString headerValue = "header-value";

        NYdb::NTopic::TTopicClient pqClient(*testServer.Driver);
        CreateTopic(pqClient, topicName, minActivePartitions, {});

        TKafkaTestClient client(testServer.Port);

        client.AuthenticateToKafka();

        {
            // Check list offsets for empty topic
            std::vector<std::pair<i32,i64>> partitions {{0, FirstTopicOffset}, {0, LastTopicOffset}};
            auto msg = client.ListOffsets(partitions, topicName);
            UNIT_ASSERT_VALUES_EQUAL(msg->Topics.size(), 1);
            UNIT_ASSERT_VALUES_EQUAL(msg->Topics[0].Partitions.size(), 2);

            for (auto& topic: msg->Topics) {
                for (auto& partition: topic.Partitions) {
                    UNIT_ASSERT_VALUES_EQUAL(partition.ErrorCode, static_cast<TKafkaInt16>(EKafkaErrors::NONE_ERROR));
                    UNIT_ASSERT_VALUES_EQUAL(partition.Offset, 0);
                }
            }
        }

        {
            // Check empty topic (no records)
            std::vector<std::pair<TString, std::vector<i32>>> topics {{topicName, {0}}};
            auto msg = client.Fetch(topics);

            UNIT_ASSERT_VALUES_EQUAL(msg->ErrorCode, static_cast<TKafkaInt16>(EKafkaErrors::NONE_ERROR));
            UNIT_ASSERT_VALUES_EQUAL(msg->Responses.size(), 1);
            UNIT_ASSERT_VALUES_EQUAL(msg->Responses[0].Partitions.size(), 1);
            UNIT_ASSERT_VALUES_EQUAL(msg->Responses[0].Partitions[0].Records.has_value(), false);
        }

        {
            auto msg = client.InitProducerId();
            UNIT_ASSERT_VALUES_EQUAL(msg->ErrorCode, static_cast<TKafkaInt16>(EKafkaErrors::NONE_ERROR));
        }

        {
            // Produce
            TKafkaRecordBatch batch;
            batch.BaseOffset = 3;
            batch.BaseSequence = 5;
            batch.Magic = 2; // Current supported
            batch.Records.resize(1);
            batch.Records[0].Key = TKafkaRawBytes(key.data(), key.size());
            batch.Records[0].Value = TKafkaRawBytes(value.data(), value.size());
            batch.Records[0].Headers.resize(1);
            batch.Records[0].Headers[0].Key = TKafkaRawBytes(headerKey.data(), headerKey.size());
            batch.Records[0].Headers[0].Value = TKafkaRawBytes(headerValue.data(), headerValue.size());

            auto msg = client.Produce(topicName, 0, batch);

            UNIT_ASSERT_VALUES_EQUAL(msg->Responses[0].Name, topicName);
            UNIT_ASSERT_VALUES_EQUAL(msg->Responses[0].PartitionResponses[0].Index, 0);
            UNIT_ASSERT_VALUES_EQUAL(msg->Responses[0].PartitionResponses[0].ErrorCode,
                                        static_cast<TKafkaInt16>(EKafkaErrors::NONE_ERROR));
        }

        {
            // Check list offsets after produce
            std::vector<std::pair<i32,i64>> partitions {{0, FirstTopicOffset}, {0, LastTopicOffset}};
            auto msg = client.ListOffsets(partitions, topicName);
            UNIT_ASSERT_VALUES_EQUAL(msg->Topics.size(), 1);
            UNIT_ASSERT_VALUES_EQUAL(msg->Topics[0].Partitions.size(), 2);
            UNIT_ASSERT_VALUES_EQUAL(msg->Topics[0].Partitions[0].Offset, 0);
            UNIT_ASSERT_VALUES_EQUAL(msg->Topics[0].Partitions[1].Offset, 1);
        }

        {
            // Check list offsets short topic name
            std::vector<std::pair<i32,i64>> partitions {{0, FirstTopicOffset}, {0, LastTopicOffset}};
            auto msg = client.ListOffsets(partitions, shortTopicName);
            UNIT_ASSERT_VALUES_EQUAL(msg->Topics.size(), 1);
            UNIT_ASSERT_VALUES_EQUAL(msg->Topics[0].Partitions.size(), 2);
            UNIT_ASSERT_VALUES_EQUAL(msg->Topics[0].Partitions[0].Offset, 0);
            UNIT_ASSERT_VALUES_EQUAL(msg->Topics[0].Partitions[1].Offset, 1);
        }

        {
            // Check FETCH
            std::vector<std::pair<TString, std::vector<i32>>> topics {{topicName, {0}}};
            auto msg = client.Fetch(topics);
            UNIT_ASSERT_VALUES_EQUAL(msg->ErrorCode, static_cast<TKafkaInt16>(EKafkaErrors::NONE_ERROR));
            UNIT_ASSERT_VALUES_EQUAL(msg->Responses.size(), 1);
            UNIT_ASSERT_VALUES_EQUAL(msg->Responses[0].Partitions.size(), 1);
            UNIT_ASSERT_VALUES_EQUAL(msg->Responses[0].Partitions[0].Records.has_value(), true);
            UNIT_ASSERT_VALUES_EQUAL(msg->Responses[0].Partitions[0].Records->Records.size(), 1);
            auto record = msg->Responses[0].Partitions[0].Records->Records[0];

            auto data = record.Value.value();
            auto dataStr = TString(data.data(), data.size());
            UNIT_ASSERT_VALUES_EQUAL(dataStr, value);

            auto headerKey = record.Headers[0].Key.value();
            auto headerKeyStr = TString(headerKey.data(), headerKey.size());
            UNIT_ASSERT_VALUES_EQUAL(dataStr, value);

            auto headerValue = record.Headers[0].Value.value();
            auto headerValueStr = TString(headerValue.data(), headerValue.size());
            UNIT_ASSERT_VALUES_EQUAL(dataStr, value);
        }

        {
            // Check big offset
            std::vector<std::pair<TString, std::vector<i32>>> topics {{topicName, {0}}};
            auto msg = client.Fetch(topics, std::numeric_limits<i64>::max());
            UNIT_ASSERT_VALUES_EQUAL(msg->Responses.size(), 1);
            UNIT_ASSERT_VALUES_EQUAL(msg->Responses[0].Partitions.size(), 1);
            UNIT_ASSERT_VALUES_EQUAL(msg->Responses[0].Partitions[0].ErrorCode, static_cast<TKafkaInt16>(EKafkaErrors::OFFSET_OUT_OF_RANGE));
        }

        {
            // Check short topic name
            std::vector<std::pair<TString, std::vector<i32>>> topics {{shortTopicName, {0}}};
            auto msg = client.Fetch(topics);
            UNIT_ASSERT_VALUES_EQUAL(msg->Responses.size(), 1);
            UNIT_ASSERT_VALUES_EQUAL(msg->Responses[0].Partitions.size(), 1);
            UNIT_ASSERT_VALUES_EQUAL(msg->Responses[0].Partitions[0].ErrorCode, static_cast<TKafkaInt16>(EKafkaErrors::NONE_ERROR));
        }

        {
            // Check not exists topics and partition
            std::vector<std::pair<TString, std::vector<i32>>> topics {
                {notExistsTopicName, {0}},
                {"", {0}},
                {topicName, {5000}},
                {topicName, {-1}}
                };
            auto msg = client.Fetch(topics);
            UNIT_ASSERT_VALUES_EQUAL(msg->ErrorCode, static_cast<TKafkaInt16>(EKafkaErrors::NONE_ERROR));
            UNIT_ASSERT_VALUES_EQUAL(msg->Responses.size(), topics.size());
            for (size_t i = 0; i < topics.size(); i++) {
                UNIT_ASSERT_VALUES_EQUAL(msg->Responses[i].Partitions.size(), 1);
                UNIT_ASSERT_VALUES_EQUAL(msg->Responses[0].Partitions[0].ErrorCode, static_cast<TKafkaInt16>(EKafkaErrors::UNKNOWN_TOPIC_OR_PARTITION));
            }
        }

        //broken
        // {
        //     // Check partition double
        //     std::vector<std::pair<TString, std::vector<i32>>> topics {{topicName, {0,0}}};
        //     auto msg = client.Fetch(topics);
        //     UNIT_ASSERT_VALUES_EQUAL(msg->ErrorCode, static_cast<TKafkaInt16>(EKafkaErrors::NONE_ERROR));
        //     UNIT_ASSERT_VALUES_EQUAL(msg->Responses.size(), 1);
        //     UNIT_ASSERT_VALUES_EQUAL(msg->Responses[0].Partitions.size(), 2);

        //     for (size_t i = 0; i < 2; i++) {
        //         auto record = msg->Responses[0].Partitions[i].Records->Records[0];

        //         auto data = record.Value.value();
        //         auto dataStr = TString(data.data(), data.size());
        //         UNIT_ASSERT_VALUES_EQUAL(dataStr, value);
        //     }
        // }

        {
            // Check topic double
            std::vector<std::pair<TString, std::vector<i32>>> topics {{topicName, {0}},{topicName, {0}}};
            auto msg = client.Fetch(topics);
            UNIT_ASSERT_VALUES_EQUAL(msg->ErrorCode, static_cast<TKafkaInt16>(EKafkaErrors::NONE_ERROR));
            UNIT_ASSERT_VALUES_EQUAL(msg->Responses.size(), 2);

            for (size_t i = 0; i < 2; i++) {
                UNIT_ASSERT_VALUES_EQUAL(msg->Responses[i].Partitions.size(), 1);
                auto record = msg->Responses[i].Partitions[0].Records->Records[0];

                auto data = record.Value.value();
                auto dataStr = TString(data.data(), data.size());
                UNIT_ASSERT_VALUES_EQUAL(dataStr, value);
            }
        }

        // create table and init cdc for it
        {
            NYdb::NTable::TTableClient tableClient(*testServer.Driver);
            tableClient.RetryOperationSync([&](TSession session)
                {
                    NYdb::NTable::TTableBuilder builder;
                    builder.AddNonNullableColumn("key", NYdb::EPrimitiveType::Int64).SetPrimaryKeyColumn("key");
                    builder.AddNonNullableColumn("value", NYdb::EPrimitiveType::Int64);

                    auto createResult = session.CreateTable(tableName, builder.Build()).ExtractValueSync();
                    UNIT_ASSERT_VALUES_EQUAL(createResult.IsTransportError(), false);
                    Cerr << createResult.GetIssues().ToString() << "\n";
                    UNIT_ASSERT_VALUES_EQUAL(createResult.GetStatus(), EStatus::SUCCESS);

                    auto alterResult = session.AlterTable(tableName, NYdb::NTable::TAlterTableSettings()
                                    .AppendAddChangefeeds(NYdb::NTable::TChangefeedDescription(feedName,
                                                                                            NYdb::NTable::EChangefeedMode::Updates,
                                                                                            NYdb::NTable::EChangefeedFormat::Json))
                                                        ).ExtractValueSync();
                    Cerr << alterResult.GetIssues().ToString() << "\n";
                    UNIT_ASSERT_VALUES_EQUAL(alterResult.IsTransportError(), false);
                    UNIT_ASSERT_VALUES_EQUAL(alterResult.GetStatus(), EStatus::SUCCESS);
                    return alterResult;
                }
            );

            TValueBuilder rows;
            rows.BeginList();
            rows.AddListItem()
                .BeginStruct()
                    .AddMember("key").Int64(1)
                    .AddMember("value").Int64(2)
                .EndStruct();
            rows.EndList();

            auto upsertResult = tableClient.BulkUpsert(tableName, rows.Build()).GetValueSync();
            UNIT_ASSERT_EQUAL(upsertResult.GetStatus(), EStatus::SUCCESS);
        }

        for (size_t i = 10; i--;){
            // Check CDC
            std::vector<std::pair<TString, std::vector<i32>>> topics {{feedPath, {0}}};
            auto msg = client.Fetch(topics);

            if (msg->Responses.empty() || msg->Responses[0].Partitions.empty() || !msg->Responses[0].Partitions[0].Records.has_value()) {
                UNIT_ASSERT_C(i, "Timeout");
                Sleep(TDuration::Seconds(1));
                continue;
            }

            UNIT_ASSERT_VALUES_EQUAL(msg->Responses.size(), 1);
            UNIT_ASSERT_VALUES_EQUAL(msg->Responses[0].Partitions.size(), 1);
            UNIT_ASSERT_VALUES_EQUAL(msg->Responses[0].Partitions[0].ErrorCode, static_cast<TKafkaInt16>(EKafkaErrors::NONE_ERROR));
            UNIT_ASSERT_VALUES_EQUAL(msg->Responses[0].Partitions[0].Records.has_value(), true);
            UNIT_ASSERT_VALUES_EQUAL(msg->Responses[0].Partitions[0].Records->Records.size(), 1);
            auto record = msg->Responses[0].Partitions[0].Records->Records[0];

            auto data = record.Value.value();
            auto dataStr = TString(data.data(), data.size());
            UNIT_ASSERT_VALUES_EQUAL(dataStr, "{\"update\":{\"value\":2},\"key\":[1]}");

            break;
        }
    } // Y_UNIT_TEST(FetchScenario)

    void RunBalanceScenarionTest(bool forFederation) {
        TString protocolName = "roundrobin";
        TInsecureTestServer testServer("2");

        TString topicName = "/Root/topic-0-test";
        TString shortTopicName = "topic-0-test";

        TString secondTopicName = "/Root/topic-1-test";

        TString notExistsTopicName = "/Root/not-exists";

        ui64 minActivePartitions = 12;

        TString group = "consumer-0";
        TString notExistsGroup = "consumer-not-exists";

        NYdb::NTopic::TTopicClient pqClient(*testServer.Driver);
        CreateTopic(pqClient, topicName, minActivePartitions, {group});
        CreateTopic(pqClient, secondTopicName, minActivePartitions, {group});

        if (forFederation) {
            testServer.KikimrServer->GetServer().GetRuntime()->GetAppData().PQConfig.SetTopicsAreFirstClassCitizen(false);
        }
        TKafkaTestClient clientA(testServer.Port);
        TKafkaTestClient clientB(testServer.Port);
        TKafkaTestClient clientC(testServer.Port);
        TKafkaTestClient clientD(testServer.Port);

        {
            auto msg = clientA.ApiVersions();

            UNIT_ASSERT_VALUES_EQUAL(msg->ErrorCode, static_cast<TKafkaInt16>(EKafkaErrors::NONE_ERROR));
            UNIT_ASSERT_VALUES_EQUAL(msg->ApiKeys.size(), 20u);
        }

        {
            auto msg = clientA.SaslHandshake();

            UNIT_ASSERT_VALUES_EQUAL(msg->ErrorCode, static_cast<TKafkaInt16>(EKafkaErrors::NONE_ERROR));
            UNIT_ASSERT_VALUES_EQUAL(msg->Mechanisms.size(), 1u);
            UNIT_ASSERT_VALUES_EQUAL(*msg->Mechanisms[0], "PLAIN");
        }

        {
            auto msg = clientA.SaslAuthenticate("ouruser@/Root", "ourUserPassword");
            UNIT_ASSERT_VALUES_EQUAL(msg->ErrorCode, static_cast<TKafkaInt16>(EKafkaErrors::NONE_ERROR));
        }

        {
            // Check partitions balance
            std::vector<TString> topics;
            topics.push_back(topicName);

            // clientA join group, and get all partitions
            auto readInfoA = clientA.JoinAndSyncGroupAndWaitPartitions(topics, group, minActivePartitions, protocolName, minActivePartitions);
            UNIT_ASSERT_VALUES_EQUAL(clientA.Heartbeat(readInfoA.MemberId, readInfoA.GenerationId, group)->ErrorCode, static_cast<TKafkaInt16>(EKafkaErrors::NONE_ERROR));
            UNIT_ASSERT_VALUES_EQUAL(readInfoA.Partitions[0].Topic, topicName);

            // clientB join group, and get 0 partitions, becouse it's all at clientA
            UNIT_ASSERT_VALUES_EQUAL(clientB.SaslHandshake()->ErrorCode, static_cast<TKafkaInt16>(EKafkaErrors::NONE_ERROR));
            UNIT_ASSERT_VALUES_EQUAL(clientB.SaslAuthenticate("ouruser@/Root", "ourUserPassword")->ErrorCode, static_cast<TKafkaInt16>(EKafkaErrors::NONE_ERROR));
            auto readInfoB = clientB.JoinAndSyncGroup(topics, group, protocolName, 1000000, minActivePartitions);
            UNIT_ASSERT_VALUES_EQUAL(readInfoB.Partitions.size(), 0);

            // clientA gets RABALANCE status, because of new reader. We need to release some partitions for new client
            clientA.WaitRebalance(readInfoA.MemberId, readInfoA.GenerationId, group);

            // clientA now gets half of partitions
            readInfoA = clientA.JoinAndSyncGroupAndWaitPartitions(topics, group, minActivePartitions/2, protocolName, minActivePartitions);
            UNIT_ASSERT_VALUES_EQUAL(clientA.Heartbeat(readInfoA.MemberId, readInfoA.GenerationId, group)->ErrorCode, static_cast<TKafkaInt16>(EKafkaErrors::NONE_ERROR));

            // some partitions now released, and we can give them to clientB. clientB now gets half of partitions
            clientB.WaitRebalance(readInfoB.MemberId, readInfoB.GenerationId, group);
            readInfoB = clientB.JoinAndSyncGroupAndWaitPartitions(topics, group, minActivePartitions/2, protocolName, minActivePartitions);
            UNIT_ASSERT_VALUES_EQUAL(clientB.Heartbeat(readInfoB.MemberId, readInfoB.GenerationId, group)->ErrorCode, static_cast<TKafkaInt16>(EKafkaErrors::NONE_ERROR));

            AssertPartitionsIsUniqueAndCountIsExpected({readInfoA, readInfoB}, minActivePartitions, topicName);

            // clientC join group, and get 0 partitions, becouse it's all at clientA and clientB
            UNIT_ASSERT_VALUES_EQUAL(clientC.SaslHandshake()->ErrorCode, static_cast<TKafkaInt16>(EKafkaErrors::NONE_ERROR));
            UNIT_ASSERT_VALUES_EQUAL(clientC.SaslAuthenticate("ouruser@/Root", "ourUserPassword")->ErrorCode, static_cast<TKafkaInt16>(EKafkaErrors::NONE_ERROR));
            auto readInfoC = clientC.JoinAndSyncGroup(topics, group, protocolName, 1000000, minActivePartitions);
            UNIT_ASSERT_VALUES_EQUAL(readInfoC.Partitions.size(), 0);

            // all clients gets RABALANCE status, because of new reader. We need to release some partitions for new client
            clientA.WaitRebalance(readInfoA.MemberId, readInfoA.GenerationId, group);
            clientB.WaitRebalance(readInfoB.MemberId, readInfoB.GenerationId, group);

            // all clients now gets minActivePartitions/3 partitions
            readInfoA = clientA.JoinAndSyncGroupAndWaitPartitions(topics, group, minActivePartitions/3, protocolName, minActivePartitions);
            UNIT_ASSERT_VALUES_EQUAL(clientA.Heartbeat(readInfoA.MemberId, readInfoA.GenerationId, group)->ErrorCode, static_cast<TKafkaInt16>(EKafkaErrors::NONE_ERROR));

            readInfoB = clientB.JoinAndSyncGroupAndWaitPartitions(topics, group, minActivePartitions/3, protocolName, minActivePartitions);
            UNIT_ASSERT_VALUES_EQUAL(clientB.Heartbeat(readInfoB.MemberId, readInfoB.GenerationId, group)->ErrorCode, static_cast<TKafkaInt16>(EKafkaErrors::NONE_ERROR));

            readInfoC = clientC.JoinAndSyncGroupAndWaitPartitions(topics, group, minActivePartitions/3, protocolName, minActivePartitions);
            UNIT_ASSERT_VALUES_EQUAL(clientC.Heartbeat(readInfoC.MemberId, readInfoC.GenerationId, group)->ErrorCode, static_cast<TKafkaInt16>(EKafkaErrors::NONE_ERROR));

            AssertPartitionsIsUniqueAndCountIsExpected({readInfoA, readInfoB, readInfoC}, minActivePartitions, topicName);

            // clientD join group, and get 0 partitions, becouse it's all at clientA, clientB and clientC
            UNIT_ASSERT_VALUES_EQUAL(clientD.SaslHandshake()->ErrorCode, static_cast<TKafkaInt16>(EKafkaErrors::NONE_ERROR));
            UNIT_ASSERT_VALUES_EQUAL(clientD.SaslAuthenticate("ouruser@/Root", "ourUserPassword")->ErrorCode, static_cast<TKafkaInt16>(EKafkaErrors::NONE_ERROR));
            auto readInfoD = clientD.JoinAndSyncGroup(topics, group, protocolName, 1000000, minActivePartitions);
            UNIT_ASSERT_VALUES_EQUAL(readInfoD.Partitions.size(), 0);

            // all clients gets RABALANCE status, because of new reader. We need to release some partitions
            clientA.WaitRebalance(readInfoA.MemberId, readInfoA.GenerationId, group);
            clientB.WaitRebalance(readInfoB.MemberId, readInfoB.GenerationId, group);
            clientC.WaitRebalance(readInfoC.MemberId, readInfoC.GenerationId, group);

            // all clients now gets minActivePartitions/4 partitions
            readInfoA = clientA.JoinAndSyncGroupAndWaitPartitions(topics, group, minActivePartitions/4, protocolName);
            UNIT_ASSERT_VALUES_EQUAL(clientA.Heartbeat(readInfoA.MemberId, readInfoA.GenerationId, group)->ErrorCode, static_cast<TKafkaInt16>(EKafkaErrors::NONE_ERROR));

            readInfoB = clientB.JoinAndSyncGroupAndWaitPartitions(topics, group, minActivePartitions/4, protocolName, minActivePartitions);
            UNIT_ASSERT_VALUES_EQUAL(clientB.Heartbeat(readInfoB.MemberId, readInfoB.GenerationId, group)->ErrorCode, static_cast<TKafkaInt16>(EKafkaErrors::NONE_ERROR));

            readInfoC = clientC.JoinAndSyncGroupAndWaitPartitions(topics, group, minActivePartitions/4, protocolName, minActivePartitions);
            UNIT_ASSERT_VALUES_EQUAL(clientC.Heartbeat(readInfoC.MemberId, readInfoC.GenerationId, group)->ErrorCode, static_cast<TKafkaInt16>(EKafkaErrors::NONE_ERROR));

            readInfoD = clientD.JoinAndSyncGroupAndWaitPartitions(topics, group, minActivePartitions/4, protocolName, minActivePartitions);
            UNIT_ASSERT_VALUES_EQUAL(clientD.Heartbeat(readInfoD.MemberId, readInfoD.GenerationId, group)->ErrorCode, static_cast<TKafkaInt16>(EKafkaErrors::NONE_ERROR));

            AssertPartitionsIsUniqueAndCountIsExpected({readInfoA, readInfoB, readInfoC, readInfoD}, minActivePartitions, topicName);


            // cleintA leave group and all partitions goes to clientB, clientB and clientD
            UNIT_ASSERT_VALUES_EQUAL(clientA.LeaveGroup(readInfoA.MemberId, group)->ErrorCode, static_cast<TKafkaInt16>(EKafkaErrors::NONE_ERROR));

            // all other clients gets RABALANCE status, because one clientA leave group.
            clientB.WaitRebalance(readInfoB.MemberId, readInfoB.GenerationId, group);
            clientC.WaitRebalance(readInfoC.MemberId, readInfoC.GenerationId, group);
            clientD.WaitRebalance(readInfoD.MemberId, readInfoD.GenerationId, group);

            // all other clients now gets minActivePartitions/3 partitions
            readInfoB = clientB.JoinAndSyncGroupAndWaitPartitions(topics, group, minActivePartitions/3, protocolName, minActivePartitions);
            UNIT_ASSERT_VALUES_EQUAL(clientB.Heartbeat(readInfoB.MemberId, readInfoB.GenerationId, group)->ErrorCode, static_cast<TKafkaInt16>(EKafkaErrors::NONE_ERROR));

            readInfoC = clientC.JoinAndSyncGroupAndWaitPartitions(topics, group, minActivePartitions/3, protocolName, minActivePartitions);
            UNIT_ASSERT_VALUES_EQUAL(clientC.Heartbeat(readInfoC.MemberId, readInfoC.GenerationId, group)->ErrorCode, static_cast<TKafkaInt16>(EKafkaErrors::NONE_ERROR));

            readInfoD = clientD.JoinAndSyncGroupAndWaitPartitions(topics, group, minActivePartitions/3, protocolName, minActivePartitions);
            UNIT_ASSERT_VALUES_EQUAL(clientD.Heartbeat(readInfoD.MemberId, readInfoD.GenerationId, group)->ErrorCode, static_cast<TKafkaInt16>(EKafkaErrors::NONE_ERROR));

            AssertPartitionsIsUniqueAndCountIsExpected({readInfoB, readInfoC, readInfoD}, minActivePartitions, topicName);


            // all other clients leaves the group
            UNIT_ASSERT_VALUES_EQUAL(clientB.LeaveGroup(readInfoB.MemberId, group)->ErrorCode, static_cast<TKafkaInt16>(EKafkaErrors::NONE_ERROR));
            UNIT_ASSERT_VALUES_EQUAL(clientC.LeaveGroup(readInfoC.MemberId, group)->ErrorCode, static_cast<TKafkaInt16>(EKafkaErrors::NONE_ERROR));
            UNIT_ASSERT_VALUES_EQUAL(clientD.LeaveGroup(readInfoD.MemberId, group)->ErrorCode, static_cast<TKafkaInt16>(EKafkaErrors::NONE_ERROR));
        }

        //release partition before lock
        {
            std::vector<TString> topics;
            topics.push_back(topicName);

            auto readInfoA = clientA.JoinGroup(topics, group, protocolName);
            Sleep(TDuration::MilliSeconds(200));
            auto readInfoB = clientB.JoinGroup(topics, group, protocolName);
            Sleep(TDuration::MilliSeconds(200));

            UNIT_ASSERT_VALUES_EQUAL(clientA.LeaveGroup(readInfoA->MemberId.value(), group)->ErrorCode, static_cast<TKafkaInt16>(EKafkaErrors::NONE_ERROR));
            UNIT_ASSERT_VALUES_EQUAL(clientB.LeaveGroup(readInfoB->MemberId.value(), group)->ErrorCode, static_cast<TKafkaInt16>(EKafkaErrors::NONE_ERROR));
        }

        {
            // Check short topic name
            std::vector<TString> topics;
            topics.push_back(shortTopicName);

            auto joinResponse = clientA.JoinGroup(topics, group, protocolName);
            UNIT_ASSERT_VALUES_EQUAL(joinResponse->ErrorCode, static_cast<TKafkaInt16>(EKafkaErrors::NONE_ERROR));
            UNIT_ASSERT_VALUES_EQUAL(clientA.LeaveGroup(joinResponse->MemberId.value(), group)->ErrorCode, static_cast<TKafkaInt16>(EKafkaErrors::NONE_ERROR));
        }

        {
            // Check not exists group/consumer
            std::vector<TString> topics;
            topics.push_back(topicName);

            auto joinResponse = clientA.JoinGroup(topics, notExistsGroup, protocolName);
            UNIT_ASSERT_VALUES_EQUAL(joinResponse->ErrorCode, static_cast<TKafkaInt16>(EKafkaErrors::GROUP_ID_NOT_FOUND));
        }

        {
            // Check not exists topic
            std::vector<TString> topics;
            topics.push_back(notExistsTopicName);

            auto joinResponse = clientA.JoinGroup(topics, group, protocolName);
            UNIT_ASSERT_VALUES_EQUAL(joinResponse->ErrorCode, static_cast<TKafkaInt16>(EKafkaErrors::UNKNOWN_TOPIC_OR_PARTITION));
        }

        {
            // Check few topics
            std::vector<TString> topics;
            topics.push_back(topicName);
            topics.push_back(secondTopicName);

            auto readInfo = clientA.JoinAndSyncGroupAndWaitPartitions(topics, group, minActivePartitions * 2, protocolName, minActivePartitions);

            std::unordered_set<TString> topicsSet;
            for (auto partition: readInfo.Partitions) {
                topicsSet.emplace(partition.Topic.value());
            }
            UNIT_ASSERT_VALUES_EQUAL(topicsSet.size(), 2);


            // Check change topics list
            topics.pop_back();
            auto joinResponse = clientA.JoinGroup(topics, group, protocolName);
            UNIT_ASSERT_VALUES_EQUAL(joinResponse->ErrorCode, static_cast<TKafkaInt16>(EKafkaErrors::REBALANCE_IN_PROGRESS)); // tell client to rejoin
        }

    } // RunBalanceScenarionTest()

    Y_UNIT_TEST(BalanceScenario) {
        RunBalanceScenarionTest(false);
    }

    Y_UNIT_TEST(BalanceScenarioForFederation) {
        RunBalanceScenarionTest(true);
    }

    Y_UNIT_TEST(BalanceScenarioCdc) {

        TString protocolName = "roundrobin";
        TInsecureTestServer testServer("2");


        TString tableName = "/Root/table-0-test";
        TString feedName = "feed";
        TString feedPath = tableName + "/" + feedName;
        TString tableShortName = "table-0-test";
        TString feedShortPath = tableShortName + "/" + feedName;

        TString group = "consumer-0";
        TString notExistsGroup = "consumer-not-exists";

        // create table and init cdc for it
        {
            NYdb::NTable::TTableClient tableClient(*testServer.Driver);
            tableClient.RetryOperationSync([&](TSession session)
                {
                    NYdb::NTable::TTableBuilder builder;
                    builder.AddNonNullableColumn("key", NYdb::EPrimitiveType::Int64).SetPrimaryKeyColumn("key");
                    builder.AddNonNullableColumn("value", NYdb::EPrimitiveType::Int64);

                    auto createResult = session.CreateTable(tableName, builder.Build()).ExtractValueSync();
                    UNIT_ASSERT_VALUES_EQUAL(createResult.IsTransportError(), false);
                    Cerr << createResult.GetIssues().ToString() << "\n";
                    UNIT_ASSERT_VALUES_EQUAL(createResult.GetStatus(), EStatus::SUCCESS);

                    auto alterResult = session.AlterTable(tableName, NYdb::NTable::TAlterTableSettings()
                                    .AppendAddChangefeeds(NYdb::NTable::TChangefeedDescription(feedName,
                                                                                            NYdb::NTable::EChangefeedMode::Updates,
                                                                                            NYdb::NTable::EChangefeedFormat::Json))
                                                        ).ExtractValueSync();
                    Cerr << alterResult.GetIssues().ToString() << "\n";
                    UNIT_ASSERT_VALUES_EQUAL(alterResult.IsTransportError(), false);
                    UNIT_ASSERT_VALUES_EQUAL(alterResult.GetStatus(), EStatus::SUCCESS);
                    return alterResult;
                }
            );

            TValueBuilder rows;
            rows.BeginList();
            rows.AddListItem()
                .BeginStruct()
                    .AddMember("key").Int64(1)
                    .AddMember("value").Int64(2)
                .EndStruct();
            rows.EndList();

            auto upsertResult = tableClient.BulkUpsert(tableName, rows.Build()).GetValueSync();
            UNIT_ASSERT_EQUAL(upsertResult.GetStatus(), EStatus::SUCCESS);
        }

        NYdb::NTopic::TTopicClient pqClient(*testServer.Driver);
        AlterTopic(pqClient, feedPath, {group});

        for(auto name : {feedPath, feedShortPath} ) {
            TKafkaTestClient clientA(testServer.Port);
            {
                auto msg = clientA.ApiVersions();
                UNIT_ASSERT_VALUES_EQUAL(msg->ErrorCode, static_cast<TKafkaInt16>(EKafkaErrors::NONE_ERROR));
<<<<<<< HEAD
                UNIT_ASSERT_VALUES_EQUAL(msg->ApiKeys.size(), 18u);
=======
                UNIT_ASSERT_VALUES_EQUAL(msg->ApiKeys.size(), 20u);
>>>>>>> 832cd121
            }
            {
                auto msg = clientA.SaslHandshake();
                UNIT_ASSERT_VALUES_EQUAL(msg->ErrorCode, static_cast<TKafkaInt16>(EKafkaErrors::NONE_ERROR));
                UNIT_ASSERT_VALUES_EQUAL(msg->Mechanisms.size(), 1u);
                UNIT_ASSERT_VALUES_EQUAL(*msg->Mechanisms[0], "PLAIN");
            }
            {
                auto msg = clientA.SaslAuthenticate("ouruser@/Root", "ourUserPassword");
                UNIT_ASSERT_VALUES_EQUAL(msg->ErrorCode, static_cast<TKafkaInt16>(EKafkaErrors::NONE_ERROR));
            }

            {
                // Check partitions balance
                std::vector<TString> topics;
                topics.push_back(name);

                // clientA join group, and get all partitions
                auto readInfoA = clientA.JoinAndSyncGroupAndWaitPartitions(topics, group, 1, protocolName, 1);
                UNIT_ASSERT_VALUES_EQUAL(clientA.Heartbeat(readInfoA.MemberId, readInfoA.GenerationId, group)->ErrorCode, static_cast<TKafkaInt16>(EKafkaErrors::NONE_ERROR));

                UNIT_ASSERT_VALUES_EQUAL(readInfoA.Partitions.size(), 1);
                UNIT_ASSERT_VALUES_EQUAL(readInfoA.Partitions[0].Topic, name);
            }
        }
    } // Y_UNIT_TEST(BalanceScenarioCdc)

    Y_UNIT_TEST(OffsetCommitAndFetchScenario) {
        TInsecureTestServer testServer("2");
        testServer.KikimrServer->GetRuntime()->SetLogPriority(NKikimrServices::PQ_WRITE_PROXY, NActors::NLog::PRI_TRACE);
        testServer.KikimrServer->GetRuntime()->SetLogPriority(NKikimrServices::PERSQUEUE, NActors::NLog::PRI_TRACE);

        TString firstTopicName = "/Root/topic-0-test";
        TString secondTopicName = "/Root/topic-1-test";
        TString shortTopicName = "topic-1-test";
        TString notExistsTopicName = "/Root/not-exists";
        ui64 minActivePartitions = 10;

        TString firstConsumerName = "consumer-0";
        TString secondConsumerName = "consumer-1";
        TString notExistsConsumerName = "notExists";

        TString key = "record-key";
        TString value = "record-value";
        TString headerKey = "header-key";
        TString headerValue = "header-value";

        TString commitedMetaData = "additional-info";

        NYdb::NTopic::TTopicClient pqClient(*testServer.Driver);
        CreateTopic(pqClient, firstTopicName, minActivePartitions, {firstConsumerName, secondConsumerName});
        CreateTopic(pqClient, secondTopicName, minActivePartitions, {firstConsumerName, secondConsumerName});

        TKafkaTestClient client(testServer.Port);

        client.AuthenticateToKafka();

        auto recordsCount = 5;
        {
            // Produce

            TKafkaRecordBatch batch;
            batch.BaseOffset = 3;
            batch.BaseSequence = 5;
            batch.Magic = 2; // Current supported
            batch.Records.resize(recordsCount);
            batch.ProducerId = -1;
            batch.ProducerEpoch = -1;

            for (auto i = 0; i < recordsCount; i++) {
                batch.Records[i].Key = TKafkaRawBytes(key.data(), key.size());
                batch.Records[i].Value = TKafkaRawBytes(value.data(), value.size());
            }

            auto msg = client.Produce(firstTopicName, 0, batch);

            UNIT_ASSERT_VALUES_EQUAL(msg->Responses[0].Name, firstTopicName);
            UNIT_ASSERT_VALUES_EQUAL(msg->Responses[0].PartitionResponses[0].Index, 0);
            UNIT_ASSERT_VALUES_EQUAL(msg->Responses[0].PartitionResponses[0].ErrorCode,
                                     static_cast<TKafkaInt16>(EKafkaErrors::NONE_ERROR));
        }

        {
            // Fetch offsets
            std::map<TString, std::vector<i32>> topicsToPartions;
            topicsToPartions[firstTopicName] = std::vector<i32>{0, 1, 2, 3 };
            auto msg = client.OffsetFetch(firstConsumerName, topicsToPartions);
            UNIT_ASSERT_VALUES_EQUAL(msg->Groups.size(), 1);
            UNIT_ASSERT_VALUES_EQUAL(msg->Groups[0].Topics.size(), 1);
            const auto& partitions = msg->Groups[0].Topics[0].Partitions;
            UNIT_ASSERT_VALUES_EQUAL(partitions.size(), 4);
            auto partition0 = std::find_if(partitions.begin(), partitions.end(), [](const auto& partition) { return partition.PartitionIndex == 0; });
            UNIT_ASSERT_VALUES_UNEQUAL(partition0, partitions.end());
            UNIT_ASSERT_VALUES_EQUAL(partition0->CommittedOffset, 0);
        }
        {
            std::unordered_map<TString, std::vector<NKafka::TEvKafka::PartitionConsumerOffset>> offsets;
            std::vector<NKafka::TEvKafka::PartitionConsumerOffset> partitionsAndOffsets;
        {
            // Check commit

            for (ui64 i = 0; i < minActivePartitions; ++i) {
                // check that if a partition has a non-zero committed offset (that doesn't exceed endoffset) and committed metadata
                // or a zero committed offset and metadata
                // than no error is thrown and metadata is updated

                // check that otherwise, if the committed offset exceeds current endoffset of the partition
                // than an error is returned and passed committed metadata is not saved

                if (i == 0) {
                    partitionsAndOffsets.emplace_back(i, static_cast<ui64>(recordsCount), commitedMetaData);
                } else if (i == 1) {
                    partitionsAndOffsets.emplace_back(i, 0, commitedMetaData);
                } else if (i == 2) {
                    partitionsAndOffsets.emplace_back(i, static_cast<ui64>(recordsCount), commitedMetaData);
                } else {
                    partitionsAndOffsets.emplace_back(i, static_cast<ui64>(recordsCount));
                }
            }
            offsets[firstTopicName] = partitionsAndOffsets;
            offsets[shortTopicName] = partitionsAndOffsets;
            auto msg = client.OffsetCommit(firstConsumerName, offsets);
            UNIT_ASSERT_VALUES_EQUAL(msg->Topics.size(), 2);
            for (const auto& topic : msg->Topics) {
                UNIT_ASSERT_VALUES_EQUAL(topic.Partitions.size(), minActivePartitions);
                for (const auto& partition : topic.Partitions) {
                    if (topic.Name.value() == firstTopicName) {
                        // in first topic
                        if (partition.PartitionIndex == 0 || partition.PartitionIndex == 1) {
                            UNIT_ASSERT_VALUES_EQUAL(partition.ErrorCode, static_cast<TKafkaInt16>(EKafkaErrors::NONE_ERROR));
                        } else {
                            UNIT_ASSERT_VALUES_EQUAL(partition.ErrorCode, static_cast<TKafkaInt16>(EKafkaErrors::OFFSET_OUT_OF_RANGE));
                        }
                    } else {
                        if (partition.PartitionIndex == 1) {
                            // nothing was produced in the second topic
                            // check that if a zero offset is committed no error occurs and committed metadata is saved
                            UNIT_ASSERT_VALUES_EQUAL(partition.ErrorCode, static_cast<TKafkaInt16>(EKafkaErrors::NONE_ERROR));
                        } else {
                            // otherwise, an error occurs, because committed offset exceeds endoffset
                            UNIT_ASSERT_VALUES_EQUAL(partition.ErrorCode, static_cast<TKafkaInt16>(EKafkaErrors::OFFSET_OUT_OF_RANGE));
                        }
                    }
                }
            }
        }

        {
            // Fetch offsets after commit
            std::map<TString, std::vector<i32>> topicsToPartions;
            topicsToPartions[firstTopicName] = std::vector<i32>{0, 1, 2 , 3 };
            auto msg = client.OffsetFetch(firstConsumerName, topicsToPartions);
            UNIT_ASSERT_VALUES_EQUAL(msg->Groups.size(), 1);
            UNIT_ASSERT_VALUES_EQUAL(msg->Groups[0].Topics.size(), 1);
            const auto& partitions = msg->Groups[0].Topics[0].Partitions;
            UNIT_ASSERT_VALUES_EQUAL(partitions.size(), 4);
            auto partition0 = std::find_if(partitions.begin(), partitions.end(), [](const auto& partition) { return partition.PartitionIndex == 0; });
            UNIT_ASSERT_VALUES_UNEQUAL(partition0, partitions.end());
            UNIT_ASSERT_VALUES_EQUAL(partition0->CommittedOffset, 5);
            UNIT_ASSERT_VALUES_EQUAL(partition0->Metadata, commitedMetaData);
            int i = 0;
            // checking committed metadata for the first topic
            for (auto it = partitions.begin(); it != partitions.end(); it++) {
                if (i != 2) {
                    // for i == 0 and i == 1 check that committed metadata == "additional-info" as committed offset didn't exceed endoffset
                    // for other i != 2 values check that committed metadata is empty as no metadata was committed
                    // that a new value of metadata is saved
                    UNIT_ASSERT_VALUES_EQUAL(it->Metadata, partitionsAndOffsets[i].Metadata);
                } else {
                    // check that in case an error has occurred (because committed offset exceeded endoffset)
                    // committed metadata is not saved
                    UNIT_ASSERT_VALUES_EQUAL(it->Metadata, std::nullopt);
                }
                i += 1;
            }
        }
    }
        {
            // Check fetch offsets with nonexistent topic
            std::map<TString, std::vector<i32>> topicsToPartions;
            topicsToPartions[notExistsTopicName] = std::vector<i32>{0, 1};
            auto msg = client.OffsetFetch(firstConsumerName, topicsToPartions);
            UNIT_ASSERT_VALUES_EQUAL(msg->Groups.size(), 1);
            UNIT_ASSERT_VALUES_EQUAL(msg->Groups[0].Topics.size(), 1);
            UNIT_ASSERT_VALUES_EQUAL(msg->Groups[0].Topics[0].Partitions.size(), 2);
            for (const auto& partition : msg->Groups[0].Topics[0].Partitions) {
                UNIT_ASSERT_VALUES_EQUAL(partition.ErrorCode, UNKNOWN_TOPIC_OR_PARTITION);
            }
        }

        {
            // Check commit with nonexistent topic

            std::unordered_map<TString, std::vector<NKafka::TEvKafka::PartitionConsumerOffset>> offsets;
            std::vector<NKafka::TEvKafka::PartitionConsumerOffset> partitionsAndOffsets;
            for (ui64 i = 0; i < minActivePartitions; ++i) {
                partitionsAndOffsets.emplace_back(i, static_cast<ui64>(recordsCount), commitedMetaData);
            }
            offsets[firstTopicName] = partitionsAndOffsets;
            offsets[notExistsTopicName] = partitionsAndOffsets;

            auto msg = client.OffsetCommit(notExistsConsumerName, offsets);
            UNIT_ASSERT_VALUES_EQUAL(msg->Topics.size(), 2);
            UNIT_ASSERT_VALUES_EQUAL(msg->Topics.back().Partitions.size(), minActivePartitions);
            for (const auto& topic : msg->Topics) {
                for (const auto& partition : topic.Partitions) {
                   UNIT_ASSERT_VALUES_EQUAL(partition.ErrorCode, static_cast<TKafkaInt16>(EKafkaErrors::GROUP_ID_NOT_FOUND));
                }
            }
        }

        {
            // Check fetch offsets nonexistent consumer
            std::map<TString, std::vector<i32>> topicsToPartions;
            topicsToPartions[firstTopicName] = std::vector<i32>{0, 1};
            auto msg = client.OffsetFetch(notExistsConsumerName, topicsToPartions);
            UNIT_ASSERT_VALUES_EQUAL(msg->Groups.size(), 1);
            UNIT_ASSERT_VALUES_EQUAL(msg->Groups[0].Topics.size(), 1);
            UNIT_ASSERT_VALUES_EQUAL(msg->Groups[0].Topics[0].Partitions.size(), 2);
            for (const auto& partition : msg->Groups[0].Topics[0].Partitions) {
                UNIT_ASSERT_VALUES_EQUAL(partition.ErrorCode, RESOURCE_NOT_FOUND);
            }
        }

        {
            // Check commit with nonexistent consumer
            std::unordered_map<TString, std::vector<NKafka::TEvKafka::PartitionConsumerOffset>> offsets;
            std::vector<NKafka::TEvKafka::PartitionConsumerOffset> partitionsAndOffsets;
            for (ui64 i = 0; i < minActivePartitions; ++i) {
                partitionsAndOffsets.emplace_back(i, static_cast<ui64>(recordsCount), commitedMetaData);
            }
            offsets[firstTopicName] = partitionsAndOffsets;

            auto msg = client.OffsetCommit(notExistsConsumerName, offsets);
            UNIT_ASSERT_VALUES_EQUAL(msg->Topics.size(), 1);
            UNIT_ASSERT_VALUES_EQUAL(msg->Topics.back().Partitions.size(), minActivePartitions);
            for (const auto& topic : msg->Topics) {
                for (const auto& partition : topic.Partitions) {
                   UNIT_ASSERT_VALUES_EQUAL(partition.ErrorCode, static_cast<TKafkaInt16>(EKafkaErrors::GROUP_ID_NOT_FOUND));
                }
            }
        }

        {
            // Check fetch offsets with 2 consumers and topics
            TOffsetFetchRequestData request;

            TOffsetFetchRequestData::TOffsetFetchRequestGroup::TOffsetFetchRequestTopics topic;
            topic.Name = firstTopicName;
            auto partitionIndexes = std::vector<int>{0};
            topic.PartitionIndexes = partitionIndexes;

            TOffsetFetchRequestData::TOffsetFetchRequestGroup::TOffsetFetchRequestTopics shortTopic;
            shortTopic.Name = shortTopicName;
            shortTopic.PartitionIndexes = partitionIndexes;

            TOffsetFetchRequestData::TOffsetFetchRequestGroup group0;
            group0.GroupId = firstConsumerName;
            group0.Topics.push_back(topic);
            request.Groups.push_back(group0);

            TOffsetFetchRequestData::TOffsetFetchRequestGroup group1;
            group1.GroupId = secondConsumerName;
            group1.Topics.push_back(shortTopic);
            request.Groups.push_back(group1);

            auto msg = client.OffsetFetch(request);

            UNIT_ASSERT_VALUES_EQUAL(msg->Groups.size(), 2);
            for (const auto& group: msg->Groups) {
                UNIT_ASSERT_VALUES_EQUAL(group.Topics.size(), 1);
                UNIT_ASSERT_VALUES_EQUAL(group.Topics[0].Partitions.size(), 1);
                if (group.GroupId == firstConsumerName) {
                    UNIT_ASSERT_VALUES_EQUAL(group.Topics[0].Partitions[0].CommittedOffset, 5);
                } else if (group.GroupId == secondConsumerName) {
                    UNIT_ASSERT_VALUES_EQUAL(group.Topics[0].Partitions[0].CommittedOffset, 0);
                }
                UNIT_ASSERT_VALUES_EQUAL(group.Topics[0].Partitions[0].ErrorCode, NONE_ERROR);
            }
        }
    } // Y_UNIT_TEST(OffsetFetchScenario)

    void RunCreateTopicsScenario(TInsecureTestServer& testServer, TKafkaTestClient& client) {
        NYdb::NTopic::TTopicClient pqClient(*testServer.Driver);

        auto describeTopicSettings = NTopic::TDescribeTopicSettings().IncludeStats(true);
        {
            // Creation of two topics
            auto msg = client.CreateTopics({
                TTopicConfig("topic-999-test", 12),
                TTopicConfig("topic-998-test", 13)
            });
            UNIT_ASSERT_VALUES_EQUAL(msg->Topics.size(), 2);
            UNIT_ASSERT_VALUES_EQUAL(msg->Topics[0].Name.value(), "topic-999-test");
            UNIT_ASSERT_VALUES_EQUAL(msg->Topics[1].Name.value(), "topic-998-test");

            auto result999 = pqClient.DescribeTopic("/Root/topic-999-test", describeTopicSettings).GetValueSync();
            UNIT_ASSERT(result999.IsSuccess());
            UNIT_ASSERT_EQUAL(result999.GetTopicDescription().GetPartitions().size(), 12);

            auto result998 = pqClient.DescribeTopic("/Root/topic-998-test", describeTopicSettings).GetValueSync();
            UNIT_ASSERT(result998.IsSuccess());
            UNIT_ASSERT_EQUAL(result998.GetTopicDescription().GetPartitions().size(), 13);
        }

        {
            // Duplicate topics
            auto msg = client.CreateTopics({
                TTopicConfig("topic-997-test", 1),
                TTopicConfig("topic-997-test", 1)
            });

            UNIT_ASSERT_VALUES_EQUAL(msg->Topics.size(), 1);
            UNIT_ASSERT_VALUES_EQUAL(msg->Topics[0].Name.value(), "topic-997-test");
            UNIT_ASSERT_VALUES_EQUAL(msg->Topics[0].ErrorCode, INVALID_REQUEST);

            auto describeTopicSettings = NTopic::TDescribeTopicSettings().IncludeStats(true);
            auto result = pqClient.DescribeTopic("/Root/topic-997-test", describeTopicSettings).GetValueSync();
            UNIT_ASSERT(!result.IsSuccess());
        }

        {
            // One OK, two duplicate topics
            auto msg = client.CreateTopics({
                TTopicConfig("topic-996-test", 1),
                TTopicConfig("topic-995-test", 1),
                TTopicConfig("topic-995-test", 1)
            });

            UNIT_ASSERT_VALUES_EQUAL(msg->Topics.size(), 2);
            UNIT_ASSERT_VALUES_EQUAL(msg->Topics[0].Name.value(), "topic-996-test");
            UNIT_ASSERT_VALUES_EQUAL(msg->Topics[0].ErrorCode, NONE_ERROR);
            auto result996 = pqClient.DescribeTopic("/Root/topic-996-test", describeTopicSettings).GetValueSync();
            UNIT_ASSERT(result996.IsSuccess());

            UNIT_ASSERT_VALUES_EQUAL(msg->Topics[1].Name.value(), "topic-995-test");
            UNIT_ASSERT_VALUES_EQUAL(msg->Topics[1].ErrorCode, INVALID_REQUEST);

            auto result995 = pqClient.DescribeTopic("/Root/topic-995-test", describeTopicSettings).GetValueSync();
            UNIT_ASSERT(!result995.IsSuccess());
        }

        {
            // Existing topic
            client.CreateTopics({ TTopicConfig("topic-994-test", 1) });
            auto result = pqClient.DescribeTopic("/Root/topic-994-test", describeTopicSettings).GetValueSync();
            UNIT_ASSERT(result.IsSuccess());

            auto msg = client.CreateTopics({ TTopicConfig("topic-994-test", 1) });
            UNIT_ASSERT_VALUES_EQUAL(msg->Topics.size(), 1);
            UNIT_ASSERT_VALUES_EQUAL(msg->Topics[0].Name.value(), "topic-994-test");
        }

        {
            // Set valid retention
            ui64 retentionMs = 168 * 60 * 60 * 1000;
            ui64 retentionBytes = 51'200 * 1_MB;

            auto msg = client.CreateTopics({ TTopicConfig("topic-993-test", 1, std::to_string(retentionMs), std::to_string(retentionBytes))});
            UNIT_ASSERT_VALUES_EQUAL(msg->Topics.size(), 1);
            UNIT_ASSERT_VALUES_EQUAL(msg->Topics[0].Name.value(), "topic-993-test");

            auto result993 = pqClient.DescribeTopic("/Root/topic-993-test", describeTopicSettings).GetValueSync();
            UNIT_ASSERT(result993.IsSuccess());
            UNIT_ASSERT_VALUES_EQUAL(result993.GetTopicDescription().GetRetentionPeriod().MilliSeconds(), retentionMs);
            UNIT_ASSERT_VALUES_EQUAL(result993.GetTopicDescription().GetRetentionStorageMb().value(), retentionBytes / 1_MB);
        }

        {
            // retention.ms is not number
            auto msg = client.CreateTopics({ TTopicConfig("topic-992-test", 1, "not_a_number", "42")});
            UNIT_ASSERT_VALUES_EQUAL(msg->Topics.size(), 1);
            UNIT_ASSERT_VALUES_EQUAL(msg->Topics[0].Name.value(), "topic-992-test");
            UNIT_ASSERT_VALUES_EQUAL(msg->Topics[0].ErrorCode, INVALID_CONFIG);

            auto result992 = pqClient.DescribeTopic("/Root/topic-992-test", describeTopicSettings).GetValueSync();
            UNIT_ASSERT(!result992.IsSuccess());
        }

        {
            // retention.bytes is not number
            auto msg = client.CreateTopics({ TTopicConfig("topic-991-test", 1, "42", "not_a_number")});
            UNIT_ASSERT_VALUES_EQUAL(msg->Topics.size(), 1);
            UNIT_ASSERT_VALUES_EQUAL(msg->Topics[0].Name.value(), "topic-991-test");
            UNIT_ASSERT_VALUES_EQUAL(msg->Topics[0].ErrorCode, INVALID_CONFIG);

            auto result992 = pqClient.DescribeTopic("/Root/topic-992-test", describeTopicSettings).GetValueSync();
            UNIT_ASSERT(!result992.IsSuccess());
        }

        {
            // Empty topic name
            auto msg = client.CreateTopics({ TTopicConfig("", 1)});
            UNIT_ASSERT_VALUES_EQUAL(msg->Topics.size(), 1);
            UNIT_ASSERT_VALUES_EQUAL(msg->Topics[0].ErrorCode, INVALID_REQUEST);
        }

        {
            // Wrong topic name
            auto msg = client.CreateTopics({ TTopicConfig("//////", 1)});
            UNIT_ASSERT_VALUES_EQUAL(msg->Topics.size(), 1);
            UNIT_ASSERT_VALUES_EQUAL(msg->Topics[0].ErrorCode, INVALID_REQUEST);
        }

        {
            // Wrong topic name
            auto msg = client.CreateTopics({ TTopicConfig("/Root/", 1)});
            UNIT_ASSERT_VALUES_EQUAL(msg->Topics.size(), 1);
            UNIT_ASSERT_VALUES_EQUAL(msg->Topics[0].ErrorCode, INVALID_REQUEST);
        }

        {
            // Wrong topic name
            auto msg = client.CreateTopics({ TTopicConfig("/Root//", 1)});
            UNIT_ASSERT_VALUES_EQUAL(msg->Topics.size(), 1);
            UNIT_ASSERT_VALUES_EQUAL(msg->Topics[0].ErrorCode, INVALID_REQUEST);
        }

        {
            // Set invalid retention
            ui64 retentionMs = 13 * 60 * 60 * 1000;
            ui64 retentionBytes = 11'000'000'000ul;

            auto msg = client.CreateTopics({ TTopicConfig("topic-990-test", 1, std::to_string(retentionMs), std::to_string(retentionBytes))});
            UNIT_ASSERT_VALUES_EQUAL(msg->Topics.size(), 1);
            UNIT_ASSERT_VALUES_EQUAL(msg->Topics[0].Name.value(), "topic-990-test");
            UNIT_ASSERT_VALUES_EQUAL(msg->Topics[0].ErrorCode, INVALID_REQUEST);

            auto result992 = pqClient.DescribeTopic("/Root/topic-990-test", describeTopicSettings).GetValueSync();
            UNIT_ASSERT(!result992.IsSuccess());
        }

        {
            // Set only ms retention
            ui64 retentionMs = 168 * 60 * 60 * 1000;
            auto msg = client.CreateTopics({ TTopicConfig("topic-989-test", 1, std::to_string(retentionMs)) });

            UNIT_ASSERT_VALUES_EQUAL(msg->Topics.size(), 1);
            UNIT_ASSERT_VALUES_EQUAL(msg->Topics[0].Name.value(), "topic-989-test");
            UNIT_ASSERT_VALUES_EQUAL(msg->Topics[0].ErrorCode, INVALID_REQUEST);

            auto result993 = pqClient.DescribeTopic("/Root/topic-989-test", describeTopicSettings).GetValueSync();
            UNIT_ASSERT(!result993.IsSuccess());
        }

        {
            // Validation only
            auto msg = client.CreateTopics({ TTopicConfig("topic-988-test", 1)}, true);
            UNIT_ASSERT_VALUES_EQUAL(msg->Topics.size(), 1);
            UNIT_ASSERT_VALUES_EQUAL(msg->Topics[0].Name.value(), "topic-988-test");

            auto result993 = pqClient.DescribeTopic("/Root/topic-988-test", describeTopicSettings).GetValueSync();
            UNIT_ASSERT(!result993.IsSuccess());
        }

        {
            // Legal, but meaningless for Logbroker config
            std::map<TString, TString> configs { std::make_pair("flush.messages", "1") };
            auto msg = client.CreateTopics( { TTopicConfig("topic-987-test", 1, std::nullopt, std::nullopt, configs) });
            UNIT_ASSERT_VALUES_EQUAL(msg->Topics.size(), 1);
            UNIT_ASSERT_VALUES_EQUAL(msg->Topics[0].Name.value(), "topic-987-test");
            UNIT_ASSERT_VALUES_EQUAL(msg->Topics[0].ErrorCode, NONE_ERROR);

            auto result = pqClient.DescribeTopic("/Root/topic-987-test", describeTopicSettings).GetValueSync();
            UNIT_ASSERT(result.IsSuccess());
        }

        {
            // Both legal and illegal configs
            std::map<TString, TString> configs { std::make_pair("compression.type", "zstd"), std::make_pair("flush.messages", "1") };
            auto msg = client.CreateTopics( { TTopicConfig("topic-986-test", 1, std::nullopt, std::nullopt, configs) });
            UNIT_ASSERT_VALUES_EQUAL(msg->Topics.size(), 1);
            UNIT_ASSERT_VALUES_EQUAL(msg->Topics[0].Name.value(), "topic-986-test");
            UNIT_ASSERT_VALUES_EQUAL(msg->Topics[0].ErrorCode, INVALID_REQUEST);

            auto result = pqClient.DescribeTopic("/Root/topic-986-test", describeTopicSettings).GetValueSync();
            UNIT_ASSERT(!result.IsSuccess());
        }
    }

    Y_UNIT_TEST(CreateTopicsScenarioWithKafkaAuth) {
        TInsecureTestServer testServer("2");
        TKafkaTestClient client(testServer.Port);
        client.AuthenticateToKafka();

        RunCreateTopicsScenario(testServer, client);
    } // Y_UNIT_TEST(CreateTopicsScenarioWithKafkaAuth)

    Y_UNIT_TEST(CreateTopicsScenarioWithoutKafkaAuth) {
        TInsecureTestServer testServer("2");
        TKafkaTestClient client(testServer.Port);

        RunCreateTopicsScenario(testServer, client);
    } // Y_UNIT_TEST(CreateTopicsScenarioWithoutKafkaAuth)

    Y_UNIT_TEST(CreatePartitionsScenario) {

        TInsecureTestServer testServer("2");

        TString topic1Name = "/Root/topic-1-test";
        TString shortTopic1Name = "topic-1-test";

        TString topic2Name = "/Root/topic-2-test";
        TString shortTopic2Name = "topic-2-test";

        TString key = "record-key";
        TString value = "record-value";
        TString headerKey = "header-key";
        TString headerValue = "header-value";

        NYdb::NTopic::TTopicClient pqClient(*testServer.Driver);
        CreateTopic(pqClient, topic1Name, 10, {});
        CreateTopic(pqClient, topic2Name, 20, {});

        TKafkaTestClient client(testServer.Port);

        client.AuthenticateToKafka();

        auto describeTopicSettings = NTopic::TDescribeTopicSettings().IncludeStats(true);

        {
            // Validate only
            auto msg = client.CreatePartitions({
                TTopicConfig(topic1Name, 11),
                TTopicConfig(topic2Name, 21)
            }, true);
            UNIT_ASSERT_VALUES_EQUAL(msg->Results.size(), 2);
            UNIT_ASSERT_VALUES_EQUAL(msg->Results[0].Name.value(), topic1Name);
            UNIT_ASSERT_VALUES_EQUAL(msg->Results[1].Name.value(), topic2Name);

            auto result0 = pqClient.DescribeTopic(topic1Name, describeTopicSettings).GetValueSync();
            UNIT_ASSERT(result0.IsSuccess());
            UNIT_ASSERT_EQUAL(result0.GetTopicDescription().GetPartitions().size(), 10);

            auto result1 = pqClient.DescribeTopic(topic2Name, describeTopicSettings).GetValueSync();
            UNIT_ASSERT(result1.IsSuccess());
            UNIT_ASSERT_EQUAL(result1.GetTopicDescription().GetPartitions().size(), 20);
        }

        {
            // Increase partitions number
            auto msg = client.CreatePartitions({
                TTopicConfig(shortTopic1Name, 11),
                TTopicConfig(shortTopic2Name, 21)
            });

            UNIT_ASSERT_VALUES_EQUAL(msg->Results.size(), 2);
            UNIT_ASSERT_VALUES_EQUAL(msg->Results[0].Name.value(), shortTopic1Name);
            UNIT_ASSERT_VALUES_EQUAL(msg->Results[0].ErrorCode, NONE_ERROR);
            UNIT_ASSERT_VALUES_EQUAL(msg->Results[1].Name.value(), shortTopic2Name);
            UNIT_ASSERT_VALUES_EQUAL(msg->Results[1].ErrorCode, NONE_ERROR);

            auto result1 = pqClient.DescribeTopic(topic1Name, describeTopicSettings).GetValueSync();
            UNIT_ASSERT(result1.IsSuccess());
            UNIT_ASSERT_EQUAL(result1.GetTopicDescription().GetPartitions().size(), 11);

            auto result2 = pqClient.DescribeTopic(topic2Name, describeTopicSettings).GetValueSync();
            UNIT_ASSERT(result2.IsSuccess());
            UNIT_ASSERT_EQUAL(result2.GetTopicDescription().GetPartitions().size(), 21);
        }

        {
            // Check with two same topic names
            auto msg = client.CreatePartitions({
                TTopicConfig(shortTopic1Name, 12),
                TTopicConfig(shortTopic1Name, 12)
            });

            UNIT_ASSERT_VALUES_EQUAL(msg->Results.size(), 1);
            UNIT_ASSERT_VALUES_EQUAL(msg->Results[0].Name.value(), shortTopic1Name);
            UNIT_ASSERT_VALUES_EQUAL(msg->Results[0].ErrorCode, INVALID_REQUEST);

            auto result = pqClient.DescribeTopic(topic1Name, describeTopicSettings).GetValueSync();
            UNIT_ASSERT(result.IsSuccess());
            UNIT_ASSERT_EQUAL(result.GetTopicDescription().GetPartitions().size(), 11);
        }

        {
            // Check with lesser partitions number
            auto msg = client.CreatePartitions({ TTopicConfig(shortTopic1Name, 1) });

            UNIT_ASSERT_VALUES_EQUAL(msg->Results.size(), 1);
            UNIT_ASSERT_VALUES_EQUAL(msg->Results[0].Name.value(), shortTopic1Name);
            UNIT_ASSERT_VALUES_EQUAL(msg->Results[0].ErrorCode, INVALID_REQUEST);

            auto result1 = pqClient.DescribeTopic(topic1Name, describeTopicSettings).GetValueSync();
            UNIT_ASSERT(result1.IsSuccess());
            UNIT_ASSERT_EQUAL(result1.GetTopicDescription().GetPartitions().size(), 11);
        }

        {
            // Check with nonexistent topic name
            auto topicName = "NonExTopicName";
            auto msg = client.CreatePartitions({ TTopicConfig(topicName, 1) });

            UNIT_ASSERT_VALUES_EQUAL(msg->Results.size(), 1);
            UNIT_ASSERT_VALUES_EQUAL(msg->Results[0].Name.value(), topicName);
            UNIT_ASSERT_VALUES_EQUAL(msg->Results[0].ErrorCode, UNKNOWN_TOPIC_OR_PARTITION);

            auto result1 = pqClient.DescribeTopic(topic1Name, describeTopicSettings).GetValueSync();
            UNIT_ASSERT(result1.IsSuccess());
            UNIT_ASSERT_EQUAL(result1.GetTopicDescription().GetPartitions().size(), 11);
        }
    } // Y_UNIT_TEST(CreatePartitionsScenario)

    void RunCreateTopicsWithCleanupPolicy(TInsecureTestServer& testServer, TKafkaTestClient& client) {
        NYdb::NTopic::TTopicClient pqClient(*testServer.Driver);

        TString topic1 = "topic-999-test", topic2 = "topic-998-test";

        {
            // Creation of two topics
            auto msg = client.CreateTopics({
                TTopicConfig(topic1, 12, std::nullopt, std::nullopt, {{"cleanup.policy", "compact"}}),
                TTopicConfig(topic2, 13, std::nullopt, std::nullopt, {{"cleanup.policy", "delete"}}),
                TTopicConfig("topic_bad", 13, std::nullopt, std::nullopt, {{"cleanup.policy", "bad"}})
            });
            UNIT_ASSERT_VALUES_EQUAL(msg->Topics.size(), 3);

            UNIT_ASSERT_VALUES_EQUAL(msg->Topics[0].ErrorCode, NONE_ERROR);
            UNIT_ASSERT_VALUES_EQUAL(msg->Topics[0].Name.value(), topic1);
            UNIT_ASSERT_VALUES_EQUAL(msg->Topics[1].ErrorCode, NONE_ERROR);
            UNIT_ASSERT_VALUES_EQUAL(msg->Topics[1].Name.value(), topic2);
            UNIT_ASSERT_VALUES_EQUAL(msg->Topics[2].ErrorCode, INVALID_REQUEST);
        }

        auto getConfigsMap = [&](const auto& describeResult) {
            THashMap<TString, TDescribeConfigsResponseData::TDescribeConfigsResult::TDescribeConfigsResourceResult> configs;
            for (const auto& config : describeResult.Configs) {
                configs[TString(config.Name->data())] = config;
            }
            return configs;
        };

        struct TDescribeTopicResult {
            TString name;
            TString policy;
        };

        auto checkDescribeTopic = [&](const std::vector<TDescribeTopicResult>& topics) {
            std::vector<TString> topicNames;
            for (const auto& topic : topics) {
                topicNames.push_back(topic.name);
            }

            auto msg = client.DescribeConfigs(topicNames);
            UNIT_ASSERT_VALUES_EQUAL(msg->Results.size(), topics.size());
            for (auto i = 0u; i < topics.size(); ++i) {
                const auto& res = msg->Results[i];
                UNIT_ASSERT_VALUES_EQUAL(res.ResourceName.value(), topics[i].name);
                UNIT_ASSERT_VALUES_EQUAL(res.ErrorCode, NONE_ERROR);
                UNIT_ASSERT_VALUES_EQUAL_C(getConfigsMap(res).find("cleanup.policy")->second.Value->data(),
                                           topics[i].policy, res.ResourceName.value());
            }
        };

        checkDescribeTopic({{topic1, "compact"}, {topic2, "delete"}});

        {
            auto msg = client.AlterConfigs({
                TTopicConfig(topic1, 12, std::nullopt, std::nullopt, {{"cleanup.policy", "bad"}}),
                TTopicConfig(topic2, 13, std::nullopt, std::nullopt, {{"cleanup.policy", "compact"}}),
            });
            UNIT_ASSERT_VALUES_EQUAL(msg->Responses[0].ErrorCode, INVALID_REQUEST);
            checkDescribeTopic({{topic1, "compact"}, {topic2, "compact"}});
        }
        {
            auto msg = client.AlterConfigs({
                TTopicConfig(topic1, 12, std::nullopt, std::nullopt, {{"cleanup.policy", "delete"}}),
                TTopicConfig(topic2, 13, std::nullopt, std::nullopt, {{"cleanup.policy", ""}})
            });
            UNIT_ASSERT_VALUES_EQUAL(msg->Responses[1].ErrorCode, INVALID_REQUEST);
            checkDescribeTopic({{topic1, "delete"}, {topic2, "compact"}});
        }
    }


    Y_UNIT_TEST(TopicsWithCleaunpPolicyScenario) {
        TInsecureTestServer testServer("2");
        TKafkaTestClient client(testServer.Port);

        RunCreateTopicsWithCleanupPolicy(testServer, client);
    }

    Y_UNIT_TEST(DescribeConfigsScenario) {
        TInsecureTestServer testServer("2");

        TString topic0Name = "/Root/topic-0-test";
        TString shortTopic0Name = "topic-0-test";
        TString topic1Name = "/Root/topic-1-test";
        TString shortTopic1Name = "topic-1-test";
        TString notExistsTopicName = "/Root/not-exists";
        //ui64 minActivePartitions = 10;

        NYdb::NTopic::TTopicClient pqClient(*testServer.Driver);
        {
            auto result0 = pqClient.CreateTopic(
                topic0Name,
                NYdb::NTopic::TCreateTopicSettings().PartitioningSettings(5, 5).RetentionPeriod(TDuration::Hours(10))
            ).ExtractValueSync();
            UNIT_ASSERT_VALUES_EQUAL(result0.IsTransportError(), false);
            UNIT_ASSERT_VALUES_EQUAL_C(result0.GetStatus(), EStatus::SUCCESS, result0.GetIssues().ToString());

            auto result1 = pqClient.CreateTopic(
                topic1Name,
                NYdb::NTopic::TCreateTopicSettings().PartitioningSettings(10, 10).RetentionStorageMb(51200)
            ).ExtractValueSync();
            UNIT_ASSERT_VALUES_EQUAL(result1.IsTransportError(), false);
            UNIT_ASSERT_VALUES_EQUAL_C(result1.GetStatus(), EStatus::SUCCESS, result1.GetIssues().ToString());
        }

        TKafkaTestClient client(testServer.Port);

        client.AuthenticateToKafka();

        auto getConfigsMap = [&](const auto& describeResult) {
            THashMap<TString, TDescribeConfigsResponseData::TDescribeConfigsResult::TDescribeConfigsResourceResult> configs;
            for (const auto& config : describeResult.Configs) {
                configs[TString(config.Name->data())] = config;
            }
            return configs;
        };
        {
            auto msg = client.DescribeConfigs({ shortTopic0Name, notExistsTopicName, shortTopic1Name});
            const auto& res0 = msg->Results[0];
            UNIT_ASSERT_VALUES_EQUAL(res0.ResourceName.value(), shortTopic0Name);
            UNIT_ASSERT_VALUES_EQUAL(res0.ErrorCode, NONE_ERROR);
            auto configs0 = getConfigsMap(res0);
            UNIT_ASSERT_VALUES_EQUAL(configs0.size(), 33);
            UNIT_ASSERT_VALUES_EQUAL(FromString<ui64>(configs0.find("retention.ms")->second.Value->data()), TDuration::Hours(10).MilliSeconds());
            UNIT_ASSERT_VALUES_EQUAL(configs0.find("cleanup.policy")->second.Value->data(), "delete");

            UNIT_ASSERT_VALUES_EQUAL(msg->Results[1].ResourceName.value(), notExistsTopicName);
            UNIT_ASSERT_VALUES_EQUAL(msg->Results[1].ErrorCode, UNKNOWN_TOPIC_OR_PARTITION);

            UNIT_ASSERT_VALUES_EQUAL(msg->Results[2].ResourceName.value(), shortTopic1Name);
            UNIT_ASSERT_VALUES_EQUAL(msg->Results[2].ErrorCode, NONE_ERROR);
            auto configs1 = getConfigsMap(msg->Results[2]);
            UNIT_ASSERT_VALUES_EQUAL(FromString<ui64>(configs1.find("retention.bytes")->second.Value->data()), 51200 * 1_MB);
            UNIT_ASSERT_VALUES_EQUAL(FromString<ui64>(configs1.find("max.message.bytes")->second.Value->data()), 1_KB);
        }
        {
            auto msg = client.DescribeConfigs({ shortTopic0Name, shortTopic0Name});
            UNIT_ASSERT_VALUES_EQUAL(msg->Results.size(), 1);
            const auto& res0 = msg->Results[0];
            UNIT_ASSERT_VALUES_EQUAL(res0.ResourceName.value(), shortTopic0Name);
            UNIT_ASSERT_VALUES_EQUAL(res0.ErrorCode, NONE_ERROR);
        }
    }

    Y_UNIT_TEST(AlterConfigsScenario) {
        TInsecureTestServer testServer("2");

        TString topic0Name = "/Root/topic-0-test";
        TString shortTopic0Name = "topic-0-test";
        TString topic1Name = "/Root/topic-1-test";
        TString shortTopic1Name = "topic-1-test";
        TString notExistsTopicName = "/Root/not-exists";
        ui64 minActivePartitions = 10;

        NYdb::NTopic::TTopicClient pqClient(*testServer.Driver);
        {
            auto result0 = pqClient.CreateTopic(
                topic0Name,
                NYdb::NTopic::TCreateTopicSettings().PartitioningSettings(minActivePartitions, minActivePartitions)
            ).ExtractValueSync();
            UNIT_ASSERT_VALUES_EQUAL(result0.IsTransportError(), false);
            UNIT_ASSERT_VALUES_EQUAL(result0.GetStatus(), EStatus::SUCCESS);

            auto result1 = pqClient.CreateTopic(
                topic1Name,
                NYdb::NTopic::TCreateTopicSettings().PartitioningSettings(minActivePartitions, minActivePartitions)
            ).ExtractValueSync();
            UNIT_ASSERT_VALUES_EQUAL(result1.IsTransportError(), false);
            UNIT_ASSERT_VALUES_EQUAL(result1.GetStatus(), EStatus::SUCCESS);
        }

        TKafkaTestClient client(testServer.Port);

        client.AuthenticateToKafka();

        auto describeTopicSettings = NTopic::TDescribeTopicSettings().IncludeStats(true);

        {
            // Check validate only
            auto msg = client.AlterConfigs({ TTopicConfig(shortTopic0Name, 1), TTopicConfig(notExistsTopicName, 1) }, true);

            UNIT_ASSERT_VALUES_EQUAL(msg->Responses[0].ResourceName.value(), shortTopic0Name);
            UNIT_ASSERT_VALUES_EQUAL(msg->Responses[0].ErrorCode, NONE_ERROR);

            UNIT_ASSERT_VALUES_EQUAL(msg->Responses[1].ResourceName.value(), notExistsTopicName);
            UNIT_ASSERT_VALUES_EQUAL(msg->Responses[1].ErrorCode, NONE_ERROR);
        }

        {
            // Set valid retention
            ui64 retentionMs = 168 * 60 * 60 * 1000;
            ui64 retentionBytes = 51'200 * 1_MB;

            auto msg = client.AlterConfigs({
                    TTopicConfig(shortTopic0Name, 1, std::to_string(retentionMs), std::to_string(retentionBytes)),
                    TTopicConfig(shortTopic1Name, 1, std::to_string(retentionMs), std::to_string(retentionBytes)),
            });

            UNIT_ASSERT_VALUES_EQUAL(msg->Responses.size(), 2);

            UNIT_ASSERT_VALUES_EQUAL(msg->Responses[0].ResourceName.value(), shortTopic0Name);
            UNIT_ASSERT_VALUES_EQUAL(msg->Responses[0].ErrorCode, NONE_ERROR);

            UNIT_ASSERT_VALUES_EQUAL(msg->Responses[1].ResourceName.value(), shortTopic1Name);
            UNIT_ASSERT_VALUES_EQUAL(msg->Responses[1].ErrorCode, NONE_ERROR);

            auto result0 = pqClient.DescribeTopic(shortTopic0Name, describeTopicSettings).GetValueSync();
            UNIT_ASSERT(result0.IsSuccess());
            UNIT_ASSERT_VALUES_EQUAL(result0.GetTopicDescription().GetRetentionPeriod().MilliSeconds(), retentionMs);
            UNIT_ASSERT_VALUES_EQUAL(result0.GetTopicDescription().GetRetentionStorageMb().value(), retentionBytes / (1024 * 1024));

            auto result1 = pqClient.DescribeTopic(shortTopic0Name, describeTopicSettings).GetValueSync();
            UNIT_ASSERT(result1.IsSuccess());
            UNIT_ASSERT_VALUES_EQUAL(result1.GetTopicDescription().GetRetentionPeriod().MilliSeconds(), retentionMs);
            UNIT_ASSERT_VALUES_EQUAL(result1.GetTopicDescription().GetRetentionStorageMb().value(), retentionBytes / (1024 * 1024));
        }

        {
            // Wrong config value(retention.ms) isn't applied
            auto initialTopicDescription = pqClient.DescribeTopic(shortTopic0Name, describeTopicSettings)
                    .GetValueSync()
                    .GetTopicDescription();

            auto msg = client.AlterConfigs({ TTopicConfig(shortTopic0Name, 1, "not_a_number", "42")});

            UNIT_ASSERT_VALUES_EQUAL(msg->Responses.size(), 1);
            UNIT_ASSERT_VALUES_EQUAL(msg->Responses[0].ResourceName.value(), shortTopic0Name);
            UNIT_ASSERT_VALUES_EQUAL(msg->Responses[0].ErrorCode, INVALID_CONFIG);

            auto resultingTopicDescription = pqClient.DescribeTopic(shortTopic0Name, describeTopicSettings)
                    .GetValueSync()
                    .GetTopicDescription();

            UNIT_ASSERT_VALUES_EQUAL(
                    initialTopicDescription.GetRetentionPeriod().MilliSeconds(),
                    resultingTopicDescription.GetRetentionPeriod().MilliSeconds()
            );
            UNIT_ASSERT(
                initialTopicDescription.GetRetentionStorageMb() == resultingTopicDescription.GetRetentionStorageMb()
            );
        }

        {
            // Nonnumber retention.bytes
            auto alteredTopic = TTopicConfig(
                    shortTopic0Name,
                    1,
                    std::nullopt,
                    "notNumber"
            );
            auto msg = client.AlterConfigs({alteredTopic});
            UNIT_ASSERT_VALUES_EQUAL(msg->Responses.size(), 1);
            UNIT_ASSERT_VALUES_EQUAL(msg->Responses[0].ResourceName.value(), shortTopic0Name);
            UNIT_ASSERT_VALUES_EQUAL(msg->Responses[0].ErrorCode, INVALID_CONFIG);
        }

        {
            // Too big retention.ms
            auto alteredTopic = TTopicConfig(
                    shortTopic0Name,
                    1,
                    std::to_string(365 * 24 * 60 * 60 * 1000ul),
                    std::nullopt
            );
            auto msg = client.AlterConfigs({alteredTopic});
            UNIT_ASSERT_VALUES_EQUAL(msg->Responses.size(), 1);
            UNIT_ASSERT_VALUES_EQUAL(msg->Responses[0].ResourceName.value(), shortTopic0Name);
            UNIT_ASSERT_VALUES_EQUAL(msg->Responses[0].ErrorCode, INVALID_CONFIG);
        }

        {
            // Duplicate topics
            ui64 retentionMs = 168 * 60 * 60 * 1000;
            ui64 retentionBytes = 51'200 * 1_MB;

            auto msg = client.AlterConfigs({
                    TTopicConfig(shortTopic0Name, 1, std::to_string(retentionMs), std::to_string(retentionBytes)),
                    TTopicConfig(shortTopic0Name, 1, std::to_string(retentionMs), std::to_string(retentionBytes)),
            });

            UNIT_ASSERT_VALUES_EQUAL(msg->Responses.size(), 1);
            UNIT_ASSERT_VALUES_EQUAL(msg->Responses[0].ResourceName.value(), shortTopic0Name);
            UNIT_ASSERT_VALUES_EQUAL(msg->Responses[0].ErrorCode, INVALID_REQUEST);
        }

        {
            // Legal, but meaningless for Logbroker config
            std::map<TString, TString> configs { std::make_pair("flush.messages", "1") };
            auto msg = client.AlterConfigs({ TTopicConfig(shortTopic0Name, 1, std::nullopt, std::nullopt, configs) });

            UNIT_ASSERT_VALUES_EQUAL(msg->Responses.size(), 1);
            UNIT_ASSERT_VALUES_EQUAL(msg->Responses[0].ResourceName.value(), shortTopic0Name);
            UNIT_ASSERT_VALUES_EQUAL(msg->Responses[0].ErrorCode, NONE_ERROR);
        }

        {
            // Both legal and illegal configs
            std::map<TString, TString> configs { std::make_pair("compression.type", "zstd"), std::make_pair("flush.messages", "1") };
            auto msg = client.AlterConfigs({ TTopicConfig(shortTopic0Name, 1, std::nullopt, std::nullopt, configs) });

            UNIT_ASSERT_VALUES_EQUAL(msg->Responses.size(), 1);
            UNIT_ASSERT_VALUES_EQUAL(msg->Responses[0].ResourceName.value(), shortTopic0Name);
            UNIT_ASSERT_VALUES_EQUAL(msg->Responses[0].ErrorCode, INVALID_REQUEST);
        }

    }

    Y_UNIT_TEST(LoginWithApiKey) {
        TInsecureTestServer testServer;

        TString topicName = "/Root/topic-0-test";

        NYdb::NTopic::TTopicClient pqClient(*testServer.Driver);
        CreateTopic(pqClient, topicName, 10, {"consumer-0"});

        auto settings = NTopic::TReadSessionSettings()
                            .AppendTopics(NTopic::TTopicReadSettings(topicName))
                            .ConsumerName("consumer-0");
        auto topicReader = pqClient.CreateReadSession(settings);

        TKafkaTestClient client(testServer.Port);

        {
            auto msg = client.ApiVersions();

            UNIT_ASSERT_VALUES_EQUAL(msg->ErrorCode, static_cast<TKafkaInt16>(EKafkaErrors::NONE_ERROR));
            UNIT_ASSERT_VALUES_EQUAL(msg->ApiKeys.size(), 20u);
        }

        {
            auto msg = client.SaslHandshake();

            UNIT_ASSERT_VALUES_EQUAL(msg->ErrorCode, static_cast<TKafkaInt16>(EKafkaErrors::NONE_ERROR));
            UNIT_ASSERT_VALUES_EQUAL(msg->Mechanisms.size(), 1u);
            UNIT_ASSERT_VALUES_EQUAL(*msg->Mechanisms[0], "PLAIN");
        }

        {
            auto msg = client.SaslAuthenticate("@/Root", "ApiKey-value-valid");
            Cerr << msg->ErrorMessage << "\n";
            UNIT_ASSERT_VALUES_EQUAL(msg->ErrorCode, static_cast<TKafkaInt16>(EKafkaErrors::NONE_ERROR));
        }

        Sleep(TDuration::Seconds(1));
    }

    Y_UNIT_TEST(LoginWithApiKeyWithoutAt) {
        TInsecureTestServer testServer;

        TString topicName = "/Root/topic-0-test";

        NYdb::NTopic::TTopicClient pqClient(*testServer.Driver);
        CreateTopic(pqClient, topicName, 10, {"consumer-0"});

        auto settings = NTopic::TReadSessionSettings()
                            .AppendTopics(NTopic::TTopicReadSettings(topicName))
                            .ConsumerName("consumer-0");
        auto topicReader = pqClient.CreateReadSession(settings);

        TKafkaTestClient client(testServer.Port);

        {
            auto msg = client.ApiVersions();

            UNIT_ASSERT_VALUES_EQUAL(msg->ErrorCode, static_cast<TKafkaInt16>(EKafkaErrors::NONE_ERROR));
            UNIT_ASSERT_VALUES_EQUAL(msg->ApiKeys.size(), 20u);
        }

        {
            auto msg = client.SaslHandshake();

            UNIT_ASSERT_VALUES_EQUAL(msg->ErrorCode, static_cast<TKafkaInt16>(EKafkaErrors::NONE_ERROR));
            UNIT_ASSERT_VALUES_EQUAL(msg->Mechanisms.size(), 1u);
            UNIT_ASSERT_VALUES_EQUAL(*msg->Mechanisms[0], "PLAIN");
        }

        {
            auto msg = client.SaslAuthenticate("/Root", "ApiKey-value-valid");
            Cerr << msg->ErrorMessage << "\n";
            UNIT_ASSERT_VALUES_EQUAL(msg->ErrorCode, static_cast<TKafkaInt16>(EKafkaErrors::NONE_ERROR));
        }

        Sleep(TDuration::Seconds(1));
    } // LoginWithApiKeyWithoutAt

    Y_UNIT_TEST(MetadataScenario) {
        TInsecureTestServer testServer;
        TKafkaTestClient client(testServer.Port);

        auto metadataResponse = client.Metadata({});

        UNIT_ASSERT_VALUES_EQUAL(metadataResponse->ClusterId, "ydb-cluster");
        UNIT_ASSERT_VALUES_EQUAL(metadataResponse->ControllerId, testServer.KikimrServer->GetRuntime()->GetFirstNodeId());
        UNIT_ASSERT_VALUES_EQUAL(metadataResponse->Topics.size(), 0);
        UNIT_ASSERT_VALUES_EQUAL(metadataResponse->Brokers.size(), 1);
        UNIT_ASSERT_VALUES_EQUAL(metadataResponse->Brokers[0].NodeId, testServer.KikimrServer->GetRuntime()->GetFirstNodeId());
        UNIT_ASSERT_VALUES_EQUAL(metadataResponse->Brokers[0].Host, "::1");
        UNIT_ASSERT_VALUES_EQUAL(metadataResponse->Brokers[0].Port, testServer.Port);
    }

    Y_UNIT_TEST(MetadataInServerlessScenario) {
        TInsecureTestServer testServer("1", true);
        TKafkaTestClient client(testServer.Port);

        auto metadataResponse = client.Metadata({});

        UNIT_ASSERT_VALUES_EQUAL(metadataResponse->ClusterId, "ydb-cluster");
        UNIT_ASSERT_VALUES_EQUAL(metadataResponse->ControllerId, NKafka::ProxyNodeId);
        UNIT_ASSERT_VALUES_EQUAL(metadataResponse->Topics.size(), 0);
        UNIT_ASSERT_VALUES_EQUAL(metadataResponse->Brokers.size(), 1);
        UNIT_ASSERT_VALUES_EQUAL(metadataResponse->Brokers[0].NodeId, NKafka::ProxyNodeId);
        UNIT_ASSERT_VALUES_EQUAL(metadataResponse->Brokers[0].Host, "localhost");
        UNIT_ASSERT_VALUES_EQUAL(metadataResponse->Brokers[0].Port, FAKE_SERVERLESS_KAFKA_PROXY_PORT);
    }


    Y_UNIT_TEST(DescribeGroupsScenario) {
        TInsecureTestServer testServer("1", false, true);

        TString topicName = "/Root/topic-0";
        ui64 totalPartitions = 24;
        TString groupId1 = "consumer-0";
        TString groupId2 = "consumer-1";

        TString protocolType = "consumer";
        TString protocolName = "range";

        // Creating 3 group members. One member of group "consumer-0" and two members of group "consumer-1"

        {
            NYdb::NTopic::TTopicClient pqClient(*testServer.Driver);
            auto result = pqClient
                .CreateTopic(
                    topicName,
                    NYdb::NTopic::TCreateTopicSettings()
                        .PartitioningSettings(totalPartitions, 100)
                        .BeginAddConsumer(groupId1).EndAddConsumer()
                        .BeginAddConsumer(groupId2).EndAddConsumer()
                )
                .ExtractValueSync();
            UNIT_ASSERT_C(
                result.IsSuccess(),
                "CreateTopic failed, issues: " << result.GetIssues().ToString()
            );
        }

        TKafkaTestClient clientA(testServer.Port, "ClientA");
        TKafkaTestClient clientB(testServer.Port, "ClientB");
        TKafkaTestClient clientC(testServer.Port, "ClientC");

        std::vector<TString> topics = {topicName};
        i32 heartbeatTimeout = 15000;
        i32 rebalanceTimeout = 5000;

        TRequestHeaderData headerAJoin = clientA.Header(NKafka::EApiKey::JOIN_GROUP, 9);
        TRequestHeaderData headerBJoin = clientB.Header(NKafka::EApiKey::JOIN_GROUP, 9);
        TRequestHeaderData headerCJoin = clientC.Header(NKafka::EApiKey::JOIN_GROUP, 9);

        TJoinGroupRequestData joinReq1;
        joinReq1.GroupId = groupId1;
        joinReq1.ProtocolType = protocolType;
        joinReq1.SessionTimeoutMs = heartbeatTimeout;
        joinReq1.RebalanceTimeoutMs = rebalanceTimeout;

        NKafka::TJoinGroupRequestData::TJoinGroupRequestProtocol protocol;
        protocol.Name = protocolName;

        TConsumerProtocolSubscription subscribtion;
        for (auto& topic : topics) {
            subscribtion.Topics.push_back(topic);
        }
        TKafkaVersion version = 3;
        TWritableBuf buf(nullptr, subscribtion.Size(version) + sizeof(version));
        TKafkaWritable writable(buf);
        writable << version;
        subscribtion.Write(writable, version);
        protocol.Metadata = TKafkaRawBytes(buf.GetBuffer().data(), buf.GetBuffer().size());

        joinReq1.Protocols.push_back(protocol);

        TJoinGroupRequestData joinReqA = joinReq1;
        joinReqA.GroupInstanceId = "instanceA";

        TJoinGroupRequestData joinReq2 = joinReq1;
        joinReq2.GroupId = groupId2;

        TJoinGroupRequestData joinReqB = joinReq2;
        joinReqB.GroupInstanceId = "instanceB";

        TJoinGroupRequestData joinReqC = joinReq2;
        joinReqC.GroupInstanceId = "instanceC";

        clientA.WriteToSocket(headerAJoin, joinReqA);
        clientB.WriteToSocket(headerBJoin, joinReqB);
        clientC.WriteToSocket(headerCJoin, joinReqC);

        auto joinRespA = clientA.ReadResponse<TJoinGroupResponseData>(headerAJoin);
        auto joinRespB = clientB.ReadResponse<TJoinGroupResponseData>(headerBJoin);
        auto joinRespC = clientC.ReadResponse<TJoinGroupResponseData>(headerCJoin);

        UNIT_ASSERT_VALUES_EQUAL(joinRespA->ErrorCode, (TKafkaInt16)EKafkaErrors::NONE_ERROR);
        UNIT_ASSERT_VALUES_EQUAL(joinRespB->ErrorCode, (TKafkaInt16)EKafkaErrors::NONE_ERROR);
        UNIT_ASSERT_VALUES_EQUAL(joinRespC->ErrorCode, (TKafkaInt16)EKafkaErrors::NONE_ERROR);

        // check that DescribeGroups information is returned correctly when one group is requested

        TDescribeGroupsRequestData requestGroupsDescription;
        requestGroupsDescription.Groups.push_back(groupId1);
        auto response1 = clientA.DescribeGroups(requestGroupsDescription);
        UNIT_ASSERT_VALUES_EQUAL(response1->Groups.size(), 1);
        auto& groupResponse = response1->Groups[0];
        UNIT_ASSERT(groupResponse.GroupId.has_value());
        UNIT_ASSERT_VALUES_EQUAL(*groupResponse.GroupId, groupId1);
        UNIT_ASSERT_VALUES_EQUAL(groupResponse.Members.size(), 1);

        // check that for two requested groups DescribeGroups returns correct member information

        requestGroupsDescription.Groups.push_back(groupId2);
        auto response2 = clientA.DescribeGroups(requestGroupsDescription);
        UNIT_ASSERT_VALUES_EQUAL(response2->Groups.size(), 2);
        UNIT_ASSERT_VALUES_EQUAL(response2->Groups[0].GroupId, groupId1);
        UNIT_ASSERT_VALUES_EQUAL(response2->Groups[0].Members.size(), 1);
        UNIT_ASSERT_VALUES_EQUAL(response2->Groups[0].Members[0].MemberId, joinRespA->MemberId);
        UNIT_ASSERT_VALUES_EQUAL(response2->Groups[1].Members.size(), 2);
        UNIT_ASSERT_VALUES_EQUAL(response2->Groups[1].GroupId, groupId2);

        ui32 memberIdBCount = 0;
        ui32 memberIdCCount = 0;
        ui32 wrongMemberIdCount = 0;
        for (auto& member : response2->Groups[1].Members) {
            if (member.MemberId == joinRespB->MemberId) {
                memberIdBCount += 1;
            } else if (member.MemberId == joinRespC->MemberId) {
                memberIdCCount += 1;
            } else {
                wrongMemberIdCount += 1;
            }
        }
        UNIT_ASSERT_VALUES_EQUAL(memberIdBCount, 1);
        UNIT_ASSERT_VALUES_EQUAL(memberIdCCount, 1);
        UNIT_ASSERT_VALUES_EQUAL(wrongMemberIdCount, 0);
    }

    Y_UNIT_TEST(ListGroupsScenario) {
        TInsecureTestServer testServer("1", false, true);
        TString groupId1 = "consumer-0";
        TString groupId2 = "consumer-1";
        TString topicName = "/Root/topic-0";
        ui64 totalPartitions = 24;
        TString protocolType = "consumer";
        TString protocolName = "range";
        {
            NYdb::NTopic::TTopicClient pqClient(*testServer.Driver);
            auto result = pqClient
                .CreateTopic(
                    topicName,
                    NYdb::NTopic::TCreateTopicSettings()
                        .PartitioningSettings(totalPartitions, 100)
                        .BeginAddConsumer(groupId1).EndAddConsumer()
                        .BeginAddConsumer(groupId2).EndAddConsumer()
                )
                .ExtractValueSync();
            UNIT_ASSERT_C(
                result.IsSuccess(),
                "CreateTopic failed, issues: " << result.GetIssues().ToString()
            );
        }
        TKafkaTestClient clientA(testServer.Port, "ClientA");
        TKafkaTestClient clientB(testServer.Port, "ClientB");

        // check that before adding any consumers response will contain no groups

        TListGroupsRequestData requestGroups;
        auto responseEmpty = clientA.ListGroups(requestGroups);
        Cout << "Recieved TListGroupsRequestData with " << responseEmpty->Groups.size() << Endl;
        UNIT_ASSERT_VALUES_EQUAL(responseEmpty->Groups.size(), 0);

        std::vector<TString> topics = {topicName};
        i32 heartbeatTimeout = 15000;

        auto joinRespA = clientA.JoinAndSyncGroupAndWaitPartitions(topics, groupId1, totalPartitions, protocolName, totalPartitions, heartbeatTimeout);
        auto joinRespB = clientB.JoinAndSyncGroupAndWaitPartitions(topics, groupId2, totalPartitions, protocolName, totalPartitions, heartbeatTimeout);

        // check that after two consumers have joined to two groups, they will be returned with correct status

        auto response = clientA.ListGroups(requestGroups);

        Cout << "Recieved TListGroupsRequestData with " << response->Groups.size() << Endl;
        UNIT_ASSERT_VALUES_EQUAL(response->Groups.size(), 2);
        ui32 first_group_count = 0;
        ui32 second_group_count = 0;

        // check that all metadata is correct and groups are in "preparing rebalance" state
        for (auto group : response->Groups) {
            UNIT_ASSERT_C(group.GroupId.has_value(),"Error, no groupId recieved");
            UNIT_ASSERT_C(group.GroupState.has_value(),"Error, no GroupState recieved");
            UNIT_ASSERT_C(group.ProtocolType.has_value(),"Error, no ProtocolType recieved");
            UNIT_ASSERT_C(*group.GroupId == groupId1 || *group.GroupId == groupId2,"Error, wrong GroupId name" << group.GroupId);

            if (*group.GroupId == groupId1) {
                first_group_count += 1;
            } else if (*group.GroupId == groupId2) {
                second_group_count += 1;
            }

            UNIT_ASSERT_VALUES_EQUAL(*group.GroupState, "CompletingRebalance");
            UNIT_ASSERT_VALUES_EQUAL(*group.ProtocolType, protocolType);

            Cout << "********" << Endl;
            Cout << "GroupId: " << *group.GroupId << Endl;
            Cout << "GroupState: " << *group.GroupState << Endl;
            Cout << "ProtocolType: " << *group.ProtocolType  << Endl;

        }
        UNIT_ASSERT_VALUES_EQUAL(first_group_count, 1);
        UNIT_ASSERT_VALUES_EQUAL(second_group_count, 1);


        // now we want to check that after calling JoinGroup() Group2 will be in state of "Preparing Rebalance"
        // because another consumer has joined Group2 recently

        clientA.JoinGroup(topics, groupId2, protocolName, heartbeatTimeout);

        TListGroupsRequestData requestGroups1;
        auto response1 = clientB.ListGroups(requestGroups1);
        Cout << "Recieved TListGroupsRequestData with " << response1->Groups.size() << Endl;

        first_group_count = 0;
        second_group_count = 0;
        for (auto group : response1->Groups) {
            UNIT_ASSERT_C(group.GroupId.has_value(),"Error, no groupId recieved");
            UNIT_ASSERT_C(group.GroupState.has_value(),"Error, no GroupState recieved");
            UNIT_ASSERT_C(group.ProtocolType.has_value(),"Error, no ProtocolType recieved");
            UNIT_ASSERT_C(*group.GroupId == groupId1 || *group.GroupId == groupId2, "Error, wrong GroupId name" << group.GroupId);

            if (*group.GroupId == groupId1) {
                first_group_count += 1;
                UNIT_ASSERT_VALUES_EQUAL(*group.GroupState, "CompletingRebalance");
            } else if (*group.GroupId == groupId2) {
                second_group_count += 1;
                UNIT_ASSERT_VALUES_EQUAL(*group.GroupState, "PreparingRebalance");
            }
            UNIT_ASSERT_VALUES_EQUAL(*group.ProtocolType, protocolType);

            Cout << "********" << Endl;
            Cout << "GroupId: " <<  *group.GroupId  << Endl;
            Cout << "GroupState: " <<  *group.GroupState  << Endl;
            Cout << "ProtocolType: " <<  *group.ProtocolType  << Endl;
        }
        UNIT_ASSERT_VALUES_EQUAL(first_group_count, 1);
        UNIT_ASSERT_VALUES_EQUAL(second_group_count, 1);


        // now we want to check that if StatesFilter is filled in TListGroupsRequestData
        // than only consumers of certain states from StatesFilter are returned

        TListGroupsRequestData requestGroupsStateFilter;
        requestGroupsStateFilter.StatesFilter.push_back("PreparingRebalance");
        auto responseStateFilter = clientA.ListGroups(requestGroupsStateFilter);

        first_group_count = 0;
        second_group_count = 0;
        UNIT_ASSERT_VALUES_EQUAL(responseStateFilter->Groups.size(), 1);
        for (auto group : responseStateFilter->Groups) {
            UNIT_ASSERT_C(group.GroupId.has_value(),"Error, no groupId recieved");
            UNIT_ASSERT_C(group.GroupState.has_value(),"Error, no GroupState recieved");
            UNIT_ASSERT_C(group.ProtocolType.has_value(),"Error, no ProtocolType recieved");
            UNIT_ASSERT_C(*group.GroupId == groupId1 || *group.GroupId == groupId2,"Error, wrong GroupId name" << group.GroupId);
            UNIT_ASSERT_VALUES_EQUAL(*group.GroupId, groupId2);
            UNIT_ASSERT_VALUES_EQUAL(*group.GroupState, "PreparingRebalance");
            UNIT_ASSERT_VALUES_EQUAL(*group.ProtocolType, protocolType);

            Cout << "********" << Endl;
            Cout << "GroupId: " << *group.GroupId << Endl;
            Cout << "GroupState: " << *group.GroupState << Endl;
            Cout << "ProtocolType: " << *group.ProtocolType  << Endl;
        }
    }

    Y_UNIT_TEST(NativeKafkaBalanceScenario) {
        TInsecureTestServer testServer("1", false, true);

        TString topicName = "/Root/topic-0";
        ui64 totalPartitions = 24;
        TString groupId = "consumer-0";

        TString protocolType = "consumer";
        TString protocolName = "range";

        {
            NYdb::NTopic::TTopicClient pqClient(*testServer.Driver);
            auto result = pqClient
                .CreateTopic(
                    topicName,
                    NYdb::NTopic::TCreateTopicSettings()
                        .PartitioningSettings(totalPartitions, 100)
                        .BeginAddConsumer(groupId).EndAddConsumer()
                )
                .ExtractValueSync();
            UNIT_ASSERT_C(
                result.IsSuccess(),
                "CreateTopic failed, issues: " << result.GetIssues().ToString()
            );
        }

        TKafkaTestClient clientA(testServer.Port, "ClientA");
        TKafkaTestClient clientB(testServer.Port, "ClientB");
        TKafkaTestClient clientC(testServer.Port, "ClientC");

        {
            auto rA = clientA.ApiVersions();
            auto rB = clientB.ApiVersions();
            auto rC = clientC.ApiVersions();
            UNIT_ASSERT_VALUES_EQUAL(rA->ErrorCode, static_cast<TKafkaInt16>(EKafkaErrors::NONE_ERROR));
            UNIT_ASSERT_VALUES_EQUAL(rB->ErrorCode, static_cast<TKafkaInt16>(EKafkaErrors::NONE_ERROR));
            UNIT_ASSERT_VALUES_EQUAL(rC->ErrorCode, static_cast<TKafkaInt16>(EKafkaErrors::NONE_ERROR));
        }
        {
            auto rA = clientA.SaslHandshake("PLAIN");
            auto rB = clientB.SaslHandshake("PLAIN");
            auto rC = clientC.SaslHandshake("PLAIN");
            UNIT_ASSERT_VALUES_EQUAL(rA->ErrorCode, static_cast<TKafkaInt16>(EKafkaErrors::NONE_ERROR));
            UNIT_ASSERT_VALUES_EQUAL(rB->ErrorCode, static_cast<TKafkaInt16>(EKafkaErrors::NONE_ERROR));
            UNIT_ASSERT_VALUES_EQUAL(rC->ErrorCode, static_cast<TKafkaInt16>(EKafkaErrors::NONE_ERROR));
        }
        {
            TString user = "ouruser@/Root";
            TString pass = "ourUserPassword";
            auto rA = clientA.SaslAuthenticate(user, pass);
            auto rB = clientB.SaslAuthenticate(user, pass);
            auto rC = clientC.SaslAuthenticate(user, pass);
            UNIT_ASSERT_VALUES_EQUAL(rA->ErrorCode, static_cast<TKafkaInt16>(EKafkaErrors::NONE_ERROR));
            UNIT_ASSERT_VALUES_EQUAL(rB->ErrorCode, static_cast<TKafkaInt16>(EKafkaErrors::NONE_ERROR));
            UNIT_ASSERT_VALUES_EQUAL(rC->ErrorCode, static_cast<TKafkaInt16>(EKafkaErrors::NONE_ERROR));
        }

        std::vector<TString> topics = {topicName};
        i32 heartbeatTimeout = 15000;
        i32 rebalanceTimeout = 5000;

        // CHECK THREE READERS GETS 1/3 OF PARTITIONS

        TRequestHeaderData headerAJoin = clientA.Header(NKafka::EApiKey::JOIN_GROUP, 9);
        TRequestHeaderData headerBJoin = clientB.Header(NKafka::EApiKey::JOIN_GROUP, 9);
        TRequestHeaderData headerCJoin = clientC.Header(NKafka::EApiKey::JOIN_GROUP, 9);

        TJoinGroupRequestData joinReq;
        joinReq.GroupId = groupId;
        joinReq.ProtocolType = protocolType;
        joinReq.SessionTimeoutMs = heartbeatTimeout;
        joinReq.RebalanceTimeoutMs = rebalanceTimeout;

        NKafka::TJoinGroupRequestData::TJoinGroupRequestProtocol protocol;
        protocol.Name = protocolName;

        TConsumerProtocolSubscription subscribtion;
        for (auto& topic : topics) {
            subscribtion.Topics.push_back(topic);
        }
        TKafkaVersion version = 3;
        TWritableBuf buf(nullptr, subscribtion.Size(version) + sizeof(version));
        TKafkaWritable writable(buf);
        writable << version;
        subscribtion.Write(writable, version);
        protocol.Metadata = TKafkaRawBytes(buf.GetBuffer().data(), buf.GetBuffer().size());

        joinReq.Protocols.push_back(protocol);

        TJoinGroupRequestData joinReqA = joinReq;
        joinReqA.GroupInstanceId = "instanceA";
        TJoinGroupRequestData joinReqB = joinReq;
        joinReqB.GroupInstanceId = "instanceB";
        TJoinGroupRequestData joinReqC = joinReq;
        joinReqC.GroupInstanceId = "instanceC";

        clientA.WriteToSocket(headerAJoin, joinReqA);
        clientB.WriteToSocket(headerBJoin, joinReqB);
        clientC.WriteToSocket(headerCJoin, joinReqC);

        auto joinRespA = clientA.ReadResponse<TJoinGroupResponseData>(headerAJoin);
        auto joinRespB = clientB.ReadResponse<TJoinGroupResponseData>(headerBJoin);
        auto joinRespC = clientC.ReadResponse<TJoinGroupResponseData>(headerCJoin);

        UNIT_ASSERT_VALUES_EQUAL(joinRespA->ErrorCode, (TKafkaInt16)EKafkaErrors::NONE_ERROR);
        UNIT_ASSERT_VALUES_EQUAL(joinRespB->ErrorCode, (TKafkaInt16)EKafkaErrors::NONE_ERROR);
        UNIT_ASSERT_VALUES_EQUAL(joinRespC->ErrorCode, (TKafkaInt16)EKafkaErrors::NONE_ERROR);

        bool isLeaderA = (joinRespA->Leader == joinRespA->MemberId);
        bool isLeaderB = (joinRespB->Leader == joinRespB->MemberId);

        TMessagePtr<TJoinGroupResponseData> leaderResp = isLeaderA ? joinRespA
                                    : isLeaderB ? joinRespB
                                    : joinRespC;

        // anyclient can make MakeRangeAssignment request, cause result does not depend on the client
        std::vector<TSyncGroupRequestData::TSyncGroupRequestAssignment> assignments = clientA.MakeRangeAssignment(leaderResp, totalPartitions);

        TRequestHeaderData syncHeaderA = clientA.Header(NKafka::EApiKey::SYNC_GROUP, 5);
        TRequestHeaderData syncHeaderB = clientB.Header(NKafka::EApiKey::SYNC_GROUP, 5);
        TRequestHeaderData syncHeaderC = clientC.Header(NKafka::EApiKey::SYNC_GROUP, 5);

        TSyncGroupRequestData syncReqA;
        syncReqA.GroupId = groupId;
        syncReqA.ProtocolType = protocolType;
        syncReqA.ProtocolName = protocolName;
        syncReqA.GenerationId = joinRespA->GenerationId;
        syncReqA.MemberId = joinRespA->MemberId.value();

        TSyncGroupRequestData syncReqB = syncReqA;
        syncReqB.GenerationId = joinRespB->GenerationId;
        syncReqB.MemberId = joinRespB->MemberId.value();

        TSyncGroupRequestData syncReqC = syncReqA;
        syncReqC.GenerationId = joinRespC->GenerationId;
        syncReqC.MemberId = joinRespC->MemberId.value();

        if (isLeaderA) {
            syncReqA.Assignments = assignments;
        } else if (isLeaderB) {
            syncReqB.Assignments = assignments;
        } else {
            syncReqC.Assignments = assignments;
        }

        clientA.WriteToSocket(syncHeaderA, syncReqA);
        clientB.WriteToSocket(syncHeaderB, syncReqB);
        clientC.WriteToSocket(syncHeaderC, syncReqC);

        auto syncRespA = clientA.ReadResponse<TSyncGroupResponseData>(syncHeaderA);
        auto syncRespB = clientB.ReadResponse<TSyncGroupResponseData>(syncHeaderB);
        auto syncRespC = clientC.ReadResponse<TSyncGroupResponseData>(syncHeaderC);

        UNIT_ASSERT_VALUES_EQUAL(syncRespA->ErrorCode, (TKafkaInt16)EKafkaErrors::NONE_ERROR);
        UNIT_ASSERT_VALUES_EQUAL(syncRespB->ErrorCode, (TKafkaInt16)EKafkaErrors::NONE_ERROR);
        UNIT_ASSERT_VALUES_EQUAL(syncRespC->ErrorCode, (TKafkaInt16)EKafkaErrors::NONE_ERROR);

        auto countPartitions = [topicName](const TConsumerProtocolAssignment& assignment) {
            size_t sum = 0;
            for (auto& ta : assignment.AssignedPartitions) {
                UNIT_ASSERT_VALUES_EQUAL(ta.Topic, topicName);
                sum += ta.Partitions.size();
            }
            return sum;
        };

        size_t countA = countPartitions(clientA.GetAssignments(syncRespA->Assignment));
        size_t countB = countPartitions(clientB.GetAssignments(syncRespB->Assignment));
        size_t countC = countPartitions(clientC.GetAssignments(syncRespC->Assignment));

        UNIT_ASSERT_VALUES_EQUAL(countA, size_t(totalPartitions / 3));
        UNIT_ASSERT_VALUES_EQUAL(countB, size_t(totalPartitions / 3));
        UNIT_ASSERT_VALUES_EQUAL(countC, size_t(totalPartitions / 3));

        UNIT_ASSERT_VALUES_EQUAL(
            clientA.Heartbeat(joinRespA->MemberId.value(), joinRespA->GenerationId, groupId)->ErrorCode,
            static_cast<TKafkaInt16>(EKafkaErrors::NONE_ERROR)
        );
        UNIT_ASSERT_VALUES_EQUAL(
            clientB.Heartbeat(joinRespB->MemberId.value(), joinRespB->GenerationId, groupId)->ErrorCode,
            static_cast<TKafkaInt16>(EKafkaErrors::NONE_ERROR)
        );
        UNIT_ASSERT_VALUES_EQUAL(
            clientC.Heartbeat(joinRespC->MemberId.value(), joinRespC->GenerationId, groupId)->ErrorCode,
            static_cast<TKafkaInt16>(EKafkaErrors::NONE_ERROR)
        );

        // CHECK ONE CLIENT LEAVE, AND OTHERS GETS 1/2 OF PARTITIONS

        UNIT_ASSERT_VALUES_EQUAL(
            clientC.LeaveGroup(joinRespC->MemberId.value(), groupId)->ErrorCode,
            static_cast<TKafkaInt16>(EKafkaErrors::NONE_ERROR)
        );

        clientA.WaitRebalance(joinRespA->MemberId.value(), joinRespA->GenerationId, groupId);
        clientB.WaitRebalance(joinRespB->MemberId.value(), joinRespB->GenerationId, groupId);

        TRequestHeaderData headerAJoin2 = clientA.Header(NKafka::EApiKey::JOIN_GROUP, 9);
        TRequestHeaderData headerBJoin2 = clientB.Header(NKafka::EApiKey::JOIN_GROUP, 9);

        joinReqA.MemberId = joinRespA->MemberId.value();
        joinReqB.MemberId = joinRespB->MemberId.value();

        TJoinGroupRequestData joinReqA2 = joinReqA;
        TJoinGroupRequestData joinReqB2 = joinReqB;

        clientA.WriteToSocket(headerAJoin2, joinReqA2);
        clientB.WriteToSocket(headerBJoin2, joinReqB2);

        auto joinRespA2 = clientA.ReadResponse<TJoinGroupResponseData>(headerAJoin2);
        auto joinRespB2 = clientB.ReadResponse<TJoinGroupResponseData>(headerBJoin2);

        UNIT_ASSERT_VALUES_EQUAL(joinRespA2->ErrorCode, (TKafkaInt16)EKafkaErrors::NONE_ERROR);
        UNIT_ASSERT_VALUES_EQUAL(joinRespB2->ErrorCode, (TKafkaInt16)EKafkaErrors::NONE_ERROR);

        bool isLeaderA2 = (joinRespA2->Leader == joinRespA2->MemberId);

        TMessagePtr<TJoinGroupResponseData> leaderResp2 = isLeaderA2 ? joinRespA2 : joinRespB2;

        std::vector<TSyncGroupRequestData::TSyncGroupRequestAssignment> assignments2 = clientA.MakeRangeAssignment(leaderResp2, totalPartitions);

        TRequestHeaderData syncHeaderA2 = clientA.Header(NKafka::EApiKey::SYNC_GROUP, 5);
        TRequestHeaderData syncHeaderB2 = clientB.Header(NKafka::EApiKey::SYNC_GROUP, 5);

        TSyncGroupRequestData syncReqA2;
        syncReqA2.GroupId = groupId;
        syncReqA2.ProtocolType = protocolType;
        syncReqA2.ProtocolName = protocolName;
        syncReqA2.GenerationId = joinRespA2->GenerationId;
        syncReqA2.MemberId = joinRespA2->MemberId.value();

        TSyncGroupRequestData syncReqB2 = syncReqA2;
        syncReqB2.GenerationId = joinRespB2->GenerationId;
        syncReqB2.MemberId = joinRespB2->MemberId.value();

        if (isLeaderA2) {
            syncReqA2.Assignments = assignments2;
        } else {
            syncReqB2.Assignments = assignments2;
        }

        clientA.WriteToSocket(syncHeaderA2, syncReqA2);
        clientB.WriteToSocket(syncHeaderB2, syncReqB2);

        auto syncRespA2 = clientA.ReadResponse<TSyncGroupResponseData>(syncHeaderA2);
        auto syncRespB2 = clientB.ReadResponse<TSyncGroupResponseData>(syncHeaderB2);

        UNIT_ASSERT_VALUES_EQUAL(syncRespA2->ErrorCode, (TKafkaInt16)EKafkaErrors::NONE_ERROR);
        UNIT_ASSERT_VALUES_EQUAL(syncRespB2->ErrorCode, (TKafkaInt16)EKafkaErrors::NONE_ERROR);

        size_t countA2 = countPartitions(clientA.GetAssignments(syncRespA2->Assignment));
        size_t countB2 = countPartitions(clientB.GetAssignments(syncRespB2->Assignment));

        UNIT_ASSERT_VALUES_EQUAL(countA2, size_t(totalPartitions / 2));
        UNIT_ASSERT_VALUES_EQUAL(countB2, size_t(totalPartitions / 2));

        UNIT_ASSERT_VALUES_EQUAL(
            clientA.Heartbeat(joinRespA2->MemberId.value(), joinRespA2->GenerationId, groupId)->ErrorCode,
            static_cast<TKafkaInt16>(EKafkaErrors::NONE_ERROR)
        );

        UNIT_ASSERT_VALUES_EQUAL(
            clientB.Heartbeat(joinRespB2->MemberId.value(), joinRespB2->GenerationId, groupId)->ErrorCode,
            static_cast<TKafkaInt16>(EKafkaErrors::NONE_ERROR)
        );

        // CHECK ONE READER DEAD (NO HEARTBEAT)

        Sleep(TDuration::Seconds(5));

        UNIT_ASSERT_VALUES_EQUAL(
            clientA.Heartbeat(joinRespA2->MemberId.value(), joinRespA2->GenerationId, groupId)->ErrorCode,
            static_cast<TKafkaInt16>(EKafkaErrors::NONE_ERROR)
        );

        Sleep(TDuration::Seconds(25));

        UNIT_ASSERT_VALUES_EQUAL(
            clientA.Heartbeat(joinRespA2->MemberId.value(), joinRespA2->GenerationId, groupId)->ErrorCode,
            static_cast<TKafkaInt16>(EKafkaErrors::REBALANCE_IN_PROGRESS)
        );

        // LAST READER GETS ALL PARTITIONS
        clientA.JoinAndSyncGroupAndWaitPartitions(topics, groupId, totalPartitions, protocolName, totalPartitions, heartbeatTimeout);


        // CHECK IF MASTER DIE AFTER JOIN

        TRequestHeaderData headerAJoin3 = clientA.Header(NKafka::EApiKey::JOIN_GROUP, 9);
        TRequestHeaderData headerBJoin3 = clientB.Header(NKafka::EApiKey::JOIN_GROUP, 9);

        TJoinGroupRequestData joinReqA3 = joinReqA;
        TJoinGroupRequestData joinReqB3 = joinReqB;

        clientA.WriteToSocket(headerAJoin2, joinReqA2);
        clientB.WriteToSocket(headerBJoin2, joinReqB2);

        auto joinRespA3 = clientA.ReadResponse<TJoinGroupResponseData>(headerAJoin2);
        auto joinRespB3 = clientB.ReadResponse<TJoinGroupResponseData>(headerBJoin2);

        UNIT_ASSERT_VALUES_EQUAL(joinRespA2->ErrorCode, (TKafkaInt16)EKafkaErrors::NONE_ERROR);
        UNIT_ASSERT_VALUES_EQUAL(joinRespB2->ErrorCode, (TKafkaInt16)EKafkaErrors::NONE_ERROR);

        bool isLeaderA3 = (joinRespA3->Leader == joinRespA3->MemberId);

        TSyncGroupRequestData syncReqNotMaster;
        syncReqNotMaster.GroupId = groupId;
        syncReqNotMaster.ProtocolType = protocolType;
        syncReqNotMaster.ProtocolName = protocolName;

        TRequestHeaderData syncHeaderNotMaster;
        if (isLeaderA3) {
            syncReqNotMaster.GenerationId = joinRespB3->GenerationId;
            syncReqNotMaster.MemberId = joinRespB3->MemberId.value();
            syncHeaderNotMaster = clientB.Header(NKafka::EApiKey::SYNC_GROUP, 5);
            clientB.WriteToSocket(syncHeaderNotMaster, syncReqNotMaster);
            auto noMasterSyncResponse = clientB.ReadResponse<TSyncGroupResponseData>(syncHeaderNotMaster);
            UNIT_ASSERT_VALUES_EQUAL(noMasterSyncResponse->ErrorCode, (TKafkaInt16)EKafkaErrors::REBALANCE_IN_PROGRESS);
        } else {
            syncReqNotMaster.GenerationId = joinRespA3->GenerationId;
            syncReqNotMaster.MemberId = joinRespA3->MemberId.value();
            syncHeaderNotMaster = clientA.Header(NKafka::EApiKey::SYNC_GROUP, 5);
            clientA.WriteToSocket(syncHeaderNotMaster, syncReqNotMaster);
            auto noMasterSyncResponse = clientA.ReadResponse<TSyncGroupResponseData>(syncHeaderNotMaster);
            UNIT_ASSERT_VALUES_EQUAL(noMasterSyncResponse->ErrorCode, (TKafkaInt16)EKafkaErrors::REBALANCE_IN_PROGRESS);
        }
    }

    Y_UNIT_TEST(InitProducerId_withoutTransactionalIdShouldReturnRandomInt) {
        TInsecureTestServer testServer;

        TKafkaTestClient kafkaClient(testServer.Port);

        auto resp1 = kafkaClient.InitProducerId();
        auto resp2 = kafkaClient.InitProducerId();

        // validate first response
        UNIT_ASSERT_VALUES_EQUAL(resp1->ErrorCode, EKafkaErrors::NONE_ERROR);
        UNIT_ASSERT_GT(resp1->ProducerId, 0);
        UNIT_ASSERT_VALUES_EQUAL(resp1->ProducerEpoch, 0);
        // validate second response
        UNIT_ASSERT_VALUES_EQUAL(resp2->ErrorCode, EKafkaErrors::NONE_ERROR);
        UNIT_ASSERT_GT(resp2->ProducerId, 0);
        UNIT_ASSERT_VALUES_EQUAL(resp2->ProducerEpoch, 0);
        // validate different values for different responses
        UNIT_ASSERT_VALUES_UNEQUAL(resp1->ProducerId, resp2->ProducerId);
    }

    Y_UNIT_TEST(InitProducerId_forNewTransactionalIdShouldReturnIncrementingInt) {
        TInsecureTestServer testServer;

        TKafkaTestClient kafkaClient(testServer.Port);

        // use random transactional id for each request to avoid parallel execution problems
        auto resp1 = kafkaClient.InitProducerId(TStringBuilder() << "my-tx-producer-" << RandomNumber<ui64>());
        auto resp2 = kafkaClient.InitProducerId(TStringBuilder() << "my-tx-producer-" << RandomNumber<ui64>());

        // validate first response
        UNIT_ASSERT_VALUES_EQUAL(resp1->ErrorCode, EKafkaErrors::NONE_ERROR);
        UNIT_ASSERT_GT(resp1->ProducerId, 0);
        UNIT_ASSERT_VALUES_EQUAL(resp1->ProducerEpoch, 0);
        // validate second response
        UNIT_ASSERT_VALUES_EQUAL(resp2->ErrorCode, EKafkaErrors::NONE_ERROR);
        UNIT_ASSERT_GT(resp2->ProducerId, 0);
        UNIT_ASSERT_VALUES_EQUAL(resp2->ProducerEpoch, 0);
        // validate different values for different responses
        UNIT_ASSERT_VALUES_UNEQUAL(resp1->ProducerId, resp2->ProducerId);
    }

    Y_UNIT_TEST(InitProducerId_forSqlInjectionShouldReturnWithoutDropingDatabase) {
        TInsecureTestServer testServer;

        TKafkaTestClient kafkaClient(testServer.Port);

        auto resp1 = kafkaClient.InitProducerId("; DROP TABLE kafka_transactional_producers");

        // validate first response
        UNIT_ASSERT_VALUES_EQUAL(resp1->ErrorCode, EKafkaErrors::NONE_ERROR);
        UNIT_ASSERT_GT(resp1->ProducerId, 0);
        UNIT_ASSERT_VALUES_EQUAL(resp1->ProducerEpoch, 0);
    }

    Y_UNIT_TEST(InitProducerId_forPreviouslySeenTransactionalIdShouldReturnSameProducerIdAndIncrementEpoch) {
        TInsecureTestServer testServer;

        TKafkaTestClient kafkaClient(testServer.Port);
        // use random transactional id for each request to avoid parallel execution problems
        auto transactionalId = TStringBuilder() << "my-tx-producer-" << RandomNumber<ui64>();

        auto resp1 = kafkaClient.InitProducerId(transactionalId);
        auto resp2 = kafkaClient.InitProducerId(transactionalId);

        // validate first response
        UNIT_ASSERT_VALUES_EQUAL(resp1->ErrorCode, EKafkaErrors::NONE_ERROR);
        UNIT_ASSERT_GT(resp1->ProducerId, 0);
        UNIT_ASSERT_VALUES_EQUAL(resp1->ProducerEpoch, 0);
        // validate second response
        UNIT_ASSERT_VALUES_EQUAL(resp2->ErrorCode, EKafkaErrors::NONE_ERROR);
        UNIT_ASSERT_VALUES_EQUAL(resp2->ProducerId, resp1->ProducerId);
        UNIT_ASSERT_VALUES_EQUAL(resp2->ProducerEpoch, 1);
    }

    Y_UNIT_TEST(InitProducerId_forPreviouslySeenTransactionalIdShouldReturnNewProducerIdIfEpochOverflown) {
        TInsecureTestServer testServer;

        TKafkaTestClient kafkaClient(testServer.Port);
        // use random transactional id for each request to avoid parallel execution problems
        auto transactionalId = TStringBuilder() << "my-tx-producer-" << RandomNumber<ui64>();

        // this first request will init table
        auto resp1 = kafkaClient.InitProducerId(transactionalId);
        // update epoch to be last available
        NYdb::NTable::TTableClient tableClient(*testServer.Driver);
        TValueBuilder rows;
        rows.BeginList();
        rows.AddListItem()
            .BeginStruct()
                .AddMember("database").Utf8("/Root")
                .AddMember("transactional_id").Utf8(transactionalId)
                .AddMember("producer_id").Int64(resp1->ProducerId)
                .AddMember("producer_epoch").Int16(std::numeric_limits<i16>::max() - 1)
                .AddMember("updated_at").Datetime(TInstant::Now())
            .EndStruct();
        rows.EndList();
        auto upsertResult = tableClient.BulkUpsert("//Root/.metadata/kafka_transactional_producers", rows.Build()).GetValueSync();
        UNIT_ASSERT_EQUAL(upsertResult.GetStatus(), EStatus::SUCCESS);

        auto resp2 = kafkaClient.InitProducerId(transactionalId);

        // validate first response
        UNIT_ASSERT_VALUES_EQUAL(resp1->ErrorCode, EKafkaErrors::NONE_ERROR);
        UNIT_ASSERT_GT(resp1->ProducerId, 0);
        UNIT_ASSERT_VALUES_EQUAL(resp1->ProducerEpoch, 0);
        // validate second response
        UNIT_ASSERT_VALUES_EQUAL(resp2->ErrorCode, EKafkaErrors::NONE_ERROR);
        UNIT_ASSERT_GT(resp2->ProducerId, 0);
        UNIT_ASSERT_VALUES_EQUAL(resp2->ProducerEpoch, 0);
        // new producer.id should be given
        UNIT_ASSERT_VALUES_UNEQUAL(resp1->ProducerId, resp2->ProducerId);
    }

    Y_UNIT_TEST(CommitTransactionScenario) {
        TInsecureTestServer testServer("1", false, true);
        TKafkaTestClient kafkaClient(testServer.Port);
        NYdb::NTopic::TTopicClient pqClient(*testServer.Driver);
        // use random values to avoid parallel execution problems
        TString inputTopicName = TStringBuilder() << "input-topic-" << RandomNumber<ui64>();
        TString outputTopicName = TStringBuilder() << "output-topic-" << RandomNumber<ui64>();
        TString transactionalId = TStringBuilder() << "my-tx-producer-" << RandomNumber<ui64>();
        TString consumerName = "my-consumer";

        // create input and output topics
        CreateTopic(pqClient, inputTopicName, 3, {consumerName});
        CreateTopic(pqClient, outputTopicName, 3, {consumerName});

        // produce data to input topic (to commit offsets in further steps)
        auto inputProduceResponse = kafkaClient.Produce({inputTopicName, 0}, {{"key1", "val1"}, {"key2", "val2"}});
        UNIT_ASSERT_VALUES_EQUAL(inputProduceResponse->Responses[0].PartitionResponses[0].ErrorCode, EKafkaErrors::NONE_ERROR);

        // init producer id
        auto initProducerIdResp = kafkaClient.InitProducerId(transactionalId);
        UNIT_ASSERT_VALUES_EQUAL(initProducerIdResp->ErrorCode, EKafkaErrors::NONE_ERROR);
        TProducerInstanceId producerInstanceId = {initProducerIdResp->ProducerId, initProducerIdResp->ProducerEpoch};

        // add partitions to txn
        std::unordered_map<TString, std::vector<ui32>> topicPartitionsToAddToTxn;
        topicPartitionsToAddToTxn[outputTopicName] = std::vector<ui32>{0, 1};
        auto addPartsResponse = kafkaClient.AddPartitionsToTxn(transactionalId, producerInstanceId, topicPartitionsToAddToTxn);
        UNIT_ASSERT_VALUES_EQUAL(addPartsResponse->Results[0].Results[0].ErrorCode, EKafkaErrors::NONE_ERROR);
        UNIT_ASSERT_VALUES_EQUAL(addPartsResponse->Results[0].Results[1].ErrorCode, EKafkaErrors::NONE_ERROR);

        // produce data
        // to part 0
        auto out0ProduceResponse = kafkaClient.Produce({outputTopicName, 0}, {{"0", "123"}}, 0, producerInstanceId, transactionalId);
        UNIT_ASSERT_VALUES_EQUAL(out0ProduceResponse->Responses[0].PartitionResponses[0].ErrorCode, EKafkaErrors::NONE_ERROR);
        // to part 1
        auto out1ProduceResponse = kafkaClient.Produce({outputTopicName, 1}, {{"1", "987"}}, 0, producerInstanceId, transactionalId);
        UNIT_ASSERT_VALUES_EQUAL(out1ProduceResponse->Responses[0].PartitionResponses[0].ErrorCode, EKafkaErrors::NONE_ERROR);

        // init consumer
        std::vector<TString> topicsToSubscribe;
        topicsToSubscribe.push_back(outputTopicName);
        TString protocolName = "range";
        auto consumerInfo = kafkaClient.JoinAndSyncGroupAndWaitPartitions(topicsToSubscribe, consumerName, 3, protocolName, 3, 15000);

        // validate data is not assessible in target topic
        auto fetchResponse0 = kafkaClient.Fetch({{outputTopicName, {0, 1}}});
        UNIT_ASSERT_VALUES_EQUAL(fetchResponse0->ErrorCode, static_cast<TKafkaInt16>(EKafkaErrors::NONE_ERROR));
        UNIT_ASSERT(!fetchResponse0->Responses[0].Partitions[0].Records.has_value());
        UNIT_ASSERT(!fetchResponse0->Responses[0].Partitions[1].Records.has_value());

        // add offsets to txn
        auto addOffsetsResponse = kafkaClient.AddOffsetsToTxn(transactionalId, producerInstanceId, consumerName);
        UNIT_ASSERT_VALUES_EQUAL(addOffsetsResponse->ErrorCode, EKafkaErrors::NONE_ERROR);

        // txn offset commit
        std::unordered_map<TString, std::vector<std::pair<ui32, ui64>>> offsetsToCommit;
        offsetsToCommit[inputTopicName] = std::vector<std::pair<ui32, ui64>>{{0, 2}};
        auto txnOffsetCommitResponse = kafkaClient.TxnOffsetCommit(transactionalId, producerInstanceId, consumerName, consumerInfo.GenerationId, offsetsToCommit);
        UNIT_ASSERT_VALUES_EQUAL(txnOffsetCommitResponse->Topics[0].Partitions[0].ErrorCode, EKafkaErrors::NONE_ERROR);

        // end txn
        auto endTxnResponse = kafkaClient.EndTxn(transactionalId, producerInstanceId, true);
        UNIT_ASSERT_VALUES_EQUAL(endTxnResponse->ErrorCode, EKafkaErrors::NONE_ERROR);

        // validate data is accessible in target topic
        auto fetchResponse1 = kafkaClient.Fetch({{outputTopicName, {0, 1}}});
        UNIT_ASSERT_VALUES_EQUAL(fetchResponse1->ErrorCode, static_cast<TKafkaInt16>(EKafkaErrors::NONE_ERROR));
        UNIT_ASSERT_VALUES_EQUAL(fetchResponse1->Responses[0].Partitions[0].Records->Records.size(), 1);
        UNIT_ASSERT_VALUES_EQUAL(fetchResponse1->Responses[0].Partitions[1].Records->Records.size(), 1);
        auto record1 = fetchResponse1->Responses[0].Partitions[0].Records->Records[0];
        UNIT_ASSERT_VALUES_EQUAL(TString(record1.Key.value().data(), record1.Key.value().size()), "0");
        UNIT_ASSERT_VALUES_EQUAL(TString(record1.Value.value().data(), record1.Value.value().size()), "123");
        auto record2 = fetchResponse1->Responses[0].Partitions[1].Records->Records[0];
        UNIT_ASSERT_VALUES_EQUAL(TString(record2.Key.value().data(), record2.Key.value().size()), "1");
        UNIT_ASSERT_VALUES_EQUAL(TString(record2.Value.value().data(), record2.Value.value().size()), "987");

        // validate consumer offset committed
        std::map<TString, std::vector<i32>> topicsToPartitionsToFetch;
        topicsToPartitionsToFetch[inputTopicName] = std::vector<i32>{0};
        auto offsetFetchResponse = kafkaClient.OffsetFetch(consumerName, topicsToPartitionsToFetch);
        UNIT_ASSERT_VALUES_EQUAL(offsetFetchResponse->ErrorCode, EKafkaErrors::NONE_ERROR);
        UNIT_ASSERT_VALUES_EQUAL(offsetFetchResponse->Groups[0].Topics[0].Partitions[0].CommittedOffset, 2);
    }

    Y_UNIT_TEST(AbortTransactionScenario) {
        TInsecureTestServer testServer("1", false, true);
        TKafkaTestClient kafkaClient(testServer.Port);
        NYdb::NTopic::TTopicClient pqClient(*testServer.Driver);
        // use random values to avoid parallel execution problems
        TString inputTopicName = TStringBuilder() << "input-topic-" << RandomNumber<ui64>();
        TString outputTopicName = TStringBuilder() << "output-topic-" << RandomNumber<ui64>();
        TString transactionalId = TStringBuilder() << "my-tx-producer-" << RandomNumber<ui64>();
        TString consumerName = "my-consumer";

        // create input and output topics
        CreateTopic(pqClient, inputTopicName, 3, {consumerName});
        CreateTopic(pqClient, outputTopicName, 3, {consumerName});

        // produce data to input topic (to commit offsets in further steps)
        auto inputProduceResponse = kafkaClient.Produce({inputTopicName, 0}, {{"key1", "val1"}, {"key2", "val2"}});
        UNIT_ASSERT_VALUES_EQUAL(inputProduceResponse->Responses[0].PartitionResponses[0].ErrorCode, EKafkaErrors::NONE_ERROR);

        // init producer id
        auto initProducerIdResp = kafkaClient.InitProducerId(transactionalId);
        UNIT_ASSERT_VALUES_EQUAL(initProducerIdResp->ErrorCode, EKafkaErrors::NONE_ERROR);
        TProducerInstanceId producerInstanceId = {initProducerIdResp->ProducerId, initProducerIdResp->ProducerEpoch};

        // add partitions to txn
        std::unordered_map<TString, std::vector<ui32>> topicPartitionsToAddToTxn;
        topicPartitionsToAddToTxn[outputTopicName] = std::vector<ui32>{0, 1};
        auto addPartsResponse = kafkaClient.AddPartitionsToTxn(transactionalId, producerInstanceId, topicPartitionsToAddToTxn);
        UNIT_ASSERT_VALUES_EQUAL(addPartsResponse->Results[0].Results[0].ErrorCode, EKafkaErrors::NONE_ERROR);
        UNIT_ASSERT_VALUES_EQUAL(addPartsResponse->Results[0].Results[1].ErrorCode, EKafkaErrors::NONE_ERROR);

        // produce data
        // to part 0
        auto out0ProduceResponse = kafkaClient.Produce({outputTopicName, 0}, {{"0", "123"}}, 0, producerInstanceId, transactionalId);
        UNIT_ASSERT_VALUES_EQUAL(out0ProduceResponse->Responses[0].PartitionResponses[0].ErrorCode, EKafkaErrors::NONE_ERROR);
        // to part 1
        auto out1ProduceResponse = kafkaClient.Produce({outputTopicName, 1}, {{"1", "987"}}, 0, producerInstanceId, transactionalId);
        UNIT_ASSERT_VALUES_EQUAL(out1ProduceResponse->Responses[0].PartitionResponses[0].ErrorCode, EKafkaErrors::NONE_ERROR);

        // init consumer
        std::vector<TString> topicsToSubscribe;
        topicsToSubscribe.push_back(outputTopicName);
        TString protocolName = "range";
        auto consumerInfo = kafkaClient.JoinAndSyncGroupAndWaitPartitions(topicsToSubscribe, consumerName, 3, protocolName, 3, 15000);

        // validate data is not assessible in target topic
        auto fetchResponse0 = kafkaClient.Fetch({{outputTopicName, {0, 1}}});
        UNIT_ASSERT_VALUES_EQUAL(fetchResponse0->ErrorCode, static_cast<TKafkaInt16>(EKafkaErrors::NONE_ERROR));
        UNIT_ASSERT(!fetchResponse0->Responses[0].Partitions[0].Records.has_value());
        UNIT_ASSERT(!fetchResponse0->Responses[0].Partitions[1].Records.has_value());

        // add offsets to txn
        auto addOffsetsResponse = kafkaClient.AddOffsetsToTxn(transactionalId, producerInstanceId, consumerName);
        UNIT_ASSERT_VALUES_EQUAL(addOffsetsResponse->ErrorCode, EKafkaErrors::NONE_ERROR);

        // txn offset commit
        std::unordered_map<TString, std::vector<std::pair<ui32, ui64>>> offsetsToCommit;
        offsetsToCommit[inputTopicName] = std::vector<std::pair<ui32, ui64>>{{0, 2}};
        auto txnOffsetCommitResponse = kafkaClient.TxnOffsetCommit(transactionalId, producerInstanceId, consumerName, consumerInfo.GenerationId, offsetsToCommit);
        UNIT_ASSERT_VALUES_EQUAL(txnOffsetCommitResponse->Topics[0].Partitions[0].ErrorCode, EKafkaErrors::NONE_ERROR);

        // end txn
        auto endTxnResponse = kafkaClient.EndTxn(transactionalId, producerInstanceId, false);
        UNIT_ASSERT_VALUES_EQUAL(endTxnResponse->ErrorCode, EKafkaErrors::NONE_ERROR);

        // validate data is not accessible in target topic
        auto fetchResponse1 = kafkaClient.Fetch({{outputTopicName, {0, 1}}});
        UNIT_ASSERT_VALUES_EQUAL(fetchResponse0->ErrorCode, static_cast<TKafkaInt16>(EKafkaErrors::NONE_ERROR));
        UNIT_ASSERT(!fetchResponse1->Responses[0].Partitions[0].Records.has_value());
        UNIT_ASSERT(!fetchResponse1->Responses[0].Partitions[1].Records.has_value());

        // validate consumer offset not committed
        std::map<TString, std::vector<i32>> topicsToPartitionsToFetch;
        topicsToPartitionsToFetch[inputTopicName] = std::vector<i32>{0};
        auto offsetFetchResponse = kafkaClient.OffsetFetch(consumerName, topicsToPartitionsToFetch);
        UNIT_ASSERT_VALUES_EQUAL(offsetFetchResponse->ErrorCode, EKafkaErrors::NONE_ERROR);
        UNIT_ASSERT_VALUES_EQUAL(offsetFetchResponse->Groups[0].Topics[0].Partitions[0].CommittedOffset, 0);
    }

    Y_UNIT_TEST(TransactionShouldBeAbortedIfPartitionIsAddedToTransactionButNoWritesToItWereReceived) {
        TInsecureTestServer testServer("1", false, true);
        TKafkaTestClient kafkaClient(testServer.Port);
        NYdb::NTopic::TTopicClient pqClient(*testServer.Driver);
        // use random values to avoid parallel execution problems
        TString inputTopicName = TStringBuilder() << "input-topic-" << RandomNumber<ui64>();
        TString outputTopicName = TStringBuilder() << "output-topic-" << RandomNumber<ui64>();
        TString transactionalId = TStringBuilder() << "my-tx-producer-" << RandomNumber<ui64>();
        TString consumerName = "my-consumer";

        // create output topic
        CreateTopic(pqClient, outputTopicName, 3, {consumerName});

        // init producer id
        auto initProducerIdResp = kafkaClient.InitProducerId(transactionalId);
        UNIT_ASSERT_VALUES_EQUAL(initProducerIdResp->ErrorCode, EKafkaErrors::NONE_ERROR);
        TProducerInstanceId producerInstanceId = {initProducerIdResp->ProducerId, initProducerIdResp->ProducerEpoch};

        // add partitions to txn
        std::unordered_map<TString, std::vector<ui32>> topicPartitionsToAddToTxn;
        topicPartitionsToAddToTxn[outputTopicName] = std::vector<ui32>{0};
        auto addPartsResponse = kafkaClient.AddPartitionsToTxn(transactionalId, producerInstanceId, topicPartitionsToAddToTxn);
        UNIT_ASSERT_VALUES_EQUAL(addPartsResponse->Results[0].Results[0].ErrorCode, EKafkaErrors::NONE_ERROR);

        // end txn
        auto endTxnResponse = kafkaClient.EndTxn(transactionalId, producerInstanceId, true);
        UNIT_ASSERT_VALUES_EQUAL(endTxnResponse->ErrorCode, EKafkaErrors::BROKER_NOT_AVAILABLE);
    }

    Y_UNIT_TEST(ProducerFencedInTransactionScenario) {
        TInsecureTestServer testServer("1", false, true);
        TKafkaTestClient kafkaClient(testServer.Port);
        NYdb::NTopic::TTopicClient pqClient(*testServer.Driver);
        // use random values to avoid parallel execution problems
        TString inputTopicName = TStringBuilder() << "input-topic-" << RandomNumber<ui64>();
        TString outputTopicName = TStringBuilder() << "output-topic-" << RandomNumber<ui64>();
        TString transactionalId = TStringBuilder() << "my-tx-producer-" << RandomNumber<ui64>();
        TString consumerName = "my-consumer";

        // create input and output topics
        CreateTopic(pqClient, inputTopicName, 3, {consumerName});
        CreateTopic(pqClient, outputTopicName, 3, {consumerName});

        // produce data to input topic (to commit offsets in further steps)
        auto inputProduceResponse = kafkaClient.Produce({inputTopicName, 0}, {{"key1", "val1"}, {"key2", "val2"}});
        UNIT_ASSERT_VALUES_EQUAL(inputProduceResponse->Responses[0].PartitionResponses[0].ErrorCode, EKafkaErrors::NONE_ERROR);

        // init producer id
        auto initProducerIdResp0 = kafkaClient.InitProducerId(transactionalId);
        UNIT_ASSERT_VALUES_EQUAL(initProducerIdResp0->ErrorCode, EKafkaErrors::NONE_ERROR);
        TProducerInstanceId producerInstanceId = {initProducerIdResp0->ProducerId, initProducerIdResp0->ProducerEpoch};

        // add partitions to txn
        std::unordered_map<TString, std::vector<ui32>> topicPartitionsToAddToTxn;
        topicPartitionsToAddToTxn[outputTopicName] = std::vector<ui32>{0, 1};
        auto addPartsResponse = kafkaClient.AddPartitionsToTxn(transactionalId, producerInstanceId, topicPartitionsToAddToTxn);
        UNIT_ASSERT_VALUES_EQUAL(addPartsResponse->Results[0].Results[0].ErrorCode, EKafkaErrors::NONE_ERROR);
        UNIT_ASSERT_VALUES_EQUAL(addPartsResponse->Results[0].Results[1].ErrorCode, EKafkaErrors::NONE_ERROR);

        // produce data
        // to part 0
        auto out0ProduceResponse = kafkaClient.Produce({outputTopicName, 0}, {{"0", "123"}}, 0, producerInstanceId, transactionalId);
        UNIT_ASSERT_VALUES_EQUAL(out0ProduceResponse->Responses[0].PartitionResponses[0].ErrorCode, EKafkaErrors::NONE_ERROR);
        // to part 1
        auto out1ProduceResponse = kafkaClient.Produce({outputTopicName, 1}, {{"1", "987"}}, 0, producerInstanceId, transactionalId);
        UNIT_ASSERT_VALUES_EQUAL(out1ProduceResponse->Responses[0].PartitionResponses[0].ErrorCode, EKafkaErrors::NONE_ERROR);

        // init consumer
        std::vector<TString> topicsToSubscribe;
        topicsToSubscribe.push_back(outputTopicName);
        TString protocolName = "range";
        auto consumerInfo = kafkaClient.JoinAndSyncGroupAndWaitPartitions(topicsToSubscribe, consumerName, 3, protocolName, 3, 15000);

        // validate data is not assessible in target topic
        auto fetchResponse0 = kafkaClient.Fetch({{outputTopicName, {0, 1}}});
        UNIT_ASSERT_VALUES_EQUAL(fetchResponse0->ErrorCode, static_cast<TKafkaInt16>(EKafkaErrors::NONE_ERROR));
        UNIT_ASSERT(!fetchResponse0->Responses[0].Partitions[0].Records.has_value());
        UNIT_ASSERT(!fetchResponse0->Responses[0].Partitions[1].Records.has_value());

        // add offsets to txn
        auto addOffsetsResponse = kafkaClient.AddOffsetsToTxn(transactionalId, producerInstanceId, consumerName);
        UNIT_ASSERT_VALUES_EQUAL(addOffsetsResponse->ErrorCode, EKafkaErrors::NONE_ERROR);

        // txn offset commit
        std::unordered_map<TString, std::vector<std::pair<ui32, ui64>>> offsetsToCommit;
        offsetsToCommit[inputTopicName] = std::vector<std::pair<ui32, ui64>>{{0, 2}};
        auto txnOffsetCommitResponse = kafkaClient.TxnOffsetCommit(transactionalId, producerInstanceId, consumerName, consumerInfo.GenerationId, offsetsToCommit);
        UNIT_ASSERT_VALUES_EQUAL(txnOffsetCommitResponse->Topics[0].Partitions[0].ErrorCode, EKafkaErrors::NONE_ERROR);

        // producer reinitialized - transaction from previous one should be fenced
        auto initProducerIdResp1 = kafkaClient.InitProducerId(transactionalId);
        UNIT_ASSERT_VALUES_EQUAL(initProducerIdResp1->ErrorCode, EKafkaErrors::NONE_ERROR);

        // end txn
        auto endTxnResponse = kafkaClient.EndTxn(transactionalId, producerInstanceId, true);
        UNIT_ASSERT_VALUES_EQUAL(endTxnResponse->ErrorCode, EKafkaErrors::PRODUCER_FENCED);

        // validate data is not accessible in target topic
        auto fetchResponse1 = kafkaClient.Fetch({{outputTopicName, {0, 1}}});
        UNIT_ASSERT_VALUES_EQUAL(fetchResponse0->ErrorCode, static_cast<TKafkaInt16>(EKafkaErrors::NONE_ERROR));
        UNIT_ASSERT(!fetchResponse1->Responses[0].Partitions[0].Records.has_value());
        UNIT_ASSERT(!fetchResponse1->Responses[0].Partitions[1].Records.has_value());

        // validate consumer offset not committed
        std::map<TString, std::vector<i32>> topicsToPartitionsToFetch;
        topicsToPartitionsToFetch[inputTopicName] = std::vector<i32>{0};
        auto offsetFetchResponse = kafkaClient.OffsetFetch(consumerName, topicsToPartitionsToFetch);
        UNIT_ASSERT_VALUES_EQUAL(offsetFetchResponse->ErrorCode, EKafkaErrors::NONE_ERROR);
        UNIT_ASSERT_VALUES_EQUAL(offsetFetchResponse->Groups[0].Topics[0].Partitions[0].CommittedOffset, 0);
    }

    Y_UNIT_TEST(ConsumerFencedInTransactionScenario) {
        TInsecureTestServer testServer("1", false, true);
        TKafkaTestClient kafkaClient(testServer.Port);
        NYdb::NTopic::TTopicClient pqClient(*testServer.Driver);
        // use random values to avoid parallel execution problems
        TString inputTopicName = TStringBuilder() << "input-topic-" << RandomNumber<ui64>();
        TString outputTopicName = TStringBuilder() << "output-topic-" << RandomNumber<ui64>();
        TString transactionalId = TStringBuilder() << "my-tx-producer-" << RandomNumber<ui64>();
        TString consumerName = "my-consumer";

        // create input and output topics
        CreateTopic(pqClient, inputTopicName, 3, {consumerName});
        CreateTopic(pqClient, outputTopicName, 4, {consumerName});

        // produce data to input topic (to commit offsets in further steps)
        auto inputProduceResponse = kafkaClient.Produce({inputTopicName, 0}, {{"key1", "val1"}, {"key2", "val2"}});
        UNIT_ASSERT_VALUES_EQUAL(inputProduceResponse->Responses[0].PartitionResponses[0].ErrorCode, EKafkaErrors::NONE_ERROR);

        // init producer id
        auto initProducerIdResp0 = kafkaClient.InitProducerId(transactionalId);
        UNIT_ASSERT_VALUES_EQUAL(initProducerIdResp0->ErrorCode, EKafkaErrors::NONE_ERROR);
        TProducerInstanceId producerInstanceId = {initProducerIdResp0->ProducerId, initProducerIdResp0->ProducerEpoch};

        // add partitions to txn
        std::unordered_map<TString, std::vector<ui32>> topicPartitionsToAddToTxn;
        topicPartitionsToAddToTxn[outputTopicName] = std::vector<ui32>{0, 1};
        auto addPartsResponse = kafkaClient.AddPartitionsToTxn(transactionalId, producerInstanceId, topicPartitionsToAddToTxn);
        UNIT_ASSERT_VALUES_EQUAL(addPartsResponse->Results[0].Results[0].ErrorCode, EKafkaErrors::NONE_ERROR);
        UNIT_ASSERT_VALUES_EQUAL(addPartsResponse->Results[0].Results[1].ErrorCode, EKafkaErrors::NONE_ERROR);

        // produce data
        // to part 0
        auto out0ProduceResponse = kafkaClient.Produce({outputTopicName, 0}, {{"0", "123"}}, 0, producerInstanceId, transactionalId);
        UNIT_ASSERT_VALUES_EQUAL(out0ProduceResponse->Responses[0].PartitionResponses[0].ErrorCode, EKafkaErrors::NONE_ERROR);
        // to part 1
        auto out1ProduceResponse = kafkaClient.Produce({outputTopicName, 1}, {{"1", "987"}}, 0, producerInstanceId, transactionalId);
        UNIT_ASSERT_VALUES_EQUAL(out1ProduceResponse->Responses[0].PartitionResponses[0].ErrorCode, EKafkaErrors::NONE_ERROR);

        // init consumer
        std::vector<TString> topicsToSubscribe;
        topicsToSubscribe.push_back(outputTopicName);
        TString protocolName = "range";
        auto consumerInfo = kafkaClient.JoinAndSyncGroupAndWaitPartitions(topicsToSubscribe, consumerName, 4, protocolName, 4, 15000);

        // validate data is not assessible in target topic
        auto fetchResponse0 = kafkaClient.Fetch({{outputTopicName, {0, 1}}});
        UNIT_ASSERT_VALUES_EQUAL(fetchResponse0->ErrorCode, static_cast<TKafkaInt16>(EKafkaErrors::NONE_ERROR));
        UNIT_ASSERT(!fetchResponse0->Responses[0].Partitions[0].Records.has_value());
        UNIT_ASSERT(!fetchResponse0->Responses[0].Partitions[1].Records.has_value());

        // add offsets to txn
        auto addOffsetsResponse = kafkaClient.AddOffsetsToTxn(transactionalId, producerInstanceId, consumerName);
        UNIT_ASSERT_VALUES_EQUAL(addOffsetsResponse->ErrorCode, EKafkaErrors::NONE_ERROR);

        // txn offset commit
        std::unordered_map<TString, std::vector<std::pair<ui32, ui64>>> offsetsToCommit;
        offsetsToCommit[inputTopicName] = std::vector<std::pair<ui32, ui64>>{{0, 2}};
        auto txnOffsetCommitResponse = kafkaClient.TxnOffsetCommit(transactionalId, producerInstanceId, consumerName, consumerInfo.GenerationId, offsetsToCommit);
        UNIT_ASSERT_VALUES_EQUAL(txnOffsetCommitResponse->Topics[0].Partitions[0].ErrorCode, EKafkaErrors::NONE_ERROR);

        // consumer generation updated - transaction from previous consumer generaion should be fenced
        TKafkaTestClient kafkaClient2(testServer.Port);
        TReadInfo readInfo = kafkaClient2.JoinAndSyncGroup(topicsToSubscribe, consumerName, protocolName, 15000, 4);
        UNIT_ASSERT_VALUES_EQUAL(readInfo.GenerationId, consumerInfo.GenerationId + 1);
        kafkaClient.WaitRebalance(consumerInfo.MemberId, consumerInfo.GenerationId, consumerName);

        // end txn
        auto endTxnResponse = kafkaClient.EndTxn(transactionalId, producerInstanceId, true);
        UNIT_ASSERT_VALUES_EQUAL(endTxnResponse->ErrorCode, EKafkaErrors::PRODUCER_FENCED);

        // validate data is not accessible in target topic
        auto fetchResponse1 = kafkaClient.Fetch({{outputTopicName, {0, 1}}});
        UNIT_ASSERT_VALUES_EQUAL(fetchResponse0->ErrorCode, static_cast<TKafkaInt16>(EKafkaErrors::NONE_ERROR));
        UNIT_ASSERT(!fetchResponse1->Responses[0].Partitions[0].Records.has_value());
        UNIT_ASSERT(!fetchResponse1->Responses[0].Partitions[1].Records.has_value());

        // validate consumer offset not committed
        std::map<TString, std::vector<i32>> topicsToPartitionsToFetch;
        topicsToPartitionsToFetch[inputTopicName] = std::vector<i32>{0};
        auto offsetFetchResponse = kafkaClient.OffsetFetch(consumerName, topicsToPartitionsToFetch);
        UNIT_ASSERT_VALUES_EQUAL(offsetFetchResponse->ErrorCode, EKafkaErrors::NONE_ERROR);
        UNIT_ASSERT_VALUES_EQUAL(offsetFetchResponse->Groups[0].Topics[0].Partitions[0].CommittedOffset, 0);
    }

} // Y_UNIT_TEST_SUITE(KafkaProtocol)<|MERGE_RESOLUTION|>--- conflicted
+++ resolved
@@ -1470,11 +1470,7 @@
             {
                 auto msg = clientA.ApiVersions();
                 UNIT_ASSERT_VALUES_EQUAL(msg->ErrorCode, static_cast<TKafkaInt16>(EKafkaErrors::NONE_ERROR));
-<<<<<<< HEAD
-                UNIT_ASSERT_VALUES_EQUAL(msg->ApiKeys.size(), 18u);
-=======
                 UNIT_ASSERT_VALUES_EQUAL(msg->ApiKeys.size(), 20u);
->>>>>>> 832cd121
             }
             {
                 auto msg = clientA.SaslHandshake();
