#pragma once

#include <ydb/core/resource_pools/resource_pool_settings.h>
#include <ydb/core/protos/kqp.pb.h>
#include <ydb/core/kqp/common/kqp_result_set_format_settings.h>
#include <ydb/core/kqp/common/kqp_user_request_context.h>
#include <ydb/core/kqp/common/simple/kqp_event_ids.h>
#include <ydb/core/grpc_services/base/iface.h>
#include <ydb/core/grpc_services/cancelation/cancelation_event.h>
#include <ydb/core/grpc_services/cancelation/cancelation.h>

#include <ydb/public/api/protos/ydb_query.pb.h>
#include <ydb/public/api/protos/ydb_table.pb.h>
#include <ydb/library/aclib/aclib.h>
#include <ydb/library/actors/core/event_pb.h>
#include <ydb/library/actors/core/event_local.h>

namespace NKikimr::NKqp::NPrivateEvents {

struct TEvQueryRequestRemote: public TEventPB<TEvQueryRequestRemote, NKikimrKqp::TEvQueryRequest,
    TKqpEvents::EvQueryRequest> {
};

struct TQueryRequestSettings {
    TQueryRequestSettings& SetKeepSession(bool flag) {
        KeepSession = flag;
        return *this;
    }

    TQueryRequestSettings& SetUseCancelAfter(bool flag) {
        UseCancelAfter = flag;
        return *this;
    }

    TQueryRequestSettings& SetSyntax(const ::Ydb::Query::Syntax& syntax) {
        Syntax = syntax;
        return *this;
    }

    TQueryRequestSettings& SetSupportStreamTrailingResult(bool flag) {
        SupportsStreamTrailingResult = flag;
        return *this;
    }

    TQueryRequestSettings& SetOutputChunkMaxSize(ui64 size) {
        OutputChunkMaxSize = size;
        return *this;
    }

    TQueryRequestSettings& SetSchemaInclusionMode(const ::Ydb::Query::SchemaInclusionMode& mode) {
        SchemaInclusionMode = mode;
        return *this;
    }

    TQueryRequestSettings& SetResultSetFormat(const ::Ydb::ResultSet::Format& format) {
        ResultSetFormat = format;
        return *this;
    }

    ui64 OutputChunkMaxSize = 0;
    bool KeepSession = false;
    bool UseCancelAfter = true;
    ::Ydb::Query::Syntax Syntax = Ydb::Query::Syntax::SYNTAX_UNSPECIFIED;
    ::Ydb::Query::SchemaInclusionMode SchemaInclusionMode = Ydb::Query::SchemaInclusionMode::SCHEMA_INCLUSION_MODE_UNSPECIFIED;
    ::Ydb::ResultSet::Format ResultSetFormat = Ydb::ResultSet::FORMAT_UNSPECIFIED;
    bool SupportsStreamTrailingResult = false;
};

struct TEvQueryRequest: public NActors::TEventLocal<TEvQueryRequest, TKqpEvents::EvQueryRequest> {
public:
    TEvQueryRequest(
        NKikimrKqp::EQueryAction queryAction,
        NKikimrKqp::EQueryType queryType,
        TActorId requestActorId,
        const std::shared_ptr<NGRpcService::IRequestCtxMtSafe>& ctx,
        const TString& sessionId,
        TString&& yqlText,
        TString&& queryId,
        const ::Ydb::Table::TransactionControl* txControl,
        const ::google::protobuf::Map<TProtoStringType, ::Ydb::TypedValue>* ydbParameters,
        const ::Ydb::Table::QueryStatsCollection::Mode collectStats,
        const ::Ydb::Table::QueryCachePolicy* queryCachePolicy,
        const ::Ydb::Operations::OperationParams* operationParams,
        const TQueryRequestSettings& querySettings = TQueryRequestSettings(),
        const TString& poolId = "",
        std::optional<NKqp::TArrowFormatSettings> arrowFormatSettings = std::nullopt);

    TEvQueryRequest() {
        Record.MutableRequest()->SetUsePublicResponseDataFormat(true);
    }

    bool IsSerializable() const override {
        return true;
    }

    TEventSerializationInfo CreateSerializationInfo() const override { return {}; }

    const TString& GetDatabase() const {
        return RequestCtx ? Database : Record.GetRequest().GetDatabase();
    }

    const std::shared_ptr<NGRpcService::IRequestCtxMtSafe>& GetRequestCtx() const {
        return RequestCtx;
    }

    bool HasYdbStatus() const {
        return RequestCtx ? false : Record.HasYdbStatus();
    }

    const ::NKikimrKqp::TTopicOperationsRequest& GetTopicOperations() const {
        return Record.GetRequest().GetTopicOperations();
    }

    const ::NKikimrKqp::TKafkaApiOperationsRequest& GetKafkaApiOperations() const {
        return Record.GetRequest().GetKafkaApiOperations();
    }

    bool HasTopicOperations() const {
        return Record.GetRequest().HasTopicOperations();
    }

    bool HasKafkaApiOperations() const {
        return Record.GetRequest().HasKafkaApiOperations();
    }

    bool GetKeepSession() const {
        return RequestCtx ? QuerySettings.KeepSession : Record.GetRequest().GetKeepSession();
    }

    TDuration GetCancelAfter() const {
        return RequestCtx ? CancelAfter : TDuration::MilliSeconds(Record.GetRequest().GetCancelAfterMs());
    }

    TDuration GetOperationTimeout() const {
        return RequestCtx ? OperationTimeout : TDuration::MilliSeconds(Record.GetRequest().GetTimeoutMs());
    }

    bool HasAction() const {
        return RequestCtx ? true : Record.GetRequest().HasAction();
    }

    void SetSessionId(const TString& sessionId) {
        if (RequestCtx) {
            SessionId = sessionId;
        } else {
            Record.MutableRequest()->SetSessionId(sessionId);
        }
    }

    const TString& GetSessionId() const {
        return RequestCtx ? SessionId : Record.GetRequest().GetSessionId();
    }

    NKikimrKqp::EQueryAction GetAction() const {
        return RequestCtx ? QueryAction : Record.GetRequest().GetAction();
    }

    NKikimrKqp::EQueryType GetType() const {
        return RequestCtx ? QueryType : Record.GetRequest().GetType();
    }

    Ydb::Query::Syntax GetSyntax() const {
        return RequestCtx ? QuerySettings.Syntax : Record.GetRequest().GetSyntax();
    }

    bool HasPreparedQuery() const {
        return RequestCtx ? QueryId.size() > 0 : Record.GetRequest().HasPreparedQuery();
    }

    const TString& GetPreparedQuery() const {
        return RequestCtx ? QueryId : Record.GetRequest().GetPreparedQuery();
    }

    const TString& GetQuery() const {
        return RequestCtx ? YqlText : Record.GetRequest().GetQuery();
    }

    const ::Ydb::Table::TransactionControl& GetTxControl() const {
        return RequestCtx ? *TxControl : Record.GetRequest().GetTxControl();
    }

    bool GetUsePublicResponseDataFormat() const {
        return RequestCtx ? true : Record.GetRequest().GetUsePublicResponseDataFormat();
    }

    bool GetQueryKeepInCache() const {
        if (RequestCtx) {
            if (QueryCachePolicy != nullptr) {
                return QueryCachePolicy->keep_in_cache();
            }
            return false;
        }
        return Record.GetRequest().GetQueryCachePolicy().keep_in_cache();
    }

    bool HasTxControl() const {
        return RequestCtx ? TxControl != nullptr : Record.GetRequest().HasTxControl();
    }

    bool HasCollectStats() const {
        return RequestCtx ? true : Record.GetRequest().HasCollectStats();
    }

    TActorId GetRequestActorId() const {
        return RequestCtx ? RequestActorId : ActorIdFromProto(Record.GetRequestActorId());
    }

    const TString& GetTraceId() const {
        if (RequestCtx) {
            if (!TraceId) {
                TraceId = RequestCtx->GetTraceId().GetOrElse("");
            }
            return TraceId;
        }

        return Record.GetTraceId();
    }

    NWilson::TTraceId GetWilsonTraceId() const {
        if (RequestCtx) {
            return RequestCtx->GetWilsonTraceId();
        }
        return {};
    }

    const TString& GetRequestType() const {
        if (RequestCtx) {
            if (!RequestType) {
                RequestType = RequestCtx->GetRequestType().GetOrElse("");
            }
            return RequestType;
        }

        return Record.GetRequestType();
    }

    const TIntrusiveConstPtr<NACLib::TUserToken>& GetUserToken() const {
        if (RequestCtx && RequestCtx->GetInternalToken()) {
            return RequestCtx->GetInternalToken();
        }

        if (Token_) {
            return Token_;
        }

        Token_ = new NACLib::TUserToken(Record.GetUserToken());
        return Token_;
    }

    TString GetClientAddress() const {
        if (RequestCtx) {
            return RequestCtx->GetPeerName();
        }

        return Record.GetRequest().GetClientAddress();
    }

    const ::google::protobuf::Map<TProtoStringType, ::Ydb::TypedValue>& GetYdbParameters() const {
        if (YdbParameters) {
            return *YdbParameters;
        }

        return Record.GetRequest().GetYdbParameters();
    }

    Ydb::StatusIds::StatusCode GetYdbStatus() const {
        return Record.GetYdbStatus();
    }

    ::Ydb::Table::QueryStatsCollection::Mode GetCollectStats() const {
        if (RequestCtx) {
            return CollectStats;
        }

        return Record.GetRequest().GetCollectStats();
    }

    const ::google::protobuf::RepeatedPtrField<::Ydb::Issue::IssueMessage>& GetQueryIssues() const {
        return Record.GetQueryIssues();
    }

    ui64 GetRequestSize() const {
        return Record.GetRequest().ByteSizeLong();
    }

    ui64 GetQuerySize() const {
        return RequestCtx ? YqlText.size() : Record.GetRequest().GetQuery().size();
    }

    bool IsInternalCall() const {
        return RequestCtx ? RequestCtx->IsInternalCall() : Record.GetRequest().GetIsInternalCall();
    }

    ui64 GetParametersSize() const {
        if (ParametersSize > 0) {
            return ParametersSize;
        }

        for (const auto& [name, param] : GetYdbParameters()) {
            ParametersSize += name.size();
            ParametersSize += param.ByteSizeLong();
        }

        return ParametersSize;
    }

    bool GetCollectDiagnostics() const {
        return Record.GetRequest().GetCollectDiagnostics();
    }

    ui32 CalculateSerializedSize() const override {
        PrepareRemote();
        return Record.ByteSize();
    }

    bool SerializeToArcadiaStream(NActors::TChunkSerializer* chunker) const override {
        PrepareRemote();
        return Record.SerializeToZeroCopyStream(chunker);
    }

    static TEvQueryRequest* Load(const TEventSerializedData* data) {
        auto pbEv = THolder<TEvQueryRequestRemote>(TEvQueryRequestRemote::Load(data));
        auto req = new TEvQueryRequest();
        req->Record.Swap(&pbEv->Record);
        return req;
    }

    void SetClientLostAction(TActorId actorId, NActors::TActorSystem* as);

    void SetUserRequestContext(TIntrusivePtr<TUserRequestContext> userRequestContext) {
        UserRequestContext = userRequestContext;
    }

    TIntrusivePtr<TUserRequestContext> GetUserRequestContext() const {
        return UserRequestContext;
    }

    void SetProgressStatsPeriod(TDuration progressStatsPeriod) {
        ProgressStatsPeriod = progressStatsPeriod;
    }

    bool GetSupportsStreamTrailingResult() const {
        return QuerySettings.SupportsStreamTrailingResult;
    }

    ui64 GetOutputChunkMaxSize() const {
        return RequestCtx ? QuerySettings.OutputChunkMaxSize : Record.GetRequest().GetOutputChunkMaxSize();
    }

    TDuration GetProgressStatsPeriod() const {
        return ProgressStatsPeriod;
    }

    void SetPoolId(const TString& poolId) {
        PoolId = poolId;
        Record.MutableRequest()->SetPoolId(PoolId);
    }

    TString GetPoolId() const {
        if (PoolId) {
            return PoolId;
        }
        return Record.GetRequest().GetPoolId();
    }

    void SetPoolConfig(const NResourcePool::TPoolSettings& config) {
        PoolConfig = config;
    }

    std::optional<NResourcePool::TPoolSettings> GetPoolConfig() const {
        return PoolConfig;
    }

    const TString& GetDatabaseId() const {
        return DatabaseId ? DatabaseId : Record.GetRequest().GetDatabaseId();
    }

    void SetDatabaseId(const TString& databaseId) {
        DatabaseId = databaseId;
    }

<<<<<<< HEAD
    ::Ydb::Query::SchemaInclusionMode GetSchemaInclusionMode() const {
        return RequestCtx ? QuerySettings.SchemaInclusionMode : Record.GetRequest().GetSchemaInclusionMode();
    }

    ::Ydb::ResultSet::Format GetResultSetFormat() const {
        return RequestCtx ? QuerySettings.ResultSetFormat : Record.GetRequest().GetResultSetFormat();
    }

    bool HasArrowFormatSettings() const {
        return ArrowFormatSettings.has_value();
    }

    std::optional<NKqp::TArrowFormatSettings> GetArrowFormatSettings() const {
        return ArrowFormatSettings;
=======
    bool GetSaveQueryPhysicalGraph() const {
        return SaveQueryPhysicalGraph;
    }

    void SetSaveQueryPhysicalGraph(bool saveQueryPhysicalGraph) {
        SaveQueryPhysicalGraph = saveQueryPhysicalGraph;
    }

    std::shared_ptr<const NKikimrKqp::TQueryPhysicalGraph> GetQueryPhysicalGraph() const {
        return QueryPhysicalGraph;
    }

    void SetQueryPhysicalGraph(NKikimrKqp::TQueryPhysicalGraph queryPhysicalGraph) {
        QueryPhysicalGraph = std::make_shared<const NKikimrKqp::TQueryPhysicalGraph>(std::move(queryPhysicalGraph));
>>>>>>> 39fa976d
    }

    mutable NKikimrKqp::TEvQueryRequest Record;

private:
    void PrepareRemote() const;

    mutable ui64 ParametersSize = 0;
    mutable std::shared_ptr<NGRpcService::IRequestCtxMtSafe> RequestCtx;
    mutable TString TraceId;
    mutable TString RequestType;
    mutable TIntrusiveConstPtr<NACLib::TUserToken> Token_;
    TActorId RequestActorId;
    TString Database;
    TString DatabaseId;
    TString SessionId;
    TString YqlText;
    TString QueryId;
    TString PoolId;
    NKikimrKqp::EQueryAction QueryAction;
    NKikimrKqp::EQueryType QueryType;
    const ::Ydb::Table::TransactionControl* TxControl = nullptr;
    const ::google::protobuf::Map<TProtoStringType, ::Ydb::TypedValue>* YdbParameters = nullptr;
    const ::Ydb::Table::QueryStatsCollection::Mode CollectStats = Ydb::Table::QueryStatsCollection::STATS_COLLECTION_NONE;
    const ::Ydb::Table::QueryCachePolicy* QueryCachePolicy = nullptr;
    const bool HasOperationParams = false;
    const TQueryRequestSettings QuerySettings = TQueryRequestSettings();
    TDuration OperationTimeout;
    TDuration CancelAfter;
    TIntrusivePtr<TUserRequestContext> UserRequestContext;
    TDuration ProgressStatsPeriod;
    std::optional<NResourcePool::TPoolSettings> PoolConfig;
<<<<<<< HEAD
    std::optional<NKqp::TArrowFormatSettings> ArrowFormatSettings;
=======
    bool SaveQueryPhysicalGraph = false;  // Used only in execute script queries
    std::shared_ptr<const NKikimrKqp::TQueryPhysicalGraph> QueryPhysicalGraph;
>>>>>>> 39fa976d
};

struct TEvDataQueryStreamPart: public TEventPB<TEvDataQueryStreamPart,
    NKikimrKqp::TEvDataQueryStreamPart, TKqpEvents::EvDataQueryStreamPart> {
};

struct TEvDataQueryStreamPartAck: public TEventLocal<TEvDataQueryStreamPartAck, TKqpEvents::EvDataQueryStreamPartAck> {};

struct TEvQueryTimeout: public TEventLocal<TEvQueryTimeout, TKqpEvents::EvQueryTimeout> {
    TEvQueryTimeout(ui32 queryId)
        : QueryId(queryId) {
    }

    ui32 QueryId;
};

struct TEvQueryResponse: public TEventPBWithArena<TEvQueryResponse, NKikimrKqp::TEvQueryResponse, TKqpEvents::EvQueryResponse> {
    using TBaseEv = TEventPBWithArena<TEvQueryResponse, NKikimrKqp::TEvQueryResponse, TKqpEvents::EvQueryResponse> ;
    using TBaseEv::TEventPBBase;

    TEvQueryResponse() = default;
    explicit TEvQueryResponse(TIntrusivePtr<NActors::TProtoArenaHolder> arena)
        : TEventPBBase(arena ? std::move(arena) : MakeIntrusive<NActors::TProtoArenaHolder>())
    {}
};

} // namespace NKikimr::NKqp<|MERGE_RESOLUTION|>--- conflicted
+++ resolved
@@ -379,7 +379,6 @@
         DatabaseId = databaseId;
     }
 
-<<<<<<< HEAD
     ::Ydb::Query::SchemaInclusionMode GetSchemaInclusionMode() const {
         return RequestCtx ? QuerySettings.SchemaInclusionMode : Record.GetRequest().GetSchemaInclusionMode();
     }
@@ -394,7 +393,8 @@
 
     std::optional<NKqp::TArrowFormatSettings> GetArrowFormatSettings() const {
         return ArrowFormatSettings;
-=======
+    }
+
     bool GetSaveQueryPhysicalGraph() const {
         return SaveQueryPhysicalGraph;
     }
@@ -409,7 +409,6 @@
 
     void SetQueryPhysicalGraph(NKikimrKqp::TQueryPhysicalGraph queryPhysicalGraph) {
         QueryPhysicalGraph = std::make_shared<const NKikimrKqp::TQueryPhysicalGraph>(std::move(queryPhysicalGraph));
->>>>>>> 39fa976d
     }
 
     mutable NKikimrKqp::TEvQueryRequest Record;
@@ -442,12 +441,9 @@
     TIntrusivePtr<TUserRequestContext> UserRequestContext;
     TDuration ProgressStatsPeriod;
     std::optional<NResourcePool::TPoolSettings> PoolConfig;
-<<<<<<< HEAD
     std::optional<NKqp::TArrowFormatSettings> ArrowFormatSettings;
-=======
     bool SaveQueryPhysicalGraph = false;  // Used only in execute script queries
     std::shared_ptr<const NKikimrKqp::TQueryPhysicalGraph> QueryPhysicalGraph;
->>>>>>> 39fa976d
 };
 
 struct TEvDataQueryStreamPart: public TEventPB<TEvDataQueryStreamPart,
