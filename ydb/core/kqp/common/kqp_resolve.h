#pragma once

#include <ydb/core/engine/mkql_keys.h>
#include <ydb/core/tx/sharding/sharding.h>
#include <ydb/core/tx/sharding/unboxed_reader.h>
#include <ydb/core/kqp/expr_nodes/kqp_expr_nodes.h>
#include <ydb/core/kqp/provider/yql_kikimr_gateway.h>
#include <ydb/public/api/protos/ydb_value.pb.h>
#include <ydb/core/protos/kqp_physical.pb.h>
#include <ydb/core/scheme/scheme_tabledefs.h>
#include <ydb/core/tx/scheme_cache/scheme_cache.h>

#include <yql/essentials/minikql/mkql_node.h>
#include <yql/essentials/minikql/mkql_string_util.h>

#include <util/generic/map.h>

namespace NKikimr {
namespace NKqp {

enum class ETableKind {
    Unknown = 0,
    Datashard,
    SysView,
    Olap,
    External
};


struct TTableConstInfo : public TAtomicRefCount<TTableConstInfo> {
    TString Path;
    TMap<TString, NSharding::IShardingBase::TColumn> Columns;
    TVector<TString> KeyColumns;
    TVector<NScheme::TTypeInfo> KeyColumnTypes;
    ETableKind TableKind = ETableKind::Unknown;
<<<<<<< HEAD
    TMaybe<NKikimrSysView::ESysViewType> SysViewType;
=======
    TMaybe<NKikimrSysView::TSysViewDescription> SysViewInfo;
>>>>>>> 832cd121
    THashMap<TString, std::pair<TString, NYql::TKikimrPathId>> Sequences;
    THashMap<TString, Ydb::TypedValue> DefaultFromLiteral;
    bool IsBuildInProgress = false;

    TTableConstInfo() {}
    TTableConstInfo(const TString& path) : Path(path) {}

    void FillColumn(const NKqpProto::TKqpPhyColumn& phyColumn) {
        if (Columns.FindPtr(phyColumn.GetId().GetName())) {
            return;
        }

        NSharding::IShardingBase::TColumn column;
        column.Id = phyColumn.GetId().GetId();

        switch (phyColumn.GetTypeId()) {
        case NScheme::NTypeIds::Pg: {
            column.Type = NScheme::TTypeInfo(NPg::TypeDescFromPgTypeName(phyColumn.GetTypeParam().GetPgTypeName()));
            break;
        }
        case NScheme::NTypeIds::Decimal: {
            const auto& decimalProto = phyColumn.GetTypeParam().GetDecimal();
            NScheme::TDecimalType decimal(decimalProto.precision(), decimalProto.scale());
            column.Type = NScheme::TTypeInfo(decimal);
            break;
        }
        default: {
            column.Type = NScheme::TTypeInfo(phyColumn.GetTypeId());
            break;
        }
        }
        column.NotNull = phyColumn.GetNotNull();
        column.IsBuildInProgress = phyColumn.GetIsBuildInProgress();

        Columns.emplace(phyColumn.GetId().GetName(), std::move(column));
        if (!phyColumn.GetDefaultFromSequence().empty()) {
            TString seq = phyColumn.GetDefaultFromSequence();
            if (!seq.StartsWith("/")) {
                seq = Path + "/" + seq;
            }
            NYql::TKikimrPathId pathId(phyColumn.GetDefaultFromSequencePathId().GetOwnerId(), phyColumn.GetDefaultFromSequencePathId().GetLocalPathId());
            Sequences.emplace(phyColumn.GetId().GetName(), std::make_pair(seq, pathId));
        }

        if (phyColumn.HasDefaultFromLiteral()) {
            DefaultFromLiteral.emplace(
                phyColumn.GetId().GetName(),
                phyColumn.GetDefaultFromLiteral());
        }
    }

    void AddColumn(const TString& columnName) {
        auto& sysColumns = GetSystemColumns();
        if (Columns.FindPtr(columnName)) {
            return;
        }

        auto* systemColumn = sysColumns.FindPtr(columnName);
        YQL_ENSURE(systemColumn, "Unknown table column"
            << ", table: " << Path
            << ", column: " << columnName);

        NSharding::IShardingBase::TColumn column;
        column.Id = systemColumn->ColumnId;
        column.Type = NScheme::TTypeInfo(systemColumn->TypeId);
        column.NotNull = false;
        Columns.emplace(columnName, std::move(column));
    }

    void FillTable(const NKqpProto::TKqpPhyTable& phyTable) {
        switch (phyTable.GetKind()) {
            case NKqpProto::TABLE_KIND_DS:
                TableKind = ETableKind::Datashard;
                break;
            case NKqpProto::TABLE_KIND_OLAP:
                TableKind = ETableKind::Olap;
                break;
            case NKqpProto::TABLE_KIND_SYS_VIEW:
                TableKind = ETableKind::SysView;
                break;
            case NKqpProto::TABLE_KIND_EXTERNAL:
                TableKind = ETableKind::External;
                return;
            default:
                YQL_ENSURE(false, "Unexpected phy table kind: " << (i64) phyTable.GetKind());
        }

<<<<<<< HEAD
        if (phyTable.HasSysViewType()) {
            SysViewType = static_cast<NKikimrSysView::ESysViewType>(phyTable.GetSysViewType());
=======
        if (phyTable.HasSysViewInfo()) {
            SysViewInfo = phyTable.GetSysViewInfo();
>>>>>>> 832cd121
        }

        for (const auto& [_, phyColumn] : phyTable.GetColumns()) {
            FillColumn(phyColumn);
        }

        YQL_ENSURE(KeyColumns.empty());
        KeyColumns.reserve(phyTable.KeyColumnsSize());
        YQL_ENSURE(KeyColumnTypes.empty());
        KeyColumnTypes.reserve(phyTable.KeyColumnsSize());
        for (const auto& keyColumnId : phyTable.GetKeyColumns()) {
            const auto& column = Columns.FindPtr(keyColumnId.GetName());
            YQL_ENSURE(column);

            KeyColumns.push_back(keyColumnId.GetName());
            KeyColumnTypes.push_back(column->Type);
        }
    }
};

class TKqpTableKeys {
public:
    struct TTable {
    private:
        TIntrusivePtr<TTableConstInfo> TableConstInfo;
        TIntrusiveConstPtr<NSchemeCache::TSchemeCacheNavigate::TColumnTableInfo> ColumnTableInfo;
        THashMap<TString, Ydb::TypedValue> DefaultFromLiteral;

    public:
        TTable() : TableConstInfo(MakeIntrusive<TTableConstInfo>()) {}

        TTable(TIntrusivePtr<TTableConstInfo> constInfoPtr) : TableConstInfo(constInfoPtr) {}

        const TString& GetPath() const {
            return TableConstInfo->Path;
        }

        const TMap<TString, NSharding::IShardingBase::TColumn>& GetColumns() const {
            return TableConstInfo->Columns;
        }

        const TVector<TString>& GetKeyColumns() const {
            return TableConstInfo->KeyColumns;
        }

        const TVector<NScheme::TTypeInfo>& GetKeyColumnTypes() const {
            return TableConstInfo->KeyColumnTypes;
        }

        const ETableKind& GetTableKind() const {
            return TableConstInfo->TableKind;
        }

        TIntrusiveConstPtr<NSchemeCache::TSchemeCacheNavigate::TColumnTableInfo> GetColumnTableInfo() const {
            return ColumnTableInfo;
        }

        void SetColumnTableInfo(TIntrusiveConstPtr<NSchemeCache::TSchemeCacheNavigate::TColumnTableInfo> columnTableInfo) {
            ColumnTableInfo = columnTableInfo;
        }

        void SetPath(const TStringBuf& path) {
            TableConstInfo->Path = path;
        }

    };

    TTable* FindTablePtr(const TTableId& id) {
        return TablesById.FindPtr(id);
    }

    const TTable* FindTablePtr(const TTableId& id) const {
        return TablesById.FindPtr(id);
    }

    TTable& GetTable(const TTableId& id) {
        auto table = TablesById.FindPtr(id);
        MKQL_ENSURE_S(table);
        return *table;
    }

    const TTable& GetTable(const TTableId& id) const {
        auto table = TablesById.FindPtr(id);
        MKQL_ENSURE_S(table);
        return *table;
    }

    TTable& GetOrAddTable(const TTableId& id, const TStringBuf& path) {
        auto& table = TablesById[id];

        if (table.GetPath().empty()) {
            table.SetPath(path);
        } else {
            MKQL_ENSURE_S(table.GetPath() == path);
        }

        return table;
    }

    size_t Size() const {
        return TablesById.size();
    }

    const THashMap<TTableId, TTable>& Get() const {
        return TablesById;
    }

    void AddTable(const TTableId& id, TIntrusivePtr<TTableConstInfo> info) {
        TablesById.insert_or_assign(id, info);
    }

private:
    THashMap<TTableId, TTable> TablesById;
};

NUdf::TUnboxedValue MakeDefaultValueByType(NKikimr::NMiniKQL::TType* type);

TVector<TCell> MakeKeyCells(const NKikimr::NUdf::TUnboxedValue& value, const TVector<NScheme::TTypeInfo>& keyColumnTypes,
    const TVector<ui32>& keyColumnIndices, const NMiniKQL::TTypeEnvironment& typeEnv, bool copyValues);

template<typename TList, typename TRangeFunc>
size_t FindKeyPartitionIndex(const TVector<TCell>& key, const TList& partitions,
    const TVector<NScheme::TTypeInfo>& keyColumnTypes, const TRangeFunc& rangeFunc)
{
    auto it = std::lower_bound(partitions.begin(), partitions.end(), key,
        [&keyColumnTypes, &rangeFunc](const auto& partition, const auto& key) {
            const auto& range = rangeFunc(partition);
            const int cmp = CompareBorders<true, false>(range.EndKeyPrefix.GetCells(), key,
                range.IsInclusive || range.IsPoint, true, keyColumnTypes);

            return (cmp < 0);
        });

    MKQL_ENSURE_S(it != partitions.end());

    return std::distance(partitions.begin(), it);
}

template<typename TList, typename TRangeFunc>
size_t FindKeyPartitionIndex(const NMiniKQL::TTypeEnvironment& typeEnv, const NKikimr::NUdf::TUnboxedValue& value,
     const TList& partitions, const TVector<NScheme::TTypeInfo>& keyColumnTypes, const TVector<ui32>& keyColumnIndices,
     const TRangeFunc& rangeFunc)
{
    auto key = MakeKeyCells(value, keyColumnTypes, keyColumnIndices, typeEnv, /* copyValues */ true);

    return FindKeyPartitionIndex(key, partitions, keyColumnTypes, rangeFunc);
}

using TSerializedPointOrRange = std::variant<TSerializedCellVec, TSerializedTableRange>;

struct TPartitionWithRange {
    const TKeyDesc::TPartitionInfo* PartitionInfo;
    TSerializedPointOrRange PointOrRange;
    std::optional<TSerializedTableRange> FullRange;

    TPartitionWithRange(const TKeyDesc::TPartitionInfo* partitionInfo)
        : PartitionInfo(partitionInfo) {}
};

TVector<TPartitionWithRange> GetKeyRangePartitions(const TTableRange& range,
    const TVector<TKeyDesc::TPartitionInfo>& partitions, const TVector<NScheme::TTypeInfo>& keyColumnTypes);

template<typename TList, typename TRangeFunc>
void SortPartitions(TList& partitions, const TVector<NScheme::TTypeInfo>& keyColumnTypes, const TRangeFunc& rangeFunc) {
    std::sort(partitions.begin(), partitions.end(),
        [&keyColumnTypes, &rangeFunc](const auto& left, const auto& right) {
            const auto& leftRange = rangeFunc(left);
            const auto& rightRange = rangeFunc(right);

            const int cmp = CompareBorders<true, true>(leftRange.EndKeyPrefix.GetCells(),
                rightRange.EndKeyPrefix.GetCells(), leftRange.IsInclusive || leftRange.IsPoint,
                rightRange.IsInclusive || rightRange.IsPoint, keyColumnTypes);

            return (cmp < 0);
        });
}

TTableId MakeTableId(const NYql::NNodes::TKqpTable& node);
TTableId MakeTableId(const NKqpProto::TKqpPhyTableId& table);

} // namespace NKqp
} // namespace NKikimr<|MERGE_RESOLUTION|>--- conflicted
+++ resolved
@@ -33,11 +33,7 @@
     TVector<TString> KeyColumns;
     TVector<NScheme::TTypeInfo> KeyColumnTypes;
     ETableKind TableKind = ETableKind::Unknown;
-<<<<<<< HEAD
-    TMaybe<NKikimrSysView::ESysViewType> SysViewType;
-=======
     TMaybe<NKikimrSysView::TSysViewDescription> SysViewInfo;
->>>>>>> 832cd121
     THashMap<TString, std::pair<TString, NYql::TKikimrPathId>> Sequences;
     THashMap<TString, Ydb::TypedValue> DefaultFromLiteral;
     bool IsBuildInProgress = false;
@@ -125,13 +121,8 @@
                 YQL_ENSURE(false, "Unexpected phy table kind: " << (i64) phyTable.GetKind());
         }
 
-<<<<<<< HEAD
-        if (phyTable.HasSysViewType()) {
-            SysViewType = static_cast<NKikimrSysView::ESysViewType>(phyTable.GetSysViewType());
-=======
         if (phyTable.HasSysViewInfo()) {
             SysViewInfo = phyTable.GetSysViewInfo();
->>>>>>> 832cd121
         }
 
         for (const auto& [_, phyColumn] : phyTable.GetColumns()) {
