#pragma once

#include <ydb/core/base/feature_flags.h>
#include <ydb/core/kqp/common/kqp_yql.h>
#include <ydb/core/kqp/common/kqp_tx_manager.h>
#include <ydb/core/kqp/gateway/kqp_gateway.h>
#include <ydb/core/kqp/provider/yql_kikimr_provider.h>

#include <ydb/core/util/ulid.h>

#include <ydb/library/mkql_proto/protos/minikql.pb.h>

#include <ydb/library/actors/core/actorid.h>

namespace NKikimr::NKqp {

class TKqpTxLock {
public:
    using TKey = std::tuple<ui64, ui64, ui64, ui64>;

    TKqpTxLock(const NKikimrMiniKQL::TValue& lockValue)
        : LockValue(lockValue) {}

    ui64 GetLockId() const { return LockValue.GetStruct(3).GetUint64(); }
    ui64 GetDataShard() const { return LockValue.GetStruct(1).GetUint64(); }
    ui64 GetSchemeShard() const { return LockValue.GetStruct(5).GetUint64(); }
    ui64 GetPathId() const { return LockValue.GetStruct(4).GetUint64(); }
    ui32 GetGeneration() const { return LockValue.GetStruct(2).GetUint32(); }
    ui64 GetCounter() const { return LockValue.GetStruct(0).GetUint64(); }
    bool HasWrites() const { return LockValue.GetStruct(6).GetBool(); }
    void SetHasWrites() {
        LockValue.MutableStruct(6)->SetBool(true);
    }

    TKey GetKey() const { return std::make_tuple(GetLockId(), GetDataShard(), GetSchemeShard(), GetPathId()); }
    NKikimrMiniKQL::TValue GetValue() const { return LockValue; }
    NYql::NDq::TMkqlValueRef GetValueRef(const NKikimrMiniKQL::TType& type) const { return NYql::NDq::TMkqlValueRef(type, LockValue); }

    bool Invalidated(const TKqpTxLock& newLock) const {
        YQL_ENSURE(GetKey() == newLock.GetKey());
        return GetGeneration() != newLock.GetGeneration() || GetCounter() != newLock.GetCounter();
    }

private:
    NKikimrMiniKQL::TValue LockValue;
};

struct TKqpTxLocks {
    NKikimrMiniKQL::TType LockType;
    NKikimrMiniKQL::TListType LocksListType;
    THashMap<TKqpTxLock::TKey, TKqpTxLock> LocksMap;
    NLongTxService::TLockHandle LockHandle;

    TMaybe<NYql::TIssue> LockIssue;

    bool HasLocks() const { return !LocksMap.empty(); }
    bool Broken() const { return LockIssue.Defined(); }
    void MarkBroken(NYql::TIssue lockIssue) { LockIssue.ConstructInPlace(std::move(lockIssue)); }
    ui64 GetLockTxId() const { return LockHandle ? LockHandle.GetLockId() : HasLocks() ? LocksMap.begin()->second.GetLockId() : 0; }
    size_t Size() const { return LocksMap.size(); }

    NYql::TIssue GetIssue() {
        Y_ENSURE(LockIssue);
        return *LockIssue;
    }

    void ReportIssues(NYql::TExprContext& ctx) {
        if (LockIssue)
            ctx.AddError(*LockIssue);
    }

    void Clear() {
        LocksMap.clear();
        LockIssue.Clear();
    }
};

struct TDeferredEffect {
    TKqpPhyTxHolder::TConstPtr PhysicalTx;
    TQueryData::TPtr Params;

    explicit TDeferredEffect(const TKqpPhyTxHolder::TConstPtr& physicalTx)
        : PhysicalTx(physicalTx) {}
};


class TKqpTransactionContext;

struct TDeferredEffects {
public:
    bool Empty() const {
        return DeferredEffects.empty();
    }

    ui64 Size() const {
        return DeferredEffects.size();
    }

    decltype(auto) begin() const {
        return DeferredEffects.begin();
    }

    decltype(auto) end() const {
        return DeferredEffects.end();
    }

private:
    [[nodiscard]]
    bool Add(const TKqpPhyTxHolder::TConstPtr& physicalTx, const TQueryData::TPtr& params) {
        DeferredEffects.emplace_back(physicalTx);
        DeferredEffects.back().Params = params;
        return true;
    }

    void Clear() {
        DeferredEffects.clear();
    }

private:
    TVector<TDeferredEffect> DeferredEffects;

    friend class TKqpTransactionContext;
};

class TShardIdToTableInfo {
public:
    const TTableInfo& Get(ui64 shardId) const {
        const auto* result = GetPtr(shardId);
        AFL_ENSURE(result);
        return *result;
    }

    const TTableInfo* GetPtr(ui64 shardId) const {
        auto it = ShardIdToInfo.find(shardId);
        return it != std::end(ShardIdToInfo)
            ? &it->second
            : nullptr;
    }

    void Add(ui64 shardId, bool isOlap, const TString& path) {
        const auto [stringsIter, _] = Strings.insert(path);
        const TStringBuf pathBuf = *stringsIter;
        auto infoIter = ShardIdToInfo.find(shardId);
        if (infoIter != std::end(ShardIdToInfo)) {
            AFL_ENSURE(infoIter->second.IsOlap == isOlap);
            infoIter->second.Pathes.insert(pathBuf);
        } else {
            ShardIdToInfo.emplace(
                shardId,
                TTableInfo{
                    .IsOlap = isOlap,
                    .Pathes = {pathBuf},
                });
        }
    }

private:
    THashMap<ui64, TTableInfo> ShardIdToInfo;
    std::unordered_set<TString> Strings;// Pointers aren't invalidated.
};
using TShardIdToTableInfoPtr = std::shared_ptr<TShardIdToTableInfo>;

bool HasUncommittedChangesRead(THashSet<NKikimr::TTableId>& modifiedTables, const NKqpProto::TKqpPhyQuery& physicalQuery);

class TKqpTransactionContext : public NYql::TKikimrTransactionContextBase  {
public:
    explicit TKqpTransactionContext(bool implicit, const NMiniKQL::IFunctionRegistry* funcRegistry,
        TIntrusivePtr<ITimeProvider> timeProvider, TIntrusivePtr<IRandomProvider> randomProvider)
        : NYql::TKikimrTransactionContextBase()
        , Implicit(implicit)
        , ParamsState(MakeIntrusive<TParamsState>())
    {
        CreationTime = TInstant::Now();
        TxAlloc = std::make_shared<TTxAllocatorState>(funcRegistry, timeProvider, randomProvider);
        Touch();
    }

    TString NewParamName() {
        return TStringBuilder() << ParamNamePrefix << (++ParamsState->LastIndex);
    }

    void ClearDeferredEffects() {
        DeferredEffects.Clear();
    }

    [[nodiscard]]
    bool AddDeferredEffect(const TKqpPhyTxHolder::TConstPtr& physicalTx, const TQueryData::TPtr& params) {
        return DeferredEffects.Add(physicalTx, params);
    }

    bool TxHasEffects() const {
        return HasImmediateEffects || !DeferredEffects.Empty();
    }

    const IKqpGateway::TKqpSnapshot& GetSnapshot() const {
        return SnapshotHandle.Snapshot;
    }

    void Finish() final {
        YQL_ENSURE(DeferredEffects.Empty());
        YQL_ENSURE(!Locks.HasLocks());
        YQL_ENSURE(!TxManager);
        YQL_ENSURE(!BufferActorId);

        FinishTime = TInstant::Now();

        if (Implicit) {
            Reset();
        } else {
            Closed = true;
        }
    }

    void Touch() {
        LastAccessTime = TInstant::Now();
    }

    void OnBeginQuery() {
        ++QueriesCount;
        BeginQueryTime = TInstant::Now();
    }

    void OnEndQuery() {
        QueriesDuration += TInstant::Now() - BeginQueryTime;
    }

    void Reset() {
        TKikimrTransactionContextBase::Reset();

        DeferredEffects.Clear();
        ParamsState = MakeIntrusive<TParamsState>();
        SnapshotHandle.Snapshot = IKqpGateway::TKqpSnapshot::InvalidSnapshot;
        HasImmediateEffects = false;

        HasOlapTable = false;
        HasOltpTable = false;
        HasTableWrite = false;
        NeedUncommittedChangesFlush = false;
    }

    TKqpTransactionInfo GetInfo() const;

    void SetIsolationLevel(const Ydb::Table::TransactionSettings& settings) {
        switch (settings.tx_mode_case()) {
            case Ydb::Table::TransactionSettings::kSerializableReadWrite:
                EffectiveIsolationLevel = NKikimrKqp::ISOLATION_LEVEL_SERIALIZABLE;
                Readonly = false;
                break;

            case Ydb::Table::TransactionSettings::kOnlineReadOnly:
                EffectiveIsolationLevel = settings.online_read_only().allow_inconsistent_reads()
                    ? NKikimrKqp::ISOLATION_LEVEL_READ_UNCOMMITTED
                    : NKikimrKqp::ISOLATION_LEVEL_READ_COMMITTED;
                Readonly = true;
                break;

            case Ydb::Table::TransactionSettings::kStaleReadOnly:
                EffectiveIsolationLevel = NKikimrKqp::ISOLATION_LEVEL_READ_STALE;
                Readonly = true;
                break;

            case Ydb::Table::TransactionSettings::kSnapshotReadOnly:
                // TODO: (KIKIMR-3374) Use separate isolation mode to avoid optimistic locks.
                EffectiveIsolationLevel = NKikimrKqp::ISOLATION_LEVEL_SERIALIZABLE;
                Readonly = true;
                break;

            case Ydb::Table::TransactionSettings::TX_MODE_NOT_SET:
                YQL_ENSURE(false, "tx_mode not set, settings: " << settings);
                break;
        };
    }

    bool ShouldExecuteDeferredEffects() const {
        if (NeedUncommittedChangesFlush || HasOlapTable) {
            return !DeferredEffects.Empty();
        }

        return false;
    }

    void OnNewExecutor(bool isLiteral) {
        if (!isLiteral)
            ++ExecutorId;
    }

    void AcceptIncomingSnapshot(IKqpGateway::TKqpSnapshot& snapshot) {
        // it's be possible that the executor will not be send a valid snapshot
        // because it makes only commit/rollback operation with the locks.
        if (SnapshotHandle.Snapshot.IsValid() && snapshot.IsValid()) {
            YQL_ENSURE(SnapshotHandle.Snapshot == snapshot, "detected unexpected snapshot switch in tx, ["
                << SnapshotHandle.Snapshot.Step << "," << SnapshotHandle.Snapshot.TxId << "] vs ["
                << snapshot.Step << "," << snapshot.TxId << "].");
        }

        if (ExecutorId == 1) {
            if (snapshot.IsValid() && !SnapshotHandle.Snapshot.IsValid()) {
                SnapshotHandle.Snapshot = snapshot;
            }
        }
    }

    bool CanDeferEffects() const {
        if (NeedUncommittedChangesFlush || AppData()->FeatureFlags.GetEnableForceImmediateEffectsExecution() || HasOlapTable) {
            return false;
        }

        return true;
    }

    void ApplyPhysicalQuery(const NKqpProto::TKqpPhyQuery& phyQuery) {
        NeedUncommittedChangesFlush = HasUncommittedChangesRead(ModifiedTablesSinceLastFlush, phyQuery);
        if (NeedUncommittedChangesFlush) {
            ModifiedTablesSinceLastFlush.clear();   
        }
    }

public:
    struct TParamsState : public TThrRefBase {
        ui32 LastIndex = 0;
    };

    const bool Implicit;

    TInstant CreationTime;
    TInstant LastAccessTime;
    TInstant FinishTime;

    TInstant BeginQueryTime;
    TDuration QueriesDuration;
    ui32 QueriesCount = 0;
    ui32 ExecutorId = 0;

    TKqpTxLocks Locks;

    TDeferredEffects DeferredEffects;
    bool HasImmediateEffects = false;
    NTopic::TTopicOperations TopicOperations;
    TIntrusivePtr<TParamsState> ParamsState;
    TTxAllocatorState::TPtr TxAlloc;

    IKqpGateway::TKqpSnapshotHandle SnapshotHandle;

    bool HasOlapTable = false;
    bool HasOltpTable = false;
    bool HasTableWrite = false;

<<<<<<< HEAD
    TActorId BufferActorId;
    IKqpTransactionManagerPtr TxManager = nullptr;
=======
    bool NeedUncommittedChangesFlush = false;
    THashSet<NKikimr::TTableId> ModifiedTablesSinceLastFlush;
>>>>>>> 86223cae

    TShardIdToTableInfoPtr ShardIdToTableInfo = std::make_shared<TShardIdToTableInfo>();
};

struct TTxId {
    TULID Id;
    TString HumanStr;

    TTxId()
        : Id(TULID::Min())
    {}

    TTxId(const TULID& other)
        : Id(other)
        , HumanStr(Id.ToString())
    {}

    static TTxId FromString(const TString& str) {
        TTxId res;
        if (res.Id.ParseString(str)) {
            res.HumanStr = str;
        }
        return res;
    }

    friend bool operator==(const TTxId& lhs, const TTxId& rhs) {
        return lhs.Id == rhs.Id;
    }

    TString GetHumanStr() {
        return HumanStr;
    }
};

}

template<>
struct THash<NKikimr::NKqp::TTxId> {
    inline size_t operator()(const NKikimr::NKqp::TTxId& id) const noexcept {
        return THash<NKikimr::TULID>()(id.Id);
    }
};

namespace NKikimr::NKqp {

class TTransactionsCache {
    size_t MaxActiveSize;
    THashMap<TTxId, TIntrusivePtr<TKqpTransactionContext>, THash<NKikimr::NKqp::TTxId>> Active;
    std::deque<TIntrusivePtr<TKqpTransactionContext>> ToBeAborted;

    auto FindOldestTransaction() {
        if (Active.empty()) {
            return std::end(Active);
        }
        auto oldest = std::begin(Active);
        for (auto it = std::next(oldest); it != std::end(Active); ++it) {
            if (oldest->second->LastAccessTime > it->second->LastAccessTime) {
                oldest = it;
            }
        }
        return oldest;
    }

public:
    ui64 EvictedTx = 0;
    TDuration IdleTimeout;

    TTransactionsCache(size_t size, TDuration idleTimeout)
        : MaxActiveSize(size)
        , IdleTimeout(idleTimeout)
    {
        Active.reserve(MaxActiveSize);
    }

    size_t Size() const {
        return Active.size();
    }

    size_t MaxSize() const {
        return MaxActiveSize;
    }

    TIntrusivePtr<TKqpTransactionContext> Find(const TTxId& id) {
        auto it = Active.find(id);
        if (it != std::end(Active)) {
            it->second->Touch();
            return it->second;
        } else {
            return nullptr;
        }
    }

    TIntrusivePtr<TKqpTransactionContext> ReleaseTransaction(const TTxId& id) {
        const auto it = Active.find(id);
        if (it != std::end(Active)) {
            auto result = std::move(it->second);
            Active.erase(it);
            return result;
        } else {
            return nullptr;
        }
    }

    void AddToBeAborted(TIntrusivePtr<TKqpTransactionContext> ctx) {
        ToBeAborted.emplace_back(std::move(ctx));
    }

    bool RemoveOldTransactions() {
        if (Active.size() < MaxActiveSize) {
            return true;
        }

        auto oldestIt = FindOldestTransaction();
        auto currentIdle = TInstant::Now() - oldestIt->second->LastAccessTime;
        if (currentIdle >= IdleTimeout) {
            oldestIt->second->Invalidate();
            ToBeAborted.emplace_back(std::move(oldestIt->second));
            Active.erase(oldestIt);
            ++EvictedTx;
            return true;
        } else {
            return false;
        }
    }

    bool CreateNew(const TTxId& txId, TIntrusivePtr<TKqpTransactionContext> txCtx) {
        if (!RemoveOldTransactions()) {
            return false;
        }
        return Active.emplace(txId, txCtx).second;
    }

    void FinalCleanup() {
        for (auto& item : Active) {
            item.second->Invalidate();
            ToBeAborted.emplace_back(std::move(item.second));
        }
        Active.clear();
    }

    size_t ToBeAbortedSize() {
        return ToBeAborted.size();
    }

    std::deque<TIntrusivePtr<TKqpTransactionContext>> ReleaseToBeAborted() {
        return std::exchange(ToBeAborted, {});
    }
};

NYql::TIssue GetLocksInvalidatedIssue(const TKqpTransactionContext& txCtx, const NYql::TKikimrPathId& pathId);
NYql::TIssue GetLocksInvalidatedIssue(const TShardIdToTableInfo& shardIdToTableInfo, const ui64& shardId);
std::pair<bool, std::vector<NYql::TIssue>> MergeLocks(const NKikimrMiniKQL::TType& type,
    const NKikimrMiniKQL::TValue& value, TKqpTransactionContext& txCtx);

bool NeedSnapshot(const TKqpTransactionContext& txCtx, const NYql::TKikimrConfiguration& config, bool rollbackTx,
    bool commitTx, const NKqpProto::TKqpPhyQuery& physicalQuery);

bool HasOlapTableReadInTx(const NKqpProto::TKqpPhyQuery& physicalQuery);
bool HasOlapTableWriteInStage(
    const NKqpProto::TKqpPhyStage& stage,
    const google::protobuf::RepeatedPtrField< ::NKqpProto::TKqpPhyTable>& tables);
bool HasOlapTableWriteInTx(const NKqpProto::TKqpPhyQuery& physicalQuery);
bool HasOltpTableReadInTx(const NKqpProto::TKqpPhyQuery& physicalQuery);
bool HasOltpTableWriteInTx(const NKqpProto::TKqpPhyQuery& physicalQuery);

}  // namespace NKikimr::NKqp<|MERGE_RESOLUTION|>--- conflicted
+++ resolved
@@ -345,13 +345,11 @@
     bool HasOltpTable = false;
     bool HasTableWrite = false;
 
-<<<<<<< HEAD
+    bool NeedUncommittedChangesFlush = false;
+    THashSet<NKikimr::TTableId> ModifiedTablesSinceLastFlush;
+
     TActorId BufferActorId;
     IKqpTransactionManagerPtr TxManager = nullptr;
-=======
-    bool NeedUncommittedChangesFlush = false;
-    THashSet<NKikimr::TTableId> ModifiedTablesSinceLastFlush;
->>>>>>> 86223cae
 
     TShardIdToTableInfoPtr ShardIdToTableInfo = std::make_shared<TShardIdToTableInfo>();
 };
