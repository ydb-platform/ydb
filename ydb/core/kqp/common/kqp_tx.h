#pragma once

#include <ydb/core/base/feature_flags.h>
#include <ydb/core/kqp/common/kqp_yql.h>
#include <ydb/core/kqp/common/kqp_tx_manager.h>
#include <ydb/core/kqp/gateway/kqp_gateway.h>
#include <ydb/core/kqp/provider/yql_kikimr_provider.h>

#include <ydb/core/util/ulid.h>

#include <ydb/library/mkql_proto/protos/minikql.pb.h>

#include <ydb/library/actors/core/actorid.h>

namespace NKikimr::NKqp {

namespace {
    // Avoid too many compute actors starting at the same time.
    constexpr size_t kMaxDeferredEffects = 100;
}

class TKqpTxLock {
public:
    using TKey = std::tuple<ui64, ui64, ui64, ui64>;

    TKqpTxLock(const NKikimrMiniKQL::TValue& lockValue)
        : LockValue(lockValue) {}

    ui64 GetLockId() const { return LockValue.GetStruct(3).GetUint64(); }
    ui64 GetDataShard() const { return LockValue.GetStruct(1).GetUint64(); }
    ui64 GetSchemeShard() const { return LockValue.GetStruct(5).GetUint64(); }
    ui64 GetPathId() const { return LockValue.GetStruct(4).GetUint64(); }
    ui32 GetGeneration() const { return LockValue.GetStruct(2).GetUint32(); }
    ui64 GetCounter() const { return LockValue.GetStruct(0).GetUint64(); }
    bool HasWrites() const { return LockValue.GetStruct(6).GetBool(); }
    void SetHasWrites() {
        LockValue.MutableStruct(6)->SetBool(true);
    }

    TKey GetKey() const { return std::make_tuple(GetLockId(), GetDataShard(), GetSchemeShard(), GetPathId()); }
    NKikimrMiniKQL::TValue GetValue() const { return LockValue; }
    NYql::NDq::TMkqlValueRef GetValueRef(const NKikimrMiniKQL::TType& type) const { return NYql::NDq::TMkqlValueRef(type, LockValue); }

    bool Invalidated(const TKqpTxLock& newLock) const {
        YQL_ENSURE(GetKey() == newLock.GetKey());
        return GetGeneration() != newLock.GetGeneration() || GetCounter() != newLock.GetCounter();
    }

private:
    NKikimrMiniKQL::TValue LockValue;
};

struct TKqpTxLocks {
    NKikimrMiniKQL::TType LockType;
    NKikimrMiniKQL::TListType LocksListType;
    THashMap<TKqpTxLock::TKey, TKqpTxLock> LocksMap;
    NLongTxService::TLockHandle LockHandle;

    TMaybe<NYql::TIssue> LockIssue;

    bool HasLocks() const { return !LocksMap.empty(); }
    bool Broken() const { return LockIssue.Defined(); }
    void MarkBroken(NYql::TIssue lockIssue) { LockIssue.ConstructInPlace(std::move(lockIssue)); }
    ui64 GetLockTxId() const { return LockHandle ? LockHandle.GetLockId() : HasLocks() ? LocksMap.begin()->second.GetLockId() : 0; }
    size_t Size() const { return LocksMap.size(); }

    NYql::TIssue GetIssue() const {
        Y_ENSURE(LockIssue);
        return *LockIssue;
    }

    void ReportIssues(NYql::TExprContext& ctx) {
        if (LockIssue)
            ctx.AddError(*LockIssue);
    }

    void Clear() {
        LocksMap.clear();
        LockIssue.Clear();
    }
};

struct TDeferredEffect {
    TKqpPhyTxHolder::TConstPtr PhysicalTx;
    TQueryData::TPtr Params;

    explicit TDeferredEffect(const TKqpPhyTxHolder::TConstPtr& physicalTx)
        : PhysicalTx(physicalTx) {}
};


class TKqpTransactionContext;

struct TDeferredEffects {
public:
    bool Empty() const {
        return DeferredEffects.empty();
    }

    ui64 Size() const {
        return DeferredEffects.size();
    }

    decltype(auto) begin() const {
        return DeferredEffects.begin();
    }

    decltype(auto) end() const {
        return DeferredEffects.end();
    }

private:
    [[nodiscard]]
    bool Add(const TKqpPhyTxHolder::TConstPtr& physicalTx, const TQueryData::TPtr& params) {
        DeferredEffects.emplace_back(physicalTx);
        DeferredEffects.back().Params = params;
        return true;
    }

    void Clear() {
        DeferredEffects.clear();
    }

private:
    TVector<TDeferredEffect> DeferredEffects;

    friend class TKqpTransactionContext;
};

class TShardIdToTableInfo {
public:
    const TTableInfo& Get(ui64 shardId) const {
        const auto* result = GetPtr(shardId);
        AFL_ENSURE(result);
        return *result;
    }

    const TTableInfo* GetPtr(ui64 shardId) const {
        auto it = ShardIdToInfo.find(shardId);
        return it != std::end(ShardIdToInfo)
            ? &it->second
            : nullptr;
    }

    void Add(ui64 shardId, bool isOlap, const TString& path) {
        const auto [stringsIter, _] = Strings.insert(path);
        const TStringBuf pathBuf = *stringsIter;
        auto infoIter = ShardIdToInfo.find(shardId);
        if (infoIter != std::end(ShardIdToInfo)) {
            AFL_ENSURE(infoIter->second.IsOlap == isOlap);
            infoIter->second.Pathes.insert(pathBuf);
        } else {
            ShardIdToInfo.emplace(
                shardId,
                TTableInfo{
                    .IsOlap = isOlap,
                    .Pathes = {pathBuf},
                });
        }
    }

private:
    THashMap<ui64, TTableInfo> ShardIdToInfo;
    std::unordered_set<TString> Strings;// Pointers aren't invalidated.
};
using TShardIdToTableInfoPtr = std::shared_ptr<TShardIdToTableInfo>;

bool HasUncommittedChangesRead(THashSet<NKikimr::TTableId>& modifiedTables, const NKqpProto::TKqpPhyQuery& physicalQuery, const bool commit);

class TKqpTransactionContext : public NYql::TKikimrTransactionContextBase  {
public:
    explicit TKqpTransactionContext(bool implicit, const NMiniKQL::IFunctionRegistry* funcRegistry,
        TIntrusivePtr<ITimeProvider> timeProvider, TIntrusivePtr<IRandomProvider> randomProvider)
        : NYql::TKikimrTransactionContextBase()
        , Implicit(implicit)
        , ParamsState(MakeIntrusive<TParamsState>())
    {
        CreationTime = TInstant::Now();
        TxAlloc = std::make_shared<TTxAllocatorState>(funcRegistry, timeProvider, randomProvider);
        Touch();
    }

    TString NewParamName() {
        return TStringBuilder() << ParamNamePrefix << (++ParamsState->LastIndex);
    }

    void ClearDeferredEffects() {
        DeferredEffects.Clear();
    }

    [[nodiscard]]
    bool AddDeferredEffect(const TKqpPhyTxHolder::TConstPtr& physicalTx, const TQueryData::TPtr& params) {
        return DeferredEffects.Add(physicalTx, params);
    }

    bool TxHasEffects() const {
        return HasImmediateEffects || !DeferredEffects.Empty();
    }

    const IKqpGateway::TKqpSnapshot& GetSnapshot() const {
        return SnapshotHandle.Snapshot;
    }

    void Finish() final {
        YQL_ENSURE(DeferredEffects.Empty());
        YQL_ENSURE(!Locks.HasLocks());
        YQL_ENSURE(!TxManager);
        YQL_ENSURE(!BufferActorId);

        FinishTime = TInstant::Now();

        if (Implicit) {
            Reset();
        } else {
            Closed = true;
        }
    }

    void Touch() {
        LastAccessTime = TInstant::Now();
    }

    void OnBeginQuery() {
        ++QueriesCount;
        BeginQueryTime = TInstant::Now();
    }

    void OnEndQuery() {
        QueriesDuration += TInstant::Now() - BeginQueryTime;
    }

    void Reset() {
        TKikimrTransactionContextBase::Reset();

        DeferredEffects.Clear();
        ParamsState = MakeIntrusive<TParamsState>();
        SnapshotHandle.Snapshot = IKqpGateway::TKqpSnapshot::InvalidSnapshot;
        HasImmediateEffects = false;

        HasOlapTable = false;
        HasOltpTable = false;
        HasTableWrite = false;
        HasTableRead = false;
        NeedUncommittedChangesFlush = false;
    }

    TKqpTransactionInfo GetInfo() const;

    void SetIsolationLevel(const Ydb::Table::TransactionSettings& settings) {
        switch (settings.tx_mode_case()) {
            case Ydb::Table::TransactionSettings::kSerializableReadWrite:
                EffectiveIsolationLevel = NKqpProto::ISOLATION_LEVEL_SERIALIZABLE;
                Readonly = false;
                break;

            case Ydb::Table::TransactionSettings::kOnlineReadOnly:
                EffectiveIsolationLevel = settings.online_read_only().allow_inconsistent_reads()
                    ? NKqpProto::ISOLATION_LEVEL_READ_UNCOMMITTED
                    : NKqpProto::ISOLATION_LEVEL_READ_COMMITTED;
                Readonly = true;
                break;

            case Ydb::Table::TransactionSettings::kStaleReadOnly:
                EffectiveIsolationLevel = NKqpProto::ISOLATION_LEVEL_READ_STALE;
                Readonly = true;
                break;

            case Ydb::Table::TransactionSettings::kSnapshotReadOnly:
                EffectiveIsolationLevel = NKqpProto::ISOLATION_LEVEL_SNAPSHOT_RO;
                Readonly = true;
                break;

            case Ydb::Table::TransactionSettings::kSnapshotReadWrite:
                EffectiveIsolationLevel = NKqpProto::ISOLATION_LEVEL_SNAPSHOT_RW;
                Readonly = false;
                break;

            case Ydb::Table::TransactionSettings::TX_MODE_NOT_SET:
                YQL_ENSURE(false, "tx_mode not set, settings: " << settings);
                break;
        };
    }

    bool ShouldExecuteDeferredEffects() const {
        if (NeedUncommittedChangesFlush || HasOlapTable) {
            return !DeferredEffects.Empty();
        }
<<<<<<< HEAD
=======
        if (EffectiveIsolationLevel == NKqpProto::ISOLATION_LEVEL_SNAPSHOT_RW && !tx && HasTableRead) {
            return !DeferredEffects.Empty();
        }
>>>>>>> 4ddc676f

        return false;
    }

    void OnNewExecutor(bool isLiteral) {
        if (!isLiteral)
            ++ExecutorId;
    }

    void AcceptIncomingSnapshot(IKqpGateway::TKqpSnapshot& snapshot) {
        // it's be possible that the executor will not be send a valid snapshot
        // because it makes only commit/rollback operation with the locks.
        if (SnapshotHandle.Snapshot.IsValid() && snapshot.IsValid()) {
            YQL_ENSURE(SnapshotHandle.Snapshot == snapshot, "detected unexpected snapshot switch in tx, ["
                << SnapshotHandle.Snapshot.Step << "," << SnapshotHandle.Snapshot.TxId << "] vs ["
                << snapshot.Step << "," << snapshot.TxId << "].");
        }

        if (ExecutorId == 1) {
            if (snapshot.IsValid() && !SnapshotHandle.Snapshot.IsValid()) {
                SnapshotHandle.Snapshot = snapshot;
            }
        }
    }

    bool CanDeferEffects() const {
        if (NeedUncommittedChangesFlush || AppData()->FeatureFlags.GetEnableForceImmediateEffectsExecution() || HasOlapTable) {
            return false;
        }

        return true;
    }

    void ApplyPhysicalQuery(const NKqpProto::TKqpPhyQuery& phyQuery, const bool commit) {
        NeedUncommittedChangesFlush = (DeferredEffects.Size() > kMaxDeferredEffects)
            || phyQuery.GetForceImmediateEffectsExecution()
            || HasUncommittedChangesRead(ModifiedTablesSinceLastFlush, phyQuery, commit);
        if (NeedUncommittedChangesFlush) {
            ModifiedTablesSinceLastFlush.clear();
        }
    }

public:
    struct TParamsState : public TThrRefBase {
        ui32 LastIndex = 0;
    };

    const bool Implicit;

    TInstant CreationTime;
    TInstant LastAccessTime;
    TInstant FinishTime;

    TInstant BeginQueryTime;
    TDuration QueriesDuration;
    ui32 QueriesCount = 0;
    ui32 ExecutorId = 0;

    TKqpTxLocks Locks;

    TDeferredEffects DeferredEffects;
    bool HasImmediateEffects = false;
    NTopic::TTopicOperations TopicOperations;
    TIntrusivePtr<TParamsState> ParamsState;
    TTxAllocatorState::TPtr TxAlloc;

    IKqpGateway::TKqpSnapshotHandle SnapshotHandle;

    bool HasOlapTable = false;
    bool HasOltpTable = false;
    bool HasTableWrite = false;
    bool HasTableRead = false;

    std::optional<bool> EnableOltpSink;
    std::optional<bool> EnableOlapSink;
    std::optional<bool> EnableHtapTx;

    bool NeedUncommittedChangesFlush = false;
    THashSet<NKikimr::TTableId> ModifiedTablesSinceLastFlush;

    TActorId BufferActorId;
    IKqpTransactionManagerPtr TxManager = nullptr;

    TShardIdToTableInfoPtr ShardIdToTableInfo = std::make_shared<TShardIdToTableInfo>();
};

struct TTxId {
    TULID Id;
    TString HumanStr;

    TTxId()
        : Id(TULID::Min())
    {}

    TTxId(const TULID& other)
        : Id(other)
        , HumanStr(Id.ToString())
    {}

    static TTxId FromString(const TString& str) {
        TTxId res;
        if (res.Id.ParseString(str)) {
            res.HumanStr = str;
        }
        return res;
    }

    friend bool operator==(const TTxId& lhs, const TTxId& rhs) {
        return lhs.Id == rhs.Id;
    }

    TString GetHumanStr() {
        return HumanStr;
    }
};

}

template<>
struct THash<NKikimr::NKqp::TTxId> {
    inline size_t operator()(const NKikimr::NKqp::TTxId& id) const noexcept {
        return THash<NKikimr::TULID>()(id.Id);
    }
};

namespace NKikimr::NKqp {

class TTransactionsCache {
    size_t MaxActiveSize;
    THashMap<TTxId, TIntrusivePtr<TKqpTransactionContext>, THash<NKikimr::NKqp::TTxId>> Active;
    std::deque<TIntrusivePtr<TKqpTransactionContext>> ToBeAborted;

    auto FindOldestTransaction() {
        if (Active.empty()) {
            return std::end(Active);
        }
        auto oldest = std::begin(Active);
        for (auto it = std::next(oldest); it != std::end(Active); ++it) {
            if (oldest->second->LastAccessTime > it->second->LastAccessTime) {
                oldest = it;
            }
        }
        return oldest;
    }

public:
    ui64 EvictedTx = 0;
    TDuration IdleTimeout;

    TTransactionsCache(size_t size, TDuration idleTimeout)
        : MaxActiveSize(size)
        , IdleTimeout(idleTimeout)
    {
        Active.reserve(MaxActiveSize);
    }

    size_t Size() const {
        return Active.size();
    }

    size_t MaxSize() const {
        return MaxActiveSize;
    }

    TIntrusivePtr<TKqpTransactionContext> Find(const TTxId& id) {
        auto it = Active.find(id);
        if (it != std::end(Active)) {
            it->second->Touch();
            return it->second;
        } else {
            return nullptr;
        }
    }

    TIntrusivePtr<TKqpTransactionContext> ReleaseTransaction(const TTxId& id) {
        const auto it = Active.find(id);
        if (it != std::end(Active)) {
            auto result = std::move(it->second);
            Active.erase(it);
            return result;
        } else {
            return nullptr;
        }
    }

    void AddToBeAborted(TIntrusivePtr<TKqpTransactionContext> ctx) {
        ToBeAborted.emplace_back(std::move(ctx));
    }

    bool RemoveOldTransactions() {
        if (Active.size() < MaxActiveSize) {
            return true;
        }

        auto oldestIt = FindOldestTransaction();
        auto currentIdle = TInstant::Now() - oldestIt->second->LastAccessTime;
        if (currentIdle >= IdleTimeout) {
            oldestIt->second->Invalidate();
            ToBeAborted.emplace_back(std::move(oldestIt->second));
            Active.erase(oldestIt);
            ++EvictedTx;
            return true;
        } else {
            return false;
        }
    }

    bool CreateNew(const TTxId& txId, TIntrusivePtr<TKqpTransactionContext> txCtx) {
        if (!RemoveOldTransactions()) {
            return false;
        }
        return Active.emplace(txId, txCtx).second;
    }

    void FinalCleanup() {
        for (auto& item : Active) {
            item.second->Invalidate();
            ToBeAborted.emplace_back(std::move(item.second));
        }
        Active.clear();
    }

    size_t ToBeAbortedSize() {
        return ToBeAborted.size();
    }

    std::deque<TIntrusivePtr<TKqpTransactionContext>> ReleaseToBeAborted() {
        return std::exchange(ToBeAborted, {});
    }
};

NYql::TIssue GetLocksInvalidatedIssue(const TKqpTransactionContext& txCtx, const NYql::TKikimrPathId& pathId);
NYql::TIssue GetLocksInvalidatedIssue(const TShardIdToTableInfo& shardIdToTableInfo, const ui64& shardId);
std::pair<bool, std::vector<NYql::TIssue>> MergeLocks(const NKikimrMiniKQL::TType& type,
    const NKikimrMiniKQL::TValue& value, TKqpTransactionContext& txCtx);

bool NeedSnapshot(const TKqpTransactionContext& txCtx, const NYql::TKikimrConfiguration& config, bool rollbackTx,
    bool commitTx, const NKqpProto::TKqpPhyQuery& physicalQuery);

bool HasOlapTableReadInTx(const NKqpProto::TKqpPhyQuery& physicalQuery);
bool HasOlapTableWriteInStage(const NKqpProto::TKqpPhyStage& stage);
bool HasOlapTableWriteInTx(const NKqpProto::TKqpPhyQuery& physicalQuery);
bool HasOltpTableReadInTx(const NKqpProto::TKqpPhyQuery& physicalQuery);
bool HasOltpTableWriteInTx(const NKqpProto::TKqpPhyQuery& physicalQuery);

}  // namespace NKikimr::NKqp<|MERGE_RESOLUTION|>--- conflicted
+++ resolved
@@ -285,12 +285,6 @@
         if (NeedUncommittedChangesFlush || HasOlapTable) {
             return !DeferredEffects.Empty();
         }
-<<<<<<< HEAD
-=======
-        if (EffectiveIsolationLevel == NKqpProto::ISOLATION_LEVEL_SNAPSHOT_RW && !tx && HasTableRead) {
-            return !DeferredEffects.Empty();
-        }
->>>>>>> 4ddc676f
 
         return false;
     }
