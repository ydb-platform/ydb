#include "kqp_compile_service.h"

#include <ydb/core/actorlib_impl/long_timer.h>
#include <ydb/core/base/appdata.h>
#include <ydb/library/wilson_ids/wilson.h>
#include <ydb/core/cms/console/console.h>
#include <ydb/core/cms/console/configs_dispatcher.h>
#include <ydb/core/kqp/counters/kqp_counters.h>
#include <ydb/core/kqp/common/kqp_lwtrace_probes.h>
#include <ydb/core/kqp/common/simple/query_ast.h>
#include <ydb/core/ydb_convert/ydb_convert.h>
#include <ydb/core/kqp/host/kqp_translate.h>
#include <ydb/library/aclib/aclib.h>

#include <ydb/library/actors/core/actor_bootstrapped.h>
#include <ydb/library/actors/wilson/wilson_span.h>
#include <ydb/library/actors/core/hfunc.h>
#include <library/cpp/cache/cache.h>

#include <util/string/escape.h>

LWTRACE_USING(KQP_PROVIDER);

namespace NKikimr {
namespace NKqp {

using namespace NKikimrConfig;
using namespace NYql;


struct TKqpCompileSettings {
    TKqpCompileSettings(bool keepInCache, bool isQueryActionPrepare, bool perStatementResult,
        const TInstant& deadline, ECompileActorAction action = ECompileActorAction::COMPILE)
        : KeepInCache(keepInCache)
        , IsQueryActionPrepare(isQueryActionPrepare)
        , PerStatementResult(perStatementResult)
        , Deadline(deadline)
        , Action(action)
    {}

    bool KeepInCache;
    bool IsQueryActionPrepare;
    bool PerStatementResult;
    TInstant Deadline;
    ECompileActorAction Action;
};

struct TKqpCompileRequest {
    TKqpCompileRequest(const TActorId& sender, const TString& uid, TKqpQueryId query, const TKqpCompileSettings& compileSettings,
        const TIntrusiveConstPtr<NACLib::TUserToken>& userToken, const TString& clientAddress, TKqpDbCountersPtr dbCounters, const TGUCSettings::TPtr& gUCSettings,
        const TMaybe<TString>& applicationName, ui64 cookie, std::shared_ptr<std::atomic<bool>> intrestedInResult,
        const TIntrusivePtr<TUserRequestContext>& userRequestContext, NLWTrace::TOrbit orbit = {}, NWilson::TSpan span = {},
        TKqpTempTablesState::TConstPtr tempTablesState = {},
        TMaybe<TQueryAst> queryAst = {},
        NYql::TExprContext* splitCtx = nullptr,
        NYql::TExprNode::TPtr splitExpr = nullptr)
        : Sender(sender)
        , Query(std::move(query))
        , Uid(uid)
        , CompileSettings(compileSettings)
        , UserToken(userToken)
        , ClientAddress(clientAddress)
        , DbCounters(dbCounters)
        , GUCSettings(gUCSettings)
        , ApplicationName(applicationName)
        , UserRequestContext(userRequestContext)
        , Orbit(std::move(orbit))
        , CompileServiceSpan(std::move(span))
        , Cookie(cookie)
        , TempTablesState(std::move(tempTablesState))
        , IntrestedInResult(std::move(intrestedInResult))
        , QueryAst(std::move(queryAst))
        , SplitCtx(splitCtx)
        , SplitExpr(splitExpr)
    {}

    TActorId Sender;
    TKqpQueryId Query;
    TString Uid;
    TKqpCompileSettings CompileSettings;
    TIntrusiveConstPtr<NACLib::TUserToken> UserToken;
    TString ClientAddress;
    TKqpDbCountersPtr DbCounters;
    TGUCSettings::TPtr GUCSettings;
    TMaybe<TString> ApplicationName;
    TActorId CompileActor;

    TIntrusivePtr<TUserRequestContext> UserRequestContext;
    NLWTrace::TOrbit Orbit;
    NWilson::TSpan CompileServiceSpan;
    ui64 Cookie;
    TKqpTempTablesState::TConstPtr TempTablesState;
    std::shared_ptr<std::atomic<bool>> IntrestedInResult;
    TMaybe<TQueryAst> QueryAst;

    NYql::TExprContext* SplitCtx;
    NYql::TExprNode::TPtr SplitExpr;

    bool FindInCache = true;

    bool IsIntrestedInResult() const {
        return IntrestedInResult->load();
    }
};

class TKqpRequestsQueue {
    using TRequestsList = TList<TKqpCompileRequest>;
    using TRequestsIterator = TRequestsList::iterator;

    struct TRequestsIteratorHash {
        inline size_t operator()(const TRequestsIterator& iterator) const {
            return THash<TKqpCompileRequest*>()(&*iterator);
        }
    };

    using TRequestsIteratorSet = THashSet<TRequestsIterator, TRequestsIteratorHash>;

public:
    TKqpRequestsQueue(size_t maxSize)
        : MaxSize(maxSize) {}

    bool Enqueue(TKqpCompileRequest&& request) {
        if (Size() >= MaxSize) {
            return false;
        }

        Queue.push_back(std::move(request));
        auto it = std::prev(Queue.end());
        QueryIndex[it->Query].insert(it);
        return true;
    }

    TMaybe<TKqpCompileRequest> Dequeue() {
        auto it = Queue.begin();

        while (it != Queue.end()) {
            auto& request = *it;
            auto curIt = it++;

            if (!request.IsIntrestedInResult()) {
                auto result = std::move(request);
                LOG_DEBUG(*TlsActivationContext, NKikimrServices::KQP_COMPILE_SERVICE,
                    "Drop compilation request because session is not longer wait for response");
                QueryIndex[result.Query].erase(curIt);
                Queue.erase(curIt);
                continue;
            }

            if (!ActiveRequests.contains(request.Query)) {
                auto result = std::move(request);

                QueryIndex[result.Query].erase(curIt);
                Queue.erase(curIt);

                return result;
            }
        }

        return {};
    }

    TVector<TKqpCompileRequest> ExtractByQuery(const TKqpQueryId& query) {
        auto queryIt = QueryIndex.find(query);
        if (queryIt == QueryIndex.end()) {
            return {};
        }

        TVector<TKqpCompileRequest> result;
        for (auto& requestIt : queryIt->second) {
            Y_ENSURE(requestIt != Queue.end());
            auto request = std::move(*requestIt);

            Queue.erase(requestIt);

            result.push_back(std::move(request));
        }

        QueryIndex.erase(queryIt);
        return result;
    }

    size_t Size() const {
        return Queue.size();
    }

    TKqpCompileRequest FinishActiveRequest(const TKqpQueryId& query) {
        auto it = ActiveRequests.find(query);
        Y_ENSURE(it != ActiveRequests.end());

        auto request = std::move(it->second);
        ActiveRequests.erase(it);

        return request;
    }

    size_t ActiveRequestsCount() const {
        return ActiveRequests.size();
    }

    void AddActiveRequest(TKqpCompileRequest&& request) {
        auto result = ActiveRequests.emplace(request.Query, std::move(request));
        Y_ENSURE(result.second);
    }

private:
    size_t MaxSize = 0;
    TRequestsList Queue;
    THashMap<TKqpQueryId, TRequestsIteratorSet> QueryIndex;
    THashMap<TKqpQueryId, TKqpCompileRequest> ActiveRequests;
};

class TKqpCompileService : public TActorBootstrapped<TKqpCompileService> {
public:
    static constexpr NKikimrServices::TActivity::EType ActorActivityType() {
        return NKikimrServices::TActivity::KQP_COMPILE_SERVICE;
    }

    TKqpCompileService(
        TKqpQueryCachePtr queryCache,
        const TTableServiceConfig& tableServiceConfig, const TQueryServiceConfig& queryServiceConfig,
        const TKqpSettings::TConstPtr& kqpSettings,
        TIntrusivePtr<TModuleResolverState> moduleResolverState, TIntrusivePtr<TKqpCounters> counters,
        std::shared_ptr<IQueryReplayBackendFactory> queryReplayFactory,
        std::optional<TKqpFederatedQuerySetup> federatedQuerySetup
        )
        : QueryCache(std::move(queryCache))
        , TableServiceConfig(tableServiceConfig)
        , QueryServiceConfig(queryServiceConfig)
        , KqpSettings(kqpSettings)
        , ModuleResolverState(moduleResolverState)
        , Counters(counters)
        , RequestsQueue(TableServiceConfig.GetCompileRequestQueueSize())
        , QueryReplayFactory(std::move(queryReplayFactory))
        , FederatedQuerySetup(federatedQuerySetup)
    {}

    void Bootstrap(const TActorContext& ctx) {
        Y_UNUSED(ctx);

        QueryReplayBackend.Reset(CreateQueryReplayBackend(TableServiceConfig, Counters, QueryReplayFactory));
        // Subscribe for TableService config changes
        ui32 tableServiceConfigKind = (ui32) NKikimrConsole::TConfigItem::TableServiceConfigItem;
        Send(NConsole::MakeConfigsDispatcherID(SelfId().NodeId()),
             new NConsole::TEvConfigsDispatcher::TEvSetConfigSubscriptionRequest({tableServiceConfigKind}),
             IEventHandle::FlagTrackDelivery);

        Become(&TKqpCompileService::MainState);
        if (TableServiceConfig.GetCompileQueryCacheTTLSec()) {
            StartCheckQueriesTtlTimer();
        }
    }

private:
    STFUNC(MainState) {
        switch (ev->GetTypeRewrite()) {
            HFunc(TEvKqp::TEvCompileRequest, Handle);
            HFunc(TEvKqp::TEvCompileResponse, Handle);
            HFunc(TEvKqp::TEvCompileInvalidateRequest, Handle);
            HFunc(TEvKqp::TEvRecompileRequest, Handle);
            HFunc(TEvKqp::TEvParseResponse, Handle);
            HFunc(TEvKqp::TEvSplitResponse, Handle);

            hFunc(NConsole::TEvConfigsDispatcher::TEvSetConfigSubscriptionResponse, HandleConfig);
            hFunc(NConsole::TEvConsole::TEvConfigNotificationRequest, HandleConfig);
            hFunc(TEvents::TEvUndelivered, HandleUndelivery);

            CFunc(TEvents::TSystem::Wakeup, HandleTtlTimer);
            cFunc(TEvents::TEvPoison::EventType, PassAway);
        default:
            Y_ABORT("TKqpCompileService: unexpected event 0x%08" PRIx32, ev->GetTypeRewrite());
        }
    }

private:
    void HandleConfig(NConsole::TEvConfigsDispatcher::TEvSetConfigSubscriptionResponse::TPtr&) {
        LOG_INFO(*TlsActivationContext, NKikimrServices::KQP_COMPILE_SERVICE, "Subscribed for config changes");
    }

    void HandleConfig(NConsole::TEvConsole::TEvConfigNotificationRequest::TPtr& ev) {
        auto &event = ev->Get()->Record;

<<<<<<< HEAD
=======
        bool allowMultiBroadcasts = TableServiceConfig.GetAllowMultiBroadcasts();
        bool enableKqpDataQueryStreamLookup = TableServiceConfig.GetEnableKqpDataQueryStreamLookup();
>>>>>>> 0076d49b
        bool enableKqpDataQueryStreamIdxLookupJoin = TableServiceConfig.GetEnableKqpDataQueryStreamIdxLookupJoin();
        bool enableKqpScanQueryStreamIdxLookupJoin = TableServiceConfig.GetEnableKqpScanQueryStreamIdxLookupJoin();

        bool enableKqpScanQuerySourceRead = TableServiceConfig.GetEnableKqpScanQuerySourceRead();

        bool defaultSyntaxVersion = TableServiceConfig.GetSqlVersion();

        auto indexAutoChooser = TableServiceConfig.GetIndexAutoChooseMode();

        ui64 rangesLimit = TableServiceConfig.GetExtractPredicateRangesLimit();
        ui64 idxLookupPointsLimit = TableServiceConfig.GetIdxLookupJoinPointsLimit();

        bool allowOlapDataQuery = TableServiceConfig.GetAllowOlapDataQuery();
        bool enableOlapSink = TableServiceConfig.GetEnableOlapSink();
        bool enableOltpSink = TableServiceConfig.GetEnableOltpSink();
        bool enableHtapTx = TableServiceConfig.GetEnableHtapTx();
        bool enableStreamWrite = TableServiceConfig.GetEnableStreamWrite();
        bool enableCreateTableAs = TableServiceConfig.GetEnableCreateTableAs();
        auto blockChannelsMode = TableServiceConfig.GetBlockChannelsMode();

        bool enableAstCache = TableServiceConfig.GetEnableAstCache();
        bool enableImplicitQueryParameterTypes = TableServiceConfig.GetEnableImplicitQueryParameterTypes();
        bool enablePgConstsToParams = TableServiceConfig.GetEnablePgConstsToParams();
        bool enablePerStatementQueryExecution = TableServiceConfig.GetEnablePerStatementQueryExecution();

        auto mkqlHeavyLimit = TableServiceConfig.GetResourceManager().GetMkqlHeavyProgramMemoryLimit();

        ui64 defaultCostBasedOptimizationLevel = TableServiceConfig.GetDefaultCostBasedOptimizationLevel();
        bool enableConstantFolding = TableServiceConfig.GetEnableConstantFolding();

        TString enableSpillingNodes = TableServiceConfig.GetEnableSpillingNodes();

        bool enableSnapshotIsolationRW = TableServiceConfig.GetEnableSnapshotIsolationRW();

        TableServiceConfig.Swap(event.MutableConfig()->MutableTableServiceConfig());
        LOG_INFO(*TlsActivationContext, NKikimrServices::KQP_COMPILE_SERVICE, "Updated config");

        auto responseEv = MakeHolder<NConsole::TEvConsole::TEvConfigNotificationResponse>(event);
        Send(ev->Sender, responseEv.Release(), IEventHandle::FlagTrackDelivery, ev->Cookie);

        if (TableServiceConfig.GetSqlVersion() != defaultSyntaxVersion ||
            TableServiceConfig.GetEnableKqpScanQueryStreamIdxLookupJoin() != enableKqpScanQueryStreamIdxLookupJoin ||
            TableServiceConfig.GetEnableKqpDataQueryStreamIdxLookupJoin() != enableKqpDataQueryStreamIdxLookupJoin ||
            TableServiceConfig.GetEnableKqpScanQuerySourceRead() != enableKqpScanQuerySourceRead ||
            TableServiceConfig.GetIndexAutoChooseMode() != indexAutoChooser ||
            TableServiceConfig.GetAllowOlapDataQuery() != allowOlapDataQuery ||
            TableServiceConfig.GetEnableStreamWrite() != enableStreamWrite ||
            TableServiceConfig.GetEnableOlapSink() != enableOlapSink ||
            TableServiceConfig.GetEnableOltpSink() != enableOltpSink ||
            TableServiceConfig.GetEnableHtapTx() != enableHtapTx ||
            TableServiceConfig.GetEnableCreateTableAs() != enableCreateTableAs ||
            TableServiceConfig.GetBlockChannelsMode() != blockChannelsMode ||
            TableServiceConfig.GetExtractPredicateRangesLimit() != rangesLimit ||
            TableServiceConfig.GetResourceManager().GetMkqlHeavyProgramMemoryLimit() != mkqlHeavyLimit ||
            TableServiceConfig.GetIdxLookupJoinPointsLimit() != idxLookupPointsLimit ||
            TableServiceConfig.GetEnableSpillingNodes() != enableSpillingNodes ||
            TableServiceConfig.GetDefaultCostBasedOptimizationLevel() != defaultCostBasedOptimizationLevel ||
            TableServiceConfig.GetEnableConstantFolding() != enableConstantFolding ||
            TableServiceConfig.GetEnableAstCache() != enableAstCache ||
            TableServiceConfig.GetEnableImplicitQueryParameterTypes() != enableImplicitQueryParameterTypes ||
            TableServiceConfig.GetEnablePgConstsToParams() != enablePgConstsToParams ||
            TableServiceConfig.GetEnablePerStatementQueryExecution() != enablePerStatementQueryExecution ||
            TableServiceConfig.GetEnableSnapshotIsolationRW() != enableSnapshotIsolationRW ||
            TableServiceConfig.GetAllowMultiBroadcasts() != allowMultiBroadcasts) {

            QueryCache->Clear();

            LOG_NOTICE_S(*TlsActivationContext, NKikimrServices::KQP_COMPILE_SERVICE,
                "Query cache was invalidated due to config change");
        }
    }

    void HandleUndelivery(TEvents::TEvUndelivered::TPtr& ev) {
        switch (ev->Get()->SourceType) {
            case NConsole::TEvConfigsDispatcher::EvSetConfigSubscriptionRequest:
                LOG_CRIT(*TlsActivationContext, NKikimrServices::KQP_COMPILE_SERVICE,
                    "Failed to deliver subscription request to config dispatcher");
                break;
            case NConsole::TEvConsole::EvConfigNotificationResponse:
                LOG_ERROR(*TlsActivationContext, NKikimrServices::KQP_COMPILE_SERVICE,
                    "Failed to deliver config notification response");
                break;
            default:
                LOG_ERROR(*TlsActivationContext, NKikimrServices::KQP_COMPILE_SERVICE,
                    "Undelivered event with unexpected source type: %d", ev->Get()->SourceType);
                break;
        }
    }

    void Handle(TEvKqp::TEvCompileRequest::TPtr& ev, const TActorContext& ctx) {
        const auto& query = ev->Get()->Query;
        LWTRACK(KqpCompileServiceHandleRequest,
            ev->Get()->Orbit,
            query ? query->UserSid : "");

        try {
            PerformRequest(ev, ctx);
        }
        catch (const std::exception& e) {
            LogException("TEvCompileRequest", ev->Sender, e, ctx);
            ReplyInternalError(ev->Sender, "", e.what(), ctx, ev->Cookie, std::move(ev->Get()->Orbit), {});
        }
    }

    void PerformRequest(TEvKqp::TEvCompileRequest::TPtr& ev, const TActorContext& ctx) {
        auto& request = *ev->Get();

        LOG_DEBUG_S(ctx, NKikimrServices::KQP_COMPILE_SERVICE, "Perform request, TraceId.SpanIdPtr: " << ev->TraceId.GetSpanIdPtr());

        NWilson::TSpan compileServiceSpan(TWilsonKqp::CompileService, std::move(ev->TraceId), "CompileService");

        LOG_DEBUG_S(ctx, NKikimrServices::KQP_COMPILE_SERVICE, "Received compile request"
            << ", sender: " << ev->Sender
            << ", queryUid: " << (request.Uid ? *request.Uid : "<empty>")
            << ", queryText: \"" << (request.Query ? EscapeC(request.Query->Text) : "<empty>") << "\""
            << ", keepInCache: " << request.KeepInCache
            << ", split: " << request.Split
            << *request.UserRequestContext);

        auto userSid = request.UserToken->GetUserSID();
        auto dbCounters = request.DbCounters;

        auto compileResult = QueryCache->Find(
            request.Uid,
            request.Query,
            request.TempTablesState,
            request.KeepInCache,
            request.UserToken->GetUserSID(),
            Counters,
            dbCounters,
            ev->Sender,
            ctx);

        if (request.Uid) {
            if (compileResult) {
                Y_ENSURE(compileResult->Query);
                if (compileResult->Query->UserSid == userSid) {
                    LOG_DEBUG_S(ctx, NKikimrServices::KQP_COMPILE_SERVICE, "Served query from cache by uid"
                        << ", sender: " << ev->Sender
                        << ", queryUid: " << *request.Uid);

                    ReplyFromCache(ev->Sender, compileResult, ctx, ev->Cookie, std::move(ev->Get()->Orbit), std::move(compileServiceSpan));
                    return;
                } else {
                    LOG_NOTICE_S(ctx, NKikimrServices::KQP_COMPILE_SERVICE, "Non-matching user sid for query"
                        << ", sender: " << ev->Sender
                        << ", queryUid: " << *request.Uid
                        << ", expected sid: " <<  compileResult->Query->UserSid
                        << ", actual sid: " << userSid);
                }
            } else {
                Counters->ReportQueryCacheHit(dbCounters, false);
                LOG_DEBUG_S(ctx, NKikimrServices::KQP_COMPILE_SERVICE, "Query not found"
                    << ", sender: " << ev->Sender
                    << ", queryUid: " << *request.Uid);

                NYql::TIssue issue(NYql::TPosition(), TStringBuilder() << "Query not found: " << *request.Uid);
                ReplyError(ev->Sender, *request.Uid, Ydb::StatusIds::NOT_FOUND, {issue}, ctx, ev->Cookie, std::move(ev->Get()->Orbit), std::move(compileServiceSpan));
                return;
            }
        } else if (compileResult) {
            Y_ENSURE(request.Query);

            LOG_DEBUG_S(ctx, NKikimrServices::KQP_COMPILE_SERVICE, "Served query from cache from query text"
                << ", sender: " << ev->Sender
                << ", queryUid: " << compileResult->Uid);

            ReplyFromCache(ev->Sender, compileResult, ctx, ev->Cookie, std::move(ev->Get()->Orbit), std::move(compileServiceSpan));
            return;
        }

        Counters->ReportCompileRequestCompile(dbCounters);

        CollectDiagnostics = request.CollectDiagnostics;

        LWTRACK(KqpCompileServiceEnqueued,
            ev->Get()->Orbit,
            ev->Get()->Query ? ev->Get()->Query->UserSid : "");

        TKqpCompileSettings compileSettings(
            request.KeepInCache,
            request.IsQueryActionPrepare,
            request.PerStatementResult,
            request.Deadline,
            ev->Get()->Split
                ? ECompileActorAction::SPLIT
                : (TableServiceConfig.GetEnableAstCache() && !request.QueryAst)
                    ? ECompileActorAction::PARSE
                    : ECompileActorAction::COMPILE);
        TKqpCompileRequest compileRequest(ev->Sender, CreateGuidAsString(), std::move(*request.Query),
            compileSettings, request.UserToken, request.ClientAddress, dbCounters, request.GUCSettings, request.ApplicationName, ev->Cookie, std::move(ev->Get()->IntrestedInResult),
            ev->Get()->UserRequestContext, std::move(ev->Get()->Orbit), std::move(compileServiceSpan),
            std::move(ev->Get()->TempTablesState), Nothing(), request.SplitCtx, request.SplitExpr);

        if (TableServiceConfig.GetEnableAstCache() && request.QueryAst) {
            return CompileByAst(*request.QueryAst, compileRequest, ctx);
        }

        if (!RequestsQueue.Enqueue(std::move(compileRequest))) {
            Counters->ReportCompileRequestRejected(dbCounters);

            LOG_WARN_S(ctx, NKikimrServices::KQP_COMPILE_SERVICE, "Requests queue size limit exceeded"
                << ", sender: " << ev->Sender
                << ", queueSize: " << RequestsQueue.Size());

            NYql::TIssue issue(NYql::TPosition(), TStringBuilder() <<
                "Exceeded maximum number of requests in compile service queue.");
            ReplyError(ev->Sender, "", Ydb::StatusIds::OVERLOADED, {issue}, ctx, compileRequest.Cookie, std::move(compileRequest.Orbit), std::move(compileRequest.CompileServiceSpan));
            return;
        }

        LOG_DEBUG_S(ctx, NKikimrServices::KQP_COMPILE_SERVICE, "Added request to queue"
            << ", sender: " << ev->Sender
            << ", queueSize: " << RequestsQueue.Size());

        ProcessQueue(ctx);
    }

    void Handle(TEvKqp::TEvRecompileRequest::TPtr& ev, const TActorContext& ctx) {
        try {
            PerformRequest(ev, ctx);
        }
        catch (const std::exception& e) {
            LogException("TEvRecompileRequest", ev->Sender, e, ctx);
            ReplyInternalError(ev->Sender, "", e.what(), ctx, ev->Cookie, std::move(ev->Get()->Orbit), {});
        }
    }

    void PerformRequest(TEvKqp::TEvRecompileRequest::TPtr& ev, const TActorContext& ctx) {
        auto& request = *ev->Get();

        LOG_DEBUG_S(ctx, NKikimrServices::KQP_COMPILE_SERVICE, "Received recompile request"
            << ", sender: " << ev->Sender);

        auto dbCounters = request.DbCounters;
        Counters->ReportRecompileRequestGet(dbCounters);

        TKqpCompileResult::TConstPtr compileResult = QueryCache->FindByUid(request.Uid, false);
        if (HasTempTablesNameClashes(compileResult, request.TempTablesState)) {
            compileResult = nullptr;
        }

        if (compileResult || request.Query) {
            Counters->ReportCompileRequestCompile(dbCounters);

            NWilson::TSpan compileServiceSpan(TWilsonKqp::CompileService, ev->Get() ? std::move(ev->TraceId) : NWilson::TTraceId(), "CompileService");

            TKqpCompileSettings compileSettings(
                true,
                request.IsQueryActionPrepare,
                false,
                request.Deadline,
                ev->Get()->Split
                    ? ECompileActorAction::SPLIT
                    : (TableServiceConfig.GetEnableAstCache() && !request.QueryAst)
                        ? ECompileActorAction::PARSE
                        : ECompileActorAction::COMPILE);
            auto query = request.Query ? *request.Query : *compileResult->Query;
            if (compileResult) {
                query.UserSid = compileResult->Query->UserSid;
                if (query != *compileResult->Query) {
                    LOG_WARN_S(ctx, NKikimrServices::KQP_COMPILE_SERVICE, "queryId in recompile request and queryId in cache are different"
                      << ", queryId in request: " << query.SerializeToString()
                      << ", queryId in cache: " << compileResult->Query->SerializeToString()
                    );
                }
            }
            TKqpCompileRequest compileRequest(ev->Sender, request.Uid, compileResult ? *compileResult->Query : *request.Query,
                compileSettings, request.UserToken, request.ClientAddress, dbCounters, request.GUCSettings, request.ApplicationName,
                ev->Cookie, std::move(ev->Get()->IntrestedInResult),
                ev->Get()->UserRequestContext,
                ev->Get() ? std::move(ev->Get()->Orbit) : NLWTrace::TOrbit(),
                std::move(compileServiceSpan), std::move(ev->Get()->TempTablesState));
                compileRequest.FindInCache = false;

            if (TableServiceConfig.GetEnableAstCache() && request.QueryAst) {
                return CompileByAst(*request.QueryAst, compileRequest, ctx);
            }

            if (!RequestsQueue.Enqueue(std::move(compileRequest))) {
                Counters->ReportCompileRequestRejected(dbCounters);

                LOG_WARN_S(ctx, NKikimrServices::KQP_COMPILE_SERVICE, "Requests queue size limit exceeded"
                    << ", sender: " << ev->Sender
                    << ", queueSize: " << RequestsQueue.Size());

                NYql::TIssue issue(NYql::TPosition(), TStringBuilder() <<
                    "Exceeded maximum number of requests in compile service queue.");
                ReplyError(ev->Sender, "", Ydb::StatusIds::OVERLOADED, {issue}, ctx, compileRequest.Cookie, std::move(compileRequest.Orbit), std::move(compileRequest.CompileServiceSpan));
                return;
            }
        } else {
            LOG_DEBUG_S(ctx, NKikimrServices::KQP_COMPILE_SERVICE, "Query not found"
                << ", sender: " << ev->Sender
                << ", queryUid: " << request.Uid);

            NYql::TIssue issue(NYql::TPosition(), TStringBuilder() << "Query not found: " << request.Uid);

            NWilson::TSpan compileServiceSpan(TWilsonKqp::CompileService, ev->Get() ? std::move(ev->TraceId) : NWilson::TTraceId(), "CompileService");

            ReplyError(ev->Sender, request.Uid, Ydb::StatusIds::NOT_FOUND, {issue}, ctx,
                ev->Cookie, std::move(ev->Get()->Orbit), std::move(compileServiceSpan));
            return;
        }

        LOG_DEBUG_S(ctx, NKikimrServices::KQP_COMPILE_SERVICE, "Added request to queue"
            << ", sender: " << ev->Sender
            << ", queueSize: " << RequestsQueue.Size());

        ProcessQueue(ctx);
    }

    void Handle(TEvKqp::TEvCompileResponse::TPtr& ev, const TActorContext& ctx) {
        auto compileActorId = ev->Sender;
        auto& compileResult = ev->Get()->CompileResult;
        auto& compileStats = ev->Get()->Stats;

        Y_ABORT_UNLESS(compileResult->Query);

        auto compileRequest = RequestsQueue.FinishActiveRequest(*compileResult->Query);
        Y_ABORT_UNLESS(compileRequest.CompileActor == compileActorId);
        Y_ABORT_UNLESS(compileRequest.Uid == compileResult->Uid);

        LOG_DEBUG_S(ctx, NKikimrServices::KQP_COMPILE_SERVICE, "Received response"
            << ", sender: " << compileRequest.Sender
            << ", status: " << compileResult->Status
            << ", compileActor: " << ev->Sender);

        if (compileResult->NeedToSplit) {
            Reply(compileRequest.Sender, compileResult, compileStats, ctx,
                compileRequest.Cookie, std::move(compileRequest.Orbit), std::move(compileRequest.CompileServiceSpan));
            ProcessQueue(ctx);
            return;
        }

        bool keepInCache = compileRequest.CompileSettings.KeepInCache && compileResult->AllowCache;
        bool isPerStatementExecution = TableServiceConfig.GetEnableAstCache() && compileRequest.QueryAst;

        bool hasTempTablesNameClashes = HasTempTablesNameClashes(compileResult, compileRequest.TempTablesState, true);

        try {
            if (compileResult->Status == Ydb::StatusIds::SUCCESS) {
                if (!hasTempTablesNameClashes) {
                    UpdateQueryCache(ctx, compileResult, keepInCache, compileRequest.CompileSettings.IsQueryActionPrepare, isPerStatementExecution);
                }

                if (ev->Get()->ReplayMessage && !QueryReplayBackend->IsNull()) {
                    QueryReplayBackend->Collect(*ev->Get()->ReplayMessage);
                    QueryCache->AttachReplayMessage(compileRequest.Uid, *ev->Get()->ReplayMessage);
                }

                auto requests = RequestsQueue.ExtractByQuery(*compileResult->Query);
                for (auto& request : requests) {
                    LWTRACK(KqpCompileServiceGetCompilation, request.Orbit, request.Query.UserSid, compileActorId.ToString());
                    Reply(request.Sender, compileResult, compileStats, ctx,
                        request.Cookie, std::move(request.Orbit), std::move(request.CompileServiceSpan));
                }
            } else {
                if (!hasTempTablesNameClashes) {
                    if (QueryCache->FindByUid(compileResult->Uid, false)) {
                        QueryCache->EraseByUid(compileResult->Uid);
                    }
                }
            }

            LWTRACK(KqpCompileServiceGetCompilation, compileRequest.Orbit, compileRequest.Query.UserSid, compileActorId.ToString());
            Reply(compileRequest.Sender, compileResult, compileStats, ctx,
                compileRequest.Cookie, std::move(compileRequest.Orbit), std::move(compileRequest.CompileServiceSpan));
        }
        catch (const std::exception& e) {
            LogException("TEvCompileResponse", ev->Sender, e, ctx);
            ReplyInternalError(compileRequest.Sender, compileResult->Uid, e.what(), ctx,
                compileRequest.Cookie, std::move(compileRequest.Orbit), std::move(compileRequest.CompileServiceSpan));
        }

        ProcessQueue(ctx);
    }

    void Handle(TEvKqp::TEvCompileInvalidateRequest::TPtr& ev, const TActorContext& ctx) {
        try {
            PerformRequest(ev, ctx);
        }
        catch (const std::exception& e) {
            LogException("TEvCompileInvalidateRequest", ev->Sender, e, ctx);
        }
    }

    void PerformRequest(TEvKqp::TEvCompileInvalidateRequest::TPtr& ev, const TActorContext& ctx) {
        Y_UNUSED(ctx);
        auto& request = *ev->Get();

        LOG_DEBUG_S(ctx, NKikimrServices::KQP_COMPILE_SERVICE, "Received invalidate request"
            << ", sender: " << ev->Sender
            << ", queryUid: " << request.Uid);

        auto dbCounters = request.DbCounters;
        Counters->ReportCompileRequestInvalidate(dbCounters);

        QueryCache->EraseByUid(request.Uid);
    }

    void HandleTtlTimer(const TActorContext& ctx) {
        LOG_DEBUG_S(ctx, NKikimrServices::KQP_COMPILE_SERVICE, "Received check queries TTL timeout");

        auto evicted = QueryCache->EraseExpiredQueries();
        if (evicted != 0) {
            Counters->CompileQueryCacheEvicted->Add(evicted);
        }

        StartCheckQueriesTtlTimer();
    }

    void UpdateQueryCache(const TActorContext& ctx, TKqpCompileResult::TConstPtr compileResult, bool keepInCache, bool isQueryActionPrepare, bool isPerStatementExecution) {
        if (QueryCache->FindByUid(compileResult->Uid, false)) {
            QueryCache->Replace(compileResult);
        } else if (keepInCache) {
            if (compileResult->Query) {
                LOG_DEBUG_S(ctx, NKikimrServices::KQP_COMPILE_SERVICE, "Insert query into compile cache, queryId: " << compileResult->Query->SerializeToString());
                if (QueryCache->FindByQuery(*compileResult->Query, keepInCache)) {
                    LOG_ERROR_S(ctx, NKikimrServices::KQP_COMPILE_SERVICE, "Trying to insert query into compile cache when it is already there");
                }
            }
            if (QueryCache->Insert(compileResult, TableServiceConfig.GetEnableAstCache(), isPerStatementExecution)) {
                Counters->CompileQueryCacheEvicted->Inc();
            }
            if (compileResult->Query && isQueryActionPrepare) {
                if (InsertPreparingQuery(ctx, compileResult, true, isPerStatementExecution)) {
                    Counters->CompileQueryCacheEvicted->Inc();
                };
            }
        }
    }

    void CompileByAst(const TQueryAst& queryAst, TKqpCompileRequest& compileRequest, const TActorContext& ctx) {
        YQL_ENSURE(queryAst.Ast);
        YQL_ENSURE(queryAst.Ast->IsOk());
        YQL_ENSURE(queryAst.Ast->Root);
        LOG_DEBUG_S(ctx, NKikimrServices::KQP_COMPILE_SERVICE, "Try to find query by ast, queryId: " << compileRequest.Query.SerializeToString()
            << ", ast: " << queryAst.Ast->Root->ToString());
        auto compileResult = QueryCache->FindByAst(compileRequest.Query, *queryAst.Ast, compileRequest.CompileSettings.KeepInCache);

        if (!compileRequest.FindInCache || HasTempTablesNameClashes(compileResult, compileRequest.TempTablesState)) {
            compileResult = nullptr;
        }

        if (compileResult) {
            Counters->ReportQueryCacheHit(compileRequest.DbCounters, true);

            LOG_DEBUG_S(ctx, NKikimrServices::KQP_COMPILE_SERVICE, "Served query from cache from ast"
                << ", sender: " << compileRequest.Sender
                << ", queryUid: " << compileResult->Uid);

            compileResult->GetAst()->PgAutoParamValues = std::move(queryAst.Ast->PgAutoParamValues);

            ReplyFromCache(compileRequest.Sender, compileResult, ctx, compileRequest.Cookie, std::move(compileRequest.Orbit), std::move(compileRequest.CompileServiceSpan));
            return;
        }

        Counters->ReportQueryCacheHit(compileRequest.DbCounters, false);

        LWTRACK(KqpCompileServiceEnqueued,
            compileRequest.Orbit,
            compileRequest.Query.UserSid);

        compileRequest.QueryAst = std::move(queryAst);

        if (!RequestsQueue.Enqueue(std::move(compileRequest))) {
            Counters->ReportCompileRequestRejected(compileRequest.DbCounters);

            LOG_WARN_S(ctx, NKikimrServices::KQP_COMPILE_SERVICE, "Requests queue size limit exceeded"
                << ", sender: " << compileRequest.Sender
                << ", queueSize: " << RequestsQueue.Size());

            NYql::TIssue issue(NYql::TPosition(), TStringBuilder() <<
                "Exceeded maximum number of requests in compile service queue.");
            ReplyError(compileRequest.Sender, "", Ydb::StatusIds::OVERLOADED, {issue}, ctx, compileRequest.Cookie, std::move(compileRequest.Orbit), std::move(compileRequest.CompileServiceSpan));
            return;
        }

        LOG_DEBUG_S(ctx, NKikimrServices::KQP_COMPILE_SERVICE, "Added request to queue"
            << ", sender: " << compileRequest.Sender
            << ", queueSize: " << RequestsQueue.Size());

        ProcessQueue(ctx);
    }

    void Handle(TEvKqp::TEvParseResponse::TPtr& ev, const TActorContext& ctx) {
        auto& astStatements = ev->Get()->AstStatements;
        YQL_ENSURE(astStatements.size());
        auto& query = ev->Get()->Query;
        auto compileRequest = RequestsQueue.FinishActiveRequest(query);
        if (astStatements.size() > 1) {
            ReplyQueryStatements(compileRequest.Sender, astStatements, query, ctx, compileRequest.Cookie, std::move(compileRequest.Orbit), std::move(compileRequest.CompileServiceSpan));
            return;
        }

        compileRequest.CompileSettings.Action = ECompileActorAction::COMPILE;
        CompileByAst(astStatements.front(), compileRequest, ctx);
    }

    void Handle(TEvKqp::TEvSplitResponse::TPtr& ev, const TActorContext& ctx) {
        auto& query = ev->Get()->Query;
        auto compileRequest = RequestsQueue.FinishActiveRequest(query);
        ctx.Send(compileRequest.Sender, ev->Release(), 0, compileRequest.Cookie);
    }

private:
    bool InsertPreparingQuery(const TActorContext& ctx, const TKqpCompileResult::TConstPtr& compileResult, bool keepInCache, bool isPerStatementExecution) {
        YQL_ENSURE(compileResult->Query);
        auto query = *compileResult->Query;

        YQL_ENSURE(compileResult->PreparedQuery);
        YQL_ENSURE(!query.QueryParameterTypes);
        if (compileResult->PreparedQuery->GetParameters().empty()) {
            return false;
        }
        auto queryParameterTypes = std::make_shared<std::map<TString, Ydb::Type>>();
        for (const auto& param : compileResult->PreparedQuery->GetParameters()) {
            Ydb::Type paramType;
            ConvertMiniKQLTypeToYdbType(param.GetType(), paramType);
            queryParameterTypes->insert({param.GetName(), paramType});
        }
        query.QueryParameterTypes = queryParameterTypes;
        if (QueryCache->FindByQuery(query, keepInCache)) {
            return false;
        }
        if (compileResult->GetAst() && QueryCache->FindByAst(query, *compileResult->GetAst(), keepInCache)) {
            return false;
        }
        auto newCompileResult = TKqpCompileResult::Make(CreateGuidAsString(), compileResult->Status, compileResult->Issues, compileResult->MaxReadType, std::move(query), compileResult->QueryAst,
            false, {}, compileResult->ReplayMessageUserView);
        newCompileResult->AllowCache = compileResult->AllowCache;
        newCompileResult->PreparedQuery = compileResult->PreparedQuery;
        LOG_DEBUG_S(ctx, NKikimrServices::KQP_COMPILE_SERVICE, "Insert preparing query with params, queryId: " << query.SerializeToString());
        return QueryCache->Insert(newCompileResult, TableServiceConfig.GetEnableAstCache(), isPerStatementExecution);
    }

    void ProcessQueue(const TActorContext& ctx) {
        auto maxActiveRequests = TableServiceConfig.GetCompileMaxActiveRequests();

        while (RequestsQueue.ActiveRequestsCount() < maxActiveRequests) {
            auto request = RequestsQueue.Dequeue();
            if (!request) {
                break;
            }

            if (request->CompileSettings.Deadline && request->CompileSettings.Deadline < TAppData::TimeProvider->Now()) {
                LOG_DEBUG_S(ctx, NKikimrServices::KQP_COMPILE_SERVICE, "Compilation timed out"
                    << ", sender: " << request->Sender
                    << ", deadline: " << request->CompileSettings.Deadline);

                Counters->ReportCompileRequestTimeout(request->DbCounters);

                NYql::TIssue issue(NYql::TPosition(), "Compilation timed out.");
                ReplyError(request->Sender, "", Ydb::StatusIds::TIMEOUT, {issue}, ctx,
                    request->Cookie, std::move(request->Orbit), std::move(request->CompileServiceSpan));
            } else {
                StartCompilation(std::move(*request), ctx);
            }
        }

        *Counters->CompileQueueSize = RequestsQueue.Size();
    }

    void StartCompilation(TKqpCompileRequest&& request, const TActorContext& ctx) {
        auto compileActor = CreateKqpCompileActor(ctx.SelfID, KqpSettings, TableServiceConfig, QueryServiceConfig, ModuleResolverState, Counters,
            request.Uid, request.Query, request.UserToken, request.ClientAddress, FederatedQuerySetup, request.DbCounters, request.GUCSettings, request.ApplicationName, request.UserRequestContext,
            request.CompileServiceSpan.GetTraceId(), request.TempTablesState, request.CompileSettings.Action, std::move(request.QueryAst), CollectDiagnostics,
            request.CompileSettings.PerStatementResult, request.SplitCtx, request.SplitExpr);
        auto compileActorId = ctx.Register(compileActor, TMailboxType::HTSwap,
            AppData(ctx)->UserPoolId);

        LOG_DEBUG_S(ctx, NKikimrServices::KQP_COMPILE_SERVICE, "Created compile actor"
            << ", sender: " << request.Sender
            << ", compileActor: " << compileActorId);
        request.CompileActor = compileActorId;

        RequestsQueue.AddActiveRequest(std::move(request));
    }

    void StartCheckQueriesTtlTimer() {
        Schedule(TDuration::Seconds(TableServiceConfig.GetCompileQueryCacheTTLSec()), new TEvents::TEvWakeup());
    }

    void Reply(const TActorId& sender, const TKqpCompileResult::TConstPtr& compileResult,
        const TKqpStatsCompile& compileStats, const TActorContext& ctx, ui64 cookie,
        NLWTrace::TOrbit orbit, NWilson::TSpan span)
    {
        const auto& query = compileResult->Query;
        LWTRACK(KqpCompileServiceReply,
            orbit,
            query ? query->UserSid : "",
            compileResult->Issues.ToString());

        LOG_DEBUG_S(ctx, NKikimrServices::KQP_COMPILE_SERVICE, "Send response"
            << ", sender: " << sender
            << ", queryUid: " << compileResult->Uid
            << ", status:" << compileResult->Status);

        auto responseEv = MakeHolder<TEvKqp::TEvCompileResponse>(compileResult, std::move(orbit));
        responseEv->Stats = compileStats;

        if (span) {
            span.End();
        }

        ctx.Send(sender, responseEv.Release(), 0, cookie);
    }

    void ReplyFromCache(const TActorId& sender, const TKqpCompileResult::TConstPtr& compileResult,
        const TActorContext& ctx, ui64 cookie, NLWTrace::TOrbit orbit, NWilson::TSpan span)
    {
        TKqpStatsCompile stats;
        stats.FromCache = true;

        if (auto replayMessage = QueryCache->ReplayMessageByUid(compileResult->Uid, TDuration::Seconds(TableServiceConfig.GetQueryReplayCacheUploadTTLSec()))) {
            QueryReplayBackend->Collect(replayMessage);
        }

        LWTRACK(KqpCompileServiceReplyFromCache, orbit);
        Reply(sender, compileResult, stats, ctx, cookie, std::move(orbit), std::move(span));
    }

    void ReplyError(const TActorId& sender, const TString& uid, Ydb::StatusIds::StatusCode status,
        const TIssues& issues, const TActorContext& ctx, ui64 cookie, NLWTrace::TOrbit orbit, NWilson::TSpan span)
    {
        LWTRACK(KqpCompileServiceReplyError, orbit);
        Reply(sender, TKqpCompileResult::Make(uid, status, issues, ETableReadType::Other), TKqpStatsCompile{}, ctx, cookie, std::move(orbit), std::move(span));
    }

    void ReplyInternalError(const TActorId& sender, const TString& uid, const TString& message,
        const TActorContext& ctx, ui64 cookie, NLWTrace::TOrbit orbit, NWilson::TSpan span)
    {
        NYql::TIssue issue(NYql::TPosition(), TStringBuilder() << "Internal error during query compilation.");
        issue.AddSubIssue(MakeIntrusive<TIssue>(NYql::TPosition(), message));

        LWTRACK(KqpCompileServiceReplyInternalError, orbit);
        ReplyError(sender, uid, Ydb::StatusIds::INTERNAL_ERROR, {issue}, ctx, cookie, std::move(orbit), std::move(span));
    }

    static void LogException(const TString& scope, const TActorId& sender, const std::exception& e,
        const TActorContext& ctx)
    {
        LOG_CRIT_S(ctx, NKikimrServices::KQP_COMPILE_SERVICE, "Exception"
            << ", scope: " << scope
            << ", sender: " << sender
            << ", message: " << e.what());
    }

    void Reply(const TActorId& sender, const TVector<TQueryAst>& astStatements, const TKqpQueryId query,
        const TActorContext& ctx, ui64 cookie, NLWTrace::TOrbit orbit, NWilson::TSpan span)
    {
        LWTRACK(KqpCompileServiceReply,
            orbit,
            query.UserSid,
            {});

        LOG_DEBUG_S(ctx, NKikimrServices::KQP_COMPILE_SERVICE, "Send ast statements response");

        auto responseEv = MakeHolder<TEvKqp::TEvParseResponse>(std::move(query), astStatements, std::move(orbit));

        if (span) {
            span.End();
        }

        ctx.Send(sender, responseEv.Release(), 0, cookie);
    }

    void ReplyQueryStatements(const TActorId& sender, const TVector<TQueryAst>& astStatements,
        const TKqpQueryId query, const TActorContext& ctx, ui64 cookie, NLWTrace::TOrbit orbit, NWilson::TSpan span)
    {
        LWTRACK(KqpCompileServiceReplyStatements, orbit);
        Reply(sender, astStatements, query, ctx, cookie, std::move(orbit), std::move(span));
    }

private:
    TKqpQueryCachePtr QueryCache;

    TTableServiceConfig TableServiceConfig;
    TQueryServiceConfig QueryServiceConfig;
    TKqpSettings::TConstPtr KqpSettings;
    TIntrusivePtr<TModuleResolverState> ModuleResolverState;
    TIntrusivePtr<TKqpCounters> Counters;
    THolder<IQueryReplayBackend> QueryReplayBackend;

    TKqpRequestsQueue RequestsQueue;
    std::shared_ptr<IQueryReplayBackendFactory> QueryReplayFactory;
    std::optional<TKqpFederatedQuerySetup> FederatedQuerySetup;

    bool CollectDiagnostics = false;
};

// QueryCache

bool TKqpQueryCache::Insert(
    const TKqpCompileResult::TConstPtr& compileResult,
    bool isEnableAstCache,
    bool isPerStatementExecution)
{
    TGuard<TAdaptiveLock> guard(Lock);

    if (!isPerStatementExecution) {
        InsertQuery(compileResult);
    }
    if (isEnableAstCache && compileResult->GetAst()) {
        InsertAst(compileResult);
    }

    auto it = Index.emplace(compileResult->Uid, TCacheEntry{compileResult, TAppData::TimeProvider->Now() + Ttl});
    Y_ABORT_UNLESS(it.second);

    TItem* item = &const_cast<TItem&>(*it.first);
    auto removedItem = List.Insert(item);

    IncBytes(item->Value.CompileResult->PreparedQuery->ByteSize());

    if (removedItem) {
        DecBytes(removedItem->Value.CompileResult->PreparedQuery->ByteSize());

        auto queryId = *removedItem->Value.CompileResult->Query;
        QueryIndex.erase(queryId);
        if (removedItem->Value.CompileResult->GetAst()) {
            AstIndex.erase(GetQueryIdWithAst(queryId, *removedItem->Value.CompileResult->GetAst()));
        }
        auto indexIt = Index.find(*removedItem);
        if (indexIt != Index.end()) {
            Index.erase(indexIt);
        }
    }

    Y_ABORT_UNLESS(List.GetSize() == Index.size());

    return removedItem != nullptr;
}

void TKqpQueryCache::AttachReplayMessage(const TString uid, TString replayMessage) {
    TGuard<TAdaptiveLock> guard(Lock);

    auto it = Index.find(TItem(uid));
    if (it != Index.end()) {
        TItem* item = &const_cast<TItem&>(*it);
        DecBytes(item->Value.ReplayMessage.size());
        item->Value.ReplayMessage = replayMessage;
        item->Value.LastReplayTime = TInstant::Now();
        IncBytes(replayMessage.size());
    }
}

TString TKqpQueryCache::ReplayMessageByUid(const TString uid, TDuration timeout) {
    TGuard<TAdaptiveLock> guard(Lock);

    auto it = Index.find(TItem(uid));
    if (it != Index.end()) {
        TInstant& lastReplayTime = const_cast<TItem&>(*it).Value.LastReplayTime;
        TInstant now = TInstant::Now();
        if (lastReplayTime + timeout < now) {
            lastReplayTime = now;
            return it->Value.ReplayMessage;
        }
    }
    return "";
}

TKqpCompileResult::TConstPtr TKqpQueryCache::FindByUidImpl(const TString& uid, bool promote) {
    auto it = Index.find(TItem(uid));
    if (it != Index.end()) {
        TItem* item = &const_cast<TItem&>(*it);
        if (promote) {
            item->Value.ExpiredAt = TAppData::TimeProvider->Now() + Ttl;
            List.Promote(item);
        }

        return item->Value.CompileResult;
    }

    return nullptr;
}

TKqpCompileResult::TConstPtr TKqpQueryCache::FindByQueryImpl(const TKqpQueryId& query, bool promote) {
    auto uid = QueryIndex.FindPtr(query);
    if (!uid) {
        return nullptr;
    }

    // we're holding read and assume it's recursive
    return FindByUidImpl(*uid, promote);
}

bool TKqpQueryCache::EraseByUidImpl(const TString& uid) {
    auto it = Index.find(TItem(uid));
    if (it == Index.end()) {
        return false;
    }

    TItem* item = &const_cast<TItem&>(*it);
    List.Erase(item);

    DecBytes(item->Value.CompileResult->PreparedQuery->ByteSize());
    DecBytes(item->Value.ReplayMessage.size());

    Y_ABORT_UNLESS(item->Value.CompileResult);
    Y_ABORT_UNLESS(item->Value.CompileResult->Query);
    auto queryId = *item->Value.CompileResult->Query;
    QueryIndex.erase(queryId);
    if (item->Value.CompileResult->GetAst()) {
        AstIndex.erase(GetQueryIdWithAst(queryId, *item->Value.CompileResult->GetAst()));
    }

    Index.erase(it);

    Y_ABORT_UNLESS(List.GetSize() == Index.size());
    return true;
}

void TKqpQueryCache::Replace(const TKqpCompileResult::TConstPtr& compileResult) {
    TGuard<TAdaptiveLock> guard(Lock);

    auto it = Index.find(TItem(compileResult->Uid));
    if (it != Index.end()) {
        TItem& item = const_cast<TItem&>(*it);
        item.Value.CompileResult = compileResult;
    }
}

// find by either uid or query
TKqpCompileResult::TConstPtr TKqpQueryCache::Find(
    const TMaybe<TString>& uid,
    TMaybe<TKqpQueryId>& query,
    TKqpTempTablesState::TConstPtr tempTablesState,
    bool promote,
    const NACLib::TSID& userSid,
    TIntrusivePtr<TKqpCounters> counters,
    TKqpDbCountersPtr& dbCounters,
    const TActorId& sender,
    const TActorContext& ctx)
{
    TGuard<TAdaptiveLock> guard(Lock);

    *counters->CompileQueryCacheSize = SizeImpl();
    *counters->CompileQueryCacheBytes = BytesImpl();

    if (uid) {
        counters->ReportCompileRequestGet(dbCounters);

        auto compileResult = FindByUidImpl(*uid, promote);
        if (HasTempTablesNameClashes(compileResult, tempTablesState)) {
            compileResult = nullptr;
        }

        if (compileResult) {
            Y_ENSURE(compileResult->Query);
            if (compileResult->Query->UserSid == userSid) {
                counters->ReportQueryCacheHit(dbCounters, true);

                LOG_DEBUG_S(ctx, NKikimrServices::KQP_COMPILE_SERVICE, "Served query from cache by uid"
                    << ", sender: " << sender
                    << ", queryUid: " << *uid);

                return compileResult;
            } else {
                LOG_NOTICE_S(ctx, NKikimrServices::KQP_COMPILE_SERVICE, "Non-matching user sid for query"
                    << ", sender: " << sender
                    << ", queryUid: " << *uid
                    << ", expected sid: " <<  compileResult->Query->UserSid
                    << ", actual sid: " << userSid);
            }
        }

        return nullptr;
    }

    Y_ENSURE(query);

    if (query->UserSid.empty()) {
        query->UserSid = userSid;
    } else {
        Y_ENSURE(query->UserSid == userSid);
    }

    LOG_DEBUG_S(ctx, NKikimrServices::KQP_COMPILE_SERVICE, "Try to find query by queryId, queryId: "
        << query->SerializeToString());
    auto compileResult = FindByQueryImpl(*query, promote);
    if (HasTempTablesNameClashes(compileResult, tempTablesState)) {
        return nullptr;
    }

    if (compileResult) {
        counters->ReportQueryCacheHit(dbCounters, true);
        LOG_DEBUG_S(ctx, NKikimrServices::KQP_COMPILE_SERVICE, "Served query from cache from query text"
            << ", sender: " << sender
            << ", queryUid: " << compileResult->Uid);

        return compileResult;
    }

    // note, we don't report cache miss, because it's up to caller to decide what to do:
    // in particular, session actor will go to the compile service, which will actually report the miss.

    return nullptr;
}

TKqpCompileResult::TConstPtr TKqpQueryCache::FindByAst(
    const TKqpQueryId& query,
    const NYql::TAstParseResult& ast,
    bool promote)
{
    TGuard<TAdaptiveLock> guard(Lock);

    auto uid = AstIndex.FindPtr(GetQueryIdWithAst(query, ast));
    if (!uid) {
        return nullptr;
    }

    return FindByUidImpl(*uid, promote);
}

size_t TKqpQueryCache::EraseExpiredQueries() {
    TGuard<TAdaptiveLock> guard(Lock);

    auto prevSize = SizeImpl();

    auto now = TAppData::TimeProvider->Now();
    while (List.GetSize() && List.GetOldest()->Value.ExpiredAt <= now) {
        EraseByUidImpl(List.GetOldest()->Key);
    }

    Y_ABORT_UNLESS(List.GetSize() == Index.size());
    return prevSize - SizeImpl();
}

void TKqpQueryCache::Clear() {
    TGuard<TAdaptiveLock> guard(Lock);

    List = TList(List.GetMaxSize());
    Index.clear();
    QueryIndex.clear();
    AstIndex.clear();
    ByteSize = 0;
}

void TKqpQueryCache::InsertQuery(const TKqpCompileResult::TConstPtr& compileResult) {
    Y_ENSURE(compileResult->Query);
    auto& query = *compileResult->Query;

    YQL_ENSURE(compileResult->PreparedQuery);

    auto queryIt = QueryIndex.emplace(query, compileResult->Uid);
    if (!queryIt.second) {
        EraseByUidImpl(compileResult->Uid);
        QueryIndex.erase(query);
    }
    Y_ENSURE(queryIt.second);
}

TKqpQueryId TKqpQueryCache::GetQueryIdWithAst(const TKqpQueryId& query, const NYql::TAstParseResult& ast) {
    Y_ABORT_UNLESS(ast.Root);
    std::shared_ptr<std::map<TString, Ydb::Type>> astPgParams;
    if (query.QueryParameterTypes || ast.PgAutoParamValues) {
        astPgParams = std::make_shared<std::map<TString, Ydb::Type>>();
        if (query.QueryParameterTypes) {
            for (const auto& [name, param] : *query.QueryParameterTypes) {
                astPgParams->insert({name, param});
            }
        }
        if (ast.PgAutoParamValues) {
            const auto& params = dynamic_cast<TKqpAutoParamBuilder*>(ast.PgAutoParamValues.Get())->Values;
            for (const auto& [name, param] : params) {
                astPgParams->insert({name, param.Gettype()});
            }
        }
    }
    return TKqpQueryId{query.Cluster, query.Database, query.DatabaseId, ast.Root->ToString(), query.Settings, astPgParams, query.GUCSettings};
}

//

bool HasTempTablesNameClashes(
    TKqpCompileResult::TConstPtr compileResult,
    TKqpTempTablesState::TConstPtr tempTablesState,
    bool withSessionId)
{
    if (!compileResult) {
        return false;
    }
    if (!compileResult->PreparedQuery) {
        return false;
    }

    return compileResult->PreparedQuery->HasTempTables(tempTablesState, withSessionId);
}

IActor* CreateKqpCompileService(
    TKqpQueryCachePtr queryCache,
    const TTableServiceConfig& tableServiceConfig, const TQueryServiceConfig& queryServiceConfig,
    const TKqpSettings::TConstPtr& kqpSettings, TIntrusivePtr<TModuleResolverState> moduleResolverState, TIntrusivePtr<TKqpCounters> counters,
    std::shared_ptr<IQueryReplayBackendFactory> queryReplayFactory,
    std::optional<TKqpFederatedQuerySetup> federatedQuerySetup)
{
    return new TKqpCompileService(
        std::move(queryCache),
        tableServiceConfig, queryServiceConfig, kqpSettings, moduleResolverState, counters,
                                  std::move(queryReplayFactory), federatedQuerySetup);
}

} // namespace NKqp
} // namespace NKikimr<|MERGE_RESOLUTION|>--- conflicted
+++ resolved
@@ -279,11 +279,7 @@
     void HandleConfig(NConsole::TEvConsole::TEvConfigNotificationRequest::TPtr& ev) {
         auto &event = ev->Get()->Record;
 
-<<<<<<< HEAD
-=======
         bool allowMultiBroadcasts = TableServiceConfig.GetAllowMultiBroadcasts();
-        bool enableKqpDataQueryStreamLookup = TableServiceConfig.GetEnableKqpDataQueryStreamLookup();
->>>>>>> 0076d49b
         bool enableKqpDataQueryStreamIdxLookupJoin = TableServiceConfig.GetEnableKqpDataQueryStreamIdxLookupJoin();
         bool enableKqpScanQueryStreamIdxLookupJoin = TableServiceConfig.GetEnableKqpScanQueryStreamIdxLookupJoin();
 
