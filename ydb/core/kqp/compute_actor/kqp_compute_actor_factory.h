--- conflicted
+++ resolved
@@ -132,11 +132,7 @@
         TString Database;
 
         NScheduler::NHdrf::NDynamic::TQueryPtr Query;
-<<<<<<< HEAD
-#endif
         bool StartCA = true;
-=======
->>>>>>> 1660b287
     };
 
     typedef std::variant<TActorId, NKikimr::NKqp::NRm::TKqpRMAllocateResult> TActorStartResult;
