--- conflicted
+++ resolved
@@ -33,11 +33,7 @@
         YQL_ENSURE(GetTask().GetMeta().UnpackTo(Meta.Get()), "Invalid task meta: " << GetTask().GetMeta().DebugString());
         YQL_ENSURE(Meta->GetReads().size() == 1);
         YQL_ENSURE(!Meta->GetReads()[0].GetKeyRanges().empty());
-<<<<<<< HEAD
-        YQL_ENSURE(!Meta->GetTable().GetSysViewInfo().empty() || Meta->GetTable().HasSysViewType());
-=======
         YQL_ENSURE(!Meta->GetTable().GetSysViewInfo().empty() || Meta->GetTable().HasSysViewInfo());
->>>>>>> 832cd121
     }
 }
 
@@ -126,19 +122,11 @@
         ScanData->TaskId = GetTask().GetId();
         ScanData->TableReader = CreateKqpTableReader(*ScanData, *ComputeCtx.StartTs, *ComputeCtx.InputConsumed);
 
-<<<<<<< HEAD
-        TMaybe<NKikimrSysView::ESysViewType> sysViewType;
-        if (Meta->GetTable().HasSysViewType()) {
-            sysViewType = Meta->GetTable().GetSysViewType();
-        }
-        auto scanActor = NSysView::CreateSystemViewScan(SelfId(), 0, ScanData->TableId, ScanData->TablePath, sysViewType,
-=======
         TMaybe<NKikimrSysView::TSysViewDescription> SysViewInfo;
         if (Meta->GetTable().HasSysViewDescription()) {
             SysViewInfo = Meta->GetTable().GetSysViewDescription();
         }
         auto scanActor = NSysView::CreateSystemViewScan(SelfId(), 0, ScanData->TableId, ScanData->TablePath, SysViewInfo,
->>>>>>> 832cd121
                                                         ranges, columns, UserToken, Database, reverse);
 
         if (!scanActor) {
