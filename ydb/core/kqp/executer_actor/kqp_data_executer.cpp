--- conflicted
+++ resolved
@@ -95,13 +95,8 @@
 
     TKqpDataExecuter(IKqpGateway::TExecPhysicalRequest&& request, const TString& database,
         const TIntrusiveConstPtr<NACLib::TUserToken>& userToken,
-<<<<<<< HEAD
-        TResultSetFormatSettings resultSetFormatSettings, TKqpRequestCounters::TPtr counters, bool streamResult,
-        const NKikimrConfig::TTableServiceConfig& tableServiceConfig,
-=======
-        TKqpRequestCounters::TPtr counters, bool streamResult,
-        const TExecuterConfig& executerConfig,
->>>>>>> 39fa976d
+        TResultSetFormatSettings resultSetFormatSettings, TKqpRequestCounters::TPtr counters,
+        bool streamResult, const TExecuterConfig& executerConfig,
         NYql::NDq::IDqAsyncIoFactory::TPtr asyncIoFactory,
         const TActorId& creator, const TIntrusivePtr<TUserRequestContext>& userRequestContext,
         ui32 statementResultIndex, const std::optional<TKqpFederatedQuerySetup>& federatedQuerySetup,
@@ -110,15 +105,10 @@
         const TShardIdToTableInfoPtr& shardIdToTableInfo,
         const IKqpTransactionManagerPtr& txManager,
         const TActorId bufferActorId,
-<<<<<<< HEAD
         TMaybe<TBatchOperationSettings> batchOperationSettings)
-        : TBase(std::move(request), std::move(asyncIoFactory), federatedQuerySetup, GUCSettings, database, userToken, std::move(resultSetFormatSettings),
-            counters, tableServiceConfig, userRequestContext, statementResultIndex, TWilsonKqp::DataExecuter,
-=======
-        TMaybe<NBatchOperations::TSettings> batchOperationSettings = Nothing())
         : TBase(std::move(request), std::move(asyncIoFactory), federatedQuerySetup, GUCSettings, std::move(partitionPrunerConfig),
-            database, userToken, counters, executerConfig, userRequestContext, statementResultIndex, TWilsonKqp::DataExecuter,
->>>>>>> 39fa976d
+            database, userToken, std::move(resultSetFormatSettings), counters,
+            executerConfig, userRequestContext, statementResultIndex, TWilsonKqp::DataExecuter,
             "DataExecuter", streamResult, bufferActorId, txManager, std::move(batchOperationSettings))
         , ShardIdToTableInfo(shardIdToTableInfo)
         , AllowOlapDataQuery(executerConfig.TableServiceConfig.GetAllowOlapDataQuery())
@@ -3106,11 +3096,7 @@
 } // namespace
 
 IActor* CreateKqpDataExecuter(IKqpGateway::TExecPhysicalRequest&& request, const TString& database, const TIntrusiveConstPtr<NACLib::TUserToken>& userToken,
-<<<<<<< HEAD
-    TResultSetFormatSettings resultSetFormatSettings, TKqpRequestCounters::TPtr counters, bool streamResult, const NKikimrConfig::TTableServiceConfig& tableServiceConfig,
-=======
-    TKqpRequestCounters::TPtr counters, bool streamResult, const TExecuterConfig& executerConfig,
->>>>>>> 39fa976d
+    TResultSetFormatSettings resultSetFormatSettings, TKqpRequestCounters::TPtr counters, bool streamResult, const TExecuterConfig& executerConfig,
     NYql::NDq::IDqAsyncIoFactory::TPtr asyncIoFactory, const TActorId& creator,
     const TIntrusivePtr<TUserRequestContext>& userRequestContext, ui32 statementResultIndex,
     const std::optional<TKqpFederatedQuerySetup>& federatedQuerySetup, const TGUCSettings::TPtr& GUCSettings,
@@ -3118,11 +3104,7 @@
     const IKqpTransactionManagerPtr& txManager, const TActorId bufferActorId,
     TMaybe<NBatchOperations::TSettings> batchOperationSettings)
 {
-<<<<<<< HEAD
-    return new TKqpDataExecuter(std::move(request), database, userToken, std::move(resultSetFormatSettings), counters, streamResult, tableServiceConfig,
-=======
-    return new TKqpDataExecuter(std::move(request), database, userToken, counters, streamResult, executerConfig,
->>>>>>> 39fa976d
+    return new TKqpDataExecuter(std::move(request), database, userToken, std::move(resultSetFormatSettings), counters, streamResult, executerConfig,
         std::move(asyncIoFactory), creator, userRequestContext, statementResultIndex, federatedQuerySetup, GUCSettings,
         std::move(partitionPrunerConfig), shardIdToTableInfo, txManager, bufferActorId, std::move(batchOperationSettings));
 }
