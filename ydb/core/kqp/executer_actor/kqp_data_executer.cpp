#include "kqp_executer.h"
#include "kqp_executer_impl.h"
#include "kqp_locks_helper.h"
#include "kqp_partition_helper.h"
#include "kqp_planner.h"
#include "kqp_table_resolver.h"
#include "kqp_tasks_validate.h"
#include "kqp_shards_resolver.h"

#include <ydb/core/base/appdata.h>
#include <ydb/core/base/tablet_pipecache.h>
#include <ydb/library/wilson_ids/wilson.h>
#include <ydb/core/client/minikql_compile/db_key_resolver.h>
#include <ydb/core/kqp/common/kqp_data_integrity_trails.h>
#include <ydb/core/kqp/common/kqp_yql.h>
#include <ydb/core/kqp/compute_actor/kqp_compute_actor.h>
#include <ydb/core/kqp/common/kqp_tx.h>
#include <ydb/core/kqp/common/kqp.h>
#include <ydb/core/kqp/runtime/kqp_transport.h>
#include <ydb/core/kqp/opt/kqp_query_plan.h>
#include <ydb/core/tx/columnshard/columnshard.h>
#include <ydb/core/tx/datashard/datashard.h>
#include <ydb/core/tx/long_tx_service/public/events.h>
#include <ydb/core/tx/long_tx_service/public/lock_handle.h>
#include <ydb/core/tx/tx_proxy/proxy.h>
#include <ydb/core/persqueue/events/global.h>

#include <ydb/library/yql/dq/runtime/dq_columns_resolve.h>
#include <ydb/library/yql/dq/tasks/dq_connection_builder.h>
#include <ydb/library/yql/public/issue/yql_issue_message.h>


namespace NKikimr {
namespace NKqp {

using namespace NYql;
using namespace NYql::NDq;
using namespace NLongTxService;

namespace {

static constexpr TDuration MinReattachDelay = TDuration::MilliSeconds(10);
static constexpr TDuration MaxReattachDelay = TDuration::MilliSeconds(100);
static constexpr TDuration MaxReattachDuration = TDuration::Seconds(4);
static constexpr ui32 ReplySizeLimit = 48 * 1024 * 1024; // 48 MB

class TKqpDataExecuter : public TKqpExecuterBase<TKqpDataExecuter, EExecType::Data> {
    using TBase = TKqpExecuterBase<TKqpDataExecuter, EExecType::Data>;
    using TKqpSnapshot = IKqpGateway::TKqpSnapshot;

    struct TReattachState {
        TDuration Delay;
        TInstant Deadline;
        ui64 Cookie = 0;
        bool Reattaching = false;

        bool ShouldReattach(TInstant now) {
            ++Cookie; // invalidate any previous cookie

            if (!Reattaching) {
                Deadline = now + MaxReattachDuration;
                Delay = TDuration::Zero();
                Reattaching = true;
                return true;
            }

            TDuration left = Deadline - now;
            if (!left) {
                Reattaching = false;
                return false;
            }

            Delay *= 2.0;
            if (Delay < MinReattachDelay) {
                Delay = MinReattachDelay;
            } else if (Delay > MaxReattachDelay) {
                Delay = MaxReattachDelay;
            }

            // Add ±10% jitter
            Delay *= 0.9 + 0.2 * TAppData::RandomProvider->GenRandReal4();
            if (Delay > left) {
                Delay = left;
            }

            return true;
        }

        void Reattached() {
            Reattaching = false;
        }
    };

    struct TShardState {
        enum class EState {
            Initial,
            Preparing,      // planned tx only
            Prepared,       // planned tx only
            Executing,
            Finished
        };

        EState State = EState::Initial;
        TSet<ui64> TaskIds;

        struct TDatashardState {
            ui64 ShardMinStep = 0;
            ui64 ShardMaxStep = 0;
            ui64 ReadSize = 0;
            bool ShardReadLocks = false;
            bool Follower = false;
        };
        TMaybe<TDatashardState> DatashardState;

        TReattachState ReattachState;
        ui32 RestartCount = 0;
        bool Restarting = false;
    };

public:
    static constexpr NKikimrServices::TActivity::EType ActorActivityType() {
        return NKikimrServices::TActivity::KQP_DATA_EXECUTER_ACTOR;
    }

    TKqpDataExecuter(IKqpGateway::TExecPhysicalRequest&& request, const TString& database,
        const TIntrusiveConstPtr<NACLib::TUserToken>& userToken,
        TKqpRequestCounters::TPtr counters, bool streamResult,
        const NKikimrConfig::TTableServiceConfig& tableServiceConfig,
        NYql::NDq::IDqAsyncIoFactory::TPtr asyncIoFactory,
        const TActorId& creator, const TIntrusivePtr<TUserRequestContext>& userRequestContext,
        const bool useEvWrite, ui32 statementResultIndex, const std::optional<TKqpFederatedQuerySetup>& federatedQuerySetup,
        const TGUCSettings::TPtr& GUCSettings, const TShardIdToTableInfoPtr& shardIdToTableInfo, const bool htapTx)
        : TBase(std::move(request), database, userToken, counters, tableServiceConfig,
            userRequestContext, statementResultIndex, TWilsonKqp::DataExecuter, "DataExecuter", streamResult)
        , AsyncIoFactory(std::move(asyncIoFactory))
        , UseEvWrite(useEvWrite)
        , FederatedQuerySetup(federatedQuerySetup)
        , GUCSettings(GUCSettings)
        , ShardIdToTableInfo(shardIdToTableInfo)
        , HtapTx(htapTx)
    {
        Target = creator;

        YQL_ENSURE(Request.IsolationLevel != NKikimrKqp::ISOLATION_LEVEL_UNDEFINED);

        if (Request.AcquireLocksTxId || Request.LocksOp == ELocksOp::Commit || Request.LocksOp == ELocksOp::Rollback) {
            YQL_ENSURE(Request.IsolationLevel == NKikimrKqp::ISOLATION_LEVEL_SERIALIZABLE);
        }

        ReadOnlyTx = IsReadOnlyTx();
    }

    void CheckExecutionComplete() {
        ui32 notFinished = 0;
        for (const auto& x : ShardStates) {
            if (x.second.State != TShardState::EState::Finished) {
                notFinished++;
                LOG_D("ActorState: " << CurrentStateFuncName()
                    << ", datashard " << x.first << " not finished yet: " << ToString(x.second.State));
            }
        }
        if (notFinished == 0 && TBase::CheckExecutionComplete()) {
            return;
        }

        if (IsDebugLogEnabled()) {
            auto sb = TStringBuilder() << "ActorState: " << CurrentStateFuncName()
                << ", waiting for " << (Planner ? Planner->GetPendingComputeActors().size() : 0) << " compute actor(s) and "
                << notFinished << " datashard(s): ";
            if (Planner) {
                for (const auto& shardId : Planner->GetPendingComputeActors()) {
                    sb << "CA " << shardId.first << ", ";
                }
            }
            for (const auto& [shardId, shardState] : ShardStates) {
                if (shardState.State != TShardState::EState::Finished) {
                    sb << "DS " << shardId << " (" << ToString(shardState.State) << "), ";
                }
            }
            LOG_D(sb);
        }
    }

    bool ForceAcquireSnapshot() const {
        const bool forceSnapshot = (
            ReadOnlyTx &&
            !ImmediateTx &&
            !HasPersistentChannels &&
            !HasOlapTable &&
            (!Database.empty() || AppData()->EnableMvccSnapshotWithLegacyDomainRoot)
        );

        return forceSnapshot;
    }

    bool GetUseFollowers() const {
        return (
            // first, we must specify read stale flag.
            Request.IsolationLevel == NKikimrKqp::ISOLATION_LEVEL_READ_STALE &&
            // next, if snapshot is already defined, so in this case followers are not allowed.
            !GetSnapshot().IsValid() &&
            // ensure that followers are allowed only for read only transactions.
            ReadOnlyTx &&
            // if we are forced to acquire snapshot by some reason, so we cannot use followers.
            !ForceAcquireSnapshot()
        );
    }

    void Finalize() {
        YQL_ENSURE(!AlreadyReplied);
        if (LocksBroken) {
            YQL_ENSURE(ResponseEv->BrokenLockShardId);
            return ReplyErrorAndDie(Ydb::StatusIds::ABORTED, {});
        }

        ResponseEv->Record.MutableResponse()->SetStatus(Ydb::StatusIds::SUCCESS);
        Counters->TxProxyMon->ReportStatusOK->Inc();

        auto addLocks = [this](const ui64 taskId, const auto& data) {
            if (data.GetData().template Is<NKikimrTxDataShard::TEvKqpInputActorResultInfo>()) {
                NKikimrTxDataShard::TEvKqpInputActorResultInfo info;
                YQL_ENSURE(data.GetData().UnpackTo(&info), "Failed to unpack settings");
                for (auto& lock : info.GetLocks()) {
                    Locks.push_back(lock);

                    const auto& task = TasksGraph.GetTask(taskId);
                    const auto& stageInfo = TasksGraph.GetStageInfo(task.StageId);
                    ShardIdToTableInfo->Add(lock.GetDataShard(), stageInfo.Meta.TableKind == ETableKind::Olap, stageInfo.Meta.TablePath);
                }
            } else if (data.GetData().template Is<NKikimrKqp::TEvKqpOutputActorResultInfo>()) {
                NKikimrKqp::TEvKqpOutputActorResultInfo info;
                YQL_ENSURE(data.GetData().UnpackTo(&info), "Failed to unpack settings");
                for (auto& lock : info.GetLocks()) {
                    Locks.push_back(lock);

                    const auto& task = TasksGraph.GetTask(taskId);
                    const auto& stageInfo = TasksGraph.GetStageInfo(task.StageId);
                    ShardIdToTableInfo->Add(lock.GetDataShard(), stageInfo.Meta.TableKind == ETableKind::Olap, stageInfo.Meta.TablePath);
                }
            }
        };

        for (auto& [_, extraData] : ExtraData) {
            for (const auto& source : extraData.Data.GetSourcesExtraData()) {
                addLocks(extraData.TaskId, source);
            }
            for (const auto& transform : extraData.Data.GetInputTransformsData()) {
                addLocks(extraData.TaskId, transform);
            }
            for (const auto& sink : extraData.Data.GetSinksExtraData()) {
                addLocks(extraData.TaskId, sink);
            }
            if (extraData.Data.HasComputeExtraData()) {
                addLocks(extraData.TaskId, extraData.Data.GetComputeExtraData());
            }
        }

        ResponseEv->Snapshot = GetSnapshot();

        if (!Locks.empty()) {
            if (LockHandle) {
                ResponseEv->LockHandle = std::move(LockHandle);
            }
            BuildLocks(*ResponseEv->Record.MutableResponse()->MutableResult()->MutableLocks(), Locks);
        }

        auto resultSize = ResponseEv->GetByteSize();
        if (resultSize > (int)ReplySizeLimit) {
            TString message;
            if (ResponseEv->TxResults.size() == 1 && !ResponseEv->TxResults[0].QueryResultIndex.Defined()) {
                message = TStringBuilder() << "Intermediate data materialization exceeded size limit"
                    << " (" << resultSize << " > " << ReplySizeLimit << ")."
                    << " This usually happens when trying to write large amounts of data or to perform lookup"
                    << " by big collection of keys in single query. Consider using smaller batches of data.";
            } else {
                message = TStringBuilder() << "Query result size limit exceeded. ("
                    << resultSize << " > " << ReplySizeLimit << ")";
            }

            auto issue = YqlIssue({}, TIssuesIds::KIKIMR_RESULT_UNAVAILABLE, message);
            ReplyErrorAndDie(Ydb::StatusIds::PRECONDITION_FAILED, issue);
            Counters->Counters->TxReplySizeExceededError->Inc();
            return;
        }

        LWTRACK(KqpDataExecuterFinalize, ResponseEv->Orbit, TxId, LastShard, ResponseEv->ResultsSize(), ResponseEv->GetByteSize());

        ExecuterSpan.EndOk();

        AlreadyReplied = true;
        PassAway();
    }

    STATEFN(WaitResolveState) {
        try {
            switch (ev->GetTypeRewrite()) {
                hFunc(TEvKqpExecuter::TEvTableResolveStatus, HandleResolve);
                hFunc(TEvKqpExecuter::TEvShardsResolveStatus, HandleResolve);
                hFunc(TEvPrivate::TEvResourcesSnapshot, HandleResolve);
                hFunc(TEvSaveScriptExternalEffectResponse, HandleResolve);
                hFunc(TEvDescribeSecretsResponse, HandleResolve);
                hFunc(TEvKqp::TEvAbortExecution, HandleAbortExecution);
                default:
                    UnexpectedEvent("WaitResolveState", ev->GetTypeRewrite());
            }

        } catch (const yexception& e) {
            InternalError(e.what());
        } catch (const TMemoryLimitExceededException&) {
            RuntimeError(Ydb::StatusIds::PRECONDITION_FAILED, NYql::TIssues({NYql::TIssue(BuildMemoryLimitExceptionMessage())}));
        }
        ReportEventElapsedTime();
    }

private:
    bool IsCancelAfterAllowed(const TEvKqp::TEvAbortExecution::TPtr& ev) const {
        return ReadOnlyTx || ev->Get()->Record.GetStatusCode() != NYql::NDqProto::StatusIds::CANCELLED;
    }

    TString CurrentStateFuncName() const override {
        const auto& func = CurrentStateFunc();
        if (func == &TThis::PrepareState) {
            return "PrepareState";
        } else if (func == &TThis::ExecuteState) {
            return "ExecuteState";
        } else if (func == &TThis::WaitSnapshotState) {
            return "WaitSnapshotState";
        } else if (func == &TThis::WaitResolveState) {
            return "WaitResolveState";
        } else if (func == &TThis::WaitShutdownState) {
            return "WaitShutdownState";
        } else {
            return TBase::CurrentStateFuncName();
        }
    }

    STATEFN(PrepareState) {
        try {
            switch (ev->GetTypeRewrite()) {
                hFunc(TEvColumnShard::TEvProposeTransactionResult, HandlePrepare);
                hFunc(TEvDataShard::TEvProposeTransactionResult, HandlePrepare);
                hFunc(TEvDataShard::TEvProposeTransactionRestart, HandleExecute);
                hFunc(TEvDataShard::TEvProposeTransactionAttachResult, HandlePrepare);
                hFunc(TEvPersQueue::TEvProposeTransactionResult, HandlePrepare);
                hFunc(NKikimr::NEvents::TDataEvents::TEvWriteResult, HandlePrepare);
                hFunc(TEvPrivate::TEvReattachToShard, HandleExecute);
                hFunc(TEvDqCompute::TEvState, HandlePrepare); // from CA
                hFunc(TEvDqCompute::TEvChannelData, HandleChannelData); // from CA
                hFunc(TEvKqpExecuter::TEvStreamDataAck, HandleStreamAck);
                hFunc(TEvPipeCache::TEvDeliveryProblem, HandlePrepare);
                hFunc(TEvKqp::TEvAbortExecution, HandlePrepare);
                hFunc(TEvents::TEvUndelivered, HandleUndelivered);
                hFunc(TEvInterconnect::TEvNodeDisconnected, HandleDisconnected);
                hFunc(TEvKqpNode::TEvStartKqpTasksResponse, HandleStartKqpTasksResponse);
                IgnoreFunc(TEvInterconnect::TEvNodeConnected);
                default: {
                    CancelProposal(0);
                    UnexpectedEvent("PrepareState", ev->GetTypeRewrite());
                }
            }
        } catch (const yexception& e) {
            CancelProposal(0);
            InternalError(e.what());
        } catch (const TMemoryLimitExceededException& e) {
            CancelProposal(0);
            RuntimeError(Ydb::StatusIds::PRECONDITION_FAILED, NYql::TIssues({NYql::TIssue(BuildMemoryLimitExceptionMessage())}));
        }

        ReportEventElapsedTime();
    }

    void HandlePrepare(TEvPersQueue::TEvProposeTransactionResult::TPtr& ev) {
        auto& event = ev->Get()->Record;
        const ui64 tabletId = event.GetOrigin();

        LOG_D("Got propose result" <<
              ", PQ tablet: " << tabletId <<
              ", status: " << NKikimrPQ::TEvProposeTransactionResult_EStatus_Name(event.GetStatus()));

        TShardState* state = ShardStates.FindPtr(tabletId);
        YQL_ENSURE(state, "Unexpected propose result from unknown PQ tablet " << tabletId);

        switch (event.GetStatus()) {
        case NKikimrPQ::TEvProposeTransactionResult::PREPARED:
            if (!ShardPrepared(*state, event)) {
                return CancelProposal(tabletId);
            }
            return CheckPrepareCompleted();
        case NKikimrPQ::TEvProposeTransactionResult::COMPLETE:
            YQL_ENSURE(false);
        default:
            CancelProposal(tabletId);
            return PQTabletError(event);
        }
    }

    void HandlePrepare(TEvDataShard::TEvProposeTransactionResult::TPtr& ev) {
        TEvDataShard::TEvProposeTransactionResult* res = ev->Get();
        ResponseEv->Orbit.Join(res->Orbit);
        const ui64 shardId = res->GetOrigin();
        TShardState* shardState = ShardStates.FindPtr(shardId);
        YQL_ENSURE(shardState, "Unexpected propose result from unknown tabletId " << shardId);

        LOG_D("Got propose result, shard: " << shardId << ", status: "
            << NKikimrTxDataShard::TEvProposeTransactionResult_EStatus_Name(res->GetStatus())
            << ", error: " << res->GetError());

        if (Stats) {
            Stats->AddDatashardPrepareStats(std::move(*res->Record.MutableTxStats()));
        }

        switch (res->GetStatus()) {
            case NKikimrTxDataShard::TEvProposeTransactionResult::PREPARED: {
                if (!ShardPrepared(*shardState, res->Record)) {
                    return CancelProposal(shardId);
                }
                return CheckPrepareCompleted();
            }
            case NKikimrTxDataShard::TEvProposeTransactionResult::COMPLETE: {
                YQL_ENSURE(false);
            }
            default: {
                CancelProposal(shardId);
                return ShardError(res->Record);
            }
        }
    }

    void HandlePrepare(TEvColumnShard::TEvProposeTransactionResult::TPtr& ev) {
        TEvColumnShard::TEvProposeTransactionResult* res = ev->Get();
        const ui64 shardId = res->Record.GetOrigin();
        TShardState* shardState = ShardStates.FindPtr(shardId);
        YQL_ENSURE(shardState, "Unexpected propose result from unknown tabletId " << shardId);

        LOG_D("Got propose result, shard: " << shardId << ", status: "
            << NKikimrTxColumnShard::EResultStatus_Name(res->Record.GetStatus())
            << ", error: " << res->Record.GetStatusMessage());

//        if (Stats) {
//            Stats->AddDatashardPrepareStats(std::move(*res->Record.MutableTxStats()));
//        }

        switch (res->Record.GetStatus()) {
            case NKikimrTxColumnShard::EResultStatus::PREPARED:
            {
                if (!ShardPrepared(*shardState, res->Record)) {
                    return CancelProposal(shardId);
                }
                return CheckPrepareCompleted();
            }
            case NKikimrTxColumnShard::EResultStatus::SUCCESS:
            {
                YQL_ENSURE(false);
            }
            default:
            {
                CancelProposal(shardId);
                return ShardError(res->Record);
            }
        }
    }

    void HandlePrepare(NKikimr::NEvents::TDataEvents::TEvWriteResult::TPtr& ev) {
        auto* res = ev->Get();

        const ui64 shardId = res->Record.GetOrigin();
        TShardState* shardState = ShardStates.FindPtr(shardId);
        YQL_ENSURE(shardState, "Unexpected propose result from unknown tabletId " << shardId);

        NYql::TIssues issues;
        NYql::IssuesFromMessage(res->Record.GetIssues(), issues);

        LOG_D("Recv EvWriteResult (prepare) from ShardID=" << shardId
            << ", Status=" << NKikimrDataEvents::TEvWriteResult::EStatus_Name(ev->Get()->GetStatus())
            << ", TxId=" << ev->Get()->Record.GetTxId()
            << ", Locks= " << [&]() {
                TStringBuilder builder;
                for (const auto& lock : ev->Get()->Record.GetTxLocks()) {
                    builder << lock.ShortDebugString();
                }
                return builder;
            }()
            << ", Cookie=" << ev->Cookie
            << ", error=" << issues.ToString());
    
        if (Stats) {
            Stats->AddDatashardPrepareStats(std::move(*res->Record.MutableTxStats()));
        }

        switch (ev->Get()->GetStatus()) {
            case NKikimrDataEvents::TEvWriteResult::STATUS_UNSPECIFIED: {
                YQL_ENSURE(false);
            }
            case NKikimrDataEvents::TEvWriteResult::STATUS_PREPARED: {
                if (!ShardPrepared(*shardState, res->Record)) {
                    return;
                }
                return CheckPrepareCompleted();
            }
            case NKikimrDataEvents::TEvWriteResult::STATUS_COMPLETED: {
                YQL_ENSURE(false);
            }
            case NKikimrDataEvents::TEvWriteResult::STATUS_LOCKS_BROKEN: {
                LOG_D("Broken locks: " << res->Record.DebugString());
                YQL_ENSURE(shardState->State == TShardState::EState::Preparing);
                Counters->TxProxyMon->TxResultAborted->Inc();
                LocksBroken = true;
                ResponseEv->BrokenLockShardId = shardId;

                if (!res->Record.GetTxLocks().empty()) {
                    ResponseEv->BrokenLockPathId = NYql::TKikimrPathId(
                        res->Record.GetTxLocks(0).GetSchemeShard(),
                        res->Record.GetTxLocks(0).GetPathId());
                }
                ReplyErrorAndDie(Ydb::StatusIds::ABORTED, {});
            }
            default:
            {
                return ShardError(res->Record);
            }
        }
    }

    void HandlePrepare(TEvDataShard::TEvProposeTransactionAttachResult::TPtr& ev) {
        const auto& record = ev->Get()->Record;
        const ui64 tabletId = record.GetTabletId();

        auto* shardState = ShardStates.FindPtr(tabletId);
        YQL_ENSURE(shardState, "Unknown tablet " << tabletId);

        if (ev->Cookie != shardState->ReattachState.Cookie) {
            return;
        }

        switch (shardState->State) {
            case TShardState::EState::Preparing:
            case TShardState::EState::Prepared:
                break;
            case TShardState::EState::Initial:
            case TShardState::EState::Executing:
            case TShardState::EState::Finished:
                YQL_ENSURE(false, "Unexpected shard " << tabletId << " state " << ToString(shardState->State));
        }

        if (record.GetStatus() == NKikimrProto::OK) {
            // Transaction still exists at this shard
            LOG_D("Reattached to shard " << tabletId << ", state was: " << ToString(shardState->State));
            shardState->State = TShardState::EState::Prepared;
            shardState->ReattachState.Reattached();
            return CheckPrepareCompleted();
        }

        LOG_E("Shard " << tabletId << " transaction lost during reconnect: " << record.GetStatus());

        CancelProposal(tabletId);
        ReplyTxStateUnknown(tabletId);
    }

    void HandlePrepare(TEvDqCompute::TEvState::TPtr& ev) {
        if (ev->Get()->Record.GetState() == NDqProto::COMPUTE_STATE_FAILURE) {
            CancelProposal(0);
        }
        HandleComputeState(ev);
    }

    void HandlePrepare(TEvPipeCache::TEvDeliveryProblem::TPtr& ev) {
        TEvPipeCache::TEvDeliveryProblem* msg = ev->Get();
        auto* shardState = ShardStates.FindPtr(msg->TabletId);
        YQL_ENSURE(shardState, "EvDeliveryProblem from unknown tablet " << msg->TabletId);

        bool wasRestarting = std::exchange(shardState->Restarting, false);

        // We can only be sure tx was not prepared if initial propose was not delivered
        bool notPrepared = msg->NotDelivered && (shardState->RestartCount == 0);

        switch (shardState->State) {
            case TShardState::EState::Preparing: {
                // Disconnected while waiting for initial propose response

                LOG_I("Shard " << msg->TabletId << " propose error, notDelivered: " << msg->NotDelivered
                    << ", notPrepared: " << notPrepared << ", wasRestart: " << wasRestarting);

                if (notPrepared) {
                    CancelProposal(msg->TabletId);
                    return ReplyUnavailable(TStringBuilder() << "Could not deliver program to shard " << msg->TabletId);
                }

                CancelProposal(0);

                if (wasRestarting) {
                    // We are waiting for propose and have a restarting flag, which means shard was
                    // persisting our tx. We did not receive a reply, so we cannot be sure if it
                    // succeeded or not, but we know that it could not apply any side effects, since
                    // we don't start transaction planning until prepare phase is complete.
                    return ReplyUnavailable(TStringBuilder() << "Could not prepare program on shard " << msg->TabletId);
                }

                return ReplyTxStateUnknown(msg->TabletId);
            }

            case TShardState::EState::Prepared: {
                // Disconnected while waiting for other shards to prepare

                if ((wasRestarting || shardState->ReattachState.Reattaching) &&
                    shardState->ReattachState.ShouldReattach(TlsActivationContext->Now()))
                {
                    LOG_N("Shard " << msg->TabletId << " delivery problem (already prepared, reattaching in "
                        << shardState->ReattachState.Delay << ")");

                    Schedule(shardState->ReattachState.Delay, new TEvPrivate::TEvReattachToShard(msg->TabletId));
                    ++shardState->RestartCount;
                    return;
                }

                LOG_N("Shard " << msg->TabletId << " delivery problem (already prepared)"
                    << (msg->NotDelivered ? ", last message not delivered" : ""));

                CancelProposal(0);
                return ReplyTxStateUnknown(msg->TabletId);
            }

            case TShardState::EState::Initial:
            case TShardState::EState::Executing:
            case TShardState::EState::Finished:
                YQL_ENSURE(false, "Unexpected shard " << msg->TabletId << " state " << ToString(shardState->State));
        }
    }

    void HandlePrepare(TEvKqp::TEvAbortExecution::TPtr& ev) {
        if (IsCancelAfterAllowed(ev)) {
            CancelProposal(0);
            TBase::HandleAbortExecution(ev);
        } else {
            LOG_D("Got TEvAbortExecution from : " << ev->Sender << " but cancelation is not alowed");
        }
    }

    void CancelProposal(ui64 exceptShardId) {
        for (auto& [shardId, state] : ShardStates) {
            if (shardId != exceptShardId &&
                (state.State == TShardState::EState::Preparing
                 || state.State == TShardState::EState::Prepared
                 || (state.State == TShardState::EState::Executing && ImmediateTx)))
            {
                ui64 id = shardId;
                LOG_D("Send CancelTransactionProposal to shard: " << id);

                state.State = TShardState::EState::Finished;

                YQL_ENSURE(state.DatashardState.Defined());
                //nothing to cancel on follower
                if (!state.DatashardState->Follower) {
                    Send(MakePipePerNodeCacheID(/* allowFollowers */ false), new TEvPipeCache::TEvForward(
                        new TEvDataShard::TEvCancelTransactionProposal(TxId), shardId, /* subscribe */ false));
                }
            }
        }
    }

    template<class E>
    bool ShardPreparedImpl(TShardState& state, const E& result) {
        YQL_ENSURE(state.State == TShardState::EState::Preparing);
        state.State = TShardState::EState::Prepared;

        state.DatashardState->ShardMinStep = result.GetMinStep();
        state.DatashardState->ShardMaxStep = result.GetMaxStep();

        ui64 coordinator = 0;
        if (result.DomainCoordinatorsSize()) {
            auto domainCoordinators = TCoordinators(TVector<ui64>(result.GetDomainCoordinators().begin(),
                                                                  result.GetDomainCoordinators().end()));
            coordinator = domainCoordinators.Select(TxId);
        }

        if (coordinator && !TxCoordinator) {
            TxCoordinator = coordinator;
        }

        if (!TxCoordinator || TxCoordinator != coordinator) {
            LOG_E("Handle TEvProposeTransactionResult: unable to select coordinator. Tx canceled, actorId: " << SelfId()
                << ", previously selected coordinator: " << TxCoordinator
                << ", coordinator selected at propose result: " << coordinator);

            Counters->TxProxyMon->TxResultAborted->Inc();
            ReplyErrorAndDie(Ydb::StatusIds::CANCELLED, MakeIssue(
                NKikimrIssues::TIssuesIds::TX_DECLINED_IMPLICIT_COORDINATOR, "Unable to choose coordinator."));
            return false;
        }

        LastPrepareReply = TInstant::Now();
        if (!FirstPrepareReply) {
            FirstPrepareReply = LastPrepareReply;
        }

        return true;
    }

    bool ShardPrepared(TShardState& state, const NKikimrTxDataShard::TEvProposeTransactionResult& result) {
        bool success = ShardPreparedImpl(state, result);
        if (success) {
            state.DatashardState->ReadSize += result.GetReadSize();
        }
        return success;
    }

    bool ShardPrepared(TShardState& state, const NKikimrTxColumnShard::TEvProposeTransactionResult& result) {
        return ShardPreparedImpl(state, result);
    }

    bool ShardPrepared(TShardState& state, const NKikimrPQ::TEvProposeTransactionResult& result) {
        return ShardPreparedImpl(state, result);
    }

    bool ShardPrepared(TShardState& state, const NKikimrDataEvents::TEvWriteResult& result) {
        return ShardPreparedImpl(state, result);
    }

    void ShardError(const NKikimrTxDataShard::TEvProposeTransactionResult& result) {
        if (result.ErrorSize() != 0) {
            TStringBuilder message;
            message << NKikimrTxDataShard::TEvProposeTransactionResult_EStatus_Name(result.GetStatus()) << ": ";
            for (const auto &err : result.GetError()) {
                if (err.GetKind() == NKikimrTxDataShard::TError::REPLY_SIZE_EXCEEDED) {
                    Counters->Counters->DataShardTxReplySizeExceededError->Inc();
                }
                message << "[" << err.GetKind() << "] " << err.GetReason() << "; ";
            }
            LOG_E(message);
        }

        switch (result.GetStatus()) {
            case NKikimrTxDataShard::TEvProposeTransactionResult::OVERLOADED: {
                Counters->TxProxyMon->TxResultShardOverloaded->Inc();
                auto issue = YqlIssue({}, TIssuesIds::KIKIMR_OVERLOADED);
                AddDataShardErrors(result, issue);
                return ReplyErrorAndDie(Ydb::StatusIds::OVERLOADED, issue);
            }
            case NKikimrTxDataShard::TEvProposeTransactionResult::ABORTED: {
                Counters->TxProxyMon->TxResultAborted->Inc();
                auto issue = YqlIssue({}, TIssuesIds::KIKIMR_OPERATION_ABORTED);
                AddDataShardErrors(result, issue);
                return ReplyErrorAndDie(Ydb::StatusIds::ABORTED, issue);
            }
            case NKikimrTxDataShard::TEvProposeTransactionResult::TRY_LATER: {
                Counters->TxProxyMon->TxResultShardTryLater->Inc();
                auto issue = YqlIssue({}, TIssuesIds::KIKIMR_TEMPORARILY_UNAVAILABLE);
                AddDataShardErrors(result, issue);
                return ReplyErrorAndDie(Ydb::StatusIds::UNAVAILABLE, issue);
            }
            case NKikimrTxDataShard::TEvProposeTransactionResult::RESULT_UNAVAILABLE: {
                Counters->TxProxyMon->TxResultResultUnavailable->Inc();
                auto issue = YqlIssue({}, TIssuesIds::KIKIMR_RESULT_UNAVAILABLE);
                AddDataShardErrors(result, issue);
                return ReplyErrorAndDie(Ydb::StatusIds::UNDETERMINED, issue);
            }
            case NKikimrTxDataShard::TEvProposeTransactionResult::CANCELLED: {
                Counters->TxProxyMon->TxResultCancelled->Inc();
                auto issue = YqlIssue({}, TIssuesIds::KIKIMR_OPERATION_CANCELLED);
                AddDataShardErrors(result, issue);
                return ReplyErrorAndDie(Ydb::StatusIds::CANCELLED, issue);
            }
            case NKikimrTxDataShard::TEvProposeTransactionResult::BAD_REQUEST: {
                Counters->TxProxyMon->TxResultCancelled->Inc();
                if (HasMissingSnapshotError(result)) {
                    auto issue = YqlIssue({}, TIssuesIds::KIKIMR_PRECONDITION_FAILED);
                    AddDataShardErrors(result, issue);
                    return ReplyErrorAndDie(Ydb::StatusIds::PRECONDITION_FAILED, issue);
                }
                auto issue = YqlIssue({}, TIssuesIds::KIKIMR_BAD_REQUEST);
                AddDataShardErrors(result, issue);
                return ReplyErrorAndDie(Ydb::StatusIds::BAD_REQUEST, issue);
            }
            case NKikimrTxDataShard::TEvProposeTransactionResult::EXEC_ERROR: {
                Counters->TxProxyMon->TxResultExecError->Inc();
                for (auto& er : result.GetError()) {
                    if (er.GetKind() == NKikimrTxDataShard::TError::PROGRAM_ERROR) {
                        auto issue = YqlIssue({}, TIssuesIds::KIKIMR_PRECONDITION_FAILED);
                        issue.AddSubIssue(new TIssue(TStringBuilder() << "Data shard error: [PROGRAM_ERROR] " << er.GetReason()));
                        return ReplyErrorAndDie(Ydb::StatusIds::PRECONDITION_FAILED, issue);
                    }
                }
                auto issue = YqlIssue({}, TIssuesIds::DEFAULT_ERROR, "Error executing transaction (ExecError): Execution failed");
                AddDataShardErrors(result, issue);
                return ReplyErrorAndDie(Ydb::StatusIds::GENERIC_ERROR, issue);
            }
            case NKikimrTxDataShard::TEvProposeTransactionResult::ERROR: {
                Counters->TxProxyMon->TxResultError->Inc();
                for (auto& er : result.GetError()) {
                    switch (er.GetKind()) {
                        case NKikimrTxDataShard::TError::SCHEME_CHANGED:
                        case NKikimrTxDataShard::TError::SCHEME_ERROR:
                            return ReplyErrorAndDie(Ydb::StatusIds::SCHEME_ERROR, YqlIssue({},
                                TIssuesIds::KIKIMR_SCHEME_MISMATCH, er.GetReason()));
                        case NKikimrTxDataShard::TError::OUT_OF_SPACE:
                        case NKikimrTxDataShard::TError::DISK_SPACE_EXHAUSTED: {
                            auto issue = YqlIssue({}, TIssuesIds::KIKIMR_TEMPORARILY_UNAVAILABLE);
                            AddDataShardErrors(result, issue);
                            return ReplyErrorAndDie(Ydb::StatusIds::UNAVAILABLE, issue);
                        }
                        default:
                            break;
                    }
                }
                auto issue = YqlIssue({}, TIssuesIds::KIKIMR_TEMPORARILY_UNAVAILABLE);
                AddDataShardErrors(result, issue);
                return ReplyErrorAndDie(Ydb::StatusIds::UNAVAILABLE, issue);
            }
            default: {
                Counters->TxProxyMon->TxResultFatal->Inc();
                auto issue = YqlIssue({}, TIssuesIds::DEFAULT_ERROR, "Error executing transaction: transaction failed.");
                AddDataShardErrors(result, issue);
                return ReplyErrorAndDie(Ydb::StatusIds::GENERIC_ERROR, issue);
            }
        }
    }

    void ShardError(const NKikimrTxColumnShard::TEvProposeTransactionResult& result) {
        if (!!result.GetStatusMessage()) {
            TStringBuilder message;
            message << NKikimrTxColumnShard::EResultStatus_Name(result.GetStatus()) << ": ";
            message << "[" << result.GetStatusMessage() << "]" << "; ";
            LOG_E(message);
        }

        switch (result.GetStatus()) {
            case NKikimrTxColumnShard::EResultStatus::OVERLOADED:
            {
                Counters->TxProxyMon->TxResultShardOverloaded->Inc();
                auto issue = YqlIssue({}, TIssuesIds::KIKIMR_OVERLOADED);
                AddColumnShardErrors(result, issue);
                return ReplyErrorAndDie(Ydb::StatusIds::OVERLOADED, issue);
            }
            case NKikimrTxColumnShard::EResultStatus::ABORTED:
            {
                Counters->TxProxyMon->TxResultAborted->Inc();
                auto issue = YqlIssue({}, TIssuesIds::KIKIMR_OPERATION_ABORTED);
                AddColumnShardErrors(result, issue);
                return ReplyErrorAndDie(Ydb::StatusIds::ABORTED, issue);
            }
            case NKikimrTxColumnShard::EResultStatus::TIMEOUT:
            {
                Counters->TxProxyMon->TxResultShardTryLater->Inc();
                auto issue = YqlIssue({}, TIssuesIds::KIKIMR_TEMPORARILY_UNAVAILABLE);
                AddColumnShardErrors(result, issue);
                return ReplyErrorAndDie(Ydb::StatusIds::UNAVAILABLE, issue);
            }
            case NKikimrTxColumnShard::EResultStatus::ERROR:
            {
                Counters->TxProxyMon->TxResultError->Inc();
                auto issue = YqlIssue({}, TIssuesIds::KIKIMR_TEMPORARILY_UNAVAILABLE);
                AddColumnShardErrors(result, issue);
                return ReplyErrorAndDie(Ydb::StatusIds::UNAVAILABLE, issue);
            }
            default:
            {
                Counters->TxProxyMon->TxResultFatal->Inc();
                auto issue = YqlIssue({}, TIssuesIds::DEFAULT_ERROR, "Error executing transaction: transaction failed." + NKikimrTxColumnShard::EResultStatus_Name(result.GetStatus()));
                AddColumnShardErrors(result, issue);
                return ReplyErrorAndDie(Ydb::StatusIds::GENERIC_ERROR, issue);
            }
        }
    }

    void ShardError(const NKikimrDataEvents::TEvWriteResult& result) {
        NYql::TIssues issues;
        NYql::IssuesFromMessage(result.GetIssues(), issues);

        switch (result.GetStatus()) {
            case NKikimrDataEvents::TEvWriteResult::STATUS_UNSPECIFIED:
            case NKikimrDataEvents::TEvWriteResult::STATUS_PREPARED:
            case NKikimrDataEvents::TEvWriteResult::STATUS_COMPLETED: {
                YQL_ENSURE(false);
            }
            case NKikimrDataEvents::TEvWriteResult::STATUS_ABORTED: {
                return ReplyErrorAndDie(Ydb::StatusIds::ABORTED, issues);
            }
            case NKikimrDataEvents::TEvWriteResult::STATUS_DISK_SPACE_EXHAUSTED:
            case NKikimrDataEvents::TEvWriteResult::STATUS_INTERNAL_ERROR: {
                return ReplyErrorAndDie(Ydb::StatusIds::INTERNAL_ERROR, issues);
            }
            case NKikimrDataEvents::TEvWriteResult::STATUS_OVERLOADED: {
                return ReplyErrorAndDie(Ydb::StatusIds::OVERLOADED, issues);
            }
            case NKikimrDataEvents::TEvWriteResult::STATUS_CANCELLED: {
                return ReplyErrorAndDie(Ydb::StatusIds::CANCELLED, issues);
            }
            case NKikimrDataEvents::TEvWriteResult::STATUS_BAD_REQUEST: {
                return ReplyErrorAndDie(Ydb::StatusIds::BAD_REQUEST, issues);
            }
            case NKikimrDataEvents::TEvWriteResult::STATUS_SCHEME_CHANGED: {
                return ReplyErrorAndDie(Ydb::StatusIds::SCHEME_ERROR, issues);
            }
            case NKikimrDataEvents::TEvWriteResult::STATUS_LOCKS_BROKEN: {
                issues.AddIssue(NYql::YqlIssue({}, TIssuesIds::KIKIMR_LOCKS_INVALIDATED, "Transaction locks invalidated."));
                return ReplyErrorAndDie(Ydb::StatusIds::ABORTED, issues);
            }
        }
    }

    void PQTabletError(const NKikimrPQ::TEvProposeTransactionResult& result) {
        NYql::TIssuesIds::EIssueCode issueCode;
        Ydb::StatusIds::StatusCode statusCode;

        switch (result.GetStatus()) {
        default: {
            issueCode = TIssuesIds::DEFAULT_ERROR;
            statusCode = Ydb::StatusIds::GENERIC_ERROR;
            break;
        }
        case NKikimrPQ::TEvProposeTransactionResult::ABORTED: {
            issueCode = TIssuesIds::KIKIMR_OPERATION_ABORTED;
            statusCode = Ydb::StatusIds::ABORTED;
            break;
        }
        case NKikimrPQ::TEvProposeTransactionResult::BAD_REQUEST: {
            issueCode = TIssuesIds::KIKIMR_BAD_REQUEST;
            statusCode = Ydb::StatusIds::BAD_REQUEST;
            break;
        }
        case NKikimrPQ::TEvProposeTransactionResult::CANCELLED: {
            issueCode = TIssuesIds::KIKIMR_OPERATION_CANCELLED;
            statusCode = Ydb::StatusIds::CANCELLED;
            break;
        }
        case NKikimrPQ::TEvProposeTransactionResult::OVERLOADED: {
            issueCode = TIssuesIds::KIKIMR_OVERLOADED;
            statusCode = Ydb::StatusIds::OVERLOADED;
            break;
        }
        }

        if (result.ErrorsSize()) {
            ReplyErrorAndDie(statusCode, YqlIssue({}, issueCode, result.GetErrors(0).GetReason()));
        } else {
            ReplyErrorAndDie(statusCode, YqlIssue({}, issueCode));
        }
    }

    void CheckPrepareCompleted() {
        for (const auto& [_, state] : ShardStates) {
            if (state.State != TShardState::EState::Prepared) {
                LOG_D("Not all shards are prepared, waiting...");
                return;
            }
        }

        Counters->TxProxyMon->TxPrepareSpreadHgram->Collect((LastPrepareReply - FirstPrepareReply).MilliSeconds());

        LOG_D("All shards prepared, become ExecuteState.");
        Become(&TKqpDataExecuter::ExecuteState);
        ExecutePlanned();
    }

    void ExecutePlanned() {
        YQL_ENSURE(!LocksBroken);
        YQL_ENSURE(TxCoordinator);
        auto ev = MakeHolder<TEvTxProxy::TEvProposeTransaction>();
        ev->Record.SetCoordinatorID(TxCoordinator);

        auto& transaction = *ev->Record.MutableTransaction();
        auto& affectedSet = *transaction.MutableAffectedSet();
        affectedSet.Reserve(static_cast<int>(ShardStates.size()));

        ui64 aggrMinStep = 0;
        ui64 aggrMaxStep = Max<ui64>();
        ui64 totalReadSize = 0;

        for (auto& [shardId, state] : ShardStates) {
            YQL_ENSURE(state.State == TShardState::EState::Prepared);
            state.State = TShardState::EState::Executing;

            YQL_ENSURE(state.DatashardState.Defined());
            YQL_ENSURE(!state.DatashardState->Follower);

            aggrMinStep = Max(aggrMinStep, state.DatashardState->ShardMinStep);
            aggrMaxStep = Min(aggrMaxStep, state.DatashardState->ShardMaxStep);
            totalReadSize += state.DatashardState->ReadSize;

            auto& item = *affectedSet.Add();
            item.SetTabletId(shardId);

            ui32 affectedFlags = 0;
            if (state.DatashardState->ShardReadLocks) {
                affectedFlags |= TEvTxProxy::TEvProposeTransaction::AffectedRead;
            }

            for (auto taskId : state.TaskIds) {
                auto& task = TasksGraph.GetTask(taskId);
                auto& stageInfo = TasksGraph.GetStageInfo(task.StageId);

                if (stageInfo.Meta.HasReads()) {
                    affectedFlags |= TEvTxProxy::TEvProposeTransaction::AffectedRead;
                }
                if (stageInfo.Meta.HasWrites()) {
                    affectedFlags |= TEvTxProxy::TEvProposeTransaction::AffectedWrite;
                }
            }

            item.SetFlags(affectedFlags);
        }

        ui64 sizeLimit = Request.PerRequestDataSizeLimit;
        if (Request.TotalReadSizeLimitBytes > 0) {
            sizeLimit = sizeLimit
                ? std::min(sizeLimit, Request.TotalReadSizeLimitBytes)
                : Request.TotalReadSizeLimitBytes;
        }

        if (totalReadSize > sizeLimit) {
            auto msg = TStringBuilder() << "Transaction total read size " << totalReadSize << " exceeded limit " << sizeLimit;
            LOG_N(msg);
            ReplyErrorAndDie(Ydb::StatusIds::PRECONDITION_FAILED,
                YqlIssue({}, NYql::TIssuesIds::KIKIMR_PRECONDITION_FAILED, msg));
            return;
        }

        transaction.SetTxId(TxId);
        transaction.SetMinStep(aggrMinStep);
        transaction.SetMaxStep(aggrMaxStep);

        if (VolatileTx) {
            transaction.SetFlags(TEvTxProxy::TEvProposeTransaction::FlagVolatile);
        }

        NDataIntegrity::LogIntegrityTrails("PlannedTx", Request.UserTraceId, TxId, {}, TlsActivationContext->AsActorContext());

        LOG_T("Execute planned transaction, coordinator: " << TxCoordinator);
        Send(MakePipePerNodeCacheID(false), new TEvPipeCache::TEvForward(ev.Release(), TxCoordinator, /* subscribe */ true));
    }

private:
    STATEFN(ExecuteState) {
        try {
            switch (ev->GetTypeRewrite()) {
                hFunc(TEvColumnShard::TEvProposeTransactionResult, HandleExecute);
                hFunc(TEvDataShard::TEvProposeTransactionResult, HandleExecute);
                hFunc(TEvDataShard::TEvProposeTransactionRestart, HandleExecute);
                hFunc(TEvDataShard::TEvProposeTransactionAttachResult, HandleExecute);
                hFunc(TEvPersQueue::TEvProposeTransactionResult, HandleExecute);
                hFunc(NKikimr::NEvents::TDataEvents::TEvWriteResult, HandleExecute);
                hFunc(TEvPrivate::TEvReattachToShard, HandleExecute);
                hFunc(TEvPipeCache::TEvDeliveryProblem, HandleExecute);
                hFunc(TEvents::TEvUndelivered, HandleUndelivered);
                hFunc(TEvPrivate::TEvRetry, HandleRetry);
                hFunc(TEvInterconnect::TEvNodeDisconnected, HandleDisconnected);
                hFunc(TEvKqpNode::TEvStartKqpTasksResponse, HandleStartKqpTasksResponse);
                hFunc(TEvTxProxy::TEvProposeTransactionStatus, HandleExecute);
                hFunc(TEvDqCompute::TEvState, HandleComputeState);
                hFunc(NYql::NDq::TEvDqCompute::TEvChannelData, HandleChannelData);
                hFunc(TEvKqpExecuter::TEvStreamDataAck, HandleStreamAck);
                hFunc(TEvKqp::TEvAbortExecution, HandleExecute);
                IgnoreFunc(TEvInterconnect::TEvNodeConnected);
                default:
                    UnexpectedEvent("ExecuteState", ev->GetTypeRewrite());
            }
        } catch (const yexception& e) {
            InternalError(e.what());
        } catch (const TMemoryLimitExceededException) {
            if (ReadOnlyTx) {
                RuntimeError(Ydb::StatusIds::PRECONDITION_FAILED, NYql::TIssues({NYql::TIssue(BuildMemoryLimitExceptionMessage())}));
            } else {
                RuntimeError(Ydb::StatusIds::UNDETERMINED, NYql::TIssues({NYql::TIssue(BuildMemoryLimitExceptionMessage())}));
            }
        }
        ReportEventElapsedTime();
    }

    void HandleExecute(TEvPersQueue::TEvProposeTransactionResult::TPtr& ev) {
        NKikimrPQ::TEvProposeTransactionResult& event = ev->Get()->Record;

        LOG_D("Got propose result" <<
              ", topic tablet: " << event.GetOrigin() <<
              ", status: " << NKikimrPQ::TEvProposeTransactionResult_EStatus_Name(event.GetStatus()));

        TShardState *state = ShardStates.FindPtr(event.GetOrigin());
        YQL_ENSURE(state);

        switch (event.GetStatus()) {
            case NKikimrPQ::TEvProposeTransactionResult::COMPLETE: {
                YQL_ENSURE(state->State == TShardState::EState::Executing);

                state->State = TShardState::EState::Finished;
                CheckExecutionComplete();

                return;
            }
            case NKikimrPQ::TEvProposeTransactionResult::PREPARED: {
                YQL_ENSURE(false);
            }
            default: {
                PQTabletError(event);
                return;
            }
        }
    }

    void HandleExecute(TEvKqp::TEvAbortExecution::TPtr& ev) {
        if (IsCancelAfterAllowed(ev)) {
            if (ImmediateTx) {
                CancelProposal(0);
            }
            TBase::HandleAbortExecution(ev);
        } else {
            LOG_D("Got TEvAbortExecution from : " << ev->Sender << " but cancelation is not alowed");
        }
    }

    void HandleExecute(TEvColumnShard::TEvProposeTransactionResult::TPtr& ev) {
        TEvColumnShard::TEvProposeTransactionResult* res = ev->Get();
        const ui64 shardId = res->Record.GetOrigin();
        LastShard = shardId;

        TShardState* shardState = ShardStates.FindPtr(shardId);
        YQL_ENSURE(shardState);

        LOG_D("Got propose result, shard: " << shardId << ", status: "
            << NKikimrTxColumnShard::EResultStatus_Name(res->Record.GetStatus())
            << ", error: " << res->Record.GetStatusMessage());

//        if (Stats) {
//            Stats->AddDatashardStats(std::move(*res->Record.MutableComputeActorStats()),
//                std::move(*res->Record.MutableTxStats()));
//        }

        switch (res->Record.GetStatus()) {
            case NKikimrTxColumnShard::EResultStatus::SUCCESS:
            {
                YQL_ENSURE(shardState->State == TShardState::EState::Executing);
                shardState->State = TShardState::EState::Finished;

                Counters->TxProxyMon->ResultsReceivedCount->Inc();
//                Counters->TxProxyMon->ResultsReceivedSize->Add(res->GetTxResult().size());

//                for (auto& lock : res->Record.GetTxLocks()) {
//                    LOG_D("Shard " << shardId << " completed, store lock " << lock.ShortDebugString());
//                    Locks.emplace_back(std::move(lock));
//                }

                Counters->TxProxyMon->TxResultComplete->Inc();

                CheckExecutionComplete();
                return;
            }
            case NKikimrTxColumnShard::EResultStatus::PREPARED:
            {
                YQL_ENSURE(false);
            }
            default:
            {
                return ShardError(res->Record);
            }
        }
    }

    void HandleExecute(NKikimr::NEvents::TDataEvents::TEvWriteResult::TPtr& ev) {
        auto* res = ev->Get();
        const ui64 shardId = res->Record.GetOrigin();
        LastShard = shardId;

        TShardState* shardState = ShardStates.FindPtr(shardId);
        YQL_ENSURE(shardState);

        NYql::TIssues issues;
        NYql::IssuesFromMessage(res->Record.GetIssues(), issues);

        LOG_D("Recv EvWriteResult (execute) from ShardID=" << shardId
            << ", Status=" << NKikimrDataEvents::TEvWriteResult::EStatus_Name(ev->Get()->GetStatus())
            << ", TxId=" << ev->Get()->Record.GetTxId()
            << ", Locks= " << [&]() {
                TStringBuilder builder;
                for (const auto& lock : ev->Get()->Record.GetTxLocks()) {
                    builder << lock.ShortDebugString();
                }
                return builder;
            }()
            << ", Cookie=" << ev->Cookie
            << ", error=" << issues.ToString());

        if (Stats) {
            Stats->AddDatashardStats(std::move(*res->Record.MutableTxStats()));
        }

        switch (ev->Get()->GetStatus()) {
            case NKikimrDataEvents::TEvWriteResult::STATUS_UNSPECIFIED: {
                YQL_ENSURE(false);
            }
            case NKikimrDataEvents::TEvWriteResult::STATUS_PREPARED: {
                YQL_ENSURE(false);
            }
            case NKikimrDataEvents::TEvWriteResult::STATUS_COMPLETED: {
                YQL_ENSURE(shardState->State == TShardState::EState::Executing);
                shardState->State = TShardState::EState::Finished;

                Counters->TxProxyMon->ResultsReceivedCount->Inc();
                Counters->TxProxyMon->TxResultComplete->Inc();

                CheckExecutionComplete();
                return;
            }
            case NKikimrDataEvents::TEvWriteResult::STATUS_LOCKS_BROKEN: {
                LOG_D("Broken locks: " << res->Record.DebugString());
                YQL_ENSURE(shardState->State == TShardState::EState::Executing);
                shardState->State = TShardState::EState::Finished;
                Counters->TxProxyMon->TxResultAborted->Inc();
                LocksBroken = true;
                ResponseEv->BrokenLockShardId = shardId;

                if (!res->Record.GetTxLocks().empty()) {
                    ResponseEv->BrokenLockPathId = NYql::TKikimrPathId(
                        res->Record.GetTxLocks(0).GetSchemeShard(),
                        res->Record.GetTxLocks(0).GetPathId());
                    ReplyErrorAndDie(Ydb::StatusIds::ABORTED, {});
                }
                CheckExecutionComplete();
                return;
            }
            default:
            {
                return ShardError(res->Record);
            }
        }
    }

    void HandleExecute(TEvDataShard::TEvProposeTransactionResult::TPtr& ev) {
        TEvDataShard::TEvProposeTransactionResult* res = ev->Get();
        ResponseEv->Orbit.Join(res->Orbit);
        const ui64 shardId = res->GetOrigin();
        LastShard = shardId;

        TShardState* shardState = ShardStates.FindPtr(shardId);
        YQL_ENSURE(shardState);

        LOG_D("Got propose result, shard: " << shardId << ", status: "
            << NKikimrTxDataShard::TEvProposeTransactionResult_EStatus_Name(res->GetStatus())
            << ", error: " << res->GetError());

        if (Stats) {
            Stats->AddDatashardStats(
                std::move(*res->Record.MutableComputeActorStats()),
                std::move(*res->Record.MutableTxStats()),
                TDuration::MilliSeconds(AggregationSettings.GetCollectLongTasksStatsTimeoutMs()));
        }

        switch (res->GetStatus()) {
            case NKikimrTxDataShard::TEvProposeTransactionResult::COMPLETE: {
                YQL_ENSURE(shardState->State == TShardState::EState::Executing);
                shardState->State = TShardState::EState::Finished;

                Counters->TxProxyMon->ResultsReceivedCount->Inc();
                Counters->TxProxyMon->ResultsReceivedSize->Add(res->GetTxResult().size());

                for (auto& lock : res->Record.GetTxLocks()) {
                    LOG_D("Shard " << shardId << " completed, store lock " << lock.ShortDebugString());
                    Locks.emplace_back(std::move(lock));
                }

                Counters->TxProxyMon->TxResultComplete->Inc();

                CheckExecutionComplete();
                return;
            }
            case NKikimrTxDataShard::TEvProposeTransactionResult::LOCKS_BROKEN: {
                LOG_D("Broken locks: " << res->Record.DebugString());

                YQL_ENSURE(shardState->State == TShardState::EState::Executing);
                shardState->State = TShardState::EState::Finished;

                Counters->TxProxyMon->TxResultAborted->Inc(); // TODO: dedicated counter?
                LocksBroken = true;
                ResponseEv->BrokenLockShardId = shardId; // todo: without responseEv

                if (!res->Record.GetTxLocks().empty()) {
                    ResponseEv->BrokenLockPathId = NYql::TKikimrPathId(
                        res->Record.GetTxLocks(0).GetSchemeShard(),
                        res->Record.GetTxLocks(0).GetPathId());
                    return ReplyErrorAndDie(Ydb::StatusIds::ABORTED, {});
                }

                CheckExecutionComplete();
                return;
            }
            case NKikimrTxDataShard::TEvProposeTransactionResult::PREPARED: {
                YQL_ENSURE(false);
            }
            default: {
                return ShardError(res->Record);
            }
        }
    }

    void HandleExecute(TEvDataShard::TEvProposeTransactionRestart::TPtr& ev) {
        const auto& record = ev->Get()->Record;
        const ui64 shardId = record.GetTabletId();

        auto* shardState = ShardStates.FindPtr(shardId);
        YQL_ENSURE(shardState, "restart tx event from unknown tabletId: " << shardId << ", tx: " << TxId);

        LOG_D("Got transaction restart event from tabletId: " << shardId << ", state: " << ToString(shardState->State)
            << ", txPlanned: " << TxPlanned);

        switch (shardState->State) {
            case TShardState::EState::Preparing:
            case TShardState::EState::Prepared:
            case TShardState::EState::Executing: {
                shardState->Restarting = true;
                return;
            }
            case TShardState::EState::Finished: {
                return;
            }
            case TShardState::EState::Initial: {
                YQL_ENSURE(false);
            }
        }
    }

    void HandleExecute(TEvDataShard::TEvProposeTransactionAttachResult::TPtr& ev) {
        const auto& record = ev->Get()->Record;
        const ui64 tabletId = record.GetTabletId();

        auto* shardState = ShardStates.FindPtr(tabletId);
        YQL_ENSURE(shardState, "Unknown tablet " << tabletId);

        if (ev->Cookie != shardState->ReattachState.Cookie) {
            return;
        }

        switch (shardState->State) {
            case TShardState::EState::Executing:
                break;
            case TShardState::EState::Initial:
            case TShardState::EState::Preparing:
            case TShardState::EState::Prepared:
            case TShardState::EState::Finished:
                return;
        }

        if (record.GetStatus() == NKikimrProto::OK) {
            // Transaction still exists at this shard
            LOG_N("Reattached to shard " << tabletId << ", state was: " << ToString(shardState->State));
            shardState->ReattachState.Reattached();

            CheckExecutionComplete();
            return;
        }

        LOG_E("Shard " << tabletId << " transaction lost during reconnect: " << record.GetStatus());

        ReplyTxStateUnknown(tabletId);
    }

    void HandleExecute(TEvPrivate::TEvReattachToShard::TPtr& ev) {
        const ui64 tabletId = ev->Get()->TabletId;
        auto* shardState = ShardStates.FindPtr(tabletId);
        YQL_ENSURE(shardState);

        LOG_I("Reattach to shard " << tabletId);

        Send(MakePipePerNodeCacheID(false), new TEvPipeCache::TEvForward(
            new TEvDataShard::TEvProposeTransactionAttach(tabletId, TxId),
            tabletId, /* subscribe */ true), 0, ++shardState->ReattachState.Cookie);
    }

    void HandleExecute(TEvTxProxy::TEvProposeTransactionStatus::TPtr &ev) {
        TEvTxProxy::TEvProposeTransactionStatus* res = ev->Get();
        LOG_D("Got transaction status, status: " << res->GetStatus());

        switch (res->GetStatus()) {
            case TEvTxProxy::TEvProposeTransactionStatus::EStatus::StatusAccepted:
                Counters->TxProxyMon->ClientTxStatusAccepted->Inc();
                break;
            case TEvTxProxy::TEvProposeTransactionStatus::EStatus::StatusProcessed:
                Counters->TxProxyMon->ClientTxStatusProcessed->Inc();
                break;
            case TEvTxProxy::TEvProposeTransactionStatus::EStatus::StatusConfirmed:
                Counters->TxProxyMon->ClientTxStatusConfirmed->Inc();
                break;

            case TEvTxProxy::TEvProposeTransactionStatus::EStatus::StatusPlanned:
                Counters->TxProxyMon->ClientTxStatusPlanned->Inc();
                TxPlanned = true;
                break;

            case TEvTxProxy::TEvProposeTransactionStatus::EStatus::StatusOutdated:
            case TEvTxProxy::TEvProposeTransactionStatus::EStatus::StatusDeclined:
            case TEvTxProxy::TEvProposeTransactionStatus::EStatus::StatusDeclinedNoSpace:
            case TEvTxProxy::TEvProposeTransactionStatus::EStatus::StatusRestarting:
                Counters->TxProxyMon->ClientTxStatusCoordinatorDeclined->Inc();
                CancelProposal(0);
                ReplyUnavailable(TStringBuilder() << "Failed to plan transaction, status: " << res->GetStatus());
                break;

            case TEvTxProxy::TEvProposeTransactionStatus::EStatus::StatusUnknown:
            case TEvTxProxy::TEvProposeTransactionStatus::EStatus::StatusAborted:
                Counters->TxProxyMon->ClientTxStatusCoordinatorDeclined->Inc();
                InternalError(TStringBuilder() << "Unexpected TEvProposeTransactionStatus status: " << res->GetStatus());
                break;
        }
    }

    void HandleExecute(TEvPipeCache::TEvDeliveryProblem::TPtr& ev) {
        TEvPipeCache::TEvDeliveryProblem* msg = ev->Get();

        LOG_D("DeliveryProblem to shard " << msg->TabletId << ", notDelivered: " << msg->NotDelivered
            << ", txPlanned: " << TxPlanned << ", coordinator: " << TxCoordinator);

        if (msg->TabletId == TxCoordinator) {
            if (msg->NotDelivered) {
                LOG_E("Not delivered to coordinator " << msg->TabletId << ", abort execution");
                CancelProposal(0);
                return ReplyUnavailable("Delivery problem: could not plan transaction.");
            }

            if (TxPlanned) {
                // We lost pipe to coordinator, but we already know tx is planned
                return;
            }

            LOG_E("Delivery problem to coordinator " << msg->TabletId << ", abort execution");
            return ReplyTxStateUnknown(msg->TabletId);
        }

        auto* shardState = ShardStates.FindPtr(msg->TabletId);
        YQL_ENSURE(shardState, "EvDeliveryProblem from unknown shard " << msg->TabletId);

        bool wasRestarting = std::exchange(shardState->Restarting, false);

        switch (shardState->State) {
            case TShardState::EState::Prepared: // is it correct?
                LOG_E("DeliveryProblem to shard " << msg->TabletId << ", notDelivered: " << msg->NotDelivered
                    << ", txPlanned: " << TxPlanned << ", coordinator: " << TxCoordinator);
                Y_DEBUG_ABORT_UNLESS(false);
                // Proceed with query processing
                [[fallthrough]];
            case TShardState::EState::Executing: {
                if ((wasRestarting || shardState->ReattachState.Reattaching) &&
                     shardState->ReattachState.ShouldReattach(TlsActivationContext->Now()))
                {
                    LOG_N("Shard " << msg->TabletId << " lost pipe while waiting for reply (reattaching in "
                        << shardState->ReattachState.Delay << ")");

                    Schedule(shardState->ReattachState.Delay, new TEvPrivate::TEvReattachToShard(msg->TabletId));
                    ++shardState->RestartCount;
                    return;
                }

                LOG_N("Shard " << msg->TabletId << " lost pipe while waiting for reply"
                    << (msg->NotDelivered ? " (last message not delivered)" : ""));

                return ReplyTxStateUnknown(msg->TabletId);
            }

            case TShardState::EState::Finished: {
                return;
            }

            case TShardState::EState::Initial:
            case TShardState::EState::Preparing:
                YQL_ENSURE(false, "Unexpected shard " << msg->TabletId << " state " << ToString(shardState->State));
        }
    }

private:
    bool IsReadOnlyTx() const {
        if (Request.TopicOperations.HasOperations()) {
            YQL_ENSURE(!Request.UseImmediateEffects);
            return false;
        }

        if (Request.LocksOp == ELocksOp::Commit) {
            YQL_ENSURE(!Request.UseImmediateEffects);
            return false;
        }

        for (const auto& tx : Request.Transactions) {
            for (const auto& stage : tx.Body->GetStages()) {
                if (stage.GetIsEffectsStage()) {
                    return false;
                }
            }
        }

        return true;
    }

    void BuildDatashardTasks(TStageInfo& stageInfo) {
        THashMap<ui64, ui64> shardTasks; // shardId -> taskId
        auto& stage = stageInfo.Meta.GetStage(stageInfo.Id);

        auto getShardTask = [&](ui64 shardId) -> TTask& {
            YQL_ENSURE(!UseEvWrite);
            auto it  = shardTasks.find(shardId);
            if (it != shardTasks.end()) {
                return TasksGraph.GetTask(it->second);
            }
            auto& task = TasksGraph.AddTask(stageInfo);
            task.Meta.Type = TTaskMeta::TTaskType::DataShard;
            task.Meta.ExecuterId = SelfId();
            task.Meta.ShardId = shardId;
            shardTasks.emplace(shardId, task.Id);

            FillSecureParamsFromStage(task.Meta.SecureParams, stage);
            BuildSinks(stage, task);

            return task;
        };

        const auto& tableInfo = stageInfo.Meta.TableConstInfo;
        const auto& keyTypes = tableInfo->KeyColumnTypes;

        for (auto& op : stage.GetTableOps()) {
            Y_DEBUG_ABORT_UNLESS(stageInfo.Meta.TablePath == op.GetTable().GetPath());
            auto columns = BuildKqpColumns(op, tableInfo);
            switch (op.GetTypeCase()) {
                case NKqpProto::TKqpPhyTableOperation::kReadRanges:
                case NKqpProto::TKqpPhyTableOperation::kReadRange:
                case NKqpProto::TKqpPhyTableOperation::kLookup: {
                    bool isFullScan = false;
                    auto partitions = PrunePartitions(op, stageInfo, HolderFactory(), TypeEnv(), isFullScan);
                    auto readSettings = ExtractReadSettings(op, stageInfo, HolderFactory(), TypeEnv());

                    if (!readSettings.ItemsLimit && isFullScan) {
                        Counters->Counters->FullScansExecuted->Inc();
                    }

                    for (auto& [shardId, shardInfo] : partitions) {
                        YQL_ENSURE(!shardInfo.KeyWriteRanges);

                        auto& task = getShardTask(shardId);
                        MergeReadInfoToTaskMeta(task.Meta, shardId, shardInfo.KeyReadRanges, readSettings,
                            columns, op, /*isPersistentScan*/ false);
                    }

                    break;
                }

                case NKqpProto::TKqpPhyTableOperation::kUpsertRows:
                case NKqpProto::TKqpPhyTableOperation::kDeleteRows: {
                    YQL_ENSURE(stage.InputsSize() <= 1, "Effect stage with multiple inputs: " << stage.GetProgramAst());

                    if (stage.InputsSize() == 1 && stage.GetInputs(0).GetTypeCase() == NKqpProto::TKqpPhyConnection::kMapShard) {
                        const auto& inputStageInfo = TasksGraph.GetStageInfo(
                            TStageId(stageInfo.Id.TxId, stage.GetInputs(0).GetStageIndex()));

                        for (ui64 inputTaskId : inputStageInfo.Tasks) {
                            auto& task = getShardTask(TasksGraph.GetTask(inputTaskId).Meta.ShardId);

                            auto& inputTask = TasksGraph.GetTask(inputTaskId);
                            YQL_ENSURE(inputTask.Meta.Reads, "" << inputTask.Meta.ToString(keyTypes, *AppData()->TypeRegistry));
                            for (auto& read : *inputTask.Meta.Reads) {
                                if (!task.Meta.Writes) {
                                    task.Meta.Writes.ConstructInPlace();
                                    task.Meta.Writes->Ranges = read.Ranges;
                                } else {
                                    task.Meta.Writes->Ranges.MergeWritePoints(TShardKeyRanges(read.Ranges), keyTypes);
                                }

                                if (op.GetTypeCase() == NKqpProto::TKqpPhyTableOperation::kDeleteRows) {
                                    task.Meta.Writes->AddEraseOp();
                                } else {
                                    task.Meta.Writes->AddUpdateOp();
                                }

                            }

                            ShardsWithEffects.insert(task.Meta.ShardId);
                        }
                    } else {
                        auto result = PruneEffectPartitions(op, stageInfo, HolderFactory(), TypeEnv());
                        for (auto& [shardId, shardInfo] : result) {
                            YQL_ENSURE(!shardInfo.KeyReadRanges);
                            YQL_ENSURE(shardInfo.KeyWriteRanges);

                            auto& task = getShardTask(shardId);

                            if (!task.Meta.Writes) {
                                task.Meta.Writes.ConstructInPlace();
                                task.Meta.Writes->Ranges = std::move(*shardInfo.KeyWriteRanges);
                            } else {
                                task.Meta.Writes->Ranges.MergeWritePoints(std::move(*shardInfo.KeyWriteRanges), keyTypes);
                            }

                            if (op.GetTypeCase() == NKqpProto::TKqpPhyTableOperation::kDeleteRows) {
                                task.Meta.Writes->AddEraseOp();
                            } else {
                                task.Meta.Writes->AddUpdateOp();
                            }

                            for (const auto& [name, info] : shardInfo.ColumnWrites) {
                                auto& column = tableInfo->Columns.at(name);

                                auto& taskColumnWrite = task.Meta.Writes->ColumnWrites[column.Id];
                                taskColumnWrite.Column.Id = column.Id;
                                taskColumnWrite.Column.Type = column.Type;
                                taskColumnWrite.Column.Name = name;
                                taskColumnWrite.MaxValueSizeBytes = std::max(taskColumnWrite.MaxValueSizeBytes,
                                    info.MaxValueSizeBytes);
                            }

                            ShardsWithEffects.insert(shardId);
                        }
                    }
                    break;
                }

                case NKqpProto::TKqpPhyTableOperation::kReadOlapRange: {
                    YQL_ENSURE(false, "The previous check did not work! Data query read does not support column shard tables." << Endl
                        << this->DebugString());
                }

                default: {
                    YQL_ENSURE(false, "Unexpected table operation: " << (ui32) op.GetTypeCase() << Endl
                        << this->DebugString());
                }
            }
        }

        LOG_D("Stage " << stageInfo.Id << " will be executed on " << shardTasks.size() << " shards.");

        for (auto& shardTask : shardTasks) {
            auto& task = TasksGraph.GetTask(shardTask.second);
            LOG_D("ActorState: " << CurrentStateFuncName()
                << ", stage: " << stageInfo.Id << " create datashard task: " << shardTask.second
                << ", shard: " << shardTask.first
                << ", meta: " << task.Meta.ToString(keyTypes, *AppData()->TypeRegistry));
        }
    }

    void ExecuteDatashardTransaction(ui64 shardId, NKikimrTxDataShard::TKqpTransaction& kqpTx, const bool isOlap)
    {
        YQL_ENSURE(!UseEvWrite);
        TShardState shardState;
        shardState.State = ImmediateTx ? TShardState::EState::Executing : TShardState::EState::Preparing;
        shardState.DatashardState.ConstructInPlace();
        shardState.DatashardState->Follower = GetUseFollowers();

        if (Deadline) {
            TDuration timeout = *Deadline - TAppData::TimeProvider->Now();
            kqpTx.MutableRuntimeSettings()->SetTimeoutMs(timeout.MilliSeconds());
        }
        kqpTx.MutableRuntimeSettings()->SetExecType(NDqProto::TComputeRuntimeSettings::DATA);
        kqpTx.MutableRuntimeSettings()->SetStatsMode(GetDqStatsModeShard(Request.StatsMode));

        kqpTx.MutableRuntimeSettings()->SetUseSpilling(false);

        NKikimrTxDataShard::TDataTransaction dataTransaction;
        dataTransaction.MutableKqpTransaction()->Swap(&kqpTx);
        dataTransaction.SetImmediate(ImmediateTx);
        dataTransaction.SetReadOnly(ReadOnlyTx);
        if (CancelAt) {
            dataTransaction.SetCancelAfterMs((*CancelAt - AppData()->TimeProvider->Now()).MilliSeconds());
        }
        if (Request.PerShardKeysSizeLimitBytes) {
            YQL_ENSURE(!ReadOnlyTx);
            dataTransaction.SetPerShardKeysSizeLimitBytes(Request.PerShardKeysSizeLimitBytes);
        }

        auto& lockTxId = TasksGraph.GetMeta().LockTxId;
        if (lockTxId) {
            dataTransaction.SetLockTxId(*lockTxId);
            dataTransaction.SetLockNodeId(SelfId().NodeId());
        }

        for (auto& task : dataTransaction.GetKqpTransaction().GetTasks()) {
            shardState.TaskIds.insert(task.GetId());
        }

        auto locksCount = dataTransaction.GetKqpTransaction().GetLocks().LocksSize();
        shardState.DatashardState->ShardReadLocks = locksCount > 0;

        LOG_D("State: " << CurrentStateFuncName()
            << ", Executing KQP transaction on shard: " << shardId
            << ", tasks: [" << JoinStrings(shardState.TaskIds.begin(), shardState.TaskIds.end(), ",") << "]"
            << ", lockTxId: " << lockTxId
            << ", locks: " << dataTransaction.GetKqpTransaction().GetLocks().ShortDebugString());

        std::unique_ptr<IEventBase> ev;
        if (isOlap) {
            const ui32 flags =
                (ImmediateTx ? NKikimrTxColumnShard::ETransactionFlag::TX_FLAG_IMMEDIATE: 0);
            ev.reset(new TEvColumnShard::TEvProposeTransaction(
                NKikimrTxColumnShard::TX_KIND_DATA,
                SelfId(),
                TxId,
                dataTransaction.SerializeAsString(),
                flags));
        } else {
            const ui32 flags =
                (ImmediateTx ? NTxDataShard::TTxFlags::Immediate : 0) |
                (VolatileTx ? NTxDataShard::TTxFlags::VolatilePrepare : 0);
            std::unique_ptr<TEvDataShard::TEvProposeTransaction> evData;
            if (GetSnapshot().IsValid() && (ReadOnlyTx || Request.UseImmediateEffects)) {
                evData.reset(new TEvDataShard::TEvProposeTransaction(
                    NKikimrTxDataShard::TX_KIND_DATA,
                    SelfId(),
                    TxId,
                    dataTransaction.SerializeAsString(),
                    GetSnapshot().Step,
                    GetSnapshot().TxId,
                    flags));
            } else {
                evData.reset(new TEvDataShard::TEvProposeTransaction(
                    NKikimrTxDataShard::TX_KIND_DATA,
                    SelfId(),
                    TxId,
                    dataTransaction.SerializeAsString(),
                    flags));
            }

            NDataIntegrity::LogIntegrityTrails("DatashardTx", Request.UserTraceId, TxId, shardId, TlsActivationContext->AsActorContext());

            ResponseEv->Orbit.Fork(evData->Orbit);
            ev = std::move(evData);
        }
        auto traceId = ExecuterSpan.GetTraceId();

        LOG_D("ExecuteDatashardTransaction traceId.verbosity: " << std::to_string(traceId.GetVerbosity()));

        Send(MakePipePerNodeCacheID(GetUseFollowers()), new TEvPipeCache::TEvForward(ev.release(), shardId, true), 0, 0, std::move(traceId));

        auto result = ShardStates.emplace(shardId, std::move(shardState));
        YQL_ENSURE(result.second);
    }

    void ExecuteEvWriteTransaction(ui64 shardId, NKikimrDataEvents::TEvWrite& evWrite) {
        TShardState shardState;
        shardState.State = ImmediateTx ? TShardState::EState::Executing : TShardState::EState::Preparing;
        shardState.DatashardState.ConstructInPlace();

        auto evWriteTransaction = std::make_unique<NKikimr::NEvents::TDataEvents::TEvWrite>();
        evWriteTransaction->Record = evWrite;
        evWriteTransaction->Record.SetTxMode(ImmediateTx ? NKikimrDataEvents::TEvWrite::MODE_IMMEDIATE : NKikimrDataEvents::TEvWrite::MODE_PREPARE);
        evWriteTransaction->Record.SetTxId(TxId);

        auto locksCount = evWriteTransaction->Record.GetLocks().LocksSize();
        shardState.DatashardState->ShardReadLocks = locksCount > 0;

        LOG_D("State: " << CurrentStateFuncName()
            << ", Executing EvWrite (PREPARE) on shard: " << shardId
            << ", TxId: " << TxId
            << ", locks: " << evWriteTransaction->Record.GetLocks().ShortDebugString());

        auto traceId = ExecuterSpan.GetTraceId();

        NDataIntegrity::LogIntegrityTrails("EvWriteTx", Request.UserTraceId, TxId, shardId, TlsActivationContext->AsActorContext());

        auto shardsToString = [](const auto& shards) {
            TStringBuilder builder;
            for (const auto& shard : shards) {
                builder << shard << " ";
            }
            return builder;
        };

        LOG_D("Send EvWrite to ShardID=" << shardId
            << ", TxId=" << evWriteTransaction->Record.GetTxId()
            << ", TxMode=" << evWriteTransaction->Record.GetTxMode()
            << ", LockTxId=" << evWriteTransaction->Record.GetLockTxId() << ", LockNodeId=" << evWriteTransaction->Record.GetLockNodeId()
            << ", LocksOp=" << NKikimrDataEvents::TKqpLocks::ELocksOp_Name(evWriteTransaction->Record.GetLocks().GetOp())
            << ", SendingShards=" << shardsToString(evWriteTransaction->Record.GetLocks().GetSendingShards())
            << ", ReceivingShards=" << shardsToString(evWriteTransaction->Record.GetLocks().GetReceivingShards())
            << ", Locks= " << [&]() {
                TStringBuilder builder;
                for (const auto& lock : evWriteTransaction->Record.GetLocks().GetLocks()) {
                    builder << lock.ShortDebugString();
                }
                return builder;
            }());

        LOG_D("ExecuteEvWriteTransaction traceId.verbosity: " << std::to_string(traceId.GetVerbosity()));

        Send(MakePipePerNodeCacheID(false), new TEvPipeCache::TEvForward(evWriteTransaction.release(), shardId, true), 0, 0, std::move(traceId));

        auto result = ShardStates.emplace(shardId, std::move(shardState));
        YQL_ENSURE(result.second);
    }

    bool WaitRequired() const {
        return SecretSnapshotRequired || ResourceSnapshotRequired || SaveScriptExternalEffectRequired;
    }

    void HandleResolve(TEvDescribeSecretsResponse::TPtr& ev) {
        YQL_ENSURE(ev->Get()->Description.Status == Ydb::StatusIds::SUCCESS, "failed to get secrets snapshot with issues: " << ev->Get()->Description.Issues.ToOneLineString());

        for (size_t i = 0; i < SecretNames.size(); ++i) {
            SecureParams.emplace(SecretNames[i], ev->Get()->Description.SecretValues[i]);
        }

        SecretSnapshotRequired = false;
        if (!WaitRequired()) {
            Execute();
        }
    }

    void HandleResolve(TEvPrivate::TEvResourcesSnapshot::TPtr& ev) {
        if (ev->Get()->Snapshot.empty()) {
            LOG_E("Can not find default state storage group for database " << Database);
        }
        ResourceSnapshot = std::move(ev->Get()->Snapshot);
        ResourceSnapshotRequired = false;
        if (!WaitRequired()) {
            Execute();
        }
    }

    void HandleResolve(TEvSaveScriptExternalEffectResponse::TPtr& ev) {
        YQL_ENSURE(ev->Get()->Status == Ydb::StatusIds::SUCCESS, "failed to save script external effect with issues: " << ev->Get()->Issues.ToOneLineString());

        SaveScriptExternalEffectRequired = false;
        if (!WaitRequired()) {
            Execute();
        }
    }

    void DoExecute() {
        const auto& requestContext = GetUserRequestContext();
        auto scriptExternalEffect = std::make_unique<TEvSaveScriptExternalEffectRequest>(
            requestContext->CurrentExecutionId, requestContext->Database,
            requestContext->CustomerSuppliedId, UserToken ? UserToken->GetUserSID() : ""
        );
        for (const auto& transaction : Request.Transactions) {
            for (const auto& secretName : transaction.Body->GetSecretNames()) {
                SecretSnapshotRequired = true;
                SecretNames.push_back(secretName);
            }
            for (const auto& stage : transaction.Body->GetStages()) {
                if (stage.SourcesSize() > 0 && stage.GetSources(0).GetTypeCase() == NKqpProto::TKqpSource::kExternalSource) {
                    ResourceSnapshotRequired = true;
                    HasExternalSources = true;
                }
                if (requestContext->CurrentExecutionId) {
                    for (const auto& sink : stage.GetSinks()) {
                        if (sink.GetTypeCase() == NKqpProto::TKqpSink::kExternalSink) {
                            SaveScriptExternalEffectRequired = true;
                            scriptExternalEffect->Description.Sinks.push_back(sink.GetExternalSink());
                        }
                    }
                }
            }
        }
        scriptExternalEffect->Description.SecretNames = SecretNames;

        if (!WaitRequired()) {
            return Execute();
        }
        if (SecretSnapshotRequired) {
            GetSecretsSnapshot();
        }
        if (ResourceSnapshotRequired) {
            GetResourcesSnapshot();
        }
        if (SaveScriptExternalEffectRequired) {
            SaveScriptExternalEffect(std::move(scriptExternalEffect));
        }
    }

    bool HasDmlOperationOnOlap(NKqpProto::TKqpPhyTx_EType queryType, const NKqpProto::TKqpPhyStage& stage) {
        if (queryType == NKqpProto::TKqpPhyTx::TYPE_DATA) {
            return true;
        }

        for (const auto& input : stage.GetInputs()) {
            if (input.GetTypeCase() == NKqpProto::TKqpPhyConnection::kStreamLookup) {
                return true;
            }
        }

        for (const auto &tableOp : stage.GetTableOps()) {
            if (tableOp.GetTypeCase() != NKqpProto::TKqpPhyTableOperation::kReadOlapRange) {
                return true;
            }
        }

        return false;
    }

    bool HasOlapSink(const NKqpProto::TKqpPhyStage& stage, const google::protobuf::RepeatedPtrField< ::NKqpProto::TKqpPhyTable>& tables) {
        return NKqp::HasOlapTableWriteInStage(stage, tables);
    }

    void Execute() {
        LWTRACK(KqpDataExecuterStartExecute, ResponseEv->Orbit, TxId);

        size_t sourceScanPartitionsCount = 0;
        for (ui32 txIdx = 0; txIdx < Request.Transactions.size(); ++txIdx) {
            auto& tx = Request.Transactions[txIdx];
            for (ui32 stageIdx = 0; stageIdx < tx.Body->StagesSize(); ++stageIdx) {
                auto& stage = tx.Body->GetStages(stageIdx);
                auto& stageInfo = TasksGraph.GetStageInfo(TStageId(txIdx, stageIdx));

                if (stageInfo.Meta.ShardKind == NSchemeCache::TSchemeCacheRequest::KindAsyncIndexTable) {
                    TMaybe<TString> error;

                    if (stageInfo.Meta.ShardKey->RowOperation != TKeyDesc::ERowOperation::Read) {
                        error = TStringBuilder() << "Non-read operations can't be performed on async index table"
                            << ": " << stageInfo.Meta.ShardKey->TableId;
                    } else if (Request.IsolationLevel != NKikimrKqp::ISOLATION_LEVEL_READ_STALE) {
                        error = TStringBuilder() << "Read operation can be performed on async index table"
                            << ": " << stageInfo.Meta.ShardKey->TableId << " only with StaleRO isolation level";
                    }

                    if (error) {
                        LOG_E(*error);
                        ReplyErrorAndDie(Ydb::StatusIds::PRECONDITION_FAILED,
                            YqlIssue({}, NYql::TIssuesIds::KIKIMR_PRECONDITION_FAILED, *error));
                        return;
                    }
                }

                if ((stageInfo.Meta.IsOlap() && HasDmlOperationOnOlap(tx.Body->GetType(), stage))) {
                    auto error = TStringBuilder() << "Data manipulation queries do not support column shard tables.";
                    LOG_E(error);
                    ReplyErrorAndDie(Ydb::StatusIds::PRECONDITION_FAILED,
                        YqlIssue({}, NYql::TIssuesIds::KIKIMR_PRECONDITION_FAILED, error));
                    return;
                }

                LOG_D("Stage " << stageInfo.Id << " AST: " << stage.GetProgramAst());

                if (stage.SourcesSize() > 0) {
                    switch (stage.GetSources(0).GetTypeCase()) {
                        case NKqpProto::TKqpSource::kReadRangesSource:
                            if (auto partitionsCount = BuildScanTasksFromSource(
                                    stageInfo,
                                    /* shardsResolved */ StreamResult,
                                    /* limitTasksPerNode */ StreamResult)) {
                                sourceScanPartitionsCount += *partitionsCount;
                            } else {
                                UnknownAffectedShardCount = true;
                            }
                            break;
                        case NKqpProto::TKqpSource::kExternalSource:
                            BuildReadTasksFromSource(stageInfo, ResourceSnapshot);
                            break;
                        default:
                            YQL_ENSURE(false, "unknown source type");
                    }
                } else if (StreamResult && stageInfo.Meta.IsOlap() && stage.SinksSize() == 0) {
                    BuildScanTasksFromShards(stageInfo);
                } else if (stageInfo.Meta.IsSysView()) {
                    BuildSysViewScanTasks(stageInfo);
                } else if (stageInfo.Meta.ShardOperations.empty() || stage.SinksSize() > 0) {
                    BuildComputeTasks(stageInfo, std::max<ui32>(ShardsOnNode.size(), ResourceSnapshot.size()));
                } else {
                    BuildDatashardTasks(stageInfo);
                }

                if (stage.GetIsSinglePartition()) {
                    YQL_ENSURE(stageInfo.Tasks.size() == 1, "Unexpected multiple tasks in single-partition stage");
                }

                TasksGraph.GetMeta().AllowWithSpilling |= stage.GetAllowWithSpilling();
                BuildKqpStageChannels(TasksGraph, stageInfo, TxId, /* enableSpilling */ TasksGraph.GetMeta().AllowWithSpilling);
            }

            ResponseEv->InitTxResult(tx.Body);
            BuildKqpTaskGraphResultChannels(TasksGraph, tx.Body, txIdx);
        }

        TIssue validateIssue;
        if (!ValidateTasks(TasksGraph, EExecType::Data, /* enableSpilling */ TasksGraph.GetMeta().AllowWithSpilling, validateIssue)) {
            ReplyErrorAndDie(Ydb::StatusIds::INTERNAL_ERROR, validateIssue);
            return;
        }

        THashMap<ui64, TVector<NDqProto::TDqTask*>> datashardTasks;  // shardId -> [task]
        THashMap<ui64, TVector<ui64>> remoteComputeTasks;  // shardId -> [task]
        TVector<ui64> computeTasks;

        if (StreamResult) {
            InitializeChannelProxies();
        }

        for (auto& task : TasksGraph.GetTasks()) {
            auto& stageInfo = TasksGraph.GetStageInfo(task.StageId);
            if (task.Meta.ShardId && (task.Meta.Reads || task.Meta.Writes)) {
                NYql::NDqProto::TDqTask* protoTask = ArenaSerializeTaskToProto(TasksGraph, task, true);
                datashardTasks[task.Meta.ShardId].emplace_back(protoTask);

                ShardIdToTableInfo->Add(task.Meta.ShardId, stageInfo.Meta.TableKind == ETableKind::Olap, stageInfo.Meta.TablePath);
            } else if (stageInfo.Meta.IsSysView()) {
                computeTasks.emplace_back(task.Id);
            } else {
                if (task.Meta.ShardId) {
                    remoteComputeTasks[task.Meta.ShardId].emplace_back(task.Id);
                } else {
                    computeTasks.emplace_back(task.Id);
                }
            }
        }

        // For generic query all shards are already resolved
        YQL_ENSURE(!StreamResult || remoteComputeTasks.empty());

        for(const auto& channel: TasksGraph.GetChannels()) {
            if (IsCrossShardChannel(TasksGraph, channel)) {
                HasPersistentChannels = true;
                break;
            }
        }

        if (computeTasks.size() > Request.MaxComputeActors) {
            LOG_N("Too many compute actors: " << computeTasks.size());
            ReplyErrorAndDie(Ydb::StatusIds::PRECONDITION_FAILED,
                YqlIssue({}, TIssuesIds::KIKIMR_PRECONDITION_FAILED, TStringBuilder()
                    << "Requested too many execution units: " << computeTasks.size()));
            return;
        }

        ui32 shardsLimit = Request.MaxAffectedShards;
        if (i64 msc = (i64) Request.MaxShardCount; msc > 0) {
            shardsLimit = std::min(shardsLimit, (ui32) msc);
        }
        size_t shards = datashardTasks.size() + sourceScanPartitionsCount;
        if (shardsLimit > 0 && shards > shardsLimit) {
            LOG_W("Too many affected shards: datashardTasks=" << shards << ", limit: " << shardsLimit);
            Counters->TxProxyMon->TxResultError->Inc();
            ReplyErrorAndDie(Ydb::StatusIds::PRECONDITION_FAILED,
                YqlIssue({}, TIssuesIds::KIKIMR_PRECONDITION_FAILED, TStringBuilder()
                    << "Affected too many shards: " << datashardTasks.size()));
            return;
        }

        bool fitSize = AllOf(datashardTasks, [this](const auto& x){ return ValidateTaskSize(x.second); });
        if (!fitSize) {
            Counters->TxProxyMon->TxResultError->Inc();
            return;
        }

        TTopicTabletTxs topicTxs;
        TDatashardTxs datashardTxs;
        TEvWriteTxs evWriteTxs;
        BuildDatashardTxs(datashardTasks, datashardTxs, evWriteTxs, topicTxs);
        YQL_ENSURE(evWriteTxs.empty() || datashardTxs.empty());

        // Single-shard datashard transactions are always immediate
        ImmediateTx = (datashardTxs.size() + evWriteTxs.size() + Request.TopicOperations.GetSize() + sourceScanPartitionsCount) <= 1
                    && !UnknownAffectedShardCount
                    && evWriteTxs.empty()
                    && !HasOlapTable;

        switch (Request.IsolationLevel) {
            // OnlineRO with AllowInconsistentReads = true
            case NKikimrKqp::ISOLATION_LEVEL_READ_UNCOMMITTED:
                YQL_ENSURE(ReadOnlyTx);
                YQL_ENSURE(!VolatileTx);
                TasksGraph.GetMeta().AllowInconsistentReads = true;
                ImmediateTx = true;
                break;

            default:
                break;
        }

        if (ImmediateTx) {
            // Transaction cannot be both immediate and volatile
            YQL_ENSURE(!VolatileTx);
        }

        if ((ReadOnlyTx || Request.UseImmediateEffects) && GetSnapshot().IsValid()) {
            // Snapshot reads are always immediate
            // Uncommitted writes are executed without coordinators, so they can be immediate
            YQL_ENSURE(!VolatileTx);
            ImmediateTx = true;
        }

        ComputeTasks = std::move(computeTasks);
        TopicTxs = std::move(topicTxs);
        DatashardTxs = std::move(datashardTxs);
        EvWriteTxs = std::move(evWriteTxs);
        RemoteComputeTasks = std::move(remoteComputeTasks);

        TasksGraph.GetMeta().UseFollowers = GetUseFollowers();

        if (RemoteComputeTasks) {
            YQL_ENSURE(!StreamResult);
            TSet<ui64> shardIds;
            for (const auto& [shardId, _] : RemoteComputeTasks) {
                shardIds.insert(shardId);
            }

            ExecuterStateSpan = NWilson::TSpan(TWilsonKqp::ExecuterShardsResolve, ExecuterSpan.GetTraceId(), "WaitForShardsResolve", NWilson::EFlags::AUTO_END);
            auto kqpShardsResolver = CreateKqpShardsResolver(
                SelfId(), TxId, TasksGraph.GetMeta().UseFollowers, std::move(shardIds));
            RegisterWithSameMailbox(kqpShardsResolver);
            Become(&TKqpDataExecuter::WaitResolveState);
        } else {
            OnShardsResolve();
        }
    }

    void HandleResolve(TEvKqpExecuter::TEvTableResolveStatus::TPtr& ev) {
        if (!TBase::HandleResolve(ev)) return;

        if (StreamResult) {
            TSet<ui64> shardIds;
            for (auto& [stageId, stageInfo] : TasksGraph.GetStagesInfo()) {
                if (stageInfo.Meta.IsOlap()) {
                    HasOlapTable = true;
                }
                const auto& stage = stageInfo.Meta.GetStage(stageInfo.Id);
                if (stage.SourcesSize() > 0 && stage.GetSources(0).GetTypeCase() == NKqpProto::TKqpSource::kReadRangesSource) {
                    YQL_ENSURE(stage.SourcesSize() == 1, "multiple sources in one task are not supported");
                    HasDatashardSourceScan = true;
                }
            }
            if (HasOlapTable) {
                for (auto& [stageId, stageInfo] : TasksGraph.GetStagesInfo()) {
                    if (stageInfo.Meta.ShardKey) {
                        for (auto& partition : stageInfo.Meta.ShardKey->GetPartitions()) {
                            shardIds.insert(partition.ShardId);
                        }
                    }
                }
            }
            if (HasDatashardSourceScan) {
                for (auto& [stageId, stageInfo] : TasksGraph.GetStagesInfo()) {
                    YQL_ENSURE(stageId == stageInfo.Id);
                    const auto& stage = stageInfo.Meta.GetStage(stageInfo.Id);
                    if (stage.SourcesSize() > 0 && stage.GetSources(0).GetTypeCase() == NKqpProto::TKqpSource::kReadRangesSource) {
                        const auto& source = stage.GetSources(0).GetReadRangesSource();
                        bool isFullScan;
                        SourceScanStageIdToParititions[stageInfo.Id] = PrunePartitions(source, stageInfo, HolderFactory(), TypeEnv(), isFullScan);
                        if (isFullScan && !source.HasItemsLimit()) {
                            Counters->Counters->FullScansExecuted->Inc();
                        }
                        for (const auto& [shardId, _] : SourceScanStageIdToParititions.at(stageId)) {
                            shardIds.insert(shardId);
                        }
                    }
                }
            }

            if ((HasOlapTable || HasDatashardSourceScan) && shardIds) {
                LOG_D("Start resolving tablets nodes... (" << shardIds.size() << ")");
                ExecuterStateSpan = NWilson::TSpan(TWilsonKqp::ExecuterShardsResolve, ExecuterSpan.GetTraceId(), "WaitForShardsResolve", NWilson::EFlags::AUTO_END);
                auto kqpShardsResolver = CreateKqpShardsResolver(
                    this->SelfId(), TxId, false, std::move(shardIds));
                KqpShardsResolverId = this->RegisterWithSameMailbox(kqpShardsResolver);
                return;
            } else if (HasOlapTable) {
                ResourceSnapshotRequired = true;
            }
        }
        DoExecute();
    }

    void HandleResolve(TEvKqpExecuter::TEvShardsResolveStatus::TPtr& ev) {
        if (!TBase::HandleResolve(ev)) {
            return;
        }
        if (HasOlapTable || HasDatashardSourceScan) {
            ResourceSnapshotRequired = ResourceSnapshotRequired || HasOlapTable;
            DoExecute();
            return;
        }

        OnShardsResolve();
    }

    void OnShardsResolve() {
        if (ForceAcquireSnapshot()) {
            YQL_ENSURE(!VolatileTx);
            auto longTxService = NLongTxService::MakeLongTxServiceID(SelfId().NodeId());
            Send(longTxService, new NLongTxService::TEvLongTxService::TEvAcquireReadSnapshot(Database));

            LOG_T("Create temporary mvcc snapshot, become WaitSnapshotState");
            Become(&TKqpDataExecuter::WaitSnapshotState);
            ExecuterStateSpan = NWilson::TSpan(TWilsonKqp::DataExecuterAcquireSnapshot, ExecuterSpan.GetTraceId(), "WaitForSnapshot");

            return;
        }

        ContinueExecute();
    }

private:
    STATEFN(WaitSnapshotState) {
        try {
            switch (ev->GetTypeRewrite()) {
                hFunc(NLongTxService::TEvLongTxService::TEvAcquireReadSnapshotResult, Handle);
                hFunc(TEvKqp::TEvAbortExecution, HandleAbortExecution);
                default:
                    UnexpectedEvent("WaitSnapshotState", ev->GetTypeRewrite());
            }
        } catch (const yexception& e) {
            InternalError(e.what());
        }
        ReportEventElapsedTime();
    }

    void Handle(NLongTxService::TEvLongTxService::TEvAcquireReadSnapshotResult::TPtr& ev) {
        auto& record = ev->Get()->Record;

        LOG_T("read snapshot result: " << record.GetStatus() << ", step: " << record.GetSnapshotStep()
            << ", tx id: " << record.GetSnapshotTxId());

        if (record.GetStatus() != Ydb::StatusIds::SUCCESS) {
            ExecuterStateSpan.EndError(TStringBuilder() << Ydb::StatusIds::StatusCode_Name(record.GetStatus()));
            ReplyErrorAndDie(record.GetStatus(), record.MutableIssues());
            return;
        }
        ExecuterStateSpan.EndOk();

        SetSnapshot(record.GetSnapshotStep(), record.GetSnapshotTxId());
        ImmediateTx = true;

        ContinueExecute();
    }

    using TDatashardTxs = THashMap<ui64, NKikimrTxDataShard::TKqpTransaction*>;
    using TEvWriteTxs = THashMap<ui64, NKikimrDataEvents::TEvWrite*>;
    using TTopicTabletTxs = NTopic::TTopicOperationTransactions;

    void ContinueExecute() {
        if (Stats) {
            //Stats->AffectedShards = datashardTxs.size();
            Stats->DatashardStats.reserve(DatashardTxs.size());
            //Stats->ComputeStats.reserve(computeTasks.size());
        }

        ExecuteTasks();

        ExecuterStateSpan = NWilson::TSpan(TWilsonKqp::DataExecuterRunTasks, ExecuterSpan.GetTraceId(), "RunTasks", NWilson::EFlags::AUTO_END);
        if (ImmediateTx) {
            LOG_D("ActorState: " << CurrentStateFuncName()
                << ", immediate tx, become ExecuteState");
            Become(&TKqpDataExecuter::ExecuteState);
        } else {
            LOG_D("ActorState: " << CurrentStateFuncName()
                << ", not immediate tx, become PrepareState");
            Become(&TKqpDataExecuter::PrepareState);
        }
    }

    void BuildDatashardTxs(
            THashMap<ui64, TVector<NDqProto::TDqTask*>>& datashardTasks,
            TDatashardTxs& datashardTxs,
            TEvWriteTxs& evWriteTxs,
            TTopicTabletTxs& topicTxs) {
        for (auto& [shardId, tasks]: datashardTasks) {
            auto [it, success] = datashardTxs.emplace(
                shardId,
                TasksGraph.GetMeta().Allocate<NKikimrTxDataShard::TKqpTransaction>());

            YQL_ENSURE(success, "unexpected duplicates in datashard transactions");
            NKikimrTxDataShard::TKqpTransaction* dsTxs = it->second;
            dsTxs->MutableTasks()->Reserve(tasks.size());
            for (auto& task: tasks) {
                dsTxs->AddTasks()->Swap(task);
            }
        }

        // Note: when locks map is present it will be mutated to avoid copying data
        auto& locksMap = Request.DataShardLocks;
        if (!locksMap.empty()) {
            YQL_ENSURE(Request.LocksOp == ELocksOp::Commit || Request.LocksOp == ELocksOp::Rollback);
        }

        // Materialize (possibly empty) txs for all shards with locks (either commit or rollback)
        for (auto& [shardId, locksList] : locksMap) {
            YQL_ENSURE(!locksList.empty(), "unexpected empty locks list in DataShardLocks");
            NKikimrDataEvents::TKqpLocks* locks = nullptr;

            if (UseEvWrite) {
                if (auto it = evWriteTxs.find(shardId); it != evWriteTxs.end()) {
                    locks = it->second->MutableLocks();
                } else {
                    auto [eIt, success] = evWriteTxs.emplace(
                        shardId,
                        TasksGraph.GetMeta().Allocate<NKikimrDataEvents::TEvWrite>());
                    locks = eIt->second->MutableLocks();
                }
            } else {
                if (auto it = datashardTxs.find(shardId); it != datashardTxs.end()) {
                    locks = it->second->MutableLocks();
                } else {
                    auto [eIt, success] = datashardTxs.emplace(
                        shardId,
                        TasksGraph.GetMeta().Allocate<NKikimrTxDataShard::TKqpTransaction>());
                    locks = eIt->second->MutableLocks();
                }
            }

            switch (Request.LocksOp) {
                case ELocksOp::Commit:
                    locks->SetOp(NKikimrDataEvents::TKqpLocks::Commit);
                    break;
                case ELocksOp::Rollback:
                    locks->SetOp(NKikimrDataEvents::TKqpLocks::Rollback);
                    break;
                case ELocksOp::Unspecified:
                    break;
            }

            // Move lock descriptions to the datashard tx
            auto* protoLocks = locks->MutableLocks();
            protoLocks->Reserve(locksList.size());
            bool hasWrites = false;
            for (auto& lock : locksList) {
                hasWrites = hasWrites || lock.GetHasWrites();
                protoLocks->Add(std::move(lock));
            }
            locksList.clear();

            // When locks with writes are committed this commits accumulated effects
            if (Request.LocksOp == ELocksOp::Commit && hasWrites) {
                ShardsWithEffects.insert(shardId);
                YQL_ENSURE(!ReadOnlyTx);
            }
        }

        Request.TopicOperations.BuildTopicTxs(topicTxs);

        const bool needRollback = Request.LocksOp == ELocksOp::Rollback;

        VolatileTx = (
            // We want to use volatile transactions only when the feature is enabled
            AppData()->FeatureFlags.GetEnableDataShardVolatileTransactions() &&
            // We don't want volatile tx when acquiring locks (including write locks for uncommitted writes)
            !Request.AcquireLocksTxId &&
            // We don't want readonly volatile transactions
            !ReadOnlyTx &&
            // We only want to use volatile transactions with side-effects
            !ShardsWithEffects.empty() &&
            // We don't want to use volatile transactions when doing a rollback
            !needRollback &&
            // We cannot use volatile transactions with topics
            // TODO: add support in the future
            topicTxs.empty() &&
            // We only want to use volatile transactions for multiple shards
            (datashardTxs.size() + topicTxs.size()) > 1 &&
            // We cannot use volatile transactions with persistent channels
            // Note: currently persistent channels are never used
            !HasPersistentChannels &&
            // Can't use volatile transactions for EvWrite at current time
            !UseEvWrite);

        const bool useGenericReadSets = (
            // Use generic readsets when feature is explicitly enabled
            AppData()->FeatureFlags.GetEnableDataShardGenericReadSets() ||
            // Volatile transactions must always use generic readsets
            VolatileTx ||
            // Transactions with topics must always use generic readsets
            !topicTxs.empty());

        if (!locksMap.empty() || VolatileTx ||
            Request.TopicOperations.HasReadOperations() || Request.TopicOperations.HasWriteOperations())
        {
            YQL_ENSURE(Request.LocksOp == ELocksOp::Commit || Request.LocksOp == ELocksOp::Rollback || VolatileTx);

            bool needCommit = Request.LocksOp == ELocksOp::Commit || VolatileTx;

            absl::flat_hash_set<ui64> sendingShardsSet;
            absl::flat_hash_set<ui64> receivingShardsSet;
            absl::flat_hash_set<ui64> receivingColumnShardsSet;
            ui64 arbiter = 0;
            std::optional<ui64> columnShardArbiter;

            // Gather shards that need to send/receive readsets (shards with effects)
            if (needCommit) {
                for (auto& [shardId, tx] : datashardTxs) {
                    if (tx->HasLocks()) {
                        // Locks may be broken so shards with locks need to send readsets
                        sendingShardsSet.insert(shardId);
                    }
                    if (ShardsWithEffects.contains(shardId)) {
                        // Volatile transactions may abort effects, so they send readsets
                        if (VolatileTx) {
                            sendingShardsSet.insert(shardId);
                        }
                        // Effects are only applied when all locks are valid
                        receivingShardsSet.insert(shardId);
                    }
                }

                for (auto& [shardId, tx] : evWriteTxs) {
<<<<<<< HEAD
                    if (ShardIdToTableInfo->Get(shardId).IsOlap && HtapTx) {
                         if (tx->HasLocks()) {
                            // Locks may be broken so shards with locks need to send readsets
                            sendingColumnShardsSet.insert(shardId);
                        }
                        if (ShardsWithEffects.contains(shardId)) {
                            // Volatile transactions may abort effects, so they send readsets
                            if (VolatileTx) {
                                sendingColumnShardsSet.insert(shardId);
                            }
                            // Effects are only applied when all locks are valid
                            receivingColumnShardsSet.insert(shardId);
                        }
                    } else {
                        if (tx->HasLocks()) {
                            // Locks may be broken so shards with locks need to send readsets
=======
                    if (tx->HasLocks()) {
                        // Locks may be broken so shards with locks need to send readsets
                        sendingShardsSet.insert(shardId);
                    }
                    if (ShardsWithEffects.contains(shardId)) {
                        // Volatile transactions may abort effects, so they send readsets
                        if (VolatileTx) {
>>>>>>> 35e326d8
                            sendingShardsSet.insert(shardId);
                        }
                        // Effects are only applied when all locks are valid
                        receivingShardsSet.insert(shardId);

                        if (HtapTx && ShardIdToTableInfo->at(shardId).IsOlap) {
                            receivingColumnShardsSet.insert(shardId);
                        }
                    }
                }

                if (auto tabletIds = Request.TopicOperations.GetSendingTabletIds()) {
                    sendingShardsSet.insert(tabletIds.begin(), tabletIds.end());
                    receivingShardsSet.insert(tabletIds.begin(), tabletIds.end());
                }

                if (auto tabletIds = Request.TopicOperations.GetReceivingTabletIds()) {
                    sendingShardsSet.insert(tabletIds.begin(), tabletIds.end());
                    receivingShardsSet.insert(tabletIds.begin(), tabletIds.end());
                }

                // The current value of 5 is arbitrary. Writing to 5 shards in
                // a single transaction is unusual enough, and having latency
                // regressions is unlikely. Full mesh readset count grows like
                // 2n(n-1), and arbiter reduces it to 4(n-1). Here's a readset
                // count table for various small `n`:
                //
                // n = 2: 4 -> 4
                // n = 3: 12 -> 8
                // n = 4: 24 -> 12
                // n = 5: 40 -> 16
                // n = 6: 60 -> 20
                // n = 7: 84 -> 24
                //
                // The ideal crossover is at n = 4, since the readset count
                // doesn't change when going from 3 to 4 shards, but the
                // increase in latency may not really be worth it. With n = 5
                // the readset count lowers from 24 to 16 readsets when going
                // from 4 to 5 shards. This makes 5 shards potentially cheaper
                // than 4 shards when readsets dominate the workload, but at
                // the price of possible increase in latency. Too many readsets
                // cause interconnect overload and reduce throughput however,
                // so we don't want to use a crossover value that is too high.
                const size_t minArbiterMeshSize = 5; // TODO: make configurable?
                if ((VolatileTx &&
                    receivingShardsSet.size() >= minArbiterMeshSize &&
                    AppData()->FeatureFlags.GetEnableVolatileTransactionArbiters()))
                {
                    std::vector<ui64> candidates;
                    candidates.reserve(receivingShardsSet.size());
                    for (ui64 candidate : receivingShardsSet) {
                        // Note: all receivers are also senders in volatile transactions
                        if (Y_LIKELY(sendingShardsSet.contains(candidate))) {
                            candidates.push_back(candidate);
                        }
                    }
                    if (candidates.size() >= minArbiterMeshSize) {
                        // Select a random arbiter
                        const ui32 index = RandomNumber<ui32>(candidates.size());
                        arbiter = candidates.at(index);
                    }
                }

                if (!receivingColumnShardsSet.empty()) {
                    AFL_ENSURE(HtapTx);
                    const ui32 index = RandomNumber<ui32>(receivingColumnShardsSet.size());
                    auto arbiterIterator = std::begin(receivingColumnShardsSet);
                    std::advance(arbiterIterator, index);
                    columnShardArbiter = *arbiterIterator;
                }
            }


            // Encode sending/receiving shards in tx bodies
            if (needCommit) {
                NProtoBuf::RepeatedField<ui64> sendingShards(sendingShardsSet.begin(), sendingShardsSet.end());
                NProtoBuf::RepeatedField<ui64> receivingShards(receivingShardsSet.begin(), receivingShardsSet.end());

                std::sort(sendingShards.begin(), sendingShards.end());
                std::sort(receivingShards.begin(), receivingShards.end());

                for (auto& [shardId, shardTx] : datashardTxs) {
                    AFL_ENSURE(!columnShardArbiter);
                    shardTx->MutableLocks()->SetOp(NKikimrDataEvents::TKqpLocks::Commit);
                    *shardTx->MutableLocks()->MutableSendingShards() = sendingShards;
                    *shardTx->MutableLocks()->MutableReceivingShards() = receivingShards;
                    if (arbiter) {
                        shardTx->MutableLocks()->SetArbiterShard(arbiter);
                    }
                }

                for (auto& [shardId, tx] : evWriteTxs) {
                    tx->MutableLocks()->SetOp(NKikimrDataEvents::TKqpLocks::Commit);
                    if (columnShardArbiter && *columnShardArbiter == shardId) {
                        tx->MutableLocks()->SetArbiterColumnShard(*columnShardArbiter);
                        *tx->MutableLocks()->MutableSendingShards() = sendingShards;
                        *tx->MutableLocks()->MutableReceivingShards() = receivingShards;
                    } else if (columnShardArbiter) {
                        tx->MutableLocks()->SetArbiterColumnShard(*columnShardArbiter);
                        tx->MutableLocks()->AddSendingShards(*columnShardArbiter);
                        tx->MutableLocks()->AddReceivingShards(*columnShardArbiter);
                        if (sendingShardsSet.contains(shardId)) {
                            tx->MutableLocks()->AddSendingShards(shardId);
                        }
                        if (receivingShardsSet.contains(shardId)) {
                            tx->MutableLocks()->AddReceivingShards(shardId);
                        }
                    } else {
                        *tx->MutableLocks()->MutableSendingShards() = sendingShards;
                        *tx->MutableLocks()->MutableReceivingShards() = receivingShards;
                        if (arbiter) {
                            tx->MutableLocks()->SetArbiterShard(arbiter);
                        }
                    }
                }

                for (auto& [shardId, t] : topicTxs) {
                    t.tx.SetOp(NKikimrPQ::TDataTransaction::Commit);
                    if (columnShardArbiter) {
                        t.tx.AddSendingShards(*columnShardArbiter);
                        t.tx.AddReceivingShards(*columnShardArbiter);
                        if (sendingShardsSet.contains(shardId)) {
                            t.tx.AddSendingShards(shardId);
                        }
                        if (receivingShardsSet.contains(shardId)) {
                            t.tx.AddReceivingShards(shardId);
                        }
                    } else {
                        *t.tx.MutableSendingShards() = sendingShards;
                        *t.tx.MutableReceivingShards() = receivingShards;
                    }
                    YQL_ENSURE(!arbiter);
                }
            }
        }

        if (useGenericReadSets) {
            // Make sure datashards use generic readsets
            for (auto& pr : datashardTxs) {
                pr.second->SetUseGenericReadSets(true);
            }
        }
    }

    void ExecuteTasks() {
        auto lockTxId = Request.AcquireLocksTxId;
        if (lockTxId.Defined() && *lockTxId == 0) {
            lockTxId = TxId;
            LockHandle = TLockHandle(TxId, TActivationContext::ActorSystem());
        }

        LWTRACK(KqpDataExecuterStartTasksAndTxs, ResponseEv->Orbit, TxId, ComputeTasks.size(), DatashardTxs.size() + EvWriteTxs.size());

        for (auto& [shardId, tasks] : RemoteComputeTasks) {
            auto it = ShardIdToNodeId.find(shardId);
            YQL_ENSURE(it != ShardIdToNodeId.end());
            for (ui64 taskId : tasks) {
                auto& task = TasksGraph.GetTask(taskId);
                task.Meta.NodeId = it->second;
            }
        }

        const bool singlePartitionOptAllowed = !HasOlapTable && !UnknownAffectedShardCount && !HasExternalSources && DatashardTxs.empty() && EvWriteTxs.empty();
        const bool useDataQueryPool = !(HasExternalSources && DatashardTxs.empty() && EvWriteTxs.empty());
        const bool localComputeTasks = !DatashardTxs.empty();
        const bool mayRunTasksLocally = !((HasExternalSources || HasOlapTable || HasDatashardSourceScan) && DatashardTxs.empty());

        Planner = CreateKqpPlanner({
            .TasksGraph = TasksGraph,
            .TxId = TxId,
            .LockTxId = lockTxId,
            .LockNodeId = SelfId().NodeId(),
            .Executer = SelfId(),
            .Snapshot = GetSnapshot(),
            .Database = Database,
            .UserToken = UserToken,
            .Deadline = Deadline.GetOrElse(TInstant::Zero()),
            .StatsMode = Request.StatsMode,
            .WithSpilling = TasksGraph.GetMeta().AllowWithSpilling,
            .RlPath = Nothing(),
            .ExecuterSpan =  ExecuterSpan,
            .ResourcesSnapshot = std::move(ResourceSnapshot),
            .ExecuterRetriesConfig = ExecuterRetriesConfig,
            .UseDataQueryPool = useDataQueryPool,
            .LocalComputeTasks = localComputeTasks,
            .MkqlMemoryLimit = Request.MkqlMemoryLimit,
            .AsyncIoFactory = AsyncIoFactory,
            .AllowSinglePartitionOpt = singlePartitionOptAllowed,
            .UserRequestContext = GetUserRequestContext(),
            .FederatedQuerySetup = FederatedQuerySetup,
            .OutputChunkMaxSize = Request.OutputChunkMaxSize,
            .GUCSettings = GUCSettings,
            .MayRunTasksLocally = mayRunTasksLocally,
            .ResourceManager_ = Request.ResourceManager_,
            .CaFactory_ = Request.CaFactory_
        });

        auto err = Planner->PlanExecution();
        if (err) {
            TlsActivationContext->Send(err.release());
            return;
        }

        Planner->Submit();

        // then start data tasks with known actor ids of compute tasks
        for (auto& [shardId, shardTx] : DatashardTxs) {
            shardTx->SetType(NKikimrTxDataShard::KQP_TX_TYPE_DATA);
            std::optional<bool> isOlap;
            for (auto& protoTask : *shardTx->MutableTasks()) {
                ui64 taskId = protoTask.GetId();
                auto& task = TasksGraph.GetTask(taskId);
                auto& stageInfo = TasksGraph.GetStageInfo(task.StageId);
                Y_ENSURE(!isOlap || *isOlap == stageInfo.Meta.IsOlap());
                isOlap = stageInfo.Meta.IsOlap();

                for (ui64 outputIndex = 0; outputIndex < task.Outputs.size(); ++outputIndex) {
                    auto& output = task.Outputs[outputIndex];
                    auto* protoOutput = protoTask.MutableOutputs(outputIndex);

                    for (ui64 outputChannelIndex = 0; outputChannelIndex < output.Channels.size(); ++outputChannelIndex) {
                        ui64 outputChannelId = output.Channels[outputChannelIndex];
                        auto* protoChannel = protoOutput->MutableChannels(outputChannelIndex);

                        ui64 dstTaskId = TasksGraph.GetChannel(outputChannelId).DstTask;

                        if (dstTaskId == 0) {
                            continue;
                        }

                        auto& dstTask = TasksGraph.GetTask(dstTaskId);
                        if (dstTask.ComputeActorId) {
                            protoChannel->MutableDstEndpoint()->Clear();
                            ActorIdToProto(dstTask.ComputeActorId, protoChannel->MutableDstEndpoint()->MutableActorId());
                        } else {
                            if (protoChannel->HasDstEndpoint() && protoChannel->GetDstEndpoint().HasTabletId()) {
                                if (protoChannel->GetDstEndpoint().GetTabletId() == shardId) {
                                    // inplace update
                                } else {
                                    // TODO: send data via executer?
                                    // but we don't have such examples...
                                    YQL_ENSURE(false, "not implemented yet: " << protoTask.DebugString());
                                }
                            } else {
                                YQL_ENSURE(!protoChannel->GetDstEndpoint().IsInitialized());
                                // effects-only stage
                            }
                        }
                    }
                }

                LOG_D("datashard task: " << taskId << ", proto: " << protoTask.ShortDebugString());
            }

            ExecuteDatashardTransaction(shardId, *shardTx, isOlap.value_or(false));
        }

        for (auto& [shardId, shardTx] : EvWriteTxs) {
            ExecuteEvWriteTransaction(shardId, *shardTx);
        }

        ExecuteTopicTabletTransactions(TopicTxs);

        LOG_I("Total tasks: " << TasksGraph.GetTasks().size()
            << ", readonly: " << ReadOnlyTx
            << ", datashardTxs: " << DatashardTxs.size()
            << ", evWriteTxs: " << EvWriteTxs.size()
            << ", topicTxs: " << Request.TopicOperations.GetSize()
            << ", volatile: " << VolatileTx
            << ", immediate: " << ImmediateTx
            << ", pending compute tasks" << (Planner ? Planner->GetPendingComputeTasks().size() : 0)
            << ", useFollowers: " << GetUseFollowers());

        // error
        LOG_T("Updating channels after the creation of compute actors");
        THashMap<TActorId, THashSet<ui64>> updates;
        for (ui64 taskId : ComputeTasks) {
            auto& task = TasksGraph.GetTask(taskId);
            if (task.ComputeActorId)
                CollectTaskChannelsUpdates(task, updates);
        }
        PropagateChannelsUpdates(updates);

        CheckExecutionComplete();
    }

    void ExecuteTopicTabletTransactions(TTopicTabletTxs& topicTxs) {
        TMaybe<ui64> writeId;
        if (Request.TopicOperations.HasWriteId()) {
            writeId = Request.TopicOperations.GetWriteId();
        }

        for (auto& [tabletId, t] : topicTxs) {
            auto& transaction = t.tx;

            auto ev = std::make_unique<TEvPersQueue::TEvProposeTransaction>();

            if (t.hasWrite && writeId.Defined()) {
                auto* w = transaction.MutableWriteId();
                w->SetNodeId(SelfId().NodeId());
                w->SetKeyId(*writeId);
            }
            transaction.SetImmediate(ImmediateTx);

            ActorIdToProto(SelfId(), ev->Record.MutableSourceActor());
            ev->Record.MutableData()->Swap(&transaction);
            ev->Record.SetTxId(TxId);

            auto traceId = ExecuterSpan.GetTraceId();
            LOG_D("ExecuteTopicTabletTransaction traceId.verbosity: " << std::to_string(traceId.GetVerbosity()));

            LOG_D("Executing KQP transaction on topic tablet: " << tabletId
                  << ", writeId: " << writeId);

            Send(MakePipePerNodeCacheID(false),
                 new TEvPipeCache::TEvForward(ev.release(), tabletId, true),
                 0,
                 0,
                 std::move(traceId));

            TShardState state;
            state.State =
                ImmediateTx ? TShardState::EState::Executing : TShardState::EState::Preparing;
            state.DatashardState.ConstructInPlace();
            state.DatashardState->Follower = false;

            state.DatashardState->ShardReadLocks = Request.TopicOperations.TabletHasReadOperations(tabletId);

            auto result = ShardStates.emplace(tabletId, std::move(state));
            YQL_ENSURE(result.second);
        }
    }

    void Shutdown() override {
        if (Planner) {
            if (Planner->GetPendingComputeTasks().empty() && Planner->GetPendingComputeActors().empty()) {
                LOG_I("Shutdown immediately - nothing to wait");
                PassAway();
            } else {
                this->Become(&TThis::WaitShutdownState);
                LOG_I("Waiting for shutdown of " << Planner->GetPendingComputeTasks().size() << " tasks and "
                    << Planner->GetPendingComputeActors().size() << " compute actors");
                // TODO(ilezhankin): the CA awaiting timeout should be configurable.
                TActivationContext::Schedule(TDuration::Seconds(10), new IEventHandle(SelfId(), SelfId(), new TEvents::TEvPoison));
            }
        } else {
            PassAway();
        }
    }

    void PassAway() override {
        auto totalTime = TInstant::Now() - StartTime;
        Counters->Counters->DataTxTotalTimeHistogram->Collect(totalTime.MilliSeconds());

        // TxProxyMon compatibility
        Counters->TxProxyMon->TxTotalTimeHgram->Collect(totalTime.MilliSeconds());
        Counters->TxProxyMon->TxExecuteTimeHgram->Collect(totalTime.MilliSeconds());

        Send(MakePipePerNodeCacheID(false), new TEvPipeCache::TEvUnlink(0));

        if (GetUseFollowers()) {
            Send(MakePipePerNodeCacheID(true), new TEvPipeCache::TEvUnlink(0));
        }

        TBase::PassAway();
    }

    STATEFN(WaitShutdownState) {
        switch(ev->GetTypeRewrite()) {
            hFunc(TEvDqCompute::TEvState, HandleShutdown);
            hFunc(TEvInterconnect::TEvNodeDisconnected, HandleShutdown);
            hFunc(TEvents::TEvPoison, HandleShutdown);
            default:
                LOG_E("Unexpected event: " << ev->GetTypeName()); // ignore all other events
        }
    }

    void HandleShutdown(TEvDqCompute::TEvState::TPtr& ev) {
        HandleComputeStats(ev);

        if (Planner->GetPendingComputeTasks().empty() && Planner->GetPendingComputeActors().empty()) {
            PassAway();
        }
    }

    void HandleShutdown(TEvInterconnect::TEvNodeDisconnected::TPtr& ev) {
        const auto nodeId = ev->Get()->NodeId;
        LOG_N("Node has disconnected while shutdown: " << nodeId);

        YQL_ENSURE(Planner);

        for (const auto& task : TasksGraph.GetTasks()) {
            if (task.Meta.NodeId == nodeId && !task.Meta.Completed) {
                if (task.ComputeActorId) {
                    Planner->CompletedCA(task.Id, task.ComputeActorId);
                } else {
                    Planner->TaskNotStarted(task.Id);
                }
            }
        }

        if (Planner->GetPendingComputeTasks().empty() && Planner->GetPendingComputeActors().empty()) {
            PassAway();
        }
    }

    void HandleShutdown(TEvents::TEvPoison::TPtr& ev) {
        // Self-poison means timeout - don't wait anymore.
        LOG_I("Timed out on waiting for Compute Actors to finish - forcing shutdown");

        if (ev->Sender == SelfId()) {
            PassAway();
        }
    }

private:
    void ReplyTxStateUnknown(ui64 shardId) {
        auto message = TStringBuilder() << "Tx state unknown for shard " << shardId << ", txid " << TxId;
        if (ReadOnlyTx) {
            auto issue = YqlIssue({}, TIssuesIds::KIKIMR_TEMPORARILY_UNAVAILABLE);
            issue.AddSubIssue(new TIssue(message));
            issue.GetSubIssues()[0]->SetCode(NKikimrIssues::TIssuesIds::TX_STATE_UNKNOWN, TSeverityIds::S_ERROR);
            ReplyErrorAndDie(Ydb::StatusIds::UNAVAILABLE, issue);
        } else {
            auto issue = YqlIssue({}, TIssuesIds::KIKIMR_OPERATION_STATE_UNKNOWN);
            issue.AddSubIssue(new TIssue(message));
            issue.GetSubIssues()[0]->SetCode(NKikimrIssues::TIssuesIds::TX_STATE_UNKNOWN, TSeverityIds::S_ERROR);
            ReplyErrorAndDie(Ydb::StatusIds::UNDETERMINED, issue);
        }
    }

    static bool HasMissingSnapshotError(const NKikimrTxDataShard::TEvProposeTransactionResult& result) {
        for (const auto& err : result.GetError()) {
            if (err.GetKind() == NKikimrTxDataShard::TError::SNAPSHOT_NOT_EXIST) {
                return true;
            }
        }
        return false;
    }

    static void AddDataShardErrors(const NKikimrTxDataShard::TEvProposeTransactionResult& result, TIssue& issue) {
        for (const auto& err : result.GetError()) {
            issue.AddSubIssue(new TIssue(TStringBuilder()
                << "[" << err.GetKind() << "] " << err.GetReason()));
        }
    }

    static void AddColumnShardErrors(const NKikimrTxColumnShard::TEvProposeTransactionResult& result, TIssue& issue) {
        issue.AddSubIssue(new TIssue(TStringBuilder() << result.GetStatusMessage()));
    }

    static std::string_view ToString(TShardState::EState state) {
        switch (state) {
            case TShardState::EState::Initial:   return "Initial"sv;
            case TShardState::EState::Preparing: return "Preparing"sv;
            case TShardState::EState::Prepared:  return "Prepared"sv;
            case TShardState::EState::Executing: return "Executing"sv;
            case TShardState::EState::Finished:  return "Finished"sv;
        }
    }

private:
    NYql::NDq::IDqAsyncIoFactory::TPtr AsyncIoFactory;
    bool UseEvWrite = false;
    const std::optional<TKqpFederatedQuerySetup> FederatedQuerySetup;
    const TGUCSettings::TPtr GUCSettings;
    TShardIdToTableInfoPtr ShardIdToTableInfo;
    const bool HtapTx = false;

    bool HasExternalSources = false;
    bool SecretSnapshotRequired = false;
    bool ResourceSnapshotRequired = false;
    bool SaveScriptExternalEffectRequired = false;
    TVector<NKikimrKqp::TKqpNodeResources> ResourceSnapshot;

    ui64 TxCoordinator = 0;
    THashMap<ui64, TShardState> ShardStates;
    TVector<NKikimrDataEvents::TLock> Locks;
    bool ReadOnlyTx = true;
    bool VolatileTx = false;
    bool ImmediateTx = false;
    bool TxPlanned = false;
    bool LocksBroken = false;

    TInstant FirstPrepareReply;
    TInstant LastPrepareReply;

    // Tracks which shards are expected to have effects
    THashSet<ui64> ShardsWithEffects;
    bool HasPersistentChannels = false;

    THashSet<ui64> SubscribedNodes;
    THashMap<ui64, TVector<ui64>> RemoteComputeTasks;

    TVector<ui64> ComputeTasks;
    TDatashardTxs DatashardTxs;
    TEvWriteTxs EvWriteTxs;
    TTopicTabletTxs TopicTxs;

    // Lock handle for a newly acquired lock
    TLockHandle LockHandle;
    ui64 LastShard = 0;
};

} // namespace

IActor* CreateKqpDataExecuter(IKqpGateway::TExecPhysicalRequest&& request, const TString& database, const TIntrusiveConstPtr<NACLib::TUserToken>& userToken,
    TKqpRequestCounters::TPtr counters, bool streamResult, const NKikimrConfig::TTableServiceConfig& tableServiceConfig,
    NYql::NDq::IDqAsyncIoFactory::TPtr asyncIoFactory, const TActorId& creator,
    const TIntrusivePtr<TUserRequestContext>& userRequestContext, const bool useEvWrite, ui32 statementResultIndex,
    const std::optional<TKqpFederatedQuerySetup>& federatedQuerySetup, const TGUCSettings::TPtr& GUCSettings,
    const TShardIdToTableInfoPtr& shardIdToTableInfo, const bool htapTx)
{
    return new TKqpDataExecuter(std::move(request), database, userToken, counters, streamResult, tableServiceConfig,
        std::move(asyncIoFactory), creator, userRequestContext,
        useEvWrite, statementResultIndex, federatedQuerySetup, GUCSettings, shardIdToTableInfo, htapTx);
}

} // namespace NKqp
} // namespace NKikimr<|MERGE_RESOLUTION|>--- conflicted
+++ resolved
@@ -2375,24 +2375,6 @@
                 }
 
                 for (auto& [shardId, tx] : evWriteTxs) {
-<<<<<<< HEAD
-                    if (ShardIdToTableInfo->Get(shardId).IsOlap && HtapTx) {
-                         if (tx->HasLocks()) {
-                            // Locks may be broken so shards with locks need to send readsets
-                            sendingColumnShardsSet.insert(shardId);
-                        }
-                        if (ShardsWithEffects.contains(shardId)) {
-                            // Volatile transactions may abort effects, so they send readsets
-                            if (VolatileTx) {
-                                sendingColumnShardsSet.insert(shardId);
-                            }
-                            // Effects are only applied when all locks are valid
-                            receivingColumnShardsSet.insert(shardId);
-                        }
-                    } else {
-                        if (tx->HasLocks()) {
-                            // Locks may be broken so shards with locks need to send readsets
-=======
                     if (tx->HasLocks()) {
                         // Locks may be broken so shards with locks need to send readsets
                         sendingShardsSet.insert(shardId);
@@ -2400,13 +2382,12 @@
                     if (ShardsWithEffects.contains(shardId)) {
                         // Volatile transactions may abort effects, so they send readsets
                         if (VolatileTx) {
->>>>>>> 35e326d8
                             sendingShardsSet.insert(shardId);
                         }
                         // Effects are only applied when all locks are valid
                         receivingShardsSet.insert(shardId);
 
-                        if (HtapTx && ShardIdToTableInfo->at(shardId).IsOlap) {
+                        if (HtapTx && ShardIdToTableInfo->Get(shardId).IsOlap) {
                             receivingColumnShardsSet.insert(shardId);
                         }
                     }
