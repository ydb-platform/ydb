#include "kqp_executer.h"
#include "kqp_executer_impl.h"
#include "kqp_locks_helper.h"
#include "kqp_planner.h"
#include "kqp_table_resolver.h"
#include "kqp_tasks_validate.h"

#include <ydb/core/base/appdata.h>
#include <ydb/core/base/tablet_pipecache.h>
#include <ydb/core/client/minikql_compile/db_key_resolver.h>
#include <ydb/core/kqp/common/buffer/events.h>
#include <ydb/core/kqp/common/kqp_data_integrity_trails.h>
#include <ydb/core/kqp/common/kqp_tx_manager.h>
#include <ydb/core/kqp/common/kqp_yql.h>
#include <ydb/core/kqp/common/simple/reattach.h>
#include <ydb/library/wilson_ids/wilson.h>
#include <ydb/core/kqp/compute_actor/kqp_compute_actor.h>
#include <ydb/core/kqp/common/kqp_tx.h>
#include <ydb/core/kqp/common/kqp.h>
#include <ydb/core/kqp/runtime/kqp_transport.h>
#include <ydb/core/kqp/opt/kqp_query_plan.h>
#include <ydb/core/tx/columnshard/columnshard.h>
#include <ydb/core/tx/data_events/common/error_codes.h>
#include <ydb/core/tx/datashard/datashard.h>
#include <ydb/core/tx/long_tx_service/public/events.h>
#include <ydb/core/tx/long_tx_service/public/lock_handle.h>
#include <ydb/core/tx/tx_proxy/proxy.h>
#include <ydb/core/persqueue/events/global.h>

#include <ydb/library/yql/dq/runtime/dq_columns_resolve.h>
#include <ydb/library/yql/dq/tasks/dq_connection_builder.h>
#include <yql/essentials/public/issue/yql_issue_message.h>

#include <ydb/core/fq/libs/checkpointing/checkpoint_coordinator.h>
#include <ydb/library/yql/dq/actors/compute/dq_checkpoints.h>

namespace NKikimr {
namespace NKqp {

using namespace NYql;
using namespace NYql::NDq;
using namespace NLongTxService;

namespace {

static constexpr ui32 ReplySizeLimit = 48 * 1024 * 1024; // 48 MB

class TKqpDataExecuter : public TKqpExecuterBase<TKqpDataExecuter, EExecType::Data> {
    using TBase = TKqpExecuterBase<TKqpDataExecuter, EExecType::Data>;
    using TKqpSnapshot = IKqpGateway::TKqpSnapshot;

    struct TReattachState {
        TReattachInfo ReattachInfo;
        ui64 Cookie = 0;

        bool ShouldReattach(TInstant now) {
            ++Cookie; // invalidate any previous cookie

            return ::NKikimr::NKqp::ShouldReattach(now, ReattachInfo);
        }

        void Reattached() {
            ReattachInfo.Reattaching = false;
        }
    };

    struct TShardState {
        enum class EState {
            Initial,
            Preparing,      // planned tx only
            Prepared,       // planned tx only
            Executing,
            Finished
        };

        EState State = EState::Initial;
        TSet<ui64> TaskIds;

        struct TDatashardState {
            ui64 ShardMinStep = 0;
            ui64 ShardMaxStep = 0;
            ui64 ReadSize = 0;
            bool ShardReadLocks = false;
            bool Follower = false;
        };
        TMaybe<TDatashardState> DatashardState;

        TReattachState ReattachState;
        ui32 RestartCount = 0;
        bool Restarting = false;
    };

public:
    static constexpr NKikimrServices::TActivity::EType ActorActivityType() {
        return NKikimrServices::TActivity::KQP_DATA_EXECUTER_ACTOR;
    }

    TKqpDataExecuter(IKqpGateway::TExecPhysicalRequest&& request, const TString& database,
        const TIntrusiveConstPtr<NACLib::TUserToken>& userToken,
        TResultSetFormatSettings resultSetFormatSettings, TKqpRequestCounters::TPtr counters,
        bool streamResult, const TExecuterConfig& executerConfig,
        NYql::NDq::IDqAsyncIoFactory::TPtr asyncIoFactory,
        const TActorId& creator, const TIntrusivePtr<TUserRequestContext>& userRequestContext,
        ui32 statementResultIndex, const std::optional<TKqpFederatedQuerySetup>& federatedQuerySetup,
        const TGUCSettings::TPtr& GUCSettings,
        TPartitionPruner::TConfig partitionPrunerConfig,
        const TShardIdToTableInfoPtr& shardIdToTableInfo,
        const IKqpTransactionManagerPtr& txManager,
        const TActorId bufferActorId,
        TMaybe<NBatchOperations::TSettings> batchOperationSettings,
        const NKikimrConfig::TQueryServiceConfig& queryServiceConfig,
        ui64 generation)
        : TBase(std::move(request), std::move(asyncIoFactory), federatedQuerySetup, GUCSettings, std::move(partitionPrunerConfig),
            database, userToken, std::move(resultSetFormatSettings), counters,
            executerConfig, userRequestContext, statementResultIndex, TWilsonKqp::DataExecuter,
            "DataExecuter", streamResult, bufferActorId, txManager, std::move(batchOperationSettings))
        , ShardIdToTableInfo(shardIdToTableInfo)
        , WaitCAStatsTimeout(TDuration::MilliSeconds(executerConfig.TableServiceConfig.GetQueryLimits().GetWaitCAStatsTimeoutMs()))
        , QueryServiceConfig(queryServiceConfig)
        , Generation(generation)
    {
        AllowOlapDataQuery = executerConfig.TableServiceConfig.GetAllowOlapDataQuery();
        Target = creator;

        YQL_ENSURE(Request.IsolationLevel != NKikimrKqp::ISOLATION_LEVEL_UNDEFINED);

        if (Request.AcquireLocksTxId || Request.LocksOp == ELocksOp::Commit || Request.LocksOp == ELocksOp::Rollback) {
            YQL_ENSURE(Request.IsolationLevel == NKikimrKqp::ISOLATION_LEVEL_SERIALIZABLE
                || Request.IsolationLevel == NKikimrKqp::ISOLATION_LEVEL_SNAPSHOT_RW);
        }

        ReadOnlyTx = IsReadOnlyTx();
    }

    bool CheckExecutionComplete() {
        ui32 notFinished = 0;
        for (const auto& x : ShardStates) {
            YQL_ENSURE(!TxManager);
            if (x.second.State != TShardState::EState::Finished) {
                notFinished++;
                LOG_D("ActorState: " << CurrentStateFuncName()
                    << ", datashard " << x.first << " not finished yet: " << ToString(x.second.State));
            }
        }
        if (notFinished == 0 && TBase::CheckExecutionComplete()) {
            return true;
        }

        if (IsDebugLogEnabled()) {
            auto sb = TStringBuilder() << "ActorState: " << CurrentStateFuncName()
                << ", waiting for " << (Planner ? Planner->GetPendingComputeActors().size() : 0) << " compute actor(s) and "
                << notFinished << " datashard(s): ";
            if (Planner) {
                for (const auto& shardId : Planner->GetPendingComputeActors()) {
                    sb << "CA " << shardId.first << ", ";
                }
            }
            for (const auto& [shardId, shardState] : ShardStates) {
                if (shardState.State != TShardState::EState::Finished) {
                    sb << "DS " << shardId << " (" << ToString(shardState.State) << "), ";
                }
            }
            LOG_D(sb);
        }
        return false;
    }

    bool ForceAcquireSnapshot() const {
        const bool forceSnapshot = (
            !GetSnapshot().IsValid() &&
            ReadOnlyTx &&
            !ImmediateTx &&
            !HasPersistentChannels &&
            !HasOlapTable &&
            (!Database.empty() || AppData()->EnableMvccSnapshotWithLegacyDomainRoot)
        );

        return forceSnapshot;
    }

    bool GetUseFollowers() const {
        return (
            // first, we must specify read stale flag.
            Request.IsolationLevel == NKikimrKqp::ISOLATION_LEVEL_READ_STALE &&
            // next, if snapshot is already defined, so in this case followers are not allowed.
            !GetSnapshot().IsValid() &&
            // ensure that followers are allowed only for read only transactions.
            ReadOnlyTx &&
            // if we are forced to acquire snapshot by some reason, so we cannot use followers.
            !ForceAcquireSnapshot()
        );
    }

    void Finalize() {
        Y_ABORT_UNLESS(!AlreadyReplied);
        if (LocksBroken) {
            YQL_ENSURE(ResponseEv->BrokenLockShardId);
            return ReplyErrorAndDie(Ydb::StatusIds::ABORTED, {});
        }

        auto addLocks = [this](const ui64 taskId, const auto& data) {
            if (data.GetData().template Is<NKikimrTxDataShard::TEvKqpInputActorResultInfo>()) {
                NKikimrTxDataShard::TEvKqpInputActorResultInfo info;
                YQL_ENSURE(data.GetData().UnpackTo(&info), "Failed to unpack settings");
                NDataIntegrity::LogIntegrityTrails("InputActorResult", Request.UserTraceId, TxId, info, TlsActivationContext->AsActorContext());
                for (auto& lock : info.GetLocks()) {
                    if (!TxManager) {
                        Locks.push_back(lock);
                    }

                    const auto& task = GetTasksGraph().GetTask(taskId);
                    const auto& stageInfo = GetTasksGraph().GetStageInfo(task.StageId);
                    ShardIdToTableInfo->Add(lock.GetDataShard(), stageInfo.Meta.TableKind == ETableKind::Olap, stageInfo.Meta.TablePath);

                    if (TxManager) {
                        TxManager->AddShard(lock.GetDataShard(), stageInfo.Meta.TableKind == ETableKind::Olap, stageInfo.Meta.TablePath);
                        TxManager->AddAction(lock.GetDataShard(), IKqpTransactionManager::EAction::READ);
                        TxManager->AddLock(lock.GetDataShard(), lock);
                    }
                }

                if (!BatchOperationSettings.Empty() && info.HasBatchOperationMaxKey()) {
                    if (ResponseEv->BatchOperationMaxKeys.empty()) {
                        for (auto keyId : info.GetBatchOperationKeyIds()) {
                            ResponseEv->BatchOperationKeyIds.push_back(keyId);
                        }
                    }

                    ResponseEv->BatchOperationMaxKeys.emplace_back(info.GetBatchOperationMaxKey());
                }
            } else if (data.GetData().template Is<NKikimrKqp::TEvKqpOutputActorResultInfo>()) {
                NKikimrKqp::TEvKqpOutputActorResultInfo info;
                YQL_ENSURE(data.GetData().UnpackTo(&info), "Failed to unpack settings");
                NDataIntegrity::LogIntegrityTrails("OutputActorResult", Request.UserTraceId, TxId, info, TlsActivationContext->AsActorContext());
                for (auto& lock : info.GetLocks()) {
                    if (!TxManager) {
                        Locks.push_back(lock);
                    }

                    const auto& task = GetTasksGraph().GetTask(taskId);
                    const auto& stageInfo = GetTasksGraph().GetStageInfo(task.StageId);
                    ShardIdToTableInfo->Add(lock.GetDataShard(), stageInfo.Meta.TableKind == ETableKind::Olap, stageInfo.Meta.TablePath);
                    if (TxManager) {
                        YQL_ENSURE(stageInfo.Meta.TableKind == ETableKind::Olap);
                        IKqpTransactionManager::TActionFlags flags = IKqpTransactionManager::EAction::WRITE;
                        if (info.GetHasRead()) {
                            flags |= IKqpTransactionManager::EAction::READ;
                        }

                        TxManager->AddShard(lock.GetDataShard(), stageInfo.Meta.TableKind == ETableKind::Olap, stageInfo.Meta.TablePath);
                        TxManager->AddAction(lock.GetDataShard(), flags);
                        TxManager->AddLock(lock.GetDataShard(), lock);
                    }
                }
            }
        };

        for (auto& [_, extraData] : ExtraData) {
            for (const auto& source : extraData.Data.GetSourcesExtraData()) {
                addLocks(extraData.TaskId, source);
            }
            for (const auto& transform : extraData.Data.GetInputTransformsData()) {
                addLocks(extraData.TaskId, transform);
            }
            for (const auto& sink : extraData.Data.GetSinksExtraData()) {
                addLocks(extraData.TaskId, sink);
            }
            if (extraData.Data.HasComputeExtraData()) {
                addLocks(extraData.TaskId, extraData.Data.GetComputeExtraData());
            }
        }

        if (TxManager) {
            TxManager->SetHasSnapshot(GetSnapshot().IsValid());
        }

        if (!BufferActorId || (ReadOnlyTx && Request.LocksOp != ELocksOp::Rollback)) {
            Become(&TKqpDataExecuter::FinalizeState);
            MakeResponseAndPassAway();
            return;
        }  else if (Request.LocksOp == ELocksOp::Commit && !ReadOnlyTx) {
            Become(&TKqpDataExecuter::FinalizeState);
            LOG_D("Send Commit to BufferActor=" << BufferActorId);

            auto event = std::make_unique<NKikimr::NKqp::TEvKqpBuffer::TEvCommit>();
            event->ExecuterActorId = SelfId();
            event->TxId = TxId;
            Send<ESendingType::Tail>(
                BufferActorId,
                event.release(),
                IEventHandle::FlagTrackDelivery,
                0,
                ExecuterSpan.GetTraceId());
            return;
        } else if (Request.LocksOp == ELocksOp::Rollback) {
            Become(&TKqpDataExecuter::FinalizeState);
            LOG_D("Send Rollback to BufferActor=" << BufferActorId);

            auto event = std::make_unique<NKikimr::NKqp::TEvKqpBuffer::TEvRollback>();
            event->ExecuterActorId = SelfId();
            Send<ESendingType::Tail>(
                BufferActorId,
                event.release(),
                IEventHandle::FlagTrackDelivery,
                0,
                ExecuterSpan.GetTraceId());
            MakeResponseAndPassAway();
            return;
        } else if (Request.UseImmediateEffects) {
            Become(&TKqpDataExecuter::FinalizeState);
            LOG_D("Send Flush to BufferActor=" << BufferActorId);

            auto event = std::make_unique<NKikimr::NKqp::TEvKqpBuffer::TEvFlush>();
            event->ExecuterActorId = SelfId();
            Send<ESendingType::Tail>(
                BufferActorId,
                event.release(),
                IEventHandle::FlagTrackDelivery,
                0,
                ExecuterSpan.GetTraceId());
            return;
        } else {
            Become(&TKqpDataExecuter::FinalizeState);
            MakeResponseAndPassAway();
            return;
        }
    }

    STATEFN(FinalizeState) {
        try {
            switch(ev->GetTypeRewrite()) {
                hFunc(TEvKqp::TEvAbortExecution, HandleFinalize);
                hFunc(TEvKqpBuffer::TEvError, Handle);
                hFunc(TEvKqpBuffer::TEvResult, HandleFinalize);
                hFunc(TEvents::TEvUndelivered, HandleFinalize);

                IgnoreFunc(TEvColumnShard::TEvProposeTransactionResult);
                IgnoreFunc(TEvDataShard::TEvProposeTransactionResult);
                IgnoreFunc(TEvDataShard::TEvProposeTransactionRestart);
                IgnoreFunc(TEvDataShard::TEvProposeTransactionAttachResult);
                IgnoreFunc(TEvPersQueue::TEvProposeTransactionResult);
                IgnoreFunc(NKikimr::NEvents::TDataEvents::TEvWriteResult);
                IgnoreFunc(TEvPrivate::TEvReattachToShard);
                IgnoreFunc(TEvDqCompute::TEvState);
                IgnoreFunc(TEvDqCompute::TEvChannelData);
                IgnoreFunc(TEvKqpExecuter::TEvStreamDataAck);
                IgnoreFunc(TEvPipeCache::TEvDeliveryProblem);
                IgnoreFunc(TEvInterconnect::TEvNodeDisconnected);
                IgnoreFunc(TEvKqpNode::TEvStartKqpTasksResponse);
                IgnoreFunc(TEvInterconnect::TEvNodeConnected);
                IgnoreFunc(NFq::TEvCheckpointCoordinator::TEvZeroCheckpointDone);
                IgnoreFunc(NFq::TEvCheckpointCoordinator::TEvRaiseTransientIssues);
                default:
                    UnexpectedEvent("FinalizeState", ev->GetTypeRewrite());
            }
        } catch (const yexception& e) {
            InternalError(e.what());
        }
        ReportEventElapsedTime();
    }

    void HandleFinalize(TEvKqp::TEvAbortExecution::TPtr& ev) {
        if (IsCancelAfterAllowed(ev)) {
            TBase::HandleAbortExecution(ev);
        } else {
            LOG_D("Got TEvAbortExecution from : " << ev->Sender << " but cancelation is not alowed");
        }
    }

    void HandleFinalize(TEvKqpBuffer::TEvResult::TPtr& ev) {
        if (ev->Get()->Stats) {
            if (Stats) {
                Stats->AddBufferStats(std::move(*ev->Get()->Stats));
            }
        }
        MakeResponseAndPassAway();
    }

    void HandleFinalize(TEvents::TEvUndelivered::TPtr&) {
        auto issue = YqlIssue({}, TIssuesIds::KIKIMR_TEMPORARILY_UNAVAILABLE, "Buffer actor isn't available.");
        ReplyErrorAndDie(Ydb::StatusIds::UNAVAILABLE, issue);
    }

    void MakeResponseAndPassAway() {
        ResponseEv->Record.MutableResponse()->SetStatus(Ydb::StatusIds::SUCCESS);
        Counters->TxProxyMon->ReportStatusOK->Inc();

        ResponseEv->Snapshot = GetSnapshot();

        if (!Locks.empty() || (TxManager && TxManager->HasLocks())) {
            if (LockHandle) {
                ResponseEv->LockHandle = std::move(LockHandle);
            }
            if (!TxManager) {
                BuildLocks(*ResponseEv->Record.MutableResponse()->MutableResult()->MutableLocks(), Locks);
            }
        }

        if (TxManager) {
            for (const ui64& shardId : TxManager->GetShards()) {
                Stats->AffectedShards.insert(shardId);
            }
        }

        auto resultSize = ResponseEv->GetByteSize();
        if (resultSize > (int)ReplySizeLimit) {
            TString message;
            if (ResponseEv->TxResults.size() == 1 && !ResponseEv->TxResults[0].QueryResultIndex.Defined()) {
                message = TStringBuilder() << "Intermediate data materialization exceeded size limit"
                    << " (" << resultSize << " > " << ReplySizeLimit << ")."
                    << " This usually happens when trying to write large amounts of data or to perform lookup"
                    << " by big collection of keys in single query. Consider using smaller batches of data.";
            } else {
                message = TStringBuilder() << "Query result size limit exceeded. ("
                    << resultSize << " > " << ReplySizeLimit << ")";
            }

            auto issue = YqlIssue({}, TIssuesIds::KIKIMR_RESULT_UNAVAILABLE, message);
            ReplyErrorAndDie(Ydb::StatusIds::PRECONDITION_FAILED, issue);
            Counters->Counters->TxReplySizeExceededError->Inc();
            return;
        }

        LWTRACK(KqpDataExecuterFinalize, ResponseEv->Orbit, TxId, LastShard, ResponseEv->ResultsSize(), ResponseEv->GetByteSize());

        ExecuterSpan.EndOk();

        AlreadyReplied = true;
        PassAway();
    }

    STATEFN(WaitResolveState) {
        try {
            switch (ev->GetTypeRewrite()) {
                hFunc(TEvKqpExecuter::TEvTableResolveStatus, HandleResolve);
                hFunc(NShardResolver::TEvShardsResolveStatus, HandleResolve);
                hFunc(TEvPrivate::TEvResourcesSnapshot, HandleResolve);
                hFunc(TEvSaveScriptExternalEffectResponse, HandleResolve);
                hFunc(TEvSaveScriptPhysicalGraphResponse, HandleResolve);
                hFunc(TEvDescribeSecretsResponse, HandleResolve);
                hFunc(TEvKqp::TEvAbortExecution, HandleAbortExecution);
                hFunc(TEvKqpBuffer::TEvError, Handle);
                default:
                    UnexpectedEvent("WaitResolveState", ev->GetTypeRewrite());
            }

        } catch (const yexception& e) {
            InternalError(e.what());
        } catch (const TMemoryLimitExceededException&) {
            RuntimeError(Ydb::StatusIds::PRECONDITION_FAILED, NYql::TIssues({NYql::TIssue(BuildMemoryLimitExceptionMessage())}));
        }
        ReportEventElapsedTime();
    }

private:
    bool IsCancelAfterAllowed(const TEvKqp::TEvAbortExecution::TPtr& ev) const {
        return ReadOnlyTx || ev->Get()->Record.GetStatusCode() != NYql::NDqProto::StatusIds::CANCELLED;
    }

    TString CurrentStateFuncName() const override {
        const auto& func = CurrentStateFunc();
        if (func == &TThis::PrepareState) {
            return "PrepareState";
        } else if (func == &TThis::ExecuteState) {
            return "ExecuteState";
        } else if (func == &TThis::WaitSnapshotState) {
            return "WaitSnapshotState";
        } else if (func == &TThis::WaitResolveState) {
            return "WaitResolveState";
        } else if (func == &TThis::WaitShutdownState) {
            return "WaitShutdownState";
        } else if (func == &TThis::FinalizeState) {
            return "FinalizeState";
        } else {
            return TBase::CurrentStateFuncName();
        }
    }

    STATEFN(PrepareState) {
        try {
            switch (ev->GetTypeRewrite()) {
                hFunc(TEvColumnShard::TEvProposeTransactionResult, HandlePrepare);
                hFunc(TEvDataShard::TEvProposeTransactionResult, HandlePrepare);
                hFunc(TEvDataShard::TEvProposeTransactionRestart, HandleExecute);
                hFunc(TEvDataShard::TEvProposeTransactionAttachResult, HandlePrepare);
                hFunc(TEvPersQueue::TEvProposeTransactionResult, HandlePrepare);
                hFunc(NKikimr::NEvents::TDataEvents::TEvWriteResult, HandlePrepare);
                hFunc(TEvPrivate::TEvReattachToShard, HandleExecute);
                hFunc(TEvDqCompute::TEvState, HandlePrepare); // from CA
                hFunc(TEvDqCompute::TEvChannelData, HandleChannelData); // from CA
                hFunc(TEvKqpExecuter::TEvStreamDataAck, HandleStreamAck);
                hFunc(TEvPipeCache::TEvDeliveryProblem, HandlePrepare);
                hFunc(TEvKqp::TEvAbortExecution, HandlePrepare);
                hFunc(TEvKqpBuffer::TEvError, Handle);
                hFunc(TEvents::TEvUndelivered, HandleUndelivered);
                hFunc(TEvInterconnect::TEvNodeDisconnected, HandleDisconnected);
                hFunc(TEvKqpNode::TEvStartKqpTasksResponse, HandleStartKqpTasksResponse);
                hFunc(NFq::TEvCheckpointCoordinator::TEvZeroCheckpointDone, Handle);
                hFunc(NFq::TEvCheckpointCoordinator::TEvRaiseTransientIssues, Handle);
                IgnoreFunc(TEvInterconnect::TEvNodeConnected);
                default: {
                    CancelProposal(0);
                    UnexpectedEvent("PrepareState", ev->GetTypeRewrite());
                }
            }
        } catch (const yexception& e) {
            CancelProposal(0);
            InternalError(e.what());
        } catch (const TMemoryLimitExceededException& e) {
            CancelProposal(0);
            RuntimeError(Ydb::StatusIds::PRECONDITION_FAILED, NYql::TIssues({NYql::TIssue(BuildMemoryLimitExceptionMessage())}));
        }

        ReportEventElapsedTime();
    }

    void HandlePrepare(TEvPersQueue::TEvProposeTransactionResult::TPtr& ev) {
        auto& event = ev->Get()->Record;
        const ui64 tabletId = event.GetOrigin();

        LOG_D("Got propose result" <<
              ", PQ tablet: " << tabletId <<
              ", status: " << NKikimrPQ::TEvProposeTransactionResult_EStatus_Name(event.GetStatus()));

        TShardState* state = ShardStates.FindPtr(tabletId);
        YQL_ENSURE(state, "Unexpected propose result from unknown PQ tablet " << tabletId);

        switch (event.GetStatus()) {
        case NKikimrPQ::TEvProposeTransactionResult::PREPARED:
            if (!ShardPrepared(*state, event)) {
                return CancelProposal(tabletId);
            }
            return CheckPrepareCompleted();
        case NKikimrPQ::TEvProposeTransactionResult::COMPLETE:
            YQL_ENSURE(false);
        default:
            CancelProposal(tabletId);
            return PQTabletError(event);
        }
    }

    void HandlePrepare(TEvDataShard::TEvProposeTransactionResult::TPtr& ev) {
        TEvDataShard::TEvProposeTransactionResult* res = ev->Get();
        ResponseEv->Orbit.Join(res->Orbit);
        const ui64 shardId = res->GetOrigin();
        TShardState* shardState = ShardStates.FindPtr(shardId);
        YQL_ENSURE(shardState, "Unexpected propose result from unknown tabletId " << shardId);

        NDataIntegrity::LogIntegrityTrails("Prepare", Request.UserTraceId, ev, TlsActivationContext->AsActorContext());
        LOG_D("Got propose result, shard: " << shardId << ", status: "
            << NKikimrTxDataShard::TEvProposeTransactionResult_EStatus_Name(res->GetStatus())
            << ", error: " << res->GetError());

        if (Stats) {
            Stats->AddDatashardPrepareStats(std::move(*res->Record.MutableTxStats()));
        }

        switch (res->GetStatus()) {
            case NKikimrTxDataShard::TEvProposeTransactionResult::PREPARED: {
                if (!ShardPrepared(*shardState, res->Record)) {
                    return CancelProposal(shardId);
                }
                return CheckPrepareCompleted();
            }
            case NKikimrTxDataShard::TEvProposeTransactionResult::COMPLETE: {
                YQL_ENSURE(false);
            }
            default: {
                CancelProposal(shardId);
                return ShardError(res->Record);
            }
        }
    }

    void HandlePrepare(TEvColumnShard::TEvProposeTransactionResult::TPtr& ev) {
        TEvColumnShard::TEvProposeTransactionResult* res = ev->Get();
        const ui64 shardId = res->Record.GetOrigin();
        TShardState* shardState = ShardStates.FindPtr(shardId);
        YQL_ENSURE(shardState, "Unexpected propose result from unknown tabletId " << shardId);

        LOG_D("Got propose result, shard: " << shardId << ", status: "
            << NKikimrTxColumnShard::EResultStatus_Name(res->Record.GetStatus())
            << ", error: " << res->Record.GetStatusMessage());

//        if (Stats) {
//            Stats->AddDatashardPrepareStats(std::move(*res->Record.MutableTxStats()));
//        }

        switch (res->Record.GetStatus()) {
            case NKikimrTxColumnShard::EResultStatus::PREPARED:
            {
                if (!ShardPrepared(*shardState, res->Record)) {
                    return CancelProposal(shardId);
                }
                return CheckPrepareCompleted();
            }
            case NKikimrTxColumnShard::EResultStatus::SUCCESS:
            {
                YQL_ENSURE(false);
            }
            default:
            {
                CancelProposal(shardId);
                return ShardError(res->Record);
            }
        }
    }

    void HandlePrepare(NKikimr::NEvents::TDataEvents::TEvWriteResult::TPtr& ev) {
        auto* res = ev->Get();

        const ui64 shardId = res->Record.GetOrigin();
        TShardState* shardState = ShardStates.FindPtr(shardId);
        YQL_ENSURE(shardState, "Unexpected propose result from unknown tabletId " << shardId);

        NYql::TIssues issues;
        NYql::IssuesFromMessage(res->Record.GetIssues(), issues);

        NDataIntegrity::LogIntegrityTrails("Prepare", Request.UserTraceId, ev, TlsActivationContext->AsActorContext());
        LOG_D("Recv EvWriteResult (prepare) from ShardID=" << shardId
            << ", Status=" << NKikimrDataEvents::TEvWriteResult::EStatus_Name(ev->Get()->GetStatus())
            << ", TxId=" << ev->Get()->Record.GetTxId()
            << ", Locks= " << [&]() {
                TStringBuilder builder;
                for (const auto& lock : ev->Get()->Record.GetTxLocks()) {
                    builder << lock.ShortDebugString();
                }
                return builder;
            }()
            << ", Cookie=" << ev->Cookie
            << ", error=" << issues.ToString());

        if (Stats) {
            Stats->AddDatashardPrepareStats(std::move(*res->Record.MutableTxStats()));
        }

        switch (ev->Get()->GetStatus()) {
            case NKikimrDataEvents::TEvWriteResult::STATUS_UNSPECIFIED: {
                YQL_ENSURE(false);
            }
            case NKikimrDataEvents::TEvWriteResult::STATUS_PREPARED: {
                if (!ShardPrepared(*shardState, res->Record)) {
                    return;
                }
                return CheckPrepareCompleted();
            }
            case NKikimrDataEvents::TEvWriteResult::STATUS_COMPLETED: {
                YQL_ENSURE(false);
            }
            case NKikimrDataEvents::TEvWriteResult::STATUS_LOCKS_BROKEN: {
                LOG_D("Broken locks: " << res->Record.DebugString());
                YQL_ENSURE(shardState->State == TShardState::EState::Preparing);
                Counters->TxProxyMon->TxResultAborted->Inc();
                LocksBroken = true;
                ResponseEv->BrokenLockShardId = shardId;

                if (!res->Record.GetTxLocks().empty()) {
                    ResponseEv->BrokenLockPathId = NYql::TKikimrPathId(
                        res->Record.GetTxLocks(0).GetSchemeShard(),
                        res->Record.GetTxLocks(0).GetPathId());
                }
                ReplyErrorAndDie(Ydb::StatusIds::ABORTED, {});
                return;
            }
            default:
            {
                return ShardError(res->Record);
            }
        }
    }

    void HandlePrepare(TEvDataShard::TEvProposeTransactionAttachResult::TPtr& ev) {
        const auto& record = ev->Get()->Record;
        const ui64 tabletId = record.GetTabletId();

        auto* shardState = ShardStates.FindPtr(tabletId);
        YQL_ENSURE(shardState, "Unknown tablet " << tabletId);

        if (ev->Cookie != shardState->ReattachState.Cookie) {
            return;
        }

        switch (shardState->State) {
            case TShardState::EState::Preparing:
            case TShardState::EState::Prepared:
                break;
            case TShardState::EState::Initial:
            case TShardState::EState::Executing:
            case TShardState::EState::Finished:
                YQL_ENSURE(false, "Unexpected shard " << tabletId << " state " << ToString(shardState->State));
        }

        if (record.GetStatus() == NKikimrProto::OK) {
            // Transaction still exists at this shard
            LOG_D("Reattached to shard " << tabletId << ", state was: " << ToString(shardState->State));
            shardState->State = TShardState::EState::Prepared;
            shardState->ReattachState.Reattached();
            return CheckPrepareCompleted();
        }

        LOG_E("Shard " << tabletId << " transaction lost during reconnect: " << record.GetStatus());

        CancelProposal(tabletId);
        ReplyUnavailable(TStringBuilder() << "Disconnected from shard " << tabletId);
    }

    void HandlePrepare(TEvDqCompute::TEvState::TPtr& ev) {
        if (ev->Get()->Record.GetState() == NDqProto::COMPUTE_STATE_FAILURE) {
            CancelProposal(0);
        }
        HandleComputeState(ev);
    }

    void HandlePrepare(TEvPipeCache::TEvDeliveryProblem::TPtr& ev) {
        TEvPipeCache::TEvDeliveryProblem* msg = ev->Get();
        auto* shardState = ShardStates.FindPtr(msg->TabletId);
        YQL_ENSURE(shardState, "EvDeliveryProblem from unknown tablet " << msg->TabletId);

        bool wasRestarting = std::exchange(shardState->Restarting, false);

        // We can only be sure tx was not prepared if initial propose was not delivered
        bool notPrepared = msg->NotDelivered && (shardState->RestartCount == 0);

        switch (shardState->State) {
            case TShardState::EState::Preparing: {
                // Disconnected while waiting for initial propose response

                LOG_I("Shard " << msg->TabletId << " propose error, notDelivered: " << msg->NotDelivered
                    << ", notPrepared: " << notPrepared << ", wasRestart: " << wasRestarting);

                if (notPrepared) {
                    CancelProposal(msg->TabletId);
                    return ReplyUnavailable(TStringBuilder() << "Could not deliver program to shard " << msg->TabletId);
                }

                CancelProposal(0);

                if (wasRestarting) {
                    // We are waiting for propose and have a restarting flag, which means shard was
                    // persisting our tx. We did not receive a reply, so we cannot be sure if it
                    // succeeded or not, but we know that it could not apply any side effects, since
                    // we don't start transaction planning until prepare phase is complete.
                    return ReplyUnavailable(TStringBuilder() << "Could not prepare program on shard " << msg->TabletId);
                }

                return ReplyUnavailable(TStringBuilder() << "Disconnected from shard " << msg->TabletId);
            }

            case TShardState::EState::Prepared: {
                // Disconnected while waiting for other shards to prepare

                if ((wasRestarting || shardState->ReattachState.ReattachInfo.Reattaching) &&
                    shardState->ReattachState.ShouldReattach(TlsActivationContext->Now()))
                {
                    LOG_N("Shard " << msg->TabletId << " delivery problem (already prepared, reattaching in "
                        << shardState->ReattachState.ReattachInfo.Delay << ")");

                    Schedule(shardState->ReattachState.ReattachInfo.Delay, new TEvPrivate::TEvReattachToShard(msg->TabletId));
                    ++shardState->RestartCount;
                    return;
                }

                LOG_N("Shard " << msg->TabletId << " delivery problem (already prepared)"
                    << (msg->NotDelivered ? ", last message not delivered" : ""));

                CancelProposal(0);
                return ReplyUnavailable(TStringBuilder() << "Disconnected from shard " << msg->TabletId);
            }

            case TShardState::EState::Initial:
            case TShardState::EState::Executing:
            case TShardState::EState::Finished:
                YQL_ENSURE(false, "Unexpected shard " << msg->TabletId << " state " << ToString(shardState->State));
        }
    }

    void HandlePrepare(TEvKqp::TEvAbortExecution::TPtr& ev) {
        if (IsCancelAfterAllowed(ev)) {
            CancelProposal(0);
            TBase::HandleAbortExecution(ev);
        } else {
            LOG_D("Got TEvAbortExecution from : " << ev->Sender << " but cancelation is not alowed");
        }
    }

    void CancelProposal(ui64 exceptShardId) {
        for (auto& [shardId, state] : ShardStates) {
            if (shardId != exceptShardId &&
                (state.State == TShardState::EState::Preparing
                 || state.State == TShardState::EState::Prepared
                 || (state.State == TShardState::EState::Executing && ImmediateTx)))
            {
                ui64 id = shardId;
                LOG_D("Send CancelTransactionProposal to shard: " << id);

                state.State = TShardState::EState::Finished;

                YQL_ENSURE(state.DatashardState.Defined());
                //nothing to cancel on follower
                if (!state.DatashardState->Follower) {
                    Send(MakePipePerNodeCacheID(/* allowFollowers */ false), new TEvPipeCache::TEvForward(
                        new TEvDataShard::TEvCancelTransactionProposal(TxId), shardId, /* subscribe */ false));
                }
            }
        }
    }

    template<class E>
    bool ShardPreparedImpl(TShardState& state, const E& result) {
        YQL_ENSURE(state.State == TShardState::EState::Preparing);
        state.State = TShardState::EState::Prepared;

        state.DatashardState->ShardMinStep = result.GetMinStep();
        state.DatashardState->ShardMaxStep = result.GetMaxStep();

        ui64 coordinator = 0;
        if (result.DomainCoordinatorsSize()) {
            auto domainCoordinators = TCoordinators(TVector<ui64>(result.GetDomainCoordinators().begin(),
                                                                  result.GetDomainCoordinators().end()));
            coordinator = domainCoordinators.Select(TxId);
        }

        if (coordinator && !TxCoordinator) {
            TxCoordinator = coordinator;
        }

        if (!TxCoordinator || TxCoordinator != coordinator) {
            LOG_E("Handle TEvProposeTransactionResult: unable to select coordinator. Tx canceled, actorId: " << SelfId()
                << ", previously selected coordinator: " << TxCoordinator
                << ", coordinator selected at propose result: " << coordinator);

            Counters->TxProxyMon->TxResultAborted->Inc();
            ReplyErrorAndDie(Ydb::StatusIds::CANCELLED, MakeIssue(
                NKikimrIssues::TIssuesIds::TX_DECLINED_IMPLICIT_COORDINATOR, "Unable to choose coordinator."));
            return false;
        }

        LastPrepareReply = TInstant::Now();
        if (!FirstPrepareReply) {
            FirstPrepareReply = LastPrepareReply;
        }

        return true;
    }

    bool ShardPrepared(TShardState& state, const NKikimrTxDataShard::TEvProposeTransactionResult& result) {
        bool success = ShardPreparedImpl(state, result);
        if (success) {
            state.DatashardState->ReadSize += result.GetReadSize();
        }
        return success;
    }

    bool ShardPrepared(TShardState& state, const NKikimrTxColumnShard::TEvProposeTransactionResult& result) {
        return ShardPreparedImpl(state, result);
    }

    bool ShardPrepared(TShardState& state, const NKikimrPQ::TEvProposeTransactionResult& result) {
        return ShardPreparedImpl(state, result);
    }

    bool ShardPrepared(TShardState& state, const NKikimrDataEvents::TEvWriteResult& result) {
        return ShardPreparedImpl(state, result);
    }

    void ShardError(const NKikimrTxDataShard::TEvProposeTransactionResult& result) {
        if (result.ErrorSize() != 0) {
            TStringBuilder message;
            message << NKikimrTxDataShard::TEvProposeTransactionResult_EStatus_Name(result.GetStatus()) << ": ";
            for (const auto &err : result.GetError()) {
                if (err.GetKind() == NKikimrTxDataShard::TError::REPLY_SIZE_EXCEEDED) {
                    Counters->Counters->DataShardTxReplySizeExceededError->Inc();
                }
                message << "[" << err.GetKind() << "] " << err.GetReason() << "; ";
            }
            LOG_E(message);
        }

        switch (result.GetStatus()) {
            case NKikimrTxDataShard::TEvProposeTransactionResult::OVERLOADED: {
                Counters->TxProxyMon->TxResultShardOverloaded->Inc();
                auto issue = YqlIssue({}, TIssuesIds::KIKIMR_OVERLOADED);
                AddDataShardErrors(result, issue);
                return ReplyErrorAndDie(Ydb::StatusIds::OVERLOADED, issue);
            }
            case NKikimrTxDataShard::TEvProposeTransactionResult::ABORTED: {
                Counters->TxProxyMon->TxResultAborted->Inc();
                auto issue = YqlIssue({}, TIssuesIds::KIKIMR_OPERATION_ABORTED);
                AddDataShardErrors(result, issue);
                return ReplyErrorAndDie(Ydb::StatusIds::ABORTED, issue);
            }
            case NKikimrTxDataShard::TEvProposeTransactionResult::TRY_LATER: {
                Counters->TxProxyMon->TxResultShardTryLater->Inc();
                auto issue = YqlIssue({}, TIssuesIds::KIKIMR_TEMPORARILY_UNAVAILABLE);
                AddDataShardErrors(result, issue);
                return ReplyErrorAndDie(Ydb::StatusIds::UNAVAILABLE, issue);
            }
            case NKikimrTxDataShard::TEvProposeTransactionResult::RESULT_UNAVAILABLE: {
                Counters->TxProxyMon->TxResultResultUnavailable->Inc();
                auto issue = YqlIssue({}, TIssuesIds::KIKIMR_RESULT_UNAVAILABLE);
                AddDataShardErrors(result, issue);
                return ReplyErrorAndDie(Ydb::StatusIds::UNDETERMINED, issue);
            }
            case NKikimrTxDataShard::TEvProposeTransactionResult::CANCELLED: {
                Counters->TxProxyMon->TxResultCancelled->Inc();
                auto issue = YqlIssue({}, TIssuesIds::KIKIMR_OPERATION_CANCELLED);
                AddDataShardErrors(result, issue);
                return ReplyErrorAndDie(Ydb::StatusIds::CANCELLED, issue);
            }
            case NKikimrTxDataShard::TEvProposeTransactionResult::BAD_REQUEST: {
                Counters->TxProxyMon->TxResultCancelled->Inc();
                if (HasMissingSnapshotError(result)) {
                    auto issue = YqlIssue({}, TIssuesIds::KIKIMR_PRECONDITION_FAILED);
                    AddDataShardErrors(result, issue);
                    return ReplyErrorAndDie(Ydb::StatusIds::PRECONDITION_FAILED, issue);
                }
                auto issue = YqlIssue({}, TIssuesIds::KIKIMR_BAD_REQUEST);
                AddDataShardErrors(result, issue);
                return ReplyErrorAndDie(Ydb::StatusIds::BAD_REQUEST, issue);
            }
            case NKikimrTxDataShard::TEvProposeTransactionResult::EXEC_ERROR: {
                Counters->TxProxyMon->TxResultExecError->Inc();
                for (auto& er : result.GetError()) {
                    if (er.GetKind() == NKikimrTxDataShard::TError::PROGRAM_ERROR) {
                        auto issue = YqlIssue({}, TIssuesIds::KIKIMR_PRECONDITION_FAILED);
                        issue.AddSubIssue(new TIssue(TStringBuilder() << "Data shard error: [PROGRAM_ERROR] " << er.GetReason()));
                        return ReplyErrorAndDie(Ydb::StatusIds::PRECONDITION_FAILED, issue);
                    }
                }
                auto issue = YqlIssue({}, TIssuesIds::DEFAULT_ERROR, "Error executing transaction (ExecError): Execution failed");
                AddDataShardErrors(result, issue);
                return ReplyErrorAndDie(Ydb::StatusIds::GENERIC_ERROR, issue);
            }
            case NKikimrTxDataShard::TEvProposeTransactionResult::ERROR: {
                Counters->TxProxyMon->TxResultError->Inc();
                for (auto& er : result.GetError()) {
                    switch (er.GetKind()) {
                        case NKikimrTxDataShard::TError::SCHEME_CHANGED:
                        case NKikimrTxDataShard::TError::SCHEME_ERROR:
                            return ReplyErrorAndDie(Ydb::StatusIds::SCHEME_ERROR, YqlIssue({},
                                TIssuesIds::KIKIMR_SCHEME_MISMATCH, er.GetReason()));
                        //TODO Split OUT_OF_SPACE and DISK_SPACE_EXHAUSTED cases. The first one is temporary, the second one is permanent.
                        case NKikimrTxDataShard::TError::OUT_OF_SPACE:
                        case NKikimrTxDataShard::TError::DISK_SPACE_EXHAUSTED: {
                            auto issue = YqlIssue({}, TIssuesIds::KIKIMR_TEMPORARILY_UNAVAILABLE);
                            AddDataShardErrors(result, issue);
                            return ReplyErrorAndDie(Ydb::StatusIds::UNAVAILABLE, issue);
                        }
                        default:
                            break;
                    }
                }
                auto issue = YqlIssue({}, TIssuesIds::KIKIMR_TEMPORARILY_UNAVAILABLE);
                AddDataShardErrors(result, issue);
                return ReplyErrorAndDie(Ydb::StatusIds::UNAVAILABLE, issue);
            }
            default: {
                Counters->TxProxyMon->TxResultFatal->Inc();
                auto issue = YqlIssue({}, TIssuesIds::DEFAULT_ERROR, "Error executing transaction: transaction failed.");
                AddDataShardErrors(result, issue);
                return ReplyErrorAndDie(Ydb::StatusIds::GENERIC_ERROR, issue);
            }
        }
    }

    void ShardError(const NKikimrTxColumnShard::TEvProposeTransactionResult& result) {
        if (!!result.GetStatusMessage()) {
            TStringBuilder message;
            message << NKikimrTxColumnShard::EResultStatus_Name(result.GetStatus()) << ": ";
            message << "[" << result.GetStatusMessage() << "]" << "; ";
            LOG_E(message);
        }

        switch (result.GetStatus()) {
            case NKikimrTxColumnShard::EResultStatus::OVERLOADED:
            {
                Counters->TxProxyMon->TxResultShardOverloaded->Inc();
                auto issue = YqlIssue({}, TIssuesIds::KIKIMR_OVERLOADED);
                AddColumnShardErrors(result, issue);
                return ReplyErrorAndDie(Ydb::StatusIds::OVERLOADED, issue);
            }
            case NKikimrTxColumnShard::EResultStatus::ABORTED:
            {
                Counters->TxProxyMon->TxResultAborted->Inc();
                auto issue = YqlIssue({}, TIssuesIds::KIKIMR_OPERATION_ABORTED);
                AddColumnShardErrors(result, issue);
                return ReplyErrorAndDie(Ydb::StatusIds::ABORTED, issue);
            }
            case NKikimrTxColumnShard::EResultStatus::TIMEOUT:
            {
                Counters->TxProxyMon->TxResultShardTryLater->Inc();
                auto issue = YqlIssue({}, TIssuesIds::KIKIMR_TEMPORARILY_UNAVAILABLE);
                AddColumnShardErrors(result, issue);
                return ReplyErrorAndDie(Ydb::StatusIds::UNAVAILABLE, issue);
            }
            case NKikimrTxColumnShard::EResultStatus::ERROR:
            {
                Counters->TxProxyMon->TxResultError->Inc();
                auto issue = YqlIssue({}, TIssuesIds::KIKIMR_TEMPORARILY_UNAVAILABLE);
                AddColumnShardErrors(result, issue);
                return ReplyErrorAndDie(Ydb::StatusIds::UNAVAILABLE, issue);
            }
            default:
            {
                Counters->TxProxyMon->TxResultFatal->Inc();
                auto issue = YqlIssue({}, TIssuesIds::DEFAULT_ERROR, "Error executing transaction: transaction failed." + NKikimrTxColumnShard::EResultStatus_Name(result.GetStatus()));
                AddColumnShardErrors(result, issue);
                return ReplyErrorAndDie(Ydb::StatusIds::GENERIC_ERROR, issue);
            }
        }
    }

    void ShardError(const NKikimrDataEvents::TEvWriteResult& result) {
        NYql::TIssues issues;
        NYql::IssuesFromMessage(result.GetIssues(), issues);
        auto statusConclusion = NEvWrite::NErrorCodes::TOperator::GetStatusInfo(result.GetStatus());
        AFL_ENSURE(statusConclusion.IsSuccess())("error", statusConclusion.GetErrorMessage());
        if (result.GetStatus() == NKikimrDataEvents::TEvWriteResult::STATUS_LOCKS_BROKEN) {
            issues.AddIssue(NYql::YqlIssue({}, statusConclusion->GetIssueCode(), statusConclusion->GetIssueGeneralText()));
        }
        return ReplyErrorAndDie(statusConclusion->GetYdbStatusCode(), issues);
    }

    void PQTabletError(const NKikimrPQ::TEvProposeTransactionResult& result) {
        NYql::TIssuesIds::EIssueCode issueCode;
        Ydb::StatusIds::StatusCode statusCode;

        switch (result.GetStatus()) {
        default: {
            issueCode = TIssuesIds::DEFAULT_ERROR;
            statusCode = Ydb::StatusIds::GENERIC_ERROR;
            break;
        }
        case NKikimrPQ::TEvProposeTransactionResult::ABORTED: {
            issueCode = TIssuesIds::KIKIMR_OPERATION_ABORTED;
            statusCode = Ydb::StatusIds::ABORTED;
            break;
        }
        case NKikimrPQ::TEvProposeTransactionResult::BAD_REQUEST: {
            issueCode = TIssuesIds::KIKIMR_BAD_REQUEST;
            statusCode = Ydb::StatusIds::BAD_REQUEST;
            break;
        }
        case NKikimrPQ::TEvProposeTransactionResult::CANCELLED: {
            issueCode = TIssuesIds::KIKIMR_OPERATION_CANCELLED;
            statusCode = Ydb::StatusIds::CANCELLED;
            break;
        }
        case NKikimrPQ::TEvProposeTransactionResult::OVERLOADED: {
            issueCode = TIssuesIds::KIKIMR_OVERLOADED;
            statusCode = Ydb::StatusIds::OVERLOADED;
            break;
        }
        }

        if (result.ErrorsSize()) {
            ReplyErrorAndDie(statusCode, YqlIssue({}, issueCode, result.GetErrors(0).GetReason()));
        } else {
            ReplyErrorAndDie(statusCode, YqlIssue({}, issueCode));
        }
    }

    void CheckPrepareCompleted() {
        YQL_ENSURE(!TxManager);
        for (const auto& [_, state] : ShardStates) {
            if (state.State != TShardState::EState::Prepared) {
                LOG_D("Not all shards are prepared, waiting...");
                return;
            }
        }

        Counters->TxProxyMon->TxPrepareSpreadHgram->Collect((LastPrepareReply - FirstPrepareReply).MilliSeconds());

        LOG_D("All shards prepared, become ExecuteState.");
        Become(&TKqpDataExecuter::ExecuteState);
        ExecutePlanned();
    }

    void ExecutePlanned() {
        YQL_ENSURE(!TxManager);
        YQL_ENSURE(!LocksBroken);
        YQL_ENSURE(TxCoordinator);
        auto ev = MakeHolder<TEvTxProxy::TEvProposeTransaction>();
        ev->Record.SetCoordinatorID(TxCoordinator);

        auto& transaction = *ev->Record.MutableTransaction();
        auto& affectedSet = *transaction.MutableAffectedSet();
        affectedSet.Reserve(static_cast<int>(ShardStates.size()));

        ui64 aggrMinStep = 0;
        ui64 aggrMaxStep = Max<ui64>();
        ui64 totalReadSize = 0;

        for (auto& [shardId, state] : ShardStates) {
            YQL_ENSURE(state.State == TShardState::EState::Prepared);
            state.State = TShardState::EState::Executing;

            YQL_ENSURE(state.DatashardState.Defined());
            YQL_ENSURE(!state.DatashardState->Follower);

            aggrMinStep = Max(aggrMinStep, state.DatashardState->ShardMinStep);
            aggrMaxStep = Min(aggrMaxStep, state.DatashardState->ShardMaxStep);
            totalReadSize += state.DatashardState->ReadSize;

            auto& item = *affectedSet.Add();
            item.SetTabletId(shardId);

            ui32 affectedFlags = 0;
            if (state.DatashardState->ShardReadLocks) {
                affectedFlags |= TEvTxProxy::TEvProposeTransaction::AffectedRead;
            }

            for (auto taskId : state.TaskIds) {
                const auto& task = GetTasksGraph().GetTask(taskId);
                const auto& stageInfo = GetTasksGraph().GetStageInfo(task.StageId);

                if (stageInfo.Meta.HasReads()) {
                    affectedFlags |= TEvTxProxy::TEvProposeTransaction::AffectedRead;
                }
                if (stageInfo.Meta.HasWrites()) {
                    affectedFlags |= TEvTxProxy::TEvProposeTransaction::AffectedWrite;
                }
            }

            item.SetFlags(affectedFlags);
        }

        ui64 sizeLimit = Request.PerRequestDataSizeLimit;
        if (Request.TotalReadSizeLimitBytes > 0) {
            sizeLimit = sizeLimit
                ? std::min(sizeLimit, Request.TotalReadSizeLimitBytes)
                : Request.TotalReadSizeLimitBytes;
        }

        if (totalReadSize > sizeLimit) {
            auto msg = TStringBuilder() << "Transaction total read size " << totalReadSize << " exceeded limit " << sizeLimit;
            LOG_N(msg);
            ReplyErrorAndDie(Ydb::StatusIds::PRECONDITION_FAILED,
                YqlIssue({}, NYql::TIssuesIds::KIKIMR_PRECONDITION_FAILED, msg));
            return;
        }

        transaction.SetTxId(TxId);
        transaction.SetMinStep(aggrMinStep);
        transaction.SetMaxStep(aggrMaxStep);

        if (VolatileTx) {
            transaction.SetFlags(TEvTxProxy::TEvProposeTransaction::FlagVolatile);
        }

        NDataIntegrity::LogIntegrityTrails("PlannedTx", "", Request.UserTraceId, TxId, {}, TlsActivationContext->AsActorContext());

        LOG_D("Execute planned transaction, coordinator: " << TxCoordinator << " for " << affectedSet.size() << "shards");
        Send(MakePipePerNodeCacheID(false), new TEvPipeCache::TEvForward(ev.Release(), TxCoordinator, /* subscribe */ true));
    }

private:
    STATEFN(ExecuteState) {
        try {
            switch (ev->GetTypeRewrite()) {
                hFunc(TEvColumnShard::TEvProposeTransactionResult, HandleExecute);
                hFunc(TEvDataShard::TEvProposeTransactionResult, HandleExecute);
                hFunc(TEvDataShard::TEvProposeTransactionRestart, HandleExecute);
                hFunc(TEvDataShard::TEvProposeTransactionAttachResult, HandleExecute);
                hFunc(TEvPersQueue::TEvProposeTransactionResult, HandleExecute);
                hFunc(NKikimr::NEvents::TDataEvents::TEvWriteResult, HandleExecute);
                hFunc(TEvPrivate::TEvReattachToShard, HandleExecute);
                hFunc(TEvPipeCache::TEvDeliveryProblem, HandleExecute);
                hFunc(TEvents::TEvUndelivered, HandleUndelivered);
                hFunc(TEvPrivate::TEvRetry, HandleRetry);
                hFunc(TEvInterconnect::TEvNodeDisconnected, HandleDisconnected);
                hFunc(TEvKqpNode::TEvStartKqpTasksResponse, HandleStartKqpTasksResponse);
                hFunc(TEvTxProxy::TEvProposeTransactionStatus, HandleExecute);
                hFunc(TEvDqCompute::TEvState, HandleComputeState);
                hFunc(NYql::NDq::TEvDqCompute::TEvChannelData, HandleChannelData);
                hFunc(TEvKqpExecuter::TEvStreamDataAck, HandleStreamAck);
                hFunc(TEvKqp::TEvAbortExecution, HandleExecute);
                hFunc(TEvKqpBuffer::TEvError, Handle);
                hFunc(NFq::TEvCheckpointCoordinator::TEvZeroCheckpointDone, Handle);
                IgnoreFunc(TEvInterconnect::TEvNodeConnected);
                default:
                    UnexpectedEvent("ExecuteState", ev->GetTypeRewrite());
            }
        } catch (const yexception& e) {
            InternalError(e.what());
        } catch (const TMemoryLimitExceededException) {
            if (ReadOnlyTx) {
                RuntimeError(Ydb::StatusIds::PRECONDITION_FAILED, NYql::TIssues({NYql::TIssue(BuildMemoryLimitExceptionMessage())}));
            } else {
                RuntimeError(Ydb::StatusIds::UNDETERMINED, NYql::TIssues({NYql::TIssue(BuildMemoryLimitExceptionMessage())}));
            }
        }
        ReportEventElapsedTime();
    }

    void HandleExecute(TEvPersQueue::TEvProposeTransactionResult::TPtr& ev) {
        NKikimrPQ::TEvProposeTransactionResult& event = ev->Get()->Record;

        LOG_D("Got propose result" <<
              ", topic tablet: " << event.GetOrigin() <<
              ", status: " << NKikimrPQ::TEvProposeTransactionResult_EStatus_Name(event.GetStatus()));

        TShardState *state = ShardStates.FindPtr(event.GetOrigin());
        YQL_ENSURE(state);

        switch (event.GetStatus()) {
            case NKikimrPQ::TEvProposeTransactionResult::COMPLETE: {
                YQL_ENSURE(state->State == TShardState::EState::Executing);

                state->State = TShardState::EState::Finished;
                CheckExecutionComplete();

                return;
            }
            case NKikimrPQ::TEvProposeTransactionResult::PREPARED: {
                YQL_ENSURE(false);
            }
            default: {
                PQTabletError(event);
                return;
            }
        }
    }

    void HandleExecute(TEvKqp::TEvAbortExecution::TPtr& ev) {
        if (IsCancelAfterAllowed(ev)) {
            if (ImmediateTx) {
                CancelProposal(0);
            }
            TBase::HandleAbortExecution(ev);
        } else {
            LOG_D("Got TEvAbortExecution from : " << ev->Sender << " but cancelation is not alowed");
        }
    }

    void Handle(TEvKqpBuffer::TEvError::TPtr& ev) {
        auto& msg = *ev->Get();
        TBase::HandleAbortExecution(msg.StatusCode, msg.Issues, false);
    }

    void HandleExecute(TEvColumnShard::TEvProposeTransactionResult::TPtr& ev) {
        TEvColumnShard::TEvProposeTransactionResult* res = ev->Get();
        const ui64 shardId = res->Record.GetOrigin();
        LastShard = shardId;

        TShardState* shardState = ShardStates.FindPtr(shardId);
        YQL_ENSURE(shardState);

        LOG_D("Got propose result, shard: " << shardId << ", status: "
            << NKikimrTxColumnShard::EResultStatus_Name(res->Record.GetStatus())
            << ", error: " << res->Record.GetStatusMessage());

//        if (Stats) {
//            Stats->AddDatashardStats(std::move(*res->Record.MutableComputeActorStats()),
//                std::move(*res->Record.MutableTxStats()));
//        }

        switch (res->Record.GetStatus()) {
            case NKikimrTxColumnShard::EResultStatus::SUCCESS:
            {
                YQL_ENSURE(shardState->State == TShardState::EState::Executing);
                shardState->State = TShardState::EState::Finished;

                Counters->TxProxyMon->ResultsReceivedCount->Inc();
//                Counters->TxProxyMon->ResultsReceivedSize->Add(res->GetTxResult().size());

//                for (auto& lock : res->Record.GetTxLocks()) {
//                    LOG_D("Shard " << shardId << " completed, store lock " << lock.ShortDebugString());
//                    Locks.emplace_back(std::move(lock));
//                }

                Counters->TxProxyMon->TxResultComplete->Inc();

                CheckExecutionComplete();
                return;
            }
            case NKikimrTxColumnShard::EResultStatus::PREPARED:
            {
                YQL_ENSURE(false);
            }
            default:
            {
                return ShardError(res->Record);
            }
        }
    }

    void HandleExecute(NKikimr::NEvents::TDataEvents::TEvWriteResult::TPtr& ev) {
        auto* res = ev->Get();
        const ui64 shardId = res->Record.GetOrigin();
        LastShard = shardId;

        TShardState* shardState = ShardStates.FindPtr(shardId);
        YQL_ENSURE(shardState);

        NYql::TIssues issues;
        NYql::IssuesFromMessage(res->Record.GetIssues(), issues);

        NDataIntegrity::LogIntegrityTrails("Execute", Request.UserTraceId, ev, TlsActivationContext->AsActorContext());
        LOG_D("Recv EvWriteResult (execute) from ShardID=" << shardId
            << ", Status=" << NKikimrDataEvents::TEvWriteResult::EStatus_Name(ev->Get()->GetStatus())
            << ", TxId=" << ev->Get()->Record.GetTxId()
            << ", Locks= " << [&]() {
                TStringBuilder builder;
                for (const auto& lock : ev->Get()->Record.GetTxLocks()) {
                    builder << lock.ShortDebugString();
                }
                return builder;
            }()
            << ", Cookie=" << ev->Cookie
            << ", error=" << issues.ToString());

        if (Stats) {
            Stats->AddDatashardStats(std::move(*res->Record.MutableTxStats()));
        }

        if (TxManager) {
            TxManager->AddParticipantNode(ev->Sender.NodeId());
        }

        switch (ev->Get()->GetStatus()) {
            case NKikimrDataEvents::TEvWriteResult::STATUS_UNSPECIFIED: {
                YQL_ENSURE(false);
            }
            case NKikimrDataEvents::TEvWriteResult::STATUS_PREPARED: {
                YQL_ENSURE(false);
            }
            case NKikimrDataEvents::TEvWriteResult::STATUS_COMPLETED: {
                YQL_ENSURE(shardState->State == TShardState::EState::Executing);
                shardState->State = TShardState::EState::Finished;

                Counters->TxProxyMon->ResultsReceivedCount->Inc();
                Counters->TxProxyMon->TxResultComplete->Inc();

                CheckExecutionComplete();
                return;
            }
            case NKikimrDataEvents::TEvWriteResult::STATUS_LOCKS_BROKEN: {
                LOG_D("Broken locks: " << res->Record.DebugString());
                YQL_ENSURE(shardState->State == TShardState::EState::Executing);
                shardState->State = TShardState::EState::Finished;
                Counters->TxProxyMon->TxResultAborted->Inc();
                LocksBroken = true;
                ResponseEv->BrokenLockShardId = shardId;

                if (!res->Record.GetTxLocks().empty()) {
                    ResponseEv->BrokenLockPathId = NYql::TKikimrPathId(
                        res->Record.GetTxLocks(0).GetSchemeShard(),
                        res->Record.GetTxLocks(0).GetPathId());
                    ReplyErrorAndDie(Ydb::StatusIds::ABORTED, {});
                    return;
                }
                CheckExecutionComplete();
                return;
            }
            default:
            {
                return ShardError(res->Record);
            }
        }
    }

    void HandleExecute(TEvDataShard::TEvProposeTransactionResult::TPtr& ev) {
        YQL_ENSURE(!TxManager);
        TEvDataShard::TEvProposeTransactionResult* res = ev->Get();
        ResponseEv->Orbit.Join(res->Orbit);
        const ui64 shardId = res->GetOrigin();
        LastShard = shardId;

        ParticipantNodes.emplace(ev->Sender.NodeId());

        TShardState* shardState = ShardStates.FindPtr(shardId);
        YQL_ENSURE(shardState);

        NDataIntegrity::LogIntegrityTrails("Execute", Request.UserTraceId, ev, TlsActivationContext->AsActorContext());
        LOG_D("Got propose result, shard: " << shardId << ", status: "
            << NKikimrTxDataShard::TEvProposeTransactionResult_EStatus_Name(res->GetStatus())
            << ", error: " << res->GetError());

        if (Stats) {
            Stats->AddDatashardStats(
                std::move(*res->Record.MutableComputeActorStats()),
                std::move(*res->Record.MutableTxStats()),
                TDuration::MilliSeconds(AggregationSettings.GetCollectLongTasksStatsTimeoutMs()));
        }

        switch (res->GetStatus()) {
            case NKikimrTxDataShard::TEvProposeTransactionResult::COMPLETE: {
                YQL_ENSURE(shardState->State == TShardState::EState::Executing);
                shardState->State = TShardState::EState::Finished;

                Counters->TxProxyMon->ResultsReceivedCount->Inc();
                Counters->TxProxyMon->ResultsReceivedSize->Add(res->GetTxResult().size());

                for (auto& lock : res->Record.GetTxLocks()) {
                    LOG_D("Shard " << shardId << " completed, store lock " << lock.ShortDebugString());
                    Locks.emplace_back(std::move(lock));
                }

                Counters->TxProxyMon->TxResultComplete->Inc();

                CheckExecutionComplete();
                return;
            }
            case NKikimrTxDataShard::TEvProposeTransactionResult::LOCKS_BROKEN: {
                LOG_D("Broken locks: " << res->Record.DebugString());

                YQL_ENSURE(shardState->State == TShardState::EState::Executing);
                shardState->State = TShardState::EState::Finished;

                Counters->TxProxyMon->TxResultAborted->Inc(); // TODO: dedicated counter?
                LocksBroken = true;
                ResponseEv->BrokenLockShardId = shardId; // todo: without responseEv

                if (!res->Record.GetTxLocks().empty()) {
                    ResponseEv->BrokenLockPathId = NYql::TKikimrPathId(
                        res->Record.GetTxLocks(0).GetSchemeShard(),
                        res->Record.GetTxLocks(0).GetPathId());
                    return ReplyErrorAndDie(Ydb::StatusIds::ABORTED, {});
                }

                CheckExecutionComplete();
                return;
            }
            case NKikimrTxDataShard::TEvProposeTransactionResult::PREPARED: {
                YQL_ENSURE(false);
            }
            default: {
                return ShardError(res->Record);
            }
        }
    }

    void HandleExecute(TEvDataShard::TEvProposeTransactionRestart::TPtr& ev) {
        const auto& record = ev->Get()->Record;
        const ui64 shardId = record.GetTabletId();

        auto* shardState = ShardStates.FindPtr(shardId);
        YQL_ENSURE(shardState, "restart tx event from unknown tabletId: " << shardId << ", tx: " << TxId);

        LOG_D("Got transaction restart event from tabletId: " << shardId << ", state: " << ToString(shardState->State)
            << ", txPlanned: " << TxPlanned);

        switch (shardState->State) {
            case TShardState::EState::Preparing:
            case TShardState::EState::Prepared:
            case TShardState::EState::Executing: {
                shardState->Restarting = true;
                return;
            }
            case TShardState::EState::Finished: {
                return;
            }
            case TShardState::EState::Initial: {
                YQL_ENSURE(false);
            }
        }
    }

    void HandleExecute(TEvDataShard::TEvProposeTransactionAttachResult::TPtr& ev) {
        const auto& record = ev->Get()->Record;
        const ui64 tabletId = record.GetTabletId();

        auto* shardState = ShardStates.FindPtr(tabletId);
        YQL_ENSURE(shardState, "Unknown tablet " << tabletId);

        if (ev->Cookie != shardState->ReattachState.Cookie) {
            return;
        }

        switch (shardState->State) {
            case TShardState::EState::Executing:
                break;
            case TShardState::EState::Initial:
            case TShardState::EState::Preparing:
            case TShardState::EState::Prepared:
            case TShardState::EState::Finished:
                return;
        }

        if (record.GetStatus() == NKikimrProto::OK) {
            // Transaction still exists at this shard
            LOG_N("Reattached to shard " << tabletId << ", state was: " << ToString(shardState->State));
            shardState->ReattachState.Reattached();

            CheckExecutionComplete();
            return;
        }

        LOG_E("Shard " << tabletId << " transaction lost during reconnect: " << record.GetStatus());

        ReplyTxStateUnknown(tabletId);
    }

    void HandleExecute(TEvPrivate::TEvReattachToShard::TPtr& ev) {
        const ui64 tabletId = ev->Get()->TabletId;
        auto* shardState = ShardStates.FindPtr(tabletId);
        YQL_ENSURE(shardState);

        LOG_I("Reattach to shard " << tabletId);

        Send(MakePipePerNodeCacheID(false), new TEvPipeCache::TEvForward(
            new TEvDataShard::TEvProposeTransactionAttach(tabletId, TxId),
            tabletId, /* subscribe */ true), 0, ++shardState->ReattachState.Cookie);
    }

    void HandleExecute(TEvTxProxy::TEvProposeTransactionStatus::TPtr &ev) {
        TEvTxProxy::TEvProposeTransactionStatus* res = ev->Get();
        LOG_D("Got transaction status, status: " << res->GetStatus());

        switch (res->GetStatus()) {
            case TEvTxProxy::TEvProposeTransactionStatus::EStatus::StatusAccepted:
                Counters->TxProxyMon->ClientTxStatusAccepted->Inc();
                break;
            case TEvTxProxy::TEvProposeTransactionStatus::EStatus::StatusProcessed:
                Counters->TxProxyMon->ClientTxStatusProcessed->Inc();
                break;
            case TEvTxProxy::TEvProposeTransactionStatus::EStatus::StatusConfirmed:
                Counters->TxProxyMon->ClientTxStatusConfirmed->Inc();
                break;

            case TEvTxProxy::TEvProposeTransactionStatus::EStatus::StatusPlanned:
                Counters->TxProxyMon->ClientTxStatusPlanned->Inc();
                TxPlanned = true;
                break;

            case TEvTxProxy::TEvProposeTransactionStatus::EStatus::StatusOutdated:
            case TEvTxProxy::TEvProposeTransactionStatus::EStatus::StatusDeclined:
            case TEvTxProxy::TEvProposeTransactionStatus::EStatus::StatusDeclinedNoSpace:
            case TEvTxProxy::TEvProposeTransactionStatus::EStatus::StatusRestarting:
                Counters->TxProxyMon->ClientTxStatusCoordinatorDeclined->Inc();
                CancelProposal(0);
                ReplyUnavailable(TStringBuilder() << "Failed to plan transaction, status: " << res->GetStatus());
                break;

            case TEvTxProxy::TEvProposeTransactionStatus::EStatus::StatusUnknown:
            case TEvTxProxy::TEvProposeTransactionStatus::EStatus::StatusAborted:
                Counters->TxProxyMon->ClientTxStatusCoordinatorDeclined->Inc();
                InternalError(TStringBuilder() << "Unexpected TEvProposeTransactionStatus status: " << res->GetStatus());
                break;
        }
    }

    void HandleExecute(TEvPipeCache::TEvDeliveryProblem::TPtr& ev) {
        TEvPipeCache::TEvDeliveryProblem* msg = ev->Get();

        LOG_D("DeliveryProblem to shard " << msg->TabletId << ", notDelivered: " << msg->NotDelivered
            << ", txPlanned: " << TxPlanned << ", coordinator: " << TxCoordinator);

        if (msg->TabletId == TxCoordinator) {
            if (msg->NotDelivered) {
                LOG_E("Not delivered to coordinator " << msg->TabletId << ", abort execution");
                CancelProposal(0);
                return ReplyUnavailable("Delivery problem: could not plan transaction.");
            }

            if (TxPlanned) {
                // We lost pipe to coordinator, but we already know tx is planned
                return;
            }

            LOG_E("Delivery problem to coordinator " << msg->TabletId << ", abort execution");
            return ReplyTxStateUnknown(msg->TabletId);
        }

        auto* shardState = ShardStates.FindPtr(msg->TabletId);
        YQL_ENSURE(shardState, "EvDeliveryProblem from unknown shard " << msg->TabletId);

        bool wasRestarting = std::exchange(shardState->Restarting, false);

        switch (shardState->State) {
            case TShardState::EState::Prepared: // is it correct?
                LOG_E("DeliveryProblem to shard " << msg->TabletId << ", notDelivered: " << msg->NotDelivered
                    << ", txPlanned: " << TxPlanned << ", coordinator: " << TxCoordinator);
                Y_DEBUG_ABORT_UNLESS(false);
                // Proceed with query processing
                [[fallthrough]];
            case TShardState::EState::Executing: {
                if ((wasRestarting || shardState->ReattachState.ReattachInfo.Reattaching) &&
                     shardState->ReattachState.ShouldReattach(TlsActivationContext->Now()))
                {
                    LOG_N("Shard " << msg->TabletId << " lost pipe while waiting for reply (reattaching in "
                        << shardState->ReattachState.ReattachInfo.Delay << ")");

                    Schedule(shardState->ReattachState.ReattachInfo.Delay, new TEvPrivate::TEvReattachToShard(msg->TabletId));
                    ++shardState->RestartCount;
                    return;
                }

                LOG_N("Shard " << msg->TabletId << " lost pipe while waiting for reply"
                    << (msg->NotDelivered ? " (last message not delivered)" : ""));

                return ReplyTxStateUnknown(msg->TabletId);
            }

            case TShardState::EState::Finished: {
                return;
            }

            case TShardState::EState::Initial:
            case TShardState::EState::Preparing:
                YQL_ENSURE(false, "Unexpected shard " << msg->TabletId << " state " << ToString(shardState->State));
        }
    }

private:
    bool IsReadOnlyTx() const {
        if (BufferActorId && TxManager->GetTopicOperations().HasOperations()) {
            YQL_ENSURE(!Request.UseImmediateEffects);
            return false;
        }

        if (!BufferActorId && Request.TopicOperations.HasOperations()) {
            YQL_ENSURE(!Request.UseImmediateEffects);
            return false;
        }

        if (Request.LocksOp == ELocksOp::Commit) {
            YQL_ENSURE(!Request.UseImmediateEffects);
            return false;
        }

        for (const auto& tx : Request.Transactions) {
            for (const auto& stage : tx.Body->GetStages()) {
                if (stage.GetIsEffectsStage()) {
                    return false;
                }
            }
        }

        return true;
    }

    void ExecuteDatashardTransaction(ui64 shardId, NKikimrTxDataShard::TKqpTransaction& kqpTx, const bool isOlap)
    {
        YQL_ENSURE(ReadOnlyTx || !TxManager);
        TShardState shardState;
        shardState.State = ImmediateTx ? TShardState::EState::Executing : TShardState::EState::Preparing;
        shardState.DatashardState.ConstructInPlace();
        shardState.DatashardState->Follower = GetUseFollowers();

        if (Deadline) {
            TDuration timeout = *Deadline - TAppData::TimeProvider->Now();
            kqpTx.MutableRuntimeSettings()->SetTimeoutMs(timeout.MilliSeconds());
        }
        kqpTx.MutableRuntimeSettings()->SetExecType(NDqProto::TComputeRuntimeSettings::DATA);
        kqpTx.MutableRuntimeSettings()->SetStatsMode(GetDqStatsModeShard(Request.StatsMode));

        kqpTx.MutableRuntimeSettings()->SetUseSpilling(false);

        NKikimrTxDataShard::TDataTransaction dataTransaction;
        dataTransaction.MutableKqpTransaction()->Swap(&kqpTx);
        dataTransaction.SetImmediate(ImmediateTx);
        dataTransaction.SetReadOnly(ReadOnlyTx);
        if (CancelAt) {
            dataTransaction.SetCancelAfterMs((*CancelAt - AppData()->TimeProvider->Now()).MilliSeconds());
        }
        if (Request.PerShardKeysSizeLimitBytes) {
            YQL_ENSURE(!ReadOnlyTx);
            dataTransaction.SetPerShardKeysSizeLimitBytes(Request.PerShardKeysSizeLimitBytes);
        }

        const auto& lockTxId = GetTasksGraph().GetMeta().LockTxId;
        if (lockTxId) {
            dataTransaction.SetLockTxId(*lockTxId);
            dataTransaction.SetLockNodeId(SelfId().NodeId());
        }
        if (GetTasksGraph().GetMeta().LockMode && ImmediateTx) {
            dataTransaction.SetLockMode(*GetTasksGraph().GetMeta().LockMode);
        }

        for (auto& task : dataTransaction.GetKqpTransaction().GetTasks()) {
            shardState.TaskIds.insert(task.GetId());
        }

        auto locksCount = dataTransaction.GetKqpTransaction().GetLocks().LocksSize();
        shardState.DatashardState->ShardReadLocks = locksCount > 0;

        LOG_D("State: " << CurrentStateFuncName()
            << ", Executing KQP transaction on shard: " << shardId
            << ", tasks: [" << JoinStrings(shardState.TaskIds.begin(), shardState.TaskIds.end(), ",") << "]"
            << ", lockTxId: " << lockTxId
            << ", locks: " << dataTransaction.GetKqpTransaction().GetLocks().ShortDebugString()
            << ", immediate: " << ImmediateTx);

        std::unique_ptr<IEventBase> ev;
        if (isOlap) {
            const ui32 flags =
                (ImmediateTx ? NKikimrTxColumnShard::ETransactionFlag::TX_FLAG_IMMEDIATE: 0);
            ev.reset(new TEvColumnShard::TEvProposeTransaction(
                NKikimrTxColumnShard::TX_KIND_DATA,
                SelfId(),
                TxId,
                dataTransaction.SerializeAsString(),
                flags));
        } else {
            const ui32 flags =
                (ImmediateTx ? NTxDataShard::TTxFlags::Immediate : 0) |
                (VolatileTx ? NTxDataShard::TTxFlags::VolatilePrepare : 0);
            std::unique_ptr<TEvDataShard::TEvProposeTransaction> evData;
            if (GetSnapshot().IsValid()
                    && (ReadOnlyTx
                        || Request.UseImmediateEffects
                        || (Request.LocksOp == ELocksOp::Unspecified
                            && GetTasksGraph().GetMeta().LockMode == NKikimrDataEvents::OPTIMISTIC_SNAPSHOT_ISOLATION))) {
                evData.reset(new TEvDataShard::TEvProposeTransaction(
                    NKikimrTxDataShard::TX_KIND_DATA,
                    SelfId(),
                    TxId,
                    dataTransaction.SerializeAsString(),
                    GetSnapshot().Step,
                    GetSnapshot().TxId,
                    flags));
            } else {
                evData.reset(new TEvDataShard::TEvProposeTransaction(
                    NKikimrTxDataShard::TX_KIND_DATA,
                    SelfId(),
                    TxId,
                    dataTransaction.SerializeAsString(),
                    flags));
            }

            NDataIntegrity::LogIntegrityTrails("DatashardTx", dataTransaction.GetKqpTransaction().GetLocks().ShortDebugString(),
                Request.UserTraceId, TxId, shardId, TlsActivationContext->AsActorContext());

            ResponseEv->Orbit.Fork(evData->Orbit);
            ev = std::move(evData);
        }
        auto traceId = ExecuterSpan.GetTraceId();

        LOG_D("ExecuteDatashardTransaction traceId.verbosity: " << std::to_string(traceId.GetVerbosity()));

        Send(MakePipePerNodeCacheID(GetUseFollowers()), new TEvPipeCache::TEvForward(ev.release(), shardId, true), 0, 0, std::move(traceId));

        auto result = ShardStates.emplace(shardId, std::move(shardState));
        YQL_ENSURE(result.second);
    }

    void ExecuteEvWriteTransaction(ui64 shardId, NKikimrDataEvents::TEvWrite& evWrite) {
        YQL_ENSURE(!TxManager);
        TShardState shardState;
        shardState.State = ImmediateTx ? TShardState::EState::Executing : TShardState::EState::Preparing;
        shardState.DatashardState.ConstructInPlace();

        auto evWriteTransaction = std::make_unique<NKikimr::NEvents::TDataEvents::TEvWrite>();
        evWriteTransaction->Record = evWrite;
        evWriteTransaction->Record.SetTxMode(ImmediateTx ? NKikimrDataEvents::TEvWrite::MODE_IMMEDIATE : NKikimrDataEvents::TEvWrite::MODE_PREPARE);
        evWriteTransaction->Record.SetTxId(TxId);

        auto locksCount = evWriteTransaction->Record.GetLocks().LocksSize();
        shardState.DatashardState->ShardReadLocks = locksCount > 0;

        LOG_D("State: " << CurrentStateFuncName()
            << ", Executing EvWrite (PREPARE) on shard: " << shardId
            << ", TxId: " << TxId
            << ", locks: " << evWriteTransaction->Record.GetLocks().ShortDebugString());

        auto traceId = ExecuterSpan.GetTraceId();

        NDataIntegrity::LogIntegrityTrails("EvWriteTx", evWriteTransaction->Record.GetLocks().ShortDebugString(),
            Request.UserTraceId, TxId, shardId, TlsActivationContext->AsActorContext());

        auto shardsToString = [](const auto& shards) {
            TStringBuilder builder;
            for (const auto& shard : shards) {
                builder << shard << " ";
            }
            return builder;
        };

        LOG_D("Send EvWrite to ShardID=" << shardId
            << ", TxId=" << evWriteTransaction->Record.GetTxId()
            << ", TxMode=" << evWriteTransaction->Record.GetTxMode()
            << ", LockTxId=" << evWriteTransaction->Record.GetLockTxId() << ", LockNodeId=" << evWriteTransaction->Record.GetLockNodeId()
            << ", LocksOp=" << NKikimrDataEvents::TKqpLocks::ELocksOp_Name(evWriteTransaction->Record.GetLocks().GetOp())
            << ", SendingShards=" << shardsToString(evWriteTransaction->Record.GetLocks().GetSendingShards())
            << ", ReceivingShards=" << shardsToString(evWriteTransaction->Record.GetLocks().GetReceivingShards())
            << ", Locks= " << [&]() {
                TStringBuilder builder;
                for (const auto& lock : evWriteTransaction->Record.GetLocks().GetLocks()) {
                    builder << lock.ShortDebugString();
                }
                return builder;
            }());

        LOG_D("ExecuteEvWriteTransaction traceId.verbosity: " << std::to_string(traceId.GetVerbosity()));

        Send(MakePipePerNodeCacheID(false), new TEvPipeCache::TEvForward(evWriteTransaction.release(), shardId, true), 0, 0, std::move(traceId));

        auto result = ShardStates.emplace(shardId, std::move(shardState));
        YQL_ENSURE(result.second);
    }

    bool WaitRequired() const {
        return SecretSnapshotRequired || ResourceSnapshotRequired || SaveScriptExternalEffectRequired;
    }

    void HandleResolve(TEvDescribeSecretsResponse::TPtr& ev) {
        YQL_ENSURE(ev->Get()->Description.Status == Ydb::StatusIds::SUCCESS, "failed to get secrets snapshot with issues: " << ev->Get()->Description.Issues.ToOneLineString());

        for (size_t i = 0; i < SecretNames.size(); ++i) {
            SecureParams.emplace(SecretNames[i], ev->Get()->Description.SecretValues[i]);
        }

        SecretSnapshotRequired = false;
        if (!WaitRequired()) {
            Execute();
        }
    }

    void HandleResolve(TEvPrivate::TEvResourcesSnapshot::TPtr& ev) {
        if (ev->Get()->Snapshot.empty()) {
            LOG_E("Can not find default state storage group for database " << Database);
        }
        ResourcesSnapshot = std::move(ev->Get()->Snapshot);
        ResourceSnapshotRequired = false;
        if (!WaitRequired()) {
            Execute();
        }
    }

    void HandleResolve(TEvSaveScriptExternalEffectResponse::TPtr& ev) {
        YQL_ENSURE(ev->Get()->Status == Ydb::StatusIds::SUCCESS, "failed to save script external effect with issues: " << ev->Get()->Issues.ToOneLineString());

        SaveScriptExternalEffectRequired = false;
        if (!WaitRequired()) {
            Execute();
        }
    }

    void DoExecute() {
        const auto& requestContext = GetUserRequestContext();
        auto scriptExternalEffect = std::make_unique<TEvSaveScriptExternalEffectRequest>(
            requestContext->CurrentExecutionId, requestContext->Database,
            requestContext->CustomerSuppliedId
        );
        for (const auto& transaction : Request.Transactions) {
            for (const auto& secretName : transaction.Body->GetSecretNames()) {
                SecretSnapshotRequired = true;
                SecretNames.push_back(secretName);
            }
            for (const auto& stage : transaction.Body->GetStages()) {
                if (stage.SourcesSize() > 0 && stage.GetSources(0).GetTypeCase() == NKqpProto::TKqpSource::kExternalSource) {
                    ResourceSnapshotRequired = true;
                    HasExternalSources = true;
                }
                if (requestContext->CurrentExecutionId) {
                    for (const auto& sink : stage.GetSinks()) {
                        if (sink.GetTypeCase() == NKqpProto::TKqpSink::kExternalSink) {
                            SaveScriptExternalEffectRequired = true;
                            scriptExternalEffect->Description.Sinks.push_back(sink.GetExternalSink());
                        }
                    }
                }
            }
        }
        scriptExternalEffect->Description.SecretNames = SecretNames;

        if (!WaitRequired()) {
            return Execute();
        }
        if (SecretSnapshotRequired) {
            GetSecretsSnapshot();
        }
        if (ResourceSnapshotRequired) {
            GetResourcesSnapshot();
        }
        if (SaveScriptExternalEffectRequired) {
            SaveScriptExternalEffect(std::move(scriptExternalEffect));
        }
    }

    bool HasDmlOperationOnOlap(NKqpProto::TKqpPhyTx_EType queryType, const NKqpProto::TKqpPhyStage& stage) {
        if (queryType == NKqpProto::TKqpPhyTx::TYPE_DATA && !AllowOlapDataQuery) {
            return true;
        }

        for (const auto& input : stage.GetInputs()) {
            if (input.GetTypeCase() == NKqpProto::TKqpPhyConnection::kStreamLookup) {
                return true;
            }
        }

        for (const auto &tableOp : stage.GetTableOps()) {
            if (tableOp.GetTypeCase() != NKqpProto::TKqpPhyTableOperation::kReadOlapRange) {
                return true;
            }
        }

        return false;
    }

    void Execute() {
        LWTRACK(KqpDataExecuterStartExecute, ResponseEv->Orbit, TxId);

<<<<<<< HEAD
        const bool graphRestored = Request.QueryPhysicalGraph != nullptr;
        if (graphRestored) {
            RestoreTasksGraphInfo(TasksGraph, *Request.QueryPhysicalGraph);
        }
        StartCheckpointCoordinator();
=======
        // TODO: move graph restoration outside of executer
        const bool graphRestored = RestoreTasksGraph();
>>>>>>> e9aef024

        for (ui32 txIdx = 0; txIdx < Request.Transactions.size(); ++txIdx) {
            const auto& tx = Request.Transactions[txIdx];
            AFL_ENSURE(tx.Body->StagesSize() < (static_cast<ui64>(1) << PriorityTxShift));
            for (ui32 stageIdx = 0; stageIdx < tx.Body->StagesSize(); ++stageIdx) {
                const auto& stage = tx.Body->GetStages(stageIdx);
                const auto& stageInfo = GetTasksGraph().GetStageInfo(TStageId(txIdx, stageIdx));

                if (graphRestored && (stageInfo.Meta.ShardOperations || stageInfo.Meta.ShardKind != NSchemeCache::ETableKind::KindUnknown)) {
                    ReplyErrorAndDie(Ydb::StatusIds::INTERNAL_ERROR, YqlIssue({}, NYql::TIssuesIds::KIKIMR_INTERNAL_ERROR, "Restore is not supported for table operations"));
                    return;
                }

                if (stageInfo.Meta.ShardKind == NSchemeCache::ETableKind::KindAsyncIndexTable) {
                    TMaybe<TString> error;

                    if (stageInfo.Meta.ShardKey->RowOperation != TKeyDesc::ERowOperation::Read) {
                        error = TStringBuilder() << "Non-read operations can't be performed on async index table"
                            << ": " << stageInfo.Meta.ShardKey->TableId;
                    } else if (Request.IsolationLevel != NKikimrKqp::ISOLATION_LEVEL_READ_STALE) {
                        error = TStringBuilder() << "Read operation can be performed on async index table"
                            << ": " << stageInfo.Meta.ShardKey->TableId << " only with StaleRO isolation level";
                    }

                    if (error) {
                        LOG_E(*error);
                        ReplyErrorAndDie(Ydb::StatusIds::PRECONDITION_FAILED,
                            YqlIssue({}, NYql::TIssuesIds::KIKIMR_PRECONDITION_FAILED, *error));
                        return;
                    }
                }

                if ((stageInfo.Meta.IsOlap() && HasDmlOperationOnOlap(tx.Body->GetType(), stage))) {
                    auto error = TStringBuilder() << "Data manipulation queries do not support column shard tables.";
                    LOG_E(error);
                    ReplyErrorAndDie(Ydb::StatusIds::PRECONDITION_FAILED,
                        YqlIssue({}, NYql::TIssuesIds::KIKIMR_PRECONDITION_FAILED, error));
                    return;
                }
            }
        }

        size_t sourceScanPartitionsCount = BuildAllTasks<false>(StreamResult || EnableReadsMerge, {});

        TIssue validateIssue;
        if (!ValidateTasks(GetTasksGraph(), EExecType::Data, /* enableSpilling */ GetTasksGraph().GetMeta().AllowWithSpilling, validateIssue)) {
            ReplyErrorAndDie(Ydb::StatusIds::INTERNAL_ERROR, validateIssue);
            return;
        }

        if (Stats) {
            Stats->Prepare();
        }

        THashMap<ui64, TVector<NDqProto::TDqTask*>> datashardTasks;  // shardId -> [task]
        THashMap<ui64, TVector<ui64>> remoteComputeTasks;  // shardId -> [task]
        TVector<ui64> computeTasks;

        for (const auto& task : GetTasksGraph().GetTasks()) {
            const auto& stageInfo = GetTasksGraph().GetStageInfo(task.StageId);
            if (task.Meta.ShardId && (task.Meta.Reads || task.Meta.Writes)) {
                auto* protoTask = SerializeTaskToProto(task, true);
                datashardTasks[task.Meta.ShardId].emplace_back(protoTask);

                ShardIdToTableInfo->Add(task.Meta.ShardId, stageInfo.Meta.TableKind == ETableKind::Olap, stageInfo.Meta.TablePath);
            } else if (stageInfo.Meta.IsSysView()) {
                computeTasks.emplace_back(task.Id);
            } else {
                if (task.Meta.ShardId) {
                    remoteComputeTasks[task.Meta.ShardId].emplace_back(task.Id);
                } else {
                    computeTasks.emplace_back(task.Id);
                }
            }
        }

        for(const auto& channel: GetTasksGraph().GetChannels()) {
            if (IsCrossShardChannel(GetTasksGraph(), channel)) {
                HasPersistentChannels = true;
                break;
            }
        }

        if (computeTasks.size() > Request.MaxComputeActors) {
            LOG_N("Too many compute actors: " << computeTasks.size());
            ReplyErrorAndDie(Ydb::StatusIds::PRECONDITION_FAILED,
                YqlIssue({}, TIssuesIds::KIKIMR_PRECONDITION_FAILED, TStringBuilder()
                    << "Requested too many execution units: " << computeTasks.size()));
            return;
        }

        ui32 shardsLimit = Request.MaxAffectedShards;
        if (i64 msc = (i64) Request.MaxShardCount; msc > 0) {
            shardsLimit = std::min(shardsLimit, (ui32) msc);
        }
        const size_t shards = datashardTasks.size() + sourceScanPartitionsCount;

        if (shardsLimit > 0 && shards > shardsLimit) {
            LOG_W("Too many affected shards: datashardTasks=" << shards << ", limit: " << shardsLimit);
            Counters->TxProxyMon->TxResultError->Inc();
            ReplyErrorAndDie(Ydb::StatusIds::PRECONDITION_FAILED,
                YqlIssue({}, TIssuesIds::KIKIMR_PRECONDITION_FAILED, TStringBuilder()
                    << "Affected too many shards: " << datashardTasks.size()));
            return;
        }

        bool fitSize = AllOf(datashardTasks, [this](const auto& x){ return ValidateTaskSize(x.second); });
        if (!fitSize) {
            Counters->TxProxyMon->TxResultError->Inc();
            return;
        }

        TTopicTabletTxs topicTxs;
        TDatashardTxs datashardTxs;
        TEvWriteTxs evWriteTxs;

        if (!TxManager) {
            BuildDatashardTxs(datashardTasks, datashardTxs, evWriteTxs, topicTxs);
        }

        // Single-shard datashard transactions are always immediate
        auto topicSize = (BufferActorId) ? TxManager->GetTopicOperations().GetSize() : Request.TopicOperations.GetSize();
        ImmediateTx = (datashardTxs.size() + evWriteTxs.size() + topicSize + sourceScanPartitionsCount) <= 1
                    && !UnknownAffectedShardCount
                    && evWriteTxs.empty()
                    && !HasOlapTable;

        switch (Request.IsolationLevel) {
            // OnlineRO with AllowInconsistentReads = true
            case NKikimrKqp::ISOLATION_LEVEL_READ_UNCOMMITTED:
                YQL_ENSURE(ReadOnlyTx);
                YQL_ENSURE(!VolatileTx);
                GetMeta().AllowInconsistentReads = true;
                ImmediateTx = true;
                break;

            default:
                break;
        }

        if (ImmediateTx) {
            // Transaction cannot be both immediate and volatile
            YQL_ENSURE(!VolatileTx);
        }

        if ((ReadOnlyTx || Request.UseImmediateEffects) && GetSnapshot().IsValid()) {
            // Snapshot reads are always immediate
            // Uncommitted writes are executed without coordinators, so they can be immediate
            YQL_ENSURE(!VolatileTx);
            ImmediateTx = true;
        }

        ComputeTasks = std::move(computeTasks);
        TopicTxs = std::move(topicTxs);
        DatashardTxs = std::move(datashardTxs);
        EvWriteTxs = std::move(evWriteTxs);
        RemoteComputeTasks = std::move(remoteComputeTasks);

        GetMeta().UseFollowers = GetUseFollowers();

        if (Request.SaveQueryPhysicalGraph) {
            SavePhysicalGraph();
        } else {
            ResolveShards();
        }
    }

    void SavePhysicalGraph() {
        NKikimrKqp::TQueryPhysicalGraph physicalGraph;

        YQL_ENSURE(Request.Transactions.size() == 1);
        const auto preparedQuery = Request.Transactions[0].Body->GetPreparedQuery();
        YQL_ENSURE(preparedQuery);
        *physicalGraph.MutablePreparedQuery() = *preparedQuery;

        PersistTasksGraphInfo(GetTasksGraph(), physicalGraph);

        const auto runScriptActorId = GetUserRequestContext()->RunScriptActorId;
        Y_ENSURE(runScriptActorId);
        this->Send(runScriptActorId, new TEvSaveScriptPhysicalGraphRequest(std::move(physicalGraph)));
        Become(&TKqpDataExecuter::WaitResolveState);
    }

    void HandleResolve(TEvSaveScriptPhysicalGraphResponse::TPtr& ev) {
        YQL_ENSURE(ev->Get()->Status == Ydb::StatusIds::SUCCESS, "failed to save script physical graph with issues: " << ev->Get()->Issues.ToOneLineString());
        ResolveShards();
    }

    void ResolveShards() {
        if (RemoteComputeTasks) {
            TSet<ui64> shardIds;
            for (const auto& [shardId, _] : RemoteComputeTasks) {
                shardIds.insert(shardId);
            }

            ExecuterStateSpan = NWilson::TSpan(TWilsonKqp::ExecuterShardsResolve, ExecuterSpan.GetTraceId(), "WaitForShardsResolve", NWilson::EFlags::AUTO_END);
            auto kqpShardsResolver = CreateKqpShardsResolver(
                SelfId(), TxId, GetTasksGraph().GetMeta().UseFollowers, std::move(shardIds));
            RegisterWithSameMailbox(kqpShardsResolver);
            Become(&TKqpDataExecuter::WaitResolveState);
        } else {
            OnShardsResolve();
        }
    }

    void HandleResolve(TEvKqpExecuter::TEvTableResolveStatus::TPtr& ev) {
        if (!TBase::HandleResolve(ev)) return;

        if (TxManager) {
            for (const auto& [stageId, stageInfo] : GetTasksGraph().GetStagesInfo()) {
                if (stageInfo.Meta.ShardKey) {
                    TxManager->SetPartitioning(stageInfo.Meta.TableId, stageInfo.Meta.ShardKey->Partitioning);
                }
                for (const auto& indexMeta : stageInfo.Meta.IndexMetas) {
                    if (indexMeta.ShardKey) {
                        TxManager->SetPartitioning(indexMeta.TableId, indexMeta.ShardKey->Partitioning);
                    }
                }
            }
        }

        if (StreamResult || EnableReadsMerge || AllowOlapDataQuery) {
            TSet<ui64> shardIds;
            for (const auto& [stageId, stageInfo] : GetTasksGraph().GetStagesInfo()) {
                if (stageInfo.Meta.IsOlap()) {
                    HasOlapTable = true;
                }
                const auto& stage = stageInfo.Meta.GetStage(stageInfo.Id);
                if (stage.SourcesSize() > 0 && stage.GetSources(0).GetTypeCase() == NKqpProto::TKqpSource::kReadRangesSource) {
                    YQL_ENSURE(stage.SourcesSize() == 1, "multiple sources in one task are not supported");
                    HasDatashardSourceScan = true;
                }
            }
            if (HasOlapTable) {
                for (const auto& [stageId, stageInfo] : GetTasksGraph().GetStagesInfo()) {
                    if (stageInfo.Meta.ShardKey) {
                        for (auto& partition : stageInfo.Meta.ShardKey->GetPartitions()) {
                            shardIds.insert(partition.ShardId);
                        }
                    }
                }
            }
            if (HasDatashardSourceScan) {
                for (const auto& [stageId, stageInfo] : GetTasksGraph().GetStagesInfo()) {
                    YQL_ENSURE(stageId == stageInfo.Id);
                    const auto& stage = stageInfo.Meta.GetStage(stageInfo.Id);
                    if (stage.SourcesSize() > 0 && stage.GetSources(0).GetTypeCase() == NKqpProto::TKqpSource::kReadRangesSource) {
                        const auto& source = stage.GetSources(0).GetReadRangesSource();
                        bool isFullScan;
                        SourceScanStageIdToParititions[stageInfo.Id] = PartitionPruner.Prune(source, stageInfo, isFullScan);
                        if (isFullScan && !source.HasItemsLimit()) {
                            Counters->Counters->FullScansExecuted->Inc();
                        }
                        for (const auto& [shardId, _] : SourceScanStageIdToParititions.at(stageId)) {
                            shardIds.insert(shardId);
                        }
                    }
                }
            }

            if (shardIds.size() <= 1 && HasDatashardSourceScan) {
                // nothing to merge
                HasDatashardSourceScan = false;
            }

            if ((HasOlapTable || HasDatashardSourceScan) && shardIds) {
                LOG_D("Start resolving tablets nodes... (" << shardIds.size() << ")");
                ExecuterStateSpan = NWilson::TSpan(TWilsonKqp::ExecuterShardsResolve, ExecuterSpan.GetTraceId(), "WaitForShardsResolve", NWilson::EFlags::AUTO_END);
                auto kqpShardsResolver = CreateKqpShardsResolver(
                    this->SelfId(), TxId, false, std::move(shardIds));
                KqpShardsResolverId = this->RegisterWithSameMailbox(kqpShardsResolver);
                return;
            } else if (HasOlapTable) {
                ResourceSnapshotRequired = true;
            }
        }
        DoExecute();
    }

    void HandleResolve(NShardResolver::TEvShardsResolveStatus::TPtr& ev) {
        if (!TBase::HandleResolve(ev)) {
            return;
        }
        if (HasOlapTable || HasDatashardSourceScan) {
            ResourceSnapshotRequired = ResourceSnapshotRequired || HasOlapTable;
            DoExecute();
            return;
        }

        OnShardsResolve();
    }

    void OnShardsResolve() {
        if (ForceAcquireSnapshot()) {
            YQL_ENSURE(!VolatileTx);
            auto longTxService = NLongTxService::MakeLongTxServiceID(SelfId().NodeId());
            Send(longTxService, new NLongTxService::TEvLongTxService::TEvAcquireReadSnapshot(Database));

            LOG_T("Create temporary mvcc snapshot, become WaitSnapshotState");
            Become(&TKqpDataExecuter::WaitSnapshotState);
            ExecuterStateSpan = NWilson::TSpan(TWilsonKqp::DataExecuterAcquireSnapshot, ExecuterSpan.GetTraceId(), "WaitForSnapshot");

            return;
        }

        ContinueExecute();
    }

private:
    STATEFN(WaitSnapshotState) {
        try {
            switch (ev->GetTypeRewrite()) {
                hFunc(NLongTxService::TEvLongTxService::TEvAcquireReadSnapshotResult, Handle);
                hFunc(TEvKqp::TEvAbortExecution, HandleAbortExecution);
                hFunc(TEvKqpBuffer::TEvError, Handle);
                default:
                    UnexpectedEvent("WaitSnapshotState", ev->GetTypeRewrite());
            }
        } catch (const yexception& e) {
            InternalError(e.what());
        }
        ReportEventElapsedTime();
    }

    void Handle(NLongTxService::TEvLongTxService::TEvAcquireReadSnapshotResult::TPtr& ev) {
        auto& record = ev->Get()->Record;

        LOG_T("read snapshot result: " << record.GetStatus() << ", step: " << record.GetSnapshotStep()
            << ", tx id: " << record.GetSnapshotTxId());

        if (record.GetStatus() != Ydb::StatusIds::SUCCESS) {
            ExecuterStateSpan.EndError(TStringBuilder() << Ydb::StatusIds::StatusCode_Name(record.GetStatus()));
            ReplyErrorAndDie(record.GetStatus(), record.MutableIssues());
            return;
        }
        ExecuterStateSpan.EndOk();

        SetSnapshot(record.GetSnapshotStep(), record.GetSnapshotTxId());
        ImmediateTx = true;

        ContinueExecute();
    }

    using TDatashardTxs = THashMap<ui64, NKikimrTxDataShard::TKqpTransaction*>;
    using TEvWriteTxs = THashMap<ui64, NKikimrDataEvents::TEvWrite*>;
    using TTopicTabletTxs = NTopic::TTopicOperationTransactions;

    void ContinueExecute() {
        if (Stats) {
            //Stats->AffectedShards = datashardTxs.size();
            Stats->DatashardStats.reserve(DatashardTxs.size());
            //Stats->ComputeStats.reserve(computeTasks.size());
        }

        ExecuteTasks();

        if (CheckExecutionComplete()) {
            return;
        }

        ExecuterStateSpan = NWilson::TSpan(TWilsonKqp::DataExecuterRunTasks, ExecuterSpan.GetTraceId(), "RunTasks", NWilson::EFlags::AUTO_END);
        if (ImmediateTx) {
            LOG_D("ActorState: " << CurrentStateFuncName()
                << ", immediate tx, become ExecuteState");
            Become(&TKqpDataExecuter::ExecuteState);
        } else {
            LOG_D("ActorState: " << CurrentStateFuncName()
                << ", not immediate tx, become PrepareState");
            Become(&TKqpDataExecuter::PrepareState);
        }
    }

    void BuildDatashardTxs(
            THashMap<ui64, TVector<NDqProto::TDqTask*>>& datashardTasks,
            TDatashardTxs& datashardTxs,
            TEvWriteTxs& evWriteTxs,
            TTopicTabletTxs& topicTxs) {
        for (auto& [shardId, tasks]: datashardTasks) {
            auto [it, success] = datashardTxs.emplace(
                shardId,
                GetMeta().Allocate<NKikimrTxDataShard::TKqpTransaction>());

            YQL_ENSURE(success, "unexpected duplicates in datashard transactions");
            NKikimrTxDataShard::TKqpTransaction* dsTxs = it->second;
            dsTxs->MutableTasks()->Reserve(tasks.size());
            for (auto& task: tasks) {
                dsTxs->AddTasks()->Swap(task);
            }
        }

        // Note: when locks map is present it will be mutated to avoid copying data
        auto& locksMap = Request.DataShardLocks;
        if (!locksMap.empty()) {
            YQL_ENSURE(Request.LocksOp == ELocksOp::Commit || Request.LocksOp == ELocksOp::Rollback);
        }

        // Materialize (possibly empty) txs for all shards with locks (either commit or rollback)
        for (auto& [shardId, locksList] : locksMap) {
            YQL_ENSURE(!locksList.empty(), "unexpected empty locks list in DataShardLocks");
            NKikimrDataEvents::TKqpLocks* locks = nullptr;

            if (TxManager || ShardIdToTableInfo->Get(shardId).IsOlap) {
                if (auto it = evWriteTxs.find(shardId); it != evWriteTxs.end()) {
                    locks = it->second->MutableLocks();
                } else {
                    auto [eIt, success] = evWriteTxs.emplace(
                        shardId,
                        GetMeta().Allocate<NKikimrDataEvents::TEvWrite>());
                    locks = eIt->second->MutableLocks();
                }
            } else {
                if (auto it = datashardTxs.find(shardId); it != datashardTxs.end()) {
                    locks = it->second->MutableLocks();
                } else {
                    auto [eIt, success] = datashardTxs.emplace(
                        shardId,
                        GetMeta().Allocate<NKikimrTxDataShard::TKqpTransaction>());
                    locks = eIt->second->MutableLocks();
                }
            }

            switch (Request.LocksOp) {
                case ELocksOp::Commit:
                    locks->SetOp(NKikimrDataEvents::TKqpLocks::Commit);
                    break;
                case ELocksOp::Rollback:
                    locks->SetOp(NKikimrDataEvents::TKqpLocks::Rollback);
                    break;
                case ELocksOp::Unspecified:
                    break;
            }

            // Move lock descriptions to the datashard tx
            auto* protoLocks = locks->MutableLocks();
            protoLocks->Reserve(locksList.size());
            bool hasWrites = false;
            for (auto& lock : locksList) {
                hasWrites = hasWrites || lock.GetHasWrites();
                protoLocks->Add(std::move(lock));
            }
            locksList.clear();

            // When locks with writes are committed this commits accumulated effects
            if (Request.LocksOp == ELocksOp::Commit && hasWrites) {
                ShardsWithEffects.insert(shardId);
                YQL_ENSURE(!ReadOnlyTx);
            }
        }

        YQL_ENSURE(!TxManager);
        Request.TopicOperations.BuildTopicTxs(topicTxs);

        const bool needRollback = Request.LocksOp == ELocksOp::Rollback;

        VolatileTx = (
            // We want to use volatile transactions only when the feature is enabled
            AppData()->FeatureFlags.GetEnableDataShardVolatileTransactions() &&
            // We don't want volatile tx when acquiring locks (including write locks for uncommitted writes)
            !Request.AcquireLocksTxId &&
            // We don't want readonly volatile transactions
            !ReadOnlyTx &&
            // We only want to use volatile transactions with side-effects
            !ShardsWithEffects.empty() &&
            // We don't want to use volatile transactions when doing a rollback
            !needRollback &&
            // We cannot use volatile transactions with topics
            // TODO: add support in the future
            topicTxs.empty() &&
            // We only want to use volatile transactions for multiple shards
            (datashardTxs.size() + topicTxs.size()) > 1 &&
            // We cannot use volatile transactions with persistent channels
            // Note: currently persistent channels are never used
            !HasPersistentChannels &&
            // Can't use volatile transactions for EvWrite at current time
            evWriteTxs.empty());

        const bool useGenericReadSets = (
            // Use generic readsets when feature is explicitly enabled
            AppData()->FeatureFlags.GetEnableDataShardGenericReadSets() ||
            // Volatile transactions must always use generic readsets
            VolatileTx ||
            // Transactions with topics must always use generic readsets
            !topicTxs.empty() ||
            // HTAP transactions always use generic readsets
            !evWriteTxs.empty());

        if (!locksMap.empty() || VolatileTx || Request.TopicOperations.HasReadOperations()
            || Request.TopicOperations.HasWriteOperations())
        {
            YQL_ENSURE(Request.LocksOp == ELocksOp::Commit || Request.LocksOp == ELocksOp::Rollback || VolatileTx);

            bool needCommit = Request.LocksOp == ELocksOp::Commit || VolatileTx;

            absl::flat_hash_set<ui64> sendingShardsSet;
            absl::flat_hash_set<ui64> receivingShardsSet;
            absl::flat_hash_set<ui64> sendingColumnShardsSet;
            absl::flat_hash_set<ui64> receivingColumnShardsSet;
            ui64 arbiter = 0;
            std::optional<ui64> columnShardArbiter;

            // Gather shards that need to send/receive readsets (shards with effects)
            if (needCommit) {
                for (auto& [shardId, tx] : datashardTxs) {
                    if (tx->HasLocks()) {
                        // Locks may be broken so shards with locks need to send readsets
                        sendingShardsSet.insert(shardId);
                    }
                    if (ShardsWithEffects.contains(shardId)) {
                        // Volatile transactions may abort effects, so they send readsets
                        if (VolatileTx) {
                            sendingShardsSet.insert(shardId);
                        }
                        // Effects are only applied when all locks are valid
                        receivingShardsSet.insert(shardId);
                    }
                }

                for (auto& [shardId, tx] : evWriteTxs) {
                    if (tx->HasLocks()) {
                        // Locks may be broken so shards with locks need to send readsets
                        sendingShardsSet.insert(shardId);

                        if (ShardIdToTableInfo->Get(shardId).IsOlap) {
                            sendingColumnShardsSet.insert(shardId);
                        }
                    }
                    if (ShardsWithEffects.contains(shardId)) {
                        // Volatile transactions may abort effects, so they send readsets
                        if (VolatileTx) {
                            sendingShardsSet.insert(shardId);
                        }
                        // Effects are only applied when all locks are valid
                        receivingShardsSet.insert(shardId);

                        if (ShardIdToTableInfo->Get(shardId).IsOlap) {
                            receivingColumnShardsSet.insert(shardId);
                        }
                    }
                }

                if (auto tabletIds = Request.TopicOperations.GetSendingTabletIds()) {
                    sendingShardsSet.insert(tabletIds.begin(), tabletIds.end());
                    receivingShardsSet.insert(tabletIds.begin(), tabletIds.end());
                }

                if (auto tabletIds = Request.TopicOperations.GetReceivingTabletIds()) {
                    sendingShardsSet.insert(tabletIds.begin(), tabletIds.end());
                    receivingShardsSet.insert(tabletIds.begin(), tabletIds.end());
                }

                // The current value of 5 is arbitrary. Writing to 5 shards in
                // a single transaction is unusual enough, and having latency
                // regressions is unlikely. Full mesh readset count grows like
                // 2n(n-1), and arbiter reduces it to 4(n-1). Here's a readset
                // count table for various small `n`:
                //
                // n = 2: 4 -> 4
                // n = 3: 12 -> 8
                // n = 4: 24 -> 12
                // n = 5: 40 -> 16
                // n = 6: 60 -> 20
                // n = 7: 84 -> 24
                //
                // The ideal crossover is at n = 4, since the readset count
                // doesn't change when going from 3 to 4 shards, but the
                // increase in latency may not really be worth it. With n = 5
                // the readset count lowers from 24 to 16 readsets when going
                // from 4 to 5 shards. This makes 5 shards potentially cheaper
                // than 4 shards when readsets dominate the workload, but at
                // the price of possible increase in latency. Too many readsets
                // cause interconnect overload and reduce throughput however,
                // so we don't want to use a crossover value that is too high.
                const size_t minArbiterMeshSize = 5; // TODO: make configurable?
                if ((VolatileTx &&
                    receivingShardsSet.size() >= minArbiterMeshSize &&
                    AppData()->FeatureFlags.GetEnableVolatileTransactionArbiters()))
                {
                    std::vector<ui64> candidates;
                    candidates.reserve(receivingShardsSet.size());
                    for (ui64 candidate : receivingShardsSet) {
                        // Note: all receivers are also senders in volatile transactions
                        if (Y_LIKELY(sendingShardsSet.contains(candidate))) {
                            candidates.push_back(candidate);
                        }
                    }
                    if (candidates.size() >= minArbiterMeshSize) {
                        // Select a random arbiter
                        const ui32 index = RandomNumber<ui32>(candidates.size());
                        arbiter = candidates.at(index);
                    }
                }

                if (!receivingColumnShardsSet.empty() || !sendingColumnShardsSet.empty()) {
                    const auto& shards = receivingColumnShardsSet.empty()
                        ? sendingColumnShardsSet
                        : receivingColumnShardsSet;

                    const ui32 index = RandomNumber<ui32>(shards.size());
                    auto arbiterIterator = std::begin(shards);
                    std::advance(arbiterIterator, index);
                    columnShardArbiter = *arbiterIterator;
                    receivingShardsSet.insert(*columnShardArbiter);
                }
            }


            // Encode sending/receiving shards in tx bodies
            if (needCommit) {
                NProtoBuf::RepeatedField<ui64> sendingShards(sendingShardsSet.begin(), sendingShardsSet.end());
                NProtoBuf::RepeatedField<ui64> receivingShards(receivingShardsSet.begin(), receivingShardsSet.end());

                std::sort(sendingShards.begin(), sendingShards.end());
                std::sort(receivingShards.begin(), receivingShards.end());

                for (auto& [shardId, shardTx] : datashardTxs) {
                    shardTx->MutableLocks()->SetOp(NKikimrDataEvents::TKqpLocks::Commit);
                    if (!columnShardArbiter) {
                        *shardTx->MutableLocks()->MutableSendingShards() = sendingShards;
                        *shardTx->MutableLocks()->MutableReceivingShards() = receivingShards;
                        if (arbiter) {
                            shardTx->MutableLocks()->SetArbiterShard(arbiter);
                        }
                    } else if (!sendingShardsSet.empty() && !receivingShards.empty()) {
                        shardTx->MutableLocks()->AddSendingShards(*columnShardArbiter);
                        shardTx->MutableLocks()->AddReceivingShards(*columnShardArbiter);
                        if (sendingShardsSet.contains(shardId)) {
                            shardTx->MutableLocks()->AddSendingShards(shardId);
                        }
                        if (receivingShardsSet.contains(shardId)) {
                            shardTx->MutableLocks()->AddReceivingShards(shardId);
                        }
                        std::sort(
                            std::begin(*shardTx->MutableLocks()->MutableSendingShards()),
                            std::end(*shardTx->MutableLocks()->MutableSendingShards()));
                        std::sort(
                            std::begin(*shardTx->MutableLocks()->MutableReceivingShards()),
                            std::end(*shardTx->MutableLocks()->MutableReceivingShards()));
                        AFL_ENSURE(!arbiter);
                    }
                }

                for (auto& [shardId, tx] : evWriteTxs) {
                    tx->MutableLocks()->SetOp(NKikimrDataEvents::TKqpLocks::Commit);
                    if (!columnShardArbiter) {
                        *tx->MutableLocks()->MutableSendingShards() = sendingShards;
                        *tx->MutableLocks()->MutableReceivingShards() = receivingShards;
                        if (arbiter) {
                            tx->MutableLocks()->SetArbiterShard(arbiter);
                        }
                    } else if (*columnShardArbiter == shardId
                            && !sendingShardsSet.empty() && !receivingShardsSet.empty()) {
                        tx->MutableLocks()->SetArbiterColumnShard(*columnShardArbiter);
                        *tx->MutableLocks()->MutableSendingShards() = sendingShards;
                        *tx->MutableLocks()->MutableReceivingShards() = receivingShards;
                    } else if (!sendingShardsSet.empty() && !receivingShardsSet.empty()) {
                        tx->MutableLocks()->SetArbiterColumnShard(*columnShardArbiter);
                        tx->MutableLocks()->AddSendingShards(*columnShardArbiter);
                        tx->MutableLocks()->AddReceivingShards(*columnShardArbiter);
                        if (sendingShardsSet.contains(shardId)) {
                            tx->MutableLocks()->AddSendingShards(shardId);
                        }
                        if (receivingShardsSet.contains(shardId)) {
                            tx->MutableLocks()->AddReceivingShards(shardId);
                        }
                        std::sort(
                            std::begin(*tx->MutableLocks()->MutableSendingShards()),
                            std::end(*tx->MutableLocks()->MutableSendingShards()));
                        std::sort(
                            std::begin(*tx->MutableLocks()->MutableReceivingShards()),
                            std::end(*tx->MutableLocks()->MutableReceivingShards()));
                    }
                }

                for (auto& [shardId, t] : topicTxs) {
                    t.tx.SetOp(NKikimrPQ::TDataTransaction::Commit);
                    if (!columnShardArbiter) {
                        *t.tx.MutableSendingShards() = sendingShards;
                        *t.tx.MutableReceivingShards() = receivingShards;
                    } else if (!sendingShardsSet.empty() && !receivingShardsSet.empty()) {
                        t.tx.AddSendingShards(*columnShardArbiter);
                        t.tx.AddReceivingShards(*columnShardArbiter);
                        if (sendingShardsSet.contains(shardId)) {
                            t.tx.AddSendingShards(shardId);
                        }
                        if (receivingShardsSet.contains(shardId)) {
                            t.tx.AddReceivingShards(shardId);
                        }
                        std::sort(
                            std::begin(*t.tx.MutableSendingShards()),
                            std::end(*t.tx.MutableSendingShards()));
                        std::sort(
                            std::begin(*t.tx.MutableReceivingShards()),
                            std::end(*t.tx.MutableReceivingShards()));
                    }
                    YQL_ENSURE(!arbiter);
                }
            }
        }

        if (useGenericReadSets) {
            // Make sure datashards use generic readsets
            for (auto& pr : datashardTxs) {
                pr.second->SetUseGenericReadSets(true);
            }
        }
    }

    void ExecuteTasks() {
        auto lockTxId = Request.AcquireLocksTxId;
        if (lockTxId.Defined() && *lockTxId == 0) {
            lockTxId = TxId;
            LockHandle = TLockHandle(TxId, TActivationContext::ActorSystem());
        }

        LWTRACK(KqpDataExecuterStartTasksAndTxs, ResponseEv->Orbit, TxId, ComputeTasks.size(), DatashardTxs.size() + EvWriteTxs.size());

        // TODO: task-related stuff should be outside executer
        for (auto& [shardId, tasks] : RemoteComputeTasks) {
            auto it = ShardIdToNodeId.find(shardId);
            YQL_ENSURE(it != ShardIdToNodeId.end());
            for (ui64 taskId : tasks) {
                auto& task = GetTask(taskId);
                task.Meta.NodeId = it->second;
            }
        }

        GetMeta().SinglePartitionOptAllowed = !HasOlapTable && !UnknownAffectedShardCount && !HasExternalSources && DatashardTxs.empty() && EvWriteTxs.empty();
        GetMeta().LocalComputeTasks = !DatashardTxs.empty();
        GetMeta().MayRunTasksLocally = !((HasExternalSources || HasOlapTable || HasDatashardSourceScan) && DatashardTxs.empty());

        bool isSubmitSuccessful = BuildPlannerAndSubmitTasks();
        if (!isSubmitSuccessful)
            return;

        // then start data tasks with known actor ids of compute tasks
        for (auto& [shardId, shardTx] : DatashardTxs) {
            shardTx->SetType(NKikimrTxDataShard::KQP_TX_TYPE_DATA);
            std::optional<bool> isOlap;
            for (auto& protoTask : *shardTx->MutableTasks()) {
                ui64 taskId = protoTask.GetId();
                const auto& task = GetTasksGraph().GetTask(taskId);
                const auto& stageInfo = GetTasksGraph().GetStageInfo(task.StageId);
                Y_ENSURE(!isOlap || *isOlap == stageInfo.Meta.IsOlap());
                isOlap = stageInfo.Meta.IsOlap();

                for (ui64 outputIndex = 0; outputIndex < task.Outputs.size(); ++outputIndex) {
                    auto& output = task.Outputs[outputIndex];
                    auto* protoOutput = protoTask.MutableOutputs(outputIndex);

                    for (ui64 outputChannelIndex = 0; outputChannelIndex < output.Channels.size(); ++outputChannelIndex) {
                        ui64 outputChannelId = output.Channels[outputChannelIndex];
                        auto* protoChannel = protoOutput->MutableChannels(outputChannelIndex);

                        ui64 dstTaskId = GetTasksGraph().GetChannel(outputChannelId).DstTask;

                        if (dstTaskId == 0) {
                            continue;
                        }

                        const auto& dstTask = GetTasksGraph().GetTask(dstTaskId);
                        if (dstTask.ComputeActorId) {
                            protoChannel->MutableDstEndpoint()->Clear();
                            ActorIdToProto(dstTask.ComputeActorId, protoChannel->MutableDstEndpoint()->MutableActorId());
                        } else {
                            if (protoChannel->HasDstEndpoint() && protoChannel->GetDstEndpoint().HasTabletId()) {
                                if (protoChannel->GetDstEndpoint().GetTabletId() == shardId) {
                                    // inplace update
                                } else {
                                    // TODO: send data via executer?
                                    // but we don't have such examples...
                                    YQL_ENSURE(false, "not implemented yet: " << protoTask.DebugString());
                                }
                            } else {
                                YQL_ENSURE(!protoChannel->GetDstEndpoint().IsInitialized());
                                // effects-only stage
                            }
                        }
                    }
                }

                LOG_D("datashard task: " << taskId << ", proto: " << protoTask.ShortDebugString());
            }

            ExecuteDatashardTransaction(shardId, *shardTx, isOlap.value_or(false));
        }

        for (auto& [shardId, shardTx] : EvWriteTxs) {
            ExecuteEvWriteTransaction(shardId, *shardTx);
        }

        if (!TopicTxs.empty()) {
            ExecuteTopicTabletTransactions(TopicTxs);
        }

        LOG_I("Total tasks: " << GetTasksGraph().GetTasks().size()
            << ", readonly: " << ReadOnlyTx
            << ", datashardTxs: " << DatashardTxs.size()
            << ", evWriteTxs: " << EvWriteTxs.size()
            << ", topicTxs: " << Request.TopicOperations.GetSize()
            << ", volatile: " << VolatileTx
            << ", immediate: " << ImmediateTx
            << ", pending compute tasks: " << (Planner ? Planner->GetPendingComputeTasks().size() : 0)
            << ", useFollowers: " << GetUseFollowers());

        // error
        LOG_T("Updating channels after the creation of compute actors");
        Y_ENSURE(Planner);
        THashMap<TActorId, THashSet<ui64>> updates;
        for (ui64 taskId : ComputeTasks) {
            const auto& task = GetTasksGraph().GetTask(taskId);
            if (task.ComputeActorId)
                Planner->CollectTaskChannelsUpdates(task, updates);
        }
        Planner->PropagateChannelsUpdates(updates);
    }

    void ExecuteTopicTabletTransactions(TTopicTabletTxs& topicTxs) {
        YQL_ENSURE(!TxManager);
        TMaybe<ui64> writeId;

        if (Request.TopicOperations.HasWriteId()) {
            writeId = Request.TopicOperations.GetWriteId();
        }

        for (auto& [tabletId, t] : topicTxs) {
            auto& transaction = t.tx;

            auto ev = std::make_unique<TEvPersQueue::TEvProposeTransactionBuilder>();

            if (t.hasWrite && writeId.Defined()) {
                auto* w = transaction.MutableWriteId();
                w->SetNodeId(SelfId().NodeId());
                w->SetKeyId(*writeId);
            } else if (Request.TopicOperations.HasKafkaOperations() && t.hasWrite) {
                auto* w = transaction.MutableWriteId();
                w->SetKafkaTransaction(true);
                w->MutableKafkaProducerInstanceId()->SetId(Request.TopicOperations.GetKafkaProducerInstanceId().Id);
                w->MutableKafkaProducerInstanceId()->SetEpoch(Request.TopicOperations.GetKafkaProducerInstanceId().Epoch);
            }
            transaction.SetImmediate(ImmediateTx);

            ActorIdToProto(SelfId(), ev->Record.MutableSourceActor());
            ev->Record.MutableData()->Swap(&transaction);
            ev->Record.SetTxId(TxId);

            auto traceId = ExecuterSpan.GetTraceId();
            LOG_D("ExecuteTopicTabletTransaction traceId.verbosity: " << std::to_string(traceId.GetVerbosity()));

            LOG_D("Executing KQP transaction on topic tablet: " << tabletId
                  << ", writeId: " << writeId);

            Send(MakePipePerNodeCacheID(false),
                 new TEvPipeCache::TEvForward(ev.release(), tabletId, true),
                 0,
                 0,
                 std::move(traceId));

            TShardState state;
            state.State =
                ImmediateTx ? TShardState::EState::Executing : TShardState::EState::Preparing;
            state.DatashardState.ConstructInPlace();
            state.DatashardState->Follower = false;

            state.DatashardState->ShardReadLocks = Request.TopicOperations.TabletHasReadOperations(tabletId);

            auto result = ShardStates.emplace(tabletId, std::move(state));
            YQL_ENSURE(result.second);
        }
    }

    void Shutdown() override {
        if (Planner) {
            if (Planner->GetPendingComputeTasks().empty() && Planner->GetPendingComputeActors().empty()) {
                LOG_I("Shutdown immediately - nothing to wait");
                PassAway();
            } else {
                this->Become(&TThis::WaitShutdownState);
                LOG_I("Waiting for shutdown of " << Planner->GetPendingComputeTasks().size() << " tasks and "
                    << Planner->GetPendingComputeActors().size() << " compute actors");
                TActivationContext::Schedule(WaitCAStatsTimeout, new IEventHandle(SelfId(), SelfId(), new TEvents::TEvPoison));
            }
        } else {
            PassAway();
        }
    }

    void PassAway() override {
        auto totalTime = TInstant::Now() - StartTime;
        Counters->Counters->DataTxTotalTimeHistogram->Collect(totalTime.MilliSeconds());

        // TxProxyMon compatibility
        Counters->TxProxyMon->TxTotalTimeHgram->Collect(totalTime.MilliSeconds());
        Counters->TxProxyMon->TxExecuteTimeHgram->Collect(totalTime.MilliSeconds());

        Send(MakePipePerNodeCacheID(false), new TEvPipeCache::TEvUnlink(0));

        if (GetUseFollowers()) {
            Send(MakePipePerNodeCacheID(true), new TEvPipeCache::TEvUnlink(0));
        }

        if (CheckpointCoordinatorId) {
            Send(CheckpointCoordinatorId, new NActors::TEvents::TEvPoisonPill());
            CheckpointCoordinatorId = TActorId{};
        }
        TBase::PassAway();
    }

    STATEFN(WaitShutdownState) {
        switch(ev->GetTypeRewrite()) {
            hFunc(TEvDqCompute::TEvState, HandleShutdown);
            hFunc(TEvInterconnect::TEvNodeDisconnected, HandleShutdown);
            hFunc(TEvents::TEvPoison, HandleShutdown);
            hFunc(TEvDq::TEvAbortExecution, HandleShutdown);
            default:
                LOG_E("Unexpected event while waiting for shutdown: " << ev->GetTypeName()); // ignore all other events
        }
    }

    void HandleShutdown(TEvDqCompute::TEvState::TPtr& ev) {
        HandleComputeStats(ev);

        if (Planner->GetPendingComputeTasks().empty() && Planner->GetPendingComputeActors().empty()) {
            PassAway();
        }
    }

    void HandleShutdown(TEvInterconnect::TEvNodeDisconnected::TPtr& ev) {
        const auto nodeId = ev->Get()->NodeId;
        LOG_N("Node has disconnected while shutdown: " << nodeId);

        YQL_ENSURE(Planner);

        for (const auto& task : GetTasksGraph().GetTasks()) {
            if (task.Meta.NodeId == nodeId && !task.Meta.Completed) {
                if (task.ComputeActorId) {
                    Planner->CompletedCA(task.Id, task.ComputeActorId);
                } else {
                    Planner->TaskNotStarted(task.Id);
                }
            }
        }

        if (Planner->GetPendingComputeTasks().empty() && Planner->GetPendingComputeActors().empty()) {
            PassAway();
        }
    }

    void HandleShutdown(TEvents::TEvPoison::TPtr& ev) {
        // Self-poison means timeout - don't wait anymore.
        LOG_I("Timed out on waiting for Compute Actors to finish - forcing shutdown. Sender: " << ev->Sender);

        if (ev->Sender == SelfId()) {
            PassAway();
        }
    }

    void HandleShutdown(TEvDq::TEvAbortExecution::TPtr& ev) {
        auto statusCode = NYql::NDq::DqStatusToYdbStatus(ev->Get()->Record.GetStatusCode());

        // TODO(ISSUE-12128): if wait stats timeout is less than 1% of the original query timeout, then still wait for stats.

        // In case of external timeout the response is already sent to the client - no need to wait for stats.
        if (statusCode == Ydb::StatusIds::TIMEOUT) {
            LOG_I("External timeout while waiting for Compute Actors to finish - forcing shutdown. Sender: " << ev->Sender);
            PassAway();
        }
    }

    void Handle(NFq::TEvCheckpointCoordinator::TEvZeroCheckpointDone::TPtr&) {
        LOG_D("Coordinator saved zero checkpoint");
        Send(CheckpointCoordinatorId, new NFq::TEvCheckpointCoordinator::TEvRunGraph());
    }

    void Handle(NFq::TEvCheckpointCoordinator::TEvRaiseTransientIssues::TPtr&) {
        LOG_D("TEvRaiseTransientIssues");
    }

    void StartCheckpointCoordinator() {
        bool enableCheckpointCoordinator = QueryServiceConfig.HasCheckpointsConfig()
            && QueryServiceConfig.GetCheckpointsConfig().GetEnabled()
            && (Request.SaveQueryPhysicalGraph || Request.QueryPhysicalGraph != nullptr);
        if (!enableCheckpointCoordinator) {
            return;
        }
        const NKikimrConfig::TCheckpointsConfig& checkpointsConfig = QueryServiceConfig.GetCheckpointsConfig();

        FederatedQuery::StreamingDisposition streamingDisposition;
        TString executionId = TasksGraph.GetMeta().UserRequestContext->CurrentExecutionId;
        CheckpointCoordinatorId = Register(MakeCheckpointCoordinator(
            ::NFq::TCoordinatorId(executionId, Generation),
            NYql::NDq::MakeCheckpointStorageID(),
            SelfId(),
            checkpointsConfig,
            Counters->Counters->GetKqpCounters(),
            NFq::NProto::TGraphParams(),
            FederatedQuery::StateLoadMode::FROM_LAST_CHECKPOINT,
            streamingDisposition).Release());
        LOG_D("Created new CheckpointCoordinator (" << CheckpointCoordinatorId << "), execution id " << executionId << ", generation " << Generation);
    }

private:
    void ReplyTxStateUnknown(ui64 shardId) {
        auto message = TStringBuilder() << "Tx state unknown for shard " << shardId << ", txid " << TxId;
        if (ReadOnlyTx) {
            auto issue = YqlIssue({}, TIssuesIds::KIKIMR_TEMPORARILY_UNAVAILABLE);
            issue.AddSubIssue(new TIssue(message));
            issue.GetSubIssues()[0]->SetCode(NKikimrIssues::TIssuesIds::TX_STATE_UNKNOWN, TSeverityIds::S_ERROR);
            ReplyErrorAndDie(Ydb::StatusIds::UNAVAILABLE, issue);
        } else {
            auto issue = YqlIssue({}, TIssuesIds::KIKIMR_OPERATION_STATE_UNKNOWN);
            issue.AddSubIssue(new TIssue(message));
            issue.GetSubIssues()[0]->SetCode(NKikimrIssues::TIssuesIds::TX_STATE_UNKNOWN, TSeverityIds::S_ERROR);
            ReplyErrorAndDie(Ydb::StatusIds::UNDETERMINED, issue);
        }
    }

    static bool HasMissingSnapshotError(const NKikimrTxDataShard::TEvProposeTransactionResult& result) {
        for (const auto& err : result.GetError()) {
            if (err.GetKind() == NKikimrTxDataShard::TError::SNAPSHOT_NOT_EXIST) {
                return true;
            }
        }
        return false;
    }

    static void AddDataShardErrors(const NKikimrTxDataShard::TEvProposeTransactionResult& result, TIssue& issue) {
        for (const auto& err : result.GetError()) {
            issue.AddSubIssue(new TIssue(TStringBuilder()
                << "[" << err.GetKind() << "] " << err.GetReason()));
        }
    }

    static void AddColumnShardErrors(const NKikimrTxColumnShard::TEvProposeTransactionResult& result, TIssue& issue) {
        issue.AddSubIssue(new TIssue(TStringBuilder() << result.GetStatusMessage()));
    }

    static std::string_view ToString(TShardState::EState state) {
        switch (state) {
            case TShardState::EState::Initial:   return "Initial"sv;
            case TShardState::EState::Preparing: return "Preparing"sv;
            case TShardState::EState::Prepared:  return "Prepared"sv;
            case TShardState::EState::Executing: return "Executing"sv;
            case TShardState::EState::Finished:  return "Finished"sv;
        }
    }

private:
    TShardIdToTableInfoPtr ShardIdToTableInfo;

    bool HasExternalSources = false;
    bool SecretSnapshotRequired = false;
    bool ResourceSnapshotRequired = false;
    bool SaveScriptExternalEffectRequired = false;

    ui64 TxCoordinator = 0;
    THashMap<ui64, TShardState> ShardStates;
    TVector<NKikimrDataEvents::TLock> Locks;
    bool ReadOnlyTx = true;
    bool VolatileTx = false;
    bool ImmediateTx = false;
    bool TxPlanned = false;
    bool LocksBroken = false;

    TInstant FirstPrepareReply;
    TInstant LastPrepareReply;

    bool HasPersistentChannels = false;

    THashSet<ui64> SubscribedNodes;
    THashMap<ui64, TVector<ui64>> RemoteComputeTasks;

    TVector<ui64> ComputeTasks;
    TDatashardTxs DatashardTxs;
    TEvWriteTxs EvWriteTxs;
    TTopicTabletTxs TopicTxs;

    // Lock handle for a newly acquired lock
    TLockHandle LockHandle;
    ui64 LastShard = 0;

    const TDuration WaitCAStatsTimeout;

    NKikimrConfig::TQueryServiceConfig QueryServiceConfig;
    ui64 Generation = 0;
};

} // namespace

IActor* CreateKqpDataExecuter(IKqpGateway::TExecPhysicalRequest&& request, const TString& database, const TIntrusiveConstPtr<NACLib::TUserToken>& userToken,
    TResultSetFormatSettings resultSetFormatSettings, TKqpRequestCounters::TPtr counters, bool streamResult, const TExecuterConfig& executerConfig,
    NYql::NDq::IDqAsyncIoFactory::TPtr asyncIoFactory, const TActorId& creator,
    const TIntrusivePtr<TUserRequestContext>& userRequestContext, ui32 statementResultIndex,
    const std::optional<TKqpFederatedQuerySetup>& federatedQuerySetup, const TGUCSettings::TPtr& GUCSettings,
    TPartitionPruner::TConfig partitionPrunerConfig, const TShardIdToTableInfoPtr& shardIdToTableInfo,
    const IKqpTransactionManagerPtr& txManager, const TActorId bufferActorId,
    TMaybe<NBatchOperations::TSettings> batchOperationSettings, const NKikimrConfig::TQueryServiceConfig& queryServiceConfig, ui64 generation)
{
    return new TKqpDataExecuter(std::move(request), database, userToken, std::move(resultSetFormatSettings), counters, streamResult, executerConfig,
        std::move(asyncIoFactory), creator, userRequestContext, statementResultIndex, federatedQuerySetup, GUCSettings,
        std::move(partitionPrunerConfig), shardIdToTableInfo, txManager, bufferActorId, std::move(batchOperationSettings), queryServiceConfig, generation);
}

} // namespace NKqp
} // namespace NKikimr<|MERGE_RESOLUTION|>--- conflicted
+++ resolved
@@ -1893,16 +1893,9 @@
     void Execute() {
         LWTRACK(KqpDataExecuterStartExecute, ResponseEv->Orbit, TxId);
 
-<<<<<<< HEAD
-        const bool graphRestored = Request.QueryPhysicalGraph != nullptr;
-        if (graphRestored) {
-            RestoreTasksGraphInfo(TasksGraph, *Request.QueryPhysicalGraph);
-        }
-        StartCheckpointCoordinator();
-=======
         // TODO: move graph restoration outside of executer
         const bool graphRestored = RestoreTasksGraph();
->>>>>>> e9aef024
+        StartCheckpointCoordinator();
 
         for (ui32 txIdx = 0; txIdx < Request.Transactions.size(); ++txIdx) {
             const auto& tx = Request.Transactions[txIdx];
