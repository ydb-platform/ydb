#include "kqp_executer.h"
#include "kqp_executer_impl.h"
#include "kqp_locks_helper.h"
#include "kqp_partition_helper.h"
#include "kqp_planner.h"
#include "kqp_table_resolver.h"
#include "kqp_tasks_validate.h"
#include "kqp_shards_resolver.h"

#include <ydb/core/base/appdata.h>
#include <ydb/core/base/tablet_pipecache.h>
#include <ydb/library/wilson_ids/wilson.h>
#include <ydb/core/client/minikql_compile/db_key_resolver.h>
#include <ydb/core/kqp/common/kqp_data_integrity_trails.h>
#include <ydb/core/kqp/common/kqp_yql.h>
#include <ydb/core/kqp/compute_actor/kqp_compute_actor.h>
#include <ydb/core/kqp/common/kqp_tx.h>
#include <ydb/core/kqp/common/kqp.h>
#include <ydb/core/kqp/runtime/kqp_transport.h>
#include <ydb/core/kqp/opt/kqp_query_plan.h>
#include <ydb/core/tx/columnshard/columnshard.h>
#include <ydb/core/tx/datashard/datashard.h>
#include <ydb/core/tx/long_tx_service/public/events.h>
#include <ydb/core/tx/long_tx_service/public/lock_handle.h>
#include <ydb/core/tx/tx_proxy/proxy.h>
#include <ydb/core/persqueue/events/global.h>

#include <ydb/library/yql/dq/runtime/dq_columns_resolve.h>
#include <ydb/library/yql/dq/tasks/dq_connection_builder.h>
#include <ydb/library/yql/public/issue/yql_issue_message.h>


namespace NKikimr {
namespace NKqp {

using namespace NYql;
using namespace NYql::NDq;
using namespace NLongTxService;

namespace {

static constexpr TDuration MinReattachDelay = TDuration::MilliSeconds(10);
static constexpr TDuration MaxReattachDelay = TDuration::MilliSeconds(100);
static constexpr TDuration MaxReattachDuration = TDuration::Seconds(4);
static constexpr ui32 ReplySizeLimit = 48 * 1024 * 1024; // 48 MB

class TKqpDataExecuter : public TKqpExecuterBase<TKqpDataExecuter, EExecType::Data> {
    using TBase = TKqpExecuterBase<TKqpDataExecuter, EExecType::Data>;
    using TKqpSnapshot = IKqpGateway::TKqpSnapshot;

    struct TReattachState {
        TDuration Delay;
        TInstant Deadline;
        ui64 Cookie = 0;
        bool Reattaching = false;

        bool ShouldReattach(TInstant now) {
            ++Cookie; // invalidate any previous cookie

            if (!Reattaching) {
                Deadline = now + MaxReattachDuration;
                Delay = TDuration::Zero();
                Reattaching = true;
                return true;
            }

            TDuration left = Deadline - now;
            if (!left) {
                Reattaching = false;
                return false;
            }

            Delay *= 2.0;
            if (Delay < MinReattachDelay) {
                Delay = MinReattachDelay;
            } else if (Delay > MaxReattachDelay) {
                Delay = MaxReattachDelay;
            }

            // Add ±10% jitter
            Delay *= 0.9 + 0.2 * TAppData::RandomProvider->GenRandReal4();
            if (Delay > left) {
                Delay = left;
            }

            return true;
        }

        void Reattached() {
            Reattaching = false;
        }
    };

    struct TShardState {
        enum class EState {
            Initial,
            Preparing,      // planned tx only
            Prepared,       // planned tx only
            Executing,
            Finished
        };

        EState State = EState::Initial;
        TSet<ui64> TaskIds;

        struct TDatashardState {
            ui64 ShardMinStep = 0;
            ui64 ShardMaxStep = 0;
            ui64 ReadSize = 0;
            bool ShardReadLocks = false;
            bool Follower = false;
        };
        TMaybe<TDatashardState> DatashardState;

        TReattachState ReattachState;
        ui32 RestartCount = 0;
        bool Restarting = false;
    };

public:
    static constexpr NKikimrServices::TActivity::EType ActorActivityType() {
        return NKikimrServices::TActivity::KQP_DATA_EXECUTER_ACTOR;
    }

    TKqpDataExecuter(IKqpGateway::TExecPhysicalRequest&& request, const TString& database,
        const TIntrusiveConstPtr<NACLib::TUserToken>& userToken,
        TKqpRequestCounters::TPtr counters, bool streamResult,
        const NKikimrConfig::TTableServiceConfig::TExecuterRetriesConfig& executerRetriesConfig,
        NYql::NDq::IDqAsyncIoFactory::TPtr asyncIoFactory,
        const NKikimrConfig::TTableServiceConfig::EChannelTransportVersion chanTransportVersion,
        const NKikimrConfig::TTableServiceConfig::TAggregationConfig& aggregation,
        const TActorId& creator, const TIntrusivePtr<TUserRequestContext>& userRequestContext,
        const bool enableOlapSink, const bool useEvWrite, ui32 statementResultIndex, const std::optional<TKqpFederatedQuerySetup>& federatedQuerySetup,
        const TGUCSettings::TPtr& GUCSettings)
        : TBase(std::move(request), database, userToken, counters, executerRetriesConfig, chanTransportVersion, aggregation,
            userRequestContext, statementResultIndex, TWilsonKqp::DataExecuter, "DataExecuter", streamResult)
        , AsyncIoFactory(std::move(asyncIoFactory))
        , EnableOlapSink(enableOlapSink)
        , UseEvWrite(useEvWrite)
        , FederatedQuerySetup(federatedQuerySetup)
        , GUCSettings(GUCSettings)
    {
        Target = creator;

        YQL_ENSURE(Request.IsolationLevel != NKikimrKqp::ISOLATION_LEVEL_UNDEFINED);

        if (Request.AcquireLocksTxId || Request.LocksOp == ELocksOp::Commit || Request.LocksOp == ELocksOp::Rollback) {
            YQL_ENSURE(Request.IsolationLevel == NKikimrKqp::ISOLATION_LEVEL_SERIALIZABLE);
        }

        ReadOnlyTx = IsReadOnlyTx();
    }

    void CheckExecutionComplete() {
        ui32 notFinished = 0;
        for (const auto& x : ShardStates) {
            if (x.second.State != TShardState::EState::Finished) {
                notFinished++;
                LOG_D("ActorState: " << CurrentStateFuncName()
                    << ", datashard " << x.first << " not finished yet: " << ToString(x.second.State));
            }
        }
        if (notFinished == 0 && TBase::CheckExecutionComplete()) {
            return;
        }

        if (IsDebugLogEnabled()) {
            auto sb = TStringBuilder() << "ActorState: " << CurrentStateFuncName()
                << ", waiting for " << (Planner ? Planner->GetPendingComputeActors().size() : 0) << " compute actor(s) and "
                << notFinished << " datashard(s): ";
            if (Planner) {
                for (const auto& shardId : Planner->GetPendingComputeActors()) {
                    sb << "CA " << shardId.first << ", ";
                }
            }
            for (const auto& [shardId, shardState] : ShardStates) {
                if (shardState.State != TShardState::EState::Finished) {
                    sb << "DS " << shardId << " (" << ToString(shardState.State) << "), ";
                }
            }
            LOG_D(sb);
        }
    }

    bool ForceAcquireSnapshot() const {
        const bool forceSnapshot = (
            ReadOnlyTx &&
            !ImmediateTx &&
            !HasPersistentChannels &&
            !HasOlapTable &&
            (!Database.empty() || AppData()->EnableMvccSnapshotWithLegacyDomainRoot)
        );

        return forceSnapshot;
    }

    bool GetUseFollowers() const {
        return (
            // first, we must specify read stale flag.
            Request.IsolationLevel == NKikimrKqp::ISOLATION_LEVEL_READ_STALE &&
            // next, if snapshot is already defined, so in this case followers are not allowed.
            !GetSnapshot().IsValid() &&
            // ensure that followers are allowed only for read only transactions.
            ReadOnlyTx &&
            // if we are forced to acquire snapshot by some reason, so we cannot use followers.
            !ForceAcquireSnapshot()
        );
    }

    bool LogStatsByLongTasks() const {
        return Stats->CollectStatsByLongTasks && HasOlapTable;
    }

    void FillResponseStats(Ydb::StatusIds::StatusCode status) {
        auto& response = *ResponseEv->Record.MutableResponse();

        response.SetStatus(status);

        if (Stats) {
            ReportEventElapsedTime();

            Stats->FinishTs = TInstant::Now();
            Stats->Finish();

            if (LogStatsByLongTasks() || CollectFullStats(Request.StatsMode)) {
                for (ui32 txId = 0; txId < Request.Transactions.size(); ++txId) {
                    const auto& tx = Request.Transactions[txId].Body;
                    auto planWithStats = AddExecStatsToTxPlan(tx->GetPlan(), response.GetResult().GetStats());
                    response.MutableResult()->MutableStats()->AddTxPlansWithStats(planWithStats);
                }
            }

            if (LogStatsByLongTasks()) {
                const auto& txPlansWithStats = response.GetResult().GetStats().GetTxPlansWithStats();
                if (!txPlansWithStats.empty()) {
                    LOG_N("Full stats: " << txPlansWithStats);
                }
            }

            Stats.reset();
        }
    }

    void Finalize() {
        YQL_ENSURE(!AlreadyReplied);
        if (LocksBroken) {
            return ReplyErrorAndDie(
                Ydb::StatusIds::ABORTED,
                YqlIssue(TPosition(), TIssuesIds::KIKIMR_LOCKS_INVALIDATED, "Transaction locks invalidated. Unknown table."));
        }

        auto& response = *ResponseEv->Record.MutableResponse();

        FillResponseStats(Ydb::StatusIds::SUCCESS);
        Counters->TxProxyMon->ReportStatusOK->Inc();

        auto addLocks = [this](const auto& data) {
            if (data.GetData().template Is<NKikimrTxDataShard::TEvKqpInputActorResultInfo>()) {
                NKikimrTxDataShard::TEvKqpInputActorResultInfo info;
                YQL_ENSURE(data.GetData().UnpackTo(&info), "Failed to unpack settings");
                for (auto& lock : info.GetLocks()) {
                    Locks.push_back(lock);
                }
            } else if (data.GetData().template Is<NKikimrKqp::TEvKqpOutputActorResultInfo>()) {
                NKikimrKqp::TEvKqpOutputActorResultInfo info;
                YQL_ENSURE(data.GetData().UnpackTo(&info), "Failed to unpack settings");
                for (auto& lock : info.GetLocks()) {
                    Locks.push_back(lock);
                }
            }
        };

        for (auto& [_, data] : ExtraData) {
            for (const auto& source : data.GetSourcesExtraData()) {
                addLocks(source);
            }
            for (const auto& transform : data.GetInputTransformsData()) {
                addLocks(transform);
            }
            for (const auto& sink : data.GetSinksExtraData()) {
                addLocks(sink);
            }
            if (data.HasComputeExtraData()) {
                addLocks(data.GetComputeExtraData());
            }
        }

        ResponseEv->Snapshot = GetSnapshot();

        if (!Locks.empty()) {
            if (LockHandle) {
                ResponseEv->LockHandle = std::move(LockHandle);
            }
            BuildLocks(*response.MutableResult()->MutableLocks(), Locks);
        }

        auto resultSize = ResponseEv->GetByteSize();
        if (resultSize > (int)ReplySizeLimit) {
            TString message;
            if (ResponseEv->TxResults.size() == 1 && !ResponseEv->TxResults[0].QueryResultIndex.Defined()) {
                message = TStringBuilder() << "Intermediate data materialization exceeded size limit"
                    << " (" << resultSize << " > " << ReplySizeLimit << ")."
                    << " This usually happens when trying to write large amounts of data or to perform lookup"
                    << " by big collection of keys in single query. Consider using smaller batches of data.";
            } else {
                message = TStringBuilder() << "Query result size limit exceeded. ("
                    << resultSize << " > " << ReplySizeLimit << ")";
            }

            auto issue = YqlIssue({}, TIssuesIds::KIKIMR_RESULT_UNAVAILABLE, message);
            ReplyErrorAndDie(Ydb::StatusIds::PRECONDITION_FAILED, issue);
            Counters->Counters->TxReplySizeExceededError->Inc();
            return;
        }

        LWTRACK(KqpDataExecuterFinalize, ResponseEv->Orbit, TxId, LastShard, ResponseEv->ResultsSize(), ResponseEv->GetByteSize());

        ExecuterSpan.EndOk();

        Request.Transactions.crop(0);
        LOG_D("Sending response to: " << Target << ", results: " << ResponseEv->ResultsSize());
        Send(Target, ResponseEv.release());
        PassAway();
    }

    STATEFN(WaitResolveState) {
        try {
            switch (ev->GetTypeRewrite()) {
                hFunc(TEvKqpExecuter::TEvTableResolveStatus, HandleResolve);
                hFunc(TEvKqpExecuter::TEvShardsResolveStatus, HandleResolve);
                hFunc(TEvPrivate::TEvResourcesSnapshot, HandleResolve);
                hFunc(TEvSaveScriptExternalEffectResponse, HandleResolve);
                hFunc(TEvDescribeSecretsResponse, HandleResolve);
                hFunc(TEvKqp::TEvAbortExecution, HandleAbortExecution);
                default:
                    UnexpectedEvent("WaitResolveState", ev->GetTypeRewrite());
            }

        } catch (const yexception& e) {
            InternalError(e.what());
        } catch (const TMemoryLimitExceededException&) {
            RuntimeError(Ydb::StatusIds::PRECONDITION_FAILED, NYql::TIssues({NYql::TIssue(BuildMemoryLimitExceptionMessage())}));
        }
        ReportEventElapsedTime();
    }

private:
    bool IsCancelAfterAllowed(const TEvKqp::TEvAbortExecution::TPtr& ev) const {
        return ReadOnlyTx || ev->Get()->Record.GetStatusCode() != NYql::NDqProto::StatusIds::CANCELLED;
    }

    TString CurrentStateFuncName() const override {
        const auto& func = CurrentStateFunc();
        if (func == &TThis::PrepareState) {
            return "PrepareState";
        } else if (func == &TThis::ExecuteState) {
            return "ExecuteState";
        } else if (func == &TThis::WaitSnapshotState) {
            return "WaitSnapshotState";
        } else if (func == &TThis::WaitResolveState) {
            return "WaitResolveState";
        } else {
            return TBase::CurrentStateFuncName();
        }
    }

    STATEFN(PrepareState) {
        try {
            switch (ev->GetTypeRewrite()) {
                hFunc(TEvColumnShard::TEvProposeTransactionResult, HandlePrepare);
                hFunc(TEvDataShard::TEvProposeTransactionResult, HandlePrepare);
                hFunc(TEvDataShard::TEvProposeTransactionRestart, HandleExecute);
                hFunc(TEvDataShard::TEvProposeTransactionAttachResult, HandlePrepare);
                hFunc(TEvPersQueue::TEvProposeTransactionResult, HandlePrepare);
                hFunc(NKikimr::NEvents::TDataEvents::TEvWriteResult, HandlePrepare);
                hFunc(TEvPrivate::TEvReattachToShard, HandleExecute);
                hFunc(TEvDqCompute::TEvState, HandlePrepare); // from CA
                hFunc(TEvDqCompute::TEvChannelData, HandleChannelData); // from CA
                hFunc(TEvKqpExecuter::TEvStreamDataAck, HandleStreamAck);
                hFunc(TEvPipeCache::TEvDeliveryProblem, HandlePrepare);
                hFunc(TEvKqp::TEvAbortExecution, HandlePrepare);
                hFunc(TEvents::TEvUndelivered, HandleUndelivered);
                hFunc(TEvInterconnect::TEvNodeDisconnected, HandleDisconnected);
                hFunc(TEvKqpNode::TEvStartKqpTasksResponse, HandleStartKqpTasksResponse);
                IgnoreFunc(TEvInterconnect::TEvNodeConnected);
                default: {
                    CancelProposal(0);
                    UnexpectedEvent("PrepareState", ev->GetTypeRewrite());
                }
            }
        } catch (const yexception& e) {
            CancelProposal(0);
            InternalError(e.what());
        } catch (const TMemoryLimitExceededException& e) {
            CancelProposal(0);
            RuntimeError(Ydb::StatusIds::PRECONDITION_FAILED, NYql::TIssues({NYql::TIssue(BuildMemoryLimitExceptionMessage())}));
        }

        ReportEventElapsedTime();
    }

    void HandlePrepare(TEvPersQueue::TEvProposeTransactionResult::TPtr& ev) {
        auto& event = ev->Get()->Record;
        const ui64 tabletId = event.GetOrigin();

        LOG_D("Got propose result" <<
              ", PQ tablet: " << tabletId <<
              ", status: " << NKikimrPQ::TEvProposeTransactionResult_EStatus_Name(event.GetStatus()));

        TShardState* state = ShardStates.FindPtr(tabletId);
        YQL_ENSURE(state, "Unexpected propose result from unknown PQ tablet " << tabletId);

        switch (event.GetStatus()) {
        case NKikimrPQ::TEvProposeTransactionResult::PREPARED:
            if (!ShardPrepared(*state, event)) {
                return CancelProposal(tabletId);
            }
            return CheckPrepareCompleted();
        case NKikimrPQ::TEvProposeTransactionResult::COMPLETE:
            YQL_ENSURE(false);
        default:
            CancelProposal(tabletId);
            return PQTabletError(event);
        }
    }

    void HandlePrepare(TEvDataShard::TEvProposeTransactionResult::TPtr& ev) {
        TEvDataShard::TEvProposeTransactionResult* res = ev->Get();
        ResponseEv->Orbit.Join(res->Orbit);
        const ui64 shardId = res->GetOrigin();
        TShardState* shardState = ShardStates.FindPtr(shardId);
        YQL_ENSURE(shardState, "Unexpected propose result from unknown tabletId " << shardId);

        LOG_D("Got propose result, shard: " << shardId << ", status: "
            << NKikimrTxDataShard::TEvProposeTransactionResult_EStatus_Name(res->GetStatus())
            << ", error: " << res->GetError());

        if (Stats) {
            Stats->AddDatashardPrepareStats(std::move(*res->Record.MutableTxStats()));
        }

        switch (res->GetStatus()) {
            case NKikimrTxDataShard::TEvProposeTransactionResult::PREPARED: {
                if (!ShardPrepared(*shardState, res->Record)) {
                    return CancelProposal(shardId);
                }
                return CheckPrepareCompleted();
            }
            case NKikimrTxDataShard::TEvProposeTransactionResult::COMPLETE: {
                YQL_ENSURE(false);
            }
            default: {
                CancelProposal(shardId);
                return ShardError(res->Record);
            }
        }
    }

    void HandlePrepare(TEvColumnShard::TEvProposeTransactionResult::TPtr& ev) {
        TEvColumnShard::TEvProposeTransactionResult* res = ev->Get();
        const ui64 shardId = res->Record.GetOrigin();
        TShardState* shardState = ShardStates.FindPtr(shardId);
        YQL_ENSURE(shardState, "Unexpected propose result from unknown tabletId " << shardId);

        LOG_D("Got propose result, shard: " << shardId << ", status: "
            << NKikimrTxColumnShard::EResultStatus_Name(res->Record.GetStatus())
            << ", error: " << res->Record.GetStatusMessage());

//        if (Stats) {
//            Stats->AddDatashardPrepareStats(std::move(*res->Record.MutableTxStats()));
//        }

        switch (res->Record.GetStatus()) {
            case NKikimrTxColumnShard::EResultStatus::PREPARED:
            {
                if (!ShardPrepared(*shardState, res->Record)) {
                    return CancelProposal(shardId);
                }
                return CheckPrepareCompleted();
            }
            case NKikimrTxColumnShard::EResultStatus::SUCCESS:
            {
                YQL_ENSURE(false);
            }
            default:
            {
                CancelProposal(shardId);
                return ShardError(res->Record);
            }
        }
    }

    void HandlePrepare(NKikimr::NEvents::TDataEvents::TEvWriteResult::TPtr& ev) {
        auto* res = ev->Get();

        const ui64 shardId = res->Record.GetOrigin();
        TShardState* shardState = ShardStates.FindPtr(shardId);
        YQL_ENSURE(shardState, "Unexpected propose result from unknown tabletId " << shardId);

        NYql::TIssues issues;
        NYql::IssuesFromMessage(res->Record.GetIssues(), issues);

        LOG_D("Recv EvWriteResult (prepare) from ShardID=" << shardId
            << ", Status=" << NKikimrDataEvents::TEvWriteResult::EStatus_Name(ev->Get()->GetStatus())
            << ", TxId=" << ev->Get()->Record.GetTxId()
            << ", Locks= " << [&]() {
                TStringBuilder builder;
                for (const auto& lock : ev->Get()->Record.GetTxLocks()) {
                    builder << lock.ShortDebugString();
                }
                return builder;
            }()
            << ", Cookie=" << ev->Cookie
            << ", error=" << issues.ToString());
    
        if (Stats) {
            Stats->AddDatashardPrepareStats(std::move(*res->Record.MutableTxStats()));
        }

        switch (ev->Get()->GetStatus()) {
            case NKikimrDataEvents::TEvWriteResult::STATUS_UNSPECIFIED: {
                YQL_ENSURE(false);
            }
            case NKikimrDataEvents::TEvWriteResult::STATUS_PREPARED: {
                if (!ShardPrepared(*shardState, res->Record)) {
                    return;
                }
                return CheckPrepareCompleted();
            }
            case NKikimrDataEvents::TEvWriteResult::STATUS_COMPLETED: {
                YQL_ENSURE(false);
            }
            case NKikimrDataEvents::TEvWriteResult::STATUS_LOCKS_BROKEN: {
                LOG_D("Broken locks: " << res->Record.DebugString());
                YQL_ENSURE(shardState->State == TShardState::EState::Preparing);
                Counters->TxProxyMon->TxResultAborted->Inc();
                LocksBroken = true;

                if (!res->Record.GetTxLocks().empty()) {
                    ResponseEv->BrokenLockPathId = NYql::TKikimrPathId(
                        res->Record.GetTxLocks(0).GetSchemeShard(),
                        res->Record.GetTxLocks(0).GetPathId());
                }
                ReplyErrorAndDie(Ydb::StatusIds::ABORTED, {});
            }
            default:
            {
                return ShardError(res->Record);
            }
        }
    }

    void HandlePrepare(TEvDataShard::TEvProposeTransactionAttachResult::TPtr& ev) {
        const auto& record = ev->Get()->Record;
        const ui64 tabletId = record.GetTabletId();

        auto* shardState = ShardStates.FindPtr(tabletId);
        YQL_ENSURE(shardState, "Unknown tablet " << tabletId);

        if (ev->Cookie != shardState->ReattachState.Cookie) {
            return;
        }

        switch (shardState->State) {
            case TShardState::EState::Preparing:
            case TShardState::EState::Prepared:
                break;
            case TShardState::EState::Initial:
            case TShardState::EState::Executing:
            case TShardState::EState::Finished:
                YQL_ENSURE(false, "Unexpected shard " << tabletId << " state " << ToString(shardState->State));
        }

        if (record.GetStatus() == NKikimrProto::OK) {
            // Transaction still exists at this shard
            LOG_D("Reattached to shard " << tabletId << ", state was: " << ToString(shardState->State));
            shardState->State = TShardState::EState::Prepared;
            shardState->ReattachState.Reattached();
            return CheckPrepareCompleted();
        }

        LOG_E("Shard " << tabletId << " transaction lost during reconnect: " << record.GetStatus());

        CancelProposal(tabletId);
        ReplyTxStateUnknown(tabletId);
    }

    void HandlePrepare(TEvDqCompute::TEvState::TPtr& ev) {
        if (ev->Get()->Record.GetState() == NDqProto::COMPUTE_STATE_FAILURE) {
            CancelProposal(0);
        }
        HandleComputeStats(ev);
    }

    void HandlePrepare(TEvPipeCache::TEvDeliveryProblem::TPtr& ev) {
        TEvPipeCache::TEvDeliveryProblem* msg = ev->Get();
        auto* shardState = ShardStates.FindPtr(msg->TabletId);
        YQL_ENSURE(shardState, "EvDeliveryProblem from unknown tablet " << msg->TabletId);

        bool wasRestarting = std::exchange(shardState->Restarting, false);

        // We can only be sure tx was not prepared if initial propose was not delivered
        bool notPrepared = msg->NotDelivered && (shardState->RestartCount == 0);

        switch (shardState->State) {
            case TShardState::EState::Preparing: {
                // Disconnected while waiting for initial propose response

                LOG_I("Shard " << msg->TabletId << " propose error, notDelivered: " << msg->NotDelivered
                    << ", notPrepared: " << notPrepared << ", wasRestart: " << wasRestarting);

                if (notPrepared) {
                    CancelProposal(msg->TabletId);
                    return ReplyUnavailable(TStringBuilder() << "Could not deliver program to shard " << msg->TabletId);
                }

                CancelProposal(0);

                if (wasRestarting) {
                    // We are waiting for propose and have a restarting flag, which means shard was
                    // persisting our tx. We did not receive a reply, so we cannot be sure if it
                    // succeeded or not, but we know that it could not apply any side effects, since
                    // we don't start transaction planning until prepare phase is complete.
                    return ReplyUnavailable(TStringBuilder() << "Could not prepare program on shard " << msg->TabletId);
                }

                return ReplyTxStateUnknown(msg->TabletId);
            }

            case TShardState::EState::Prepared: {
                // Disconnected while waiting for other shards to prepare

                if ((wasRestarting || shardState->ReattachState.Reattaching) &&
                    shardState->ReattachState.ShouldReattach(TlsActivationContext->Now()))
                {
                    LOG_N("Shard " << msg->TabletId << " delivery problem (already prepared, reattaching in "
                        << shardState->ReattachState.Delay << ")");

                    Schedule(shardState->ReattachState.Delay, new TEvPrivate::TEvReattachToShard(msg->TabletId));
                    ++shardState->RestartCount;
                    return;
                }

                LOG_N("Shard " << msg->TabletId << " delivery problem (already prepared)"
                    << (msg->NotDelivered ? ", last message not delivered" : ""));

                CancelProposal(0);
                return ReplyTxStateUnknown(msg->TabletId);
            }

            case TShardState::EState::Initial:
            case TShardState::EState::Executing:
            case TShardState::EState::Finished:
                YQL_ENSURE(false, "Unexpected shard " << msg->TabletId << " state " << ToString(shardState->State));
        }
    }

    void HandlePrepare(TEvKqp::TEvAbortExecution::TPtr& ev) {
        if (IsCancelAfterAllowed(ev)) {
            CancelProposal(0);
            TBase::HandleAbortExecution(ev);
        } else {
            LOG_D("Got TEvAbortExecution from : " << ev->Sender << " but cancelation is not alowed");
        }
    }

    void CancelProposal(ui64 exceptShardId) {
        for (auto& [shardId, state] : ShardStates) {
            if (shardId != exceptShardId &&
                (state.State == TShardState::EState::Preparing
                 || state.State == TShardState::EState::Prepared
                 || (state.State == TShardState::EState::Executing && ImmediateTx)))
            {
                ui64 id = shardId;
                LOG_D("Send CancelTransactionProposal to shard: " << id);

                state.State = TShardState::EState::Finished;

                YQL_ENSURE(state.DatashardState.Defined());
                YQL_ENSURE(!state.DatashardState->Follower);

                Send(MakePipePerNodeCacheID(/* allowFollowers */ false), new TEvPipeCache::TEvForward(
                    new TEvDataShard::TEvCancelTransactionProposal(TxId), shardId, /* subscribe */ false));
            }
        }
    }

    template<class E>
    bool ShardPreparedImpl(TShardState& state, const E& result) {
        YQL_ENSURE(state.State == TShardState::EState::Preparing);
        state.State = TShardState::EState::Prepared;

        state.DatashardState->ShardMinStep = result.GetMinStep();
        state.DatashardState->ShardMaxStep = result.GetMaxStep();

        ui64 coordinator = 0;
        if (result.DomainCoordinatorsSize()) {
            auto domainCoordinators = TCoordinators(TVector<ui64>(result.GetDomainCoordinators().begin(),
                                                                  result.GetDomainCoordinators().end()));
            coordinator = domainCoordinators.Select(TxId);
        }

        if (coordinator && !TxCoordinator) {
            TxCoordinator = coordinator;
        }

        if (!TxCoordinator || TxCoordinator != coordinator) {
            LOG_E("Handle TEvProposeTransactionResult: unable to select coordinator. Tx canceled, actorId: " << SelfId()
                << ", previously selected coordinator: " << TxCoordinator
                << ", coordinator selected at propose result: " << coordinator);

            Counters->TxProxyMon->TxResultAborted->Inc();
            ReplyErrorAndDie(Ydb::StatusIds::CANCELLED, MakeIssue(
                NKikimrIssues::TIssuesIds::TX_DECLINED_IMPLICIT_COORDINATOR, "Unable to choose coordinator."));
            return false;
        }

        LastPrepareReply = TInstant::Now();
        if (!FirstPrepareReply) {
            FirstPrepareReply = LastPrepareReply;
        }

        return true;
    }

    bool ShardPrepared(TShardState& state, const NKikimrTxDataShard::TEvProposeTransactionResult& result) {
        bool success = ShardPreparedImpl(state, result);
        if (success) {
            state.DatashardState->ReadSize += result.GetReadSize();
        }
        return success;
    }

    bool ShardPrepared(TShardState& state, const NKikimrTxColumnShard::TEvProposeTransactionResult& result) {
        return ShardPreparedImpl(state, result);
    }

    bool ShardPrepared(TShardState& state, const NKikimrPQ::TEvProposeTransactionResult& result) {
        return ShardPreparedImpl(state, result);
    }

    bool ShardPrepared(TShardState& state, const NKikimrDataEvents::TEvWriteResult& result) {
        return ShardPreparedImpl(state, result);
    }

    void ShardError(const NKikimrTxDataShard::TEvProposeTransactionResult& result) {
        if (result.ErrorSize() != 0) {
            TStringBuilder message;
            message << NKikimrTxDataShard::TEvProposeTransactionResult_EStatus_Name(result.GetStatus()) << ": ";
            for (const auto &err : result.GetError()) {
                if (err.GetKind() == NKikimrTxDataShard::TError::REPLY_SIZE_EXCEEDED) {
                    Counters->Counters->DataShardTxReplySizeExceededError->Inc();
                }
                message << "[" << err.GetKind() << "] " << err.GetReason() << "; ";
            }
            LOG_E(message);
        }

        switch (result.GetStatus()) {
            case NKikimrTxDataShard::TEvProposeTransactionResult::OVERLOADED: {
                Counters->TxProxyMon->TxResultShardOverloaded->Inc();
                auto issue = YqlIssue({}, TIssuesIds::KIKIMR_OVERLOADED);
                AddDataShardErrors(result, issue);
                return ReplyErrorAndDie(Ydb::StatusIds::OVERLOADED, issue);
            }
            case NKikimrTxDataShard::TEvProposeTransactionResult::ABORTED: {
                Counters->TxProxyMon->TxResultAborted->Inc();
                auto issue = YqlIssue({}, TIssuesIds::KIKIMR_OPERATION_ABORTED);
                AddDataShardErrors(result, issue);
                return ReplyErrorAndDie(Ydb::StatusIds::ABORTED, issue);
            }
            case NKikimrTxDataShard::TEvProposeTransactionResult::TRY_LATER: {
                Counters->TxProxyMon->TxResultShardTryLater->Inc();
                auto issue = YqlIssue({}, TIssuesIds::KIKIMR_TEMPORARILY_UNAVAILABLE);
                AddDataShardErrors(result, issue);
                return ReplyErrorAndDie(Ydb::StatusIds::UNAVAILABLE, issue);
            }
            case NKikimrTxDataShard::TEvProposeTransactionResult::RESULT_UNAVAILABLE: {
                Counters->TxProxyMon->TxResultResultUnavailable->Inc();
                auto issue = YqlIssue({}, TIssuesIds::KIKIMR_RESULT_UNAVAILABLE);
                AddDataShardErrors(result, issue);
                return ReplyErrorAndDie(Ydb::StatusIds::UNDETERMINED, issue);
            }
            case NKikimrTxDataShard::TEvProposeTransactionResult::CANCELLED: {
                Counters->TxProxyMon->TxResultCancelled->Inc();
                auto issue = YqlIssue({}, TIssuesIds::KIKIMR_OPERATION_CANCELLED);
                AddDataShardErrors(result, issue);
                return ReplyErrorAndDie(Ydb::StatusIds::CANCELLED, issue);
            }
            case NKikimrTxDataShard::TEvProposeTransactionResult::BAD_REQUEST: {
                Counters->TxProxyMon->TxResultCancelled->Inc();
                if (HasMissingSnapshotError(result)) {
                    auto issue = YqlIssue({}, TIssuesIds::KIKIMR_PRECONDITION_FAILED);
                    AddDataShardErrors(result, issue);
                    return ReplyErrorAndDie(Ydb::StatusIds::PRECONDITION_FAILED, issue);
                }
                auto issue = YqlIssue({}, TIssuesIds::KIKIMR_BAD_REQUEST);
                AddDataShardErrors(result, issue);
                return ReplyErrorAndDie(Ydb::StatusIds::BAD_REQUEST, issue);
            }
            case NKikimrTxDataShard::TEvProposeTransactionResult::EXEC_ERROR: {
                Counters->TxProxyMon->TxResultExecError->Inc();
                for (auto& er : result.GetError()) {
                    if (er.GetKind() == NKikimrTxDataShard::TError::PROGRAM_ERROR) {
                        auto issue = YqlIssue({}, TIssuesIds::KIKIMR_PRECONDITION_FAILED);
                        issue.AddSubIssue(new TIssue(TStringBuilder() << "Data shard error: [PROGRAM_ERROR] " << er.GetReason()));
                        return ReplyErrorAndDie(Ydb::StatusIds::PRECONDITION_FAILED, issue);
                    }
                }
                auto issue = YqlIssue({}, TIssuesIds::DEFAULT_ERROR, "Error executing transaction (ExecError): Execution failed");
                AddDataShardErrors(result, issue);
                return ReplyErrorAndDie(Ydb::StatusIds::GENERIC_ERROR, issue);
            }
            case NKikimrTxDataShard::TEvProposeTransactionResult::ERROR: {
                Counters->TxProxyMon->TxResultError->Inc();
                for (auto& er : result.GetError()) {
                    switch (er.GetKind()) {
                        case NKikimrTxDataShard::TError::SCHEME_CHANGED:
                        case NKikimrTxDataShard::TError::SCHEME_ERROR:
                            return ReplyErrorAndDie(Ydb::StatusIds::SCHEME_ERROR, YqlIssue({},
                                TIssuesIds::KIKIMR_SCHEME_MISMATCH, er.GetReason()));
                        case NKikimrTxDataShard::TError::OUT_OF_SPACE:
                        case NKikimrTxDataShard::TError::DISK_SPACE_EXHAUSTED: {
                            auto issue = YqlIssue({}, TIssuesIds::KIKIMR_TEMPORARILY_UNAVAILABLE);
                            AddDataShardErrors(result, issue);
                            return ReplyErrorAndDie(Ydb::StatusIds::UNAVAILABLE, issue);
                        }
                        default:
                            break;
                    }
                }
                auto issue = YqlIssue({}, TIssuesIds::KIKIMR_TEMPORARILY_UNAVAILABLE);
                AddDataShardErrors(result, issue);
                return ReplyErrorAndDie(Ydb::StatusIds::UNAVAILABLE, issue);
            }
            default: {
                Counters->TxProxyMon->TxResultFatal->Inc();
                auto issue = YqlIssue({}, TIssuesIds::DEFAULT_ERROR, "Error executing transaction: transaction failed.");
                AddDataShardErrors(result, issue);
                return ReplyErrorAndDie(Ydb::StatusIds::GENERIC_ERROR, issue);
            }
        }
    }

    void ShardError(const NKikimrTxColumnShard::TEvProposeTransactionResult& result) {
        if (!!result.GetStatusMessage()) {
            TStringBuilder message;
            message << NKikimrTxColumnShard::EResultStatus_Name(result.GetStatus()) << ": ";
            message << "[" << result.GetStatusMessage() << "]" << "; ";
            LOG_E(message);
        }

        switch (result.GetStatus()) {
            case NKikimrTxColumnShard::EResultStatus::OVERLOADED:
            {
                Counters->TxProxyMon->TxResultShardOverloaded->Inc();
                auto issue = YqlIssue({}, TIssuesIds::KIKIMR_OVERLOADED);
                AddColumnShardErrors(result, issue);
                return ReplyErrorAndDie(Ydb::StatusIds::OVERLOADED, issue);
            }
            case NKikimrTxColumnShard::EResultStatus::ABORTED:
            {
                Counters->TxProxyMon->TxResultAborted->Inc();
                auto issue = YqlIssue({}, TIssuesIds::KIKIMR_OPERATION_ABORTED);
                AddColumnShardErrors(result, issue);
                return ReplyErrorAndDie(Ydb::StatusIds::ABORTED, issue);
            }
            case NKikimrTxColumnShard::EResultStatus::TIMEOUT:
            {
                Counters->TxProxyMon->TxResultShardTryLater->Inc();
                auto issue = YqlIssue({}, TIssuesIds::KIKIMR_TEMPORARILY_UNAVAILABLE);
                AddColumnShardErrors(result, issue);
                return ReplyErrorAndDie(Ydb::StatusIds::UNAVAILABLE, issue);
            }
            case NKikimrTxColumnShard::EResultStatus::ERROR:
            {
                Counters->TxProxyMon->TxResultError->Inc();
                auto issue = YqlIssue({}, TIssuesIds::KIKIMR_TEMPORARILY_UNAVAILABLE);
                AddColumnShardErrors(result, issue);
                return ReplyErrorAndDie(Ydb::StatusIds::UNAVAILABLE, issue);
            }
            default:
            {
                Counters->TxProxyMon->TxResultFatal->Inc();
                auto issue = YqlIssue({}, TIssuesIds::DEFAULT_ERROR, "Error executing transaction: transaction failed." + NKikimrTxColumnShard::EResultStatus_Name(result.GetStatus()));
                AddColumnShardErrors(result, issue);
                return ReplyErrorAndDie(Ydb::StatusIds::GENERIC_ERROR, issue);
            }
        }
    }

    void ShardError(const NKikimrDataEvents::TEvWriteResult& result) {
        NYql::TIssues issues;
        NYql::IssuesFromMessage(result.GetIssues(), issues);

        switch (result.GetStatus()) {
            case NKikimrDataEvents::TEvWriteResult::STATUS_UNSPECIFIED:
            case NKikimrDataEvents::TEvWriteResult::STATUS_PREPARED:
            case NKikimrDataEvents::TEvWriteResult::STATUS_COMPLETED: {
                YQL_ENSURE(false);
            }
            case NKikimrDataEvents::TEvWriteResult::STATUS_ABORTED: {
                return ReplyErrorAndDie(Ydb::StatusIds::ABORTED, issues);
            }
            case NKikimrDataEvents::TEvWriteResult::STATUS_INTERNAL_ERROR: {
                return ReplyErrorAndDie(Ydb::StatusIds::INTERNAL_ERROR, issues);
            }
            case NKikimrDataEvents::TEvWriteResult::STATUS_OVERLOADED: {
                return ReplyErrorAndDie(Ydb::StatusIds::OVERLOADED, issues);
            }
            case NKikimrDataEvents::TEvWriteResult::STATUS_CANCELLED: {
                return ReplyErrorAndDie(Ydb::StatusIds::CANCELLED, issues);
            }
            case NKikimrDataEvents::TEvWriteResult::STATUS_BAD_REQUEST: {
                return ReplyErrorAndDie(Ydb::StatusIds::BAD_REQUEST, issues);
            }
            case NKikimrDataEvents::TEvWriteResult::STATUS_SCHEME_CHANGED: {
                return ReplyErrorAndDie(Ydb::StatusIds::SCHEME_ERROR, issues);
            }
            case NKikimrDataEvents::TEvWriteResult::STATUS_LOCKS_BROKEN: {
                issues.AddIssue(NYql::YqlIssue({}, TIssuesIds::KIKIMR_LOCKS_INVALIDATED, "Transaction locks invalidated."));
                return ReplyErrorAndDie(Ydb::StatusIds::ABORTED, issues);
            }
        }
    }

    void PQTabletError(const NKikimrPQ::TEvProposeTransactionResult& result) {
        NYql::TIssuesIds::EIssueCode issueCode;
        Ydb::StatusIds::StatusCode statusCode;

        switch (result.GetStatus()) {
        default: {
            issueCode = TIssuesIds::DEFAULT_ERROR;
            statusCode = Ydb::StatusIds::GENERIC_ERROR;
            break;
        }
        case NKikimrPQ::TEvProposeTransactionResult::ABORTED: {
            issueCode = TIssuesIds::KIKIMR_OPERATION_ABORTED;
            statusCode = Ydb::StatusIds::ABORTED;
            break;
        }
        case NKikimrPQ::TEvProposeTransactionResult::BAD_REQUEST: {
            issueCode = TIssuesIds::KIKIMR_BAD_REQUEST;
            statusCode = Ydb::StatusIds::BAD_REQUEST;
            break;
        }
        case NKikimrPQ::TEvProposeTransactionResult::CANCELLED: {
            issueCode = TIssuesIds::KIKIMR_OPERATION_CANCELLED;
            statusCode = Ydb::StatusIds::CANCELLED;
            break;
        }
        case NKikimrPQ::TEvProposeTransactionResult::OVERLOADED: {
            issueCode = TIssuesIds::KIKIMR_OVERLOADED;
            statusCode = Ydb::StatusIds::OVERLOADED;
            break;
        }
        }

        if (result.ErrorsSize()) {
            ReplyErrorAndDie(statusCode, YqlIssue({}, issueCode, result.GetErrors(0).GetReason()));
        } else {
            ReplyErrorAndDie(statusCode, YqlIssue({}, issueCode));
        }
    }

    void CheckPrepareCompleted() {
        for (const auto& [_, state] : ShardStates) {
            if (state.State != TShardState::EState::Prepared) {
                LOG_D("Not all shards are prepared, waiting...");
                return;
            }
        }

        Counters->TxProxyMon->TxPrepareSpreadHgram->Collect((LastPrepareReply - FirstPrepareReply).MilliSeconds());

        LOG_D("All shards prepared, become ExecuteState.");
        Become(&TKqpDataExecuter::ExecuteState);
        ExecutePlanned();
    }

    void ExecutePlanned() {
        YQL_ENSURE(!LocksBroken);
        YQL_ENSURE(TxCoordinator);
        auto ev = MakeHolder<TEvTxProxy::TEvProposeTransaction>();
        ev->Record.SetCoordinatorID(TxCoordinator);

        auto& transaction = *ev->Record.MutableTransaction();
        auto& affectedSet = *transaction.MutableAffectedSet();
        affectedSet.Reserve(static_cast<int>(ShardStates.size()));

        ui64 aggrMinStep = 0;
        ui64 aggrMaxStep = Max<ui64>();
        ui64 totalReadSize = 0;

        for (auto& [shardId, state] : ShardStates) {
            YQL_ENSURE(state.State == TShardState::EState::Prepared);
            state.State = TShardState::EState::Executing;

            YQL_ENSURE(state.DatashardState.Defined());
            YQL_ENSURE(!state.DatashardState->Follower);

            aggrMinStep = Max(aggrMinStep, state.DatashardState->ShardMinStep);
            aggrMaxStep = Min(aggrMaxStep, state.DatashardState->ShardMaxStep);
            totalReadSize += state.DatashardState->ReadSize;

            auto& item = *affectedSet.Add();
            item.SetTabletId(shardId);

            ui32 affectedFlags = 0;
            if (state.DatashardState->ShardReadLocks) {
                affectedFlags |= TEvTxProxy::TEvProposeTransaction::AffectedRead;
            }

            for (auto taskId : state.TaskIds) {
                auto& task = TasksGraph.GetTask(taskId);
                auto& stageInfo = TasksGraph.GetStageInfo(task.StageId);

                if (stageInfo.Meta.HasReads()) {
                    affectedFlags |= TEvTxProxy::TEvProposeTransaction::AffectedRead;
                }
                if (stageInfo.Meta.HasWrites()) {
                    affectedFlags |= TEvTxProxy::TEvProposeTransaction::AffectedWrite;
                }
            }

            item.SetFlags(affectedFlags);
        }

        ui64 sizeLimit = Request.PerRequestDataSizeLimit;
        if (Request.TotalReadSizeLimitBytes > 0) {
            sizeLimit = sizeLimit
                ? std::min(sizeLimit, Request.TotalReadSizeLimitBytes)
                : Request.TotalReadSizeLimitBytes;
        }

        if (totalReadSize > sizeLimit) {
            auto msg = TStringBuilder() << "Transaction total read size " << totalReadSize << " exceeded limit " << sizeLimit;
            LOG_N(msg);
            ReplyErrorAndDie(Ydb::StatusIds::PRECONDITION_FAILED,
                YqlIssue({}, NYql::TIssuesIds::KIKIMR_PRECONDITION_FAILED, msg));
            return;
        }

        transaction.SetTxId(TxId);
        transaction.SetMinStep(aggrMinStep);
        transaction.SetMaxStep(aggrMaxStep);

        if (VolatileTx) {
            transaction.SetFlags(TEvTxProxy::TEvProposeTransaction::FlagVolatile);
        }

        NDataIntegrity::LogIntegrityTrails("PlannedTx", Request.UserTraceId, TxId, {}, TlsActivationContext->AsActorContext());

        LOG_T("Execute planned transaction, coordinator: " << TxCoordinator);
        Send(MakePipePerNodeCacheID(false), new TEvPipeCache::TEvForward(ev.Release(), TxCoordinator, /* subscribe */ true));
    }

private:
    STATEFN(ExecuteState) {
        try {
            switch (ev->GetTypeRewrite()) {
                hFunc(TEvColumnShard::TEvProposeTransactionResult, HandleExecute);
                hFunc(TEvDataShard::TEvProposeTransactionResult, HandleExecute);
                hFunc(TEvDataShard::TEvProposeTransactionRestart, HandleExecute);
                hFunc(TEvDataShard::TEvProposeTransactionAttachResult, HandleExecute);
                hFunc(TEvPersQueue::TEvProposeTransactionResult, HandleExecute);
                hFunc(NKikimr::NEvents::TDataEvents::TEvWriteResult, HandleExecute);
                hFunc(TEvPrivate::TEvReattachToShard, HandleExecute);
                hFunc(TEvPipeCache::TEvDeliveryProblem, HandleExecute);
                hFunc(TEvents::TEvUndelivered, HandleUndelivered);
                hFunc(TEvPrivate::TEvRetry, HandleRetry);
                hFunc(TEvInterconnect::TEvNodeDisconnected, HandleDisconnected);
                hFunc(TEvKqpNode::TEvStartKqpTasksResponse, HandleStartKqpTasksResponse);
                hFunc(TEvTxProxy::TEvProposeTransactionStatus, HandleExecute);
                hFunc(TEvDqCompute::TEvState, HandleComputeStats);
                hFunc(NYql::NDq::TEvDqCompute::TEvChannelData, HandleChannelData);
                hFunc(TEvKqpExecuter::TEvStreamDataAck, HandleStreamAck);
                hFunc(TEvKqp::TEvAbortExecution, HandleExecute);
                IgnoreFunc(TEvInterconnect::TEvNodeConnected);
                default:
                    UnexpectedEvent("ExecuteState", ev->GetTypeRewrite());
            }
        } catch (const yexception& e) {
            InternalError(e.what());
        } catch (const TMemoryLimitExceededException) {
            if (ReadOnlyTx) {
                RuntimeError(Ydb::StatusIds::PRECONDITION_FAILED, NYql::TIssues({NYql::TIssue(BuildMemoryLimitExceptionMessage())}));
            } else {
                RuntimeError(Ydb::StatusIds::UNDETERMINED, NYql::TIssues({NYql::TIssue(BuildMemoryLimitExceptionMessage())}));
            }
        }
        ReportEventElapsedTime();
    }

    void HandleExecute(TEvPersQueue::TEvProposeTransactionResult::TPtr& ev) {
        NKikimrPQ::TEvProposeTransactionResult& event = ev->Get()->Record;

        LOG_D("Got propose result" <<
              ", topic tablet: " << event.GetOrigin() <<
              ", status: " << NKikimrPQ::TEvProposeTransactionResult_EStatus_Name(event.GetStatus()));

        TShardState *state = ShardStates.FindPtr(event.GetOrigin());
        YQL_ENSURE(state);

        switch (event.GetStatus()) {
            case NKikimrPQ::TEvProposeTransactionResult::COMPLETE: {
                YQL_ENSURE(state->State == TShardState::EState::Executing);

                state->State = TShardState::EState::Finished;
                CheckExecutionComplete();

                return;
            }
            case NKikimrPQ::TEvProposeTransactionResult::PREPARED: {
                YQL_ENSURE(false);
            }
            default: {
                PQTabletError(event);
                return;
            }
        }
    }

    void HandleExecute(TEvKqp::TEvAbortExecution::TPtr& ev) {
        if (IsCancelAfterAllowed(ev)) {
            if (ImmediateTx) {
                CancelProposal(0);
            }
            TBase::HandleAbortExecution(ev);
        } else {
            LOG_D("Got TEvAbortExecution from : " << ev->Sender << " but cancelation is not alowed");
        }
    }

    void HandleExecute(TEvColumnShard::TEvProposeTransactionResult::TPtr& ev) {
        TEvColumnShard::TEvProposeTransactionResult* res = ev->Get();
        const ui64 shardId = res->Record.GetOrigin();
        LastShard = shardId;

        TShardState* shardState = ShardStates.FindPtr(shardId);
        YQL_ENSURE(shardState);

        LOG_D("Got propose result, shard: " << shardId << ", status: "
            << NKikimrTxColumnShard::EResultStatus_Name(res->Record.GetStatus())
            << ", error: " << res->Record.GetStatusMessage());

//        if (Stats) {
//            Stats->AddDatashardStats(std::move(*res->Record.MutableComputeActorStats()),
//                std::move(*res->Record.MutableTxStats()));
//        }

        switch (res->Record.GetStatus()) {
            case NKikimrTxColumnShard::EResultStatus::SUCCESS:
            {
                YQL_ENSURE(shardState->State == TShardState::EState::Executing);
                shardState->State = TShardState::EState::Finished;

                Counters->TxProxyMon->ResultsReceivedCount->Inc();
//                Counters->TxProxyMon->ResultsReceivedSize->Add(res->GetTxResult().size());

//                for (auto& lock : res->Record.GetTxLocks()) {
//                    LOG_D("Shard " << shardId << " completed, store lock " << lock.ShortDebugString());
//                    Locks.emplace_back(std::move(lock));
//                }

                Counters->TxProxyMon->TxResultComplete->Inc();

                CheckExecutionComplete();
                return;
            }
            case NKikimrTxColumnShard::EResultStatus::PREPARED:
            {
                YQL_ENSURE(false);
            }
            default:
            {
                return ShardError(res->Record);
            }
        }
    }

    void HandleExecute(NKikimr::NEvents::TDataEvents::TEvWriteResult::TPtr& ev) {
        auto* res = ev->Get();
        const ui64 shardId = res->Record.GetOrigin();
        LastShard = shardId;

        TShardState* shardState = ShardStates.FindPtr(shardId);
        YQL_ENSURE(shardState);

        NYql::TIssues issues;
        NYql::IssuesFromMessage(res->Record.GetIssues(), issues);

        LOG_D("Recv EvWriteResult (execute) from ShardID=" << shardId
            << ", Status=" << NKikimrDataEvents::TEvWriteResult::EStatus_Name(ev->Get()->GetStatus())
            << ", TxId=" << ev->Get()->Record.GetTxId()
            << ", Locks= " << [&]() {
                TStringBuilder builder;
                for (const auto& lock : ev->Get()->Record.GetTxLocks()) {
                    builder << lock.ShortDebugString();
                }
                return builder;
            }()
            << ", Cookie=" << ev->Cookie
            << ", error=" << issues.ToString());

        if (Stats) {
            Stats->AddDatashardStats(std::move(*res->Record.MutableTxStats()));
        }

        switch (ev->Get()->GetStatus()) {
            case NKikimrDataEvents::TEvWriteResult::STATUS_UNSPECIFIED: {
                YQL_ENSURE(false);
            }
            case NKikimrDataEvents::TEvWriteResult::STATUS_PREPARED: {
                YQL_ENSURE(false);
            }
            case NKikimrDataEvents::TEvWriteResult::STATUS_COMPLETED: {
                YQL_ENSURE(shardState->State == TShardState::EState::Executing);
                shardState->State = TShardState::EState::Finished;

                Counters->TxProxyMon->ResultsReceivedCount->Inc();
                Counters->TxProxyMon->TxResultComplete->Inc();

                CheckExecutionComplete();
                return;
            }
            case NKikimrDataEvents::TEvWriteResult::STATUS_LOCKS_BROKEN: {
                LOG_D("Broken locks: " << res->Record.DebugString());
                YQL_ENSURE(shardState->State == TShardState::EState::Executing);
                shardState->State = TShardState::EState::Finished;
                Counters->TxProxyMon->TxResultAborted->Inc();
                LocksBroken = true;
                if (!res->Record.GetTxLocks().empty()) {
                    ResponseEv->BrokenLockPathId = NYql::TKikimrPathId(
                        res->Record.GetTxLocks(0).GetSchemeShard(),
                        res->Record.GetTxLocks(0).GetPathId());
                    ReplyErrorAndDie(Ydb::StatusIds::ABORTED, {});
                }
                CheckExecutionComplete();
                return;
            }
            default:
            {
                return ShardError(res->Record);
            }
        }
    }

    void HandleExecute(TEvDataShard::TEvProposeTransactionResult::TPtr& ev) {
        TEvDataShard::TEvProposeTransactionResult* res = ev->Get();
        ResponseEv->Orbit.Join(res->Orbit);
        const ui64 shardId = res->GetOrigin();
        LastShard = shardId;

        TShardState* shardState = ShardStates.FindPtr(shardId);
        YQL_ENSURE(shardState);

        LOG_D("Got propose result, shard: " << shardId << ", status: "
            << NKikimrTxDataShard::TEvProposeTransactionResult_EStatus_Name(res->GetStatus())
            << ", error: " << res->GetError());

        if (Stats) {
            Stats->AddDatashardStats(
                std::move(*res->Record.MutableComputeActorStats()),
                std::move(*res->Record.MutableTxStats()),
                TDuration::MilliSeconds(AggregationSettings.GetCollectLongTasksStatsTimeoutMs()));
        }

        switch (res->GetStatus()) {
            case NKikimrTxDataShard::TEvProposeTransactionResult::COMPLETE: {
                YQL_ENSURE(shardState->State == TShardState::EState::Executing);
                shardState->State = TShardState::EState::Finished;

                Counters->TxProxyMon->ResultsReceivedCount->Inc();
                Counters->TxProxyMon->ResultsReceivedSize->Add(res->GetTxResult().size());

                for (auto& lock : res->Record.GetTxLocks()) {
                    LOG_D("Shard " << shardId << " completed, store lock " << lock.ShortDebugString());
                    Locks.emplace_back(std::move(lock));
                }

                Counters->TxProxyMon->TxResultComplete->Inc();

                CheckExecutionComplete();
                return;
            }
            case NKikimrTxDataShard::TEvProposeTransactionResult::LOCKS_BROKEN: {
                LOG_D("Broken locks: " << res->Record.DebugString());

                YQL_ENSURE(shardState->State == TShardState::EState::Executing);
                shardState->State = TShardState::EState::Finished;

                Counters->TxProxyMon->TxResultAborted->Inc(); // TODO: dedicated counter?
                LocksBroken = true;

                if (!res->Record.GetTxLocks().empty()) {
                    ResponseEv->BrokenLockPathId = TKikimrPathId(
                        res->Record.GetTxLocks(0).GetSchemeShard(),
                        res->Record.GetTxLocks(0).GetPathId());
                    return ReplyErrorAndDie(Ydb::StatusIds::ABORTED, {});
                }

                CheckExecutionComplete();
                return;
            }
            case NKikimrTxDataShard::TEvProposeTransactionResult::PREPARED: {
                YQL_ENSURE(false);
            }
            default: {
                return ShardError(res->Record);
            }
        }
    }

    void HandleExecute(TEvDataShard::TEvProposeTransactionRestart::TPtr& ev) {
        const auto& record = ev->Get()->Record;
        const ui64 shardId = record.GetTabletId();

        auto* shardState = ShardStates.FindPtr(shardId);
        YQL_ENSURE(shardState, "restart tx event from unknown tabletId: " << shardId << ", tx: " << TxId);

        LOG_D("Got transaction restart event from tabletId: " << shardId << ", state: " << ToString(shardState->State)
            << ", txPlanned: " << TxPlanned);

        switch (shardState->State) {
            case TShardState::EState::Preparing:
            case TShardState::EState::Prepared:
            case TShardState::EState::Executing: {
                shardState->Restarting = true;
                return;
            }
            case TShardState::EState::Finished: {
                return;
            }
            case TShardState::EState::Initial: {
                YQL_ENSURE(false);
            }
        }
    }

    void HandleExecute(TEvDataShard::TEvProposeTransactionAttachResult::TPtr& ev) {
        const auto& record = ev->Get()->Record;
        const ui64 tabletId = record.GetTabletId();

        auto* shardState = ShardStates.FindPtr(tabletId);
        YQL_ENSURE(shardState, "Unknown tablet " << tabletId);

        if (ev->Cookie != shardState->ReattachState.Cookie) {
            return;
        }

        switch (shardState->State) {
            case TShardState::EState::Executing:
                break;
            case TShardState::EState::Initial:
            case TShardState::EState::Preparing:
            case TShardState::EState::Prepared:
            case TShardState::EState::Finished:
                return;
        }

        if (record.GetStatus() == NKikimrProto::OK) {
            // Transaction still exists at this shard
            LOG_N("Reattached to shard " << tabletId << ", state was: " << ToString(shardState->State));
            shardState->ReattachState.Reattached();

            CheckExecutionComplete();
            return;
        }

        LOG_E("Shard " << tabletId << " transaction lost during reconnect: " << record.GetStatus());

        ReplyTxStateUnknown(tabletId);
    }

    void HandleExecute(TEvPrivate::TEvReattachToShard::TPtr& ev) {
        const ui64 tabletId = ev->Get()->TabletId;
        auto* shardState = ShardStates.FindPtr(tabletId);
        YQL_ENSURE(shardState);

        LOG_I("Reattach to shard " << tabletId);

        Send(MakePipePerNodeCacheID(false), new TEvPipeCache::TEvForward(
            new TEvDataShard::TEvProposeTransactionAttach(tabletId, TxId),
            tabletId, /* subscribe */ true), 0, ++shardState->ReattachState.Cookie);
    }

    void HandleExecute(TEvTxProxy::TEvProposeTransactionStatus::TPtr &ev) {
        TEvTxProxy::TEvProposeTransactionStatus* res = ev->Get();
        LOG_D("Got transaction status, status: " << res->GetStatus());

        switch (res->GetStatus()) {
            case TEvTxProxy::TEvProposeTransactionStatus::EStatus::StatusAccepted:
                Counters->TxProxyMon->ClientTxStatusAccepted->Inc();
                break;
            case TEvTxProxy::TEvProposeTransactionStatus::EStatus::StatusProcessed:
                Counters->TxProxyMon->ClientTxStatusProcessed->Inc();
                break;
            case TEvTxProxy::TEvProposeTransactionStatus::EStatus::StatusConfirmed:
                Counters->TxProxyMon->ClientTxStatusConfirmed->Inc();
                break;

            case TEvTxProxy::TEvProposeTransactionStatus::EStatus::StatusPlanned:
                Counters->TxProxyMon->ClientTxStatusPlanned->Inc();
                TxPlanned = true;
                break;

            case TEvTxProxy::TEvProposeTransactionStatus::EStatus::StatusOutdated:
            case TEvTxProxy::TEvProposeTransactionStatus::EStatus::StatusDeclined:
            case TEvTxProxy::TEvProposeTransactionStatus::EStatus::StatusDeclinedNoSpace:
            case TEvTxProxy::TEvProposeTransactionStatus::EStatus::StatusRestarting:
                Counters->TxProxyMon->ClientTxStatusCoordinatorDeclined->Inc();
                CancelProposal(0);
                ReplyUnavailable(TStringBuilder() << "Failed to plan transaction, status: " << res->GetStatus());
                break;

            case TEvTxProxy::TEvProposeTransactionStatus::EStatus::StatusUnknown:
            case TEvTxProxy::TEvProposeTransactionStatus::EStatus::StatusAborted:
                Counters->TxProxyMon->ClientTxStatusCoordinatorDeclined->Inc();
                InternalError(TStringBuilder() << "Unexpected TEvProposeTransactionStatus status: " << res->GetStatus());
                break;
        }
    }

    void HandleExecute(TEvPipeCache::TEvDeliveryProblem::TPtr& ev) {
        TEvPipeCache::TEvDeliveryProblem* msg = ev->Get();

        LOG_D("DeliveryProblem to shard " << msg->TabletId << ", notDelivered: " << msg->NotDelivered
            << ", txPlanned: " << TxPlanned << ", coordinator: " << TxCoordinator);

        if (msg->TabletId == TxCoordinator) {
            if (msg->NotDelivered) {
                LOG_E("Not delivered to coordinator " << msg->TabletId << ", abort execution");
                CancelProposal(0);
                return ReplyUnavailable("Delivery problem: could not plan transaction.");
            }

            if (TxPlanned) {
                // We lost pipe to coordinator, but we already know tx is planned
                return;
            }

            LOG_E("Delivery problem to coordinator " << msg->TabletId << ", abort execution");
            return ReplyTxStateUnknown(msg->TabletId);
        }

        auto* shardState = ShardStates.FindPtr(msg->TabletId);
        YQL_ENSURE(shardState, "EvDeliveryProblem from unknown shard " << msg->TabletId);

        bool wasRestarting = std::exchange(shardState->Restarting, false);

        switch (shardState->State) {
            case TShardState::EState::Prepared: // is it correct?
                LOG_E("DeliveryProblem to shard " << msg->TabletId << ", notDelivered: " << msg->NotDelivered
                    << ", txPlanned: " << TxPlanned << ", coordinator: " << TxCoordinator);
                Y_DEBUG_ABORT_UNLESS(false);
                // Proceed with query processing
                [[fallthrough]];
            case TShardState::EState::Executing: {
                if ((wasRestarting || shardState->ReattachState.Reattaching) &&
                     shardState->ReattachState.ShouldReattach(TlsActivationContext->Now()))
                {
                    LOG_N("Shard " << msg->TabletId << " lost pipe while waiting for reply (reattaching in "
                        << shardState->ReattachState.Delay << ")");

                    Schedule(shardState->ReattachState.Delay, new TEvPrivate::TEvReattachToShard(msg->TabletId));
                    ++shardState->RestartCount;
                    return;
                }

                LOG_N("Shard " << msg->TabletId << " lost pipe while waiting for reply"
                    << (msg->NotDelivered ? " (last message not delivered)" : ""));

                return ReplyTxStateUnknown(msg->TabletId);
            }

            case TShardState::EState::Finished: {
                return;
            }

            case TShardState::EState::Initial:
            case TShardState::EState::Preparing:
                YQL_ENSURE(false, "Unexpected shard " << msg->TabletId << " state " << ToString(shardState->State));
        }
    }

private:
    bool IsReadOnlyTx() const {
        if (Request.TopicOperations.HasOperations()) {
            YQL_ENSURE(!Request.UseImmediateEffects);
            return false;
        }

        if (Request.LocksOp == ELocksOp::Commit) {
            YQL_ENSURE(!Request.UseImmediateEffects);
            return false;
        }

        for (const auto& tx : Request.Transactions) {
            for (const auto& stage : tx.Body->GetStages()) {
                if (stage.GetIsEffectsStage()) {
                    return false;
                }
            }
        }

        return true;
    }

    void BuildDatashardTasks(TStageInfo& stageInfo) {
        THashMap<ui64, ui64> shardTasks; // shardId -> taskId
        auto& stage = stageInfo.Meta.GetStage(stageInfo.Id);

        auto getShardTask = [&](ui64 shardId) -> TTask& {
            YQL_ENSURE(!UseEvWrite);
            auto it  = shardTasks.find(shardId);
            if (it != shardTasks.end()) {
                return TasksGraph.GetTask(it->second);
            }
            auto& task = TasksGraph.AddTask(stageInfo);
            task.Meta.Type = TTaskMeta::TTaskType::DataShard;
            task.Meta.ExecuterId = SelfId();
            task.Meta.ShardId = shardId;
            shardTasks.emplace(shardId, task.Id);

            FillSecureParamsFromStage(task.Meta.SecureParams, stage);
            BuildSinks(stage, task);

            return task;
        };

        const auto& tableInfo = stageInfo.Meta.TableConstInfo;
        const auto& keyTypes = tableInfo->KeyColumnTypes;

        for (auto& op : stage.GetTableOps()) {
            Y_DEBUG_ABORT_UNLESS(stageInfo.Meta.TablePath == op.GetTable().GetPath());
            auto columns = BuildKqpColumns(op, tableInfo);
            switch (op.GetTypeCase()) {
                case NKqpProto::TKqpPhyTableOperation::kReadRanges:
                case NKqpProto::TKqpPhyTableOperation::kReadRange:
                case NKqpProto::TKqpPhyTableOperation::kLookup: {
                    bool isFullScan = false;
                    auto partitions = PrunePartitions(op, stageInfo, HolderFactory(), TypeEnv(), isFullScan);
                    auto readSettings = ExtractReadSettings(op, stageInfo, HolderFactory(), TypeEnv());

                    if (!readSettings.ItemsLimit && isFullScan) {
                        Counters->Counters->FullScansExecuted->Inc();
                    }

                    for (auto& [shardId, shardInfo] : partitions) {
                        YQL_ENSURE(!shardInfo.KeyWriteRanges);

                        auto& task = getShardTask(shardId);
                        MergeReadInfoToTaskMeta(task.Meta, shardId, shardInfo.KeyReadRanges, readSettings,
                            columns, op, /*isPersistentScan*/ false);
                    }

                    break;
                }

                case NKqpProto::TKqpPhyTableOperation::kUpsertRows:
                case NKqpProto::TKqpPhyTableOperation::kDeleteRows: {
                    YQL_ENSURE(stage.InputsSize() <= 1, "Effect stage with multiple inputs: " << stage.GetProgramAst());

                    if (stage.InputsSize() == 1 && stage.GetInputs(0).GetTypeCase() == NKqpProto::TKqpPhyConnection::kMapShard) {
                        const auto& inputStageInfo = TasksGraph.GetStageInfo(
                            TStageId(stageInfo.Id.TxId, stage.GetInputs(0).GetStageIndex()));

                        for (ui64 inputTaskId : inputStageInfo.Tasks) {
                            auto& task = getShardTask(TasksGraph.GetTask(inputTaskId).Meta.ShardId);

                            auto& inputTask = TasksGraph.GetTask(inputTaskId);
                            YQL_ENSURE(inputTask.Meta.Reads, "" << inputTask.Meta.ToString(keyTypes, *AppData()->TypeRegistry));
                            for (auto& read : *inputTask.Meta.Reads) {
                                if (!task.Meta.Writes) {
                                    task.Meta.Writes.ConstructInPlace();
                                    task.Meta.Writes->Ranges = read.Ranges;
                                } else {
                                    task.Meta.Writes->Ranges.MergeWritePoints(TShardKeyRanges(read.Ranges), keyTypes);
                                }

                                if (op.GetTypeCase() == NKqpProto::TKqpPhyTableOperation::kDeleteRows) {
                                    task.Meta.Writes->AddEraseOp();
                                } else {
                                    task.Meta.Writes->AddUpdateOp();
                                }

                            }

                            ShardsWithEffects.insert(task.Meta.ShardId);
                        }
                    } else {
                        auto result = PruneEffectPartitions(op, stageInfo, HolderFactory(), TypeEnv());
                        for (auto& [shardId, shardInfo] : result) {
                            YQL_ENSURE(!shardInfo.KeyReadRanges);
                            YQL_ENSURE(shardInfo.KeyWriteRanges);

                            auto& task = getShardTask(shardId);

                            if (!task.Meta.Writes) {
                                task.Meta.Writes.ConstructInPlace();
                                task.Meta.Writes->Ranges = std::move(*shardInfo.KeyWriteRanges);
                            } else {
                                task.Meta.Writes->Ranges.MergeWritePoints(std::move(*shardInfo.KeyWriteRanges), keyTypes);
                            }

                            if (op.GetTypeCase() == NKqpProto::TKqpPhyTableOperation::kDeleteRows) {
                                task.Meta.Writes->AddEraseOp();
                            } else {
                                task.Meta.Writes->AddUpdateOp();
                            }

                            for (const auto& [name, info] : shardInfo.ColumnWrites) {
                                auto& column = tableInfo->Columns.at(name);

                                auto& taskColumnWrite = task.Meta.Writes->ColumnWrites[column.Id];
                                taskColumnWrite.Column.Id = column.Id;
                                taskColumnWrite.Column.Type = column.Type;
                                taskColumnWrite.Column.Name = name;
                                taskColumnWrite.MaxValueSizeBytes = std::max(taskColumnWrite.MaxValueSizeBytes,
                                    info.MaxValueSizeBytes);
                            }

                            ShardsWithEffects.insert(shardId);
                        }
                    }
                    break;
                }

                case NKqpProto::TKqpPhyTableOperation::kReadOlapRange: {
                    YQL_ENSURE(false, "The previous check did not work! Data query read does not support column shard tables." << Endl
                        << this->DebugString());
                }

                default: {
                    YQL_ENSURE(false, "Unexpected table operation: " << (ui32) op.GetTypeCase() << Endl
                        << this->DebugString());
                }
            }
        }

        LOG_D("Stage " << stageInfo.Id << " will be executed on " << shardTasks.size() << " shards.");

        for (auto& shardTask : shardTasks) {
            auto& task = TasksGraph.GetTask(shardTask.second);
            LOG_D("ActorState: " << CurrentStateFuncName()
                << ", stage: " << stageInfo.Id << " create datashard task: " << shardTask.second
                << ", shard: " << shardTask.first
                << ", meta: " << task.Meta.ToString(keyTypes, *AppData()->TypeRegistry));
        }
    }

    void ExecuteDatashardTransaction(ui64 shardId, NKikimrTxDataShard::TKqpTransaction& kqpTx, const bool isOlap)
    {
        YQL_ENSURE(!UseEvWrite);
        TShardState shardState;
        shardState.State = ImmediateTx ? TShardState::EState::Executing : TShardState::EState::Preparing;
        shardState.DatashardState.ConstructInPlace();
        shardState.DatashardState->Follower = GetUseFollowers();

        if (Deadline) {
            TDuration timeout = *Deadline - TAppData::TimeProvider->Now();
            kqpTx.MutableRuntimeSettings()->SetTimeoutMs(timeout.MilliSeconds());
        }
        kqpTx.MutableRuntimeSettings()->SetExecType(NDqProto::TComputeRuntimeSettings::DATA);
        kqpTx.MutableRuntimeSettings()->SetStatsMode(GetDqStatsModeShard(Request.StatsMode));

        kqpTx.MutableRuntimeSettings()->SetUseSpilling(false);

        NKikimrTxDataShard::TDataTransaction dataTransaction;
        dataTransaction.MutableKqpTransaction()->Swap(&kqpTx);
        dataTransaction.SetImmediate(ImmediateTx);
        dataTransaction.SetReadOnly(ReadOnlyTx);
        if (CancelAt) {
            dataTransaction.SetCancelAfterMs((*CancelAt - AppData()->TimeProvider->Now()).MilliSeconds());
        }
        if (Request.PerShardKeysSizeLimitBytes) {
            YQL_ENSURE(!ReadOnlyTx);
            dataTransaction.SetPerShardKeysSizeLimitBytes(Request.PerShardKeysSizeLimitBytes);
        }

        auto& lockTxId = TasksGraph.GetMeta().LockTxId;
        if (lockTxId) {
            dataTransaction.SetLockTxId(*lockTxId);
            dataTransaction.SetLockNodeId(SelfId().NodeId());
        }

        for (auto& task : dataTransaction.GetKqpTransaction().GetTasks()) {
            shardState.TaskIds.insert(task.GetId());
        }

        auto locksCount = dataTransaction.GetKqpTransaction().GetLocks().LocksSize();
        shardState.DatashardState->ShardReadLocks = locksCount > 0;

        LOG_D("State: " << CurrentStateFuncName()
            << ", Executing KQP transaction on shard: " << shardId
            << ", tasks: [" << JoinStrings(shardState.TaskIds.begin(), shardState.TaskIds.end(), ",") << "]"
            << ", lockTxId: " << lockTxId
            << ", locks: " << dataTransaction.GetKqpTransaction().GetLocks().ShortDebugString());

        std::unique_ptr<IEventBase> ev;
        if (isOlap) {
            const ui32 flags =
                (ImmediateTx ? NKikimrTxColumnShard::ETransactionFlag::TX_FLAG_IMMEDIATE: 0);
            ev.reset(new TEvColumnShard::TEvProposeTransaction(
                NKikimrTxColumnShard::TX_KIND_DATA,
                SelfId(),
                TxId,
                dataTransaction.SerializeAsString(),
                flags));
        } else {
            const ui32 flags =
                (ImmediateTx ? NTxDataShard::TTxFlags::Immediate : 0) |
                (VolatileTx ? NTxDataShard::TTxFlags::VolatilePrepare : 0);
            std::unique_ptr<TEvDataShard::TEvProposeTransaction> evData;
            if (GetSnapshot().IsValid() && (ReadOnlyTx || Request.UseImmediateEffects)) {
                evData.reset(new TEvDataShard::TEvProposeTransaction(
                    NKikimrTxDataShard::TX_KIND_DATA,
                    SelfId(),
                    TxId,
                    dataTransaction.SerializeAsString(),
                    GetSnapshot().Step,
                    GetSnapshot().TxId,
                    flags));
            } else {
                evData.reset(new TEvDataShard::TEvProposeTransaction(
                    NKikimrTxDataShard::TX_KIND_DATA,
                    SelfId(),
                    TxId,
                    dataTransaction.SerializeAsString(),
                    flags));
            }

            NDataIntegrity::LogIntegrityTrails("DatashardTx", Request.UserTraceId, TxId, shardId, TlsActivationContext->AsActorContext());

            ResponseEv->Orbit.Fork(evData->Orbit);
            ev = std::move(evData);
        }
        auto traceId = ExecuterSpan.GetTraceId();

        LOG_D("ExecuteDatashardTransaction traceId.verbosity: " << std::to_string(traceId.GetVerbosity()));

        Send(MakePipePerNodeCacheID(GetUseFollowers()), new TEvPipeCache::TEvForward(ev.release(), shardId, true), 0, 0, std::move(traceId));

        auto result = ShardStates.emplace(shardId, std::move(shardState));
        YQL_ENSURE(result.second);
    }

    void ExecuteEvWriteTransaction(ui64 shardId, NKikimrDataEvents::TEvWrite& evWrite) {
        TShardState shardState;
        shardState.State = ImmediateTx ? TShardState::EState::Executing : TShardState::EState::Preparing;
        shardState.DatashardState.ConstructInPlace();

        auto evWriteTransaction = std::make_unique<NKikimr::NEvents::TDataEvents::TEvWrite>();
        evWriteTransaction->Record = evWrite;
        evWriteTransaction->Record.SetTxMode(ImmediateTx ? NKikimrDataEvents::TEvWrite::MODE_IMMEDIATE : NKikimrDataEvents::TEvWrite::MODE_PREPARE);
        evWriteTransaction->Record.SetTxId(TxId);

        auto locksCount = evWriteTransaction->Record.GetLocks().LocksSize();
        shardState.DatashardState->ShardReadLocks = locksCount > 0;

        LOG_D("State: " << CurrentStateFuncName()
            << ", Executing EvWrite (PREPARE) on shard: " << shardId
            << ", TxId: " << TxId
            << ", locks: " << evWriteTransaction->Record.GetLocks().ShortDebugString());

        auto traceId = ExecuterSpan.GetTraceId();

<<<<<<< HEAD
        NDataIntegrity::LogIntegrityTrails("EvWriteTx", Request.UserTraceId, TxId, shardId, TlsActivationContext->AsActorContext());
=======
        auto shardsToString = [](const auto& shards) {
            TStringBuilder builder;
            for (const auto& shard : shards) {
                builder << shard << " ";
            }
            return builder;
        };

        LOG_D("Send EvWrite to ShardID=" << shardId
            << ", TxId=" << evWriteTransaction->Record.GetTxId()
            << ", TxMode=" << evWriteTransaction->Record.GetTxMode()
            << ", LockTxId=" << evWriteTransaction->Record.GetLockTxId() << ", LockNodeId=" << evWriteTransaction->Record.GetLockNodeId()
            << ", LocksOp=" << NKikimrDataEvents::TKqpLocks::ELocksOp_Name(evWriteTransaction->Record.GetLocks().GetOp())
            << ", SendingShards=" << shardsToString(evWriteTransaction->Record.GetLocks().GetSendingShards())
            << ", ReceivingShards=" << shardsToString(evWriteTransaction->Record.GetLocks().GetReceivingShards())
            << ", Locks= " << [&]() {
                TStringBuilder builder;
                for (const auto& lock : evWriteTransaction->Record.GetLocks().GetLocks()) {
                    builder << lock.ShortDebugString();
                }
                return builder;
            }());
>>>>>>> 41ca9bae

        LOG_D("ExecuteEvWriteTransaction traceId.verbosity: " << std::to_string(traceId.GetVerbosity()));

        Send(MakePipePerNodeCacheID(false), new TEvPipeCache::TEvForward(evWriteTransaction.release(), shardId, true), 0, 0, std::move(traceId));

        auto result = ShardStates.emplace(shardId, std::move(shardState));
        YQL_ENSURE(result.second);
    }

    bool WaitRequired() const {
        return SecretSnapshotRequired || ResourceSnapshotRequired || SaveScriptExternalEffectRequired;
    }

    void HandleResolve(TEvDescribeSecretsResponse::TPtr& ev) {
        YQL_ENSURE(ev->Get()->Description.Status == Ydb::StatusIds::SUCCESS, "failed to get secrets snapshot with issues: " << ev->Get()->Description.Issues.ToOneLineString());

        for (size_t i = 0; i < SecretNames.size(); ++i) {
            SecureParams.emplace(SecretNames[i], ev->Get()->Description.SecretValues[i]);
        }

        SecretSnapshotRequired = false;
        if (!WaitRequired()) {
            Execute();
        }
    }

    void HandleResolve(TEvPrivate::TEvResourcesSnapshot::TPtr& ev) {
        if (ev->Get()->Snapshot.empty()) {
            LOG_E("Can not find default state storage group for database " << Database);
        }
        ResourceSnapshot = std::move(ev->Get()->Snapshot);
        ResourceSnapshotRequired = false;
        if (!WaitRequired()) {
            Execute();
        }
    }

    void HandleResolve(TEvSaveScriptExternalEffectResponse::TPtr& ev) {
        YQL_ENSURE(ev->Get()->Status == Ydb::StatusIds::SUCCESS, "failed to save script external effect with issues: " << ev->Get()->Issues.ToOneLineString());

        SaveScriptExternalEffectRequired = false;
        if (!WaitRequired()) {
            Execute();
        }
    }

    void DoExecute() {
        const auto& requestContext = GetUserRequestContext();
        auto scriptExternalEffect = std::make_unique<TEvSaveScriptExternalEffectRequest>(
            requestContext->CurrentExecutionId, requestContext->Database,
            requestContext->CustomerSuppliedId, UserToken ? UserToken->GetUserSID() : ""
        );
        for (const auto& transaction : Request.Transactions) {
            for (const auto& secretName : transaction.Body->GetSecretNames()) {
                SecretSnapshotRequired = true;
                SecretNames.push_back(secretName);
            }
            for (const auto& stage : transaction.Body->GetStages()) {
                if (stage.SourcesSize() > 0 && stage.GetSources(0).GetTypeCase() == NKqpProto::TKqpSource::kExternalSource) {
                    ResourceSnapshotRequired = true;
                    HasExternalSources = true;
                }
                if (requestContext->CurrentExecutionId) {
                    for (const auto& sink : stage.GetSinks()) {
                        if (sink.GetTypeCase() == NKqpProto::TKqpSink::kExternalSink) {
                            SaveScriptExternalEffectRequired = true;
                            scriptExternalEffect->Description.Sinks.push_back(sink.GetExternalSink());
                        }
                    }
                }
            }
        }
        scriptExternalEffect->Description.SecretNames = SecretNames;

        if (!WaitRequired()) {
            return Execute();
        }
        if (SecretSnapshotRequired) {
            GetSecretsSnapshot();
        }
        if (ResourceSnapshotRequired) {
            GetResourcesSnapshot();
        }
        if (SaveScriptExternalEffectRequired) {
            SaveScriptExternalEffect(std::move(scriptExternalEffect));
        }
    }

    bool HasDmlOperationOnOlap(NKqpProto::TKqpPhyTx_EType queryType, const NKqpProto::TKqpPhyStage& stage) {
        if (queryType == NKqpProto::TKqpPhyTx::TYPE_DATA) {
            return true;
        }

        for (const auto& input : stage.GetInputs()) {
            if (input.GetTypeCase() == NKqpProto::TKqpPhyConnection::kStreamLookup) {
                return true;
            }
        }

        for (const auto &tableOp : stage.GetTableOps()) {
            if (tableOp.GetTypeCase() != NKqpProto::TKqpPhyTableOperation::kReadOlapRange) {
                return true;
            }
        }

        return false;
    }

    bool HasOlapSink(const NKqpProto::TKqpPhyStage& stage, const google::protobuf::RepeatedPtrField< ::NKqpProto::TKqpPhyTable>& tables) {
        return NKqp::HasOlapTableWriteInStage(stage, tables);
    }

    void Execute() {
        LWTRACK(KqpDataExecuterStartExecute, ResponseEv->Orbit, TxId);

        size_t sourceScanPartitionsCount = 0;
        for (ui32 txIdx = 0; txIdx < Request.Transactions.size(); ++txIdx) {
            auto& tx = Request.Transactions[txIdx];
            for (ui32 stageIdx = 0; stageIdx < tx.Body->StagesSize(); ++stageIdx) {
                auto& stage = tx.Body->GetStages(stageIdx);
                auto& stageInfo = TasksGraph.GetStageInfo(TStageId(txIdx, stageIdx));

                if (stageInfo.Meta.ShardKind == NSchemeCache::TSchemeCacheRequest::KindAsyncIndexTable) {
                    TMaybe<TString> error;

                    if (stageInfo.Meta.ShardKey->RowOperation != TKeyDesc::ERowOperation::Read) {
                        error = TStringBuilder() << "Non-read operations can't be performed on async index table"
                            << ": " << stageInfo.Meta.ShardKey->TableId;
                    } else if (Request.IsolationLevel != NKikimrKqp::ISOLATION_LEVEL_READ_STALE) {
                        error = TStringBuilder() << "Read operation can be performed on async index table"
                            << ": " << stageInfo.Meta.ShardKey->TableId << " only with StaleRO isolation level";
                    }

                    if (error) {
                        LOG_E(*error);
                        ReplyErrorAndDie(Ydb::StatusIds::PRECONDITION_FAILED,
                            YqlIssue({}, NYql::TIssuesIds::KIKIMR_PRECONDITION_FAILED, *error));
                        return;
                    }
                }

                const bool hasOlapSink = HasOlapSink(stage, tx.Body->GetTables());
                if ((stageInfo.Meta.IsOlap() && HasDmlOperationOnOlap(tx.Body->GetType(), stage))
                    || (!EnableOlapSink && hasOlapSink)) {
                    auto error = TStringBuilder() << "Data manipulation queries do not support column shard tables.";
                    LOG_E(error);
                    ReplyErrorAndDie(Ydb::StatusIds::PRECONDITION_FAILED,
                        YqlIssue({}, NYql::TIssuesIds::KIKIMR_PRECONDITION_FAILED, error));
                    return;
                }

                LOG_D("Stage " << stageInfo.Id << " AST: " << stage.GetProgramAst());

                if (stage.SourcesSize() > 0) {
                    switch (stage.GetSources(0).GetTypeCase()) {
                        case NKqpProto::TKqpSource::kReadRangesSource:
                            if (auto partitionsCount = BuildScanTasksFromSource(
                                    stageInfo,
                                    /* shardsResolved */ StreamResult,
                                    /* limitTasksPerNode */ StreamResult)) {
                                sourceScanPartitionsCount += *partitionsCount;
                            } else {
                                UnknownAffectedShardCount = true;
                            }
                            break;
                        case NKqpProto::TKqpSource::kExternalSource:
                            BuildReadTasksFromSource(stageInfo, ResourceSnapshot);
                            break;
                        default:
                            YQL_ENSURE(false, "unknown source type");
                    }
                } else if (StreamResult && stageInfo.Meta.IsOlap() && stage.SinksSize() == 0) {
                    BuildScanTasksFromShards(stageInfo);
                } else if (stageInfo.Meta.IsSysView()) {
                    BuildSysViewScanTasks(stageInfo);
                } else if (stageInfo.Meta.ShardOperations.empty() || stage.SinksSize() > 0) {
                    BuildComputeTasks(stageInfo, std::max<ui32>(ShardsOnNode.size(), ResourceSnapshot.size()));
                } else {
                    BuildDatashardTasks(stageInfo);
                }

                if (stage.GetIsSinglePartition()) {
                    YQL_ENSURE(stageInfo.Tasks.size() == 1, "Unexpected multiple tasks in single-partition stage");
                }

                TasksGraph.GetMeta().AllowWithSpilling |= stage.GetAllowWithSpilling();
                BuildKqpStageChannels(TasksGraph, stageInfo, TxId, /* enableSpilling */ TasksGraph.GetMeta().AllowWithSpilling);
            }

            ResponseEv->InitTxResult(tx.Body);
            BuildKqpTaskGraphResultChannels(TasksGraph, tx.Body, txIdx);
        }

        TIssue validateIssue;
        if (!ValidateTasks(TasksGraph, EExecType::Data, /* enableSpilling */ TasksGraph.GetMeta().AllowWithSpilling, validateIssue)) {
            ReplyErrorAndDie(Ydb::StatusIds::INTERNAL_ERROR, validateIssue);
            return;
        }

        THashMap<ui64, TVector<NDqProto::TDqTask*>> datashardTasks;  // shardId -> [task]
        THashMap<ui64, TVector<ui64>> remoteComputeTasks;  // shardId -> [task]
        TVector<ui64> computeTasks;

        if (StreamResult) {
            InitializeChannelProxies();
        }

        for (auto& task : TasksGraph.GetTasks()) {
            auto& stageInfo = TasksGraph.GetStageInfo(task.StageId);
            if (task.Meta.ShardId && (task.Meta.Reads || task.Meta.Writes)) {
                NYql::NDqProto::TDqTask* protoTask = ArenaSerializeTaskToProto(TasksGraph, task, true);
                datashardTasks[task.Meta.ShardId].emplace_back(protoTask);
            } else if (stageInfo.Meta.IsSysView()) {
                computeTasks.emplace_back(task.Id);
            } else {
                if (task.Meta.ShardId) {
                    remoteComputeTasks[task.Meta.ShardId].emplace_back(task.Id);
                } else {
                    computeTasks.emplace_back(task.Id);
                }
            }
        }

        // For generic query all shards are already resolved
        YQL_ENSURE(!StreamResult || remoteComputeTasks.empty());

        for(const auto& channel: TasksGraph.GetChannels()) {
            if (IsCrossShardChannel(TasksGraph, channel)) {
                HasPersistentChannels = true;
                break;
            }
        }

        if (computeTasks.size() > Request.MaxComputeActors) {
            LOG_N("Too many compute actors: " << computeTasks.size());
            ReplyErrorAndDie(Ydb::StatusIds::PRECONDITION_FAILED,
                YqlIssue({}, TIssuesIds::KIKIMR_PRECONDITION_FAILED, TStringBuilder()
                    << "Requested too many execution units: " << computeTasks.size()));
            return;
        }

        ui32 shardsLimit = Request.MaxAffectedShards;
        if (i64 msc = (i64) Request.MaxShardCount; msc > 0) {
            shardsLimit = std::min(shardsLimit, (ui32) msc);
        }
        size_t shards = datashardTasks.size() + sourceScanPartitionsCount;
        if (shardsLimit > 0 && shards > shardsLimit) {
            LOG_W("Too many affected shards: datashardTasks=" << shards << ", limit: " << shardsLimit);
            Counters->TxProxyMon->TxResultError->Inc();
            ReplyErrorAndDie(Ydb::StatusIds::PRECONDITION_FAILED,
                YqlIssue({}, TIssuesIds::KIKIMR_PRECONDITION_FAILED, TStringBuilder()
                    << "Affected too many shards: " << datashardTasks.size()));
            return;
        }

        bool fitSize = AllOf(datashardTasks, [this](const auto& x){ return ValidateTaskSize(x.second); });
        if (!fitSize) {
            Counters->TxProxyMon->TxResultError->Inc();
            return;
        }

        TTopicTabletTxs topicTxs;
        TDatashardTxs datashardTxs;
        TEvWriteTxs evWriteTxs;
        BuildDatashardTxs(datashardTasks, datashardTxs, evWriteTxs, topicTxs);
        YQL_ENSURE(evWriteTxs.empty() || datashardTxs.empty());

        // Single-shard datashard transactions are always immediate
        ImmediateTx = (datashardTxs.size() + evWriteTxs.size() + Request.TopicOperations.GetSize() + sourceScanPartitionsCount) <= 1
                    && !UnknownAffectedShardCount
                    && evWriteTxs.empty()
                    && !HasOlapTable;

        switch (Request.IsolationLevel) {
            // OnlineRO with AllowInconsistentReads = true
            case NKikimrKqp::ISOLATION_LEVEL_READ_UNCOMMITTED:
                YQL_ENSURE(ReadOnlyTx);
                YQL_ENSURE(!VolatileTx);
                TasksGraph.GetMeta().AllowInconsistentReads = true;
                ImmediateTx = true;
                break;

            default:
                break;
        }

        if (ImmediateTx) {
            // Transaction cannot be both immediate and volatile
            YQL_ENSURE(!VolatileTx);
        }

        if ((ReadOnlyTx || Request.UseImmediateEffects) && GetSnapshot().IsValid()) {
            // Snapshot reads are always immediate
            // Uncommitted writes are executed without coordinators, so they can be immediate
            YQL_ENSURE(!VolatileTx);
            ImmediateTx = true;
        }

        ComputeTasks = std::move(computeTasks);
        TopicTxs = std::move(topicTxs);
        DatashardTxs = std::move(datashardTxs);
        EvWriteTxs = std::move(evWriteTxs);
        RemoteComputeTasks = std::move(remoteComputeTasks);

        TasksGraph.GetMeta().UseFollowers = GetUseFollowers();

        if (RemoteComputeTasks) {
            YQL_ENSURE(!StreamResult);
            TSet<ui64> shardIds;
            for (const auto& [shardId, _] : RemoteComputeTasks) {
                shardIds.insert(shardId);
            }

            ExecuterStateSpan = NWilson::TSpan(TWilsonKqp::ExecuterShardsResolve, ExecuterSpan.GetTraceId(), "WaitForShardsResolve", NWilson::EFlags::AUTO_END);
            auto kqpShardsResolver = CreateKqpShardsResolver(
                SelfId(), TxId, TasksGraph.GetMeta().UseFollowers, std::move(shardIds));
            RegisterWithSameMailbox(kqpShardsResolver);
            Become(&TKqpDataExecuter::WaitResolveState);
        } else {
            OnShardsResolve();
        }
    }

    void HandleResolve(TEvKqpExecuter::TEvTableResolveStatus::TPtr& ev) {
        if (!TBase::HandleResolve(ev)) return;

        if (StreamResult) {
            TSet<ui64> shardIds;
            for (auto& [stageId, stageInfo] : TasksGraph.GetStagesInfo()) {
                if (stageInfo.Meta.IsOlap()) {
                    HasOlapTable = true;
                }
                const auto& stage = stageInfo.Meta.GetStage(stageInfo.Id);
                if (stage.SourcesSize() > 0 && stage.GetSources(0).GetTypeCase() == NKqpProto::TKqpSource::kReadRangesSource) {
                    YQL_ENSURE(stage.SourcesSize() == 1, "multiple sources in one task are not supported");
                    HasDatashardSourceScan = true;
                }
            }
            if (HasOlapTable) {
                for (auto& [stageId, stageInfo] : TasksGraph.GetStagesInfo()) {
                    if (stageInfo.Meta.ShardKey) {
                        for (auto& partition : stageInfo.Meta.ShardKey->GetPartitions()) {
                            shardIds.insert(partition.ShardId);
                        }
                    }
                }
            }
            if (HasDatashardSourceScan) {
                for (auto& [stageId, stageInfo] : TasksGraph.GetStagesInfo()) {
                    YQL_ENSURE(stageId == stageInfo.Id);
                    const auto& stage = stageInfo.Meta.GetStage(stageInfo.Id);
                    if (stage.SourcesSize() > 0 && stage.GetSources(0).GetTypeCase() == NKqpProto::TKqpSource::kReadRangesSource) {
                        const auto& source = stage.GetSources(0).GetReadRangesSource();
                        bool isFullScan;
                        SourceScanStageIdToParititions[stageInfo.Id] = PrunePartitions(source, stageInfo, HolderFactory(), TypeEnv(), isFullScan);
                        if (isFullScan && !source.HasItemsLimit()) {
                            Counters->Counters->FullScansExecuted->Inc();
                        }
                        for (const auto& [shardId, _] : SourceScanStageIdToParititions.at(stageId)) {
                            shardIds.insert(shardId);
                        }
                    }
                }
            }

            if ((HasOlapTable || HasDatashardSourceScan) && shardIds) {
                LOG_D("Start resolving tablets nodes... (" << shardIds.size() << ")");
                ExecuterStateSpan = NWilson::TSpan(TWilsonKqp::ExecuterShardsResolve, ExecuterSpan.GetTraceId(), "WaitForShardsResolve", NWilson::EFlags::AUTO_END);
                auto kqpShardsResolver = CreateKqpShardsResolver(
                    this->SelfId(), TxId, false, std::move(shardIds));
                KqpShardsResolverId = this->RegisterWithSameMailbox(kqpShardsResolver);
                return;
            } else if (HasOlapTable) {
                ResourceSnapshotRequired = true;
            }
        }
        DoExecute();
    }

    void HandleResolve(TEvKqpExecuter::TEvShardsResolveStatus::TPtr& ev) {
        if (!TBase::HandleResolve(ev)) {
            return;
        }
        if (HasOlapTable || HasDatashardSourceScan) {
            ResourceSnapshotRequired = ResourceSnapshotRequired || HasOlapTable;
            DoExecute();
            return;
        }

        OnShardsResolve();
    }

    void OnShardsResolve() {
        if (ForceAcquireSnapshot()) {
            YQL_ENSURE(!VolatileTx);
            auto longTxService = NLongTxService::MakeLongTxServiceID(SelfId().NodeId());
            Send(longTxService, new NLongTxService::TEvLongTxService::TEvAcquireReadSnapshot(Database));

            LOG_T("Create temporary mvcc snapshot, become WaitSnapshotState");
            Become(&TKqpDataExecuter::WaitSnapshotState);
            ExecuterStateSpan = NWilson::TSpan(TWilsonKqp::DataExecuterAcquireSnapshot, ExecuterSpan.GetTraceId(), "WaitForSnapshot");

            return;
        }

        ContinueExecute();
    }

private:
    STATEFN(WaitSnapshotState) {
        try {
            switch (ev->GetTypeRewrite()) {
                hFunc(NLongTxService::TEvLongTxService::TEvAcquireReadSnapshotResult, Handle);
                hFunc(TEvKqp::TEvAbortExecution, HandleAbortExecution);
                default:
                    UnexpectedEvent("WaitSnapshotState", ev->GetTypeRewrite());
            }
        } catch (const yexception& e) {
            InternalError(e.what());
        }
        ReportEventElapsedTime();
    }

    void Handle(NLongTxService::TEvLongTxService::TEvAcquireReadSnapshotResult::TPtr& ev) {
        auto& record = ev->Get()->Record;

        LOG_T("read snapshot result: " << record.GetStatus() << ", step: " << record.GetSnapshotStep()
            << ", tx id: " << record.GetSnapshotTxId());

        if (record.GetStatus() != Ydb::StatusIds::SUCCESS) {
            ExecuterStateSpan.EndError(TStringBuilder() << Ydb::StatusIds::StatusCode_Name(record.GetStatus()));
            ReplyErrorAndDie(record.GetStatus(), record.MutableIssues());
            return;
        }
        ExecuterStateSpan.EndOk();

        SetSnapshot(record.GetSnapshotStep(), record.GetSnapshotTxId());
        ImmediateTx = true;

        ContinueExecute();
    }

    using TDatashardTxs = THashMap<ui64, NKikimrTxDataShard::TKqpTransaction*>;
    using TEvWriteTxs = THashMap<ui64, NKikimrDataEvents::TEvWrite*>;
    using TTopicTabletTxs = NTopic::TTopicOperationTransactions;

    void ContinueExecute() {
        if (Stats) {
            //Stats->AffectedShards = datashardTxs.size();
            Stats->DatashardStats.reserve(DatashardTxs.size());
            //Stats->ComputeStats.reserve(computeTasks.size());
        }

        ExecuteTasks();

        ExecuterStateSpan = NWilson::TSpan(TWilsonKqp::DataExecuterRunTasks, ExecuterSpan.GetTraceId(), "RunTasks", NWilson::EFlags::AUTO_END);
        if (ImmediateTx) {
            LOG_D("ActorState: " << CurrentStateFuncName()
                << ", immediate tx, become ExecuteState");
            Become(&TKqpDataExecuter::ExecuteState);
        } else {
            LOG_D("ActorState: " << CurrentStateFuncName()
                << ", not immediate tx, become PrepareState");
            Become(&TKqpDataExecuter::PrepareState);
        }
    }

    void BuildDatashardTxs(
            THashMap<ui64, TVector<NDqProto::TDqTask*>>& datashardTasks,
            TDatashardTxs& datashardTxs,
            TEvWriteTxs& evWriteTxs,
            TTopicTabletTxs& topicTxs) {
        for (auto& [shardId, tasks]: datashardTasks) {
            auto [it, success] = datashardTxs.emplace(
                shardId,
                TasksGraph.GetMeta().Allocate<NKikimrTxDataShard::TKqpTransaction>());

            YQL_ENSURE(success, "unexpected duplicates in datashard transactions");
            NKikimrTxDataShard::TKqpTransaction* dsTxs = it->second;
            dsTxs->MutableTasks()->Reserve(tasks.size());
            for (auto& task: tasks) {
                dsTxs->AddTasks()->Swap(task);
            }
        }

        // Note: when locks map is present it will be mutated to avoid copying data
        auto& locksMap = Request.DataShardLocks;
        if (!locksMap.empty()) {
            YQL_ENSURE(Request.LocksOp == ELocksOp::Commit || Request.LocksOp == ELocksOp::Rollback);
        }

        // Materialize (possibly empty) txs for all shards with locks (either commit or rollback)
        for (auto& [shardId, locksList] : locksMap) {
            YQL_ENSURE(!locksList.empty(), "unexpected empty locks list in DataShardLocks");
            NKikimrDataEvents::TKqpLocks* locks = nullptr;

            if (UseEvWrite) {
                if (auto it = evWriteTxs.find(shardId); it != evWriteTxs.end()) {
                    locks = it->second->MutableLocks();
                } else {
                    auto [eIt, success] = evWriteTxs.emplace(
                        shardId,
                        TasksGraph.GetMeta().Allocate<NKikimrDataEvents::TEvWrite>());
                    locks = eIt->second->MutableLocks();
                }
            } else {
                if (auto it = datashardTxs.find(shardId); it != datashardTxs.end()) {
                    locks = it->second->MutableLocks();
                } else {
                    auto [eIt, success] = datashardTxs.emplace(
                        shardId,
                        TasksGraph.GetMeta().Allocate<NKikimrTxDataShard::TKqpTransaction>());
                    locks = eIt->second->MutableLocks();
                }
            }

            switch (Request.LocksOp) {
                case ELocksOp::Commit:
                    locks->SetOp(NKikimrDataEvents::TKqpLocks::Commit);
                    break;
                case ELocksOp::Rollback:
                    locks->SetOp(NKikimrDataEvents::TKqpLocks::Rollback);
                    break;
                case ELocksOp::Unspecified:
                    break;
            }

            // Move lock descriptions to the datashard tx
            auto* protoLocks = locks->MutableLocks();
            protoLocks->Reserve(locksList.size());
            bool hasWrites = false;
            for (auto& lock : locksList) {
                hasWrites = hasWrites || lock.GetHasWrites();
                protoLocks->Add(std::move(lock));
            }
            locksList.clear();

            // When locks with writes are committed this commits accumulated effects
            if (Request.LocksOp == ELocksOp::Commit && hasWrites) {
                ShardsWithEffects.insert(shardId);
                YQL_ENSURE(!ReadOnlyTx);
            }
        }

        Request.TopicOperations.BuildTopicTxs(topicTxs);

        const bool needRollback = Request.LocksOp == ELocksOp::Rollback;

        VolatileTx = (
            // We want to use volatile transactions only when the feature is enabled
            AppData()->FeatureFlags.GetEnableDataShardVolatileTransactions() &&
            // We don't want volatile tx when acquiring locks (including write locks for uncommitted writes)
            !Request.AcquireLocksTxId &&
            // We don't want readonly volatile transactions
            !ReadOnlyTx &&
            // We only want to use volatile transactions with side-effects
            !ShardsWithEffects.empty() &&
            // We don't want to use volatile transactions when doing a rollback
            !needRollback &&
            // We cannot use volatile transactions with topics
            // TODO: add support in the future
            topicTxs.empty() &&
            // We only want to use volatile transactions for multiple shards
            (datashardTxs.size() + topicTxs.size()) > 1 &&
            // We cannot use volatile transactions with persistent channels
            // Note: currently persistent channels are never used
            !HasPersistentChannels &&
            // Can't use volatile transactions for EvWrite at current time
            !UseEvWrite);

        const bool useGenericReadSets = (
            // Use generic readsets when feature is explicitly enabled
            AppData()->FeatureFlags.GetEnableDataShardGenericReadSets() ||
            // Volatile transactions must always use generic readsets
            VolatileTx ||
            // Transactions with topics must always use generic readsets
            !topicTxs.empty());

        if (!locksMap.empty() || VolatileTx ||
            Request.TopicOperations.HasReadOperations() || Request.TopicOperations.HasWriteOperations())
        {
            YQL_ENSURE(Request.LocksOp == ELocksOp::Commit || Request.LocksOp == ELocksOp::Rollback || VolatileTx);

            bool needCommit = Request.LocksOp == ELocksOp::Commit || VolatileTx;

            absl::flat_hash_set<ui64> sendingShardsSet;
            absl::flat_hash_set<ui64> receivingShardsSet;
            ui64 arbiter = 0;

            // Gather shards that need to send/receive readsets (shards with effects)
            if (needCommit) {
                for (auto& [shardId, tx] : datashardTxs) {
                    if (tx->HasLocks()) {
                        // Locks may be broken so shards with locks need to send readsets
                        sendingShardsSet.insert(shardId);
                    }
                    if (ShardsWithEffects.contains(shardId)) {
                        // Volatile transactions may abort effects, so they send readsets
                        if (VolatileTx) {
                            sendingShardsSet.insert(shardId);
                        }
                        // Effects are only applied when all locks are valid
                        receivingShardsSet.insert(shardId);
                    }
                }

                for (auto& [shardId, tx] : evWriteTxs) {
                    if (tx->HasLocks()) {
                        // Locks may be broken so shards with locks need to send readsets
                        sendingShardsSet.insert(shardId);
                    }
                    if (ShardsWithEffects.contains(shardId)) {
                        // Volatile transactions may abort effects, so they send readsets
                        if (VolatileTx) {
                            sendingShardsSet.insert(shardId);
                        }
                        // Effects are only applied when all locks are valid
                        receivingShardsSet.insert(shardId);
                    }
                }

                if (auto tabletIds = Request.TopicOperations.GetSendingTabletIds()) {
                    sendingShardsSet.insert(tabletIds.begin(), tabletIds.end());
                    receivingShardsSet.insert(tabletIds.begin(), tabletIds.end());
                }

                if (auto tabletIds = Request.TopicOperations.GetReceivingTabletIds()) {
                    sendingShardsSet.insert(tabletIds.begin(), tabletIds.end());
                    receivingShardsSet.insert(tabletIds.begin(), tabletIds.end());
                }

                // The current value of 5 is arbitrary. Writing to 5 shards in
                // a single transaction is unusual enough, and having latency
                // regressions is unlikely. Full mesh readset count grows like
                // 2n(n-1), and arbiter reduces it to 4(n-1). Here's a readset
                // count table for various small `n`:
                //
                // n = 2: 4 -> 4
                // n = 3: 12 -> 8
                // n = 4: 24 -> 12
                // n = 5: 40 -> 16
                // n = 6: 60 -> 20
                // n = 7: 84 -> 24
                //
                // The ideal crossover is at n = 4, since the readset count
                // doesn't change when going from 3 to 4 shards, but the
                // increase in latency may not really be worth it. With n = 5
                // the readset count lowers from 24 to 16 readsets when going
                // from 4 to 5 shards. This makes 5 shards potentially cheaper
                // than 4 shards when readsets dominate the workload, but at
                // the price of possible increase in latency. Too many readsets
                // cause interconnect overload and reduce throughput however,
                // so we don't want to use a crossover value that is too high.
                const size_t minArbiterMeshSize = 5; // TODO: make configurable?
                if (VolatileTx &&
                    receivingShardsSet.size() >= minArbiterMeshSize &&
                    AppData()->FeatureFlags.GetEnableVolatileTransactionArbiters())
                {
                    std::vector<ui64> candidates;
                    candidates.reserve(receivingShardsSet.size());
                    for (ui64 candidate : receivingShardsSet) {
                        // Note: all receivers are also senders in volatile transactions
                        if (Y_LIKELY(sendingShardsSet.contains(candidate))) {
                            candidates.push_back(candidate);
                        }
                    }
                    if (candidates.size() >= minArbiterMeshSize) {
                        // Select a random arbiter
                        ui32 index = RandomNumber<ui32>(candidates.size());
                        arbiter = candidates.at(index);
                    }
                }
            }


            // Encode sending/receiving shards in tx bodies
            if (needCommit) {
                NProtoBuf::RepeatedField<ui64> sendingShards(sendingShardsSet.begin(), sendingShardsSet.end());
                NProtoBuf::RepeatedField<ui64> receivingShards(receivingShardsSet.begin(), receivingShardsSet.end());

                std::sort(sendingShards.begin(), sendingShards.end());
                std::sort(receivingShards.begin(), receivingShards.end());

                for (auto& [shardId, shardTx] : datashardTxs) {
                    shardTx->MutableLocks()->SetOp(NKikimrDataEvents::TKqpLocks::Commit);
                    *shardTx->MutableLocks()->MutableSendingShards() = sendingShards;
                    *shardTx->MutableLocks()->MutableReceivingShards() = receivingShards;
                    if (arbiter) {
                        shardTx->MutableLocks()->SetArbiterShard(arbiter);
                    }
                }

                for (auto& [_, tx] : evWriteTxs) {
                    tx->MutableLocks()->SetOp(NKikimrDataEvents::TKqpLocks::Commit);
                    *tx->MutableLocks()->MutableSendingShards() = sendingShards;
                    *tx->MutableLocks()->MutableReceivingShards() = receivingShards;
                    if (arbiter) {
                        tx->MutableLocks()->SetArbiterShard(arbiter);
                    }
                }

                for (auto& [_, t] : topicTxs) {
                    t.tx.SetOp(NKikimrPQ::TDataTransaction::Commit);
                    *t.tx.MutableSendingShards() = sendingShards;
                    *t.tx.MutableReceivingShards() = receivingShards;
                    YQL_ENSURE(!arbiter);
                }
            }
        }

        if (useGenericReadSets) {
            // Make sure datashards use generic readsets
            for (auto& pr : datashardTxs) {
                pr.second->SetUseGenericReadSets(true);
            }
        }
    }

    void ExecuteTasks() {
        auto lockTxId = Request.AcquireLocksTxId;
        if (lockTxId.Defined() && *lockTxId == 0) {
            lockTxId = TxId;
            LockHandle = TLockHandle(TxId, TActivationContext::ActorSystem());
        }

        LWTRACK(KqpDataExecuterStartTasksAndTxs, ResponseEv->Orbit, TxId, ComputeTasks.size(), DatashardTxs.size() + EvWriteTxs.size());

        for (auto& [shardId, tasks] : RemoteComputeTasks) {
            auto it = ShardIdToNodeId.find(shardId);
            YQL_ENSURE(it != ShardIdToNodeId.end());
            for (ui64 taskId : tasks) {
                auto& task = TasksGraph.GetTask(taskId);
                task.Meta.NodeId = it->second;
            }
        }

        const bool singlePartitionOptAllowed = !HasOlapTable && !UnknownAffectedShardCount && !HasExternalSources && DatashardTxs.empty() && EvWriteTxs.empty();
        const bool useDataQueryPool = !(HasExternalSources && DatashardTxs.empty() && EvWriteTxs.empty());
        const bool localComputeTasks = !DatashardTxs.empty();
        const bool mayRunTasksLocally = !((HasExternalSources || HasOlapTable || HasDatashardSourceScan) && DatashardTxs.empty());

        Planner = CreateKqpPlanner({
            .TasksGraph = TasksGraph,
            .TxId = TxId,
            .LockTxId = lockTxId,
            .LockNodeId = SelfId().NodeId(),
            .Executer = SelfId(),
            .Snapshot = GetSnapshot(),
            .Database = Database,
            .UserToken = UserToken,
            .Deadline = Deadline.GetOrElse(TInstant::Zero()),
            .StatsMode = Request.StatsMode,
            .WithSpilling = TasksGraph.GetMeta().AllowWithSpilling,
            .RlPath = Nothing(),
            .ExecuterSpan =  ExecuterSpan,
            .ResourcesSnapshot = std::move(ResourceSnapshot),
            .ExecuterRetriesConfig = ExecuterRetriesConfig,
            .UseDataQueryPool = useDataQueryPool,
            .LocalComputeTasks = localComputeTasks,
            .MkqlMemoryLimit = Request.MkqlMemoryLimit,
            .AsyncIoFactory = AsyncIoFactory,
            .AllowSinglePartitionOpt = singlePartitionOptAllowed,
            .UserRequestContext = GetUserRequestContext(),
            .FederatedQuerySetup = FederatedQuerySetup,
            .OutputChunkMaxSize = Request.OutputChunkMaxSize,
            .GUCSettings = GUCSettings,
            .MayRunTasksLocally = mayRunTasksLocally,
            .ResourceManager_ = Request.ResourceManager_,
            .CaFactory_ = Request.CaFactory_
        });

        auto err = Planner->PlanExecution();
        if (err) {
            TlsActivationContext->Send(err.release());
            return;
        }

        Planner->Submit();

        // then start data tasks with known actor ids of compute tasks
        for (auto& [shardId, shardTx] : DatashardTxs) {
            shardTx->SetType(NKikimrTxDataShard::KQP_TX_TYPE_DATA);
            std::optional<bool> isOlap;
            for (auto& protoTask : *shardTx->MutableTasks()) {
                ui64 taskId = protoTask.GetId();
                auto& task = TasksGraph.GetTask(taskId);
                auto& stageInfo = TasksGraph.GetStageInfo(task.StageId);
                Y_ENSURE(!isOlap || *isOlap == stageInfo.Meta.IsOlap());
                isOlap = stageInfo.Meta.IsOlap();

                for (ui64 outputIndex = 0; outputIndex < task.Outputs.size(); ++outputIndex) {
                    auto& output = task.Outputs[outputIndex];
                    auto* protoOutput = protoTask.MutableOutputs(outputIndex);

                    for (ui64 outputChannelIndex = 0; outputChannelIndex < output.Channels.size(); ++outputChannelIndex) {
                        ui64 outputChannelId = output.Channels[outputChannelIndex];
                        auto* protoChannel = protoOutput->MutableChannels(outputChannelIndex);

                        ui64 dstTaskId = TasksGraph.GetChannel(outputChannelId).DstTask;

                        if (dstTaskId == 0) {
                            continue;
                        }

                        auto& dstTask = TasksGraph.GetTask(dstTaskId);
                        if (dstTask.ComputeActorId) {
                            protoChannel->MutableDstEndpoint()->Clear();
                            ActorIdToProto(dstTask.ComputeActorId, protoChannel->MutableDstEndpoint()->MutableActorId());
                        } else {
                            if (protoChannel->HasDstEndpoint() && protoChannel->GetDstEndpoint().HasTabletId()) {
                                if (protoChannel->GetDstEndpoint().GetTabletId() == shardId) {
                                    // inplace update
                                } else {
                                    // TODO: send data via executer?
                                    // but we don't have such examples...
                                    YQL_ENSURE(false, "not implemented yet: " << protoTask.DebugString());
                                }
                            } else {
                                YQL_ENSURE(!protoChannel->GetDstEndpoint().IsInitialized());
                                // effects-only stage
                            }
                        }
                    }
                }

                LOG_D("datashard task: " << taskId << ", proto: " << protoTask.ShortDebugString());
            }

            ExecuteDatashardTransaction(shardId, *shardTx, isOlap.value_or(false));
        }

        for (auto& [shardId, shardTx] : EvWriteTxs) {
            ExecuteEvWriteTransaction(shardId, *shardTx);
        }

        ExecuteTopicTabletTransactions(TopicTxs);

        LOG_I("Total tasks: " << TasksGraph.GetTasks().size()
            << ", readonly: " << ReadOnlyTx
            << ", datashardTxs: " << DatashardTxs.size()
            << ", evWriteTxs: " << EvWriteTxs.size()
            << ", topicTxs: " << Request.TopicOperations.GetSize()
            << ", volatile: " << VolatileTx
            << ", immediate: " << ImmediateTx
            << ", pending compute tasks" << (Planner ? Planner->GetPendingComputeTasks().size() : 0)
            << ", useFollowers: " << GetUseFollowers());

        // error
        LOG_T("Updating channels after the creation of compute actors");
        THashMap<TActorId, THashSet<ui64>> updates;
        for (ui64 taskId : ComputeTasks) {
            auto& task = TasksGraph.GetTask(taskId);
            if (task.ComputeActorId)
                CollectTaskChannelsUpdates(task, updates);
        }
        PropagateChannelsUpdates(updates);

        CheckExecutionComplete();
    }

    void ExecuteTopicTabletTransactions(TTopicTabletTxs& topicTxs) {
        TMaybe<ui64> writeId;
        if (Request.TopicOperations.HasWriteId()) {
            writeId = Request.TopicOperations.GetWriteId();
        }

        for (auto& [tabletId, t] : topicTxs) {
            auto& transaction = t.tx;

            auto ev = std::make_unique<TEvPersQueue::TEvProposeTransactionBuilder>();

            if (t.hasWrite && writeId.Defined()) {
                auto* w = transaction.MutableWriteId();
                w->SetNodeId(SelfId().NodeId());
                w->SetKeyId(*writeId);
            }
            transaction.SetImmediate(ImmediateTx);

            ActorIdToProto(SelfId(), ev->Record.MutableSourceActor());
            ev->Record.MutableData()->Swap(&transaction);
            ev->Record.SetTxId(TxId);

            auto traceId = ExecuterSpan.GetTraceId();
            LOG_D("ExecuteTopicTabletTransaction traceId.verbosity: " << std::to_string(traceId.GetVerbosity()));

            LOG_D("Executing KQP transaction on topic tablet: " << tabletId
                  << ", writeId: " << writeId);

            Send(MakePipePerNodeCacheID(false),
                 new TEvPipeCache::TEvForward(ev.release(), tabletId, true),
                 0,
                 0,
                 std::move(traceId));

            TShardState state;
            state.State =
                ImmediateTx ? TShardState::EState::Executing : TShardState::EState::Preparing;
            state.DatashardState.ConstructInPlace();
            state.DatashardState->Follower = false;

            state.DatashardState->ShardReadLocks = Request.TopicOperations.TabletHasReadOperations(tabletId);

            auto result = ShardStates.emplace(tabletId, std::move(state));
            YQL_ENSURE(result.second);
        }
    }

    void PassAway() override {
        auto totalTime = TInstant::Now() - StartTime;
        Counters->Counters->DataTxTotalTimeHistogram->Collect(totalTime.MilliSeconds());

        // TxProxyMon compatibility
        Counters->TxProxyMon->TxTotalTimeHgram->Collect(totalTime.MilliSeconds());
        Counters->TxProxyMon->TxExecuteTimeHgram->Collect(totalTime.MilliSeconds());

        Send(MakePipePerNodeCacheID(false), new TEvPipeCache::TEvUnlink(0));

        if (GetUseFollowers()) {
            Send(MakePipePerNodeCacheID(true), new TEvPipeCache::TEvUnlink(0));
        }

        TBase::PassAway();
    }

private:
    void ReplyTxStateUnknown(ui64 shardId) {
        auto message = TStringBuilder() << "Tx state unknown for shard " << shardId << ", txid " << TxId;
        if (ReadOnlyTx) {
            auto issue = YqlIssue({}, TIssuesIds::KIKIMR_TEMPORARILY_UNAVAILABLE);
            issue.AddSubIssue(new TIssue(message));
            issue.GetSubIssues()[0]->SetCode(NKikimrIssues::TIssuesIds::TX_STATE_UNKNOWN, TSeverityIds::S_ERROR);
            ReplyErrorAndDie(Ydb::StatusIds::UNAVAILABLE, issue);
        } else {
            auto issue = YqlIssue({}, TIssuesIds::KIKIMR_OPERATION_STATE_UNKNOWN);
            issue.AddSubIssue(new TIssue(message));
            issue.GetSubIssues()[0]->SetCode(NKikimrIssues::TIssuesIds::TX_STATE_UNKNOWN, TSeverityIds::S_ERROR);
            ReplyErrorAndDie(Ydb::StatusIds::UNDETERMINED, issue);
        }
    }

    static bool HasMissingSnapshotError(const NKikimrTxDataShard::TEvProposeTransactionResult& result) {
        for (const auto& err : result.GetError()) {
            if (err.GetKind() == NKikimrTxDataShard::TError::SNAPSHOT_NOT_EXIST) {
                return true;
            }
        }
        return false;
    }

    static void AddDataShardErrors(const NKikimrTxDataShard::TEvProposeTransactionResult& result, TIssue& issue) {
        for (const auto& err : result.GetError()) {
            issue.AddSubIssue(new TIssue(TStringBuilder()
                << "[" << err.GetKind() << "] " << err.GetReason()));
        }
    }

    static void AddColumnShardErrors(const NKikimrTxColumnShard::TEvProposeTransactionResult& result, TIssue& issue) {
        issue.AddSubIssue(new TIssue(TStringBuilder() << result.GetStatusMessage()));
    }

    static std::string_view ToString(TShardState::EState state) {
        switch (state) {
            case TShardState::EState::Initial:   return "Initial"sv;
            case TShardState::EState::Preparing: return "Preparing"sv;
            case TShardState::EState::Prepared:  return "Prepared"sv;
            case TShardState::EState::Executing: return "Executing"sv;
            case TShardState::EState::Finished:  return "Finished"sv;
        }
    }

private:
    NYql::NDq::IDqAsyncIoFactory::TPtr AsyncIoFactory;
    bool EnableOlapSink = false;
    bool UseEvWrite = false;
    const std::optional<TKqpFederatedQuerySetup> FederatedQuerySetup;
    const TGUCSettings::TPtr GUCSettings;

    bool HasExternalSources = false;
    bool SecretSnapshotRequired = false;
    bool ResourceSnapshotRequired = false;
    bool SaveScriptExternalEffectRequired = false;
    TVector<NKikimrKqp::TKqpNodeResources> ResourceSnapshot;

    ui64 TxCoordinator = 0;
    THashMap<ui64, TShardState> ShardStates;
    TVector<NKikimrDataEvents::TLock> Locks;
    bool ReadOnlyTx = true;
    bool VolatileTx = false;
    bool ImmediateTx = false;
    bool TxPlanned = false;
    bool LocksBroken = false;

    TInstant FirstPrepareReply;
    TInstant LastPrepareReply;

    // Tracks which shards are expected to have effects
    THashSet<ui64> ShardsWithEffects;
    bool HasPersistentChannels = false;

    THashSet<ui64> SubscribedNodes;
    THashMap<ui64, TVector<ui64>> RemoteComputeTasks;

    TVector<ui64> ComputeTasks;
    TDatashardTxs DatashardTxs;
    TEvWriteTxs EvWriteTxs;
    TTopicTabletTxs TopicTxs;

    // Lock handle for a newly acquired lock
    TLockHandle LockHandle;
    ui64 LastShard = 0;
};

} // namespace

IActor* CreateKqpDataExecuter(IKqpGateway::TExecPhysicalRequest&& request, const TString& database, const TIntrusiveConstPtr<NACLib::TUserToken>& userToken,
    TKqpRequestCounters::TPtr counters, bool streamResult, const NKikimrConfig::TTableServiceConfig::TAggregationConfig& aggregation,
    const NKikimrConfig::TTableServiceConfig::TExecuterRetriesConfig& executerRetriesConfig,
    NYql::NDq::IDqAsyncIoFactory::TPtr asyncIoFactory, const NKikimrConfig::TTableServiceConfig::EChannelTransportVersion chanTransportVersion, const TActorId& creator,
    const TIntrusivePtr<TUserRequestContext>& userRequestContext,
    const bool enableOlapSink, const bool useEvWrite, ui32 statementResultIndex,
    const std::optional<TKqpFederatedQuerySetup>& federatedQuerySetup, const TGUCSettings::TPtr& GUCSettings)
{
    return new TKqpDataExecuter(std::move(request), database, userToken, counters, streamResult, executerRetriesConfig,
        std::move(asyncIoFactory), chanTransportVersion, aggregation, creator, userRequestContext,
        enableOlapSink, useEvWrite, statementResultIndex, federatedQuerySetup, GUCSettings);
}

} // namespace NKqp
} // namespace NKikimr<|MERGE_RESOLUTION|>--- conflicted
+++ resolved
@@ -1766,9 +1766,8 @@
 
         auto traceId = ExecuterSpan.GetTraceId();
 
-<<<<<<< HEAD
         NDataIntegrity::LogIntegrityTrails("EvWriteTx", Request.UserTraceId, TxId, shardId, TlsActivationContext->AsActorContext());
-=======
+
         auto shardsToString = [](const auto& shards) {
             TStringBuilder builder;
             for (const auto& shard : shards) {
@@ -1791,7 +1790,6 @@
                 }
                 return builder;
             }());
->>>>>>> 41ca9bae
 
         LOG_D("ExecuteEvWriteTransaction traceId.verbosity: " << std::to_string(traceId.GetVerbosity()));
 
