#pragma once

#include <library/cpp/lwtrace/shuttle.h>
#include <ydb/core/kqp/common/kqp_tx.h>
#include <ydb/core/kqp/common/kqp_event_ids.h>
#include <ydb/core/kqp/common/kqp_user_request_context.h>
#include <ydb/core/kqp/query_data/kqp_query_data.h>
#include <ydb/core/kqp/gateway/kqp_gateway.h>
#include <ydb/core/kqp/counters/kqp_counters.h>
#include <ydb/core/tx/long_tx_service/public/lock_handle.h>
#include <ydb/library/yql/dq/actors/compute/dq_compute_actor_async_io_factory.h>
#include <ydb/core/protos/table_service_config.pb.h>

namespace NKikimr {
namespace NKqp {

struct TEvKqpExecuter {
    struct TEvTxRequest : public TEventPB<TEvTxRequest, NKikimrKqp::TEvExecuterTxRequest,
        TKqpExecuterEvents::EvTxRequest> {};

    struct TEvTxResponse : public TEventLocal<TEvTxResponse, TKqpExecuterEvents::EvTxResponse> {
        NKikimrKqp::TEvExecuterTxResponse Record;
        TTxAllocatorState::TPtr AllocState;
        NLongTxService::TLockHandle LockHandle;
        TVector<TKqpPhyTxHolder::TConstPtr> TxHolders;
        TVector<TKqpExecuterTxResult> TxResults;

        NLWTrace::TOrbit Orbit;
        IKqpGateway::TKqpSnapshot Snapshot;
        std::optional<NYql::TKikimrPathId> BrokenLockPathId;
<<<<<<< HEAD
=======
        std::optional<ui64> BrokenLockShardId;

>>>>>>> edc94119
        ui64 ResultRowsCount = 0;
        ui64 ResultRowsBytes = 0;

        enum class EExecutionType {
            Data,
            Scan,
            Scheme,
            Literal,
        } ExecutionType;

        TEvTxResponse(TTxAllocatorState::TPtr allocState, EExecutionType type)
            : AllocState(std::move(allocState))
            , ExecutionType(type)
        {}

        ~TEvTxResponse();

        TVector<TKqpPhyTxHolder::TConstPtr>& GetTxHolders() { return TxHolders; }
        TVector<TKqpExecuterTxResult>& GetTxResults() { return TxResults; }
        void InitTxResult(const TKqpPhyTxHolder::TConstPtr& tx);
        void TakeResult(ui32 idx, NKikimr::NMiniKQL::TUnboxedValueVector&& rows);
        void TakeResult(ui32 idx, NYql::NDq::TDqSerializedBatch&& rows);

        ui64 GetResultRowsCount() const {
            return ResultRowsCount;
        }

        ui64 GetByteSize() {
            return Record.MutableResponse()->ByteSizeLong() + ResultRowsBytes;
        }

        size_t ResultsSize() const {
            return TxResults.size();
        }
    };

    struct TEvStreamData : public TEventPB<TEvStreamData, NKikimrKqp::TEvExecuterStreamData,
        TKqpExecuterEvents::EvStreamData> {};

    struct TEvStreamDataAck : public TEventPB<TEvStreamDataAck, NKikimrKqp::TEvExecuterStreamDataAck,
        TKqpExecuterEvents::EvStreamDataAck> {};

    struct TEvStreamProfile : public TEventPB<TEvStreamProfile, NKikimrKqp::TEvExecuterStreamProfile,
        TKqpExecuterEvents::EvStreamProfile> {};

    // deprecated event, remove in the future releases.
    struct TEvExecuterProgress : public TEventPB<TEvExecuterProgress, NKikimrKqp::TEvExecuterProgress,
            TKqpExecuterEvents::EvProgress> {};

    struct TEvTableResolveStatus : public TEventLocal<TEvTableResolveStatus,
        TKqpExecuterEvents::EvTableResolveStatus>
    {
        Ydb::StatusIds::StatusCode Status = Ydb::StatusIds::SUCCESS;
        NYql::TIssues Issues;
        TDuration CpuTime;
    };

    struct TEvShardsResolveStatus : public TEventLocal<TEvShardsResolveStatus,
        TKqpExecuterEvents::EvShardsResolveStatus>
    {
        Ydb::StatusIds::StatusCode Status = Ydb::StatusIds::SUCCESS;
        NYql::TIssues Issues;

        TMap<ui64, ui64> ShardNodes;
        ui32 Unresolved = 0;
    };
};

struct TKqpFederatedQuerySetup;

IActor* CreateKqpExecuter(IKqpGateway::TExecPhysicalRequest&& request, const TString& database,
    const TIntrusiveConstPtr<NACLib::TUserToken>& userToken, TKqpRequestCounters::TPtr counters,
    const NKikimrConfig::TTableServiceConfig::TAggregationConfig& aggregation,
    const NKikimrConfig::TTableServiceConfig::TExecuterRetriesConfig& executerRetriesConfig,
    NYql::NDq::IDqAsyncIoFactory::TPtr asyncIoFactory, TPreparedQueryHolder::TConstPtr preparedQuery,
    const NKikimrConfig::TTableServiceConfig::EChannelTransportVersion chanTransportVersion, const TActorId& creator,
    const TIntrusivePtr<TUserRequestContext>& userRequestContext,
    const bool useEvWrite, ui32 statementResultIndex,
    const std::optional<TKqpFederatedQuerySetup>& federatedQuerySetup, const TGUCSettings::TPtr& GUCSettings,
    const TShardIdToTableInfoPtr& shardIdToTableInfo, const bool htapTx);

IActor* CreateKqpSchemeExecuter(
    TKqpPhyTxHolder::TConstPtr phyTx, NKikimrKqp::EQueryType queryType, const TActorId& target,
    const TMaybe<TString>& requestType, const TString& database,
    TIntrusiveConstPtr<NACLib::TUserToken> userToken,
    bool temporary, TString SessionId, TIntrusivePtr<TUserRequestContext> ctx,
    const TActorId& kqpTempTablesAgentActor = TActorId());

std::unique_ptr<TEvKqpExecuter::TEvTxResponse> ExecuteLiteral(
    IKqpGateway::TExecPhysicalRequest&& request, TKqpRequestCounters::TPtr counters, TActorId owner, const TIntrusivePtr<TUserRequestContext>& userRequestContext);

} // namespace NKqp
} // namespace NKikimr<|MERGE_RESOLUTION|>--- conflicted
+++ resolved
@@ -28,11 +28,8 @@
         NLWTrace::TOrbit Orbit;
         IKqpGateway::TKqpSnapshot Snapshot;
         std::optional<NYql::TKikimrPathId> BrokenLockPathId;
-<<<<<<< HEAD
-=======
         std::optional<ui64> BrokenLockShardId;
 
->>>>>>> edc94119
         ui64 ResultRowsCount = 0;
         ui64 ResultRowsBytes = 0;
 
