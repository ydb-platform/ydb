--- conflicted
+++ resolved
@@ -153,15 +153,9 @@
     NYql::NDq::IDqAsyncIoFactory::TPtr asyncIoFactory, TPreparedQueryHolder::TConstPtr preparedQuery, const TActorId& creator,
     const TIntrusivePtr<TUserRequestContext>& userRequestContext, ui32 statementResultIndex,
     const std::optional<TKqpFederatedQuerySetup>& federatedQuerySetup, const TGUCSettings::TPtr& GUCSettings,
-<<<<<<< HEAD
-    const TShardIdToTableInfoPtr& shardIdToTableInfo, const IKqpTransactionManagerPtr& txManager, const TActorId bufferActorId,
-    const TActorId checkpointCoordinatorId,
-    TMaybe<TBatchOperationSettings> batchOperationSettings = Nothing());
-=======
     TPartitionPruner::TConfig partitionPrunerConfig, const TShardIdToTableInfoPtr& shardIdToTableInfo,
     const IKqpTransactionManagerPtr& txManager, const TActorId bufferActorId,
-    TMaybe<NBatchOperations::TSettings> batchOperationSettings = Nothing());
->>>>>>> 4a268722
+    const TActorId checkpointCoordinatorId, TMaybe<NBatchOperations::TSettings> batchOperationSettings = Nothing());
 
 IActor* CreateKqpSchemeExecuter(
     TKqpPhyTxHolder::TConstPtr phyTx, NKikimrKqp::EQueryType queryType, const TActorId& target,
