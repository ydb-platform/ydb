--- conflicted
+++ resolved
@@ -83,11 +83,8 @@
     const std::optional<TKqpFederatedQuerySetup>& federatedQuerySetup, const TGUCSettings::TPtr& GUCSettings,
     TPartitionPruner::TConfig partitionPrunerConfig, const TShardIdToTableInfoPtr& shardIdToTableInfo,
     const IKqpTransactionManagerPtr& txManager, const TActorId bufferActorId,
-<<<<<<< HEAD
-    TMaybe<NBatchOperations::TSettings> batchOperationSettings, const NKikimrConfig::TQueryServiceConfig& queryServiceConfig, ui64 generation)
-=======
-    TMaybe<NBatchOperations::TSettings> batchOperationSettings, const std::optional<TLlvmSettings>& llvmSettings)
->>>>>>> 33796776
+    TMaybe<NBatchOperations::TSettings> batchOperationSettings, const std::optional<TLlvmSettings>& llvmSettings,
+    const NKikimrConfig::TQueryServiceConfig& queryServiceConfig, ui64 generation)
 {
     if (request.Transactions.empty()) {
         // commit-only or rollback-only data transaction
