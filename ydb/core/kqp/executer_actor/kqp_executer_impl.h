--- conflicted
+++ resolved
@@ -136,14 +136,9 @@
         TKqpRequestCounters::TPtr counters,
         const NKikimrConfig::TTableServiceConfig& tableServiceConfig,
         const TIntrusivePtr<TUserRequestContext>& userRequestContext,
-<<<<<<< HEAD
-        ui32 statementResultIndex, ui64 spanVerbosity = 0, TString spanName = "KqpExecuterBase",
-        bool streamResult = false, const TActorId bufferActorId = {}, const IKqpTransactionManagerPtr& txManager = nullptr, ui64 batchLimit = 0)
-=======
         ui32 statementResultIndex,
         ui64 spanVerbosity = 0, TString spanName = "KqpExecuterBase",
-        bool streamResult = false, const TActorId bufferActorId = {}, const IKqpTransactionManagerPtr& txManager = nullptr)
->>>>>>> 6185a388
+        bool streamResult = false, const TActorId bufferActorId = {}, const IKqpTransactionManagerPtr& txManager = nullptr, ui64 batchLimit = 0)
         : NActors::TActor<TDerived>(&TDerived::ReadyState)
         , Request(std::move(request))
         , AsyncIoFactory(std::move(asyncIoFactory))
