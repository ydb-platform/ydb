--- conflicted
+++ resolved
@@ -2427,15 +2427,11 @@
     ui64 StatCollectInflightBytes = 0;
     ui64 StatFinishInflightBytes = 0;
 
-<<<<<<< HEAD
+    TMaybe<NBatchOperations::TSettings> BatchOperationSettings;
+
+    bool EnableParallelPointReadConsolidation = false;
+    
     THashSet<ui32> SentResultIndexes;
-
-    TMaybe<TBatchOperationSettings> BatchOperationSettings;
-=======
-    TMaybe<NBatchOperations::TSettings> BatchOperationSettings;
-
-    bool EnableParallelPointReadConsolidation = false;
->>>>>>> 39fa976d
 private:
     static constexpr TDuration ResourceUsageUpdateInterval = TDuration::MilliSeconds(100);
 };
@@ -2443,21 +2439,8 @@
 ////////////////////////////////////////////////////////////////////////////////////////////////////////////////////////
 
 IActor* CreateKqpDataExecuter(IKqpGateway::TExecPhysicalRequest&& request, const TString& database,
-<<<<<<< HEAD
-    const TIntrusiveConstPtr<NACLib::TUserToken>& userToken, TResultSetFormatSettings resultSetFormatSettings, TKqpRequestCounters::TPtr counters,
-    bool streamResult, const NKikimrConfig::TTableServiceConfig& tableServiceConfig,
-    NYql::NDq::IDqAsyncIoFactory::TPtr asyncIoFactory, const TActorId& creator,
-    const TIntrusivePtr<TUserRequestContext>& userRequestContext, ui32 statementResultIndex,
-    const std::optional<TKqpFederatedQuerySetup>& federatedQuerySetup, const TGUCSettings::TPtr& GUCSettings,
-    const TShardIdToTableInfoPtr& shardIdToTableInfo, const IKqpTransactionManagerPtr& txManager, const TActorId bufferActorId,
-    TMaybe<TBatchOperationSettings> batchOperationSettings);
-
-IActor* CreateKqpScanExecuter(IKqpGateway::TExecPhysicalRequest&& request, const TString& database,
-    const TIntrusiveConstPtr<NACLib::TUserToken>& userToken, TResultSetFormatSettings resultSetFormatSettings, TKqpRequestCounters::TPtr counters,
-    const NKikimrConfig::TTableServiceConfig& tableServiceConfig,
-=======
-    const TIntrusiveConstPtr<NACLib::TUserToken>& userToken, TKqpRequestCounters::TPtr counters, bool streamResult,
-    const TExecuterConfig& executerConfig,
+    const TIntrusiveConstPtr<NACLib::TUserToken>& userToken, TResultSetFormatSettings resultSetFormatSettings,
+    TKqpRequestCounters::TPtr counters, bool streamResult, const TExecuterConfig& executerConfig,
     NYql::NDq::IDqAsyncIoFactory::TPtr asyncIoFactory, const TActorId& creator,
     const TIntrusivePtr<TUserRequestContext>& userRequestContext, ui32 statementResultIndex,
     const std::optional<TKqpFederatedQuerySetup>& federatedQuerySetup, const TGUCSettings::TPtr& GUCSettings,
@@ -2466,9 +2449,8 @@
     TMaybe<NBatchOperations::TSettings> batchOperationSettings = Nothing());
 
 IActor* CreateKqpScanExecuter(IKqpGateway::TExecPhysicalRequest&& request, const TString& database,
-    const TIntrusiveConstPtr<NACLib::TUserToken>& userToken, TKqpRequestCounters::TPtr counters,
-    const TExecuterConfig& executerConfig,
->>>>>>> 39fa976d
+    const TIntrusiveConstPtr<NACLib::TUserToken>& userToken, TResultSetFormatSettings resultSetFormatSettings,
+    TKqpRequestCounters::TPtr counters, const TExecuterConfig& executerConfig,
     NYql::NDq::IDqAsyncIoFactory::TPtr asyncIoFactory,
     TPreparedQueryHolder::TConstPtr preparedQuery,
     const TIntrusivePtr<TUserRequestContext>& userRequestContext, ui32 statementResultIndex,
