--- conflicted
+++ resolved
@@ -139,12 +139,8 @@
         const TIntrusivePtr<TUserRequestContext>& userRequestContext,
         ui32 statementResultIndex,
         ui64 spanVerbosity = 0, TString spanName = "KqpExecuterBase",
-<<<<<<< HEAD
-        bool streamResult = false, const TActorId bufferActorId = {}, const IKqpTransactionManagerPtr& txManager = nullptr)
-=======
         bool streamResult = false, const TActorId bufferActorId = {}, const IKqpTransactionManagerPtr& txManager = nullptr,
         TMaybe<TBatchOperationSettings> batchOperationSettings = Nothing())
->>>>>>> 041b08df
         : NActors::TActor<TDerived>(&TDerived::ReadyState)
         , Request(std::move(request))
         , AsyncIoFactory(std::move(asyncIoFactory))
@@ -781,11 +777,7 @@
     }
 
     void HandleAbortExecution(
-<<<<<<< HEAD
-            NYql::NDqProto::StatusIds::StatusCode statusCode,
-=======
             NYql::NDqProto::StatusIds::StatusCode statusCode, 
->>>>>>> 041b08df
             const NYql::TIssues& issues,
             const bool sessionSender) {
         LOG_D("Got EvAbortExecution, status: " << NYql::NDqProto::StatusIds_StatusCode_Name(statusCode)
