#pragma once

#include "kqp_executer.h"
#include "kqp_executer_stats.h"
#include "kqp_planner.h"
#include "kqp_table_resolver.h"

#include <ydb/core/kqp/common/kqp_ru_calc.h>
#include <ydb/core/kqp/common/kqp_lwtrace_probes.h>
#include <ydb/core/kqp/common/kqp_types.h>
#include <ydb/core/kqp/runtime/kqp_transport.h>
#include <ydb/core/kqp/runtime/scheduler/new/kqp_compute_scheduler_service.h>

#include <ydb/core/actorlib_impl/long_timer.h>
#include <ydb/core/base/appdata.h>
#include <ydb/core/base/feature_flags.h>
#include <ydb/core/base/tablet_pipecache.h>
#include <ydb/library/wilson_ids/wilson.h>
#include <ydb/library/ydb_issue/issue_helpers.h>
#include <ydb/library/yql/dq/common/rope_over_buffer.h>
#include <ydb/core/kqp/executer_actor/kqp_tasks_graph.h>
#include <ydb/core/kqp/executer_actor/shards_resolver/kqp_shards_resolver.h>
#include <ydb/core/kqp/node_service/kqp_node_service.h>
#include <ydb/core/kqp/common/kqp.h>
#include <ydb/core/kqp/common/kqp_yql.h>
#include <ydb/core/kqp/common/kqp_user_request_context.h>
#include <ydb/core/kqp/federated_query/kqp_federated_query_actors.h>
#include <ydb/core/kqp/opt/kqp_query_plan.h>
#include <ydb/core/kqp/rm_service/kqp_rm_service.h>
#include <ydb/core/grpc_services/local_rate_limiter.h>
#include <ydb/core/kqp/common/control.h>

#include <ydb/services/metadata/secret/fetcher.h>
#include <ydb/services/metadata/secret/snapshot.h>

#include <ydb/library/mkql_proto/mkql_proto.h>

#include <ydb/library/yql/dq/actors/compute/dq_compute_actor.h>
#include <ydb/library/yql/dq/runtime/dq_transport.h>
#include <ydb/library/yql/dq/common/dq_serialized_batch.h>
#include <ydb/library/yql/providers/common/http_gateway/yql_http_gateway.h>
#include <yql/essentials/providers/common/structured_token/yql_token_builder.h>
#include <yql/essentials/public/issue/yql_issue.h>
#include <yql/essentials/public/issue/yql_issue_message.h>

#include <ydb/library/actors/core/actor_bootstrapped.h>
#include <ydb/library/actors/core/interconnect.h>
#include <ydb/library/actors/wilson/wilson_span.h>
#include <ydb/library/actors/core/hfunc.h>
#include <ydb/library/actors/core/log.h>
#include <ydb/library/actors/async/wait_for_event.h>

#include <util/generic/size_literals.h>


LWTRACE_USING(KQP_PROVIDER);

namespace NKikimr {
namespace NKqp {

#define LOG_T(stream) LOG_TRACE_S(*TlsActivationContext,  NKikimrServices::KQP_EXECUTER, "ActorId: " << SelfId() << " TxId: " << TxId << ". " << "Ctx: " << *GetUserRequestContext() << ". " << stream)
#define LOG_D(stream) LOG_DEBUG_S(*TlsActivationContext,  NKikimrServices::KQP_EXECUTER, "ActorId: " << SelfId() << " TxId: " << TxId << ". " << "Ctx: " << *GetUserRequestContext() << ". " << stream)
#define LOG_I(stream) LOG_INFO_S(*TlsActivationContext,   NKikimrServices::KQP_EXECUTER, "ActorId: " << SelfId() << " TxId: " << TxId << ". " << "Ctx: " << *GetUserRequestContext() << ". " << stream)
#define LOG_N(stream) LOG_NOTICE_S(*TlsActivationContext, NKikimrServices::KQP_EXECUTER, "ActorId: " << SelfId() << " TxId: " << TxId << ". " << "Ctx: " << *GetUserRequestContext() << ". " << stream)
#define LOG_W(stream) LOG_WARN_S(*TlsActivationContext,   NKikimrServices::KQP_EXECUTER, "ActorId: " << SelfId() << " TxId: " << TxId << ". " << "Ctx: " << *GetUserRequestContext() << ". " << stream)
#define LOG_E(stream) LOG_ERROR_S(*TlsActivationContext,  NKikimrServices::KQP_EXECUTER, "ActorId: " << SelfId() << " TxId: " << TxId << ". " << "Ctx: " << *GetUserRequestContext() << ". " << stream)
#define LOG_C(stream) LOG_CRIT_S(*TlsActivationContext,   NKikimrServices::KQP_EXECUTER, "ActorId: " << SelfId() << " TxId: " << TxId << ". " << "Ctx: " << *GetUserRequestContext() << ". " << stream)

using EExecType = TEvKqpExecuter::TEvTxResponse::EExecutionType;

const ui64 MaxTaskSize = 48_MB;
constexpr ui64 PotentialUnsigned64OverflowLimit = (std::numeric_limits<ui64>::max() >> 1);
constexpr ui64 PriorityTxShift = 32;

std::pair<TString, TString> SerializeKqpTasksParametersForOlap(const TStageInfo& stageInfo, const TTask& task);

inline bool IsDebugLogEnabled() {
    return TlsActivationContext->LoggerSettings() &&
           TlsActivationContext->LoggerSettings()->Satisfies(NActors::NLog::PRI_DEBUG, NKikimrServices::KQP_EXECUTER);
}

struct TShardRangesWithShardId {
    TMaybe<ui64> ShardId;
    const TShardKeyRanges* Ranges;
};



struct TStageScheduleInfo {
    double StageCost = 0.0;
    ui32 TaskCount = 0;
};

TActorId ReportToRl(ui64 ru, const TString& database, const TString& userToken,
    const NKikimrKqp::TRlPath& path);

struct TEvPrivate {
    enum EEv {
        EvRetry = EventSpaceBegin(TEvents::ES_PRIVATE),
        EvResourcesSnapshot,
        EvReattachToShard,
    };

    struct TEvRetry : public TEventLocal<TEvRetry, EEv::EvRetry> {
        ui32 RequestId;
        TActorId Target;

        TEvRetry(ui64 requestId, const TActorId& target)
            : RequestId(requestId)
            , Target(target) {}
    };

    struct TEvResourcesSnapshot : public TEventLocal<TEvResourcesSnapshot, EEv::EvResourcesSnapshot> {
        TVector<NKikimrKqp::TKqpNodeResources> Snapshot;

        TEvResourcesSnapshot(TVector<NKikimrKqp::TKqpNodeResources>&& snapshot)
            : Snapshot(std::move(snapshot)) {}
    };

    struct TEvReattachToShard : public TEventLocal<TEvReattachToShard, EvReattachToShard> {
        const ui64 TabletId;

        explicit TEvReattachToShard(ui64 tabletId)
            : TabletId(tabletId) {}
    };
};

template <class TDerived, EExecType ExecType>
class TKqpExecuterBase : public TActor<TDerived> {
    static_assert(ExecType == EExecType::Data || ExecType == EExecType::Scan);

public:
    TKqpExecuterBase(IKqpGateway::TExecPhysicalRequest&& request,
        NYql::NDq::IDqAsyncIoFactory::TPtr asyncIoFactory,
        const std::optional<TKqpFederatedQuerySetup> federatedQuerySetup,
        const TGUCSettings::TPtr GUCSettings,
        TPartitionPruner::TConfig partitionPrunerConfig,
        const TString& database,
        const TIntrusiveConstPtr<NACLib::TUserToken>& userToken,
        TKqpRequestCounters::TPtr counters,
        const TExecuterConfig& executerConfig,
        const TIntrusivePtr<TUserRequestContext>& userRequestContext,
        ui32 statementResultIndex,
        ui64 spanVerbosity = 0, TString spanName = "KqpExecuterBase",
        bool streamResult = false, const TActorId bufferActorId = {}, const IKqpTransactionManagerPtr& txManager = nullptr,
        const TActorId checkpointCoordinatorId = {},
        TMaybe<NBatchOperations::TSettings> batchOperationSettings = Nothing())
        : NActors::TActor<TDerived>(&TDerived::ReadyState)
        , Request(std::move(request))
        , AsyncIoFactory(std::move(asyncIoFactory))
        , FederatedQuerySetup(federatedQuerySetup)
        , GUCSettings(GUCSettings)
        , PartitionPruner(HolderFactory(), TypeEnv(), std::move(partitionPrunerConfig))
        , BufferActorId(bufferActorId)
        , TxManager(txManager)
        , Database(database)
        , UserToken(userToken)
        , Counters(counters)
        , ExecuterSpan(spanVerbosity, std::move(Request.TraceId), spanName)
        , Planner(nullptr)
        , ExecuterRetriesConfig(executerConfig.TableServiceConfig.GetExecuterRetriesConfig())
        , AggregationSettings(executerConfig.TableServiceConfig.GetAggregationConfig())
        , HasOlapTable(false)
        , StreamResult(streamResult)
        , StatementResultIndex(statementResultIndex)
        , BlockTrackingMode(executerConfig.TableServiceConfig.GetBlockTrackingMode())
        , VerboseMemoryLimitException(executerConfig.MutableConfig->VerboseMemoryLimitException.load())
        , BatchOperationSettings(std::move(batchOperationSettings))
        , CheckpointCoordinatorId(checkpointCoordinatorId)
    {
        if (executerConfig.TableServiceConfig.HasArrayBufferMinFillPercentage()) {
            ArrayBufferMinFillPercentage = executerConfig.TableServiceConfig.GetArrayBufferMinFillPercentage();
        }

        if (executerConfig.TableServiceConfig.HasBufferPageAllocSize()) {
            BufferPageAllocSize = executerConfig.TableServiceConfig.GetBufferPageAllocSize();
        }

        EnableReadsMerge = *MergeDatashardReadsControl() == 1;
        TasksGraph.GetMeta().Snapshot = IKqpGateway::TKqpSnapshot(Request.Snapshot.Step, Request.Snapshot.TxId);
        TasksGraph.GetMeta().Arena = MakeIntrusive<NActors::TProtoArenaHolder>();
        TasksGraph.GetMeta().Database = Database;
        TasksGraph.GetMeta().ChannelTransportVersion = executerConfig.TableServiceConfig.GetChannelTransportVersion();
        TasksGraph.GetMeta().UserRequestContext = userRequestContext;
        ResponseEv = std::make_unique<TEvKqpExecuter::TEvTxResponse>(Request.TxAlloc, ExecType);
        ResponseEv->Orbit = std::move(Request.Orbit);
        Stats = std::make_unique<TQueryExecutionStats>(Request.StatsMode, &TasksGraph,
            ResponseEv->Record.MutableResponse()->MutableResult()->MutableStats());

        CheckDuplicateRows = executerConfig.MutableConfig->EnableRowsDuplicationCheck.load();
        EnableParallelPointReadConsolidation = executerConfig.MutableConfig->EnableParallelPointReadConsolidation.load();

        StartTime = TAppData::TimeProvider->Now();
        if (Request.Timeout) {
            Deadline = StartTime + Request.Timeout;
        }
        if (Request.CancelAfter) {
            CancelAt = StartTime + *Request.CancelAfter;
        }

        LOG_T("Bootstrap done, become ReadyState");
    }

    TActorId SelfId() {
       return TActor<TDerived>::SelfId();
    }

    TString BuildMemoryLimitExceptionMessage() const {
        if (Request.TxAlloc) {
            return TStringBuilder() << "Memory limit exception at " << CurrentStateFuncName()
                << ", current limit is " << Request.TxAlloc->Alloc->GetLimit() << " bytes.";
        }
        return TStringBuilder() << "Memory limit exception at " << CurrentStateFuncName();
    }

    void ReportEventElapsedTime() {
        YQL_ENSURE(Stats);

        ui64 elapsedMicros = TlsActivationContext->GetCurrentEventTicksAsSeconds() * 1'000'000;
        Stats->ExecuterCpuTime += TDuration::MicroSeconds(elapsedMicros);
    }

protected:
    const NMiniKQL::TTypeEnvironment& TypeEnv() {
        return Request.TxAlloc->TypeEnv;
    }

    const NMiniKQL::THolderFactory& HolderFactory() {
        return Request.TxAlloc->HolderFactory;
    }

    [[nodiscard]]
    bool HandleResolve(TEvKqpExecuter::TEvTableResolveStatus::TPtr& ev) {
        auto& reply = *ev->Get();

        KqpTableResolverId = {};

        if (reply.Status != Ydb::StatusIds::SUCCESS) {
            if (ExecuterStateSpan) {
                ExecuterStateSpan.EndError(TStringBuilder() << Ydb::StatusIds_StatusCode_Name(reply.Status));
            }
            ReplyErrorAndDie(reply.Status, reply.Issues);
            return false;
        }

        if (ExecuterStateSpan) {
            ExecuterStateSpan.EndOk();
        }

        return true;
    }

    [[nodiscard]]
    bool HandleResolve(NShardResolver::TEvShardsResolveStatus::TPtr& ev) {
        auto& reply = *ev->Get();

        KqpShardsResolverId = {};
        ShardsResolved = true;

        // TODO: count resolve time in CpuTime

        if (reply.Status != Ydb::StatusIds::SUCCESS) {
            if (ExecuterStateSpan) {
                ExecuterStateSpan.EndError(Ydb::StatusIds_StatusCode_Name(reply.Status));
            }

            LOG_W("Shards nodes resolve failed, status: " << Ydb::StatusIds_StatusCode_Name(reply.Status)
                << ", issues: " << reply.Issues.ToString());
            ReplyErrorAndDie(reply.Status, reply.Issues);
            return false;
        }
        if (ExecuterStateSpan) {
            ExecuterStateSpan.EndOk();
        }

        LOG_D("Shards nodes resolved, success: " << reply.ShardNodes.size() << ", failed: " << reply.Unresolved);

        ShardIdToNodeId = std::move(reply.ShardNodes);
        for (auto& [shardId, nodeId] : ShardIdToNodeId) {
            ShardsOnNode[nodeId].push_back(shardId);
            ParticipantNodes.emplace(nodeId);
            if (TxManager) {
                TxManager->AddParticipantNode(nodeId);
            }
        }

        if (IsDebugLogEnabled()) {
            TStringBuilder sb;
            sb << "Shards on nodes: " << Endl;
            for (auto& pair : ShardsOnNode) {
                sb << "  node " << pair.first << ": [";
                if (pair.second.size() <= 20) {
                    sb << JoinSeq(", ", pair.second) << "]" << Endl;
                } else {
                    sb << JoinRange(", ", pair.second.begin(), std::next(pair.second.begin(), 20)) << ", ...] "
                       << "(total " << pair.second.size() << ") " << Endl;
                }
            }
            LOG_D(sb);
        }
        return true;
    }

    struct TEvComputeChannelDataOOB {
        NYql::NDqProto::TEvComputeChannelData Proto;
        TRope Payload;

        size_t Size() const {
            return Proto.GetChannelData().GetData().GetRaw().size() + Payload.size();
        }
    };

    void HandleChannelData(NYql::NDq::TEvDqCompute::TEvChannelData::TPtr& ev) {
        auto& record = ev->Get()->Record;
        auto& channelData = record.GetChannelData();
        auto& channel = TasksGraph.GetChannel(channelData.GetChannelId());
        auto& task = TasksGraph.GetTask(channel.SrcTask);
        const TActorId channelComputeActorId = ev->Sender;

        auto& txResult = ResponseEv->TxResults[channel.DstInputIndex];
        auto [it, _] = ResultChannelToComputeActor.emplace(channel.Id, ev->Sender);
        YQL_ENSURE(it->second == channelComputeActorId);

        if (StreamResult && txResult.IsStream && txResult.QueryResultIndex.Defined()) {

            TEvComputeChannelDataOOB computeData;
            computeData.Proto = std::move(ev->Get()->Record);
            if (computeData.Proto.GetChannelData().GetData().HasPayloadId()) {
                computeData.Payload = ev->Get()->GetPayload(computeData.Proto.GetChannelData().GetData().GetPayloadId());
            }

            const bool trailingResults = (
                computeData.Proto.GetChannelData().GetFinished() &&
                Request.IsTrailingResultsAllowed());

            TVector<NYql::NDq::TDqSerializedBatch> batches(1);
            auto& batch = batches.front();

            batch.Proto = std::move(*computeData.Proto.MutableChannelData()->MutableData());
            batch.Payload = NYql::MakeChunkedBuffer(std::move(computeData.Payload));

            if (!trailingResults) {
                auto streamEv = MakeHolder<TEvKqpExecuter::TEvStreamData>();
                streamEv->Record.SetSeqNo(computeData.Proto.GetSeqNo());
                streamEv->Record.SetQueryResultIndex(*txResult.QueryResultIndex + StatementResultIndex);
                streamEv->Record.SetChannelId(channel.Id);
                streamEv->Record.SetFinished(channelData.GetFinished());
                const auto& snap = GetSnapshot();
                if (snap.IsValid()) {
                    auto vt = streamEv->Record.MutableVirtualTimestamp();
                    vt->SetStep(snap.Step);
                    vt->SetTxId(snap.TxId);
                }

                TKqpProtoBuilder protoBuilder{*AppData()->FunctionRegistry};
                protoBuilder.BuildYdbResultSet(*streamEv->Record.MutableResultSet(), std::move(batches),
                    txResult.MkqlItemType, txResult.ColumnOrder, txResult.ColumnHints);

                LOG_D("Send TEvStreamData to " << Target << ", seqNo: " << streamEv->Record.GetSeqNo()
                    << ", nRows: " << streamEv->Record.GetResultSet().rows().size());

                this->Send(Target, streamEv.Release());

            } else {
                auto ackEv = MakeHolder<NYql::NDq::TEvDqCompute::TEvChannelDataAck>();
                ackEv->Record.SetSeqNo(computeData.Proto.GetSeqNo());
                ackEv->Record.SetChannelId(channel.Id);
                ackEv->Record.SetFreeSpace(50_MB);
                this->Send(channelComputeActorId, ackEv.Release(), /* TODO: undelivery */ 0, /* cookie */ channel.Id);
                ui64 rowCount = batch.RowCount();
                ResponseEv->TakeResult(channel.DstInputIndex, std::move(batch));
                txResult.HasTrailingResult = true;
                LOG_D("staging TEvStreamData to " << Target << ", seqNo: " << computeData.Proto.GetSeqNo()
                    << ", nRows: " << rowCount);
            }

            return;
        }

        NYql::NDq::TDqSerializedBatch batch;
        batch.Proto = std::move(*record.MutableChannelData()->MutableData());
        if (batch.Proto.HasPayloadId()) {
            batch.Payload = NYql::MakeChunkedBuffer(ev->Get()->GetPayload(batch.Proto.GetPayloadId()));
        }

        YQL_ENSURE(channel.DstTask == 0);
        YQL_ENSURE(Stats);

        Stats->ResultBytes += batch.Size();
        Stats->ResultRows += batch.RowCount();

        LOG_T("Got result, channelId: " << channel.Id << ", shardId: " << task.Meta.ShardId
            << ", inputIndex: " << channel.DstInputIndex << ", from: " << ev->Sender
            << ", finished: " << channelData.GetFinished());

        ResponseEv->TakeResult(channel.DstInputIndex, std::move(batch));
        LOG_T("Send ack to channelId: " << channel.Id << ", seqNo: " << record.GetSeqNo() << ", to: " << ev->Sender);

        auto ackEv = MakeHolder<NYql::NDq::TEvDqCompute::TEvChannelDataAck>();
        ackEv->Record.SetSeqNo(record.GetSeqNo());
        ackEv->Record.SetChannelId(channel.Id);
        ackEv->Record.SetFreeSpace(50_MB);
        this->Send(channelComputeActorId, ackEv.Release(), /* TODO: undelivery */ 0, /* cookie */ channel.Id);
    }

    void HandleStreamAck(TEvKqpExecuter::TEvStreamDataAck::TPtr& ev) {
        ui64 channelId;
        if (ResponseEv->TxResults.size() == 1) {
            channelId = ResultChannelToComputeActor.begin()->first;
        } else {
            channelId = ev->Get()->Record.GetChannelId();
        }

        auto it = ResultChannelToComputeActor.find(channelId);
        YQL_ENSURE(it != ResultChannelToComputeActor.end());
        const auto channelComputeActorId = it->second;

        ui64 seqNo = ev->Get()->Record.GetSeqNo();
        i64 freeSpace = ev->Get()->Record.GetFreeSpace();

        LOG_DEBUG_S(*NActors::TlsActivationContext, NKikimrServices::KQP_EXECUTER, "TxId: " << TxId
            << ", send ack to channelId: " << channelId
            << ", seqNo: " << seqNo
            << ", enough: " << ev->Get()->Record.GetEnough()
            << ", freeSpace: " << freeSpace
            << ", to: " << channelComputeActorId);

        auto ackEv = MakeHolder<NYql::NDq::TEvDqCompute::TEvChannelDataAck>();
        ackEv->Record.SetSeqNo(seqNo);
        ackEv->Record.SetChannelId(channelId);
        ackEv->Record.SetFreeSpace(freeSpace);
        ackEv->Record.SetFinish(ev->Get()->Record.GetEnough());
        this->Send(channelComputeActorId, ackEv.Release(), /* TODO: undelivery */ 0, /* cookie */ channelId);
    }

    bool HandleComputeStats(NYql::NDq::TEvDqCompute::TEvState::TPtr& ev) {
        TActorId computeActor = ev->Sender;
        auto& state = ev->Get()->Record;
        ui64 taskId = state.GetTaskId();

        LOG_D("ActorState: " << CurrentStateFuncName()
            << ", got execution state from compute actor: " << computeActor
            << ", task: " << taskId
            << ", state: " << NYql::NDqProto::EComputeState_Name((NYql::NDqProto::EComputeState) state.GetState())
            << ", stats: " << state.GetStats());

        YQL_ENSURE(Stats);

        if (state.HasStats()) {
            ui64 cycleCount = GetCycleCountFast();

            Stats->UpdateTaskStats(taskId, state.GetStats(), (NYql::NDqProto::EComputeState) state.GetState());

            if (Stats->DeadlockedStageId) {
                NYql::TIssues issues;
                issues.AddIssue(TStringBuilder() << "Deadlock detected: stage " << *Stats->DeadlockedStageId << " waits for input while peer(s) wait for output");
                auto abortEv = MakeHolder<TEvKqp::TEvAbortExecution>(NYql::NDqProto::StatusIds::CANCELLED, issues);
                this->Send(this->SelfId(), abortEv.Release());
            }

            if (Request.ProgressStatsPeriod) {
                auto now = TInstant::Now();
                if (LastProgressStats + Request.ProgressStatsPeriod <= now) {
                    auto progress = MakeHolder<TEvKqpExecuter::TEvExecuterProgress>();
                    auto& execStats = *progress->Record.MutableQueryStats()->AddExecutions();
                    Stats->ExportExecStats(execStats);
                    for (ui32 txId = 0; txId < Request.Transactions.size(); ++txId) {
                        const auto& tx = Request.Transactions[txId].Body;
                        auto planWithStats = AddExecStatsToTxPlan(tx->GetPlan(), execStats);
                        execStats.AddTxPlansWithStats(planWithStats);
                    }
                    this->Send(Target, progress.Release());
                    LastProgressStats = now;
                }
            }
            auto collectBytes = Stats->EstimateCollectMem();
            auto deltaCpuTime = NHPTimer::GetSeconds(GetCycleCountFast() - cycleCount);

            Counters->Counters->QueryStatMemCollectInflightBytes->Add(
                static_cast<i64>(collectBytes) - static_cast<i64>(StatCollectInflightBytes)
            );
            StatCollectInflightBytes = collectBytes;
            Counters->Counters->QueryStatCpuCollectUs->Add(deltaCpuTime * 1'000'000);
        }

        YQL_ENSURE(Planner);
        bool ack = Planner->AcknowledgeCA(taskId, computeActor, &state);

        switch (state.GetState()) {
            case NYql::NDqProto::COMPUTE_STATE_FAILURE:
            case NYql::NDqProto::COMPUTE_STATE_FINISHED:
                // Don't finalize stats twice.
                if (Planner->CompletedCA(taskId, computeActor)) {
                    ui64 cycleCount = GetCycleCountFast();

                    auto& extraData = ExtraData[computeActor];
                    extraData.TaskId = taskId;
                    extraData.Data.Swap(state.MutableExtraData());

                    Stats->AddComputeActorStats(
                        computeActor.NodeId(),
                        std::move(*state.MutableStats()),
                        (NYql::NDqProto::EComputeState) state.GetState(),
                        TDuration::MilliSeconds(AggregationSettings.GetCollectLongTasksStatsTimeoutMs())
                    );

                    LastTaskId = taskId;
                    LastComputeActorId = computeActor.ToString();

                    auto collectBytes = Stats->EstimateFinishMem();
                    auto deltaCpuTime = NHPTimer::GetSeconds(GetCycleCountFast() - cycleCount);

                    Counters->Counters->QueryStatMemFinishInflightBytes->Add(
                        static_cast<i64>(collectBytes) - static_cast<i64>(StatFinishInflightBytes)
                    );
                    StatFinishInflightBytes = collectBytes;
                    Counters->Counters->QueryStatCpuFinishUs->Add(deltaCpuTime * 1'000'000);
                }
            default:
                ; // ignore all other states.
        }

        return ack;
    }

    void HandleComputeState(NYql::NDq::TEvDqCompute::TEvState::TPtr& ev) {
        TActorId computeActor = ev->Sender;
        auto& state = ev->Get()->Record;
        ui64 taskId = state.GetTaskId();

        bool populateChannels = HandleComputeStats(ev);

        switch (state.GetState()) {
            case NYql::NDqProto::COMPUTE_STATE_UNKNOWN: {
                YQL_ENSURE(false, "unexpected state from " << computeActor << ", task: " << taskId);
                return;
            }

            case NYql::NDqProto::COMPUTE_STATE_EXECUTING: {
                if (populateChannels) {
                    auto& task = TasksGraph.GetTask(taskId);
                    THashMap<TActorId, THashSet<ui64>> updates;
                    Planner->CollectTaskChannelsUpdates(task, updates);
                    Planner->PropagateChannelsUpdates(updates);
                }
                break;
            }

            default:
                ; // ignore all other states.
        }

        if (state.GetState() == NYql::NDqProto::COMPUTE_STATE_FAILURE) {
            ReplyErrorAndDie(NYql::NDq::DqStatusToYdbStatus(state.GetStatusCode()), state.MutableIssues());
            return;
        }

        static_cast<TDerived*>(this)->CheckExecutionComplete();
    }

    STATEFN(ReadyState) {
        switch (ev->GetTypeRewrite()) {
            hFunc(TEvKqpExecuter::TEvTxRequest, HandleReady);
            hFunc(TEvKqp::TEvAbortExecution, HandleAbortExecution);
            default: {
                UnexpectedEvent("ReadyState", ev->GetTypeRewrite());
            }
        }
        ReportEventElapsedTime();
    }

    void HandleReady(TEvKqpExecuter::TEvTxRequest::TPtr ev) {
        TxId = ev->Get()->Record.GetRequest().GetTxId();
        Target = ActorIdFromProto(ev->Get()->Record.GetTarget());

#if defined(USE_HDRF_SCHEDULER)
        const auto& poolId = GetUserRequestContext()->PoolId;

        auto addQueryEvent = MakeHolder<NScheduler::TEvAddQuery>();
        addQueryEvent->DatabaseId = Database;
        addQueryEvent->PoolId = poolId.empty() ? NResourcePool::DEFAULT_POOL_ID : poolId;
        addQueryEvent->QueryId = TxId;
        this->Send(MakeKqpSchedulerServiceId(SelfId().NodeId()), addQueryEvent.Release(), 0, TxId);
        Query = (co_await ActorWaitForEvent<NScheduler::TEvQueryResponse>(TxId))->Get()->Query; // TODO: Y_DEFER
#endif

        auto lockTxId = Request.AcquireLocksTxId;
        if (lockTxId.Defined() && *lockTxId == 0) {
            lockTxId = TxId;
        }

        TasksGraph.GetMeta().SetLockTxId(lockTxId);
        TasksGraph.GetMeta().SetLockNodeId(SelfId().NodeId());

        switch (Request.IsolationLevel) {
            case NKikimrKqp::ISOLATION_LEVEL_SNAPSHOT_RW:
                TasksGraph.GetMeta().SetLockMode(NKikimrDataEvents::OPTIMISTIC_SNAPSHOT_ISOLATION);
                break;
            default:
                TasksGraph.GetMeta().SetLockMode(NKikimrDataEvents::OPTIMISTIC);
                break;
        }

        LWTRACK(KqpBaseExecuterHandleReady, ResponseEv->Orbit, TxId);
        if (IsDebugLogEnabled()) {
            for (auto& tx : Request.Transactions) {
                LOG_D("Executing physical tx, type: " << (ui32) tx.Body->GetType() << ", stages: " << tx.Body->StagesSize());
            }
        }

        if (BufferActorId && Request.LocksOp == ELocksOp::Rollback) {
            static_cast<TDerived*>(this)->Finalize();
            co_return;
        }

        ExecuterStateSpan = NWilson::TSpan(TWilsonKqp::ExecuterTableResolve, ExecuterSpan.GetTraceId(), "WaitForTableResolve", NWilson::EFlags::AUTO_END);

        FillKqpTasksGraphStages(TasksGraph, Request.Transactions);
        auto kqpTableResolver = CreateKqpTableResolver(this->SelfId(), TxId, UserToken, TasksGraph);
        KqpTableResolverId = this->RegisterWithSameMailbox(kqpTableResolver);

        LOG_T("Got request, become WaitResolveState");
        this->Become(&TDerived::WaitResolveState);

        auto now = TAppData::TimeProvider->Now();
        StartResolveTime = now;

        YQL_ENSURE(Stats);

        Stats->StartTs = now;
    }

    TMaybe<size_t> FindReadRangesSource(const NKqpProto::TKqpPhyStage& stage) {
        TMaybe<size_t> res;
        for (size_t i = 0; i < stage.SourcesSize(); ++i) {
            auto& source = stage.GetSources(i);
            if (source.HasReadRangesSource()) {
                YQL_ENSURE(!res);
                res = i;

            }
        }
        return res;
    }

protected:
    bool CheckExecutionComplete() {
        if (Planner && Planner->GetPendingComputeActors().empty() && Planner->GetPendingComputeTasks().empty()) {
            static_cast<TDerived*>(this)->Finalize();
            UpdateResourcesUsage(true);
            return true;
        }

        UpdateResourcesUsage(false);

        if (IsDebugLogEnabled()) {
            TStringBuilder sb;
            sb << "Waiting for: ";
            if (Planner) {
                for (auto ct : Planner->GetPendingComputeTasks()) {
                    sb << "CT " << ct << ", ";
                }
                for (auto ca : Planner->GetPendingComputeActors()) {
                    sb << "CA " << ca.first << ", ";
                }
            }
            LOG_D(sb);
        }

        return false;
    }

    void InvalidateNode(ui64 node) {
        for (auto tablet : ShardsOnNode[node]) {
            auto ev = MakeHolder<TEvPipeCache::TEvForcePipeReconnect>(tablet);
            this->Send(MakePipePerNodeCacheID(false), ev.Release());
        }
    }

    void HandleUndelivered(TEvents::TEvUndelivered::TPtr& ev) {
        ui32 eventType = ev->Get()->SourceType;
        auto reason = ev->Get()->Reason;
        switch (eventType) {
            case TEvKqpNode::TEvStartKqpTasksRequest::EventType: {
                switch (reason) {
                    case TEvents::TEvUndelivered::EReason::ReasonActorUnknown: {
                        LOG_D("Schedule a retry by ActorUnknown reason, nodeId:" << ev->Sender.NodeId() << " requestId: " << ev->Cookie);
                        this->Schedule(TDuration::MilliSeconds(Planner->GetCurrentRetryDelay(ev->Cookie)), new typename TEvPrivate::TEvRetry(ev->Cookie, ev->Sender));
                        return;
                    }
                    case TEvents::TEvUndelivered::EReason::Disconnected: {
                        InvalidateNode(ev->Sender.NodeId());
                        ReplyUnavailable(TStringBuilder()
                            << "Failed to send EvStartKqpTasksRequest because node is unavailable: " << ev->Sender.NodeId());
                        return;
                    }
                    case TEvents::TEvUndelivered::EReason::ReasonUnknown: {
                        InvalidateNode(ev->Sender.NodeId());
                        InternalError(TStringBuilder() << "TEvKqpNode::TEvStartKqpTasksRequest lost: " << reason);
                        return;
                    }
                }
            }
            default: {
                LOG_E("Event lost, type: " << eventType << ", reason: " << reason);
            }
        }
    }

    void HandleRetry(typename TEvPrivate::TEvRetry::TPtr& ev) {
        if (Planner && Planner->SendStartKqpTasksRequest(ev->Get()->RequestId, ev->Get()->Target)) {
            return;
        }
        InvalidateNode(Target.NodeId());
        return InternalError(TStringBuilder()
            << "TEvKqpNode::TEvStartKqpTasksRequest lost: ActorUnknown");
    }

    void HandleDisconnected(TEvInterconnect::TEvNodeDisconnected::TPtr& ev) {
        auto nodeId = ev->Get()->NodeId;
        LOG_N("Disconnected node " << nodeId);

        if (Planner) {
            for (auto computeActor : Planner->GetPendingComputeActors()) {
                if (computeActor.first.NodeId() == nodeId) {
                    return ReplyUnavailable(TStringBuilder() << "Connection with node " << nodeId << " lost.");
                }
            }

            for (auto& task : TasksGraph.GetTasks()) {
                if (task.Meta.NodeId == nodeId && Planner->GetPendingComputeTasks().contains(task.Id)) {
                    return ReplyUnavailable(TStringBuilder() << "Connection with node " << nodeId << " lost.");
                }
            }
        }
    }

    void HandleStartKqpTasksResponse(TEvKqpNode::TEvStartKqpTasksResponse::TPtr& ev) {
        auto& record = ev->Get()->Record;
        YQL_ENSURE(record.GetTxId() == TxId);

        if (record.NotStartedTasksSize() != 0) {
            auto reason = record.GetNotStartedTasks()[0].GetReason();
            auto& message = record.GetNotStartedTasks()[0].GetMessage();

            LOG_E("Stop executing, reason: " << NKikimrKqp::TEvStartKqpTasksResponse_ENotStartedTaskReason_Name(reason)
                << ", message: " << message);

            switch (reason) {
                case NKikimrKqp::TEvStartKqpTasksResponse::NOT_ENOUGH_MEMORY: {
                    ReplyErrorAndDie(Ydb::StatusIds::OVERLOADED,
                        YqlIssue({}, NYql::TIssuesIds::KIKIMR_OVERLOADED, message));
                    break;
                }

                case NKikimrKqp::TEvStartKqpTasksResponse::NOT_ENOUGH_EXECUTION_UNITS: {
                    ReplyErrorAndDie(Ydb::StatusIds::OVERLOADED,
                        YqlIssue({}, NYql::TIssuesIds::KIKIMR_OVERLOADED, message));
                    break;
                }

                case NKikimrKqp::TEvStartKqpTasksResponse::QUERY_MEMORY_LIMIT_EXCEEDED: {
                    ReplyErrorAndDie(Ydb::StatusIds::PRECONDITION_FAILED,
                        YqlIssue({}, NYql::TIssuesIds::KIKIMR_PRECONDITION_FAILED, message));
                    break;
                }

                case NKikimrKqp::TEvStartKqpTasksResponse::QUERY_EXECUTION_UNITS_LIMIT_EXCEEDED: {
                    ReplyErrorAndDie(Ydb::StatusIds::OVERLOADED,
                         YqlIssue({}, NYql::TIssuesIds::KIKIMR_OVERLOADED, "Not enough computation units to execute query"));
                    break;
                }

                case NKikimrKqp::TEvStartKqpTasksResponse::INTERNAL_ERROR: {
                    InternalError("KqpNode internal error");
                    break;
                }
            }

            return;
        }

        THashMap<TActorId, THashSet<ui64>> channelsUpdates;

        for (auto& startedTask : record.GetStartedTasks()) {
            auto taskId = startedTask.GetTaskId();
            auto& task = TasksGraph.GetTask(taskId);

            TActorId computeActorId = ActorIdFromProto(startedTask.GetActorId());
            LOG_D("Executing task: " << taskId << " on compute actor: " << computeActorId);
            YQL_ENSURE(Planner);
            bool ack = Planner->AcknowledgeCA(taskId, computeActorId, nullptr);
            if (ack) {
                Planner->CollectTaskChannelsUpdates(task, channelsUpdates);
            }

        }

        Planner->PropagateChannelsUpdates(channelsUpdates);
    }

    void HandleAbortExecution(TEvKqp::TEvAbortExecution::TPtr& ev) {
        auto& msg = ev->Get()->Record;
        NYql::TIssues issues = ev->Get()->GetIssues();
        HandleAbortExecution(msg.GetStatusCode(), ev->Get()->GetIssues(), ev->Sender != Target);
    }

    void HandleAbortExecution(
            NYql::NDqProto::StatusIds::StatusCode statusCode,
            const NYql::TIssues& issues,
            const bool sessionSender) {
        LOG_D("Got EvAbortExecution, status: " << NYql::NDqProto::StatusIds_StatusCode_Name(statusCode)
            << ", message: " << issues.ToOneLineString());
        auto ydbStatusCode = NYql::NDq::DqStatusToYdbStatus(statusCode);
        if (ydbStatusCode == Ydb::StatusIds::INTERNAL_ERROR) {
            InternalError(issues);
        } else if (ydbStatusCode == Ydb::StatusIds::TIMEOUT) {
            TimeoutError(sessionSender, issues);
        } else {
            RuntimeError(NYql::NDq::DqStatusToYdbStatus(statusCode), issues);
        }
    }

protected:
    void UpdateResourcesUsage(bool force) {
        TInstant now = TActivationContext::Now();
        if ((now - LastResourceUsageUpdate < ResourceUsageUpdateInterval) && !force)
            return;

        LastResourceUsageUpdate = now;

        TProgressStat::TEntry consumption;

        if (Planner) {
            consumption += Planner->CalculateConsumptionUpdate();
        }

        auto ru = NRuCalc::CalcRequestUnit(consumption);

        YQL_ENSURE(consumption.ReadIOStat.Rows < PotentialUnsigned64OverflowLimit);
        YQL_ENSURE(ru < PotentialUnsigned64OverflowLimit);

        // Some heuristic to reduce overprice due to round part stats
        if (ru <= 100 && !force)
            return;

        if (Planner) {
            Planner->ShiftConsumption();
        }

        if (Request.RlPath) {
            auto actorId = ReportToRl(ru, Database, UserToken->GetSerializedToken(), Request.RlPath.GetRef());

            LOG_D("Resource usage for last stat interval: " << consumption
                  << " ru: " << ru << " rl path: " << Request.RlPath.GetRef()
                  << " rl actor: " << actorId
                  << " force flag: " << force);
        } else {
            LOG_D("Resource usage for last stat interval: " << consumption
                  << " ru: " << ru << " rate limiter was not found"
                  << " force flag: " << force);
        }
    }



protected:
    void FillSecureParamsFromStage(THashMap<TString, TString>& secureParams, const NKqpProto::TKqpPhyStage& stage) {
        for (const auto& [secretName, authInfo] : stage.GetSecureParams()) {
            const auto& structuredToken = NYql::CreateStructuredTokenParser(authInfo).ToBuilder().ReplaceReferences(SecureParams).ToJson();
            const auto& structuredTokenParser = NYql::CreateStructuredTokenParser(structuredToken);
            YQL_ENSURE(structuredTokenParser.HasIAMToken(), "only token authentication supported for compute tasks");
            secureParams.emplace(secretName, structuredTokenParser.GetIAMToken());
        }
    }

    std::map<ui32, TStageScheduleInfo> ScheduleByCost(const IKqpGateway::TPhysicalTxData& tx, const TVector<NKikimrKqp::TKqpNodeResources>& resourceSnapshot) {
        std::map<ui32, TStageScheduleInfo> result;
        if (!resourceSnapshot.empty()) // can't schedule w/o node count
        {
            // collect costs and schedule stages with external sources only
            double totalCost = 0.0;
            for (ui32 stageIdx = 0; stageIdx < tx.Body->StagesSize(); ++stageIdx) {
                auto& stage = tx.Body->GetStages(stageIdx);
                if (stage.SourcesSize() > 0 && stage.GetSources(0).GetTypeCase() == NKqpProto::TKqpSource::kExternalSource) {
                    if (stage.GetStageCost() > 0.0 && stage.GetTaskCount() == 0) {
                        totalCost += stage.GetStageCost();
                        result.emplace(stageIdx, TStageScheduleInfo{.StageCost = stage.GetStageCost()});
                    }
                }
            }
            // assign task counts
            if (!result.empty()) {
                // allow use 2/3 of threads in single stage
                ui32 maxStageTaskCount = (TStagePredictor::GetUsableThreads() * 2 + 2) / 3;
                // total limit per mode is x2
                ui32 maxTotalTaskCount = maxStageTaskCount * 2;
                for (auto& [_, stageInfo] : result) {
                    // schedule tasks evenly between nodes
                    stageInfo.TaskCount =
                        std::max<ui32>(
                            std::min(static_cast<ui32>(maxTotalTaskCount * stageInfo.StageCost / totalCost), maxStageTaskCount)
                            , 1
                        ) * resourceSnapshot.size();
                }
            }
        }
        return result;
    }

    void BuildSysViewScanTasks(TStageInfo& stageInfo) {
        Y_DEBUG_ABORT_UNLESS(stageInfo.Meta.IsSysView());

        auto& stage = stageInfo.Meta.GetStage(stageInfo.Id);

        const auto& tableInfo = stageInfo.Meta.TableConstInfo;
        const auto& keyTypes = tableInfo->KeyColumnTypes;

        for (auto& op : stage.GetTableOps()) {
            Y_DEBUG_ABORT_UNLESS(stageInfo.Meta.TablePath == op.GetTable().GetPath());

            auto& task = TasksGraph.AddTask(stageInfo);
            task.Meta.ExecuterId = this->SelfId();
            TShardKeyRanges keyRanges;

            switch (op.GetTypeCase()) {
                case NKqpProto::TKqpPhyTableOperation::kReadRange:
                    stageInfo.Meta.SkipNullKeys.assign(
                        op.GetReadRange().GetSkipNullKeys().begin(),
                        op.GetReadRange().GetSkipNullKeys().end()
                    );
                    keyRanges.Add(MakeKeyRange(
                        keyTypes, op.GetReadRange().GetKeyRange(),
                        stageInfo, HolderFactory(), TypeEnv())
                    );
                    break;
                case NKqpProto::TKqpPhyTableOperation::kReadRanges:
                    keyRanges.CopyFrom(FillReadRanges(keyTypes, op.GetReadRanges(), stageInfo, TypeEnv()));
                    break;
                default:
                    YQL_ENSURE(false, "Unexpected table scan operation: " << (ui32) op.GetTypeCase());
            }

            TTaskMeta::TShardReadInfo readInfo = {
                .Ranges = std::move(keyRanges),
                .Columns = BuildKqpColumns(op, tableInfo),
            };

            auto readSettings = ExtractReadSettings(op, stageInfo, HolderFactory(), TypeEnv());
            task.Meta.Reads.ConstructInPlace();
            task.Meta.Reads->emplace_back(std::move(readInfo));
            task.Meta.ReadInfo.SetSorting(readSettings.GetSorting());
            task.Meta.Type = TTaskMeta::TTaskType::Compute;

            FillSecureParamsFromStage(task.Meta.SecureParams, stage);
            BuildSinks(stage, stageInfo, task);

            LOG_D("Stage " << stageInfo.Id << " create sysview scan task: " << task.Id);
        }
    }

    void BuildExternalSinks(const NKqpProto::TKqpSink& sink, TKqpTasksGraph::TTaskType& task) {
        const auto& extSink = sink.GetExternalSink();
        auto sinkName = extSink.GetSinkName();
        if (sinkName) {
            auto structuredToken = NYql::CreateStructuredTokenParser(extSink.GetAuthInfo()).ToBuilder().ReplaceReferences(SecureParams).ToJson();
            task.Meta.SecureParams.emplace(sinkName, structuredToken);
            if (GetUserRequestContext()->TraceId) {
                task.Meta.TaskParams.emplace("fq.job_id", GetUserRequestContext()->CustomerSuppliedId);
                // "fq.restart_count"
            }
        }

        auto& output = task.Outputs[sink.GetOutputIndex()];
        output.Type = TTaskOutputType::Sink;
        output.SinkType = extSink.GetType();
        output.SinkSettings = extSink.GetSettings();
    }

    void BuildInternalSinks(const NKqpProto::TKqpSink& sink, const TStageInfo& stageInfo, TKqpTasksGraph::TTaskType& task) {
        const auto& intSink = sink.GetInternalSink();
        auto& output = task.Outputs[sink.GetOutputIndex()];
        output.Type = TTaskOutputType::Sink;
        output.SinkType = intSink.GetType();

        if (intSink.GetSettings().Is<NKikimrKqp::TKqpTableSinkSettings>()) {
            NKikimrKqp::TKqpTableSinkSettings settings;
            if (!stageInfo.Meta.ResolvedSinkSettings) {
                YQL_ENSURE(intSink.GetSettings().UnpackTo(&settings), "Failed to unpack settings");
            } else {
                settings = *stageInfo.Meta.ResolvedSinkSettings;
            }

            auto& lockTxId = TasksGraph.GetMeta().LockTxId;
            if (lockTxId) {
                settings.SetLockTxId(*lockTxId);
                settings.SetLockNodeId(SelfId().NodeId());
            }
            if (!settings.GetInconsistentTx() && !settings.GetIsOlap()) {
                ActorIdToProto(BufferActorId, settings.MutableBufferActorId());
            }
            if (!settings.GetInconsistentTx()
                    && GetSnapshot().IsValid()) {
                settings.MutableMvccSnapshot()->SetStep(GetSnapshot().Step);
                settings.MutableMvccSnapshot()->SetTxId(GetSnapshot().TxId);
            }
            if (!settings.GetInconsistentTx() && TasksGraph.GetMeta().LockMode) {
                settings.SetLockMode(*TasksGraph.GetMeta().LockMode);
            }

            settings.SetPriority((task.StageId.TxId << PriorityTxShift) + settings.GetPriority());

            output.SinkSettings.ConstructInPlace();
            output.SinkSettings->PackFrom(settings);
        } else {
            output.SinkSettings = intSink.GetSettings();
        }
    }

    void BuildSinks(const NKqpProto::TKqpPhyStage& stage, const TStageInfo& stageInfo, TKqpTasksGraph::TTaskType& task) {
        if (stage.SinksSize() > 0) {
            YQL_ENSURE(stage.SinksSize() == 1, "multiple sinks are not supported");
            const auto& sink = stage.GetSinks(0);
            YQL_ENSURE(sink.GetOutputIndex() < task.Outputs.size());

            if (sink.HasInternalSink()) {
                BuildInternalSinks(sink, stageInfo, task);
            } else if (sink.HasExternalSink()) {
                BuildExternalSinks(sink, task);
            } else {
                YQL_ENSURE(false, "unknown sink type");
            }
        }
    }

    void FillReadTaskFromSource(TTask& task, const TString& sourceName, const TString& structuredToken, const TVector<NKikimrKqp::TKqpNodeResources>& resourceSnapshot, ui64 nodeOffset) {
        if (structuredToken) {
            task.Meta.SecureParams.emplace(sourceName, structuredToken);
        }

        if (resourceSnapshot.empty()) {
            task.Meta.Type = TTaskMeta::TTaskType::Compute;
        } else {
            task.Meta.NodeId = resourceSnapshot[nodeOffset % resourceSnapshot.size()].GetNodeId();
            task.Meta.Type = TTaskMeta::TTaskType::Scan;
        }
    }

    void BuildReadTasksFromSource(TStageInfo& stageInfo, const TVector<NKikimrKqp::TKqpNodeResources>& resourceSnapshot, ui32 scheduledTaskCount) {
        auto& intros = stageInfo.Introspections;
        const auto& stage = stageInfo.Meta.GetStage(stageInfo.Id);

        YQL_ENSURE(stage.GetSources(0).HasExternalSource());
        YQL_ENSURE(stage.SourcesSize() == 1, "multiple sources in one task are not supported");

        const auto& stageSource = stage.GetSources(0);
        const auto& externalSource = stageSource.GetExternalSource();

        ui32 taskCount = externalSource.GetPartitionedTaskParams().size();
        intros.push_back("Using number of PartitionedTaskParams from external source - " + ToString(taskCount));

        auto taskCountHint = stage.GetTaskCount();
        TString introHint;
        if (taskCountHint == 0) {
            taskCountHint = scheduledTaskCount;
            introHint = "(Using scheduled task count as hint for override - " + ToString(taskCountHint) + ")";
        }

        if (taskCountHint) {
            if (taskCount > taskCountHint) {
                taskCount = taskCountHint;
                if (!introHint.empty()) {
                    intros.push_back(introHint);
                }
                intros.push_back("Manually overridden - " + ToString(taskCount));
            }
        } else if (!resourceSnapshot.empty()) {
            ui32 maxTaskcount = resourceSnapshot.size() * 2;
            if (taskCount > maxTaskcount) {
                taskCount = maxTaskcount;
                intros.push_back("Using less tasks because of resource snapshot size - " + ToString(taskCount));
            }
        }

        auto sourceName = externalSource.GetSourceName();
        TString structuredToken;
        if (sourceName) {
            structuredToken = NYql::CreateStructuredTokenParser(externalSource.GetAuthInfo()).ToBuilder().ReplaceReferences(SecureParams).ToJson();
        }

        ui64 nodeOffset = 0;
        for (size_t i = 0; i < resourceSnapshot.size(); ++i) {
            if (resourceSnapshot[i].GetNodeId() == SelfId().NodeId()) {
                nodeOffset = i;
                break;
            }
        }

        if (Request.QueryPhysicalGraph) {
            for (const auto taskId : stageInfo.Tasks) {
                auto& task = TasksGraph.GetTask(taskId);
                FillReadTaskFromSource(task, sourceName, structuredToken, resourceSnapshot, nodeOffset++);
                FillSecureParamsFromStage(task.Meta.SecureParams, stage);
                BuildSinks(stage, stageInfo, task);
            }
            return;
        }

        TVector<ui64> tasksIds;
        tasksIds.reserve(taskCount);

        // generate all tasks
        for (ui32 i = 0; i < taskCount; i++) {
            auto& task = TasksGraph.AddTask(stageInfo);

            if (!externalSource.GetEmbedded()) {
                auto& input = task.Inputs[stageSource.GetInputIndex()];
                input.ConnectionInfo = NYql::NDq::TSourceInput{};
                input.SourceSettings = externalSource.GetSettings();
                input.SourceType = externalSource.GetType();
            }

            FillReadTaskFromSource(task, sourceName, structuredToken, resourceSnapshot, nodeOffset++);
            FillSecureParamsFromStage(task.Meta.SecureParams, stage);

            tasksIds.push_back(task.Id);
        }

        // distribute read ranges between them
        ui32 currentTaskIndex = 0;
        for (const TString& partitionParam : externalSource.GetPartitionedTaskParams()) {
            TasksGraph.GetTask(tasksIds[currentTaskIndex]).Meta.ReadRanges.push_back(partitionParam);
            if (++currentTaskIndex >= tasksIds.size()) {
                currentTaskIndex = 0;
            }
        }

        // finish building
        for (auto taskId : tasksIds) {
            BuildSinks(stage, stageInfo, TasksGraph.GetTask(taskId));
        }
    }

    TVector<TVector<TShardRangesWithShardId>> DistributeShardsToTasks(TVector<TShardRangesWithShardId> shardsRanges, const size_t tasksCount, const TVector<NScheme::TTypeInfo>& keyTypes) {
        if (IsDebugLogEnabled()) {
            TStringBuilder sb;
            sb << "Distrubiting shards to tasks: [";
            for(size_t i = 0; i < shardsRanges.size(); i++) {
                sb << "# " << i << ": " << shardsRanges[i].Ranges->ToString(keyTypes, *AppData()->TypeRegistry);
            }

            sb << " ].";
            LOG_D(sb);
        }

        std::sort(std::begin(shardsRanges), std::end(shardsRanges), [&](const TShardRangesWithShardId& lhs, const TShardRangesWithShardId& rhs) {
                return CompareBorders<true, true>(
                    lhs.Ranges->GetRightBorder().first->GetCells(),
                    rhs.Ranges->GetRightBorder().first->GetCells(),
                    lhs.Ranges->GetRightBorder().second,
                    rhs.Ranges->GetRightBorder().second,
                    keyTypes) < 0;
            });

        // One shard (ranges set) can be assigned only to one task. Otherwise, we can break some optimizations like removing unnecessary shuffle.
        TVector<TVector<TShardRangesWithShardId>> result(tasksCount);
        size_t shardIndex = 0;
        for (size_t taskIndex = 0; taskIndex < tasksCount; ++taskIndex) {
            const size_t tasksLeft = tasksCount - taskIndex;
            const size_t shardsLeft = shardsRanges.size() - shardIndex;
            const size_t shardsPerCurrentTask = (shardsLeft + tasksLeft - 1) / tasksLeft;

            for (size_t currentShardIndex = 0; currentShardIndex < shardsPerCurrentTask; ++currentShardIndex, ++shardIndex) {
                result[taskIndex].push_back(shardsRanges[shardIndex]);
            }
        }
        return result;
    }

    TMaybe<size_t> BuildScanTasksFromSource(TStageInfo& stageInfo, bool limitTasksPerNode) {
        auto& intros = stageInfo.Introspections;

        if (EnableReadsMerge) {
            limitTasksPerNode = true;
            intros.push_back("Using tasks count limit because of enabled reads merge");
        }

        THashMap<ui64, std::vector<ui64>> nodeTasks;
        THashMap<ui64, ui64> assignedShardsCount;

        auto& stage = stageInfo.Meta.GetStage(stageInfo.Id);

        bool singlePartitionedStage = stage.GetIsSinglePartition();

        YQL_ENSURE(stage.GetSources(0).HasReadRangesSource());
        YQL_ENSURE(stage.GetSources(0).GetInputIndex() == 0 && stage.SourcesSize() == 1);
        for (auto& input : stage.inputs()) {
            YQL_ENSURE(input.HasBroadcast());
        }

        auto& source = stage.GetSources(0).GetReadRangesSource();

        const auto& tableInfo = stageInfo.Meta.TableConstInfo;
        const auto& keyTypes = tableInfo->KeyColumnTypes;

        YQL_ENSURE(tableInfo->TableKind != NKikimr::NKqp::ETableKind::Olap);

        auto columns = BuildKqpColumns(source, tableInfo);

        const auto& snapshot = GetSnapshot();

        TVector<ui64> createdTasksIds;
        auto createNewTask = [&](
                TMaybe<ui64> nodeId,
                ui64 taskLocation,
                TMaybe<ui64> shardId,
                TMaybe<ui64> maxInFlightShards) -> TTask& {
            auto& task = TasksGraph.AddTask(stageInfo);
            task.Meta.Type = TTaskMeta::TTaskType::Scan;
            task.Meta.ExecuterId = this->SelfId();
            if (nodeId) {
                task.Meta.NodeId = *nodeId;
            }

            if (!nodeId || !ShardsResolved) {
                YQL_ENSURE(!ShardsResolved);
                task.Meta.ShardId = taskLocation;
            }

            FillSecureParamsFromStage(task.Meta.SecureParams, stage);

            const auto& stageSource = stage.GetSources(0);
            auto& input = task.Inputs[stageSource.GetInputIndex()];
            input.SourceType = NYql::KqpReadRangesSourceName;
            input.ConnectionInfo = NYql::NDq::TSourceInput{};

            // allocating source settings

            input.Meta.SourceSettings = TasksGraph.GetMeta().Allocate<NKikimrTxDataShard::TKqpReadRangesSourceSettings>();
            NKikimrTxDataShard::TKqpReadRangesSourceSettings* settings = input.Meta.SourceSettings;
            FillTableMeta(stageInfo, settings->MutableTable());

            settings->SetIsTableImmutable(source.GetIsTableImmutable());

            for (auto& keyColumn : keyTypes) {
                auto columnType = NScheme::ProtoColumnTypeFromTypeInfoMod(keyColumn, "");
                *settings->AddKeyColumnTypeInfos() = columnType.TypeInfo ?
                    *columnType.TypeInfo :
                    NKikimrProto::TTypeInfo();
                settings->AddKeyColumnTypes(static_cast<ui32>(keyColumn.GetTypeId()));
            }

            for (auto& column : columns) {
                auto* protoColumn = settings->AddColumns();
                protoColumn->SetId(column.Id);
                auto columnType = NScheme::ProtoColumnTypeFromTypeInfoMod(column.Type, column.TypeMod);
                protoColumn->SetType(columnType.TypeId);
                protoColumn->SetNotNull(column.NotNull);
                protoColumn->SetIsPrimary(column.IsPrimary);
                if (columnType.TypeInfo) {
                    *protoColumn->MutableTypeInfo() = *columnType.TypeInfo;
                }
                protoColumn->SetName(column.Name);
            }

            if (CheckDuplicateRows) {
                for (auto& colName : tableInfo->KeyColumns) {
                    const auto& tableColumn = tableInfo->Columns.at(colName);
                    auto* protoColumn = settings->AddDuplicateCheckColumns();
                    protoColumn->SetId(tableColumn.Id);
                    auto columnType = NScheme::ProtoColumnTypeFromTypeInfoMod(tableColumn.Type, tableColumn.TypeMod);
                    protoColumn->SetType(columnType.TypeId);
                    if (columnType.TypeInfo) {
                        *protoColumn->MutableTypeInfo() = *columnType.TypeInfo;
                    }
                    protoColumn->SetName(colName);
                }
            }

            if (AppData()->FeatureFlags.GetEnableArrowFormatAtDatashard()) {
                settings->SetDataFormat(NKikimrDataEvents::FORMAT_ARROW);
            } else {
                settings->SetDataFormat(NKikimrDataEvents::FORMAT_CELLVEC);
            }

            if (snapshot.IsValid()) {
                settings->MutableSnapshot()->SetStep(snapshot.Step);
                settings->MutableSnapshot()->SetTxId(snapshot.TxId);
            }


            if (Request.IsolationLevel == NKikimrKqp::ISOLATION_LEVEL_READ_UNCOMMITTED) {
                settings->SetAllowInconsistentReads(true);
            }

            settings->SetReverse(source.GetReverse());
            settings->SetSorted(source.GetSorted());

            if (maxInFlightShards) {
                settings->SetMaxInFlightShards(*maxInFlightShards);
            }

            if (shardId) {
                settings->SetShardIdHint(*shardId);
            }

            if (!BatchOperationSettings.Empty()) {
                settings->SetItemsLimit(BatchOperationSettings->MaxBatchSize);
                settings->SetIsBatch(true);
            } else {
                ui64 itemsLimit = ExtractItemsLimit(stageInfo, source.GetItemsLimit(), Request.TxAlloc->HolderFactory,
                Request.TxAlloc->TypeEnv);
                settings->SetItemsLimit(itemsLimit);
            }

            auto self = static_cast<TDerived*>(this)->SelfId();
            auto& lockTxId = TasksGraph.GetMeta().LockTxId;
            if (lockTxId) {
                settings->SetLockTxId(*lockTxId);
                settings->SetLockNodeId(self.NodeId());
            }

            if (TasksGraph.GetMeta().LockMode) {
                settings->SetLockMode(*TasksGraph.GetMeta().LockMode);
            }

            createdTasksIds.push_back(task.Id);
            return task;
        };

        THashMap<ui64, TVector<ui64>> nodeIdToTasks;
        THashMap<ui64, TVector<TShardRangesWithShardId>> nodeIdToShardKeyRanges;
        Y_DEFER {
            intros.push_back("Built scan tasks from source and shards to read for node");
            for (const auto& [nodeId, tasks] : nodeIdToTasks) {
                intros.push_back(ToString(nodeId) + " - " + ToString(tasks.size()) + ", " + ToString(nodeIdToShardKeyRanges.at(nodeId).size()));
            }
            intros.push_back("Total built scan tasks from source - " + ToString(createdTasksIds.size()));
        };

        auto addPartition = [&](
            ui64 taskLocation,
            TMaybe<ui64> nodeId,
            TMaybe<ui64> shardId,
            const TShardInfo& shardInfo,
            TMaybe<ui64> maxInFlightShards = Nothing())
        {
            YQL_ENSURE(!shardInfo.KeyWriteRanges);

            if (!nodeId) {
                const auto nodeIdPtr = ShardIdToNodeId.FindPtr(taskLocation);
                nodeId = nodeIdPtr ? TMaybe<ui64>{*nodeIdPtr} : Nothing();
            }

            YQL_ENSURE(!ShardsResolved || nodeId);
            YQL_ENSURE(Stats);

            if (shardId) {
                Stats->AffectedShards.insert(*shardId);
            }

            if (limitTasksPerNode && ShardsResolved) {
                const auto maxScanTasksPerNode = GetScanTasksPerNode(stageInfo, /* isOlapScan */ false, *nodeId);
                auto& nodeTasks = nodeIdToTasks[*nodeId];
                if (nodeTasks.size() < maxScanTasksPerNode) {
                    const auto& task = createNewTask(nodeId, taskLocation, {}, maxInFlightShards);
                    nodeTasks.push_back(task.Id);
                }

                nodeIdToShardKeyRanges[*nodeId].push_back(TShardRangesWithShardId{shardId, &*shardInfo.KeyReadRanges});
            } else {
                auto& task = createNewTask(nodeId, taskLocation, shardId, maxInFlightShards);
                const auto& stageSource = stage.GetSources(0);
                auto& input = task.Inputs[stageSource.GetInputIndex()];
                NKikimrTxDataShard::TKqpReadRangesSourceSettings* settings = input.Meta.SourceSettings;

                shardInfo.KeyReadRanges->SerializeTo(settings);
            }
        };

        auto fillRangesForTasks = [&]() {
            for (const auto& [nodeId, shardsRanges] : nodeIdToShardKeyRanges) {
                const auto& tasks = nodeIdToTasks.at(nodeId);

                const auto rangesDistribution = DistributeShardsToTasks(shardsRanges, tasks.size(), keyTypes);
                YQL_ENSURE(rangesDistribution.size() == tasks.size());

                for (size_t taskIndex = 0; taskIndex < tasks.size(); ++taskIndex) {
                    const auto taskId = tasks[taskIndex];
                    auto& task = TasksGraph.GetTask(taskId);
                    const auto& stageSource = stage.GetSources(0);
                    auto& input = task.Inputs[stageSource.GetInputIndex()];
                    NKikimrTxDataShard::TKqpReadRangesSourceSettings* settings = input.Meta.SourceSettings;

                    const auto& shardsRangesForTask = rangesDistribution[taskIndex];

                    if (shardsRangesForTask.size() == 1 && shardsRangesForTask[0].ShardId) {
                        settings->SetShardIdHint(*shardsRangesForTask[0].ShardId);
                    }

                    bool hasRanges = false;
                    for (const auto& shardRanges : shardsRangesForTask) {
                        hasRanges |= shardRanges.Ranges->HasRanges();
                    }

                    for (const auto& shardRanges : shardsRangesForTask) {
                        shardRanges.Ranges->SerializeTo(settings, !hasRanges);
                    }
                }
            }
        };

        auto buildSinks = [&]() {
            for (const ui64 taskId : createdTasksIds) {
                BuildSinks(stage, stageInfo, TasksGraph.GetTask(taskId));
            }
        };

        bool isFullScan = false;
        const THashMap<ui64, TShardInfo> partitions = SourceScanStageIdToParititions.empty()
            ? PartitionPruner.Prune(source, stageInfo, isFullScan)
            : SourceScanStageIdToParititions.at(stageInfo.Id);

        if (isFullScan && !source.HasItemsLimit()) {
            Counters->Counters->FullScansExecuted->Inc();
        }

        bool isSequentialInFlight = source.GetSequentialInFlightShards() > 0 && partitions.size() > source.GetSequentialInFlightShards();
        bool isParallelPointRead = EnableParallelPointReadConsolidation && !isSequentialInFlight && !source.GetSorted() && IsParallelPointReadPossible(partitions);

        if (partitions.size() > 0 && (isSequentialInFlight || isParallelPointRead || singlePartitionedStage)) {
            auto [startShard, shardInfo] = MakeVirtualTablePartition(source, stageInfo, HolderFactory(), TypeEnv());

            YQL_ENSURE(Stats);

            for (auto& [shardId, _] : partitions) {
                Stats->AffectedShards.insert(shardId);
            }

            TMaybe<ui64> inFlightShards = Nothing();
            if (isSequentialInFlight) {
                inFlightShards = source.GetSequentialInFlightShards();
            }

            if (shardInfo.KeyReadRanges) {
                const TMaybe<ui64> nodeId = (isParallelPointRead || singlePartitionedStage) ? TMaybe<ui64>{SelfId().NodeId()} : Nothing();
                addPartition(startShard, nodeId, {}, shardInfo, inFlightShards);
                fillRangesForTasks();
                buildSinks();
                return (isParallelPointRead || singlePartitionedStage) ? TMaybe<size_t>(partitions.size()) : Nothing();
            } else {
                return 0;
            }
        } else {
            for (auto& [shardId, shardInfo] : partitions) {
                addPartition(shardId, {}, shardId, shardInfo, {});
            }
            fillRangesForTasks();
            buildSinks();
            return partitions.size();
        }
    }

    ui32 GetMaxTasksAggregation(TStageInfo& stageInfo, const ui32 previousTasksCount, const ui32 nodesCount) const {
        auto& intros = stageInfo.Introspections;
        if (AggregationSettings.HasAggregationComputeThreads()) {
            intros.push_back("Considering AggregationComputeThreads value - " + ToString(AggregationSettings.GetAggregationComputeThreads()));
            return std::max<ui32>(1, AggregationSettings.GetAggregationComputeThreads());
        } else if (nodesCount) {
            const TStagePredictor& predictor = stageInfo.Meta.Tx.Body->GetCalculationPredictor(stageInfo.Id.StageId);
            auto result = predictor.CalcTasksOptimalCount(TStagePredictor::GetUsableThreads(), previousTasksCount / nodesCount, intros) * nodesCount;
            intros.push_back("Predicted value for aggregation - " + ToString(result));
            return result;
        } else {
            intros.push_back("Unknown nodes count for aggregation - using value 1");
            return 1;
        }
    }

    void BuildComputeTasks(TStageInfo& stageInfo, const ui32 nodesCount) {
        auto& intros = stageInfo.Introspections;
        auto& stage = stageInfo.Meta.GetStage(stageInfo.Id);

        if (Request.QueryPhysicalGraph) {
            for (const auto taskId : stageInfo.Tasks) {
                auto& task = TasksGraph.GetTask(taskId);
                task.Meta.Type = TTaskMeta::TTaskType::Compute;
                task.Meta.ExecuterId = SelfId();
                FillSecureParamsFromStage(task.Meta.SecureParams, stage);
                BuildSinks(stage, stageInfo, task);
            }
            return;
        }

        ui32 partitionsCount = 1;
        ui32 inputTasks = 0;
        bool isShuffle = false;
        bool forceMapTasks = false;
        bool isParallelUnionAll = false;
        ui32 mapCnt = 0;


        for (ui32 inputIndex = 0; inputIndex < stage.InputsSize(); ++inputIndex) {
            const auto& input = stage.GetInputs(inputIndex);

            // Current assumptions:
            // 1. All stage's inputs, except 1st one, must be a `Broadcast` or `UnionAll`
            // 2. Stages where 1st input is `Broadcast` are not partitioned.
            if (inputIndex > 0) {
                switch (input.GetTypeCase()) {
                    case NKqpProto::TKqpPhyConnection::kBroadcast:
                    case NKqpProto::TKqpPhyConnection::kHashShuffle:
                    case NKqpProto::TKqpPhyConnection::kUnionAll:
                    case NKqpProto::TKqpPhyConnection::kMerge:
                    case NKqpProto::TKqpPhyConnection::kStreamLookup:
                    case NKqpProto::TKqpPhyConnection::kMap:
                    case NKqpProto::TKqpPhyConnection::kParallelUnionAll:
                        break;
                    default:
                        YQL_ENSURE(false, "Unexpected connection type: " << (ui32)input.GetTypeCase() << Endl
                            << this->DebugString());
                }
            }

            auto& originStageInfo = TasksGraph.GetStageInfo(NYql::NDq::TStageId(stageInfo.Id.TxId, input.GetStageIndex()));

            switch (input.GetTypeCase()) {
                case NKqpProto::TKqpPhyConnection::kHashShuffle: {
                    inputTasks += originStageInfo.Tasks.size();
                    isShuffle = true;
                    break;
                }
                case NKqpProto::TKqpPhyConnection::kStreamLookup: {
                    partitionsCount = originStageInfo.Tasks.size();
                    UnknownAffectedShardCount = true;
                    intros.push_back("Resetting compute tasks count because input " + ToString(inputIndex) + " is StreamLookup - " + ToString(partitionsCount));
                    break;
                }
                case NKqpProto::TKqpPhyConnection::kMap: {
                    partitionsCount = originStageInfo.Tasks.size();
                    forceMapTasks = true;
                    ++mapCnt;
                    intros.push_back("Resetting compute tasks count because input " + ToString(inputIndex) + " is Map - " + ToString(partitionsCount));
                    break;
                }
                case NKqpProto::TKqpPhyConnection::kParallelUnionAll: {
                    inputTasks += originStageInfo.Tasks.size();
                    isParallelUnionAll = true;
                    break;
                }
                default:
                    break;
            }

        }

        Y_ENSURE(mapCnt < 2, "There can be only < 2 'Map' connections");

        if ((isShuffle || isParallelUnionAll) && !forceMapTasks) {
            if (stage.GetTaskCount()) {
                partitionsCount = stage.GetTaskCount();
                intros.push_back("Manually overridden - " + ToString(partitionsCount));
            } else {
                partitionsCount = std::max(partitionsCount, GetMaxTasksAggregation(stageInfo, inputTasks, nodesCount));
            }
        }

        intros.push_back("Actual number of compute tasks - " + ToString(partitionsCount));

        for (ui32 i = 0; i < partitionsCount; ++i) {
            auto& task = TasksGraph.AddTask(stageInfo);
            task.Meta.Type = TTaskMeta::TTaskType::Compute;
            task.Meta.ExecuterId = SelfId();
            FillSecureParamsFromStage(task.Meta.SecureParams, stage);
            BuildSinks(stage, stageInfo, task);
            LOG_D("Stage " << stageInfo.Id << " create compute task: " << task.Id);
        }
    }

    void FillReadInfo(TTaskMeta& taskMeta, ui64 itemsLimit, const NYql::ERequestSorting sorting) const
    {
        if (taskMeta.Reads && !taskMeta.Reads.GetRef().empty()) {
            // Validate parameters
            YQL_ENSURE(taskMeta.ReadInfo.ItemsLimit == itemsLimit);
            YQL_ENSURE(taskMeta.ReadInfo.GetSorting() == sorting);
            return;
        }

        taskMeta.ReadInfo.ItemsLimit = itemsLimit;
        taskMeta.ReadInfo.SetSorting(sorting);
        taskMeta.ReadInfo.ReadType = TTaskMeta::TReadInfo::EReadType::Rows;
    }

    TTaskMeta::TReadInfo::EReadType OlapReadTypeFromProto(const NKqpProto::TKqpPhyOpReadOlapRanges::EReadType& type) const {
        switch (type) {
            case NKqpProto::TKqpPhyOpReadOlapRanges::ROWS:
                return TTaskMeta::TReadInfo::EReadType::Rows;
            case NKqpProto::TKqpPhyOpReadOlapRanges::BLOCKS:
                return TTaskMeta::TReadInfo::EReadType::Blocks;
            default:
                YQL_ENSURE(false, "Invalid read type from TKqpPhyOpReadOlapRanges protobuf.");
        }
    }

    void FillOlapReadInfo(TTaskMeta& taskMeta, NKikimr::NMiniKQL::TType* resultType, const TMaybe<::NKqpProto::TKqpPhyOpReadOlapRanges>& readOlapRange) const {
        if (taskMeta.Reads && !taskMeta.Reads.GetRef().empty()) {
            // Validate parameters
            if (!readOlapRange || readOlapRange->GetOlapProgram().empty()) {
                YQL_ENSURE(taskMeta.ReadInfo.OlapProgram.Program.empty());
                return;
            }

            YQL_ENSURE(taskMeta.ReadInfo.OlapProgram.Program == readOlapRange->GetOlapProgram());
            return;
        }

        if (resultType) {
            YQL_ENSURE(resultType->GetKind() == NKikimr::NMiniKQL::TType::EKind::Struct
                || resultType->GetKind() == NKikimr::NMiniKQL::TType::EKind::Tuple);

            auto* resultStructType = static_cast<NKikimr::NMiniKQL::TStructType*>(resultType);
            ui32 resultColsCount = resultStructType->GetMembersCount();

            taskMeta.ReadInfo.ResultColumnsTypes.reserve(resultColsCount);
            for (ui32 i = 0; i < resultColsCount; ++i) {
                taskMeta.ReadInfo.ResultColumnsTypes.emplace_back();
                auto memberType = resultStructType->GetMemberType(i);
                NScheme::TTypeInfo typeInfo = NScheme::TypeInfoFromMiniKQLType(memberType);
                taskMeta.ReadInfo.ResultColumnsTypes.back() = typeInfo;
            }
        }
        if (!readOlapRange || readOlapRange->GetOlapProgram().empty()) {
            return;
        }
        {
            Y_ABORT_UNLESS(taskMeta.ReadInfo.GroupByColumnNames.empty());
            std::vector<std::string> groupByColumns;
            for (auto&& i : readOlapRange->GetGroupByColumnNames()) {
                groupByColumns.emplace_back(i);
            }
            std::swap(taskMeta.ReadInfo.GroupByColumnNames, groupByColumns);
        }
        taskMeta.ReadInfo.ReadType = OlapReadTypeFromProto(readOlapRange->GetReadType());
        taskMeta.ReadInfo.OlapProgram.Program = readOlapRange->GetOlapProgram();
        for (auto& name: readOlapRange->GetOlapProgramParameterNames()) {
            taskMeta.ReadInfo.OlapProgram.ParameterNames.insert(name);
        }
    }

    void MergeReadInfoToTaskMeta(TTaskMeta& meta, ui64 shardId, TMaybe<TShardKeyRanges>& keyReadRanges, const TPhysicalShardReadSettings& readSettings, const TVector<TTaskMeta::TColumn>& columns,
        const NKqpProto::TKqpPhyTableOperation& op, bool isPersistentScan) const
    {
        TTaskMeta::TShardReadInfo readInfo = {
            .Ranges = {},
            .Columns = columns,
        };
        if (keyReadRanges) {
            readInfo.Ranges = std::move(*keyReadRanges); // sorted & non-intersecting
        }

        if (isPersistentScan) {
            readInfo.ShardId = shardId;
        }

        FillReadInfo(meta, readSettings.ItemsLimit, readSettings.GetSorting());
        if (op.GetTypeCase() == NKqpProto::TKqpPhyTableOperation::kReadOlapRange) {
            FillOlapReadInfo(meta, readSettings.ResultType, op.GetReadOlapRange());
        }

        if (!meta.Reads) {
            meta.Reads.ConstructInPlace();
        }

        meta.Reads->emplace_back(std::move(readInfo));
    }

    ui32 GetScanTasksPerNode(
        TStageInfo& stageInfo,
        const bool isOlapScan,
        const ui64 nodeId,
        bool enableShuffleElimination = false
    ) const {
        auto& intros = stageInfo.Introspections;
        const auto& stage = stageInfo.Meta.GetStage(stageInfo.Id);
        if (const auto taskCount = stage.GetTaskCount()) {
            intros.push_back("Manually overridden - " + ToString(taskCount));
            return taskCount;
        }

        ui32 result = 0;
        if (isOlapScan) {
            intros.push_back("This is OLAP scan");
            if (AggregationSettings.HasCSScanThreadsPerNode()) {
                result = AggregationSettings.GetCSScanThreadsPerNode();
                intros.push_back("Using the CSScanThreadsPerNode value - " + ToString(result));
            } else {
                const TStagePredictor& predictor = stageInfo.Meta.Tx.Body->GetCalculationPredictor(stageInfo.Id.StageId);
                result = predictor.CalcTasksOptimalCount(TStagePredictor::GetUsableThreads(), {}, intros);
                intros.push_back("Predicted value for OLAP scan - " + ToString(result));
            }
        } else {
            result = AggregationSettings.GetDSScanMinimalThreads();
            intros.push_back("Using the DSScanMinimalThreads value - " + ToString(result));
            if (stage.GetProgram().GetSettings().GetHasSort()) {
                result = std::max(result, AggregationSettings.GetDSBaseSortScanThreads());
                intros.push_back("Considering DSBaseSortScanThreads value because program has sort - " + ToString(result));
            }
            if (stage.GetProgram().GetSettings().GetHasMapJoin()) {
                result = std::max(result, AggregationSettings.GetDSBaseJoinScanThreads());
                intros.push_back("Considering DSBaseJoinScanThreads value because program has MapJoin - " + ToString(result));
            }
        }
        result = Max<ui32>(1, result);

        if (enableShuffleElimination) {
            result *= 2;
            intros.push_back("Multiply by 2 because of Shuffle Elimination - " + ToString(result));
        }

        intros.push_back("Predicted number of scan tasks per node " + ToString(nodeId) + " - " + ToString(result));
        return result;
    }

    bool BuildPlannerAndSubmitTasks() {
        Planner = CreateKqpPlanner({
            .TasksGraph = TasksGraph,
            .TxId = TxId,
            .Executer = SelfId(),
            .Database = Database,
            .UserToken = UserToken,
            .Deadline = Deadline.GetOrElse(TInstant::Zero()),
            .StatsMode = Request.StatsMode,
            .WithProgressStats = Request.ProgressStatsPeriod != TDuration::Zero(),
            .RlPath = Request.RlPath,
            .ExecuterSpan =  ExecuterSpan,
            .ResourcesSnapshot = std::move(ResourcesSnapshot),
            .ExecuterRetriesConfig = ExecuterRetriesConfig,
            .MkqlMemoryLimit = Request.MkqlMemoryLimit,
            .AsyncIoFactory = AsyncIoFactory,
            .FederatedQuerySetup = FederatedQuerySetup,
            .OutputChunkMaxSize = Request.OutputChunkMaxSize,
            .GUCSettings = GUCSettings,
            .ResourceManager_ = Request.ResourceManager_,
            .CaFactory_ = Request.CaFactory_,
            .BlockTrackingMode = BlockTrackingMode,
            .ArrayBufferMinFillPercentage = ArrayBufferMinFillPercentage,
            .BufferPageAllocSize = BufferPageAllocSize,
            .VerboseMemoryLimitException = VerboseMemoryLimitException,
<<<<<<< HEAD
            .CheckpointCoordinator = CheckpointCoordinatorId
=======
#if defined(USE_HDRF_SCHEDULER)
            .Query = Query,
#endif
>>>>>>> 21b92dce
        });

        auto err = Planner->PlanExecution();
        if (err) {
            TlsActivationContext->Send(err.release());
            return false;
        }

        Planner->Submit();
        return true;
    }

    void BuildScanTasksFromShards(TStageInfo& stageInfo, bool enableShuffleElimination) {
        THashMap<ui64, std::vector<ui64>> nodeTasks;
        THashMap<ui64, std::vector<TShardInfoWithId>> nodeShards;
        THashMap<ui64, ui64> assignedShardsCount;
        auto& intros = stageInfo.Introspections;
        auto& stage = stageInfo.Meta.GetStage(stageInfo.Id);

        auto& columnShardHashV1Params = stageInfo.Meta.ColumnShardHashV1Params;
        bool shuffleEliminated = enableShuffleElimination && stage.GetIsShuffleEliminated();
        if (shuffleEliminated && stageInfo.Meta.ColumnTableInfoPtr) {
            const auto& tableDesc = stageInfo.Meta.ColumnTableInfoPtr->Description;
            columnShardHashV1Params.SourceShardCount = tableDesc.GetColumnShardCount();
            columnShardHashV1Params.SourceTableKeyColumnTypes = std::make_shared<TVector<NScheme::TTypeInfo>>();
            for (const auto& column: tableDesc.GetSharding().GetHashSharding().GetColumns()) {
                Y_ENSURE(stageInfo.Meta.TableConstInfo->Columns.contains(column), TStringBuilder{} << "Table doesn't have column: " << column);
                auto columnType = stageInfo.Meta.TableConstInfo->Columns.at(column).Type;
                columnShardHashV1Params.SourceTableKeyColumnTypes->push_back(columnType);
            }
        }

        YQL_ENSURE(Stats);

        const auto& tableInfo = stageInfo.Meta.TableConstInfo;
        const auto& keyTypes = tableInfo->KeyColumnTypes;
        for (auto& op : stage.GetTableOps()) {
            Y_DEBUG_ABORT_UNLESS(stageInfo.Meta.TablePath == op.GetTable().GetPath());

            auto columns = BuildKqpColumns(op, tableInfo);
            bool isFullScan;
            auto partitions = PartitionPruner.Prune(op, stageInfo, isFullScan);
            const bool isOlapScan = (op.GetTypeCase() == NKqpProto::TKqpPhyTableOperation::kReadOlapRange);
            auto readSettings = ExtractReadSettings(op, stageInfo, HolderFactory(), TypeEnv());

            if (isFullScan && readSettings.ItemsLimit) {
                Counters->Counters->FullScansExecuted->Inc();
            }

            if (op.GetTypeCase() == NKqpProto::TKqpPhyTableOperation::kReadRange) {
                stageInfo.Meta.SkipNullKeys.assign(op.GetReadRange().GetSkipNullKeys().begin(),
                                                   op.GetReadRange().GetSkipNullKeys().end());
                // not supported for scan queries
                YQL_ENSURE(!readSettings.IsReverse());
            }

            for (auto&& i: partitions) {
                const ui64 nodeId = ShardIdToNodeId.at(i.first);
                nodeShards[nodeId].emplace_back(TShardInfoWithId(i.first, std::move(i.second)));
            }

            if (CollectProfileStats(Request.StatsMode)) {
                for (auto&& i : nodeShards) {
                    Stats->AddNodeShardsCount(stageInfo.Id.StageId, i.first, i.second.size());
                }
            }

            if (!AppData()->FeatureFlags.GetEnableSeparationComputeActorsFromRead() && !shuffleEliminated || (!isOlapScan && readSettings.IsSorted())) {
                THashMap<ui64 /* nodeId */, ui64 /* tasks count */> olapAndSortedTasksCount;

                auto AssignScanTaskToShard = [&](const ui64 shardId, const bool sorted) -> TTask& {
                    ui64 nodeId = ShardIdToNodeId.at(shardId);
                    if (stageInfo.Meta.IsOlap() && sorted) {
                        auto& task = TasksGraph.AddTask(stageInfo);
                        task.Meta.ExecuterId = SelfId();
                        task.Meta.NodeId = nodeId;
                        task.Meta.ScanTask = true;
                        task.Meta.Type = TTaskMeta::TTaskType::Scan;
                        FillSecureParamsFromStage(task.Meta.SecureParams, stage);
                        ++olapAndSortedTasksCount[nodeId];
                        return task;
                    }

                    auto& tasks = nodeTasks[nodeId];
                    auto& cnt = assignedShardsCount[nodeId];
                    const ui32 maxScansPerNode = GetScanTasksPerNode(stageInfo, isOlapScan, nodeId);
                    if (cnt < maxScansPerNode) {
                        auto& task = TasksGraph.AddTask(stageInfo);
                        task.Meta.NodeId = nodeId;
                        task.Meta.ScanTask = true;
                        task.Meta.Type = TTaskMeta::TTaskType::Scan;
                        FillSecureParamsFromStage(task.Meta.SecureParams, stage);
                        tasks.push_back(task.Id);
                        ++cnt;
                        return task;
                    } else {
                        ui64 taskIdx = cnt % maxScansPerNode;
                        ++cnt;
                        intros.push_back("Scan task for node " + ToString(nodeId) + " not created");
                        return TasksGraph.GetTask(tasks[taskIdx]);
                    }
                };

                for (auto&& pair : nodeShards) {
                    auto& shardsInfo = pair.second;
                    for (auto&& shardInfo : shardsInfo) {
                        auto& task = AssignScanTaskToShard(shardInfo.ShardId, readSettings.IsSorted());
                        MergeReadInfoToTaskMeta(task.Meta, shardInfo.ShardId, shardInfo.KeyReadRanges, readSettings,
                            columns, op, /*isPersistentScan*/ true);
                    }
                }

                for (const auto& pair : nodeTasks) {
                    for (const auto& taskIdx : pair.second) {
                        auto& task = TasksGraph.GetTask(taskIdx);
                        task.Meta.SetEnableShardsSequentialScan(readSettings.IsSorted());
                        PrepareScanMetaForUsage(task.Meta, keyTypes);
                        BuildSinks(stage, stageInfo, task);
                    }

                    intros.push_back("Actual number of scan tasks for node " + ToString(pair.first) + " - " + ToString(pair.second.size()));
                }

                for (const auto& [nodeId, count] : olapAndSortedTasksCount) {
                    intros.push_back("Actual number of scan tasks (olap+sorted) for node " + ToString(nodeId) + " - " + ToString(count));
                }
            } else if (shuffleEliminated /* save partitioning for shuffle elimination */) {
                std::size_t stageInternalTaskId = 0;
                columnShardHashV1Params.TaskIndexByHash = std::make_shared<TVector<ui64>>();
                columnShardHashV1Params.TaskIndexByHash->resize(columnShardHashV1Params.SourceShardCount);

                for (auto&& pair : nodeShards) {
                    const auto nodeId = pair.first;
                    auto& shardsInfo = pair.second;
                    std::size_t maxTasksPerNode = std::min<std::size_t>(shardsInfo.size(), GetScanTasksPerNode(stageInfo, isOlapScan, nodeId, true));
                    std::vector<TTaskMeta> metas(maxTasksPerNode, TTaskMeta());
                    {
                        for (std::size_t i = 0; i < shardsInfo.size(); ++i) {
                            auto&& shardInfo = shardsInfo[i];
                            MergeReadInfoToTaskMeta(
                                metas[i % maxTasksPerNode],
                                shardInfo.ShardId,
                                shardInfo.KeyReadRanges,
                                readSettings,
                                columns, op,
                                /*isPersistentScan*/ true
                            );
                        }

                        for (auto& meta: metas) {
                            PrepareScanMetaForUsage(meta, keyTypes);
                            LOG_D("Stage " << stageInfo.Id << " create scan task meta for node: " << nodeId
                                << ", meta: " << meta.ToString(keyTypes, *AppData()->TypeRegistry));
                        }
                    }

                    // in runtime we calc hash, which will be in [0; shardcount]
                    // so we merge to mappings : hash -> shardID and shardID -> channelID for runtime
                    THashMap<ui64, ui64> hashByShardId;
                    Y_ENSURE(stageInfo.Meta.ColumnTableInfoPtr != nullptr, "ColumnTableInfoPtr is nullptr, maybe information about shards haven't beed delivered yet.");
                    const auto& tableDesc = stageInfo.Meta.ColumnTableInfoPtr->Description;
                    const auto& sharding = tableDesc.GetSharding();
                    for (std::size_t i = 0; i < sharding.ColumnShardsSize(); ++i) {
                        hashByShardId.insert({sharding.GetColumnShards(i), i});
                    }

                    intros.push_back("Actual number of scan tasks from shards with shuffle elimination for node " + ToString(nodeId) + " - " + ToString(maxTasksPerNode));

                    for (ui32 t = 0; t < maxTasksPerNode; ++t, ++stageInternalTaskId) {
                        auto& task = TasksGraph.AddTask(stageInfo);
                        task.Meta = metas[t];
                        task.Meta.SetEnableShardsSequentialScan(false);
                        task.Meta.ExecuterId = SelfId();
                        task.Meta.NodeId = nodeId;
                        task.Meta.ScanTask = true;
                        task.Meta.Type = TTaskMeta::TTaskType::Scan;
                        task.SetMetaId(t);
                        FillSecureParamsFromStage(task.Meta.SecureParams, stage);
                        BuildSinks(stage, stageInfo, task);

                        for (const auto& readInfo: *task.Meta.Reads) {
                            Y_ENSURE(hashByShardId.contains(readInfo.ShardId));
                            (*columnShardHashV1Params.TaskIndexByHash)[hashByShardId[readInfo.ShardId]] = stageInternalTaskId;
                        }
                    }
                }

                LOG_DEBUG_S(
                    *TlsActivationContext,
                    NKikimrServices::KQP_EXECUTER,
                    "Stage with scan " << "[" << stageInfo.Id.TxId << ":" << stageInfo.Id.StageId << "]"
                    << " has keys: " << columnShardHashV1Params.KeyTypesToString() << " and task count: " << stageInternalTaskId;
                );
            } else {
                ui32 metaId = 0;
                for (auto&& pair : nodeShards) {
                    const auto nodeId = pair.first;
                    auto& shardsInfo = pair.second;
                    const ui32 metaGlueingId = ++metaId;
                    TTaskMeta meta;
                    {
                        for (auto&& shardInfo : shardsInfo) {
                            MergeReadInfoToTaskMeta(meta, shardInfo.ShardId, shardInfo.KeyReadRanges, readSettings,
                                columns, op, /*isPersistentScan*/ true);
                        }
                        PrepareScanMetaForUsage(meta, keyTypes);
                        LOG_D("Stage " << stageInfo.Id << " create scan task meta for node: " << nodeId
                            << ", meta: " << meta.ToString(keyTypes, *AppData()->TypeRegistry));
                    }

                    const auto maxTasksPerNode = GetScanTasksPerNode(stageInfo, isOlapScan, nodeId);
                    intros.push_back("Actual number of scan tasks from shards without shuffle elimination for node " + ToString(nodeId) + " - " + ToString(maxTasksPerNode));

                    for (ui32 t = 0; t < maxTasksPerNode; ++t) {
                        auto& task = TasksGraph.AddTask(stageInfo);
                        task.Meta = meta;
                        task.Meta.SetEnableShardsSequentialScan(false);
                        task.Meta.ExecuterId = SelfId();
                        task.Meta.NodeId = nodeId;
                        task.Meta.ScanTask = true;
                        task.Meta.Type = TTaskMeta::TTaskType::Scan;
                        task.SetMetaId(metaGlueingId);
                        FillSecureParamsFromStage(task.Meta.SecureParams, stage);
                        BuildSinks(stage, stageInfo, task);
                    }
                }
            }
        }

        LOG_D("Stage " << stageInfo.Id << " will be executed on " << nodeTasks.size() << " nodes.");
    }

    void PrepareScanMetaForUsage(TTaskMeta& meta, const TVector<NScheme::TTypeInfo>& keyTypes) const {
        YQL_ENSURE(meta.Reads.Defined());
        auto& taskReads = meta.Reads.GetRef();

        /*
         * Sort read ranges so that sequential scan of that ranges produce sorted result.
         *
         * Partition pruner feed us with set of non-intersecting ranges with filled right boundary.
         * So we may sort ranges based solely on the their rightmost point.
         */
        std::sort(taskReads.begin(), taskReads.end(), [&](const auto& lhs, const auto& rhs) {
            if (lhs.ShardId == rhs.ShardId) {
                return false;
            }

            const std::pair<const TSerializedCellVec*, bool> k1 = lhs.Ranges.GetRightBorder();
            const std::pair<const TSerializedCellVec*, bool> k2 = rhs.Ranges.GetRightBorder();

            const int cmp = CompareBorders<false, false>(
                k1.first->GetCells(),
                k2.first->GetCells(),
                k1.second,
                k2.second,
                keyTypes);

            return (cmp < 0);
            });
    }

    void GetSecretsSnapshot() {
        RegisterDescribeSecretsActor(this->SelfId(), UserToken ? UserToken->GetUserSID() : "", SecretNames, this->ActorContext().ActorSystem());
    }

    void GetResourcesSnapshot() {
        GetKqpResourceManager()->RequestClusterResourcesInfo(
            [as = TlsActivationContext->ActorSystem(), self = SelfId()](TVector<NKikimrKqp::TKqpNodeResources>&& resources) {
                TAutoPtr<IEventHandle> eh = new IEventHandle(self, self, new typename TEvPrivate::TEvResourcesSnapshot(std::move(resources)));
                as->Send(eh);
            });
    }

    void SaveScriptExternalEffect(std::unique_ptr<TEvSaveScriptExternalEffectRequest> scriptEffects) {
        this->Send(MakeKqpFinalizeScriptServiceId(SelfId().NodeId()), scriptEffects.release());
    }

protected:
    void TerminateComputeActors(Ydb::StatusIds::StatusCode code, const NYql::TIssues& issues) {
        for (const auto& task : this->TasksGraph.GetTasks()) {
            if (task.ComputeActorId && !task.Meta.Completed) {
                LOG_I("aborting compute actor execution, message: " << issues.ToOneLineString()
                    << ", compute actor: " << task.ComputeActorId << ", task: " << task.Id);

                auto ev = MakeHolder<TEvKqp::TEvAbortExecution>(NYql::NDq::YdbStatusToDqStatus(code), issues);
                this->Send(task.ComputeActorId, ev.Release());
            } else {
                LOG_I("task: " << task.Id << ", does not have the CA id yet or is already complete");
            }
        }
    }

    void TerminateComputeActors(Ydb::StatusIds::StatusCode code, const TString& message) {
        TerminateComputeActors(code, NYql::TIssues({NYql::TIssue(message)}));
    }

protected:
    void UnexpectedEvent(const TString& state, ui32 eventType) {
        if (eventType == TEvents::TEvPoison::EventType) {
            LOG_D("TKqpExecuter, TEvPoison event at state:" << state << ", selfID: " << this->SelfId());
            InternalError(TStringBuilder() << "TKqpExecuter got poisoned, state: " << state);
        } else {
            LOG_E("TKqpExecuter, unexpected event: " << eventType << ", at state:" << state << ", selfID: " << this->SelfId());
            InternalError(TStringBuilder() << "Unexpected event at TKqpExecuter, state: " << state << ", event: " << eventType);
        }
    }

    void InternalError(const NYql::TIssues& issues) {
        LOG_E(issues.ToOneLineString());
        auto issue = NYql::YqlIssue({}, NYql::TIssuesIds::UNEXPECTED, "Internal error while executing transaction.");
        for (const NYql::TIssue& i : issues) {
            issue.AddSubIssue(MakeIntrusive<NYql::TIssue>(i));
        }
        ReplyErrorAndDie(Ydb::StatusIds::INTERNAL_ERROR, issue);
    }

    void InternalError(const TString& message) {
        InternalError(NYql::TIssues({NYql::TIssue(message)}));
    }

    void ReplyUnavailable(const TString& message) {
        LOG_E("UNAVAILABLE: " << message);
        auto issue = NYql::YqlIssue({}, NYql::TIssuesIds::KIKIMR_TEMPORARILY_UNAVAILABLE);
        issue.AddSubIssue(new NYql::TIssue(message));
        ReplyErrorAndDie(Ydb::StatusIds::UNAVAILABLE, issue);
    }

    void RuntimeError(Ydb::StatusIds::StatusCode code, const NYql::TIssues& issues) {
        LOG_E(Ydb::StatusIds_StatusCode_Name(code) << ": " << issues.ToOneLineString());
        ReplyErrorAndDie(code, issues);
    }

    void ReplyErrorAndDie(Ydb::StatusIds::StatusCode status, const NYql::TIssues& issues) {
        google::protobuf::RepeatedPtrField<Ydb::Issue::IssueMessage> protoIssues;
        IssuesToMessage(issues, &protoIssues);
        ReplyErrorAndDie(status, &protoIssues);
    }

    void ReplyErrorAndDie(Ydb::StatusIds::StatusCode status, const NYql::TIssue& issue) {
        google::protobuf::RepeatedPtrField<Ydb::Issue::IssueMessage> issues;
        IssueToMessage(issue, issues.Add());
        ReplyErrorAndDie(status, &issues);
    }

    void TimeoutError(bool sessionSender, NYql::TIssues issues) {
        if (AlreadyReplied) {
            LOG_E("Timeout when we already replied - not good" << Endl << TBackTrace().PrintToString() << Endl);
            return;
        }

        const auto status = NYql::NDqProto::StatusIds::TIMEOUT;
        if (issues.Empty()) {
            issues.AddIssue("Request timeout exceeded");
        }

        TerminateComputeActors(Ydb::StatusIds::TIMEOUT, issues);

        AlreadyReplied = true;

        LOG_E("Abort execution: " << NYql::NDqProto::StatusIds_StatusCode_Name(status) << ", " << issues.ToOneLineString());
        if (ExecuterSpan) {
            ExecuterSpan.EndError(TStringBuilder() << NYql::NDqProto::StatusIds_StatusCode_Name(status));
        }

        ResponseEv->Record.MutableResponse()->SetStatus(Ydb::StatusIds::TIMEOUT);
        NYql::IssuesToMessage(issues, ResponseEv->Record.MutableResponse()->MutableIssues());

        // TEvAbortExecution can come from either ComputeActor or SessionActor (== Target).
        if (!sessionSender) {
            auto abortEv = MakeHolder<TEvKqp::TEvAbortExecution>(status, issues);
            this->Send(Target, abortEv.Release());
        }

        LOG_E("Sending timeout response to: " << Target);

        // Pass away immediately, since we already sent response - don't wait for stats.
        this->PassAway();
    }

    virtual void ReplyErrorAndDie(Ydb::StatusIds::StatusCode status,
        google::protobuf::RepeatedPtrField<Ydb::Issue::IssueMessage>* issues)
    {
        if (AlreadyReplied) {
            LOG_E("Error when we already replied - not good" << Endl << TBackTrace().PrintToString() << Endl);
            return;
        }

        TerminateComputeActors(status, "Terminate execution");

        AlreadyReplied = true;
        auto& response = *ResponseEv->Record.MutableResponse();

        response.SetStatus(status);
        if (issues) {
            response.MutableIssues()->Swap(issues);
        }

        LOG_T("ReplyErrorAndDie. Response: " << response.DebugString()
            << ", to ActorId: " << Target);

        if constexpr (ExecType == EExecType::Data) {
            if (status != Ydb::StatusIds::SUCCESS) {
                Counters->TxProxyMon->ReportStatusNotOK->Inc();
            } else {
                Counters->TxProxyMon->ReportStatusOK->Inc();
            }
        }

        LWTRACK(KqpBaseExecuterReplyErrorAndDie, ResponseEv->Orbit, TxId);

        if (ExecuterSpan) {
            ExecuterSpan.EndError(response.DebugString());
        }
        if (ExecuterStateSpan) {
            ExecuterStateSpan.EndError(response.DebugString());
        }

        this->Shutdown();
    }

protected:
    template <class TCollection>
    bool ValidateTaskSize(const TCollection& tasks) {
        for (const auto& task : tasks) {
            if (ui32 size = task->ByteSize(); size > MaxTaskSize) {
                LOG_E("Abort execution. Task #" << task->GetId() << " size is too big: " << size << " > " << MaxTaskSize);
                ReplyErrorAndDie(Ydb::StatusIds::ABORTED,
                    MakeIssue(NKikimrIssues::TIssuesIds::SHARD_PROGRAM_SIZE_EXCEEDED, TStringBuilder() <<
                        "Datashard program size limit exceeded (" << size << " > " << MaxTaskSize << ")"));
                return false;
            }
        }
        return true;
    }

    const IKqpGateway::TKqpSnapshot& GetSnapshot() const {
        return TasksGraph.GetMeta().Snapshot;
    }

    void SetSnapshot(ui64 step, ui64 txId) {
        TasksGraph.GetMeta().SetSnapshot(step, txId);
    }

protected:
    // Introduced separate method from `PassAway()` - to not get confused with expectations from other actors,
    // that `PassAway()` should kill actor immediately.
    virtual void Shutdown() {
        PassAway();
    }

    void PassAway() override {
        YQL_ENSURE(AlreadyReplied && ResponseEv);

        ResponseEv->ParticipantNodes = std::move(ParticipantNodes);

        // Fill response stats
        {
            auto& response = *ResponseEv->Record.MutableResponse();

            YQL_ENSURE(Stats);

            ReportEventElapsedTime();

            Stats->FinishTs = TInstant::Now();

            Stats->Finish();

            if (Stats->CollectStatsByLongTasks || CollectFullStats(Request.StatsMode)) {

                ui64 jsonSize = 0;
                ui64 cycleCount = GetCycleCountFast();

                response.MutableResult()->MutableStats()->ClearTxPlansWithStats();
                for (ui32 txId = 0; txId < Request.Transactions.size(); ++txId) {
                    const auto& tx = Request.Transactions[txId].Body;
                    auto planWithStats = AddExecStatsToTxPlan(tx->GetPlan(), response.GetResult().GetStats());
                    jsonSize += planWithStats.size();
                    response.MutableResult()->MutableStats()->AddTxPlansWithStats(planWithStats);
                }

                auto deltaCpuTime = NHPTimer::GetSeconds(GetCycleCountFast() - cycleCount);
                Counters->Counters->QueryStatCpuConvertUs->Add(deltaCpuTime * 1'000'000);
                Counters->Counters->QueryStatMemConvertBytes->Add(jsonSize);
                response.MutableResult()->MutableStats()->SetStatConvertBytes(jsonSize);
            }

            if (Stats->CollectStatsByLongTasks) {
                const auto& txPlansWithStats = response.GetResult().GetStats().GetTxPlansWithStats();
                if (!txPlansWithStats.empty()) {
                    LOG_I("Full stats: " << response.GetResult().GetStats());
                }
            }

            if (!BatchOperationSettings.Empty() && !Stats->TableStats.empty()) {
                auto [_, tableStats] = *Stats->TableStats.begin();
                Counters->Counters->BatchOperationUpdateRows->Add(tableStats->GetWriteRows());
                Counters->Counters->BatchOperationUpdateBytes->Add(tableStats->GetWriteBytes());

                Counters->Counters->BatchOperationDeleteRows->Add(tableStats->GetEraseRows());
                Counters->Counters->BatchOperationDeleteBytes->Add(tableStats->GetEraseBytes());
            }

            auto finishSize = Stats->EstimateFinishMem();
            Counters->Counters->QueryStatMemFinishBytes->Add(finishSize);
            response.MutableResult()->MutableStats()->SetStatFinishBytes(finishSize);
        }

        Counters->Counters->QueryStatMemCollectInflightBytes->Sub(StatCollectInflightBytes);
        StatCollectInflightBytes = 0;
        Counters->Counters->QueryStatMemFinishInflightBytes->Sub(StatFinishInflightBytes);
        StatFinishInflightBytes = 0;

        Request.Transactions.crop(0);
        this->Send(Target, ResponseEv.release());

        for (auto channelPair: ResultChannelProxies) {
            LOG_D("terminate result channel " << channelPair.first << " proxy at " << channelPair.second->SelfId());

            TAutoPtr<IEventHandle> ev = new IEventHandle(
                channelPair.second->SelfId(), SelfId(), new TEvents::TEvPoison
            );
            channelPair.second->Receive(ev);
        }

        LOG_D("terminate execution.");
        if (KqpShardsResolverId) {
            this->Send(KqpShardsResolverId, new TEvents::TEvPoison);
        }

        if (Planner) {
            Planner->Unsubscribe();
        }

        if (KqpTableResolverId) {
            this->Send(KqpTableResolverId, new TEvents::TEvPoison);
        }

        this->Send(this->SelfId(), new TEvents::TEvPoison);
        LOG_T("Terminate, become ZombieState");
        this->Become(&TKqpExecuterBase::ZombieState);
    }

    STATEFN(ZombieState) {
        if (ev->GetTypeRewrite() == TEvents::TEvPoison::EventType) {
            IActor::PassAway();
        }
    }

protected:
    virtual TString CurrentStateFuncName() const {
        const auto& func = this->CurrentStateFunc();
        if (func == &TKqpExecuterBase::ZombieState) {
            return "ZombieState";
        } else if (func == &TKqpExecuterBase::ReadyState) {
            return "ReadyState";
        } else {
            return "unknown state";
        }
    }

    std::unordered_map<ui64, IActor*>& GetResultChannelProxies() {
        return ResultChannelProxies;
    }

    TString DebugString() const {
        TStringBuilder sb;
        sb << "[KqpExecuter], type: " << (ExecType == EExecType::Data ? "Data" : "Scan")
           << ", Database: " << Database << ", TxId: " << TxId << ", TxCnt: " << Request.Transactions.size()
           << ", Transactions: " << Endl;
        for (const auto& tx : Request.Transactions) {
            sb << "tx: " << tx.Body->DebugString() << Endl;
        }
        return std::move(sb);
    }

    const TIntrusivePtr<TUserRequestContext>& GetUserRequestContext() const {
        return TasksGraph.GetMeta().UserRequestContext;
    }

    TIntrusivePtr<TUserRequestContext>& MutableUserRequestContext() {
        return TasksGraph.GetMeta().UserRequestContext;
    }

protected:
    IKqpGateway::TExecPhysicalRequest Request;
    NYql::NDq::IDqAsyncIoFactory::TPtr AsyncIoFactory;
    const std::optional<TKqpFederatedQuerySetup> FederatedQuerySetup;
    const TGUCSettings::TPtr GUCSettings;
    TPartitionPruner PartitionPruner;

    TActorId BufferActorId;
    IKqpTransactionManagerPtr TxManager;
    const TString Database;
    const TIntrusiveConstPtr<NACLib::TUserToken> UserToken;
    TKqpRequestCounters::TPtr Counters;
    std::unique_ptr<TQueryExecutionStats> Stats;
    TInstant LastProgressStats;
    TInstant StartTime;
    TMaybe<TInstant> Deadline;
    TMaybe<TInstant> CancelAt;
    TActorId Target;
    ui64 TxId = 0;
#if defined(USE_HDRF_SCHEDULER)
    NScheduler::NHdrf::NDynamic::TQueryPtr Query;
#endif

    bool ShardsResolved = false;
    TKqpTasksGraph TasksGraph;

    TActorId KqpTableResolverId;
    TActorId KqpShardsResolverId;

    struct TExtraData {
        ui64 TaskId;
        NYql::NDqProto::TComputeActorExtraData Data;
    };
    THashMap<TActorId, TExtraData> ExtraData;

    TInstant StartResolveTime;
    TInstant LastResourceUsageUpdate;

    std::unordered_map<ui64, IActor*> ResultChannelProxies;
    std::unique_ptr<TEvKqpExecuter::TEvTxResponse> ResponseEv;
    NWilson::TSpan ExecuterSpan;
    NWilson::TSpan ExecuterStateSpan;

    TMap<ui64, ui64> ShardIdToNodeId;
    TMap<ui64, TVector<ui64>> ShardsOnNode;

    ui64 LastTaskId = 0;
    TString LastComputeActorId = "";

    std::unique_ptr<TKqpPlanner> Planner;
    const NKikimrConfig::TTableServiceConfig::TExecuterRetriesConfig ExecuterRetriesConfig;

    std::vector<TString> SecretNames;
    std::map<TString, TString> SecureParams;

    const NKikimrConfig::TTableServiceConfig::TAggregationConfig AggregationSettings;
    TVector<NKikimrKqp::TKqpNodeResources> ResourcesSnapshot;
    bool HasOlapTable = false;
    bool StreamResult = false;
    bool HasDatashardSourceScan = false;
    bool UnknownAffectedShardCount = false;

    THashMap<ui64, TActorId> ResultChannelToComputeActor;
    THashMap<NYql::NDq::TStageId, THashMap<ui64, TShardInfo>> SourceScanStageIdToParititions;

    bool CheckDuplicateRows = false;

    ui32 StatementResultIndex;

    // Track which nodes (by shards) have been involved during execution
    THashSet<ui32> ParticipantNodes;

    bool AlreadyReplied = false;
    bool EnableReadsMerge = false;

    const NKikimrConfig::TTableServiceConfig::EBlockTrackingMode BlockTrackingMode;
    const bool VerboseMemoryLimitException;
    TMaybe<ui8> ArrayBufferMinFillPercentage;
    TMaybe<size_t> BufferPageAllocSize;

    ui64 StatCollectInflightBytes = 0;
    ui64 StatFinishInflightBytes = 0;

    TMaybe<NBatchOperations::TSettings> BatchOperationSettings;

    bool EnableParallelPointReadConsolidation = false;
    TActorId CheckpointCoordinatorId;
private:
    static constexpr TDuration ResourceUsageUpdateInterval = TDuration::MilliSeconds(100);
};

////////////////////////////////////////////////////////////////////////////////////////////////////////////////////////

IActor* CreateKqpDataExecuter(IKqpGateway::TExecPhysicalRequest&& request, const TString& database,
    const TIntrusiveConstPtr<NACLib::TUserToken>& userToken, TKqpRequestCounters::TPtr counters, bool streamResult,
    const TExecuterConfig& executerConfig,
    NYql::NDq::IDqAsyncIoFactory::TPtr asyncIoFactory, const TActorId& creator,
    const TIntrusivePtr<TUserRequestContext>& userRequestContext, ui32 statementResultIndex,
    const std::optional<TKqpFederatedQuerySetup>& federatedQuerySetup, const TGUCSettings::TPtr& GUCSettings,
    TPartitionPruner::TConfig partitionPrunerConfig, const TShardIdToTableInfoPtr& shardIdToTableInfo,
    const IKqpTransactionManagerPtr& txManager, const TActorId bufferActorId,
    const TActorId checkpointCoordinatorId, TMaybe<NBatchOperations::TSettings> batchOperationSettings = Nothing());

IActor* CreateKqpScanExecuter(IKqpGateway::TExecPhysicalRequest&& request, const TString& database,
    const TIntrusiveConstPtr<NACLib::TUserToken>& userToken, TKqpRequestCounters::TPtr counters,
    const TExecuterConfig& executerConfig,
    NYql::NDq::IDqAsyncIoFactory::TPtr asyncIoFactory,
    TPreparedQueryHolder::TConstPtr preparedQuery,
    const TIntrusivePtr<TUserRequestContext>& userRequestContext, ui32 statementResultIndex,
    const std::optional<TKqpFederatedQuerySetup>& federatedQuerySetup, const TGUCSettings::TPtr& GUCSettings);

} // namespace NKqp
} // namespace NKikimr<|MERGE_RESOLUTION|>--- conflicted
+++ resolved
@@ -1746,13 +1746,10 @@
             .ArrayBufferMinFillPercentage = ArrayBufferMinFillPercentage,
             .BufferPageAllocSize = BufferPageAllocSize,
             .VerboseMemoryLimitException = VerboseMemoryLimitException,
-<<<<<<< HEAD
-            .CheckpointCoordinator = CheckpointCoordinatorId
-=======
 #if defined(USE_HDRF_SCHEDULER)
             .Query = Query,
 #endif
->>>>>>> 21b92dce
+            .CheckpointCoordinator = CheckpointCoordinatorId
         });
 
         auto err = Planner->PlanExecution();
