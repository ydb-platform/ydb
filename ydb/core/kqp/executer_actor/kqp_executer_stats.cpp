--- conflicted
+++ resolved
@@ -1526,44 +1526,6 @@
 
     std::unordered_map<TString, NYql::NDqProto::TDqTableStats*> currentTableStats;
     for (auto& [stageId, stageStat] : StageStats) {
-<<<<<<< HEAD
-        auto& stageStats = *protoStages[stageStat.StageId.StageId];
-        stageStats.SetTotalTasksCount(stageStat.Task2Index.size());
-        stageStats.SetFinishedTasksCount(stageStat.FinishedCount);
-
-        stageStats.SetBaseTimeMs(BaseTimeMs);
-        stageStat.CpuTimeUs.ExportAggStats(BaseTimeMs, *stageStats.MutableCpuTimeUs());
-        ExportAggStats(stageStat.SourceCpuTimeUs, *stageStats.MutableSourceCpuTimeUs());
-        stageStat.MaxMemoryUsage.ExportAggStats(BaseTimeMs, *stageStats.MutableMaxMemoryUsage());
-
-        ExportAggStats(stageStat.InputRows, *stageStats.MutableInputRows());
-        ExportAggStats(stageStat.InputBytes, *stageStats.MutableInputBytes());
-        ExportAggStats(stageStat.OutputRows, *stageStats.MutableOutputRows());
-        ExportAggStats(stageStat.OutputBytes, *stageStats.MutableOutputBytes());
-        ExportAggStats(stageStat.ResultRows, *stageStats.MutableResultRows());
-        ExportAggStats(stageStat.ResultBytes, *stageStats.MutableResultBytes());
-        ExportAggStats(stageStat.IngressRows, *stageStats.MutableIngressRows());
-        ExportAggStats(stageStat.IngressBytes, *stageStats.MutableIngressBytes());
-        ExportAggStats(stageStat.IngressDecompressedBytes, *stageStats.MutableIngressDecompressedBytes());
-        ExportAggStats(stageStat.EgressRows, *stageStats.MutableEgressRows());
-        ExportAggStats(stageStat.EgressBytes, *stageStats.MutableEgressBytes());
-
-        ExportOffsetAggStats(stageStat.StartTimeMs, *stageStats.MutableStartTimeMs(), BaseTimeMs);
-        ExportOffsetAggStats(stageStat.FinishTimeMs, *stageStats.MutableFinishTimeMs(), BaseTimeMs);
-        ExportAggStats(stageStat.DurationUs, *stageStats.MutableDurationUs());
-        stageStat.WaitInputTimeUs.ExportAggStats(BaseTimeMs, *stageStats.MutableWaitInputTimeUs());
-        stageStat.WaitOutputTimeUs.ExportAggStats(BaseTimeMs, *stageStats.MutableWaitOutputTimeUs());
-        stageStats.SetUpdateTimeMs(stageStat.UpdateTimeMs > BaseTimeMs ? stageStat.UpdateTimeMs - BaseTimeMs : 0);
-
-        stageStat.SpillingComputeBytes.ExportAggStats(BaseTimeMs, *stageStats.MutableSpillingComputeBytes());
-        stageStat.SpillingChannelBytes.ExportAggStats(BaseTimeMs, *stageStats.MutableSpillingChannelBytes());
-        stageStat.SpillingComputeTimeUs.ExportAggStats(BaseTimeMs, *stageStats.MutableSpillingComputeTimeUs());
-        stageStat.SpillingChannelTimeUs.ExportAggStats(BaseTimeMs, *stageStats.MutableSpillingChannelTimeUs());
-
-        FillStageDurationUs(stageStats);
-
-=======
->>>>>>> 041b08df
         for (auto& [path, t] : stageStat.Tables) {
             NYql::NDqProto::TDqTableStats* tableAggr = nullptr;
             if (auto it = currentTableStats.find(path); it != currentTableStats.end()) {
