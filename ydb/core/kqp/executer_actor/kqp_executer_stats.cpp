#include "kqp_executer_stats.h"


namespace NKikimr::NKqp {

using namespace NYql;
using namespace NYql::NDq;

void ExportAggStats(std::vector<ui64>& data, NYql::NDqProto::TDqStatsAggr& stats);

ui64 NonZeroMin(ui64 a, ui64 b) {
    return (b == 0) ? a : ((a == 0 || a > b) ? b : a);
}

ui64 ExportMinStats(std::vector<ui64>& data);
ui64 ExportMaxStats(std::vector<ui64>& data);

void TMinStats::Resize(ui32 count) {
    Values.resize(count);
}

void TMinStats::Set(ui32 index, ui64 value) {
    AFL_ENSURE(index < Values.size());
    auto maybeMin = Values[index] == MinValue;
    Values[index] = value;
    if (maybeMin) {
        MinValue = ExportMinStats(Values);
    }
}

void TMaxStats::Resize(ui32 count) {
    Values.resize(count);
}

void TMaxStats::Set(ui32 index, ui64 value) {
    AFL_ENSURE(index < Values.size());
    auto isMonotonic = value >= Values[index];
    Values[index] = value;
    MaxValue = isMonotonic ? (value > MaxValue ? value : MaxValue) : ExportMaxStats(Values);
}

void TTimeSeriesStats::ExportAggStats(NYql::NDqProto::TDqStatsAggr& stats) {
    NKikimr::NKqp::ExportAggStats(Values, stats);
}

void TTimeSeriesStats::ExportAggStats(ui64 baseTimeMs, NYql::NDqProto::TDqStatsAggr& stats) {
    ExportAggStats(stats);
    ExportHistory(baseTimeMs, stats);
}

void TTimeSeriesStats::ExportHistory(ui64 baseTimeMs, NYql::NDqProto::TDqStatsAggr& stats) {
    Pack();
    if (!History.empty()) {
        for (auto& h : History) {
            auto& item = *stats.AddHistory();
            item.SetTimeMs((h.first <= baseTimeMs) ? 0 : (h.first - baseTimeMs));
            item.SetValue(h.second);
        }
    }
}

void TTimeSeriesStats::Resize(ui32 count) {
    Values.resize(count);
}

void TTimeSeriesStats::SetNonZero(ui32 index, ui64 value) {
    if (value) {
        AFL_ENSURE(index < Values.size());
        Sum += value;
        Sum -= Values[index];
        Values[index] = value;
        AppendHistory();
    }
}

void TTimeSeriesStats::AppendHistory() {
    if (HistorySampleCount) {
        auto nowMs = Now().MilliSeconds();

        if (!History.empty() && History.back().first == nowMs) {
            History.back().second = Sum;
            return;
        }

        if (History.size() > 1 && History.back().second == Sum && History[History.size() - 2].second == Sum) {
            History.back().first = nowMs;
            return;
        }

        History.emplace_back(nowMs, Sum);
        if (History.size() >= HistorySampleCount * 2) {
            Pack();
        }
    }
}

void TTimeSeriesStats::Pack() {
    if (HistorySampleCount == 0) {
        History.clear();
        return;
    }
    if (History.size() > HistorySampleCount) {

        if (HistorySampleCount == 1) {
            History.front() = History.back();
            return;
        }
        if (HistorySampleCount == 2) {
            History[1] = History.back();
            History.resize(2);
            return;
        }

        std::vector<std::pair<ui64, ui64>> history;
        ui32 count = History.size();
        ui32 delta = count - HistorySampleCount;
        ui64 minTime = History.front().first;
        ui64 maxTime = History.back().first;
        ui64 deltaTime = (maxTime - minTime) / (HistorySampleCount - 1);
        bool first = true;
        ui64 nextTime = minTime;
        for (auto& h : History) {
            if (!first && delta && ((h.first < nextTime) || (delta + 1 == count))) {
                delta--;
            } else {
                history.push_back(h);
                nextTime += deltaTime;
                first = false;
            }
            count--;
        }
        History.swap(history);
    }
}

void TPartitionedStats::ResizeByTasks(ui32 taskCount) {
    for (auto& p : Parts) {
        p.resize(taskCount);
    }
}

void TPartitionedStats::ResizeByParts(ui32 partCount, ui32 taskCount) {
    auto oldPartCount = Parts.size();
    Parts.resize(partCount);
    for(auto i = oldPartCount; i < partCount; i++) {
        Parts[i].resize(taskCount);
    }
    Resize(partCount);
}

void TPartitionedStats::SetNonZeroAggSum(ui32 taskIndex, ui32 partIndex, ui64 value, bool recordTimeSeries) {
    if (value) {
        AFL_ENSURE(partIndex < Parts.size());
        auto& part = Parts[partIndex];
        auto delta = value - part[taskIndex];
        AFL_ENSURE(taskIndex < part.size());
        part[taskIndex] = value;
        AFL_ENSURE(partIndex < Values.size());
        Values[partIndex] += delta;
        Sum += delta;
        if (recordTimeSeries) {
            AppendHistory();
        }
    }
}

void TPartitionedStats::SetNonZeroAggMin(ui32 taskIndex, ui32 partIndex, ui64 value, bool recordTimeSeries) {
    if (value) {
        AFL_ENSURE(partIndex < Parts.size());
        auto& part = Parts[partIndex];
        AFL_ENSURE(taskIndex < part.size());
        part[taskIndex] = value;
        AFL_ENSURE(partIndex < Values.size());
        if (Values[partIndex] == 0 || value < Values[partIndex]) {
            // Min/Max is related to Parts[] only, Values[] should kepp count Sum as well
            Sum = Sum + value - Values[partIndex];
            Values[partIndex] = value;
            if (recordTimeSeries) {
                AppendHistory();
            }
        }
    }
}

void TPartitionedStats::SetNonZeroAggMax(ui32 taskIndex, ui32 partIndex, ui64 value, bool recordTimeSeries) {
    if (value) {
        AFL_ENSURE(partIndex < Parts.size());
        auto& part = Parts[partIndex];
        AFL_ENSURE(taskIndex < part.size());
        part[taskIndex] = value;
        AFL_ENSURE(partIndex < Values.size());
        if (value > Values[partIndex]) {
            // Min/Max is related to Parts[] only, Values[] should kepp count Sum as well
            Sum = Sum + value - Values[partIndex];
            Values[partIndex] = value;
            if (recordTimeSeries) {
                AppendHistory();
            }
        }
    }
}

void TTimeMultiSeriesStats::SetNonZero(TPartitionedStats& stats, ui32 taskIndex, const TString& key, ui64 value, bool recordTimeSeries, EPartitionedAggKind aggKind) {
    auto [it, inserted] = Indices.try_emplace(key);
    if (inserted) {
        it->second = Indices.size() - 1;
        if (PartCount < Indices.size()) {
            PartCount += 4;
        }
    }
    if (stats.Parts.size() < PartCount) {
        stats.ResizeByParts(PartCount, TaskCount);
    }

    switch (aggKind) {
        case EPartitionedAggKind::PartitionedAggSum:
            stats.SetNonZeroAggSum(taskIndex, it->second, value, recordTimeSeries);
            break;
        case EPartitionedAggKind::PartitionedAggMin:
            stats.SetNonZeroAggMin(taskIndex, it->second, value, recordTimeSeries);
            break;
        case EPartitionedAggKind::PartitionedAggMax:
            stats.SetNonZeroAggMax(taskIndex, it->second, value, recordTimeSeries);
            break;
    }
}

void TExternalStats::Resize(ui32 taskCount) {
    ExternalRows.ResizeByTasks(taskCount);
    ExternalBytes.ResizeByTasks(taskCount);
    FirstMessageMs.ResizeByTasks(taskCount);
    LastMessageMs.ResizeByTasks(taskCount);
    TaskCount = taskCount;
}

void TExternalStats::SetHistorySampleCount(ui32 historySampleCount) {
    ExternalBytes.HistorySampleCount = historySampleCount;
}

void TExternalStats::ExportHistory(ui64 baseTimeMs, NDqProto::TDqExternalAggrStats& stats) {
    if (stats.HasExternalBytes()) {
        ExternalBytes.ExportHistory(baseTimeMs, *stats.MutableExternalBytes());
    }
}

void TAsyncStats::Resize(ui32 taskCount) {
    Bytes.Resize(taskCount);
    DecompressedBytes.resize(taskCount);
    Rows.resize(taskCount);
    Chunks.resize(taskCount);
    Splits.resize(taskCount);
    FirstMessageMs.resize(taskCount);
    PauseMessageMs.resize(taskCount);
    ResumeMessageMs.resize(taskCount);
    LastMessageMs.resize(taskCount);
    WaitTimeUs.Resize(taskCount);
    WaitPeriods.resize(taskCount);
    ActiveTimeUs.resize(taskCount);
}

void TAsyncStats::SetHistorySampleCount(ui32 historySampleCount) {
    Bytes.HistorySampleCount = historySampleCount;
    WaitTimeUs.HistorySampleCount = historySampleCount;
}

void TAsyncStats::ExportHistory(ui64 baseTimeMs, NYql::NDqProto::TDqAsyncStatsAggr& stats) {
    if (stats.HasBytes()) {
        Bytes.ExportHistory(baseTimeMs, *stats.MutableBytes());
    }
    if (stats.HasWaitTimeUs()) {
        WaitTimeUs.ExportHistory(baseTimeMs, *stats.MutableWaitTimeUs());
    }
}

void TAsyncBufferStats::Resize(ui32 taskCount) {
    External.Resize(taskCount);
    Ingress.Resize(taskCount);
    Push.Resize(taskCount);
    Pop.Resize(taskCount);
    Egress.Resize(taskCount);
}

void TAsyncBufferStats::SetHistorySampleCount(ui32 historySampleCount) {
    External.SetHistorySampleCount(historySampleCount);
    Ingress.SetHistorySampleCount(historySampleCount);
    Push.SetHistorySampleCount(historySampleCount);
    Pop.SetHistorySampleCount(historySampleCount);
    Egress.SetHistorySampleCount(historySampleCount);
}

void TAsyncBufferStats::ExportHistory(ui64 baseTimeMs, NYql::NDqProto::TDqAsyncBufferStatsAggr& stats) {
    if (stats.HasExternal()) {
        External.ExportHistory(baseTimeMs, *stats.MutableExternal());
    }
    if (stats.HasIngress()) {
        Ingress.ExportHistory(baseTimeMs, *stats.MutableIngress());
    }
    if (stats.HasPush()) {
        Push.ExportHistory(baseTimeMs, *stats.MutablePush());
    }
    if (stats.HasPop()) {
        Pop.ExportHistory(baseTimeMs, *stats.MutablePop());
    }
    if (stats.HasEgress()) {
        Egress.ExportHistory(baseTimeMs, *stats.MutableEgress());
    }
}

void TTableStats::Resize(ui32 taskCount) {
    ReadRows.resize(taskCount);
    ReadBytes.resize(taskCount);
    WriteRows.resize(taskCount);
    WriteBytes.resize(taskCount);
    EraseRows.resize(taskCount);
    EraseBytes.resize(taskCount);
    AffectedPartitions.resize(taskCount);
}

void TOperatorStats::Resize(ui32 taskCount) {
    Rows.resize(taskCount);
    Bytes.resize(taskCount);
}

void TStageExecutionStats::Resize(ui32 taskCount) {

    AFL_ENSURE((taskCount & 3) == 0);

    CpuTimeUs.Resize(taskCount);
    SourceCpuTimeUs.resize(taskCount);

    InputRows.resize(taskCount);
    InputBytes.resize(taskCount);
    OutputRows.resize(taskCount);
    OutputBytes.resize(taskCount);
    ResultRows.resize(taskCount);
    ResultBytes.resize(taskCount);
    IngressRows.resize(taskCount);
    IngressBytes.resize(taskCount);
    IngressDecompressedBytes.resize(taskCount);
    EgressRows.resize(taskCount);
    EgressBytes.resize(taskCount);

    FinishTimeMs.resize(taskCount);
    StartTimeMs.resize(taskCount);
    DurationUs.resize(taskCount);

    WaitInputTimeUs.Resize(taskCount);
    WaitOutputTimeUs.Resize(taskCount);
    CurrentWaitInputTimeUs.Resize(taskCount);
    CurrentWaitOutputTimeUs.Resize(taskCount);

    SpillingComputeBytes.Resize(taskCount);
    SpillingChannelBytes.Resize(taskCount);
    SpillingComputeTimeUs.Resize(taskCount);
    SpillingChannelTimeUs.Resize(taskCount);

    for (auto& [_, t] : Tables) t.Resize(taskCount);

    for (auto& [_, i] : Ingress) i.Resize(taskCount);
    for (auto& [_, i] : Input)   i.Resize(taskCount);
    for (auto& [_, o] : Output)  o.Resize(taskCount);
    for (auto& [_, e] : Egress)  e.Resize(taskCount);

    for (auto& [_, j] : Joins) j.Resize(taskCount);
    for (auto& [_, f] : Filters) f.Resize(taskCount);
    for (auto& [_, a] : Aggregations) a.Resize(taskCount);

    MaxMemoryUsage.Resize(taskCount);
    Finished.resize(taskCount);
}

void TStageExecutionStats::SetHistorySampleCount(ui32 historySampleCount) {
    HistorySampleCount = historySampleCount;
    CpuTimeUs.HistorySampleCount = historySampleCount;
    MaxMemoryUsage.HistorySampleCount = historySampleCount;

    WaitInputTimeUs.HistorySampleCount = historySampleCount;
    WaitOutputTimeUs.HistorySampleCount = historySampleCount;

    SpillingComputeBytes.HistorySampleCount = historySampleCount;
    SpillingChannelBytes.HistorySampleCount = historySampleCount;
    SpillingComputeTimeUs.HistorySampleCount = historySampleCount;
    SpillingChannelTimeUs.HistorySampleCount = historySampleCount;
}

void TStageExecutionStats::ExportHistory(ui64 baseTimeMs, NYql::NDqProto::TDqStageStats& stageStats) {
    if (stageStats.HasCpuTimeUs()) {
        CpuTimeUs.ExportHistory(baseTimeMs, *stageStats.MutableCpuTimeUs());
    }
    for (auto& p : *stageStats.MutableIngress()) {
        auto it = Ingress.find(p.first);
        if (it != Ingress.end()) {
            it->second.ExportHistory(baseTimeMs, p.second);
        }
    }
    for (auto& p : *stageStats.MutableInput()) {
        auto it = Input.find(p.first);
        if (it != Input.end()) {
            it->second.ExportHistory(baseTimeMs, p.second);
        }
    }
    for (auto& p : *stageStats.MutableOutput()) {
        auto it = Output.find(p.first);
        if (it != Output.end()) {
            it->second.ExportHistory(baseTimeMs, p.second);
        }
    }
    for (auto& p : *stageStats.MutableEgress()) {
        auto it = Egress.find(p.first);
        if (it != Egress.end()) {
            it->second.ExportHistory(baseTimeMs, p.second);
        }
    }
    if (stageStats.HasMaxMemoryUsage()) {
        MaxMemoryUsage.ExportHistory(baseTimeMs, *stageStats.MutableMaxMemoryUsage());
    }
    if (stageStats.HasWaitInputTimeUs()) {
        WaitInputTimeUs.ExportHistory(baseTimeMs, *stageStats.MutableWaitInputTimeUs());
    }
    if (stageStats.HasWaitOutputTimeUs()) {
        WaitOutputTimeUs.ExportHistory(baseTimeMs, *stageStats.MutableWaitOutputTimeUs());
    }
    if (stageStats.HasSpillingComputeBytes()) {
        SpillingComputeBytes.ExportHistory(baseTimeMs, *stageStats.MutableSpillingComputeBytes());
    }
    if (stageStats.HasSpillingChannelBytes()) {
        SpillingChannelBytes.ExportHistory(baseTimeMs, *stageStats.MutableSpillingChannelBytes());
    }
    if (stageStats.HasSpillingComputeTimeUs()) {
        SpillingComputeTimeUs.ExportHistory(baseTimeMs, *stageStats.MutableSpillingComputeTimeUs());
    }
    if (stageStats.HasSpillingChannelTimeUs()) {
        SpillingChannelTimeUs.ExportHistory(baseTimeMs, *stageStats.MutableSpillingChannelTimeUs());
    }
}

inline void SetNonZero(ui64& target, ui64 source) {
    if (source) {
        target = source;
    }
}

inline void SetNonZero(std::vector<ui64>& vector, ui32 index, ui64 value) {
    AFL_ENSURE(index < vector.size());
    SetNonZero(vector[index], value);
}

ui64 TStageExecutionStats::UpdateAsyncStats(ui32 index, TAsyncStats& aggrAsyncStats, const NYql::NDqProto::TDqAsyncBufferStats& asyncStats) {
    ui64 baseTimeMs = 0;

    aggrAsyncStats.Bytes.SetNonZero(index, asyncStats.GetBytes());
    SetNonZero(aggrAsyncStats.DecompressedBytes, index, asyncStats.GetDecompressedBytes());
    SetNonZero(aggrAsyncStats.Rows, index, asyncStats.GetRows());
    SetNonZero(aggrAsyncStats.Chunks, index, asyncStats.GetChunks());
    SetNonZero(aggrAsyncStats.Splits, index, asyncStats.GetSplits());

    auto firstMessageMs = asyncStats.GetFirstMessageMs();
    SetNonZero(aggrAsyncStats.FirstMessageMs, index, firstMessageMs);
    baseTimeMs = NonZeroMin(baseTimeMs, firstMessageMs);

    auto pauseMessageMs = asyncStats.GetPauseMessageMs();
    SetNonZero(aggrAsyncStats.PauseMessageMs, index, pauseMessageMs);
    baseTimeMs = NonZeroMin(baseTimeMs, pauseMessageMs);

    auto resumeMessageMs = asyncStats.GetResumeMessageMs();
    SetNonZero(aggrAsyncStats.ResumeMessageMs, index, resumeMessageMs);
    baseTimeMs = NonZeroMin(baseTimeMs, resumeMessageMs);

    auto lastMessageMs = asyncStats.GetLastMessageMs();
    SetNonZero(aggrAsyncStats.LastMessageMs, index, lastMessageMs);
    baseTimeMs = NonZeroMin(baseTimeMs, lastMessageMs);

    aggrAsyncStats.WaitTimeUs.SetNonZero(index, asyncStats.GetWaitTimeUs());
    SetNonZero(aggrAsyncStats.WaitPeriods, index, asyncStats.GetWaitPeriods());
    if (firstMessageMs && lastMessageMs > firstMessageMs) {
        AFL_ENSURE(index < aggrAsyncStats.ActiveTimeUs.size());
        aggrAsyncStats.ActiveTimeUs[index] = lastMessageMs - firstMessageMs;
    }

    return baseTimeMs;
}

ui64 TStageExecutionStats::UpdateStats(const NYql::NDqProto::TDqTaskStats& taskStats, NYql::NDqProto::EComputeState state, ui64 maxMemoryUsage, ui64 durationUs) {
    auto taskId = taskStats.GetTaskId();
    auto it = Task2Index.find(taskId);
    ui64 baseTimeMs = 0;

    AFL_ENSURE(TaskCount >= Task2Index.size());

    ui32 index;
    if (it == Task2Index.end()) {
        if (TaskCount == Task2Index.size()) {
            TaskCount += 4;
            Resize(TaskCount);
        }
        index = Task2Index.size();
        Task2Index.emplace(taskId, index);
    } else {
        index = it->second;
    }

    if (state == NYql::NDqProto::COMPUTE_STATE_FINISHED) {
        if (!Finished[index]) {
            Finished[index] = true;
            FinishedCount++;
        }
    }

    CpuTimeUs.SetNonZero(index, taskStats.GetCpuTimeUs());
    SetNonZero(SourceCpuTimeUs, index, taskStats.GetSourceCpuTimeUs());

    SetNonZero(InputRows, index, taskStats.GetInputRows());
    SetNonZero(InputBytes, index, taskStats.GetInputBytes());
    SetNonZero(OutputRows, index, taskStats.GetOutputRows());
    SetNonZero(OutputBytes, index, taskStats.GetOutputBytes());
    SetNonZero(ResultRows, index, taskStats.GetResultRows());
    SetNonZero(ResultBytes, index, taskStats.GetResultBytes());
    SetNonZero(IngressRows, index, taskStats.GetIngressRows());
    SetNonZero(IngressBytes, index, taskStats.GetIngressBytes());
    SetNonZero(IngressDecompressedBytes, index, taskStats.GetIngressDecompressedBytes());
    SetNonZero(EgressRows, index, taskStats.GetEgressRows());
    SetNonZero(EgressBytes, index, taskStats.GetEgressBytes());

    auto startTimeMs = taskStats.GetStartTimeMs();
    SetNonZero(StartTimeMs, index, startTimeMs);
    baseTimeMs = NonZeroMin(baseTimeMs, startTimeMs);

    auto finishTimeMs = taskStats.GetFinishTimeMs();
    SetNonZero(FinishTimeMs, index, finishTimeMs);
    baseTimeMs = NonZeroMin(baseTimeMs, finishTimeMs);

    SetNonZero(DurationUs, index, durationUs);
    WaitInputTimeUs.SetNonZero(index, taskStats.GetWaitInputTimeUs());
    WaitOutputTimeUs.SetNonZero(index, taskStats.GetWaitOutputTimeUs());
    CurrentWaitInputTimeUs.Set(index, taskStats.GetCurrentWaitInputTimeUs());
    CurrentWaitOutputTimeUs.Set(index, taskStats.GetCurrentWaitOutputTimeUs());

    auto updateTimeMs = taskStats.GetUpdateTimeMs();
    UpdateTimeMs = std::max(UpdateTimeMs, updateTimeMs);
    baseTimeMs = NonZeroMin(baseTimeMs, updateTimeMs);

    SpillingComputeBytes.SetNonZero(index, taskStats.GetSpillingComputeWriteBytes());
    SpillingChannelBytes.SetNonZero(index, taskStats.GetSpillingChannelWriteBytes());
    SpillingComputeTimeUs.SetNonZero(index, taskStats.GetSpillingComputeReadTimeUs() + taskStats.GetSpillingComputeWriteTimeUs());
    SpillingChannelTimeUs.SetNonZero(index, taskStats.GetSpillingChannelReadTimeUs() + taskStats.GetSpillingChannelWriteTimeUs());

    for (auto& tableStat : taskStats.GetTables()) {
        auto tablePath = tableStat.GetTablePath();
        auto [it, inserted] = Tables.try_emplace(tablePath, TaskCount);
        auto& aggrTableStats = it->second;
        SetNonZero(aggrTableStats.ReadRows, index, tableStat.GetReadRows());
        SetNonZero(aggrTableStats.ReadBytes, index, tableStat.GetReadBytes());
        SetNonZero(aggrTableStats.WriteRows, index, tableStat.GetWriteRows());
        SetNonZero(aggrTableStats.WriteBytes, index, tableStat.GetWriteBytes());
        SetNonZero(aggrTableStats.EraseRows, index, tableStat.GetEraseRows());
        SetNonZero(aggrTableStats.EraseBytes, index, tableStat.GetEraseBytes());
        SetNonZero(aggrTableStats.AffectedPartitions, index, tableStat.GetAffectedPartitions());
    }

    for (auto& sourceStat : taskStats.GetSources()) {
        auto ingressName = sourceStat.GetIngressName();
        if (ingressName) {
            auto [it, inserted] = Ingress.try_emplace(ingressName, TaskCount);
            auto& asyncBufferStats = it->second;
            if (inserted) {
                asyncBufferStats.SetHistorySampleCount(HistorySampleCount);
            }
            baseTimeMs = NonZeroMin(baseTimeMs, UpdateAsyncStats(index, asyncBufferStats.Ingress, sourceStat.GetIngress()));
            baseTimeMs = NonZeroMin(baseTimeMs, UpdateAsyncStats(index, asyncBufferStats.Push, sourceStat.GetPush()));
            baseTimeMs = NonZeroMin(baseTimeMs, UpdateAsyncStats(index, asyncBufferStats.Pop, sourceStat.GetPop()));
            for (auto& partitionStat : sourceStat.GetExternalPartitions()) {
                auto key = partitionStat.GetPartitionId();
                asyncBufferStats.External.SetNonZero(asyncBufferStats.External.ExternalRows,
                    index, key, partitionStat.GetExternalRows(), false, EPartitionedAggKind::PartitionedAggSum);
                asyncBufferStats.External.SetNonZero(asyncBufferStats.External.ExternalBytes,
                    index, key, partitionStat.GetExternalBytes(), true, EPartitionedAggKind::PartitionedAggSum);
                asyncBufferStats.External.SetNonZero(asyncBufferStats.External.FirstMessageMs,
                    index, key, partitionStat.GetFirstMessageMs(), false, EPartitionedAggKind::PartitionedAggMin);
                asyncBufferStats.External.SetNonZero(asyncBufferStats.External.LastMessageMs,
                    index, key, partitionStat.GetLastMessageMs(), false, EPartitionedAggKind::PartitionedAggMax);
            }
        }
    }

    for (auto& inputChannelStat : taskStats.GetInputChannels()) {
        auto stageId = inputChannelStat.GetSrcStageId();
        auto [it, inserted] = Input.try_emplace(stageId, TaskCount);
        auto& asyncBufferStats = it->second;
        if (inserted) {
            asyncBufferStats.SetHistorySampleCount(HistorySampleCount);
        }
        baseTimeMs = NonZeroMin(baseTimeMs, UpdateAsyncStats(index, asyncBufferStats.Push, inputChannelStat.GetPush()));
        baseTimeMs = NonZeroMin(baseTimeMs, UpdateAsyncStats(index, asyncBufferStats.Pop, inputChannelStat.GetPop()));
    }

    for (auto& outputChannelStat : taskStats.GetOutputChannels()) {
        auto stageId = outputChannelStat.GetDstStageId();
        auto [it, inserted] = Output.try_emplace(stageId, TaskCount);
        auto& asyncBufferStats = it->second;
        if (inserted) {
            asyncBufferStats.SetHistorySampleCount(HistorySampleCount);
        }
        baseTimeMs = NonZeroMin(baseTimeMs, UpdateAsyncStats(index, asyncBufferStats.Push, outputChannelStat.GetPush()));
        baseTimeMs = NonZeroMin(baseTimeMs, UpdateAsyncStats(index, asyncBufferStats.Pop, outputChannelStat.GetPop()));
    }

    for (auto& sinkStat : taskStats.GetSinks()) {
        auto egressName = sinkStat.GetEgressName();
        if (egressName) {
            auto [it, inserted] = Egress.try_emplace(egressName, TaskCount);
            auto& asyncBufferStats = it->second;
            if (inserted) {
                asyncBufferStats.SetHistorySampleCount(HistorySampleCount);
            }
            baseTimeMs = NonZeroMin(baseTimeMs, UpdateAsyncStats(index, asyncBufferStats.Push, sinkStat.GetPush()));
            baseTimeMs = NonZeroMin(baseTimeMs, UpdateAsyncStats(index, asyncBufferStats.Pop, sinkStat.GetPop()));
            baseTimeMs = NonZeroMin(baseTimeMs, UpdateAsyncStats(index, asyncBufferStats.Ingress, sinkStat.GetEgress()));
        }
    }

    for (auto& operatorStat : taskStats.GetOperators()) {
        auto operatorId = operatorStat.GetOperatorId();
        if (operatorId) {
            switch (operatorStat.GetTypeCase()) {
                case NYql::NDqProto::TDqOperatorStats::kJoin: {
                    auto [it, inserted] = Joins.try_emplace(operatorId, TaskCount);
                    auto& joinStats = it->second;
                    SetNonZero(joinStats.Rows, index, operatorStat.GetRows());
                    SetNonZero(joinStats.Bytes, index, operatorStat.GetBytes());
                    break;
                }
                case NYql::NDqProto::TDqOperatorStats::kFilter: {
                    auto [it, inserted] = Filters.try_emplace(operatorId, TaskCount);
                    auto& filterStats = it->second;
                    SetNonZero(filterStats.Rows, index, operatorStat.GetRows());
                    SetNonZero(filterStats.Bytes, index, operatorStat.GetBytes());
                    break;
                }
                case NYql::NDqProto::TDqOperatorStats::kAggregation: {
                    auto [it, inserted] = Aggregations.try_emplace(operatorId, TaskCount);
                    auto& aggStats = it->second;
                    SetNonZero(aggStats.Rows, index, operatorStat.GetRows());
                    SetNonZero(aggStats.Bytes, index, operatorStat.GetBytes());
                    break;
                }
                default:
                    break;
            }
        }
    }

    MaxMemoryUsage.SetNonZero(index, maxMemoryUsage);

    return baseTimeMs;
}

bool TStageExecutionStats::IsDeadlocked(ui64 deadline) {
    if (CurrentWaitInputTimeUs.MinValue < deadline || InputStages.empty()) {
        return false;
    }

    for (auto stat : InputStages) {
        if (stat->CurrentWaitOutputTimeUs.MinValue < deadline || stat->IsFinished()) {
            return false;
        }
    }
    return true;
}

bool TStageExecutionStats::IsFinished() {
    return FinishedCount == Task2Index.size();
}

namespace {

TTableStat operator - (const TTableStat& l, const TTableStat& r) {
    return {.Rows = l.Rows - r.Rows, .Bytes = l.Bytes - r.Bytes};
}

TProgressStatEntry operator - (const TProgressStatEntry& l, const TProgressStatEntry& r) {
    return TProgressStatEntry {
        .ComputeTime = l.ComputeTime - r.ComputeTime,
        .ReadIOStat = l.ReadIOStat - r.ReadIOStat
    };
}

void MergeAggr(NDqProto::TDqStatsAggr& aggr, const NDqProto::TDqStatsAggr& stat) noexcept {
    aggr.SetMin(NonZeroMin(aggr.GetMin(), stat.GetMin()));
    aggr.SetMax(std::max(aggr.GetMax(), stat.GetMax()));
    aggr.SetSum(aggr.GetSum() + stat.GetSum());
    aggr.SetCnt(aggr.GetCnt() + stat.GetCnt());
}

void UpdateAggr(NDqProto::TDqStatsAggr* aggr, ui64 value) noexcept {
    if (value) {
        if (aggr->GetMin() == 0) {
            aggr->SetMin(value);
        } else {
            aggr->SetMin(std::min(aggr->GetMin(), value));
        }
        aggr->SetMax(std::max(aggr->GetMax(), value));
        aggr->SetSum(aggr->GetSum() + value);
        aggr->SetCnt(aggr->GetCnt() + 1);
    }
}

void MergeExternal(NDqProto::TDqExternalAggrStats& asyncAggr, const NDqProto::TDqExternalAggrStats& asyncStat) noexcept {
    MergeAggr(*asyncAggr.MutableExternalRows(), asyncStat.GetExternalRows());
    MergeAggr(*asyncAggr.MutableExternalBytes(), asyncStat.GetExternalBytes());
    MergeAggr(*asyncAggr.MutableStorageRows(), asyncStat.GetStorageRows());
    MergeAggr(*asyncAggr.MutableStorageBytes(), asyncStat.GetStorageBytes());
    MergeAggr(*asyncAggr.MutableCpuTimeUs(), asyncStat.GetCpuTimeUs());
    MergeAggr(*asyncAggr.MutableWaitInputTimeUs(), asyncStat.GetWaitInputTimeUs());
    MergeAggr(*asyncAggr.MutableWaitOutputTimeUs(), asyncStat.GetWaitOutputTimeUs());
    MergeAggr(*asyncAggr.MutableFirstMessageMs(), asyncStat.GetFirstMessageMs());
    MergeAggr(*asyncAggr.MutableLastMessageMs(), asyncStat.GetLastMessageMs());
    asyncAggr.SetPartitionCount(asyncAggr.GetPartitionCount() + asyncStat.GetExternalRows().GetCnt());
}

ui64 UpdateAsyncAggr(NDqProto::TDqAsyncStatsAggr& asyncAggr, const NDqProto::TDqAsyncBufferStats& asyncStat) noexcept {
    ui64 baseTimeMs = 0;

    UpdateAggr(asyncAggr.MutableBytes(), asyncStat.GetBytes());
    UpdateAggr(asyncAggr.MutableDecompressedBytes(), asyncStat.GetDecompressedBytes());
    UpdateAggr(asyncAggr.MutableRows(), asyncStat.GetRows());
    UpdateAggr(asyncAggr.MutableChunks(), asyncStat.GetChunks());
    UpdateAggr(asyncAggr.MutableSplits(), asyncStat.GetSplits());

    auto firstMessageMs = asyncStat.GetFirstMessageMs();
    if (firstMessageMs) {
        UpdateAggr(asyncAggr.MutableFirstMessageMs(), firstMessageMs);
        baseTimeMs = NonZeroMin(baseTimeMs, firstMessageMs);
    }

    auto pauseMessageMs = asyncStat.GetPauseMessageMs();
    if (pauseMessageMs) {
        UpdateAggr(asyncAggr.MutablePauseMessageMs(), pauseMessageMs);
        baseTimeMs = NonZeroMin(baseTimeMs, pauseMessageMs);
    }

    auto resumeMessageMs = asyncStat.GetResumeMessageMs();
    if (resumeMessageMs) {
        UpdateAggr(asyncAggr.MutableResumeMessageMs(), resumeMessageMs);
        baseTimeMs = NonZeroMin(baseTimeMs, resumeMessageMs);
    }

    auto lastMessageMs = asyncStat.GetLastMessageMs();
    if (lastMessageMs) {
        UpdateAggr(asyncAggr.MutableLastMessageMs(), lastMessageMs);
        baseTimeMs = NonZeroMin(baseTimeMs, lastMessageMs);
    }

    UpdateAggr(asyncAggr.MutableWaitTimeUs(), asyncStat.GetWaitTimeUs());
    UpdateAggr(asyncAggr.MutableWaitPeriods(), asyncStat.GetWaitPeriods());

    if (firstMessageMs && lastMessageMs >= firstMessageMs) {
        UpdateAggr(asyncAggr.MutableActiveTimeUs(), (lastMessageMs - firstMessageMs) * 1000);
    }

    return baseTimeMs;
}

NDqProto::TDqStageStats* GetOrCreateStageStats(const NYql::NDq::TStageId& stageId,
    const TKqpTasksGraph& tasksGraph, NDqProto::TDqExecutionStats& execStats)
{
    auto& stageInfo = tasksGraph.GetStageInfo(stageId);
    auto& stageProto = stageInfo.Meta.Tx.Body->GetStages(stageId.StageId);

    for (auto& stage : *execStats.MutableStages()) {
        if (stage.GetStageGuid() == stageProto.GetStageGuid()) {
            return &stage;
        }
    }

    auto* newStage = execStats.AddStages();
    newStage->SetStageId(stageId.StageId);
    newStage->SetStageGuid(stageProto.GetStageGuid());
    newStage->SetProgram(stageProto.GetProgramAst());
    return newStage;
}

NDqProto::TDqStageStats* GetOrCreateStageStats(const NYql::NDqProto::TDqTaskStats& taskStats,
    const TKqpTasksGraph& tasksGraph, NDqProto::TDqExecutionStats& execStats)
{
    auto& task = tasksGraph.GetTask(taskStats.GetTaskId());
    return GetOrCreateStageStats(task.StageId, tasksGraph, execStats);
}

NDqProto::TDqTableAggrStats* GetOrCreateTableAggrStats(NDqProto::TDqStageStats* stage, const TString& tablePath) {
    for(auto& table : *stage->MutableTables()) {
        if (table.GetTablePath() == tablePath) {
            return &table;
        }
    }
    auto table = stage->AddTables();
    table->SetTablePath(tablePath);
    return table;
}

} // anonymous namespace

NYql::NDqProto::EDqStatsMode GetDqStatsMode(Ydb::Table::QueryStatsCollection::Mode mode) {
    switch (mode) {
        // Always collect basic stats for system views / request unit computation.
        case Ydb::Table::QueryStatsCollection::STATS_COLLECTION_NONE:
        case Ydb::Table::QueryStatsCollection::STATS_COLLECTION_BASIC:
            return NYql::NDqProto::DQ_STATS_MODE_BASIC;
        case Ydb::Table::QueryStatsCollection::STATS_COLLECTION_FULL:
            return NYql::NDqProto::DQ_STATS_MODE_FULL;
        case Ydb::Table::QueryStatsCollection::STATS_COLLECTION_PROFILE:
            return NYql::NDqProto::DQ_STATS_MODE_PROFILE;
        default:
            return NYql::NDqProto::DQ_STATS_MODE_NONE;
    }
}

NYql::NDqProto::EDqStatsMode GetDqStatsModeShard(Ydb::Table::QueryStatsCollection::Mode mode) {
    switch (mode) {
        // Collect only minimal required stats to improve datashard performance.
        case Ydb::Table::QueryStatsCollection::STATS_COLLECTION_NONE:
            return NYql::NDqProto::DQ_STATS_MODE_NONE;
        case Ydb::Table::QueryStatsCollection::STATS_COLLECTION_BASIC:
            return NYql::NDqProto::DQ_STATS_MODE_BASIC;
        case Ydb::Table::QueryStatsCollection::STATS_COLLECTION_FULL:
            return NYql::NDqProto::DQ_STATS_MODE_FULL;
        case Ydb::Table::QueryStatsCollection::STATS_COLLECTION_PROFILE:
            return NYql::NDqProto::DQ_STATS_MODE_PROFILE;
        default:
            return NYql::NDqProto::DQ_STATS_MODE_NONE;
    }
}

bool CollectFullStats(Ydb::Table::QueryStatsCollection::Mode statsMode) {
    return statsMode >= Ydb::Table::QueryStatsCollection::STATS_COLLECTION_FULL;
}

bool CollectProfileStats(Ydb::Table::QueryStatsCollection::Mode statsMode) {
    return statsMode >= Ydb::Table::QueryStatsCollection::STATS_COLLECTION_PROFILE;
}

void TQueryExecutionStats::Prepare() {
    if (CollectFullStats(StatsMode)) {
        // stages
        for (auto& [stageId, info] : TasksGraph->GetStagesInfo()) {
            auto [it, inserted] = StageStats.try_emplace(stageId);
            Y_ENSURE(inserted);
            it->second.StageId = stageId;
            it->second.SetHistorySampleCount(HistorySampleCount);
        }
        // connections
        for (auto& [_, stageStats] : StageStats) {
            auto& info = TasksGraph->GetStageInfo(stageStats.StageId);
            auto& stage = info.Meta.GetStage(info.Id);
            for (const auto& input : stage.GetInputs()) {
                auto& peerStageStats = StageStats[NYql::NDq::TStageId(stageStats.StageId.TxId, input.GetStageIndex())];
                stageStats.InputStages.push_back(&peerStageStats);
                peerStageStats.OutputStages.push_back(&stageStats);
            }
        }
        // tasks
        for (auto& task : TasksGraph->GetTasks()) {
            auto& stageStats = StageStats[task.StageId];
            stageStats.Task2Index.emplace(task.Id, stageStats.Task2Index.size());
        }
        for (auto& [_, stageStats] : StageStats) {
            stageStats.TaskCount = (stageStats.Task2Index.size() + 3) & ~3;
            stageStats.Resize(stageStats.TaskCount);
        }
    }
}


void TQueryExecutionStats::FillStageDurationUs(NYql::NDqProto::TDqStageStats& stats) {
    if (stats.HasStartTimeMs() && stats.HasFinishTimeMs()) {
        auto startTimeMs = stats.GetStartTimeMs().GetMin();
        auto finishTimeMs = stats.GetFinishTimeMs().GetMax();
        if (startTimeMs && finishTimeMs > startTimeMs) {
            stats.SetStageDurationUs((finishTimeMs - startTimeMs) * 1'000);
        }
    }
}

ui64 TQueryExecutionStats::EstimateCollectMem() {
    ui64 result = 0;
    for (auto& [_, stageStat] : StageStats) {
        result += stageStat.EstimateMem();
    }
    return result;
}

ui64 TQueryExecutionStats::EstimateFinishMem() {
    return Result->ByteSizeLong();
}

void TQueryExecutionStats::AddComputeActorFullStatsByTask(
        const NYql::NDqProto::TDqTaskStats& task,
        const NYql::NDqProto::TDqComputeActorStats& stats,
        NYql::NDqProto::EComputeState state
    ) {
    auto* stageStats = GetOrCreateStageStats(task, *TasksGraph, *Result);

    stageStats->SetTotalTasksCount(stageStats->GetTotalTasksCount() + 1);
    if (state == NYql::NDqProto::COMPUTE_STATE_FINISHED) {
        stageStats->SetFinishedTasksCount(stageStats->GetFinishedTasksCount() + 1);
    }
    UpdateAggr(stageStats->MutableMaxMemoryUsage(), stats.GetMaxMemoryUsage()); // only 1 task per CA now
    UpdateAggr(stageStats->MutableCpuTimeUs(), task.GetCpuTimeUs());
    UpdateAggr(stageStats->MutableSourceCpuTimeUs(), task.GetSourceCpuTimeUs());
    UpdateAggr(stageStats->MutableInputRows(), task.GetInputRows());
    UpdateAggr(stageStats->MutableInputBytes(), task.GetInputBytes());
    UpdateAggr(stageStats->MutableOutputRows(), task.GetOutputRows());
    UpdateAggr(stageStats->MutableOutputBytes(), task.GetOutputBytes());
    UpdateAggr(stageStats->MutableResultRows(), task.GetResultRows());
    UpdateAggr(stageStats->MutableResultBytes(), task.GetResultBytes());
    UpdateAggr(stageStats->MutableIngressRows(), task.GetIngressRows());
    UpdateAggr(stageStats->MutableIngressBytes(), task.GetIngressBytes());
    UpdateAggr(stageStats->MutableIngressDecompressedBytes(), task.GetIngressDecompressedBytes());
    UpdateAggr(stageStats->MutableEgressRows(), task.GetEgressRows());
    UpdateAggr(stageStats->MutableEgressBytes(), task.GetEgressBytes());

    auto startTimeMs = task.GetStartTimeMs();
    UpdateAggr(stageStats->MutableStartTimeMs(), startTimeMs);
    BaseTimeMs = NonZeroMin(BaseTimeMs, startTimeMs);

    auto finishTimeMs = task.GetFinishTimeMs();
    UpdateAggr(stageStats->MutableFinishTimeMs(), finishTimeMs);
    BaseTimeMs = NonZeroMin(BaseTimeMs, finishTimeMs);

    UpdateAggr(stageStats->MutableDurationUs(), stats.GetDurationUs());
    UpdateAggr(stageStats->MutableWaitInputTimeUs(), task.GetWaitInputTimeUs());
    UpdateAggr(stageStats->MutableWaitOutputTimeUs(), task.GetWaitOutputTimeUs());

    auto updateTimeMs = task.GetUpdateTimeMs();
    stageStats->SetUpdateTimeMs(std::max(stageStats->GetUpdateTimeMs(), updateTimeMs));
    BaseTimeMs = NonZeroMin(BaseTimeMs, updateTimeMs);

    UpdateAggr(stageStats->MutableSpillingComputeBytes(), task.GetSpillingComputeWriteBytes());
    UpdateAggr(stageStats->MutableSpillingChannelBytes(), task.GetSpillingChannelWriteBytes());
    UpdateAggr(stageStats->MutableSpillingComputeTimeUs(), task.GetSpillingComputeReadTimeUs() + task.GetSpillingComputeWriteTimeUs());
    UpdateAggr(stageStats->MutableSpillingChannelTimeUs(), task.GetSpillingChannelReadTimeUs() + task.GetSpillingChannelWriteTimeUs());

    FillStageDurationUs(*stageStats);

    for (auto& sourcesStat : task.GetSources()) {
        auto& ingress = (*stageStats->MutableIngress())[sourcesStat.GetIngressName()];
        MergeExternal(*ingress.MutableExternal(), sourcesStat.GetExternal());

        const auto& [it, inserted] = ExternalPartitionStats.emplace(stageStats->GetStageId(), sourcesStat.GetIngressName());
        auto& externalPartitionStat = it->second;

        for (auto& externalPartition : sourcesStat.GetExternalPartitions()) {
            const auto& [it, inserted] = externalPartitionStat.Stat.emplace(externalPartition.GetPartitionId(),
                TExternalPartitionStat(externalPartition.GetExternalRows(), externalPartition.GetExternalBytes(),
                externalPartition.GetFirstMessageMs(), externalPartition.GetLastMessageMs()));
            if (!inserted) {
                it->second.ExternalRows += externalPartition.GetExternalRows();
                it->second.ExternalBytes += externalPartition.GetExternalBytes();
                it->second.FirstMessageMs = NonZeroMin(it->second.FirstMessageMs, externalPartition.GetFirstMessageMs());
                it->second.LastMessageMs = std::max(it->second.LastMessageMs, externalPartition.GetLastMessageMs());
            }
        }

        BaseTimeMs = NonZeroMin(BaseTimeMs, UpdateAsyncAggr(*ingress.MutableIngress(), sourcesStat.GetIngress()));
        BaseTimeMs = NonZeroMin(BaseTimeMs, UpdateAsyncAggr(*ingress.MutablePush(),   sourcesStat.GetPush()));
        BaseTimeMs = NonZeroMin(BaseTimeMs, UpdateAsyncAggr(*ingress.MutablePop(),  sourcesStat.GetPop()));
    }
    for (auto& inputChannelStat : task.GetInputChannels()) {
        BaseTimeMs = NonZeroMin(BaseTimeMs, UpdateAsyncAggr(*(*stageStats->MutableInput())[inputChannelStat.GetSrcStageId()].MutablePush(), inputChannelStat.GetPush()));
        BaseTimeMs = NonZeroMin(BaseTimeMs, UpdateAsyncAggr(*(*stageStats->MutableInput())[inputChannelStat.GetSrcStageId()].MutablePop(), inputChannelStat.GetPop()));
    }
    for (auto& outputChannelStat : task.GetOutputChannels()) {
        BaseTimeMs = NonZeroMin(BaseTimeMs, UpdateAsyncAggr(*(*stageStats->MutableOutput())[outputChannelStat.GetDstStageId()].MutablePush(), outputChannelStat.GetPush()));
        BaseTimeMs = NonZeroMin(BaseTimeMs, UpdateAsyncAggr(*(*stageStats->MutableOutput())[outputChannelStat.GetDstStageId()].MutablePop(), outputChannelStat.GetPop()));
    }
    for (auto& sinksStat : task.GetSinks()) {
        BaseTimeMs = NonZeroMin(BaseTimeMs, UpdateAsyncAggr(*(*stageStats->MutableEgress())[sinksStat.GetEgressName()].MutablePush(),   sinksStat.GetPush()));
        BaseTimeMs = NonZeroMin(BaseTimeMs, UpdateAsyncAggr(*(*stageStats->MutableEgress())[sinksStat.GetEgressName()].MutablePop(),    sinksStat.GetPop()));
        BaseTimeMs = NonZeroMin(BaseTimeMs, UpdateAsyncAggr(*(*stageStats->MutableEgress())[sinksStat.GetEgressName()].MutableEgress(), sinksStat.GetEgress()));
    }
    for (auto& operatorStat : task.GetOperators()) {
        switch (operatorStat.GetTypeCase()) {
            case NYql::NDqProto::TDqOperatorStats::kJoin: {
                auto& joinStats = (*stageStats->MutableOperatorJoin())[operatorStat.GetOperatorId()];
                joinStats.SetOperatorId(operatorStat.GetOperatorId());
                UpdateAggr(joinStats.MutableBytes(), operatorStat.GetBytes());
                UpdateAggr(joinStats.MutableRows(), operatorStat.GetRows());
                break;
            }
            case NYql::NDqProto::TDqOperatorStats::kFilter: {
                auto& filterStats = (*stageStats->MutableOperatorFilter())[operatorStat.GetOperatorId()];
                filterStats.SetOperatorId(operatorStat.GetOperatorId());
                UpdateAggr(filterStats.MutableBytes(), operatorStat.GetBytes());
                UpdateAggr(filterStats.MutableRows(), operatorStat.GetRows());
                break;
            }
            case NYql::NDqProto::TDqOperatorStats::kAggregation: {
                auto& aggrStats = (*stageStats->MutableOperatorAggregation())[operatorStat.GetOperatorId()];
                aggrStats.SetOperatorId(operatorStat.GetOperatorId());
                UpdateAggr(aggrStats.MutableBytes(), operatorStat.GetBytes());
                UpdateAggr(aggrStats.MutableRows(), operatorStat.GetRows());
                break;
            }
            default:
                break;
        }

    }
    for (auto& tableStat : task.GetTables()) {
        auto& tableStats = *GetOrCreateTableAggrStats(stageStats, tableStat.GetTablePath());
        UpdateAggr(tableStats.MutableReadRows(), tableStat.GetReadRows());
        UpdateAggr(tableStats.MutableReadBytes(), tableStat.GetReadBytes());
    }
}

void TQueryExecutionStats::AddComputeActorProfileStatsByTask(
        const NYql::NDqProto::TDqTaskStats& task, const NYql::NDqProto::TDqComputeActorStats& stats,
        bool keepOnlyLastTask) {
    auto* stageStats = GetOrCreateStageStats(task, *TasksGraph, *Result);
    if (keepOnlyLastTask) {
        stageStats->MutableComputeActors()->Clear();
    }
    stageStats->AddComputeActors()->CopyFrom(stats);
}

void TQueryExecutionStats::AddComputeActorStats(ui32 /* nodeId */, NYql::NDqProto::TDqComputeActorStats&& stats,
    NYql::NDqProto::EComputeState state, TDuration collectLongTaskStatsTimeout) {
//    Cerr << (TStringBuilder() << "::AddComputeActorStats " << stats.DebugString() << Endl);

    Result->SetCpuTimeUs(Result->GetCpuTimeUs() + stats.GetCpuTimeUs());

    TotalTasks += stats.GetTasks().size();

    UpdateAggr(ExtraStats.MutableComputeCpuTimeUs(), stats.GetCpuTimeUs());

    NYql::NDqProto::TDqTaskStats * longTask = nullptr;

    for (auto& task : *stats.MutableTasks()) {
        ResultBytes += task.GetResultBytes();
        ResultRows += task.GetResultRows();
        for (auto& table : task.GetTables()) {
            NYql::NDqProto::TDqTableStats* tableAggr = nullptr;
            if (auto it = TableStats.find(table.GetTablePath()); it != TableStats.end()) {
                tableAggr = it->second;
            } else {
                tableAggr = Result->AddTables();
                tableAggr->SetTablePath(table.GetTablePath());
                TableStats.emplace(table.GetTablePath(), tableAggr);
            }

            tableAggr->SetReadRows(tableAggr->GetReadRows() + table.GetReadRows());
            tableAggr->SetReadBytes(tableAggr->GetReadBytes() + table.GetReadBytes());
            tableAggr->SetWriteRows(tableAggr->GetWriteRows() + table.GetWriteRows());
            tableAggr->SetWriteBytes(tableAggr->GetWriteBytes() + table.GetWriteBytes());
            tableAggr->SetEraseRows(tableAggr->GetEraseRows() + table.GetEraseRows());
            tableAggr->SetAffectedPartitions(tableAggr->GetAffectedPartitions() + table.GetAffectedPartitions());

            NKqpProto::TKqpTableExtraStats tableExtraStats;
            if (table.GetExtra().UnpackTo(&tableExtraStats)) {
                for (const auto& shardId : tableExtraStats.GetReadActorTableAggrExtraStats().GetAffectedShards()) {
                    AffectedShards.insert(shardId);
                }
            }

            // TODO: the following code is for backward compatibility, remove it after ydb release
            {
                NKqpProto::TKqpReadActorTableAggrExtraStats tableExtraStats;
                if (table.GetExtra().UnpackTo(&tableExtraStats)) {
                    for (const auto& shardId : tableExtraStats.GetAffectedShards()) {
                        AffectedShards.insert(shardId);
                    }
                }
            }
        }

        // checking whether the task is long

        // TODO(ilezhankin): investigate - for some reason `task.FinishTimeMs` may be large (or small?)
        //      enough to result in an enormous duration - triggering the "long tasks" mode.

        auto taskDuration = TDuration::MilliSeconds(
            task.GetStartTimeMs() != 0 && task.GetFinishTimeMs() >= task.GetStartTimeMs()
            ? task.GetFinishTimeMs() - task.GetStartTimeMs()
            : 0);
        auto& longestTaskDuration = LongestTaskDurations[task.GetStageId()];
        if (taskDuration > Max(collectLongTaskStatsTimeout, longestTaskDuration)) {
            CollectStatsByLongTasks = true;
            longTask = &task;
            longestTaskDuration = taskDuration;
        }
    }

    if (CollectFullStats(StatsMode)) {
        for (const auto& task : stats.GetTasks()) {
            AddComputeActorFullStatsByTask(task, stats, state);
        }
    }

    if (CollectProfileStats(StatsMode)) {
        for (const auto& task : stats.GetTasks()) {
            AddComputeActorProfileStatsByTask(task, stats, false);
        }
    } else {
        if (longTask) {
            AddComputeActorProfileStatsByTask(*longTask, stats, true);
        }
    }
}

void TQueryExecutionStats::AddDatashardPrepareStats(NKikimrQueryStats::TTxStats&& txStats) {
//    Cerr << (TStringBuilder() << "::AddDatashardPrepareStats " << txStats.DebugString() << Endl);

    ui64 cpuUs = txStats.GetComputeCpuTimeUsec();
    for (const auto& perShard : txStats.GetPerShardStats()) {
        AffectedShards.emplace(perShard.GetShardId());
        cpuUs += perShard.GetCpuTimeUsec();
    }

    Result->SetCpuTimeUs(Result->GetCpuTimeUs() + cpuUs);
}

void TQueryExecutionStats::AddDatashardFullStatsByTask(
        const NYql::NDqProto::TDqTaskStats& task, ui64 datashardCpuTimeUs) {
    auto* stageStats = GetOrCreateStageStats(task, *TasksGraph, *Result);

    // TODO: dedup with AddComputeActorFullStatsByTask

    stageStats->SetTotalTasksCount(stageStats->GetTotalTasksCount() + 1);
    UpdateAggr(stageStats->MutableCpuTimeUs(), task.GetCpuTimeUs());
    UpdateAggr(stageStats->MutableInputRows(), task.GetInputRows());
    UpdateAggr(stageStats->MutableInputBytes(), task.GetInputBytes());
    UpdateAggr(stageStats->MutableOutputRows(), task.GetOutputRows());
    UpdateAggr(stageStats->MutableOutputBytes(), task.GetOutputBytes());

    auto startTimeMs = task.GetStartTimeMs();
    UpdateAggr(stageStats->MutableStartTimeMs(), startTimeMs);
    BaseTimeMs = NonZeroMin(BaseTimeMs, startTimeMs);

    auto finishTimeMs = task.GetFinishTimeMs();
    UpdateAggr(stageStats->MutableFinishTimeMs(), finishTimeMs);
    BaseTimeMs = NonZeroMin(BaseTimeMs, finishTimeMs);

    FillStageDurationUs(*stageStats);
    UpdateAggr(stageStats->MutableWaitInputTimeUs(), task.GetWaitInputTimeUs());
    UpdateAggr(stageStats->MutableWaitOutputTimeUs(), task.GetWaitOutputTimeUs());

    UpdateAggr(stageStats->MutableSpillingComputeBytes(), task.GetSpillingComputeWriteBytes());
    UpdateAggr(stageStats->MutableSpillingChannelBytes(), task.GetSpillingChannelWriteBytes());
    UpdateAggr(stageStats->MutableSpillingComputeTimeUs(), task.GetSpillingComputeReadTimeUs() + task.GetSpillingComputeWriteTimeUs());
    UpdateAggr(stageStats->MutableSpillingChannelTimeUs(), task.GetSpillingChannelReadTimeUs() + task.GetSpillingChannelWriteTimeUs());

    for (auto& tableStats: task.GetTables()) {
        auto* tableAggrStats = GetOrCreateTableAggrStats(stageStats, tableStats.GetTablePath());

        UpdateAggr(tableAggrStats->MutableReadRows(), tableStats.GetReadRows());
        UpdateAggr(tableAggrStats->MutableReadBytes(), tableStats.GetReadBytes());
        UpdateAggr(tableAggrStats->MutableWriteRows(), tableStats.GetWriteRows());
        UpdateAggr(tableAggrStats->MutableWriteBytes(), tableStats.GetWriteBytes());
        UpdateAggr(tableAggrStats->MutableEraseRows(), tableStats.GetEraseRows());

        NKqpProto::TKqpShardTableExtraStats tableExtraStats;

        if (tableStats.GetExtra().UnpackTo(&tableExtraStats)) {
            NKqpProto::TKqpShardTableAggrExtraStats tableAggrExtraStats;
            if (tableAggrStats->HasExtra()) {
                bool ok = tableAggrStats->MutableExtra()->UnpackTo(&tableAggrExtraStats);
                YQL_ENSURE(ok);
            }

            tableAggrExtraStats.SetAffectedShards(TableShards[tableStats.GetTablePath()].size());
            UpdateAggr(tableAggrExtraStats.MutableShardCpuTimeUs(), datashardCpuTimeUs);

            tableAggrStats->MutableExtra()->PackFrom(tableAggrExtraStats);
        }
    }

    NKqpProto::TKqpStageExtraStats stageExtraStats;
    if (stageStats->HasExtra()) {
        bool ok = stageStats->GetExtra().UnpackTo(&stageExtraStats);
        YQL_ENSURE(ok);
    }
    stageExtraStats.AddDatashardTasks()->CopyFrom(task);
    stageStats->MutableExtra()->PackFrom(stageExtraStats);
}

void TQueryExecutionStats::AddDatashardStats(NYql::NDqProto::TDqComputeActorStats&& stats,
    NKikimrQueryStats::TTxStats&& txStats, TDuration collectLongTaskStatsTimeout)
{
//    Cerr << (TStringBuilder() << "::AddDatashardStats " << stats.DebugString() << ", " << txStats.DebugString() << Endl);

    ui64 datashardCpuTimeUs = 0;
    for (const auto& perShard : txStats.GetPerShardStats()) {
        AffectedShards.emplace(perShard.GetShardId());

        datashardCpuTimeUs += perShard.GetCpuTimeUsec();
        UpdateAggr(ExtraStats.MutableShardsCpuTimeUs(), perShard.GetCpuTimeUsec());
    }

    Result->SetCpuTimeUs(Result->GetCpuTimeUs() + datashardCpuTimeUs);
    TotalTasks += stats.GetTasks().size();

    NYql::NDqProto::TDqTaskStats* longTask = nullptr;

    for (auto& task : *stats.MutableTasks()) {
        for (auto& table : task.GetTables()) {
            NYql::NDqProto::TDqTableStats* tableAggr = nullptr;
            if (auto it = TableStats.find(table.GetTablePath()); it != TableStats.end()) {
                tableAggr = it->second;
            } else {
                tableAggr = Result->AddTables();
                tableAggr->SetTablePath(table.GetTablePath());
                TableStats.emplace(table.GetTablePath(), tableAggr);
            }

            tableAggr->SetReadRows(tableAggr->GetReadRows() + table.GetReadRows());
            tableAggr->SetReadBytes(tableAggr->GetReadBytes() + table.GetReadBytes());
            tableAggr->SetWriteRows(tableAggr->GetWriteRows() + table.GetWriteRows());
            tableAggr->SetWriteBytes(tableAggr->GetWriteBytes() + table.GetWriteBytes());
            tableAggr->SetEraseRows(tableAggr->GetEraseRows() + table.GetEraseRows());

            auto& shards = TableShards[table.GetTablePath()];
            for (const auto& perShard : txStats.GetPerShardStats()) {
                shards.insert(perShard.GetShardId());
            }
            tableAggr->SetAffectedPartitions(shards.size());
        }

        // checking whether the task is long

        auto taskDuration = TDuration::MilliSeconds(
            task.GetStartTimeMs() != 0 && task.GetFinishTimeMs() >= task.GetStartTimeMs()
            ? task.GetFinishTimeMs() - task.GetStartTimeMs()
            : 0);
        auto& longestTaskDuration = LongestTaskDurations[task.GetStageId()];
        if (taskDuration > Max(collectLongTaskStatsTimeout, longestTaskDuration)) {
            CollectStatsByLongTasks = true;
            longTask = &task;
            longestTaskDuration = taskDuration;
        }
    }

    if (CollectFullStats(StatsMode)) {
        for (auto& task : stats.GetTasks()) {
            AddDatashardFullStatsByTask(task, datashardCpuTimeUs);
        }
        DatashardStats.emplace_back(std::move(txStats));
    } else {
        if (longTask) {
            DatashardStats.emplace_back(std::move(txStats));
        }
    }

    if (CollectProfileStats(StatsMode)) {
        for (const auto& task : stats.GetTasks()) {
            AddComputeActorProfileStatsByTask(task, stats, false);
        }
    } else {
        if (longTask) {
            AddComputeActorProfileStatsByTask(*longTask, stats, true);
        }
    }
}

void TQueryExecutionStats::AddDatashardStats(NKikimrQueryStats::TTxStats&& txStats) {
    ui64 datashardCpuTimeUs = 0;
    for (const auto& perShard : txStats.GetPerShardStats()) {
        AffectedShards.emplace(perShard.GetShardId());

        datashardCpuTimeUs += perShard.GetCpuTimeUsec();
        UpdateAggr(ExtraStats.MutableShardsCpuTimeUs(), perShard.GetCpuTimeUsec());
    }

    Result->SetCpuTimeUs(Result->GetCpuTimeUs() + datashardCpuTimeUs);

    if (CollectFullStats(StatsMode)) {
        DatashardStats.emplace_back(std::move(txStats));
    }
}

void TQueryExecutionStats::AddBufferStats(NYql::NDqProto::TDqTaskStats&& taskStats) {
    for (auto& table : taskStats.GetTables()) {
        NYql::NDqProto::TDqTableStats* tableAggr = nullptr;
        if (auto it = TableStats.find(table.GetTablePath()); it != TableStats.end()) {
            tableAggr = it->second;
        } else {
            tableAggr = Result->AddTables();
            tableAggr->SetTablePath(table.GetTablePath());
            TableStats.emplace(table.GetTablePath(), tableAggr);
        }

        tableAggr->SetReadRows(tableAggr->GetReadRows() + table.GetReadRows());
        tableAggr->SetReadBytes(tableAggr->GetReadBytes() + table.GetReadBytes());
        tableAggr->SetWriteRows(tableAggr->GetWriteRows() + table.GetWriteRows());
        tableAggr->SetWriteBytes(tableAggr->GetWriteBytes() + table.GetWriteBytes());
        tableAggr->SetEraseRows(tableAggr->GetEraseRows() + table.GetEraseRows());
        tableAggr->SetAffectedPartitions(tableAggr->GetAffectedPartitions() + table.GetAffectedPartitions());
    }
}

void TQueryExecutionStats::UpdateTaskStats(ui64 taskId, const NYql::NDqProto::TDqComputeActorStats& stats, NYql::NDqProto::EComputeState state) {
    AFL_ENSURE(stats.GetTasks().size() == 1);
    const NYql::NDqProto::TDqTaskStats& taskStats = stats.GetTasks(0);
    AFL_ENSURE(taskStats.GetTaskId() == taskId);
    auto stageId = TasksGraph->GetTask(taskId).StageId;
    auto [it, inserted] = StageStats.try_emplace(stageId);
    if (inserted) {
        it->second.StageId = stageId;
        it->second.SetHistorySampleCount(HistorySampleCount);
    }
    BaseTimeMs = NonZeroMin(BaseTimeMs, it->second.UpdateStats(taskStats, state, stats.GetMaxMemoryUsage(), stats.GetDurationUs()));

    constexpr ui64 deadline = 600'000'000; // 10m
    if (it->second.CurrentWaitOutputTimeUs.MinValue > deadline) {
        for (auto stat : it->second.OutputStages) {
            if (stat->IsDeadlocked(deadline)) {
                DeadlockedStageId = stat->StageId.StageId;
                break;
            }
        }
    } else if (it->second.IsDeadlocked(deadline)) {
        DeadlockedStageId = it->second.StageId.StageId;
    }
}

// SIMD-friendly aggregations are below. Compiler is able to vectorize sum/count, but needs help with min/max

ui64 ExportMinStats(std::vector<ui64>& data) {

    AFL_ENSURE((data.size() & 3) == 0);

    ui64 min4[4] = {0, 0, 0, 0};

    for (auto it = data.begin(); it < data.end(); it += 4) {
        min4[0] = min4[0] ? (it[0] ? (min4[0] < it[0] ? min4[0] : it[0]) : min4[0]) : it[0];
        min4[1] = min4[1] ? (it[1] ? (min4[1] < it[1] ? min4[1] : it[1]) : min4[1]) : it[1];
        min4[2] = min4[2] ? (it[2] ? (min4[2] < it[2] ? min4[2] : it[2]) : min4[2]) : it[2];
        min4[3] = min4[3] ? (it[3] ? (min4[3] < it[3] ? min4[3] : it[3]) : min4[3]) : it[3];
    }

    ui64 min01 = min4[0] ? (min4[1] ? (min4[0] < min4[1] ? min4[0] : min4[1]) : min4[0]) : min4[1];
    ui64 min23 = min4[2] ? (min4[3] ? (min4[2] < min4[3] ? min4[2] : min4[3]) : min4[2]) : min4[3];

    return min01 ? (min23 ? (min01 < min23 ? min01 : min23) : min01) : min23;
}

ui64 ExportMaxStats(std::vector<ui64>& data) {

    AFL_ENSURE((data.size() & 3) == 0);

    ui64 max4[4] = {0, 0, 0, 0};

    for (auto it = data.begin(); it < data.end(); it += 4) {
        max4[0] = max4[0] > it[0] ? max4[0] : it[0];
        max4[1] = max4[1] > it[1] ? max4[1] : it[1];
        max4[2] = max4[2] > it[2] ? max4[2] : it[2];
        max4[3] = max4[3] > it[3] ? max4[3] : it[3];
    }

    ui64 max01 = max4[0] > max4[1] ? max4[0] : max4[1];
    ui64 max23 = max4[2] > max4[3] ? max4[2] : max4[3];

    return max01 > max23 ? max01 : max23;
}

void ExportAggStats(std::vector<ui64>& data, NYql::NDqProto::TDqStatsMinMax& stats) {

    AFL_ENSURE((data.size() & 3) == 0);

    ui64 count = 0;
    ui64 min4[4] = {0, 0, 0, 0};
    ui64 max4[4] = {0, 0, 0, 0};

    for (auto it = data.begin(); it < data.end(); it += 4) {
        count += it[0] != 0;
        count += it[1] != 0;
        count += it[2] != 0;
        count += it[3] != 0;
        min4[0] = min4[0] ? (it[0] ? (min4[0] < it[0] ? min4[0] : it[0]) : min4[0]) : it[0];
        min4[1] = min4[1] ? (it[1] ? (min4[1] < it[1] ? min4[1] : it[1]) : min4[1]) : it[1];
        min4[2] = min4[2] ? (it[2] ? (min4[2] < it[2] ? min4[2] : it[2]) : min4[2]) : it[2];
        min4[3] = min4[3] ? (it[3] ? (min4[3] < it[3] ? min4[3] : it[3]) : min4[3]) : it[3];
        max4[0] = max4[0] > it[0] ? max4[0] : it[0];
        max4[1] = max4[1] > it[1] ? max4[1] : it[1];
        max4[2] = max4[2] > it[2] ? max4[2] : it[2];
        max4[3] = max4[3] > it[3] ? max4[3] : it[3];
    }

    if (count) {
        ui64 min01 = min4[0] ? (min4[1] ? (min4[0] < min4[1] ? min4[0] : min4[1]) : min4[0]) : min4[1];
        ui64 min23 = min4[2] ? (min4[3] ? (min4[2] < min4[3] ? min4[2] : min4[3]) : min4[2]) : min4[3];
        stats.SetMin(min01 ? (min23 ? (min01 < min23 ? min01 : min23) : min01) : min23);
        ui64 max01 = max4[0] > max4[1] ? max4[0] : max4[1];
        ui64 max23 = max4[2] > max4[3] ? max4[2] : max4[3];
        stats.SetMax(max01 > max23 ? max01 : max23);
    }
}

void ExportOffsetAggStats(std::vector<ui64>& data, NYql::NDqProto::TDqStatsAggr& stats, ui64 offset) {

    AFL_ENSURE((data.size() & 3) == 0);

    ui64 count = 0;
    ui64 sum = 0;
    ui64 min4[4] = {0, 0, 0, 0};
    ui64 max4[4] = {0, 0, 0, 0};

    for (auto ito = data.begin(); ito < data.end(); ito += 4) {
        ui64 it[4];
        it[0] = ito[0] <= offset ? 0 : ito[0] - offset;
        it[1] = ito[1] <= offset ? 0 : ito[1] - offset;
        it[2] = ito[2] <= offset ? 0 : ito[2] - offset;
        it[3] = ito[3] <= offset ? 0 : ito[3] - offset;
        count += it[0] != 0;
        count += it[1] != 0;
        count += it[2] != 0;
        count += it[3] != 0;
        sum += it[0];
        sum += it[1];
        sum += it[2];
        sum += it[3];
        min4[0] = min4[0] ? (it[0] ? (min4[0] < it[0] ? min4[0] : it[0]) : min4[0]) : it[0];
        min4[1] = min4[1] ? (it[1] ? (min4[1] < it[1] ? min4[1] : it[1]) : min4[1]) : it[1];
        min4[2] = min4[2] ? (it[2] ? (min4[2] < it[2] ? min4[2] : it[2]) : min4[2]) : it[2];
        min4[3] = min4[3] ? (it[3] ? (min4[3] < it[3] ? min4[3] : it[3]) : min4[3]) : it[3];
        max4[0] = max4[0] > it[0] ? max4[0] : it[0];
        max4[1] = max4[1] > it[1] ? max4[1] : it[1];
        max4[2] = max4[2] > it[2] ? max4[2] : it[2];
        max4[3] = max4[3] > it[3] ? max4[3] : it[3];
    }

    if (count) {
        stats.SetCnt(count);
        stats.SetSum(sum);
        ui64 min01 = min4[0] ? (min4[1] ? (min4[0] < min4[1] ? min4[0] : min4[1]) : min4[0]) : min4[1];
        ui64 min23 = min4[2] ? (min4[3] ? (min4[2] < min4[3] ? min4[2] : min4[3]) : min4[2]) : min4[3];
        stats.SetMin(min01 ? (min23 ? (min01 < min23 ? min01 : min23) : min01) : min23);
        ui64 max01 = max4[0] > max4[1] ? max4[0] : max4[1];
        ui64 max23 = max4[2] > max4[3] ? max4[2] : max4[3];
        stats.SetMax(max01 > max23 ? max01 : max23);
    }
}

void ExportAggStats(std::vector<ui64>& data, NYql::NDqProto::TDqStatsAggr& stats) {

    AFL_ENSURE((data.size() & 3) == 0);

    ui64 count = 0;
    ui64 sum = 0;
    ui64 min4[4] = {0, 0, 0, 0};
    ui64 max4[4] = {0, 0, 0, 0};

    for (auto it = data.begin(); it < data.end(); it += 4) {
        count += it[0] != 0;
        count += it[1] != 0;
        count += it[2] != 0;
        count += it[3] != 0;
        sum += it[0];
        sum += it[1];
        sum += it[2];
        sum += it[3];
        min4[0] = min4[0] ? (it[0] ? (min4[0] < it[0] ? min4[0] : it[0]) : min4[0]) : it[0];
        min4[1] = min4[1] ? (it[1] ? (min4[1] < it[1] ? min4[1] : it[1]) : min4[1]) : it[1];
        min4[2] = min4[2] ? (it[2] ? (min4[2] < it[2] ? min4[2] : it[2]) : min4[2]) : it[2];
        min4[3] = min4[3] ? (it[3] ? (min4[3] < it[3] ? min4[3] : it[3]) : min4[3]) : it[3];
        max4[0] = max4[0] > it[0] ? max4[0] : it[0];
        max4[1] = max4[1] > it[1] ? max4[1] : it[1];
        max4[2] = max4[2] > it[2] ? max4[2] : it[2];
        max4[3] = max4[3] > it[3] ? max4[3] : it[3];
    }

    if (count) {
        stats.SetCnt(count);
        stats.SetSum(sum);
        ui64 min01 = min4[0] ? (min4[1] ? (min4[0] < min4[1] ? min4[0] : min4[1]) : min4[0]) : min4[1];
        ui64 min23 = min4[2] ? (min4[3] ? (min4[2] < min4[3] ? min4[2] : min4[3]) : min4[2]) : min4[3];
        stats.SetMin(min01 ? (min23 ? (min01 < min23 ? min01 : min23) : min01) : min23);
        ui64 max01 = max4[0] > max4[1] ? max4[0] : max4[1];
        ui64 max23 = max4[2] > max4[3] ? max4[2] : max4[3];
        stats.SetMax(max01 > max23 ? max01 : max23);
    }
}

ui64 ExportAggStats(std::vector<ui64>& data) {
    ui64 sum = 0;
    for (auto d : data) {
        sum += d;
    }
    return sum;
}

void TQueryExecutionStats::ExportAggAsyncStats(TAsyncStats& data, NYql::NDqProto::TDqAsyncStatsAggr& stats) {
    data.Bytes.ExportAggStats(BaseTimeMs, *stats.MutableBytes());
    ExportAggStats(data.Rows, *stats.MutableRows());
    ExportAggStats(data.Chunks, *stats.MutableChunks());
    ExportAggStats(data.Splits, *stats.MutableSplits());
    ExportOffsetAggStats(data.FirstMessageMs, *stats.MutableFirstMessageMs(), BaseTimeMs);
    ExportOffsetAggStats(data.PauseMessageMs, *stats.MutablePauseMessageMs(), BaseTimeMs);
    ExportOffsetAggStats(data.ResumeMessageMs, *stats.MutableResumeMessageMs(), BaseTimeMs);
    ExportOffsetAggStats(data.LastMessageMs, *stats.MutableLastMessageMs(), BaseTimeMs);
    data.WaitTimeUs.ExportAggStats(BaseTimeMs, *stats.MutableWaitTimeUs());
    ExportAggStats(data.WaitPeriods, *stats.MutableWaitPeriods());
    ExportAggStats(data.ActiveTimeUs, *stats.MutableActiveTimeUs());
}

void TQueryExecutionStats::ExportAggAsyncBufferStats(TAsyncBufferStats& data, NYql::NDqProto::TDqAsyncBufferStatsAggr& stats) {
    auto& external = *stats.MutableExternal();
    data.External.ExternalRows.ExportAggStats(*external.MutableExternalRows());
    data.External.ExternalBytes.ExportAggStats(BaseTimeMs, *external.MutableExternalBytes());
    ExportOffsetAggStats(data.External.FirstMessageMs.Values, *external.MutableFirstMessageMs(), BaseTimeMs);
    ExportOffsetAggStats(data.External.LastMessageMs.Values, *external.MutableLastMessageMs(), BaseTimeMs);
    external.SetPartitionCount(data.External.Indices.size());
    ExportAggAsyncStats(data.Ingress, *stats.MutableIngress());
    ExportAggAsyncStats(data.Push, *stats.MutablePush());
    ExportAggAsyncStats(data.Pop, *stats.MutablePop());
    ExportAggAsyncStats(data.Egress, *stats.MutableEgress());
}

void TQueryExecutionStats::ExportExecStats(NYql::NDqProto::TDqExecutionStats& stats) {

    THashMap<ui32, NDqProto::TDqStageStats*> protoStages;

    if (CollectFullStats(StatsMode)) {
        for (auto& [stageId, stagetype] : TasksGraph->GetStagesInfo()) {
            protoStages.emplace(stageId.StageId, GetOrCreateStageStats(stageId, *TasksGraph, stats));
        }
    }

    std::unordered_map<TString, NYql::NDqProto::TDqTableStats*> currentTableStats;
    for (auto& [stageId, stageStat] : StageStats) {
<<<<<<< HEAD
=======
        auto& stageStats = *protoStages[stageStat.StageId.StageId];
        stageStats.SetTotalTasksCount(stageStat.Task2Index.size());
        stageStats.SetFinishedTasksCount(stageStat.FinishedCount);

        stageStats.SetBaseTimeMs(BaseTimeMs);
        stageStat.CpuTimeUs.ExportAggStats(BaseTimeMs, *stageStats.MutableCpuTimeUs());
        ExportAggStats(stageStat.SourceCpuTimeUs, *stageStats.MutableSourceCpuTimeUs());
        stageStat.MaxMemoryUsage.ExportAggStats(BaseTimeMs, *stageStats.MutableMaxMemoryUsage());

        ExportAggStats(stageStat.InputRows, *stageStats.MutableInputRows());
        ExportAggStats(stageStat.InputBytes, *stageStats.MutableInputBytes());
        ExportAggStats(stageStat.OutputRows, *stageStats.MutableOutputRows());
        ExportAggStats(stageStat.OutputBytes, *stageStats.MutableOutputBytes());
        ExportAggStats(stageStat.ResultRows, *stageStats.MutableResultRows());
        ExportAggStats(stageStat.ResultBytes, *stageStats.MutableResultBytes());
        ExportAggStats(stageStat.IngressRows, *stageStats.MutableIngressRows());
        ExportAggStats(stageStat.IngressBytes, *stageStats.MutableIngressBytes());
        ExportAggStats(stageStat.IngressDecompressedBytes, *stageStats.MutableIngressDecompressedBytes());
        ExportAggStats(stageStat.EgressRows, *stageStats.MutableEgressRows());
        ExportAggStats(stageStat.EgressBytes, *stageStats.MutableEgressBytes());

        ExportOffsetAggStats(stageStat.StartTimeMs, *stageStats.MutableStartTimeMs(), BaseTimeMs);
        ExportOffsetAggStats(stageStat.FinishTimeMs, *stageStats.MutableFinishTimeMs(), BaseTimeMs);
        ExportAggStats(stageStat.DurationUs, *stageStats.MutableDurationUs());
        stageStat.WaitInputTimeUs.ExportAggStats(BaseTimeMs, *stageStats.MutableWaitInputTimeUs());
        stageStat.WaitOutputTimeUs.ExportAggStats(BaseTimeMs, *stageStats.MutableWaitOutputTimeUs());
        stageStats.SetUpdateTimeMs(stageStat.UpdateTimeMs > BaseTimeMs ? stageStat.UpdateTimeMs - BaseTimeMs : 0);

        stageStat.SpillingComputeBytes.ExportAggStats(BaseTimeMs, *stageStats.MutableSpillingComputeBytes());
        stageStat.SpillingChannelBytes.ExportAggStats(BaseTimeMs, *stageStats.MutableSpillingChannelBytes());
        stageStat.SpillingComputeTimeUs.ExportAggStats(BaseTimeMs, *stageStats.MutableSpillingComputeTimeUs());
        stageStat.SpillingChannelTimeUs.ExportAggStats(BaseTimeMs, *stageStats.MutableSpillingChannelTimeUs());

        FillStageDurationUs(stageStats);

>>>>>>> f1686eb5
        for (auto& [path, t] : stageStat.Tables) {
            NYql::NDqProto::TDqTableStats* tableAggr = nullptr;
            if (auto it = currentTableStats.find(path); it != currentTableStats.end()) {
                tableAggr = it->second;
            } else {
                tableAggr = stats.AddTables();
                tableAggr->SetTablePath(path);
                currentTableStats.emplace(path, tableAggr);
            }

            tableAggr->SetReadRows(tableAggr->GetReadRows() + ExportAggStats(t.ReadRows));
            tableAggr->SetReadBytes(tableAggr->GetReadBytes() + ExportAggStats(t.ReadBytes));
            tableAggr->SetWriteRows(tableAggr->GetWriteRows() + ExportAggStats(t.WriteRows));
            tableAggr->SetWriteBytes(tableAggr->GetWriteBytes() + ExportAggStats(t.WriteBytes));
            tableAggr->SetEraseRows(tableAggr->GetEraseRows() + ExportAggStats(t.EraseRows));
            tableAggr->SetAffectedPartitions(tableAggr->GetAffectedPartitions() + ExportAggStats(t.AffectedPartitions));

        }


        if (CollectFullStats(StatsMode)) {
            auto& stageStats = *protoStages[stageStat.StageId.StageId];
            stageStats.SetTotalTasksCount(stageStat.Task2Index.size());

            stageStats.SetBaseTimeMs(BaseTimeMs);
            stageStat.CpuTimeUs.ExportAggStats(BaseTimeMs, *stageStats.MutableCpuTimeUs());
            ExportAggStats(stageStat.SourceCpuTimeUs, *stageStats.MutableSourceCpuTimeUs());
            stageStat.MaxMemoryUsage.ExportAggStats(BaseTimeMs, *stageStats.MutableMaxMemoryUsage());

            ExportAggStats(stageStat.InputRows, *stageStats.MutableInputRows());
            ExportAggStats(stageStat.InputBytes, *stageStats.MutableInputBytes());
            ExportAggStats(stageStat.OutputRows, *stageStats.MutableOutputRows());
            ExportAggStats(stageStat.OutputBytes, *stageStats.MutableOutputBytes());
            ExportAggStats(stageStat.ResultRows, *stageStats.MutableResultRows());
            ExportAggStats(stageStat.ResultBytes, *stageStats.MutableResultBytes());
            ExportAggStats(stageStat.IngressRows, *stageStats.MutableIngressRows());
            ExportAggStats(stageStat.IngressBytes, *stageStats.MutableIngressBytes());
            ExportAggStats(stageStat.IngressDecompressedBytes, *stageStats.MutableIngressDecompressedBytes());
            ExportAggStats(stageStat.EgressRows, *stageStats.MutableEgressRows());
            ExportAggStats(stageStat.EgressBytes, *stageStats.MutableEgressBytes());

            ExportOffsetAggStats(stageStat.StartTimeMs, *stageStats.MutableStartTimeMs(), BaseTimeMs);
            ExportOffsetAggStats(stageStat.FinishTimeMs, *stageStats.MutableFinishTimeMs(), BaseTimeMs);
            ExportAggStats(stageStat.DurationUs, *stageStats.MutableDurationUs());
            stageStat.WaitInputTimeUs.ExportAggStats(BaseTimeMs, *stageStats.MutableWaitInputTimeUs());
            stageStat.WaitOutputTimeUs.ExportAggStats(BaseTimeMs, *stageStats.MutableWaitOutputTimeUs());

            stageStat.SpillingComputeBytes.ExportAggStats(BaseTimeMs, *stageStats.MutableSpillingComputeBytes());
            stageStat.SpillingChannelBytes.ExportAggStats(BaseTimeMs, *stageStats.MutableSpillingChannelBytes());
            stageStat.SpillingComputeTimeUs.ExportAggStats(BaseTimeMs, *stageStats.MutableSpillingComputeTimeUs());
            stageStat.SpillingChannelTimeUs.ExportAggStats(BaseTimeMs, *stageStats.MutableSpillingChannelTimeUs());

            FillStageDurationUs(stageStats);

            for (auto& [path, t] : stageStat.Tables) {
                auto& table = *stageStats.AddTables();
                table.SetTablePath(path);
                ExportAggStats(t.ReadRows, *table.MutableReadRows());
                ExportAggStats(t.ReadBytes, *table.MutableReadBytes());
                ExportAggStats(t.WriteRows, *table.MutableWriteRows());
                ExportAggStats(t.WriteBytes, *table.MutableWriteBytes());
                ExportAggStats(t.EraseRows, *table.MutableEraseRows());
                ExportAggStats(t.EraseBytes, *table.MutableEraseBytes());
                table.SetAffectedPartitions(ExportAggStats(t.AffectedPartitions));
            }
            for (auto& [id, i] : stageStat.Ingress) {
                ExportAggAsyncBufferStats(i, (*stageStats.MutableIngress())[id]);
            }
            for (auto& [id, i] : stageStat.Input) {
                ExportAggAsyncBufferStats(i, (*stageStats.MutableInput())[id]);
            }
            for (auto& [id, o] : stageStat.Output) {
                ExportAggAsyncBufferStats(o, (*stageStats.MutableOutput())[id]);
            }
            for (auto& [id, e] : stageStat.Egress) {
                ExportAggAsyncBufferStats(e, (*stageStats.MutableEgress())[id]);
            }
            for (auto& [id, j] : stageStat.Joins) {
                auto& joinStat = (*stageStats.MutableOperatorJoin())[id];
                joinStat.SetOperatorId(id);
                ExportAggStats(j.Bytes, *joinStat.MutableBytes());
                ExportAggStats(j.Rows, *joinStat.MutableRows());
            }
            for (auto& [id, f] : stageStat.Filters) {
                auto& filterStat = (*stageStats.MutableOperatorFilter())[id];
                filterStat.SetOperatorId(id);
                ExportAggStats(f.Bytes, *filterStat.MutableBytes());
                ExportAggStats(f.Rows, *filterStat.MutableRows());
            }
            for (auto& [id, a] : stageStat.Aggregations) {
                auto& aggrStat = (*stageStats.MutableOperatorAggregation())[id];
                aggrStat.SetOperatorId(id);
                ExportAggStats(a.Bytes, *aggrStat.MutableBytes());
                ExportAggStats(a.Rows, *aggrStat.MutableRows());
            }
        }
    }

    stats.SetDurationUs(TInstant::Now().MicroSeconds() - StartTs.MicroSeconds());
}

void TQueryExecutionStats::AdjustExternalAggr(NYql::NDqProto::TDqExternalAggrStats& stats) {
    if (stats.HasFirstMessageMs()) {
        AdjustDqStatsAggr(*stats.MutableFirstMessageMs());
    }
    if (stats.HasLastMessageMs()) {
        AdjustDqStatsAggr(*stats.MutableLastMessageMs());
    }
}

void TQueryExecutionStats::AdjustAsyncAggr(NYql::NDqProto::TDqAsyncStatsAggr& stats) {
    if (stats.HasFirstMessageMs()) {
        AdjustDqStatsAggr(*stats.MutableFirstMessageMs());
    }
    if (stats.HasPauseMessageMs()) {
        AdjustDqStatsAggr(*stats.MutablePauseMessageMs());
    }
    if (stats.HasResumeMessageMs()) {
        AdjustDqStatsAggr(*stats.MutableResumeMessageMs());
    }
    if (stats.HasLastMessageMs()) {
        AdjustDqStatsAggr(*stats.MutableLastMessageMs());
    }
}

void TQueryExecutionStats::AdjustAsyncBufferAggr(NYql::NDqProto::TDqAsyncBufferStatsAggr& stats) {
    if (stats.HasExternal()) {
        AdjustExternalAggr(*stats.MutableExternal());
    }
    if (stats.HasIngress()) {
        AdjustAsyncAggr(*stats.MutableIngress());
    }
    if (stats.HasPush()) {
        AdjustAsyncAggr(*stats.MutablePush());
    }
    if (stats.HasPop()) {
        AdjustAsyncAggr(*stats.MutablePop());
    }
    if (stats.HasEgress()) {
        AdjustAsyncAggr(*stats.MutableEgress());
    }
}

void TQueryExecutionStats::AdjustDqStatsAggr(NYql::NDqProto::TDqStatsAggr& stats) {
    if (auto min = stats.GetMin()) {
        stats.SetMin(min > BaseTimeMs ? min - BaseTimeMs : 0);
    }
    if (auto max = stats.GetMax()) {
        stats.SetMax(max > BaseTimeMs ? max - BaseTimeMs : 0);
    }
    if (auto cnt = stats.GetCnt()) {
        auto sum = stats.GetSum();
        auto baseSum = BaseTimeMs * cnt;
        stats.SetSum(sum > baseSum ? sum - baseSum : 0);
    }
}

void TQueryExecutionStats::AdjustBaseTime(NDqProto::TDqStageStats* stageStats) {
    if (stageStats->HasStartTimeMs()) {
        AdjustDqStatsAggr(*stageStats->MutableStartTimeMs());
    }
    if (stageStats->HasFinishTimeMs()) {
        AdjustDqStatsAggr(*stageStats->MutableFinishTimeMs());
    }
    for (auto& p : *stageStats->MutableIngress()) {
        AdjustAsyncBufferAggr(p.second);
    }
    for (auto& p : *stageStats->MutableInput()) {
        AdjustAsyncBufferAggr(p.second);
    }
    for (auto& p : *stageStats->MutableOutput()) {
        AdjustAsyncBufferAggr(p.second);
    }
    for (auto& p : *stageStats->MutableEgress()) {
        AdjustAsyncBufferAggr(p.second);
    }
    auto updateTimeMs = stageStats->GetUpdateTimeMs();
    stageStats->SetUpdateTimeMs(updateTimeMs > BaseTimeMs ? updateTimeMs - BaseTimeMs : 0);
}

void TQueryExecutionStats::Finish() {
//    Cerr << (TStringBuilder() << "-- finish: executerTime: " << ExecuterCpuTime.MicroSeconds() << Endl);
    THashMap<ui32, NDqProto::TDqStageStats*> protoStages;

    for (auto& [stageId, stagetype] : TasksGraph->GetStagesInfo()) {
        auto stageStats = GetOrCreateStageStats(stageId, *TasksGraph, *Result);
        stageStats->SetBaseTimeMs(BaseTimeMs);

        if (ExternalPartitionStats.contains(stageStats->GetStageId())) {
            auto& externalPartitionStat = ExternalPartitionStats[stageStats->GetStageId()];
            auto& ingress = (*stageStats->MutableIngress())[externalPartitionStat.Name];
            auto& external = *ingress.MutableExternal();
            for (auto& [partitionId, partitionStat] : externalPartitionStat.Stat) {
                auto& externalRows = *external.MutableExternalRows();
                externalRows.SetMin(NonZeroMin(externalRows.GetMin(), partitionStat.ExternalRows));
                externalRows.SetMax(std::max(externalRows.GetMax(), partitionStat.ExternalRows));
                externalRows.SetSum(externalRows.GetSum() + partitionStat.ExternalRows);
                externalRows.SetCnt(externalRows.GetCnt() + 1);

                auto& externalBytes = *external.MutableExternalBytes();
                externalBytes.SetMin(NonZeroMin(externalBytes.GetMin(), partitionStat.ExternalBytes));
                externalBytes.SetMax(std::max(externalBytes.GetMax(), partitionStat.ExternalBytes));
                externalBytes.SetSum(externalBytes.GetSum() + partitionStat.ExternalBytes);
                externalBytes.SetCnt(externalBytes.GetCnt() + 1);

                auto& firstMessageMs = *external.MutableFirstMessageMs();
                firstMessageMs.SetMin(NonZeroMin(firstMessageMs.GetMin(), partitionStat.FirstMessageMs));
                firstMessageMs.SetMax(std::max(firstMessageMs.GetMax(), partitionStat.FirstMessageMs));
                firstMessageMs.SetSum(firstMessageMs.GetSum() + partitionStat.FirstMessageMs);
                firstMessageMs.SetCnt(firstMessageMs.GetCnt() + 1);

                auto& lastMessageMs = *external.MutableLastMessageMs();
                lastMessageMs.SetMin(NonZeroMin(lastMessageMs.GetMin(), partitionStat.LastMessageMs));
                lastMessageMs.SetMax(std::max(lastMessageMs.GetMax(), partitionStat.LastMessageMs));
                lastMessageMs.SetSum(lastMessageMs.GetSum() + partitionStat.LastMessageMs);
                lastMessageMs.SetCnt(lastMessageMs.GetCnt() + 1);
            }
            external.SetPartitionCount(external.GetPartitionCount() + externalPartitionStat.Stat.size());
        }

        AdjustBaseTime(stageStats);
        auto it = StageStats.find(stageId);
        if (it != StageStats.end()) {
            it->second.ExportHistory(BaseTimeMs, *stageStats);
        }
    }

    Result->SetCpuTimeUs(Result->GetCpuTimeUs() + ExecuterCpuTime.MicroSeconds());
    Result->SetDurationUs(FinishTs.MicroSeconds() - StartTs.MicroSeconds());

    // Result->Result* fields are (temporary?) commented out in proto due to lack of use
    //
    // Result->SetResultBytes(ResultBytes);
    // Result->SetResultRows(ResultRows);

    ExtraStats.SetAffectedShards(AffectedShards.size());
    if (CollectStatsByLongTasks || CollectProfileStats(StatsMode)) {
        for (auto&& s : UseLlvmByStageId) {
            for (auto&& pbs : *Result->MutableStages()) {
                if (pbs.GetStageId() == s.first) {
                    pbs.SetUseLlvm(s.second);
                    break;
                }
            }
        }

        for (auto&& s : ShardsCountByNode) {
            for (auto&& pbs : *Result->MutableStages()) {
                if (pbs.GetStageId() == s.first) {
                    NKqpProto::TKqpStageExtraStats pbStats;
                    if (pbs.HasExtra() && !pbs.GetExtra().UnpackTo(&pbStats)) {
                        break;
                    }
                    for (auto&& i : s.second) {
                        auto& nodeStat = *pbStats.AddNodeStats();
                        nodeStat.SetNodeId(i.first);
                        nodeStat.SetShardsCount(i.second);
                    }
                    pbs.MutableExtra()->PackFrom(pbStats);
                    break;
                }
            }
        }
    }
    Result->MutableExtra()->PackFrom(ExtraStats);

    if (CollectStatsByLongTasks || CollectFullStats(StatsMode)) {
        Result->SetExecuterCpuTimeUs(ExecuterCpuTime.MicroSeconds());

        Result->SetStartTimeMs(StartTs.MilliSeconds());
        Result->SetFinishTimeMs(FinishTs.MilliSeconds());
    }

 //   Cerr << (TStringBuilder() << "TQueryExecutionStats::Finish" << Endl << Result->DebugString() << Endl);
}

TTableStat& TTableStat::operator +=(const TTableStat& rhs) {
    Rows += rhs.Rows;
    Bytes += rhs.Bytes;
    return *this;
}

TTableStat& TTableStat::operator -=(const TTableStat& rhs) {
    Rows -= rhs.Rows;
    Bytes -= rhs.Bytes;
    return *this;
}

TProgressStatEntry& TProgressStatEntry::operator +=(const TProgressStatEntry& rhs) {
    ComputeTime += rhs.ComputeTime;
    ReadIOStat += rhs.ReadIOStat;

    return *this;
}

TTableStat CalcSumTableReadStat(const TProgressStatEntry& entry) {
    return entry.ReadIOStat;
}

TDuration CalcCumComputeTime(const TProgressStatEntry& entry) {
    return entry.ComputeTime;
}

void TProgressStatEntry::Out(IOutputStream& o) const {
    o << "ComputeTime: " << ComputeTime << " ReadRows: " << ReadIOStat.Rows << " ReadBytes: " << ReadIOStat.Bytes;
}

void TProgressStat::Set(const NDqProto::TDqComputeActorStats& stats) {
    if (Cur.Defined) {
        Cur = TEntry();
    }

    Cur.Defined = true;
    Cur.ComputeTime += TDuration::MicroSeconds(stats.GetCpuTimeUs());
    for (auto& task : stats.GetTasks()) {
        for (auto& table: task.GetTables()) {
            Cur.ReadIOStat.Rows += table.GetReadRows();
            Cur.ReadIOStat.Bytes += table.GetReadBytes();
        }
    }
}

TProgressStat::TEntry TProgressStat::GetLastUsage() const {
    return Cur.Defined ? Cur - Total : Cur;
}

void TProgressStat::Update() {
    Total = Cur;
    Cur = TEntry();
}

} // namespace NKikimr::NKqp<|MERGE_RESOLUTION|>--- conflicted
+++ resolved
@@ -1526,8 +1526,6 @@
 
     std::unordered_map<TString, NYql::NDqProto::TDqTableStats*> currentTableStats;
     for (auto& [stageId, stageStat] : StageStats) {
-<<<<<<< HEAD
-=======
         auto& stageStats = *protoStages[stageStat.StageId.StageId];
         stageStats.SetTotalTasksCount(stageStat.Task2Index.size());
         stageStats.SetFinishedTasksCount(stageStat.FinishedCount);
@@ -1563,7 +1561,6 @@
 
         FillStageDurationUs(stageStats);
 
->>>>>>> f1686eb5
         for (auto& [path, t] : stageStat.Tables) {
             NYql::NDqProto::TDqTableStats* tableAggr = nullptr;
             if (auto it = currentTableStats.find(path); it != currentTableStats.end()) {
