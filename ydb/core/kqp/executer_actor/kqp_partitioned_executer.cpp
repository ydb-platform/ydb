#include "kqp_partitioned_executer.h"
#include "kqp_executer.h"

#include <ydb/core/engine/minikql/minikql_engine_host.h>
#include <ydb/core/kqp/common/batch/kqp_batch_op_helpers.h>
#include <ydb/core/kqp/common/buffer/buffer.h>
#include <ydb/core/kqp/common/buffer/events.h>
#include <ydb/core/kqp/common/events/events.h>
#include <ydb/core/kqp/common/kqp_resolve.h>
#include <ydb/core/scheme/scheme_tabledefs.h>
#include <ydb/core/tx/datashard/range_ops.h>
#include <ydb/core/tx/scheme_cache/scheme_cache.h>
#include <ydb/core/tx/tx_proxy/proxy.h>

#include <ydb/library/actors/core/actorid.h>
#include <ydb/library/actors/core/actor_bootstrapped.h>
#include <ydb/library/actors/core/log.h>

namespace NKikimr {
namespace NKqp {

namespace {

#define PE_LOG_C(msg) LOG_CRIT_S(*TlsActivationContext, NKikimrServices::KQP_EXECUTER, LogPrefix() << msg)
#define PE_LOG_E(msg) LOG_ERROR_S(*TlsActivationContext, NKikimrServices::KQP_EXECUTER, LogPrefix() << msg)
#define PE_LOG_W(msg) LOG_WARN_S(*TlsActivationContext, NKikimrServices::KQP_EXECUTER, LogPrefix() << msg)
#define PE_LOG_N(msg) LOG_NOTICE_S(*TlsActivationContext, NKikimrServices::KQP_EXECUTER, LogPrefix() << msg)
#define PE_LOG_I(msg) LOG_INFO_S(*TlsActivationContext, NKikimrServices::KQP_EXECUTER, LogPrefix() << msg)
#define PE_LOG_D(msg) LOG_DEBUG_S(*TlsActivationContext, NKikimrServices::KQP_EXECUTER, LogPrefix() << msg)
#define PE_LOG_T(msg) LOG_TRACE_S(*TlsActivationContext, NKikimrServices::KQP_EXECUTER, LogPrefix() << msg)

/*
 * TKqpPartitionedExecuter only executes BATCH UPDATE/DELETE queries
 * with the idempotent set of updates (except primary key), without RETURNING,
 * only for row tables and without any joins or subqueries.
 *
 * Examples: ydb/core/kqp/ut/batch_operations
*/

class TKqpPartitionedExecuter : public TActorBootstrapped<TKqpPartitionedExecuter> {
    using TPartitionIndex = size_t;

    struct TPartitionInfo {
        TMaybe<TKeyDesc::TPartitionRangeInfo> BeginRange;
        TMaybe<TKeyDesc::TPartitionRangeInfo> EndRange;
        TPartitionIndex Index;

        TActorId ExecuterId;
        TActorId BufferId;

        ui64 LimitSize;
        ui64 RetryDelayMs;

        using TPtr = std::shared_ptr<TPartitionInfo>;
    };

public:
    static constexpr char ActorName[] = "KQP_PARTITIONED_EXECUTER";

    static constexpr NKikimrServices::TActivity::EType ActorActivityType() {
        return NKikimrServices::TActivity::KQP_EXECUTER_ACTOR;
    }

    explicit TKqpPartitionedExecuter(TKqpPartitionedExecuterSettings settings)
        : Request(std::move(settings.Request))
        , SessionActorId(std::move(settings.SessionActorId))
        , FuncRegistry(std::move(settings.FuncRegistry))
        , TimeProvider(std::move(settings.TimeProvider))
        , RandomProvider(std::move(settings.RandomProvider))
        , Database(std::move(settings.Database))
        , UserToken(std::move(settings.UserToken))
        , RequestCounters(std::move(settings.RequestCounters))
        , TableServiceConfig(std::move(settings.ExecuterConfig.TableServiceConfig))
        , MutableExecuterConfig(std::move(settings.ExecuterConfig.MutableConfig))
        , UserRequestContext(std::move(settings.UserRequestContext))
        , StatementResultIndex(std::move(settings.StatementResultIndex))
        , AsyncIoFactory(std::move(std::move(settings.AsyncIoFactory)))
        , PreparedQuery(std::move(settings.PreparedQuery))
        , FederatedQuerySetup(std::move(settings.FederatedQuerySetup))
        , GUCSettings(std::move(settings.GUCSettings))
        , ShardIdToTableInfo(std::move(settings.ShardIdToTableInfo))
        , WriteBufferInitialMemoryLimit(std::move(settings.WriteBufferInitialMemoryLimit))
        , WriteBufferMemoryLimit(std::move(settings.WriteBufferMemoryLimit))
    {
        ResponseEv = std::make_unique<TEvKqpExecuter::TEvTxResponse>(Request.TxAlloc, TEvKqpExecuter::TEvTxResponse::EExecutionType::Data);

        if (TableServiceConfig.HasBatchOperationSettings()) {
            Settings = NBatchOperations::ImportSettingsFromProto(TableServiceConfig.GetBatchOperationSettings());
        }

        PE_LOG_I("Created " << ActorName << " with MaxBatchSize = " << Settings.MaxBatchSize
            << ", PartitionExecutionLimit = " << Settings.PartitionExecutionLimit);

        FillTableMetaInfo();
    }

    void Bootstrap() {
        ResolvePartitioning();

        Become(&TKqpPartitionedExecuter::PrepareState);
    }

    STFUNC(PrepareState) {
        try {
            switch (ev->GetTypeRewrite()) {
                hFunc(TEvTxProxySchemeCache::TEvResolveKeySetResult, HandlePrepare);
                hFunc(TEvKqp::TEvAbortExecution, HandlePrepare);
            default:
                AFL_ENSURE(false)("unknown message", ev->GetTypeRewrite());
            }
        } catch (...) {
            RuntimeError(
                Ydb::StatusIds::INTERNAL_ERROR,
                NYql::TIssues({NYql::TIssue(TStringBuilder()
                    << "from state handler = " << CurrentStateFuncName())}));
        }
    }

    void HandlePrepare(TEvTxProxySchemeCache::TEvResolveKeySetResult::TPtr& ev) {
        auto* request = ev->Get()->Request.Get();

        PE_LOG_D("Got TEvTxProxySchemeCache::TEvResolveKeySetResult from ActorId = " << ev->Sender);

        if (request->ErrorCount > 0) {
            return RuntimeError(
                Ydb::StatusIds::INTERNAL_ERROR,
                NYql::TIssues({NYql::TIssue(TStringBuilder() << CurrentStateFuncName()
                    << ", failed to get table")}));
        }

        YQL_ENSURE(request->ResultSet.size() == 1);

        TablePartitioning = request->ResultSet[0].KeyDescription->Partitioning;

        CreateExecutersWithBuffers();
    }

    void HandlePrepare(TEvKqp::TEvAbortExecution::TPtr& ev) {
        auto& msg = ev->Get()->Record;
        auto issues = ev->Get()->GetIssues();

        auto it = ExecuterToPartition.find(ev->Sender);
        if (it != ExecuterToPartition.end()) {
            PE_LOG_D("Got TEvKqp::EvAbortExecution from ActorId = " << ev->Sender
            << " , status: " << NYql::NDqProto::StatusIds_StatusCode_Name(msg.GetStatusCode())
            << ", message: " << issues.ToOneLineString() << ", abort child executers");

            ReturnIssues = issues;
            ReturnIssues.AddIssue(YqlIssue(NYql::TPosition(), NYql::TIssuesIds::KIKIMR_INTERNAL_ERROR,
                TStringBuilder() << "from KqpPartitionedExecuterActor, state = " << CurrentStateFuncName()));

            auto [_, partInfo] = *it;
            AbortBuffer(partInfo->ExecuterId);
            ForgetExecuterAndBuffer(partInfo);
            ForgetPartition(partInfo);
        }

        Abort();
    }

    STFUNC(ExecuteState) {
        try {
            switch (ev->GetTypeRewrite()) {
                hFunc(TEvKqpExecuter::TEvTxResponse, HandleExecute);
                hFunc(TEvKqpExecuter::TEvTxDelayedExecution, HandleExecute)
                hFunc(TEvKqp::TEvAbortExecution, HandlePrepare);
                hFunc(TEvKqpBuffer::TEvError, HandleExecute);
            default:
                AFL_ENSURE(false)("unknown message", ev->GetTypeRewrite());
            }
        } catch (...) {
            RuntimeError(
                Ydb::StatusIds::INTERNAL_ERROR,
                NYql::TIssues({NYql::TIssue(TStringBuilder()
                    << "from state handler = " << CurrentStateFuncName())}));
        }
    }

    void HandleExecute(TEvKqpExecuter::TEvTxResponse::TPtr& ev) {
        auto* response = ev->Get()->Record.MutableResponse();

        auto it = ExecuterToPartition.find(ev->Sender);
        if (it == ExecuterToPartition.end()) {
            PE_LOG_D("Got TEvKqpExecuter::TEvTxResponse from unknown actor with Id = " << ev->Sender
                << ", status = " << response->GetStatus() << ", ignore");
            return;
        }

        PE_LOG_I("Got TEvKqpExecuter::TEvTxResponse from ActorId = " << ev->Sender
            << ", status = " << response->GetStatus());

        auto [_, partInfo] = *it;
        AbortBuffer(partInfo->BufferId);
        ForgetExecuterAndBuffer(partInfo);

        switch (response->GetStatus()) {
            case Ydb::StatusIds::SUCCESS:
                partInfo->RetryDelayMs = Settings.StartRetryDelayMs;
                partInfo->LimitSize = std::min(partInfo->LimitSize * 2, Settings.MaxBatchSize);
                return OnSuccessResponse(partInfo, ev->Get());
            case Ydb::StatusIds::STATUS_CODE_UNSPECIFIED:
            case Ydb::StatusIds::ABORTED:
            case Ydb::StatusIds::UNAVAILABLE:
            case Ydb::StatusIds::OVERLOADED:
                return ScheduleRetryWithNewLimit(partInfo);
            default:
                IssuesFromMessage(response->GetIssues(), ReturnIssues);
        }

        ForgetPartition(partInfo);

        ReturnIssues.AddIssue(YqlIssue(NYql::TPosition(), NYql::TIssuesIds::KIKIMR_INTERNAL_ERROR,
            TStringBuilder() << "from KqpPartitionedExecuterActor, state = " << CurrentStateFuncName()));

        RuntimeError(response->GetStatus(), ReturnIssues);
    }

    void HandleExecute(TEvKqpExecuter::TEvTxDelayedExecution::TPtr& ev) {
        RequestCounters->Counters->BatchOperationRetries->Inc();

        auto& partInfo = StartedPartitions[ev->Get()->PartitionIdx];
        RetryPartExecution(partInfo);
    }

    void HandleExecute(TEvKqpBuffer::TEvError::TPtr& ev) {
        const auto& msg = *ev->Get();

        auto it = BufferToPartition.find(ev->Sender);
        if (it == BufferToPartition.end()) {
            PE_LOG_D("Got TEvKqpBuffer::TEvError from unknown actor with Id = " << ev->Sender << ", status = "
            << NYql::NDqProto::StatusIds_StatusCode_Name(msg.StatusCode) << ", ignore");
            return;
        }

        PE_LOG_D("Got TEvKqpBuffer::TEvError from ActorId = " << ev->Sender << ", status = "
            << NYql::NDqProto::StatusIds_StatusCode_Name(msg.StatusCode));

        auto [_, partInfo] = *it;
        AbortExecuter(partInfo->ExecuterId, "got error from KqpBufferWriteActor");
        ForgetExecuterAndBuffer(partInfo);

        switch (msg.StatusCode) {
            case NYql::NDqProto::StatusIds::SUCCESS:
                YQL_ENSURE(false);
                break;
            case NYql::NDqProto::StatusIds::UNSPECIFIED:
            case NYql::NDqProto::StatusIds::ABORTED:
            case NYql::NDqProto::StatusIds::UNAVAILABLE:
            case NYql::NDqProto::StatusIds::OVERLOADED:
                return ScheduleRetryWithNewLimit(partInfo);
            default:
                ForgetPartition(partInfo);
                RuntimeError(
                    Ydb::StatusIds::INTERNAL_ERROR,
                    NYql::TIssues({NYql::TIssue(TStringBuilder() << CurrentStateFuncName()
                        << ", from KqpBufferWriteActor by KqpPartitionedExecuterActor")}));
        }
    }

    STFUNC(AbortState) {
        try {
            switch (ev->GetTypeRewrite()) {
                hFunc(TEvKqpExecuter::TEvTxResponse, HandleAbort);
                hFunc(TEvKqpExecuter::TEvTxDelayedExecution, HandleExecute)
                hFunc(TEvKqp::TEvAbortExecution, HandleAbort);
                hFunc(TEvKqpBuffer::TEvError, HandleAbort);
            default:
                PE_LOG_W("unknown message from ActorId = " << ev->Sender);
            }
        } catch (...) {
            RuntimeError(
                Ydb::StatusIds::INTERNAL_ERROR,
                NYql::TIssues({NYql::TIssue(CurrentStateFuncName())}));
        }
    }

    void HandleAbort(TEvKqpExecuter::TEvTxResponse::TPtr& ev) {
        const auto& response = ev->Get()->Record.MutableResponse();
        auto it = ExecuterToPartition.find(ev->Sender);
        if (it == ExecuterToPartition.end()) {
            PE_LOG_D("Got TEvKqpExecuter::TEvTxResponse from unknown actor with Id = " << ev->Sender
                << ", status = " << response->GetStatus() << ", ignore");
            return;
        }

        PE_LOG_D("Got TEvKqpExecuter::TEvTxResponse from ActorId = " << ev->Sender
            << ", status = " << response->GetStatus());

        auto [_, partInfo] = *it;
        AbortBuffer(partInfo->BufferId);
        ForgetExecuterAndBuffer(partInfo);
        ForgetPartition(partInfo);

        if (CheckExecutersAreFinished()) {
            PE_LOG_I("All executers have been finished, abort KqpPartitionedExecuterActor");
            RuntimeError(ReturnStatus, ReturnIssues);
        }
    }

    void HandleAbort(TEvKqp::TEvAbortExecution::TPtr& ev) {
        auto& msg = ev->Get()->Record;
        auto issues = ev->Get()->GetIssues();

        auto it = ExecuterToPartition.find(ev->Sender);
        if (it == ExecuterToPartition.end()) {
            PE_LOG_D("Got TEvKqp::EvAbortExecution from unknown actor with Id = " << ev->Sender
                << " , status: " << NYql::NDqProto::StatusIds_StatusCode_Name(msg.GetStatusCode())
                << ", message: " << issues.ToOneLineString() << ", ignore");
            return;
        }

        PE_LOG_D("Got TEvKqp::EvAbortExecution from ActorId = " << ev->Sender
            << " , status: " << NYql::NDqProto::StatusIds_StatusCode_Name(msg.GetStatusCode())
            << ", message: " << issues.ToOneLineString());

        auto [_, partInfo] = *it;
        AbortBuffer(partInfo->BufferId);
        ForgetExecuterAndBuffer(partInfo);
    }

    void HandleAbort(TEvKqpBuffer::TEvError::TPtr& ev) {
        const auto& msg = *ev->Get();
        PE_LOG_D("Got TEvError from KqpBufferWriteActor with Id = " << ev->Sender << ", status = "
            << NYql::NDqProto::StatusIds_StatusCode_Name(msg.StatusCode) << ", ignore");
    }

    TString LogPrefix() const {
        TStringBuilder result = TStringBuilder()
            << "[PARTITIONED] ActorId: " << SelfId() << ", "
            << "ActorState: " << CurrentStateFuncName() << ", ";
        return result;
    }

private:
    TString CurrentStateFuncName() const {
        const auto& func = CurrentStateFunc();
        if (func == &TThis::PrepareState) {
            return "PrepareState";
        } else if (func == &TThis::ExecuteState) {
            return "ExecuteState";
        } else if (func == &TThis::AbortState) {
            return "AbortState";
        } else {
            return "unknown state";
        }
    }

    void FillTableMetaInfo() {
        NKikimrKqp::TKqpTableSinkSettings settings;

        for (const auto& tx : PreparedQuery->GetTransactions()) {
            for (const auto& stage : tx->GetStages()) {
                for (const auto& sink : stage.GetSinks()) {
                    if (sink.GetTypeCase() == NKqpProto::TKqpSink::kInternalSink && sink.GetInternalSink().GetSettings().Is<NKikimrKqp::TKqpTableSinkSettings>()) {
                        YQL_ENSURE(sink.GetInternalSink().GetSettings().UnpackTo(&settings), "Failed to unpack settings");
                        break;
                    }
                }
            }
        }

        TableId = MakeTableId(settings.GetTable());

        switch (settings.GetType()) {
            case NKikimrKqp::TKqpTableSinkSettings::MODE_UPSERT:
                OperationType = TKeyDesc::ERowOperation::Update;
                break;
            case NKikimrKqp::TKqpTableSinkSettings::MODE_DELETE:
                OperationType = TKeyDesc::ERowOperation::Erase;
                break;
            default:
                YQL_ENSURE(false);
                break;
        }

        KeyIds.reserve(settings.GetKeyColumns().size());
        KeyColumnTypes.reserve(settings.GetKeyColumns().size());

        for (int i = 0; i < settings.GetKeyColumns().size(); ++i) {
            const auto& column = settings.GetKeyColumns()[i];
            const auto* typeInfo = column.HasTypeInfo() ? &column.GetTypeInfo() : nullptr;
            auto typeInfoMod = NScheme::TypeInfoModFromProtoColumnType(column.GetTypeId(), typeInfo);

            KeyIds.emplace_back(column.GetId());
            KeyColumnTypes.emplace_back(typeInfoMod.TypeInfo);
        }

        YQL_ENSURE(!KeyIds.empty());
    }

    void ResolvePartitioning() {
        YQL_ENSURE(!KeyIds.empty());

        const TVector<TCell> minKey(KeyIds.size());
        const TTableRange range(minKey, true, {}, false, false);

        YQL_ENSURE(range.IsFullRange(KeyIds.size()));

        auto keyRange = MakeHolder<TKeyDesc>(TableId, range, OperationType, KeyColumnTypes, TVector<TKeyDesc::TColumnOp>{});

        TAutoPtr<NSchemeCache::TSchemeCacheRequest> request(new NSchemeCache::TSchemeCacheRequest());
        request->ResultSet.emplace_back(std::move(keyRange));

        TAutoPtr<TEvTxProxySchemeCache::TEvResolveKeySet> resolveReq(new TEvTxProxySchemeCache::TEvResolveKeySet(request));

        Send(MakeSchemeCacheID(), resolveReq.Release());
    }

    void CreateExecutersWithBuffers() {
        YQL_ENSURE(TablePartitioning);

        auto partCount = std::min(Settings.PartitionExecutionLimit, TablePartitioning->size());
        while (NextPartitionIndex < partCount) {
            CreateExecuterWithBuffer(NextPartitionIndex++, /* isRetry */ false);
        }

        Become(&TKqpPartitionedExecuter::ExecuteState);
    }

    TPartitionInfo::TPtr CreatePartition(TPartitionIndex idx) {
        YQL_ENSURE(idx < TablePartitioning->size());

        auto partition = std::make_shared<TPartitionInfo>();

        partition->EndRange = TablePartitioning->at(idx).Range;
        if (idx > 0 && !TablePartitioning->at(idx).Range.Empty()) {
            partition->BeginRange = TablePartitioning->at(idx - 1).Range;
            partition->BeginRange->IsInclusive = !partition->BeginRange->IsInclusive;
        }

        partition->Index = idx;
        partition->LimitSize = Settings.MaxBatchSize;
        partition->RetryDelayMs = Settings.StartRetryDelayMs;

        StartedPartitions[idx] = partition;
        return partition;
    }

    void CreateExecuterWithBuffer(TPartitionIndex partitionIndex, bool isRetry) {
        auto partInfo = (isRetry) ? StartedPartitions[partitionIndex] : CreatePartition(partitionIndex);
        auto txAlloc = std::make_shared<TTxAllocatorState>(FuncRegistry, TimeProvider, RandomProvider);

        IKqpGateway::TExecPhysicalRequest newRequest(txAlloc);
        IKqpGateway::TExecPhysicalRequest::FillRequestFrom(newRequest, Request);
        for (auto& tx : Request.Transactions) {
            newRequest.Transactions.emplace_back(tx.Body, tx.Params);
        }

        auto txManager = CreateKqpTransactionManager();
        auto alloc = std::make_shared<NKikimr::NMiniKQL::TScopedAlloc>(__LOCATION__, NKikimr::TAlignedPagePoolCounters(), true, false);
        alloc->SetLimit(WriteBufferInitialMemoryLimit);
        alloc->Ref().SetIncreaseMemoryLimitCallback([this, alloc=alloc.get()](ui64 currentLimit, ui64 required) {
            if (required < WriteBufferMemoryLimit) {
                PE_LOG_D("Increase memory limit from " << currentLimit << " to " << required);
                alloc->SetLimit(required);
            }
        });

        TKqpBufferWriterSettings settings {
            .SessionActorId = SelfId(),
            .TxManager = txManager,
            .TraceId = Request.TraceId.GetTraceId(),
            .Counters = RequestCounters->Counters,
            .TxProxyMon = RequestCounters->TxProxyMon,
            .Alloc = std::move(alloc)
        };

        auto* bufferActor = CreateKqpBufferWriterActor(std::move(settings));
        auto bufferActorId = RegisterWithSameMailbox(bufferActor);

<<<<<<< HEAD
        TPartitionPrunerConfig prunerConfig{
            .BatchOperationRange=NBatchOperations::MakePartitionRange(partInfo->BeginRange, partInfo->EndRange, KeyIds.size())
        };

        auto batchSettings = NBatchOperations::TSettings(partInfo->LimitSize, Settings.MinBatchSize);
        auto executerActor = CreateKqpExecuter(std::move(newRequest), Database, UserToken, RequestCounters,
            TableServiceConfig, AsyncIoFactory, PreparedQuery, SelfId(), UserRequestContext, StatementResultIndex,
            FederatedQuerySetup, GUCSettings, prunerConfig, ShardIdToTableInfo, txManager, bufferActorId, std::move(batchSettings));
=======
        auto batchSettings = TBatchOperationSettings(partInfo->LimitSize, BatchOperationSettings.MinBatchSize);
        const auto executerConfig = TExecuterConfig(MutableExecuterConfig, TableServiceConfig);
        auto executerActor = CreateKqpExecuter(std::move(request), Database, UserToken, RequestCounters,
            executerConfig, AsyncIoFactory, PreparedQuery, SelfId(), UserRequestContext, StatementResultIndex,
            FederatedQuerySetup, GUCSettings, ShardIdToTableInfo, txManager, bufferActorId, std::move(batchSettings));
>>>>>>> 4409cf8a
        auto exId = RegisterWithSameMailbox(executerActor);

        partInfo->ExecuterId = exId;
        partInfo->BufferId = bufferActorId;
        ExecuterToPartition[exId] = BufferToPartition[bufferActorId] = partInfo;

        PE_LOG_I("Create new KQP executer by KqpPartitionedExecuterActor: ExecuterId = " << partInfo->ExecuterId
            << ", Index = " << partitionIndex << ", LimitSize = " << partInfo->LimitSize
            << ", RetryDelayMs = " << partInfo->RetryDelayMs);

        auto ev = std::make_unique<TEvTxUserProxy::TEvProposeKqpTransaction>(exId);
        Send(MakeTxProxyID(), ev.release());
    }

    void Abort() {
        if (CheckExecutersAreFinished()) {
            PE_LOG_I("All executers have been finished, abort KqpPartitionedExecuterActor");
            return RuntimeError(ReturnStatus, ReturnIssues);
        }

        SendAbortToExecuters();
        Become(&TKqpPartitionedExecuter::AbortState);
    }

    void SendAbortToExecuters() {
        PE_LOG_I("Send abort to executers");

        for (auto& [exId, partInfo] : ExecuterToPartition) {
            AbortExecuter(exId, "runtime error");
        }
    }

    void AbortExecuter(TActorId id, const TString& reason) {
        auto abortEv = TEvKqp::TEvAbortExecution::Aborted("Aborted by KqpPartitionedExecuterActor, reason: " + reason);
        Send(id, abortEv.Release());
    }

    void AbortBuffer(TActorId id) {
        Send(id, new TEvKqpBuffer::TEvTerminate{});
    }

    void ForgetExecuterAndBuffer(const TPartitionInfo::TPtr& partInfo) {
        YQL_ENSURE(ExecuterToPartition.erase(partInfo->ExecuterId) == 1);
        YQL_ENSURE(BufferToPartition.erase(partInfo->BufferId) == 1);
    }

    void ForgetPartition(const TPartitionInfo::TPtr& partInfo) {
        YQL_ENSURE(StartedPartitions.erase(partInfo->Index) == 1);
    }

    void OnSuccessResponse(TPartitionInfo::TPtr& partInfo, TEvKqpExecuter::TEvTxResponse* ev) {
        TSerializedCellVec maxKey = GetMaxCellVecKey(std::move(ev->BatchOperationMaxKeys), std::move(ev->BatchOperationKeyIds));
        if (!maxKey.GetCells().empty()) {
            partInfo->BeginRange = TKeyDesc::TPartitionRangeInfo(maxKey,
                /* IsInclusive */ false,
                /* IsPoint */ false
            );
            return RetryPartExecution(partInfo);
        }

        ForgetPartition(partInfo);

        if (NextPartitionIndex < TablePartitioning->size()) {
            return CreateExecuterWithBuffer(NextPartitionIndex++, /* isRetry */ false);
        }

        if (CheckExecutersAreFinished()) {
            auto& response = *ResponseEv->Record.MutableResponse();
            response.SetStatus(ReturnStatus);

            PE_LOG_I("All executers have been finished. Send SUCCESS to SessionActor");

            Send(SessionActorId, ResponseEv.release());
            PassAway();
        }
    }

    void RetryPartExecution(const TPartitionInfo::TPtr& partInfo) {
        PE_LOG_D("Retry query execution for Index = " << partInfo->Index
            << ", RetryDelayMs = " << partInfo->RetryDelayMs);

        if (this->CurrentStateFunc() != &TKqpPartitionedExecuter::AbortState) {
            return CreateExecuterWithBuffer(partInfo->Index, /* isRetry */ true);
        }

        ForgetPartition(partInfo);

        if (CheckExecutersAreFinished()) {
            PE_LOG_I("All executers have been finished, abort KqpPartitionedExecuterActor");
            RuntimeError(ReturnStatus, ReturnIssues);
        }
    }

    void ScheduleRetryWithNewLimit(TPartitionInfo::TPtr& partInfo) {
        auto newLimit = std::max(partInfo->LimitSize / 2, Settings.MinBatchSize);
        partInfo->LimitSize = newLimit;

        auto ev = std::make_unique<TEvKqpExecuter::TEvTxDelayedExecution>(partInfo->Index);
        Schedule(TDuration::MilliSeconds(partInfo->RetryDelayMs), ev.release());

        // We use the init delay value first and change it for the next attempt
        auto decJitterDelay = RandomProvider->Uniform(Settings.StartRetryDelayMs, partInfo->RetryDelayMs * 3ul);
        auto newDelay = std::min(Settings.MaxRetryDelayMs, decJitterDelay);

        partInfo->RetryDelayMs = newDelay;
    }

    bool CheckExecutersAreFinished() const {
        return StartedPartitions.empty();
    }

    TSerializedCellVec GetMaxCellVecKey(TVector<TSerializedCellVec>&& rows, TVector<ui32>&& rowKeyIds) const {
        YQL_ENSURE(rowKeyIds.empty() || KeyIds.size() == rowKeyIds.size());

        // Sometimes SchemeCache and KqpReadActor returns keys in the different order, so we need to reorder the second ones
        std::transform(rows.begin(), rows.end(), rows.begin(), [&](TSerializedCellVec& key) {
            const size_t keySize = key.GetCells().size();

            TVector<TCell> newKey;
            newKey.reserve(keySize);

            for (auto& keyId : KeyIds) {
                auto it = std::find(rowKeyIds.begin(), rowKeyIds.end(), keyId);
                if (it != rowKeyIds.end()) {
                    newKey.emplace_back(key.GetCells()[it - rowKeyIds.begin()]);
                } else {
                    YQL_ENSURE(false, "KeyId " << keyId << " not found in readKeyIds");
                }
            }

            return TSerializedCellVec(std::move(newKey));
        });

        TSerializedCellVec result;

        for (size_t i = 0; i < rows.size(); ++i) {
            const TSerializedCellVec& row = rows[i];
            if (i == 0) {
                result = row;
                continue;
            }

            TConstArrayRef<TCell> resultCells = result.GetCells();
            TConstArrayRef<TCell> cells = row.GetCells();

            YQL_ENSURE(cells.size() == resultCells.size());

            if (CompareTypedCellVectors(resultCells.data(), cells.data(), KeyColumnTypes.data(), KeyColumnTypes.size()) < 0) {
                result = row;
            }
        }

        return result;
    }

    void RuntimeError(Ydb::StatusIds::StatusCode code, const NYql::TIssues& issues) {
        PE_LOG_E(Ydb::StatusIds_StatusCode_Name(code) << ": " << issues.ToOneLineString());

        if (this->CurrentStateFunc() != &TKqpPartitionedExecuter::AbortState) {
            ReturnStatus = code;
            return Abort();
        }

        ReplyErrorAndDie(code, issues);
    }

    void ReplyErrorAndDie(Ydb::StatusIds::StatusCode status, const NYql::TIssues& issues) {
        google::protobuf::RepeatedPtrField<Ydb::Issue::IssueMessage> protoIssues;
        IssuesToMessage(issues, &protoIssues);
        ReplyErrorAndDie(status, &protoIssues);
    }

    void ReplyErrorAndDie(Ydb::StatusIds::StatusCode status, const NYql::TIssue& issue) {
        google::protobuf::RepeatedPtrField<Ydb::Issue::IssueMessage> issues;
        IssueToMessage(issue, issues.Add());
        ReplyErrorAndDie(status, &issues);
    }

    void ReplyErrorAndDie(Ydb::StatusIds::StatusCode status,
        google::protobuf::RepeatedPtrField<Ydb::Issue::IssueMessage>* issues)
    {
        auto& response = *ResponseEv->Record.MutableResponse();

        response.SetStatus(status);
        response.MutableIssues()->Swap(issues);

        Send(SessionActorId, ResponseEv.release());
        PassAway();
    }

private:
    IKqpGateway::TExecPhysicalRequest Request;
    std::unique_ptr<TEvKqpExecuter::TEvTxResponse> ResponseEv;
    NBatchOperations::TSettings Settings;

    Ydb::StatusIds::StatusCode ReturnStatus = Ydb::StatusIds::SUCCESS;
    NYql::TIssues ReturnIssues;


    TVector<ui32> KeyIds;
    TVector<NScheme::TTypeInfo> KeyColumnTypes;

    std::shared_ptr<const TVector<TKeyDesc::TPartitionInfo>> TablePartitioning;
    THashMap<TPartitionIndex, TPartitionInfo::TPtr> StartedPartitions;
    TPartitionIndex NextPartitionIndex = 0;

    THashMap<TActorId, TPartitionInfo::TPtr> ExecuterToPartition;
    THashMap<TActorId, TPartitionInfo::TPtr> BufferToPartition;

    TKeyDesc::ERowOperation OperationType;
    TTableId TableId;

    const TActorId SessionActorId;
    const NMiniKQL::IFunctionRegistry* FuncRegistry;
    TIntrusivePtr<ITimeProvider> TimeProvider;
    TIntrusivePtr<IRandomProvider> RandomProvider;

    // The next variables are only for creating KqpDataExecuterActor and KqpBufferWriteActor
    TString Database;
    TIntrusiveConstPtr<NACLib::TUserToken> UserToken;
    TKqpRequestCounters::TPtr RequestCounters;
    NKikimrConfig::TTableServiceConfig TableServiceConfig;
    TIntrusivePtr<TExecuterMutableConfig> MutableExecuterConfig;

    TIntrusivePtr<TUserRequestContext> UserRequestContext;
    ui32 StatementResultIndex;
    NYql::NDq::IDqAsyncIoFactory::TPtr AsyncIoFactory;
    TPreparedQueryHolder::TConstPtr PreparedQuery;
    const std::optional<TKqpFederatedQuerySetup> FederatedQuerySetup;
    const TGUCSettings::TPtr GUCSettings;
    TShardIdToTableInfoPtr ShardIdToTableInfo;

    const ui64 WriteBufferInitialMemoryLimit;
    const ui64 WriteBufferMemoryLimit;
};

} // namespace

NActors::IActor* CreateKqpPartitionedExecuter(TKqpPartitionedExecuterSettings settings)
{
    return new TKqpPartitionedExecuter(std::move(settings));
}

} // namespace NKqp
} // namespace NKikimr<|MERGE_RESOLUTION|>--- conflicted
+++ resolved
@@ -467,23 +467,16 @@
 
         auto* bufferActor = CreateKqpBufferWriterActor(std::move(settings));
         auto bufferActorId = RegisterWithSameMailbox(bufferActor);
-
-<<<<<<< HEAD
+ 
         TPartitionPrunerConfig prunerConfig{
             .BatchOperationRange=NBatchOperations::MakePartitionRange(partInfo->BeginRange, partInfo->EndRange, KeyIds.size())
         };
 
         auto batchSettings = NBatchOperations::TSettings(partInfo->LimitSize, Settings.MinBatchSize);
+        const auto executerConfig = TExecuterConfig(MutableExecuterConfig, TableServiceConfig);
         auto executerActor = CreateKqpExecuter(std::move(newRequest), Database, UserToken, RequestCounters,
-            TableServiceConfig, AsyncIoFactory, PreparedQuery, SelfId(), UserRequestContext, StatementResultIndex,
+            executerConfig, AsyncIoFactory, PreparedQuery, SelfId(), UserRequestContext, StatementResultIndex,
             FederatedQuerySetup, GUCSettings, prunerConfig, ShardIdToTableInfo, txManager, bufferActorId, std::move(batchSettings));
-=======
-        auto batchSettings = TBatchOperationSettings(partInfo->LimitSize, BatchOperationSettings.MinBatchSize);
-        const auto executerConfig = TExecuterConfig(MutableExecuterConfig, TableServiceConfig);
-        auto executerActor = CreateKqpExecuter(std::move(request), Database, UserToken, RequestCounters,
-            executerConfig, AsyncIoFactory, PreparedQuery, SelfId(), UserRequestContext, StatementResultIndex,
-            FederatedQuerySetup, GUCSettings, ShardIdToTableInfo, txManager, bufferActorId, std::move(batchSettings));
->>>>>>> 4409cf8a
         auto exId = RegisterWithSameMailbox(executerActor);
 
         partInfo->ExecuterId = exId;
