#include "kqp_partitioned_executer.h"
#include "kqp_executer.h"

#include <ydb/core/engine/minikql/minikql_engine_host.h>
#include <ydb/core/kqp/common/kqp_batch_operations.h>
#include <ydb/core/kqp/common/buffer/buffer.h>
#include <ydb/core/kqp/common/buffer/events.h>
#include <ydb/core/kqp/common/events/events.h>
#include <ydb/core/kqp/common/kqp_resolve.h>
#include <ydb/core/scheme/scheme_tabledefs.h>
#include <ydb/core/tx/datashard/range_ops.h>
#include <ydb/core/tx/scheme_cache/scheme_cache.h>
#include <ydb/core/tx/tx_proxy/proxy.h>

#include <ydb/library/actors/core/actorid.h>
#include <ydb/library/actors/core/actor_bootstrapped.h>
#include <ydb/library/actors/core/log.h>

namespace NKikimr {
namespace NKqp {

namespace {

#define PE_LOG_C(msg) LOG_CRIT_S(*TlsActivationContext, NKikimrServices::KQP_EXECUTER, LogPrefix() << msg)
#define PE_LOG_E(msg) LOG_ERROR_S(*TlsActivationContext, NKikimrServices::KQP_EXECUTER, LogPrefix() << msg)
#define PE_LOG_W(msg) LOG_WARN_S(*TlsActivationContext, NKikimrServices::KQP_EXECUTER, LogPrefix() << msg)
#define PE_LOG_N(msg) LOG_NOTICE_S(*TlsActivationContext, NKikimrServices::KQP_EXECUTER, LogPrefix() << msg)
#define PE_LOG_I(msg) LOG_INFO_S(*TlsActivationContext, NKikimrServices::KQP_EXECUTER, LogPrefix() << msg)
#define PE_LOG_D(msg) LOG_DEBUG_S(*TlsActivationContext, NKikimrServices::KQP_EXECUTER, LogPrefix() << msg)
#define PE_LOG_T(msg) LOG_TRACE_S(*TlsActivationContext, NKikimrServices::KQP_EXECUTER, LogPrefix() << msg)

/*
 * TKqpPartitionedExecuter only executes BATCH UPDATE/DELETE queries
 * with the idempotent set of updates (except primary key), without RETURNING,
 * only for row tables and without any joins or subqueries.
 *
 * Examples: ydb/core/kqp/ut/batch_operations
*/

class TKqpPartitionedExecuter : public TActorBootstrapped<TKqpPartitionedExecuter> {
    using TPartitionIndex = size_t;

    struct TBatchPartitionInfo {
        TMaybe<TKeyDesc::TPartitionRangeInfo> BeginRange;
        TMaybe<TKeyDesc::TPartitionRangeInfo> EndRange;
        TPartitionIndex PartitionIndex;

        TActorId ExecuterId;
        TActorId BufferId;

        ui64 LimitSize;
        ui64 RetryDelayMs;

        using TPtr = std::shared_ptr<TBatchPartitionInfo>;
    };

public:
    static constexpr char ActorName[] = "KQP_PARTITIONED_EXECUTER";

    static constexpr NKikimrServices::TActivity::EType ActorActivityType() {
        return NKikimrServices::TActivity::KQP_EXECUTER_ACTOR;
    }

    explicit TKqpPartitionedExecuter(TKqpPartitionedExecuterSettings settings)
        : Request(std::move(settings.Request))
        , SessionActorId(std::move(settings.SessionActorId))
        , FuncRegistry(std::move(settings.FuncRegistry))
        , TimeProvider(std::move(settings.TimeProvider))
        , RandomProvider(std::move(settings.RandomProvider))
        , Database(std::move(settings.Database))
        , UserToken(std::move(settings.UserToken))
        , RequestCounters(std::move(settings.RequestCounters))
        , TableServiceConfig(std::move(settings.ExecuterConfig.TableServiceConfig))
        , MutableExecuterConfig(std::move(settings.ExecuterConfig.MutableConfig))
        , UserRequestContext(std::move(settings.UserRequestContext))
        , StatementResultIndex(std::move(settings.StatementResultIndex))
        , AsyncIoFactory(std::move(std::move(settings.AsyncIoFactory)))
        , PreparedQuery(std::move(settings.PreparedQuery))
        , FederatedQuerySetup(std::move(settings.FederatedQuerySetup))
        , GUCSettings(std::move(settings.GUCSettings))
        , ShardIdToTableInfo(std::move(settings.ShardIdToTableInfo))
        , WriteBufferInitialMemoryLimit(std::move(settings.WriteBufferInitialMemoryLimit))
        , WriteBufferMemoryLimit(std::move(settings.WriteBufferMemoryLimit))
    {
        ResponseEv = std::make_unique<TEvKqpExecuter::TEvTxResponse>(Request.TxAlloc, TEvKqpExecuter::TEvTxResponse::EExecutionType::Data);

        if (TableServiceConfig.HasBatchOperationSettings()) {
            Settings = NBatchOperations::ImportSettingsFromProto(TableServiceConfig.GetBatchOperationSettings());
        }

        PE_LOG_I("Created " << ActorName << " with MaxBatchSize = " << Settings.MaxBatchSize
            << ", PartitionExecutionLimit = " << Settings.PartitionExecutionLimit);

        FillTableMetaInfo();
    }

    void Bootstrap() {
        Become(&TKqpPartitionedExecuter::PrepareState);

        ResolvePartitioning();
    }

    STFUNC(PrepareState) {
        try {
            switch (ev->GetTypeRewrite()) {
                hFunc(TEvTxProxySchemeCache::TEvResolveKeySetResult, HandlePrepare);
                hFunc(TEvKqp::TEvAbortExecution, HandlePrepare);
            default:
                AFL_ENSURE(false)("unknown message", ev->GetTypeRewrite());
            }
        } catch (...) {
            RuntimeError(
                Ydb::StatusIds::INTERNAL_ERROR,
                NYql::TIssues({NYql::TIssue(TStringBuilder()
                    << "KqpPartitionedExecuterActor got an unknown error, state = " << CurrentStateFuncName())}));
        }
    }

    void HandlePrepare(TEvTxProxySchemeCache::TEvResolveKeySetResult::TPtr& ev) {
        auto* request = ev->Get()->Request.Get();

        PE_LOG_D("Got TEvTxProxySchemeCache::TEvResolveKeySetResult from ActorId = " << ev->Sender);

        if (request->ErrorCount > 0) {
            return RuntimeError(
                Ydb::StatusIds::INTERNAL_ERROR,
                NYql::TIssues({NYql::TIssue(TStringBuilder()
                    << "KqpPartitionedExecuterActor could not resolve a partitioning of the table, state = " << CurrentStateFuncName())}));
        }

        YQL_ENSURE(request->ResultSet.size() == 1);

        TablePartitioning = request->ResultSet[0].KeyDescription->Partitioning;

        CreateExecutersWithBuffers();
    }

    void HandlePrepare(TEvKqp::TEvAbortExecution::TPtr& ev) {
        auto& msg = ev->Get()->Record;
        auto issues = ev->Get()->GetIssues();

        auto it = ExecuterToPartition.find(ev->Sender);
        if (it != ExecuterToPartition.end()) {
            PE_LOG_D("Got TEvKqp::EvAbortExecution from ActorId = " << ev->Sender
            << " , status: " << NYql::NDqProto::StatusIds_StatusCode_Name(msg.GetStatusCode())
            << ", message: " << issues.ToOneLineString() << ", abort child executers");

            ReturnIssues.AddIssues(issues);
            ReturnIssues.AddIssue(NYql::TIssue(TStringBuilder()
                << "while preparing/executing by KqpPartitionedExecuterActor"));

            auto [_, partInfo] = *it;
            AbortBuffer(partInfo->ExecuterId);
            ForgetExecuterAndBuffer(partInfo);
            ForgetPartition(partInfo);
        }

        Abort();
    }

    STFUNC(ExecuteState) {
        try {
            switch (ev->GetTypeRewrite()) {
                hFunc(TEvKqpExecuter::TEvTxResponse, HandleExecute);
                hFunc(TEvKqpExecuter::TEvTxDelayedExecution, HandleExecute)
                hFunc(TEvKqp::TEvAbortExecution, HandlePrepare);
                hFunc(TEvKqpBuffer::TEvError, HandleExecute);
            default:
                AFL_ENSURE(false)("unknown message", ev->GetTypeRewrite());
            }
        } catch (...) {
            RuntimeError(
                Ydb::StatusIds::INTERNAL_ERROR,
                NYql::TIssues({NYql::TIssue(TStringBuilder()
                    << "KqpPartitionedExecuterActor got an unknown error, state = " << CurrentStateFuncName())}));
        }
    }

    void HandleExecute(TEvKqpExecuter::TEvTxResponse::TPtr& ev) {
        auto* response = ev->Get()->Record.MutableResponse();

        auto it = ExecuterToPartition.find(ev->Sender);
        if (it == ExecuterToPartition.end()) {
            PE_LOG_D("Got TEvKqpExecuter::TEvTxResponse from unknown actor with Id = " << ev->Sender
                << ", status = " << response->GetStatus() << ", ignore");
            return;
        }

        PE_LOG_I("Got TEvKqpExecuter::TEvTxResponse from ActorId = " << ev->Sender
            << ", status = " << response->GetStatus());

        auto [_, partInfo] = *it;
        AbortBuffer(partInfo->BufferId);
        ForgetExecuterAndBuffer(partInfo);

        switch (response->GetStatus()) {
            case Ydb::StatusIds::SUCCESS:
                partInfo->RetryDelayMs = Settings.StartRetryDelayMs;
                partInfo->LimitSize = std::min(partInfo->LimitSize * 2, Settings.MaxBatchSize);
                return OnSuccessResponse(partInfo, ev->Get());
            case Ydb::StatusIds::STATUS_CODE_UNSPECIFIED:
            case Ydb::StatusIds::ABORTED:
            case Ydb::StatusIds::UNAVAILABLE:
            case Ydb::StatusIds::OVERLOADED:
            case Ydb::StatusIds::UNDETERMINED:
                return ScheduleRetryWithNewLimit(partInfo);
            default:
                break;
        }

        ForgetPartition(partInfo);

        IssuesFromMessage(response->GetIssues(), ReturnIssues);
        ReturnIssues.AddIssue(NYql::TIssue(TStringBuilder()
            << "while executing by KqpPartitionedExecuterActor"));

        RuntimeError(response->GetStatus(), ReturnIssues);
    }

    void HandleExecute(TEvKqpExecuter::TEvTxDelayedExecution::TPtr& ev) {
        RequestCounters->Counters->BatchOperationRetries->Inc();

        auto& partInfo = StartedPartitions[ev->Get()->PartitionIdx];
        RetryPartExecution(partInfo);
    }

    void HandleExecute(TEvKqpBuffer::TEvError::TPtr& ev) {
        const auto& msg = *ev->Get();

        auto it = BufferToPartition.find(ev->Sender);
        if (it == BufferToPartition.end()) {
            PE_LOG_D("Got TEvKqpBuffer::TEvError from unknown actor with Id = " << ev->Sender << ", status = "
            << NYql::NDqProto::StatusIds_StatusCode_Name(msg.StatusCode) << ", ignore");
            return;
        }

        PE_LOG_D("Got TEvKqpBuffer::TEvError from ActorId = " << ev->Sender << ", status = "
            << NYql::NDqProto::StatusIds_StatusCode_Name(msg.StatusCode));

        auto [_, partInfo] = *it;
        AbortExecuter(partInfo->ExecuterId, "got error from KqpBufferWriteActor");
        ForgetExecuterAndBuffer(partInfo);

        switch (msg.StatusCode) {
            case NYql::NDqProto::StatusIds::SUCCESS:
                YQL_ENSURE(false, "KqpBufferWriteActor should not return success by TEvKqpBuffer::TEvError");
                break;
            case NYql::NDqProto::StatusIds::UNSPECIFIED:
            case NYql::NDqProto::StatusIds::ABORTED:
            case NYql::NDqProto::StatusIds::UNAVAILABLE:
            case NYql::NDqProto::StatusIds::OVERLOADED:
            case NYql::NDqProto::StatusIds::UNDETERMINED:
                return ScheduleRetryWithNewLimit(partInfo);
            default:
                break;
        }

        ForgetPartition(partInfo);

        ReturnIssues.AddIssues(msg.Issues);

        RuntimeError(
            Ydb::StatusIds::INTERNAL_ERROR,
            NYql::TIssues({NYql::TIssue(TStringBuilder()
                << "while executing by KqpPartitionedExecuterActor")}));
    }

    STFUNC(AbortState) {
        try {
            switch (ev->GetTypeRewrite()) {
                hFunc(TEvKqpExecuter::TEvTxResponse, HandleAbort);
                hFunc(TEvKqpExecuter::TEvTxDelayedExecution, HandleExecute)
                hFunc(TEvKqp::TEvAbortExecution, HandleAbort);
                hFunc(TEvKqpBuffer::TEvError, HandleAbort);
            default:
                PE_LOG_W("unknown message from ActorId = " << ev->Sender);
            }
        } catch (...) {
            RuntimeError(
                Ydb::StatusIds::INTERNAL_ERROR,
                NYql::TIssues({NYql::TIssue(TStringBuilder()
                    << "KqpPartitionedExecuterActor got an unknown error, state = " << CurrentStateFuncName())}));
        }
    }

    void HandleAbort(TEvKqpExecuter::TEvTxResponse::TPtr& ev) {
        const auto& response = ev->Get()->Record.MutableResponse();
        auto it = ExecuterToPartition.find(ev->Sender);
        if (it == ExecuterToPartition.end()) {
            PE_LOG_D("Got TEvKqpExecuter::TEvTxResponse from unknown actor with Id = " << ev->Sender
                << ", status = " << response->GetStatus() << ", ignore");
            return;
        }

        PE_LOG_D("Got TEvKqpExecuter::TEvTxResponse from ActorId = " << ev->Sender
            << ", status = " << response->GetStatus());

        auto [_, partInfo] = *it;
        AbortBuffer(partInfo->BufferId);
        ForgetExecuterAndBuffer(partInfo);
        ForgetPartition(partInfo);

        if (CheckExecutersAreFinished()) {
            PE_LOG_I("All executers have been finished, abort KqpPartitionedExecuterActor");
            RuntimeError(ReturnStatus, ReturnIssues);
        }
    }

    void HandleAbort(TEvKqp::TEvAbortExecution::TPtr& ev) {
        auto& msg = ev->Get()->Record;
        auto issues = ev->Get()->GetIssues();

        auto it = ExecuterToPartition.find(ev->Sender);
        if (it == ExecuterToPartition.end()) {
            PE_LOG_D("Got TEvKqp::EvAbortExecution from unknown actor with Id = " << ev->Sender
                << " , status: " << NYql::NDqProto::StatusIds_StatusCode_Name(msg.GetStatusCode())
                << ", message: " << issues.ToOneLineString() << ", ignore");
            return;
        }

        PE_LOG_D("Got TEvKqp::EvAbortExecution from ActorId = " << ev->Sender
            << " , status: " << NYql::NDqProto::StatusIds_StatusCode_Name(msg.GetStatusCode())
            << ", message: " << issues.ToOneLineString());

        auto [_, partInfo] = *it;
        AbortBuffer(partInfo->BufferId);
        ForgetExecuterAndBuffer(partInfo);
    }

    void HandleAbort(TEvKqpBuffer::TEvError::TPtr& ev) {
        const auto& msg = *ev->Get();
        PE_LOG_D("Got TEvError from KqpBufferWriteActor with Id = " << ev->Sender << ", status = "
            << NYql::NDqProto::StatusIds_StatusCode_Name(msg.StatusCode) << ", ignore");
    }

    TString LogPrefix() const {
        TStringBuilder result = TStringBuilder()
            << "[PARTITIONED] ActorId: " << SelfId() << ", "
            << "ActorState: " << CurrentStateFuncName() << ", ";
        return result;
    }

private:
    TString CurrentStateFuncName() const {
        const auto& func = CurrentStateFunc();
        if (func == &TThis::PrepareState) {
            return "PrepareState";
        } else if (func == &TThis::ExecuteState) {
            return "ExecuteState";
        } else if (func == &TThis::AbortState) {
            return "AbortState";
        } else {
            return "unknown state";
        }
    }

    TMaybe<NKikimrKqp::TKqpTableSinkSettings> FillSinkSettings() {
        NKikimrKqp::TKqpTableSinkSettings settings;

        for (const auto& tx : PreparedQuery->GetTransactions()) {
            for (const auto& stage : tx->GetStages()) {
                for (const auto& sink : stage.GetSinks()) {
                    if (sink.GetTypeCase() == NKqpProto::TKqpSink::kInternalSink && sink.GetInternalSink().GetSettings().Is<NKikimrKqp::TKqpTableSinkSettings>()) {
                        YQL_ENSURE(sink.GetInternalSink().GetSettings().UnpackTo(&settings), "Failed to unpack settings");
                        if (!settings.GetIsIndexImplTable()) {
                            return settings;
                        }
                    } 
                }
            }
        }

        return Nothing();
    }

    void FillTableMetaInfo() {
        auto settings = FillSinkSettings();
        if (!settings) {
            YQL_ENSURE(false, "Cannot execute a request without sinks");
        }

        TableId = MakeTableId(settings->GetTable());

        switch (settings->GetType()) {
            case NKikimrKqp::TKqpTableSinkSettings::MODE_UPSERT:
                OperationType = TKeyDesc::ERowOperation::Update;
                break;
            case NKikimrKqp::TKqpTableSinkSettings::MODE_DELETE:
                OperationType = TKeyDesc::ERowOperation::Erase;
                break;
            default:
                YQL_ENSURE(false);
                break;
        }

        KeyIds.reserve(settings->GetKeyColumns().size());
        KeyColumnTypes.reserve(settings->GetKeyColumns().size());

        for (int i = 0; i < settings->GetKeyColumns().size(); ++i) {
            const auto& column = settings->GetKeyColumns()[i];
            const auto* typeInfo = column.HasTypeInfo() ? &column.GetTypeInfo() : nullptr;
            auto typeInfoMod = NScheme::TypeInfoModFromProtoColumnType(column.GetTypeId(), typeInfo);

            KeyIds.emplace_back(column.GetId());
            KeyColumnTypes.emplace_back(typeInfoMod.TypeInfo);
        }

        YQL_ENSURE(!KeyIds.empty());
    }

    void ResolvePartitioning() {
        YQL_ENSURE(!KeyIds.empty());

        const TVector<TCell> minKey(KeyIds.size());
        const TTableRange range(minKey, true, {}, false, false);

        YQL_ENSURE(range.IsFullRange(KeyIds.size()));

        auto keyRange = MakeHolder<TKeyDesc>(TableId, range, OperationType, KeyColumnTypes, TVector<TKeyDesc::TColumnOp>{});

        TAutoPtr<NSchemeCache::TSchemeCacheRequest> request(new NSchemeCache::TSchemeCacheRequest());
        request->ResultSet.emplace_back(std::move(keyRange));

        TAutoPtr<TEvTxProxySchemeCache::TEvResolveKeySet> resolveReq(new TEvTxProxySchemeCache::TEvResolveKeySet(request));

        Send(MakeSchemeCacheID(), resolveReq.Release());
    }

    void CreateExecutersWithBuffers() {
        YQL_ENSURE(TablePartitioning);

        Become(&TKqpPartitionedExecuter::ExecuteState);

        auto partCount = std::min(Settings.PartitionExecutionLimit, TablePartitioning->size());
        while (NextPartitionIndex < partCount) {
            CreateExecuterWithBuffer(NextPartitionIndex++, /* isRetry */ false);
        }
    }

    TBatchPartitionInfo::TPtr CreatePartition(TPartitionIndex idx) {
        YQL_ENSURE(idx < TablePartitioning->size());

        auto partition = std::make_shared<TBatchPartitionInfo>();
        StartedPartitions[idx] = partition;

        partition->EndRange = TablePartitioning->at(idx).Range;
        if (idx > 0 && !TablePartitioning->at(idx).Range.Empty()) {
            partition->BeginRange = TablePartitioning->at(idx - 1).Range;
            partition->BeginRange->IsInclusive = !partition->BeginRange->IsInclusive;
        }

        partition->PartitionIndex = idx;
        partition->LimitSize = Settings.MaxBatchSize;
        partition->RetryDelayMs = Settings.StartRetryDelayMs;

        return partition;
    }

    void CreateExecuterWithBuffer(TPartitionIndex partitionIndex, bool isRetry) {
        auto partInfo = (isRetry) ? StartedPartitions[partitionIndex] : CreatePartition(partitionIndex);
        auto txAlloc = std::make_shared<TTxAllocatorState>(FuncRegistry, TimeProvider, RandomProvider);

        IKqpGateway::TExecPhysicalRequest newRequest(txAlloc);
        IKqpGateway::TExecPhysicalRequest::FillRequestFrom(newRequest, Request);
        for (auto& tx : Request.Transactions) {
            newRequest.Transactions.emplace_back(tx.Body, tx.Params);
        }

        auto txManager = CreateKqpTransactionManager();
        auto alloc = std::make_shared<NKikimr::NMiniKQL::TScopedAlloc>(__LOCATION__, NKikimr::TAlignedPagePoolCounters(), true, false);
        alloc->SetLimit(WriteBufferInitialMemoryLimit);
        alloc->Ref().SetIncreaseMemoryLimitCallback([this, alloc=alloc.get()](ui64 currentLimit, ui64 required) {
            if (required < WriteBufferMemoryLimit) {
                PE_LOG_D("Increase memory limit from " << currentLimit << " to " << required);
                alloc->SetLimit(required);
            }
        });

        TKqpBufferWriterSettings settings {
            .SessionActorId = SelfId(),
            .TxManager = txManager,
            .TraceId = Request.TraceId.GetTraceId(),
            .Counters = RequestCounters->Counters,
            .TxProxyMon = RequestCounters->TxProxyMon,
            .Alloc = std::move(alloc)
        };

        auto* bufferActor = CreateKqpBufferWriterActor(std::move(settings));
        auto bufferActorId = RegisterWithSameMailbox(bufferActor);
 
        TPartitionPruner::TConfig prunerConfig{
            .BatchOperationRange=NBatchOperations::MakePartitionRange(partInfo->BeginRange, partInfo->EndRange, KeyIds.size())
        };

<<<<<<< HEAD
        auto batchSettings = TBatchOperationSettings(partInfo->LimitSize, BatchOperationSettings.MinBatchSize);
        auto executerActor = CreateKqpExecuter(std::move(request), Database, UserToken, TResultSetFormatSettings{}, RequestCounters,
            TableServiceConfig, AsyncIoFactory, PreparedQuery, SelfId(), UserRequestContext, StatementResultIndex,
            FederatedQuerySetup, GUCSettings, ShardIdToTableInfo, txManager, bufferActorId, std::move(batchSettings));
=======
        auto batchSettings = NBatchOperations::TSettings(partInfo->LimitSize, Settings.MinBatchSize);
        const auto executerConfig = TExecuterConfig(MutableExecuterConfig, TableServiceConfig);
        auto executerActor = CreateKqpExecuter(std::move(newRequest), Database, UserToken, RequestCounters,
            executerConfig, AsyncIoFactory, PreparedQuery, SelfId(), UserRequestContext, StatementResultIndex,
            FederatedQuerySetup, GUCSettings, prunerConfig, ShardIdToTableInfo, txManager, bufferActorId, std::move(batchSettings));
>>>>>>> 39fa976d
        auto exId = RegisterWithSameMailbox(executerActor);

        partInfo->ExecuterId = exId;
        partInfo->BufferId = bufferActorId;
        ExecuterToPartition[exId] = BufferToPartition[bufferActorId] = partInfo;

        PE_LOG_I("Create new KQP executer by KqpPartitionedExecuterActor: ExecuterId = " << partInfo->ExecuterId
            << ", PartitionIndex = " << partitionIndex << ", LimitSize = " << partInfo->LimitSize
            << ", RetryDelayMs = " << partInfo->RetryDelayMs);

        auto ev = std::make_unique<TEvTxUserProxy::TEvProposeKqpTransaction>(exId);
        Send(MakeTxProxyID(), ev.release());
    }

    void Abort() {
        Become(&TKqpPartitionedExecuter::AbortState);

        if (CheckExecutersAreFinished()) {
            PE_LOG_I("All executers have been finished, abort KqpPartitionedExecuterActor");
            return RuntimeError(ReturnStatus, ReturnIssues);
        }

        SendAbortToExecuters();
    }

    void SendAbortToExecuters() {
        PE_LOG_I("Send abort to executers");

        for (auto& [exId, partInfo] : ExecuterToPartition) {
            AbortExecuter(exId, "runtime error");
        }
    }

    void AbortExecuter(TActorId id, const TString& reason) {
        auto abortEv = TEvKqp::TEvAbortExecution::Aborted("Aborted by KqpPartitionedExecuterActor, reason: " + reason);
        Send(id, abortEv.Release());
    }

    void AbortBuffer(TActorId id) {
        Send(id, new TEvKqpBuffer::TEvTerminate{});
    }

    void ForgetExecuterAndBuffer(const TBatchPartitionInfo::TPtr& partInfo) {
        YQL_ENSURE(ExecuterToPartition.erase(partInfo->ExecuterId) == 1);
        YQL_ENSURE(BufferToPartition.erase(partInfo->BufferId) == 1);
    }

    void ForgetPartition(const TBatchPartitionInfo::TPtr& partInfo) {
        YQL_ENSURE(StartedPartitions.erase(partInfo->PartitionIndex) == 1);
    }

    void OnSuccessResponse(TBatchPartitionInfo::TPtr& partInfo, TEvKqpExecuter::TEvTxResponse* ev) {
        TSerializedCellVec minKey = GetMinCellVecKey(std::move(ev->BatchOperationMaxKeys), std::move(ev->BatchOperationKeyIds));
        if (minKey) {
            partInfo->BeginRange = TKeyDesc::TPartitionRangeInfo(minKey, /* IsInclusive */ false, /* IsPoint */ false);
            return RetryPartExecution(partInfo);
        }

        ForgetPartition(partInfo);

        if (NextPartitionIndex < TablePartitioning->size()) {
            return CreateExecuterWithBuffer(NextPartitionIndex++, /* isRetry */ false);
        }

        if (CheckExecutersAreFinished()) {
            auto& response = *ResponseEv->Record.MutableResponse();
            response.SetStatus(ReturnStatus);

            PE_LOG_I("All executers have been finished. Send SUCCESS to SessionActor");

            Send(SessionActorId, ResponseEv.release());
            PassAway();
        }
    }

    void RetryPartExecution(const TBatchPartitionInfo::TPtr& partInfo) {
        PE_LOG_D("Retry query execution for PartitionIndex = " << partInfo->PartitionIndex
            << ", RetryDelayMs = " << partInfo->RetryDelayMs);

        if (this->CurrentStateFunc() != &TKqpPartitionedExecuter::AbortState) {
            return CreateExecuterWithBuffer(partInfo->PartitionIndex, /* isRetry */ true);
        }

        ForgetPartition(partInfo);

        if (CheckExecutersAreFinished()) {
            PE_LOG_I("All executers have been finished, abort KqpPartitionedExecuterActor");
            RuntimeError(ReturnStatus, ReturnIssues);
        }
    }

    void ScheduleRetryWithNewLimit(TBatchPartitionInfo::TPtr& partInfo) {
        if (partInfo->RetryDelayMs == Settings.MaxRetryDelayMs) {
            ForgetPartition(partInfo);

            if (this->CurrentStateFunc() != &TKqpPartitionedExecuter::AbortState) {
                RuntimeError(
                    Ydb::StatusIds::UNAVAILABLE,
                    NYql::TIssues({NYql::TIssue(TStringBuilder()
                        << "cannot retry query execution because the maximum retry delay has been reached")}));
            }

            return;
        }

        auto newLimit = std::max(partInfo->LimitSize / 2, Settings.MinBatchSize);
        partInfo->LimitSize = newLimit;

        auto ev = std::make_unique<TEvKqpExecuter::TEvTxDelayedExecution>(partInfo->PartitionIndex);
        Schedule(TDuration::MilliSeconds(partInfo->RetryDelayMs), ev.release());

        // We use the init delay value first and change it for the next attempt
        auto decJitterDelay = RandomProvider->Uniform(Settings.StartRetryDelayMs, partInfo->RetryDelayMs * 3ul);
        auto newDelay = std::min(Settings.MaxRetryDelayMs, decJitterDelay);

        partInfo->RetryDelayMs = newDelay;
    }

    bool CheckExecutersAreFinished() const {
        return StartedPartitions.empty();
    }

    bool IsColumnsNeedReorder(const TVector<ui32>& rowColumnIds) {
        if (KeyColumnIdToPos.empty()) {
            for (size_t i = 0; i < rowColumnIds.size(); ++i) {
                KeyColumnIdToPos[rowColumnIds[i]] = i;
            }
        }

        for (size_t i = 0; i < KeyIds.size(); ++i) {
            auto it = KeyColumnIdToPos.find(KeyIds[i]);
            YQL_ENSURE(it != KeyColumnIdToPos.end());

            if (it->second != i) {
                return true;
            }
        }

        return false;
    }

    TSerializedCellVec GetMinCellVecKey(TVector<TSerializedCellVec>&& rows, TVector<ui32>&& rowColumnIds) {
        if (!rowColumnIds.empty() && IsColumnsNeedReorder(rowColumnIds)) {
            std::transform(rows.begin(), rows.end(), rows.begin(), [&](TSerializedCellVec& key) {
                TVector<TCell> newKey;
                newKey.reserve(KeyIds.size());

                for (auto keyId : KeyIds) {
                    auto it = std::find(rowColumnIds.begin(), rowColumnIds.end(), keyId);
                    if (it != rowColumnIds.end()) {
                        newKey.emplace_back(key.GetCells()[it - rowColumnIds.begin()]);
                    } else {
                        YQL_ENSURE(false, "KeyId " << keyId << " not found in readKeyIds");
                    }
                }

                return TSerializedCellVec(std::move(newKey));
            });
        }

        TSerializedCellVec result;

        for (size_t i = 0; i < rows.size(); ++i) {
            const TSerializedCellVec& row = rows[i];
            if (i == 0) {
                result = row;
                continue;
            }

            TConstArrayRef<TCell> resultCells = result.GetCells();
            TConstArrayRef<TCell> cells = row.GetCells();

            YQL_ENSURE(cells.size() == resultCells.size());

            if (CompareTypedCellVectors(resultCells.data(), cells.data(), KeyColumnTypes.data(), KeyColumnTypes.size()) > 0) {
                result = row;
            }
        }

        return result;
    }

    void RuntimeError(Ydb::StatusIds::StatusCode code, const NYql::TIssues& issues) {
        PE_LOG_E(Ydb::StatusIds_StatusCode_Name(code) << ": " << issues.ToOneLineString());

        if (this->CurrentStateFunc() != &TKqpPartitionedExecuter::AbortState) {
            ReturnStatus = code;
            return Abort();
        }

        ReplyErrorAndDie(code, issues);
    }

    void ReplyErrorAndDie(Ydb::StatusIds::StatusCode status, const NYql::TIssues& issues) {
        google::protobuf::RepeatedPtrField<Ydb::Issue::IssueMessage> protoIssues;
        IssuesToMessage(issues, &protoIssues);
        ReplyErrorAndDie(status, &protoIssues);
    }

    void ReplyErrorAndDie(Ydb::StatusIds::StatusCode status, const NYql::TIssue& issue) {
        google::protobuf::RepeatedPtrField<Ydb::Issue::IssueMessage> issues;
        IssueToMessage(issue, issues.Add());
        ReplyErrorAndDie(status, &issues);
    }

    void ReplyErrorAndDie(Ydb::StatusIds::StatusCode status,
        google::protobuf::RepeatedPtrField<Ydb::Issue::IssueMessage>* issues)
    {
        auto& response = *ResponseEv->Record.MutableResponse();

        response.SetStatus(status);
        response.MutableIssues()->Swap(issues);

        Send(SessionActorId, ResponseEv.release());
        PassAway();
    }

private:
    IKqpGateway::TExecPhysicalRequest Request;
    std::unique_ptr<TEvKqpExecuter::TEvTxResponse> ResponseEv;
    NBatchOperations::TSettings Settings;

    Ydb::StatusIds::StatusCode ReturnStatus = Ydb::StatusIds::SUCCESS;
    NYql::TIssues ReturnIssues;

    TVector<ui32> KeyIds;
    TVector<NScheme::TTypeInfo> KeyColumnTypes;
    THashMap<ui32, size_t> KeyColumnIdToPos;

    std::shared_ptr<const TVector<TKeyDesc::TPartitionInfo>> TablePartitioning;
    THashMap<TPartitionIndex, TBatchPartitionInfo::TPtr> StartedPartitions;
    TPartitionIndex NextPartitionIndex = 0;

    THashMap<TActorId, TBatchPartitionInfo::TPtr> ExecuterToPartition;
    THashMap<TActorId, TBatchPartitionInfo::TPtr> BufferToPartition;

    TKeyDesc::ERowOperation OperationType;
    TTableId TableId;

    const TActorId SessionActorId;
    const NMiniKQL::IFunctionRegistry* FuncRegistry;
    TIntrusivePtr<ITimeProvider> TimeProvider;
    TIntrusivePtr<IRandomProvider> RandomProvider;

    // The next variables are only for creating KqpDataExecuterActor and KqpBufferWriteActor
    TString Database;
    TIntrusiveConstPtr<NACLib::TUserToken> UserToken;
    TKqpRequestCounters::TPtr RequestCounters;
    NKikimrConfig::TTableServiceConfig TableServiceConfig;
    TIntrusivePtr<TExecuterMutableConfig> MutableExecuterConfig;

    TIntrusivePtr<TUserRequestContext> UserRequestContext;
    ui32 StatementResultIndex;
    NYql::NDq::IDqAsyncIoFactory::TPtr AsyncIoFactory;
    TPreparedQueryHolder::TConstPtr PreparedQuery;
    const std::optional<TKqpFederatedQuerySetup> FederatedQuerySetup;
    const TGUCSettings::TPtr GUCSettings;
    TShardIdToTableInfoPtr ShardIdToTableInfo;

    const ui64 WriteBufferInitialMemoryLimit;
    const ui64 WriteBufferMemoryLimit;
};

} // namespace

NActors::IActor* CreateKqpPartitionedExecuter(TKqpPartitionedExecuterSettings settings)
{
    return new TKqpPartitionedExecuter(std::move(settings));
}

} // namespace NKqp
} // namespace NKikimr<|MERGE_RESOLUTION|>--- conflicted
+++ resolved
@@ -492,18 +492,11 @@
             .BatchOperationRange=NBatchOperations::MakePartitionRange(partInfo->BeginRange, partInfo->EndRange, KeyIds.size())
         };
 
-<<<<<<< HEAD
-        auto batchSettings = TBatchOperationSettings(partInfo->LimitSize, BatchOperationSettings.MinBatchSize);
-        auto executerActor = CreateKqpExecuter(std::move(request), Database, UserToken, TResultSetFormatSettings{}, RequestCounters,
-            TableServiceConfig, AsyncIoFactory, PreparedQuery, SelfId(), UserRequestContext, StatementResultIndex,
-            FederatedQuerySetup, GUCSettings, ShardIdToTableInfo, txManager, bufferActorId, std::move(batchSettings));
-=======
         auto batchSettings = NBatchOperations::TSettings(partInfo->LimitSize, Settings.MinBatchSize);
         const auto executerConfig = TExecuterConfig(MutableExecuterConfig, TableServiceConfig);
-        auto executerActor = CreateKqpExecuter(std::move(newRequest), Database, UserToken, RequestCounters,
+        auto executerActor = CreateKqpExecuter(std::move(newRequest), Database, UserToken, TResultSetFormatSettings{}, RequestCounters,
             executerConfig, AsyncIoFactory, PreparedQuery, SelfId(), UserRequestContext, StatementResultIndex,
             FederatedQuerySetup, GUCSettings, prunerConfig, ShardIdToTableInfo, txManager, bufferActorId, std::move(batchSettings));
->>>>>>> 39fa976d
         auto exId = RegisterWithSameMailbox(executerActor);
 
         partInfo->ExecuterId = exId;
