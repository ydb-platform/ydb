--- conflicted
+++ resolved
@@ -500,14 +500,9 @@
         auto batchSettings = NBatchOperations::TSettings(partInfo->LimitSize, Settings.MinBatchSize);
         const auto executerConfig = TExecuterConfig(MutableExecuterConfig, TableServiceConfig);
         auto executerActor = CreateKqpExecuter(std::move(newRequest), Database, UserToken, TResultSetFormatSettings{}, RequestCounters,
-<<<<<<< HEAD
-            executerConfig, AsyncIoFactory, PreparedQuery, SelfId(), UserRequestContext, StatementResultIndex,
-            FederatedQuerySetup, GUCSettings, prunerConfig, ShardIdToTableInfo, txManager, bufferActorId, std::move(batchSettings), {}, 0);
-=======
             executerConfig, AsyncIoFactory, SelfId(), UserRequestContext, StatementResultIndex,
             FederatedQuerySetup, GUCSettings, prunerConfig, ShardIdToTableInfo, txManager, bufferActorId, std::move(batchSettings),
-            llvmSettings);
->>>>>>> 33796776
+            llvmSettings, {}, 0);
         auto exId = RegisterWithSameMailbox(executerActor);
 
         partInfo->ExecuterId = exId;
