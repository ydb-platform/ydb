#include "kqp_partitioned_executer.h"
#include "kqp_executer.h"

#include <ydb/core/engine/minikql/minikql_engine_host.h>
#include <ydb/core/kqp/common/kqp_batch_operations.h>
#include <ydb/core/kqp/common/buffer/buffer.h>
#include <ydb/core/kqp/common/buffer/events.h>
#include <ydb/core/kqp/common/events/events.h>
#include <ydb/core/kqp/common/kqp_resolve.h>
#include <ydb/core/scheme/scheme_tabledefs.h>
#include <ydb/core/tx/datashard/range_ops.h>
#include <ydb/core/tx/scheme_cache/scheme_cache.h>
#include <ydb/core/tx/tx_proxy/proxy.h>

#include <ydb/library/actors/core/actorid.h>
#include <ydb/library/actors/core/actor_bootstrapped.h>
#include <ydb/library/actors/core/log.h>

namespace NKikimr {
namespace NKqp {

namespace {

#define PE_LOG_C(msg) LOG_CRIT_S(*TlsActivationContext, NKikimrServices::KQP_EXECUTER, LogPrefix() << msg)
#define PE_LOG_E(msg) LOG_ERROR_S(*TlsActivationContext, NKikimrServices::KQP_EXECUTER, LogPrefix() << msg)
#define PE_LOG_W(msg) LOG_WARN_S(*TlsActivationContext, NKikimrServices::KQP_EXECUTER, LogPrefix() << msg)
#define PE_LOG_N(msg) LOG_NOTICE_S(*TlsActivationContext, NKikimrServices::KQP_EXECUTER, LogPrefix() << msg)
#define PE_LOG_I(msg) LOG_INFO_S(*TlsActivationContext, NKikimrServices::KQP_EXECUTER, LogPrefix() << msg)
#define PE_LOG_D(msg) LOG_DEBUG_S(*TlsActivationContext, NKikimrServices::KQP_EXECUTER, LogPrefix() << msg)
#define PE_LOG_T(msg) LOG_TRACE_S(*TlsActivationContext, NKikimrServices::KQP_EXECUTER, LogPrefix() << msg)

/*
 * TKqpPartitionedExecuter only executes BATCH UPDATE/DELETE queries
 * with the idempotent set of updates (except primary key), without RETURNING,
 * only for row tables and without any joins or subqueries.
 *
 * Examples: ydb/core/kqp/ut/batch_operations
*/

class TKqpPartitionedExecuter : public TActorBootstrapped<TKqpPartitionedExecuter> {
    using TPartitionIndex = size_t;

    struct TBatchPartitionInfo {
        TMaybe<TKeyDesc::TPartitionRangeInfo> BeginRange;
        TMaybe<TKeyDesc::TPartitionRangeInfo> EndRange;
        TPartitionIndex PartitionIndex;

        TActorId ExecuterId;
        TActorId BufferId;

        ui64 LimitSize;
        ui64 RetryDelayMs;

        using TPtr = std::shared_ptr<TBatchPartitionInfo>;
    };

public:
    static constexpr char ActorName[] = "KQP_PARTITIONED_EXECUTER";

    static constexpr NKikimrServices::TActivity::EType ActorActivityType() {
        return NKikimrServices::TActivity::KQP_EXECUTER_ACTOR;
    }

    explicit TKqpPartitionedExecuter(TKqpPartitionedExecuterSettings settings)
        : Request(std::move(settings.Request))
        , SessionActorId(std::move(settings.SessionActorId))
        , FuncRegistry(std::move(settings.FuncRegistry))
        , TimeProvider(std::move(settings.TimeProvider))
        , RandomProvider(std::move(settings.RandomProvider))
        , Database(std::move(settings.Database))
        , UserToken(std::move(settings.UserToken))
        , RequestCounters(std::move(settings.RequestCounters))
        , TableServiceConfig(std::move(settings.ExecuterConfig.TableServiceConfig))
        , MutableExecuterConfig(std::move(settings.ExecuterConfig.MutableConfig))
        , UserRequestContext(std::move(settings.UserRequestContext))
        , StatementResultIndex(std::move(settings.StatementResultIndex))
        , AsyncIoFactory(std::move(std::move(settings.AsyncIoFactory)))
        , PreparedQuery(std::move(settings.PreparedQuery))
        , FederatedQuerySetup(std::move(settings.FederatedQuerySetup))
        , GUCSettings(std::move(settings.GUCSettings))
        , ShardIdToTableInfo(std::move(settings.ShardIdToTableInfo))
        , WriteBufferInitialMemoryLimit(std::move(settings.WriteBufferInitialMemoryLimit))
        , WriteBufferMemoryLimit(std::move(settings.WriteBufferMemoryLimit))
    {
        ResponseEv = std::make_unique<TEvKqpExecuter::TEvTxResponse>(Request.TxAlloc, TEvKqpExecuter::TEvTxResponse::EExecutionType::Data);

        if (TableServiceConfig.HasBatchOperationSettings()) {
            Settings = NBatchOperations::ImportSettingsFromProto(TableServiceConfig.GetBatchOperationSettings());
        }

        PE_LOG_I("Created " << ActorName << " with MaxBatchSize = " << Settings.MaxBatchSize
            << ", PartitionExecutionLimit = " << Settings.PartitionExecutionLimit);

        FillTableMetaInfo();
    }

    void Bootstrap() {
        Become(&TKqpPartitionedExecuter::PrepareState);

        ResolvePartitioning();
    }

    STFUNC(PrepareState) {
        try {
            switch (ev->GetTypeRewrite()) {
                hFunc(TEvTxProxySchemeCache::TEvResolveKeySetResult, HandlePrepare);
                hFunc(TEvKqp::TEvAbortExecution, HandlePrepare);
            default:
                AFL_ENSURE(false)("unknown message", ev->GetTypeRewrite());
            }
        } catch (...) {
            RuntimeError(
                Ydb::StatusIds::INTERNAL_ERROR,
                NYql::TIssues({NYql::TIssue(TStringBuilder()
                    << "KqpPartitionedExecuterActor got an unknown error, state = " << CurrentStateFuncName())}));
        }
    }

    void HandlePrepare(TEvTxProxySchemeCache::TEvResolveKeySetResult::TPtr& ev) {
        auto* request = ev->Get()->Request.Get();

        PE_LOG_D("Got TEvTxProxySchemeCache::TEvResolveKeySetResult from ActorId = " << ev->Sender);

        if (request->ErrorCount > 0) {
            return RuntimeError(
                Ydb::StatusIds::INTERNAL_ERROR,
                NYql::TIssues({NYql::TIssue(TStringBuilder()
                    << "KqpPartitionedExecuterActor could not resolve a partitioning of the table, state = " << CurrentStateFuncName())}));
        }

        YQL_ENSURE(request->ResultSet.size() == 1);

        TablePartitioning = request->ResultSet[0].KeyDescription->Partitioning;

        CreateExecutersWithBuffers();
    }

    void HandlePrepare(TEvKqp::TEvAbortExecution::TPtr& ev) {
        auto& msg = ev->Get()->Record;
        auto issues = ev->Get()->GetIssues();

        auto it = ExecuterToPartition.find(ev->Sender);
        if (it != ExecuterToPartition.end()) {
            PE_LOG_D("Got TEvKqp::EvAbortExecution from ActorId = " << ev->Sender
            << " , status: " << NYql::NDqProto::StatusIds_StatusCode_Name(msg.GetStatusCode())
            << ", message: " << issues.ToOneLineString() << ", abort child executers");

            ReturnIssues.AddIssues(issues);
            ReturnIssues.AddIssue(NYql::TIssue(TStringBuilder()
                << "while preparing/executing by KqpPartitionedExecuterActor"));

            auto [_, partInfo] = *it;
            AbortBuffer(partInfo->ExecuterId);
            ForgetExecuterAndBuffer(partInfo);
            ForgetPartition(partInfo);
        }

        Abort();
    }

    STFUNC(ExecuteState) {
        try {
            switch (ev->GetTypeRewrite()) {
                hFunc(TEvKqpExecuter::TEvTxResponse, HandleExecute);
                hFunc(TEvKqpExecuter::TEvTxDelayedExecution, HandleExecute)
                hFunc(TEvKqp::TEvAbortExecution, HandlePrepare);
                hFunc(TEvKqpBuffer::TEvError, HandleExecute);
            default:
                AFL_ENSURE(false)("unknown message", ev->GetTypeRewrite());
            }
        } catch (...) {
            RuntimeError(
                Ydb::StatusIds::INTERNAL_ERROR,
                NYql::TIssues({NYql::TIssue(TStringBuilder()
                    << "KqpPartitionedExecuterActor got an unknown error, state = " << CurrentStateFuncName())}));
        }
    }

    void HandleExecute(TEvKqpExecuter::TEvTxResponse::TPtr& ev) {
        auto* response = ev->Get()->Record.MutableResponse();

        auto it = ExecuterToPartition.find(ev->Sender);
        if (it == ExecuterToPartition.end()) {
            PE_LOG_D("Got TEvKqpExecuter::TEvTxResponse from unknown actor with Id = " << ev->Sender
                << ", status = " << response->GetStatus() << ", ignore");
            return;
        }

        PE_LOG_I("Got TEvKqpExecuter::TEvTxResponse from ActorId = " << ev->Sender
            << ", status = " << response->GetStatus());

        auto [_, partInfo] = *it;
        AbortBuffer(partInfo->BufferId);
        ForgetExecuterAndBuffer(partInfo);

        switch (response->GetStatus()) {
            case Ydb::StatusIds::SUCCESS:
                partInfo->RetryDelayMs = Settings.StartRetryDelayMs;
                partInfo->LimitSize = std::min(partInfo->LimitSize * 2, Settings.MaxBatchSize);
                return OnSuccessResponse(partInfo, ev->Get());
            case Ydb::StatusIds::STATUS_CODE_UNSPECIFIED:
            case Ydb::StatusIds::ABORTED:
            case Ydb::StatusIds::UNAVAILABLE:
            case Ydb::StatusIds::OVERLOADED:
            case Ydb::StatusIds::UNDETERMINED:
                return ScheduleRetryWithNewLimit(partInfo);
            default:
                break;
        }

        ForgetPartition(partInfo);

        IssuesFromMessage(response->GetIssues(), ReturnIssues);
        ReturnIssues.AddIssue(NYql::TIssue(TStringBuilder()
            << "while executing by KqpPartitionedExecuterActor"));

        RuntimeError(response->GetStatus(), ReturnIssues);
    }

    void HandleExecute(TEvKqpExecuter::TEvTxDelayedExecution::TPtr& ev) {
        RequestCounters->Counters->BatchOperationRetries->Inc();

        auto& partInfo = StartedPartitions[ev->Get()->PartitionIdx];
        RetryPartExecution(partInfo);
    }

    void HandleExecute(TEvKqpBuffer::TEvError::TPtr& ev) {
        const auto& msg = *ev->Get();

        auto it = BufferToPartition.find(ev->Sender);
        if (it == BufferToPartition.end()) {
            PE_LOG_D("Got TEvKqpBuffer::TEvError from unknown actor with Id = " << ev->Sender << ", status = "
            << NYql::NDqProto::StatusIds_StatusCode_Name(msg.StatusCode) << ", ignore");
            return;
        }

        PE_LOG_D("Got TEvKqpBuffer::TEvError from ActorId = " << ev->Sender << ", status = "
            << NYql::NDqProto::StatusIds_StatusCode_Name(msg.StatusCode));

        auto [_, partInfo] = *it;
        AbortExecuter(partInfo->ExecuterId, "got error from KqpBufferWriteActor");
        ForgetExecuterAndBuffer(partInfo);

        switch (msg.StatusCode) {
            case NYql::NDqProto::StatusIds::SUCCESS:
                YQL_ENSURE(false, "KqpBufferWriteActor should not return success by TEvKqpBuffer::TEvError");
                break;
            case NYql::NDqProto::StatusIds::UNSPECIFIED:
            case NYql::NDqProto::StatusIds::ABORTED:
            case NYql::NDqProto::StatusIds::UNAVAILABLE:
            case NYql::NDqProto::StatusIds::OVERLOADED:
            case NYql::NDqProto::StatusIds::UNDETERMINED:
                return ScheduleRetryWithNewLimit(partInfo);
            default:
                break;
        }

        ForgetPartition(partInfo);

        ReturnIssues.AddIssues(msg.Issues);

        RuntimeError(
            Ydb::StatusIds::INTERNAL_ERROR,
            NYql::TIssues({NYql::TIssue(TStringBuilder()
                << "while executing by KqpPartitionedExecuterActor")}));
    }

    STFUNC(AbortState) {
        try {
            switch (ev->GetTypeRewrite()) {
                hFunc(TEvKqpExecuter::TEvTxResponse, HandleAbort);
                hFunc(TEvKqpExecuter::TEvTxDelayedExecution, HandleExecute)
                hFunc(TEvKqp::TEvAbortExecution, HandleAbort);
                hFunc(TEvKqpBuffer::TEvError, HandleAbort);
            default:
                PE_LOG_W("unknown message from ActorId = " << ev->Sender);
            }
        } catch (...) {
            RuntimeError(
                Ydb::StatusIds::INTERNAL_ERROR,
                NYql::TIssues({NYql::TIssue(TStringBuilder()
                    << "KqpPartitionedExecuterActor got an unknown error, state = " << CurrentStateFuncName())}));
        }
    }

    void HandleAbort(TEvKqpExecuter::TEvTxResponse::TPtr& ev) {
        const auto& response = ev->Get()->Record.MutableResponse();
        auto it = ExecuterToPartition.find(ev->Sender);
        if (it == ExecuterToPartition.end()) {
            PE_LOG_D("Got TEvKqpExecuter::TEvTxResponse from unknown actor with Id = " << ev->Sender
                << ", status = " << response->GetStatus() << ", ignore");
            return;
        }

        PE_LOG_D("Got TEvKqpExecuter::TEvTxResponse from ActorId = " << ev->Sender
            << ", status = " << response->GetStatus());

        auto [_, partInfo] = *it;
        AbortBuffer(partInfo->BufferId);
        ForgetExecuterAndBuffer(partInfo);
        ForgetPartition(partInfo);

        if (CheckExecutersAreFinished()) {
            PE_LOG_I("All executers have been finished, abort KqpPartitionedExecuterActor");
            RuntimeError(ReturnStatus, ReturnIssues);
        }
    }

    void HandleAbort(TEvKqp::TEvAbortExecution::TPtr& ev) {
        auto& msg = ev->Get()->Record;
        auto issues = ev->Get()->GetIssues();

        auto it = ExecuterToPartition.find(ev->Sender);
        if (it == ExecuterToPartition.end()) {
            PE_LOG_D("Got TEvKqp::EvAbortExecution from unknown actor with Id = " << ev->Sender
                << " , status: " << NYql::NDqProto::StatusIds_StatusCode_Name(msg.GetStatusCode())
                << ", message: " << issues.ToOneLineString() << ", ignore");
            return;
        }

        PE_LOG_D("Got TEvKqp::EvAbortExecution from ActorId = " << ev->Sender
            << " , status: " << NYql::NDqProto::StatusIds_StatusCode_Name(msg.GetStatusCode())
            << ", message: " << issues.ToOneLineString());

        auto [_, partInfo] = *it;
        AbortBuffer(partInfo->BufferId);
        ForgetExecuterAndBuffer(partInfo);
    }

    void HandleAbort(TEvKqpBuffer::TEvError::TPtr& ev) {
        const auto& msg = *ev->Get();
        PE_LOG_D("Got TEvError from KqpBufferWriteActor with Id = " << ev->Sender << ", status = "
            << NYql::NDqProto::StatusIds_StatusCode_Name(msg.StatusCode) << ", ignore");
    }

    TString LogPrefix() const {
        TStringBuilder result = TStringBuilder()
            << "[PARTITIONED] ActorId: " << SelfId() << ", "
            << "ActorState: " << CurrentStateFuncName() << ", ";
        return result;
    }

private:
    TString CurrentStateFuncName() const {
        const auto& func = CurrentStateFunc();
        if (func == &TThis::PrepareState) {
            return "PrepareState";
        } else if (func == &TThis::ExecuteState) {
            return "ExecuteState";
        } else if (func == &TThis::AbortState) {
            return "AbortState";
        } else {
            return "unknown state";
        }
    }

    TMaybe<NKikimrKqp::TKqpTableSinkSettings> FillSinkSettings() {
        NKikimrKqp::TKqpTableSinkSettings settings;

        for (const auto& tx : PreparedQuery->GetTransactions()) {
            for (const auto& stage : tx->GetStages()) {
                for (const auto& sink : stage.GetSinks()) {
                    if (sink.GetTypeCase() == NKqpProto::TKqpSink::kInternalSink && sink.GetInternalSink().GetSettings().Is<NKikimrKqp::TKqpTableSinkSettings>()) {
                        YQL_ENSURE(sink.GetInternalSink().GetSettings().UnpackTo(&settings), "Failed to unpack settings");
                        if (!settings.GetIsIndexImplTable()) {
                            return settings;
                        }
                    } 
                }
            }
        }

        return Nothing();
    }

    void FillTableMetaInfo() {
        auto settings = FillSinkSettings();
        if (!settings) {
            YQL_ENSURE(false, "Cannot execute a request without sinks");
        }

        TableId = MakeTableId(settings->GetTable());

        switch (settings->GetType()) {
            case NKikimrKqp::TKqpTableSinkSettings::MODE_UPSERT:
                OperationType = TKeyDesc::ERowOperation::Update;
                break;
            case NKikimrKqp::TKqpTableSinkSettings::MODE_DELETE:
                OperationType = TKeyDesc::ERowOperation::Erase;
                break;
            default:
                YQL_ENSURE(false);
                break;
        }

        KeyIds.reserve(settings->GetKeyColumns().size());
        KeyColumnTypes.reserve(settings->GetKeyColumns().size());

        for (int i = 0; i < settings->GetKeyColumns().size(); ++i) {
            const auto& column = settings->GetKeyColumns()[i];
            const auto* typeInfo = column.HasTypeInfo() ? &column.GetTypeInfo() : nullptr;
            auto typeInfoMod = NScheme::TypeInfoModFromProtoColumnType(column.GetTypeId(), typeInfo);

            KeyIds.emplace_back(column.GetId());
            KeyColumnTypes.emplace_back(typeInfoMod.TypeInfo);
        }

        YQL_ENSURE(!KeyIds.empty());
    }

    void ResolvePartitioning() {
        YQL_ENSURE(!KeyIds.empty());

        const TVector<TCell> minKey(KeyIds.size());
        const TTableRange range(minKey, true, {}, false, false);

        YQL_ENSURE(range.IsFullRange(KeyIds.size()));

        auto keyRange = MakeHolder<TKeyDesc>(TableId, range, OperationType, KeyColumnTypes, TVector<TKeyDesc::TColumnOp>{});

        TAutoPtr<NSchemeCache::TSchemeCacheRequest> request(new NSchemeCache::TSchemeCacheRequest());
        request->ResultSet.emplace_back(std::move(keyRange));

        TAutoPtr<TEvTxProxySchemeCache::TEvResolveKeySet> resolveReq(new TEvTxProxySchemeCache::TEvResolveKeySet(request));

        Send(MakeSchemeCacheID(), resolveReq.Release());
    }

    void CreateExecutersWithBuffers() {
        YQL_ENSURE(TablePartitioning);

        Become(&TKqpPartitionedExecuter::ExecuteState);

        auto partCount = std::min(Settings.PartitionExecutionLimit, TablePartitioning->size());
        while (NextPartitionIndex < partCount) {
            CreateExecuterWithBuffer(NextPartitionIndex++, /* isRetry */ false);
        }
    }

    TBatchPartitionInfo::TPtr CreatePartition(TPartitionIndex idx) {
        YQL_ENSURE(idx < TablePartitioning->size());

        auto partition = std::make_shared<TBatchPartitionInfo>();
        StartedPartitions[idx] = partition;

        partition->EndRange = TablePartitioning->at(idx).Range;
        if (idx > 0 && !TablePartitioning->at(idx).Range.Empty()) {
            partition->BeginRange = TablePartitioning->at(idx - 1).Range;
            partition->BeginRange->IsInclusive = !partition->BeginRange->IsInclusive;
        }

        partition->PartitionIndex = idx;
        partition->LimitSize = Settings.MaxBatchSize;
        partition->RetryDelayMs = Settings.StartRetryDelayMs;

        return partition;
    }

    void CreateExecuterWithBuffer(TPartitionIndex partitionIndex, bool isRetry) {
        auto partInfo = (isRetry) ? StartedPartitions[partitionIndex] : CreatePartition(partitionIndex);
        auto txAlloc = std::make_shared<TTxAllocatorState>(FuncRegistry, TimeProvider, RandomProvider);

        IKqpGateway::TExecPhysicalRequest newRequest(txAlloc);
        IKqpGateway::TExecPhysicalRequest::FillRequestFrom(newRequest, Request);
        for (auto& tx : Request.Transactions) {
            newRequest.Transactions.emplace_back(tx.Body, tx.Params);
        }

        auto txManager = CreateKqpTransactionManager();
        auto alloc = std::make_shared<NKikimr::NMiniKQL::TScopedAlloc>(__LOCATION__, NKikimr::TAlignedPagePoolCounters(), true, false);
        alloc->SetLimit(WriteBufferInitialMemoryLimit);
        alloc->Ref().SetIncreaseMemoryLimitCallback([this, alloc=alloc.get()](ui64 currentLimit, ui64 required) {
            if (required < WriteBufferMemoryLimit) {
                PE_LOG_D("Increase memory limit from " << currentLimit << " to " << required);
                alloc->SetLimit(required);
            }
        });

        TKqpBufferWriterSettings settings {
            .SessionActorId = SelfId(),
            .TxManager = txManager,
            .TraceId = Request.TraceId.GetTraceId(),
            .Counters = RequestCounters->Counters,
            .TxProxyMon = RequestCounters->TxProxyMon,
            .Alloc = std::move(alloc)
        };

        auto* bufferActor = CreateKqpBufferWriterActor(std::move(settings));
        auto bufferActorId = RegisterWithSameMailbox(bufferActor);
 
        TPartitionPruner::TConfig prunerConfig{
            .BatchOperationRange=NBatchOperations::MakePartitionRange(partInfo->BeginRange, partInfo->EndRange, KeyIds.size())
        };

        auto batchSettings = NBatchOperations::TSettings(partInfo->LimitSize, Settings.MinBatchSize);
        const auto executerConfig = TExecuterConfig(MutableExecuterConfig, TableServiceConfig);
        auto executerActor = CreateKqpExecuter(std::move(newRequest), Database, UserToken, RequestCounters,
            executerConfig, AsyncIoFactory, PreparedQuery, SelfId(), UserRequestContext, StatementResultIndex,
<<<<<<< HEAD
            FederatedQuerySetup, GUCSettings, ShardIdToTableInfo, txManager, bufferActorId, NActors::TActorId(), std::move(batchSettings));
=======
            FederatedQuerySetup, GUCSettings, prunerConfig, ShardIdToTableInfo, txManager, bufferActorId, std::move(batchSettings));
>>>>>>> 4a268722
        auto exId = RegisterWithSameMailbox(executerActor);

        partInfo->ExecuterId = exId;
        partInfo->BufferId = bufferActorId;
        ExecuterToPartition[exId] = BufferToPartition[bufferActorId] = partInfo;

        PE_LOG_I("Create new KQP executer by KqpPartitionedExecuterActor: ExecuterId = " << partInfo->ExecuterId
            << ", PartitionIndex = " << partitionIndex << ", LimitSize = " << partInfo->LimitSize
            << ", RetryDelayMs = " << partInfo->RetryDelayMs);

        auto ev = std::make_unique<TEvTxUserProxy::TEvProposeKqpTransaction>(exId);
        Send(MakeTxProxyID(), ev.release());
    }

    void Abort() {
        Become(&TKqpPartitionedExecuter::AbortState);

        if (CheckExecutersAreFinished()) {
            PE_LOG_I("All executers have been finished, abort KqpPartitionedExecuterActor");
            return RuntimeError(ReturnStatus, ReturnIssues);
        }

        SendAbortToExecuters();
    }

    void SendAbortToExecuters() {
        PE_LOG_I("Send abort to executers");

        for (auto& [exId, partInfo] : ExecuterToPartition) {
            AbortExecuter(exId, "runtime error");
        }
    }

    void AbortExecuter(TActorId id, const TString& reason) {
        auto abortEv = TEvKqp::TEvAbortExecution::Aborted("Aborted by KqpPartitionedExecuterActor, reason: " + reason);
        Send(id, abortEv.Release());
    }

    void AbortBuffer(TActorId id) {
        Send(id, new TEvKqpBuffer::TEvTerminate{});
    }

    void ForgetExecuterAndBuffer(const TBatchPartitionInfo::TPtr& partInfo) {
        YQL_ENSURE(ExecuterToPartition.erase(partInfo->ExecuterId) == 1);
        YQL_ENSURE(BufferToPartition.erase(partInfo->BufferId) == 1);
    }

    void ForgetPartition(const TBatchPartitionInfo::TPtr& partInfo) {
        YQL_ENSURE(StartedPartitions.erase(partInfo->PartitionIndex) == 1);
    }

    void OnSuccessResponse(TBatchPartitionInfo::TPtr& partInfo, TEvKqpExecuter::TEvTxResponse* ev) {
        TSerializedCellVec maxKey = GetMinCellVecKey(std::move(ev->SerializedEndRows), std::move(ev->EndRowColumnIds));
        if (maxKey) {
            partInfo->BeginRange = TKeyDesc::TPartitionRangeInfo(maxKey, /* IsInclusive */ false, /* IsPoint */ false);
            return RetryPartExecution(partInfo);
        }

        ForgetPartition(partInfo);

        if (NextPartitionIndex < TablePartitioning->size()) {
            return CreateExecuterWithBuffer(NextPartitionIndex++, /* isRetry */ false);
        }

        if (CheckExecutersAreFinished()) {
            auto& response = *ResponseEv->Record.MutableResponse();
            response.SetStatus(ReturnStatus);

            PE_LOG_I("All executers have been finished. Send SUCCESS to SessionActor");

            Send(SessionActorId, ResponseEv.release());
            PassAway();
        }
    }

    void RetryPartExecution(const TBatchPartitionInfo::TPtr& partInfo) {
        PE_LOG_D("Retry query execution for PartitionIndex = " << partInfo->PartitionIndex
            << ", RetryDelayMs = " << partInfo->RetryDelayMs);

        if (this->CurrentStateFunc() != &TKqpPartitionedExecuter::AbortState) {
            return CreateExecuterWithBuffer(partInfo->PartitionIndex, /* isRetry */ true);
        }

        ForgetPartition(partInfo);

        if (CheckExecutersAreFinished()) {
            PE_LOG_I("All executers have been finished, abort KqpPartitionedExecuterActor");
            RuntimeError(ReturnStatus, ReturnIssues);
        }
    }

    void ScheduleRetryWithNewLimit(TBatchPartitionInfo::TPtr& partInfo) {
        if (partInfo->RetryDelayMs == Settings.MaxRetryDelayMs) {
            ForgetPartition(partInfo);

            if (this->CurrentStateFunc() != &TKqpPartitionedExecuter::AbortState) {
                RuntimeError(
                    Ydb::StatusIds::UNAVAILABLE,
                    NYql::TIssues({NYql::TIssue(TStringBuilder()
                        << "cannot retry query execution because the maximum retry delay has been reached")}));
            }

            return;
        }

        auto newLimit = std::max(partInfo->LimitSize / 2, Settings.MinBatchSize);
        partInfo->LimitSize = newLimit;

        auto ev = std::make_unique<TEvKqpExecuter::TEvTxDelayedExecution>(partInfo->PartitionIndex);
        Schedule(TDuration::MilliSeconds(partInfo->RetryDelayMs), ev.release());

        // We use the init delay value first and change it for the next attempt
        auto decJitterDelay = RandomProvider->Uniform(Settings.StartRetryDelayMs, partInfo->RetryDelayMs * 3ul);
        auto newDelay = std::min(Settings.MaxRetryDelayMs, decJitterDelay);

        partInfo->RetryDelayMs = newDelay;
    }

    bool CheckExecutersAreFinished() const {
        return StartedPartitions.empty();
    }

    TSerializedCellVec GetMinCellVecKey(TVector<TSerializedCellVec>&& rows, TVector<ui32>&& rowColumnIds) const {
        YQL_ENSURE(rowColumnIds.empty() || KeyIds.size() <= rowColumnIds.size());

        // Sometimes SchemeCache and KqpReadActor return keys in the different order, so we need to reorder the second ones
        std::transform(rows.begin(), rows.end(), rows.begin(), [&](TSerializedCellVec& key) {
            TVector<TCell> newKey;
            newKey.reserve(KeyIds.size());

            for (auto keyId : KeyIds) {
                auto it = std::find(rowColumnIds.begin(), rowColumnIds.end(), keyId);
                if (it != rowColumnIds.end()) {
                    newKey.emplace_back(key.GetCells()[it - rowColumnIds.begin()]);
                } else {
                    YQL_ENSURE(false, "KeyId " << keyId << " not found in readKeyIds");
                }
            }

            return TSerializedCellVec(std::move(newKey));
        });

        TSerializedCellVec result;

        for (size_t i = 0; i < rows.size(); ++i) {
            const TSerializedCellVec& row = rows[i];
            if (i == 0) {
                result = row;
                continue;
            }

            TConstArrayRef<TCell> resultCells = result.GetCells();
            TConstArrayRef<TCell> cells = row.GetCells();

            YQL_ENSURE(cells.size() == resultCells.size());

            if (CompareTypedCellVectors(resultCells.data(), cells.data(), KeyColumnTypes.data(), KeyColumnTypes.size()) > 0) {
                result = row;
            }
        }

        return result;
    }

    void RuntimeError(Ydb::StatusIds::StatusCode code, const NYql::TIssues& issues) {
        PE_LOG_E(Ydb::StatusIds_StatusCode_Name(code) << ": " << issues.ToOneLineString());

        if (this->CurrentStateFunc() != &TKqpPartitionedExecuter::AbortState) {
            ReturnStatus = code;
            return Abort();
        }

        ReplyErrorAndDie(code, issues);
    }

    void ReplyErrorAndDie(Ydb::StatusIds::StatusCode status, const NYql::TIssues& issues) {
        google::protobuf::RepeatedPtrField<Ydb::Issue::IssueMessage> protoIssues;
        IssuesToMessage(issues, &protoIssues);
        ReplyErrorAndDie(status, &protoIssues);
    }

    void ReplyErrorAndDie(Ydb::StatusIds::StatusCode status, const NYql::TIssue& issue) {
        google::protobuf::RepeatedPtrField<Ydb::Issue::IssueMessage> issues;
        IssueToMessage(issue, issues.Add());
        ReplyErrorAndDie(status, &issues);
    }

    void ReplyErrorAndDie(Ydb::StatusIds::StatusCode status,
        google::protobuf::RepeatedPtrField<Ydb::Issue::IssueMessage>* issues)
    {
        auto& response = *ResponseEv->Record.MutableResponse();

        response.SetStatus(status);
        response.MutableIssues()->Swap(issues);

        Send(SessionActorId, ResponseEv.release());
        PassAway();
    }

private:
    IKqpGateway::TExecPhysicalRequest Request;
    std::unique_ptr<TEvKqpExecuter::TEvTxResponse> ResponseEv;
    NBatchOperations::TSettings Settings;

    Ydb::StatusIds::StatusCode ReturnStatus = Ydb::StatusIds::SUCCESS;
    NYql::TIssues ReturnIssues;

    TVector<ui32> KeyIds;
    TVector<NScheme::TTypeInfo> KeyColumnTypes;

    std::shared_ptr<const TVector<TKeyDesc::TPartitionInfo>> TablePartitioning;
    THashMap<TPartitionIndex, TBatchPartitionInfo::TPtr> StartedPartitions;
    TPartitionIndex NextPartitionIndex = 0;

    THashMap<TActorId, TBatchPartitionInfo::TPtr> ExecuterToPartition;
    THashMap<TActorId, TBatchPartitionInfo::TPtr> BufferToPartition;

    TKeyDesc::ERowOperation OperationType;
    TTableId TableId;

    const TActorId SessionActorId;
    const NMiniKQL::IFunctionRegistry* FuncRegistry;
    TIntrusivePtr<ITimeProvider> TimeProvider;
    TIntrusivePtr<IRandomProvider> RandomProvider;

    // The next variables are only for creating KqpDataExecuterActor and KqpBufferWriteActor
    TString Database;
    TIntrusiveConstPtr<NACLib::TUserToken> UserToken;
    TKqpRequestCounters::TPtr RequestCounters;
    NKikimrConfig::TTableServiceConfig TableServiceConfig;
    TIntrusivePtr<TExecuterMutableConfig> MutableExecuterConfig;

    TIntrusivePtr<TUserRequestContext> UserRequestContext;
    ui32 StatementResultIndex;
    NYql::NDq::IDqAsyncIoFactory::TPtr AsyncIoFactory;
    TPreparedQueryHolder::TConstPtr PreparedQuery;
    const std::optional<TKqpFederatedQuerySetup> FederatedQuerySetup;
    const TGUCSettings::TPtr GUCSettings;
    TShardIdToTableInfoPtr ShardIdToTableInfo;

    const ui64 WriteBufferInitialMemoryLimit;
    const ui64 WriteBufferMemoryLimit;
};

} // namespace

NActors::IActor* CreateKqpPartitionedExecuter(TKqpPartitionedExecuterSettings settings)
{
    return new TKqpPartitionedExecuter(std::move(settings));
}

} // namespace NKqp
} // namespace NKikimr<|MERGE_RESOLUTION|>--- conflicted
+++ resolved
@@ -496,11 +496,7 @@
         const auto executerConfig = TExecuterConfig(MutableExecuterConfig, TableServiceConfig);
         auto executerActor = CreateKqpExecuter(std::move(newRequest), Database, UserToken, RequestCounters,
             executerConfig, AsyncIoFactory, PreparedQuery, SelfId(), UserRequestContext, StatementResultIndex,
-<<<<<<< HEAD
-            FederatedQuerySetup, GUCSettings, ShardIdToTableInfo, txManager, bufferActorId, NActors::TActorId(), std::move(batchSettings));
-=======
-            FederatedQuerySetup, GUCSettings, prunerConfig, ShardIdToTableInfo, txManager, bufferActorId, std::move(batchSettings));
->>>>>>> 4a268722
+            FederatedQuerySetup, GUCSettings, prunerConfig, ShardIdToTableInfo, txManager, bufferActorId, NActors::TActorId(), std::move(batchSettings));
         auto exId = RegisterWithSameMailbox(executerActor);
 
         partInfo->ExecuterId = exId;
