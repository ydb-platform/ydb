--- conflicted
+++ resolved
@@ -109,11 +109,7 @@
     , BufferPageAllocSize(args.BufferPageAllocSize)
     , VerboseMemoryLimitException(args.VerboseMemoryLimitException)
     , Query(args.Query)
-<<<<<<< HEAD
-#endif
     , CheckpointCoordinatorId(args.CheckpointCoordinator)
-=======
->>>>>>> 1660b287
 {
     Y_UNUSED(MkqlMemoryLimit);
     if (GUCSettings) {
