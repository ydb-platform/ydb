--- conflicted
+++ resolved
@@ -67,13 +67,10 @@
         const TMaybe<ui8> ArrayBufferMinFillPercentage;
         const TMaybe<size_t> BufferPageAllocSize;
         const bool VerboseMemoryLimitException;
-<<<<<<< HEAD
-        const TActorId& CheckpointCoordinator;
-=======
 #if defined(USE_HDRF_SCHEDULER)
         NScheduler::NHdrf::NDynamic::TQueryPtr Query;
 #endif
->>>>>>> 21b92dce
+        const TActorId& CheckpointCoordinator;
     };
 
     TKqpPlanner(TKqpPlanner::TArgs&& args);
@@ -150,13 +147,10 @@
     const TMaybe<ui8> ArrayBufferMinFillPercentage;
     const TMaybe<size_t> BufferPageAllocSize;
     const bool VerboseMemoryLimitException;
-<<<<<<< HEAD
-    const TActorId CheckpointCoordinatorId;
-=======
 #if defined(USE_HDRF_SCHEDULER)
     NScheduler::NHdrf::NDynamic::TQueryPtr Query;
 #endif
->>>>>>> 21b92dce
+    const TActorId CheckpointCoordinatorId;
 
 public:
     static bool UseMockEmptyPlanner;  // for tests: if true then use TKqpMockEmptyPlanner that leads to the error
