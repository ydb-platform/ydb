#include "kqp_executer.h"
#include "kqp_executer_impl.h"
#include "kqp_tasks_graph.h"
#include "kqp_tasks_validate.h"

#include <ydb/core/base/appdata.h>
#include <ydb/core/base/tablet_pipecache.h>
#include <ydb/core/client/minikql_compile/db_key_resolver.h>
#include <ydb/core/kqp/common/kqp_yql.h>
#include <ydb/core/kqp/compute_actor/kqp_compute_actor.h>
#include <ydb/core/kqp/common/kqp.h>
#include <ydb/core/kqp/query_data/kqp_predictor.h>
#include <ydb/core/kqp/node_service/kqp_node_service.h>
#include <ydb/core/kqp/runtime/kqp_transport.h>
#include <ydb/core/kqp/opt/kqp_query_plan.h>
#include <ydb/core/ydb_convert/ydb_convert.h>

#include <ydb/library/yql/dq/runtime/dq_columns_resolve.h>
#include <ydb/library/yql/dq/tasks/dq_connection_builder.h>
#include <yql/essentials/minikql/mkql_node_serialization.h>
#include <yql/essentials/public/issue/yql_issue_message.h>

#include <ydb/library/actors/core/actor_bootstrapped.h>
#include <ydb/library/actors/core/hfunc.h>
#include <ydb/library/actors/core/interconnect.h>
#include <ydb/library/actors/core/log.h>

namespace NKikimr {
namespace NKqp {

using namespace NYql;
using namespace NYql::NDq;

namespace {

class TKqpScanExecuter : public TKqpExecuterBase<TKqpScanExecuter, EExecType::Scan> {
    using TBase = TKqpExecuterBase<TKqpScanExecuter, EExecType::Scan>;
    TPreparedQueryHolder::TConstPtr PreparedQuery;
public:
    static constexpr NKikimrServices::TActivity::EType ActorActivityType() {
        return NKikimrServices::TActivity::KQP_EXECUTER_ACTOR;
    }

    TKqpScanExecuter(IKqpGateway::TExecPhysicalRequest&& request, const TString& database,
        const TIntrusiveConstPtr<NACLib::TUserToken>& userToken, TKqpRequestCounters::TPtr counters,
        const TExecuterConfig& executerConfig,
        NYql::NDq::IDqAsyncIoFactory::TPtr asyncIoFactory,
        TPreparedQueryHolder::TConstPtr preparedQuery,
        const TIntrusivePtr<TUserRequestContext>& userRequestContext,
        ui32 statementResultIndex, const std::optional<TKqpFederatedQuerySetup>& federatedQuerySetup, const TGUCSettings::TPtr& GUCSettings)
<<<<<<< HEAD
        : TBase(std::move(request), std::move(asyncIoFactory), federatedQuerySetup, GUCSettings, {}, database, userToken, counters, tableServiceConfig,
=======
        : TBase(std::move(request), std::move(asyncIoFactory), federatedQuerySetup, GUCSettings, database, userToken, counters, executerConfig,
>>>>>>> 4409cf8a
            userRequestContext, statementResultIndex, TWilsonKqp::ScanExecuter, "ScanExecuter",
            false
        )
        , PreparedQuery(preparedQuery)
    {
        YQL_ENSURE(Request.Transactions.size() == 1);
        YQL_ENSURE(Request.DataShardLocks.empty());
        YQL_ENSURE(Request.LocksOp == ELocksOp::Unspecified);
        YQL_ENSURE(Request.IsolationLevel == NKikimrKqp::ISOLATION_LEVEL_UNDEFINED);
        YQL_ENSURE(Request.Snapshot.IsValid());

        size_t resultsSize = Request.Transactions[0].Body->ResultsSize();
        YQL_ENSURE(resultsSize != 0);

        StreamResult = Request.Transactions[0].Body->GetResults(0).GetIsStream();

        if (StreamResult) {
            YQL_ENSURE(resultsSize == 1);
        } else {
            for (size_t i = 1; i < resultsSize; ++i) {
                YQL_ENSURE(Request.Transactions[0].Body->GetResults(i).GetIsStream() == StreamResult);
            }
        }
    }

public:
    STATEFN(WaitResolveState) {
        try {
            switch (ev->GetTypeRewrite()) {
                hFunc(TEvKqpExecuter::TEvTableResolveStatus, HandleResolve);
                hFunc(NShardResolver::TEvShardsResolveStatus, HandleResolve);
                hFunc(TEvPrivate::TEvResourcesSnapshot, HandleResolve);
                hFunc(TEvKqp::TEvAbortExecution, HandleAbortExecution);
                default:
                    UnexpectedEvent("WaitResolveState", ev->GetTypeRewrite());
            }

        } catch (const yexception& e) {
            InternalError(e.what());
        } catch (const TMemoryLimitExceededException&) {
            RuntimeError(Ydb::StatusIds::PRECONDITION_FAILED, NYql::TIssues({NYql::TIssue(BuildMemoryLimitExceptionMessage())}));
        }
        ReportEventElapsedTime();
    }

private:
    TString CurrentStateFuncName() const override {
        const auto& func = CurrentStateFunc();
        if (func == &TThis::ExecuteState) {
            return "ExecuteState";
        } else if (func == &TThis::WaitResolveState) {
            return "WaitResolveState";
        } else {
            return TBase::CurrentStateFuncName();
        }
    }

    STATEFN(ExecuteState) {
        try {
            switch (ev->GetTypeRewrite()) {
                hFunc(TEvDqCompute::TEvState, HandleComputeState);
                hFunc(TEvDqCompute::TEvChannelData, HandleChannelData); // from CA
                hFunc(TEvKqpExecuter::TEvStreamDataAck, HandleStreamAck);
                hFunc(TEvKqp::TEvAbortExecution, HandleAbortExecution);
                hFunc(TEvents::TEvUndelivered, HandleUndelivered);
                hFunc(TEvPrivate::TEvRetry, HandleRetry);
                hFunc(TEvKqpNode::TEvStartKqpTasksResponse, HandleStartKqpTasksResponse);
                IgnoreFunc(TEvKqpNode::TEvCancelKqpTasksResponse);
                hFunc(TEvInterconnect::TEvNodeDisconnected, HandleDisconnected);
                IgnoreFunc(TEvInterconnect::TEvNodeConnected);
                default:
                    UnexpectedEvent("ExecuteState", ev->GetTypeRewrite());
            }
        } catch (const yexception& e) {
            InternalError(e.what());
        } catch (const TMemoryLimitExceededException&) {
            RuntimeError(Ydb::StatusIds::PRECONDITION_FAILED, NYql::TIssues({NYql::TIssue(BuildMemoryLimitExceptionMessage())}));
        }
        ReportEventElapsedTime();
    }

private:
    void HandleResolve(TEvKqpExecuter::TEvTableResolveStatus::TPtr& ev) {
        if (!TBase::HandleResolve(ev)) return;
        TSet<ui64> shardIds;
        for (auto& [stageId, stageInfo] : TasksGraph.GetStagesInfo()) {
            if (stageInfo.Meta.ShardKey) {
                for (auto& partition : stageInfo.Meta.ShardKey->GetPartitions()) {
                    shardIds.insert(partition.ShardId);
                }
            }
        }
        if (shardIds) {
            LOG_D("Start resolving tablets nodes... (" << shardIds.size() << ")");
            ExecuterStateSpan = NWilson::TSpan(TWilsonKqp::ExecuterShardsResolve, ExecuterSpan.GetTraceId(), "WaitForShardsResolve", NWilson::EFlags::AUTO_END);
            auto kqpShardsResolver = CreateKqpShardsResolver(
                this->SelfId(), TxId, false, std::move(shardIds));
            KqpShardsResolverId = this->RegisterWithSameMailbox(kqpShardsResolver);
        } else {
            GetResourcesSnapshot();
        }
    }

    void HandleResolve(NShardResolver::TEvShardsResolveStatus::TPtr& ev) {
        if (!TBase::HandleResolve(ev)) return;
        GetResourcesSnapshot();
    }

    void HandleResolve(TEvPrivate::TEvResourcesSnapshot::TPtr& ev) {
        if (ev->Get()->Snapshot.empty()) {
            LOG_E("Can not find default state storage group for database " << Database);
        }

        ResourcesSnapshot = std::move(ev->Get()->Snapshot);
        Execute();
    }

    void Execute() {
        LWTRACK(KqpScanExecuterStartExecute, ResponseEv->Orbit, TxId);

        for (ui32 txIdx = 0; txIdx < Request.Transactions.size(); ++txIdx) {
            auto& tx = Request.Transactions[txIdx];
            for (ui32 stageIdx = 0; stageIdx < tx.Body->StagesSize(); ++stageIdx) {
                auto& stage = tx.Body->GetStages(stageIdx);
                auto& stageInfo = TasksGraph.GetStageInfo(TStageId(txIdx, stageIdx));

                LOG_D("Stage " << stageInfo.Id << " AST: " << stage.GetProgramAst());

                Y_DEBUG_ABORT_UNLESS(!stage.GetIsEffectsStage());

                if (stage.SourcesSize() > 0) {
                    switch (stage.GetSources(0).GetTypeCase()) {
                        case NKqpProto::TKqpSource::kReadRangesSource:
                            BuildScanTasksFromSource(
                                stageInfo,
                                /* limitTasksPerNode */ false);
                            break;
                        default:
                            YQL_ENSURE(false, "unknown source type");
                    }
                } else if (stageInfo.Meta.ShardOperations.empty()) {
                    BuildComputeTasks(stageInfo, ShardsOnNode.size());
                } else if (stageInfo.Meta.IsSysView()) {
                    BuildSysViewScanTasks(stageInfo);
                } else if (stageInfo.Meta.IsOlap() || stageInfo.Meta.IsDatashard()) {
                    HasOlapTable = true;
                    BuildScanTasksFromShards(stageInfo, tx.Body->EnableShuffleElimination());
                } else {
                    YQL_ENSURE(false, "Unexpected stage type " << (int) stageInfo.Meta.TableKind);
                }

                {
                    const NKqpProto::TKqpPhyStage& stage = stageInfo.Meta.GetStage(stageInfo.Id);
                    const bool useLlvm = PreparedQuery ? PreparedQuery->GetLlvmSettings().GetUseLlvm(stage.GetProgram().GetSettings()) : false;
                    for (auto& taskId : stageInfo.Tasks) {
                        auto& task = TasksGraph.GetTask(taskId);
                        task.SetUseLlvm(useLlvm);
                    }
                    if (Stats && CollectProfileStats(Request.StatsMode)) {
                        Stats->SetUseLlvm(stageInfo.Id.StageId, useLlvm);
                    }

                }

                if (stage.GetIsSinglePartition()) {
                    YQL_ENSURE(stageInfo.Tasks.size() == 1, "Unexpected multiple tasks in single-partition stage");
                }

                TasksGraph.GetMeta().AllowWithSpilling |= stage.GetAllowWithSpilling();
                BuildKqpStageChannels(TasksGraph, stageInfo, TxId, /* enableSpilling */ TasksGraph.GetMeta().AllowWithSpilling, tx.Body->EnableShuffleElimination());
            }

            ResponseEv->InitTxResult(tx.Body);
            BuildKqpTaskGraphResultChannels(TasksGraph, tx.Body, txIdx);
        }

        TIssue validateIssue;
        if (!ValidateTasks(TasksGraph, EExecType::Scan, /* enableSpilling */ TasksGraph.GetMeta().AllowWithSpilling, validateIssue)) {
            TBase::ReplyErrorAndDie(Ydb::StatusIds::INTERNAL_ERROR, validateIssue);
            return;
        }

        ui32 nShardScans = 0;
        TVector<ui64> computeTasks;

        // calc stats
        for (auto& task : TasksGraph.GetTasks()) {
            auto& stageInfo = TasksGraph.GetStageInfo(task.StageId);

            if (task.Meta.NodeId || stageInfo.Meta.IsSysView()) {
                // Task with source
                if (!task.Meta.Reads) {
                    continue;
                }

                nShardScans += task.Meta.Reads->size();
                if (Stats) {
                    for(const auto& read: *task.Meta.Reads) {
                        Stats->AffectedShards.insert(read.ShardId);
                    }
                }

            }
        }

        if (TasksGraph.GetTasks().size() > Request.MaxComputeActors) {
            // LOG_N("Too many compute actors: computeTasks=" << computeTasks.size() << ", scanTasks=" << nScanTasks);
            LOG_N("Too many compute actors: totalTasks=" << TasksGraph.GetTasks().size());
            TBase::ReplyErrorAndDie(Ydb::StatusIds::PRECONDITION_FAILED,
                YqlIssue({}, TIssuesIds::KIKIMR_PRECONDITION_FAILED, TStringBuilder()
                    << "Requested too many execution units: " << TasksGraph.GetTasks().size()));
            return;
        }

        LOG_D("TotalShardScans: " << nShardScans);

        ExecuterStateSpan = NWilson::TSpan(TWilsonKqp::ScanExecuterRunTasks, ExecuterSpan.GetTraceId(), "RunTasks", NWilson::EFlags::AUTO_END);
        ExecuteScanTx();

        Become(&TKqpScanExecuter::ExecuteState);
    }

public:

    void Finalize() {
        YQL_ENSURE(!AlreadyReplied);
        AlreadyReplied = true;

        ResponseEv->Record.MutableResponse()->SetStatus(Ydb::StatusIds::SUCCESS);

        LWTRACK(KqpScanExecuterFinalize, ResponseEv->Orbit, TxId, LastTaskId, LastComputeActorId, ResponseEv->ResultsSize());

        if (ExecuterSpan) {
            ExecuterSpan.EndOk();
        }

        PassAway();
    }

private:
    void ExecuteScanTx() {

        if (!BuildPlannerAndSubmitTasks())
            return;

        LWTRACK(KqpScanExecuterStartTasksAndTxs, ResponseEv->Orbit, TxId, Planner->GetnComputeTasks(), Planner->GetnComputeTasks());
    }

private:
    void ReplyErrorAndDie(Ydb::StatusIds::StatusCode status,
        google::protobuf::RepeatedPtrField<Ydb::Issue::IssueMessage>* issues) override
    {
        if (Planner) {
            if (!Planner->GetPendingComputeTasks().empty()) {
                LOG_D("terminate pending resources request: " << Ydb::StatusIds::StatusCode_Name(status));

                auto ev = MakeHolder<TEvKqpNode::TEvCancelKqpTasksRequest>();
                ev->Record.SetTxId(TxId);
                ev->Record.SetReason(Ydb::StatusIds::StatusCode_Name(status));

                Send(MakeKqpNodeServiceID(SelfId().NodeId()), ev.Release());
            }
        }

        TBase::ReplyErrorAndDie(status, issues);
    }

    void PassAway() override {
        auto totalTime = TInstant::Now() - StartTime;
        Counters->Counters->ScanTxTotalTimeHistogram->Collect(totalTime.MilliSeconds());

        TBase::PassAway();
    }
};

} // namespace

IActor* CreateKqpScanExecuter(IKqpGateway::TExecPhysicalRequest&& request, const TString& database,
    const TIntrusiveConstPtr<NACLib::TUserToken>& userToken, TKqpRequestCounters::TPtr counters,
    const TExecuterConfig& executerConfig,
    NYql::NDq::IDqAsyncIoFactory::TPtr asyncIoFactory,
    TPreparedQueryHolder::TConstPtr preparedQuery,
    const TIntrusivePtr<TUserRequestContext>& userRequestContext, ui32 statementResultIndex,
    const std::optional<TKqpFederatedQuerySetup>& federatedQuerySetup, const TGUCSettings::TPtr& GUCSettings)
{
    return new TKqpScanExecuter(std::move(request), database, userToken, counters, executerConfig, std::move(asyncIoFactory),
        preparedQuery, userRequestContext, statementResultIndex,
        federatedQuerySetup, GUCSettings);
}

} // namespace NKqp
} // namespace NKikimr<|MERGE_RESOLUTION|>--- conflicted
+++ resolved
@@ -48,11 +48,7 @@
         TPreparedQueryHolder::TConstPtr preparedQuery,
         const TIntrusivePtr<TUserRequestContext>& userRequestContext,
         ui32 statementResultIndex, const std::optional<TKqpFederatedQuerySetup>& federatedQuerySetup, const TGUCSettings::TPtr& GUCSettings)
-<<<<<<< HEAD
-        : TBase(std::move(request), std::move(asyncIoFactory), federatedQuerySetup, GUCSettings, {}, database, userToken, counters, tableServiceConfig,
-=======
-        : TBase(std::move(request), std::move(asyncIoFactory), federatedQuerySetup, GUCSettings, database, userToken, counters, executerConfig,
->>>>>>> 4409cf8a
+        : TBase(std::move(request), std::move(asyncIoFactory), federatedQuerySetup, GUCSettings, {}, database, userToken, counters, executerConfig,
             userRequestContext, statementResultIndex, TWilsonKqp::ScanExecuter, "ScanExecuter",
             false
         )
