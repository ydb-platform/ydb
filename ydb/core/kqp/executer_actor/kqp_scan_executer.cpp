--- conflicted
+++ resolved
@@ -42,26 +42,16 @@
     }
 
     TKqpScanExecuter(IKqpGateway::TExecPhysicalRequest&& request, const TString& database,
-<<<<<<< HEAD
         const TIntrusiveConstPtr<NACLib::TUserToken>& userToken,
         TResultSetFormatSettings resultSetFormatSettings, TKqpRequestCounters::TPtr counters,
-        const NKikimrConfig::TTableServiceConfig& tableServiceConfig,
-=======
-        const TIntrusiveConstPtr<NACLib::TUserToken>& userToken, TKqpRequestCounters::TPtr counters,
         const TExecuterConfig& executerConfig,
->>>>>>> 39fa976d
         NYql::NDq::IDqAsyncIoFactory::TPtr asyncIoFactory,
         TPreparedQueryHolder::TConstPtr preparedQuery,
         const TIntrusivePtr<TUserRequestContext>& userRequestContext,
         ui32 statementResultIndex, const std::optional<TKqpFederatedQuerySetup>& federatedQuerySetup, const TGUCSettings::TPtr& GUCSettings)
-<<<<<<< HEAD
-        : TBase(std::move(request), std::move(asyncIoFactory), federatedQuerySetup, GUCSettings, database, userToken, std::move(resultSetFormatSettings), counters, tableServiceConfig,
-=======
-        : TBase(std::move(request), std::move(asyncIoFactory), federatedQuerySetup, GUCSettings, {}, database, userToken, counters, executerConfig,
->>>>>>> 39fa976d
-            userRequestContext, statementResultIndex, TWilsonKqp::ScanExecuter, "ScanExecuter",
-            false
-        )
+        : TBase(std::move(request), std::move(asyncIoFactory), federatedQuerySetup, GUCSettings, {}, database,
+            userToken, std::move(resultSetFormatSettings), counters, executerConfig,
+            userRequestContext, statementResultIndex, TWilsonKqp::ScanExecuter, "ScanExecuter", false)
         , PreparedQuery(preparedQuery)
     {
         YQL_ENSURE(Request.Transactions.size() == 1);
@@ -337,24 +327,13 @@
 } // namespace
 
 IActor* CreateKqpScanExecuter(IKqpGateway::TExecPhysicalRequest&& request, const TString& database,
-<<<<<<< HEAD
     const TIntrusiveConstPtr<NACLib::TUserToken>& userToken, TResultSetFormatSettings resultSetFormatSettings, TKqpRequestCounters::TPtr counters,
-    const NKikimrConfig::TTableServiceConfig& tableServiceConfig,
-=======
-    const TIntrusiveConstPtr<NACLib::TUserToken>& userToken, TKqpRequestCounters::TPtr counters,
-    const TExecuterConfig& executerConfig,
->>>>>>> 39fa976d
-    NYql::NDq::IDqAsyncIoFactory::TPtr asyncIoFactory,
-    TPreparedQueryHolder::TConstPtr preparedQuery,
+    const TExecuterConfig& executerConfig, NYql::NDq::IDqAsyncIoFactory::TPtr asyncIoFactory, TPreparedQueryHolder::TConstPtr preparedQuery,
     const TIntrusivePtr<TUserRequestContext>& userRequestContext, ui32 statementResultIndex,
     const std::optional<TKqpFederatedQuerySetup>& federatedQuerySetup, const TGUCSettings::TPtr& GUCSettings)
 {
-<<<<<<< HEAD
-    return new TKqpScanExecuter(std::move(request), database, userToken, std::move(resultSetFormatSettings), counters, tableServiceConfig, std::move(asyncIoFactory),
-=======
-    return new TKqpScanExecuter(std::move(request), database, userToken, counters, executerConfig, std::move(asyncIoFactory),
->>>>>>> 39fa976d
-        preparedQuery, userRequestContext, statementResultIndex,
+    return new TKqpScanExecuter(std::move(request), database, userToken, std::move(resultSetFormatSettings),
+        counters, executerConfig, std::move(asyncIoFactory), preparedQuery, userRequestContext, statementResultIndex,
         federatedQuerySetup, GUCSettings);
 }
 
