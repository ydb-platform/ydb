--- conflicted
+++ resolved
@@ -315,10 +315,6 @@
 
 private:
     void ResolveKeys() {
-<<<<<<< HEAD
-
-=======
->>>>>>> 041b08df
         auto requestNavigate = std::make_unique<NSchemeCache::TSchemeCacheNavigate>();
         auto request = MakeHolder<NSchemeCache::TSchemeCacheRequest>();
         request->ResultSet.reserve(TasksGraph.GetStagesInfo().size());
@@ -347,39 +343,6 @@
             if (!stageInfo.Meta.ShardOperations.empty()) {
                 for (const auto& operation : stageInfo.Meta.ShardOperations) {
                     const auto& tableInfo = stageInfo.Meta.TableConstInfo;
-<<<<<<< HEAD
-                    Y_ENSURE(tableInfo);
-                    TablePathsById.emplace(stageInfo.Meta.TableId, tableInfo->Path);
-                    stageInfo.Meta.TableKind = tableInfo->TableKind;
-
-                    stageInfo.Meta.ShardKey = ExtractKey(stageInfo.Meta.TableId, stageInfo.Meta.TableConstInfo, operation);
-
-                    if (stageInfo.Meta.TableKind == ETableKind::Olap) {
-                        if (TableRequestIds.find(stageInfo.Meta.TableId) == TableRequestIds.end()) {
-                            auto& entry = requestNavigate->ResultSet.emplace_back();
-                            entry.TableId = stageInfo.Meta.TableId;
-                            entry.RequestType = NSchemeCache::TSchemeCacheNavigate::TEntry::ERequestType::ByTableId;
-                            entry.Operation = NSchemeCache::TSchemeCacheNavigate::EOp::OpTable;
-                        }
-
-                        TableRequestIds[stageInfo.Meta.TableId].emplace_back(pair.first);
-                    }
-
-                    auto& entry = request->ResultSet.emplace_back(std::move(stageInfo.Meta.ShardKey));
-                    entry.UserData = EncodeStageInfo(stageInfo);
-                    switch (operation) {
-                        case TKeyDesc::ERowOperation::Read:
-                            entry.Access = NACLib::EAccessRights::SelectRow;
-                            break;
-                        case TKeyDesc::ERowOperation::Update:
-                            entry.Access = NACLib::EAccessRights::UpdateRow;
-                            break;
-                        case TKeyDesc::ERowOperation::Erase:
-                            entry.Access = NACLib::EAccessRights::EraseRow;
-                            break;
-                        default:
-                            YQL_ENSURE(false, "Unsupported row operation mode: " << (ui32)operation);
-=======
                     if (tableInfo) {
                         if (ResolvingNamesFinished) {
                             AFL_ENSURE(stageInfo.Meta.TableId);
@@ -443,7 +406,6 @@
                         entry.UserData = EncodeStageInfo(stageInfo);
                         AFL_ENSURE(operation == TKeyDesc::ERowOperation::Update); // CTAS is Update operation
                         entry.Access = NACLib::EAccessRights::UpdateRow;
->>>>>>> 041b08df
                     }
                 }
             }
