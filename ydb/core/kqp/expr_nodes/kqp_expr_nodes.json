{
    "NodeRootType": "TExprBase",
    "NodeBuilderBase": "TNodeBuilderBase",
    "ListBuilderBase": "TListBuilderBase",
    "FreeArgCallableBase": "TFreeArgCallable",
    "FreeArgBuilderBase": "TFreeArgCallableBuilderBase",
    "Nodes": [
        {
            "Name": "TKqlKeyTuple",
            "VarArgBase": "TExprBase",
            "Match": {"Type": "CallableBase"},
            "Builder": {"Generate": "None"}
        },
        {
            "Name": "TKqlKeyInc",
            "Base": "TKqlKeyTuple",
            "Match": {"Type": "Callable", "Name": "KqlKeyInc"}
        },
        {
            "Name": "TKqlKeyExc",
            "Base": "TKqlKeyTuple",
            "Match": {"Type": "Callable", "Name": "KqlKeyExc"}
        },
        {
            "Name": "TKqlKeyRange",
            "Base": "TExprBase",
            "Match": {"Type": "Tuple"},
            "Children": [
                {"Index": 0, "Name": "From", "Type": "TKqlKeyTuple"},
                {"Index": 1, "Name": "To", "Type": "TKqlKeyTuple"}
            ]
        },
        {
            "Name": "TKqpTable",
            "Base": "TCallable",
            "Match": {"Type": "Callable", "Name": "KqpTable"},
            "Children": [
                {"Index": 0, "Name": "Path", "Type": "TCoAtom"},
                {"Index": 1, "Name": "PathId", "Type": "TCoAtom"},
                {"Index": 2, "Name": "SysView", "Type": "TCoAtom"},
                {"Index": 3, "Name": "Version", "Type": "TCoAtom"}
            ]
        },
        {
            "Name": "TKqlReadTableBase",
            "Base": "TCallable",
            "Match": {"Type": "CallableBase"},
            "Children": [
                {"Index": 0, "Name": "Table", "Type": "TKqpTable"},
                {"Index": 1, "Name": "Range", "Type": "TKqlKeyRange"},
                {"Index": 2, "Name": "Columns", "Type": "TCoAtomList"},
                {"Index": 3, "Name": "Settings", "Type": "TCoNameValueTupleList"}
            ]
        },
        {
            "Name": "TKqlReadTable",
            "Base": "TKqlReadTableBase",
            "Match": {"Type": "Callable", "Name": "KqlReadTable"}
        },
        {
            "Name": "TKqlReadTableIndex",
            "Base": "TKqlReadTableBase",
            "Match": {"Type": "Callable", "Name": "KqlReadTableIndex"},
            "Children": [
                {"Index": 4, "Name": "Index", "Type": "TCoAtom"}
            ]
        },
        {
            "Name": "TKqpReadTable",
            "Base": "TKqlReadTableBase",
            "Match": {"Type": "Callable", "Name": "KqpReadTable"}
        },
        {
            "Name": "TKqpWideReadTable",
            "Base": "TKqlReadTableBase",
            "Match": {"Type": "Callable", "Name": "KqpWideReadTable"}
        },
        {
            "Name": "TKqlReadTableRangesBase",
            "Base": "TCallable",
            "Match": {"Type": "CallableBase"},
            "Children": [
                {"Index": 0, "Name": "Table", "Type": "TKqpTable"},
                {"Index": 1, "Name": "Ranges", "Type": "TExprBase"},
                {"Index": 2, "Name": "Columns", "Type": "TCoAtomList"},
                {"Index": 3, "Name": "Settings", "Type": "TCoNameValueTupleList"},
                {"Index": 4, "Name": "ExplainPrompt", "Type": "TCoNameValueTupleList"}
            ]
        },
        {
            "Name": "TKqpReadRangesSourceSettings",
            "Base": "TCallable",
            "Match": {"Type": "Callable", "Name": "KqpRowsSourceSettings"},
            "Children": [
                {"Index": 0, "Name": "Table", "Type": "TKqpTable"},
                {"Index": 1, "Name": "Columns", "Type": "TCoAtomList"},
                {"Index": 2, "Name": "Settings", "Type": "TCoNameValueTupleList"},
                {"Index": 3, "Name": "RangesExpr", "Type": "TExprBase"},
                {"Index": 4, "Name": "ExplainPrompt", "Type": "TCoNameValueTupleList", "Optional": true}
            ]
        },
        {
            "Name": "TKqlReadTableRanges",
            "Base": "TKqlReadTableRangesBase",
            "Match": {"Type": "Callable", "Name": "KqlReadTableRanges"},
            "Children": [
                {"Index": 5, "Name": "PrefixPointsExpr", "Type": "TExprBase", "Optional": true},
                {"Index": 6, "Name": "PredicateExpr", "Type": "TCoLambda", "Optional": true},
                {"Index": 7, "Name": "PredicateUsedColumns", "Type": "TCoAtomList", "Optional": true}
            ]
        },
        {
            "Name": "TKqpReadTableRanges",
            "Base": "TKqlReadTableRangesBase",
            "Match": {"Type": "Callable", "Name": "KqpReadTableRanges"}
        },
        {
            "Name": "TKqpWideReadTableRanges",
            "Base": "TKqlReadTableRangesBase",
            "Match": {"Type": "Callable", "Name": "KqpWideReadTableRanges"}
        },
        {
            "Name": "TKqpReadOlapTableRangesBase",
            "Base": "TKqlReadTableRangesBase",
            "Match": {"Type": "CallableBase"},
            "Children": [
                {"Index": 5, "Name": "Process", "Type": "TCoLambda"}
            ]
        },
        {
            "Name": "TKqlReadTableIndexRanges",
            "Base": "TKqlReadTableRangesBase",
            "Match": {"Type": "Callable", "Name": "TKqlReadTableIndexRanges"},
            "Children": [
                {"Index": 5, "Name": "Index", "Type": "TCoAtom"},
                {"Index": 6, "Name": "PrefixPointsExpr", "Type": "TExprBase", "Optional": true},
                {"Index": 7, "Name": "PredicateExpr", "Type": "TCoLambda", "Optional": true},
                {"Index": 8, "Name": "PredicateUsedColumns", "Type": "TCoAtomList", "Optional": true}
            ]
        },
        {
            "Name": "TKqpReadOlapTableRanges",
            "Base": "TKqpReadOlapTableRangesBase",
            "Match": {"Type": "Callable", "Name": "KqpReadOlapTableRanges"}
        },
        {
            "Name": "TKqpWideReadOlapTableRanges",
            "Base": "TKqpReadOlapTableRangesBase",
            "Match": {"Type": "Callable", "Name": "KqpWideReadOlapTableRanges"}
        },
        {
            "Name": "TKqpBlockReadOlapTableRanges",
            "Base": "TKqpReadOlapTableRangesBase",
            "Match": {"Type": "Callable", "Name": "KqpBlockReadOlapTableRanges"}
        },
        {
            "Name": "TKqlLookupTableBase",
            "Base": "TCallable",
            "Match": {"Type": "CallableBase"},
            "Children": [
                {"Index": 0, "Name": "Table", "Type": "TKqpTable"},
                {"Index": 1, "Name": "LookupKeys", "Type": "TExprBase"},
                {"Index": 2, "Name": "Columns", "Type": "TCoAtomList"}
            ]
        },
        {
            "Name": "TKqlLookupTable",
            "Base": "TKqlLookupTableBase",
            "Match": {"Type": "Callable", "Name": "KqlLookupTable"}
        },
        {
            "Name": "TKqlLookupIndexBase",
            "Base": "TKqlLookupTableBase",
            "Match": {"Type": "CallableBase"},
            "Children": [
                {"Index": 3, "Name": "Index", "Type": "TCoAtom"}
            ]
        },
        {
            "Name": "TKqpLookupTable",
            "Base": "TKqlLookupTableBase",
            "Match": {"Type": "Callable", "Name": "KqpLookupTable"}
        },
        {
            "Name": "TKqlStreamLookupTable",
            "Base": "TKqlLookupTableBase",
            "Match": {"Type": "Callable", "Name": "KqlStreamLookupTable"},
            "Children": [
                {"Index": 3, "Name": "Settings", "Type": "TCoNameValueTupleList"}
            ]
        },
        {
            "Name": "TKqlSequencer",
            "Base": "TCallable",
            "Match": {"Type": "Callable", "Name": "KqlSequencer"},
            "Children": [
                {"Index": 0, "Name": "Table", "Type": "TKqpTable"},
                {"Index": 1, "Name": "Input", "Type": "TExprBase"},
                {"Index": 2, "Name": "Columns", "Type": "TCoAtomList"},
                {"Index": 3, "Name": "DefaultConstraintColumns", "Type": "TCoAtomList"},
                {"Index": 4, "Name": "InputItemType", "Type": "TExprBase"}
            ]
        },
        {
            "Name": "TKqlLookupIndex",
            "Base": "TKqlLookupIndexBase",
            "Match": {"Type": "Callable", "Name": "KqlLookupIndex"}
        },
        {
            "Name": "TKqlStreamLookupIndex",
            "Base": "TKqlLookupIndexBase",
            "Match": {"Type": "Callable", "Name": "KqlStreamLookupIndex"},
            "Children": [
                {"Index": 4, "Name": "Settings", "Type": "TCoNameValueTupleList"}
            ]
        },
        {
            "Name": "TKqlEffectBase",
            "Base": "TExprBase",
            "Match": {"Type": "CallableBase"},
            "Builder": {"Generate": "None"}
        },
        {
            "Name": "TKqlReturningList",
            "Base": "TCallable",
            "Match": {"Type": "Callable", "Name": "KqlReturningList"},
            "Children": [
                {"Index": 0, "Name": "Update", "Type": "TExprBase"},
                {"Index": 1, "Name": "Columns", "Type": "TCoAtomList"},
                {"Index": 2, "Name": "Table", "Type": "TKqpTable"}
            ]
        },
        {
            "Name": "TKqlTableEffect",
            "Base": "TKqlEffectBase",
            "Match": {"Type": "CallableBase"},
            "Builder": {"Generate": "None"},
            "Children": [
                {"Index": 0, "Name": "Table", "Type": "TKqpTable"}
            ]
        },
        {
            "Name": "TKqlUpsertRowsBase",
            "Base": "TKqlTableEffect",
            "Match": {"Type": "CallableBase"},
            "Children": [
                {"Index": 1, "Name": "Input", "Type": "TExprBase"},
                {"Index": 2, "Name": "Columns", "Type": "TCoAtomList"}
            ]
        },
        {
            "Name": "TKqlUpsertRows",
            "Base": "TKqlUpsertRowsBase",
            "Match": {"Type": "Callable", "Name": "KqlUpsertRows"},
            "Children": [
                {"Index": 3, "Name": "ReturningColumns", "Type": "TCoAtomList"},
                {"Index": 4, "Name": "IsBatch", "Type": "TCoAtom"},
                {"Index": 5, "Name": "Settings", "Type": "TCoNameValueTupleList", "Optional": true}
            ]
        },
        {
            "Name": "TKqlInsertOnConflictUpdateRows",
            "Base": "TKqlUpsertRowsBase",
            "Match": {"Type": "Callable", "Name": "KqlInsertOnConflictUpdateRows"},
            "Children": [
                {"Index": 3, "Name": "ReturningColumns", "Type": "TCoAtomList"},
                {"Index": 4, "Name": "GenerateColumnsIfInsert", "Type": "TCoAtomList"},
                {"Index": 5, "Name": "Settings", "Type": "TCoNameValueTupleList", "Optional": true}
            ]
        },
        {
            "Name": "TKqlUpsertRowsIndex",
            "Base": "TKqlUpsertRowsBase",
            "Match": {"Type": "Callable", "Name": "KqlUpsertRowsIndex"},
            "Children": [
                {"Index": 3, "Name": "ReturningColumns", "Type": "TCoAtomList"},
                {"Index": 4, "Name": "GenerateColumnsIfInsert", "Type": "TCoAtomList"},
                {"Index": 5, "Name": "Settings", "Type": "TCoNameValueTupleList", "Optional": true}
            ]
        },
        {
            "Name": "TKqpUpsertRows",
            "Base": "TKqlUpsertRowsBase",
            "Match": {"Type": "Callable", "Name": "KqpUpsertRows"},
            "Children": [
                {"Index": 3, "Name": "Settings", "Type": "TCoNameValueTupleList"}
            ]
        },
        {
            "Name": "TKqpWriteConstraint",
            "Base": "TExprBase",
            "Match": {"Type": "Callable", "Name": "KqpWriteConstraint"},
            "Children": [
                {"Index": 0, "Name": "Input", "Type": "TExprBase"},
                {"Index": 1, "Name": "Columns", "Type": "TCoAtomList"}
            ]
        },
        {
            "Name": "TKqlInsertRowsBase",
            "Base": "TKqlTableEffect",
            "Match": {"Type": "CallableBase"},
            "Children": [
                {"Index": 1, "Name": "Input", "Type": "TExprBase"},
                {"Index": 2, "Name": "Columns", "Type": "TCoAtomList"},
                {"Index": 3, "Name": "OnConflict", "Type": "TCoAtom", "Description": "'abort or 'revert"},
                {"Index": 4, "Name": "ReturningColumns", "Type": "TCoAtomList"}
            ]
        },
        {
            "Name": "TKqlUpdateRowsBase",
            "Base": "TKqlTableEffect",
            "Match": {"Type": "CallableBase"},
            "Children": [
                {"Index": 1, "Name": "Input", "Type": "TExprBase"},
                {"Index": 2, "Name": "Columns", "Type": "TCoAtomList"},
                {"Index": 3, "Name": "ReturningColumns", "Type": "TCoAtomList"}
            ]
        },
        {
            "Name": "TKqlUpdateRows",
            "Base": "TKqlUpdateRowsBase",
            "Match": {"Type": "Callable", "Name": "TKqlUpdateRows"}
        },
        {
            "Name": "TKqlUpdateRowsIndex",
            "Base": "TKqlUpdateRowsBase",
            "Match": {"Type": "Callable", "Name": "TKqlUpdateRowsIndex"},
            "Children": [
                {"Index": 4, "Name": "Settings", "Type": "TCoNameValueTupleList", "Optional": true}
            ]
        },
        {
            "Name": "TKqlInsertRows",
            "Base": "TKqlInsertRowsBase",
            "Match": {"Type": "Callable", "Name": "TKqlInsertRows"},
            "Children": [
                {"Index": 5, "Name": "Settings", "Type": "TCoNameValueTupleList", "Optional": true}
            ]
        },
        {
            "Name": "TKqlInsertRowsIndex",
            "Base": "TKqlInsertRowsBase",
            "Match": {"Type": "Callable", "Name": "TKqlInsertRowsIndex"},
            "Children": [
                {"Index": 5, "Name": "Settings", "Type": "TCoNameValueTupleList", "Optional": true}
            ]
        },
        {
            "Name": "TKqlExternalEffect",
            "Base": "TKqlEffectBase",
            "Match": {"Type": "Callable", "Name": "KqlExternalEffect"},
            "Children": [
                {"Index": 0, "Name": "Input", "Type": "TExprBase"}
            ]
        },
        {
            "Name": "TKqpParamBinding",
            "Base": "TExprBase",
            "Match": {"Type": "Tuple"},
            "Children": [
                {"Index": 0, "Name": "Name", "Type": "TCoAtom"},
                {"Index": 1, "Name": "Binding", "Type": "TCallable", "Optional": true}
            ]
        },
        {
            "Name": "TKqpParamBindingList",
            "ListBase": "TKqpParamBinding"
        },
        {
            "Name": "TKqpTxResultBinding",
            "Base": "TCallable",
            "Match": {"Type": "Callable", "Name": "KqpTxResultBinding"},
            "Children": [
                {"Index": 0, "Name": "Type", "Type": "TExprBase"},
                {"Index": 1, "Name": "TxIndex", "Type": "TCoAtom"},
                {"Index": 2, "Name": "ResultIndex", "Type": "TCoAtom"}
            ]
        },
        {
            "Name": "TKqpTxInternalBinding",
            "Base": "TCallable",
            "Match": {"Type": "Callable", "Name": "KqpTxInternalBinding"},
            "Children": [
                {"Index": 0, "Name": "Type", "Type": "TExprBase"},
                {"Index": 1, "Name": "Kind", "Type": "TCoAtom"}
            ]
        },
        {
            "Name": "TKqpPhysicalTx",
            "Base": "TCallable",
            "Match": {"Type": "Callable", "Name": "KqpPhysicalTx"},
            "Children": [
                {"Index": 0, "Name": "Stages", "Type": "TDqPhyStageList"},
                {"Index": 1, "Name": "Results", "Type": "TExprList"},
                {"Index": 2, "Name": "ParamBindings", "Type": "TKqpParamBindingList"},
                {"Index": 3, "Name": "Settings", "Type": "TCoNameValueTupleList"}
            ]
        },
        {
            "Name": "TKqpPhysicalTxList",
            "ListBase": "TKqpPhysicalTx"
        },
        {
            "Name": "TKqpPhysicalQuery",
            "Base": "TCallable",
            "Match": {"Type": "Callable", "Name": "KqpPhysicalQuery"},
            "Children": [
                {"Index": 0, "Name": "Transactions", "Type": "TKqpPhysicalTxList"},
                {"Index": 1, "Name": "Results", "Type": "TExprList"},
                {"Index": 2, "Name": "Settings", "Type": "TCoNameValueTupleList"}
            ]
        },
        {
            "Name": "TKqlQueryResult",
            "Base": "TExprBase",
            "Match": {"Type": "Tuple"},
            "Children": [
                {"Index": 0, "Name": "Value", "Type": "TExprBase"},
                {"Index": 1, "Name": "ColumnHints", "Type": "TCoAtomList"}
            ]
        },
        {
            "Name": "TKqlQueryResultList",
            "ListBase": "TKqlQueryResult"
        },
        {
            "Name": "TKqlQuery",
            "Base": "TExprBase",
            "Match": {"Type": "Tuple"},
            "Children": [
                {"Index": 0, "Name": "Results", "Type": "TKqlQueryResultList"},
                {"Index": 1, "Name": "Effects", "Type": "TExprList"}
            ]
        },
        {
            "Name": "TKqlQueryList",
            "ListBase": "TKqlQuery"
        },
        {
            "Name": "TKqpEffects",
            "VarArgBase": "TExprBase",
            "Match": {"Type": "Callable", "Name": "KqpEffects"}
        },
        {
            "Name": "TKqpConnection",
            "Base": "TDqConnection",
            "Match": {"Type": "CallableBase"},
            "Builder": {"Generate": "None"},
            "Children": [
                {"Index": 0, "Name": "Output", "Type": "TDqOutput"}
            ]
        },
        {
            "Name": "TKqpCnMapShard",
            "Base": "TKqpConnection",
            "Match": {"Type": "Callable", "Name": "KqpCnMapShard"}
        },
        {
            "Name": "TKqpCnShuffleShard",
            "Base": "TDqConnection",
            "Match": {"Type": "Callable", "Name": "KqpCnShuffleShard"}
        },
        {
            "Name": "TKqpCnStreamLookup",
            "Base": "TKqpConnection",
            "Match": {"Type": "Callable", "Name": "KqpCnStreamLookup"},
            "Children": [
                {"Index": 1, "Name": "Table", "Type": "TKqpTable"},
                {"Index": 2, "Name": "Columns", "Type": "TCoAtomList"},
                {"Index": 3, "Name": "InputType", "Type": "TExprBase"},
                {"Index": 4, "Name": "Settings", "Type": "TCoNameValueTupleList"}
            ]
        },
        {
            "Name": "TKqlIndexLookupJoinBase",
            "Base": "TCallable",
            "Match": {"Type": "CallableBase"},
            "Children": [
                {"Index": 0, "Name": "Input", "Type": "TExprBase"},
                {"Index": 1, "Name": "JoinType", "Type": "TCoAtom"},
                {"Index": 2, "Name": "LeftLabel", "Type": "TCoAtom"},
                {"Index": 3, "Name": "RightLabel", "Type": "TCoAtom"}
            ]
        },
        {
            "Name": "TKqlIndexLookupJoin",
            "Base": "TKqlIndexLookupJoinBase",
            "Match": {"Type": "Callable", "Name": "KqlIndexLookupJoin"}
        },
        {
            "Name": "TKqpIndexLookupJoin",
            "Base": "TKqlIndexLookupJoinBase",
            "Match": {"Type": "Callable", "Name": "KqpIndexLookupJoin"}
        },
        {
            "Name": "TKqpCnSequencer",
            "Base": "TKqpConnection",
            "Match": {"Type": "Callable", "Name": "KqpCnSequencer"},
            "Children": [
                {"Index": 1, "Name": "Table", "Type": "TKqpTable"},
                {"Index": 2, "Name": "Columns", "Type": "TCoAtomList"},
                {"Index": 3, "Name": "DefaultConstraintColumns", "Type": "TCoAtomList"},
                {"Index": 4, "Name": "InputItemType", "Type": "TExprBase"}
            ]
        },
        {
            "Name": "TKqpProgram",
            "Base": "TCallable",
            "Match": {"Type": "Callable", "Name": "KqpProgram"},
            "Children": [
                {"Index": 0, "Name": "Lambda", "Type": "TCoLambda"},
                {"Index": 1, "Name": "ArgsType", "Type": "TExprBase"}
            ]
        },
        {
            "Name": "TKqlDeleteRowsBase",
            "Base": "TKqlTableEffect",
            "Match": {"Type": "CallableBase"},
            "Children": [
                {"Index": 1, "Name": "Input", "Type": "TExprBase"}
            ]
        },
        {
            "Name": "TKqlDeleteRows",
            "Base": "TKqlDeleteRowsBase",
            "Match": {"Type": "Callable", "Name": "KqlDeleteRows"},
            "Children": [
                {"Index": 2, "Name": "ReturningColumns", "Type": "TCoAtomList"},
<<<<<<< HEAD
                {"Index": 3, "Name": "IsBatch", "Type": "TCoAtom"}
=======
                {"Index": 3, "Name": "Settings", "Type": "TCoNameValueTupleList", "Optional": true}
>>>>>>> 3d90decc
            ]
        },
        {
            "Name": "TKqlDeleteRowsIndex",
            "Base": "TKqlDeleteRowsBase",
            "Match": {"Type": "Callable", "Name": "KqlDeleteRowsIndex"},
            "Children": [
                {"Index": 2, "Name": "ReturningColumns", "Type": "TCoAtomList"},
                {"Index": 3, "Name": "Settings", "Type": "TCoNameValueTupleList", "Optional": true}
            ]
        },
        {
            "Name": "TKqpDeleteRows",
            "Base": "TKqlDeleteRowsBase",
            "Match": {"Type": "Callable", "Name": "KqpDeleteRows"}
        },
        {
            "Name": "TKqpTableSinkSettings",
            "Base": "TCallable",
            "Match": {"Type": "Callable", "Name": "KqpTableSinkSettings"},
            "Children": [
                {"Index": 0, "Name": "Table", "Type": "TKqpTable"},
                {"Index": 1, "Name": "InconsistentWrite", "Type": "TCoAtom"},
                {"Index": 2, "Name": "Mode", "Type": "TCoAtom"},
                {"Index": 3, "Name": "Priority", "Type": "TCoAtom"},
                {"Index": 4, "Name": "TableType", "Type": "TCoAtom"},
<<<<<<< HEAD
                {"Index": 5, "Name": "IsBatch", "Type": "TCoAtom"},
=======
                {"Index": 5, "Name": "StreamWrite", "Type": "TCoAtom"},
>>>>>>> 3d90decc
                {"Index": 6, "Name": "Settings", "Type": "TCoNameValueTupleList", "Optional": true}
            ]
        },
        {
            "Name": "TKqpTableSink",
            "Base": "TCallable",
            "Match": {"Type": "Callable", "Name": "DataSink"},
            "Children": [
                {"Index": 0, "Name": "Category", "Type": "TCoAtom"},
                {"Index": 1, "Name": "Cluster", "Type": "TCoAtom"}
            ]
        },
        {
            "Name": "TKqpSinkEffect",
            "Base": "TKqlEffectBase",
            "Match": {"Type": "Callable", "Name": "KqpSinkEffect"},
            "Children": [
                {"Index": 0, "Name": "Stage", "Type": "TExprBase"},
                {"Index": 1, "Name": "SinkIndex", "Type": "TCoAtom"}
            ]
        },
        {
            "Name": "TKqpOlapOperationBase",
            "Base": "TCallable",
            "Match": {"Type": "CallableBase"},
            "Children": [
                {"Index": 0, "Name": "Input", "Type": "TExprBase"}
            ]
        },
        {
            "Name": "TKqpOlapFilter",
            "Base": "TKqpOlapOperationBase",
            "Match": {"Type": "Callable", "Name": "KqpOlapFilter"},
            "Children": [
                {"Index": 1, "Name": "Condition", "Type": "TExprBase"}
            ]
        },
        {
            "Name": "TKqpOlapNot",
            "Base": "TCallable",
            "Match": {"Type": "Callable", "Name": "KqpOlapNot"},
            "Children": [
                {"Index": 0, "Name": "Value", "Type": "TExprBase"}
            ]
        },
        {
            "Name": "TKqpOlapAnd",
            "VarArgBase": "TExprBase",
            "Match": {"Type": "Callable", "Name": "KqpOlapAnd"}
        },
        {
            "Name": "TKqpOlapOr",
            "VarArgBase": "TExprBase",
            "Match": {"Type": "Callable", "Name": "KqpOlapOr"}
        },
        {
            "Name": "TKqpOlapXor",
            "VarArgBase": "TExprBase",
            "Match": {"Type": "Callable", "Name": "KqpOlapXor"}
        },
        {
            "Name": "TKqpOlapFilterUnaryOp",
            "Base": "TExprBase",
            "Match": {"Type": "Tuple", "Name": "KqpOlapFilterUnaryOp"},
            "Children": [
                {"Index": 0, "Name": "Operator", "Type": "TCoAtom"},
                {"Index": 1, "Name": "Arg", "Type": "TExprBase"}
            ]
        },
        {
            "Name": "TKqpOlapFilterBinaryOp",
            "Base": "TExprBase",
            "Match": {"Type": "Tuple", "Name": "KqpOlapFilterBinaryOp"},
            "Children": [
                {"Index": 0, "Name": "Operator", "Type": "TCoAtom"},
                {"Index": 1, "Name": "Left", "Type": "TExprBase"},
                {"Index": 2, "Name": "Right", "Type": "TExprBase"}
            ]
        },
        {
            "Name": "TKqpOlapFilterTernaryOp",
            "Base": "TExprBase",
            "Match": {"Type": "Tuple", "Name": "KqpOlapFilterTernaryOp"},
            "Children": [
                {"Index": 0, "Name": "Operator", "Type": "TCoAtom"},
                {"Index": 1, "Name": "First", "Type": "TExprBase"},
                {"Index": 2, "Name": "Second", "Type": "TExprBase"},
                {"Index": 3, "Name": "Third", "Type": "TExprBase"}

            ]
        },
        {
            "Name": "TKqpOlapFilterExists",
            "Base": "TExprBase",
            "Match": {"Type": "Tuple", "Name": "KqpOlapFilterExists"},
            "Children": [
                {"Index": 0, "Name": "Column", "Type": "TCoAtom"}
            ]
        },
        {
            "Name": "TKqpOlapJsonOperationBase",
            "Base": "TCallable",
            "Match": {"Type": "CallableBase"},
            "Children": [
                {"Index": 0, "Name": "Column", "Type": "TCoAtom"},
                {"Index": 1, "Name": "Path", "Type": "TCoUtf8"}
            ]
        },
        {
            "Name": "TKqpOlapJsonValue",
            "Base": "TKqpOlapJsonOperationBase",
            "Match": {"Type": "Callable", "Name": "KqpOlapJsonValue"},
            "Children": [
                {"Index": 2, "Name": "ReturningType", "Type": "TExprBase"}
            ]
        },
        {
            "Name": "TKqpOlapApply",
            "Base": "TExprBase",
            "Match": {"Type": "Callable", "Name": "KqpOlapApply"},
            "Children": [
                {"Index": 0, "Name": "Type", "Type": "TExprBase"},
                {"Index": 1, "Name": "Columns", "Type": "TCoAtomList"},
                {"Index": 2, "Name": "Lambda", "Type": "TCoLambda"}
            ]
        },
        {
            "Name": "TKqpOlapJsonExists",
            "Base": "TKqpOlapJsonOperationBase",
            "Match": {"Type": "Callable", "Name": "KqpOlapJsonExists"}
        },
        {
            "Name": "TKqpOlapAggOperation",
            "Base": "TExprBase",
            "Match": {"Type": "Tuple"},
            "Children": [
                {"Index": 0, "Name": "Name", "Type": "TCoAtom"},
                {"Index": 1, "Name": "Type", "Type": "TCoAtom"},
                {"Index": 2, "Name": "Column", "Type": "TCoAtom"}
            ]
        },
        {
            "Name": "TKqpOlapAggOperationList",
            "ListBase": "TKqpOlapAggOperation"
        },
        {
            "Name": "TKqpOlapAgg",
            "Base": "TKqpOlapOperationBase",
            "Match": {"Type": "Callable", "Name": "TKqpOlapAgg"},
            "Children": [
                {"Index": 1, "Name": "Aggregates", "Type": "TKqpOlapAggOperationList"},
                {"Index": 2, "Name": "KeyColumns", "Type": "TCoAtomList"}
            ]
        },
        {
            "Name": "TKqpOlapExtractMembers",
            "Base": "TKqpOlapOperationBase",
            "Match": {"Type": "Callable", "Name": "TKqpOlapExtractMembers"},
            "Children": [
                {"Index": 1, "Name": "Members", "Type": "TCoAtomList"}
            ]
        },
        {
            "Name": "TKqpEnsure",
            "Base": "TCallable",
            "Match": {"Type": "Callable", "Name": "KqpEnsure"},
            "Children": [
                {"Index": 0, "Name": "Value", "Type": "TExprBase"},
                {"Index": 1, "Name": "Predicate", "Type": "TExprBase"},
                {"Index": 2, "Name": "IssueCode", "Type": "TCoAtom"},
                {"Index": 3, "Name": "Message", "Type": "TExprBase"}
            ]
        }
    ]
}<|MERGE_RESOLUTION|>--- conflicted
+++ resolved
@@ -526,11 +526,8 @@
             "Match": {"Type": "Callable", "Name": "KqlDeleteRows"},
             "Children": [
                 {"Index": 2, "Name": "ReturningColumns", "Type": "TCoAtomList"},
-<<<<<<< HEAD
                 {"Index": 3, "Name": "IsBatch", "Type": "TCoAtom"}
-=======
-                {"Index": 3, "Name": "Settings", "Type": "TCoNameValueTupleList", "Optional": true}
->>>>>>> 3d90decc
+                {"Index": 4, "Name": "Settings", "Type": "TCoNameValueTupleList", "Optional": true}
             ]
         },
         {
@@ -557,12 +554,9 @@
                 {"Index": 2, "Name": "Mode", "Type": "TCoAtom"},
                 {"Index": 3, "Name": "Priority", "Type": "TCoAtom"},
                 {"Index": 4, "Name": "TableType", "Type": "TCoAtom"},
-<<<<<<< HEAD
-                {"Index": 5, "Name": "IsBatch", "Type": "TCoAtom"},
-=======
                 {"Index": 5, "Name": "StreamWrite", "Type": "TCoAtom"},
->>>>>>> 3d90decc
-                {"Index": 6, "Name": "Settings", "Type": "TCoNameValueTupleList", "Optional": true}
+                {"Index": 6, "Name": "IsBatch", "Type": "TCoAtom"},
+                {"Index": 7, "Name": "Settings", "Type": "TCoNameValueTupleList", "Optional": true}
             ]
         },
         {
