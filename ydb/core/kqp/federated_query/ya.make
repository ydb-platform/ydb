LIBRARY()

SRCS(
    kqp_federated_query_actors.cpp
    kqp_federated_query_helpers.cpp
)

PEERDIR(
    ydb/core/base
    ydb/core/fq/libs/db_id_async_resolver_impl
    ydb/core/fq/libs/grpc
    ydb/library/db_pool/protos
    ydb/library/yql/providers/common/http_gateway
    ydb/library/yql/providers/generic/connector/libcpp
    ydb/library/yql/providers/solomon/gateway
<<<<<<< HEAD
    yt/yql/providers/yt/comp_nodes/dq/llvm16
=======
>>>>>>> eb1eed1c
    yt/yql/providers/yt/gateway/native
    yt/yql/providers/yt/lib/yt_download
)

YQL_LAST_ABI_VERSION()

END()<|MERGE_RESOLUTION|>--- conflicted
+++ resolved
@@ -13,10 +13,6 @@
     ydb/library/yql/providers/common/http_gateway
     ydb/library/yql/providers/generic/connector/libcpp
     ydb/library/yql/providers/solomon/gateway
-<<<<<<< HEAD
-    yt/yql/providers/yt/comp_nodes/dq/llvm16
-=======
->>>>>>> eb1eed1c
     yt/yql/providers/yt/gateway/native
     yt/yql/providers/yt/lib/yt_download
 )
