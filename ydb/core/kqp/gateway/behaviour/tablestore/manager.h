--- conflicted
+++ resolved
@@ -11,8 +11,7 @@
 
 class TTableStoreManager: public NMetadata::NModifications::IOperationsManager {
     using TBase = NMetadata::NModifications::IOperationsManager;
-<<<<<<< HEAD
-    bool IsStandalone = false;
+    const bool IsStandalone = false;
 
 private:
     TConclusion<ITableStoreOperation::TPtr> BuildOperation(
@@ -20,9 +19,6 @@
     NThreading::TFuture<TTableStoreManager::TYqlConclusionStatus> SendSchemeTx(THolder<TEvTxUserProxy::TEvProposeTransaction>&& request,
         const NMetadata::NModifications::IOperationsManager::TExternalModificationContext& context) const;
 
-=======
-    const bool IsStandalone;
->>>>>>> c16cc5dd
 protected:
     NThreading::TFuture<TYqlConclusionStatus> DoModify(const NYql::TObjectSettingsImpl& settings, const ui32 nodeId,
         const NMetadata::IClassBehaviour::TPtr& manager, TInternalModificationContext& context) const override;
