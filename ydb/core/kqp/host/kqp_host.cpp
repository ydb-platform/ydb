#include "kqp_host_impl.h"
#include "kqp_statement_rewrite.h"

#include <ydb/core/base/appdata.h>
#include <ydb/core/external_sources/external_source_factory.h>
#include <ydb/core/kqp/common/kqp.h>
#include <ydb/core/kqp/common/kqp_yql.h>
#include <ydb/core/kqp/opt/kqp_query_plan.h>
#include <ydb/core/kqp/provider/yql_kikimr_provider_impl.h>

#include <ydb/library/yql/core/yql_opt_proposed_by_data.h>
#include <ydb/library/yql/core/services/yql_plan.h>
#include <ydb/library/yql/core/services/yql_transform_pipeline.h>
#include <ydb/library/yql/providers/result/provider/yql_result_provider.h>
#include <ydb/library/yql/providers/config/yql_config_provider.h>
#include <ydb/library/yql/providers/common/arrow_resolve/yql_simple_arrow_resolver.h>
#include <ydb/library/yql/providers/common/codec/yql_codec.h>
#include <ydb/library/yql/providers/common/provider/yql_provider_names.h>
#include <ydb/library/yql/providers/common/udf_resolve/yql_simple_udf_resolver.h>
#include <ydb/library/yql/providers/s3/expr_nodes/yql_s3_expr_nodes.h>
#include <ydb/library/yql/providers/s3/provider/yql_s3_provider.h>
#include <ydb/library/yql/providers/generic/expr_nodes/yql_generic_expr_nodes.h>
#include <ydb/library/yql/providers/generic/provider/yql_generic_provider.h>
#include <ydb/library/yql/providers/pg/provider/yql_pg_provider_impl.h>
#include <ydb/library/yql/providers/generic/provider/yql_generic_state.h>
#include <ydb/library/yql/providers/yt/expr_nodes/yql_yt_expr_nodes.h>
#include <ydb/library/yql/providers/yt/provider/yql_yt_provider.h>
#include <ydb/library/yql/minikql/invoke_builtins/mkql_builtins.h>

#include <library/cpp/cache/cache.h>
#include <library/cpp/random_provider/random_provider.h>
#include <library/cpp/time_provider/time_provider.h>

namespace NKikimr {
namespace NKqp {

using namespace NYql;
using namespace NYql::NCommon;
using namespace NYql::NNodes;
using namespace NThreading;

namespace {

void FillColumnMeta(const NKqpProto::TKqpPhyQuery& phyQuery, IKqpHost::TQueryResult& queryResult) {
    const auto& bindings = phyQuery.GetResultBindings();
    for (const auto& binding: bindings) {
        auto meta = queryResult.ResultSetsMeta.Add();
        meta->CopyFrom(binding.GetResultSetMeta());
    }
}

void AddQueryStats(NKqpProto::TKqpStatsQuery& total, NKqpProto::TKqpStatsQuery&& stats) {
    // NOTE: Do not add duration & compilation stats as they are computed for the
    // whole query in KQP worker.

    for (auto& execution : *stats.MutableExecutions()) {
        total.AddExecutions()->Swap(&execution);
    }

    total.SetWorkerCpuTimeUs(total.GetWorkerCpuTimeUs() + stats.GetWorkerCpuTimeUs());
}

class TKqpResultWriter : public IResultWriter {
public:
    TKqpResultWriter() {}

    bool IsDiscard() const override {
        return Discard;
    }

    void Init(bool discard, const TString& label, TMaybe<TPosition> pos, bool unordered) override {
        Discard = discard;
        Y_UNUSED(label);
        Y_UNUSED(pos);
        Y_UNUSED(unordered);
    }

    void Write(const TStringBuf& resultData) override {
        if (!Discard) {
            YQL_ENSURE(Result.empty());
            Result = resultData;
        }
    }

    void Commit(bool overflow) override {
        YQL_ENSURE(!overflow);
    }

    TStringBuf Str() override {
        return Result;
    }

    ui64 Size() override {
        return Result.size();
    }

private:
    bool Discard = false;
    TString Result;
};

struct TExecuteContext : TThrRefBase {
    TVector<IKqpHost::TQueryResult> QueryResults;
    IKikimrQueryExecutor::TExecuteSettings Settings;
    NActors::TActorId ReplyTarget;

    void Reset(const IKikimrQueryExecutor::TExecuteSettings& settings) {
        Settings = settings;
        QueryResults.clear();
    }
};

void FillAstAndPlan(IKqpHost::TQueryResult& queryResult, TExprNode* queryRoot, TExprContext& ctx, IPlanBuilder& planBuilder) {
    TStringStream astStream;
    auto ast = ConvertToAst(*queryRoot, ctx, TExprAnnotationFlags::None, true);
    ast.Root->PrettyPrintTo(astStream, TAstPrintFlags::ShortQuote | TAstPrintFlags::PerLine);
    queryResult.QueryAst = astStream.Str();

    TStringStream planStream;
    NYson::TYsonWriter writer(&planStream, NYson::EYsonFormat::Binary);
    planBuilder.Clear();
    planBuilder.WritePlan(writer, queryRoot);
    queryResult.QueryPlan = planStream.Str();
}

template<typename TResult>
class TKqpFutureResult : public IKikimrAsyncResult<TResult> {
public:
    TKqpFutureResult(const NThreading::TFuture<TResult>& future, TExprContext& ctx)
        : Future(future)
        , ExprCtx(ctx)
        , Completed(false) {}

    bool HasResult() const override {
        if (Completed) {
            YQL_ENSURE(ExtractedResult.has_value());
        }
        return Completed;
    }

    TResult GetResult() override {
        YQL_ENSURE(Completed);
        if (ExtractedResult) {
            return std::move(*ExtractedResult);
        }
        return std::move(Future.ExtractValue());
    }

    NThreading::TFuture<bool> Continue() override {
        if (Completed) {
            return NThreading::MakeFuture(true);
        }

        if (Future.HasValue()) {
            ExtractedResult.emplace(std::move(Future.ExtractValue()));
            ExtractedResult->ReportIssues(ExprCtx.IssueManager);

            Completed = true;
            return NThreading::MakeFuture(true);
        }

        return Future.Apply([](const NThreading::TFuture<TResult>& future) {
            YQL_ENSURE(future.HasValue());
            return false;
        });
    }

private:
    NThreading::TFuture<TResult> Future;
    std::optional<TResult> ExtractedResult;
    TExprContext& ExprCtx;
    bool Completed;
};

/*
 * Validate YqlScript.
 */
class TAsyncValidateYqlResult : public TKqpAsyncResultBase<IKqpHost::TQueryResult> {
public:
    using TResult = IKqpHost::TQueryResult;

    TAsyncValidateYqlResult(TExprNode* queryRoot, TIntrusivePtr<TKikimrSessionContext> sessionCtx,
        TExprContext& exprCtx, TAutoPtr<IGraphTransformer> transformer, TMaybe<TSqlVersion> sqlVersion,
        bool keepInCache, const TMaybe<TString>& commandTagName, TAsyncTransformStatusCallback asyncTransformCallback)
        : TKqpAsyncResultBase(queryRoot, exprCtx, *transformer.Get(), asyncTransformCallback)
        , SessionCtx(sessionCtx)
        , Transformer(transformer)
        , SqlVersion(sqlVersion)
        , KeepInCache(keepInCache)
        , CommandTagName(commandTagName) {}

    void FillResult(TResult& validateResult) const override {
        if (!validateResult.Success()) {
            return;
        }

        YQL_ENSURE(SessionCtx->Query().PrepareOnly);
        validateResult.PreparedQuery.reset(SessionCtx->Query().PreparingQuery.release());
        validateResult.SqlVersion = SqlVersion;
        validateResult.AllowCache = KeepInCache;
        validateResult.CommandTagName = CommandTagName;
    }

private:
    TIntrusivePtr<TKikimrSessionContext> SessionCtx;
    TAutoPtr<IGraphTransformer> Transformer;
    TMaybe<TSqlVersion> SqlVersion;
    bool KeepInCache;
    TMaybe<TString> CommandTagName;
};

/*
 * Explain Yql/YqlScript.
 */
class TAsyncExplainYqlResult : public TKqpAsyncResultBase<IKqpHost::TQueryResult> {
public:
    using TResult = IKqpHost::TQueryResult;

    TAsyncExplainYqlResult(TExprNode* queryRoot, TIntrusivePtr<TKikimrSessionContext> sessionCtx,
        TExprContext& exprCtx, TAutoPtr<IGraphTransformer> transformer, IPlanBuilder& planBuilder,
        TMaybe<TSqlVersion> sqlVersion, bool keepInCache, const TMaybe<TString>& commandTagName,
        TAsyncTransformStatusCallback asyncTransformCallback, bool useDqExplain = false)
        : TKqpAsyncResultBase(queryRoot, exprCtx, *transformer.Get(), asyncTransformCallback)
        , SessionCtx(sessionCtx)
        , Transformer(transformer)
        , PlanBuilder(planBuilder)
        , SqlVersion(sqlVersion)
        , KeepInCache(keepInCache)
        , CommandTagName(commandTagName)
        , UseDqExplain(useDqExplain) {}

    void FillResult(TResult& queryResult) const override {
        if (!queryResult.Success()) {
            return;
        }

        if (UseDqExplain) {
            TVector<const TString> plans;
            for (auto id : SessionCtx->Query().ExecutionOrder) {
                auto result = SessionCtx->Query().Results.FindPtr(id);
                if (result) {
                    plans.push_back(result->QueryPlan);
                }
            }
            queryResult.QueryPlan = SerializeScriptPlan(plans);
        } else {
            FillAstAndPlan(queryResult, GetExprRoot().Get(), GetExprContext(), PlanBuilder);
        }
        queryResult.SqlVersion = SqlVersion;
        queryResult.AllowCache = KeepInCache;
        queryResult.CommandTagName = CommandTagName;
    }

private:
    TIntrusivePtr<TKikimrSessionContext> SessionCtx;
    TAutoPtr<IGraphTransformer> Transformer;
    IPlanBuilder& PlanBuilder;
    TMaybe<TSqlVersion> SqlVersion;
    bool KeepInCache;
    TMaybe<TString> CommandTagName;
    bool UseDqExplain;
};

/*
 * Execute Yql/SchemeQuery/YqlScript.
 */
class TAsyncExecuteYqlResult : public TKqpAsyncResultBase<IKqpHost::TQueryResult> {
public:
    using TResult = IKqpHost::TQueryResult;

    TAsyncExecuteYqlResult(TExprNode* queryRoot, TExprContext& exprCtx, IGraphTransformer& transformer,
        const TString& cluster, TIntrusivePtr<TKikimrSessionContext> sessionCtx,
        const TResultProviderConfig& resultProviderConfig, IPlanBuilder& planBuilder,
        TMaybe<TSqlVersion> sqlVersion, bool keepInCache, const TMaybe<TString>& commandTagName, TAsyncTransformStatusCallback asyncTransformCallback)
        : TKqpAsyncResultBase(queryRoot, exprCtx, transformer, asyncTransformCallback)
        , Cluster(cluster)
        , SessionCtx(sessionCtx)
        , ResultProviderConfig(resultProviderConfig)
        , PlanBuilder(planBuilder)
        , SqlVersion(sqlVersion)
        , KeepInCache(keepInCache)
        , CommandTagName(commandTagName) {}

    void FillResult(TResult& queryResult) const override {
        if (!queryResult.Success()) {
            return;
        }

        for (auto& resultStr : ResultProviderConfig.CommittedResults) {
            queryResult.Results.emplace_back(
                google::protobuf::Arena::CreateMessage<Ydb::ResultSet>(queryResult.ProtobufArenaPtr.get()));
            Ydb::ResultSet* result = queryResult.Results.back();

            if (!result->ParseFromArray(resultStr.data(), resultStr.size())) {
                queryResult = ResultFromError<TResult>("Failed to parse run result.");
                return;
            }
        }

        TVector<const TString> queryPlans;
        for (auto id : SessionCtx->Query().ExecutionOrder) {
            auto result = SessionCtx->Query().Results.FindPtr(id);
            if (result) {
                queryPlans.push_back(SerializeAnalyzePlan(result->QueryStats));
                AddQueryStats(queryResult.QueryStats, std::move(result->QueryStats));
            }
        }

        FillAstAndPlan(queryResult, GetExprRoot().Get(), GetExprContext(), PlanBuilder);
        queryResult.SqlVersion = SqlVersion;
        queryResult.QueryPlan = SerializeScriptPlan(queryPlans);
        queryResult.AllowCache = KeepInCache;
        queryResult.CommandTagName = CommandTagName;
    }

private:
    TString Cluster;
    TIntrusivePtr<TKikimrSessionContext> SessionCtx;
    const TResultProviderConfig& ResultProviderConfig;
    IPlanBuilder& PlanBuilder;
    TMaybe<TSqlVersion> SqlVersion;
    bool KeepInCache;
    TMaybe<TString> CommandTagName;
};

/*
 * Prepare ScanQuery/DataQuery by AST (when called through scripting).
 */
class TAsyncExecuteKqlResult : public TKqpAsyncResultBase<IKqpHost::TQueryResult> {
public:
    using TResult = IKqpHost::TQueryResult;

    TAsyncExecuteKqlResult(TExprNode* queryRoot, TExprContext& exprCtx, IGraphTransformer& transformer,
        TIntrusivePtr<TKikimrSessionContext> sessionCtx, TExecuteContext& executeCtx, TAsyncTransformStatusCallback asyncTransformCallback)
        : TKqpAsyncResultBase(queryRoot, exprCtx, transformer, asyncTransformCallback)
        , SessionCtx(sessionCtx)
        , ExecuteCtx(executeCtx) {}

    void FillResult(TResult& queryResult) const override {
        if (!queryResult.Success()) {
            return;
        }

        YQL_ENSURE(ExecuteCtx.QueryResults.size() == 1);
        queryResult = std::move(ExecuteCtx.QueryResults[0]);
        queryResult.QueryPlan = queryResult.PreparingQuery->GetPhysicalQuery().GetQueryPlan();

        FillColumnMeta(queryResult.PreparingQuery->GetPhysicalQuery(), queryResult);
    }

private:
    TIntrusivePtr<TKikimrSessionContext> SessionCtx;
    TExecuteContext& ExecuteCtx;
};

/*
 * Prepare ScanQuery/DataQuery.
 */
class TAsyncPrepareYqlResult : public TKqpAsyncResultBase<IKqpHost::TQueryResult> {
public:
    using TResult = IKqpHost::TQueryResult;

    TAsyncPrepareYqlResult(TExprNode::TPtr queryRoot, TExprContext& exprCtx, IGraphTransformer& transformer,
        TIntrusivePtr<TKikimrQueryContext> queryCtx, const TKqpQueryRef& query, TMaybe<TSqlVersion> sqlVersion,
        TIntrusivePtr<TKqlTransformContext> transformCtx, bool keepInCache, const TMaybe<TString>& commandTagName, TAsyncTransformStatusCallback asyncTransformCallback)
        : TKqpAsyncResultBase(std::move(queryRoot), exprCtx, transformer, asyncTransformCallback)
        , QueryCtx(queryCtx)
        , ExprCtx(exprCtx)
        , TransformCtx(transformCtx)
        , QueryText(query.Text)
        , SqlVersion(sqlVersion)
        , KeepInCache(keepInCache)
        , CommandTagName(commandTagName) {}

    void FillResult(TResult& prepareResult) const override {
        if (!prepareResult.Success()) {
            auto exprRoot = GetExprRoot();
            if (TransformCtx && TransformCtx->ExplainTransformerInput) {
                exprRoot = TransformCtx->ExplainTransformerInput;
            }
            if (exprRoot) {
                prepareResult.PreparingQuery = std::move(QueryCtx->PreparingQuery);
                prepareResult.PreparingQuery->MutablePhysicalQuery()->SetQueryAst(KqpExprToPrettyString(*exprRoot, ExprCtx));
            }
            return;
        }

        YQL_ENSURE(QueryCtx->PrepareOnly);
        YQL_ENSURE(QueryCtx->PreparingQuery);

        FillColumnMeta(QueryCtx->PreparingQuery->GetPhysicalQuery(), prepareResult);

        // TODO: it's a const function, why do we move from class members?
        prepareResult.PreparingQuery = std::move(QueryCtx->PreparingQuery);
        prepareResult.PreparingQuery->SetText(std::move(QueryText));
        prepareResult.SqlVersion = SqlVersion;

        YQL_ENSURE(prepareResult.PreparingQuery->GetVersion() == NKikimrKqp::TPreparedQuery::VERSION_PHYSICAL_V1);
        prepareResult.QueryPlan = prepareResult.PreparingQuery->GetPhysicalQuery().GetQueryPlan();
        prepareResult.QueryAst = prepareResult.PreparingQuery->GetPhysicalQuery().GetQueryAst();

        prepareResult.NeedToSplit = false;
        prepareResult.AllowCache = KeepInCache;
        prepareResult.CommandTagName = CommandTagName;
    }

private:
    TIntrusivePtr<TKikimrQueryContext> QueryCtx;
    NYql::TExprContext& ExprCtx;
    TIntrusivePtr<TKqlTransformContext> TransformCtx;
    TString QueryText;
    TMaybe<TSqlVersion> SqlVersion;
    bool KeepInCache;
    TMaybe<TString> CommandTagName;
};

class TAsyncPrepareNeedToSplitYqlResult : public IKikimrAsyncResult<IKqpHost::TQueryResult> {
public:
    using TResult = IKqpHost::TQueryResult;

    bool HasResult() const override {
        return true;
    }

    TResult GetResult() override {
        TResult result;
        result.NeedToSplit = true;
        return result;
    }

    NThreading::TFuture<bool> Continue() override {
        return NThreading::MakeFuture<bool>(true);
    }
};

class TFailExpressionEvaluation : public TSyncTransformerBase {
public:
    TFailExpressionEvaluation(EKikimrQueryType queryType)
        : QueryType(queryType)
    {}

    TStatus DoTransform(TExprNode::TPtr input, TExprNode::TPtr& output, TExprContext& ctx) override {
        output = input;

        if (QueryType == EKikimrQueryType::Query || QueryType == EKikimrQueryType::Script) {
            return TStatus::Ok;
        }

        auto evaluateNode = FindNode(input, [](const TExprNode::TPtr& node) {
            return node->IsCallable({"EvaluateIf!", "EvaluateFor!", "EvaluateAtom"});
        });

        if (!evaluateNode)
            return TStatus::Ok;

        TStringBuilder builder;

        if (evaluateNode->Content() == "EvaluateAtom"sv)
            builder << "ATOM evaluation";
        else if (evaluateNode->Content() == "EvaluateIf!"sv)
            builder << "EVALUATE IF";
        else
            builder << "EVALUATE";

        builder << " is not supported in YDB queries.";

        ctx.AddError(
            YqlIssue(
                ctx.GetPosition(evaluateNode->Pos()),
                TIssuesIds::KIKIMR_UNSUPPORTED,
                builder
            )
        );

        return TStatus::Error;
    }
    void Rewind() final {
    }

    const EKikimrQueryType QueryType;
};

class TPrepareDataQueryAstTransformer : public TGraphTransformerBase {
public:
    TPrepareDataQueryAstTransformer(const TString& cluster, const TIntrusivePtr<TExecuteContext>& executeCtx,
        const TIntrusivePtr<TKikimrQueryContext>& queryCtx, const TIntrusivePtr<IKqpRunner>& kqpRunner)
        : Cluster(cluster)
        , ExecuteCtx(executeCtx)
        , QueryCtx(queryCtx)
        , KqpRunner(kqpRunner) {}

    TStatus DoTransform(TExprNode::TPtr input, TExprNode::TPtr& output, TExprContext& ctx) final {
        output = input;

        if (!AsyncResult) {
            YQL_ENSURE(QueryCtx->PrepareOnly);
            YQL_ENSURE(!ExecuteCtx->Settings.CommitTx);
            YQL_ENSURE(!ExecuteCtx->Settings.RollbackTx);

            if (QueryCtx->Type == EKikimrQueryType::Scan) {
                AsyncResult = KqpRunner->PrepareScanQuery(Cluster, input.Get(), ctx, ExecuteCtx->Settings);
            } else {
                AsyncResult = KqpRunner->PrepareDataQuery(Cluster, input.Get(), ctx, ExecuteCtx->Settings);
            }
        }

        Promise = NewPromise();

        auto promise = Promise;
        AsyncResult->Continue().Apply([promise](const TFuture<bool>& future) mutable {
            YQL_ENSURE(future.HasValue());
            promise.SetValue();
        });

        return TStatus::Async;
    }

    TFuture<void> DoGetAsyncFuture(const TExprNode& input) final {
        Y_UNUSED(input);
        return Promise.GetFuture();
    }

    TStatus DoApplyAsyncChanges(TExprNode::TPtr input, TExprNode::TPtr& output, TExprContext& ctx) final {
        Y_UNUSED(ctx);

        output = input;

        if (!AsyncResult->HasResult()) {
            return TStatus::Repeat;
        }

        auto queryResult = AsyncResult->GetResult();
        if (!queryResult.Success()) {
            return TStatus::Error;
        }

        IKqpHost::TQueryResult prepareResult;
        prepareResult.SetSuccess();
        prepareResult.PreparingQuery = std::move(QueryCtx->PreparingQuery);

        ExecuteCtx->QueryResults.emplace_back(std::move(prepareResult));
        return TStatus::Ok;
    }

    void Rewind() override {
        AsyncResult.Reset();
    }

private:
    TString Cluster;
    TIntrusivePtr<TExecuteContext> ExecuteCtx;
    TIntrusivePtr<TKikimrQueryContext> QueryCtx;
    TIntrusivePtr<IKqpRunner> KqpRunner;
    TIntrusivePtr<IKikimrQueryExecutor::TAsyncQueryResult> AsyncResult;
    TPromise<void> Promise;
};

const NKikimrMiniKQL::TParams* ValidateParameter(const TString& name, const TTypeAnnotationNode& type,
    const TPosition& pos, TQueryData& parameters, TExprContext& ctx)
{
    auto parameter = parameters.GetParameterMiniKqlValue(name);
    if (!parameter) {
        if (type.GetKind() == ETypeAnnotationKind::Optional) {
            NKikimrMiniKQL::TParams param;
            if (!ExportTypeToKikimrProto(type, *param.MutableType(), ctx)) {
                ctx.AddError(YqlIssue(pos, TIssuesIds::KIKIMR_BAD_REQUEST,
                    TStringBuilder() << "Failed to export parameter type: " << name));
                return nullptr;
            }

            parameters.AddMkqlParam(name, param.GetType(), param.GetValue());
            return parameters.GetParameterMiniKqlValue(name);
        }

        ctx.AddError(YqlIssue(pos, TIssuesIds::KIKIMR_BAD_REQUEST,
            TStringBuilder() << "Missing value for parameter: " << name));
        return nullptr;
    }

    const TTypeAnnotationNode* actualType;
    {
        TIssueScopeGuard issueScope(ctx.IssueManager, [pos, name]() {
            return MakeIntrusive<TIssue>(YqlIssue(pos, TIssuesIds::KIKIMR_BAD_REQUEST, TStringBuilder()
                << "Failed to parse parameter type: " << name));
        });

        actualType = ParseTypeFromKikimrProto(parameter->GetType(), ctx);
        if (!actualType) {
            return nullptr;
        }
    }

    if (!IsSameAnnotation(*actualType, type)) {
        ctx.AddError(YqlIssue(pos, TIssuesIds::KIKIMR_BAD_REQUEST, TStringBuilder() << "Parameter " << name
            << " type mismatch, expected: " << type << ", actual: " << *actualType));
        return nullptr;
    }

    return parameter;
}

class TCollectParametersTransformer {
public:
    TCollectParametersTransformer(TIntrusivePtr<TKikimrQueryContext> queryCtx)
        : QueryCtx(queryCtx) {}

    IGraphTransformer::TStatus operator()(const TExprNode::TPtr& input, TExprNode::TPtr& output, TExprContext& ctx) {
        if (QueryCtx->PrepareOnly && QueryCtx->PreparingQuery->ParametersSize() > 0) {
            return IGraphTransformer::TStatus::Ok;
        }

        TOptimizeExprSettings optSettings(nullptr);
        optSettings.VisitChanges = false;

        auto& queryCtx = QueryCtx;
        auto status = OptimizeExpr(input, output,
            [&queryCtx](const TExprNode::TPtr& input, TExprContext& ctx) -> TExprNode::TPtr {
                auto ret = input;
                TExprBase node(input);

                if (auto maybeParameter = node.Maybe<TCoParameter>()) {
                    auto parameter = maybeParameter.Cast();
                    auto name = parameter.Name().Value();
                    auto expectedType = parameter.Ref().GetTypeAnn();

                    if (queryCtx->PrepareOnly) {
                        auto& paramDesc = *queryCtx->PreparingQuery->AddParameters();
                        paramDesc.SetName(TString(name));
                        if (!ExportTypeToKikimrProto(*expectedType, *paramDesc.MutableType(), ctx)) {
                            ctx.AddError(TIssue(ctx.GetPosition(parameter.Pos()), TStringBuilder()
                                << "Failed to export parameter type: " << name));
                            return nullptr;
                        }

                        return ret;
                    }

                    auto parameterValue = ValidateParameter(TString(name), *expectedType, ctx.GetPosition(parameter.Pos()),
                        *(queryCtx->QueryData), ctx);
                    if (!parameterValue) {
                        return nullptr;
                    }

                    if (queryCtx->Type == EKikimrQueryType::YqlScript ||
                        queryCtx->Type == EKikimrQueryType::YqlScriptStreaming)
                    {
                        return ret;
                    }

                    TExprNode::TPtr valueExpr;
                    {
                        TIssueScopeGuard issueScope(ctx.IssueManager, [parameter, name, &ctx]() {
                            return MakeIntrusive<TIssue>(YqlIssue(ctx.GetPosition(parameter.Pos()), TIssuesIds::KIKIMR_BAD_REQUEST,
                                TStringBuilder() << "Failed to parse parameter value: " << name));
                        });

                        valueExpr = ParseKikimrProtoValue(parameterValue->GetType(), parameterValue->GetValue(),
                            parameter.Pos(), ctx);
                    }

                    if (!valueExpr) {
                        return nullptr;
                    }

                    ret = valueExpr;
                }

                return ret;
            }, ctx, optSettings);

        return status;
    }

    static TAutoPtr<IGraphTransformer> Sync(TIntrusivePtr<TKikimrQueryContext> queryCtx) {
        return CreateFunctorTransformer(TCollectParametersTransformer(queryCtx));
    }

private:
    TIntrusivePtr<TKikimrQueryContext> QueryCtx;
};

class TValidatePreparedTransformer {
public:
    TValidatePreparedTransformer(TIntrusivePtr<TKikimrQueryContext> queryCtx)
        : QueryCtx(queryCtx) {}

    IGraphTransformer::TStatus operator()(const TExprNode::TPtr& input, TExprNode::TPtr& output, TExprContext& ctx) {
        YQL_ENSURE(!QueryCtx->PrepareOnly);
        YQL_ENSURE(QueryCtx->PreparedQuery);
        YQL_ENSURE(input->Type() == TExprNode::World);
        output = input;

        for (const auto& paramDesc : QueryCtx->PreparedQuery->GetParameters()) {
            TIssueScopeGuard issueScope(ctx.IssueManager, [input, &paramDesc, &ctx]() {
                return MakeIntrusive<TIssue>(YqlIssue(ctx.GetPosition(input->Pos()), TIssuesIds::KIKIMR_BAD_REQUEST, TStringBuilder()
                    << "Failed to parse parameter type: " << paramDesc.GetName()));
            });

            auto expectedType = ParseTypeFromKikimrProto(paramDesc.GetType(), ctx);
            if (!expectedType) {
                return IGraphTransformer::TStatus::Error;
            }

            if (!ValidateParameter(paramDesc.GetName(), *expectedType, TPosition(), *(QueryCtx->QueryData), ctx)) {
                return IGraphTransformer::TStatus::Error;
            }
        }

        return IGraphTransformer::TStatus::Ok;
    }

    static TAutoPtr<IGraphTransformer> Sync(TIntrusivePtr<TKikimrQueryContext> queryCtx) {
        return CreateFunctorTransformer(TValidatePreparedTransformer(queryCtx));
    }

private:
    TIntrusivePtr<TKikimrQueryContext> QueryCtx;
};

template <typename TResult>
TResult SyncProcess(TIntrusivePtr<IKikimrAsyncResult<TResult>> asyncResult) {
    if (asyncResult->HasResult()) {
        return asyncResult->GetResult();
    }

    for (;;) {
        auto future = asyncResult->Continue();
        future.Wait();
        bool finished = future.GetValue();
        if (finished) {
            return asyncResult->GetResult();
        }
    }
}

template<typename TResult, typename TLambda>
TIntrusivePtr<IKikimrAsyncResult<TResult>> CheckedProcess(TExprContext& ctx, TLambda&& getResultFunc) {
    try {
        auto asyncResult = getResultFunc(ctx);
        return asyncResult
            ? asyncResult
            : MakeKikimrResultHolder(ResultFromErrors<TResult>(ctx.IssueManager.GetIssues()));
    }
    catch (const std::exception& e) {
        return MakeKikimrResultHolder(ResultFromException<TResult>(e));
    }
}

template<typename TResult, typename TLambda>
TResult CheckedSyncProcess(TLambda&& getResultFunc) {
    try {
        auto asyncResult = getResultFunc();
        return SyncProcess(asyncResult);
    }
    catch (const std::exception& e) {
        return ResultFromException<TResult>(e);
    }
}

template<typename TLambda>
IKqpHost::IAsyncQueryResultPtr CheckedProcessQuery(TExprContext& ctx, TLambda&& getResultFunc) {
    return CheckedProcess<IKqpHost::TQueryResult>(ctx, getResultFunc);
}

template<typename TLambda>
IKqpHost::TQueryResult CheckedSyncProcessQuery(TLambda&& getResultFunc) {
    return CheckedSyncProcess<IKqpHost::TQueryResult>(getResultFunc);
}

class TKqpQueryExecutor : public IKikimrQueryExecutor {
public:
    TKqpQueryExecutor(const TIntrusivePtr<IKqpGateway>& gateway, const TString& cluster,
        const TIntrusivePtr<TKikimrSessionContext>& sessionCtx, const TIntrusivePtr<IKqpRunner>& kqpRunner)
        : Gateway(gateway)
        , Cluster(cluster)
        , SessionCtx(sessionCtx)
        , KqpRunner(kqpRunner) {}

    TIntrusivePtr<TAsyncQueryResult> ExecuteDataQuery(const TString& cluster, const TExprNode::TPtr& query,
        TExprContext& ctx, const TExecuteSettings& settings) override
    {
        auto queryType = SessionCtx->Query().Type;

        YQL_ENSURE(!settings.UseScanQuery ||
                   queryType == EKikimrQueryType::YqlScript ||
                   queryType == EKikimrQueryType::YqlScriptStreaming);

        if (SessionCtx->Query().PrepareOnly) {
            switch (queryType) {
                case EKikimrQueryType::Dml:
                    return KqpRunner->PrepareDataQuery(cluster, query, ctx, settings);
                case EKikimrQueryType::Scan:
                    return KqpRunner->PrepareScanQuery(cluster, query, ctx, settings);
                case EKikimrQueryType::Query:
                case EKikimrQueryType::Script:
                    return KqpRunner->PrepareQuery(cluster, query, ctx, settings);
                case EKikimrQueryType::YqlScript:
                case EKikimrQueryType::YqlScriptStreaming:
                    break;
                default:
                    YQL_ENSURE(false, "Unexpected query type for prepare action: " << queryType);
                    return nullptr;
            }
        }

        switch (queryType) {
            case EKikimrQueryType::YqlScript:
            case EKikimrQueryType::YqlScriptStreaming:
            {
                YQL_ENSURE(TMaybeNode<TKiDataQueryBlocks>(query));
                TKiDataQueryBlocks dataQueryBlocks(query);

                auto queryAstStr = SerializeExpr(ctx, *query);
                TMaybe<TString> traceId = SessionCtx->GetUserRequestContext() ? SessionCtx->GetUserRequestContext()->TraceId : TMaybe<TString>{};

                bool useGenericQuery = ShouldUseGenericQuery(dataQueryBlocks);
                bool useScanQuery = ShouldUseScanQuery(dataQueryBlocks, settings);

                IKqpGateway::TAstQuerySettings querySettings;
                querySettings.CollectStats = GetStatsMode(settings.StatsMode);

                TFuture<TQueryResult> future;
                switch (queryType) {
                case EKikimrQueryType::YqlScript:
                    if (useGenericQuery) {
                        Ydb::Table::TransactionSettings txSettings;
                        txSettings.mutable_serializable_read_write();
                        if (SessionCtx->Query().PrepareOnly) {
                            future = Gateway->ExplainGenericQuery(Cluster, SessionCtx->Query().PreparingQuery->GetText());
                        } else {
                            future = Gateway->ExecGenericQuery(Cluster, SessionCtx->Query().PreparingQuery->GetText(), CollectParameters(query),
                                querySettings, txSettings, traceId);
                        }
                    } else if (useScanQuery) {
                        ui64 rowsLimit = 0;
                        if (dataQueryBlocks.ArgCount() && !dataQueryBlocks.Arg(0).Results().Empty()) {
                            const auto& queryBlock = dataQueryBlocks.Arg(0);
                            rowsLimit = FromString<ui64>(queryBlock.Results().Item(0).RowsLimit());
                        }

                        if (SessionCtx->Query().PrepareOnly) {
                            future = Gateway->ExplainScanQueryAst(Cluster, queryAstStr);
                        } else {
                            future = Gateway->ExecScanQueryAst(Cluster, queryAstStr, CollectParameters(query),
                                querySettings, rowsLimit);
                        }
                    } else {
                        Ydb::Table::TransactionSettings txSettings;
                        txSettings.mutable_serializable_read_write();
                        if (SessionCtx->Query().PrepareOnly) {
                            future = Gateway->ExplainDataQueryAst(Cluster, queryAstStr);
                        } else {
                            future = Gateway->ExecDataQueryAst(Cluster, queryAstStr, CollectParameters(query),
                                querySettings, txSettings, traceId);
                        }
                    }
                    break;
                case EKikimrQueryType::YqlScriptStreaming:
                    if (useGenericQuery) {
                        Ydb::Table::TransactionSettings txSettings;
                        txSettings.mutable_serializable_read_write();

                        future = Gateway->StreamExecGenericQuery(Cluster, SessionCtx->Query().PreparingQuery->GetText(), CollectParameters(query),
                                querySettings, txSettings, SessionCtx->Query().ReplyTarget, traceId);
                    } else if (useScanQuery) {
                        future = Gateway->StreamExecScanQueryAst(Cluster, queryAstStr, CollectParameters(query),
                            querySettings, SessionCtx->Query().ReplyTarget, SessionCtx->Query().RpcCtx);
                    } else {
                        Ydb::Table::TransactionSettings txSettings;
                        txSettings.mutable_serializable_read_write();

                        future = Gateway->StreamExecDataQueryAst(Cluster, queryAstStr, CollectParameters(query),
                            querySettings, txSettings, SessionCtx->Query().ReplyTarget, traceId);
                    }
                    break;

                default:
                    YQL_ENSURE(false, "Unexpected query type for execute action: " << queryType);
                    return nullptr;
                }

                return MakeIntrusive<TKqpFutureResult<TQueryResult>>(future, ctx);
            }

            default:
                YQL_ENSURE(false, "Unexpected query type for execute script action: " << queryType);
                return nullptr;
        }
    }

    TIntrusivePtr<TAsyncQueryResult> ExplainDataQuery(const TString&, const TExprNode::TPtr&, TExprContext&) override {
        YQL_ENSURE(false, "Not implemented.");
        return nullptr;
    }

private:
    TQueryData::TPtr CollectParameters(const TExprNode::TPtr& query) {
        TQueryData::TPtr result = std::make_shared<TQueryData>(
            AppData()->FunctionRegistry, AppData()->TimeProvider, AppData()->RandomProvider);

        auto queryCtx = SessionCtx->QueryPtr();
        VisitExpr(query, [queryCtx, &result] (const TExprNode::TPtr& exprNode) {
            if (auto parameter = TMaybeNode<TCoParameter>(exprNode)) {
                TString name(parameter.Cast().Name().Value());
                auto paramValue = queryCtx->QueryData->GetParameterMiniKqlValue(name);
                YQL_ENSURE(paramValue);
                result->AddMkqlParam(name, paramValue->GetType(), paramValue->GetValue());
            }

            return true;
        });

        return result;
    }

    bool ShouldUseGenericQuery(const TKiDataQueryBlocks& queryBlocks) {
        const auto& queryBlock = queryBlocks.Arg(0);

        bool hasFederatedSorcesOrSinks = false;
        VisitExpr(queryBlock.Ptr(), [&hasFederatedSorcesOrSinks](const TExprNode::TPtr& exprNode) {
            auto node = TExprBase(exprNode);

            hasFederatedSorcesOrSinks = hasFederatedSorcesOrSinks
                || node.Maybe<TS3DataSource>()
                || node.Maybe<TS3DataSink>()
                || node.Maybe<TYtDSource>()
                || node.Maybe<TYtDSink>()
                || node.Maybe<TGenDataSource>();

            return !hasFederatedSorcesOrSinks;
        });

        return hasFederatedSorcesOrSinks;
    }

    bool ShouldUseScanQuery(const TKiDataQueryBlocks& queryBlocks, const TExecuteSettings& settings) {
        if (settings.UseScanQuery) {
            return *settings.UseScanQuery;
        }

        if (queryBlocks.ArgCount() != 1) {
            // Don't use ScanQuery for muiltiple blocks query
            return false;
        }

        const auto& queryBlock = queryBlocks.Arg(0);

        if (queryBlock.Effects().ArgCount() > 0) {
            // Do not use ScanQuery for queries with effects.
            return false;
        }

        if (queryBlock.Results().Size() != 1) {
            // Do not use ScanQuery for queries with multiple result sets.
            return false;
        }

        if (queryBlock.Operations().Empty()) {
            // Do not use ScanQuery for pure queries.
            return false;
        }

        for (const auto& operation : queryBlock.Operations()) {
            auto& tableData = SessionCtx->Tables().ExistingTable(operation.Cluster(), operation.Table());
            if (tableData.Metadata->IsOlap() || !tableData.Metadata->SysView.empty()) {
                // Always use ScanQuery for queries with OLAP and system tables.
                return true;
            }
        }

        if (!SessionCtx->Config().FeatureFlags.GetEnableImplicitScanQueryInScripts()) {
            return false;
        }

        bool hasIndexReads = false;
        bool hasJoins = false;
        VisitExpr(queryBlock.Results().Ptr(), [&hasIndexReads, &hasJoins] (const TExprNode::TPtr& exprNode) {
            auto node = TExprBase(exprNode);

            if (auto read = node.Maybe<TKiReadTable>()) {
                if (const auto& tableKey = read.TableKey().Maybe<TVarArgCallable<TExprBase>>()) {
                    if (tableKey.Cast().ArgCount() > 1) {
                        if (auto list = tableKey.Arg(1).Maybe<TExprList>()) {
                            bool hasViews = std::any_of(list.Cast().begin(), list.Cast().end(),
                                [](const TExprBase& item) {
                                    return item.Maybe<TCoAtom>() && item.Cast<TCoAtom>().Value() == "view";
                                });

                            hasIndexReads = hasIndexReads || hasViews;
                        }
                    }
                }

                return false;
            }

            if (node.Maybe<TCoEquiJoin>()) {
                hasJoins = true;
            }

            return true;
        });

        if (hasJoins) {
            // Temporarily disable implicit ScanQuery usage for queries with joins. (KIKIMR-13343)
            return false;
        }

        if (hasIndexReads) {
            // Temporarily disable implicit ScanQuery usage for queries with index reads. (KIKIMR-13295)
            return false;
        }

        return true;
    }

private:
    TIntrusivePtr<IKqpGateway> Gateway;
    TString Cluster;
    TIntrusivePtr<TKikimrSessionContext> SessionCtx;
    TIntrusivePtr<IKqpRunner> KqpRunner;
};

class TKqpHost : public IKqpHost {
public:
    struct TCompileExprResult {
        TVector<TExprNode::TPtr> QueryExprs;
        bool KeepInCache;
        TMaybe<TString> CommandTagName;
    };

    TKqpHost(TIntrusivePtr<IKqpGateway> gateway, const TString& cluster, const TString& database, const TGUCSettings::TPtr& gUCSettings,
        const TMaybe<TString>& applicationName, TKikimrConfiguration::TPtr config, IModuleResolver::TPtr moduleResolver,
        std::optional<TKqpFederatedQuerySetup> federatedQuerySetup, const TIntrusiveConstPtr<NACLib::TUserToken>& userToken,
        const NKikimr::NMiniKQL::IFunctionRegistry* funcRegistry, bool keepConfigChanges, bool isInternalCall,
        TKqpTempTablesState::TConstPtr tempTablesState = nullptr, NActors::TActorSystem* actorSystem = nullptr,
<<<<<<< HEAD
        NYql::TExprContext* ctx = nullptr, const NKikimrConfig::TQueryServiceConfig& queryServiceConfig = NKikimrConfig::TQueryServiceConfig(), 
=======
        NYql::TExprContext* ctx = nullptr, const NKikimrConfig::TQueryServiceConfig& queryServiceConfig = NKikimrConfig::TQueryServiceConfig(),
>>>>>>> 254d1a5f
        const TIntrusivePtr<TUserRequestContext>& userRequestContext = nullptr)
        : Gateway(gateway)
        , Cluster(cluster)
        , GUCSettings(gUCSettings)
        , ApplicationName(applicationName)
        , ExprCtxStorage(ctx ? nullptr : new TExprContext())
        , ExprCtx(ctx ? ctx : ExprCtxStorage.Get())
        , ModuleResolver(moduleResolver)
        , KeepConfigChanges(keepConfigChanges)
        , IsInternalCall(isInternalCall)
        , FederatedQuerySetup(federatedQuerySetup)
        , SessionCtx(new TKikimrSessionContext(funcRegistry, config, TAppData::TimeProvider, TAppData::RandomProvider, userToken, nullptr, userRequestContext))
        , Config(config)
        , TypesCtx(MakeIntrusive<TTypeAnnotationContext>())
        , PlanBuilder(CreatePlanBuilder(*TypesCtx))
        , FakeWorld(ctx ? nullptr : ExprCtx->NewWorld(TPosition()))
        , ExecuteCtx(MakeIntrusive<TExecuteContext>())
        , ActorSystem(actorSystem ? actorSystem : NActors::TActivationContext::ActorSystem())
        , QueryServiceConfig(queryServiceConfig)
    {
        if (funcRegistry) {
            FuncRegistry = funcRegistry;
        } else {
            FuncRegistryHolder = NMiniKQL::CreateFunctionRegistry(NMiniKQL::CreateBuiltinRegistry());
            FuncRegistry = FuncRegistryHolder.Get();
        }

        SessionCtx->SetDatabase(database);
        SessionCtx->SetDatabaseId(Gateway->GetDatabaseId());
        SessionCtx->SetCluster(cluster);
        if (tempTablesState) {
            SessionCtx->SetSessionId(tempTablesState->SessionId);
            SessionCtx->SetTempTables(std::move(tempTablesState));
        }

        if (FederatedQuerySetup) {
            ExternalSourceFactory = NExternalSource::CreateExternalSourceFactory({},
                                                                                 ActorSystem,
                                                                                 FederatedQuerySetup->S3GatewayConfig.GetGeneratorPathsLimit(),
                                                                                 FederatedQuerySetup ? FederatedQuerySetup->CredentialsFactory : nullptr,
                                                                                 Config->FeatureFlags.GetEnableExternalSourceSchemaInference());
        }
    }

    IAsyncQueryResultPtr ExecuteSchemeQuery(const TKqpQueryRef& query, bool isSql, const TExecSettings& settings) override {
        return CheckedProcessQuery(*ExprCtx,
            [this, &query, isSql, settings] (TExprContext& ctx) {
                return ExecuteSchemeQueryInternal(query, isSql, settings, ctx);
            });
    }

    TQueryResult SyncExecuteSchemeQuery(const TKqpQueryRef& query, bool isSql, const TExecSettings& settings) override {
        return CheckedSyncProcessQuery(
            [this, &query, isSql, settings] () {
                return ExecuteSchemeQuery(query, isSql, settings);
            });
    }

    IAsyncQueryResultPtr ExplainDataQuery(const TKqpQueryRef& query, bool isSql) override {
        return CheckedProcessQuery(*ExprCtx,
            [this, &query, isSql] (TExprContext& ctx) {
                return ExplainDataQueryInternal(query, isSql, ctx);
            });
    }

    IAsyncQueryResultPtr ExplainScanQuery(const TKqpQueryRef& query, bool isSql) override {
        return CheckedProcessQuery(*ExprCtx,
            [this, &query, isSql] (TExprContext& ctx) {
                return ExplainScanQueryInternal(query, isSql, ctx);
            });
    }

    TQueryResult SyncExplainDataQuery(const TKqpQueryRef& query, bool isSql) override {
        return CheckedSyncProcessQuery(
            [this, &query, isSql] () {
                return ExplainDataQuery(query, isSql);
            });
    }

    IAsyncQueryResultPtr PrepareDataQuery(const TKqpQueryRef& query, const TPrepareSettings& settings) override {
        return CheckedProcessQuery(*ExprCtx,
            [this, &query, settings] (TExprContext& ctx) mutable {
                return PrepareDataQueryInternal(query, settings, ctx);
            });
    }

    IAsyncQueryResultPtr PrepareDataQueryAst(const TKqpQueryRef& query, const TPrepareSettings& settings) override {
        return CheckedProcessQuery(*ExprCtx,
            [this, &query, settings] (TExprContext& ctx) mutable {
                return PrepareDataQueryAstInternal(query, settings, ctx);
            });
    }

    TQueryResult SyncPrepareDataQuery(const TKqpQueryRef& query, const TPrepareSettings& settings) override {
        return CheckedSyncProcessQuery(
            [this, &query, settings] () mutable {
                return PrepareDataQuery(query, settings);
            });
    }

    IAsyncQueryResultPtr PrepareGenericQuery(const TKqpQueryRef& query, const TPrepareSettings& settings, NYql::TExprNode::TPtr expr = nullptr) override {
        return CheckedProcessQuery(*ExprCtx,
            [this, &query, settings, expr] (TExprContext& ctx) mutable {
                return PrepareQueryInternal(query, expr, EKikimrQueryType::Query, settings, ctx);
            });
    }

    IAsyncQueryResultPtr PrepareGenericScript(const TKqpQueryRef& query, const TPrepareSettings& settings) override {
        return CheckedProcessQuery(*ExprCtx,
            [this, &query, settings] (TExprContext& ctx) mutable {
                return PrepareQueryInternal(query, nullptr, EKikimrQueryType::Script, settings, ctx);
            });
    }

    IAsyncQueryResultPtr ExecuteYqlScript(const TKqpQueryRef& script, const ::google::protobuf::Map<TProtoStringType, ::Ydb::TypedValue>& parameters,
        const TExecScriptSettings& settings) override
    {
        return CheckedProcessQuery(*ExprCtx,
            [this, &script, parameters, settings] (TExprContext& ctx) mutable {
                return ExecuteYqlScriptInternal(script, parameters, settings, ctx);
            });
    }

    TQueryResult SyncExecuteYqlScript(const TKqpQueryRef& script, const ::google::protobuf::Map<TProtoStringType, ::Ydb::TypedValue>& parameters,
        const TExecScriptSettings& settings) override
    {
        return CheckedSyncProcessQuery(
            [this, &script, parameters, settings] () mutable {
                return ExecuteYqlScript(script, parameters, settings);
            });
    }

    IAsyncQueryResultPtr StreamExecuteYqlScript(const TKqpQueryRef& script, const ::google::protobuf::Map<TProtoStringType, ::Ydb::TypedValue>& parameters,
        const NActors::TActorId& target, const TExecScriptSettings& settings) override
    {
        return CheckedProcessQuery(*ExprCtx,
            [this, &script, parameters, target, settings](TExprContext& ctx) mutable {
            return StreamExecuteYqlScriptInternal(script, parameters, target, settings, ctx);
        });
    }

    IAsyncQueryResultPtr ValidateYqlScript(const TKqpQueryRef& script) override {
        return CheckedProcessQuery(*ExprCtx,
            [this, &script](TExprContext& ctx) mutable {
            return ValidateYqlScriptInternal(script, ctx);
        });
    }

    TQueryResult SyncValidateYqlScript(const TKqpQueryRef& script) override {
        return CheckedSyncProcessQuery(
            [this, &script]() mutable {
            return ValidateYqlScript(script);
        });
    }

    IAsyncQueryResultPtr ExplainYqlScript(const TKqpQueryRef& script) override {
        return CheckedProcessQuery(*ExprCtx,
            [this, &script] (TExprContext& ctx) mutable {
                return ExplainYqlScriptInternal(script, ctx);
            });
    }

    TQueryResult SyncExplainYqlScript(const TKqpQueryRef& script) override {
        return CheckedSyncProcessQuery(
            [this, &script] () mutable {
                return ExplainYqlScript(script);
            });
    }

    IAsyncQueryResultPtr PrepareScanQuery(const TKqpQueryRef& query, bool isSql, const TPrepareSettings& /*settings*/) override {
        return CheckedProcessQuery(*ExprCtx,
            [this, &query, isSql] (TExprContext& ctx) mutable {
                return PrepareScanQueryInternal(query, isSql, ctx);
            });
    }

    TQueryResult SyncPrepareScanQuery(const TKqpQueryRef& query, bool isSql, const TPrepareSettings& settings) override {
        return CheckedSyncProcessQuery(
            [this, &query, isSql, settings] () mutable {
                return PrepareScanQuery(query, isSql, settings);
            });
    }

private:
    TCompileExprResult CompileQuery(const TKqpQueryRef& query, bool isSql, TExprContext& ctx, TMaybe<TSqlVersion>& sqlVersion,
        TKqpTranslationSettingsBuilder& settingsBuilder) const
    {
        TCompileExprResult result;
        std::shared_ptr<NYql::TAstParseResult> queryAst;
        if (!query.AstResult) {
            settingsBuilder.SetKqpTablePathPrefix(SessionCtx->Config()._KqpTablePathPrefix.Get().GetRef())
                .SetIsEnableExternalDataSources(SessionCtx->Config().FeatureFlags.GetEnableExternalDataSources())
                .SetIsEnablePgConstsToParams(SessionCtx->Config().EnablePgConstsToParams)
                .SetQueryParameters(query.ParameterTypes)
                .SetApplicationName(ApplicationName)
                .SetIsEnablePgSyntax(SessionCtx->Config().FeatureFlags.GetEnablePgSyntax());
            NSQLTranslation::TTranslationSettings effectiveSettings;
            auto astRes = ParseQuery(
                query.Text,
                isSql,
                sqlVersion,
                TypesCtx->DeprecatedSQL,
                ctx,
                settingsBuilder,
                result.KeepInCache,
                result.CommandTagName,
                &effectiveSettings
            );
            SessionCtx->Query().TranslationSettings = std::move(effectiveSettings);
            if (astRes.ActualSyntaxType == NYql::ESyntaxType::Pg) {
                SessionCtx->Config().IndexAutoChooserMode = NKikimrConfig::TTableServiceConfig_EIndexAutoChooseMode::TTableServiceConfig_EIndexAutoChooseMode_MAX_USED_PREFIX;
            }
            queryAst = std::make_shared<NYql::TAstParseResult>(std::move(astRes));
        } else {
            queryAst = query.AstResult->Ast;
            result.KeepInCache = query.AstResult->KeepInCache;
            result.CommandTagName = query.AstResult->CommandTagName;
            sqlVersion = query.AstResult->SqlVersion;
            if (query.AstResult->DeprecatedSQL) {
               TypesCtx->DeprecatedSQL = *query.AstResult->DeprecatedSQL;
            }
        }

        YQL_ENSURE(queryAst);
        ctx.IssueManager.AddIssues(queryAst->Issues);
        if (!queryAst->IsOk()) {
            return result;
        }

        YQL_ENSURE(queryAst->Root);
        TExprNode::TPtr queryExpr;
        if (!CompileExpr(*queryAst->Root, queryExpr, ctx, ModuleResolver.get(), nullptr)) {
            return result;
        }

        YQL_CLOG(INFO, ProviderKqp) << "Compiled query:\n" << KqpExprToPrettyString(*queryExpr, ctx);

        if (Config->EnableCreateTableAs) {
            auto [rewriteResults, rewriteIssues] = RewriteExpression(queryExpr, ctx, *TypesCtx, SessionCtx, Cluster);
            ctx.IssueManager.AddIssues(rewriteIssues);
            if (!rewriteIssues.Empty()) {
                return result;
            }

            result.QueryExprs = rewriteResults;
            for (const auto& resultPart : result.QueryExprs) {
                YQL_CLOG(INFO, ProviderKqp) << "Splitted Compiled query part:\n" << KqpExprToPrettyString(*resultPart, ctx);
            }

            return result;
        }

        result.QueryExprs = {queryExpr};
        return result;
    }

    TSplitResult SplitQuery(const TKqpQueryRef& query, const TPrepareSettings& settings) override {
        SetupYqlTransformer(EKikimrQueryType::Query);
        auto sqlVersion = SetupQueryParameters(settings, EKikimrQueryType::Query);

        TKqpTranslationSettingsBuilder settingsBuilder(SessionCtx->Query().Type, SessionCtx->Config()._KqpYqlSyntaxVersion.Get().GetRef(), Cluster, query.Text, SessionCtx->Config().BindingsMode, GUCSettings);
        settingsBuilder
            .SetSqlAutoCommit(false)
            .SetUsePgParser(settings.UsePgParser);
        auto compileResult = CompileYqlQuery(query, /* isSql */ true, *ExprCtx, sqlVersion, settingsBuilder);

        return TSplitResult{
            .Ctx = std::move(ExprCtxStorage),
            .Exprs = std::move(compileResult.QueryExprs),
            .World = std::move(FakeWorld),
        };
    }

    TCompileExprResult CompileYqlQuery(const TKqpQueryRef& query, bool isSql, TExprContext& ctx, TMaybe<TSqlVersion>& sqlVersion,
        TKqpTranslationSettingsBuilder& settingsBuilder) const
    {
        auto compileResult = CompileQuery(query, isSql, ctx, sqlVersion, settingsBuilder);
        if (!compileResult.QueryExprs) {
            return compileResult;
        }

        if (!isSql) {
            return compileResult;
        }

        // Currently used only for create table as
        if (compileResult.QueryExprs.size() > 1) {
            return compileResult;
        }

        if (TMaybeNode<TCoCommit>(compileResult.QueryExprs.front()) && TCoCommit(compileResult.QueryExprs.front()).DataSink().Maybe<TKiDataSink>()) {
            return compileResult;
        }

        compileResult.QueryExprs = {Build<TCoCommit>(ctx, compileResult.QueryExprs.front()->Pos())
            .World(compileResult.QueryExprs.front())
            .DataSink<TKiDataSink>()
                .Category().Build(KikimrProviderName)
                .Cluster().Build(Cluster)
                .Build()
            .Settings()
                .Add()
                    .Name().Build("mode")
                    .Value<TCoAtom>().Build(KikimrCommitModeFlush())
                    .Build()
                .Build()
            .Done()
            .Ptr()};
        return compileResult;
    }

private:
    static bool ParseParameters(NKikimrMiniKQL::TParams&& parameters, TQueryData& map,
        TExprContext& ctx)
    {
        if (!parameters.HasType()) {
            return true;
        }

        if (parameters.GetType().GetKind() != NKikimrMiniKQL::Struct) {
            ctx.AddError(YqlIssue(TPosition(), TIssuesIds::KIKIMR_BAD_REQUEST,
                "Expected struct as query parameters type"));
            return false;
        }

        auto& structType = *parameters.MutableType()->MutableStruct();
        for (ui32 i = 0; i < structType.MemberSize(); ++i) {
            auto memberName = structType.GetMember(i).GetName();

            if (parameters.GetValue().StructSize() <= i) {
                ctx.AddError(YqlIssue(TPosition(), TIssuesIds::KIKIMR_BAD_REQUEST,
                    TStringBuilder() << "Missing value for parameter: " << memberName));
                return false;
            }

            auto success = map.AddMkqlParam(
                memberName, structType.GetMember(i).GetType(), parameters.GetValue().GetStruct(i));
            if (!success) {
                ctx.AddError(YqlIssue(TPosition(), TIssuesIds::KIKIMR_BAD_REQUEST,
                    TStringBuilder() << "Duplicate parameter: " << memberName));
                return false;
            }
        }

        return true;
    }

    IAsyncQueryResultPtr ExecuteSchemeQueryInternal(const TKqpQueryRef& query, bool isSql, const TExecSettings& settings, TExprContext& ctx) {
        SetupYqlTransformer(EKikimrQueryType::Ddl);

        if (settings.DocumentApiRestricted) {
            SessionCtx->Query().DocumentApiRestricted = *settings.DocumentApiRestricted;
        }

        TMaybe<TSqlVersion> sqlVersion;
        TKqpTranslationSettingsBuilder settingsBuilder(SessionCtx->Query().Type, SessionCtx->Config()._KqpYqlSyntaxVersion.Get().GetRef(), Cluster, query.Text, SessionCtx->Config().BindingsMode, GUCSettings);
        settingsBuilder.SetSqlAutoCommit(false)
            .SetUsePgParser(settings.UsePgParser);
        auto compileResult = CompileYqlQuery(query, isSql, ctx, sqlVersion, settingsBuilder);
        if (compileResult.QueryExprs.empty()) {
            return nullptr;
        }
        YQL_ENSURE(compileResult.QueryExprs.size() == 1);

        return MakeIntrusive<TAsyncExecuteYqlResult>(compileResult.QueryExprs.front().Get(), ctx, *YqlTransformer, Cluster, SessionCtx,
            *ResultProviderConfig, *PlanBuilder, sqlVersion, compileResult.KeepInCache, compileResult.CommandTagName, DataProvidersFinalizer);
    }

    IAsyncQueryResultPtr ExplainDataQueryInternal(const TKqpQueryRef& query, bool isSql, TExprContext& ctx) {
        if (isSql) {
            return PrepareDataQueryInternal(query, {}, ctx);
        }

        auto prepareResult = PrepareDataQueryAstInternal(query, {}, ctx);
        if (!prepareResult) {
            return nullptr;
        }

        return AsyncApplyResult<TQueryResult, TQueryResult>(prepareResult, []
            (TQueryResult&& prepared) -> IAsyncQueryResultPtr {
                if (!prepared.Success()) {
                    return MakeKikimrResultHolder(std::move(prepared));
                }

                TQueryResult explainResult;
                explainResult.SetSuccess();
                YQL_ENSURE(prepared.PreparingQuery->GetVersion() == NKikimrKqp::TPreparedQuery::VERSION_PHYSICAL_V1);

                FillColumnMeta(prepared.PreparingQuery->GetPhysicalQuery(), explainResult);

                explainResult.QueryPlan = std::move(prepared.QueryPlan);
                explainResult.QueryAst = std::move(*prepared.PreparingQuery->MutablePhysicalQuery()->MutableQueryAst());
                explainResult.SqlVersion = prepared.SqlVersion;
                return MakeKikimrResultHolder(std::move(explainResult));
            });
    }

    IAsyncQueryResultPtr ExplainScanQueryInternal(const TKqpQueryRef& query, bool isSql, TExprContext& ctx) {
        return PrepareScanQueryInternal(query, isSql, ctx);
    }

    IAsyncQueryResultPtr PrepareDataQueryInternal(const TKqpQueryRef& query, const TPrepareSettings& settings,
        TExprContext& ctx)
    {
        SetupYqlTransformer(EKikimrQueryType::Dml);

        SessionCtx->Query().PrepareOnly = true;
        SessionCtx->Query().PreparingQuery = std::make_unique<NKikimrKqp::TPreparedQuery>();
        if (settings.DocumentApiRestricted) {
            SessionCtx->Query().DocumentApiRestricted = *settings.DocumentApiRestricted;
        }
        if (settings.IsInternalCall) {
            SessionCtx->Query().IsInternalCall = *settings.IsInternalCall;
        }

        TMaybe<TSqlVersion> sqlVersion;
        TKqpTranslationSettingsBuilder settingsBuilder(SessionCtx->Query().Type, SessionCtx->Config()._KqpYqlSyntaxVersion.Get().GetRef(), Cluster, query.Text, SessionCtx->Config().BindingsMode, GUCSettings);
        settingsBuilder.SetSqlAutoCommit(false);
        auto compileResult = CompileYqlQuery(query, /* isSql */ true, ctx, sqlVersion, settingsBuilder);
        if (compileResult.QueryExprs.empty()) {
            return nullptr;
        }
        YQL_ENSURE(compileResult.QueryExprs.size() == 1);

        return MakeIntrusive<TAsyncPrepareYqlResult>(compileResult.QueryExprs.front().Get(), ctx, *YqlTransformer, SessionCtx->QueryPtr(),
            query.Text, sqlVersion, TransformCtx, compileResult.KeepInCache, compileResult.CommandTagName, DataProvidersFinalizer);
    }

    IAsyncQueryResultPtr PrepareDataQueryAstInternal(const TKqpQueryRef& queryAst, const TPrepareSettings& settings,
        TExprContext& ctx)
    {
        IKikimrQueryExecutor::TExecuteSettings execSettings;
        SetupDataQueryAstTransformer(execSettings, EKikimrQueryType::Dml);

        SessionCtx->Query().PrepareOnly = true;
        SessionCtx->Query().PreparingQuery = std::make_unique<NKikimrKqp::TPreparedQuery>();
        if (settings.DocumentApiRestricted) {
            SessionCtx->Query().DocumentApiRestricted = *settings.DocumentApiRestricted;
        }
        if (settings.IsInternalCall) {
            SessionCtx->Query().IsInternalCall = *settings.IsInternalCall;
        }

        TMaybe<TSqlVersion> sqlVersion;
        TKqpTranslationSettingsBuilder settingsBuilder(SessionCtx->Query().Type, SessionCtx->Config()._KqpYqlSyntaxVersion.Get().GetRef(), Cluster, queryAst.Text, SessionCtx->Config().BindingsMode, GUCSettings);
        settingsBuilder.SetSqlAutoCommit(false);
        auto compileResult = CompileYqlQuery(queryAst, false, ctx, sqlVersion, settingsBuilder);
        if (compileResult.QueryExprs.empty()) {
            return nullptr;
        }

        YQL_ENSURE(compileResult.QueryExprs.size() == 1);
        YQL_ENSURE(!sqlVersion);

        return MakeIntrusive<TAsyncExecuteKqlResult>(compileResult.QueryExprs.front().Get(), ctx, *DataQueryAstTransformer,
            SessionCtx, *ExecuteCtx, DataProvidersFinalizer);
    }

    TMaybe<TSqlVersion> SetupQueryParameters(const TPrepareSettings& settings, EKikimrQueryType queryType) {
        SessionCtx->Query().PrepareOnly = true;
        SessionCtx->Query().PreparingQuery = std::make_unique<NKikimrKqp::TPreparedQuery>();
        SessionCtx->Query().PreparingQuery->SetVersion(NKikimrKqp::TPreparedQuery::VERSION_PHYSICAL_V1);

        if (settings.DocumentApiRestricted) {
            SessionCtx->Query().DocumentApiRestricted = *settings.DocumentApiRestricted;
        }
        if (settings.IsInternalCall) {
            SessionCtx->Query().IsInternalCall = *settings.IsInternalCall;
        }
        if (settings.ConcurrentResults) {
            YQL_ENSURE(*settings.ConcurrentResults || queryType == EKikimrQueryType::Query);
            SessionCtx->Query().ConcurrentResults = *settings.ConcurrentResults;
        }

        TMaybe<TSqlVersion> sqlVersion = settings.SyntaxVersion;
        if (!sqlVersion) {
            sqlVersion = 1;
        }

        return sqlVersion;
    }

    IAsyncQueryResultPtr PrepareQueryInternal(const TKqpQueryRef& query, NYql::TExprNode::TPtr expr, EKikimrQueryType queryType,
        const TPrepareSettings& settings, TExprContext& ctx)
    {
        SetupYqlTransformer(queryType);
        auto sqlVersion = SetupQueryParameters(settings, queryType);

        if (!expr) {
            TKqpTranslationSettingsBuilder settingsBuilder(SessionCtx->Query().Type, SessionCtx->Config()._KqpYqlSyntaxVersion.Get().GetRef(), Cluster, query.Text, SessionCtx->Config().BindingsMode, GUCSettings);
            settingsBuilder.SetSqlAutoCommit(false)
                .SetUsePgParser(settings.UsePgParser);
            auto compileResult = CompileYqlQuery(query, /* isSql */ true, ctx, sqlVersion, settingsBuilder);
            if (compileResult.QueryExprs.empty()) {
                return nullptr;
            }

            if (compileResult.QueryExprs.size() > 1) {
                return MakeIntrusive<TAsyncPrepareNeedToSplitYqlResult>();
            } else {
                return MakeIntrusive<TAsyncPrepareYqlResult>(compileResult.QueryExprs.front().Get(), ctx, *YqlTransformer, SessionCtx->QueryPtr(),
                    query.Text, sqlVersion, TransformCtx, compileResult.KeepInCache, compileResult.CommandTagName, DataProvidersFinalizer);
            }
        } else {
            return MakeIntrusive<TAsyncPrepareYqlResult>(expr, ctx, *YqlTransformer, SessionCtx->QueryPtr(),
                query.Text, sqlVersion, TransformCtx, false, Nothing(), DataProvidersFinalizer);
        }
    }

    IAsyncQueryResultPtr PrepareScanQueryInternal(const TKqpQueryRef& query, bool isSql, TExprContext& ctx,
        EKikimrStatsMode statsMode = EKikimrStatsMode::None)
    {
        return isSql
            ? PrepareScanQueryInternal(query, ctx, statsMode)
            : PrepareScanQueryAstInternal(query, ctx);
    }

    IAsyncQueryResultPtr PrepareScanQueryInternal(const TKqpQueryRef& query, TExprContext& ctx,
        EKikimrStatsMode statsMode = EKikimrStatsMode::None)
    {
        SetupYqlTransformer(EKikimrQueryType::Scan);

        SessionCtx->Query().PrepareOnly = true;
        SessionCtx->Query().StatsMode = statsMode;
        SessionCtx->Query().PreparingQuery = std::make_unique<NKikimrKqp::TPreparedQuery>();

        TMaybe<TSqlVersion> sqlVersion = 1;
        TKqpTranslationSettingsBuilder settingsBuilder(SessionCtx->Query().Type, SessionCtx->Config()._KqpYqlSyntaxVersion.Get().GetRef(), Cluster, query.Text, SessionCtx->Config().BindingsMode, GUCSettings);
        settingsBuilder.SetSqlAutoCommit(false);
        auto compileResult = CompileYqlQuery(query, true, ctx, sqlVersion, settingsBuilder);
        if (compileResult.QueryExprs.empty()) {
            return nullptr;
        }
        YQL_ENSURE(compileResult.QueryExprs.size() == 1);


        return MakeIntrusive<TAsyncPrepareYqlResult>(compileResult.QueryExprs.front().Get(), ctx, *YqlTransformer, SessionCtx->QueryPtr(),
            query.Text, sqlVersion, TransformCtx, compileResult.KeepInCache, compileResult.CommandTagName, DataProvidersFinalizer);
    }

    IAsyncQueryResultPtr PrepareScanQueryAstInternal(const TKqpQueryRef& queryAst, TExprContext& ctx) {
        IKikimrQueryExecutor::TExecuteSettings settings;
        SetupDataQueryAstTransformer(settings, EKikimrQueryType::Scan);

        SessionCtx->Query().PrepareOnly = true;
        SessionCtx->Query().PreparingQuery = std::make_unique<NKikimrKqp::TPreparedQuery>();

        TMaybe<TSqlVersion> sqlVersion;
        TKqpTranslationSettingsBuilder settingsBuilder(SessionCtx->Query().Type, SessionCtx->Config()._KqpYqlSyntaxVersion.Get().GetRef(), Cluster, queryAst.Text, SessionCtx->Config().BindingsMode, GUCSettings);
        settingsBuilder.SetSqlAutoCommit(false);
        auto compileResult = CompileYqlQuery(queryAst, false, ctx, sqlVersion, settingsBuilder);
        if (compileResult.QueryExprs.empty()) {
            return nullptr;
        }

        YQL_ENSURE(!sqlVersion);
        YQL_ENSURE(compileResult.QueryExprs.size() == 1);

        return MakeIntrusive<TAsyncExecuteKqlResult>(compileResult.QueryExprs.front().Get(), ctx, *DataQueryAstTransformer,
            SessionCtx, *ExecuteCtx, DataProvidersFinalizer);
    }

    IAsyncQueryResultPtr ExecuteYqlScriptInternal(const TKqpQueryRef& script, const ::google::protobuf::Map<TProtoStringType, ::Ydb::TypedValue>& parameters,
        const TExecScriptSettings& settings, TExprContext& ctx)
    {
        SetupYqlTransformer(EKikimrQueryType::YqlScript);

        SessionCtx->Query().Deadlines = settings.Deadlines;
        SessionCtx->Query().StatsMode = settings.StatsMode;
        SessionCtx->Query().PreparingQuery = std::make_unique<NKikimrKqp::TPreparedQuery>();
        SessionCtx->Query().PreparingQuery->SetText(script.Text);
        SessionCtx->Query().PreparedQuery.reset();

        TMaybe<TSqlVersion> sqlVersion;
        TKqpTranslationSettingsBuilder settingsBuilder(SessionCtx->Query().Type, SessionCtx->Config()._KqpYqlSyntaxVersion.Get().GetRef(), Cluster, script.Text, SessionCtx->Config().BindingsMode, GUCSettings);
        settingsBuilder.SetSqlAutoCommit(true)
            .SetUsePgParser(settings.UsePgParser);
        auto compileResult = CompileYqlQuery(script, true, ctx, sqlVersion, settingsBuilder);
        if (compileResult.QueryExprs.empty()) {
            return nullptr;
        }
        YQL_ENSURE(compileResult.QueryExprs.size() == 1);

        (SessionCtx->Query().QueryData)->ParseParameters(parameters);

        return MakeIntrusive<TAsyncExecuteYqlResult>(compileResult.QueryExprs.front().Get(), ctx, *YqlTransformer, Cluster, SessionCtx,
            *ResultProviderConfig, *PlanBuilder, sqlVersion, compileResult.KeepInCache, compileResult.CommandTagName, DataProvidersFinalizer);
    }

    IAsyncQueryResultPtr StreamExecuteYqlScriptInternal(const TKqpQueryRef& script, const ::google::protobuf::Map<TProtoStringType, ::Ydb::TypedValue>& parameters,
        const NActors::TActorId& target,const TExecScriptSettings& settings, TExprContext& ctx)
    {
        SetupYqlTransformer(EKikimrQueryType::YqlScriptStreaming);

        SessionCtx->Query().Deadlines = settings.Deadlines;
        SessionCtx->Query().RpcCtx = settings.RpcCtx;
        SessionCtx->Query().StatsMode = settings.StatsMode;
        SessionCtx->Query().ReplyTarget = target;
        SessionCtx->Query().PreparingQuery = std::make_unique<NKikimrKqp::TPreparedQuery>();
        SessionCtx->Query().PreparingQuery->SetText(script.Text);
        SessionCtx->Query().PreparedQuery.reset();

        TMaybe<TSqlVersion> sqlVersion;
        TKqpTranslationSettingsBuilder settingsBuilder(SessionCtx->Query().Type, SessionCtx->Config()._KqpYqlSyntaxVersion.Get().GetRef(), Cluster, script.Text, SessionCtx->Config().BindingsMode, GUCSettings);
        settingsBuilder.SetSqlAutoCommit(true)
            .SetUsePgParser(settings.UsePgParser);
        auto compileResult = CompileYqlQuery(script, true, ctx, sqlVersion, settingsBuilder);
        if (compileResult.QueryExprs.empty()) {
            return nullptr;
        }
        YQL_ENSURE(compileResult.QueryExprs.size() == 1);

        (SessionCtx->Query().QueryData)->ParseParameters(parameters);

        return MakeIntrusive<TAsyncExecuteYqlResult>(compileResult.QueryExprs.front().Get(), ctx, *YqlTransformer, Cluster, SessionCtx,
            *ResultProviderConfig, *PlanBuilder, sqlVersion, compileResult.KeepInCache, compileResult.CommandTagName, DataProvidersFinalizer);
    }

    IAsyncQueryResultPtr ValidateYqlScriptInternal(const TKqpQueryRef& script, TExprContext& ctx) {
        SetupSession(EKikimrQueryType::YqlScript);

        SessionCtx->Query().PrepareOnly = true;
        SessionCtx->Query().SuppressDdlChecks = true;
        SessionCtx->Query().PreparingQuery = std::make_unique<NKikimrKqp::TPreparedQuery>();
        SessionCtx->Query().PreparingQuery->SetText(script.Text);
        SessionCtx->Query().PreparedQuery.reset();

        TMaybe<TSqlVersion> sqlVersion;
        TKqpTranslationSettingsBuilder settingsBuilder(SessionCtx->Query().Type, SessionCtx->Config()._KqpYqlSyntaxVersion.Get().GetRef(), Cluster, script.Text, SessionCtx->Config().BindingsMode, GUCSettings);
        settingsBuilder.SetSqlAutoCommit(true);
        auto compileResult = CompileYqlQuery(script, true, ctx, sqlVersion, settingsBuilder);
        if (compileResult.QueryExprs.empty()) {
            return nullptr;
        }
        YQL_ENSURE(compileResult.QueryExprs.size() == 1);

        auto transformer = TTransformationPipeline(TypesCtx)
            .AddServiceTransformers()
            .AddPreTypeAnnotation()
            .AddIOAnnotation()
            .AddTypeAnnotation()
            .Add(TCollectParametersTransformer::Sync(SessionCtx->QueryPtr()), "CollectParameters")
            .Build(false);

        return MakeIntrusive<TAsyncValidateYqlResult>(compileResult.QueryExprs.front().Get(), SessionCtx, ctx, transformer, sqlVersion, compileResult.KeepInCache, compileResult.CommandTagName, DataProvidersFinalizer);
    }

    IAsyncQueryResultPtr ExplainYqlScriptInternal(const TKqpQueryRef& script, TExprContext& ctx) {
        SetupYqlTransformer(EKikimrQueryType::YqlScript);

        SessionCtx->Query().PrepareOnly = true;
        SessionCtx->Query().SuppressDdlChecks = true;
        SessionCtx->Query().PreparingQuery = std::make_unique<NKikimrKqp::TPreparedQuery>();
        SessionCtx->Query().PreparingQuery->SetText(script.Text);

        TMaybe<TSqlVersion> sqlVersion;
        TKqpTranslationSettingsBuilder settingsBuilder(SessionCtx->Query().Type, SessionCtx->Config()._KqpYqlSyntaxVersion.Get().GetRef(), Cluster, script.Text, SessionCtx->Config().BindingsMode, GUCSettings);
        settingsBuilder.SetSqlAutoCommit(true);
        auto compileResult = CompileYqlQuery(script, true, ctx, sqlVersion, settingsBuilder);
        if (compileResult.QueryExprs.empty()) {
            return nullptr;
        }
        YQL_ENSURE(compileResult.QueryExprs.size() == 1);

        return MakeIntrusive<TAsyncExplainYqlResult>(compileResult.QueryExprs.front().Get(), SessionCtx, ctx, YqlTransformer,
            *PlanBuilder, sqlVersion, compileResult.KeepInCache, compileResult.CommandTagName, DataProvidersFinalizer, true /* UseDqExplain */);
    }

    void InitS3Provider(EKikimrQueryType queryType) {
        auto state = MakeIntrusive<NYql::TS3State>();
        state->Types = TypesCtx.Get();
        state->FunctionRegistry = FuncRegistry;
        state->CredentialsFactory = FederatedQuerySetup->CredentialsFactory;
        state->Configuration->WriteThroughDqIntegration = true;
        state->Configuration->AllowAtomicUploadCommit = queryType == EKikimrQueryType::Script;
        state->Configuration->Init(FederatedQuerySetup->S3GatewayConfig, TypesCtx);
        state->Gateway = FederatedQuerySetup->HttpGateway;
        state->ExecutorPoolId = AppData()->UserPoolId;

        auto dataSource = NYql::CreateS3DataSource(state);
        auto dataSink = NYql::CreateS3DataSink(state);

        TypesCtx->AddDataSource(NYql::S3ProviderName, std::move(dataSource));
        TypesCtx->AddDataSink(NYql::S3ProviderName, std::move(dataSink));
    }

    void InitGenericProvider() {
        if (!FederatedQuerySetup->ConnectorClient) {
            return;
        }

        auto state = MakeIntrusive<NYql::TGenericState>(
            TypesCtx.Get(),
            FuncRegistry,
            FederatedQuerySetup->DatabaseAsyncResolver,
            FederatedQuerySetup->CredentialsFactory,
            FederatedQuerySetup->ConnectorClient,
            FederatedQuerySetup->GenericGatewayConfig
        );

        TypesCtx->AddDataSource(NYql::GenericProviderName, NYql::CreateGenericDataSource(state));
        TypesCtx->AddDataSink(NYql::GenericProviderName, NYql::CreateGenericDataSink(state));
    }

    void InitYtProvider() {
        TString userName = CreateGuidAsString();
        if (SessionCtx->GetUserToken() && SessionCtx->GetUserToken()->GetUserSID()) {
            userName = SessionCtx->GetUserToken()->GetUserSID();
        }

        TString sessionId = CreateGuidAsString();
        auto [ytState, statWriter] = CreateYtNativeState(FederatedQuerySetup->YtGateway, userName, sessionId, &FederatedQuerySetup->YtGatewayConfig, TypesCtx);

        ytState->PassiveExecution = true;
        ytState->Gateway->OpenSession(
            IYtGateway::TOpenSessionOptions(sessionId)
                .UserName(userName)
                .RandomProvider(TAppData::RandomProvider)
                .TimeProvider(TAppData::TimeProvider)
                .StatWriter(statWriter)
                .CreateOperationTracker(false)
        );

        TypesCtx->AddDataSource(YtProviderName, CreateYtDataSource(ytState));
        TypesCtx->AddDataSink(YtProviderName, CreateYtDataSink(ytState));

        DataProvidersFinalizer = [ytGateway = FederatedQuerySetup->YtGateway, sessionId](const NYql::IGraphTransformer::TStatus&) {
            return ytGateway->CloseSession(NYql::IYtGateway::TCloseSessionOptions(sessionId));
        };
    }

    void InitPgProvider() {
        auto state = MakeIntrusive<NYql::TPgState>();
        state->Types = TypesCtx.Get();

        TypesCtx->AddDataSource(NYql::PgProviderName, NYql::CreatePgDataSource(state));
        TypesCtx->AddDataSink(NYql::PgProviderName, NYql::CreatePgDataSink(state));
    }

    void Init(EKikimrQueryType queryType) {
        TransformCtx = MakeIntrusive<TKqlTransformContext>(Config, SessionCtx->QueryPtr(), SessionCtx->TablesPtr());
        KqpRunner = CreateKqpRunner(Gateway, Cluster, TypesCtx, SessionCtx, TransformCtx, *FuncRegistry, ActorSystem);

        ExprCtx->NodesAllocationLimit = SessionCtx->Config()._KqpExprNodesAllocationLimit.Get().GetRef();
        ExprCtx->StringsAllocationLimit = SessionCtx->Config()._KqpExprStringsAllocationLimit.Get().GetRef();

        THashSet<TString> providerNames {
            TString(KikimrProviderName),
            TString(YdbProviderName),
        };

        // Kikimr provider
        auto gatewayProxy = CreateKqpGatewayProxy(Gateway, SessionCtx, ActorSystem);

        auto queryExecutor = MakeIntrusive<TKqpQueryExecutor>(Gateway, Cluster, SessionCtx, KqpRunner);
        auto kikimrDataSource = CreateKikimrDataSource(*FuncRegistry, *TypesCtx, gatewayProxy, SessionCtx,
            ExternalSourceFactory, IsInternalCall, GUCSettings);
        auto kikimrDataSink = CreateKikimrDataSink(*FuncRegistry, *TypesCtx, gatewayProxy, SessionCtx, ExternalSourceFactory, queryExecutor);

        FillSettings.AllResultsBytesLimit = Nothing();
        FillSettings.RowsLimitPerWrite = SessionCtx->Config()._ResultRowsLimit.Get();
        FillSettings.Format = IDataProvider::EResultFormat::Custom;
        FillSettings.FormatDetails = TString(KikimrMkqlProtoFormat);

        TypesCtx->AddDataSource(providerNames, kikimrDataSource);
        TypesCtx->AddDataSink(providerNames, kikimrDataSink);

        bool addExternalDataSources = queryType == EKikimrQueryType::Script || queryType == EKikimrQueryType::Query
            || (queryType == EKikimrQueryType::YqlScript || queryType == EKikimrQueryType::YqlScriptStreaming) && AppData()->FeatureFlags.GetEnableExternalDataSources();
        if (addExternalDataSources && FederatedQuerySetup) {
            InitS3Provider(queryType);
            InitGenericProvider();
            if (FederatedQuerySetup->YtGateway) {
                InitYtProvider();
            }
        }

        InitPgProvider();

        TypesCtx->UdfResolver = CreateSimpleUdfResolver(FuncRegistry);
        TypesCtx->TimeProvider = TAppData::TimeProvider;
        TypesCtx->RandomProvider = TAppData::RandomProvider;
        TypesCtx->Modules = ModuleResolver;
        TypesCtx->UserDataStorage = MakeIntrusive<TUserDataStorage>(nullptr, TUserDataTable(), nullptr, nullptr);
        TypesCtx->JsonQueryReturnsJsonDocument = true;
        TypesCtx->ArrowResolver = MakeSimpleArrowResolver(*FuncRegistry);

        // Result provider
        auto writerFactory = [] () { return MakeIntrusive<TKqpResultWriter>(); };
        ResultProviderConfig = MakeIntrusive<TResultProviderConfig>(*TypesCtx, *FuncRegistry, FillSettings.Format,
            FillSettings.FormatDetails, writerFactory);
        auto resultProvider = CreateResultProvider(ResultProviderConfig);
        TypesCtx->AddDataSink(ResultProviderName, resultProvider);
        TypesCtx->AvailablePureResultDataSources = TVector<TString>(1, TString(KikimrProviderName));

        // Config provider
        const TGatewaysConfig* gatewaysConfig = nullptr; // TODO: can we get real gatewaysConfig here?
        auto allowSettings = [](TStringBuf settingName) {
            return settingName == "OrderedColumns"
                || settingName == "DisableOrderedColumns"
                || settingName == "Warning"
                || settingName == "UseBlocks"
                || settingName == "BlockEngine"
                || settingName == "FilterPushdownOverJoinOptionalSide"
                || settingName == "DisableFilterPushdownOverJoinOptionalSide"
                || settingName == "RotateJoinTree"
                || settingName == "TimeOrderRecoverDelay"
                || settingName == "TimeOrderRecoverAhead"
                || settingName == "TimeOrderRecoverRowLimit"
                || settingName == "MatchRecognizeStream"
                ;
        };
        auto configProvider = CreateConfigProvider(*TypesCtx, gatewaysConfig, {}, allowSettings);
        TypesCtx->AddDataSource(ConfigProviderName, configProvider);
        TypesCtx->MatchRecognize = QueryServiceConfig.GetEnableMatchRecognize();

        YQL_ENSURE(TypesCtx->Initialize(*ExprCtx));

        YqlTransformer = TTransformationPipeline(TypesCtx)
            .AddServiceTransformers()
            .Add(TLogExprTransformer::Sync("YqlTransformer", NYql::NLog::EComponent::ProviderKqp,
                NYql::NLog::ELevel::TRACE), "LogYqlTransform")
            .AddPreTypeAnnotation()
            .AddExpressionEvaluation(*FuncRegistry)
            .Add(new TFailExpressionEvaluation(queryType), "FailExpressionEvaluation")
            .AddIOAnnotation(false)
            .AddTypeAnnotation()
            .Add(TCollectParametersTransformer::Sync(SessionCtx->QueryPtr()), "CollectParameters")
            .AddPostTypeAnnotation()
            .AddOptimization(true, false)
            .Add(GetDqIntegrationPeepholeTransformer(true, TypesCtx), "DqIntegrationPeephole")
            .Add(TLogExprTransformer::Sync("Optimized expr"), "LogExpr")
            .AddRun(&NullProgressWriter)
            .Build();

        DataQueryAstTransformer = TTransformationPipeline(TypesCtx)
            .AddServiceTransformers()
            .AddIntentDeterminationTransformer()
            .AddTableMetadataLoaderTransformer()
            .AddTypeAnnotationTransformer()
            .Add(new TPrepareDataQueryAstTransformer(Cluster, ExecuteCtx, SessionCtx->QueryPtr(), KqpRunner),
                "PrepareDataQueryAst")
            .Build();
    }

    void SetupSession(EKikimrQueryType queryType) {
        SessionCtx->Reset(KeepConfigChanges);
        SessionCtx->Query().Type = queryType;

        DataProvidersFinalizer = nullptr;

        Init(queryType);

        ExprCtx->Reset();
        if (queryType != EKikimrQueryType::Query && queryType != EKikimrQueryType::Script) {
            ExprCtx->Step.Done(TExprStep::ExprEval); // KIKIMR-8067
        }

        TypesCtx->DeprecatedSQL = false;
        TypesCtx->CachedNow.reset();
        std::get<0>(TypesCtx->CachedRandom).reset();
        std::get<1>(TypesCtx->CachedRandom).reset();
        std::get<2>(TypesCtx->CachedRandom).reset();
    }

    void SetupYqlTransformer(EKikimrQueryType queryType) {
        SetupSession(queryType);

        YqlTransformer->Rewind();

        ResultProviderConfig->FillSettings = FillSettings;
        ResultProviderConfig->CommittedResults.clear();
    }

    void SetupDataQueryAstTransformer(const IKikimrQueryExecutor::TExecuteSettings& settings, EKikimrQueryType queryType) {
        SetupSession(queryType);

        DataQueryAstTransformer->Rewind();

        ExecuteCtx->Reset(settings);
    }

private:
    TIntrusivePtr<IKqpGateway> Gateway;
    TString Cluster;
    TGUCSettings::TPtr GUCSettings;
    const TMaybe<TString> ApplicationName;
    THolder<TExprContext> ExprCtxStorage;
    TExprContext* ExprCtx;
    IModuleResolver::TPtr ModuleResolver;
    bool KeepConfigChanges;
    bool IsInternalCall;
    std::optional<TKqpFederatedQuerySetup> FederatedQuerySetup;

    TIntrusivePtr<TKikimrSessionContext> SessionCtx;
    TKikimrConfiguration::TPtr Config;

    TIntrusivePtr<NKikimr::NMiniKQL::IFunctionRegistry> FuncRegistryHolder;
    const NKikimr::NMiniKQL::IFunctionRegistry* FuncRegistry;

    TIntrusivePtr<TTypeAnnotationContext> TypesCtx;
    TAutoPtr<IPlanBuilder> PlanBuilder;
    IDataProvider::TFillSettings FillSettings;
    TIntrusivePtr<TResultProviderConfig> ResultProviderConfig;
    TAutoPtr<IGraphTransformer> YqlTransformer;
    TAutoPtr<IGraphTransformer> DataQueryAstTransformer;
    TExprNode::TPtr FakeWorld;
    TKqpAsyncResultBase<IKqpHost::TQueryResult>::TAsyncTransformStatusCallback DataProvidersFinalizer;

    TIntrusivePtr<TExecuteContext> ExecuteCtx;
    TIntrusivePtr<TKqlTransformContext> TransformCtx;
    TIntrusivePtr<IKqpRunner> KqpRunner;
    NExternalSource::IExternalSourceFactory::TPtr ExternalSourceFactory;

    TKqpTempTablesState::TConstPtr TempTablesState;
    NActors::TActorSystem* ActorSystem = nullptr;
    NKikimrConfig::TQueryServiceConfig QueryServiceConfig;
};

} // namespace

Ydb::Table::QueryStatsCollection::Mode GetStatsMode(NYql::EKikimrStatsMode statsMode) {
    switch (statsMode) {
        case NYql::EKikimrStatsMode::Basic:
            return Ydb::Table::QueryStatsCollection::STATS_COLLECTION_BASIC;
        case NYql::EKikimrStatsMode::Full:
            return Ydb::Table::QueryStatsCollection::STATS_COLLECTION_FULL;
        case NYql::EKikimrStatsMode::Profile:
            return Ydb::Table::QueryStatsCollection::STATS_COLLECTION_PROFILE;
        default:
            return Ydb::Table::QueryStatsCollection::STATS_COLLECTION_NONE;
    }
}

TIntrusivePtr<IKqpHost> CreateKqpHost(TIntrusivePtr<IKqpGateway> gateway, const TString& cluster,
    const TString& database, TKikimrConfiguration::TPtr config, IModuleResolver::TPtr moduleResolver,
    std::optional<TKqpFederatedQuerySetup> federatedQuerySetup, const TIntrusiveConstPtr<NACLib::TUserToken>& userToken, const TGUCSettings::TPtr& gUCSettings,
    const NKikimrConfig::TQueryServiceConfig& queryServiceConfig, const TMaybe<TString>& applicationName, const NKikimr::NMiniKQL::IFunctionRegistry* funcRegistry, bool keepConfigChanges,
<<<<<<< HEAD
    bool isInternalCall, TKqpTempTablesState::TConstPtr tempTablesState, NActors::TActorSystem* actorSystem, NYql::TExprContext* ctx,
    const TIntrusivePtr<TUserRequestContext>& userRequestContext)
=======
    bool isInternalCall, TKqpTempTablesState::TConstPtr tempTablesState, NActors::TActorSystem* actorSystem, NYql::TExprContext* ctx, const TIntrusivePtr<TUserRequestContext>& userRequestContext)
>>>>>>> 254d1a5f
{
    return MakeIntrusive<TKqpHost>(gateway, cluster, database, gUCSettings, applicationName, config, moduleResolver, federatedQuerySetup, userToken, funcRegistry,
                                   keepConfigChanges, isInternalCall, std::move(tempTablesState), actorSystem, ctx, queryServiceConfig, userRequestContext);
}

} // namespace NKqp
} // namespace NKikimr<|MERGE_RESOLUTION|>--- conflicted
+++ resolved
@@ -1034,11 +1034,7 @@
         std::optional<TKqpFederatedQuerySetup> federatedQuerySetup, const TIntrusiveConstPtr<NACLib::TUserToken>& userToken,
         const NKikimr::NMiniKQL::IFunctionRegistry* funcRegistry, bool keepConfigChanges, bool isInternalCall,
         TKqpTempTablesState::TConstPtr tempTablesState = nullptr, NActors::TActorSystem* actorSystem = nullptr,
-<<<<<<< HEAD
-        NYql::TExprContext* ctx = nullptr, const NKikimrConfig::TQueryServiceConfig& queryServiceConfig = NKikimrConfig::TQueryServiceConfig(), 
-=======
         NYql::TExprContext* ctx = nullptr, const NKikimrConfig::TQueryServiceConfig& queryServiceConfig = NKikimrConfig::TQueryServiceConfig(),
->>>>>>> 254d1a5f
         const TIntrusivePtr<TUserRequestContext>& userRequestContext = nullptr)
         : Gateway(gateway)
         , Cluster(cluster)
@@ -1977,12 +1973,7 @@
     const TString& database, TKikimrConfiguration::TPtr config, IModuleResolver::TPtr moduleResolver,
     std::optional<TKqpFederatedQuerySetup> federatedQuerySetup, const TIntrusiveConstPtr<NACLib::TUserToken>& userToken, const TGUCSettings::TPtr& gUCSettings,
     const NKikimrConfig::TQueryServiceConfig& queryServiceConfig, const TMaybe<TString>& applicationName, const NKikimr::NMiniKQL::IFunctionRegistry* funcRegistry, bool keepConfigChanges,
-<<<<<<< HEAD
-    bool isInternalCall, TKqpTempTablesState::TConstPtr tempTablesState, NActors::TActorSystem* actorSystem, NYql::TExprContext* ctx,
-    const TIntrusivePtr<TUserRequestContext>& userRequestContext)
-=======
     bool isInternalCall, TKqpTempTablesState::TConstPtr tempTablesState, NActors::TActorSystem* actorSystem, NYql::TExprContext* ctx, const TIntrusivePtr<TUserRequestContext>& userRequestContext)
->>>>>>> 254d1a5f
 {
     return MakeIntrusive<TKqpHost>(gateway, cluster, database, gUCSettings, applicationName, config, moduleResolver, federatedQuerySetup, userToken, funcRegistry,
                                    keepConfigChanges, isInternalCall, std::move(tempTablesState), actorSystem, ctx, queryServiceConfig, userRequestContext);
