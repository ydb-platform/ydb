--- conflicted
+++ resolved
@@ -1838,15 +1838,11 @@
         TypesCtx->AddDataSink(NYql::GenericProviderName, NYql::CreateGenericDataSink(state));
     }
 
-<<<<<<< HEAD
-   auto InitYtProvider() {
-=======
-    void InitYtProvider() {
+    void InitYtProvider(TVector<std::function<TFuture<void>()>>& finalizers) {
         if (!ExternalSourceFactory->IsAvailableProvider(TString(NYql::YtProviderName))) {
             return;
         }
 
->>>>>>> 89b8fdcd
         TString userName = CreateGuidAsString();
         if (SessionCtx->GetUserToken() && SessionCtx->GetUserToken()->GetUserSID()) {
             userName = SessionCtx->GetUserToken()->GetUserSID();
@@ -1868,9 +1864,9 @@
         TypesCtx->AddDataSource(YtProviderName, CreateYtDataSource(ytState));
         TypesCtx->AddDataSink(YtProviderName, CreateYtDataSink(ytState));
 
-        return [ytGateway = FederatedQuerySetup->YtGateway, sessionId]() {
+        finalizers.emplace_back([ytGateway = FederatedQuerySetup->YtGateway, sessionId]() {
             return ytGateway->CloseSession(NYql::IYtGateway::TCloseSessionOptions(sessionId));
-        };
+        });
     }
 
     void InitPgProvider() {
@@ -1901,15 +1897,11 @@
         TypesCtx->AddDataSink(NYql::SolomonProviderName, NYql::CreateSolomonDataSink(solomonState));
     }
 
-<<<<<<< HEAD
-    auto InitPqProvider() {
-=======
-    void InitPqProvider() {
+    void InitPqProvider(TVector<std::function<TFuture<void>()>>& finalizers) {
         if (!ExternalSourceFactory->IsAvailableProvider(TString(NYql::PqProviderName))) {
             return;
         }
 
->>>>>>> 89b8fdcd
         TString sessionId = CreateGuidAsString();
         auto state = MakeIntrusive<TPqState>(sessionId);
         state->SupportRtmrMode = false;
@@ -1925,9 +1917,9 @@
         TypesCtx->AddDataSource(NYql::PqProviderName, NYql::CreatePqDataSource(state, state->Gateway));
         TypesCtx->AddDataSink(NYql::PqProviderName, NYql::CreatePqDataSink(state, state->Gateway));
 
-        return [pqGateway = FederatedQuerySetup->PqGateway, sessionId]() {
+        finalizers.emplace_back([pqGateway = FederatedQuerySetup->PqGateway, sessionId]() {
             return pqGateway->CloseSession(sessionId);
-        };
+        });
     }
 
     void Init(EKikimrQueryType queryType) {
@@ -1971,16 +1963,13 @@
 
             TVector<std::function<TFuture<void>()>> finalizers;
             if (FederatedQuerySetup->YtGateway) {
-                auto ytFinalizer = InitYtProvider();
-                finalizers.push_back(ytFinalizer);
-                
+                InitYtProvider(finalizers);
             }
             if (FederatedQuerySetup->SolomonGateway) {
                 InitSolomonProvider();
             }
             if (FederatedQuerySetup->PqGateway) {
-                auto pqFinalizer = InitPqProvider();
-                finalizers.push_back(pqFinalizer);
+                InitPqProvider(finalizers);
             }
 
             if (!finalizers.empty()) {
