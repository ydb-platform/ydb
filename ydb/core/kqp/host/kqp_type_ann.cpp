#include "kqp_host_impl.h"

#include <ydb/core/kqp/common/kqp_yql.h>
#include <ydb/core/kqp/provider/yql_kikimr_provider_impl.h>

#include <yql/essentials/core/type_ann/type_ann_core.h>
#include "yql/essentials/core/type_ann/type_ann_impl.h"
#include <yql/essentials/core/yql_opt_utils.h>
#include <yql/essentials/core/yql_expr_type_annotation.h>
#include <ydb/library/yql/dq/type_ann/dq_type_ann.h>
#include <yql/essentials/utils/log/log.h>

#include <library/cpp/containers/absl_flat_hash/flat_hash_set.h>

namespace NKikimr {
namespace NKqp {

using namespace NYql;
using namespace NYql::NDq;
using namespace NYql::NNodes;

using TStatus = IGraphTransformer::TStatus;

namespace {

bool RightJoinSideAllowed(const TStringBuf& joinType) {
    return joinType != "LeftOnly" && joinType != "LeftSemi";
}

bool RightJoinSideOptional(const TStringBuf& joinType) {
    return joinType == "Left";
}

const TTypeAnnotationNode* MakeKqpEffectType(TExprContext& ctx) {
    return ctx.MakeType<TResourceExprType>(KqpEffectTag);
}

bool CheckKeyTuple(const TKqlKeyTuple& tuple, const TKikimrTableDescription& tableDesc,
    const TKikimrTableMetadataPtr meta, TExprContext& ctx)
{
    YQL_ENSURE(meta);

    for (ui32 i = 0; i < tuple.ArgCount(); ++i) {
        auto actualType = tuple.Arg(i).Ref().GetTypeAnn();
        YQL_ENSURE(actualType);

        YQL_ENSURE(i < meta->KeyColumnNames.size());
        auto expectedType = tableDesc.GetColumnType(meta->KeyColumnNames[i]);
        YQL_ENSURE(expectedType);

        auto expectedItemType = expectedType->GetKind() == ETypeAnnotationKind::Optional ?
            expectedType->Cast<TOptionalExprType>()->GetItemType() : expectedType;

        auto actualItemType = actualType->GetKind() == ETypeAnnotationKind::Optional ?
            actualType->Cast<TOptionalExprType>()->GetItemType() : actualType;

        if (IsSameAnnotation(*expectedItemType, *actualItemType)) {
            continue;
        }

        ctx.AddError(TIssue(ctx.GetPosition(tuple.Pos()), TStringBuilder()
            << "Table key type mismatch"
            << ", column: " << meta->KeyColumnNames[i]
            << ", table: " << meta->Name
            << ", expected: " << *expectedType
            << ", actual: " << *actualType));

        return false;
    }

    return true;
}

TStatus AnnotateTable(const TExprNode::TPtr& node, TExprContext& ctx, const TString& cluster,
    const TKikimrTablesData& tablesData)
{
    if (!EnsureArgsCount(*node, 4, ctx)) {
        return TStatus::Error;
    }

    auto* path = node->Child(TKqpTable::idx_Path);
    auto* pathId = node->Child(TKqpTable::idx_PathId);
    auto* sysView = node->Child(TKqpTable::idx_SysView);
    auto* version = node->Child(TKqpTable::idx_Version);

    if (!EnsureAtom(*path, ctx) || !EnsureAtom(*pathId, ctx) || !EnsureAtom(*sysView, ctx) || !EnsureAtom(*version, ctx)) {
        return TStatus::Error;
    }

    TString tablePath(path->Content());
    auto tableDesc = tablesData.EnsureTableExists(cluster, tablePath, node->Pos(), ctx);
    if (!tableDesc) {
        return TStatus::Error;
    }

    YQL_ENSURE(tableDesc->Metadata);
    auto& meta  = *tableDesc->Metadata;

    if (meta.PathId.ToString() != pathId->Content()) {
        ctx.AddError(YqlIssue(ctx.GetPosition(node->Pos()), TIssuesIds::UNEXPECTED, TStringBuilder()
            << "Query compilation, unexpected table id"
            << ", table: " << meta.Name
            << ", expected: " << meta.PathId.ToString()
            << ", actual: " << pathId->Content()));
        return TStatus::Error;
    }

    if (meta.SchemaVersion != FromString<ui64>(version->Content())) {
        ctx.AddError(YqlIssue(ctx.GetPosition(node->Pos()), TIssuesIds::UNEXPECTED, TStringBuilder()
            << "Query compilation, unexpected table version"
            << ", table: " << meta.Name
            << ", expected: " << meta.SchemaVersion
            << ", actual: " << version->Content()));
        return TStatus::Error;
    }

    node->SetTypeAnn(ctx.MakeType<TVoidExprType>());
    return TStatus::Ok;
}

std::pair<TString, const TKikimrTableDescription*> ResolveTable(const TExprNode* kqpTableNode, TExprContext& ctx,
    const TString& cluster, const TKikimrTablesData& tablesData)
{
    if (!EnsureCallable(*kqpTableNode, ctx)) {
        return {"", nullptr};
    }

    if (!TKqpTable::Match(kqpTableNode)) {
        ctx.AddError(TIssue(ctx.GetPosition(kqpTableNode->Pos()), TStringBuilder()
            << "Expected " << TKqpTable::CallableName()));
        return {"", nullptr};
    }

    TString tableName{kqpTableNode->Child(TKqpTable::idx_Path)->Content()};

    auto tableDesc = tablesData.EnsureTableExists(cluster, tableName, kqpTableNode->Pos(), ctx);
    return {std::move(tableName), tableDesc};
}

const TFlowExprType* GetWideRowsType(TExprContext& ctx, const TStructExprType* rowType) {
    YQL_ENSURE(rowType);

    const auto& columns = rowType->GetItems();

    TTypeAnnotationNode::TListType items;
    items.reserve(columns.size());

    for (const auto& column: columns) {
        items.push_back(column->GetItemType());
    }

    auto wideRowType = ctx.MakeType<TMultiExprType>(items);
    return ctx.MakeType<TFlowExprType>(wideRowType);
}

const TFlowExprType* GetBlockRowsType(TExprContext& ctx, const TStructExprType* rowType) {
    YQL_ENSURE(rowType);

    const auto& columns = rowType->GetItems();

    TTypeAnnotationNode::TListType items;
    items.reserve(columns.size());

    for (const auto& column: columns) {
        items.push_back(ctx.MakeType<TBlockExprType>(column->GetItemType()));
    }
    // Last item is height of block
    items.push_back(ctx.MakeType<TScalarExprType>(ctx.MakeType<TDataExprType>(EDataSlot::Uint64)));

    auto blockRowType = ctx.MakeType<TMultiExprType>(items);
    return ctx.MakeType<TFlowExprType>(blockRowType);
}

bool CalcKeyColumnsCount(TExprContext& ctx, const TPositionHandle pos, const TStructExprType& structType,
    const TKikimrTableDescription& tableDesc, const TKikimrTableMetadata& metadata, ui32& keyColumnsCount)
{
    for (auto& keyColumnName : metadata.KeyColumnNames) {
        auto itemIndex = structType.FindItem(keyColumnName);
        if (!itemIndex) {
            break;
        }

        auto itemType = structType.GetItems()[*itemIndex]->GetItemType();
        auto keyColumnType = tableDesc.GetColumnType(keyColumnName);

        if (CanCompare<true>(itemType, keyColumnType) == ECompareOptions::Uncomparable) {
            ctx.AddError(TIssue(ctx.GetPosition(pos), TStringBuilder()
                << "Invalid column type in table lookup, column: " <<  keyColumnName
                << ", expected: " << FormatType(keyColumnType)
                << ", actual: " << FormatType(itemType)));
            return false;
        }

        ++keyColumnsCount;
    }
    return true;
}

TStatus AnnotateReturningList(
    const TExprNode::TPtr& node, TExprContext& ctx, const TString& cluster,
    const TKikimrTablesData& tablesData, bool withSystemColumns)
{
    if (!EnsureArgsCount(*node, 3, ctx)) {
        return TStatus::Error;
    }

    const auto& columns = node->ChildPtr(TKqlReturningList::idx_Columns);
    if (!EnsureTupleOfAtoms(*columns, ctx)) {
        return TStatus::Error;
    }

    auto table = ResolveTable(node->Child(TKqlReturningList::idx_Table), ctx, cluster, tablesData);
    if (!table.second) {
        return TStatus::Error;
    }

    auto rowType = GetReadTableRowType(ctx, tablesData, cluster, table.first, TCoAtomList(columns), withSystemColumns);
    if (!rowType) {
        return TStatus::Error;
    }

    node->SetTypeAnn(ctx.MakeType<TListExprType>(rowType));

    return TStatus::Ok;
}

TStatus AnnotateReadTable(const TExprNode::TPtr& node, TExprContext& ctx, const TString& cluster,
    const TKikimrTablesData& tablesData, bool withSystemColumns)
{
    const bool readIndex = TKqlReadTableIndex::Match(node.Get());
    if (readIndex && !EnsureArgsCount(*node, 5, ctx)) {
        return TStatus::Error;
    }

    if (!readIndex && !EnsureArgsCount(*node, 4, ctx)) {
        return TStatus::Error;
    }

    auto table = ResolveTable(node->Child(TKqlReadTableBase::idx_Table), ctx, cluster, tablesData);
    if (!table.second) {
        return TStatus::Error;
    }

    YQL_ENSURE(table.second->Metadata, "Expected loaded metadata");

    TKikimrTableMetadataPtr meta;

    if (readIndex) {
        meta = table.second->Metadata->GetIndexMetadata(node->Child(TKqlReadTableIndex::idx_Index)->Content()).first;
        if (!meta) {
            return TStatus::Error;
        }
    } else {
        meta = table.second->Metadata;
    }

    const auto& columns = node->ChildPtr(TKqlReadTableBase::idx_Columns);
    if (!EnsureTupleOfAtoms(*columns, ctx)) {
        return TStatus::Error;
    }

    auto rowType = GetReadTableRowType(ctx, tablesData, cluster, table.first, TCoAtomList(columns), withSystemColumns);
    if (!rowType) {
        return TStatus::Error;
    }

    if (!TKqlKeyRange::Match(node->Child(TKqlReadTableBase::idx_Range))) {
        ctx.AddError(TIssue(ctx.GetPosition(node->Child(TKqlReadTableBase::idx_Range)->Pos()), "Expected TKqlKeyRange tuple"));
        return TStatus::Error;
    }

    TKqlKeyRange range{node->ChildPtr(TKqlReadTableBase::idx_Range)};

    if (!CheckKeyTuple(range.From(), *table.second, meta, ctx)) {
        return TStatus::Error;
    }

    if (!CheckKeyTuple(range.To(), *table.second, meta, ctx)) {
        return TStatus::Error;
    }

    if (TKqlReadTable::Match(node.Get()) || TKqlReadTableIndex::Match(node.Get())) {
        node->SetTypeAnn(ctx.MakeType<TListExprType>(rowType));
    } else if (TKqpReadTable::Match(node.Get())) {
        node->SetTypeAnn(ctx.MakeType<TFlowExprType>(rowType));
    } else if (TKqpWideReadTable::Match(node.Get())) {
        node->SetTypeAnn(GetWideRowsType(ctx, rowType->Cast<TStructExprType>()));
    } else {
        YQL_ENSURE(false, "Unexpected ReadTable callable: " << node->Content());
    }

    return TStatus::Ok;
}
TStatus AnnotateKqpSourceSettings(const TExprNode::TPtr& node, TExprContext& ctx, const TString& cluster,
    const TKikimrTablesData& tablesData, bool withSystemColumns)
{
    auto table = ResolveTable(node->Child(TKqpReadRangesSourceSettings::idx_Table), ctx, cluster, tablesData);
    if (!table.second) {
        return TStatus::Error;
    }

    const auto& columns = node->ChildPtr(TKqpReadRangesSourceSettings::idx_Columns);
    if (!EnsureTupleOfAtoms(*columns, ctx)) {
        return TStatus::Error;
    }

    auto rowType = GetReadTableRowType(ctx, tablesData, cluster, table.first, TCoAtomList(columns), withSystemColumns);
    if (!rowType) {
        return TStatus::Error;
    }

    auto ranges = node->Child(TKqpReadRangesSourceSettings::idx_RangesExpr);
    if (!TCoVoid::Match(ranges) &&
        !TCoArgument::Match(ranges) &&
        !TCoParameter::Match(ranges) &&
        !TCoRangeFinalize::Match(ranges) &&
        !TDqPhyPrecompute::Match(ranges) &&
        !TKqpTxResultBinding::Match(ranges) &&
        !TKqlKeyRange::Match(ranges))
    {
        ctx.AddError(TIssue(
            ctx.GetPosition(ranges->Pos()),
            TStringBuilder()
                << "Expected KeyRange, Void, Parameter, Argument or RangeFinalize in ranges, but got: "
                << ranges->Content()
        ));
        return TStatus::Error;
    }

    node->SetTypeAnn(ctx.MakeType<TStreamExprType>(rowType));
    return TStatus::Ok;
}

TStatus AnnotateReadTableRanges(const TExprNode::TPtr& node, TExprContext& ctx, const TString& cluster,
    const TKikimrTablesData& tablesData, bool withSystemColumns)
{
    bool olapTable = TKqpReadOlapTableRangesBase::Match(node.Get());
    bool index = TKqlReadTableIndexRanges::Match(node.Get());

    size_t argCount = (olapTable || index) ? 6 : 5;

    // prefix
    if (!EnsureMinArgsCount(*node, argCount, ctx) && EnsureMaxArgsCount(*node, argCount + 3, ctx)) {
        return TStatus::Error;
    }

    auto table = ResolveTable(node->Child(TKqlReadTableRangesBase::idx_Table), ctx, cluster, tablesData);
    if (!table.second) {
        return TStatus::Error;
    }

    const auto& columns = node->ChildPtr(TKqlReadTableRangesBase::idx_Columns);
    if (!EnsureTupleOfAtoms(*columns, ctx)) {
        return TStatus::Error;
    }

    auto rowType = GetReadTableRowType(ctx, tablesData, cluster, table.first, TCoAtomList(columns), withSystemColumns);
    if (!rowType) {
        return TStatus::Error;
    }

    auto ranges = node->Child(TKqlReadTableRangesBase::idx_Ranges);
    if (!TCoVoid::Match(ranges) &&
        !TCoArgument::Match(ranges) &&
        !TCoParameter::Match(ranges) &&
        !TCoRangeFinalize::Match(ranges))
    {
        ctx.AddError(TIssue(
            ctx.GetPosition(ranges->Pos()),
            TStringBuilder()
                << "Expected Void, Parameter, Argument or RangeFinalize in ranges, but got: "
                << ranges->Content()
        ));
        return TStatus::Error;
    }

    if (TKqlReadTableRanges::Match(node.Get())) {
        if (node->ChildrenSize() > TKqlReadTableRanges::idx_PredicateExpr) {
            auto& lambda = node->ChildRef(TKqlReadTableRanges::idx_PredicateExpr);
            auto rowType = GetReadTableRowType(ctx, tablesData, cluster, table.first, node->Pos(), withSystemColumns);
            if (!rowType) {
                return TStatus::Error;
            }
            if (!UpdateLambdaAllArgumentsTypes(lambda, {rowType}, ctx)) {
                return IGraphTransformer::TStatus::Error;
            }
            if (!lambda->GetTypeAnn()) {
                return IGraphTransformer::TStatus::Repeat;
            }
        }
        node->SetTypeAnn(ctx.MakeType<TListExprType>(rowType));
    } else if (TKqlReadTableIndexRanges::Match(node.Get())) {
        if (node->ChildrenSize() > TKqlReadTableIndexRanges::idx_PredicateExpr) {
            auto& lambda = node->ChildRef(TKqlReadTableIndexRanges::idx_PredicateExpr);
            auto rowType = GetReadTableRowType(ctx, tablesData, cluster, table.first, node->Pos(), withSystemColumns);
            if (!rowType) {
                return TStatus::Error;
            }
            if (!UpdateLambdaAllArgumentsTypes(lambda, {rowType}, ctx)) {
                return IGraphTransformer::TStatus::Error;
            }
            if (!lambda->GetTypeAnn()) {
                return IGraphTransformer::TStatus::Repeat;
            }
        }
        node->SetTypeAnn(ctx.MakeType<TListExprType>(rowType));
    } else if (TKqpReadTableRanges::Match(node.Get())) {
        node->SetTypeAnn(ctx.MakeType<TFlowExprType>(rowType));
    } else if (TKqpWideReadTableRanges::Match(node.Get())) {
        node->SetTypeAnn(GetWideRowsType(ctx, rowType->Cast<TStructExprType>()));
    } else if (TKqpReadOlapTableRangesBase::Match(node.Get())) {
        if (!EnsureLambda(*node->Child(TKqpReadOlapTableRangesBase::idx_Process), ctx)) {
            return TStatus::Error;
        }

        auto& processLambda = node->ChildRef(TKqpReadOlapTableRangesBase::idx_Process);
        if (!UpdateLambdaAllArgumentsTypes(processLambda, {ctx.MakeType<TFlowExprType>(rowType)}, ctx)) {
            return IGraphTransformer::TStatus::Error;
        }

        if (!processLambda->GetTypeAnn()) {
            return IGraphTransformer::TStatus::Repeat;
        }

        auto processType = processLambda->GetTypeAnn();
        const TTypeAnnotationNode* processRowType;
        if (!EnsureNewSeqType<false, false, true>(node->Pos(), *processType, ctx, &processRowType)) {
            return TStatus::Error;
        }

        if (!EnsureStructType(node->Pos(), *processRowType, ctx)) {
            return IGraphTransformer::TStatus::Error;
        }

        if (TKqpReadOlapTableRanges::Match(node.Get())) {
            node->SetTypeAnn(ctx.MakeType<TFlowExprType>(processRowType));
        } else if (TKqpWideReadOlapTableRanges::Match(node.Get())) {
            node->SetTypeAnn(GetWideRowsType(ctx, processRowType->Cast<TStructExprType>()));
        } else if (TKqpBlockReadOlapTableRanges::Match(node.Get())) {
            node->SetTypeAnn(GetBlockRowsType(ctx, processRowType->Cast<TStructExprType>()));
        } else {
            YQL_ENSURE(false, "Unexpected ReadOlapTable callable." << node->Content());
        }
    } else {
        YQL_ENSURE(false, "Unexpected ReadTableRanges callable." << node->Content());
    }

    return TStatus::Ok;
}

TStatus AnnotateLookupTable(const TExprNode::TPtr& node, TExprContext& ctx, const TString& cluster,
    const TKikimrTablesData& tablesData, bool withSystemColumns)
{
    const bool isStreamLookup = TKqlStreamLookupTable::Match(node.Get()) || TKqlStreamLookupIndex::Match(node.Get());
    if (isStreamLookup && !EnsureArgsCount(*node, TKqlStreamLookupIndex::Match(node.Get()) ? 5 : 4, ctx)) {
        return TStatus::Error;
    }

    if (!isStreamLookup && !EnsureArgsCount(*node, TKqlLookupIndexBase::Match(node.Get()) ? 4 : 3, ctx)) {
        return TStatus::Error;
    }

    auto table = ResolveTable(node->Child(TKqlLookupTableBase::idx_Table), ctx, cluster, tablesData);
    if (!table.second) {
        return TStatus::Error;
    }

    if (!EnsureTupleOfAtoms(*node->Child(TKqlLookupTableBase::idx_Columns), ctx)) {
        return TStatus::Error;
    }
    TCoAtomList columns{node->ChildPtr(TKqlLookupTableBase::idx_Columns)};

    auto rowType = GetReadTableRowType(ctx, tablesData, cluster, table.first, columns, withSystemColumns);
    if (!rowType) {
        return TStatus::Error;
    }

    bool isPhysical = TKqpLookupTable::Match(node.Get());

    const TTypeAnnotationNode* lookupType;
    if (isPhysical) {
        if (!EnsureNewSeqType<false, false, true>(*node->Child(TKqlLookupTableBase::idx_LookupKeys), ctx, &lookupType)) {
            return TStatus::Error;
        }

        if (node->Child(TKqlLookupTableBase::idx_LookupKeys)->GetTypeAnn()->GetKind() == ETypeAnnotationKind::Flow) {
            auto streamLookupKeys = Build<TCoFromFlow>(ctx, node->Pos())
                .Input(node->ChildRef(TKqlLookupTableBase::idx_LookupKeys))
                .Done();

            node->ChildRef(TKqpLookupTable::idx_LookupKeys) = streamLookupKeys.Ptr();
            return TStatus::Repeat;
        }
    } else {
        if (!EnsureNewSeqType<false, true, false>(*node->Child(TKqlLookupTableBase::idx_LookupKeys), ctx, &lookupType)) {
            return TStatus::Error;
        }
    }

    YQL_ENSURE(lookupType);

    const TStructExprType* structType = nullptr;
    if (isStreamLookup) {
        TCoNameValueTupleList settingsNode{node->ChildPtr(TKqlStreamLookupTable::Match(node.Get()) ?
            TKqlStreamLookupTable::idx_Settings : TKqlStreamLookupIndex::idx_Settings)};
        auto settings = TKqpStreamLookupSettings::Parse(settingsNode);
        if (settings.Strategy == EStreamLookupStrategyType::LookupJoinRows
            || settings.Strategy == EStreamLookupStrategyType::LookupSemiJoinRows) {

            if (!EnsureTupleType(node->Pos(), *lookupType, ctx)) {
                return TStatus::Error;
            }

            if (!EnsureTupleTypeSize(node->Pos(), lookupType, 2, ctx)) {
                return TStatus::Error;
            }

            auto tupleType = lookupType->Cast<TTupleExprType>();
            if (!EnsureOptionalType(node->Pos(), *tupleType->GetItems()[0], ctx)) {
                return TStatus::Error;
            }

            auto joinKeyType = tupleType->GetItems()[0]->Cast<TOptionalExprType>()->GetItemType();
            if (!EnsureStructType(node->Pos(), *joinKeyType, ctx)) {
                return TStatus::Error;
            }

            if (!EnsureStructType(node->Pos(), *tupleType->GetItems()[1], ctx)) {
                return TStatus::Error;
            }

            structType = joinKeyType->Cast<TStructExprType>();
            auto leftRowType = tupleType->GetItems()[1]->Cast<TStructExprType>();

            TVector<const TTypeAnnotationNode*> outputTypes;
            outputTypes.push_back(leftRowType);
            outputTypes.push_back(ctx.MakeType<TOptionalExprType>(rowType));

            rowType = ctx.MakeType<TTupleExprType>(outputTypes);
        } else {
            if (!EnsureStructType(node->Pos(), *lookupType, ctx)) {
                return TStatus::Error;
            }

            structType = lookupType->Cast<TStructExprType>();
        }
    } else {
        if (!EnsureStructType(node->Pos(), *lookupType, ctx)) {
            return TStatus::Error;
        }

        structType = lookupType->Cast<TStructExprType>();
    }

    YQL_ENSURE(structType);

    ui32 keyColumnsCount = 0;
    if (TKqlLookupIndexBase::Match(node.Get())) {
        auto index = node->Child(TKqlLookupIndexBase::idx_Index);
        if (!EnsureAtom(*index, ctx)) {
            return TStatus::Error;
        }
        auto indexMeta = table.second->Metadata->GetIndexMetadata(index->Content()).first;

        if (!CalcKeyColumnsCount(ctx, node->Pos(), *structType, *table.second, *indexMeta, keyColumnsCount)) {
            return TStatus::Error;
        }

    } else {
        if (!CalcKeyColumnsCount(ctx, node->Pos(), *structType, *table.second, *table.second->Metadata, keyColumnsCount)) {
            return TStatus::Error;
        }
    }

    auto tableDbg = [&]() {
        return TStringBuilder() << "Lookup: " << structType->ToString()
           << ", for table: " << table.second->Metadata->Name;
    };

    if (!keyColumnsCount) {
        ctx.AddError(TIssue(ctx.GetPosition(node->Pos()), "Table lookup has no key columns. " + tableDbg()));
        return TStatus::Error;
    }

    if (structType->GetSize() != keyColumnsCount) {
        ctx.AddError(TIssue(ctx.GetPosition(node->Pos()), "Table lookup contains non-key columns. " + tableDbg()));
        return TStatus::Error;
    }

    if (isPhysical) {
        node->SetTypeAnn(ctx.MakeType<TFlowExprType>(rowType));
    } else {
        node->SetTypeAnn(ctx.MakeType<TListExprType>(rowType));
    }
    return TStatus::Ok;
}

TStatus AnnotateKeyTuple(const TExprNode::TPtr& node, TExprContext& ctx) {
    TVector<const TTypeAnnotationNode*> keyTypes;
    for (const auto& arg : node->ChildrenList()) {
        keyTypes.push_back(arg->GetTypeAnn());
    }

    auto tupleType = ctx.MakeType<TTupleExprType>(keyTypes);
    node->SetTypeAnn(tupleType);
    return TStatus::Ok;
}

TStatus AnnotateUpsertRows(const TExprNode::TPtr& node, TExprContext& ctx, const TString& cluster,
    const TKikimrTablesData& tablesData)
{
    if (!EnsureMinArgsCount(*node, 4, ctx)) {
        return TStatus::Error;
    }

    auto table = ResolveTable(node->Child(TKqlUpsertRowsBase::idx_Table), ctx, cluster, tablesData);
    if (!table.second) {
        return TStatus::Error;
    }

    if (!EnsureTupleOfAtoms(*node->Child(TKqlUpsertRowsBase::idx_Columns), ctx)) {
        return TStatus::Error;
    }
    TCoAtomList columns{node->ChildPtr(TKqlUpsertRowsBase::idx_Columns)};

    const TTypeAnnotationNode* itemType = nullptr;
    bool isStream;

    auto* input = node->Child(TKqlUpsertRowsBase::idx_Input);

    if (TKqpUpsertRows::Match(node.Get())) {
        if (!EnsureStreamType(*input, ctx)) {
            return TStatus::Error;
        }
        itemType = input->GetTypeAnn()->Cast<TStreamExprType>()->GetItemType();
        isStream = true;
    } else {

        YQL_ENSURE(
            TKqlUpsertRows::Match(node.Get()) ||
            TKqlUpsertRowsIndex::Match(node.Get()) ||
            TKqlInsertOnConflictUpdateRows::Match(node.Get())
        );

        if (!EnsureListType(*input, ctx)) {
            return TStatus::Error;
        }
        itemType = input->GetTypeAnn()->Cast<TListExprType>()->GetItemType();
        isStream = false;
    }

    if (!EnsureStructType(input->Pos(), *itemType, ctx)) {
        return TStatus::Error;
    }

    auto rowType = itemType->Cast<TStructExprType>();
    for (const auto& column : columns) {
        if (!rowType->FindItem(column.Value())) {
            ctx.AddError(TIssue(ctx.GetPosition(node->Pos()), TStringBuilder()
                << "Missing column in input type: " << column.Value()));
            return TStatus::Error;
        }
    }

    if (TKqpUpsertRows::Match(node.Get()) && rowType->GetItems().size() != columns.Size()) {
        ctx.AddError(TIssue(ctx.GetPosition(node->Pos()), TStringBuilder()
            << "Input type contains excess columns"));
        return TStatus::Error;
    }

    for (auto& keyColumnName : table.second->Metadata->KeyColumnNames) {
        const auto& columnInfo = table.second->Metadata->Columns.at(keyColumnName);
        if (!rowType->FindItem(keyColumnName) && !columnInfo.IsDefaultKindDefined()) {
            ctx.AddError(YqlIssue(ctx.GetPosition(node->Pos()), TIssuesIds::KIKIMR_PRECONDITION_FAILED, TStringBuilder()
                << "Missing key column in input type: " << keyColumnName));
            return TStatus::Error;
        }
    }

    TMaybeNode<TCoNameValueTupleList> settings;
    TKqpUpsertRowsSettings upsertSettings;
    if (TKqlUpsertRows::Match(node.Get()) && node->ChildrenSize() > TKqlUpsertRows::idx_Settings) {
        settings = node->ChildPtr(TKqlUpsertRows::idx_Settings);
    }
    if (TKqlUpsertRowsIndex::Match(node.Get()) && node->ChildrenSize() > TKqlUpsertRowsIndex::idx_Settings) {
        settings = node->ChildPtr(TKqlUpsertRowsIndex::idx_Settings);
    }
    if (TKqpUpsertRows::Match(node.Get())) /* here settings are not optional*/ {
        settings = node->ChildPtr(TKqpUpsertRows::idx_Settings);
    }
    if (settings) {
       upsertSettings = TKqpUpsertRowsSettings::Parse(settings.Cast());
    }
    if (!upsertSettings.IsUpdate) {
        for (auto& [name, meta] : table.second->Metadata->Columns) {
            if (meta.NotNull && !rowType->FindItem(name)) {
                ctx.AddError(YqlIssue(ctx.GetPosition(node->Pos()), TIssuesIds::KIKIMR_NO_COLUMN_DEFAULT_VALUE, TStringBuilder()
                    << "Missing not null column in input: " << name
                    << ". All not null columns should be initialized"));
                return TStatus::Error;
            }


            if (meta.NotNull && rowType->FindItemType(name)->HasOptionalOrNull()) {
                if (rowType->FindItemType(name)->GetKind() != ETypeAnnotationKind::Pg) {
                    ctx.AddError(YqlIssue(ctx.GetPosition(node->Pos()), TIssuesIds::KIKIMR_BAD_COLUMN_TYPE, TStringBuilder()
                        << "Can't set optional or NULL value to not null column: " << name
                        << ". All not null columns should be initialized"));
                    return TStatus::Error;
                }
            }
        }
    }

    if (TKqlUpsertRowsIndex::Match(node.Get())) {
        Y_ENSURE(!table.second->Metadata->ImplTables.empty());
    }

    auto effectType = MakeKqpEffectType(ctx);
    if (isStream) {
        node->SetTypeAnn(ctx.MakeType<TStreamExprType>(effectType));
    } else {
        node->SetTypeAnn(ctx.MakeType<TListExprType>(effectType));
    }
    return TStatus::Ok;
}

TStatus AnnotateInsertRows(const TExprNode::TPtr& node, TExprContext& ctx, const TString& cluster,
    const TKikimrTablesData& tablesData)
{
    if (!EnsureMinMaxArgsCount(*node, 5, 6, ctx)) {
        return TStatus::Error;
    }

    auto table = ResolveTable(node->Child(TKqlInsertRows::idx_Table), ctx, cluster, tablesData);
    if (!table.second) {
        return TStatus::Error;
    }

    if (!EnsureTupleOfAtoms(*node->Child(TKqlInsertRows::idx_Columns), ctx)) {
        return TStatus::Error;
    }
    TCoAtomList columns{node->ChildPtr(TKqlInsertRows::idx_Columns)};

    auto* input = node->Child(TKqlInsertRows::idx_Input);
    if (!EnsureListType(*input, ctx)) {
        return TStatus::Error;
    }

    auto itemType = input->GetTypeAnn()->Cast<TListExprType>()->GetItemType();
    if (!EnsureStructType(input->Pos(), *itemType, ctx)) {
        return TStatus::Error;
    }

    auto rowType = itemType->Cast<TStructExprType>();
    for (const auto& column : columns) {
        if (!rowType->FindItem(column.Value())) {
            ctx.AddError(TIssue(ctx.GetPosition(node->Pos()), TStringBuilder()
                << "Missing column in input type: " << column.Value()));
            return TStatus::Error;
        }
    }

    for (auto& keyColumnName : table.second->Metadata->KeyColumnNames) {
        if (!rowType->FindItem(keyColumnName)) {
            ctx.AddError(YqlIssue(ctx.GetPosition(node->Pos()), TIssuesIds::KIKIMR_PRECONDITION_FAILED, TStringBuilder()
                << "Missing key column in input type: " << keyColumnName));
            return TStatus::Error;
        }
    }

    for (auto& [name, meta] : table.second->Metadata->Columns) {
        if (meta.NotNull && !rowType->FindItem(name)) {
            ctx.AddError(YqlIssue(ctx.GetPosition(node->Pos()), TIssuesIds::KIKIMR_NO_COLUMN_DEFAULT_VALUE, TStringBuilder()
                << "Missing not null column in input: " << name
                << ". All not null columns should be initialized"));
            return TStatus::Error;
        }

        if (meta.NotNull && rowType->FindItemType(name)->HasOptionalOrNull()) {
            if (rowType->FindItemType(name)->GetKind() != ETypeAnnotationKind::Pg) {
                ctx.AddError(YqlIssue(ctx.GetPosition(node->Pos()), TIssuesIds::KIKIMR_BAD_COLUMN_TYPE, TStringBuilder()
                    << "Can't set optional or NULL value to not null column: " << name
                    << ". All not null columns should be initialized"));
                return TStatus::Error;
            }
        }
    }

    if (!EnsureAtom(*node->Child(TKqlInsertRows::idx_OnConflict), ctx)) {
        return TStatus::Error;
    }

    TStringBuf onConflict = node->Child(TKqlInsertRows::idx_OnConflict)->Content();
    if (onConflict != "abort"sv && onConflict != "revert"sv) {
        ctx.AddError(TIssue(ctx.GetPosition(node->Pos()), TStringBuilder()
            << "Unsupported insert on-conflict policy `" << onConflict << "`."));
        return TStatus::Error;
    }

    node->SetTypeAnn(ctx.MakeType<TListExprType>(MakeKqpEffectType(ctx)));
    return TStatus::Ok;
}

TStatus AnnotateUpdateRows(const TExprNode::TPtr& node, TExprContext& ctx, const TString& cluster,
    const TKikimrTablesData& tablesData)
{
    if (!EnsureMinArgsCount(*node, 3, ctx)) {
        return TStatus::Error;
    }

    if (!EnsureMaxArgsCount(*node, 5, ctx)) {
        return TStatus::Error;
    }

    auto table = ResolveTable(node->Child(TKqlUpdateRows::idx_Table), ctx, cluster, tablesData);
    if (!table.second) {
        return TStatus::Error;
    }

    if (!EnsureTupleOfAtoms(*node->Child(TKqlUpdateRows::idx_Columns), ctx)) {
        return TStatus::Error;
    }
    TCoAtomList columns{node->ChildPtr(TKqlUpdateRows::idx_Columns)};

    auto* input = node->Child(TKqlUpdateRows::idx_Input);
    if (!EnsureListType(*input, ctx)) {
        return TStatus::Error;
    }

    auto itemType = input->GetTypeAnn()->Cast<TListExprType>()->GetItemType();
    if (!EnsureStructType(input->Pos(), *itemType, ctx)) {
        return TStatus::Error;
    }

    auto rowType = itemType->Cast<TStructExprType>();
    for (const auto& column : columns) {
        YQL_ENSURE(rowType->FindItem(column.Value()), "Missing column in input type: " << column.Value());
    }

    for (auto& keyColumnName : table.second->Metadata->KeyColumnNames) {
        if (!rowType->FindItem(keyColumnName)) {
            ctx.AddError(YqlIssue(ctx.GetPosition(node->Pos()), TIssuesIds::KIKIMR_NO_COLUMN_DEFAULT_VALUE, TStringBuilder()
                << "Missing key column in input type: " << keyColumnName));
            return TStatus::Error;
        }
    }

    for (const auto& item : rowType->GetItems()) {
        auto column = table.second->Metadata->Columns.FindPtr(TString(item->GetName()));
        YQL_ENSURE(column);
        if (column->NotNull && item->HasOptionalOrNull()) {
            if (item->GetItemType()->GetKind() != ETypeAnnotationKind::Pg) {
                ctx.AddError(YqlIssue(ctx.GetPosition(node->Pos()), TIssuesIds::KIKIMR_BAD_COLUMN_TYPE, TStringBuilder()
                    << "Can't set optional or NULL value to not null column: " << column->Name));
                return TStatus::Error;
            }
        }
    }

    node->SetTypeAnn(ctx.MakeType<TListExprType>(MakeKqpEffectType(ctx)));
    return TStatus::Ok;
}

TStatus AnnotateDeleteRows(const TExprNode::TPtr& node, TExprContext& ctx, const TString& cluster,
    const TKikimrTablesData& tablesData)
{
<<<<<<< HEAD
    if (!EnsureMaxArgsCount(*node, 4, ctx) && !EnsureMinArgsCount(*node, 3, ctx)) {
=======
    if (!EnsureMaxArgsCount(*node, 4, ctx) && !EnsureMinArgsCount(*node, 2, ctx)) {
>>>>>>> 2872539e
        return TStatus::Error;
    }

    auto table = ResolveTable(node->Child(TKqlDeleteRowsBase::idx_Table), ctx, cluster, tablesData);
    if (!table.second) {
        return TStatus::Error;
    }

    const TTypeAnnotationNode* itemType = nullptr;
    bool isStream = false;

    auto* input = node->Child(TKqlDeleteRowsBase::idx_Input);

    if (TKqpDeleteRows::Match(node.Get())) {
        if (!EnsureStreamType(*input, ctx)) {
            return TStatus::Error;
        }
        itemType = input->GetTypeAnn()->Cast<TStreamExprType>()->GetItemType();
        isStream = true;
    } else {
        YQL_ENSURE(TKqlDeleteRows::Match(node.Get()) || TKqlDeleteRowsIndex::Match(node.Get()));
        if (!EnsureListType(*input, ctx)) {
            return TStatus::Error;
        }
        itemType = input->GetTypeAnn()->Cast<TListExprType>()->GetItemType();
        isStream = false;
    }

    if (!EnsureStructType(input->Pos(), *itemType, ctx)) {
        return TStatus::Error;
    }

    auto rowType = itemType->Cast<TStructExprType>();
    for (auto& keyColumnName : table.second->Metadata->KeyColumnNames) {
        if (!rowType->FindItem(keyColumnName)) {
            ctx.AddError(YqlIssue(ctx.GetPosition(node->Pos()), TIssuesIds::KIKIMR_PRECONDITION_FAILED, TStringBuilder()
                << "Missing key column in input type: " << keyColumnName));
            return TStatus::Error;
        }
    }

    if (rowType->GetItems().size() != table.second->Metadata->KeyColumnNames.size()) {
        ctx.AddError(TIssue(ctx.GetPosition(node->Pos()), "Input type contains non-key columns"));
        return TStatus::Error;
    }

    auto effectType = MakeKqpEffectType(ctx);
    if (isStream) {
        node->SetTypeAnn(ctx.MakeType<TStreamExprType>(effectType));
    } else {
        node->SetTypeAnn(ctx.MakeType<TListExprType>(effectType));
    }
    return TStatus::Ok;
}

TStatus AnnotateOlapUnaryLogicOperator(const TExprNode::TPtr& node, TExprContext& ctx) {
    if (!EnsureArgsCount(*node, 1, ctx)) {
        return TStatus::Error;
    }

    node->SetTypeAnn(ctx.MakeType<TUnitExprType>());
    return TStatus::Ok;
}

TStatus AnnotateOlapBinaryLogicOperator(const TExprNode::TPtr& node, TExprContext& ctx) {
    if (!EnsureMinArgsCount(*node, 1, ctx)) {
        return TStatus::Error;
    }

    node->SetTypeAnn(ctx.MakeType<TUnitExprType>());
    return TStatus::Ok;
}

bool ValidateOlapFilterConditions(const TExprNode* node, const TStructExprType* itemType, TExprContext& ctx) {
    if (TKqpOlapApply::Match(node)) {
        return true;
    } else if (TKqpOlapAnd::Match(node) || TKqpOlapOr::Match(node) || TKqpOlapXor::Match(node) || TKqpOlapNot::Match(node)) {
        bool res = true;
        for (auto arg : node->ChildrenList()) {
            res &= ValidateOlapFilterConditions(arg.Get(), itemType, ctx);
            if (!res) {
                break;
            }
        }
        return res;
    } else if (TKqpOlapFilterUnaryOp::Match(node)) {
        const auto op = node->Child(TKqpOlapFilterUnaryOp::idx_Operator);
        if (!EnsureAtom(*op, ctx)) {
            return false;
        }
        if (!op->IsAtom({"minus", "abs", "not", "size", "exists", "empty", "just"})) {
            ctx.AddError(TIssue(ctx.GetPosition(node->Pos()),
                TStringBuilder() << "Unexpected OLAP unary operation: " << op->Content()
            ));
            return false;
        }
        return ValidateOlapFilterConditions(node->Child(TKqpOlapFilterUnaryOp::idx_Arg), itemType, ctx);
    } else if (TKqpOlapFilterBinaryOp::Match(node)) {
        const auto op = node->Child(TKqpOlapFilterBinaryOp::idx_Operator);
        if (!EnsureAtom(*op, ctx)) {
            return false;
        }
        if (!op->IsAtom({"eq", "neq", "lt", "lte", "gt", "gte", "string_contains", "starts_with", "ends_with", "+", "-", "*", "/", "%", "??"})) {
            ctx.AddError(TIssue(ctx.GetPosition(node->Pos()),
                TStringBuilder() << "Unexpected OLAP binary operation: " << op->Content()
            ));
            return false;
        }
        return ValidateOlapFilterConditions(node->Child(TKqpOlapFilterBinaryOp::idx_Left), itemType, ctx)
            && ValidateOlapFilterConditions(node->Child(TKqpOlapFilterBinaryOp::idx_Right), itemType, ctx);
    } else if (TKqpOlapFilterTernaryOp::Match(node)) {
        const auto op = node->Child(TKqpOlapFilterTernaryOp::idx_Operator);
        if (!EnsureAtom(*op, ctx)) {
            return false;
        }
        if (!op->IsAtom("if")) { // TODO: +substring
            ctx.AddError(TIssue(ctx.GetPosition(node->Pos()),
                TStringBuilder() << "Unexpected OLAP ternary operation: " << op->Content()
            ));
            return false;
        }
        return ValidateOlapFilterConditions(node->Child(TKqpOlapFilterTernaryOp::idx_First), itemType, ctx)
            && ValidateOlapFilterConditions(node->Child(TKqpOlapFilterTernaryOp::idx_Second), itemType, ctx)
            && ValidateOlapFilterConditions(node->Child(TKqpOlapFilterTernaryOp::idx_Third), itemType, ctx);
    } else if (TKqpOlapFilterExists::Match(node)) {
        if (!EnsureArgsCount(*node, 1, ctx)) {
            return false;
        }
        auto column = node->Child(TKqpOlapFilterExists::idx_Column);
        if (!EnsureAtom(*column, ctx)) {
            ctx.AddError(TIssue(ctx.GetPosition(node->Pos()),
                TStringBuilder() << "Expected column in OLAP Exists filter, got: " << column->Content()
            ));
            return false;
        }
        return ValidateOlapFilterConditions(column, itemType, ctx);
    }

    // Column name, validate that it is present in Input node
    if (TCoAtom::Match(node)) {
        if (itemType->FindItem(node->Content())) {
            return true;
        }

        ctx.AddError(TIssue(ctx.GetPosition(node->Pos()),
            TStringBuilder() << "Missing column in input type: " << node->Content()
        ));

        return false;
    }

    // Null argument for IS NULL/NOT NULL
    if (TCoNull::Match(node)) {
        return true;
    }

    // Incoming parameter
    if (TCoParameter::Match(node)) {
        return true;
    }

    // Any supported literal
    if (TCoDataCtor::Match(node)) {
        return true;
    }

    // SafeCast, the checks about validity should be placed in kqp_opt_phy_olap_filter.cpp
    if (TCoSafeCast::Match(node)) {
        return true;
    }

    if (TKqpOlapJsonValue::Match(node)) {
        return true;
    }

    if (TKqpOlapJsonExists::Match(node)) {
        return true;
    }

    ctx.AddError(TIssue(ctx.GetPosition(node->Pos()),
        TStringBuilder() << "Expected literal or column as OLAP filter value, got: " << node->Content()
    ));

    return false;
}

TStatus AnnotateOlapFilter(const TExprNode::TPtr& node, TExprContext& ctx) {
    if (!EnsureArgsCount(*node, 2, ctx)) {
        return TStatus::Error;
    }

    auto* input = node->Child(TKqpOlapFilter::idx_Input);

    const TTypeAnnotationNode* itemType;
    if (!EnsureNewSeqType<false, false, true>(*input, ctx, &itemType)) {
        return TStatus::Error;
    }

    if (!EnsureStructType(input->Pos(), *itemType, ctx)) {
        return TStatus::Error;
    }

    if (!ValidateOlapFilterConditions(node->Child(TKqpOlapFilter::idx_Condition), itemType->Cast<TStructExprType>(), ctx)) {
        return TStatus::Error;
    }

    node->SetTypeAnn(input->GetTypeAnn());
    return TStatus::Ok;
}

TStatus AnnotateOlapApply(const TExprNode::TPtr& node, TExprContext& ctx) {
    if (!EnsureArgsCount(*node, 3U, ctx)) {
        return TStatus::Error;
    }

    const auto type = node->Child(TKqpOlapApply::idx_Type);
    if (!EnsureType(*type, ctx)) {
        return TStatus::Error;
    }

    const auto argsType = type->GetTypeAnn()->Cast<TTypeExprType>()->GetType();
    if (!EnsureStructType(type->Pos(), *argsType, ctx)) {
        return TStatus::Error;
    }

    const auto columns = node->Child(TKqpOlapApply::idx_Columns);
    if (!EnsureTupleOfAtoms(*columns, ctx)) {
        return TStatus::Error;
    }

    const auto structType = argsType->Cast<TStructExprType>();
    TTypeAnnotationNode::TListType argsTypes(columns->ChildrenSize());
    for (auto i = 0U; i < argsTypes.size(); ++i) {
        if (const auto argType = structType->FindItemType(columns->Child(i)->Content()))
            argsTypes[i] = argType;
        else {
            ctx.AddError(TIssue(ctx.GetPosition(columns->Child(i)->Pos()),
                TStringBuilder() << "Missed column: " << columns->Child(i)->Content()
            ));
            return TStatus::Error;
        }
    }

    if (!EnsureLambda(node->Tail(), ctx)) {
        return TStatus::Error;
    }

    if (!UpdateLambdaAllArgumentsTypes(node->TailRef(), argsTypes, ctx)) {
        return TStatus::Error;
    }

    if (!node->Tail().GetTypeAnn()) {
        return TStatus::Repeat;
    }

    node->SetTypeAnn(ctx.MakeType<TUnitExprType>());
    return TStatus::Ok;
}

bool ValidateOlapJsonOperation(const TExprNode::TPtr& node, TExprContext& ctx) {
    auto column = node->Child(TKqpOlapJsonOperationBase::idx_Column);
    if (!EnsureAtom(*column, ctx)) {
        ctx.AddError(TIssue(ctx.GetPosition(node->Pos()),
            TStringBuilder() << "Expected column name in OLAP JSON function, got: " << column->Content()
        ));
        return false;
    }
    auto path = node->Child(TKqpOlapJsonOperationBase::idx_Path);
    auto *pathTypeAnn = path->GetTypeAnn();
    if (pathTypeAnn->GetKind() != ETypeAnnotationKind::Data || pathTypeAnn->Cast<TDataExprType>()->GetSlot() != EDataSlot::Utf8) {
        ctx.AddError(TIssue(ctx.GetPosition(node->Pos()),
            TStringBuilder() << "Expected Utf8 as path in OLAP JSON function, got: " << path->Content()
        ));
        return false;
    }
    return true;
}

TStatus AnnotateOlapJsonValue(const TExprNode::TPtr& node, TExprContext& ctx) {
    if (!EnsureArgsCount(*node, 3, ctx)) {
        return TStatus::Error;
    }

    if (!ValidateOlapJsonOperation(node, ctx)) {
        return TStatus::Error;
    }

    auto returningTypeArg = node->Child(TKqpOlapJsonValue::idx_ReturningType);

    const auto* returningTypeAnn = returningTypeArg->GetTypeAnn()->Cast<TTypeExprType>()->GetType();
    if (!EnsureDataType(returningTypeArg->Pos(), *returningTypeAnn, ctx)) {
        return TStatus::Error;
    }
    EDataSlot resultSlot = returningTypeAnn->Cast<TDataExprType>()->GetSlot();

    if (!IsDataTypeNumeric(resultSlot)
        && !IsDataTypeDate(resultSlot)
        && resultSlot != EDataSlot::Utf8
        && resultSlot != EDataSlot::String
        && resultSlot != EDataSlot::Bool)
    {
        ctx.AddError(TIssue(ctx.GetPosition(node->Pos()), "Returning argument of KqpOlapJsonValue callable supports only Utf8, String, Bool, date and numeric types"));
        return TStatus::Error;
    }

    const TTypeAnnotationNode* resultType = ctx.MakeType<TDataExprType>(resultSlot);
    node->SetTypeAnn(ctx.MakeType<TOptionalExprType>(resultType));
    return TStatus::Ok;
}

TStatus AnnotateOlapJsonExists(const TExprNode::TPtr& node, TExprContext& ctx) {
    if (!EnsureArgsCount(*node, 2, ctx)) {
        return TStatus::Error;
    }

    if (!ValidateOlapJsonOperation(node, ctx)) {
        return TStatus::Error;
    }

    const TTypeAnnotationNode* resultType = ctx.MakeType<TDataExprType>(EDataSlot::Bool);
    node->SetTypeAnn(ctx.MakeType<TOptionalExprType>(resultType));
    return TStatus::Ok;
}

TStatus AnnotateOlapAgg(const TExprNode::TPtr& node, TExprContext& ctx) {
    if (!EnsureArgsCount(*node, 3, ctx)) {
        return TStatus::Error;
    }

    auto* input = node->Child(TKqpOlapAgg::idx_Input);

    const TTypeAnnotationNode* itemType;
    if (!EnsureNewSeqType<false, false, true>(*input, ctx, &itemType)) {
        return TStatus::Error;
    }

    if (!EnsureStructType(input->Pos(), *itemType, ctx)) {
        return TStatus::Error;
    }

    auto structType = itemType->Cast<TStructExprType>();

    if (!EnsureTuple(*node->Child(TKqpOlapAgg::idx_Aggregates), ctx)) {
        return TStatus::Error;
    }

    TVector<const TItemExprType*> aggTypes;
    for (auto agg : node->Child(TKqpOlapAgg::idx_Aggregates)->ChildrenList()) {
        auto aggName = agg->Child(TKqpOlapAggOperation::idx_Name);
        auto opType = agg->Child(TKqpOlapAggOperation::idx_Type);
        auto colName = agg->Child(TKqpOlapAggOperation::idx_Column);
        if (!EnsureAtom(*opType, ctx)) {
            ctx.AddError(TIssue(
                ctx.GetPosition(node->Pos()),
                TStringBuilder() << "Expected operation type in OLAP aggregation, got: " << opType->Content()
            ));
            return TStatus::Error;
        }
        if (!EnsureAtom(*colName, ctx)) {
            ctx.AddError(TIssue(
                ctx.GetPosition(node->Pos()),
                TStringBuilder() << "Expected column name in OLAP aggregation, got: " << colName->Content()
            ));
            return TStatus::Error;
        }
        if (!EnsureAtom(*aggName, ctx)) {
            ctx.AddError(TIssue(
                ctx.GetPosition(node->Pos()),
                TStringBuilder() << "Expected aggregate column generated name in OLAP aggregation, got: " << aggName->Content()
            ));
            return TStatus::Error;
        }
        if (opType->Content() == "count") {
            aggTypes.push_back(ctx.MakeType<TItemExprType>(aggName->Content(), ctx.MakeType<TDataExprType>(EDataSlot::Uint64)));
        } else if (opType->Content() == "sum") {
            auto colType = structType->FindItemType(colName->Content());
            const TTypeAnnotationNode* resultType = nullptr;
            if(!GetSumResultType(node->Pos(), *colType, resultType, ctx)) {
                ctx.AddError(TIssue(ctx.GetPosition(node->Pos()),
                    TStringBuilder() << "Unsupported type: " << FormatType(colType) << ". Expected Data or Optional of Data or Null."));
                return TStatus::Error;
            }
            aggTypes.push_back(ctx.MakeType<TItemExprType>(aggName->Content(), resultType));
        } else if (opType->Content() == "min" || opType->Content() == "max" || opType->Content() == "some") {
            auto colType = structType->FindItemType(colName->Content());
            aggTypes.push_back(ctx.MakeType<TItemExprType>(aggName->Content(), colType));
        } else {
            ctx.AddError(TIssue(
                ctx.GetPosition(node->Pos()),
                TStringBuilder() << "Unsupported operation type in OLAP aggregation, got: " << opType->Content()
            ));
            return TStatus::Error;
        }
    }

    if (!EnsureTuple(*node->Child(TKqpOlapAgg::idx_KeyColumns), ctx)) {
        return TStatus::Error;
    }
    for (auto keyCol : node->Child(TKqpOlapAgg::idx_KeyColumns)->ChildrenList()) {
        if (!EnsureAtom(*keyCol, ctx)) {
            ctx.AddError(TIssue(
                ctx.GetPosition(node->Pos()),
                TStringBuilder() << "Expected column name in OLAP key columns, got: " << keyCol->Content()
            ));
            return TStatus::Error;
        }
        aggTypes.push_back(ctx.MakeType<TItemExprType>(keyCol->Content(), structType->FindItemType(keyCol->Content())));
    }

    node->SetTypeAnn(MakeSequenceType(input->GetTypeAnn()->GetKind(), *ctx.MakeType<TStructExprType>(aggTypes), ctx));
    return TStatus::Ok;
}


TStatus AnnotateOlapExtractMembers(const TExprNode::TPtr& node, TExprContext& ctx) {
    if (!EnsureArgsCount(*node, 2, ctx)) {
        return IGraphTransformer::TStatus::Error;
    }

    const TTypeAnnotationNode* nodeItemType = nullptr;
    if (!EnsureNewSeqType<true>(node->Head(), ctx, &nodeItemType)) {
        return IGraphTransformer::TStatus::Error;
    }

    if (!EnsureStructType(node->Head().Pos(), *nodeItemType, ctx)) {
        return IGraphTransformer::TStatus::Error;
    }

    const auto structType = nodeItemType->Cast<TStructExprType>();
    TVector<const TItemExprType*> resItems;
    for (auto& x : node->Tail().Children()) {
        YQL_ENSURE(x->IsAtom());
        auto pos = NYql::NTypeAnnImpl::FindOrReportMissingMember(x->Content(), node->Head().Pos(), *structType, ctx);
        if (!pos) {
            return IGraphTransformer::TStatus::Error;
        }

        resItems.push_back(structType->GetItems()[*pos]);
    }

    const auto resItemType = ctx.MakeType<TStructExprType>(resItems);
    if (!resItemType->Validate(node->Pos(), ctx)) {
        return IGraphTransformer::TStatus::Error;
    }

    node->SetTypeAnn(MakeSequenceType(node->Head().GetTypeAnn()->GetKind(), *resItemType, ctx));
    return IGraphTransformer::TStatus::Ok;
}

TStatus AnnotateKqpTxInternalBinding(const TExprNode::TPtr& node, TExprContext& ctx) {
    if (!EnsureArgsCount(*node, 2, ctx)) {
        return TStatus::Error;
    }

    auto* kind = node->Child(TKqpTxInternalBinding::idx_Kind);
    if (!EnsureAtom(*kind, ctx)) {
        return TStatus::Error;
    }

    if (kind->IsAtom("Unspecified")) {
        ctx.AddError(TIssue(ctx.GetPosition(node->Pos()), "Unspecified internal binding kind"));
        return TStatus::Error;
    }

    auto* type = node->Child(TKqpTxInternalBinding::idx_Type);
    if (!EnsureType(*type, ctx)) {
        return TStatus::Error;
    }

    node->SetTypeAnn(type->GetTypeAnn()->Cast<TTypeExprType>()->GetType());
    return TStatus::Ok;
}

TStatus AnnotateKqpTxResultBinding(const TExprNode::TPtr& node, TExprContext& ctx) {
    if (!EnsureArgsCount(*node, 3, ctx)) {
        return TStatus::Error;
    }

    auto* txIndex = node->Child(TKqpTxResultBinding::idx_TxIndex);
    auto* txResultIndex = node->Child(TKqpTxResultBinding::idx_ResultIndex);
    if (!EnsureAtom(*txIndex, ctx) || !EnsureAtom(*txResultIndex, ctx)) {
        return TStatus::Error;
    }

    auto* type = node->Child(TKqpTxResultBinding::idx_Type);
    if (!EnsureType(*type, ctx)) {
        return TStatus::Error;
    }

    node->SetTypeAnn(type->GetTypeAnn()->Cast<TTypeExprType>()->GetType());
    return TStatus::Ok;
}

TStatus AnnotateKqpPhysicalTx(const TExprNode::TPtr& node, TExprContext& ctx) {
    if (!EnsureArgsCount(*node, 4, ctx)) {
        return TStatus::Error;
    }

    // TODO: ???

    node->SetTypeAnn(ctx.MakeType<TVoidExprType>());
    return TStatus::Ok;
}

TStatus AnnotateKqpPhysicalQuery(const TExprNode::TPtr& node, TExprContext& ctx) {
    if (!EnsureArgsCount(*node, 3, ctx)) {
        return TStatus::Error;
    }

    // TODO: ???

    node->SetTypeAnn(ctx.MakeType<TVoidExprType>());
    return TStatus::Ok;
}

bool IsExpectedEffect(const NYql::TExprNode* effect) {
    return TKqpUpsertRows::Match(effect)
        || TKqpDeleteRows::Match(effect)
        || TKqpWriteConstraint::Match(effect);
}

TStatus AnnotateKqpEffects(const TExprNode::TPtr& node, TExprContext& ctx) {
    auto kqpEffectType = MakeKqpEffectType(ctx);

    for (const auto& arg : node->ChildrenList()) {
        if (!EnsureCallable(*arg, ctx)) {
            return TStatus::Error;
        }

        if (!IsExpectedEffect(arg.Get())) {
            ctx.AddError(TIssue(ctx.GetPosition(node->Pos()), TStringBuilder()
                << "Unexpected effect: " << arg->Content()));
            return TStatus::Error;
        }

        if (!EnsureStreamType(*arg, ctx)) {
            return TStatus::Error;
        }

        auto itemType = arg->GetTypeAnn()->Cast<TStreamExprType>()->GetItemType();
        if (!IsSameAnnotation(*kqpEffectType, *itemType)) {
            ctx.AddError(TIssue(ctx.GetPosition(node->Pos()), TStringBuilder()
                << "Invalid YDB effect type, expected: " << FormatType(kqpEffectType)
                << ", actual: " << FormatType(itemType)));
            return TStatus::Error;
        }
    }

    node->SetTypeAnn(ctx.MakeType<TStreamExprType>(kqpEffectType));
    return TStatus::Ok;
}

TStatus AnnotateWriteConstraint(const TExprNode::TPtr& node, TExprContext& ctx) {
    Y_UNUSED(ctx);

    auto* input = node->Child(TKqpWriteConstraint::idx_Input);
    if (!input->GetTypeAnn()) {
        return TStatus::Repeat;
    }

    node->SetTypeAnn(input->GetTypeAnn());
    return TStatus::Ok;
}

TStatus AnnotateSequencer(const TExprNode::TPtr& node, TExprContext& ctx, const TString& cluster,
    const TKikimrTablesData& tablesData)
{
    auto& input = node->ChildRef(TKqlSequencer::idx_Input);

    const TStructExprType *rowType = nullptr;

    auto inputType = input->GetTypeAnn();
    if (inputType->GetKind() == ETypeAnnotationKind::List) {
        auto listType = inputType->Cast<TListExprType>();
        auto itemType = listType->GetItemType();
        if (itemType->GetKind() == ETypeAnnotationKind::Struct) {
          rowType = itemType->Cast<TStructExprType>();
        }
    } else if (inputType->GetKind() == ETypeAnnotationKind::Stream) {
        auto streamType = inputType->Cast<TStreamExprType>();
        auto itemType = streamType->GetItemType();
        if (itemType->GetKind() == ETypeAnnotationKind::Struct) {
          rowType = itemType->Cast<TStructExprType>();
        }
    }

    auto resolveResult = ResolveTable(node->Child(TKqlSequencer::idx_Table), ctx, cluster, tablesData);
    if (!resolveResult.second) {
        return TStatus::Error;
    }

    auto table = resolveResult.second;
    YQL_ENSURE(rowType);
    absl::flat_hash_set<TString, THash<TString>> columnsToGenerate;
    TCoAtomList generatedOnWriteColumns (node->Child(TKqlSequencer::idx_DefaultConstraintColumns));
    for(const auto& col : generatedOnWriteColumns) {
        auto [_, inserted] = columnsToGenerate.emplace(TString(col.Value()));
        YQL_ENSURE(inserted, "unexpected duplicates in the names of columns.");
    }

    TVector<const TItemExprType *> seqRowTypeItems = rowType->GetItems();
    for (auto &column : columnsToGenerate) {
        auto columnType = table->GetColumnType(column);
        YQL_ENSURE(columnType);
        seqRowTypeItems.push_back(
            ctx.MakeType<TItemExprType>(column, columnType));
    }

    const TTypeAnnotationNode *expectedRowType =
        ctx.MakeType<TStructExprType>(seqRowTypeItems);

    auto listSeqType = ctx.MakeType<TListExprType>(expectedRowType);
    node->SetTypeAnn(listSeqType);

    return TStatus::Ok;
}

TStatus AnnotateKqpProgram(const TExprNode::TPtr& node, TExprContext& ctx) {
    if (!EnsureArgsCount(*node, 2, ctx)) {
        return TStatus::Error;
    }

    auto* argsType = node->Child(TKqpProgram::idx_ArgsType);

    if (!EnsureType(*argsType, ctx)) {
        return TStatus::Error;
    }
    auto argTypesTupleRaw = argsType->GetTypeAnn()->Cast<TTypeExprType>()->GetType();

    if (!EnsureTupleType(node->Pos(), *argTypesTupleRaw, ctx)) {
        return TStatus::Error;
    }
    auto argTypesTuple = argTypesTupleRaw->Cast<TTupleExprType>();

    std::vector<const TTypeAnnotationNode*> argTypes;
    argTypes.reserve(argTypesTuple->GetSize());

    for (const auto& argTypeRaw : argTypesTuple->GetItems()) {
        if (!EnsureStreamType(node->Pos(), *argTypeRaw, ctx)) {
            return TStatus::Error;
        }
        argTypes.push_back(argTypeRaw);
    }

    auto& lambda = node->ChildRef(TKqpProgram::idx_Lambda);
    if (!EnsureLambda(*lambda, ctx)) {
        return TStatus::Error;
    }

    if (!UpdateLambdaAllArgumentsTypes(lambda, argTypes, ctx)) {
        return TStatus::Error;
    }

    if (!lambda->GetTypeAnn()) {
        return TStatus::Repeat;
    }

    node->SetTypeAnn(ctx.MakeType<TVoidExprType>());
    return TStatus::Ok;
}

TStatus AnnotateKqpEnsure(const TExprNode::TPtr& node, TExprContext& ctx) {
    if (!EnsureArgsCount(*node, 4, ctx)) {
        return TStatus::Error;
    }

    if (!EnsureComputable(node->Head(), ctx)) {
        return TStatus::Error;
    }

    const TDataExprType* dataType;
    bool isOptional;
    if (!EnsureDataOrOptionalOfData(*node->Child(TKqpEnsure::idx_Predicate), isOptional, dataType, ctx)) {
        return TStatus::Error;
    }

    if (!EnsureSpecificDataType(node->Child(TKqpEnsure::idx_Predicate)->Pos(), *dataType, EDataSlot::Bool, ctx)) {
        return TStatus::Error;
    }

    if (!EnsureAtom(*node->Child(TKqpEnsure::idx_IssueCode), ctx)) {
        return TStatus::Error;
    }

    ui64 code;
    if (!TryFromString(node->Child(TKqpEnsure::idx_IssueCode)->Content(), code)) {
        ctx.AddError(TIssue(ctx.GetPosition(node->Pos()), TStringBuilder()
            << "Issue code expected to be an integer: " << node->Child(TKqpEnsure::idx_IssueCode)->Content()));
        return TStatus::Error;
    }

    const auto* message = node->Child(TKqpEnsure::idx_Message);
    if (message->GetTypeAnn()->GetKind() != ETypeAnnotationKind::Data) {
        ctx.AddError(TIssue(ctx.GetPosition(message->Pos()), TStringBuilder()
            << "Expected Utf8, but got: " << *message->GetTypeAnn()));
        return TStatus::Error;
    }

    if (const auto dataSlot = message->GetTypeAnn()->Cast<TDataExprType>()->GetSlot(); dataSlot != EDataSlot::Utf8) {
        ctx.AddError(TIssue(ctx.GetPosition(message->Pos()), TStringBuilder()
            << "Expected Utf8, but got: " << *message->GetTypeAnn()));
        return TStatus::Error;
    }

    node->SetTypeAnn(node->Head().GetTypeAnn());
    return TStatus::Ok;
}

TStatus AnnotateSequencerConnection(const TExprNode::TPtr& node, TExprContext& ctx, const TString& cluster,
    const TKikimrTablesData& tablesData, bool withSystemColumns)
{
    if (!EnsureArgsCount(*node, 5, ctx)) {
        return TStatus::Error;
    }

    if (!EnsureCallable(*node->Child(TKqpCnSequencer::idx_Output), ctx)) {
        return TStatus::Error;
    }

    if (!TDqOutput::Match(node->Child(TKqpCnSequencer::idx_Output))) {
        ctx.AddError(TIssue(ctx.GetPosition(node->Child(TDqCnMerge::idx_Output)->Pos()),
            TStringBuilder() << "Expected " << TDqOutput::CallableName()));
        return TStatus::Error;
    }

    auto table = ResolveTable(node->Child(TKqpCnSequencer::idx_Table), ctx, cluster, tablesData);
    if (!table.second) {
        return TStatus::Error;
    }

    if (!EnsureTupleOfAtoms(*node->Child(TKqpCnSequencer::idx_Columns), ctx)) {
        return TStatus::Error;
    }

    if (!EnsureTupleOfAtoms(*node->Child(TKqpCnSequencer::idx_DefaultConstraintColumns), ctx)) {
        return TStatus::Error;
    }

    auto inputNodeTypeNode = node->Child(TKqpCnSequencer::idx_InputItemType);
    if (!EnsureType(*inputNodeTypeNode, ctx)) {
        return TStatus::Error;
    }

    TCoAtomList columns{node->ChildPtr(TKqpCnSequencer::idx_Columns)};
    auto rowType = GetReadTableRowType(ctx, tablesData, cluster, table.first, columns, withSystemColumns);
    if (!rowType) {
        return TStatus::Error;
    }

    node->SetTypeAnn(ctx.MakeType<TStreamExprType>(rowType));
    return TStatus::Ok;
}

TStatus AnnotateStreamLookupConnection(const TExprNode::TPtr& node, TExprContext& ctx, const TString& cluster,
    const TKikimrTablesData& tablesData, bool withSystemColumns) {

    if (!EnsureArgsCount(*node, 5, ctx)) {
        return TStatus::Error;
    }

    if (!EnsureCallable(*node->Child(TKqpCnStreamLookup::idx_Output), ctx)) {
        return TStatus::Error;
    }

    if (!TDqOutput::Match(node->Child(TKqpCnStreamLookup::idx_Output))) {
        ctx.AddError(TIssue(ctx.GetPosition(node->Child(TKqpCnStreamLookup::idx_Output)->Pos()),
            TStringBuilder() << "Expected " << TDqOutput::CallableName()));
        return TStatus::Error;
    }

    auto table = ResolveTable(node->Child(TKqpCnStreamLookup::idx_Table), ctx, cluster, tablesData);
    if (!table.second) {
        return TStatus::Error;
    }

    if (!EnsureTupleOfAtoms(*node->Child(TKqpCnStreamLookup::idx_Columns), ctx)) {
        return TStatus::Error;
    }

    TCoAtomList columns{node->ChildPtr(TKqpCnStreamLookup::idx_Columns)};
    auto inputTypeNode = node->Child(TKqpCnStreamLookup::idx_InputType);

    if (!EnsureType(*inputTypeNode, ctx)) {
        return TStatus::Error;
    }

    auto inputType = inputTypeNode->GetTypeAnn()->Cast<TTypeExprType>()->GetType();
    const TTypeAnnotationNode* inputItemType;
    if (!EnsureNewSeqType<false>(node->Pos(), *inputType, ctx, &inputItemType)) {
        return TStatus::Error;
    }

    YQL_ENSURE(inputItemType);

    TCoNameValueTupleList settingsNode{node->ChildPtr(TKqpCnStreamLookup::idx_Settings)};
    auto settings = TKqpStreamLookupSettings::Parse(settingsNode);
    if (settings.Strategy == EStreamLookupStrategyType::LookupRows) {
        if (!EnsureStructType(node->Pos(), *inputItemType, ctx)) {
            return TStatus::Error;
        }

        const auto& lookupKeyColumns = inputItemType->Cast<TStructExprType>()->GetItems();
        for (const auto& keyColumn : lookupKeyColumns) {
            if (!table.second->GetKeyColumnIndex(TString(keyColumn->GetName()))) {
                return TStatus::Error;
            }
        }

        auto rowType = GetReadTableRowType(ctx, tablesData, cluster, table.first, columns, withSystemColumns);
        if (!rowType) {
            return TStatus::Error;
        }

        node->SetTypeAnn(ctx.MakeType<TStreamExprType>(rowType));

    } else if (settings.Strategy == EStreamLookupStrategyType::LookupJoinRows
        || settings.Strategy == EStreamLookupStrategyType::LookupSemiJoinRows) {

        if (!EnsureTupleType(node->Pos(), *inputItemType, ctx)) {
            return TStatus::Error;
        }

        if (!EnsureTupleTypeSize(node->Pos(), inputItemType, 2, ctx)) {
            return TStatus::Error;
        }

        auto inputTupleType = inputItemType->Cast<TTupleExprType>();
        if (!EnsureOptionalType(node->Pos(), *inputTupleType->GetItems()[0], ctx)) {
            return TStatus::Error;
        }

        auto joinKeyType = inputTupleType->GetItems()[0]->Cast<TOptionalExprType>()->GetItemType();
        if (!EnsureStructType(node->Pos(), *joinKeyType, ctx)) {
            return TStatus::Error;
        }

        if (!EnsureStructType(node->Pos(), *inputTupleType->GetItems()[1], ctx)) {
            return TStatus::Error;
        }

        const TStructExprType* joinKeys = joinKeyType->Cast<TStructExprType>();
        const TStructExprType* leftRowType = inputTupleType->GetItems()[1]->Cast<TStructExprType>();

        for (const auto& inputKey : joinKeys->GetItems()) {
            if (!table.second->GetKeyColumnIndex(TString(inputKey->GetName()))) {
                return TStatus::Error;
            }
        }

        auto rightRowType = GetReadTableRowType(ctx, tablesData, cluster, table.first, columns, withSystemColumns);
        if (!rightRowType) {
            return TStatus::Error;
        }

        TVector<const TTypeAnnotationNode*> outputTypes;
        outputTypes.push_back(leftRowType);
        outputTypes.push_back(ctx.MakeType<TOptionalExprType>(rightRowType));

        auto outputItemType = ctx.MakeType<TTupleExprType>(outputTypes);
        node->SetTypeAnn(ctx.MakeType<TStreamExprType>(outputItemType));

    } else {
        ctx.AddError(TIssue(ctx.GetPosition(node->Child(TKqpCnStreamLookup::idx_Settings)->Pos()),
            TStringBuilder() << "Unexpected lookup strategy: " << settings.Strategy));
        return TStatus::Error;
    }

    return TStatus::Ok;
}

TStatus AnnotateIndexLookupJoin(const TExprNode::TPtr& node, TExprContext& ctx) {

    if (!EnsureArgsCount(*node, 4, ctx)) {
        return TStatus::Error;
    }

    auto inputType = node->Child(TKqlIndexLookupJoinBase::idx_Input)->GetTypeAnn();
    const TTypeAnnotationNode* inputItemType;
    if (!EnsureNewSeqType<false>(node->Pos(), *inputType, ctx, &inputItemType)) {
        return TStatus::Error;
    }

    YQL_ENSURE(inputItemType);
    if (!EnsureTupleType(node->Pos(), *inputItemType, ctx)) {
        return TStatus::Error;
    }

    if (!EnsureTupleTypeSize(node->Pos(), inputItemType, 2, ctx)) {
        return TStatus::Error;
    }

    auto inputTupleType = inputItemType->Cast<TTupleExprType>();
    if (!EnsureStructType(node->Pos(), *inputTupleType->GetItems()[0], ctx)) {
        return TStatus::Error;
    }

    const TStructExprType* leftRowType = inputTupleType->GetItems()[0]->Cast<TStructExprType>();

    if (!EnsureOptionalType(node->Pos(), *inputTupleType->GetItems()[1], ctx)) {
        return TStatus::Error;
    }

    auto rightRowType = inputTupleType->GetItems()[1]->Cast<TOptionalExprType>()->GetItemType();
    if (!EnsureStructType(node->Pos(), *rightRowType, ctx)) {
        return TStatus::Error;
    }

    if (!EnsureAtom(*node->Child(TKqlIndexLookupJoinBase::idx_JoinType), ctx)) {
        return TStatus::Error;
    }

    if (!EnsureAtom(*node->Child(TKqlIndexLookupJoinBase::idx_LeftLabel), ctx)) {
        return TStatus::Error;
    }

    TCoAtom leftLabel(node->Child(TKqlIndexLookupJoinBase::idx_LeftLabel));

    if (!EnsureAtom(*node->Child(TKqlIndexLookupJoinBase::idx_RightLabel), ctx)) {
        return TStatus::Error;
    }

    TCoAtom rightLabel(node->Child(TKqlIndexLookupJoinBase::idx_RightLabel));
    TCoAtom joinType(node->Child(TKqlIndexLookupJoinBase::idx_JoinType));

    TVector<const TItemExprType*> resultStructItems;
    for (const auto& item : leftRowType->GetItems()) {
        TString itemName = leftLabel.Value().empty()
            ? TString(item->GetName())
            : TString::Join(leftLabel.Value(), ".", item->GetName());
        resultStructItems.emplace_back(ctx.MakeType<TItemExprType>(itemName, item->GetItemType()));
    }

    if (RightJoinSideAllowed(joinType.Value())) {
        for (const auto& item : rightRowType->Cast<TStructExprType>()->GetItems()) {
            const bool makeOptional = RightJoinSideOptional(joinType.Value()) && !item->GetItemType()->IsOptionalOrNull();

            const TTypeAnnotationNode* itemType = makeOptional
                ? ctx.MakeType<TOptionalExprType>(item->GetItemType())
                : item->GetItemType();

            TString itemName = rightLabel.Value().empty()
                ? TString(item->GetName())
                : TString::Join(rightLabel.Value(), ".", item->GetName());
            resultStructItems.emplace_back(ctx.MakeType<TItemExprType>(itemName, itemType));
        }
    }

    auto outputRowType = ctx.MakeType<TStructExprType>(resultStructItems);
    const bool isPhysical = TKqpIndexLookupJoin::Match(node.Get());
    if (isPhysical) {
        node->SetTypeAnn(ctx.MakeType<TStreamExprType>(outputRowType));
    } else {
        node->SetTypeAnn(ctx.MakeType<TListExprType>(outputRowType));
    }

    return TStatus::Ok;
}

TStatus AnnotateExternalEffect(const TExprNode::TPtr& node, TExprContext& ctx) {
    if (!EnsureArgsCount(*node, 1, ctx)) {
        return TStatus::Error;
    }

    node->SetTypeAnn(node->Child(TKqlExternalEffect::idx_Input)->GetTypeAnn());
    return TStatus::Ok;
}

TStatus AnnotateKqpSinkEffect(const TExprNode::TPtr& node, TExprContext& ctx) {
    if (!EnsureArgsCount(*node, 2, ctx)) {
        return TStatus::Error;
    }

    if (!TDqStageBase::Match(node->Child(TKqpSinkEffect::idx_Stage))) {
        return TStatus::Error;
    }

    if (!EnsureAtom(*node->Child(TKqpSinkEffect::idx_SinkIndex), ctx)) {
        return TStatus::Error;
    }

    node->SetTypeAnn(node->Child(TKqpSinkEffect::idx_Stage)->GetTypeAnn());
    return TStatus::Ok;
}

TStatus AnnotateTableSinkSettings(const TExprNode::TPtr& input, TExprContext& ctx) {
    if (!EnsureMinMaxArgsCount(*input, 7, 8, ctx)) {
        return TStatus::Error;
    }
    input->SetTypeAnn(ctx.MakeType<TVoidExprType>());
    return TStatus::Ok;
}

} // namespace

TAutoPtr<IGraphTransformer> CreateKqpTypeAnnotationTransformer(const TString& cluster,
    TIntrusivePtr<TKikimrTablesData> tablesData, TTypeAnnotationContext& typesCtx, TKikimrConfiguration::TPtr config)
{
    TAutoPtr<IGraphTransformer> dqTransformer = CreateDqTypeAnnotationTransformer(typesCtx);

    return CreateFunctorTransformer(
        [cluster, tablesData, dqTransformer, config](const TExprNode::TPtr& input, TExprNode::TPtr& output,
            TExprContext& ctx) -> TStatus
        {
            output = input;

            TIssueScopeGuard issueScope(ctx.IssueManager, [&input, &ctx] {
                return MakeIntrusive<TIssue>(ctx.GetPosition(input->Pos()),
                        TStringBuilder() << "At function: " << input->Content());
            });

            if (TKqpTable::Match(input.Get())) {
                return AnnotateTable(input, ctx, cluster, *tablesData);
            }

            if (TKqlReadTableBase::Match(input.Get())) {
                return AnnotateReadTable(input, ctx, cluster, *tablesData, config->SystemColumnsEnabled());
            }

            if (TKqlReadTableRangesBase::Match(input.Get())) {
                return AnnotateReadTableRanges(input, ctx, cluster, *tablesData, config->SystemColumnsEnabled());
            }

            if (TKqlLookupTableBase::Match(input.Get())) {
                return AnnotateLookupTable(input, ctx, cluster, *tablesData, config->SystemColumnsEnabled());
            }

            if (TKqlKeyInc::Match(input.Get()) || TKqlKeyExc::Match(input.Get())) {
                return AnnotateKeyTuple(input, ctx);
            }

            if (TKqlUpsertRowsBase::Match(input.Get())) {
                return AnnotateUpsertRows(input, ctx, cluster, *tablesData);
            }

            if (TKqlInsertRowsBase::Match(input.Get())) {
                return AnnotateInsertRows(input, ctx, cluster, *tablesData);
            }

            if (TKqlUpdateRowsBase::Match(input.Get())) {
                return AnnotateUpdateRows(input, ctx, cluster, *tablesData);
            }

            if (TKqlDeleteRowsBase::Match(input.Get())) {
                return AnnotateDeleteRows(input, ctx, cluster, *tablesData);
            }

            if (TKqpOlapAnd::Match(input.Get())
                || TKqpOlapOr::Match(input.Get())
                || TKqpOlapXor::Match(input.Get())
            )
            {
                return AnnotateOlapBinaryLogicOperator(input, ctx);
            }

            if (TKqpOlapNot::Match(input.Get())) {
                return AnnotateOlapUnaryLogicOperator(input, ctx);
            }

            if (TKqpOlapFilter::Match(input.Get())) {
                return AnnotateOlapFilter(input, ctx);
            }

            if (TKqpOlapApply::Match(input.Get())) {
                return AnnotateOlapApply(input, ctx);
            }

            if (TKqpOlapAgg::Match(input.Get())) {
                return AnnotateOlapAgg(input, ctx);
            }

            if (TKqpOlapExtractMembers::Match(input.Get())) {
                return AnnotateOlapExtractMembers(input, ctx);
            }

            if (TKqpOlapJsonValue::Match(input.Get())) {
                return AnnotateOlapJsonValue(input, ctx);
            }

            if (TKqpOlapJsonExists::Match(input.Get())) {
                return AnnotateOlapJsonExists(input, ctx);
            }

            if (TKqpCnMapShard::Match(input.Get()) || TKqpCnShuffleShard::Match(input.Get())) {
                return AnnotateDqConnection(input, ctx);
            }

            if (TKqpCnSequencer::Match(input.Get())) {
                return AnnotateSequencerConnection(input, ctx, cluster, *tablesData, config->SystemColumnsEnabled());
            }

            if (TKqpCnStreamLookup::Match(input.Get())) {
                return AnnotateStreamLookupConnection(input, ctx, cluster, *tablesData, config->SystemColumnsEnabled());
            }

            if (TKqlIndexLookupJoinBase::Match(input.Get())) {
                return AnnotateIndexLookupJoin(input, ctx);
            }

            if (TKqpTxResultBinding::Match(input.Get())) {
                return AnnotateKqpTxResultBinding(input, ctx);
            }

            if (TKqpTxInternalBinding::Match(input.Get())) {
                return AnnotateKqpTxInternalBinding(input, ctx);
            }

            if (TKqpPhysicalTx::Match(input.Get())) {
                return AnnotateKqpPhysicalTx(input, ctx);
            }

            if (TKqpPhysicalQuery::Match(input.Get())) {
                return AnnotateKqpPhysicalQuery(input, ctx);
            }

            if (TKqpEffects::Match(input.Get())) {
                return AnnotateKqpEffects(input, ctx);
            }

            if (TKqpWriteConstraint::Match(input.Get())) {
                return AnnotateWriteConstraint(input, ctx);
            }

            if (TKqlSequencer::Match(input.Get())) {
                return AnnotateSequencer(input, ctx, cluster, *tablesData);
            }

            if (TKqpProgram::Match(input.Get())) {
                return AnnotateKqpProgram(input, ctx);
            }

            if (TKqpEnsure::Match(input.Get())) {
                return AnnotateKqpEnsure(input, ctx);
            }

            if (TKqpReadRangesSourceSettings::Match(input.Get())) {
                return AnnotateKqpSourceSettings(input, ctx, cluster, *tablesData, config->SystemColumnsEnabled());
            }

            if (TKqlExternalEffect::Match(input.Get())) {
                return AnnotateExternalEffect(input, ctx);
            }

            if (TKqpSinkEffect::Match(input.Get())) {
                return AnnotateKqpSinkEffect(input, ctx);
            }

            if (TKqlReturningList::Match(input.Get())) {
                return AnnotateReturningList(input, ctx, cluster, *tablesData, config->SystemColumnsEnabled());
            }

            if (TKqpTableSinkSettings::Match(input.Get())) {
                return AnnotateTableSinkSettings(input, ctx);
            }

            return dqTransformer->Transform(input, output, ctx);
        });
}

TAutoPtr<IGraphTransformer> CreateKqpCheckQueryTransformer() {
    return CreateFunctorTransformer(
        [](const TExprNode::TPtr& input, TExprNode::TPtr& output, TExprContext& ctx) -> TStatus {
            output = input;

            YQL_ENSURE(TMaybeNode<TKqlQuery>(input));

            auto query = TKqlQuery(input);
            for (const auto& result : query.Results()) {
                if (!EnsureTupleSize(result.MutableRef(), 2, ctx)) {
                    return TStatus::Error;
                }
                if (!EnsureListType(result.Value().Ref(), ctx)) {
                    return TStatus::Error;
                }
            }

            return TStatus::Ok;
        });
}

} // namespace NKqp
} // namespace NKikimr<|MERGE_RESOLUTION|>--- conflicted
+++ resolved
@@ -865,11 +865,7 @@
 TStatus AnnotateDeleteRows(const TExprNode::TPtr& node, TExprContext& ctx, const TString& cluster,
     const TKikimrTablesData& tablesData)
 {
-<<<<<<< HEAD
-    if (!EnsureMaxArgsCount(*node, 4, ctx) && !EnsureMinArgsCount(*node, 3, ctx)) {
-=======
-    if (!EnsureMaxArgsCount(*node, 4, ctx) && !EnsureMinArgsCount(*node, 2, ctx)) {
->>>>>>> 2872539e
+    if (!EnsureMaxArgsCount(*node, 5, ctx) && !EnsureMinArgsCount(*node, 3, ctx)) {
         return TStatus::Error;
     }
 
