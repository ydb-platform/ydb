#include "kqp_node_service.h"
#include "kqp_node_state.h"

#include <ydb/core/actorlib_impl/long_timer.h>
#include <ydb/core/base/feature_flags.h>
#include <ydb/core/cms/console/configs_dispatcher.h>
#include <ydb/core/cms/console/console.h>
#include <ydb/core/protos/tx_datashard.pb.h>
#include <ydb/core/mon/mon.h>

#include <ydb/core/kqp/common/kqp.h>
#include <ydb/core/kqp/compute_actor/kqp_compute_actor.h>
#include <ydb/core/kqp/rm_service/kqp_resource_estimation.h>
#include <ydb/core/kqp/rm_service/kqp_rm_service.h>
#include <ydb/core/kqp/runtime/kqp_read_actor.h>
#include <ydb/core/kqp/runtime/kqp_read_iterator_common.h>
#include <ydb/core/kqp/runtime/kqp_write_actor_settings.h>
#include <ydb/core/kqp/runtime/kqp_compute_scheduler.h>
#include <ydb/core/kqp/common/kqp_resolve.h>

#include <ydb/library/wilson_ids/wilson.h>

#include <ydb/library/actors/core/actor_bootstrapped.h>
#include <library/cpp/monlib/service/pages/templates.h>
#include <ydb/library/actors/wilson/wilson_span.h>

#include <util/string/join.h>

namespace NKikimr {
namespace NKqp {

using namespace NActors;

namespace {

#define LOG_C(stream) LOG_CRIT_S(*TlsActivationContext, NKikimrServices::KQP_NODE, stream)
#define LOG_D(stream) LOG_DEBUG_S(*TlsActivationContext, NKikimrServices::KQP_NODE, stream)
#define LOG_I(stream) LOG_INFO_S(*TlsActivationContext, NKikimrServices::KQP_NODE, stream)
#define LOG_E(stream) LOG_ERROR_S(*TlsActivationContext, NKikimrServices::KQP_NODE, stream)
#define LOG_W(stream) LOG_WARN_S(*TlsActivationContext, NKikimrServices::KQP_NODE, stream)
#define LOG_N(stream) LOG_NOTICE_S(*TlsActivationContext, NKikimrServices::KQP_NODE, stream)

// Min interval between stats send from scan/compute actor to executor
constexpr TDuration MinStatInterval = TDuration::MilliSeconds(20);
// Max interval in case of no activety
constexpr TDuration MaxStatInterval = TDuration::Seconds(1);

template <class TTasksCollection>
TString TasksIdsStr(const TTasksCollection& tasks) {
    TVector<ui64> ids;
    for (auto& task: tasks) {
        ids.push_back(task.GetId());
    }
    return TStringBuilder() << "[" << JoinSeq(", ", ids) << "]";
}

class TKqpNodeService : public TActorBootstrapped<TKqpNodeService> {
    using TBase = TActorBootstrapped<TKqpNodeService>;

public:
    static constexpr NKikimrServices::TActivity::EType ActorActivityType() {
        return NKikimrServices::TActivity::KQP_NODE_SERVICE;
    }

    TKqpNodeService(const NKikimrConfig::TTableServiceConfig& config,
        std::shared_ptr<NRm::IKqpResourceManager> resourceManager,
        std::shared_ptr<NComputeActor::IKqpNodeComputeActorFactory> caFactory,
        const TIntrusivePtr<TKqpCounters>& counters,
        NYql::NDq::IDqAsyncIoFactory::TPtr asyncIoFactory,
        const std::optional<TKqpFederatedQuerySetup>& federatedQuerySetup)
        : Config(config.GetResourceManager())
        , Counters(counters)
        , ResourceManager_(std::move(resourceManager))
        , CaFactory_(std::move(caFactory))
        , AsyncIoFactory(std::move(asyncIoFactory))
        , FederatedQuerySetup(federatedQuerySetup)
        , State_(std::make_shared<TNodeServiceState>())
    {
        if (config.HasIteratorReadsRetrySettings()) {
            SetIteratorReadsRetrySettings(config.GetIteratorReadsRetrySettings());
        }
        if (config.HasIteratorReadQuotaSettings()) {
            SetIteratorReadsQuotaSettings(config.GetIteratorReadQuotaSettings());
        }
        if (config.HasWriteActorSettings()) {
            SetWriteActorSettings(config.GetWriteActorSettings());
        }

        SchedulerOptions = {
            .AdvanceTimeInterval = TDuration::MicroSeconds(config.GetComputeSchedulerSettings().GetAdvanceTimeIntervalUsec()),
            .ForgetOverflowTimeout = TDuration::MicroSeconds(config.GetComputeSchedulerSettings().GetForgetOverflowTimeoutUsec()),
            .ActivePoolPollingTimeout = TDuration::Seconds(config.GetComputeSchedulerSettings().GetActivePoolPollingSec()),
            .Counters = counters,
        };
    }

    void Bootstrap() {
        LOG_I("Starting KQP Node service");

        // Subscribe for TableService config changes
        ui32 tableServiceConfigKind = (ui32) NKikimrConsole::TConfigItem::TableServiceConfigItem;
        Send(NConsole::MakeConfigsDispatcherID(SelfId().NodeId()),
             new NConsole::TEvConfigsDispatcher::TEvSetConfigSubscriptionRequest({tableServiceConfigKind}),
             IEventHandle::FlagTrackDelivery);

        NActors::TMon* mon = AppData()->Mon;
        if (mon) {
            NMonitoring::TIndexMonPage* actorsMonPage = mon->RegisterIndexPage("actors", "Actors");
            mon->RegisterActorPage(actorsMonPage, "kqp_node", "KQP Node", false,
                TActivationContext::ActorSystem(), SelfId());
        }

        Schedule(TDuration::Seconds(1), new TEvents::TEvWakeup());
        Become(&TKqpNodeService::WorkState);

        Scheduler = std::make_shared<TComputeScheduler>();
        SchedulerOptions.Scheduler = Scheduler;
        SchedulerActorId = RegisterWithSameMailbox(CreateSchedulerActor(SchedulerOptions));
    }

private:
    STATEFN(WorkState) {
        switch (ev->GetTypeRewrite()) {
            hFunc(TEvKqpNode::TEvStartKqpTasksRequest, HandleWork);
            hFunc(TEvKqpNode::TEvFinishKqpTask, HandleWork); // used only for unit tests
            hFunc(TEvKqpNode::TEvCancelKqpTasksRequest, HandleWork);
            hFunc(TEvents::TEvWakeup, HandleWork);
            // misc
            hFunc(NConsole::TEvConfigsDispatcher::TEvSetConfigSubscriptionResponse, HandleWork);
            hFunc(NConsole::TEvConsole::TEvConfigNotificationRequest, HandleWork);
            hFunc(TEvents::TEvUndelivered, HandleWork);
            hFunc(TEvents::TEvPoison, HandleWork);
            hFunc(NMon::TEvHttpInfo, HandleWork);
            default: {
                Y_ABORT("Unexpected event 0x%x for TKqpResourceManagerService", ev->GetTypeRewrite());
            }
        }
    }

    static constexpr double SecToUsec = 1e6;

    void HandleWork(TEvKqpNode::TEvStartKqpTasksRequest::TPtr& ev) {
        NWilson::TSpan sendTasksSpan(TWilsonKqp::KqpNodeSendTasks, NWilson::TTraceId(ev->TraceId), "KqpNode.SendTasks", NWilson::EFlags::AUTO_END);

        NHPTimer::STime workHandlerStart = ev->SendTime;
        auto& msg = ev->Get()->Record;
        Counters->NodeServiceStartEventDelivery->Collect(NHPTimer::GetTimePassed(&workHandlerStart) * SecToUsec);

        auto requester = ev->Sender;

        ui64 txId = msg.GetTxId();
        TMaybe<ui64> lockTxId = msg.HasLockTxId()
            ? TMaybe<ui64>(msg.GetLockTxId())
            : Nothing();
        ui32 lockNodeId = msg.GetLockNodeId();
        TMaybe<NKikimrDataEvents::ELockMode> lockMode = msg.HasLockMode()
            ? TMaybe<NKikimrDataEvents::ELockMode>(msg.GetLockMode())
            : Nothing();

        YQL_ENSURE(msg.GetStartAllOrFail()); // todo: support partial start

        LOG_D("TxId: " << txId << ", new compute tasks request from " << requester
            << " with " << msg.GetTasks().size() << " tasks: " << TasksIdsStr(msg.GetTasks()));

        auto now = TAppData::TimeProvider->Now();
        NKqpNode::TTasksRequest request(txId, ev->Sender, now);
        auto& msgRtSettings = msg.GetRuntimeSettings();
        if (msgRtSettings.GetTimeoutMs() > 0) {
            // compute actor should not arm timer since in case of timeout it will receive TEvAbortExecution from Executer
            auto timeout = TDuration::MilliSeconds(msgRtSettings.GetTimeoutMs());
            request.Deadline = now + timeout + /* gap */ TDuration::Seconds(5);
        }

        auto& bucket = State_->GetStateBucketByTx(txId);

        if (bucket.Exists(txId, requester)) {
            LOG_E("TxId: " << txId << ", requester: " << requester << ", request already exists");
            return ReplyError(txId, request.Executer, msg, NKikimrKqp::TEvStartKqpTasksResponse::INTERNAL_ERROR);
        }

        NRm::EKqpMemoryPool memoryPool;
        if (msg.GetRuntimeSettings().GetExecType() == NYql::NDqProto::TComputeRuntimeSettings::SCAN) {
            memoryPool = NRm::EKqpMemoryPool::ScanQuery;
        } else if (msg.GetRuntimeSettings().GetExecType() == NYql::NDqProto::TComputeRuntimeSettings::DATA) {
            memoryPool = NRm::EKqpMemoryPool::DataQuery;
        } else {
            memoryPool = NRm::EKqpMemoryPool::Unspecified;
        }

        auto reply = MakeHolder<TEvKqpNode::TEvStartKqpTasksResponse>();
        reply->Record.SetTxId(txId);

        NYql::NDq::TComputeRuntimeSettings runtimeSettingsBase;
        runtimeSettingsBase.ReportStatsSettings = NYql::NDq::TReportStatsSettings{MinStatInterval, MaxStatInterval};

        TShardsScanningPolicy scanPolicy(Config.GetShardsScanningPolicy());

        NComputeActor::TComputeStagesWithScan computesByStage;

        const TString& serializedGUCSettings = ev->Get()->Record.HasSerializedGUCSettings() ?
            ev->Get()->Record.GetSerializedGUCSettings() : "";

        auto schedulerNow = TlsActivationContext->Monotonic();

        TString schedulerGroup = msg.GetSchedulerGroup();

        if (SchedulerOptions.Scheduler->Disabled(schedulerGroup)) {
            auto share = msg.GetPoolMaxCpuShare();
            if (share <= 0 && (msg.HasQueryCpuShare() || msg.HasResourceWeight())) {
                share = 1.0;
            }
            std::optional<double> resourceWeight;
            if (msg.GetResourceWeight() >= 0) {
                resourceWeight = msg.GetResourceWeight();
            }

            if (share > 0) {
                Scheduler->UpdateGroupShare(schedulerGroup, share, schedulerNow, resourceWeight);
                Send(SchedulerActorId, new TEvSchedulerNewPool(msg.GetDatabase(), schedulerGroup));
            } else {
                schedulerGroup = "";
            }
        }

        std::optional<ui64> querySchedulerGroup;
        if (msg.HasQueryCpuShare() && schedulerGroup) {
            querySchedulerGroup = Scheduler->MakePerQueryGroup(schedulerNow, msg.GetQueryCpuShare(), schedulerGroup);
        }

        // start compute actors
        TMaybe<NYql::NDqProto::TRlPath> rlPath = Nothing();
        if (msgRtSettings.HasRlPath()) {
            rlPath.ConstructInPlace(msgRtSettings.GetRlPath());
        }

        TIntrusivePtr<NRm::TTxState> txInfo = MakeIntrusive<NRm::TTxState>(
            txId, TInstant::Now(), ResourceManager_->GetCounters(),
            msg.GetSchedulerGroup(), msg.GetMemoryPoolPercent(),
            msg.GetDatabase(), Config.GetVerboseMemoryLimitException());

        const ui32 tasksCount = msg.GetTasks().size();
        for (auto& dqTask: *msg.MutableTasks()) {
            TComputeActorSchedulingOptions schedulingTaskOptions {
                .Now = schedulerNow,
                .SchedulerActorId = SchedulerActorId,
                .Scheduler = Scheduler.get(),
                .Group = schedulerGroup,
                .Weight = 1,
                .NoThrottle = schedulerGroup.empty(),
                .Counters = Counters
            };

            if (!schedulingTaskOptions.NoThrottle) {
                schedulingTaskOptions.Handle = SchedulerOptions.Scheduler->Enroll(schedulingTaskOptions.Group, schedulingTaskOptions.Weight, schedulingTaskOptions.Now);
                if (querySchedulerGroup) {
                    Scheduler->AddToGroup(schedulerNow, *querySchedulerGroup, schedulingTaskOptions.Handle);
                }
            }

            NComputeActor::IKqpNodeComputeActorFactory::TCreateArgs createArgs{
                .ExecuterId = request.Executer,
                .TxId = txId,
                .LockTxId = lockTxId,
                .LockNodeId = lockNodeId,
                .LockMode = lockMode,
                .Task = &dqTask,
                .TxInfo = txInfo,
                .RuntimeSettings = runtimeSettingsBase,
                .TraceId = NWilson::TTraceId(ev->TraceId),
                .Arena = ev->Get()->Arena,
                .SerializedGUCSettings = serializedGUCSettings,
                .NumberOfTasks = tasksCount,
                .OutputChunkMaxSize = msg.GetOutputChunkMaxSize(),
                .MemoryPool = memoryPool,
                .WithSpilling = msgRtSettings.GetUseSpilling(),
                .StatsMode = msgRtSettings.GetStatsMode(),
                .WithProgressStats = msgRtSettings.GetWithProgressStats(),
                .Deadline = TInstant(),
                .ShareMailbox = false,
                .RlPath = rlPath,
                .ComputesByStages = &computesByStage,
                .State = State_,
                .SchedulingOptions = std::move(schedulingTaskOptions),
                // TODO: block tracking mode is not set!
            };
            if (msg.HasUserToken() && msg.GetUserToken()) {
                createArgs.UserToken.Reset(MakeIntrusive<NACLib::TUserToken>(msg.GetUserToken()));
            }

            createArgs.Database = msg.GetDatabase();

            auto result = CaFactory_->CreateKqpComputeActor(std::move(createArgs));

            if (const auto* rmResult = std::get_if<NRm::TKqpRMAllocateResult>(&result)) {
                ReplyError(txId, request.Executer, msg, rmResult->GetStatus(), rmResult->GetFailReason());
                bucket.NewRequest(std::move(request));
                TerminateTx(txId, rmResult->GetFailReason());
                return;
            }

            auto& taskCtx = request.InFlyTasks[dqTask.GetId()];
            YQL_ENSURE(taskCtx.TaskId == 0);
            taskCtx.TaskId = dqTask.GetId();
            YQL_ENSURE(taskCtx.TaskId != 0);

            TActorId* actorId = std::get_if<TActorId>(&result);
            Y_ABORT_UNLESS(actorId);
            taskCtx.ComputeActorId = *actorId;

            LOG_D("TxId: " << txId << ", executing task: " << taskCtx.TaskId << " on compute actor: " << taskCtx.ComputeActorId);

            auto* startedTask = reply->Record.AddStartedTasks();
            startedTask->SetTaskId(taskCtx.TaskId);
            ActorIdToProto(taskCtx.ComputeActorId, startedTask->MutableActorId());
        }

        TCPULimits cpuLimits;
        if (msg.GetPoolMaxCpuShare() > 0) {
            // Share <= 0 means disabled limit
            cpuLimits.DeserializeFromProto(msg).Validate();
        }

        for (auto&& i : computesByStage) {
            for (auto&& m : i.second.MutableMetaInfo()) {
                Register(CreateKqpScanFetcher(msg.GetSnapshot(), std::move(m.MutableActorIds()),
                    m.GetMeta(), runtimeSettingsBase, txId, lockTxId, lockNodeId, lockMode,
                    scanPolicy, Counters, NWilson::TTraceId(ev->TraceId), cpuLimits));
            }
        }

        Send(request.Executer, reply.Release(), IEventHandle::FlagTrackDelivery, txId);

        Counters->NodeServiceProcessTime->Collect(NHPTimer::GetTimePassed(&workHandlerStart) * SecToUsec);

        bucket.NewRequest(std::move(request));
    }

    // used only for unit tests
    void HandleWork(TEvKqpNode::TEvFinishKqpTask::TPtr& ev) {
        auto& msg = *ev->Get();
        auto& bucket = State_->GetStateBucketByTx(msg.TxId);
        auto tasksToAbort = bucket.GetTasksByTxId(msg.TxId);

        if (!tasksToAbort.empty()) {
            TStringBuilder finalReason;
            finalReason << "node service cancelled the task, because of direct request "
                << ", NodeId: "<< SelfId().NodeId()
                << ", TxId: " << msg.TxId;

            LOG_E(finalReason);
            for (const auto& [taskId, computeActorId]: tasksToAbort) {
                if (msg.TaskId != taskId)
                    continue;

                auto abortEv = std::make_unique<TEvKqp::TEvAbortExecution>(NYql::NDqProto::StatusIds::ABORTED, finalReason);
                Send(computeActorId, abortEv.release());
            }
        }
    }

    void HandleWork(TEvKqpNode::TEvCancelKqpTasksRequest::TPtr& ev) {
        THPTimer timer;
        ui64 txId = ev->Get()->Record.GetTxId();
        auto& reason = ev->Get()->Record.GetReason();

        LOG_W("TxId: " << txId << ", terminate transaction, reason: " << reason);
        TerminateTx(txId, reason);

        Counters->NodeServiceProcessCancelTime->Collect(timer.Passed() * SecToUsec);
    }

    void TerminateTx(ui64 txId, const TString& reason, NYql::NDqProto::StatusIds_StatusCode status = NYql::NDqProto::StatusIds::UNSPECIFIED) {
        auto& bucket = State_->GetStateBucketByTx(txId);
        auto tasksToAbort = bucket.GetTasksByTxId(txId);

        if (!tasksToAbort.empty()) {
            TStringBuilder finalReason;
            finalReason << "node service cancelled the task, because it " << reason
                << ", NodeId: "<< SelfId().NodeId()
                << ", TxId: " << txId;

            LOG_E(finalReason);
            for (const auto& [taskId, computeActorId]: tasksToAbort) {
                auto abortEv = std::make_unique<TEvKqp::TEvAbortExecution>(status, reason);
                Send(computeActorId, abortEv.release());
            }
        }
    }

    void HandleWork(TEvents::TEvWakeup::TPtr& ev) {
        Schedule(TDuration::Seconds(1), ev->Release().Release());
        for (auto& bucket : State_->Buckets) {
            auto expiredRequests = bucket.ClearExpiredRequests();
            for (auto& cxt : expiredRequests) {
                TerminateTx(cxt.TxId, "reached execution deadline", NYql::NDqProto::StatusIds::TIMEOUT);
            }
        }
    }

private:
    static void HandleWork(NConsole::TEvConfigsDispatcher::TEvSetConfigSubscriptionResponse::TPtr&) {
        LOG_D("Subscribed for config changes");
    }

    void HandleWork(NConsole::TEvConsole::TEvConfigNotificationRequest::TPtr& ev) {
        auto &event = ev->Get()->Record;

        if (event.GetConfig().GetTableServiceConfig().GetResourceManager().IsInitialized()) {
            Config.Swap(event.MutableConfig()->MutableTableServiceConfig()->MutableResourceManager());

#define FORCE_VALUE(name) if (!Config.Has ## name ()) Config.Set ## name(Config.Get ## name());
            FORCE_VALUE(ComputeActorsCount)
            FORCE_VALUE(ChannelBufferSize)
            FORCE_VALUE(MkqlLightProgramMemoryLimit)
            FORCE_VALUE(MkqlHeavyProgramMemoryLimit)
            FORCE_VALUE(QueryMemoryLimit)
            FORCE_VALUE(PublishStatisticsIntervalSec);
            FORCE_VALUE(MaxTotalChannelBuffersSize);
            FORCE_VALUE(MinChannelBufferSize);
            FORCE_VALUE(MinMemAllocSize);
            FORCE_VALUE(MinMemFreeSize);
#undef FORCE_VALUE

            LOG_I("Updated table service config: " << Config.DebugString());
        }

        CaFactory_->ApplyConfig(event.GetConfig().GetTableServiceConfig().GetResourceManager());

        if (event.GetConfig().GetTableServiceConfig().HasIteratorReadsRetrySettings()) {
            SetIteratorReadsRetrySettings(event.GetConfig().GetTableServiceConfig().GetIteratorReadsRetrySettings());
        }

        if (event.GetConfig().GetTableServiceConfig().HasIteratorReadQuotaSettings()) {
            SetIteratorReadsQuotaSettings(event.GetConfig().GetTableServiceConfig().GetIteratorReadQuotaSettings());
        }

        auto responseEv = MakeHolder<NConsole::TEvConsole::TEvConfigNotificationResponse>(event);
        Send(ev->Sender, responseEv.Release(), IEventHandle::FlagTrackDelivery, ev->Cookie);
    }

    void SetIteratorReadsQuotaSettings(const NKikimrConfig::TTableServiceConfig::TIteratorReadQuotaSettings& settings) {
        SetDefaultIteratorQuotaSettings(settings.GetMaxRows(), settings.GetMaxBytes());
    }

    void SetIteratorReadsRetrySettings(const NKikimrConfig::TTableServiceConfig::TIteratorReadsRetrySettings& settings) {
        auto ptr = MakeIntrusive<NKikimr::NKqp::TIteratorReadBackoffSettings>();
        ptr->StartRetryDelay = TDuration::MilliSeconds(settings.GetStartDelayMs());
        ptr->MaxShardAttempts = settings.GetMaxShardRetries();
        ptr->MaxShardResolves = settings.GetMaxShardResolves();
        ptr->UnsertaintyRatio = settings.GetUnsertaintyRatio();
        ptr->Multiplier = settings.GetMultiplier();
        if (settings.GetMaxTotalRetries()) {
            ptr->MaxTotalRetries = settings.GetMaxTotalRetries();
        }
        if (settings.GetIteratorResponseTimeoutMs()) {
            ptr->ReadResponseTimeout = TDuration::MilliSeconds(settings.GetIteratorResponseTimeoutMs());
        }
        ptr->MaxRetryDelay = TDuration::MilliSeconds(settings.GetMaxDelayMs());
        SetReadIteratorBackoffSettings(ptr);
    }

    void SetWriteActorSettings(const NKikimrConfig::TTableServiceConfig::TWriteActorSettings& settings) {
        auto ptr = MakeIntrusive<NKikimr::NKqp::TWriteActorSettings>();

        ptr->InFlightMemoryLimitPerActorBytes = settings.GetInFlightMemoryLimitPerActorBytes();
<<<<<<< HEAD
        ptr->MemoryLimitPerMessageBytes = settings.GetMemoryLimitPerMessageBytes();
=======
>>>>>>> 041b08df

        ptr->StartRetryDelay = TDuration::MilliSeconds(settings.GetStartRetryDelayMs());
        ptr->MaxRetryDelay = TDuration::MilliSeconds(settings.GetMaxRetryDelayMs());
        ptr->UnsertaintyRatio = settings.GetUnsertaintyRatio();
        ptr->Multiplier = settings.GetMultiplier();

        ptr->MaxWriteAttempts = settings.GetMaxWriteAttempts();
        ptr->MaxResolveAttempts = settings.GetMaxResolveAttempts();

        NKikimr::NKqp::SetWriteActorSettings(ptr);
    }

    void HandleWork(TEvents::TEvUndelivered::TPtr& ev) {
        switch (ev->Get()->SourceType) {
            case TEvKqpNode::TEvStartKqpTasksResponse::EventType: {
                ui64 txId = ev->Cookie;
                TStringBuilder reason;
                reason << "executer lost: " << (int) ev->Get()->Reason;
                TerminateTx(txId, reason, NYql::NDqProto::StatusIds::ABORTED);
                break;
            }

            case NConsole::TEvConfigsDispatcher::EvSetConfigSubscriptionRequest:
                LOG_C("Failed to deliver subscription request to config dispatcher");
                break;

            case NConsole::TEvConsole::EvConfigNotificationResponse:
                LOG_E("Failed to deliver config notification response");
                break;

            default:
                LOG_E("Undelivered event with unexpected source type: " << ev->Get()->SourceType);
                break;
        }
    }

    void HandleWork(TEvents::TEvPoison::TPtr&) {
        PassAway();
    }

    void HandleWork(NMon::TEvHttpInfo::TPtr& ev) {
        TStringStream str;
        HTML(str) {
            PRE() {
                str << "Current config:" << Endl;
                str << Config.DebugString() << Endl;
                str << Endl;

                str << Endl << "Transactions:" << Endl;
                for (auto& bucket : State_->Buckets) {
                    bucket.GetInfo(str);
                }
            }
        }

        Send(ev->Sender, new NMon::TEvHttpInfoRes(str.Str()));
    }

private:
    void ReplyError(ui64 txId, TActorId executer, const NKikimrKqp::TEvStartKqpTasksRequest& request,
        NKikimrKqp::TEvStartKqpTasksResponse::ENotStartedTaskReason reason, const TString& message = "")
    {
        auto ev = MakeHolder<TEvKqpNode::TEvStartKqpTasksResponse>();
        ev->Record.SetTxId(txId);
        for (auto& task : request.GetTasks()) {
            auto* resp = ev->Record.AddNotStartedTasks();
            resp->SetTaskId(task.GetId());
            resp->SetReason(reason);
            resp->SetMessage(message);
        }
        Send(executer, ev.Release());
    }

private:
    NKikimrConfig::TTableServiceConfig::TResourceManager Config;
    TIntrusivePtr<TKqpCounters> Counters;
    std::shared_ptr<NRm::IKqpResourceManager> ResourceManager_;
    std::shared_ptr<NComputeActor::IKqpNodeComputeActorFactory> CaFactory_;
    NYql::NDq::IDqAsyncIoFactory::TPtr AsyncIoFactory;
    const std::optional<TKqpFederatedQuerySetup> FederatedQuerySetup;

    std::shared_ptr<TComputeScheduler> Scheduler;
    TSchedulerActorOptions SchedulerOptions;
    TActorId SchedulerActorId;

    //state sharded by TxId
    std::shared_ptr<TNodeServiceState> State_;
};


} // anonymous namespace

IActor* CreateKqpNodeService(const NKikimrConfig::TTableServiceConfig& tableServiceConfig,
    std::shared_ptr<NRm::IKqpResourceManager> resourceManager,
    std::shared_ptr<NComputeActor::IKqpNodeComputeActorFactory> caFactory,
    TIntrusivePtr<TKqpCounters> counters, NYql::NDq::IDqAsyncIoFactory::TPtr asyncIoFactory,
    const std::optional<TKqpFederatedQuerySetup>& federatedQuerySetup)
{
    return new TKqpNodeService(tableServiceConfig, std::move(resourceManager), std::move(caFactory),
        counters, std::move(asyncIoFactory), federatedQuerySetup);
}

} // namespace NKqp
} // namespace NKikimr<|MERGE_RESOLUTION|>--- conflicted
+++ resolved
@@ -463,10 +463,6 @@
         auto ptr = MakeIntrusive<NKikimr::NKqp::TWriteActorSettings>();
 
         ptr->InFlightMemoryLimitPerActorBytes = settings.GetInFlightMemoryLimitPerActorBytes();
-<<<<<<< HEAD
-        ptr->MemoryLimitPerMessageBytes = settings.GetMemoryLimitPerMessageBytes();
-=======
->>>>>>> 041b08df
 
         ptr->StartRetryDelay = TDuration::MilliSeconds(settings.GetStartRetryDelayMs());
         ptr->MaxRetryDelay = TDuration::MilliSeconds(settings.GetMaxRetryDelayMs());
