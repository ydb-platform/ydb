--- conflicted
+++ resolved
@@ -232,12 +232,8 @@
 }
 
 TDqStage RebuildPureStageWithSink(TExprBase expr, const TKqpTable& table,
-<<<<<<< HEAD
-        const bool allowInconsistentWrites, const TCoAtom& isBatch, const TStringBuf mode, const i64 order, const bool isOlap, TExprContext& ctx) {
-=======
-        const bool allowInconsistentWrites, const bool enableStreamWrite,
+        const bool allowInconsistentWrites, const bool enableStreamWrite, const TCoAtom& isBatch,
         const TStringBuf mode, const i64 order, const bool isOlap, TExprContext& ctx) {
->>>>>>> 3d90decc
     Y_DEBUG_ABORT_UNLESS(IsDqPureExpr(expr));
 
     return Build<TDqStage>(ctx, expr.Pos())
@@ -329,12 +325,8 @@
         if (sinkEffect) {
             stageInput = RebuildPureStageWithSink(
                 node.Input(), node.Table(),
-<<<<<<< HEAD
-                settings.AllowInconsistentWrites, node.IsBatch(), settings.Mode, priority, isOlap, ctx);
-=======
                 settings.AllowInconsistentWrites, useStreamWrite,
-                settings.Mode, priority, isOlap, ctx);
->>>>>>> 3d90decc
+                node.IsBatch(), settings.Mode, priority, isOlap, ctx);
             effect = Build<TKqpSinkEffect>(ctx, node.Pos())
                 .Stage(stageInput.Cast().Ptr())
                 .SinkIndex().Build("0")
@@ -494,14 +486,10 @@
     if (IsDqPureExpr(node.Input())) {
         if (sinkEffect) {
             const auto keyColumns = BuildKeyColumnsList(table, node.Pos(), ctx);
-<<<<<<< HEAD
-            stageInput = RebuildPureStageWithSink(node.Input(), node.Table(), false, node.IsBatch(), "delete", priority, isOlap, ctx);
-=======
             stageInput = RebuildPureStageWithSink(
                 node.Input(), node.Table(),
-                false, useStreamWrite,
+                false, useStreamWrite, node.IsBatch(),
                 "delete", priority, isOlap, ctx);
->>>>>>> 3d90decc
             effect = Build<TKqpSinkEffect>(ctx, node.Pos())
                 .Stage(stageInput.Cast().Ptr())
                 .SinkIndex().Build("0")
