#include "kqp_opt_impl.h"

#include <ydb/core/kqp/provider/yql_kikimr_provider_impl.h>

#include <yql/essentials/core/yql_opt_utils.h>
#include <ydb/library/yql/providers/dq/common/yql_dq_settings.h>
#include <yql/essentials/core/dq_integration/yql_dq_integration.h>

#include <library/cpp/containers/absl_flat_hash/flat_hash_set.h>

namespace NKikimr::NKqp::NOpt {

using namespace NYql;
using namespace NYql::NNodes;

namespace {

TVector<TString> GetMissingInputColumnsForReturning(
    const TKiWriteTable& write, const TCoAtomList& inputColumns)
{
    auto returnColumns = write.ReturningColumns().Cast<TCoAtomList>();
    if (returnColumns.Ref().ChildrenSize() == 0) {
        return {};
    }

    THashSet<TStringBuf> currentInput;
    for (const auto& name : inputColumns) {
        currentInput.insert(name.Value());
    }

    TVector<TString> result;
    for(const auto& returnCol : returnColumns) {
        if (!currentInput.contains(returnCol.Value())) {
            result.push_back(TString(returnCol.Value()));
        }
    }

    return result;
}

// Replace absent input columns to NULL to perform REPLACE via UPSERT
std::pair<TExprBase, TCoAtomList> ExtendInputRowsWithAbsentNullColumns(const TKiWriteTable& write, const TExprBase& input,
    const TCoAtomList& inputColumns, const TKikimrTableDescription& tableDesc,
    TPositionHandle pos, TExprContext& ctx)
{
    TVector<TString> maybeMissingColumnsToReplace;
    const auto op = GetTableOp(write);
    if (op == TYdbOperation::Replace) {
        for(const auto&[name, _]: tableDesc.Metadata->Columns) {
            maybeMissingColumnsToReplace.push_back(name);
        }
    }

    if (op == TYdbOperation::InsertAbort || op == TYdbOperation::InsertRevert || op == TYdbOperation::Upsert) {
        maybeMissingColumnsToReplace = GetMissingInputColumnsForReturning(write, inputColumns);
        if (maybeMissingColumnsToReplace.size() > 0) {
            for(const auto& inputCol: inputColumns) {
                maybeMissingColumnsToReplace.push_back(TString(inputCol.Value()));
            }
        }
    }

    if (maybeMissingColumnsToReplace.size() == 0) {
        return {input, inputColumns};
    }

    THashSet<TStringBuf> inputColumnsSet;
    for (const auto& name : inputColumns) {
        inputColumnsSet.insert(name.Value());
    }

    auto rowArg = Build<TCoArgument>(ctx, pos)
        .Name("row")
        .Done();

    TVector<TCoAtom> writeColumns;
    TVector<TExprBase> writeMembers;

    for (const auto& name : maybeMissingColumnsToReplace) {
        TMaybeNode<TExprBase> memberValue;
        if (tableDesc.GetKeyColumnIndex(name) || inputColumnsSet.contains(name)) {
            memberValue = Build<TCoMember>(ctx, pos)
                .Struct(rowArg)
                .Name().Build(name)
                .Done();
        } else {
            auto type = tableDesc.GetColumnType(name);
            YQL_ENSURE(type);

            memberValue = Build<TCoNothing>(ctx, pos)
                .OptionalType(NCommon::BuildTypeExpr(pos, *type, ctx))
                .Done();
        }

        auto nameAtom = TCoAtom(ctx.NewAtom(pos, name));

        YQL_ENSURE(memberValue);
        auto memberTuple = Build<TCoNameValueTuple>(ctx, pos)
            .Name(nameAtom)
            .Value(memberValue.Cast())
            .Done();

        writeColumns.emplace_back(std::move(nameAtom));
        writeMembers.emplace_back(std::move(memberTuple));
    }

    auto writeData = Build<TCoMap>(ctx, pos)
        .Input(input)
        .Lambda()
            .Args({rowArg})
            .Body<TCoAsStruct>()
                .Add(writeMembers)
                .Build()
            .Build()
        .Done();

    auto columnList = Build<TCoAtomList>(ctx, pos)
        .Add(writeColumns)
        .Done();

    return {writeData, columnList};
}

bool HasIndexesToWrite(const TKikimrTableDescription& tableData) {
    bool hasIndexesToWrite = false;
    YQL_ENSURE(tableData.Metadata->Indexes.size() == tableData.Metadata->ImplTables.size());
    for (const auto& index : tableData.Metadata->Indexes) {
        if (index.ItUsedForWrite()) {
            hasIndexesToWrite = true;
            break;
        }
    }

    return hasIndexesToWrite;
}

TExprBase BuildReadTable(const TCoAtomList& columns, TPositionHandle pos, const TKikimrTableDescription& tableData, bool forcePrimary, TMaybe<ui64> tabletId,
    TExprContext& ctx)
{
    TExprNode::TPtr readTable;
    const auto& tableMeta = BuildTableMeta(tableData, pos, ctx);

    TKqpReadTableSettings settings;
    settings.ForcePrimary = forcePrimary;
    settings.TabletId = tabletId;

    readTable = Build<TKqlReadTableRanges>(ctx, pos)
        .Table(tableMeta)
        .Ranges<TCoVoid>()
            .Build()
        .Columns(columns)
        .Settings(settings.BuildNode(ctx, pos))
        .ExplainPrompt()
            .Build()
        .Done().Ptr();

    return TExprBase(readTable);

}

TExprBase BuildReadTable(const TKiReadTable& read, const TKikimrTableDescription& tableData, bool forcePrimary,
    bool withSystemColumns, TExprContext& ctx)
{
    const auto& columns = read.GetSelectColumns(ctx, tableData, withSystemColumns);
    const auto tabletId =  NYql::HasSetting(read.Settings().Ref(), "tabletid")
        ? TMaybe<ui64>{FromString<ui64>(NYql::GetSetting(read.Settings().Ref(), "tabletid")->Child(1)->Content())}
        : TMaybe<ui64>{};
    auto readNode = BuildReadTable(columns, read.Pos(), tableData, forcePrimary, tabletId, ctx);

    return readNode;
}

TExprBase BuildReadTableIndex(const TKiReadTable& read, const TKikimrTableDescription& tableData,
    const TString& indexName, bool withSystemColumns, TExprContext& ctx)
{
    return Build<TKqlReadTableIndexRanges>(ctx, read.Pos())
        .Table(BuildTableMeta(tableData, read.Pos(), ctx))
        .Ranges<TCoVoid>()
            .Build()
        .ExplainPrompt()
            .Build()
        .Columns(read.GetSelectColumns(ctx, tableData, withSystemColumns))
        .Settings()
            .Build()
        .Index().Build(indexName)
        .Done();
}

TExprNode::TPtr GetPgNotNullColumns(
    const TKikimrTableDescription& table,
    TPositionHandle pos,
    TExprContext& ctx)
{
    auto pgNotNullColumns = Build<TCoAtomList>(ctx, pos);

    for (const auto& [column, meta] : table.Metadata->Columns) {
        if (meta.NotNull && table.GetColumnType(column)->GetKind() == ETypeAnnotationKind::Pg) {
            pgNotNullColumns.Add<TCoAtom>()
                .Value(column).Build();
        }
    }
    return pgNotNullColumns.Done().Ptr();
}

TExprNode::TPtr IsUpdateSetting(TExprContext& ctx, const TPositionHandle& pos) {
    return Build<TCoNameValueTupleList>(ctx, pos)
        .Add()
            .Name().Build("Mode")
            .Value<TCoAtom>().Build("update") // TODO: make it conditional
        .Build()
        .Add()
            .Name().Build("IsUpdate")
        .Build()
    .Done().Ptr();
}

TExprNode::TPtr IsConditionalUpdateSetting(TExprContext& ctx, const TPositionHandle& pos) {
    return Build<TCoNameValueTupleList>(ctx, pos)
        .Add()
            .Name().Build("Mode")
            .Value<TCoAtom>().Build("update") // Rows were read from table, so we are sure that they exist.
        .Build()
        .Add()
            .Name().Build("IsUpdate")
        .Build()
        .Add()
            .Name().Build("IsConditionalUpdate")
        .Build()
    .Done().Ptr();
}

TExprNode::TPtr IsConditionalDeleteSetting(TExprContext& ctx, const TPositionHandle& pos) {
    return Build<TCoNameValueTupleList>(ctx, pos)
        .Add()
            .Name().Build("IsConditionalDelete")
        .Build()
    .Done().Ptr();
}

TExprBase BuildKqlSequencer(TExprBase& input, const TKikimrTableDescription& table,
    const TCoAtomList& outputCols, const TCoAtomList& defaultConstraintColumns,
    TPositionHandle pos, TExprContext& ctx)
{
    return Build<TKqlSequencer>(ctx, pos)
        .Input(input.Ptr())
        .Table(BuildTableMeta(table, pos, ctx))
        .Columns(outputCols.Ptr())
        .DefaultConstraintColumns(defaultConstraintColumns.Ptr())
        .InputItemType(ExpandType(pos, *input.Ref().GetTypeAnn(), ctx))
        .Done();
}

TCoAtomList BuildUpsertInputColumns(const TCoAtomList& inputColumns,
    const TCoAtomList& autoincrement, TPositionHandle pos, TExprContext& ctx)
{
    TVector<TExprNode::TPtr> result;
    result.reserve(inputColumns.Ref().ChildrenSize() + autoincrement.Ref().ChildrenSize());
    for(const auto& item: inputColumns) {
        result.push_back(item.Ptr());
    }

    for(const auto& item: autoincrement) {
        result.push_back(item.Ptr());
    }

    return Build<TCoAtomList>(ctx, pos)
        .Add(result)
        .Done();
}

std::pair<TExprBase, TCoAtomList> BuildWriteInput(const TKiWriteTable& write, const TKikimrTableDescription& table,
    const TCoAtomList& inputColumns, const TCoAtomList& autoIncrement, const bool /*isSink*/,
    TPositionHandle pos, TExprContext& ctx)
{
    auto input = write.Input();

    TCoAtomList inputCols = BuildUpsertInputColumns(inputColumns, autoIncrement, pos, ctx);

    if (autoIncrement.Ref().ChildrenSize() > 0) {
        input = BuildKqlSequencer(input, table, inputCols, autoIncrement, pos, ctx);
    }

    std::tie(input, inputCols) = ExtendInputRowsWithAbsentNullColumns(write, input, inputCols, table, write.Pos(), ctx);

    auto baseInput = Build<TKqpWriteConstraint>(ctx, pos)
        .Input(input)
        .Columns(GetPgNotNullColumns(table, pos, ctx))
        .Done();

    return {baseInput, inputCols};
}


TCoAtomList ExtendGenerateOnInsertColumnsList(const TKiWriteTable& write, TCoAtomList& generateColumnsIfInsert, const TCoAtomList& inputColumns, const TCoAtomList& autoincrement, TExprContext& ctx) {
    auto inputCols = BuildUpsertInputColumns(inputColumns, autoincrement, write.Pos(), ctx);
    auto maybeMissingColumnsToReplace = GetMissingInputColumnsForReturning(write, inputCols);
    TVector<TExprNode::TPtr> result;
    result.reserve(generateColumnsIfInsert.Ref().ChildrenSize() + maybeMissingColumnsToReplace.size());
    for(const auto& item: generateColumnsIfInsert) {
        result.push_back(item.Ptr());
    }

    for(auto& name: maybeMissingColumnsToReplace) {
        auto atom = TCoAtom(ctx.NewAtom(write.Pos(), name));
        result.push_back(atom.Ptr());
    }

    return Build<TCoAtomList>(ctx, write.Pos()).Add(result).Done();
}

TExprBase BuildFillTable(const TKiWriteTable& write, TExprContext& ctx)
{
    auto originalPathNode = GetSetting(write.Settings().Ref(), "OriginalPath");
    AFL_ENSURE(originalPathNode);
    return Build<TKqlFillTable>(ctx, write.Pos())
        .Input(write.Input())
        .Table(write.Table())
        .Cluster(write.DataSink().Cluster())
        .OriginalPath(TCoNameValueTuple(originalPathNode).Value().Cast<TCoAtom>())
        .Done();
}

TExprBase BuildUpsertTable(const TKiWriteTable& write, const TCoAtomList& inputColumns,
    const TCoAtomList& autoincrement, const bool isSink,
    const TKikimrTableDescription& table, TExprContext& ctx)
{
    auto generateColumnsIfInsertNode = GetSetting(write.Settings().Ref(), "generate_columns_if_insert");
    YQL_ENSURE(generateColumnsIfInsertNode);
    TCoAtomList generateColumnsIfInsert = TCoNameValueTuple(generateColumnsIfInsertNode).Value().Cast<TCoAtomList>();
    auto settings = FilterSettings(write.Settings().Ref(), {"AllowInconsistentWrites"}, ctx);

    generateColumnsIfInsert = ExtendGenerateOnInsertColumnsList(write, generateColumnsIfInsert, inputColumns, autoincrement, ctx);

    settings = AddSetting(*settings, write.Pos(), "Mode", Build<TCoAtom>(ctx, write.Pos()).Value("upsert").Done().Ptr(), ctx);
    const auto [input, columns] = BuildWriteInput(write, table, inputColumns, autoincrement, isSink, write.Pos(), ctx);
    if (generateColumnsIfInsert.Ref().ChildrenSize() > 0) {
        return Build<TKqlInsertOnConflictUpdateRows>(ctx, write.Pos())
            .Table(BuildTableMeta(table, write.Pos(), ctx))
            .Input(input.Ptr())
            .Columns(columns.Ptr())
            .ReturningColumns(write.ReturningColumns())
            .GenerateColumnsIfInsert(generateColumnsIfInsert)
            .Done();
    }

    auto effect = Build<TKqlUpsertRows>(ctx, write.Pos())
        .Table(BuildTableMeta(table, write.Pos(), ctx))
        .Input(input.Ptr())
        .Columns(columns.Ptr())
        .ReturningColumns(write.ReturningColumns())
        .IsBatch(ctx.NewAtom(write.Pos(), "false"))
        .Settings(settings)
        .Done();

    return effect;
}

TExprBase BuildUpsertTableWithIndex(const TKiWriteTable& write, const TCoAtomList& inputColumns,
    const TCoAtomList& autoincrement, const bool isSink,
    const TKikimrTableDescription& table, TExprContext& ctx)
{
    auto settings = FilterSettings(write.Settings().Ref(), {"AllowInconsistentWrites"}, ctx);
    settings = AddSetting(*settings, write.Pos(), "Mode", Build<TCoAtom>(ctx, write.Pos()).Value("upsert").Done().Ptr(), ctx);
    const auto [input, columns] = BuildWriteInput(write, table, inputColumns, autoincrement, isSink, write.Pos(), ctx);
    auto generateColumnsIfInsertNode = GetSetting(write.Settings().Ref(), "generate_columns_if_insert");
    YQL_ENSURE(generateColumnsIfInsertNode);
    TCoAtomList generateColumnsIfInsert = TCoNameValueTuple(generateColumnsIfInsertNode).Value().Cast<TCoAtomList>();

    generateColumnsIfInsert = ExtendGenerateOnInsertColumnsList(write, generateColumnsIfInsert, inputColumns, autoincrement, ctx);

    auto effect = Build<TKqlUpsertRowsIndex>(ctx, write.Pos())
        .Table(BuildTableMeta(table, write.Pos(), ctx))
        .Input(input.Ptr())
        .Columns(columns.Ptr())
        .ReturningColumns(write.ReturningColumns())
        .GenerateColumnsIfInsert(generateColumnsIfInsert)
        .Settings(settings)
        .Done();

    return effect;
}

TExprBase BuildReplaceTable(const TKiWriteTable& write, const TCoAtomList& inputColumns,
    const TCoAtomList& autoincrement, const bool isSink,
    const TKikimrTableDescription& table, TExprContext& ctx)
{
    auto settings = FilterSettings(write.Settings().Ref(), {"AllowInconsistentWrites"}, ctx);
    settings = AddSetting(*settings, write.Pos(), "Mode", Build<TCoAtom>(ctx, write.Pos()).Value("replace").Done().Ptr(), ctx);
    const auto [input, columns] = BuildWriteInput(write, table, inputColumns, autoincrement, isSink, write.Pos(), ctx);
    auto effect = Build<TKqlUpsertRows>(ctx, write.Pos())
        .Table(BuildTableMeta(table, write.Pos(), ctx))
        .Input(input.Ptr())
        .Columns(columns)
        .ReturningColumns(write.ReturningColumns())
        .IsBatch(ctx.NewAtom(write.Pos(), "false"))
        .Settings(settings)
        .Done();

    return effect;
}

TExprBase BuildReplaceTableWithIndex(const TKiWriteTable& write, const TCoAtomList& inputColumns,
    const TCoAtomList& autoincrement, const bool isSink,
    const TKikimrTableDescription& table, TExprContext& ctx)
{
    auto settings = FilterSettings(write.Settings().Ref(), {"AllowInconsistentWrites"}, ctx);
    settings = AddSetting(*settings, write.Pos(), "Mode", Build<TCoAtom>(ctx, write.Pos()).Value("replace").Done().Ptr(), ctx);
    const auto [input, columns] = BuildWriteInput(write, table, inputColumns, autoincrement, isSink, write.Pos(), ctx);
    auto effect = Build<TKqlUpsertRowsIndex>(ctx, write.Pos())
        .Table(BuildTableMeta(table, write.Pos(), ctx))
        .Input(input.Ptr())
        .Columns(columns.Ptr())
        .ReturningColumns(write.ReturningColumns())
        .GenerateColumnsIfInsert<TCoAtomList>().Build()
        .Settings(settings)
        .Done();

    return effect;
}

TExprBase BuildInsertTable(const TKiWriteTable& write, bool abort, const TCoAtomList& inputColumns,
    const TCoAtomList& autoincrement, const bool isSink,
    const TKikimrTableDescription& table, TExprContext& ctx)
{
    auto settings = FilterSettings(write.Settings().Ref(), {"AllowInconsistentWrites"}, ctx);
    settings = AddSetting(*settings, write.Pos(), "Mode", Build<TCoAtom>(ctx, write.Pos()).Value("insert").Done().Ptr(), ctx);
    const auto [input, columns] = BuildWriteInput(write, table, inputColumns, autoincrement, isSink, write.Pos(), ctx);
    auto effect = Build<TKqlInsertRows>(ctx, write.Pos())
        .Table(BuildTableMeta(table, write.Pos(), ctx))
        .Input(input.Ptr())
        .Columns(columns)
        .ReturningColumns(write.ReturningColumns())
        .OnConflict()
            .Value(abort ? "abort"sv : "revert"sv)
            .Build()
        .Settings(settings)
        .Done();

    return effect;
}

TExprBase BuildInsertTableWithIndex(const TKiWriteTable& write, bool abort, const TCoAtomList& inputColumns,
    const TCoAtomList& autoincrement, const bool isSink,
    const TKikimrTableDescription& table, TExprContext& ctx)
{
    auto settings = FilterSettings(write.Settings().Ref(), {"AllowInconsistentWrites"}, ctx);
    settings = AddSetting(*settings, write.Pos(), "Mode", Build<TCoAtom>(ctx, write.Pos()).Value("insert").Done().Ptr(), ctx);
    const auto [input, columns] = BuildWriteInput(write, table, inputColumns, autoincrement, isSink, write.Pos(), ctx);
    return Build<TKqlInsertRowsIndex>(ctx, write.Pos())
        .Table(BuildTableMeta(table, write.Pos(), ctx))
        .Input(input.Ptr())
        .Columns(columns.Ptr())
        .ReturningColumns(write.ReturningColumns())
        .OnConflict()
            .Value(abort ? "abort"sv : "revert"sv)
            .Build()
        .Settings(settings)
        .Done();
}

TExprBase BuildUpdateOnTable(const TKiWriteTable& write, const TCoAtomList& inputColumns,
    const TKikimrTableDescription& tableData, TExprContext& ctx)
{
    return Build<TKqlUpdateRows>(ctx, write.Pos())
        .Table(BuildTableMeta(tableData, write.Pos(), ctx))
        .Input<TKqpWriteConstraint>()
            .Input(write.Input())
            .Columns(GetPgNotNullColumns(tableData, write.Pos(), ctx))
        .Build()
        .Columns(inputColumns)
        .ReturningColumns(write.ReturningColumns())
        .Done();
}


TExprBase BuildUpdateOnTableWithIndex(const TKiWriteTable& write, const TCoAtomList& inputColumns,
    const bool isSink, const TKikimrTableDescription& tableData, TExprContext& ctx)
{
    if (isSink) {
        auto indexes = BuildAffectedIndexTables(tableData, write.Pos(), ctx, nullptr,
            [] (const TKikimrTableMetadata& meta, TPositionHandle pos, TExprContext& ctx) -> TExprBase {
                return BuildTableMeta(meta, pos, ctx);
            });

        THashSet<TStringBuf> inputColumnsSet;
        for (const auto& column : inputColumns) {
            inputColumnsSet.emplace(column.Value());
        }

        const bool needToUpdateIndex = std::any_of(
            std::begin(indexes), std::end(indexes),
            [&] (const auto& index) {
                return std::any_of(std::begin(index.second->KeyColumns), std::end(index.second->KeyColumns),
                        [&] (const auto& column) { return !tableData.GetKeyColumnIndex(column) && inputColumnsSet.contains(column); })
                   ||  std::any_of(std::begin(index.second->DataColumns), std::end(index.second->DataColumns),
                        [&] (const auto& column) { return inputColumnsSet.contains(column); });
            });

        if (!needToUpdateIndex) {
            // If indexes don't need to be updated, we can use update without lookup.
            return Build<TKqlUpdateRows>(ctx, write.Pos())
                .Table(BuildTableMeta(tableData, write.Pos(), ctx))
                .Input<TKqpWriteConstraint>()
                    .Input(write.Input())
                    .Columns(GetPgNotNullColumns(tableData, write.Pos(), ctx))
                .Build()
                .Columns(inputColumns)
                .ReturningColumns(write.ReturningColumns())
                .Done();
        }
    }


    return Build<TKqlUpdateRowsIndex>(ctx, write.Pos())
        .Table(BuildTableMeta(tableData, write.Pos(), ctx))
        .Input<TKqpWriteConstraint>()
            .Input(write.Input())
            .Columns(GetPgNotNullColumns(tableData, write.Pos(), ctx))
        .Build()
        .Columns(inputColumns)
        .ReturningColumns(write.ReturningColumns())
        .Settings(IsUpdateSetting(ctx, write.Pos()))
        .Done();
}

TExprBase BuildDeleteTable(const TKiWriteTable& write, const TKikimrTableDescription& tableData, TExprContext& ctx) {
    const auto keysToDelete = ProjectColumns(write.Input(), tableData.Metadata->KeyColumnNames, ctx);

    return Build<TKqlDeleteRows>(ctx, write.Pos())
        .Table(BuildTableMeta(tableData, write.Pos(), ctx))
        .Input(keysToDelete)
        .ReturningColumns(write.ReturningColumns())
        .IsBatch(ctx.NewAtom(write.Pos(), "false"))
        .Done();
}

TExprBase BuildDeleteTableWithIndex(const TKiWriteTable& write, const TKikimrTableDescription& tableData, TExprContext& ctx) {
    const auto keysToDelete = ProjectColumns(write.Input(), tableData.Metadata->KeyColumnNames, ctx);

    return Build<TKqlDeleteRowsIndex>(ctx, write.Pos())
        .Table(BuildTableMeta(tableData, write.Pos(), ctx))
        .Input(keysToDelete)
        .ReturningColumns(write.ReturningColumns())
        .Done();
}

TExprBase BuildRowsToDelete(const TKikimrTableDescription& tableData, bool withSystemColumns,
    const TCoLambda& filter, const TCoAtom& isBatch, const TPositionHandle pos, TExprContext& ctx)
{
    const auto tableMeta = BuildTableMeta(tableData, pos, ctx);
    const auto tableColumns = BuildColumnsList(tableData, pos, ctx, withSystemColumns, true /*ignoreWriteOnlyColumns*/);

    const auto allRows = BuildReadTable(tableColumns, pos, tableData, (isBatch == "true"), {}, ctx);

    return Build<TCoFilter>(ctx, pos)
        .Input(allRows)
        .Lambda(filter)
        .Done();
}

TExprBase BuildDeleteTable(const TKiDeleteTable& del, const TKikimrTableDescription& tableData, bool withSystemColumns,
    TExprContext& ctx)
{
    auto rowsToDelete = BuildRowsToDelete(tableData, withSystemColumns, del.Filter(), del.IsBatch(), del.Pos(), ctx);
    auto keysToDelete = ProjectColumns(rowsToDelete, tableData.Metadata->KeyColumnNames, ctx);

    return Build<TKqlDeleteRows>(ctx, del.Pos())
        .Table(BuildTableMeta(tableData, del.Pos(), ctx))
        .Input(keysToDelete)
        .ReturningColumns<TCoAtomList>().Build()
        .IsBatch(del.IsBatch())
        .Settings(IsConditionalDeleteSetting(ctx, del.Pos()))
        .Done();
}

TExprBase BuildDeleteTableWithIndex(const TKiDeleteTable& del, const TKikimrTableDescription& tableData,
    bool withSystemColumns, TExprContext& ctx)
{
    TKqpDeleteRowsIndexSettings settings;
    settings.SkipLookup = true;
    auto rowsToDelete = BuildRowsToDelete(tableData, withSystemColumns, del.Filter(), del.IsBatch(), del.Pos(), ctx);
    return Build<TKqlDeleteRowsIndex>(ctx, del.Pos())
        .Table(BuildTableMeta(tableData, del.Pos(), ctx))
        .Input(rowsToDelete)
        .ReturningColumns(del.ReturningColumns())
        .Settings(settings.BuildNode(ctx, del.Pos()))
        .Done();
}

TExprBase BuildRowsToUpdate(const TKikimrTableDescription& tableData, bool withSystemColumns, const TCoLambda& filter,
    const TCoAtom& isBatch, const TPositionHandle pos, TExprContext& ctx)
{
    auto kqlReadTable = BuildReadTable(BuildColumnsList(tableData, pos, ctx, withSystemColumns, true /*ignoreWriteOnlyColumns*/), pos, tableData, (isBatch == "true"), {}, ctx);

    return Build<TCoFilter>(ctx, pos)
        .Input(kqlReadTable)
        .Lambda(filter)
        .Done();
}

TExprBase BuildUpdatedRows(const TExprBase& rows, const TCoLambda& update, const THashSet<TStringBuf>& columns,
    const TPositionHandle pos, TExprContext& ctx) {
    auto rowArg = Build<TCoArgument>(ctx, pos)
        .Name("row")
        .Done();

    auto updateStruct = Build<TExprApplier>(ctx, pos)
        .Apply(update)
        .With(0, rowArg)
        .Done();

    const auto& updateStructType = update.Ref().GetTypeAnn()->Cast<TStructExprType>();
    TVector<TExprBase> updateTuples;
    for (const auto& column : columns) {
        TCoAtom columnAtom(ctx.NewAtom(pos, column));

        TExprBase valueSource = updateStructType->FindItem(column)
            ? updateStruct
            : TExprBase(rowArg);

        auto tuple = Build<TCoNameValueTuple>(ctx, pos)
            .Name(columnAtom)
            .Value<TCoMember>()
                .Struct(valueSource)
                .Name(columnAtom)
                .Build()
            .Done();

        updateTuples.push_back(tuple);
    }

    return Build<TCoMap>(ctx, pos)
        .Input(rows)
        .Lambda()
            .Args({rowArg})
            .Body<TCoAsStruct>()
                .Add(updateTuples)
                .Build()
            .Build()
        .Done();
}

THashSet<TStringBuf> GetUpdateColumns(const TKikimrTableDescription& tableData, const TCoLambda& update) {
    THashSet<TStringBuf> updateColumns;
    for (const auto& keyColumn : tableData.Metadata->KeyColumnNames) {
        updateColumns.emplace(keyColumn);
    }

    const auto& updateStructType = update.Ref().GetTypeAnn()->Cast<TStructExprType>();
    for (const auto& item : updateStructType->GetItems()) {
        updateColumns.emplace(item->GetName());
    }

    return updateColumns;
}

TExprBase BuildUpdateTable(const TKiUpdateTable& update, const TKikimrTableDescription& tableData,
    bool withSystemColumns, TExprContext& ctx)
{
    auto rowsToUpdate = BuildRowsToUpdate(tableData, withSystemColumns, update.Filter(), update.IsBatch(), update.Pos(), ctx);

    auto updateColumns = GetUpdateColumns(tableData, update.Update());
    auto updatedRows = BuildUpdatedRows(rowsToUpdate, update.Update(), updateColumns, update.Pos(), ctx);

    TVector<TCoAtom> updateColumnsList;
    for (const auto& column : updateColumns) {
        updateColumnsList.push_back(TCoAtom(ctx.NewAtom(update.Pos(), column)));
    }

    return Build<TKqlUpsertRows>(ctx, update.Pos())
        .Table(BuildTableMeta(tableData, update.Pos(), ctx))
        .Input<TKqpWriteConstraint>()
            .Input(updatedRows)
            .Columns(GetPgNotNullColumns(tableData, update.Pos(), ctx))
        .Build()
        .Columns()
            .Add(updateColumnsList)
            .Build()
        .IsBatch(update.IsBatch())
        .Settings(IsConditionalUpdateSetting(ctx, update.Pos()))
        .ReturningColumns(update.ReturningColumns())
        .Done();
}

TExprBase BuildUpdateTableWithIndex(const TKiUpdateTable& update, const TKikimrTableDescription& tableData,
    bool withSystemColumns, TExprContext& ctx, TKqpOptimizeContext& kqpCtx)
{
    auto rowsToUpdate = BuildRowsToUpdate(tableData, withSystemColumns, update.Filter(), update.IsBatch(), update.Pos(), ctx);

    TVector<TExprBase> effects;

    auto updateColumns = GetUpdateColumns(tableData, update.Update());

    auto updatedRows = BuildUpdatedRows(rowsToUpdate, update.Update(), updateColumns, update.Pos(), ctx);

    TVector<TCoAtom> updateColumnsList;

    for (const auto& column : updateColumns) {
        updateColumnsList.push_back(TCoAtom(ctx.NewAtom(update.Pos(), column)));
    }

    auto indexes = BuildAffectedIndexTables(tableData, update.Pos(), ctx, nullptr,
        [] (const TKikimrTableMetadata& meta, TPositionHandle pos, TExprContext& ctx) -> TExprBase {
            return BuildTableMeta(meta, pos, ctx);
        });

    // Rewrite UPDATE to UPDATE ON for complex indexes
    auto idxNeedsKqpEffect = [](std::pair<TExprNode::TPtr, const TIndexDescription*>& x) {
        switch (x.second->Type) {
            case TIndexDescription::EType::GlobalSync:
            case TIndexDescription::EType::GlobalAsync:
                return false;
            case TIndexDescription::EType::GlobalSyncUnique:
            case TIndexDescription::EType::GlobalSyncVectorKMeansTree:
            case TIndexDescription::EType::GlobalFulltext:
                return true;
        }
    };
    const bool needsKqpEffect = std::find_if(indexes.begin(), indexes.end(), idxNeedsKqpEffect) != indexes.end();
<<<<<<< HEAD

    const bool isSink = NeedSinks(tableData, kqpCtx);

    const bool canUseStreamIndex = kqpCtx.Config->EnableIndexStreamWrite
        && std::all_of(indexes.begin(), indexes.end(), [](const auto& index) {
            return index.second->Type == TIndexDescription::EType::GlobalSync
                || index.second->Type == TIndexDescription::EType::GlobalSyncUnique;
        });

    // For unique or vector index rewrite UPDATE to UPDATE ON
    if (needsKqpEffect || (isSink && canUseStreamIndex)) {
=======
    if (needsKqpEffect) {
>>>>>>> f6c8d8cb
        return Build<TKqlUpdateRowsIndex>(ctx, update.Pos())
            .Table(BuildTableMeta(tableData, update.Pos(), ctx))
            .Input<TKqpWriteConstraint>()
                .Input(updatedRows)
                .Columns(GetPgNotNullColumns(tableData, update.Pos(), ctx))
            .Build()
            .ReturningColumns<TCoAtomList>().Build()
            .Columns<TCoAtomList>()
                .Add(updateColumnsList)
                .Build()
            .Settings(IsConditionalUpdateSetting(ctx, update.Pos()))
            .Done();
    }

    const auto& pk = tableData.Metadata->KeyColumnNames;

    auto tableUpsert = Build<TKqlUpsertRows>(ctx, update.Pos())
        .Table(BuildTableMeta(tableData, update.Pos(), ctx))
        .Input<TKqpWriteConstraint>()
            .Input(updatedRows)
            .Columns(GetPgNotNullColumns(tableData, update.Pos(), ctx))
        .Build()
        .Columns()
            .Add(updateColumnsList)
            .Build()
        .IsBatch(update.IsBatch())
        .Settings(IsConditionalUpdateSetting(ctx, update.Pos()))
        .ReturningColumns(update.ReturningColumns())
        .Done();

    effects.push_back(tableUpsert);

    for (const auto& [indexMeta, indexDesc] : indexes) {
        THashSet<TStringBuf> indexTableColumns;

        bool indexKeyColumnsUpdated = false;
        THashSet<TString> keyColumns;
        for (const auto& column : indexDesc->KeyColumns) {
            YQL_ENSURE(keyColumns.emplace(column).second);

            // Table PK cannot be updated, so don't consider PK columns update as index update
            if (updateColumns.contains(column) && !tableData.GetKeyColumnIndex(column)) {
                indexKeyColumnsUpdated = true;
            }

            indexTableColumns.emplace(column);
        }

        for (const auto& column : pk) {
            if (keyColumns.insert(column).second) {
                indexTableColumns.emplace(column);
            }
        }

        if (indexKeyColumnsUpdated) {
            // Have to delete old index value from index table in case when index key columns were updated
            auto indexDelete = Build<TKqlDeleteRows>(ctx, update.Pos())
                .Table(indexMeta)
                .Input(ProjectColumns(rowsToUpdate, indexTableColumns, ctx))
                .ReturningColumns<TCoAtomList>().Build()
                .IsBatch(update.IsBatch())
                .Done();

            effects.push_back(indexDelete);
        }

        bool indexDataColumnsUpdated = false;
        for (const auto& column : indexDesc->DataColumns) {
            if (updateColumns.contains(column)) {
                indexDataColumnsUpdated = true;
            }

            indexTableColumns.emplace(column);
        }

        // Index table update required in case when index key or data columns were updated
        bool needIndexTableUpdate = indexKeyColumnsUpdated || indexDataColumnsUpdated;

        if (needIndexTableUpdate) {
            auto indexRows = BuildUpdatedRows(rowsToUpdate, update.Update(), indexTableColumns, update.Pos(), ctx);

            TVector<TCoAtom> indexColumnsList;
            for (const auto& column : indexTableColumns) {
                indexColumnsList.push_back(TCoAtom(ctx.NewAtom(update.Pos(), column)));
            }

            auto indexUpsert = Build<TKqlUpsertRows>(ctx, update.Pos())
                .Table(indexMeta)
                .Input<TKqpWriteConstraint>()
                    .Input(indexRows)
                    .Columns(GetPgNotNullColumns(tableData, update.Pos(), ctx))
                .Build()
                .ReturningColumns<TCoAtomList>().Build()
                .Columns()
                    .Add(indexColumnsList)
                    .Build()
                .IsBatch(update.IsBatch())
                .Settings().Build()
                .Done();

            effects.push_back(indexUpsert);
        }
    }

    return Build<TExprList>(ctx, update.Pos()).Add(effects).Done();
}

TExprNode::TPtr HandleReadTable(const TKiReadTable& read, TExprContext& ctx, const TKikimrTablesData& tablesData,
    bool withSystemColumns, const TIntrusivePtr<TKqpOptimizeContext>& kqpCtx)
{
    Y_UNUSED(kqpCtx);
    TKikimrKey key(ctx);
    YQL_ENSURE(key.Extract(read.TableKey().Ref()));
    YQL_ENSURE(key.GetKeyType() == TKikimrKey::Type::Table);
    auto& tableData = GetTableData(tablesData, read.DataSource().Cluster(), key.GetTablePath());
    auto view = key.GetView();

    if (view && !view->PrimaryFlag) {
        const auto& indexName = view->Name;
        if (!ValidateTableHasIndex(tableData.Metadata, ctx, read.Pos())) {
            return nullptr;
        }

        auto [metadata, state] = tableData.Metadata->GetIndexMetadata(indexName);
        YQL_ENSURE(metadata, "unable to find metadata for index: " << indexName);
        YQL_ENSURE(state == TIndexDescription::EIndexState::Ready
            || state == TIndexDescription::EIndexState::WriteOnly);

        if (state != TIndexDescription::EIndexState::Ready) {
            auto err = TStringBuilder()
                << "Requested index: " << indexName
                << " is not ready to use";
            ctx.AddError(YqlIssue(ctx.GetPosition(read.Pos()), TIssuesIds::KIKIMR_INDEX_IS_NOT_READY, err));
            return nullptr;
        }

        return BuildReadTableIndex(read, tableData, indexName, withSystemColumns, ctx).Ptr();
    }

    return BuildReadTable(read, tableData, view && view->PrimaryFlag, withSystemColumns, ctx).Ptr();
}

TExprBase WriteTableSimple(const TKiWriteTable& write, const TCoAtomList& inputColumns,
    const TCoAtomList& autoincrement,
    const TKikimrTableDescription& tableData, TExprContext& ctx, const bool isSink)
{
    Y_UNUSED(isSink);
    auto op = GetTableOp(write);
    switch (op) {
        case TYdbOperation::Upsert:
            return BuildUpsertTable(write, inputColumns, autoincrement, isSink, tableData, ctx);
        case TYdbOperation::Replace:
            return BuildReplaceTable(write, inputColumns, autoincrement, isSink, tableData, ctx);
        case TYdbOperation::InsertAbort:
        case TYdbOperation::InsertRevert:
            return BuildInsertTable(write, op == TYdbOperation::InsertAbort, inputColumns, autoincrement, isSink, tableData, ctx);
        case TYdbOperation::UpdateOn:
            return BuildUpdateOnTable(write, inputColumns, tableData, ctx);
        case TYdbOperation::Delete:
            return BuildDeleteTable(write, tableData, ctx);
        case TYdbOperation::DeleteOn:
            return BuildDeleteTable(write, tableData, ctx);
        default:
            YQL_ENSURE(false, "Unsupported table operation: " << op << ", table: " << tableData.Metadata->Name);
    }
}

TExprBase WriteTableWithIndexUpdate(const TKiWriteTable& write, const TCoAtomList& inputColumns,
    const TCoAtomList& autoincrement,
    const TKikimrTableDescription& tableData, TExprContext& ctx, const bool isSink)
{
    Y_UNUSED(isSink);
    auto op = GetTableOp(write);
    switch (op) {
        case TYdbOperation::Upsert:
            return BuildUpsertTableWithIndex(write, inputColumns, autoincrement, isSink, tableData, ctx);
        case TYdbOperation::Replace:
            return BuildReplaceTableWithIndex(write, inputColumns, autoincrement, isSink, tableData, ctx);
        case TYdbOperation::InsertAbort:
        case TYdbOperation::InsertRevert:
            return BuildInsertTableWithIndex(write, op == TYdbOperation::InsertAbort, inputColumns, autoincrement, isSink, tableData, ctx);
        case TYdbOperation::UpdateOn:
            return BuildUpdateOnTableWithIndex(write, inputColumns, isSink, tableData, ctx);
        case TYdbOperation::DeleteOn:
            return BuildDeleteTableWithIndex(write, tableData, ctx);
        default:
            YQL_ENSURE(false, "Unsupported table operation: " << (ui32)op << ", table: " << tableData.Metadata->Name);
    }

    Y_UNREACHABLE();
}

bool CheckWriteToIndex(const TExprBase& write, const NYql::TKikimrTableDescription& tableData, TExprContext& ctx) {
    if (tableData.Metadata->IsIndexImplTable) {
        const TString err = TStringBuilder() << "Writing to index implementation tables is not allowed. Table: `"
            << tableData.Metadata->Name << "`.";
        ctx.AddError(YqlIssue(ctx.GetPosition(write.Pos()), TIssuesIds::KIKIMR_BAD_REQUEST, err));
        return false;
    }
    return true;
}

bool CheckDisabledWriteToUniqIndex(const TExprBase& write, const NYql::TKikimrTableDescription& tableData, TExprContext& ctx) {
    if (tableData.Metadata->WritesToTableAreDisabled) {
        const TString err = TStringBuilder() << "Table `" << tableData.Metadata->Name << "` modification is disabled: "
                << tableData.Metadata->DisableWritesReason;
        ctx.AddError(YqlIssue(ctx.GetPosition(write.Pos()), TIssuesIds::KIKIMR_BAD_REQUEST, err));
        return false;
    }
    return true;
}

TExprNode::TPtr HandleWriteTable(const TKiWriteTable& write, TExprContext& ctx, TKqpOptimizeContext& kqpCtx, const TKikimrTablesData& tablesData)
{
    if (GetTableOp(write) == TYdbOperation::FillTable) {
        return BuildFillTable(write, ctx).Ptr();
    }
    auto& tableData = GetTableData(tablesData, write.DataSink().Cluster(), write.Table().Value());
    if (!CheckWriteToIndex(write, tableData, ctx) || !CheckDisabledWriteToUniqIndex(write, tableData, ctx)) {
        return nullptr;
    }
    const bool isSink = NeedSinks(tableData, kqpCtx);

    auto inputColumnsSetting = GetSetting(write.Settings().Ref(), "input_columns");
    YQL_ENSURE(inputColumnsSetting);
    auto inputColumns = TCoNameValueTuple(inputColumnsSetting).Value().Cast<TCoAtomList>();

    auto defaultConstraintColumnsNode = GetSetting(write.Settings().Ref(), "default_constraint_columns");
    YQL_ENSURE(defaultConstraintColumnsNode);
    auto defaultConstraintColumns = TCoNameValueTuple(defaultConstraintColumnsNode).Value().Cast<TCoAtomList>();

    auto op = GetTableOp(write);
    if (defaultConstraintColumns.Ref().ChildrenSize() > 0) {
        if (op == TYdbOperation::UpdateOn || op == TYdbOperation::DeleteOn) {
            const TString err = "Key columns are not specified.";
            ctx.AddError(YqlIssue(ctx.GetPosition(write.Pos()), TIssuesIds::KIKIMR_BAD_REQUEST, err));
            return nullptr;
        }
    }

    if (HasIndexesToWrite(tableData)) {
        return WriteTableWithIndexUpdate(write, inputColumns, defaultConstraintColumns, tableData, ctx, isSink).Ptr();
    } else {
        return WriteTableSimple(write, inputColumns, defaultConstraintColumns, tableData, ctx, isSink).Ptr();
    }
}

TExprNode::TPtr HandleUpdateTable(const TKiUpdateTable& update, TExprContext& ctx, TKqpOptimizeContext& kqpCtx,
    const TKikimrTablesData& tablesData, bool withSystemColumns)
{
    Y_UNUSED(kqpCtx);
    const auto& tableData = GetTableData(tablesData, update.DataSink().Cluster(), update.Table().Value());
    if (!CheckWriteToIndex(update, tableData, ctx) || !CheckDisabledWriteToUniqIndex(update, tableData, ctx)) {
        return nullptr;
    }

    if (HasIndexesToWrite(tableData)) {
        return BuildUpdateTableWithIndex(update, tableData, withSystemColumns, ctx, kqpCtx).Ptr();
    } else {
        return BuildUpdateTable(update, tableData, withSystemColumns, ctx).Ptr();
    }
}

TExprNode::TPtr HandleDeleteTable(const TKiDeleteTable& del, TExprContext& ctx, TKqpOptimizeContext& kqpCtx,
    const TKikimrTablesData& tablesData, bool withSystemColumns)
{
    Y_UNUSED(kqpCtx);
    auto& tableData = GetTableData(tablesData, del.DataSink().Cluster(), del.Table().Value());
    if (!CheckWriteToIndex(del, tableData, ctx) || !CheckDisabledWriteToUniqIndex(del, tableData, ctx)) {
        return nullptr;
    }

    if (HasIndexesToWrite(tableData)) {
        return BuildDeleteTableWithIndex(del, tableData, withSystemColumns, ctx).Ptr();
    } else {
        return BuildDeleteTable(del, tableData, withSystemColumns, ctx).Ptr();
    }
}

TExprNode::TPtr HandleExternalWrite(const TCallable& effect, TExprContext& ctx, TTypeAnnotationContext& typesCtx) {
    if (effect.Ref().ChildrenSize() <= 1) {
        return {};
    }
    // As a rule data sink is a second child for all write callables
    TExprBase dataSinkArg(effect.Ref().Child(1));
    if (auto maybeDataSink = dataSinkArg.Maybe<TCoDataSink>()) {
        TStringBuf dataSinkCategory = maybeDataSink.Cast().Category();
        auto dataSinkProviderIt = typesCtx.DataSinkMap.find(dataSinkCategory);
        if (dataSinkProviderIt != typesCtx.DataSinkMap.end()) {
            if (auto* dqIntegration = dataSinkProviderIt->second->GetDqIntegration()) {
                if (auto canWrite = dqIntegration->CanWrite(*effect.Raw(), ctx)) {
                    YQL_ENSURE(*canWrite, "Erros handling write");
                    if (auto result = dqIntegration->WrapWrite(effect.Ptr(), ctx)) {
                        return Build<TKqlExternalEffect>(ctx, effect.Pos())
                            .Input(result)
                            .Done()
                            .Ptr();
                    }
                }
            }
        }
    }
    return {};
}

} // namespace

const TKikimrTableDescription& GetTableData(const TKikimrTablesData& tablesData,
    TStringBuf cluster, TStringBuf table)
{
    const auto& tableData = tablesData.ExistingTable(cluster, table);
    YQL_ENSURE(tableData.Metadata);

    return tableData;
}

TIntrusivePtr<TKikimrTableMetadata> GetIndexMetadata(const TKqlReadTableIndex& read,
    const TKikimrTablesData& tables, TStringBuf cluster)
{
    const auto& tableDesc = GetTableData(tables, cluster, read.Table().Path());
    const auto& [indexMeta, _ ] = tableDesc.Metadata->GetIndexMetadata(read.Index().Value());
    return indexMeta;
}

TMaybe<TKqlQueryList> BuildKqlQuery(TKiDataQueryBlocks dataQueryBlocks, const TKikimrTablesData& tablesData,
    TExprContext& ctx, bool withSystemColumns, const TIntrusivePtr<TKqpOptimizeContext>& kqpCtx, TTypeAnnotationContext& typesCtx)
{
    TVector<TKqlQuery> queryBlocks;
    queryBlocks.reserve(dataQueryBlocks.ArgCount());
    for (const auto& block : dataQueryBlocks) {
        TVector<TExprBase> kqlEffects;
        TNodeOnNodeOwnedMap effectsMap;
        for (const auto& effect : block.Effects()) {
            if (auto maybeWrite = effect.Maybe<TKiWriteTable>()) {
                auto writeOp = HandleWriteTable(maybeWrite.Cast(), ctx, *kqpCtx, tablesData);
                if (!writeOp) {
                    return {};
                }

                kqlEffects.push_back(TExprBase(writeOp));
            }

            if (auto maybeUpdate = effect.Maybe<TKiUpdateTable>()) {
                auto updateOp = HandleUpdateTable(maybeUpdate.Cast(), ctx, *kqpCtx, tablesData, withSystemColumns);
                if (!updateOp) {
                    return {};
                }
                kqlEffects.push_back(TExprBase(updateOp));
            }

            if (auto maybeDelete = effect.Maybe<TKiDeleteTable>()) {
                auto deleteOp = HandleDeleteTable(maybeDelete.Cast(), ctx, *kqpCtx, tablesData, withSystemColumns);
                if (!deleteOp) {
                    return {};
                }
                kqlEffects.push_back(TExprBase(deleteOp));
            }

            if (TExprNode::TPtr result = HandleExternalWrite(effect, ctx, typesCtx)) {
                kqlEffects.emplace_back(result);
            }
            effectsMap[effect.Raw()] = kqlEffects.back().Ptr();
        }

        TVector<TKqlQueryResult> kqlResults;
        kqlResults.reserve(block.Results().Size());
        for (const auto& kiResult : block.Results()) {
            kqlResults.emplace_back(
                Build<TKqlQueryResult>(ctx, kiResult.Pos())
                    .Value(kiResult.Value())
                    .ColumnHints(kiResult.Columns())
                    .Done());
        }

        auto query = Build<TKqlQuery>(ctx, dataQueryBlocks.Pos())
            .Results()
                .Add(kqlResults)
                .Build()
             .Effects()
                .Add(kqlEffects)
                .Build()
             .Done();

        TOptimizeExprSettings optSettings(nullptr);
        optSettings.VisitChanges = true;
        TExprNode::TPtr optResult;
        auto status = OptimizeExpr(query.Ptr(), optResult,
            [&tablesData, &effectsMap](const TExprNode::TPtr& input, TExprContext& ctx) {
                auto node = TExprBase(input);

                if (auto maybeReturning = node.Maybe<TKiReturningList>()) {
                    auto returning = maybeReturning.Cast();
                    auto effect = returning.Update();

                    TStringBuf cluster;
                    TStringBuf table;

                    if (auto write = effect.Maybe<TKiWriteTable>()) {
                        cluster = write.Cast().DataSink().Cluster();
                        table = write.Cast().Table().Value();
                    }

                    if (auto update = effect.Maybe<TKiUpdateTable>()) {
                        cluster = update.Cast().DataSink().Cluster();
                        table = update.Cast().Table().Value();
                    }

                    if (auto del = effect.Maybe<TKiDeleteTable>()) {
                        cluster = del.Cast().DataSink().Cluster();
                        table = del.Cast().Table().Value();
                    }

                    auto& tableData = GetTableData(tablesData, cluster, table);
                    const auto& tableMeta = BuildTableMeta(tableData, effect.Pos(), ctx);
                    YQL_ENSURE(effectsMap[effect.Raw()]);

                    return Build<TKqlReturningList>(ctx, returning.Pos())
                        .Update(effectsMap[effect.Raw()])
                        .Columns(returning.Columns())
                        .Table(tableMeta)
                        .Done().Ptr();
                }

                return input;
            }, ctx, optSettings);

        if (status == IGraphTransformer::TStatus::Error) {
            return {};
        }

        YQL_ENSURE(status == IGraphTransformer::TStatus::Ok);
        YQL_ENSURE(TMaybeNode<TKqlQuery>(optResult));

        queryBlocks.emplace_back(TKqlQuery(optResult));
    }

    for (auto& queryBlock : queryBlocks) {
        TExprNode::TPtr optResult;
        TOptimizeExprSettings optSettings(nullptr);
        optSettings.VisitChanges = true;
        auto status = OptimizeExpr(queryBlock.Ptr(), optResult,
            [&tablesData, withSystemColumns, &kqpCtx, &typesCtx](const TExprNode::TPtr& input, TExprContext& ctx) {
                auto node = TExprBase(input);
                if (auto input = node.Maybe<TCoRight>().Input()) {
                    if (auto maybeRead = input.Maybe<TKiReadTable>()) {
                        return HandleReadTable(maybeRead.Cast(), ctx, tablesData, withSystemColumns, kqpCtx);
                    }
                    if (input.Raw()->ChildrenSize() > 1 && TCoDataSource::Match(input.Raw()->Child(1))) {
                        auto dataSourceName = input.Raw()->Child(1)->Child(0)->Content();
                        auto dataSource = typesCtx.DataSourceMap.FindPtr(dataSourceName);
                        YQL_ENSURE(dataSource);
                        if (auto dqIntegration = (*dataSource)->GetDqIntegration()) {
                            auto newRead = dqIntegration->WrapRead(input.Cast().Ptr(), ctx, {});
                            if (newRead.Get() != input.Raw()) {
                                return newRead;
                            }
                        }
                    }
                }
                return input;
            }, ctx, optSettings);

        if (status == IGraphTransformer::TStatus::Error) {
            return {};
        }

        YQL_ENSURE(status == IGraphTransformer::TStatus::Ok);
        YQL_ENSURE(TMaybeNode<TKqlQuery>(optResult));
        queryBlock = TMaybeNode<TKqlQuery>(optResult).Cast();
    }

    return Build<TKqlQueryList>(ctx, dataQueryBlocks.Pos())
        .Add(queryBlocks)
        .Done();
}

} // namespace NKikimr::NKqp::NOpt<|MERGE_RESOLUTION|>--- conflicted
+++ resolved
@@ -717,7 +717,6 @@
         }
     };
     const bool needsKqpEffect = std::find_if(indexes.begin(), indexes.end(), idxNeedsKqpEffect) != indexes.end();
-<<<<<<< HEAD
 
     const bool isSink = NeedSinks(tableData, kqpCtx);
 
@@ -729,9 +728,6 @@
 
     // For unique or vector index rewrite UPDATE to UPDATE ON
     if (needsKqpEffect || (isSink && canUseStreamIndex)) {
-=======
-    if (needsKqpEffect) {
->>>>>>> f6c8d8cb
         return Build<TKqlUpdateRowsIndex>(ctx, update.Pos())
             .Table(BuildTableMeta(tableData, update.Pos(), ctx))
             .Input<TKqpWriteConstraint>()
