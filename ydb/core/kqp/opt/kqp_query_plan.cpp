--- conflicted
+++ resolved
@@ -816,10 +816,7 @@
         if (dataSinkCategory == NYql::KqpTableSinkName) {
             auto settings = sink.Settings().Cast<TKqpTableSinkSettings>();
 
-<<<<<<< HEAD
-=======
             TString tablePath;
->>>>>>> 041b08df
             TTableWrite writeInfo;
             if (settings.Mode().StringValue() == "replace") {
                 op.Properties["Name"] = "Replace";
@@ -836,22 +833,13 @@
             } else if (settings.Mode().StringValue() == "update") {
                 op.Properties["Name"] = "Update";
                 writeInfo.Type = EPlanTableWriteType::MultiUpdate;
-<<<<<<< HEAD
-=======
             } else if (settings.Mode().StringValue() == "fill_table") {
                 op.Properties["Name"] = "FillTable";
                 writeInfo.Type = EPlanTableWriteType::MultiReplace;
->>>>>>> 041b08df
             } else {
                 YQL_ENSURE(false, "Unsupported sink mode");
             }
 
-<<<<<<< HEAD
-            const auto tablePath = settings.Table().Path().StringValue();
-            const auto& tableData = SerializerCtx.TablesData->GetTable(SerializerCtx.Cluster, tablePath);
-            op.Properties["Table"] = tableData.RelativePath ? *tableData.RelativePath : tablePath;
-            op.Properties["Path"] = tablePath;
-=======
             if (settings.Mode().StringValue() != "fill_table") {
                 tablePath = settings.Table().Path().StringValue();
                 const auto& tableData = SerializerCtx.TablesData->GetTable(SerializerCtx.Cluster, tablePath);
@@ -871,7 +859,6 @@
                     op.Properties["Table"] = tablePath;
                 }
             }
->>>>>>> 041b08df
 
             if (writeInfo.Type != EPlanTableWriteType::MultiErase) {
                 const auto& tupleType = stage.Ref().GetTypeAnn()->Cast<TTupleExprType>();
@@ -973,12 +960,8 @@
             if (auto outputs = expr.Cast<TDqStageBase>().Outputs()) {
                 for (auto output : outputs.Cast()) {
                     if (auto sink = output.Maybe<TDqSink>()) {
-<<<<<<< HEAD
-                        Visit(sink.Cast(), expr.Cast<TDqStageBase>(), stagePlanNode);
-=======
                         AFL_ENSURE(outputs.Cast().Size() == 1);
                         Visit(sink.Cast(), expr.Cast<TDqStageBase>(), planNode);
->>>>>>> 041b08df
                     }
                 }
             }
