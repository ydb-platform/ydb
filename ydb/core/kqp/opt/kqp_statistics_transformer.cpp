--- conflicted
+++ resolved
@@ -102,12 +102,8 @@
         0.0,
         keyColumns,
         inputStats->ColumnStatistics,
-<<<<<<< HEAD
         inputStats->StorageType
     );
-=======
-        inputStats->StorageType);
->>>>>>> 7bc06e79
     stats->SortColumns = sortedPrefixPtr;
     stats->ShuffledByColumns = inputStats->ShuffledByColumns;
     stats->LogicalOrderings = inputStats->LogicalOrderings;
