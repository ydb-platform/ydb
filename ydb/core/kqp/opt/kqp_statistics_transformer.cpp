#include "kqp_statistics_transformer.h"
#include <ydb/library/yql/utils/log/log.h>
#include <ydb/library/yql/dq/opt/dq_opt_stat.h>
#include <ydb/library/yql/core/yql_cost_function.h>

#include <ydb/library/yql/providers/dq/common/yql_dq_settings.h>
#include <ydb/library/yql/providers/dq/expr_nodes/dqs_expr_nodes.h>
#include <ydb/library/yql/providers/s3/expr_nodes/yql_s3_expr_nodes.h>

#include <charconv>

using namespace NYql;
using namespace NYql::NNodes;
using namespace NKikimr::NKqp;
using namespace NYql::NDq;

/**
 * Compute statistics and cost for read table
 * Currently we look up the number of rows and attributes in the statistics service
 */
void InferStatisticsForReadTable(const TExprNode::TPtr& input, TTypeAnnotationContext* typeCtx,
    const TKqpOptimizeContext& kqpCtx) {

    auto inputNode = TExprBase(input);
    std::shared_ptr<TOptimizerStatistics> inputStats;

    int nAttrs = 0;
    bool readRange = false;

    if (auto readTable = inputNode.Maybe<TKqlReadTableBase>()) {
        inputStats = typeCtx->GetStats(readTable.Cast().Table().Raw());
        nAttrs = readTable.Cast().Columns().Size();

        auto range = readTable.Cast().Range();
        auto rangeFrom = range.From().Maybe<TKqlKeyTuple>();
        auto rangeTo = range.To().Maybe<TKqlKeyTuple>();
        if (rangeFrom && rangeTo) {
            readRange = true;
        }
    } else if (auto readRanges = inputNode.Maybe<TKqlReadTableRangesBase>()) {
        inputStats = typeCtx->GetStats(readRanges.Cast().Table().Raw());
        nAttrs = readRanges.Cast().Columns().Size();
    } else {
        Y_ENSURE(false, "Invalid node type for InferStatisticsForReadTable");
    }

    if (!inputStats) {
        return;
    }

    auto keyColumns = inputStats->KeyColumns;
    if (auto indexRead = inputNode.Maybe<TKqlReadTableIndex>()) {
        const auto& tableData = kqpCtx.Tables->ExistingTable(kqpCtx.Cluster, indexRead.Cast().Table().Path().Value());
        const auto& [indexMeta, _] = tableData.Metadata->GetIndexMetadata(indexRead.Cast().Index().StringValue());

        keyColumns = TIntrusivePtr<TOptimizerStatistics::TKeyColumns>(
            new TOptimizerStatistics::TKeyColumns(indexMeta->KeyColumnNames));
    }

    /**
     * We need index statistics to calculate this in the future
     * Right now we use very small estimates to make sure CBO picks Lookup Joins
     * I.e. there can be a chain of lookup joins in OLTP scenario and we want to make
     * sure the cardinality doesn't blow up and lookup joins are still being picked
     */
    double inputRows = inputStats->Nrows;
    double nRows = inputRows;
    if (readRange) {
        nRows = 1;
    }

    double sizePerRow = inputStats->ByteSize / (inputRows==0?1:inputRows);
    double byteSize = nRows * sizePerRow * (nAttrs / (double)inputStats->Ncols);

    auto stats = std::make_shared<TOptimizerStatistics>(
        EStatisticsType::BaseTable, 
        nRows, 
        nAttrs, 
        byteSize, 
        0.0, 
        keyColumns,
        inputStats->ColumnStatistics);

    YQL_CLOG(TRACE, CoreDq) << "Infer statistics for read table" << stats->ToString();

    typeCtx->SetStats(input.Get(), stats);
}

/**
 * Infer statistics for KQP table
 */
void InferStatisticsForKqpTable(const TExprNode::TPtr& input, TTypeAnnotationContext* typeCtx,
    TKqpOptimizeContext& kqpCtx) {

    auto inputNode = TExprBase(input);
    auto readTable = inputNode.Cast<TKqpTable>();
    auto path = readTable.Path();

    const auto& tableData = kqpCtx.Tables->ExistingTable(kqpCtx.Cluster, path.Value());
    if (!tableData.Metadata->StatsLoaded && !kqpCtx.Config->OptOverrideStatistics.Get()) {
        return;
    }

    double nRows = tableData.Metadata->RecordsCount;
    double byteSize = tableData.Metadata->DataSize;
    int nAttrs = tableData.Metadata->Columns.size();

    auto keyColumns = TIntrusivePtr<TOptimizerStatistics::TKeyColumns>(new TOptimizerStatistics::TKeyColumns(tableData.Metadata->KeyColumnNames));
    auto stats = std::make_shared<TOptimizerStatistics>(EStatisticsType::BaseTable, nRows, nAttrs, byteSize, 0.0, keyColumns);
<<<<<<< HEAD
    if (typeCtx->ColumnStatisticsByTableName.contains(path.StringValue())) {
        stats->ColumnStatistics = typeCtx->ColumnStatisticsByTableName[path.StringValue()];
    }
    if (kqpCtx.Config->OverrideStatistics.Get()) {
=======
    if (kqpCtx.Config->OptOverrideStatistics.Get()) {
>>>>>>> 8053e6dc
        stats = OverrideStatistics(*stats, path.Value(), kqpCtx.GetOverrideStatistics());
    }
    if (stats->ColumnStatistics) {
        for (const auto& [columnName, metaData]: tableData.Metadata->Columns) {
            stats->ColumnStatistics->Data[columnName].Type = metaData.Type;
        }
    }

    YQL_CLOG(TRACE, CoreDq) << "Infer statistics for table: " << path.Value() << ": " << stats->ToString();

    typeCtx->SetStats(input.Get(), stats);
}

/**
 * Infer statistic for Kqp steam lookup operator
 * 
 * In reality we want to compute the number of rows and cost that the lookyup actually performed.
 * But currently we just take the data from the base table, and join cardinality will still work correctly,
 * because it considers joins on PK.
 * 
 * In the future it would be better to compute the actual cardinality
*/
void InferStatisticsForSteamLookup(const TExprNode::TPtr& input, TTypeAnnotationContext* typeCtx) {
    auto inputNode = TExprBase(input);
    auto streamLookup = inputNode.Cast<TKqpCnStreamLookup>();

    int nAttrs = streamLookup.Columns().Size();
    auto inputStats = typeCtx->GetStats(streamLookup.Table().Raw());
    if (!inputStats) {
        return;
    }
    auto byteSize = inputStats->ByteSize * (nAttrs / (double) inputStats->Ncols);

    auto res = std::make_shared<TOptimizerStatistics>(
        EStatisticsType::BaseTable, 
        inputStats->Nrows, 
        nAttrs, 
        byteSize, 
        0, 
        inputStats->KeyColumns,
        inputStats->ColumnStatistics);

    typeCtx->SetStats(input.Get(), res); 

}

/**
 * Infer statistics for TableLookup
 *
 * Table lookup can be done with an Iterator, in which case we treat it as a full scan
 * We don't differentiate between a small range and full scan at this time
 */
void InferStatisticsForLookupTable(const TExprNode::TPtr& input, TTypeAnnotationContext* typeCtx) {
    auto inputNode = TExprBase(input);
    auto lookupTable = inputNode.Cast<TKqlLookupTableBase>();

    int nAttrs = lookupTable.Columns().Size();
    double nRows = 0;
    double byteSize = 0;

    auto inputStats = typeCtx->GetStats(lookupTable.Table().Raw());
    if (!inputStats) {
        return;
    }

    if (lookupTable.LookupKeys().Maybe<TCoIterator>()) {
        if (inputStats) {
            nRows = inputStats->Nrows;
            byteSize = inputStats->ByteSize * (nAttrs / (double) inputStats->Ncols);
        } else {
            return;
        }
    } else {
        nRows = 1;
        byteSize = 10;
    }

    typeCtx->SetStats(input.Get(), std::make_shared<TOptimizerStatistics>(
        EStatisticsType::BaseTable, 
        nRows,
        nAttrs, 
        byteSize, 
        0, 
        inputStats->KeyColumns,
        inputStats->ColumnStatistics));
}

/**
 * Compute statistics for RowsSourceSetting
 * We look into range expression to check if its a point lookup or a full scan
 * We currently don't try to figure out whether this is a small range vs full scan
 */
void InferStatisticsForRowsSourceSettings(const TExprNode::TPtr& input, TTypeAnnotationContext* typeCtx,
    const TKqpOptimizeContext& kqpCtx) {

    auto inputNode = TExprBase(input);
    auto sourceSettings = inputNode.Cast<TKqpReadRangesSourceSettings>();

    auto inputStats = typeCtx->GetStats(sourceSettings.Table().Raw());
    if (!inputStats) {
        return;
    }

    double inputRows =  inputStats->Nrows;
    double nRows = inputRows;

    // Check if we have a range expression, in that case just assign a single row to this read
    // We don't currently check the size of an index lookup
    if (sourceSettings.RangesExpr().Maybe<TKqlKeyRange>()) {
        auto range = sourceSettings.RangesExpr().Cast<TKqlKeyRange>();
        auto maybeFromKey = range.From().Maybe<TKqlKeyTuple>();
        auto maybeToKey = range.To().Maybe<TKqlKeyTuple>();
        if (maybeFromKey && maybeToKey) {
            nRows = 1;
        }
    }

    auto keyColumns = inputStats->KeyColumns;
    if (auto indexRead = inputNode.Maybe<TKqlReadTableIndexRanges>()) {
        const auto& tableData = kqpCtx.Tables->ExistingTable(kqpCtx.Cluster, indexRead.Cast().Table().Path().Value());
        const auto& [indexMeta, _] = tableData.Metadata->GetIndexMetadata(indexRead.Cast().Index().StringValue());

        keyColumns = TIntrusivePtr<TOptimizerStatistics::TKeyColumns>(
            new TOptimizerStatistics::TKeyColumns(indexMeta->KeyColumnNames));
    }

    int nAttrs = sourceSettings.Columns().Size();

    double sizePerRow = inputStats->ByteSize / (inputRows==0?1:inputRows);
    double byteSize = nRows * sizePerRow * (nAttrs / (double)inputStats->Ncols);
    double cost = inputStats->Cost;

    typeCtx->SetStats(input.Get(), std::make_shared<TOptimizerStatistics>(
        EStatisticsType::BaseTable, 
        nRows, 
        nAttrs, 
        byteSize, 
        cost, 
        keyColumns, 
        inputStats->ColumnStatistics));
}

/**
 * Compute statistics for index lookup
 * Currently we just make up a number for cardinality (5) and set cost to 0
 */
void InferStatisticsForIndexLookup(const TExprNode::TPtr& input, TTypeAnnotationContext* typeCtx) {
    typeCtx->SetStats(input.Get(), std::make_shared<TOptimizerStatistics>(EStatisticsType::BaseTable, 5, 5, 20, 0.0));
}

void InferStatisticsForReadTableIndexRanges(const TExprNode::TPtr& input, TTypeAnnotationContext* typeCtx) {
    auto indexRanges = TKqlReadTableIndexRanges(input);

    auto inputStats = typeCtx->GetStats(indexRanges.Table().Raw());
    if (!inputStats) {
        return;
    }
    
    TVector<TString> indexColumns;
    for (auto c : indexRanges.Columns()) {
        indexColumns.push_back(c.StringValue());
    }

    auto indexColumnsPtr = TIntrusivePtr<TOptimizerStatistics::TKeyColumns>(new TOptimizerStatistics::TKeyColumns(indexColumns));
    auto stats = std::make_shared<TOptimizerStatistics>(
        inputStats->Type, 
        inputStats->Nrows, 
        inputStats->Ncols, 
        inputStats->ByteSize, 
        inputStats->Cost, 
        indexColumnsPtr,
        inputStats->ColumnStatistics);

    typeCtx->SetStats(input.Get(), stats);

    YQL_CLOG(TRACE, CoreDq) << "Infer statistics for index: " << stats->ToString();
}

/***
 * Infer statistics for result binding of a stage
 */
void InferStatisticsForResultBinding(const TExprNode::TPtr& input, TTypeAnnotationContext* typeCtx, 
    TVector<TVector<std::shared_ptr<TOptimizerStatistics>>>& txStats) {

    auto inputNode = TExprBase(input);
    auto param = inputNode.Cast<TCoParameter>();

    if (param.Name().Maybe<TCoAtom>()) {
        auto atom = param.Name().Cast<TCoAtom>();
        if (atom.Value().StartsWith("%kqp%tx_result_binding")) {
            TStringBuf suffix;
            atom.Value().AfterPrefix("%kqp%tx_result_binding_", suffix);
            TStringBuf bindingNoStr, resultNoStr;
            suffix.Split('_', bindingNoStr, resultNoStr);

            int bindingNo;
            int resultNo;
            std::from_chars(bindingNoStr.data(), bindingNoStr.data() + bindingNoStr.size(), bindingNo);
            std::from_chars(resultNoStr.data(), resultNoStr.data() + resultNoStr.size(), resultNo);

            auto resStats = txStats[bindingNo][resultNo];
            typeCtx->SetStats(param.Name().Raw(), resStats);
            typeCtx->SetStats(inputNode.Raw(), resStats);
        }
    }
}

void InferStatisticsForDqSourceWrap(const TExprNode::TPtr& input, TTypeAnnotationContext* typeCtx,
    TKqpOptimizeContext& kqpCtx) {
    auto inputNode = TExprBase(input);
    if (auto wrapBase = inputNode.Maybe<TDqSourceWrapBase>()) {
        if (auto maybeS3DataSource = wrapBase.Cast().DataSource().Maybe<TS3DataSource>()) {
            auto s3DataSource = maybeS3DataSource.Cast();
            if (s3DataSource.Name()) {
                auto path = s3DataSource.Name().Cast().StringValue();
                if (kqpCtx.Config->OptOverrideStatistics.Get() && path) {
                    auto stats = std::make_shared<TOptimizerStatistics>(EStatisticsType::BaseTable, 0.0, 0, 0, 0.0, TIntrusivePtr<TOptimizerStatistics::TKeyColumns>());
                    stats = OverrideStatistics(*stats, path, kqpCtx.GetOverrideStatistics());
                    if (stats->ByteSize == 0.0) {
                        auto n = path.find_last_of('/');
                        if (n != path.npos) {
                            stats = OverrideStatistics(*stats, path.substr(n + 1), kqpCtx.GetOverrideStatistics());
                        }
                    }
                    if (stats->ByteSize != 0.0) {
                        if (stats->Ncols) {
                            auto n = wrapBase.Cast().RowType().Ref().GetTypeAnn()->Cast<TTypeExprType>()->GetType()->Cast<TStructExprType>()->GetSize();
                            stats->ByteSize = stats->ByteSize * n / stats->Ncols;
                        }
                        YQL_CLOG(TRACE, CoreDq) << "Infer statistics for s3 data source " << path;
                        typeCtx->SetStats(input.Get(), stats);
                        typeCtx->SetStats(s3DataSource.Raw(), stats);
                    }
                }
            }
        }
    }
}

/**
 * When encountering a KqpPhysicalTx, we save the results of the stage in a vector
 * where it can later be accessed via binding parameters
 */
void AppendTxStats(const TExprNode::TPtr& input, TTypeAnnotationContext* typeCtx, 
    TVector<TVector<std::shared_ptr<TOptimizerStatistics>>>& txStats) {

    auto inputNode = TExprBase(input);
    auto tx = inputNode.Cast<TKqpPhysicalTx>();
    TVector<std::shared_ptr<TOptimizerStatistics>> vec;

    for (size_t i = 0; i < tx.Results().Size(); i++) {
        vec.push_back(typeCtx->GetStats(tx.Results().Item(i).Raw()));
    }

    txStats.push_back(vec);
}

/**
 * DoTransform method matches operators and callables in the query DAG and
 * uses pre-computed statistics and costs of the children to compute their cost.
 */
IGraphTransformer::TStatus TKqpStatisticsTransformer::DoTransform(TExprNode::TPtr input,
    TExprNode::TPtr& output, TExprContext& ctx) {

    output = input;
    if (Config->CostBasedOptimizationLevel.Get().GetOrElse(TDqSettings::TDefault::CostBasedOptimizationLevel) == 0) {
        return IGraphTransformer::TStatus::Ok;
    }

    TxStats.clear();
    return TDqStatisticsTransformerBase::DoTransform(input, output, ctx);
}

bool TKqpStatisticsTransformer::BeforeLambdasSpecific(const TExprNode::TPtr& input, TExprContext& ctx) {
    Y_UNUSED(ctx);
    bool matched = true;
    // KQP Matchers
    if(TKqlReadTableIndexRanges::Match(input.Get())) {
        InferStatisticsForReadTableIndexRanges(input, TypeCtx);
    }
    else if(TKqlReadTableBase::Match(input.Get()) || TKqlReadTableRangesBase::Match(input.Get())){
        InferStatisticsForReadTable(input, TypeCtx, KqpCtx);
    }
    else if(TKqlLookupTableBase::Match(input.Get())) {
        InferStatisticsForLookupTable(input, TypeCtx);
    }
    else if(TKqlLookupIndexBase::Match(input.Get())){
        InferStatisticsForIndexLookup(input, TypeCtx);
    }
    else if(TKqpTable::Match(input.Get())) {
        InferStatisticsForKqpTable(input, TypeCtx, KqpCtx);
    }
    else if (TKqpReadRangesSourceSettings::Match(input.Get())) {
        InferStatisticsForRowsSourceSettings(input, TypeCtx, KqpCtx);
    }
    else if (TKqpCnStreamLookup::Match(input.Get())) {
        InferStatisticsForSteamLookup(input, TypeCtx);
    }

    // Match a result binding atom and connect it to a stage
    else if(TCoParameter::Match(input.Get())) {
        InferStatisticsForResultBinding(input, TypeCtx, TxStats);
    }
    else if(TDqSourceWrapBase::Match(input.Get())) {
        InferStatisticsForDqSourceWrap(input, TypeCtx, KqpCtx);
    }
    else {
        matched = false;
    }

    return matched;
}

bool TKqpStatisticsTransformer::AfterLambdasSpecific(const TExprNode::TPtr& input, TExprContext& ctx) {
    Y_UNUSED(ctx);
    bool matched = true;
    if (TKqpPhysicalTx::Match(input.Get())) {
        AppendTxStats(input, TypeCtx, TxStats);
    } else {
        matched = false;
    }
    return matched;
}

TAutoPtr<IGraphTransformer> NKikimr::NKqp::CreateKqpStatisticsTransformer(const TIntrusivePtr<TKqpOptimizeContext>& kqpCtx,
    TTypeAnnotationContext& typeCtx, const TKikimrConfiguration::TPtr& config, const TKqpProviderContext& pctx) {
    return THolder<IGraphTransformer>(new TKqpStatisticsTransformer(kqpCtx, typeCtx, config, pctx));
}<|MERGE_RESOLUTION|>--- conflicted
+++ resolved
@@ -107,14 +107,10 @@
 
     auto keyColumns = TIntrusivePtr<TOptimizerStatistics::TKeyColumns>(new TOptimizerStatistics::TKeyColumns(tableData.Metadata->KeyColumnNames));
     auto stats = std::make_shared<TOptimizerStatistics>(EStatisticsType::BaseTable, nRows, nAttrs, byteSize, 0.0, keyColumns);
-<<<<<<< HEAD
     if (typeCtx->ColumnStatisticsByTableName.contains(path.StringValue())) {
         stats->ColumnStatistics = typeCtx->ColumnStatisticsByTableName[path.StringValue()];
     }
-    if (kqpCtx.Config->OverrideStatistics.Get()) {
-=======
     if (kqpCtx.Config->OptOverrideStatistics.Get()) {
->>>>>>> 8053e6dc
         stats = OverrideStatistics(*stats, path.Value(), kqpCtx.GetOverrideStatistics());
     }
     if (stats->ColumnStatistics) {
