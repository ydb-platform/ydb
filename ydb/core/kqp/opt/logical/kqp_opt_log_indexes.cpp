#include <ydb/core/base/table_index.h>
#include <ydb/core/base/table_vector_index.h>
#include <ydb/core/kqp/opt/kqp_opt_impl.h>
#include <ydb/core/kqp/common/kqp_yql.h>
#include <ydb/core/kqp/provider/yql_kikimr_provider_impl.h>

#include <ydb/library/yql/dq/opt/dq_opt_phy.h>
#include <yql/essentials/core/yql_opt_utils.h>

#include <util/generic/hash.h>

namespace NKikimr::NKqp::NOpt {

using namespace NYql;
using namespace NYql::NDq;
using namespace NYql::NNodes;

namespace {

TCoAtomList BuildKeyColumnsList(TPositionHandle pos, TExprContext& ctx, const auto& columnsToSelect) {
    TVector<TExprBase> columnsList;
    columnsList.reserve(columnsToSelect.size());
    for (auto column : columnsToSelect) {
        auto atom = Build<TCoAtom>(ctx, pos)
            .Value(column)
            .Done();

        columnsList.emplace_back(std::move(atom));
    }

    return Build<TCoAtomList>(ctx, pos)
        .Add(columnsList)
        .Done();
}

TCoAtomList BuildKeyColumnsList(const TKikimrTableDescription& table, TPositionHandle pos, TExprContext& ctx) {
    return BuildKeyColumnsList(pos, ctx, table.Metadata->KeyColumnNames);
}

TCoAtomList MergeColumns(const NNodes::TCoAtomList& col1, const TVector<TString>& col2, TExprContext& ctx) {
    TMap<TString, TCoAtom> columns;
    for (const auto& c : col1) {
        YQL_ENSURE(columns.insert({c.StringValue(), c}).second);
    }

    for (const auto& c : col2) {
        if (!columns.contains(c)) {
            auto atom = Build<TCoAtom>(ctx, col1.Pos())
                .Value(c)
                .Done();
            columns.insert({c, std::move(atom)});
        }
    }

    TVector<TCoAtom> columnsList;
    columnsList.reserve(columns.size());
    for (auto [_, column] : columns) {
        columnsList.emplace_back(std::move(column));
    }

    return Build<TCoAtomList>(ctx, col1.Pos())
        .Add(columnsList)
        .Done();
}

bool IsKeySelectorPkPrefix(NNodes::TCoLambda keySelector, const TKikimrTableDescription& tableDesc) {
    auto checkKey = [keySelector, &tableDesc] (const TExprBase& key, ui32 index) {
        if (!key.Maybe<TCoMember>()) {
            return false;
        }

        auto member = key.Cast<TCoMember>();
        if (member.Struct().Raw() != keySelector.Args().Arg(0).Raw()) {
            return false;
        }

        auto column = member.Name().StringValue();
        auto columnIndex = tableDesc.GetKeyColumnIndex(column);
        if (!columnIndex || *columnIndex != index) {
            return false;
        }

        return true;
    };

    auto lambdaBody = keySelector.Body();
    if (auto maybeTuple = lambdaBody.Maybe<TExprList>()) {
        auto tuple = maybeTuple.Cast();
        for (size_t i = 0; i < tuple.Size(); ++i) {
            if (!checkKey(tuple.Item(i), i)) {
                return false;
            }
        }
    } else {
        if (!checkKey(lambdaBody, 0)) {
            return false;
        }
    }

    return true;
}

bool IsTableExistsKeySelector(NNodes::TCoLambda keySelector, const TKikimrTableDescription& tableDesc, TVector<TString>* columns) {
    auto checkKey = [keySelector, &tableDesc, columns] (const TExprBase& key) {
        if (!key.Maybe<TCoMember>()) {
            return false;
        }

        auto member = key.Cast<TCoMember>();
        if (member.Struct().Raw() != keySelector.Args().Arg(0).Raw()) {
            return false;
        }

        auto column = member.Name().StringValue();
        if (!tableDesc.Metadata->Columns.contains(column)) {
            return false;
        }

        if (columns) {
            columns->emplace_back(std::move(column));
        }

        return true;
    };

    auto lambdaBody = keySelector.Body();
    if (auto maybeTuple = lambdaBody.Maybe<TExprList>()) {
        auto tuple = maybeTuple.Cast();
        for (size_t i = 0; i < tuple.Size(); ++i) {
            if (!checkKey(tuple.Item(i))) {
                return false;
            }
        }
    } else {
        if (!checkKey(lambdaBody)) {
            return false;
        }
    }

    return true;
}

bool CanPushTopSort(const TCoTopBase& node, const TKikimrTableDescription& indexDesc, TVector<TString>* columns) {
    return IsTableExistsKeySelector(node.KeySelectorLambda(), indexDesc, columns);
}

bool CanUseVectorIndex(const TIndexDescription& indexDesc, const TExprBase& lambdaBody, const TCoTopBase& top) {
    Y_ASSERT(indexDesc.Type == TIndexDescription::EType::GlobalSyncVectorKMeansTree);
    // TODO(mbkkt) We need to account top.Count(), but not clear what to if it's value is runtime?
    auto checkMember = [&] (const TExprBase& expr) {
        auto member = expr.Maybe<TCoMember>();
        return member && member.Cast().Name().Value() == indexDesc.KeyColumns.back();
    };
    auto checkUdf = [&] (const TExprBase& expr, bool checkMembers) {
        auto apply = expr.Maybe<TCoApply>();
        if (!apply || apply.Cast().Args().Count() != 3) {
            return false;
        }
        if (checkMembers) {
            auto args = apply.Cast().Args();
            if (absl::c_none_of(args, [&] (const TExprBase& expr) { return checkMember(expr); })) {
                return false;
            }
        }
        auto udf = apply.Cast().Callable().Maybe<TCoUdf>();
        if (!udf) {
            return false;
        }
        auto directions = top.SortDirections().Maybe<TCoBool>();
        if (!directions) {
            return false;
        }
        const bool asc = directions.Cast().Literal().Value() == "true";
        const auto methodName = udf.Cast().MethodName().Value();
        auto& desc = std::get<NKikimrKqp::TVectorIndexKmeansTreeDescription>(indexDesc.SpecializedIndexDescription);
        switch (desc.settings().settings().metric()) {
            case Ydb::Table::VectorIndexSettings::SIMILARITY_INNER_PRODUCT:
                return !asc && methodName == "Knn.InnerProductSimilarity";
            case Ydb::Table::VectorIndexSettings::SIMILARITY_COSINE:
            case Ydb::Table::VectorIndexSettings::DISTANCE_COSINE:
                if (asc) {
                    return methodName == "Knn.CosineDistance";
                } else {
                    return methodName == "Knn.CosineSimilarity";
                }
            case Ydb::Table::VectorIndexSettings::DISTANCE_MANHATTAN:
                return asc && methodName == "Knn.ManhattanDistance";
            case Ydb::Table::VectorIndexSettings::DISTANCE_EUCLIDEAN:
                return asc && methodName == "Knn.EuclideanDistance";
            default:
                Y_UNREACHABLE();
        }
    };
    auto flatMap = lambdaBody.Maybe<TCoFlatMap>();
    if (!flatMap) {
        return checkUdf(lambdaBody, true);
    }
    auto flatMapInput = flatMap.Cast().Input();
    if (!checkMember(flatMapInput)) {
        return false;
    }
    auto flatMapLambdaBody = flatMap.Cast().Lambda().Body();
    return checkUdf(flatMapLambdaBody, false);
}

struct TReadMatch {
    TMaybeNode<TKqlReadTableIndex> Read;
    TMaybeNode<TKqlReadTableIndexRanges> ReadRanges;

    static TReadMatch Match(TExprBase expr) {
        if (auto read = expr.Maybe<TKqlReadTableIndex>()) {
            return {read.Cast(), {}};
        }
        if (auto read = expr.Maybe<TKqlReadTableIndexRanges>()) {
            return {{}, read.Cast()};
        }
        return {};
    }

    operator bool () const {
        return Read.IsValid() || ReadRanges.IsValid();
    }

    TKqpTable Table() const {
        if (Read) {
            return Read.Cast().Table();
        }
        if (ReadRanges) {
            return ReadRanges.Cast().Table();
        }
        YQL_ENSURE(false, "Invalid ReadTableIndex match");
    }

    TCoAtom Index() const {
        if (Read) {
            return Read.Cast().Index();
        }
        if (ReadRanges) {
            return ReadRanges.Cast().Index();
        }
        YQL_ENSURE(false, "Invalid ReadTableIndex match");
    }

    TCoAtomList Columns() const {
        if (Read) {
            return Read.Cast().Columns();
        }
        if (ReadRanges) {
            return ReadRanges.Cast().Columns();
        }
        YQL_ENSURE(false, "Invalid ReadTableIndex match");
    }

    NYql::TPositionHandle Pos() const {
        if (Read) {
            return Read.Cast().Pos();
        }
        if (ReadRanges) {
            return ReadRanges.Cast().Pos();
        }
        YQL_ENSURE(false, "Invalid ReadTableIndex match");
    }

    TCoNameValueTupleList Settings() const {
        if (Read) {
            return Read.Cast().Settings();
        }
        if (ReadRanges) {
            return ReadRanges.Cast().Settings();
        }
        YQL_ENSURE(false, "Invalid ReadTableIndex match");
    }

    bool FullScan() const {
        if (Read) {
            return Read.Cast().Range().From().ArgCount() == 0 && Read.Cast().Range().To().ArgCount() == 0;
        }
        if (ReadRanges) {
            return TCoVoid::Match(ReadRanges.Cast().Ranges().Raw());
        }
        return false;
    }

    TExprBase BuildRead(TExprContext& ctx, TKqpTable tableMeta, TCoAtomList columns) const {
        if (Read) {
            return Build<TKqlReadTable>(ctx, Pos())
                .Table(tableMeta)
                .Range(Read.Range().Cast())
                .Columns(columns)
                .Settings(Settings())
                .Done();
        }

        if (ReadRanges) {
            return Build<TKqlReadTableRanges>(ctx, Pos())
                .Table(tableMeta)
                .Ranges(ReadRanges.Ranges().Cast())
                .Columns(columns)
                .Settings(Settings())
                .ExplainPrompt(ReadRanges.ExplainPrompt().Cast())
                .Done();
        }

        YQL_ENSURE(false);
    }
};

bool CheckIndexCovering(const TCoAtomList& readColumns, const TIntrusivePtr<TKikimrTableMetadata>& indexMeta) {
    for (const auto& col : readColumns) {
        if (!indexMeta->Columns.contains(col.StringValue())) {
            return false;
        }
    }
    return true;
}

TExprBase DoRewriteIndexRead(const TReadMatch& read, TExprContext& ctx,
    const TKikimrTableDescription& tableDesc, TIntrusivePtr<TKikimrTableMetadata> indexMeta, bool useStreamLookup,
    const TVector<TString>& extraColumns, const std::function<TExprBase(const TExprBase&)>& middleFilter = {})
{
    const bool isCovered = CheckIndexCovering(read.Columns(), indexMeta);

    if (read.FullScan()) {
        const auto indexName = read.Index().StringValue();
        auto issue = TIssue(ctx.GetPosition(read.Pos()), "Given predicate is not suitable for used index: " + indexName);
        SetIssueCode(EYqlIssueCode::TIssuesIds_EIssueCode_KIKIMR_WRONG_INDEX_USAGE, issue);
        ctx.AddWarning(issue);
    }

    if (isCovered) {
        // We can read all data from index table.
        auto ret = read.BuildRead(ctx, BuildTableMeta(*indexMeta, read.Pos(), ctx), read.Columns());

        if (middleFilter) {
            return middleFilter(ret);
        }
        return ret;
    }

    auto keyColumnsList = BuildKeyColumnsList(tableDesc, read.Pos(), ctx);
    auto columns = MergeColumns(keyColumnsList, extraColumns, ctx);

    TExprBase readIndexTable = read.BuildRead(ctx, BuildTableMeta(*indexMeta, read.Pos(), ctx), columns);

    if (middleFilter) {
        readIndexTable = middleFilter(readIndexTable);
    }

    if (extraColumns) {
        TCoArgument arg = Build<TCoArgument>(ctx, read.Pos())
            .Name("Arg")
            .Done();

        TVector<TExprBase> structMembers;
        structMembers.reserve(keyColumnsList.Size());

        for (const auto& keyColumn : keyColumnsList) {
            auto member = Build<TCoNameValueTuple>(ctx, read.Pos())
                .Name().Build(keyColumn.Value())
                .Value<TCoMember>()
                    .Struct(arg)
                    .Name().Build(keyColumn.Value())
                    .Build()
                .Done();

            structMembers.push_back(member);
        }

        // We need to save order for TopSort, otherwise TopSort will be replaced by Top during optimization (https://st.yandex-team.ru/YQL-15415)
        readIndexTable = Build<TCoMapBase>(ctx, read.Pos())
            .CallableName(readIndexTable.Maybe<TCoTopSort>() ? TCoOrderedMap::CallableName() : TCoMap::CallableName())
            .Input(readIndexTable)
            .Lambda()
                .Args({arg})
                .Body<TCoAsStruct>()
                    .Add(structMembers)
                    .Build()
                .Build()
            .Done();
    }

    if (useStreamLookup) {
        TKqpStreamLookupSettings settings;
        settings.Strategy = EStreamLookupStrategyType::LookupRows;
        return Build<TKqlStreamLookupTable>(ctx, read.Pos())
            .Table(read.Table())
            .LookupKeys(readIndexTable.Ptr())
            .Columns(read.Columns())
            .Settings(settings.BuildNode(ctx, read.Pos()))
            .Done();
    } else {
        return Build<TKqlLookupTable>(ctx, read.Pos())
            .Table(read.Table())
            .LookupKeys(readIndexTable.Ptr())
            .Columns(read.Columns())
            .Done();
    }
}

auto NewLambdaFrom(TExprContext& ctx, TPositionHandle pos, TNodeOnNodeOwnedMap& replaces, const TExprNode& args, const TExprBase& body) {
    const auto oldArgNodes = args.Children();
    replaces.clear();
    replaces.reserve(oldArgNodes.size());
    TExprNode::TListType newArgNodes;
    newArgNodes.reserve(oldArgNodes.size());
    for (const auto& arg : oldArgNodes) {
        auto newArg = ctx.ShallowCopy(*arg);
        YQL_ENSURE(replaces.emplace(arg.Get(), newArg).second);
        newArgNodes.emplace_back(std::move(newArg));
    }
    return TCoLambda{ctx.NewLambda(pos,
        ctx.NewArguments(pos, std::move(newArgNodes)),
        ctx.ReplaceNodes(TExprNode::TListType{body.Ptr()}, replaces))};
}

auto LevelLambdaFrom(
    const TIndexDescription& indexDesc, TExprContext& ctx, TPositionHandle pos, TNodeOnNodeOwnedMap& replaces, 
    const TExprNode& fromArgs, const TExprBase& fromBody)
{
    auto newLambda = NewLambdaFrom(ctx, pos, replaces, fromArgs, fromBody);
    replaces.clear();
    auto args = newLambda.Args().Ptr();

<<<<<<< HEAD
    auto flatMap = newLambda.Body().Maybe<TCoFlatMap>();
    if (!flatMap) {
        auto apply = newLambda.Body().Cast<TCoApply>();
=======
    auto levelLambda = [&] {
        const auto oldArgNodes = lambdaArgs.Children();
        TNodeOnNodeOwnedMap replaces(oldArgNodes.size());
        TExprNode::TListType newArgNodes;
        newArgNodes.reserve(oldArgNodes.size());
        for (const auto& arg : oldArgNodes) {
            auto newArg = ctx.ShallowCopy(*arg);
            YQL_ENSURE(replaces.emplace(arg.Get(), newArg).second);
            newArgNodes.emplace_back(std::move(newArg));
        }
        auto newLambda = TExprBase{ctx.NewLambda(pos,
            ctx.NewArguments(pos, std::move(newArgNodes)),
            ctx.ReplaceNodes(TExprNode::TListType{lambdaBody.Ptr()}, replaces))}
        .Cast<TCoLambda>();
        auto args = newLambda.Args().Ptr();
        replaces.clear();
        auto flatMap = newLambda.Body().Maybe<TCoFlatMap>();
        if (!flatMap) {
            auto apply = newLambda.Body().Cast<TCoApply>();
            for (auto arg : apply.Args()) {
                auto oldMember = arg.Maybe<TCoMember>();
                if (oldMember && oldMember.Cast().Name().Value() == indexDesc.KeyColumns.back()) {
                    auto newMember = Build<TCoMember>(ctx, pos)
                        .Name().Build(NTableIndex::NTableVectorKmeansTreeIndex::CentroidColumn)
                        .Struct(oldMember.Cast().Struct())
                    .Done();
                    replaces.emplace(oldMember.Raw(), newMember.Ptr());
                    break;
                }
            }
            return ctx.NewLambda(pos,
                std::move(args),
                ctx.ReplaceNodes(TExprNode::TListType{apply.Ptr()}, replaces));
        }
        auto apply = flatMap.Cast().Lambda().Body().Cast<TCoApply>();
>>>>>>> f1686eb5
        for (auto arg : apply.Args()) {
            auto oldMember = arg.Maybe<TCoMember>();
            if (oldMember && oldMember.Cast().Name().Value() == indexDesc.KeyColumns.back()) {
                auto newMember = Build<TCoMember>(ctx, pos)
                    .Name().Build(NTableIndex::NTableVectorKmeansTreeIndex::CentroidColumn)
                    .Struct(oldMember.Cast().Struct())
                .Done();
                replaces.emplace(oldMember.Raw(), newMember.Ptr());
                break;
            }
        }
        return ctx.NewLambda(pos,
            std::move(args),
            ctx.ReplaceNodes(TExprNode::TListType{apply.Ptr()}, replaces));
    }

    auto apply = flatMap.Cast().Lambda().Body().Cast<TCoApply>();
    for (auto arg : apply.Args()) {
        if (arg.Ref().Type() == NYql::TExprNode::Argument) {
            auto oldMember = flatMap.Cast().Input().Cast<TCoMember>();
            auto newMember = Build<TCoMember>(ctx, pos)
                .Name().Build(NTableIndex::NTableVectorKmeansTreeIndex::CentroidColumn)
                .Struct(oldMember.Struct())
            .Done();
            replaces.emplace(arg.Raw(), newMember.Ptr());
            break;
        }
    }
    return ctx.NewLambda(pos,
        std::move(args),
        ctx.ReplaceNodes(TExprNode::TListType{apply.Ptr()}, replaces));
}

void RemapIdToParent(TExprContext& ctx, TPositionHandle pos, TExprNodePtr& read) {
    auto mapArg = Build<TCoArgument>(ctx, pos)
        .Name("mapArg")
    .Done();
    TVector<TExprBase> mapMembers{
        Build<TCoNameValueTuple>(ctx, pos)
            .Name().Build(NTableIndex::NTableVectorKmeansTreeIndex::ParentColumn)
            .Value<TCoMember>().Struct(mapArg)
                .Name().Build(NTableIndex::NTableVectorKmeansTreeIndex::IdColumn)
            .Build()
        .Done()
    };

    read = Build<TCoMap>(ctx, pos)
        .Input(read)
        .Lambda()
            .Args({mapArg})
            .template Body<TCoAsStruct>().Add(mapMembers).Build()
        .Build()
    .Done().Ptr();    
}

void VectorReadLevel(
    const TIndexDescription& indexDesc, TExprContext& ctx, TPositionHandle pos, const TKqpOptimizeContext& kqpCtx, 
    const TExprNodePtr& lambda, const TCoTopBase& top,
    const TKqpTable& levelTable, const TCoAtomList& levelColumns, 
    TExprNodePtr& read)
{
    const auto& settings = std::get<NKikimrKqp::TVectorIndexKmeansTreeDescription>(indexDesc.SpecializedIndexDescription)
        .settings();
    const auto clusters = std::max<ui32>(2, settings.clusters());
    const auto levels = std::max<ui32>(1, settings.levels());
    Y_ENSURE(levels >= 1);
    const auto levelTop = std::min<ui32>(kqpCtx.Config->KMeansTreeSearchTopSize.Get().GetOrElse(1), clusters);

    auto count = ctx.Builder(pos)
        .Callable("Uint64").Atom(0, std::to_string(levelTop), TNodeFlags::Default).Seal()
    .Build();

    for (ui32 level = 1;; ++level) {
        read = Build<TCoTop>(ctx, pos)
            .Input(read)
            .KeySelectorLambda(lambda)
            .SortDirections(top.SortDirections())
            .Count(count)
        .Done().Ptr();

        RemapIdToParent(ctx, pos, read);

        if (level == levels) {
            break;
        }

        read = Build<TKqlLookupTable>(ctx, pos)
            .Table(levelTable)
            .LookupKeys(read)
            .Columns(levelColumns)
        .Done().Ptr();
    }
}

void VectorReadMain(
    TExprContext& ctx, TPositionHandle pos,
    const TKqpTable& postingTable,
    const TIntrusivePtr<TKikimrTableMetadata> & postingTableMeta,
    const TKqpTable& mainTable,
    const TIntrusivePtr<TKikimrTableMetadata> & mainTableMeta,
    const TCoAtomList& mainColumns,
    TExprNodePtr& read)
{
    const bool isCovered = CheckIndexCovering(mainColumns, postingTableMeta);

    if (!isCovered) {
        const auto postingColumns = BuildKeyColumnsList(pos, ctx, mainTableMeta->KeyColumnNames);

        read = Build<TKqlLookupTable>(ctx, pos)
            .Table(postingTable)
            .LookupKeys(read)
            .Columns(postingColumns)
            .Done().Ptr();

        read = Build<TKqlLookupTable>(ctx, pos)
            .Table(mainTable)
            .LookupKeys(read)
            .Columns(mainColumns)
            .Done().Ptr();
    } else {
        read = Build<TKqlLookupTable>(ctx, pos)
            .Table(postingTable)
            .LookupKeys(read)
            .Columns(mainColumns)
        .Done().Ptr();
    }
}

void VectorTopMain(TExprContext& ctx, const TCoTopBase& top, TExprNodePtr& read) {
    read = Build<TCoTopBase>(ctx, top.Pos())
        .CallableName(top.Ref().Content())
        .Input(read)
        .KeySelectorLambda(ctx.DeepCopyLambda(top.KeySelectorLambda().Ref()))
        .SortDirections(top.SortDirections())
        .Count(top.Count())
    .Done().Ptr();
}

TExprBase DoRewriteTopSortOverKMeansTree(
    const TReadMatch& match, const TMaybeNode<TCoFlatMap>& flatMap, const TExprNode& lambdaArgs, const TExprBase& lambdaBody, const TCoTopBase& top,
    TExprContext& ctx, const TKqpOptimizeContext& kqpCtx,
    const TKikimrTableDescription& tableDesc, const TIndexDescription& indexDesc, const TKikimrTableMetadata& implTable)
{
    Y_ASSERT(indexDesc.Type == TIndexDescription::EType::GlobalSyncVectorKMeansTree);
    const auto* levelTableDesc = &kqpCtx.Tables->ExistingTable(kqpCtx.Cluster, implTable.Name);
    const auto* postingTableDesc = &kqpCtx.Tables->ExistingTable(kqpCtx.Cluster, implTable.Next->Name);
    YQL_ENSURE(!implTable.Next->Next);
    YQL_ENSURE(levelTableDesc->Metadata->Name.EndsWith(NTableIndex::NTableVectorKmeansTreeIndex::LevelTable));
    YQL_ENSURE(postingTableDesc->Metadata->Name.EndsWith(NTableIndex::NTableVectorKmeansTreeIndex::PostingTable));

    // TODO(mbkkt) It's kind of strange that almost everything here have same position
    const auto pos = match.Pos();

    const auto levelTable = BuildTableMeta(*levelTableDesc->Metadata, pos, ctx);
    const auto postingTable = BuildTableMeta(*postingTableDesc->Metadata, pos, ctx);
    const auto mainTable = BuildTableMeta(*tableDesc.Metadata, pos, ctx);

    const auto levelColumns = BuildKeyColumnsList(pos, ctx,
            std::initializer_list<std::string_view>{NTableIndex::NTableVectorKmeansTreeIndex::IdColumn, NTableIndex::NTableVectorKmeansTreeIndex::CentroidColumn});
    const auto& mainColumns = match.Columns();

    TNodeOnNodeOwnedMap replaces;
    const auto levelLambda = LevelLambdaFrom(indexDesc, ctx, pos, replaces, lambdaArgs, lambdaBody);

    // TODO(mbkkt) How to inline construction of these constants to construction of readLevel0?
    const auto fromValues = ctx.Builder(pos)
        .Callable(NTableIndex::ClusterIdTypeName).Atom(0, "0", TNodeFlags::Default).Seal()
    .Build();
    const auto toValues = ctx.Builder(pos)
        .Callable(NTableIndex::ClusterIdTypeName).Atom(0, "1", TNodeFlags::Default).Seal()
    .Build();

    // TODO(mbkkt) Is it best way to do `SELECT FROM levelTable WHERE first_pk_column = 0`?
    auto read = Build<TKqlReadTable>(ctx, pos)
        .Table(levelTable)
        .Range<TKqlKeyRange>()
            .From<TKqlKeyInc>()
                .Add(fromValues)
            .Build()
            .To<TKqlKeyExc>()
                .Add(toValues)
            .Build()
        .Build()
        .Columns(levelColumns)
        .Settings(match.Settings())
    .Done().Ptr();

    VectorReadLevel(indexDesc, ctx, pos, kqpCtx, levelLambda, top, levelTable, levelColumns, read);

    VectorReadMain(ctx, pos, postingTable, postingTableDesc->Metadata, mainTable, tableDesc.Metadata, mainColumns, read);

    if (flatMap) {
        read = Build<TCoFlatMap>(ctx, flatMap.Cast().Pos())
            .Input(read)
            .Lambda(ctx.DeepCopyLambda(flatMap.Cast().Lambda().Ref()))
        .Done().Ptr();
    }

    VectorTopMain(ctx, top, read);

    return TExprBase{read};
}

TExprBase DoRewriteTopSortOverPrefixedKMeansTree(
    const TReadMatch& match, const TCoFlatMap& flatMap, const TExprNode& lambdaArgs, const TExprBase& lambdaBody, const TCoTopBase& top,
    TExprContext& ctx, const TKqpOptimizeContext& kqpCtx,
    const TKikimrTableDescription& tableDesc, const TIndexDescription& indexDesc, const TKikimrTableMetadata& implTable)
{
    Y_ASSERT(indexDesc.Type == TIndexDescription::EType::GlobalSyncVectorKMeansTree);
    Y_ASSERT(indexDesc.KeyColumns.size() > 1);
    const auto* levelTableDesc = &kqpCtx.Tables->ExistingTable(kqpCtx.Cluster, implTable.Name);
    const auto* postingTableDesc = &kqpCtx.Tables->ExistingTable(kqpCtx.Cluster, implTable.Next->Name);
    const auto* prefixTableDesc = &kqpCtx.Tables->ExistingTable(kqpCtx.Cluster, implTable.Next->Next->Name);
    YQL_ENSURE(!implTable.Next->Next->Next);
    YQL_ENSURE(levelTableDesc->Metadata->Name.EndsWith(NTableIndex::NTableVectorKmeansTreeIndex::LevelTable));
    YQL_ENSURE(postingTableDesc->Metadata->Name.EndsWith(NTableIndex::NTableVectorKmeansTreeIndex::PostingTable));
    YQL_ENSURE(prefixTableDesc->Metadata->Name.EndsWith(NTableIndex::NTableVectorKmeansTreeIndex::PrefixTable));

    // TODO(mbkkt) It's kind of strange that almost everything here have same position
    const auto pos = match.Pos();

    const auto levelTable = BuildTableMeta(*levelTableDesc->Metadata, pos, ctx);
    const auto postingTable = BuildTableMeta(*postingTableDesc->Metadata, pos, ctx);
    const auto prefixTable = BuildTableMeta(*prefixTableDesc->Metadata, pos, ctx);
    const auto mainTable = BuildTableMeta(*tableDesc.Metadata, pos, ctx);

    const auto levelColumns = BuildKeyColumnsList(pos, ctx,
            std::initializer_list<std::string_view>{NTableIndex::NTableVectorKmeansTreeIndex::IdColumn, NTableIndex::NTableVectorKmeansTreeIndex::CentroidColumn});
    const auto prefixColumns = [&] {
        auto columns = indexDesc.KeyColumns;
        columns.back().assign(NTableIndex::NTableVectorKmeansTreeIndex::IdColumn);
        return BuildKeyColumnsList(pos, ctx, columns);
    }();
    const auto& mainColumns = match.Columns();

    TNodeOnNodeOwnedMap replaces;
    TMaybeNode<TCoLambda> mainLambda;
    const auto prefixLambda = [&] {
        auto newLambda = NewLambdaFrom(ctx, pos, replaces, flatMap.Lambda().Args().Ref(), flatMap.Lambda().Body());
        auto optionalIf = newLambda.Body().Cast<TCoOptionalIf>();
        auto oldValue = optionalIf.Value().Maybe<TCoAsStruct>();
        if (!oldValue) {
            return newLambda.Ptr();
        }
        auto args = newLambda.Args();
        mainLambda = NewLambdaFrom(ctx, pos, replaces, args.Ref(), oldValue.Cast());

        replaces.clear();
        replaces.emplace(oldValue.Raw(), args.Arg(0).Ptr());
        return ctx.NewLambda(pos,
            args.Ptr(),
            ctx.ReplaceNodes(TExprNode::TListType{optionalIf.Ptr()}, replaces));
    }();
    const auto levelLambda = LevelLambdaFrom(indexDesc, ctx, pos, replaces, lambdaArgs, lambdaBody);

    auto read = match.BuildRead(ctx, prefixTable, prefixColumns).Ptr();

    read = Build<TCoFlatMap>(ctx, pos)
        .Input(read)
        .Lambda(prefixLambda)
    .Done().Ptr();

    RemapIdToParent(ctx, pos, read);

    read = Build<TKqlLookupTable>(ctx, pos)
        .Table(levelTable)
        .LookupKeys(read)
        .Columns(levelColumns)
    .Done().Ptr();

    VectorReadLevel(indexDesc, ctx, pos, kqpCtx, levelLambda, top, levelTable, levelColumns, read);

    VectorReadMain(ctx, pos, postingTable, postingTableDesc->Metadata, mainTable, tableDesc.Metadata, mainColumns, read);

    if (mainLambda) {
        read = Build<TCoMap>(ctx, flatMap.Pos())
            .Input(read)
            .Lambda(mainLambda.Cast())
        .Done().Ptr();
    }

    VectorTopMain(ctx, top, read);
    return TExprBase{read};
}

} // namespace

TExprBase KqpRewriteIndexRead(const TExprBase& node, TExprContext& ctx, const TKqpOptimizeContext& kqpCtx) {
    if (auto indexRead = TReadMatch::Match(node)) {

        const auto& tableDesc = GetTableData(*kqpCtx.Tables, kqpCtx.Cluster, indexRead.Table().Path());
        const auto indexName = indexRead.Index().Value();
        auto [implTable, indexDesc] = tableDesc.Metadata->GetIndex(indexName);
        // TODO(mbkkt) instead of ensure should be warning and main table read?
        YQL_ENSURE(indexDesc->Type != TIndexDescription::EType::GlobalSyncVectorKMeansTree,
            "index read doesn't support vector index: " << indexName);

        return DoRewriteIndexRead(indexRead, ctx, tableDesc, implTable, kqpCtx.IsScanQuery(), {});
    }

    return node;
}

TExprBase KqpRewriteLookupIndex(const TExprBase& node, TExprContext& ctx, const TKqpOptimizeContext& kqpCtx) {
    if (kqpCtx.IsScanQuery()) {
        // TODO: Enable index lookup for scan queries as we now support stream lookups.
        return node;
    }

    if (auto maybeLookupIndex = node.Maybe<TKqlLookupIndex>()) {
        auto lookupIndex = maybeLookupIndex.Cast();

        const auto& tableDesc = GetTableData(*kqpCtx.Tables, kqpCtx.Cluster, lookupIndex.Table().Path());
        const auto indexName = lookupIndex.Index().Value();
        auto [implTable, indexDesc] = tableDesc.Metadata->GetIndex(indexName);
        // TODO(mbkkt) instead of ensure should be warning and main table lookup?
        YQL_ENSURE(indexDesc->Type != TIndexDescription::EType::GlobalSyncVectorKMeansTree,
            "lookup doesn't support vector index: " << indexName);

        const bool isCovered = CheckIndexCovering(lookupIndex.Columns(), implTable);

        if (isCovered) {
            if (kqpCtx.Config->EnableKqpDataQueryStreamLookup) {
                TKqpStreamLookupSettings settings;
                settings.Strategy = EStreamLookupStrategyType::LookupRows;
                return Build<TKqlStreamLookupTable>(ctx, node.Pos())
                    .Table(BuildTableMeta(*implTable, node.Pos(), ctx))
                    .LookupKeys(lookupIndex.LookupKeys())
                    .Columns(lookupIndex.Columns())
                    .Settings(settings.BuildNode(ctx, node.Pos()))
                    .Done();
            }

            return Build<TKqlLookupTable>(ctx, node.Pos())
                .Table(BuildTableMeta(*implTable, node.Pos(), ctx))
                .LookupKeys(lookupIndex.LookupKeys())
                .Columns(lookupIndex.Columns())
                .Done();
        }

        auto keyColumnsList = BuildKeyColumnsList(tableDesc, node.Pos(), ctx);

        if (kqpCtx.Config->EnableKqpDataQueryStreamLookup) {
            TKqpStreamLookupSettings settings;
            settings.Strategy = EStreamLookupStrategyType::LookupRows;
            TExprBase lookupIndexTable = Build<TKqlStreamLookupTable>(ctx, node.Pos())
                .Table(BuildTableMeta(*implTable, node.Pos(), ctx))
                .LookupKeys(lookupIndex.LookupKeys())
                .Columns(keyColumnsList)
                .Settings(settings.BuildNode(ctx, node.Pos()))
                .Done();

            return Build<TKqlStreamLookupTable>(ctx, node.Pos())
                .Table(lookupIndex.Table())
                .LookupKeys(lookupIndexTable.Ptr())
                .Columns(lookupIndex.Columns())
                .Settings(settings.BuildNode(ctx, node.Pos()))
                .Done();
        }

        TExprBase lookupIndexTable = Build<TKqlLookupTable>(ctx, node.Pos())
            .Table(BuildTableMeta(*implTable, node.Pos(), ctx))
            .LookupKeys(lookupIndex.LookupKeys())
            .Columns(keyColumnsList)
            .Done();

        return Build<TKqlLookupTable>(ctx, node.Pos())
            .Table(lookupIndex.Table())
            .LookupKeys(lookupIndexTable.Ptr())
            .Columns(lookupIndex.Columns())
            .Done();
    }

    return node;
}

TExprBase KqpRewriteStreamLookupIndex(const TExprBase& node, TExprContext& ctx, const TKqpOptimizeContext& kqpCtx) {
    if (!node.Maybe<TKqlStreamLookupIndex>()) {
        return node;
    }

    auto streamLookupIndex = node.Maybe<TKqlStreamLookupIndex>().Cast();
    auto settings = TKqpStreamLookupSettings::Parse(streamLookupIndex);

    const auto& tableDesc = GetTableData(*kqpCtx.Tables, kqpCtx.Cluster, streamLookupIndex.Table().Path());
    const auto indexName = streamLookupIndex.Index().Value();
    auto [implTable, indexDesc] = tableDesc.Metadata->GetIndex(indexName);
    // TODO(mbkkt) instead of ensure should be warning and main table lookup?
    YQL_ENSURE(indexDesc->Type != TIndexDescription::EType::GlobalSyncVectorKMeansTree,
        "stream lookup doesn't support vector index: " << indexName);

    const bool isCovered = CheckIndexCovering(streamLookupIndex.Columns(), implTable);
    if (isCovered) {
        return Build<TKqlStreamLookupTable>(ctx, node.Pos())
            .Table(BuildTableMeta(*implTable, node.Pos(), ctx))
            .LookupKeys(streamLookupIndex.LookupKeys())
            .Columns(streamLookupIndex.Columns())
            .Settings(streamLookupIndex.Settings())
            .Done();
    }

    auto keyColumnsList = BuildKeyColumnsList(tableDesc, streamLookupIndex.Pos(), ctx);

    TExprBase lookupIndexTable = Build<TKqlStreamLookupTable>(ctx, node.Pos())
        .Table(BuildTableMeta(*implTable, node.Pos(), ctx))
        .LookupKeys(streamLookupIndex.LookupKeys())
        .Columns(keyColumnsList)
        .Settings(streamLookupIndex.Settings())
        .Done();

    TMaybeNode<TExprBase> lookupKeys;
    if (settings.Strategy == EStreamLookupStrategyType::LookupJoinRows || settings.Strategy == EStreamLookupStrategyType::LookupSemiJoinRows) {
        // Result type of lookupIndexTable: list<tuple<left_row, optional<main_table_pk>>>,
        // expected input type for main table stream join: list<tuple<optional<main_table_pk>, left_row>>,
        // so we should transform list<tuple<left_row, optional<main_table_pk>>> to list<tuple<optional<main_table_pk>, left_row>>
        lookupKeys = Build<TCoMap>(ctx, node.Pos())
            .Input(lookupIndexTable)
            .Lambda()
                .Args({"tuple"})
                .Body<TExprList>()
                    .Add<TCoNth>()
                        .Tuple("tuple")
                        .Index().Value("1").Build()
                        .Build()
                    .Add<TCoNth>()
                        .Tuple("tuple")
                        .Index().Value("0").Build()
                        .Build()
                    .Build()
                .Build()
            .Done();
    } else {
        lookupKeys = lookupIndexTable;
    }

    // We should allow lookup by null keys here,
    // because main table pk can contain nulls and we don't want to lose these rows
    settings.AllowNullKeysPrefixSize = keyColumnsList.Size();
    return Build<TKqlStreamLookupTable>(ctx, node.Pos())
        .Table(streamLookupIndex.Table())
        .LookupKeys(lookupKeys.Cast())
        .Columns(streamLookupIndex.Columns())
        .Settings(settings.BuildNode(ctx, node.Pos()))
        .Done();
}

/// Can push flat map node to read from table using only columns available in table description
bool CanPushFlatMap(const TCoFlatMapBase& flatMap, const TKikimrTableDescription& tableDesc, const TParentsMap& parentsMap, TVector<TString> & extraColumns) {
    auto flatMapLambda = flatMap.Lambda();
    if (!IsFilterFlatMap(flatMapLambda)) {
        return false;
    }

    const auto & flatMapLambdaArgument = flatMapLambda.Args().Arg(0).Ref();
    auto flatMapLambdaConditional = flatMapLambda.Body().Cast<TCoConditionalValueBase>();

    TSet<TString> lambdaSubset;
    if (!HaveFieldsSubset(flatMapLambdaConditional.Predicate().Ptr(), flatMapLambdaArgument, lambdaSubset, parentsMap)) {
        return false;
    }

    for (auto & lambdaColumn : lambdaSubset) {
        auto columnIndex = tableDesc.GetKeyColumnIndex(lambdaColumn);
        if (!columnIndex) {
            return false;
        }
    }

    extraColumns.insert(extraColumns.end(), lambdaSubset.begin(), lambdaSubset.end());
    return true;
}

// Check that the key selector doesn't include any columns from the applyColumns or other
// complex expressions
bool KeySelectorAllMembers(const TCoLambda& lambda, const TSet<TString> & applyColumns) {
    if (auto body = lambda.Body().Maybe<TCoMember>()) {
        auto attrRef = body.Cast().Name().StringValue();
        if (applyColumns.contains(attrRef)){
            return false;
        }
    }
    else if (auto body = lambda.Body().Maybe<TExprList>()) {
        for (auto item : body.Cast()) {
            if (auto member = item.Maybe<TCoMember>()) {
                auto attrRef = member.Cast().Name().StringValue();
                if (applyColumns.contains(attrRef)) {
                    return false;
                }
            }
            else {
                return false;
            }
        }
    }
    else {
        return false;
    }
    return true;
}

// Construct a new lambda with renamed attributes based on the mapping
// If we see a complex expression in the key selector, we just pass it on into
// the new lambda
TCoLambda RenameKeySelector(const TCoLambda& lambda, TExprContext& ctx, const THashMap<TString,TString>& map) {
    // If its single member lambda body
    if (lambda.Body().Maybe<TCoMember>()) {
        auto attrRef = lambda.Body().Cast<TCoMember>().Name().StringValue();
        auto mapped = map.Value(attrRef,attrRef);

        return Build<TCoLambda>(ctx, lambda.Pos())
                .Args({"argument"})
                .Body<TCoMember>()
                    .Struct("argument")
                    .Name().Build(mapped)
                    .Build()
                .Done();
    }
    // Else its a list of members lambda body
    else {
        TCoArgument arg = Build<TCoArgument>(ctx, lambda.Pos())
            .Name("Arg")
            .Done();

        TVector<TExprBase> members;

        for (auto item : lambda.Body().Cast<TExprList>()) {
            auto attrRef = item.Cast<TCoMember>().Name().StringValue();
            auto mapped = map.Value(attrRef,attrRef);

            auto member = Build<TCoMember>(ctx, lambda.Pos())
                .Struct(arg)
                .Name().Build(mapped)
                .Done();
            members.push_back(member);
        }

        return Build<TCoLambda>(ctx, lambda.Pos())
                .Args({arg})
                .Body<TExprList>()
                    .Add(members)
                    .Build()
                .Done();
    }
}


// If we have a top-sort over flatmap, we can push it throught is, so that the
// RewriteTopSortOverIndexRead rule can fire next. If the flatmap renames some of the sort
// attributes, we need to use the original names in the top-sort. When pushing TopSort below
// FlatMap, we change FlatMap to OrderedFlatMap to preserve the order of its input.
TExprBase KqpRewriteTopSortOverFlatMap(const TExprBase& node, TExprContext& ctx) {

    // Check that we have a top-sort and a flat-map directly below it
    if(!node.Maybe<TCoTopBase>()) {
        return node;
    }

    const auto topBase = node.Maybe<TCoTopBase>().Cast();

    if (!topBase.Input().Maybe<TCoFlatMap>()) {
        return node;
    }

    auto flatMap = topBase.Input().Maybe<TCoFlatMap>().Cast();

    // Check that the flat-map is a rename or apply and compute the mapping
    // Also compute the apply mapping, if we have a key selector that mentions
    // apply columns, we cannot push the TopSort
    TExprNode::TPtr structNode;
    THashMap<TString, TString> renameMap;
    TSet<TString> applyColumns;
    if (!IsRenameOrApplyFlatMapWithMapping(flatMap, structNode, renameMap, applyColumns)) {
        return node;
    }

    // Check that the key selector doesn't contain apply columns or expressions
    if (!KeySelectorAllMembers(topBase.KeySelectorLambda(), applyColumns)) {
        return node;
    }

    // Rename the attributes in sort key selector of the sort
    TCoLambda newKeySelector = RenameKeySelector(topBase.KeySelectorLambda(), ctx, renameMap);

    // Swap top sort and rename operators
    auto flatMapInput = Build<TCoTopBase>(ctx, node.Pos())
        .CallableName(node.Ref().Content())
        .Input(flatMap.Input())
        .KeySelectorLambda(newKeySelector)
        .SortDirections(topBase.SortDirections())
        .Count(topBase.Count())
        .Done();

    return Build<TCoOrderedFlatMap>(ctx, node.Pos())
        .Input(flatMapInput)
        .Lambda(ctx.DeepCopyLambda(flatMap.Lambda().Ref()))
        .Done();
}

// The index and main table have same number of rows, so we can push a copy of TCoTopSort or TCoTake
// through TKqlLookupTable.
// The simplest way is to match TopSort or Take over TKqlReadTableIndex.
// Additionally if there is TopSort or Take over filter, and filter depends only on columns available in index,
// we also push copy of filter through TKqlLookupTable.
TExprBase KqpRewriteTopSortOverIndexRead(const TExprBase& node, TExprContext& ctx, const TKqpOptimizeContext& kqpCtx,
                                        const TParentsMap& parentsMap) {
    if (!node.Maybe<TCoTopBase>()) {
        return node;
    }

    const auto topBase = node.Maybe<TCoTopBase>().Cast();

    auto maybeFlatMap = topBase.Input().Maybe<TCoFlatMap>();
    TExprBase input = maybeFlatMap ? maybeFlatMap.Cast().Input() : topBase.Input();

    auto readTableIndex = TReadMatch::Match(input);
    if (!readTableIndex)
        return node;

    const auto& tableDesc = GetTableData(*kqpCtx.Tables, kqpCtx.Cluster, readTableIndex.Table().Path());
    const auto indexName = readTableIndex.Index().Value();
    auto [implTable, indexDesc] = tableDesc.Metadata->GetIndex(indexName);
    if (indexDesc->Type == TIndexDescription::EType::GlobalSyncVectorKMeansTree) {
        auto reject = [&] (std::string_view because) {
            auto message = TStringBuilder{} << "Given predicate is not suitable for used index: " 
                << indexName << ", because " << because << ", node dump:\n" << node.Ref().Dump();
            TIssue issue{ctx.GetPosition(readTableIndex.Pos()), message};
            SetIssueCode(EYqlIssueCode::TIssuesIds_EIssueCode_KIKIMR_WRONG_INDEX_USAGE, issue);
            ctx.AddWarning(issue);
            return node;
        };
        const auto* lambdaArgs = topBase.KeySelectorLambda().Args().Raw();
        auto lambdaBody = topBase.KeySelectorLambda().Body();
        bool canUseVectorIndex = CanUseVectorIndex(*indexDesc, lambdaBody, topBase);
        if (indexDesc->KeyColumns.size() > 1) {
            if (!canUseVectorIndex) {
                return reject("sorting doesn't call distance function, reference distance from projection not supported yet");
            }
            if (!maybeFlatMap.Lambda().Body().Maybe<TCoOptionalIf>()) {
                return reject("only simple conditions supported for now");
            }
            return DoRewriteTopSortOverPrefixedKMeansTree(readTableIndex, maybeFlatMap.Cast(), *lambdaArgs, lambdaBody, topBase,
                                                          ctx, kqpCtx, tableDesc, *indexDesc, *implTable);
        }
        if (!canUseVectorIndex) {
            auto argument = lambdaBody.Maybe<TCoMember>().Struct().Maybe<TCoArgument>();
            if (!argument) {
                return reject("sorting doesn't contain distance");
            }
            auto asStruct = maybeFlatMap.Lambda().Body().Maybe<TCoJust>().Input().Maybe<TCoAsStruct>();
            if (!asStruct) {
                return reject("only simple projection with distance referenced in sorting supported for now");
            }

            // TODO(mbkkt) I think variable name shouldn't matter, and I only need to check that result of FlatMap
            // used as argument for member access in top lambda. The name should be same, and it's same in the tests
            // and was same in real world, but for some reason recently it starts to fail in real-world, so I comment it out
            // const auto argumentName = argument.Cast().Name();
            // if (absl::c_none_of(maybeFlatMap.Cast().Lambda().Args(),
            //         [&](const TCoArgument& argument) { return argumentName == argument.Name(); })) {
            //     return reject("...");
            // }

            const auto memberName = lambdaBody.Cast<TCoMember>().Name().Value();
            for (const auto& arg : asStruct.Cast().Args()) {
                if (!arg->IsList()) {
                    continue;
                }
                auto argChildren = arg->Children();
                if (argChildren.size() != 2) {
                    continue;
                }
                auto atom = TExprBase{argChildren[0].Get()}.Maybe<TCoAtom>();
                if (!atom || atom.Cast().Value() != memberName) {
                    continue;
                }
                lambdaBody = TExprBase{argChildren[1]};
                canUseVectorIndex = CanUseVectorIndex(*indexDesc, lambdaBody, topBase);
                break;
            }
            if (!canUseVectorIndex) {
                return reject("neither projection nor sorting contain distance");
            }
            lambdaArgs = maybeFlatMap.Cast().Lambda().Args().Raw();
        }
        return DoRewriteTopSortOverKMeansTree(readTableIndex, maybeFlatMap, *lambdaArgs, lambdaBody, topBase,
                                              ctx, kqpCtx, tableDesc, *indexDesc, *implTable);
    }
    const auto& implTableDesc = kqpCtx.Tables->ExistingTable(kqpCtx.Cluster, implTable->Name);
    YQL_ENSURE(implTableDesc.Metadata->Name.EndsWith(NTableIndex::ImplTable));

    TVector<TString> extraColumns;

    if (maybeFlatMap && !CanPushFlatMap(maybeFlatMap.Cast(), implTableDesc, parentsMap, extraColumns))
        return node;

    if (!CanPushTopSort(topBase, implTableDesc, &extraColumns)) {
        return node;
    }

    bool needSort = node.Maybe<TCoTopSort>() && !IsKeySelectorPkPrefix(topBase.KeySelectorLambda(), implTableDesc);

    auto filter = [&](const TExprBase& in) mutable {
        auto sortInput = in;

        if (maybeFlatMap)
        {
            sortInput = Build<TCoFlatMap>(ctx, node.Pos())
                .Input(in)
                .Lambda(ctx.DeepCopyLambda(maybeFlatMap.Lambda().Ref()))
                .Done();
        }

        auto newTop = Build<TCoTopBase>(ctx, node.Pos())
            .CallableName(needSort ? TCoTopSort::CallableName() : TCoTop::CallableName())
            .Input(sortInput)
            .KeySelectorLambda(ctx.DeepCopyLambda(topBase.KeySelectorLambda().Ref()))
            .SortDirections(topBase.SortDirections())
            .Count(topBase.Count())
            .Done();

        return TExprBase(newTop);
    };

    auto lookup = DoRewriteIndexRead(readTableIndex, ctx, tableDesc, implTable,
        kqpCtx.IsScanQuery(), extraColumns, filter);

    return Build<TCoTopBase>(ctx, node.Pos())
        .CallableName(node.Ref().Content())
        .Input(lookup)
        .KeySelectorLambda(ctx.DeepCopyLambda(topBase.KeySelectorLambda().Ref()))
        .SortDirections(topBase.SortDirections())
        .Count(topBase.Count())
        .Done();
}

TExprBase KqpRewriteTakeOverIndexRead(const TExprBase& node, TExprContext& ctx, const TKqpOptimizeContext& kqpCtx,
                                    const TParentsMap& parentsMap) {
    if (!node.Maybe<TCoTake>()) {
        return node;
    }

    auto take = node.Maybe<TCoTake>().Cast();

    auto maybeFlatMap = take.Input().Maybe<TCoFlatMap>();
    TExprBase input = maybeFlatMap ? maybeFlatMap.Cast().Input() : take.Input();

    auto readTableIndex = TReadMatch::Match(input);
    if (!readTableIndex)
        return node;

    const auto& tableDesc = GetTableData(*kqpCtx.Tables, kqpCtx.Cluster, readTableIndex.Table().Path());
    const auto indexName = readTableIndex.Index().Value();
    auto [implTable, indexDesc] = tableDesc.Metadata->GetIndex(indexName);
    if (indexDesc->Type == TIndexDescription::EType::GlobalSyncVectorKMeansTree) {
        // TODO(mbkkt) some warning?
        return node;
    }
    const auto& implTableDesc = kqpCtx.Tables->ExistingTable(kqpCtx.Cluster, implTable->Name);

    TVector<TString> extraColumns;
    if (maybeFlatMap && !CanPushFlatMap(maybeFlatMap.Cast(), implTableDesc, parentsMap, extraColumns))
        return node;

    auto filter = [&](const TExprBase& in) mutable {
        auto takeChild = in;

        if (maybeFlatMap)
        {
            takeChild = Build<TCoFlatMap>(ctx, node.Pos())
                .Input(in)
                .Lambda(ctx.DeepCopyLambda(maybeFlatMap.Lambda().Ref()))
                .Done();
        }

        // Change input for TCoTake. New input is result of TKqlReadTable.
        return TExprBase(ctx.ChangeChild(*node.Ptr(), 0, takeChild.Ptr()));
    };

    return DoRewriteIndexRead(readTableIndex, ctx, tableDesc, implTable, kqpCtx.IsScanQuery(), extraColumns, filter);
}

} // namespace NKikimr::NKqp::NOpt<|MERGE_RESOLUTION|>--- conflicted
+++ resolved
@@ -414,54 +414,16 @@
 }
 
 auto LevelLambdaFrom(
-    const TIndexDescription& indexDesc, TExprContext& ctx, TPositionHandle pos, TNodeOnNodeOwnedMap& replaces, 
+    const TIndexDescription& indexDesc, TExprContext& ctx, TPositionHandle pos, TNodeOnNodeOwnedMap& replaces,
     const TExprNode& fromArgs, const TExprBase& fromBody)
 {
     auto newLambda = NewLambdaFrom(ctx, pos, replaces, fromArgs, fromBody);
     replaces.clear();
     auto args = newLambda.Args().Ptr();
 
-<<<<<<< HEAD
     auto flatMap = newLambda.Body().Maybe<TCoFlatMap>();
     if (!flatMap) {
         auto apply = newLambda.Body().Cast<TCoApply>();
-=======
-    auto levelLambda = [&] {
-        const auto oldArgNodes = lambdaArgs.Children();
-        TNodeOnNodeOwnedMap replaces(oldArgNodes.size());
-        TExprNode::TListType newArgNodes;
-        newArgNodes.reserve(oldArgNodes.size());
-        for (const auto& arg : oldArgNodes) {
-            auto newArg = ctx.ShallowCopy(*arg);
-            YQL_ENSURE(replaces.emplace(arg.Get(), newArg).second);
-            newArgNodes.emplace_back(std::move(newArg));
-        }
-        auto newLambda = TExprBase{ctx.NewLambda(pos,
-            ctx.NewArguments(pos, std::move(newArgNodes)),
-            ctx.ReplaceNodes(TExprNode::TListType{lambdaBody.Ptr()}, replaces))}
-        .Cast<TCoLambda>();
-        auto args = newLambda.Args().Ptr();
-        replaces.clear();
-        auto flatMap = newLambda.Body().Maybe<TCoFlatMap>();
-        if (!flatMap) {
-            auto apply = newLambda.Body().Cast<TCoApply>();
-            for (auto arg : apply.Args()) {
-                auto oldMember = arg.Maybe<TCoMember>();
-                if (oldMember && oldMember.Cast().Name().Value() == indexDesc.KeyColumns.back()) {
-                    auto newMember = Build<TCoMember>(ctx, pos)
-                        .Name().Build(NTableIndex::NTableVectorKmeansTreeIndex::CentroidColumn)
-                        .Struct(oldMember.Cast().Struct())
-                    .Done();
-                    replaces.emplace(oldMember.Raw(), newMember.Ptr());
-                    break;
-                }
-            }
-            return ctx.NewLambda(pos,
-                std::move(args),
-                ctx.ReplaceNodes(TExprNode::TListType{apply.Ptr()}, replaces));
-        }
-        auto apply = flatMap.Cast().Lambda().Body().Cast<TCoApply>();
->>>>>>> f1686eb5
         for (auto arg : apply.Args()) {
             auto oldMember = arg.Maybe<TCoMember>();
             if (oldMember && oldMember.Cast().Name().Value() == indexDesc.KeyColumns.back()) {
