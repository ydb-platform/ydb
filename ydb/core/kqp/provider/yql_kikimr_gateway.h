--- conflicted
+++ resolved
@@ -489,11 +489,7 @@
     EKikimrTableKind Kind = EKikimrTableKind::Unspecified;
     ETableType TableType = ETableType::Table;
     EStoreType StoreType = EStoreType::Row;
-<<<<<<< HEAD
-    TMaybe<NKikimrSysView::ESysViewType> SysViewType;
-=======
     TMaybe<NKikimrSysView::TSysViewDescription> SysViewInfo;
->>>>>>> 832cd121
     bool IsIndexImplTable = false;
 
     // If writes are disabled, query that writes to table must finish with error.
