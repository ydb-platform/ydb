#include "yql_kikimr_settings.h"

#include <ydb/core/protos/config.pb.h>
#include <ydb/core/protos/table_service_config.pb.h>
#include <util/generic/size_literals.h>
#include <util/string/split.h>
#include <ydb/library/yql/providers/dq/common/yql_dq_settings.h>
#include <ydb/library/yql/core/cbo/cbo_optimizer_new.h>

namespace NYql {

using namespace NCommon;

namespace {

template <typename TType>
EOptionalFlag GetOptionalFlagValue(const TMaybe<TType>& flag) {
    if (!flag) {
        return EOptionalFlag::Auto;
    }

    if (flag.GetRef()) {
        return EOptionalFlag::Enabled;
    }

    return EOptionalFlag::Disabled;
}


ui64 ParseEnableSpillingNodes(const TString &v) {
    ui64 res = 0;
    TVector<TString> vec;
    StringSplitter(v).SplitBySet(",;| ").AddTo(&vec);
    for (auto& s: vec) {
        if (s.empty()) {
            throw yexception() << "Empty value item";
        }

        auto value = FromString<NDq::EEnabledSpillingNodes>(s);
        res |= ui64(value);
    }
    return res;
}

static inline bool GetFlagValue(const TMaybe<bool>& flag) {
    return flag ? flag.GetRef() : false;
}

} // anonymous namespace end

TKikimrConfiguration::TKikimrConfiguration() {
    /* KQP */
    REGISTER_SETTING(*this, _KqpSessionIdleTimeoutSec);
    REGISTER_SETTING(*this, _KqpMaxActiveTxPerSession);
    REGISTER_SETTING(*this, _KqpTxIdleTimeoutSec);
    REGISTER_SETTING(*this, _KqpExprNodesAllocationLimit);
    REGISTER_SETTING(*this, _KqpExprStringsAllocationLimit);
    REGISTER_SETTING(*this, _KqpTablePathPrefix);
    REGISTER_SETTING(*this, _KqpSlowLogWarningThresholdMs);
    REGISTER_SETTING(*this, _KqpSlowLogNoticeThresholdMs);
    REGISTER_SETTING(*this, _KqpSlowLogTraceThresholdMs);
    REGISTER_SETTING(*this, _KqpYqlSyntaxVersion);
    REGISTER_SETTING(*this, _KqpAllowUnsafeCommit);
    REGISTER_SETTING(*this, _KqpMaxComputeActors);
    REGISTER_SETTING(*this, _KqpEnableSpilling);
    REGISTER_SETTING(*this, _KqpDisableLlvmForUdfStages);
    REGISTER_SETTING(*this, _KqpYqlCombinerMemoryLimit).Lower(0ULL).Upper(1_GB);

    REGISTER_SETTING(*this, KqpPushOlapProcess);

    /* Compile time */
    REGISTER_SETTING(*this, _CommitPerShardKeysSizeLimitBytes);
    REGISTER_SETTING(*this, _DefaultCluster);
    REGISTER_SETTING(*this, _ResultRowsLimit);
    REGISTER_SETTING(*this, EnableSystemColumns);
    REGISTER_SETTING(*this, UseLlvm);
    REGISTER_SETTING(*this, EnableLlvm);
    REGISTER_SETTING(*this, HashJoinMode).Parser([](const TString& v) { return FromString<NDq::EHashJoinMode>(v); });

    REGISTER_SETTING(*this, OptDisableTopSort);
    REGISTER_SETTING(*this, OptDisableSqlInToJoin);
    REGISTER_SETTING(*this, OptEnableInplaceUpdate);
    REGISTER_SETTING(*this, OptEnablePredicateExtract);
    REGISTER_SETTING(*this, OptEnableOlapPushdown);
    REGISTER_SETTING(*this, OptEnableOlapProvideComputeSharding);
    REGISTER_SETTING(*this, OptOverrideStatistics);
    REGISTER_SETTING(*this, OptimizerHints).Parser([](const TString& v) { return NYql::TOptimizerHints::Parse(v); });
    REGISTER_SETTING(*this, OverridePlanner);
    REGISTER_SETTING(*this, UseGraceJoinCoreForMap);
    REGISTER_SETTING(*this, EnableOrderPreservingLookupJoin);

    REGISTER_SETTING(*this, OptUseFinalizeByKey);
    REGISTER_SETTING(*this, CostBasedOptimizationLevel);
    REGISTER_SETTING(*this, EnableSpillingNodes)
        .Parser([](const TString& v) { return ParseEnableSpillingNodes(v); });

    REGISTER_SETTING(*this, MaxDPccpDPTableSize);

    REGISTER_SETTING(*this, MaxTasksPerStage);
    REGISTER_SETTING(*this, MaxSequentialReadsInFlight);

    /* Runtime */
    REGISTER_SETTING(*this, ScanQuery);

    IndexAutoChooserMode = NKikimrConfig::TTableServiceConfig_EIndexAutoChooseMode_DISABLED;
    BlockChannelsMode = NKikimrConfig::TTableServiceConfig_EBlockChannelsMode_BLOCK_CHANNELS_SCALAR;
}

bool TKikimrSettings::HasAllowKqpUnsafeCommit() const {
    return GetFlagValue(_KqpAllowUnsafeCommit.Get());
}

bool TKikimrSettings::HasDefaultCluster() const {
    return _DefaultCluster.Get() && !_DefaultCluster.Get().GetRef().empty();
}

bool TKikimrSettings::SystemColumnsEnabled() const {
    return GetFlagValue(EnableSystemColumns.Get());
}

bool TKikimrSettings::SpillingEnabled() const {
    return GetFlagValue(_KqpEnableSpilling.Get());
}

bool TKikimrSettings::OrderPreservingLookupJoinEnabled() const {
    return GetFlagValue(EnableOrderPreservingLookupJoin.Get());
}

bool TKikimrSettings::DisableLlvmForUdfStages() const {
    return GetFlagValue(_KqpDisableLlvmForUdfStages.Get());
}

bool TKikimrSettings::HasOptDisableTopSort() const {
    return GetFlagValue(OptDisableTopSort.Get());
}

bool TKikimrSettings::HasOptDisableSqlInToJoin() const {
    return GetFlagValue(OptDisableSqlInToJoin.Get());
}

bool TKikimrSettings::HasOptEnableInplaceUpdate() const {
    return GetFlagValue(OptEnableInplaceUpdate.Get());
}

bool TKikimrSettings::HasOptEnableOlapPushdown() const {
    return GetOptionalFlagValue(OptEnableOlapPushdown.Get()) != EOptionalFlag::Disabled;
}

bool TKikimrSettings::HasOptEnableOlapProvideComputeSharding() const {
    return GetOptionalFlagValue(OptEnableOlapProvideComputeSharding.Get()) == EOptionalFlag::Enabled;
}

bool TKikimrSettings::HasOptUseFinalizeByKey() const {
    return GetFlagValue(OptUseFinalizeByKey.Get().GetOrElse(true)) != EOptionalFlag::Disabled;
}

bool TKikimrSettings::HasMaxSequentialReadsInFlight() const {
    return !MaxSequentialReadsInFlight.Get().Empty();
}

<<<<<<< HEAD
bool TKikimrSettings::HasMaxSequentialReadsInFlight() const {
    return !MaxSequentialReadsInFlight.Get().Empty();
}

=======
>>>>>>> 254d1a5f
EOptionalFlag TKikimrSettings::GetOptPredicateExtract() const {
    return GetOptionalFlagValue(OptEnablePredicateExtract.Get());
}

EOptionalFlag TKikimrSettings::GetUseLlvm() const {
    auto optionalFlag = GetOptionalFlagValue(UseLlvm.Get());
    if (optionalFlag == EOptionalFlag::Auto) {
        optionalFlag = GetOptionalFlagValue(EnableLlvm.Get());
    }
    return optionalFlag;
}

NDq::EHashJoinMode TKikimrSettings::GetHashJoinMode() const {
    auto maybeHashJoinMode = HashJoinMode.Get();
    return maybeHashJoinMode ? *maybeHashJoinMode : NDq::EHashJoinMode::Off;
}

TKikimrSettings::TConstPtr TKikimrConfiguration::Snapshot() const {
    return std::make_shared<const TKikimrSettings>(*this);
}

void TKikimrConfiguration::SetDefaultEnabledSpillingNodes(const TString& node) {
    DefaultEnableSpillingNodes = ParseEnableSpillingNodes(node);
}

ui64 TKikimrConfiguration::GetEnabledSpillingNodes() const {
    return EnableSpillingNodes.Get().GetOrElse(DefaultEnableSpillingNodes);
}

}<|MERGE_RESOLUTION|>--- conflicted
+++ resolved
@@ -158,13 +158,6 @@
     return !MaxSequentialReadsInFlight.Get().Empty();
 }
 
-<<<<<<< HEAD
-bool TKikimrSettings::HasMaxSequentialReadsInFlight() const {
-    return !MaxSequentialReadsInFlight.Get().Empty();
-}
-
-=======
->>>>>>> 254d1a5f
 EOptionalFlag TKikimrSettings::GetOptPredicateExtract() const {
     return GetOptionalFlagValue(OptEnablePredicateExtract.Get());
 }
