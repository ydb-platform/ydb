#pragma once

#include <ydb/library/yql/dq/common/dq_common.h>
#include <yql/essentials/providers/common/config/yql_dispatch.h>
#include <yql/essentials/providers/common/config/yql_setting.h>
#include <yql/essentials/sql/settings/translation_settings.h>
#include <ydb/core/protos/feature_flags.pb.h>
#include <yql/essentials/core/cbo/cbo_optimizer_new.h>

namespace NKikimrConfig {
    enum TTableServiceConfig_EIndexAutoChooseMode : int;
    enum TTableServiceConfig_EBlockChannelsMode : int;
}

namespace NYql {

enum EOptionalFlag {
    Disabled = 0,
    Enabled = 1,
    Auto = 2
};

struct TKikimrSettings {
    using TConstPtr = std::shared_ptr<const TKikimrSettings>;

    /* KQP */
    NCommon::TConfSetting<ui32, false> _KqpSessionIdleTimeoutSec;
    NCommon::TConfSetting<ui32, false> _KqpMaxActiveTxPerSession;
    NCommon::TConfSetting<ui32, false> _KqpTxIdleTimeoutSec;
    NCommon::TConfSetting<ui64, false> _KqpExprNodesAllocationLimit;
    NCommon::TConfSetting<ui64, false> _KqpExprStringsAllocationLimit;
    NCommon::TConfSetting<TString, false> _KqpTablePathPrefix;
    NCommon::TConfSetting<ui32, false> _KqpSlowLogWarningThresholdMs;
    NCommon::TConfSetting<ui32, false> _KqpSlowLogNoticeThresholdMs;
    NCommon::TConfSetting<ui32, false> _KqpSlowLogTraceThresholdMs;
    NCommon::TConfSetting<ui32, false> _KqpYqlSyntaxVersion;
    NCommon::TConfSetting<bool, false> _KqpYqlAntlr4Parser;
    NCommon::TConfSetting<bool, false> _KqpAllowUnsafeCommit;
    NCommon::TConfSetting<ui32, false> _KqpMaxComputeActors;
    NCommon::TConfSetting<bool, false> _KqpEnableSpilling;
    NCommon::TConfSetting<bool, false> _KqpDisableLlvmForUdfStages;
    NCommon::TConfSetting<ui64, false> _KqpYqlCombinerMemoryLimit;

    /* No op just to avoid errors in Cloud Logging until they remove this from their queries */
    NCommon::TConfSetting<bool, false> KqpPushOlapProcess;

    /* Compile time */
    NCommon::TConfSetting<ui64, false> _CommitPerShardKeysSizeLimitBytes;
    NCommon::TConfSetting<TString, false> _DefaultCluster;
    NCommon::TConfSetting<ui32, false> _ResultRowsLimit;
    NCommon::TConfSetting<bool, false> EnableSystemColumns;
    NCommon::TConfSetting<bool, false> UseLlvm;
    NCommon::TConfSetting<bool, false> EnableLlvm;
    NCommon::TConfSetting<NDq::EHashJoinMode, false> HashJoinMode;
    NCommon::TConfSetting<ui64, false> EnableSpillingNodes;
    NCommon::TConfSetting<TString, false> OverridePlanner;
    NCommon::TConfSetting<bool, false> UseGraceJoinCoreForMap;
    NCommon::TConfSetting<bool, false> EnableOrderPreservingLookupJoin;

    NCommon::TConfSetting<TString, false> OptOverrideStatistics;
    NCommon::TConfSetting<NYql::TOptimizerHints, false> OptimizerHints;

    /* Disable optimizer rules */
    NCommon::TConfSetting<bool, false> OptDisableTopSort;
    NCommon::TConfSetting<bool, false> OptDisableSqlInToJoin;
    NCommon::TConfSetting<bool, false> OptEnableInplaceUpdate;
    NCommon::TConfSetting<bool, false> OptEnablePredicateExtract;
    NCommon::TConfSetting<bool, false> OptEnableOlapPushdown;
    NCommon::TConfSetting<bool, false> OptEnableOlapProvideComputeSharding;
    NCommon::TConfSetting<bool, false> OptUseFinalizeByKey;
    NCommon::TConfSetting<bool, false> OptShuffleElimination;
    NCommon::TConfSetting<bool, false> OptShuffleEliminationWithMap;
    NCommon::TConfSetting<ui32, false> CostBasedOptimizationLevel;
    NCommon::TConfSetting<bool, false> UseBlockReader;

    NCommon::TConfSetting<ui32, false> MaxDPHypDPTableSize;


    NCommon::TConfSetting<ui32, false> MaxTasksPerStage;
    NCommon::TConfSetting<ui32, false> MaxSequentialReadsInFlight;

    NCommon::TConfSetting<ui32, false> KMeansTreeSearchTopSize;

    /* Runtime */
    NCommon::TConfSetting<bool, true> ScanQuery;

    /* Accessors */
    bool HasDefaultCluster() const;
    bool HasAllowKqpUnsafeCommit() const;
    bool SystemColumnsEnabled() const;
    bool SpillingEnabled() const;
    bool DisableLlvmForUdfStages() const;

    bool HasOptDisableTopSort() const;
    bool HasOptDisableSqlInToJoin() const;
    bool HasOptEnableOlapPushdown() const;
    bool HasOptEnableOlapProvideComputeSharding() const;
    bool HasOptUseFinalizeByKey() const;
    bool HasMaxSequentialReadsInFlight() const;
    bool OrderPreservingLookupJoinEnabled() const;
    EOptionalFlag GetOptPredicateExtract() const;
    EOptionalFlag GetUseLlvm() const;
    NDq::EHashJoinMode GetHashJoinMode() const;

    // WARNING: For testing purposes only, inplace update is not ready for production usage.
    bool HasOptEnableInplaceUpdate() const;
};

struct TKikimrConfiguration : public TKikimrSettings, public NCommon::TSettingDispatcher {
    using TPtr = TIntrusivePtr<TKikimrConfiguration>;

    TKikimrConfiguration();
    TKikimrConfiguration(const TKikimrConfiguration&) = delete;

    template <typename TProtoConfig>
    void Init(const TProtoConfig& config)
    {
        TMaybe<TString> defaultCluster;
        TVector<TString> clusters(Reserve(config.ClusterMappingSize()));
        for (auto& cluster: config.GetClusterMapping()) {
            clusters.push_back(cluster.GetName());
            if (cluster.HasDefault() && cluster.GetDefault()) {
                defaultCluster = cluster.GetName();
            }
        }

        this->SetValidClusters(clusters);

        if (defaultCluster) {
            this->Dispatch(NCommon::ALL_CLUSTERS, "_DefaultCluster", *defaultCluster, EStage::CONFIG, NCommon::TSettingDispatcher::GetDefaultErrorCallback());
        }

        // Init settings from config
        this->Dispatch(config.GetDefaultSettings());
        for (auto& cluster: config.GetClusterMapping()) {
            this->Dispatch(cluster.GetName(), cluster.GetSettings());
        }
        this->FreezeDefaults();
    }

    template <typename TDefultSettingsContainer, typename TSettingsContainer>
    void Init(const TDefultSettingsContainer& defaultSettings, const TString& cluster,
        const TSettingsContainer& settings, bool freezeDefaults)
    {
        this->SetValidClusters(TVector<TString>{cluster});

        this->Dispatch(NCommon::ALL_CLUSTERS, "_DefaultCluster", cluster, EStage::CONFIG, NCommon::TSettingDispatcher::GetDefaultErrorCallback());
        this->Dispatch(defaultSettings);
        this->Dispatch(NCommon::ALL_CLUSTERS, settings);

        if (freezeDefaults) {
            this->FreezeDefaults();
        }
    }

    TKikimrSettings::TConstPtr Snapshot() const;

    NKikimrConfig::TFeatureFlags FeatureFlags;

    bool EnableKqpScanQuerySourceRead = false;
    bool EnableKqpDataQueryStreamLookup = false;
    bool EnableKqpScanQueryStreamIdxLookupJoin = false;
    bool EnableKqpDataQueryStreamIdxLookupJoin = false;
    NSQLTranslation::EBindingsMode BindingsMode = NSQLTranslation::EBindingsMode::ENABLED;
    NKikimrConfig::TTableServiceConfig_EIndexAutoChooseMode IndexAutoChooserMode;
    bool EnableAstCache = false;
    bool EnablePgConstsToParams = false;
    ui64 ExtractPredicateRangesLimit = 0;
    bool EnablePerStatementQueryExecution = false;
    bool EnableCreateTableAs = false;
    ui64 IdxLookupJoinsPrefixPointLimit = 1;
    bool AllowOlapDataQuery = false;
    bool EnableOlapSink = false;
    bool EnableOltpSink = false;
    bool EnableHtapTx = false;
    bool EnableStreamWrite = false;
    NKikimrConfig::TTableServiceConfig_EBlockChannelsMode BlockChannelsMode;
    bool EnableSpilling = true;
    ui32 DefaultCostBasedOptimizationLevel = 4;
    bool EnableConstantFolding = true;
    ui64 DefaultEnableSpillingNodes = 0;
    bool EnableAntlr4Parser = false;
    bool EnableSnapshotIsolationRW = false;
    bool AllowMultiBroadcasts = false;
    bool DefaultEnableShuffleElimination = false;
<<<<<<< HEAD
=======
    bool FilterPushdownOverJoinOptionalSide = false;
    THashSet<TString> YqlCoreOptimizerFlags;
>>>>>>> 8be1faf0

    void SetDefaultEnabledSpillingNodes(const TString& node);
    ui64 GetEnabledSpillingNodes() const;
};

}<|MERGE_RESOLUTION|>--- conflicted
+++ resolved
@@ -183,11 +183,8 @@
     bool EnableSnapshotIsolationRW = false;
     bool AllowMultiBroadcasts = false;
     bool DefaultEnableShuffleElimination = false;
-<<<<<<< HEAD
-=======
     bool FilterPushdownOverJoinOptionalSide = false;
     THashSet<TString> YqlCoreOptimizerFlags;
->>>>>>> 8be1faf0
 
     void SetDefaultEnabledSpillingNodes(const TString& node);
     ui64 GetEnabledSpillingNodes() const;
