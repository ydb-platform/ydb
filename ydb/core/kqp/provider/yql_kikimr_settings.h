#pragma once

#include <ydb/library/yql/dq/common/dq_common.h>
#include <yql/essentials/providers/common/config/yql_dispatch.h>
#include <yql/essentials/providers/common/config/yql_setting.h>
#include <yql/essentials/sql/settings/translation_settings.h>
#include <ydb/core/protos/feature_flags.pb.h>
#include <yql/essentials/core/cbo/cbo_optimizer_new.h>

namespace NKikimrConfig {
    enum TTableServiceConfig_EIndexAutoChooseMode : int;
    enum TTableServiceConfig_EBlockChannelsMode : int;
}

namespace NYql {

enum EOptionalFlag {
    Disabled = 0,
    Enabled = 1,
    Auto = 2
};

struct TKikimrSettings {
    using TConstPtr = std::shared_ptr<const TKikimrSettings>;

    /* KQP */
    NCommon::TConfSetting<ui32, false> _KqpSessionIdleTimeoutSec;
    NCommon::TConfSetting<ui32, false> _KqpMaxActiveTxPerSession;
    NCommon::TConfSetting<ui32, false> _KqpTxIdleTimeoutSec;
    NCommon::TConfSetting<ui64, false> _KqpExprNodesAllocationLimit;
    NCommon::TConfSetting<ui64, false> _KqpExprStringsAllocationLimit;
    NCommon::TConfSetting<TString, false> _KqpTablePathPrefix;
    NCommon::TConfSetting<ui32, false> _KqpSlowLogWarningThresholdMs;
    NCommon::TConfSetting<ui32, false> _KqpSlowLogNoticeThresholdMs;
    NCommon::TConfSetting<ui32, false> _KqpSlowLogTraceThresholdMs;
    NCommon::TConfSetting<ui32, false> _KqpYqlSyntaxVersion;
    NCommon::TConfSetting<bool, false> _KqpYqlAntlr4Parser;
    NCommon::TConfSetting<bool, false> _KqpAllowUnsafeCommit;
    NCommon::TConfSetting<ui32, false> _KqpMaxComputeActors;
    NCommon::TConfSetting<bool, false> _KqpEnableSpilling;
    NCommon::TConfSetting<bool, false> _KqpDisableLlvmForUdfStages;
    NCommon::TConfSetting<ui64, false> _KqpYqlCombinerMemoryLimit;

    /* No op just to avoid errors in Cloud Logging until they remove this from their queries */
    NCommon::TConfSetting<bool, false> KqpPushOlapProcess;

    NCommon::TConfSetting<bool, false> KqpForceImmediateEffectsExecution;

    /* Compile time */
    NCommon::TConfSetting<ui64, false> _CommitPerShardKeysSizeLimitBytes;
    NCommon::TConfSetting<TString, false> _DefaultCluster;
    NCommon::TConfSetting<ui32, false> _ResultRowsLimit;
    NCommon::TConfSetting<bool, false> EnableSystemColumns;
    NCommon::TConfSetting<bool, false> UseLlvm;
    NCommon::TConfSetting<bool, false> EnableLlvm;
    NCommon::TConfSetting<NDq::EHashJoinMode, false> HashJoinMode;
    NCommon::TConfSetting<ui64, false> EnableSpillingNodes;
    NCommon::TConfSetting<TString, false> OverridePlanner;
    NCommon::TConfSetting<bool, false> UseGraceJoinCoreForMap;
    NCommon::TConfSetting<bool, false> EnableOrderPreservingLookupJoin;

    NCommon::TConfSetting<TString, false> OptOverrideStatistics;
    NCommon::TConfSetting<NYql::TOptimizerHints, false> OptimizerHints;

    /* Disable optimizer rules */
    NCommon::TConfSetting<bool, false> OptDisableTopSort;
    NCommon::TConfSetting<bool, false> OptDisableSqlInToJoin;
    NCommon::TConfSetting<bool, false> OptEnableInplaceUpdate;
    NCommon::TConfSetting<bool, false> OptEnablePredicateExtract;
    NCommon::TConfSetting<bool, false> OptEnableOlapPushdown;
    NCommon::TConfSetting<bool, false> OptEnableOlapProvideComputeSharding;
    NCommon::TConfSetting<bool, false> OptUseFinalizeByKey;
    NCommon::TConfSetting<bool, false> OptShuffleElimination;
    NCommon::TConfSetting<bool, false> OptShuffleEliminationWithMap;
    NCommon::TConfSetting<ui32, false> CostBasedOptimizationLevel;
    NCommon::TConfSetting<bool, false> UseBlockReader;

<<<<<<< HEAD
    // Use CostBasedOptimizationLevel for internal usage. This is a dummy flag that is mapped to the optimization level during parsing.
    NCommon::TConfSetting<TString, false> CostBasedOptimization;
=======
    NCommon::TConfSetting<NDq::EHashShuffleFuncType , false> HashShuffleFuncType;
    NCommon::TConfSetting<NDq::EHashShuffleFuncType , false> ColumnShardHashShuffleFuncType;
>>>>>>> d3466e40

    NCommon::TConfSetting<ui32, false> MaxDPHypDPTableSize;


    NCommon::TConfSetting<ui32, false> MaxTasksPerStage;
    NCommon::TConfSetting<ui32, false> MaxSequentialReadsInFlight;

    NCommon::TConfSetting<ui32, false> KMeansTreeSearchTopSize;

    /* Runtime */
    NCommon::TConfSetting<bool, true> ScanQuery;

    /* Accessors */
    bool HasDefaultCluster() const;
    bool HasAllowKqpUnsafeCommit() const;
    bool SystemColumnsEnabled() const;
    bool SpillingEnabled() const;
    bool DisableLlvmForUdfStages() const;

    bool HasOptDisableTopSort() const;
    bool HasOptDisableSqlInToJoin() const;
    bool HasOptEnableOlapPushdown() const;
    bool HasOptEnableOlapProvideComputeSharding() const;
    bool HasOptUseFinalizeByKey() const;
    bool HasMaxSequentialReadsInFlight() const;
    bool OrderPreservingLookupJoinEnabled() const;
    EOptionalFlag GetOptPredicateExtract() const;
    EOptionalFlag GetUseLlvm() const;
    NDq::EHashJoinMode GetHashJoinMode() const;

    // WARNING: For testing purposes only, inplace update is not ready for production usage.
    bool HasOptEnableInplaceUpdate() const;
};

struct TKikimrConfiguration : public TKikimrSettings, public NCommon::TSettingDispatcher {
    using TPtr = TIntrusivePtr<TKikimrConfiguration>;

    TKikimrConfiguration();
    TKikimrConfiguration(const TKikimrConfiguration&) = delete;

    template <typename TProtoConfig>
    void Init(const TProtoConfig& config)
    {
        TMaybe<TString> defaultCluster;
        TVector<TString> clusters(Reserve(config.ClusterMappingSize()));
        for (auto& cluster: config.GetClusterMapping()) {
            clusters.push_back(cluster.GetName());
            if (cluster.HasDefault() && cluster.GetDefault()) {
                defaultCluster = cluster.GetName();
            }
        }

        this->SetValidClusters(clusters);

        if (defaultCluster) {
            this->Dispatch(NCommon::ALL_CLUSTERS, "_DefaultCluster", *defaultCluster, EStage::CONFIG, NCommon::TSettingDispatcher::GetDefaultErrorCallback());
        }

        // Init settings from config
        this->Dispatch(config.GetDefaultSettings());
        for (auto& cluster: config.GetClusterMapping()) {
            this->Dispatch(cluster.GetName(), cluster.GetSettings());
        }
        this->FreezeDefaults();
    }

    template <typename TDefultSettingsContainer, typename TSettingsContainer>
    void Init(const TDefultSettingsContainer& defaultSettings, const TString& cluster,
        const TSettingsContainer& settings, bool freezeDefaults)
    {
        this->SetValidClusters(TVector<TString>{cluster});

        this->Dispatch(NCommon::ALL_CLUSTERS, "_DefaultCluster", cluster, EStage::CONFIG, NCommon::TSettingDispatcher::GetDefaultErrorCallback());
        this->Dispatch(defaultSettings);
        this->Dispatch(NCommon::ALL_CLUSTERS, settings);

        if (freezeDefaults) {
            this->FreezeDefaults();
        }
    }

    TKikimrSettings::TConstPtr Snapshot() const;

    NKikimrConfig::TFeatureFlags FeatureFlags;

    bool EnableKqpScanQuerySourceRead = false;
    bool EnableKqpDataQueryStreamLookup = false;
    bool EnableKqpScanQueryStreamIdxLookupJoin = false;
    bool EnableKqpDataQueryStreamIdxLookupJoin = false;
    NSQLTranslation::EBindingsMode BindingsMode = NSQLTranslation::EBindingsMode::ENABLED;
    NKikimrConfig::TTableServiceConfig_EIndexAutoChooseMode IndexAutoChooserMode;
    bool EnableAstCache = false;
    bool EnablePgConstsToParams = false;
    ui64 ExtractPredicateRangesLimit = 0;
    bool EnablePerStatementQueryExecution = false;
    bool EnableCreateTableAs = false;
    ui64 IdxLookupJoinsPrefixPointLimit = 1;
    bool AllowOlapDataQuery = false;
    bool EnableOlapSink = false;
    bool EnableOltpSink = false;
    bool EnableHtapTx = false;
    bool EnableStreamWrite = false;
    NKikimrConfig::TTableServiceConfig_EBlockChannelsMode BlockChannelsMode;
    bool EnableSpilling = true;
    ui32 DefaultCostBasedOptimizationLevel = 4;
    bool EnableConstantFolding = true;
    bool EnableFoldUdfs = true;
    ui64 DefaultEnableSpillingNodes = 0;
    bool EnableAntlr4Parser = false;
    bool EnableSnapshotIsolationRW = false;
    bool AllowMultiBroadcasts = false;
    bool DefaultEnableShuffleElimination = false;
    bool FilterPushdownOverJoinOptionalSide = false;
    THashSet<TString> YqlCoreOptimizerFlags;
    bool EnableSpillingInHashJoinShuffleConnections = false;
    bool EnableOlapScalarApply = false;
    bool EnableOlapSubstringPushdown = false;

    NDq::EHashShuffleFuncType DefaultHashShuffleFuncType = NDq::EHashShuffleFuncType::HashV1;
    NDq::EHashShuffleFuncType DefaultColumnShardHashShuffleFuncType = NDq::EHashShuffleFuncType::ColumnShardHashV1;

    void SetDefaultEnabledSpillingNodes(const TString& node);
    ui64 GetEnabledSpillingNodes() const;
};

}<|MERGE_RESOLUTION|>--- conflicted
+++ resolved
@@ -75,13 +75,11 @@
     NCommon::TConfSetting<ui32, false> CostBasedOptimizationLevel;
     NCommon::TConfSetting<bool, false> UseBlockReader;
 
-<<<<<<< HEAD
     // Use CostBasedOptimizationLevel for internal usage. This is a dummy flag that is mapped to the optimization level during parsing.
     NCommon::TConfSetting<TString, false> CostBasedOptimization;
-=======
+
     NCommon::TConfSetting<NDq::EHashShuffleFuncType , false> HashShuffleFuncType;
     NCommon::TConfSetting<NDq::EHashShuffleFuncType , false> ColumnShardHashShuffleFuncType;
->>>>>>> d3466e40
 
     NCommon::TConfSetting<ui32, false> MaxDPHypDPTableSize;
 
