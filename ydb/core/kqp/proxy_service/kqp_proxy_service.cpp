--- conflicted
+++ resolved
@@ -1780,16 +1780,8 @@
     }
 
     void InitCheckpointStorage() {
-<<<<<<< HEAD
-        if (!AppData()->FeatureFlags.GetEnableStreamingQueries()) {
-            return;
-        }
-        const auto& checkpointConfig = QueryServiceConfig.GetCheckpointsConfig();
-        if (!checkpointConfig.GetEnabled() || !FederatedQuerySetup) {
-=======
         const auto& streamingQueries = QueryServiceConfig.GetStreamingQueries();
-        if (!streamingQueries.HasExternalStorage() || !FederatedQuerySetup) {
->>>>>>> fa206767
+        if (!streamingQueries.HasExternalStorage() || !FederatedQuerySetup || !AppData()->FeatureFlags.GetEnableStreamingQueries()) {
             return;
         }
 
