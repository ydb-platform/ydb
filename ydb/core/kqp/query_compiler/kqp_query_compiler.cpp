--- conflicted
+++ resolved
@@ -179,13 +179,8 @@
     FillTableId(tableMeta, *tableProto.MutableId());
     tableProto.SetKind(GetPhyTableKind(tableMeta.Kind));
 
-<<<<<<< HEAD
-    if (tableMeta.SysViewType) {
-        tableProto.SetSysViewType(static_cast<ui32>(*tableMeta.SysViewType));
-=======
     if (tableMeta.SysViewInfo) {
         *tableProto.MutableSysViewInfo() = *tableMeta.SysViewInfo;
->>>>>>> 832cd121
     }
 
     for (const auto& keyColumnName : tableMeta.KeyColumnNames) {
