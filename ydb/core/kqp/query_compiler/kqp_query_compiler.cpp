#include "kqp_query_compiler.h"

#include <ydb/core/kqp/common/kqp_yql.h>
#include <ydb/core/kqp/query_data/kqp_request_predictor.h>
#include <ydb/core/kqp/query_data/kqp_predictor.h>
#include <ydb/core/kqp/query_compiler/kqp_mkql_compiler.h>
#include <ydb/core/kqp/query_compiler/kqp_olap_compiler.h>
#include <ydb/core/kqp/opt/kqp_opt.h>
#include <ydb/core/kqp/provider/yql_kikimr_provider_impl.h>
#include <ydb/core/ydb_convert/ydb_convert.h>

#include <ydb/core/scheme/scheme_tabledefs.h>
#include <ydb/library/mkql_proto/mkql_proto.h>

#include <yql/essentials/core/dq_integration/yql_dq_integration.h>
#include <ydb/library/yql/dq/opt/dq_opt.h>
#include <ydb/library/yql/dq/type_ann/dq_type_ann.h>
#include <ydb/library/yql/dq/tasks/dq_task_program.h>
#include <yql/essentials/minikql/mkql_node_serialization.h>
#include <yql/essentials/providers/common/mkql/yql_type_mkql.h>
#include <yql/essentials/providers/common/provider/yql_provider_names.h>
#include <yql/essentials/providers/common/structured_token/yql_token_builder.h>
#include <ydb/library/yql/providers/dq/common/yql_dq_settings.h>
#include <ydb/library/yql/providers/s3/statistics/yql_s3_statistics.h>
#include <yql/essentials/core/yql_opt_utils.h>


namespace NKikimr {
namespace NKqp {

using namespace NKikimr::NMiniKQL;
using namespace NYql;
using namespace NYql::NNodes;

namespace {

NKqpProto::TKqpPhyTx::EType GetPhyTxType(const EPhysicalTxType& type) {
    switch (type) {
        case EPhysicalTxType::Compute: return NKqpProto::TKqpPhyTx::TYPE_COMPUTE;
        case EPhysicalTxType::Data: return NKqpProto::TKqpPhyTx::TYPE_DATA;
        case EPhysicalTxType::Scan: return NKqpProto::TKqpPhyTx::TYPE_SCAN;
        case EPhysicalTxType::Generic: return NKqpProto::TKqpPhyTx::TYPE_GENERIC;

        case EPhysicalTxType::Unspecified:
            break;
    }

    YQL_ENSURE(false, "Unexpected physical transaction type: " << type);
}

NKqpProto::TKqpPhyQuery::EType GetPhyQueryType(const EPhysicalQueryType& type) {
    switch (type) {
        case EPhysicalQueryType::Data: return NKqpProto::TKqpPhyQuery::TYPE_DATA;
        case EPhysicalQueryType::Scan: return NKqpProto::TKqpPhyQuery::TYPE_SCAN;
        case EPhysicalQueryType::GenericQuery: return NKqpProto::TKqpPhyQuery::TYPE_QUERY;
        case EPhysicalQueryType::GenericScript: return NKqpProto::TKqpPhyQuery::TYPE_SCRIPT;

        case EPhysicalQueryType::Unspecified:
            break;
    }

    YQL_ENSURE(false, "Unexpected physical query type: " << type);
}

NKqpProto::TKqpPhyInternalBinding::EType GetPhyInternalBindingType(const std::string_view type) {
    NKqpProto::TKqpPhyInternalBinding::EType bindingType = NKqpProto::TKqpPhyInternalBinding::PARAM_UNSPECIFIED;

    if (type == "Now"sv) {
        bindingType = NKqpProto::TKqpPhyInternalBinding::PARAM_NOW;
    } else if (type == "CurrentUtcDate"sv) {
        bindingType = NKqpProto::TKqpPhyInternalBinding::PARAM_CURRENT_DATE;
    } else if (type == "CurrentUtcDatetime"sv) {
        bindingType = NKqpProto::TKqpPhyInternalBinding::PARAM_CURRENT_DATETIME;
    } else if (type == "CurrentUtcTimestamp"sv) {
        bindingType = NKqpProto::TKqpPhyInternalBinding::PARAM_CURRENT_TIMESTAMP;
    } else if (type == "Random"sv) {
        bindingType = NKqpProto::TKqpPhyInternalBinding::PARAM_RANDOM;
    } else if (type == "RandomNumber"sv) {
        bindingType = NKqpProto::TKqpPhyInternalBinding::PARAM_RANDOM_NUMBER;
    } else if (type == "RandomUuid"sv) {
        bindingType = NKqpProto::TKqpPhyInternalBinding::PARAM_RANDOM_UUID;
    }

    YQL_ENSURE(bindingType != NKqpProto::TKqpPhyInternalBinding::PARAM_UNSPECIFIED,
        "Unexpected internal binding type: " << type);
    return bindingType;
}

NKqpProto::EStreamLookupStrategy GetStreamLookupStrategy(EStreamLookupStrategyType strategy) {
    switch (strategy) {
        case EStreamLookupStrategyType::Unspecified:
            break;
        case EStreamLookupStrategyType::LookupRows:
            return NKqpProto::EStreamLookupStrategy::LOOKUP;
        case EStreamLookupStrategyType::LookupJoinRows:
            return NKqpProto::EStreamLookupStrategy::JOIN;
        case EStreamLookupStrategyType::LookupSemiJoinRows:
            return NKqpProto::EStreamLookupStrategy::SEMI_JOIN;
    }

    YQL_ENSURE(false, "Unspecified stream lookup strategy: " << strategy);
}

void FillTableId(const TKqpTable& table, NKqpProto::TKqpPhyTableId& tableProto) {
    auto pathId = TKikimrPathId::Parse(table.PathId());

    tableProto.SetPath(TString(table.Path()));
    tableProto.SetOwnerId(pathId.OwnerId());
    tableProto.SetTableId(pathId.TableId());
    tableProto.SetSysView(TString(table.SysView()));
    tableProto.SetVersion(FromString<ui64>(table.Version()));
}

void FillTableId(const TKikimrTableMetadata& tableMeta, NKqpProto::TKqpPhyTableId& tableProto) {
    tableProto.SetPath(tableMeta.Name);
    tableProto.SetOwnerId(tableMeta.PathId.OwnerId());
    tableProto.SetTableId(tableMeta.PathId.TableId());
    tableProto.SetSysView(tableMeta.SysView);
    tableProto.SetVersion(tableMeta.SchemaVersion);
}

NKqpProto::EKqpPhyTableKind GetPhyTableKind(EKikimrTableKind kind) {
    switch (kind) {
        case EKikimrTableKind::Datashard:
            return NKqpProto::TABLE_KIND_DS;
        case EKikimrTableKind::Olap:
            return NKqpProto::TABLE_KIND_OLAP;
        case EKikimrTableKind::SysView:
            return NKqpProto::TABLE_KIND_SYS_VIEW;
        case EKikimrTableKind::External:
            return NKqpProto::TABLE_KIND_EXTERNAL;
        default:
            return NKqpProto::TABLE_KIND_UNSPECIFIED;
    }
}

void FillTablesMap(const TKqpTable& table, THashMap<TStringBuf, THashSet<TStringBuf>>& tablesMap) {
    tablesMap.emplace(table.Path().Value(), THashSet<TStringBuf>{});
}

void FillTablesMap(const TKqpTable& table, const TCoAtomList& columns,
    THashMap<TStringBuf, THashSet<TStringBuf>>& tablesMap)
{
    FillTablesMap(table, tablesMap);

    for (const auto& column : columns) {
        tablesMap[table.Path()].emplace(column);
    }
}

void FillTablesMap(const TKqpTable& table, const TVector<TStringBuf>& columns,
    THashMap<TStringBuf, THashSet<TStringBuf>>& tablesMap)
{
    FillTablesMap(table, tablesMap);

    for (const auto& column : columns) {
        tablesMap[table.Path()].emplace(column);
    }
}

void FillTable(const TKikimrTableMetadata& tableMeta, THashSet<TStringBuf>&& columns,
    NKqpProto::TKqpPhyTable& tableProto)
{
    FillTableId(tableMeta, *tableProto.MutableId());
    tableProto.SetKind(GetPhyTableKind(tableMeta.Kind));

    for (const auto& keyColumnName : tableMeta.KeyColumnNames) {
        auto keyColumn = tableMeta.Columns.FindPtr(keyColumnName);
        YQL_ENSURE(keyColumn);

        auto& phyKeyColumn = *tableProto.MutableKeyColumns()->Add();
        phyKeyColumn.SetId(keyColumn->Id);
        phyKeyColumn.SetName(keyColumn->Name);

        columns.emplace(keyColumnName);
    }

    auto& phyColumns = *tableProto.MutableColumns();
    for (const auto& columnName : columns) {
        auto column = tableMeta.Columns.FindPtr(columnName);
        if (!column) {
            YQL_ENSURE(GetSystemColumns().find(columnName) != GetSystemColumns().end());
            continue;
        }

        auto& phyColumn = phyColumns[column->Id];
        phyColumn.MutableId()->SetId(column->Id);
        phyColumn.MutableId()->SetName(column->Name);
        phyColumn.SetTypeId(column->TypeInfo.GetTypeId());
        phyColumn.SetIsBuildInProgress(column->IsBuildInProgress);
        if (column->IsDefaultFromSequence()) {
            phyColumn.SetDefaultFromSequence(column->DefaultFromSequence);
            phyColumn.MutableDefaultFromSequencePathId()->SetOwnerId(column->DefaultFromSequencePathId.OwnerId());
            phyColumn.MutableDefaultFromSequencePathId()->SetLocalPathId(column->DefaultFromSequencePathId.TableId());
        } else if (column->IsDefaultFromLiteral()) {
            phyColumn.MutableDefaultFromLiteral()->CopyFrom(column->DefaultFromLiteral);
        }
        phyColumn.SetNotNull(column->NotNull);
        switch (column->TypeInfo.GetTypeId()) {
        case NScheme::NTypeIds::Pg: {
            phyColumn.MutableTypeParam()->SetPgTypeName(NPg::PgTypeNameFromTypeDesc(column->TypeInfo.GetPgTypeDesc()));
            break;
        }
        case NScheme::NTypeIds::Decimal: {
            ProtoFromDecimalType(column->TypeInfo.GetDecimalType(), *phyColumn.MutableTypeParam()->MutableDecimal());
            break;
        }
        }

    }
}

template <typename TProto, typename TContainer>
void FillColumns(const TContainer& columns, const TKikimrTableMetadata& tableMeta,
    TProto& opProto, bool allowSystemColumns)
{
    for (const auto& columnNode : columns) {
        TString columnName(columnNode);

        ui32 columnId = 0;
        auto columnMeta = tableMeta.Columns.FindPtr(columnName);
        if (columnMeta) {
            columnId = columnMeta->Id;
        } else if (allowSystemColumns) {
            auto systemColumn = GetSystemColumns().find(columnName);
            YQL_ENSURE(systemColumn != GetSystemColumns().end());
            columnId = systemColumn->second.ColumnId;
        }

        YQL_ENSURE(columnId, "Unknown column: " << columnName);
        auto& columnProto = *opProto.AddColumns();
        columnProto.SetId(columnId);
        columnProto.SetName(columnName);
    }
}

void FillNothingData(const TDataExprType& dataType, NKqpProto::TKqpPhyLiteralValue& value) {
    auto slot = dataType.GetSlot();
    auto typeId = NKikimr::NUdf::GetDataTypeInfo(slot).TypeId;

    YQL_ENSURE(NKikimr::NScheme::NTypeIds::IsYqlType(typeId) &&
        NKikimr::IsAllowedKeyType(NKikimr::NScheme::TTypeInfo(typeId)));

    value.MutableType()->SetKind(NKikimrMiniKQL::Optional);
    auto* toFill = value.MutableType()->MutableOptional()->MutableItem();

    toFill->SetKind(NKikimrMiniKQL::ETypeKind::Data);
    toFill->MutableData()->SetScheme(typeId);

    if (slot == EDataSlot::Decimal) {
        const auto& paramsDataType = *dataType.Cast<TDataExprParamsType>();
        auto precision = FromString<ui8>(paramsDataType.GetParamOne());
        auto scale = FromString<ui8>(paramsDataType.GetParamTwo());
        toFill->MutableData()->MutableDecimalParams()->SetPrecision(precision);
        toFill->MutableData()->MutableDecimalParams()->SetScale(scale);
    }

    value.MutableValue()->SetNullFlagValue(::google::protobuf::NullValue::NULL_VALUE);
}

void FillNothingPg(const TPgExprType& pgType, NKqpProto::TKqpPhyLiteralValue& value) {
    value.MutableType()->SetKind(NKikimrMiniKQL::Pg);
    value.MutableType()->MutablePg()->Setoid(pgType.GetId());

    value.MutableValue()->SetNullFlagValue(::google::protobuf::NullValue::NULL_VALUE);
}

void FillNothing(TCoNothing expr, NKqpProto::TKqpPhyLiteralValue& value) {
    auto* typeann = expr.Raw()->GetTypeAnn();
    switch (typeann->GetKind()) {
        case ETypeAnnotationKind::Optional: {
            typeann = typeann->Cast<TOptionalExprType>()->GetItemType();
            YQL_ENSURE(
                typeann->GetKind() == ETypeAnnotationKind::Data,
                "Unexpected type in Nothing.Optional: " << typeann->GetKind());
            FillNothingData(*typeann->Cast<TDataExprType>(), value);
            return;
        }
        case ETypeAnnotationKind::Pg: {
            FillNothingPg(*typeann->Cast<TPgExprType>(), value);
            return;
        }
        default:
            YQL_ENSURE(false, "Unexpected type in Nothing: " << typeann->GetKind());
    }
}

void FillKeyBound(const TVarArgCallable<TExprBase>& bound, NKqpProto::TKqpPhyKeyBound& boundProto) {
    if (bound.Maybe<TKqlKeyInc>()) {
        boundProto.SetIsInclusive(true);
    } else if (bound.Maybe<TKqlKeyExc>()) {
        boundProto.SetIsInclusive(false);
    } else {
        YQL_ENSURE(false, "Unexpected key bound type: " << bound.CallableName());
    }

    for (ui32 i = 0; i < bound.ArgCount(); ++i) {
        const auto& key = bound.Arg(i);

        auto& protoValue = *boundProto.AddValues();

        if (auto maybeParam = key.Maybe<TCoParameter>()) {
            auto& paramProto = *protoValue.MutableParamValue();
            paramProto.SetParamName(TString(maybeParam.Cast().Name()));
        } else if (auto maybeParam = key.Maybe<TCoNth>().Tuple().Maybe<TCoParameter>()) {
            auto& paramElementProto = *protoValue.MutableParamElementValue();
            paramElementProto.SetParamName(TString(maybeParam.Cast().Name()));
            paramElementProto.SetElementIndex(FromString<ui32>(key.Cast<TCoNth>().Index().Value()));
        } else if (auto maybeLiteral = key.Maybe<TCoDataCtor>()) {
            FillLiteralProto(maybeLiteral.Cast(), *protoValue.MutableLiteralValue());
        } else if (auto maybePgLiteral = key.Maybe<TCoPgConst>()) {
            FillLiteralProto(maybePgLiteral.Cast(), *protoValue.MutableLiteralValue());
        } else if (auto maybeNull = key.Maybe<TCoNothing>()) {
            FillNothing(maybeNull.Cast(), *protoValue.MutableLiteralValue());
        } else {
            YQL_ENSURE(false, "Unexpected key bound: " << key.Ref().Content());
        }
    }
}

void FillKeyRange(const TKqlKeyRange& range, NKqpProto::TKqpPhyKeyRange& rangeProto) {
    rangeProto.MutableFrom()->SetIsInclusive(true);
    rangeProto.MutableTo()->SetIsInclusive(true);

    FillKeyBound(range.From(), *rangeProto.MutableFrom());
    FillKeyBound(range.To(), *rangeProto.MutableTo());
    if (rangeProto.GetFrom().SerializeAsString() == rangeProto.GetTo().SerializeAsString()) {
        rangeProto.SetRangeIsPoint(true);
    }
}

void FillReadRange(const TKqpWideReadTable& read, const TKikimrTableMetadata& tableMeta,
    NKqpProto::TKqpPhyOpReadRange& readProto)
{
    FillKeyRange(read.Range(), *readProto.MutableKeyRange());

    auto settings = TKqpReadTableSettings::Parse(read);

    readProto.MutableSkipNullKeys()->Resize(tableMeta.KeyColumnNames.size(), false);
    for (const auto& key : settings.SkipNullKeys) {
        size_t keyIndex = FindIndex(tableMeta.KeyColumnNames, key);
        YQL_ENSURE(keyIndex != NPOS);
        readProto.MutableSkipNullKeys()->Set(keyIndex, true);
    }

    if (settings.ItemsLimit) {
        TExprBase expr(settings.ItemsLimit);
        if (expr.Maybe<TCoUint64>()) {
            auto* literal = readProto.MutableItemsLimit()->MutableLiteralValue();

            literal->MutableType()->SetKind(NKikimrMiniKQL::ETypeKind::Data);
            literal->MutableType()->MutableData()->SetScheme(NScheme::NTypeIds::Uint64);

            literal->MutableValue()->SetUint64(FromString<ui64>(expr.Cast<TCoUint64>().Literal().Value()));
        } else if (expr.Maybe<TCoParameter>()) {
            readProto.MutableItemsLimit()->MutableParamValue()->SetParamName(expr.Cast<TCoParameter>().Name().StringValue());
        } else {
            YQL_ENSURE(false, "Unexpected ItemsLimit callable " << expr.Ref().Content());
        }
    }

    readProto.SetReverse(settings.Reverse);
}

template <typename TReader, typename TProto>
void FillReadRanges(const TReader& read, const TKikimrTableMetadata&, TProto& readProto) {
    auto ranges = read.Ranges().template Maybe<TCoParameter>();

    if (ranges.IsValid()) {
        auto& rangesParam = *readProto.MutableKeyRanges();
        rangesParam.SetParamName(ranges.Cast().Name().StringValue());
    } else {
        YQL_ENSURE(
            TCoVoid::Match(read.Ranges().Raw()),
            "Read ranges should be parameter or void, got: " << read.Ranges().Ptr()->Content()
        );
    }

    auto settings = TKqpReadTableSettings::Parse(read);

    if (settings.ItemsLimit) {
        TExprBase expr(settings.ItemsLimit);
        if (expr.template Maybe<TCoUint64>()) {
            auto* literal = readProto.MutableItemsLimit()->MutableLiteralValue();

            literal->MutableType()->SetKind(NKikimrMiniKQL::ETypeKind::Data);
            literal->MutableType()->MutableData()->SetScheme(NScheme::NTypeIds::Uint64);

            literal->MutableValue()->SetUint64(FromString<ui64>(expr.Cast<TCoUint64>().Literal().Value()));
        } else if (expr.template Maybe<TCoParameter>()) {
            readProto.MutableItemsLimit()->MutableParamValue()->SetParamName(expr.template Cast<TCoParameter>().Name().StringValue());
        } else {
            YQL_ENSURE(false, "Unexpected ItemsLimit callable " << expr.Ref().Content());
        }
    }

    if constexpr (std::is_same_v<TProto, NKqpProto::TKqpPhyOpReadOlapRanges>) {
        readProto.SetSorted(settings.Sorted);
    }

    readProto.SetReverse(settings.Reverse);
}

template <typename TEffectCallable, typename TEffectProto>
void FillEffectRows(const TEffectCallable& callable, TEffectProto& proto, bool inplace) {
    if (auto maybeList = callable.Input().template Maybe<TCoIterator>().List()) {
        if (auto maybeParam = maybeList.Cast().template Maybe<TCoParameter>()) {
            const auto name = TString(maybeParam.Cast().Name());
            proto.MutableRowsValue()->MutableParamValue()->SetParamName(name);
        } else {
            YQL_ENSURE(false, "Unexpected effect input: " << maybeList.Cast().Ref().Content());
        }
    } else {
        YQL_ENSURE(inplace, "Expected iterator as effect input, got: " << callable.Input().Ref().Content());
    }
}

void FillLookup(const TKqpLookupTable& lookup, NKqpProto::TKqpPhyOpLookup& lookupProto, TExprContext& ctx) {
    auto maybeList = lookup.LookupKeys().Maybe<TCoIterator>().List();
    YQL_ENSURE(maybeList, "Expected iterator as lookup input, got: " << lookup.LookupKeys().Ref().Content());

    if (auto maybeParam = maybeList.Cast().Maybe<TCoParameter>()) {
         lookupProto.MutableKeysValue()->MutableParamValue()->SetParamName(maybeParam.Cast().Name().StringValue());
    } else if (auto maybeAsList = maybeList.Cast().Maybe<TCoAsList>()) {
        auto asList = maybeAsList.Cast();
        auto proto = lookupProto.MutableKeysValue()->MutableRowsList();

        for (auto row : asList) {
            YQL_ENSURE(row.Maybe<TCoAsStruct>(), "" << row.Ref().Dump());
            auto asStruct = row.Cast<TCoAsStruct>();
            auto protoRow = proto->AddRows();
            auto& protoRowColumns = *protoRow->MutableColumns();

            for (auto item : asStruct) {
                auto tuple = item.Cast<TCoNameValueTuple>();
                auto columnName = tuple.Name().StringValue();
                auto& protoColumn = protoRowColumns[columnName];

                if (auto maybeParam = tuple.Value().Maybe<TCoParameter>()) {
                    protoColumn.MutableParamValue()->SetParamName(maybeParam.Cast().Name().StringValue());
                } else if (auto maybeNothing = tuple.Value().Maybe<TCoNothing>()) {
                    FillNothing(maybeNothing.Cast(), *protoColumn.MutableLiteralValue());
                } else {
                    YQL_ENSURE(tuple.Value().Maybe<TCoDataCtor>(), "" << tuple.Value().Ref().Dump());
                    FillLiteralProto(tuple.Value().Cast<TCoDataCtor>(), *protoColumn.MutableLiteralValue());
                }
            }
        }
    } else {
        auto brokenLookup =  KqpExprToPrettyString(lookup, ctx);
        YQL_ENSURE(false, "Unexpected lookup input: " << maybeList.Cast().Ref().Content()
            << "lookup: " << brokenLookup);
    }
}

std::vector<std::string> GetResultColumnNames(const NKikimr::NMiniKQL::TType* resultType) {
    YQL_ENSURE(resultType->GetKind() == NKikimr::NMiniKQL::TType::EKind::Struct
                || resultType->GetKind() == NKikimr::NMiniKQL::TType::EKind::Tuple);

    auto* resultStructType = static_cast<const NKikimr::NMiniKQL::TStructType*>(resultType);
    ui32 resultColsCount = resultStructType->GetMembersCount();

    std::vector<std::string> resultColNames;
    resultColNames.reserve(resultColsCount);

    for (ui32 i = 0; i < resultColsCount; ++i) {
        resultColNames.emplace_back(resultStructType->GetMemberName(i));
    }
    return resultColNames;
}

template <class T>
void FillOlapProgram(const T& node, const NKikimr::NMiniKQL::TType* miniKqlResultType,
    const TKikimrTableMetadata& tableMeta, NKqpProto::TKqpPhyOpReadOlapRanges& readProto, TExprContext &ctx)
{
    if (NYql::HasSetting(node.Settings().Ref(), TKqpReadTableSettings::GroupByFieldNames)) {
        auto groupByKeys = NYql::GetSetting(node.Settings().Ref(), TKqpReadTableSettings::GroupByFieldNames);
        if (!!groupByKeys) {
            auto keysList = (TCoNameValueTuple(groupByKeys).Value().Cast<TCoAtomList>());
            for (size_t i = 0; i < keysList.Size(); ++i) {
                readProto.AddGroupByColumnNames(keysList.Item(i).StringValue());
            }
        }
    }
    auto resultColNames = GetResultColumnNames(miniKqlResultType);
    CompileOlapProgram(node.Process(), tableMeta, readProto, resultColNames, ctx);
}

THashMap<TString, TString> FindSecureParams(const TExprNode::TPtr& node, const TTypeAnnotationContext& typesCtx, TSet<TString>& SecretNames) {
    THashMap<TString, TString> secureParams;
    NYql::NCommon::FillSecureParams(node, typesCtx, secureParams);

    for (auto& [secretName, structuredToken] : secureParams) {
        const auto& tokenParser = CreateStructuredTokenParser(structuredToken);
        tokenParser.ListReferences(SecretNames);
        structuredToken = tokenParser.ToBuilder().RemoveSecrets().ToJson();
    }

    return secureParams;
}

std::optional<std::pair<TString, TString>> FindOneSecureParam(const TExprNode::TPtr& node, const TTypeAnnotationContext& typesCtx, const TString& nodeName, TSet<TString>& SecretNames) {
    const auto& secureParams = FindSecureParams(node, typesCtx, SecretNames);
    if (secureParams.empty()) {
        return std::nullopt;
    }

    YQL_ENSURE(secureParams.size() == 1, "Only one SecureParams per " << nodeName << " allowed");
    return *secureParams.begin();
}

class TKqpQueryCompiler : public IKqpQueryCompiler {
public:
    TKqpQueryCompiler(const TString& cluster, const TIntrusivePtr<TKikimrTablesData> tablesData,
        const NMiniKQL::IFunctionRegistry& funcRegistry, TTypeAnnotationContext& typesCtx, NYql::TKikimrConfiguration::TPtr config)
        : Cluster(cluster)
        , TablesData(tablesData)
        , FuncRegistry(funcRegistry)
        , Alloc(__LOCATION__, TAlignedPagePoolCounters(), funcRegistry.SupportsSizedAllocators())
        , TypeEnv(Alloc)
        , KqlCtx(cluster, tablesData, TypeEnv, FuncRegistry)
        , KqlCompiler(CreateKqlCompiler(KqlCtx, typesCtx))
        , TypesCtx(typesCtx)
        , Config(config)
    {
        Alloc.Release();
    }

    ~TKqpQueryCompiler() {
        Alloc.Acquire();
    }

    bool CompilePhysicalQuery(const TKqpPhysicalQuery& query, const TKiDataQueryBlocks& dataQueryBlocks,
        NKqpProto::TKqpPhyQuery& queryProto, TExprContext& ctx) final
    {
        TGuard<TScopedAlloc> allocGuard(Alloc);

        auto querySettings = TKqpPhyQuerySettings::Parse(query);
        YQL_ENSURE(querySettings.Type);
        queryProto.SetType(GetPhyQueryType(*querySettings.Type));

        for (const auto& queryBlock : dataQueryBlocks) {
            auto queryBlockSettings = TKiDataQueryBlockSettings::Parse(queryBlock);
            if (queryBlockSettings.HasUncommittedChangesRead) {
                queryProto.SetHasUncommittedChangesRead(true);
            }

            auto ops = TableOperationsToProto(queryBlock.Operations(), ctx);
            for (auto& op : ops) {
                const auto tableName = op.GetTable();
                auto operation = static_cast<TYdbOperation>(op.GetOperation());

                *queryProto.AddTableOps() = std::move(op);

                const auto& desc = TablesData->GetTable(Cluster, tableName);
                TableDescriptionToTableInfo(desc, operation, *queryProto.MutableTableInfos());
            }
        }

        for (const auto& tx : query.Transactions()) {
            CompileTransaction(tx, *queryProto.AddTransactions(), ctx);
        }

        auto overridePlanner = Config->OverridePlanner.Get();
        if (overridePlanner) {
            NJson::TJsonReaderConfig jsonConfig;
            NJson::TJsonValue jsonNode;
            if (NJson::ReadJsonTree(*overridePlanner, &jsonConfig, &jsonNode)) {
                for (auto& stageOverride : jsonNode.GetArray()) {
                    ui32 txId = 0;
                    if (auto* txNode = stageOverride.GetValueByPath("tx")) {
                        txId = txNode->GetIntegerSafe();
                    }
                    if (txId < static_cast<ui32>(queryProto.GetTransactions().size())) {
                        auto& tx = *queryProto.MutableTransactions(txId);
                        ui32 stageId = 0;
                        if (auto* stageNode = stageOverride.GetValueByPath("stage")) {
                            stageId = stageNode->GetIntegerSafe();
                        }
                        if (stageId < static_cast<ui32>(tx.GetStages().size())) {
                            auto& stage = *tx.MutableStages(stageId);
                            if (auto* tasksNode = stageOverride.GetValueByPath("tasks")) {
                                stage.SetTaskCount(tasksNode->GetIntegerSafe());
                            }
                        }
                    }
                }
            }
        }

        for (ui32 i = 0; i < query.Results().Size(); ++i) {
            const auto& result = query.Results().Item(i);

            YQL_ENSURE(result.Maybe<TKqpTxResultBinding>());
            auto binding = result.Cast<TKqpTxResultBinding>();
            auto txIndex = FromString<ui32>(binding.TxIndex().Value());
            auto txResultIndex = FromString<ui32>(binding.ResultIndex());

            YQL_ENSURE(txIndex < queryProto.TransactionsSize());
            YQL_ENSURE(txResultIndex < queryProto.GetTransactions(txIndex).ResultsSize());
            auto& txResult = *queryProto.MutableTransactions(txIndex)->MutableResults(txResultIndex);

            YQL_ENSURE(txResult.GetIsStream());
            txResult.SetQueryResultIndex(i);

            auto& queryBindingProto = *queryProto.AddResultBindings();
            auto& txBindingProto = *queryBindingProto.MutableTxResultBinding();
            txBindingProto.SetTxIndex(txIndex);
            txBindingProto.SetResultIndex(txResultIndex);

            auto type = binding.Ref().GetTypeAnn()->Cast<TListExprType>()->GetItemType()->Cast<TStructExprType>();
            YQL_ENSURE(type);
            YQL_ENSURE(type->GetKind() == ETypeAnnotationKind::Struct);

            NKikimrMiniKQL::TType kikimrProto;

            if (!NYql::ExportTypeToKikimrProto(*type, kikimrProto, ctx)) {
                return false;
            }

            auto resultMetaColumns = queryBindingProto.MutableResultSetMeta()->Mutablecolumns();
            for (size_t i = 0; i < kikimrProto.GetStruct().MemberSize(); i++) {
                resultMetaColumns->Add();
            }

            THashMap<TString, int> columnOrder;
            TColumnOrder order;
            columnOrder.reserve(kikimrProto.GetStruct().MemberSize());
            if (!txResult.GetColumnHints().empty()) {
                YQL_ENSURE(txResult.GetColumnHints().size() == (int)kikimrProto.GetStruct().MemberSize());
                for (int i = 0; i < txResult.GetColumnHints().size(); i++) {
                    const auto& hint = txResult.GetColumnHints().at(i);
                    columnOrder[order.AddColumn(TString(hint))] = i;
                }
            }

            int id = 0;
            for (const auto& column : kikimrProto.GetStruct().GetMember()) {
                auto it = columnOrder.find(column.GetName());
                int bindingColumnId = it != columnOrder.end() ? it->second : id++;
                auto& columnMeta = resultMetaColumns->at(bindingColumnId);
                columnMeta.Setname(it != columnOrder.end() ? order.at(it->second).LogicalName : column.GetName());
                ConvertMiniKQLTypeToYdbType(column.GetType(), *columnMeta.mutable_type());
            }
        }

        return true;
    }

    const TStructExprType* CollectParameters(const TDqPhyStage& stage, TExprContext& ctx) {
        TVector<const TItemExprType*> inputsParams;
        for (size_t i = 0; i < stage.Inputs().Size(); ++i) {
            auto input = stage.Inputs().Item(i);
            if (input.Maybe<TDqSource>()) {
                VisitExpr(input.Ptr(), [&] (const TExprNode::TPtr& node) {
                  if (auto maybeParam = TMaybeNode<TCoParameter>(node)) {
                      auto param = maybeParam.Cast();

                      inputsParams.push_back(ctx.MakeType<TItemExprType>(param.Name(), param.Ref().GetTypeAnn()));
                  }

                  return true;
                });
            }
        }
        auto programParams = NDq::CollectParameters(stage.Program(), ctx);
        if (inputsParams.empty()) {
            return programParams;
        } else {
            for (auto member : programParams->GetItems()) {
                inputsParams.push_back(member);
            }

            std::sort(inputsParams.begin(), inputsParams.end(),
                [](const TItemExprType* first, const TItemExprType* second) {
                    return first->GetName() < second->GetName();
                });
            inputsParams.erase(std::unique(inputsParams.begin(), inputsParams.end(),
                [](const TItemExprType* first, const TItemExprType* second) {
                    return first->GetName() == second->GetName();
                }),
                inputsParams.end());

            return ctx.MakeType<TStructExprType>(inputsParams);
        }
    }

private:
    NKikimr::NMiniKQL::TType* CompileType(TProgramBuilder& pgmBuilder, const TTypeAnnotationNode& inputType) {
        TStringStream errorStream;
        auto type = NCommon::BuildType(inputType, pgmBuilder, errorStream);
        Y_ENSURE(type, "Failed to compile type: " << errorStream.Str());
        return type;
    }

    void CompileStage(const TDqPhyStage& stage, NKqpProto::TKqpPhyStage& stageProto, TExprContext& ctx,
        const TMap<ui64, ui32>& stagesMap, TRequestPredictor& rPredictor, THashMap<TStringBuf, THashSet<TStringBuf>>& tablesMap)
    {
        const bool hasEffects = NOpt::IsKqpEffectsStage(stage);

        TStagePredictor& stagePredictor = rPredictor.BuildForStage(stage, ctx);
        stagePredictor.Scan(stage.Program().Ptr());

        for (ui32 inputIndex = 0; inputIndex < stage.Inputs().Size(); ++inputIndex) {
            const auto& input = stage.Inputs().Item(inputIndex);

            if (input.Maybe<TDqSource>()) {
                auto* protoSource = stageProto.AddSources();
                FillSource(input.Cast<TDqSource>(), protoSource, true, tablesMap, ctx);
                protoSource->SetInputIndex(inputIndex);
            } else {
                YQL_ENSURE(input.Maybe<TDqConnection>());
                auto connection = input.Cast<TDqConnection>();

                auto& protoInput = *stageProto.AddInputs();
                FillConnection(connection, stagesMap, protoInput, ctx, tablesMap);
                protoInput.SetInputIndex(inputIndex);
            }
        }

        double stageCost = 0.0;
        VisitExpr(stage.Program().Ptr(), [&](const TExprNode::TPtr& exprNode) {

            TExprBase node(exprNode);

            if (auto maybeReadTable = node.Maybe<TKqpWideReadTable>()) {
                auto readTable = maybeReadTable.Cast();
                auto tableMeta = TablesData->ExistingTable(Cluster, readTable.Table().Path()).Metadata;
                YQL_ENSURE(tableMeta);

                auto& tableOp = *stageProto.AddTableOps();
                FillTablesMap(readTable.Table(), readTable.Columns(), tablesMap);
                FillTableId(readTable.Table(), *tableOp.MutableTable());
                FillColumns(readTable.Columns(), *tableMeta, tableOp, true);
                FillReadRange(readTable, *tableMeta, *tableOp.MutableReadRange());
            } else if (auto maybeLookupTable = node.Maybe<TKqpLookupTable>()) {
                auto lookupTable = maybeLookupTable.Cast();
                auto tableMeta = TablesData->ExistingTable(Cluster, lookupTable.Table().Path()).Metadata;
                YQL_ENSURE(tableMeta);

                auto& tableOp = *stageProto.AddTableOps();
                FillTablesMap(lookupTable.Table(), lookupTable.Columns(), tablesMap);
                FillTableId(lookupTable.Table(), *tableOp.MutableTable());
                FillColumns(lookupTable.Columns(), *tableMeta, tableOp, true);
                FillLookup(lookupTable, *tableOp.MutableLookup(), ctx);
            } else if (auto maybeUpsertRows = node.Maybe<TKqpUpsertRows>()) {
                auto upsertRows = maybeUpsertRows.Cast();
                auto tableMeta = TablesData->ExistingTable(Cluster, upsertRows.Table().Path()).Metadata;
                YQL_ENSURE(tableMeta);
                YQL_ENSURE(hasEffects);

                auto settings = TKqpUpsertRowsSettings::Parse(upsertRows);

                auto& tableOp = *stageProto.AddTableOps();
                FillTablesMap(upsertRows.Table(), upsertRows.Columns(), tablesMap);
                FillTableId(upsertRows.Table(), *tableOp.MutableTable());
                FillColumns(upsertRows.Columns(), *tableMeta, tableOp, false);
                FillEffectRows(upsertRows, *tableOp.MutableUpsertRows(), settings.Inplace);
            } else if (auto maybeDeleteRows = node.Maybe<TKqpDeleteRows>()) {
                auto deleteRows = maybeDeleteRows.Cast();
                auto tableMeta = TablesData->ExistingTable(Cluster, deleteRows.Table().Path()).Metadata;
                YQL_ENSURE(tableMeta);
                YQL_ENSURE(hasEffects);

                auto& tableOp = *stageProto.AddTableOps();
                FillTablesMap(deleteRows.Table(), tablesMap);
                FillTableId(deleteRows.Table(), *tableOp.MutableTable());
                FillEffectRows(deleteRows, *tableOp.MutableDeleteRows(), false);
            } else if (auto maybeWideReadTableRanges = node.Maybe<TKqpWideReadTableRanges>()) {
                auto readTableRanges = maybeWideReadTableRanges.Cast();
                auto tableMeta = TablesData->ExistingTable(Cluster, readTableRanges.Table().Path()).Metadata;
                YQL_ENSURE(tableMeta);

                auto& tableOp = *stageProto.AddTableOps();
                FillTablesMap(readTableRanges.Table(), readTableRanges.Columns(), tablesMap);
                FillTableId(readTableRanges.Table(), *tableOp.MutableTable());
                FillColumns(readTableRanges.Columns(), *tableMeta, tableOp, true);
                FillReadRanges(readTableRanges, *tableMeta, *tableOp.MutableReadRanges());
            } else if (auto maybeReadWideTableRanges = node.Maybe<TKqpWideReadOlapTableRanges>()) {
                auto readTableRanges = maybeReadWideTableRanges.Cast();
                auto tableMeta = TablesData->ExistingTable(Cluster, readTableRanges.Table().Path()).Metadata;
                YQL_ENSURE(tableMeta);

                auto& tableOp = *stageProto.AddTableOps();
                FillTablesMap(readTableRanges.Table(), readTableRanges.Columns(), tablesMap);
                FillTableId(readTableRanges.Table(), *tableOp.MutableTable());
                FillColumns(readTableRanges.Columns(), *tableMeta, tableOp, true);
                FillReadRanges(readTableRanges, *tableMeta, *tableOp.MutableReadOlapRange());
                auto miniKqlResultType = GetMKqlResultType(readTableRanges.Process().Ref().GetTypeAnn());
                FillOlapProgram(readTableRanges, miniKqlResultType, *tableMeta, *tableOp.MutableReadOlapRange(), ctx);
                FillResultType(miniKqlResultType, *tableOp.MutableReadOlapRange());
            } else if (auto maybeReadBlockTableRanges = node.Maybe<TKqpBlockReadOlapTableRanges>()) {
                auto readTableRanges = maybeReadBlockTableRanges.Cast();
                auto tableMeta = TablesData->ExistingTable(Cluster, readTableRanges.Table().Path()).Metadata;
                YQL_ENSURE(tableMeta);

                auto& tableOp = *stageProto.AddTableOps();
                FillTablesMap(readTableRanges.Table(), readTableRanges.Columns(), tablesMap);
                FillTableId(readTableRanges.Table(), *tableOp.MutableTable());
                FillColumns(readTableRanges.Columns(), *tableMeta, tableOp, true);
                FillReadRanges(readTableRanges, *tableMeta, *tableOp.MutableReadOlapRange());
                auto miniKqlResultType = GetMKqlResultType(readTableRanges.Process().Ref().GetTypeAnn());
                FillOlapProgram(readTableRanges, miniKqlResultType, *tableMeta, *tableOp.MutableReadOlapRange(), ctx);
                FillResultType(miniKqlResultType, *tableOp.MutableReadOlapRange());
                tableOp.MutableReadOlapRange()->SetReadType(NKqpProto::TKqpPhyOpReadOlapRanges::BLOCKS);
            } else if (auto maybeDqSourceWrapBase = node.Maybe<TDqSourceWrapBase>()) {
                stageCost += GetDqSourceWrapBaseCost(maybeDqSourceWrapBase.Cast(), TypesCtx);
            } else {
                YQL_ENSURE(!node.Maybe<TKqpReadTable>());
            }
            return true;
        });

        stageProto.SetStageCost(stageCost);
        const auto& secureParams = FindSecureParams(stage.Program().Ptr(), TypesCtx, SecretNames);
        stageProto.MutableSecureParams()->insert(secureParams.begin(), secureParams.end());

        auto result = stage.Program().Body();
        auto resultType = result.Ref().GetTypeAnn();
        ui32 outputsCount = 0;
        if (resultType->GetKind() == ETypeAnnotationKind::Stream) {
            auto resultItemType = resultType->Cast<TStreamExprType>()->GetItemType();
            if (resultItemType->GetKind() == ETypeAnnotationKind::Variant) {
                auto underlyingType = resultItemType->Cast<TVariantExprType>()->GetUnderlyingType();
                YQL_ENSURE(underlyingType->GetKind() == ETypeAnnotationKind::Tuple);
                outputsCount = underlyingType->Cast<TTupleExprType>()->GetSize();
                YQL_ENSURE(outputsCount > 1);
            } else {
                outputsCount = 1;
            }
        } else {
            YQL_ENSURE(resultType->GetKind() == ETypeAnnotationKind::Void, "got " << *resultType);
        }

        stageProto.SetOutputsCount(outputsCount);

        // Dq sinks
        bool hasTxTableSink = false;
        if (auto maybeOutputsNode = stage.Outputs()) {
            auto outputsNode = maybeOutputsNode.Cast();
            for (size_t i = 0; i < outputsNode.Size(); ++i) {
                auto outputNode = outputsNode.Item(i);
                auto maybeSinkNode = outputNode.Maybe<TDqSink>();
                YQL_ENSURE(maybeSinkNode);
                auto sinkNode = maybeSinkNode.Cast();
                auto* sinkProto = stageProto.AddSinks();
                FillSink(sinkNode, sinkProto, tablesMap, stage, ctx);
                sinkProto->SetOutputIndex(FromString(TStringBuf(sinkNode.Index())));

                if (IsTableSink(sinkNode.DataSink().Cast<TCoDataSink>().Category())) {
                    // Only sinks with transactions to ydb tables can be considered as effects.
                    // Inconsistent internal sinks and external sinks (like S3) aren't effects.
                    auto settings = sinkNode.Settings().Maybe<TKqpTableSinkSettings>();
                    YQL_ENSURE(settings);
                    hasTxTableSink |= settings.InconsistentWrite().Cast().StringValue() != "true";
                }
            }
        }

        stageProto.SetIsEffectsStage(hasEffects || hasTxTableSink);

        auto paramsType = CollectParameters(stage, ctx);
        NDq::TSpillingSettings spillingSettings{Config->GetEnabledSpillingNodes()};
        auto programBytecode = NDq::BuildProgram(stage.Program(), *paramsType, *KqlCompiler, TypeEnv, FuncRegistry,
            ctx, {}, spillingSettings);

        auto& programProto = *stageProto.MutableProgram();
        programProto.SetRuntimeVersion(NYql::NDqProto::ERuntimeVersion::RUNTIME_VERSION_YQL_1_0);
        programProto.SetRaw(programBytecode);

        stagePredictor.SerializeToKqpSettings(*programProto.MutableSettings());

        for (auto member : paramsType->GetItems()) {
            auto paramName = TString(member->GetName());
            stageProto.AddProgramParameters(paramName);
        }

        stageProto.SetProgramAst(KqpExprToPrettyString(stage.Program(), ctx));

        auto stageSettings = NDq::TDqStageSettings::Parse(stage);
        stageProto.SetStageGuid(stageSettings.Id);
        stageProto.SetIsSinglePartition(NDq::TDqStageSettings::EPartitionMode::Single == stageSettings.PartitionMode);
        stageProto.SetAllowWithSpilling(Config->EnableSpilling);
    }

    void CompileTransaction(const TKqpPhysicalTx& tx, NKqpProto::TKqpPhyTx& txProto, TExprContext& ctx) {
        auto txSettings = TKqpPhyTxSettings::Parse(tx);
        YQL_ENSURE(txSettings.Type);
        txProto.SetType(GetPhyTxType(*txSettings.Type));

        bool hasEffectStage = false;

        TMap<ui64, ui32> stagesMap;
        THashMap<TStringBuf, THashSet<TStringBuf>> tablesMap;

        TRequestPredictor rPredictor;
        for (const auto& stage : tx.Stages()) {
            auto* protoStage = txProto.AddStages();
            CompileStage(stage, *protoStage, ctx, stagesMap, rPredictor, tablesMap);
            hasEffectStage |= protoStage->GetIsEffectsStage();
            stagesMap[stage.Ref().UniqueId()] = txProto.StagesSize() - 1;
        }
        for (auto&& i : *txProto.MutableStages()) {
            i.MutableProgram()->MutableSettings()->SetLevelDataPrediction(rPredictor.GetLevelDataVolume(i.GetProgram().GetSettings().GetStageLevel()));
        }

        txProto.SetHasEffects(hasEffectStage);

        for (const auto& paramBinding : tx.ParamBindings()) {
            TString paramName(paramBinding.Name().Value());
            const auto& binding = paramBinding.Binding();

            auto& bindingProto = *txProto.AddParamBindings();
            bindingProto.SetName(paramName);

            if (!binding) {
                bindingProto.MutableExternalBinding();
            } else if (auto maybeResultBinding = binding.Maybe<TKqpTxResultBinding>()) {
                auto resultBinding = maybeResultBinding.Cast();
                auto txIndex = FromString<ui32>(resultBinding.TxIndex());
                auto resultIndex = FromString<ui32>(resultBinding.ResultIndex());

                auto& txResultProto = *bindingProto.MutableTxResultBinding();
                txResultProto.SetTxIndex(txIndex);
                txResultProto.SetResultIndex(resultIndex);
            } else if (auto maybeInternalBinding = binding.Maybe<TKqpTxInternalBinding>()) {
                auto internalBinding = maybeInternalBinding.Cast();
                auto& internalBindingProto = *bindingProto.MutableInternalBinding();
                internalBindingProto.SetType(GetPhyInternalBindingType(internalBinding.Kind().Value()));
            } else {
                YQL_ENSURE(false, "Unknown parameter binding type: " << binding.Cast().CallableName());
            }
        }

        TProgramBuilder pgmBuilder(TypeEnv, FuncRegistry);
        for (const auto& resultNode : tx.Results()) {
            YQL_ENSURE(resultNode.Maybe<TDqConnection>(), "" << NCommon::ExprToPrettyString(ctx, tx.Ref()));
            auto connection = resultNode.Cast<TDqConnection>();

            auto& resultProto = *txProto.AddResults();
            auto& connectionProto = *resultProto.MutableConnection();
            FillConnection(connection, stagesMap, connectionProto, ctx, tablesMap);

            const TTypeAnnotationNode* itemType = nullptr;
            switch (connectionProto.GetTypeCase()) {
                case NKqpProto::TKqpPhyConnection::kValue:
                    resultProto.SetIsStream(false);
                    itemType = resultNode.Ref().GetTypeAnn();
                    break;

                case NKqpProto::TKqpPhyConnection::kResult:
                    resultProto.SetIsStream(true);
                    itemType = resultNode.Ref().GetTypeAnn()->Cast<TListExprType>()->GetItemType();
                    break;

                default:
                    YQL_ENSURE(false, "Unexpected result connection type: " << (ui32)connectionProto.GetTypeCase());
            }

            YQL_ENSURE(itemType);
            ExportTypeToProto(CompileType(pgmBuilder, *itemType), *resultProto.MutableItemType());

            TMaybeNode<TCoAtomList> maybeColumnHints;
            if (connection.Maybe<TDqCnResult>()) {
                maybeColumnHints = connection.Cast<TDqCnResult>().ColumnHints();
            } else if (connection.Maybe<TDqCnValue>()) {
                // no column hints
            } else {
                YQL_ENSURE(false, "Unexpected tx result connection type " << connection.CallableName());
            }

            if (maybeColumnHints) {
                auto columnHints = maybeColumnHints.Cast();
                auto& columnHintsProto = *resultProto.MutableColumnHints();
                columnHintsProto.Reserve(columnHints.Size());
                for (const auto& columnHint : columnHints) {
                    columnHintsProto.Add(TString(columnHint.Value()));
                }
            }
        }

        for (auto& [tablePath, tableColumns] : tablesMap) {
            auto tableMeta = TablesData->ExistingTable(Cluster, tablePath).Metadata;
            YQL_ENSURE(tableMeta);

            FillTable(*tableMeta, std::move(tableColumns), *txProto.AddTables());
        }

        for (const auto& [a, desc] : TablesData->GetTables()) {
            auto tableMeta = desc.Metadata;
            YQL_ENSURE(tableMeta);
            if (desc.Metadata->Kind == NYql::EKikimrTableKind::External) {
                THashSet<TStringBuf> columns;
                for (const auto& [col, _]: tableMeta->Columns){
                    columns.emplace(col);
                }
                FillTable(*tableMeta, std::move(columns), *txProto.AddTables());
            }
        }

        for (const auto& secretName : SecretNames) {
            txProto.AddSecretNames(secretName);
        }
    }

    void FillKqpSource(const TDqSource& source, NKqpProto::TKqpSource* protoSource, bool allowSystemColumns,
        THashMap<TStringBuf, THashSet<TStringBuf>>& tablesMap)
    {
        if (auto settings = source.Settings().Maybe<TKqpReadRangesSourceSettings>()) {
            NKqpProto::TKqpReadRangesSource& readProto = *protoSource->MutableReadRangesSource();
            FillTablesMap(settings.Table().Cast(), settings.Columns().Cast(), tablesMap);
            FillTableId(settings.Table().Cast(), *readProto.MutableTable());

            auto tableMeta = TablesData->ExistingTable(Cluster, settings.Table().Cast().Path()).Metadata;
            YQL_ENSURE(tableMeta);

            {

                THashMap<TString, const TExprNode*> columnsMap;
                for (auto item : settings.Columns().Cast()) {
                    columnsMap[item.StringValue()] = item.Raw();
                }
                TVector<TCoAtom> columns;
                auto type = settings.Raw()->GetTypeAnn()->Cast<TStreamExprType>()->GetItemType()->Cast<TStructExprType>();
                for (auto item : type->GetItems()) {
                    columns.push_back(TCoAtom(columnsMap.at(item->GetName())));
                }
                FillColumns(columns, *tableMeta, readProto, allowSystemColumns);
            }
            auto readSettings = TKqpReadTableSettings::Parse(settings.Settings().Cast());

            readProto.SetReverse(readSettings.Reverse);
            readProto.SetSorted(readSettings.Sorted);
            YQL_ENSURE(readSettings.SkipNullKeys.empty());

            if (readSettings.SequentialInFlight) {
                readProto.SetSequentialInFlightShards(*readSettings.SequentialInFlight);
            }

            auto ranges = settings.RangesExpr().template Maybe<TCoParameter>();
            if (ranges.IsValid()) {
                auto& rangesParam = *readProto.MutableRanges();
                rangesParam.SetParamName(ranges.Cast().Name().StringValue());
            } else if (!TCoVoid::Match(settings.RangesExpr().Raw())) {
                YQL_ENSURE(
                    TKqlKeyRange::Match(settings.RangesExpr().Raw()),
                    "Read ranges should be parameter or KqlKeyRange, got: " << settings.RangesExpr().Cast().Ptr()->Content()
                );

                FillKeyRange(settings.RangesExpr().Cast<TKqlKeyRange>(), *readProto.MutableKeyRange());
            }

            if (readSettings.ItemsLimit) {
                TExprBase expr(readSettings.ItemsLimit);
                if (expr.template Maybe<TCoUint64>()) {
                    auto* literal = readProto.MutableItemsLimit()->MutableLiteralValue();

                    literal->MutableType()->SetKind(NKikimrMiniKQL::ETypeKind::Data);
                    literal->MutableType()->MutableData()->SetScheme(NScheme::NTypeIds::Uint64);

                    literal->MutableValue()->SetUint64(FromString<ui64>(expr.Cast<TCoUint64>().Literal().Value()));
                } else if (expr.template Maybe<TCoParameter>()) {
                    readProto.MutableItemsLimit()->MutableParamValue()->SetParamName(expr.template Cast<TCoParameter>().Name().StringValue());
                } else {
                    YQL_ENSURE(false, "Unexpected ItemsLimit callable " << expr.Ref().Content());
                }
            }
        } else {
            YQL_ENSURE(false, "Unsupported source type");
        }
    }

    void FillSource(const TDqSource& source, NKqpProto::TKqpSource* protoSource, bool allowSystemColumns,
        THashMap<TStringBuf, THashSet<TStringBuf>>& tablesMap, TExprContext& ctx)
    {
        const TStringBuf dataSourceCategory = source.DataSource().Cast<TCoDataSource>().Category();
        if (dataSourceCategory == NYql::KikimrProviderName || dataSourceCategory == NYql::YdbProviderName || dataSourceCategory == NYql::KqpReadRangesSourceName) {
            FillKqpSource(source, protoSource, allowSystemColumns, tablesMap);
        } else {
            // Delegate source filling to dq integration of specific provider
            const auto provider = TypesCtx.DataSourceMap.find(dataSourceCategory);
            YQL_ENSURE(provider != TypesCtx.DataSourceMap.end(), "Unsupported data source category: \"" << dataSourceCategory << "\"");
            NYql::IDqIntegration* dqIntegration = provider->second->GetDqIntegration();
            YQL_ENSURE(dqIntegration, "Unsupported dq source for provider: \"" << dataSourceCategory << "\"");
            auto& externalSource = *protoSource->MutableExternalSource();

            // Partitioning
            TVector<TString> partitionParams;
            TString clusterName;
            // In runtime, number of tasks with Sources is limited by 2x of node count
            // We prepare a lot of partitions and distribute them between these tasks
            // Constraint of 1 task per partition is NOT valid anymore
            auto maxTasksPerStage = Config->MaxTasksPerStage.Get().GetOrElse(TDqSettings::TDefault::MaxTasksPerStage);
            IDqIntegration::TPartitionSettings pSettings;
            pSettings.MaxPartitions = maxTasksPerStage;
            pSettings.CanFallback = false;
            dqIntegration->Partition(source.Ref(), partitionParams, &clusterName, ctx, pSettings);
            externalSource.SetTaskParamKey(TString(dataSourceCategory));
            for (const TString& partitionParam : partitionParams) {
                externalSource.AddPartitionedTaskParams(partitionParam);
            }

            if (const auto& secureParams = FindOneSecureParam(source.Ptr(), TypesCtx, "source", SecretNames)) {
                externalSource.SetSourceName(secureParams->first);
                externalSource.SetAuthInfo(secureParams->second);
            }

            google::protobuf::Any& settings = *externalSource.MutableSettings();
            TString& sourceType = *externalSource.MutableType();
            dqIntegration->FillSourceSettings(source.Ref(), settings, sourceType, maxTasksPerStage, ctx);
            YQL_ENSURE(!settings.type_url().empty(), "Data source provider \"" << dataSourceCategory << "\" didn't fill dq source settings for its dq source node");
            YQL_ENSURE(sourceType, "Data source provider \"" << dataSourceCategory << "\" didn't fill dq source settings type for its dq source node");
        }
    }

    THashMap<TStringBuf, ui32> CreateColumnToOrder(
            const TVector<TStringBuf>& columns,
            const TKikimrTableMetadataPtr& tableMeta,
            bool keysFirst) {
        THashSet<TStringBuf> usedColumns;
        for (const auto& columnName : columns) {
            usedColumns.insert(columnName);
        }

        THashMap<TStringBuf, ui32> columnToOrder;
        ui32 number = 0;
        if (keysFirst) {
            for (const auto& columnName : tableMeta->KeyColumnNames) {
                YQL_ENSURE(usedColumns.contains(columnName));
                columnToOrder[columnName] = number++;
            }
        }
        for (const auto& columnName : tableMeta->ColumnOrder) {
            if (usedColumns.contains(columnName) && !columnToOrder.contains(columnName)) {
                columnToOrder[columnName] = number++;
            }
        }

        return columnToOrder;
    }

    void FillKqpSink(const TDqSink& sink, NKqpProto::TKqpSink* protoSink, THashMap<TStringBuf, THashSet<TStringBuf>>& tablesMap, const TDqPhyStage& stage) {
        if (auto settings = sink.Settings().Maybe<TKqpTableSinkSettings>()) {
            NKqpProto::TKqpInternalSink& internalSinkProto = *protoSink->MutableInternalSink();
            internalSinkProto.SetType(TString(NYql::KqpTableSinkName));
            NKikimrKqp::TKqpTableSinkSettings settingsProto;

            const auto& tupleType = stage.Ref().GetTypeAnn()->Cast<TTupleExprType>();
            YQL_ENSURE(tupleType);
            YQL_ENSURE(tupleType->GetSize() == 1);
            const auto& listType = tupleType->GetItems()[0]->Cast<TListExprType>();
            YQL_ENSURE(listType);
            const auto& structType = listType->GetItemType()->Cast<TStructExprType>();
            YQL_ENSURE(structType);

            TVector<TStringBuf> columns;
            columns.reserve(structType->GetSize());
            for (const auto& item : structType->GetItems()) {
                columns.emplace_back(item->GetName());
            }

            FillTablesMap(settings.Table().Cast(), columns, tablesMap);
            FillTableId(settings.Table().Cast(), *settingsProto.MutableTable());

            const auto tableMeta = TablesData->ExistingTable(Cluster, settings.Table().Cast().Path()).Metadata;

            auto fillColumnProto = [] (TStringBuf columnName, const NYql::TKikimrColumnMetadata* column, NKikimrKqp::TKqpColumnMetadataProto* columnProto ) {
                columnProto->SetId(column->Id);
                columnProto->SetName(TString(columnName));
                columnProto->SetTypeId(column->TypeInfo.GetTypeId());

                if(NScheme::NTypeIds::IsParametrizedType(column->TypeInfo.GetTypeId())) {
                    ProtoFromTypeInfo(column->TypeInfo, column->TypeMod, *columnProto->MutableTypeInfo());
                }
            };

            for (const auto& columnName : tableMeta->KeyColumnNames) {
                const auto columnMeta = tableMeta->Columns.FindPtr(columnName);
                YQL_ENSURE(columnMeta != nullptr, "Unknown column in sink: \"" + TString(columnName) + "\"");

                auto keyColumnProto = settingsProto.AddKeyColumns();
                fillColumnProto(columnName, columnMeta, keyColumnProto);
            }

            for (const auto& columnName : columns) {
                const auto columnMeta = tableMeta->Columns.FindPtr(columnName);
                YQL_ENSURE(columnMeta != nullptr, "Unknown column in sink: \"" + TString(columnName) + "\"");

                auto columnProto = settingsProto.AddColumns();
                fillColumnProto(columnName, columnMeta, columnProto);
            }

            const auto columnToOrder = CreateColumnToOrder(
                columns,
                tableMeta,
                settings.TableType().Cast().StringValue() == "oltp");
            for (const auto& columnName : columns) {
                settingsProto.AddWriteIndexes(columnToOrder.at(columnName));
            }

            if (const auto inconsistentWrite = settings.InconsistentWrite().Cast(); inconsistentWrite.StringValue() == "true") {
                settingsProto.SetInconsistentTx(true);
            }
<<<<<<< HEAD
            if (const auto isBatch = settings.IsBatch().Cast(); isBatch.StringValue() == "true") {
                settingsProto.SetIsBatch(true);
=======
            if (const auto streamWrite = settings.StreamWrite().Cast(); streamWrite.StringValue() == "true") {
                settingsProto.SetEnableStreamWrite(true);
>>>>>>> 3d90decc
            }
            settingsProto.SetIsOlap(settings.TableType().Cast().StringValue() == "olap");
            settingsProto.SetPriority(FromString<i64>(settings.Priority().Cast().StringValue()));

            if (settings.Mode().Cast().StringValue() == "replace") {
                settingsProto.SetType(NKikimrKqp::TKqpTableSinkSettings::MODE_REPLACE);
            } else if (settings.Mode().Cast().StringValue() == "upsert" || settings.Mode().Cast().StringValue().empty() /* for compatibility, will be removed */) {
                settingsProto.SetType(NKikimrKqp::TKqpTableSinkSettings::MODE_UPSERT);
            } else if (settings.Mode().Cast().StringValue() == "insert") {
                settingsProto.SetType(NKikimrKqp::TKqpTableSinkSettings::MODE_INSERT);
            } else if (settings.Mode().Cast().StringValue() == "delete") {
                settingsProto.SetType(NKikimrKqp::TKqpTableSinkSettings::MODE_DELETE);
            } else if (settings.Mode().Cast().StringValue() == "update") {
                settingsProto.SetType(NKikimrKqp::TKqpTableSinkSettings::MODE_UPDATE);
            } else {
                YQL_ENSURE(false, "Unsupported sink mode");
            }

            internalSinkProto.MutableSettings()->PackFrom(settingsProto);
        } else {
            YQL_ENSURE(false, "Unsupported sink type");
        }
    }

    bool IsTableSink(const TStringBuf dataSinkCategory) const {
        return dataSinkCategory == NYql::KikimrProviderName
            || dataSinkCategory == NYql::YdbProviderName
            || dataSinkCategory == NYql::KqpTableSinkName;
    }

    void FillSink(const TDqSink& sink, NKqpProto::TKqpSink* protoSink, THashMap<TStringBuf, THashSet<TStringBuf>>& tablesMap, const TDqPhyStage& stage, TExprContext& ctx) {
        Y_UNUSED(ctx);
        const TStringBuf dataSinkCategory = sink.DataSink().Cast<TCoDataSink>().Category();
        if (IsTableSink(dataSinkCategory)) {
            FillKqpSink(sink, protoSink, tablesMap, stage);
        } else {
            // Delegate sink filling to dq integration of specific provider
            const auto provider = TypesCtx.DataSinkMap.find(dataSinkCategory);
            YQL_ENSURE(provider != TypesCtx.DataSinkMap.end(), "Unsupported data sink category: \"" << dataSinkCategory << "\"");
            NYql::IDqIntegration* dqIntegration = provider->second->GetDqIntegration();
            YQL_ENSURE(dqIntegration, "Unsupported dq sink for provider: \"" << dataSinkCategory << "\"");
            auto& externalSink = *protoSink->MutableExternalSink();
            google::protobuf::Any& settings = *externalSink.MutableSettings();
            TString& sinkType = *externalSink.MutableType();
            dqIntegration->FillSinkSettings(sink.Ref(), settings, sinkType);
            YQL_ENSURE(!settings.type_url().empty(), "Data sink provider \"" << dataSinkCategory << "\" did't fill dq sink settings for its dq sink node");
            YQL_ENSURE(sinkType, "Data sink provider \"" << dataSinkCategory << "\" did't fill dq sink settings type for its dq sink node");

            if (const auto& secureParams = FindOneSecureParam(sink.Ptr(), TypesCtx, "sink", SecretNames)) {
                externalSink.SetSinkName(secureParams->first);
                externalSink.SetAuthInfo(secureParams->second);
            }
        }
    }

    void FillConnection(const TDqConnection& connection, const TMap<ui64, ui32>& stagesMap,
        NKqpProto::TKqpPhyConnection& connectionProto, TExprContext& ctx,
        THashMap<TStringBuf, THashSet<TStringBuf>>& tablesMap)
    {
        auto inputStageIndex = stagesMap.FindPtr(connection.Output().Stage().Ref().UniqueId());
        YQL_ENSURE(inputStageIndex, "stage #" << connection.Output().Stage().Ref().UniqueId() << " not found in stages map: "
            << PrintKqpStageOnly(connection.Output().Stage(), ctx));

        auto outputIndex = FromString<ui32>(connection.Output().Index().Value());

        connectionProto.SetStageIndex(*inputStageIndex);
        connectionProto.SetOutputIndex(outputIndex);

        if (connection.Maybe<TDqCnUnionAll>()) {
            connectionProto.MutableUnionAll();
            return;
        }

        if (auto maybeShuffle = connection.Maybe<TDqCnHashShuffle>()) {
            auto& shuffleProto = *connectionProto.MutableHashShuffle();
            for (const auto& keyColumn : maybeShuffle.Cast().KeyColumns()) {
                shuffleProto.AddKeyColumns(TString(keyColumn));
            }
            return;
        }

        if (connection.Maybe<TDqCnMap>()) {
            connectionProto.MutableMap();
            return;
        }

        if (connection.Maybe<TDqCnBroadcast>()) {
            connectionProto.MutableBroadcast();
            return;
        }

        if (connection.Maybe<TDqCnResult>()) {
            connectionProto.MutableResult();
            return;
        }

        if (connection.Maybe<TDqCnValue>()) {
            connectionProto.MutableValue();
            return;
        }

        if (connection.Maybe<TKqpCnMapShard>()) {
            connectionProto.MutableMapShard();
            return;
        }

        if (connection.Maybe<TKqpCnShuffleShard>()) {
            connectionProto.MutableShuffleShard();
            return;
        }

        if (auto maybeMerge = connection.Maybe<TDqCnMerge>()) {
            auto& mergeProto = *connectionProto.MutableMerge();
            for (const auto& sortColumn : maybeMerge.Cast().SortColumns()) {
                auto newSortColumn = mergeProto.AddSortColumns();
                newSortColumn->SetColumn(sortColumn.Column().StringValue());
                newSortColumn->SetAscending(sortColumn.SortDirection().Value() == TTopSortSettings::AscendingSort);
            }
            return;
        }

        if (auto maybeSequencer = connection.Maybe<TKqpCnSequencer>()) {
            TProgramBuilder pgmBuilder(TypeEnv, FuncRegistry);
            auto& sequencerProto = *connectionProto.MutableSequencer();

            auto sequencer = maybeSequencer.Cast();
            auto tableMeta = TablesData->ExistingTable(Cluster, sequencer.Table().Path()).Metadata;
            YQL_ENSURE(tableMeta);

            FillTableId(sequencer.Table(), *sequencerProto.MutableTable());
            FillTablesMap(sequencer.Table(), sequencer.Columns(), tablesMap);

            const auto resultType = sequencer.Ref().GetTypeAnn();
            YQL_ENSURE(resultType, "Empty sequencer result type");
            YQL_ENSURE(resultType->GetKind() == ETypeAnnotationKind::Stream, "Unexpected sequencer result type");
            const auto resultItemType = resultType->Cast<TStreamExprType>()->GetItemType();
            sequencerProto.SetOutputType(NMiniKQL::SerializeNode(CompileType(pgmBuilder, *resultItemType), TypeEnv));

            const auto inputNodeType = sequencer.InputItemType().Ref().GetTypeAnn()->Cast<TTypeExprType>()->GetType();
            YQL_ENSURE(inputNodeType, "Empty sequencer input type");
            YQL_ENSURE(inputNodeType->GetKind() == ETypeAnnotationKind::List, "Unexpected input type");
            const auto inputItemType = inputNodeType->Cast<TListExprType>()->GetItemType();
            sequencerProto.SetInputType(NMiniKQL::SerializeNode(CompileType(pgmBuilder, *inputItemType), TypeEnv));

            auto autoIncrementColumns = sequencer.DefaultConstraintColumns();
            for(const auto& column : autoIncrementColumns) {
                sequencerProto.AddAutoIncrementColumns(column.StringValue());
            }

            YQL_ENSURE(resultItemType->GetKind() == ETypeAnnotationKind::Struct);
            for(const auto* column: resultItemType->Cast<TStructExprType>()->GetItems()) {
                sequencerProto.AddColumns(TString(column->GetName()));
            }

            return;
        }

        if (auto maybeStreamLookup = connection.Maybe<TKqpCnStreamLookup>()) {
            TProgramBuilder pgmBuilder(TypeEnv, FuncRegistry);
            auto& streamLookupProto = *connectionProto.MutableStreamLookup();
            auto streamLookup = maybeStreamLookup.Cast();
            auto tableMeta = TablesData->ExistingTable(Cluster, streamLookup.Table().Path()).Metadata;
            YQL_ENSURE(tableMeta);

            FillTablesMap(streamLookup.Table(), streamLookup.Columns(), tablesMap);
            FillTableId(streamLookup.Table(), *streamLookupProto.MutableTable());

            const auto inputType = streamLookup.InputType().Ref().GetTypeAnn()->Cast<TTypeExprType>()->GetType();
            YQL_ENSURE(inputType, "Empty stream lookup input type");
            YQL_ENSURE(inputType->GetKind() == ETypeAnnotationKind::List, "Unexpected stream lookup input type");
            const auto inputItemType = inputType->Cast<TListExprType>()->GetItemType();
            streamLookupProto.SetLookupKeysType(NMiniKQL::SerializeNode(CompileType(pgmBuilder, *inputItemType), TypeEnv));

            const auto resultType = streamLookup.Ref().GetTypeAnn();
            YQL_ENSURE(resultType, "Empty stream lookup result type");
            YQL_ENSURE(resultType->GetKind() == ETypeAnnotationKind::Stream, "Unexpected stream lookup result type");
            const auto resultItemType = resultType->Cast<TStreamExprType>()->GetItemType();
            streamLookupProto.SetResultType(NMiniKQL::SerializeNode(CompileType(pgmBuilder, *resultItemType), TypeEnv));

            auto settings = TKqpStreamLookupSettings::Parse(streamLookup);
            streamLookupProto.SetLookupStrategy(GetStreamLookupStrategy(settings.Strategy));
            streamLookupProto.SetKeepRowsOrder(Config->OrderPreservingLookupJoinEnabled());
            if (settings.AllowNullKeysPrefixSize) {
                streamLookupProto.SetAllowNullKeysPrefixSize(*settings.AllowNullKeysPrefixSize);
            }

            switch (streamLookupProto.GetLookupStrategy()) {
                case NKqpProto::EStreamLookupStrategy::LOOKUP: {
                    YQL_ENSURE(inputItemType->GetKind() == ETypeAnnotationKind::Struct);
                    const auto& lookupKeyColumns = inputItemType->Cast<TStructExprType>()->GetItems();
                    for (const auto keyColumn : lookupKeyColumns) {
                        YQL_ENSURE(tableMeta->Columns.FindPtr(keyColumn->GetName()),
                            "Unknown column: " << keyColumn->GetName());
                        streamLookupProto.AddKeyColumns(TString(keyColumn->GetName()));
                    }

                    YQL_ENSURE(resultItemType->GetKind() == ETypeAnnotationKind::Struct);
                    const auto& resultColumns = resultItemType->Cast<TStructExprType>()->GetItems();
                    for (const auto column : resultColumns) {
                        const auto &systemColumns = GetSystemColumns();
                        YQL_ENSURE(tableMeta->Columns.FindPtr(column->GetName())
                            || systemColumns.find(column->GetName()) != systemColumns.end(),
                            "Unknown column: " << column->GetName());
                        streamLookupProto.AddColumns(TString(column->GetName()));
                    }

                    break;
                }
                case NKqpProto::EStreamLookupStrategy::JOIN:
                case NKqpProto::EStreamLookupStrategy::SEMI_JOIN: {
                    YQL_ENSURE(inputItemType->GetKind() == ETypeAnnotationKind::Tuple);
                    const auto inputTupleType = inputItemType->Cast<TTupleExprType>();
                    YQL_ENSURE(inputTupleType->GetSize() == 2);

                    YQL_ENSURE(inputTupleType->GetItems()[0]->GetKind() == ETypeAnnotationKind::Optional);
                    const auto joinKeyType = inputTupleType->GetItems()[0]->Cast<TOptionalExprType>()->GetItemType();
                    YQL_ENSURE(joinKeyType->GetKind() == ETypeAnnotationKind::Struct);
                    const auto& joinKeyColumns = joinKeyType->Cast<TStructExprType>()->GetItems();
                    for (const auto keyColumn : joinKeyColumns) {
                        YQL_ENSURE(tableMeta->Columns.FindPtr(keyColumn->GetName()),
                            "Unknown column: " << keyColumn->GetName());
                        streamLookupProto.AddKeyColumns(TString(keyColumn->GetName()));
                    }

                    YQL_ENSURE(resultItemType->GetKind() == ETypeAnnotationKind::Tuple);
                    const auto resultTupleType = resultItemType->Cast<TTupleExprType>();
                    YQL_ENSURE(resultTupleType->GetSize() == 2);

                    YQL_ENSURE(resultTupleType->GetItems()[1]->GetKind() == ETypeAnnotationKind::Optional);
                    auto rightRowOptionalType = resultTupleType->GetItems()[1]->Cast<TOptionalExprType>()->GetItemType();
                    YQL_ENSURE(rightRowOptionalType->GetKind() == ETypeAnnotationKind::Struct);
                    const auto& rightColumns = rightRowOptionalType->Cast<TStructExprType>()->GetItems();
                    for (const auto column : rightColumns) {
                        const auto& systemColumns = GetSystemColumns();
                        YQL_ENSURE(tableMeta->Columns.FindPtr(column->GetName())
                            || systemColumns.find(column->GetName()) != systemColumns.end(),
                            "Unknown column: " << column->GetName());
                        streamLookupProto.AddColumns(TString(column->GetName()));
                    }

                    break;
                }
                default:
                    YQL_ENSURE(false, "Unexpected lookup strategy for stream lookup: " << settings.Strategy);
            }

            return;
        }

        YQL_ENSURE(false, "Unexpected connection type: " << connection.CallableName());
    }

    void FillResultType(NKikimr::NMiniKQL::TType* miniKqlResultType, NKqpProto::TKqpPhyOpReadOlapRanges& opProto)
    {
        ExportTypeToProto(miniKqlResultType, *opProto.MutableResultType());
    }

    NKikimr::NMiniKQL::TType* GetMKqlResultType(const TTypeAnnotationNode* resultType)
    {
        YQL_ENSURE(resultType->GetKind() == NYql::ETypeAnnotationKind::Flow, "Unexpected type: " << NYql::FormatType(resultType));
        TProgramBuilder pgmBuilder(TypeEnv, FuncRegistry);
        const auto resultItemType = resultType->Cast<TFlowExprType>()->GetItemType();
        return CompileType(pgmBuilder, *resultItemType);
    }

private:
    TString Cluster;
    const TIntrusivePtr<TKikimrTablesData> TablesData;
    const IFunctionRegistry& FuncRegistry;
    NMiniKQL::TScopedAlloc Alloc;
    NMiniKQL::TTypeEnvironment TypeEnv;
    TKqlCompileContext KqlCtx;
    TIntrusivePtr<NCommon::IMkqlCallableCompiler> KqlCompiler;
    TTypeAnnotationContext& TypesCtx;
    TKikimrConfiguration::TPtr Config;
    TSet<TString> SecretNames;
};

} // namespace

TIntrusivePtr<IKqpQueryCompiler> CreateKqpQueryCompiler(const TString& cluster,
    const TIntrusivePtr<TKikimrTablesData> tablesData, const IFunctionRegistry& funcRegistry,
    TTypeAnnotationContext& typesCtx, NYql::TKikimrConfiguration::TPtr config)
{
    return MakeIntrusive<TKqpQueryCompiler>(cluster, tablesData, funcRegistry, typesCtx, config);
}

} // namespace NKqp
} // namespace NKikimr<|MERGE_RESOLUTION|>--- conflicted
+++ resolved
@@ -1201,14 +1201,15 @@
             if (const auto inconsistentWrite = settings.InconsistentWrite().Cast(); inconsistentWrite.StringValue() == "true") {
                 settingsProto.SetInconsistentTx(true);
             }
-<<<<<<< HEAD
+          
+            if (const auto streamWrite = settings.StreamWrite().Cast(); streamWrite.StringValue() == "true") {
+                settingsProto.SetEnableStreamWrite(true);
+            }
+          
             if (const auto isBatch = settings.IsBatch().Cast(); isBatch.StringValue() == "true") {
                 settingsProto.SetIsBatch(true);
-=======
-            if (const auto streamWrite = settings.StreamWrite().Cast(); streamWrite.StringValue() == "true") {
-                settingsProto.SetEnableStreamWrite(true);
->>>>>>> 3d90decc
-            }
+            }
+            
             settingsProto.SetIsOlap(settings.TableType().Cast().StringValue() == "olap");
             settingsProto.SetPriority(FromString<i64>(settings.Priority().Cast().StringValue()));
 
