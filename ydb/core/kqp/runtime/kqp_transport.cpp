--- conflicted
+++ resolved
@@ -105,9 +105,8 @@
         transportVersion = static_cast<NDqProto::EDataTransportVersion>(data.front().Proto.GetTransportVersion());
         valuePackerVersion = NDq::FromProto(data.front().Proto.GetValuePackerVersion());
     }
-<<<<<<< HEAD
-
-    NDq::TDqDataSerializer dataSerializer(*TypeEnv, *HolderFactory, transportVersion);
+    
+    NDq::TDqDataSerializer dataSerializer(*TypeEnv, *HolderFactory, transportVersion, valuePackerVersion);
 
     ui32 rowsCount = 0;
     if (resultSetFormatSettings.IsArrowFormat()) {
@@ -126,11 +125,6 @@
                 continue;
             }
 
-=======
-    NDq::TDqDataSerializer dataSerializer(*TypeEnv, *HolderFactory, transportVersion, valuePackerVersion);
-    for (auto& part : data) {
-        if (part.ChunkCount()) {
->>>>>>> 39fa976d
             TUnboxedValueBatch rows(mkqlSrcRowType);
             dataSerializer.Deserialize(std::move(part), mkqlSrcRowType, rows);
 
