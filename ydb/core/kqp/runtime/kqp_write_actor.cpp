#include "kqp_write_actor.h"

#include "kqp_write_table.h"
#include "kqp_write_actor_settings.h"

#include <util/generic/singleton.h>
#include <ydb/core/actorlib_impl/long_timer.h>
#include <ydb/core/base/tablet_pipecache.h>
#include <ydb/core/engine/minikql/minikql_engine_host.h>
#include <ydb/core/formats/arrow/arrow_batch_builder.h>
#include <ydb/core/kqp/common/kqp_yql.h>
#include <ydb/core/protos/kqp_physical.pb.h>
#include <ydb/core/scheme/scheme_types_proto.h>
#include <ydb/core/tx/data_events/events.h>
#include <ydb/core/tx/data_events/payload_helper.h>
#include <ydb/core/tx/data_events/shards_splitter.h>
#include <ydb/core/tx/scheme_cache/scheme_cache.h>
#include <ydb/core/tx/tx_proxy/proxy.h>
#include <ydb/core/tx/tx.h>
#include <ydb/library/actors/core/actorsystem.h>
#include <ydb/library/actors/core/interconnect.h>
#include <ydb/library/yql/dq/actors/compute/dq_compute_actor_impl.h>
#include <ydb/library/yql/public/issue/yql_issue_message.h>


namespace {
    TDuration CalculateNextAttemptDelay(const NKikimr::NKqp::TWriteActorSettings& settings, ui64 attempt) {
        auto delay = settings.StartRetryDelay;
        for (ui64 index = 0; index < attempt; ++index) {
            delay *= settings.Multiplier;
        }

        delay *= 1 + settings.UnsertaintyRatio * (1 - 2 * RandomNumber<double>());
        delay = Min(delay, settings.MaxRetryDelay);

        return delay;
    }

    struct TLockInfo {
        bool AddAndCheckLock(const NKikimrDataEvents::TLock& lock) {
            if (!Lock) {
                Lock = lock;
                return true;
            } else {
                return lock.GetLockId() == Lock->GetLockId()
                    && lock.GetDataShard() == Lock->GetDataShard()
                    && lock.GetSchemeShard() == Lock->GetSchemeShard()
                    && lock.GetPathId() == Lock->GetPathId()
                    && lock.GetGeneration() == Lock->GetGeneration()
                    && lock.GetCounter() == Lock->GetCounter();
            }
        }

        const std::optional<NKikimrDataEvents::TLock>& GetLock() const {
            return Lock;
        }

    private:
        std::optional<NKikimrDataEvents::TLock> Lock;
    };
}


namespace NKikimr {
namespace NKqp {

class TKqpDirectWriteActor : public TActorBootstrapped<TKqpDirectWriteActor>, public NYql::NDq::IDqComputeActorAsyncOutput {
    using TBase = TActorBootstrapped<TKqpDirectWriteActor>;

    class TResumeNotificationManager {
    public:
        TResumeNotificationManager(TKqpDirectWriteActor& writer)
            : Writer(writer) {
            CheckMemory();
        }

        void CheckMemory() {
            const auto freeSpace = Writer.GetFreeSpace();
            const auto targetMemory = Writer.MemoryLimit / 2;
            if (freeSpace >= targetMemory && targetMemory > LastFreeMemory) {
                YQL_ENSURE(freeSpace > 0);
                Writer.ResumeExecution();
            }
            LastFreeMemory = freeSpace;
        }

    private:
        TKqpDirectWriteActor& Writer;
        i64 LastFreeMemory = std::numeric_limits<i64>::max();
    };

    friend class TResumeNotificationManager;

    struct TEvPrivate {
        enum EEv {
            EvShardRequestTimeout = EventSpaceBegin(TKikimrEvents::ES_PRIVATE),
            EvResolveRequestPlanned,
        };

        struct TEvShardRequestTimeout : public TEventLocal<TEvShardRequestTimeout, EvShardRequestTimeout> {
            ui64 ShardId;

            TEvShardRequestTimeout(ui64 shardId)
                : ShardId(shardId) {
            }
        };

        struct TEvResolveRequestPlanned : public TEventLocal<TEvResolveRequestPlanned, EvResolveRequestPlanned> {
        };
    };

public:
    TKqpDirectWriteActor(
        NKikimrKqp::TKqpTableSinkSettings&& settings,
        NYql::NDq::TDqAsyncIoFactory::TSinkArguments&& args,
        TIntrusivePtr<TKqpCounters> counters)
        : LogPrefix(TStringBuilder() << "TxId: " << args.TxId << ", task: " << args.TaskId << ". ")
        , Settings(std::move(settings))
        , MessageSettings(GetWriteActorSettings())
        , OutputIndex(args.OutputIndex)
        , Callbacks(args.Callback)
        , Counters(counters)
        , TypeEnv(args.TypeEnv)
        , Alloc(args.Alloc)
        , TxId(args.TxId)
        , TableId(
            Settings.GetTable().GetOwnerId(),
            Settings.GetTable().GetTableId(),
            Settings.GetTable().GetVersion())
        , FinalTx(
            Settings.GetFinalTx())
        , ImmediateTx(
            Settings.GetImmediateTx())
        , InconsistentTx(
            Settings.GetInconsistentTx())
        , MemoryLimit(MessageSettings.InFlightMemoryLimitPerActorBytes)
    {
        YQL_ENSURE(std::holds_alternative<ui64>(TxId));
        YQL_ENSURE(!ImmediateTx);
        EgressStats.Level = args.StatsLevel;
    }

    void Bootstrap() {
        LogPrefix = TStringBuilder() << "SelfId: " << this->SelfId() << ", " << LogPrefix;
        ResolveTable();
        Become(&TKqpDirectWriteActor::StateFunc);
    }

    static constexpr char ActorName[] = "KQP_WRITE_ACTOR";

private:
    virtual ~TKqpDirectWriteActor() {
    }

    void CommitState(const NYql::NDqProto::TCheckpoint&) final {};
    void LoadState(const NYql::NDq::TSinkState&) final {};

    ui64 GetOutputIndex() const final {
        return OutputIndex;
    }

    const NYql::NDq::TDqAsyncStats& GetEgressStats() const final {
        return EgressStats;
    }

    i64 GetFreeSpace() const final {
        const i64 result = (ShardedWriteController && !IsResolving())
            ? MemoryLimit - ShardedWriteController->GetMemory()
            : std::numeric_limits<i64>::min(); // Can't use zero here because compute can use overcommit!
        return result;
    }

    TMaybe<google::protobuf::Any> ExtraData() override {
        NKikimrKqp::TEvKqpOutputActorResultInfo resultInfo;
        for (const auto& [_, lockInfo] : LocksInfo) {
            if (const auto& lock = lockInfo.GetLock(); lock) {
                resultInfo.AddLocks()->CopyFrom(*lock);
            }
        }
        google::protobuf::Any result;
        result.PackFrom(resultInfo);
        return result;
    }

    void SendData(NMiniKQL::TUnboxedValueBatch&& data, i64 size, const TMaybe<NYql::NDqProto::TCheckpoint>&, bool finished) final {
        YQL_ENSURE(!data.IsWide(), "Wide stream is not supported yet");
        YQL_ENSURE(!Finished);
        Finished = finished;
        EgressStats.Resume();

        CA_LOG_D("New data: size=" << size << ", finished=" << finished << ", used memory=" << ShardedWriteController->GetMemory() << ".");

        YQL_ENSURE(ShardedWriteController);
        try {
            ShardedWriteController->AddData(std::move(data));
            if (Finished) {
                ShardedWriteController->Close();
            }
        } catch (...) {
            RuntimeError(
                CurrentExceptionMessage(),
                NYql::NDqProto::StatusIds::INTERNAL_ERROR);
        }
        ProcessBatches();
    }

    STFUNC(StateFunc) {
        try {
            switch (ev->GetTypeRewrite()) {
                hFunc(NKikimr::NEvents::TDataEvents::TEvWriteResult, Handle);
                hFunc(TEvTxProxySchemeCache::TEvNavigateKeySetResult, Handle);
                hFunc(TEvTxProxySchemeCache::TEvResolveKeySetResult, Handle);
                hFunc(TEvPipeCache::TEvDeliveryProblem, Handle);
                IgnoreFunc(TEvTxUserProxy::TEvAllocateTxIdResult);
                hFunc(TEvPrivate::TEvShardRequestTimeout, Handle);
                hFunc(TEvPrivate::TEvResolveRequestPlanned, Handle);
                IgnoreFunc(TEvInterconnect::TEvNodeConnected);
                IgnoreFunc(TEvTxProxySchemeCache::TEvInvalidateTableResult);
            }
        } catch (const yexception& e) {
            RuntimeError(e.what(), NYql::NDqProto::StatusIds::INTERNAL_ERROR);
        }
    }

    bool IsResolving() const {
        return ResolveAttempts > 0;
    }

    void RetryResolveTable() {
        if (!IsResolving()) {
            ResolveTable();
        }
    }

    void PlanResolveTable() {
<<<<<<< HEAD
        CA_LOG_D("Plan resolve with delay " << CalculateNextAttemptDelay(ResolveAttempts));
=======
        CA_LOG_D("Plan resolve with delay " << CalculateNextAttemptDelay(MessageSettings, ResolveAttempts));
>>>>>>> edc94119
        TlsActivationContext->Schedule(
            CalculateNextAttemptDelay(MessageSettings, ResolveAttempts),
            new IEventHandle(SelfId(), SelfId(), new TEvPrivate::TEvResolveRequestPlanned{}, 0, 0));   
    }

    void Handle(TEvPrivate::TEvResolveRequestPlanned::TPtr&) {
        ResolveTable();
    }

    void ResolveTable() {
        SchemeEntry.reset();
        SchemeRequest.reset();

<<<<<<< HEAD
        if (ResolveAttempts++ >= BackoffSettings()->MaxResolveAttempts) {
=======
        if (ResolveAttempts++ >= MessageSettings.MaxResolveAttempts) {
>>>>>>> edc94119
            CA_LOG_E(TStringBuilder()
                << "Too many table resolve attempts for table " << TableId << ".");
            RuntimeError(
                TStringBuilder()
                << "Too many table resolve attempts for table `" << Settings.GetTable().GetPath() << "`.",
                NYql::NDqProto::StatusIds::SCHEME_ERROR);
            return;
        }

        CA_LOG_D("Resolve TableId=" << TableId);
        TAutoPtr<NSchemeCache::TSchemeCacheNavigate> request(new NSchemeCache::TSchemeCacheNavigate());
        NSchemeCache::TSchemeCacheNavigate::TEntry entry;
        entry.TableId = TableId;
        entry.RequestType = NSchemeCache::TSchemeCacheNavigate::TEntry::ERequestType::ByTableId;
        entry.Operation = NSchemeCache::TSchemeCacheNavigate::OpTable;
        entry.SyncVersion = false;
        entry.ShowPrivatePath = true;
        request->ResultSet.emplace_back(entry);

        Send(MakeSchemeCacheID(), new TEvTxProxySchemeCache::TEvInvalidateTable(TableId, {}));
        Send(MakeSchemeCacheID(), new TEvTxProxySchemeCache::TEvNavigateKeySet(request));
    }

    void Handle(TEvTxProxySchemeCache::TEvNavigateKeySetResult::TPtr& ev) {
        auto& resultSet = ev->Get()->Request->ResultSet;
        YQL_ENSURE(resultSet.size() == 1);

        if (ev->Get()->Request->ErrorCount > 0) {
            CA_LOG_E(TStringBuilder() << "Failed to get table: "
                << TableId << "'. Entry: " << resultSet[0].ToString());
            PlanResolveTable();
            return;
        }

        SchemeEntry = resultSet[0];

        CA_LOG_D("Resolved TableId=" << TableId << " ("
            << SchemeEntry->TableId.PathId.ToString() << " "
            << SchemeEntry->TableId.SchemaVersion << ")");

        if (SchemeEntry->TableId.SchemaVersion != TableId.SchemaVersion) {
            RuntimeError(TStringBuilder() << "Schema was updated.", NYql::NDqProto::StatusIds::SCHEME_ERROR);
            return;
        }

        if (SchemeEntry->Kind == NSchemeCache::TSchemeCacheNavigate::KindColumnTable) {
            YQL_ENSURE(!ImmediateTx);
            Prepare();
        } else {
            ResolveShards();
        }
    }

    void ResolveShards() {
        YQL_ENSURE(!SchemeRequest || InconsistentTx);
        YQL_ENSURE(SchemeEntry);
        CA_LOG_D("Resolve shards for TableId=" << TableId);

        TVector<TKeyDesc::TColumnOp> columns;
        TVector<NScheme::TTypeInfo> keyColumnTypes;
        for (const auto& [_, column] : SchemeEntry->Columns) {
            TKeyDesc::TColumnOp op = { column.Id, TKeyDesc::EColumnOperation::Set, column.PType, 0, 0 };
            columns.push_back(op);

            if (column.KeyOrder >= 0) {
                keyColumnTypes.resize(Max<size_t>(keyColumnTypes.size(), column.KeyOrder + 1));
                keyColumnTypes[column.KeyOrder] = column.PType;
            }
        }

        const TVector<TCell> minKey(keyColumnTypes.size());
        const TTableRange range(minKey, true, {}, false, false);
        YQL_ENSURE(range.IsFullRange(keyColumnTypes.size()));
        auto keyRange = MakeHolder<TKeyDesc>(SchemeEntry->TableId, range, TKeyDesc::ERowOperation::Update, keyColumnTypes, columns);

        TAutoPtr<NSchemeCache::TSchemeCacheRequest> request(new NSchemeCache::TSchemeCacheRequest());
        request->ResultSet.emplace_back(std::move(keyRange));

        TAutoPtr<TEvTxProxySchemeCache::TEvResolveKeySet> resolveReq(new TEvTxProxySchemeCache::TEvResolveKeySet(request));
        Send(MakeSchemeCacheID(), resolveReq.Release(), 0, 0);
    }

    void Handle(TEvTxProxySchemeCache::TEvResolveKeySetResult::TPtr& ev) {
        YQL_ENSURE(!SchemeRequest || InconsistentTx);
        auto* request = ev->Get()->Request.Get();

        if (request->ErrorCount > 0) {
            CA_LOG_E(TStringBuilder() << "Failed to get table: "
                << TableId << "'");
            PlanResolveTable();
            return;
        }

        YQL_ENSURE(request->ResultSet.size() == 1);
        SchemeRequest = std::move(request->ResultSet[0]);

        CA_LOG_D("Resolved shards for TableId=" << TableId << ". PartitionsCount=" << SchemeRequest->KeyDescription->GetPartitions().size() << ".");

        Prepare();
    }

    void Handle(NKikimr::NEvents::TDataEvents::TEvWriteResult::TPtr& ev) {
        auto getIssues = [&ev]() {
            NYql::TIssues issues;
            NYql::IssuesFromMessage(ev->Get()->Record.GetIssues(), issues);
            return issues;
        };

        CA_LOG_D("Recv EvWriteResult from ShardID=" << ev->Get()->Record.GetOrigin()
            << ", Status=" << NKikimrDataEvents::TEvWriteResult::EStatus_Name(ev->Get()->GetStatus())
            << ", TxId=" << ev->Get()->Record.GetTxId()
            << ", Locks= " << [&]() {
                TStringBuilder builder;
                for (const auto& lock : ev->Get()->Record.GetTxLocks()) {
                    builder << lock.ShortDebugString();
                }
                return builder;
            }()
            << ", Cookie=" << ev->Cookie);

        switch (ev->Get()->GetStatus()) {
        case NKikimrDataEvents::TEvWriteResult::STATUS_UNSPECIFIED: {
            CA_LOG_E("Got UNSPECIFIED for table `"
                    << SchemeEntry->TableId.PathId.ToString() << "`."
                    << " ShardID=" << ev->Get()->Record.GetOrigin() << ","
                    << " Sink=" << this->SelfId() << "."
                    << getIssues().ToOneLineString());
            RuntimeError(
                TStringBuilder() << "Unspecified error for table `"
                    << SchemeEntry->TableId.PathId.ToString() << "`. "
                    << getIssues().ToOneLineString(),
                NYql::NDqProto::StatusIds::UNSPECIFIED,
                getIssues());
            return;
        }
        case NKikimrDataEvents::TEvWriteResult::STATUS_PREPARED: {
            YQL_ENSURE(false);
        }
        case NKikimrDataEvents::TEvWriteResult::STATUS_COMPLETED: {
            ProcessWriteCompletedShard(ev);
            return;
        }
        case NKikimrDataEvents::TEvWriteResult::STATUS_ABORTED: {
            CA_LOG_E("Got ABORTED for table `"
                    << SchemeEntry->TableId.PathId.ToString() << "`."
                    << " ShardID=" << ev->Get()->Record.GetOrigin() << ","
                    << " Sink=" << this->SelfId() << "."
                    << getIssues().ToOneLineString());
            RuntimeError(
                TStringBuilder() << "Aborted for table `"
                    << SchemeEntry->TableId.PathId.ToString() << "`. "
                    << getIssues().ToOneLineString(),
                NYql::NDqProto::StatusIds::ABORTED,
                getIssues());
            return;
        }
        case NKikimrDataEvents::TEvWriteResult::STATUS_INTERNAL_ERROR: {
            CA_LOG_E("Got INTERNAL ERROR for table `"
                    << SchemeEntry->TableId.PathId.ToString() << "`."
                    << " ShardID=" << ev->Get()->Record.GetOrigin() << ","
                    << " Sink=" << this->SelfId() << "."
                    << getIssues().ToOneLineString());
            
            // TODO: Add new status for splits in datashard. This is tmp solution.
            if (getIssues().ToOneLineString().Contains("in a pre/offline state assuming this is due to a finished split (wrong shard state)")) {
                ResetShardRetries(ev->Get()->Record.GetOrigin(), ev->Cookie);
                RetryResolveTable();
            } else {
                RuntimeError(
                    TStringBuilder() << "Internal error for table `"
                        << SchemeEntry->TableId.PathId.ToString() << "`. "
                        << getIssues().ToOneLineString(),
                    NYql::NDqProto::StatusIds::INTERNAL_ERROR,
                    getIssues());
            }
            return;
        }
        case NKikimrDataEvents::TEvWriteResult::STATUS_OVERLOADED: {
            CA_LOG_W("Got OVERLOADED for table `"
                << SchemeEntry->TableId.PathId.ToString() << "`."
                << " ShardID=" << ev->Get()->Record.GetOrigin() << ","
                << " Sink=" << this->SelfId() << "."
                << " Ignored this error."
                << getIssues().ToOneLineString());
            // TODO: support waiting
            if (!InconsistentTx)  {
                RuntimeError(
<<<<<<< HEAD
                    TStringBuilder() << "Got OVERLOADED for table `"
                        << SchemeEntry->TableId.PathId.ToString() << "`.",
=======
                    TStringBuilder() << "Tablet " << ev->Get()->Record.GetOrigin() << " is overloaded. Table `"
                        << SchemeEntry->TableId.PathId.ToString() << "`. "
                        << getIssues().ToOneLineString(),
>>>>>>> edc94119
                    NYql::NDqProto::StatusIds::OVERLOADED,
                    getIssues());
            }
            return;
        }
        case NKikimrDataEvents::TEvWriteResult::STATUS_CANCELLED: {
            CA_LOG_E("Got CANCELLED for table `"
                    << SchemeEntry->TableId.PathId.ToString() << "`."
                    << " ShardID=" << ev->Get()->Record.GetOrigin() << ","
                    << " Sink=" << this->SelfId() << "."
                    << getIssues().ToOneLineString());
            RuntimeError(
                TStringBuilder() << "Cancelled request to table `"
                    << SchemeEntry->TableId.PathId.ToString() << "`."
                    << getIssues().ToOneLineString(),
                NYql::NDqProto::StatusIds::CANCELLED,
                getIssues());
            return;
        }
        case NKikimrDataEvents::TEvWriteResult::STATUS_BAD_REQUEST: {
            CA_LOG_E("Got BAD REQUEST for table `"
                    << SchemeEntry->TableId.PathId.ToString() << "`."
                    << " ShardID=" << ev->Get()->Record.GetOrigin() << ","
                    << " Sink=" << this->SelfId() << "."
                    << getIssues().ToOneLineString());
            RuntimeError(
                TStringBuilder() << "Bad request. Table `"
                    << SchemeEntry->TableId.PathId.ToString() << "`. "
                    << getIssues().ToOneLineString(),
                NYql::NDqProto::StatusIds::BAD_REQUEST,
                getIssues());
            return;
        }
        case NKikimrDataEvents::TEvWriteResult::STATUS_SCHEME_CHANGED: {
            CA_LOG_E("Got SCHEME CHANGED for table `"
                    << SchemeEntry->TableId.PathId.ToString() << "`."
                    << " ShardID=" << ev->Get()->Record.GetOrigin() << ","
                    << " Sink=" << this->SelfId() << "."
                    << getIssues().ToOneLineString());
            if (InconsistentTx) {
                ResetShardRetries(ev->Get()->Record.GetOrigin(), ev->Cookie);
                RetryResolveTable();
            } else {
                RuntimeError(
                    TStringBuilder() << "Scheme changed. Table `"
                        << SchemeEntry->TableId.PathId.ToString() << "`. "
                        << getIssues().ToOneLineString(),
                    NYql::NDqProto::StatusIds::SCHEME_ERROR,
                    getIssues());
            }
            return;
        }
        case NKikimrDataEvents::TEvWriteResult::STATUS_LOCKS_BROKEN: {
            CA_LOG_E("Got LOCKS BROKEN for table `"
                    << SchemeEntry->TableId.PathId.ToString() << "`."
                    << " ShardID=" << ev->Get()->Record.GetOrigin() << ","
                    << " Sink=" << this->SelfId() << "."
                    << getIssues().ToOneLineString());
            RuntimeError(
                TStringBuilder() << "Transaction locks invalidated. Table `"
                    << SchemeEntry->TableId.PathId.ToString() << "`. "
                    << getIssues().ToOneLineString(),
                NYql::NDqProto::StatusIds::ABORTED,
                getIssues());
            return;
        }
        }
    }

    void ProcessWriteCompletedShard(NKikimr::NEvents::TDataEvents::TEvWriteResult::TPtr& ev) {
        CA_LOG_D("Got completed result TxId=" << ev->Get()->Record.GetTxId()
            << ", TabletId=" << ev->Get()->Record.GetOrigin()
            << ", Cookie=" << ev->Cookie
            << ", Locks=" << [&]() {
                TStringBuilder builder;
                for (const auto& lock : ev->Get()->Record.GetTxLocks()) {
                    builder << lock.ShortDebugString();
                }
                return builder;
            }());

        OnMessageAcknowledged(ev->Get()->Record.GetOrigin(), ev->Cookie);

        for (const auto& lock : ev->Get()->Record.GetTxLocks()) {
            if (!LocksInfo[ev->Get()->Record.GetOrigin()].AddAndCheckLock(lock)) {
                RuntimeError(
<<<<<<< HEAD
                    TStringBuilder() << "Got LOCKS BROKEN for table `"
=======
                    TStringBuilder() << "Transaction locks invalidated. Table `"
>>>>>>> edc94119
                        << SchemeEntry->TableId.PathId.ToString() << "`.",
                    NYql::NDqProto::StatusIds::ABORTED,
                    NYql::TIssues{});
            }
        }

        ProcessBatches();
    }

    void OnMessageAcknowledged(ui64 shardId, ui64 cookie) {
        TResumeNotificationManager resumeNotificator(*this);
        const auto removedDataSize = ShardedWriteController->OnMessageAcknowledged(shardId, cookie);
        if (removedDataSize) {
            EgressStats.Bytes += *removedDataSize;
            EgressStats.Chunks++;
            EgressStats.Splits++;
            EgressStats.Resume();
        }
        resumeNotificator.CheckMemory();
    }

    void ProcessBatches() {
        if (!ImmediateTx || Finished || GetFreeSpace() <= 0) {
            SendBatchesToShards();
        }

        if (Finished && ShardedWriteController->IsFinished()) {
            CA_LOG_D("Write actor finished");
            Callbacks->OnAsyncOutputFinished(GetOutputIndex());
        }
    }

    void SendBatchesToShards() {
        for (const size_t shardId : ShardedWriteController->GetPendingShards()) {
            SendDataToShard(shardId);
        }
    }

    void SendDataToShard(const ui64 shardId) {
        const auto metadata = ShardedWriteController->GetMessageMetadata(shardId);
        YQL_ENSURE(metadata);
        if (metadata->SendAttempts >= MessageSettings.MaxWriteAttempts) {
            CA_LOG_E("ShardId=" << shardId
                    << " for table '" << Settings.GetTable().GetPath()
                    << "': retry limit exceeded."
                    << " Sink=" << this->SelfId() << ".");
            RuntimeError(
                TStringBuilder()
                    << "ShardId=" << shardId
                    << " for table '" << Settings.GetTable().GetPath()
                    << "': retry limit exceeded.",
                NYql::NDqProto::StatusIds::UNAVAILABLE);
            return;
        }

        auto evWrite = std::make_unique<NKikimr::NEvents::TDataEvents::TEvWrite>(
            NKikimrDataEvents::TEvWrite::MODE_IMMEDIATE);
        
        if (ImmediateTx && FinalTx && Finished && metadata->IsFinal) {
            // Last immediate write (only for datashard)
            if (LocksInfo[shardId].GetLock()) {
                // multi immediate evwrite
                auto* locks = evWrite->Record.MutableLocks();
                locks->SetOp(NKikimrDataEvents::TKqpLocks::Commit);
                locks->AddSendingShards(shardId);
                locks->AddReceivingShards(shardId);
                *locks->AddLocks() = *LocksInfo.at(shardId).GetLock();
            }
        } else if (!InconsistentTx) {
            evWrite->SetLockId(Settings.GetLockTxId(), Settings.GetLockNodeId());
        }

        const auto serializationResult = ShardedWriteController->SerializeMessageToPayload(shardId, *evWrite);
        YQL_ENSURE(serializationResult.TotalDataSize > 0);

        for (size_t payloadIndex : serializationResult.PayloadIndexes) {
            evWrite->AddOperation(
                GetOperation(),
                {
                    Settings.GetTable().GetOwnerId(),
                    Settings.GetTable().GetTableId(),
                    Settings.GetTable().GetVersion(),
                },
                ShardedWriteController->GetWriteColumnIds(),
                payloadIndex,
                ShardedWriteController->GetDataFormat());
        }

        CA_LOG_D("Send EvWrite to ShardID=" << shardId << ", TxId=" << evWrite->Record.GetTxId()
            << ", TxMode=" << evWrite->Record.GetTxMode()
            << ", LockTxId=" << evWrite->Record.GetLockTxId() << ", LockNodeId=" << evWrite->Record.GetLockNodeId()
            << ", Locks= " << [&]() {
                TStringBuilder builder;
                for (const auto& lock : evWrite->Record.GetLocks().GetLocks()) {
                    builder << lock.ShortDebugString();
                }
                return builder;
            }()
            << ", Size=" << serializationResult.TotalDataSize << ", Cookie=" << metadata->Cookie
            << ", OperationsCount=" << metadata->OperationsCount << ", IsFinal=" << metadata->IsFinal
            << ", Attempts=" << metadata->SendAttempts);
        Send(
            PipeCacheId,
            new TEvPipeCache::TEvForward(evWrite.release(), shardId, true),
            0,
            metadata->Cookie);

        ShardedWriteController->OnMessageSent(shardId, metadata->Cookie);

        if (InconsistentTx) {
            TlsActivationContext->Schedule(
                CalculateNextAttemptDelay(MessageSettings, metadata->SendAttempts),
                new IEventHandle(
                    SelfId(),
                    SelfId(),
                    new TEvPrivate::TEvShardRequestTimeout(shardId),
                    0,
                    metadata->Cookie));
        }
    }

    NKikimrDataEvents::TEvWrite::TOperation::EOperationType GetOperation() {
        switch (Settings.GetType()) {
        case NKikimrKqp::TKqpTableSinkSettings::MODE_REPLACE:
            return NKikimrDataEvents::TEvWrite::TOperation::OPERATION_REPLACE;
        case NKikimrKqp::TKqpTableSinkSettings::MODE_UPSERT:
            return NKikimrDataEvents::TEvWrite::TOperation::OPERATION_UPSERT;
        case NKikimrKqp::TKqpTableSinkSettings::MODE_INSERT:
            return NKikimrDataEvents::TEvWrite::TOperation::OPERATION_INSERT;
        case NKikimrKqp::TKqpTableSinkSettings::MODE_DELETE:
            return NKikimrDataEvents::TEvWrite::TOperation::OPERATION_DELETE;
        case NKikimrKqp::TKqpTableSinkSettings::MODE_UPDATE:
            return NKikimrDataEvents::TEvWrite::TOperation::OPERATION_UPDATE;
        default:
            RuntimeError(
                TStringBuilder() << "Unknown operation.",
                NYql::NDqProto::StatusIds::INTERNAL_ERROR);
        }
    }

    void RetryShard(const ui64 shardId, const std::optional<ui64> ifCookieEqual) {
        const auto metadata = ShardedWriteController->GetMessageMetadata(shardId);
        if (!metadata || (ifCookieEqual && metadata->Cookie != ifCookieEqual)) {
            CA_LOG_D("Retry failed: not found ShardID=" << shardId << " with Cookie=" << ifCookieEqual.value_or(0));
            return;
        }

        CA_LOG_D("Retry ShardID=" << shardId << " with Cookie=" << ifCookieEqual.value_or(0));
        SendDataToShard(shardId);
    }

    void ResetShardRetries(const ui64 shardId, const ui64 cookie) {
        ShardedWriteController->ResetRetries(shardId, cookie);
    }

    void Handle(TEvPrivate::TEvShardRequestTimeout::TPtr& ev) {
        CA_LOG_W("Timeout shardID=" << ev->Get()->ShardId);
        YQL_ENSURE(InconsistentTx);
        RetryShard(ev->Get()->ShardId, ev->Cookie);
    }

    void Handle(TEvPipeCache::TEvDeliveryProblem::TPtr& ev) {
        CA_LOG_W("TEvDeliveryProblem was received from tablet: " << ev->Get()->TabletId);
        if (InconsistentTx) {
            RetryShard(ev->Get()->TabletId, std::nullopt);
        } else {
            RuntimeError(
                TStringBuilder()
                    << "Error writing to table `" << SchemeEntry->TableId.PathId.ToString() << "`"
                    << ": can't deliver message to tablet " << ev->Get()->TabletId << ".",
                NYql::NDqProto::StatusIds::UNAVAILABLE);
        }
    }

    void RuntimeError(const TString& message, NYql::NDqProto::StatusIds::StatusCode statusCode, const NYql::TIssues& subIssues = {}) {
        NYql::TIssue issue(message);
        for (const auto& i : subIssues) {
            issue.AddSubIssue(MakeIntrusive<NYql::TIssue>(i));
        }

        NYql::TIssues issues;
        issues.AddIssue(std::move(issue));

        Callbacks->OnAsyncOutputError(OutputIndex, std::move(issues), statusCode);
    }

    void PassAway() override {
        Send(PipeCacheId, new TEvPipeCache::TEvUnlink(0));
        TActorBootstrapped<TKqpDirectWriteActor>::PassAway();
    }

    void Prepare() {
        YQL_ENSURE(SchemeEntry);
        ResolveAttempts = 0;

        if (!ShardedWriteController) {
            TVector<NKikimrKqp::TKqpColumnMetadataProto> columnsMetadata;
            columnsMetadata.reserve(Settings.GetColumns().size());
            for (const auto & column : Settings.GetColumns()) {
                columnsMetadata.push_back(column);
            }

            try {
                ShardedWriteController = CreateShardedWriteController(
                    TShardedWriteControllerSettings {
                        .MemoryLimitTotal = MessageSettings.InFlightMemoryLimitPerActorBytes,
                        .MemoryLimitPerMessage = MessageSettings.MemoryLimitPerMessageBytes,
                        .MaxBatchesPerMessage = (SchemeEntry->Kind == NSchemeCache::TSchemeCacheNavigate::KindColumnTable
                            ? 1
                            : MessageSettings.MaxBatchesPerMessage),
                    },
                    std::move(columnsMetadata),
                    TypeEnv,
                    Alloc);
            } catch (...) {
                RuntimeError(
                    CurrentExceptionMessage(),
                    NYql::NDqProto::StatusIds::INTERNAL_ERROR);
            }
        }

        try {
            if (SchemeEntry->Kind == NSchemeCache::TSchemeCacheNavigate::KindColumnTable) {
                ShardedWriteController->OnPartitioningChanged(*SchemeEntry);
            } else {
                ShardedWriteController->OnPartitioningChanged(*SchemeEntry, std::move(*SchemeRequest));
            }
            ResumeExecution();
        } catch (...) {
            RuntimeError(
                CurrentExceptionMessage(),
                NYql::NDqProto::StatusIds::INTERNAL_ERROR);
        }
        ProcessBatches();
    }

    void ResumeExecution() {
        CA_LOG_D("Resuming execution.");
        Callbacks->ResumeExecution();
    }

    NActors::TActorId PipeCacheId = NKikimr::MakePipePerNodeCacheID(false);

    TString LogPrefix;
    const NKikimrKqp::TKqpTableSinkSettings Settings;
    TWriteActorSettings MessageSettings;
    const ui64 OutputIndex;
    NYql::NDq::TDqAsyncStats EgressStats;
    NYql::NDq::IDqComputeActorAsyncOutput::ICallbacks * Callbacks = nullptr;
    TIntrusivePtr<TKqpCounters> Counters;
    const NMiniKQL::TTypeEnvironment& TypeEnv;
    std::shared_ptr<NKikimr::NMiniKQL::TScopedAlloc> Alloc;

    const NYql::NDq::TTxId TxId;
    const TTableId TableId;
    const bool FinalTx;
    const bool ImmediateTx;
    const bool InconsistentTx;

    std::optional<NSchemeCache::TSchemeCacheNavigate::TEntry> SchemeEntry;
    std::optional<NSchemeCache::TSchemeCacheRequest::TEntry> SchemeRequest;
    ui64 ResolveAttempts = 0;

    THashMap<ui64, TLockInfo> LocksInfo;
    bool Finished = false;

    const i64 MemoryLimit;

    IShardedWriteControllerPtr ShardedWriteController = nullptr;
};

void RegisterKqpWriteActor(NYql::NDq::TDqAsyncIoFactory& factory, TIntrusivePtr<TKqpCounters> counters) {
    factory.RegisterSink<NKikimrKqp::TKqpTableSinkSettings>(
        TString(NYql::KqpTableSinkName),
        [counters] (NKikimrKqp::TKqpTableSinkSettings&& settings, NYql::NDq::TDqAsyncIoFactory::TSinkArguments&& args) {
            auto* actor = new TKqpDirectWriteActor(std::move(settings), std::move(args), counters);
            return std::make_pair<NYql::NDq::IDqComputeActorAsyncOutput*, NActors::IActor*>(actor, actor);
        });
}

}
}<|MERGE_RESOLUTION|>--- conflicted
+++ resolved
@@ -233,11 +233,7 @@
     }
 
     void PlanResolveTable() {
-<<<<<<< HEAD
-        CA_LOG_D("Plan resolve with delay " << CalculateNextAttemptDelay(ResolveAttempts));
-=======
         CA_LOG_D("Plan resolve with delay " << CalculateNextAttemptDelay(MessageSettings, ResolveAttempts));
->>>>>>> edc94119
         TlsActivationContext->Schedule(
             CalculateNextAttemptDelay(MessageSettings, ResolveAttempts),
             new IEventHandle(SelfId(), SelfId(), new TEvPrivate::TEvResolveRequestPlanned{}, 0, 0));   
@@ -251,11 +247,7 @@
         SchemeEntry.reset();
         SchemeRequest.reset();
 
-<<<<<<< HEAD
-        if (ResolveAttempts++ >= BackoffSettings()->MaxResolveAttempts) {
-=======
         if (ResolveAttempts++ >= MessageSettings.MaxResolveAttempts) {
->>>>>>> edc94119
             CA_LOG_E(TStringBuilder()
                 << "Too many table resolve attempts for table " << TableId << ".");
             RuntimeError(
@@ -443,14 +435,9 @@
             // TODO: support waiting
             if (!InconsistentTx)  {
                 RuntimeError(
-<<<<<<< HEAD
-                    TStringBuilder() << "Got OVERLOADED for table `"
-                        << SchemeEntry->TableId.PathId.ToString() << "`.",
-=======
                     TStringBuilder() << "Tablet " << ev->Get()->Record.GetOrigin() << " is overloaded. Table `"
                         << SchemeEntry->TableId.PathId.ToString() << "`. "
                         << getIssues().ToOneLineString(),
->>>>>>> edc94119
                     NYql::NDqProto::StatusIds::OVERLOADED,
                     getIssues());
             }
@@ -537,11 +524,7 @@
         for (const auto& lock : ev->Get()->Record.GetTxLocks()) {
             if (!LocksInfo[ev->Get()->Record.GetOrigin()].AddAndCheckLock(lock)) {
                 RuntimeError(
-<<<<<<< HEAD
-                    TStringBuilder() << "Got LOCKS BROKEN for table `"
-=======
                     TStringBuilder() << "Transaction locks invalidated. Table `"
->>>>>>> edc94119
                         << SchemeEntry->TableId.PathId.ToString() << "`.",
                     NYql::NDqProto::StatusIds::ABORTED,
                     NYql::TIssues{});
