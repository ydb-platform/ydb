#include "kqp_write_actor.h"

#include "kqp_write_table.h"
#include "kqp_write_actor_settings.h"

#include <util/generic/singleton.h>
#include <ydb/core/actorlib_impl/long_timer.h>
#include <ydb/core/base/tablet_pipecache.h>
#include <ydb/core/engine/minikql/minikql_engine_host.h>
#include <ydb/core/formats/arrow/arrow_batch_builder.h>
#include <ydb/core/kqp/common/buffer/buffer.h>
#include <ydb/core/kqp/common/kqp_data_integrity_trails.h>
#include <ydb/core/kqp/common/kqp_tx_manager.h>
#include <ydb/core/kqp/common/kqp_yql.h>
#include <ydb/core/kqp/common/simple/kqp_event_ids.h>
#include <ydb/core/protos/kqp_physical.pb.h>
#include <ydb/core/protos/query_stats.pb.h>
#include <ydb/core/scheme/scheme_types_proto.h>
#include <ydb/core/tx/data_events/events.h>
#include <ydb/core/tx/data_events/payload_helper.h>
#include <ydb/core/tx/data_events/shards_splitter.h>
#include <ydb/core/tx/scheme_cache/scheme_cache.h>
#include <ydb/core/tx/tx.h>
#include <ydb/core/persqueue/events/global.h>
#include <ydb/library/actors/core/actorsystem.h>
#include <ydb/library/actors/core/interconnect.h>
#include <ydb/library/wilson_ids/wilson.h>
#include <ydb/library/yql/dq/actors/compute/dq_compute_actor_impl.h>
#include <yql/essentials/public/issue/yql_issue_message.h>


namespace {
    TDuration CalculateNextAttemptDelay(const NKikimr::NKqp::TWriteActorSettings& settings, ui64 attempt) {
        auto delay = settings.StartRetryDelay;
        for (ui64 index = 0; index < attempt && delay * (1 - settings.UnsertaintyRatio) <= settings.MaxRetryDelay; ++index) {
            delay *= settings.Multiplier;
        }

        delay *= 1 + settings.UnsertaintyRatio * (1 - 2 * RandomNumber<double>());
        delay = Min(delay, settings.MaxRetryDelay);

        return delay;
    }

    NKikimrDataEvents::TEvWrite::TOperation::EOperationType GetOperation(NKikimrKqp::TKqpTableSinkSettings::EType type) {
        switch (type) {
        case NKikimrKqp::TKqpTableSinkSettings::MODE_FILL:
        case NKikimrKqp::TKqpTableSinkSettings::MODE_REPLACE:
            return NKikimrDataEvents::TEvWrite::TOperation::OPERATION_REPLACE;
        case NKikimrKqp::TKqpTableSinkSettings::MODE_UPSERT:
            return NKikimrDataEvents::TEvWrite::TOperation::OPERATION_UPSERT;
        case NKikimrKqp::TKqpTableSinkSettings::MODE_INSERT:
            return NKikimrDataEvents::TEvWrite::TOperation::OPERATION_INSERT;
        case NKikimrKqp::TKqpTableSinkSettings::MODE_DELETE:
            return NKikimrDataEvents::TEvWrite::TOperation::OPERATION_DELETE;
        case NKikimrKqp::TKqpTableSinkSettings::MODE_UPDATE:
            return NKikimrDataEvents::TEvWrite::TOperation::OPERATION_UPDATE;
        default:
            return NKikimrDataEvents::TEvWrite::TOperation::OPERATION_UNSPECIFIED;
        }
    }

    void FillEvWritePrepare(NKikimr::NEvents::TDataEvents::TEvWrite* evWrite, ui64 shardId, ui64 txId, const NKikimr::NKqp::IKqpTransactionManagerPtr& txManager) {
        evWrite->Record.SetTxId(txId);
        auto* protoLocks = evWrite->Record.MutableLocks();
        protoLocks->SetOp(NKikimrDataEvents::TKqpLocks::Commit);

        const auto prepareSettings = txManager->GetPrepareTransactionInfo();
        if (!prepareSettings.ArbiterColumnShard) {
            for (const ui64 sendingShardId : prepareSettings.SendingShards) {
                protoLocks->AddSendingShards(sendingShardId);
            }
            for (const ui64 receivingShardId : prepareSettings.ReceivingShards) {
                protoLocks->AddReceivingShards(receivingShardId);
            }
            if (prepareSettings.Arbiter) {
                protoLocks->SetArbiterShard(*prepareSettings.Arbiter);
            }
        } else if (prepareSettings.ArbiterColumnShard == shardId
                    && !prepareSettings.SendingShards.empty()
                    && !prepareSettings.ReceivingShards.empty()) {
            protoLocks->SetArbiterColumnShard(*prepareSettings.ArbiterColumnShard);
            for (const ui64 sendingShardId : prepareSettings.SendingShards) {
                protoLocks->AddSendingShards(sendingShardId);
            }
            for (const ui64 receivingShardId : prepareSettings.ReceivingShards) {
                protoLocks->AddReceivingShards(receivingShardId);
            }
        } else if (!prepareSettings.SendingShards.empty()
                    && !prepareSettings.ReceivingShards.empty()) {
            protoLocks->SetArbiterColumnShard(*prepareSettings.ArbiterColumnShard);
            protoLocks->AddSendingShards(*prepareSettings.ArbiterColumnShard);
            protoLocks->AddReceivingShards(*prepareSettings.ArbiterColumnShard);
            if (prepareSettings.SendingShards.contains(shardId)) {
                protoLocks->AddSendingShards(shardId);
            }
            if (prepareSettings.ReceivingShards.contains(shardId)) {
                protoLocks->AddReceivingShards(shardId);
            }
            std::sort(
                std::begin(*protoLocks->MutableSendingShards()),
                std::end(*protoLocks->MutableSendingShards()));
            std::sort(
                std::begin(*protoLocks->MutableReceivingShards()),
                std::end(*protoLocks->MutableReceivingShards()));
        }

        const auto locks = txManager->GetLocks(shardId);
        for (const auto& lock : locks) {
            *protoLocks->AddLocks() = lock;
        }
    }

    void FillEvWriteRollback(NKikimr::NEvents::TDataEvents::TEvWrite* evWrite, ui64 shardId, const NKikimr::NKqp::IKqpTransactionManagerPtr& txManager) {
        auto* protoLocks = evWrite->Record.MutableLocks();
        protoLocks->SetOp(NKikimrDataEvents::TKqpLocks::Rollback);

        const auto locks = txManager->GetLocks(shardId);
        for (const auto& lock : locks) {
            *protoLocks->AddLocks() = lock;
        }
    }

    void FillTopicsCommit(NKikimrPQ::TDataTransaction& transaction, const NKikimr::NKqp::IKqpTransactionManagerPtr& txManager) {
        transaction.SetOp(NKikimrPQ::TDataTransaction::Commit);
        const auto prepareSettings = txManager->GetPrepareTransactionInfo();

        if (!prepareSettings.ArbiterColumnShard) {
            for (const ui64 sendingShardId : prepareSettings.SendingShards) {
                transaction.AddSendingShards(sendingShardId);
            }
            for (const ui64 receivingShardId : prepareSettings.ReceivingShards) {
                transaction.AddReceivingShards(receivingShardId);
            }
        } else {
            transaction.AddSendingShards(*prepareSettings.ArbiterColumnShard);
            transaction.AddReceivingShards(*prepareSettings.ArbiterColumnShard);
        }
    }
}


namespace NKikimr {
namespace NKqp {

struct IKqpTableWriterCallbacks {
    virtual ~IKqpTableWriterCallbacks() = default;

    // Ready to accept writes
    virtual void OnReady() = 0;

    // EvWrite statuses
    virtual void OnPrepared(IKqpTransactionManager::TPrepareResult&& preparedInfo, ui64 dataSize) = 0;
    virtual void OnCommitted(ui64 shardId, ui64 dataSize) = 0;
    virtual void OnMessageAcknowledged(ui64 dataSize) = 0;

    virtual void OnError(NYql::NDqProto::StatusIds::StatusCode statusCode, NYql::EYqlIssueCode id, const TString& message, const NYql::TIssues& subIssues) = 0;
    virtual void OnError(NYql::NDqProto::StatusIds::StatusCode statusCode, NYql::TIssues&& issues) = 0;
};

struct TKqpTableWriterStatistics {
    ui64 ReadRows = 0;
    ui64 ReadBytes = 0;
    ui64 WriteRows = 0;
    ui64 WriteBytes = 0;
    ui64 EraseRows = 0;
    ui64 EraseBytes = 0;

    THashSet<ui64> AffectedPartitions;


    void UpdateStats(const NKikimrQueryStats::TTxStats& txStats, const TTableId& tableId) {
        for (const auto& tableAccessStats : txStats.GetTableAccessStats()) {
            YQL_ENSURE(tableAccessStats.GetTableInfo().GetPathId() == tableId.PathId.LocalPathId);
            ReadRows += tableAccessStats.GetSelectRow().GetRows();
            ReadRows += tableAccessStats.GetSelectRange().GetRows();
            ReadBytes += tableAccessStats.GetSelectRow().GetBytes();
            ReadBytes += tableAccessStats.GetSelectRange().GetBytes();
            WriteRows += tableAccessStats.GetUpdateRow().GetRows();
            WriteBytes += tableAccessStats.GetUpdateRow().GetBytes();
            EraseRows += tableAccessStats.GetEraseRow().GetRows();
            EraseBytes += tableAccessStats.GetEraseRow().GetRows();
        }

        for (const auto& perShardStats : txStats.GetPerShardStats()) {
            AffectedPartitions.insert(perShardStats.GetShardId());
        }
    }

    void FillStats(NYql::NDqProto::TDqTaskStats* stats, const TString& tablePath) {
        if (ReadRows + WriteRows + EraseRows == 0) {
            // Avoid empty table_access stats
            return;
        }
        NYql::NDqProto::TDqTableStats* tableStats = nullptr;
        for (size_t i = 0; i < stats->TablesSize(); ++i) {
            auto* table = stats->MutableTables(i);
            if (table->GetTablePath() == tablePath) {
                tableStats = table;
            }
        }
        if (!tableStats) {
            tableStats = stats->AddTables();
            tableStats->SetTablePath(tablePath);
        }

        tableStats->SetReadRows(tableStats->GetReadRows() + ReadRows);
        tableStats->SetReadBytes(tableStats->GetReadBytes() + ReadBytes);
        tableStats->SetWriteRows(tableStats->GetWriteRows() + WriteRows);
        tableStats->SetWriteBytes(tableStats->GetWriteBytes() + WriteBytes);
        tableStats->SetEraseRows(tableStats->GetEraseRows() + EraseRows);
        tableStats->SetEraseBytes(tableStats->GetEraseBytes() + EraseBytes);
    
        ReadRows = 0;
        ReadBytes = 0;
        WriteRows = 0;
        WriteBytes = 0;
        EraseRows = 0;
        EraseBytes = 0;

        tableStats->SetAffectedPartitions(
            tableStats->GetAffectedPartitions() + AffectedPartitions.size());
        AffectedPartitions.clear();
    }
};

class TKqpTableWriteActor : public TActorBootstrapped<TKqpTableWriteActor> {
    using TBase = TActorBootstrapped<TKqpTableWriteActor>;

    struct TEvPrivate {
        enum EEv {
            EvShardRequestTimeout = EventSpaceBegin(TKikimrEvents::ES_PRIVATE),
            EvResolveRequestPlanned,
            EvReattachToShard,
        };

        struct TEvShardRequestTimeout : public TEventLocal<TEvShardRequestTimeout, EvShardRequestTimeout> {
            ui64 ShardId;

            TEvShardRequestTimeout(ui64 shardId)
                : ShardId(shardId) {
            }
        };

        struct TEvResolveRequestPlanned : public TEventLocal<TEvResolveRequestPlanned, EvResolveRequestPlanned> {
        };

        struct TEvReattachToShard : public TEventLocal<TEvReattachToShard, EvReattachToShard> {
            const ui64 TabletId;

            explicit TEvReattachToShard(ui64 tabletId)
                : TabletId(tabletId) {}
        };
    };

    enum class EMode {
        WRITE,
        PREPARE,
        COMMIT,
        IMMEDIATE_COMMIT,
    };

public:
    TKqpTableWriteActor(
        IKqpTableWriterCallbacks* callbacks,
        const TTableId& tableId,
        const TStringBuf tablePath,
        const ui64 lockTxId,
        const ui64 lockNodeId,
        const bool inconsistentTx,
        const bool isOlap,
        TVector<NScheme::TTypeInfo> keyColumnTypes,
        std::shared_ptr<NKikimr::NMiniKQL::TScopedAlloc> alloc,
        const std::optional<NKikimrDataEvents::TMvccSnapshot>& mvccSnapshot,
        const NKikimrDataEvents::ELockMode lockMode,
        const IKqpTransactionManagerPtr& txManager,
        const TActorId sessionActorId,
        TIntrusivePtr<TKqpCounters> counters)
        : MessageSettings(GetWriteActorSettings())
        , Alloc(alloc)
        , MvccSnapshot(mvccSnapshot)
        , LockMode(lockMode)
        , TableId(tableId)
        , TablePath(tablePath)
        , LockTxId(lockTxId)
        , LockNodeId(lockNodeId)
        , InconsistentTx(inconsistentTx)
        , IsOlap(isOlap)
        , KeyColumnTypes(std::move(keyColumnTypes))
        , Callbacks(callbacks)
        , TxManager(txManager ? txManager : CreateKqpTransactionManager(/* collectOnly= */ true))
        , Counters(counters)
    {
        LogPrefix = TStringBuilder() << "Table: `" << TablePath << "` (" << TableId << "), " << "SessionActorId: " << sessionActorId;
        ShardedWriteController = CreateShardedWriteController(
            TShardedWriteControllerSettings {
                .MemoryLimitTotal = MessageSettings.InFlightMemoryLimitPerActorBytes,
                .Inconsistent = InconsistentTx,
            },
            Alloc);

        Counters->WriteActorsCount->Inc();
    }

    void Bootstrap() {
        LogPrefix = TStringBuilder() << "SelfId: " << this->SelfId() << ", " << LogPrefix;
        try {
            const auto partitioning = TxManager->GetPartitioning(TableId);
            if (!partitioning) {
                Resolve();
            } else {
                Partitioning = partitioning;
                Prepare();
            }
        } catch (const TMemoryLimitExceededException&) {
            RuntimeError(
                NYql::NDqProto::StatusIds::PRECONDITION_FAILED,
                NYql::TIssuesIds::KIKIMR_PRECONDITION_FAILED,
                TStringBuilder() << "Memory limit exception"
                    << ", current limit is " << Alloc->GetLimit() << " bytes.");
            return;
        } catch (...) {
            RuntimeError(
                NYql::NDqProto::StatusIds::INTERNAL_ERROR,
                NYql::TIssuesIds::KIKIMR_INTERNAL_ERROR,
                CurrentExceptionMessage());
            return;
        }

        Become(&TKqpTableWriteActor::StateProcessing);
    }

    static constexpr char ActorName[] = "KQP_TABLE_WRITE_ACTOR";

    i64 GetMemory() const {
        return IsReady()
            ? ShardedWriteController->GetMemory()
            : 0;
    }

    bool IsReady() const {
        return ShardedWriteController->IsReady();
    }

    bool IsEmpty() const {
        return ShardedWriteController->IsEmpty();
    }

    const TTableId& GetTableId() const {
        return TableId;
    }

    TVector<NKikimrDataEvents::TLock> GetLocks() const {
        return TxManager->GetLocks();
    }

    TVector<ui64> GetShardsIds() const {
        return ShardedWriteController->GetShardsIds();
    }

    std::optional<size_t> GetShardsCount() const {
        return InconsistentTx
            ? std::nullopt
            : std::optional<size_t>(ShardedWriteController->GetShardsCount());
    }

    using TWriteToken = IShardedWriteController::TWriteToken;

    void Open(
        const TWriteToken token,
        NKikimrDataEvents::TEvWrite::TOperation::EOperationType operationType,
        TVector<NKikimrKqp::TKqpColumnMetadataProto>&& keyColumnsMetadata,
        TVector<NKikimrKqp::TKqpColumnMetadataProto>&& columnsMetadata,
        std::vector<ui32>&& writeIndexes,
        i64 priority) {
        YQL_ENSURE(!Closed);
        ShardedWriteController->Open(
            token,
            TableId,
            operationType,
            std::move(keyColumnsMetadata),
            std::move(columnsMetadata),
            std::move(writeIndexes),
            priority);

        // At current time only insert operation can fail.
        NeedToFlushBeforeCommit |= (operationType == NKikimrDataEvents::TEvWrite::TOperation::OPERATION_INSERT);
        CA_LOG_D("Open: token=" << token);
    }

    void Write(TWriteToken token, IDataBatchPtr data) {
        YQL_ENSURE(!Closed);
        YQL_ENSURE(ShardedWriteController);
        CA_LOG_D("Write: token=" << token);
        ShardedWriteController->Write(token, std::move(data));
        UpdateShards();
    }

    void Close(TWriteToken token) {
        YQL_ENSURE(!Closed);
        YQL_ENSURE(ShardedWriteController);
        CA_LOG_D("Close: token=" << token);

        ShardedWriteController->Close(token);
        UpdateShards();
    }

    void Close() {
        YQL_ENSURE(!Closed);
        YQL_ENSURE(ShardedWriteController);
        YQL_ENSURE(ShardedWriteController->IsAllWritesClosed());
        Closed = true;
        ShardedWriteController->Close();
    }

    void CleanupClosedTokens() {
        YQL_ENSURE(ShardedWriteController);
        ShardedWriteController->CleanupClosedTokens();
<<<<<<< HEAD
=======
        NeedToFlushBeforeCommit = false;
>>>>>>> 832cd121
    }

    void SetParentTraceId(NWilson::TTraceId traceId) {
        ParentTraceId = std::move(traceId);
    }

    bool IsClosed() const {
        return Closed;
    }

    bool IsFinished() const {
        return IsClosed() && ShardedWriteController->IsAllWritesFinished();
    }

    STFUNC(StateProcessing) {
        try {
            switch (ev->GetTypeRewrite()) {
                hFunc(NKikimr::NEvents::TDataEvents::TEvWriteResult, Handle);
                hFunc(TEvTxProxySchemeCache::TEvNavigateKeySetResult, Handle);
                hFunc(TEvTxProxySchemeCache::TEvResolveKeySetResult, Handle);
                hFunc(TEvDataShard::TEvProposeTransactionAttachResult, Handle);
                hFunc(TEvPrivate::TEvReattachToShard, Handle);
                hFunc(TEvDataShard::TEvProposeTransactionRestart, Handle);
                hFunc(TEvPipeCache::TEvDeliveryProblem, Handle);
                hFunc(TEvPrivate::TEvShardRequestTimeout, Handle);
                hFunc(TEvPrivate::TEvResolveRequestPlanned, Handle);
                IgnoreFunc(TEvInterconnect::TEvNodeConnected);
                IgnoreFunc(TEvTxProxySchemeCache::TEvInvalidateTableResult);
            default:
                AFL_ENSURE(false)("unknown message", ev->GetTypeRewrite());
            }
        } catch (const TMemoryLimitExceededException&) {
            RuntimeError(
                NYql::NDqProto::StatusIds::PRECONDITION_FAILED,
                NYql::TIssuesIds::KIKIMR_PRECONDITION_FAILED,
                TStringBuilder() << "Memory limit exception"
                    << ", current limit is " << Alloc->GetLimit() << " bytes.");
            return;
        } catch (...) {
            RuntimeError(
                NYql::NDqProto::StatusIds::INTERNAL_ERROR,
                NYql::TIssuesIds::KIKIMR_INTERNAL_ERROR,
                CurrentExceptionMessage());
            return;
        }
    }

    bool IsResolving() const {
        return ResolveAttempts > 0;
    }

    void RetryResolve() {
        if (!IsResolving()) {
            Resolve();
        }
    }

    void Resolve() {
        AFL_ENSURE(InconsistentTx || IsOlap);
        TableWriteActorSpan = NWilson::TSpan(TWilsonKqp::TableWriteActor, NWilson::TTraceId(ParentTraceId),
            "WaitForTableResolve", NWilson::EFlags::AUTO_END);

        if (IsOlap) {
            ResolveTable();
        } else {
            ResolveShards();
        }
    }

    void PlanResolve() {
        CA_LOG_D("Plan resolve with delay " << CalculateNextAttemptDelay(MessageSettings, ResolveAttempts));
        TlsActivationContext->Schedule(
            CalculateNextAttemptDelay(MessageSettings, ResolveAttempts),
            new IEventHandle(SelfId(), SelfId(), new TEvPrivate::TEvResolveRequestPlanned{}, 0, 0));
    }

    void Handle(TEvPrivate::TEvResolveRequestPlanned::TPtr&) {
        RetryResolve();
    }

    void ResolveTable() {
        Counters->WriteActorsShardResolve->Inc();
        SchemeEntry.reset();
        Partitioning.reset();

        if (ResolveAttempts++ >= MessageSettings.MaxResolveAttempts) {
            CA_LOG_E(TStringBuilder()
                << "Too many table resolve attempts for table `" << TablePath << "` (" << TableId << ").");
            RuntimeError(
                NYql::NDqProto::StatusIds::SCHEME_ERROR,
                NYql::TIssuesIds::KIKIMR_SCHEME_ERROR,
                TStringBuilder()
                << "Too many table resolve attempts for table `" << TablePath << "`.");
            return;
        }

        CA_LOG_D("Resolve TableId=" << TableId);
        TAutoPtr<NSchemeCache::TSchemeCacheNavigate> request(new NSchemeCache::TSchemeCacheNavigate());
        NSchemeCache::TSchemeCacheNavigate::TEntry entry;
        entry.TableId = TableId;
        entry.RequestType = NSchemeCache::TSchemeCacheNavigate::TEntry::ERequestType::ByTableId;
        entry.Operation = NSchemeCache::TSchemeCacheNavigate::OpTable;
        entry.SyncVersion = false;
        entry.ShowPrivatePath = true;
        request->ResultSet.emplace_back(entry);

        Send(MakeSchemeCacheID(), new TEvTxProxySchemeCache::TEvNavigateKeySet(request), 0, 0, TableWriteActorSpan.GetTraceId());
    }

    void Handle(TEvTxProxySchemeCache::TEvNavigateKeySetResult::TPtr& ev) {
        auto& resultSet = ev->Get()->Request->ResultSet;
        YQL_ENSURE(resultSet.size() == 1);

        if (ev->Get()->Request->ErrorCount > 0) {
            CA_LOG_E(TStringBuilder() << "Failed to get table: "
                << TableId << "'. Entry: " << resultSet[0].ToString());
            PlanResolve();
            return;
        }

        SchemeEntry = resultSet[0];

        CA_LOG_D("Resolved TableId=" << TableId << " ("
            << TablePath << " "
            << TableId.SchemaVersion << ")");

        if (TableId.SchemaVersion != SchemeEntry->TableId.SchemaVersion) {
            RuntimeError(
                NYql::NDqProto::StatusIds::SCHEME_ERROR,
                NYql::TIssuesIds::KIKIMR_SCHEME_ERROR,
                TStringBuilder() << "Schema was updated.");
            return;
        }

        YQL_ENSURE(IsOlap && (SchemeEntry->Kind == NSchemeCache::TSchemeCacheNavigate::KindColumnTable));

        Prepare();
    }

    void ResolveShards() {
        YQL_ENSURE(!KeyColumnTypes.empty());
        CA_LOG_D("Resolve shards for TableId=" << TableId);

        AFL_ENSURE(InconsistentTx); // Only for CTAS

        const TVector<TCell> minKey(KeyColumnTypes.size());
        const TTableRange range(minKey, true, {}, false, false);
        YQL_ENSURE(range.IsFullRange(KeyColumnTypes.size()));
        auto keyRange = MakeHolder<TKeyDesc>(
            TableId,
            range,
            TKeyDesc::ERowOperation::Update, // Only for CTAS
            KeyColumnTypes,
            TVector<TKeyDesc::TColumnOp>{});

        TAutoPtr<NSchemeCache::TSchemeCacheRequest> request(new NSchemeCache::TSchemeCacheRequest());
        request->ResultSet.emplace_back(std::move(keyRange));

        TAutoPtr<TEvTxProxySchemeCache::TEvResolveKeySet> resolveReq(new TEvTxProxySchemeCache::TEvResolveKeySet(request));
        Send(MakeSchemeCacheID(), resolveReq.Release(), 0, 0, TableWriteActorSpan.GetTraceId());
    }

    void Handle(TEvTxProxySchemeCache::TEvResolveKeySetResult::TPtr& ev) {
        auto* request = ev->Get()->Request.Get();

        if (request->ErrorCount > 0) {
            CA_LOG_E(TStringBuilder() << "Failed to get table: "
                << TableId << "'");
            PlanResolve();
            return;
        }

        YQL_ENSURE(request->ResultSet.size() == 1);
        Partitioning = std::move(request->ResultSet[0].KeyDescription->Partitioning);

        CA_LOG_D("Resolved shards for TableId=" << TableId << ". PartitionsCount=" << Partitioning->size() << ".");

        Prepare();
    }

    void Handle(NKikimr::NEvents::TDataEvents::TEvWriteResult::TPtr& ev) {
        auto getIssues = [&ev]() {
            NYql::TIssues issues;
            NYql::IssuesFromMessage(ev->Get()->Record.GetIssues(), issues);
            return issues;
        };

        CA_LOG_D("Recv EvWriteResult from ShardID=" << ev->Get()->Record.GetOrigin()
            << ", Status=" << NKikimrDataEvents::TEvWriteResult::EStatus_Name(ev->Get()->GetStatus())
            << ", TxId=" << ev->Get()->Record.GetTxId()
            << ", Locks= " << [&]() {
                TStringBuilder builder;
                for (const auto& lock : ev->Get()->Record.GetTxLocks()) {
                    builder << lock.ShortDebugString();
                }
                return builder;
            }()
            << ", Cookie=" << ev->Cookie);
        UpdateStats(ev->Get()->Record.GetTxStats());

        TxManager->AddParticipantNode(ev->Sender.NodeId());

        switch (ev->Get()->GetStatus()) {
        case NKikimrDataEvents::TEvWriteResult::STATUS_UNSPECIFIED: {
            CA_LOG_E("Got UNSPECIFIED for table `"
                    << TablePath << "`."
                    << " ShardID=" << ev->Get()->Record.GetOrigin() << ","
                    << " Sink=" << this->SelfId() << "."
                    << getIssues().ToOneLineString());
            TxManager->SetError(ev->Get()->Record.GetOrigin());
            RuntimeError(
                NYql::NDqProto::StatusIds::UNSPECIFIED,
                NYql::TIssuesIds::DEFAULT_ERROR,
                TStringBuilder() << "Unspecified error. Table `"
                    << TablePath << "`.",
                getIssues());
            return;
        }
        case NKikimrDataEvents::TEvWriteResult::STATUS_PREPARED: {
            ProcessWritePreparedShard(ev);
            return;
        }
        case NKikimrDataEvents::TEvWriteResult::STATUS_COMPLETED: {
            ProcessWriteCompletedShard(ev);
            return;
        }
        case NKikimrDataEvents::TEvWriteResult::STATUS_ABORTED: {
            CA_LOG_E("Got ABORTED for table `"
                    << TablePath << "`."
                    << " ShardID=" << ev->Get()->Record.GetOrigin() << ","
                    << " Sink=" << this->SelfId() << "."
                    << getIssues().ToOneLineString());
            TxManager->SetError(ev->Get()->Record.GetOrigin());
            RuntimeError(
                NYql::NDqProto::StatusIds::ABORTED,
                NYql::TIssuesIds::KIKIMR_OPERATION_ABORTED,
                TStringBuilder() << "Operation aborted.",
                getIssues());
            return;
        }
        case NKikimrDataEvents::TEvWriteResult::STATUS_WRONG_SHARD_STATE:
            CA_LOG_E("Got WRONG SHARD STATE for table `"
                    << TablePath << "`."
                    << " ShardID=" << ev->Get()->Record.GetOrigin() << ","
                    << " Sink=" << this->SelfId() << "."
                    << getIssues().ToOneLineString());
            TxManager->SetError(ev->Get()->Record.GetOrigin());
            
            if (InconsistentTx) {
                ResetShardRetries(ev->Get()->Record.GetOrigin(), ev->Cookie);
                RetryResolve();
            } else {
                RuntimeError(
                    NYql::NDqProto::StatusIds::UNAVAILABLE,
                    NYql::TIssuesIds::KIKIMR_TEMPORARILY_UNAVAILABLE,
                    TStringBuilder() << "Wrong shard state. Table `"
                        << TablePath << "`.",
                    getIssues());
            }
            return;
        case NKikimrDataEvents::TEvWriteResult::STATUS_INTERNAL_ERROR: {
            CA_LOG_E("Got INTERNAL ERROR for table `"
                    << TablePath << "`."
                    << " ShardID=" << ev->Get()->Record.GetOrigin() << ","
                    << " Sink=" << this->SelfId() << "."
                    << getIssues().ToOneLineString());
            TxManager->SetError(ev->Get()->Record.GetOrigin());
            RuntimeError(
                NYql::NDqProto::StatusIds::INTERNAL_ERROR,
                NYql::TIssuesIds::KIKIMR_INTERNAL_ERROR,
                TStringBuilder() << "Internal error while executing transaction.",
                getIssues());
            return;
        }
        case NKikimrDataEvents::TEvWriteResult::STATUS_DISK_SPACE_EXHAUSTED: {
            CA_LOG_E("Got DISK_SPACE_EXHAUSTED for table `"
                    << TablePath << "`."
                    << " ShardID=" << ev->Get()->Record.GetOrigin() << ","
                    << " Sink=" << this->SelfId() << "."
                    << getIssues().ToOneLineString());
            TxManager->SetError(ev->Get()->Record.GetOrigin());
            RuntimeError(
                NYql::NDqProto::StatusIds::UNAVAILABLE,
                NYql::TIssuesIds::KIKIMR_DISK_SPACE_EXHAUSTED,
                TStringBuilder() << "Disk space exhausted. Table `"
                    << TablePath << "`.",
                getIssues());
            return;
        }
        case NKikimrDataEvents::TEvWriteResult::STATUS_OUT_OF_SPACE: {
            CA_LOG_W("Got OUT_OF_SPACE for table `"
                << TablePath << "`."
                << " ShardID=" << ev->Get()->Record.GetOrigin() << ","
                << " Sink=" << this->SelfId() << "."
                << " Ignored this error."
                << getIssues().ToOneLineString());
            // TODO: support waiting
            if (!InconsistentTx)  {
                TxManager->SetError(ev->Get()->Record.GetOrigin());
                RuntimeError(
                    NYql::NDqProto::StatusIds::OVERLOADED,
                    NYql::TIssuesIds::KIKIMR_OVERLOADED,
                    TStringBuilder() << "Tablet " << ev->Get()->Record.GetOrigin() << " is out of space. Table `"
                        << TablePath << "`.",
                    getIssues());
            }
            return;
        }        
        case NKikimrDataEvents::TEvWriteResult::STATUS_OVERLOADED: {
            CA_LOG_W("Got OVERLOADED for table `"
                << TablePath << "`."
                << " ShardID=" << ev->Get()->Record.GetOrigin() << ","
                << " Sink=" << this->SelfId() << "."
                << " Ignored this error."
                << getIssues().ToOneLineString());
            // TODO: support waiting
            if (!InconsistentTx)  {
                TxManager->SetError(ev->Get()->Record.GetOrigin());
                RuntimeError(
                    NYql::NDqProto::StatusIds::OVERLOADED,
                    NYql::TIssuesIds::KIKIMR_OVERLOADED,
                    TStringBuilder() << "Kikimr cluster or one of its subsystems is overloaded."
                        << " Tablet " << ev->Get()->Record.GetOrigin() << " is overloaded. Table `"
                        << TablePath << "`.",
                    getIssues());
            }
            return;
        }
        case NKikimrDataEvents::TEvWriteResult::STATUS_CANCELLED: {
            CA_LOG_E("Got CANCELLED for table `"
                    << TablePath << "`."
                    << " ShardID=" << ev->Get()->Record.GetOrigin() << ","
                    << " Sink=" << this->SelfId() << "."
                    << getIssues().ToOneLineString());
            TxManager->SetError(ev->Get()->Record.GetOrigin());
            RuntimeError(
                NYql::NDqProto::StatusIds::CANCELLED,
                NYql::TIssuesIds::KIKIMR_OPERATION_CANCELLED,
                TStringBuilder() << "Operation cancelled.",
                getIssues());
            return;
        }
        case NKikimrDataEvents::TEvWriteResult::STATUS_BAD_REQUEST: {
            CA_LOG_E("Got BAD REQUEST for table `"
                    << TablePath << "`."
                    << " ShardID=" << ev->Get()->Record.GetOrigin() << ","
                    << " Sink=" << this->SelfId() << "."
                    << getIssues().ToOneLineString());
            TxManager->SetError(ev->Get()->Record.GetOrigin());
            RuntimeError(
                NYql::NDqProto::StatusIds::BAD_REQUEST,
                NYql::TIssuesIds::KIKIMR_BAD_REQUEST,
                TStringBuilder() << "Bad request. Table: `"
                    << TablePath << "`.",
                getIssues());
            return;
        }
        case NKikimrDataEvents::TEvWriteResult::STATUS_SCHEME_CHANGED: {
            CA_LOG_E("Got SCHEME CHANGED for table `"
                    << TablePath << "`."
                    << " ShardID=" << ev->Get()->Record.GetOrigin() << ","
                    << " Sink=" << this->SelfId() << "."
                    << getIssues().ToOneLineString());
            if (InconsistentTx) {
                ResetShardRetries(ev->Get()->Record.GetOrigin(), ev->Cookie);
                RetryResolve();
            } else {
                TxManager->SetError(ev->Get()->Record.GetOrigin());
                RuntimeError(
                    NYql::NDqProto::StatusIds::SCHEME_ERROR,
                    NYql::TIssuesIds::KIKIMR_SCHEME_MISMATCH,
                    TStringBuilder() << "Scheme changed. Table: `"
                        << TablePath << "`.",
                    getIssues());
            }
            return;
        }
        case NKikimrDataEvents::TEvWriteResult::STATUS_LOCKS_BROKEN: {
            CA_LOG_E("Got LOCKS BROKEN for table `"
                    << TablePath << "`."
                    << " ShardID=" << ev->Get()->Record.GetOrigin() << ","
                    << " Sink=" << this->SelfId() << "."
                    << getIssues().ToOneLineString());

            TxManager->BreakLock(ev->Get()->Record.GetOrigin());
            YQL_ENSURE(TxManager->BrokenLocks());
            TxManager->SetError(ev->Get()->Record.GetOrigin());
            RuntimeError(
                NYql::NDqProto::StatusIds::ABORTED,
                NYql::TIssuesIds::KIKIMR_LOCKS_INVALIDATED,
                TStringBuilder() << "Transaction locks invalidated. Table: `"
                    << TablePath << "`.",
                getIssues());
            return;
        }
        case NKikimrDataEvents::TEvWriteResult::STATUS_CONSTRAINT_VIOLATION: {
            CA_LOG_E("Got CONSTRAINT VIOLATION for table `" << TablePath << "`."
                    << " ShardID=" << ev->Get()->Record.GetOrigin() << ","
                    << " Sink=" << this->SelfId() << "."
                    << getIssues().ToOneLineString());
            TxManager->SetError(ev->Get()->Record.GetOrigin());
            RuntimeError(
                NYql::NDqProto::StatusIds::PRECONDITION_FAILED,
                NYql::TIssuesIds::KIKIMR_CONSTRAINT_VIOLATION,
                TStringBuilder() << "Constraint violated. Table: `"
                    << TablePath << "`.",
                getIssues());
            return;
        }
        }
    }

    void ProcessWritePreparedShard(NKikimr::NEvents::TDataEvents::TEvWriteResult::TPtr& ev) {
        YQL_ENSURE(Mode == EMode::PREPARE);
        const auto& record = ev->Get()->Record;
        AFL_ENSURE(record.GetTxLocks().empty());

        IKqpTransactionManager::TPrepareResult preparedInfo;
        preparedInfo.ShardId = record.GetOrigin();
        preparedInfo.MinStep = record.GetMinStep();
        preparedInfo.MaxStep = record.GetMaxStep();

        preparedInfo.Coordinator = 0;
        if (record.DomainCoordinatorsSize()) {
            auto domainCoordinators = TCoordinators(TVector<ui64>(record.GetDomainCoordinators().begin(),
                                                                  record.GetDomainCoordinators().end()));
            preparedInfo.Coordinator = domainCoordinators.Select(*TxId);
        }

        OnMessageReceived(ev->Get()->Record.GetOrigin());
        const auto result = ShardedWriteController->OnMessageAcknowledged(
                ev->Get()->Record.GetOrigin(), ev->Cookie);
        if (result) {
            YQL_ENSURE(result->IsShardEmpty);
            Callbacks->OnPrepared(std::move(preparedInfo), result->DataSize);
        }
    }

    void ProcessWriteCompletedShard(NKikimr::NEvents::TDataEvents::TEvWriteResult::TPtr& ev) {
        CA_LOG_D("Got completed result TxId=" << ev->Get()->Record.GetTxId()
            << ", TabletId=" << ev->Get()->Record.GetOrigin()
            << ", Cookie=" << ev->Cookie
            << ", Mode=" << static_cast<int>(Mode)
            << ", Locks=" << [&]() {
                TStringBuilder builder;
                for (const auto& lock : ev->Get()->Record.GetTxLocks()) {
                    builder << lock.ShortDebugString();
                }
                return builder;
            }());

        if (Mode == EMode::WRITE) {
            for (const auto& lock : ev->Get()->Record.GetTxLocks()) {
                if (!TxManager->AddLock(ev->Get()->Record.GetOrigin(), lock)) {
                    YQL_ENSURE(TxManager->BrokenLocks());
                    NYql::TIssues issues;
                    issues.AddIssue(*TxManager->GetLockIssue());
                    RuntimeError(
                        NYql::NDqProto::StatusIds::ABORTED,
                        std::move(issues));
                    return;
                }
            }
        }

        if (Mode == EMode::COMMIT) {
            Callbacks->OnCommitted(ev->Get()->Record.GetOrigin(), 0);
            return;
        }

        OnMessageReceived(ev->Get()->Record.GetOrigin());
        const auto result = ShardedWriteController->OnMessageAcknowledged(
                ev->Get()->Record.GetOrigin(), ev->Cookie);
        if (result && result->IsShardEmpty && Mode == EMode::IMMEDIATE_COMMIT) {
            Callbacks->OnCommitted(ev->Get()->Record.GetOrigin(), result->DataSize);
        } else if (result) {
            AFL_ENSURE(Mode == EMode::WRITE);
            Callbacks->OnMessageAcknowledged(result->DataSize);
        }
    }

    void OnMessageReceived(const ui64 shardId) {
        if (auto it = SendTime.find(shardId); it != std::end(SendTime)) {
            Counters->WriteActorWritesLatencyHistogram->Collect((TInstant::Now() - it->second).MicroSeconds());
            SendTime.erase(it);
        }
    }

    void SetPrepare(ui64 txId) {
        CA_LOG_D("SetPrepare; txId=" << txId);
        YQL_ENSURE(Mode == EMode::WRITE);
        Mode = EMode::PREPARE;
        TxId = txId;
        ShardedWriteController->AddCoveringMessages();
    }

    void SetDistributedCommit() {
        CA_LOG_D("SetDistributedCommit; txId=" << *TxId);
        YQL_ENSURE(Mode == EMode::PREPARE);
        Mode = EMode::COMMIT;
    }

    void SetImmediateCommit() {
        CA_LOG_D("SetImmediateCommit");
        YQL_ENSURE(Mode == EMode::WRITE);
        Mode = EMode::IMMEDIATE_COMMIT;

        if (ShardedWriteController->GetShardsCount() == 1) {
            ShardedWriteController->AddCoveringMessages();
        } else {
            YQL_ENSURE(ShardedWriteController->GetShardsCount() == 0);
        }
    }

    void UpdateShards() {
        for (const auto& shardInfo : ShardedWriteController->ExtractShardUpdates()) {
            TxManager->AddShard(shardInfo.ShardId, IsOlap, TablePath);
            IKqpTransactionManager::TActionFlags flags = IKqpTransactionManager::EAction::WRITE;
            if (shardInfo.HasRead) {
                flags |= IKqpTransactionManager::EAction::READ;
            }
            TxManager->AddAction(shardInfo.ShardId, flags);
        }
    }

    void FlushBuffers() {
        ShardedWriteController->FlushBuffers();
        UpdateShards();
    }

    bool FlushToShards() {
        bool ok = true;
        ShardedWriteController->ForEachPendingShard([&](const auto& shardInfo) {
            if (ok && !SendDataToShard(shardInfo.ShardId)) {
                ok = false;
            }
        });
        return ok;
    }

    bool SendDataToShard(const ui64 shardId) {
        YQL_ENSURE(Mode != EMode::COMMIT);

        const auto metadata = ShardedWriteController->GetMessageMetadata(shardId);
        YQL_ENSURE(metadata);
        if (metadata->SendAttempts >= MessageSettings.MaxWriteAttempts) {
            CA_LOG_W("ShardId=" << shardId
                    << " for table '" << TablePath
                    << "': retry limit exceeded."
                    << " Sink=" << this->SelfId() << ".");
            RetryResolve();
            return false;
        }

        const bool isPrepare = metadata->IsFinal && Mode == EMode::PREPARE;
        const bool isImmediateCommit = metadata->IsFinal && Mode == EMode::IMMEDIATE_COMMIT;

        auto evWrite = std::make_unique<NKikimr::NEvents::TDataEvents::TEvWrite>();

        evWrite->Record.SetTxMode(isPrepare
            ? (TxManager->IsVolatile()
                ? NKikimrDataEvents::TEvWrite::MODE_VOLATILE_PREPARE
                : NKikimrDataEvents::TEvWrite::MODE_PREPARE)
            : NKikimrDataEvents::TEvWrite::MODE_IMMEDIATE);

        if (isImmediateCommit) {
            const auto locks = TxManager->GetLocks(shardId);
            if (!locks.empty()) {
                auto* protoLocks = evWrite->Record.MutableLocks();
                protoLocks->SetOp(NKikimrDataEvents::TKqpLocks::Commit);
                protoLocks->AddSendingShards(shardId);
                protoLocks->AddReceivingShards(shardId);
                for (const auto& lock : locks) {
                    *protoLocks->AddLocks() = lock;
                }
            }
        } else if (isPrepare) {
            YQL_ENSURE(TxId);
            FillEvWritePrepare(evWrite.get(), shardId, *TxId, TxManager);
        } else if (!InconsistentTx) {
            evWrite->SetLockId(LockTxId, LockNodeId);
            evWrite->Record.SetLockMode(LockMode);

            if (LockMode == NKikimrDataEvents::OPTIMISTIC_SNAPSHOT_ISOLATION) {
                YQL_ENSURE(MvccSnapshot);
                *evWrite->Record.MutableMvccSnapshot() = *MvccSnapshot;
            }
        }

        const auto serializationResult = ShardedWriteController->SerializeMessageToPayload(shardId, *evWrite);
        YQL_ENSURE(isPrepare || isImmediateCommit || serializationResult.TotalDataSize > 0);

        if (metadata->SendAttempts == 0) {
            if (!isPrepare) {
                Counters->WriteActorImmediateWrites->Inc();
            } else {
                Counters->WriteActorPrepareWrites->Inc();
            }
            Counters->WriteActorWritesSizeHistogram->Collect(serializationResult.TotalDataSize);
            Counters->WriteActorWritesOperationsHistogram->Collect(metadata->OperationsCount);

            for (const auto& operation : evWrite->Record.GetOperations()) {
                if (operation.GetType() == NKikimrDataEvents::TEvWrite::TOperation::OPERATION_INSERT
                       || operation.GetType() == NKikimrDataEvents::TEvWrite::TOperation::OPERATION_UPDATE) {
                    Counters->WriteActorReadWriteOperations->Inc();
                } else {
                    Counters->WriteActorWriteOnlyOperations->Inc();
                }
            }

            SendTime[shardId] = TInstant::Now();
        } else {
            YQL_ENSURE(!isPrepare);
            Counters->WriteActorImmediateWritesRetries->Inc();
        }

        NDataIntegrity::LogIntegrityTrails("EvWriteTx", evWrite->Record.GetTxId(), shardId, TlsActivationContext->AsActorContext(), "WriteActor");

        CA_LOG_D("Send EvWrite to ShardID=" << shardId << ", isPrepare=" << isPrepare << ", isImmediateCommit=" << isImmediateCommit << ", TxId=" << evWrite->Record.GetTxId()
            << ", LockTxId=" << evWrite->Record.GetLockTxId() << ", LockNodeId=" << evWrite->Record.GetLockNodeId()
            << ", Locks= " << [&]() {
                TStringBuilder builder;
                for (const auto& lock : evWrite->Record.GetLocks().GetLocks()) {
                    builder << lock.ShortDebugString();
                }
                return builder;
            }()
            << ", Size=" << serializationResult.TotalDataSize << ", Cookie=" << metadata->Cookie
            << ", OperationsCount=" << evWrite->Record.OperationsSize() << ", IsFinal=" << metadata->IsFinal
            << ", Attempts=" << metadata->SendAttempts << ", Mode=" << static_cast<int>(Mode)
            << ", BufferMemory=" << GetMemory());

        AFL_ENSURE(Mode == EMode::WRITE || metadata->IsFinal);

        LinkedPipeCache = true;
        Send(
            PipeCacheId,
            new TEvPipeCache::TEvForward(evWrite.release(), shardId, /* subscribe */ true),
            0,
            metadata->Cookie,
            NWilson::TTraceId(ParentTraceId));

        ShardedWriteController->OnMessageSent(shardId, metadata->Cookie);

        if (InconsistentTx) {
            TlsActivationContext->Schedule(
                CalculateNextAttemptDelay(MessageSettings, metadata->SendAttempts),
                new IEventHandle(
                    SelfId(),
                    SelfId(),
                    new TEvPrivate::TEvShardRequestTimeout(shardId),
                    0,
                    metadata->Cookie));
        }

        return true;
    }

    void RetryShard(const ui64 shardId, const std::optional<ui64> ifCookieEqual) {
        const auto metadata = ShardedWriteController->GetMessageMetadata(shardId);
        if (!metadata || (ifCookieEqual && metadata->Cookie != ifCookieEqual)) {
            CA_LOG_W("Retry failed: not found ShardID=" << shardId << " with Cookie=" << ifCookieEqual.value_or(0));
            return;
        }

        CA_LOG_D("Retry ShardID=" << shardId
            << ", Cookie=" << ifCookieEqual.value_or(0)
            << ", Attempt=" << metadata->SendAttempts
            << ", Next Delay=" << CalculateNextAttemptDelay(MessageSettings, metadata->SendAttempts));
        SendDataToShard(shardId);
    }

    void ResetShardRetries(const ui64 shardId, const ui64 cookie) {
        ShardedWriteController->ResetRetries(shardId, cookie);
    }

    void Handle(TEvPrivate::TEvShardRequestTimeout::TPtr& ev) {
        CA_LOG_W("Timeout shardID=" << ev->Get()->ShardId);
        YQL_ENSURE(InconsistentTx);
        RetryShard(ev->Get()->ShardId, ev->Cookie);
    }

    void Handle(TEvPipeCache::TEvDeliveryProblem::TPtr& ev) {
        CA_LOG_W("TEvDeliveryProblem was received from tablet: " << ev->Get()->TabletId);
        if (InconsistentTx) {
            RetryShard(ev->Get()->TabletId, std::nullopt);
            return;
        }

        const auto state = TxManager->GetState(ev->Get()->TabletId);
        if ((state == IKqpTransactionManager::PREPARED
                    || state == IKqpTransactionManager::EXECUTING)
                && TxManager->ShouldReattach(ev->Get()->TabletId, TlsActivationContext->Now())) {
            // Disconnected while waiting for other shards to prepare
            auto& reattachState = TxManager->GetReattachState(ev->Get()->TabletId);
            CA_LOG_N("Shard " << ev->Get()->TabletId << " delivery problem (reattaching in "
                        << reattachState.ReattachInfo.Delay << ")");

            Schedule(reattachState.ReattachInfo.Delay, new TEvPrivate::TEvReattachToShard(ev->Get()->TabletId));
        } else if (state == IKqpTransactionManager::EXECUTING) {
            TxManager->SetError(ev->Get()->TabletId);
            RuntimeError(
                NYql::NDqProto::StatusIds::UNDETERMINED,
                NYql::TIssuesIds::KIKIMR_OPERATION_STATE_UNKNOWN,
                TStringBuilder()
                    << "State of operation is unknown. "
                    << "Error writing to table `" << TablePath << "`"
                    << ". Transaction state unknown for tablet " << ev->Get()->TabletId << ".");
            return;
        } else if (state == IKqpTransactionManager::PROCESSING
                || state == IKqpTransactionManager::PREPARING
                || state == IKqpTransactionManager::PREPARED) {
            TxManager->SetError(ev->Get()->TabletId);
            RuntimeError(
                NYql::NDqProto::StatusIds::UNAVAILABLE,
                NYql::TIssuesIds::KIKIMR_TEMPORARILY_UNAVAILABLE,
                TStringBuilder()
                    << "Kikimr cluster or one of its subsystems was unavailable. "
                    << "Error writing to table `" << TablePath << "`"
                    << ": can't deliver message to tablet " << ev->Get()->TabletId << ".");
            return;
        } else {
            AFL_ENSURE(state == IKqpTransactionManager::FINISHED || state == IKqpTransactionManager::ERROR);
        }
    }

    void Handle(TEvDataShard::TEvProposeTransactionAttachResult::TPtr& ev) {
        const auto& record = ev->Get()->Record;
        const ui64 shardId = record.GetTabletId();

        auto& reattachState = TxManager->GetReattachState(shardId);
        if (reattachState.Cookie != ev->Cookie) {
            return;
        }

        const auto shardState = TxManager->GetState(shardId);
        switch (shardState) {
            case IKqpTransactionManager::EXECUTING:
                YQL_ENSURE(Mode == EMode::COMMIT || Mode == EMode::IMMEDIATE_COMMIT);
                break;
            case IKqpTransactionManager::PREPARED:
                YQL_ENSURE(Mode == EMode::PREPARE);
                break;
            case IKqpTransactionManager::PREPARING:
            case IKqpTransactionManager::FINISHED:
            case IKqpTransactionManager::ERROR:
            case IKqpTransactionManager::PROCESSING:
                YQL_ENSURE(false);
        }

        if (record.GetStatus() == NKikimrProto::OK) {
            // Transaction still exists at this shard
            CA_LOG_D("Reattached to shard " << shardId);
            TxManager->Reattached(shardId);
            return;
        }

        if (Mode == EMode::PREPARE) {
            RuntimeError(
                NYql::NDqProto::StatusIds::UNAVAILABLE,
                NYql::TIssuesIds::KIKIMR_TEMPORARILY_UNAVAILABLE,
                TStringBuilder()
                    << "ShardId=" << shardId
                    << " for table '" << TablePath
                    << "': attach transaction failed.");
            return;
        } else {
            RuntimeError(
                NYql::NDqProto::StatusIds::UNDETERMINED,
                NYql::TIssuesIds::KIKIMR_OPERATION_STATE_UNKNOWN,
                TStringBuilder()
                    << "ShardId=" << shardId
                    << " for table '" << TablePath
                    << "': attach transaction failed.");
            return;
        }
    }

    void Handle(TEvDataShard::TEvProposeTransactionRestart::TPtr& ev) {
        const auto& record = ev->Get()->Record;
        const ui64 shardId = record.GetTabletId();

        CA_LOG_D("Got transaction restart event from tabletId: " << shardId);

        switch (TxManager->GetState(shardId)) {
            case IKqpTransactionManager::EXECUTING: {
                TxManager->SetRestarting(shardId);
                return;
            }
            case IKqpTransactionManager::FINISHED:
            case IKqpTransactionManager::ERROR: {
                return;
            }
            case IKqpTransactionManager::PREPARING:
            case IKqpTransactionManager::PREPARED:
            case IKqpTransactionManager::PROCESSING: {
                YQL_ENSURE(false);
            }
        }
    }

    void Handle(TEvPrivate::TEvReattachToShard::TPtr& ev) {
        const ui64 tabletId = ev->Get()->TabletId;
        auto& state = TxManager->GetReattachState(tabletId);

        CA_LOG_D("Reattach to shard " << tabletId);

        YQL_ENSURE(TxId);
        Send(MakePipePerNodeCacheID(false), new TEvPipeCache::TEvForward(
            new TEvDataShard::TEvProposeTransactionAttach(tabletId, *TxId),
            tabletId, /* subscribe */ true), 0, ++state.Cookie);
    }

    void Prepare() {
        if (TableWriteActorSpan) {
            TableWriteActorSpan.EndOk(); // Resolve finished
        }

        ResolveAttempts = 0;

        if (IsOlap) {
            YQL_ENSURE(SchemeEntry);
            ShardedWriteController->OnPartitioningChanged(*SchemeEntry);
        } else {
            ShardedWriteController->OnPartitioningChanged(Partitioning);
            Partitioning.reset();
        }

        if (InconsistentTx && Closed) {
            FlushBuffers();
            YQL_ENSURE(ShardedWriteController);
            YQL_ENSURE(ShardedWriteController->IsAllWritesClosed());
            ShardedWriteController->Close();
        }

        Callbacks->OnReady();
    }

    void RuntimeError(NYql::NDqProto::StatusIds::StatusCode statusCode, NYql::EYqlIssueCode id, const TString& message, const NYql::TIssues& subIssues = {}) {
        if (TableWriteActorSpan) {
            TableWriteActorSpan.EndError(message);
        }

        Callbacks->OnError(statusCode, id, message, subIssues);
    }

    void RuntimeError(NYql::NDqProto::StatusIds::StatusCode statusCode, NYql::TIssues&& issues) {
        if (TableWriteActorSpan) {
            TableWriteActorSpan.EndError(issues.ToOneLineString());
        }

        Callbacks->OnError(statusCode, std::move(issues));
    }

    void Unlink() {
        if (LinkedPipeCache) {
            Send(PipeCacheId, new TEvPipeCache::TEvUnlink(0));
            LinkedPipeCache = false;
        }
    }

    void PassAway() override {
        {
            Y_ABORT_UNLESS(Alloc);
            TGuard<NMiniKQL::TScopedAlloc> allocGuard(*Alloc);
            ShardedWriteController.Reset();
        }
        Counters->WriteActorsCount->Dec();
        Unlink();
        TActorBootstrapped<TKqpTableWriteActor>::PassAway();
    }

    void Terminate() {
        PassAway();
    }

    void UpdateStats(const NKikimrQueryStats::TTxStats& txStats) {
        Stats.UpdateStats(txStats, TableId);
    }

    void FillStats(NYql::NDqProto::TDqTaskStats* stats) {
        Stats.FillStats(stats, TablePath);
<<<<<<< HEAD
=======
    }

    bool FlushBeforeCommit() const {
        return NeedToFlushBeforeCommit;
>>>>>>> 832cd121
    }

private:
    NActors::TActorId PipeCacheId = NKikimr::MakePipePerNodeCacheID(false);
    bool LinkedPipeCache = false;

    TString LogPrefix;
    TWriteActorSettings MessageSettings;
    std::shared_ptr<NKikimr::NMiniKQL::TScopedAlloc> Alloc;

    const std::optional<NKikimrDataEvents::TMvccSnapshot> MvccSnapshot;
    const NKikimrDataEvents::ELockMode LockMode;

    const TTableId TableId;
    const TString TablePath;

    std::optional<ui64> TxId;
    const ui64 LockTxId;
    const ui64 LockNodeId;
    const bool InconsistentTx;
    const bool IsOlap;
    const TVector<NScheme::TTypeInfo> KeyColumnTypes;

    IKqpTableWriterCallbacks* Callbacks;

    std::optional<NSchemeCache::TSchemeCacheNavigate::TEntry> SchemeEntry;
    std::shared_ptr<const TVector<TKeyDesc::TPartitionInfo>> Partitioning;
    ui64 ResolveAttempts = 0;

    IKqpTransactionManagerPtr TxManager;
    bool Closed = false;
    bool NeedToFlushBeforeCommit = false;
    EMode Mode = EMode::WRITE;
    THashMap<ui64, TInstant> SendTime;

    IShardedWriteControllerPtr ShardedWriteController = nullptr;

    TIntrusivePtr<TKqpCounters> Counters;

    TKqpTableWriterStatistics Stats;

    NWilson::TTraceId ParentTraceId;
    NWilson::TSpan TableWriteActorSpan;
};

class TKqpDirectWriteActor : public TActorBootstrapped<TKqpDirectWriteActor>, public NYql::NDq::IDqComputeActorAsyncOutput, public IKqpTableWriterCallbacks {
    using TBase = TActorBootstrapped<TKqpDirectWriteActor>;

public:
    TKqpDirectWriteActor(
        NKikimrKqp::TKqpTableSinkSettings&& settings,
        NYql::NDq::TDqAsyncIoFactory::TSinkArguments&& args,
        TIntrusivePtr<TKqpCounters> counters)
        : LogPrefix(TStringBuilder() << "TxId: " << args.TxId << ", task: " << args.TaskId << ". ")
        , Settings(std::move(settings))
        , MessageSettings(GetWriteActorSettings())
        , OutputIndex(args.OutputIndex)
        , Callbacks(args.Callback)
        , Counters(counters)
        , Alloc(args.Alloc)
        , TxId(std::get<ui64>(args.TxId))
        , TableId(
            Settings.GetTable().GetOwnerId(),
            Settings.GetTable().GetTableId(),
            Settings.GetTable().GetVersion())
        , DirectWriteActorSpan(TWilsonKqp::DirectWriteActor, NWilson::TTraceId(args.TraceId), "TKqpDirectWriteActor")
    {
        EgressStats.Level = args.StatsLevel;

        TVector<NKikimrKqp::TKqpColumnMetadataProto> columnsMetadata(
            Settings.GetColumns().begin(),
            Settings.GetColumns().end());
        std::vector<ui32> writeIndex(
            Settings.GetWriteIndexes().begin(),
            Settings.GetWriteIndexes().end());

        TGuard guard(*Alloc);
        if (Settings.GetIsOlap()) {
            Batcher = CreateColumnDataBatcher(columnsMetadata, std::move(writeIndex), Alloc);
        } else {
            Batcher = CreateRowDataBatcher(columnsMetadata, std::move(writeIndex), Alloc);
        }
    }

    void Bootstrap() {
        LogPrefix = TStringBuilder() << "SelfId: " << this->SelfId() << ", " << LogPrefix;

        try {
            TVector<NScheme::TTypeInfo> keyColumnTypes;
            keyColumnTypes.reserve(Settings.GetKeyColumns().size());
            for (const auto& column : Settings.GetKeyColumns()) {
                auto typeInfoMod = NScheme::TypeInfoModFromProtoColumnType(column.GetTypeId(),
                    column.HasTypeInfo() ? &column.GetTypeInfo() : nullptr);
                keyColumnTypes.push_back(typeInfoMod.TypeInfo);
            }

            WriteTableActor = new TKqpTableWriteActor(
                this,
                TableId,
                Settings.GetTable().GetPath(),
                Settings.GetLockTxId(),
                Settings.GetLockNodeId(),
                Settings.GetInconsistentTx(),
                Settings.GetIsOlap(),
                std::move(keyColumnTypes),
                Alloc,
                Settings.GetMvccSnapshot(),
                Settings.GetLockMode(),
                nullptr,
                TActorId{},
                Counters);
            WriteTableActor->SetParentTraceId(DirectWriteActorSpan.GetTraceId());
            WriteTableActorId = RegisterWithSameMailbox(WriteTableActor);

            TVector<NKikimrKqp::TKqpColumnMetadataProto> keyColumnsMetadata(
                Settings.GetKeyColumns().begin(),
                Settings.GetKeyColumns().end());
            TVector<NKikimrKqp::TKqpColumnMetadataProto> columnsMetadata(
                Settings.GetColumns().begin(),
                Settings.GetColumns().end());
            std::vector<ui32> writeIndex(
                Settings.GetWriteIndexes().begin(),
                Settings.GetWriteIndexes().end());
            YQL_ENSURE(Settings.GetPriority() == 0);
            WriteTableActor->Open(
                WriteToken,
                GetOperation(Settings.GetType()),
                std::move(keyColumnsMetadata),
                std::move(columnsMetadata),
                std::move(writeIndex),
                Settings.GetPriority());
            WaitingForTableActor = true;
        } catch (const TMemoryLimitExceededException&) {
            RuntimeError(
                NYql::NDqProto::StatusIds::PRECONDITION_FAILED,
                NYql::TIssuesIds::KIKIMR_PRECONDITION_FAILED,
                TStringBuilder() << "Memory limit exception"
                    << ", current limit is " << Alloc->GetLimit() << " bytes.",
                {});
            return;
        } catch (...) {
            RuntimeError(
                NYql::NDqProto::StatusIds::INTERNAL_ERROR,
                NYql::TIssuesIds::KIKIMR_INTERNAL_ERROR,
                CurrentExceptionMessage(),
                {});
            return;
        }
    }

    static constexpr char ActorName[] = "KQP_DIRECT_WRITE_ACTOR";

private:
    virtual ~TKqpDirectWriteActor() {
    }

    void CommitState(const NYql::NDqProto::TCheckpoint&) final {};
    void LoadState(const NYql::NDq::TSinkState&) final {};

    ui64 GetOutputIndex() const final {
        return OutputIndex;
    }

    const NYql::NDq::TDqAsyncStats& GetEgressStats() const final {
        return EgressStats;
    }

    i64 GetFreeSpace() const final {
        return (WriteTableActor && WriteTableActor->IsReady())
            ? MessageSettings.InFlightMemoryLimitPerActorBytes - GetMemory()
            : std::numeric_limits<i64>::min(); // Can't use zero here because compute can use overcommit!
    }

    i64 GetMemory() const {
        return (WriteTableActor && WriteTableActor->IsReady())
            ? WriteTableActor->GetMemory()
            : 0;
    }

    TMaybe<google::protobuf::Any> ExtraData() override {
        if (!WriteTableActor) {
            return {};
        }
        NKikimrKqp::TEvKqpOutputActorResultInfo resultInfo;
        for (const auto& lock : WriteTableActor->GetLocks()) {
            resultInfo.AddLocks()->CopyFrom(lock);
        }
        resultInfo.SetHasRead(
            GetOperation(Settings.GetType()) == NKikimrDataEvents::TEvWrite::TOperation::OPERATION_INSERT ||
            GetOperation(Settings.GetType()) == NKikimrDataEvents::TEvWrite::TOperation::OPERATION_UPDATE);
        google::protobuf::Any result;
        result.PackFrom(resultInfo);
        return result;
    }

    void SendData(NMiniKQL::TUnboxedValueBatch&& data, i64 size, const TMaybe<NYql::NDqProto::TCheckpoint>&, bool finished) final {
        YQL_ENSURE(!data.IsWide(), "Wide stream is not supported yet");
        YQL_ENSURE(!Closed);
        Closed = finished;
        EgressStats.Resume();
        Y_UNUSED(size);

        try {
            Batcher->AddData(data);
            YQL_ENSURE(WriteTableActor);
            WriteTableActor->Write(WriteToken, Batcher->Build());
            if (Closed) {
                WriteTableActor->Close(WriteToken);
                WriteTableActor->FlushBuffers();
                WriteTableActor->Close();
            }
        } catch (const TMemoryLimitExceededException&) {
            RuntimeError(
                NYql::NDqProto::StatusIds::PRECONDITION_FAILED,
                NYql::TIssuesIds::KIKIMR_PRECONDITION_FAILED,
                TStringBuilder() << "Memory limit exception"
                    << ", current limit is " << Alloc->GetLimit() << " bytes.",
                {});
            return;
        } catch (...) {
            RuntimeError(
                NYql::NDqProto::StatusIds::INTERNAL_ERROR,
                NYql::TIssuesIds::KIKIMR_INTERNAL_ERROR,
                CurrentExceptionMessage(),
                {});
            return;
        }

        Process();
    }

    void Process() {
        try {
            const bool outOfMemory = GetFreeSpace() <= 0;
            if (outOfMemory) {
                WaitingForTableActor = true;
            } else if (WaitingForTableActor) {
                ResumeExecution();
            }

            if (outOfMemory && !Settings.GetEnableStreamWrite()) {
                RuntimeError(
                    NYql::NDqProto::StatusIds::PRECONDITION_FAILED,
                    NYql::TIssuesIds::KIKIMR_PRECONDITION_FAILED,
                    TStringBuilder() << "Out of buffer memory. Used " << GetMemory()
                        << " bytes of " << MessageSettings.InFlightMemoryLimitPerActorBytes << " bytes.",
                    {});
                return;
            }

            if (!Closed && outOfMemory) {
                WriteTableActor->FlushBuffers();
            }

            if (Closed || outOfMemory) {
                if (!WriteTableActor->FlushToShards()) {
                    return;
                }
            }

            if (Closed && WriteTableActor->IsFinished()) {
                CA_LOG_D("Write actor finished");
                Callbacks->OnAsyncOutputFinished(GetOutputIndex());
            }
        } catch (const TMemoryLimitExceededException&) {
            RuntimeError(
                NYql::NDqProto::StatusIds::PRECONDITION_FAILED,
                NYql::TIssuesIds::KIKIMR_PRECONDITION_FAILED,
                TStringBuilder() << "Memory limit exception"
                    << ", current limit is " << Alloc->GetLimit() << " bytes.",
                {});
            return;
        } catch (...) {
            RuntimeError(
                NYql::NDqProto::StatusIds::INTERNAL_ERROR,
                NYql::TIssuesIds::KIKIMR_INTERNAL_ERROR,
                CurrentExceptionMessage(),
                {});
            return;
        }
    }

    void RuntimeError(NYql::NDqProto::StatusIds::StatusCode statusCode, NYql::EYqlIssueCode id, const TString& message, const NYql::TIssues& subIssues) {
        DirectWriteActorSpan.EndError(message);

        NYql::TIssue issue(message);
        SetIssueCode(id, issue);
        for (const auto& i : subIssues) {
            issue.AddSubIssue(MakeIntrusive<NYql::TIssue>(i));
        }

        NYql::TIssues issues;
        issues.AddIssue(std::move(issue));

        Callbacks->OnAsyncOutputError(OutputIndex, std::move(issues), statusCode);
    }

    void RuntimeError(NYql::NDqProto::StatusIds::StatusCode statusCode, NYql::TIssues&& issues) {
        DirectWriteActorSpan.EndError(issues.ToOneLineString());

        Callbacks->OnAsyncOutputError(OutputIndex, std::move(issues), statusCode);
    }

    void PassAway() override {
        if (WriteTableActor) {
            WriteTableActor->Terminate();
        }
        TActorBootstrapped<TKqpDirectWriteActor>::PassAway();
    }

    void ResumeExecution() {
        CA_LOG_D("Resuming execution.");
        WaitingForTableActor = false;
        Callbacks->ResumeExecution();
    }

    void OnReady() override {
        Process();
    }

    void OnPrepared(IKqpTransactionManager::TPrepareResult&&, ui64) override {
        AFL_ENSURE(false);
    }

    void OnCommitted(ui64, ui64) override {
        AFL_ENSURE(false);
    }

    void OnMessageAcknowledged(ui64 dataSize) override {
        EgressStats.Bytes += dataSize;
        EgressStats.Chunks++;
        EgressStats.Splits++;
        EgressStats.Resume();
        Process();
    }

    void OnError(NYql::NDqProto::StatusIds::StatusCode statusCode, NYql::EYqlIssueCode id, const TString& message, const NYql::TIssues& subIssues) override {
        RuntimeError(statusCode, id, message, subIssues);
    }

    void OnError(NYql::NDqProto::StatusIds::StatusCode statusCode, NYql::TIssues&& issues) override {
        RuntimeError(statusCode, std::move(issues));
    }

    void FillExtraStats(NYql::NDqProto::TDqTaskStats* stats, bool last, const NYql::NDq::TDqMeteringStats*) override {
        if (last && WriteTableActor) {
            WriteTableActor->FillStats(stats);
        }
    }

    TString LogPrefix;
    const NKikimrKqp::TKqpTableSinkSettings Settings;
    TWriteActorSettings MessageSettings;
    const ui64 OutputIndex;
    NYql::NDq::TDqAsyncStats EgressStats;
    NYql::NDq::IDqComputeActorAsyncOutput::ICallbacks * Callbacks = nullptr;
    TIntrusivePtr<TKqpCounters> Counters;
    std::shared_ptr<NKikimr::NMiniKQL::TScopedAlloc> Alloc;
    IDataBatcherPtr Batcher;

    const ui64 TxId;
    const TTableId TableId;
    TKqpTableWriteActor* WriteTableActor = nullptr;
    TActorId WriteTableActorId;

    TKqpTableWriteActor::TWriteToken WriteToken = 0;

    bool Closed = false;
    bool WaitingForTableActor = false;

    NWilson::TSpan DirectWriteActorSpan;
};


namespace {

struct TWriteToken {
    TPathId PathId;
    ui64 Cookie;

    bool IsEmpty() const {
        return !PathId;
    }
};

struct TTransactionSettings {
    ui64 TxId = 0;
    ui64 LockTxId = 0;
    ui64 LockNodeId = 0;
    bool InconsistentTx = false;
    std::optional<NKikimrDataEvents::TMvccSnapshot> MvccSnapshot;
    NKikimrDataEvents::ELockMode LockMode;
};

struct TWriteSettings {
    TTableId TableId;
    TString TablePath; // for error messages
    NKikimrDataEvents::TEvWrite::TOperation::EOperationType OperationType;
    TVector<NKikimrKqp::TKqpColumnMetadataProto> KeyColumns;
    TVector<NKikimrKqp::TKqpColumnMetadataProto> Columns;
    std::vector<ui32> WriteIndex;
    TTransactionSettings TransactionSettings;
    i64 Priority;
    bool EnableStreamWrite;
    bool IsOlap;

    struct TIndex {
        TTableId TableId;
        TString TablePath;
        TVector<NKikimrKqp::TKqpColumnMetadataProto> KeyColumns;
        TVector<NKikimrKqp::TKqpColumnMetadataProto> Columns;
        std::vector<ui32> WriteIndex;
        bool IsUniq;
    };

    std::vector<TIndex> Indexes;
};

struct TBufferWriteMessage {
    TActorId From;
    TWriteToken Token;
    bool Close = false;
    IDataBatchPtr Data;
};

struct TEvBufferWrite : public TEventLocal<TEvBufferWrite, TKqpEvents::EvBufferWrite> {
    bool Close = false;
    std::optional<TWriteToken> Token;
    std::optional<TWriteSettings> Settings;
    IDataBatchPtr Data;

    TInstant SendTime;
};

struct TEvBufferWriteResult : public TEventLocal<TEvBufferWriteResult, TKqpEvents::EvBufferWriteResult> {
    TWriteToken Token;
};

}


class TKqpBufferWriteActor :public TActorBootstrapped<TKqpBufferWriteActor>, public IKqpTableWriterCallbacks {
    using TBase = TActorBootstrapped<TKqpBufferWriteActor>;
    using TTopicTabletTxs = NTopic::TTopicOperationTransactions;

public:
    enum class EState {
        WRITING, // Allow to write data to buffer.
        FLUSHING, // Force flush (for uncommitted changes visibility). Can't accept any writes in this state.
        PREPARING, // Do preparation for commit. All writers are closed. New writes wouldn't be accepted.
        COMMITTING, // Do commit. All writers are closed. New writes wouldn't be accepted.
        ROLLINGBACK, // Do rollback. New writes wouldn't be accepted.
        FINISHED,
    };

public:
    TKqpBufferWriteActor(
        TKqpBufferWriterSettings&& settings)
        : SessionActorId(settings.SessionActorId)
        , MessageSettings(GetWriteActorSettings())
        , TxManager(settings.TxManager)
        , Alloc(settings.Alloc)
        , Counters(settings.Counters)
        , TxProxyMon(settings.TxProxyMon)
        , BufferWriteActorSpan(TWilsonKqp::BufferWriteActor, NWilson::TTraceId(settings.TraceId), "BufferWriteActor", NWilson::EFlags::AUTO_END)
    {
        State = EState::WRITING;
        Counters->BufferActorsCount->Inc();
        UpdateTracingState("Write", BufferWriteActorSpan.GetTraceId());
    }

    void Bootstrap() {
        LogPrefix = TStringBuilder() << "SelfId: " << this->SelfId() << ", SessionActorId: " << SessionActorId << ", " << LogPrefix;
        Become(&TKqpBufferWriteActor::StateWrite);
    }

    static constexpr char ActorName[] = "KQP_BUFFER_WRITE_ACTOR";

    // TODO: split states
    STFUNC(StateWrite) {
        try {
            switch (ev->GetTypeRewrite()) {
                hFunc(TEvKqpBuffer::TEvTerminate, Handle);
                hFunc(TEvKqpBuffer::TEvFlush, Handle);
                hFunc(TEvKqpBuffer::TEvCommit, Handle);
                hFunc(TEvKqpBuffer::TEvRollback, Handle);
                hFunc(TEvBufferWrite, Handle);

                hFunc(TEvTxProxy::TEvProposeTransactionStatus, Handle);
                hFunc(TEvPersQueue::TEvProposeTransactionResult, Handle);
                hFunc(NKikimr::NEvents::TDataEvents::TEvWriteResult, Handle);
                hFunc(TEvPipeCache::TEvDeliveryProblem, Handle);
            default:
                AFL_ENSURE(false)("unknown message", ev->GetTypeRewrite());
            }
        } catch (const TMemoryLimitExceededException&) {
            ReplyErrorAndDie(
                NYql::NDqProto::StatusIds::PRECONDITION_FAILED,
                NYql::TIssuesIds::KIKIMR_PRECONDITION_FAILED,
                TStringBuilder() << "Memory limit exception"
                    << ", current limit is " << Alloc->GetLimit() << " bytes.",
                {});
            return;
        } catch (...) {
            ReplyErrorAndDie(
                NYql::NDqProto::StatusIds::INTERNAL_ERROR,
                NYql::TIssuesIds::KIKIMR_INTERNAL_ERROR,
                CurrentExceptionMessage(),
                {});
            return;
        }
    }

    void Handle(TEvBufferWrite::TPtr& ev) {
        Counters->ForwardActorWritesLatencyHistogram->Collect((TInstant::Now() - ev->Get()->SendTime).MicroSeconds());
        TWriteToken token;
        if (!ev->Get()->Token) {
            AFL_ENSURE(ev->Get()->Settings);
            auto& settings = *ev->Get()->Settings;
            if (!WriteInfos.empty()) {
                AFL_ENSURE(LockTxId == settings.TransactionSettings.LockTxId);
                AFL_ENSURE(LockNodeId == settings.TransactionSettings.LockNodeId);
                AFL_ENSURE(InconsistentTx == settings.TransactionSettings.InconsistentTx);
            } else {
                LockTxId = settings.TransactionSettings.LockTxId;
                LockNodeId = settings.TransactionSettings.LockNodeId;
                InconsistentTx = settings.TransactionSettings.InconsistentTx;
            }

            auto createWriteActor = [&](const TTableId tableId, const TString& tablePath, const TVector<NKikimrKqp::TKqpColumnMetadataProto>& keyColumns) -> std::pair<TKqpTableWriteActor*, TActorId> {
                TVector<NScheme::TTypeInfo> keyColumnTypes;
                keyColumnTypes.reserve(keyColumns.size());
                for (const auto& column : keyColumns) {
                    auto typeInfoMod = NScheme::TypeInfoModFromProtoColumnType(column.GetTypeId(),
                        column.HasTypeInfo() ? &column.GetTypeInfo() : nullptr);
                    keyColumnTypes.push_back(typeInfoMod.TypeInfo);
                }
                TKqpTableWriteActor* ptr = new TKqpTableWriteActor(
                    this,
                    tableId,
                    tablePath,
                    LockTxId,
                    LockNodeId,
                    InconsistentTx,
                    settings.IsOlap,
                    std::move(keyColumnTypes),
                    Alloc,
                    settings.TransactionSettings.MvccSnapshot,
                    settings.TransactionSettings.LockMode,
                    TxManager,
                    SessionActorId,
                    Counters);
                ptr->SetParentTraceId(BufferWriteActorStateSpan.GetTraceId());
                TActorId id = RegisterWithSameMailbox(ptr);
                CA_LOG_D("Create new TableWriteActor for table `" << tablePath << "` (" << tableId << "). lockId=" << LockTxId << ". ActorId=" << id);

                return {ptr, id};
            };

            auto& writeInfo = WriteInfos[settings.TableId.PathId];
            if (!writeInfo.Actors.contains(settings.TableId.PathId)) {
                AFL_ENSURE(writeInfo.Actors.empty());
                const auto [ptr, id] = createWriteActor(settings.TableId, settings.TablePath, settings.KeyColumns);
                writeInfo.Actors.emplace(settings.TableId.PathId, TWriteInfo::TActorInfo{
                    .WriteActor = ptr,
                    .Id = id,
                });
            }

            for (const auto& indexSettings : settings.Indexes) {
                if (!writeInfo.Actors.contains(indexSettings.TableId.PathId)) {
                    const auto [ptr, id] = createWriteActor(indexSettings.TableId, indexSettings.TablePath, indexSettings.KeyColumns);
                    writeInfo.Actors.emplace(indexSettings.TableId.PathId, TWriteInfo::TActorInfo{
                        .WriteActor = ptr,
                        .Id = id,
                    });
                }
            }

            if (writeInfo.Actors.at(settings.TableId.PathId).WriteActor->GetTableId().SchemaVersion != settings.TableId.SchemaVersion) {
                CA_LOG_E("Scheme changed for table `"
                    << settings.TablePath << "`.");
                ReplyErrorAndDie(
                    NYql::NDqProto::StatusIds::SCHEME_ERROR,
                    NYql::TIssuesIds::KIKIMR_SCHEME_MISMATCH,
                    TStringBuilder() << "Scheme changed. Table: `"
                        << settings.TablePath << "`.",
                    {});
                return;
            }
            AFL_ENSURE(writeInfo.Actors.at(settings.TableId.PathId).WriteActor->GetTableId() == settings.TableId);

            EnableStreamWrite &= settings.EnableStreamWrite;

            token = TWriteToken{settings.TableId.PathId, CurrentWriteToken++};

            AFL_ENSURE(writeInfo.Actors.size() > settings.Indexes.size());
            for (auto& indexSettings : settings.Indexes) {
                writeInfo.Actors.at(indexSettings.TableId.PathId).Projections.emplace(token.Cookie, CreateDataBatchProjection(
                    settings.Columns,
                    settings.WriteIndex,
                    indexSettings.Columns,
                    indexSettings.WriteIndex,
                    Alloc));

                writeInfo.Actors.at(indexSettings.TableId.PathId).WriteActor->Open(
                    token.Cookie,
                    NKikimrDataEvents::TEvWrite::TOperation::OPERATION_UPSERT, // TODO: Operation for index (delete by key + upsert)
                    std::move(indexSettings.KeyColumns),
                    std::move(indexSettings.Columns),
                    std::move(indexSettings.WriteIndex),
                    settings.Priority);
            }

<<<<<<< HEAD
            // At current time only insert operation can fail.
            NeedToFlushBeforeCommit |= (settings.OperationType == NKikimrDataEvents::TEvWrite::TOperation::OPERATION_INSERT);

=======
>>>>>>> 832cd121
            writeInfo.Actors.at(settings.TableId.PathId).WriteActor->Open(
                token.Cookie,
                settings.OperationType,
                std::move(settings.KeyColumns),
                std::move(settings.Columns),
                std::move(settings.WriteIndex),
                settings.Priority);
        } else {
            token = *ev->Get()->Token;
        }

        auto& queue = RequestQueues[token.PathId];
        queue.emplace();
        auto& message = queue.back();

        message.Token = token;
        message.From = ev->Sender;
        message.Close = ev->Get()->Close;
        message.Data = ev->Get()->Data;
        
        Process();
    }

    bool NeedToFlush() {
        const bool outOfMemory = GetTotalFreeSpace() <= 0;
        const bool needToFlush = outOfMemory
            || State == EState::FLUSHING
            || State == EState::PREPARING
            || State == EState::COMMITTING
            || State == EState::ROLLINGBACK;
        return needToFlush;
    }

    bool NeedToFlushActor(const TKqpTableWriteActor* actor) {
        return NeedToFlush()
            && (State != EState::FLUSHING
                || !TxId // Flush between queries
                || actor->FlushBeforeCommit()); // Flush before commit
    }

    bool Process() {
        ProcessRequestQueue();
        if (!ProcessFlush()) {
            return false;
        }
        ProcessAckQueue();

        if (State == EState::FLUSHING) {
            bool isEmpty = true;
            ForEachWriteActor([&](const TKqpTableWriteActor* actor, const TActorId) {
<<<<<<< HEAD
                isEmpty &= actor->IsReady() && actor->IsEmpty();
=======
                if (NeedToFlushActor(actor)) {
                    isEmpty &= actor->IsReady() && actor->IsEmpty();
                }
>>>>>>> 832cd121
            });
            if (isEmpty) {
                OnFlushed();
            }
        }
        return true;
    }

    void ProcessRequestQueue() {
        for (auto& [pathId, queue] : RequestQueues) {
            auto& writeInfo = WriteInfos.at(pathId);

            for (const auto& [_, actor] : writeInfo.Actors) {
                if (!actor.WriteActor->IsReady()) {
                    CA_LOG_D("ProcessRequestQueue " << pathId << " NOT READY queue=" << queue.size());
                    return;
                }
            }

            while (!queue.empty()) {
                auto& message = queue.front();

                // if lookup isn't needed
                if (message.Data) {
                    for (auto& [actorPathId, actor] : writeInfo.Actors) {
                        if (actorPathId != pathId && actor.Projections.contains(message.Token.Cookie)) {
                            auto preparedBatch = actor.Projections.at(message.Token.Cookie)->Project(message.Data);
                            actor.WriteActor->Write(message.Token.Cookie, preparedBatch);
                        }
                    }
                    writeInfo.Actors.at(pathId).WriteActor->Write(message.Token.Cookie, std::move(message.Data));
                }

                if (message.Close) {
                    for (auto& [actorPathId, actor] : writeInfo.Actors) {
                        if (actorPathId != pathId && actor.Projections.contains(message.Token.Cookie)) {
                            actor.WriteActor->Close(message.Token.Cookie);
                        }
                    }
                    writeInfo.Actors.at(pathId).WriteActor->Close(message.Token.Cookie);
                }

                AckQueue.push(TAckMessage{
                    .ForwardActorId = message.From,
                    .Token = message.Token,
                    .DataSize = 0,
                });

                queue.pop();
            }
        }
    }

    void ProcessAckQueue() {
        while (!AckQueue.empty()) {
            const auto& item = AckQueue.front();
            if (GetTotalFreeSpace() >= item.DataSize) {
                auto result = std::make_unique<TEvBufferWriteResult>();
                result->Token = AckQueue.front().Token;
                Send(AckQueue.front().ForwardActorId, result.release());
                AckQueue.pop();
            } else {
                return;
            }
        }
    }

    bool ProcessFlush() {
<<<<<<< HEAD
        const bool outOfMemory = GetTotalFreeSpace() <= 0;
        const bool needToFlush = outOfMemory
            || State == EState::FLUSHING
            || State == EState::PREPARING
            || State == EState::COMMITTING
            || State == EState::ROLLINGBACK;

        if (!EnableStreamWrite && outOfMemory) {
=======
        if (!EnableStreamWrite && GetTotalFreeSpace() <= 0) {
>>>>>>> 832cd121
            ReplyErrorAndDie(
                NYql::NDqProto::StatusIds::PRECONDITION_FAILED,
                NYql::TIssuesIds::KIKIMR_PRECONDITION_FAILED,
                TStringBuilder() << "Out of buffer memory. Used " << GetTotalMemory()
                        << " bytes of " << MessageSettings.InFlightMemoryLimitPerActorBytes << " bytes.",
                {});
            return false;
        }

        if (NeedToFlush()) {
            CA_LOG_D("Flush data");

            bool flushFailed = false;
            ForEachWriteActor([&](TKqpTableWriteActor* actor, const TActorId) {
<<<<<<< HEAD
                if (!flushFailed && actor->IsReady()) {
=======
                if (!flushFailed && actor->IsReady() && NeedToFlushActor(actor)) {
>>>>>>> 832cd121
                    actor->FlushBuffers();
                    if (!actor->FlushToShards()) {
                        flushFailed = true;
                    }
                }
            });

            if (flushFailed) {
                return false;
            }
        }
        return true;
    }

    bool Flush(NWilson::TTraceId traceId) {
        Counters->BufferActorFlushes->Inc();
        UpdateTracingState("Flush", std::move(traceId));
        OperationStartTime = TInstant::Now();

        CA_LOG_D("Start flush");
        YQL_ENSURE(State == EState::WRITING);
        State = EState::FLUSHING;
        CheckQueuesEmpty();
        return Process();
    }

    bool Prepare(std::optional<NWilson::TTraceId> traceId) {
        UpdateTracingState("Commit", std::move(traceId));
        OperationStartTime = TInstant::Now();

        CA_LOG_D("Start prepare for distributed commit");
        YQL_ENSURE(State == EState::WRITING);
        YQL_ENSURE(!NeedToFlushBeforeCommit);
        State = EState::PREPARING;
        CheckQueuesEmpty();
        AFL_ENSURE(TxId);
        ForEachWriteActor([&](TKqpTableWriteActor* actor, const TActorId) {
<<<<<<< HEAD
=======
            AFL_ENSURE(!actor->FlushBeforeCommit());
>>>>>>> 832cd121
            actor->SetPrepare(*TxId);
        });
        Close();
        if (!Process()) {
            return false;
        }
        SendToExternalShards(false);
        SendToTopics(false);
        return true;
    }

    bool ImmediateCommit(NWilson::TTraceId traceId) {
        Counters->BufferActorImmediateCommits->Inc();
        UpdateTracingState("Commit", std::move(traceId));
        OperationStartTime = TInstant::Now();

        CA_LOG_D("Start immediate commit");
        YQL_ENSURE(State == EState::WRITING);
        State = EState::COMMITTING;
        IsImmediateCommit = true;
        CheckQueuesEmpty();
        ForEachWriteActor([](TKqpTableWriteActor* actor, const TActorId) {
            actor->SetImmediateCommit();
        });
        Close();
        if (!Process()) {
            return false;
        }
        SendToTopics(true);
        return true;
    }

    void DistributedCommit() {
        Counters->BufferActorDistributedCommits->Inc();
        OperationStartTime = TInstant::Now();

        CA_LOG_D("Start distributed commit with TxId=" << *TxId);
        YQL_ENSURE(State == EState::PREPARING);
        State = EState::COMMITTING;
        CheckQueuesEmpty();
        ForEachWriteActor([](TKqpTableWriteActor* actor, const TActorId) {
            actor->SetDistributedCommit();
        });
        SendCommitToCoordinator();
    }

    void Rollback(NWilson::TTraceId traceId) {
        Counters->BufferActorRollbacks->Inc();
        UpdateTracingState("RollBack", std::move(traceId));

        CA_LOG_D("Start rollback");
        State = EState::ROLLINGBACK;
        SendToExternalShards(true);
    }

    void CheckQueuesEmpty() {
        for (const auto& [_, queue] : RequestQueues) {
            AFL_ENSURE(queue.empty());
        }
    }

    void SendToExternalShards(bool isRollback) {
        THashSet<ui64> shards = TxManager->GetShards();
        if (!isRollback) {
            ForEachWriteActor([&](const TKqpTableWriteActor* actor, const TActorId) {
                for (const auto& shardId : actor->GetShardsIds()) {
                    shards.erase(shardId);
                }
            });
        }

        for (const ui64 shardId : shards) {
            if (TxManager->GetLocks(shardId).empty()) {
                continue;
            }
            auto evWrite = std::make_unique<NKikimr::NEvents::TDataEvents::TEvWrite>(isRollback
                ? NKikimrDataEvents::TEvWrite::MODE_IMMEDIATE
                : (TxManager->IsVolatile()
                    ? NKikimrDataEvents::TEvWrite::MODE_VOLATILE_PREPARE
                    : NKikimrDataEvents::TEvWrite::MODE_PREPARE));

            if (isRollback) {
                FillEvWriteRollback(evWrite.get(), shardId, TxManager);
            } else {
                YQL_ENSURE(TxId);
                FillEvWritePrepare(evWrite.get(), shardId, *TxId, TxManager);
            }

            NDataIntegrity::LogIntegrityTrails("EvWriteTx", evWrite->Record.GetTxId(), shardId, TlsActivationContext->AsActorContext(), "BufferActor");

            SendTime[shardId] = TInstant::Now();
            CA_LOG_D("Send EvWrite (external) to ShardID=" << shardId << ", isPrepare=" << !isRollback << ", isImmediateCommit=" << isRollback << ", TxId=" << evWrite->Record.GetTxId()
            << ", LockTxId=" << evWrite->Record.GetLockTxId() << ", LockNodeId=" << evWrite->Record.GetLockNodeId()
            << ", Locks= " << [&]() {
                TStringBuilder builder;
                for (const auto& lock : evWrite->Record.GetLocks().GetLocks()) {
                    builder << lock.ShortDebugString();
                }
                return builder;
            }()
            << ", Size=" << 0 << ", Cookie=" << 0
            << ", OperationsCount=" << 0 << ", IsFinal=" << 1
            << ", Attempts=" << 0);

            // TODO: Track latecy
            Send(
                NKikimr::MakePipePerNodeCacheID(false),
                new TEvPipeCache::TEvForward(evWrite.release(), shardId, /* subscribe */ true),
                0,
                0,
                BufferWriteActorStateSpan.GetTraceId());
        }
    }

    void SendToTopics(bool isImmediateCommit) {
        if (!TxManager->HasTopics()) {
            return;
        }

        TTopicTabletTxs topicTxs;
        TxManager->BuildTopicTxs(topicTxs);

        TMaybe<ui64> writeId;
        if (TxManager->GetTopicOperations().HasWriteId()) {
            writeId = TxManager->GetTopicOperations().GetWriteId();
        }
        bool kafkaTransaction = TxManager->GetTopicOperations().HasKafkaOperations();

        for (auto& [tabletId, t] : topicTxs) {
            auto& transaction = t.tx;
            
            if (!isImmediateCommit) {
                FillTopicsCommit(transaction, TxManager);
            }

            if (t.hasWrite && writeId.Defined() && !kafkaTransaction) {
                auto* w = transaction.MutableWriteId();
                w->SetNodeId(SelfId().NodeId());
                w->SetKeyId(*writeId);
            } else if (t.hasWrite && kafkaTransaction) {
                auto* w = transaction.MutableWriteId();
                w->SetKafkaTransaction(true);
                w->MutableKafkaProducerInstanceId()->SetId(TxManager->GetTopicOperations().GetKafkaProducerInstanceId().Id);
                w->MutableKafkaProducerInstanceId()->SetEpoch(TxManager->GetTopicOperations().GetKafkaProducerInstanceId().Epoch);
            }
            transaction.SetImmediate(isImmediateCommit);

            auto ev = std::make_unique<TEvPersQueue::TEvProposeTransactionBuilder>();

            ActorIdToProto(SelfId(), ev->Record.MutableSourceActor());
            ev->Record.MutableData()->Swap(&transaction);

            if (!isImmediateCommit) {
                YQL_ENSURE(TxId);
                ev->Record.SetTxId(*TxId);
            }

            SendTime[tabletId] = TInstant::Now();

            CA_LOG_D("Executing KQP transaction on topic tablet: " << tabletId
            << ", writeId: " << writeId << ", isImmediateCommit: " << isImmediateCommit);

            Send(
                MakePipePerNodeCacheID(false),
                new TEvPipeCache::TEvForward(ev.release(), tabletId, /* subscribe */ true),
                0,
                0,
                BufferWriteActorStateSpan.GetTraceId());
        }
    }

    void SendCommitToCoordinator() {
        const auto commitInfo = TxManager->GetCommitInfo();

        auto ev = MakeHolder<TEvTxProxy::TEvProposeTransaction>();

        YQL_ENSURE(commitInfo.Coordinator);
        Coordinator = commitInfo.Coordinator;
        ev->Record.SetCoordinatorID(*Coordinator);

        auto& transaction = *ev->Record.MutableTransaction();
        auto& affectedSet = *transaction.MutableAffectedSet();
        affectedSet.Reserve(commitInfo.ShardsInfo.size());

        YQL_ENSURE(TxId);
        transaction.SetTxId(*TxId);
        transaction.SetMinStep(commitInfo.MinStep);
        transaction.SetMaxStep(commitInfo.MaxStep);
        if (TxManager->IsVolatile()) {
            transaction.SetFlags(TEvTxProxy::TEvProposeTransaction::FlagVolatile);
        }

        for (const auto& shardInfo : commitInfo.ShardsInfo) {
            auto& item = *affectedSet.Add();
            item.SetTabletId(shardInfo.ShardId);
            Y_ABORT_UNLESS(shardInfo.AffectedFlags != 0);
            item.SetFlags(shardInfo.AffectedFlags);
        }

        NDataIntegrity::LogIntegrityTrails("PlannedTx", *TxId, {}, TlsActivationContext->AsActorContext(), "BufferActor");

        CA_LOG_D("Execute planned transaction, coordinator: " << *Coordinator
            << ", volitale: " << ((transaction.GetFlags() & TEvTxProxy::TEvProposeTransaction::FlagVolatile) != 0)
            << ", shards: " << affectedSet.size());
        Send(
            MakePipePerNodeCacheID(false),
            new TEvPipeCache::TEvForward(ev.Release(), *Coordinator, /* subscribe */ true),
            0,
            0,
            BufferWriteActorStateSpan.GetTraceId());
    }

    void Close() {
        ForEachWriteActor([&](TKqpTableWriteActor* actor, const TActorId) {
            actor->Close();
        });
    }

    i64 GetTotalFreeSpace() const {
        return MessageSettings.InFlightMemoryLimitPerActorBytes - GetTotalMemory();
    }

    i64 GetTotalMemory() const {
        i64 totalMemory = 0;
        ForEachWriteActor([&](const TKqpTableWriteActor* actor, const TActorId) {
            totalMemory += actor->GetMemory();
        });
        return totalMemory;
    }

    THashSet<ui64> GetShardsIds() const {
        THashSet<ui64> shardIds;
        ForEachWriteActor([&](const TKqpTableWriteActor* actor, const TActorId) {
            for (const auto& id : actor->GetShardsIds()) {
                shardIds.insert(id);
            }
        });

        return shardIds;
    }

    void PassAway() override {
        Counters->BufferActorsCount->Dec();
        for (auto& [_, queue] : RequestQueues) {
            while (!queue.empty()) {
                queue.pop();
            }
        }

        ForEachWriteActor([](TKqpTableWriteActor* actor, const TActorId) {
            actor->Terminate();
        });

        Send(MakePipePerNodeCacheID(false), new TEvPipeCache::TEvUnlink(0));
        TActorBootstrapped<TKqpBufferWriteActor>::PassAway();
    }

    void Handle(TEvTxProxy::TEvProposeTransactionStatus::TPtr &ev) {
        TEvTxProxy::TEvProposeTransactionStatus* res = ev->Get();
        CA_LOG_D("Got transaction status, status: " << res->GetStatus());

        switch (res->GetStatus()) {
            case TEvTxProxy::TEvProposeTransactionStatus::EStatus::StatusAccepted:
                TxProxyMon->ClientTxStatusAccepted->Inc();
                break;
            case TEvTxProxy::TEvProposeTransactionStatus::EStatus::StatusProcessed:
                TxProxyMon->ClientTxStatusProcessed->Inc();
                break;
            case TEvTxProxy::TEvProposeTransactionStatus::EStatus::StatusConfirmed:
                TxProxyMon->ClientTxStatusConfirmed->Inc();
                break;

            case TEvTxProxy::TEvProposeTransactionStatus::EStatus::StatusPlanned:
                TxProxyMon->ClientTxStatusPlanned->Inc();
                TxPlanned = true;
                break;

            case TEvTxProxy::TEvProposeTransactionStatus::EStatus::StatusOutdated:
            case TEvTxProxy::TEvProposeTransactionStatus::EStatus::StatusDeclined:
            case TEvTxProxy::TEvProposeTransactionStatus::EStatus::StatusDeclinedNoSpace:
            case TEvTxProxy::TEvProposeTransactionStatus::EStatus::StatusRestarting:
                TxProxyMon->ClientTxStatusCoordinatorDeclined->Inc();
                ReplyErrorAndDie(
                    NYql::NDqProto::StatusIds::UNAVAILABLE,
                    NYql::TIssuesIds::KIKIMR_TEMPORARILY_UNAVAILABLE,
                    TStringBuilder() << "Failed to plan transaction, status: " << res->GetStatus(),
                    {});
                break;

            case TEvTxProxy::TEvProposeTransactionStatus::EStatus::StatusUnknown:
            case TEvTxProxy::TEvProposeTransactionStatus::EStatus::StatusAborted:
                TxProxyMon->ClientTxStatusCoordinatorDeclined->Inc();
                ReplyErrorAndDie(
                    NYql::NDqProto::StatusIds::INTERNAL_ERROR,
                    NYql::TIssuesIds::KIKIMR_INTERNAL_ERROR,
                    TStringBuilder() << "Unexpected TEvProposeTransactionStatus status: " << res->GetStatus(),
                    {});
                break;
        }
    }

    void Handle(TEvPersQueue::TEvProposeTransactionResult::TPtr& ev) {
        auto& event = ev->Get()->Record;
        const ui64 tabletId = event.GetOrigin();
        
        CA_LOG_D("Got ProposeTransactionResult" <<
              ", PQ tablet: " << tabletId <<
              ", status: " << NKikimrPQ::TEvProposeTransactionResult_EStatus_Name(event.GetStatus()));

        switch (event.GetStatus()) {
        case NKikimrPQ::TEvProposeTransactionResult::PREPARED:
            ProcessPreparedTopic(ev);
            return;
        case NKikimrPQ::TEvProposeTransactionResult::COMPLETE:
            ProcessCompletedTopic(ev);
            return;
        case NKikimrPQ::TEvProposeTransactionResult::ABORTED:
            CA_LOG_E("Got ABORTED ProposeTransactionResult for PQ."
                    << " ShardID=" << ev->Get()->Record.GetOrigin() << ","
                    << " Sink=" << this->SelfId() << ".");
            ReplyErrorAndDie(
                NYql::NDqProto::StatusIds::ABORTED,
                NYql::TIssuesIds::KIKIMR_OPERATION_ABORTED,
                TStringBuilder() << "Aborted proposal status for PQ. ",
                {});
            return;
        case NKikimrPQ::TEvProposeTransactionResult::BAD_REQUEST:
            CA_LOG_E("Got BAD REQUEST ProposeTransactionResult for PQ."
                    << " ShardID=" << ev->Get()->Record.GetOrigin() << ","
                    << " Sink=" << this->SelfId() << ".");
            ReplyErrorAndDie(
                NYql::NDqProto::StatusIds::BAD_REQUEST,
                NYql::TIssuesIds::KIKIMR_BAD_REQUEST,
                TStringBuilder() << "Bad request proposal status for PQ. ",
                {});
            return;
        case NKikimrPQ::TEvProposeTransactionResult::OVERLOADED:
            CA_LOG_E("Got OVERLOADED ProposeTransactionResult for PQ."
                    << " ShardID=" << ev->Get()->Record.GetOrigin() << ","
                    << " Sink=" << this->SelfId() << ".");
            ReplyErrorAndDie(
                NYql::NDqProto::StatusIds::OVERLOADED,
                NYql::TIssuesIds::KIKIMR_OVERLOADED,
                TStringBuilder() << "Overloaded proposal status for PQ. ",
                {});
            return;
        case NKikimrPQ::TEvProposeTransactionResult::CANCELLED:
            CA_LOG_E("Got CANCELLED ProposeTransactionResult for PQ."
                    << " ShardID=" << ev->Get()->Record.GetOrigin() << ","
                    << " Sink=" << this->SelfId() << ".");
            ReplyErrorAndDie(
                NYql::NDqProto::StatusIds::CANCELLED,
                NYql::TIssuesIds::KIKIMR_OPERATION_CANCELLED,
                TStringBuilder() << "Cancelled proposal status for PQ. ",
                {});
            return;
        default:
            CA_LOG_E("Got undefined ProposeTransactionResult for PQ."
                    << " ShardID=" << ev->Get()->Record.GetOrigin() << ","
                    << " Sink=" << this->SelfId() << ".");
            ReplyErrorAndDie(
                NYql::NDqProto::StatusIds::INTERNAL_ERROR,
                NYql::TIssuesIds::KIKIMR_INTERNAL_ERROR,
                TStringBuilder() << "Undefined proposal status for PQ. ",
                {});
            return;
        }
    }

    void Handle(TEvPipeCache::TEvDeliveryProblem::TPtr& ev) {
        CA_LOG_W("TEvDeliveryProblem was received from tablet: " << ev->Get()->TabletId);

        if (Coordinator == ev->Get()->TabletId) {
            if (ev->Get()->NotDelivered) {
                ReplyErrorAndDie(
                    NYql::NDqProto::StatusIds::UNAVAILABLE,
                    NYql::TIssuesIds::KIKIMR_TEMPORARILY_UNAVAILABLE,
                    TStringBuilder() << "Kikimr cluster or one of its subsystems was unavailable. Failed to deviler message to coordinator.",
                    {});
                return;
            }

            if (TxPlanned) {
                // Already planned
                return;
            }

            ReplyErrorAndDie(
                    NYql::NDqProto::StatusIds::UNDETERMINED,
                    NYql::TIssuesIds::KIKIMR_OPERATION_STATE_UNKNOWN,
                    TStringBuilder() << "State of operation is unknown. Failed to deviler message to coordinator.",
                    {});
            return;
        }

        if (State == EState::COMMITTING) {
            ReplyErrorAndDie(
                NYql::NDqProto::StatusIds::UNDETERMINED,
                NYql::TIssuesIds::KIKIMR_OPERATION_STATE_UNKNOWN,
                TStringBuilder() << "State of operation is unknown. Failed to deviler message.",
                {});
            return;
        } else {
            ReplyErrorAndDie(
                NYql::NDqProto::StatusIds::UNAVAILABLE,
                NYql::TIssuesIds::KIKIMR_TEMPORARILY_UNAVAILABLE,
                TStringBuilder() << "Kikimr cluster or one of its subsystems was unavailable. Failed to deviler message.",
                {});
            return;
        }
    }

    void Handle(TEvKqpBuffer::TEvTerminate::TPtr&) {
        if (State != EState::ROLLINGBACK && State != EState::FINISHED) {
            CancelProposal();
            Rollback(BufferWriteActorSpan.GetTraceId());
        }
        PassAway();
    }

    void Handle(TEvKqpBuffer::TEvFlush::TPtr& ev) {
        ExecuterActorId = ev->Get()->ExecuterActorId;
        ForEachWriteActor([](TKqpTableWriteActor* actor, const TActorId) {
            actor->FlushBuffers();
        });
        Flush(std::move(ev->TraceId));
    }

    void Handle(TEvKqpBuffer::TEvCommit::TPtr& ev) {
        ExecuterActorId = ev->Get()->ExecuterActorId;
        ForEachWriteActor([&](TKqpTableWriteActor* actor, const TActorId) {
            actor->FlushBuffers();
        });

        if (!TxManager->NeedCommit()) {
            RollbackAndDie(std::move(ev->TraceId));
        } else if (TxManager->BrokenLocks()) {
            NYql::TIssues issues;
            issues.AddIssue(*TxManager->GetLockIssue());
            ReplyErrorAndDie(
                NYql::NDqProto::StatusIds::ABORTED,
                std::move(issues));
            return;
        } else if (TxManager->IsSingleShard() && !TxManager->HasOlapTable() && (!WriteInfos.empty() || TxManager->HasTopics())) {
            TxManager->StartExecute();
            ImmediateCommit(std::move(ev->TraceId));
        } else {
            AFL_ENSURE(ev->Get()->TxId);
            TxId = ev->Get()->TxId;
<<<<<<< HEAD
            if (NeedToFlushBeforeCommit) {
=======

            bool needToFlushBeforeCommit = false;
            ForEachWriteActor([&](TKqpTableWriteActor* actor, const TActorId) {
                needToFlushBeforeCommit |= actor->FlushBeforeCommit();
            });

            if (needToFlushBeforeCommit) {
>>>>>>> 832cd121
                Flush(std::move(ev->TraceId));
            } else {
                TxManager->StartPrepare();
                Prepare(std::move(ev->TraceId));
            }
        }
    }

    void Handle(TEvKqpBuffer::TEvRollback::TPtr& ev) {
        ExecuterActorId = ev->Get()->ExecuterActorId;
        RollbackAndDie(std::move(ev->TraceId));
    }

    void RollbackAndDie(NWilson::TTraceId traceId) {
        Rollback(std::move(traceId));
        Send<ESendingType::Tail>(ExecuterActorId, new TEvKqpBuffer::TEvResult{});
        PassAway();
    }

    void Handle(NKikimr::NEvents::TDataEvents::TEvWriteResult::TPtr& ev) {
        auto getIssues = [&ev]() {
            NYql::TIssues issues;
            NYql::IssuesFromMessage(ev->Get()->Record.GetIssues(), issues);
            return issues;
        };

        CA_LOG_D("Recv EvWriteResult (external) from ShardID=" << ev->Get()->Record.GetOrigin()
            << ", Status=" << NKikimrDataEvents::TEvWriteResult::EStatus_Name(ev->Get()->GetStatus())
            << ", TxId=" << ev->Get()->Record.GetTxId()
            << ", Locks= " << [&]() {
                TStringBuilder builder;
                for (const auto& lock : ev->Get()->Record.GetTxLocks()) {
                    builder << lock.ShortDebugString();
                }
                return builder;
            }()
            << ", Cookie=" << ev->Cookie);

        auto getPathes = [&]() -> TString {
            const auto tableInfo = TxManager->GetShardTableInfo(ev->Get()->Record.GetOrigin());
            TStringBuilder builder;
            for (const auto& path : tableInfo.Pathes) {
                if (!builder.empty()) {
                    builder << ", ";
                }
                builder << "`" << path << "`";
            }
            return (tableInfo.Pathes.size() == 1 ? "Table: " : "Tables: ")  + builder;
        };

        TxManager->AddParticipantNode(ev->Sender.NodeId());

        // TODO: get rid of copy-paste
        switch (ev->Get()->GetStatus()) {
        case NKikimrDataEvents::TEvWriteResult::STATUS_UNSPECIFIED: {
            CA_LOG_E("Got UNSPECIFIED for tables."
                    << " ShardID=" << ev->Get()->Record.GetOrigin() << ","
                    << " Sink=" << this->SelfId() << "."
                    << getIssues().ToOneLineString());
            TxManager->SetError(ev->Get()->Record.GetOrigin());
            ReplyErrorAndDie(
                NYql::NDqProto::StatusIds::UNSPECIFIED,
                NYql::TIssuesIds::DEFAULT_ERROR,
                TStringBuilder() << "Unspecified error. " << getPathes() << ". "
                    << getIssues().ToOneLineString(),
                getIssues());
            return;
        }
        case NKikimrDataEvents::TEvWriteResult::STATUS_PREPARED: {
            ProcessWritePreparedShard(ev);
            return;
        }
        case NKikimrDataEvents::TEvWriteResult::STATUS_COMPLETED: {
            ProcessWriteCompletedShard(ev);
            return;
        }
        case NKikimrDataEvents::TEvWriteResult::STATUS_ABORTED: {
            CA_LOG_E("Got ABORTED for tables."
                    << " ShardID=" << ev->Get()->Record.GetOrigin() << ","
                    << " Sink=" << this->SelfId() << "."
                    << getIssues().ToOneLineString());
            TxManager->SetError(ev->Get()->Record.GetOrigin());
            ReplyErrorAndDie(
                NYql::NDqProto::StatusIds::ABORTED,
                NYql::TIssuesIds::KIKIMR_OPERATION_ABORTED,
                TStringBuilder() << "Operation aborted.",
                getIssues());
            return;
        }
        case NKikimrDataEvents::TEvWriteResult::STATUS_WRONG_SHARD_STATE: {
            CA_LOG_E("Got WRONG SHARD STATE for tables."
                    << " ShardID=" << ev->Get()->Record.GetOrigin() << ","
                    << " Sink=" << this->SelfId() << "."
                    << getIssues().ToOneLineString());
            TxManager->SetError(ev->Get()->Record.GetOrigin());
            ReplyErrorAndDie(
                NYql::NDqProto::StatusIds::UNAVAILABLE,
                NYql::TIssuesIds::KIKIMR_TEMPORARILY_UNAVAILABLE,
                TStringBuilder() << "Wrong shard state. " << getPathes() << ".",
                getIssues());
            return;
        }
        case NKikimrDataEvents::TEvWriteResult::STATUS_INTERNAL_ERROR: {
            CA_LOG_E("Got INTERNAL ERROR for tables."
                    << " ShardID=" << ev->Get()->Record.GetOrigin() << ","
                    << " Sink=" << this->SelfId() << "."
                    << getIssues().ToOneLineString());
            TxManager->SetError(ev->Get()->Record.GetOrigin());
            ReplyErrorAndDie(
                NYql::NDqProto::StatusIds::INTERNAL_ERROR,
                NYql::TIssuesIds::KIKIMR_INTERNAL_ERROR,
                TStringBuilder() << "Internal error while executing transaction.",
                getIssues());
            return;
        }
        case NKikimrDataEvents::TEvWriteResult::STATUS_DISK_SPACE_EXHAUSTED: {
            CA_LOG_E("Got DISK_SPACE_EXHAUSTED for tables."
                    << " ShardID=" << ev->Get()->Record.GetOrigin() << ","
                    << " Sink=" << this->SelfId() << "."
                    << getIssues().ToOneLineString());
            TxManager->SetError(ev->Get()->Record.GetOrigin());
            ReplyErrorAndDie(
                NYql::NDqProto::StatusIds::UNAVAILABLE,
                NYql::TIssuesIds::KIKIMR_DISK_SPACE_EXHAUSTED,
                TStringBuilder() << "Disk space exhausted. " << getPathes() << ".",
                getIssues());
            return;
        }
        case NKikimrDataEvents::TEvWriteResult::STATUS_OUT_OF_SPACE: {
            CA_LOG_W("Got OUT_OF_SPACE for tables."
                << " ShardID=" << ev->Get()->Record.GetOrigin() << ","
                << " Sink=" << this->SelfId() << "."
                << " Ignored this error."
                << getIssues().ToOneLineString());
            TxManager->SetError(ev->Get()->Record.GetOrigin());
            ReplyErrorAndDie(
                NYql::NDqProto::StatusIds::OVERLOADED,
                NYql::TIssuesIds::KIKIMR_OVERLOADED,
                TStringBuilder() << "Tablet " << ev->Get()->Record.GetOrigin() << " is out of space. " << getPathes() << ".",
                getIssues());
            return;
        }
        case NKikimrDataEvents::TEvWriteResult::STATUS_OVERLOADED: {
            CA_LOG_W("Got OVERLOADED for tables."
                << " ShardID=" << ev->Get()->Record.GetOrigin() << ","
                << " Sink=" << this->SelfId() << "."
                << " Ignored this error."
                << getIssues().ToOneLineString());
            TxManager->SetError(ev->Get()->Record.GetOrigin());
            ReplyErrorAndDie(
                NYql::NDqProto::StatusIds::OVERLOADED,
                NYql::TIssuesIds::KIKIMR_OVERLOADED,
                TStringBuilder() << "Kikimr cluster or one of its subsystems is overloaded."
                    << " Tablet " << ev->Get()->Record.GetOrigin() << " is overloaded."
                    << " " << getPathes() << ".",
                getIssues());
            return;
        }
        case NKikimrDataEvents::TEvWriteResult::STATUS_CANCELLED: {
            CA_LOG_E("Got CANCELLED for tables."
                    << " ShardID=" << ev->Get()->Record.GetOrigin() << ","
                    << " Sink=" << this->SelfId() << "."
                    << getIssues().ToOneLineString());
            TxManager->SetError(ev->Get()->Record.GetOrigin());
            ReplyErrorAndDie(
                NYql::NDqProto::StatusIds::CANCELLED,
                NYql::TIssuesIds::KIKIMR_OPERATION_CANCELLED,
                TStringBuilder() << "Operation cancelled.",
                getIssues());
            return;
        }
        case NKikimrDataEvents::TEvWriteResult::STATUS_BAD_REQUEST: {
            CA_LOG_E("Got BAD REQUEST for tables."
                    << " ShardID=" << ev->Get()->Record.GetOrigin() << ","
                    << " Sink=" << this->SelfId() << "."
                    << getIssues().ToOneLineString());
            TxManager->SetError(ev->Get()->Record.GetOrigin());
            ReplyErrorAndDie(
                NYql::NDqProto::StatusIds::BAD_REQUEST,
                NYql::TIssuesIds::KIKIMR_BAD_REQUEST,
                TStringBuilder() << "Bad request. " << getPathes() << ".",
                getIssues());
            return;
        }
        case NKikimrDataEvents::TEvWriteResult::STATUS_SCHEME_CHANGED: {
            CA_LOG_E("Got SCHEME CHANGED for table."
                    << " ShardID=" << ev->Get()->Record.GetOrigin() << ","
                    << " Sink=" << this->SelfId() << "."
                    << getIssues().ToOneLineString());
            TxManager->SetError(ev->Get()->Record.GetOrigin());
            ReplyErrorAndDie(
                NYql::NDqProto::StatusIds::SCHEME_ERROR,
                NYql::TIssuesIds::KIKIMR_SCHEME_MISMATCH,
                TStringBuilder() << "Scheme changed. " << getPathes() << ".",
                getIssues());
            return;
        }
        case NKikimrDataEvents::TEvWriteResult::STATUS_LOCKS_BROKEN: {
            CA_LOG_E("Got LOCKS BROKEN for table."
                    << " ShardID=" << ev->Get()->Record.GetOrigin() << ","
                    << " Sink=" << this->SelfId() << "."
                    << getIssues().ToOneLineString());
            TxManager->BreakLock(ev->Get()->Record.GetOrigin());
            YQL_ENSURE(TxManager->BrokenLocks());
            TxManager->SetError(ev->Get()->Record.GetOrigin());
            ReplyErrorAndDie(
                NYql::NDqProto::StatusIds::ABORTED,
                NYql::TIssuesIds::KIKIMR_LOCKS_INVALIDATED,
                TStringBuilder()
                    << "Transaction locks invalidated. "
                    << getPathes() << ".",
                getIssues());
            return;
        }
        case NKikimrDataEvents::TEvWriteResult::STATUS_CONSTRAINT_VIOLATION: {
            CA_LOG_E("Got CONSTRAINT VIOLATION for table."
                    << " ShardID=" << ev->Get()->Record.GetOrigin() << ","
                    << " Sink=" << this->SelfId() << "."
                    << getIssues().ToOneLineString());
            TxManager->SetError(ev->Get()->Record.GetOrigin());
            ReplyErrorAndDie(
                NYql::NDqProto::StatusIds::PRECONDITION_FAILED,
                NYql::TIssuesIds::KIKIMR_CONSTRAINT_VIOLATION,
                TStringBuilder() << "Constraint violated. " << getPathes() << ".",
                getIssues());
            return;
        }
        }
    }

    void OnMessageReceived(const ui64 shardId) {
        if (auto it = SendTime.find(shardId); it != std::end(SendTime)) {
            Counters->WriteActorWritesLatencyHistogram->Collect((TInstant::Now() - it->second).MicroSeconds());
            SendTime.erase(it);
        }
    }

    void OnOperationFinished(NMonitoring::THistogramPtr latencyHistogramUs) {
        latencyHistogramUs->Collect((TInstant::Now() - OperationStartTime).MicroSeconds());
    }

    void ProcessPreparedTopic(TEvPersQueue::TEvProposeTransactionResult::TPtr& ev) {
        if (State != EState::PREPARING) {
            CA_LOG_D("Ignored topic prepared event.");
            return;
        }
        OnMessageReceived(ev->Get()->Record.GetOrigin());
        CA_LOG_D("Got propose prepared result TxId=" << ev->Get()->Record.GetTxId()
            << ", TabletId=" << ev->Get()->Record.GetOrigin()
            << ", Cookie=" << ev->Cookie);

        const auto& record = ev->Get()->Record;
        IKqpTransactionManager::TPrepareResult preparedInfo;
        preparedInfo.ShardId = record.GetOrigin();
        preparedInfo.MinStep = record.GetMinStep();
        preparedInfo.MaxStep = record.GetMaxStep();

        preparedInfo.Coordinator = 0;
        if (record.DomainCoordinatorsSize()) {
            auto domainCoordinators = TCoordinators(TVector<ui64>(record.GetDomainCoordinators().begin(),
                                                                  record.GetDomainCoordinators().end()));
            preparedInfo.Coordinator = domainCoordinators.Select(*TxId);
        }

        OnPrepared(std::move(preparedInfo), 0);
    }

    void ProcessCompletedTopic(TEvPersQueue::TEvProposeTransactionResult::TPtr& ev) {
        NKikimrPQ::TEvProposeTransactionResult& event = ev->Get()->Record;

        if (State != EState::COMMITTING) {
            CA_LOG_D("Ignored completed event.");
            return;
        }
        OnMessageReceived(event.GetOrigin());
        CA_LOG_D("Got propose completed result" <<
              ", topic tablet: " << event.GetOrigin() <<
              ", status: " << NKikimrPQ::TEvProposeTransactionResult_EStatus_Name(event.GetStatus()));

        OnCommitted(event.GetOrigin(), 0);
    }

    void ProcessWritePreparedShard(NKikimr::NEvents::TDataEvents::TEvWriteResult::TPtr& ev) {
        if (State != EState::PREPARING) {
            CA_LOG_D("Ignored write prepared event.");
            return;
        }
        OnMessageReceived(ev->Get()->Record.GetOrigin());
        CA_LOG_D("Got prepared result TxId=" << ev->Get()->Record.GetTxId()
            << ", TabletId=" << ev->Get()->Record.GetOrigin()
            << ", Cookie=" << ev->Cookie);

        const auto& record = ev->Get()->Record;
        IKqpTransactionManager::TPrepareResult preparedInfo;
        preparedInfo.ShardId = record.GetOrigin();
        preparedInfo.MinStep = record.GetMinStep();
        preparedInfo.MaxStep = record.GetMaxStep();

        preparedInfo.Coordinator = 0;
        if (record.DomainCoordinatorsSize()) {
            auto domainCoordinators = TCoordinators(TVector<ui64>(record.GetDomainCoordinators().begin(),
                                                                  record.GetDomainCoordinators().end()));
            preparedInfo.Coordinator = domainCoordinators.Select(*TxId);
        }

        OnPrepared(std::move(preparedInfo), 0);
    }

    void ProcessWriteCompletedShard(NKikimr::NEvents::TDataEvents::TEvWriteResult::TPtr& ev) {
        if (State != EState::COMMITTING) {
            CA_LOG_D("Ignored write completed event.");
            return;
        }
        OnMessageReceived(ev->Get()->Record.GetOrigin());
        CA_LOG_D("Got completed result TxId=" << ev->Get()->Record.GetTxId()
            << ", TabletId=" << ev->Get()->Record.GetOrigin()
            << ", Cookie=" << ev->Cookie
            << ", Locks=" << [&]() {
                TStringBuilder builder;
                for (const auto& lock : ev->Get()->Record.GetTxLocks()) {
                    builder << lock.ShortDebugString();
                }
                return builder;
            }());

        OnCommitted(ev->Get()->Record.GetOrigin(), 0);
    }

    void OnReady() override {
        Process();
    }

    void OnPrepared(IKqpTransactionManager::TPrepareResult&& preparedInfo, ui64) override {
        if (State != EState::PREPARING) {
            return;
        }
        if (!preparedInfo.Coordinator || (TxManager->GetCoordinator() && preparedInfo.Coordinator != TxManager->GetCoordinator())) {
            CA_LOG_E("Handle TEvWriteResult: unable to select coordinator. Tx canceled, actorId: " << SelfId()
                << ", previously selected coordinator: " << TxManager->GetCoordinator()
                << ", coordinator selected at propose result: " << preparedInfo.Coordinator);

            TxProxyMon->TxResultAborted->Inc();
            ReplyErrorAndDie(NYql::NDqProto::StatusIds::CANCELLED,
                NKikimrIssues::TIssuesIds::TX_DECLINED_IMPLICIT_COORDINATOR,
                "Unable to choose coordinator.");
            return;
        }
        if (TxManager->ConsumePrepareTransactionResult(std::move(preparedInfo))) {
            OnOperationFinished(Counters->BufferActorPrepareLatencyHistogram);
            TxManager->StartExecute();
            Y_ABORT_UNLESS(GetTotalMemory() == 0);
            DistributedCommit();
            return;
        }
        Process();
    }

    void OnCommitted(ui64 shardId, ui64) override {
        if (State != EState::COMMITTING) {
            return;
        }
        if (TxManager->ConsumeCommitResult(shardId)) {
            CA_LOG_D("Committed TxId=" << TxId.value_or(0));
            OnOperationFinished(Counters->BufferActorCommitLatencyHistogram);
            State = EState::FINISHED;
            Send<ESendingType::Tail>(ExecuterActorId, new TEvKqpBuffer::TEvResult{
                BuildStats()
            });
            ExecuterActorId = {};
            Y_ABORT_UNLESS(GetTotalMemory() == 0);
            PassAway();
            return;
        }
    }

    void OnMessageAcknowledged(ui64) override {
        Process();
    }

    void OnFlushed() {
        YQL_ENSURE(State == EState::FLUSHING);
        UpdateTracingState("Write", BufferWriteActorSpan.GetTraceId());
        OnOperationFinished(Counters->BufferActorFlushLatencyHistogram);
        State = EState::WRITING;
<<<<<<< HEAD
        AFL_ENSURE(!TxId || NeedToFlushBeforeCommit); // TxId => NeedToFlushBeforeCommit
        NeedToFlushBeforeCommit = false;
=======

        ForEachWriteActor([&](TKqpTableWriteActor* actor, const TActorId) {
            AFL_ENSURE(TxId || actor->IsEmpty());
            if (actor->IsEmpty()) {
                actor->CleanupClosedTokens();
            }
            if (!TxId) {
                actor->Unlink();
            }

            AFL_ENSURE(!actor->FlushBeforeCommit());
        });

>>>>>>> 832cd121
        if (TxId) {
            TxManager->StartPrepare();
            Prepare(std::nullopt);
            return;
        }

        Send<ESendingType::Tail>(ExecuterActorId, new TEvKqpBuffer::TEvResult{
            BuildStats()
        });
        ExecuterActorId = {};
        Y_ABORT_UNLESS(GetTotalMemory() == 0);
<<<<<<< HEAD

        ForEachWriteActor([&](TKqpTableWriteActor* actor, const TActorId) {
            actor->CleanupClosedTokens();
            actor->Unlink();
        });
=======
>>>>>>> 832cd121
    }

    void OnError(NYql::NDqProto::StatusIds::StatusCode statusCode, NYql::EYqlIssueCode id, const TString& message, const NYql::TIssues& subIssues) override {
        ReplyErrorAndDie(statusCode, id, message, subIssues);
    }

    void OnError(NYql::NDqProto::StatusIds::StatusCode statusCode, NYql::TIssues&& issues) override {
        ReplyErrorAndDie(statusCode, std::move(issues));
    }

    void ReplyErrorAndDie(NYql::NDqProto::StatusIds::StatusCode statusCode, auto id, const TString& message, const NYql::TIssues& subIssues = {}) {
        BufferWriteActorStateSpan.EndError(message);

        NYql::TIssue issue(message);
        SetIssueCode(id, issue);
        for (const auto& i : subIssues) {
            issue.AddSubIssue(MakeIntrusive<NYql::TIssue>(i));
        }

        NYql::TIssues issues;
        issues.AddIssue(std::move(issue));

        ReplyErrorAndDieImpl(statusCode, std::move(issues));
    }

    void ReplyErrorAndDie(NYql::NDqProto::StatusIds::StatusCode statusCode, NYql::TIssues&& issues) {
        BufferWriteActorStateSpan.EndError(issues.ToOneLineString());

        ReplyErrorAndDieImpl(statusCode, std::move(issues));
    }

    void UpdateTracingState(const char* name, std::optional<NWilson::TTraceId> traceId) {
        if (!traceId) {
            return;
        }
        BufferWriteActorStateSpan = NWilson::TSpan(TWilsonKqp::BufferWriteActorState, std::move(*traceId),
            name, NWilson::EFlags::AUTO_END);
        if (BufferWriteActorStateSpan.GetTraceId() != BufferWriteActorSpan.GetTraceId()) {
            BufferWriteActorStateSpan.Link(BufferWriteActorSpan.GetTraceId());
        }
        ForEachWriteActor([&](TKqpTableWriteActor* actor, const TActorId) {
            actor->SetParentTraceId(BufferWriteActorStateSpan.GetTraceId());
        });
    }

    void ReplyErrorAndDieImpl(NYql::NDqProto::StatusIds::StatusCode statusCode, NYql::TIssues&& issues) {
        CA_LOG_E("statusCode=" << NYql::NDqProto::StatusIds_StatusCode_Name(statusCode) << ". Issue=" << issues.ToString() << ". sessionActorId=" << SessionActorId << ". isRollback=" << (State == EState::ROLLINGBACK));

        Y_ABORT_UNLESS(!HasError);
        HasError = true;

        CancelProposal();
        if (State != EState::ROLLINGBACK) {
            Rollback(BufferWriteActorSpan.GetTraceId());
            // Rollback can't finish with error
            Send<ESendingType::Tail>(SessionActorId, new TEvKqpBuffer::TEvError{
                statusCode,
                std::move(issues)
            });
        }
        PassAway();
    }

    NYql::NDqProto::TDqTaskStats BuildStats() {
        NYql::NDqProto::TDqTaskStats result;
        ForEachWriteActor([&](TKqpTableWriteActor* actor, const TActorId) {
            actor->FillStats(&result);
        });
        return result;
    }

    void CancelProposal() {
        if (!TxId || !(State == EState::PREPARING || State == EState::COMMITTING)) {
            return;
        }
        for (const auto& shardId : TxManager->GetShards()) {
            const auto state = TxManager->GetState(shardId);

            if (state == IKqpTransactionManager::EShardState::PREPARING
                    || state == IKqpTransactionManager::EShardState::PREPARED
                    || (state == IKqpTransactionManager::EShardState::EXECUTING && IsImmediateCommit)) {
                TxManager->SetError(shardId);
                Send(MakePipePerNodeCacheID(false), new TEvPipeCache::TEvForward(
                    new TEvDataShard::TEvCancelTransactionProposal(*TxId), shardId, false));
            }
        }
    }

    void ForEachWriteActor(std::function<void(TKqpTableWriteActor*, const TActorId)>&& func) {
        for (auto& [_, writeInfo] : WriteInfos) {
            for (auto& [_, actorInfo] : writeInfo.Actors) {
                func(actorInfo.WriteActor, actorInfo.Id);
            }
        }
    }

    void ForEachWriteActor(std::function<void(const TKqpTableWriteActor*, const TActorId)>&& func) const {
        for (const auto& [_, writeInfo] : WriteInfos) {
            for (const auto& [_, actorInfo] : writeInfo.Actors) {
                func(actorInfo.WriteActor, actorInfo.Id);
            }
        }
    }

private:
    TString LogPrefix;
    const TActorId SessionActorId;
    TWriteActorSettings MessageSettings;

    TActorId ExecuterActorId;
    IKqpTransactionManagerPtr TxManager;

    std::optional<ui64> TxId;
    ui64 LockTxId = 0;
    ui64 LockNodeId = 0;
    bool InconsistentTx = false;
    bool EnableStreamWrite = true;

    bool IsImmediateCommit = false;
    bool TxPlanned = false;
    std::optional<ui64> Coordinator;

    std::shared_ptr<NKikimr::NMiniKQL::TScopedAlloc> Alloc;

    struct TWriteInfo {
        struct TActorInfo {
            THashMap<IShardedWriteController::TWriteToken, IDataBatchProjectionPtr> Projections;
            TKqpTableWriteActor* WriteActor = nullptr;
            TActorId Id;
        };

        THashMap<TPathId, TActorInfo> Actors;
    };

    THashMap<TPathId, TWriteInfo> WriteInfos;
    TKqpTableWriteActor::TWriteToken CurrentWriteToken = 0;

    EState State;
    bool HasError = false;
<<<<<<< HEAD
    bool NeedToFlushBeforeCommit = false;
=======
>>>>>>> 832cd121
    THashMap<TPathId, std::queue<TBufferWriteMessage>> RequestQueues;

    struct TAckMessage {
        TActorId ForwardActorId;
        TWriteToken Token;
        i64 DataSize;
    };
    std::queue<TAckMessage> AckQueue;

    TIntrusivePtr<TKqpCounters> Counters;
    TIntrusivePtr<NTxProxy::TTxProxyMon> TxProxyMon;
    THashMap<ui64, TInstant> SendTime;
    TInstant OperationStartTime;

    NWilson::TSpan BufferWriteActorSpan;
    NWilson::TSpan BufferWriteActorStateSpan;
};

class TKqpForwardWriteActor : public TActorBootstrapped<TKqpForwardWriteActor>, public NYql::NDq::IDqComputeActorAsyncOutput {
    using TBase = TActorBootstrapped<TKqpForwardWriteActor>;

public:
    TKqpForwardWriteActor(
        NKikimrKqp::TKqpTableSinkSettings&& settings,
        NYql::NDq::TDqAsyncIoFactory::TSinkArguments&& args,
        TIntrusivePtr<TKqpCounters> counters)
        : LogPrefix(TStringBuilder() << "TxId: " << args.TxId << ", task: " << args.TaskId << ". ")
        , Settings(std::move(settings))
        , MessageSettings(GetWriteActorSettings())
        , Alloc(args.Alloc)
        , OutputIndex(args.OutputIndex)
        , Callbacks(args.Callback)
        , Counters(counters)
        , BufferActorId(ActorIdFromProto(Settings.GetBufferActorId()))
        , TxId(std::get<ui64>(args.TxId))
        , TableId(
            Settings.GetTable().GetOwnerId(),
            Settings.GetTable().GetTableId(),
            Settings.GetTable().GetVersion())
        , ForwardWriteActorSpan(TWilsonKqp::ForwardWriteActor, NWilson::TTraceId(args.TraceId), "ForwardWriteActor")
    {
        EgressStats.Level = args.StatsLevel;

        TVector<NKikimrKqp::TKqpColumnMetadataProto> columnsMetadata(
            Settings.GetColumns().begin(),
            Settings.GetColumns().end());
        std::vector<ui32> writeIndex(
            Settings.GetWriteIndexes().begin(),
            Settings.GetWriteIndexes().end());
        TGuard guard(*Alloc);
        if (Settings.GetIsOlap()) {
            Batcher = CreateColumnDataBatcher(columnsMetadata, std::move(writeIndex), Alloc);
        } else {
            Batcher = CreateRowDataBatcher(columnsMetadata, std::move(writeIndex), Alloc);
        }

        Counters->ForwardActorsCount->Inc();
    }

    void Bootstrap() {
        LogPrefix = TStringBuilder() << "SelfId: " << this->SelfId() << ", " << LogPrefix;
        Become(&TKqpForwardWriteActor::StateFuncFwd);
    }

    static constexpr char ActorName[] = "KQP_FORWARD_WRITE_ACTOR";

private:
    STFUNC(StateFuncFwd) {
        try {
            switch (ev->GetTypeRewrite()) {
                hFunc(TEvBufferWriteResult, Handle);
            default:
                AFL_ENSURE(false)("unknown message", ev->GetTypeRewrite());
            }
        } catch (...) {
            RuntimeError(
                CurrentExceptionMessage(),
                NYql::NDqProto::StatusIds::INTERNAL_ERROR);
            return;
        }
    }

    void Handle(TEvBufferWriteResult::TPtr& result) {
        CA_LOG_D("TKqpForwardWriteActor recieve EvBufferWriteResult from " << BufferActorId);

        WriteToken = result->Get()->Token;
        OnFlushed();
    }

    void OnFlushed() {
        InFlight = false;

        EgressStats.Bytes += DataSize;
        EgressStats.Chunks++;
        EgressStats.Splits++;
        EgressStats.Resume();

        Counters->ForwardActorWritesSizeHistogram->Collect(DataSize);
        DataSize = 0;

        if (Closed) {
            CA_LOG_D("Finished");
            Callbacks->OnAsyncOutputFinished(GetOutputIndex());
        } else {
            CA_LOG_D("Resume with freeSpace=" << GetFreeSpace());
            Callbacks->ResumeExecution();
        }
    }

    void WriteToBuffer() {
        InFlight = true;
        auto ev = std::make_unique<TEvBufferWrite>();

        ev->Data = Batcher->Build();
        ev->Data->DetachAlloc();
        ev->Close = Closed;

        if (!WriteToken.IsEmpty()) {
            ev->Token = WriteToken;
        } else {
            TVector<NKikimrKqp::TKqpColumnMetadataProto> keyColumnsMetadata(
                Settings.GetKeyColumns().begin(),
                Settings.GetKeyColumns().end());
            TVector<NKikimrKqp::TKqpColumnMetadataProto> columnsMetadata(
                Settings.GetColumns().begin(),
                Settings.GetColumns().end());
            std::vector<ui32> writeIndex(
                Settings.GetWriteIndexes().begin(),
                Settings.GetWriteIndexes().end());

            ev->Settings = TWriteSettings{
                .TableId = TableId,
                .TablePath = Settings.GetTable().GetPath(),
                .OperationType = GetOperation(Settings.GetType()),
                .KeyColumns = std::move(keyColumnsMetadata),
                .Columns = std::move(columnsMetadata),
                .WriteIndex = std::move(writeIndex),
                .TransactionSettings = TTransactionSettings{
                    .TxId = TxId,
                    .LockTxId = Settings.GetLockTxId(),
                    .LockNodeId = Settings.GetLockNodeId(),
                    .InconsistentTx = Settings.GetInconsistentTx(),
                    .MvccSnapshot = Settings.GetMvccSnapshot(),
                    .LockMode = Settings.GetLockMode(),
                },
                .Priority = Settings.GetPriority(),
                .EnableStreamWrite = Settings.GetEnableStreamWrite(),
                .IsOlap = Settings.GetIsOlap(),
            };

            for (const auto& indexSettings : Settings.GetIndexes()) {
                TVector<NKikimrKqp::TKqpColumnMetadataProto> keyColumnsMetadata(
                    indexSettings.GetKeyColumns().begin(),
                    indexSettings.GetKeyColumns().end());
                TVector<NKikimrKqp::TKqpColumnMetadataProto> columnsMetadata(
                    indexSettings.GetColumns().begin(),
                    indexSettings.GetColumns().end());
                std::vector<ui32> writeIndex(
                    indexSettings.GetWriteIndexes().begin(),
                    indexSettings.GetWriteIndexes().end());
                AFL_ENSURE(writeIndex.size() == columnsMetadata.size());

                ev->Settings->Indexes.push_back(TWriteSettings::TIndex {
                    .TableId = TTableId(indexSettings.GetTable().GetOwnerId(),
                                        indexSettings.GetTable().GetTableId(),
                                        indexSettings.GetTable().GetVersion()),
                    .TablePath = indexSettings.GetTable().GetPath(),
                    .KeyColumns = std::move(keyColumnsMetadata),
                    .Columns = std::move(columnsMetadata),
                    .WriteIndex = std::move(writeIndex),
                    .IsUniq = indexSettings.GetIsUniq(),
                });
            }
        }

        ev->SendTime = TInstant::Now();

        if (ev->Data->IsEmpty() && ev->Close && WriteToken.IsEmpty()) {
            // Nothing was written
            OnFlushed();
            return;
        }

        CA_LOG_D("Send data=" << DataSize << ", closed=" << Closed << ", bufferActorId=" << BufferActorId);
        AFL_ENSURE(Send(BufferActorId, ev.release()));
    }

    void CommitState(const NYql::NDqProto::TCheckpoint&) final {};
    void LoadState(const NYql::NDq::TSinkState&) final {};

    ui64 GetOutputIndex() const final {
        return OutputIndex;
    }

    const NYql::NDq::TDqAsyncStats& GetEgressStats() const final {
        return EgressStats;
    }

    i64 GetFreeSpace() const final {
        return InFlight
            ? std::numeric_limits<i64>::min()
            : MessageSettings.MaxForwardedSize - DataSize;
    }

    TMaybe<google::protobuf::Any> ExtraData() override {
        return {};
    }

    void SendData(NMiniKQL::TUnboxedValueBatch&& data, i64 size, const TMaybe<NYql::NDqProto::TCheckpoint>&, bool finished) final {
        YQL_ENSURE(!data.IsWide(), "Wide stream is not supported yet");
        Closed |= finished;
        Batcher->AddData(data);
        DataSize += size;

        CA_LOG_D("Add data: " << size << " / " << DataSize);
        if (Closed || GetFreeSpace() <= 0) {
            WriteToBuffer();
        }
    }

    void RuntimeError(const TString& message, NYql::NDqProto::StatusIds::StatusCode statusCode, const NYql::TIssues& subIssues = {}) {
        ForwardWriteActorSpan.EndError(message);

        CA_LOG_E("RuntimeError: " << message);
        NYql::TIssue issue(message);
        for (const auto& i : subIssues) {
            issue.AddSubIssue(MakeIntrusive<NYql::TIssue>(i));
        }

        NYql::TIssues issues;
        issues.AddIssue(std::move(issue));

        Callbacks->OnAsyncOutputError(OutputIndex, std::move(issues), statusCode);
    }

    void PassAway() override {
        Counters->ForwardActorsCount->Dec();
        TActorBootstrapped<TKqpForwardWriteActor>::PassAway();
    }

    TString LogPrefix;
    const NKikimrKqp::TKqpTableSinkSettings Settings;
    TWriteActorSettings MessageSettings;
    std::shared_ptr<NKikimr::NMiniKQL::TScopedAlloc> Alloc;
    const ui64 OutputIndex;
    NYql::NDq::TDqAsyncStats EgressStats;
    NYql::NDq::IDqComputeActorAsyncOutput::ICallbacks * Callbacks = nullptr;
    TIntrusivePtr<TKqpCounters> Counters;

    TActorId BufferActorId;
    IDataBatcherPtr Batcher;

    i64 DataSize = 0;
    bool Closed = false;
    bool InFlight = false;

    const ui64 TxId;
    const TTableId TableId;

    TWriteToken WriteToken;
    NWilson::TSpan ForwardWriteActorSpan;
};

NActors::IActor* CreateKqpBufferWriterActor(TKqpBufferWriterSettings&& settings) {
    return new TKqpBufferWriteActor(std::move(settings));
}


void RegisterKqpWriteActor(NYql::NDq::TDqAsyncIoFactory& factory, TIntrusivePtr<TKqpCounters> counters) {
    factory.RegisterSink<NKikimrKqp::TKqpTableSinkSettings>(
        TString(NYql::KqpTableSinkName),
        [counters] (NKikimrKqp::TKqpTableSinkSettings&& settings, NYql::NDq::TDqAsyncIoFactory::TSinkArguments&& args) {
            if (!ActorIdFromProto(settings.GetBufferActorId())) {
                auto* actor = new TKqpDirectWriteActor(std::move(settings), std::move(args), counters);
                return std::make_pair<NYql::NDq::IDqComputeActorAsyncOutput*, NActors::IActor*>(actor, actor);
            } else {
                auto* actor = new TKqpForwardWriteActor(std::move(settings), std::move(args), counters);
                return std::make_pair<NYql::NDq::IDqComputeActorAsyncOutput*, NActors::IActor*>(actor, actor);
            }
        });
}

}
}<|MERGE_RESOLUTION|>--- conflicted
+++ resolved
@@ -416,10 +416,7 @@
     void CleanupClosedTokens() {
         YQL_ENSURE(ShardedWriteController);
         ShardedWriteController->CleanupClosedTokens();
-<<<<<<< HEAD
-=======
         NeedToFlushBeforeCommit = false;
->>>>>>> 832cd121
     }
 
     void SetParentTraceId(NWilson::TTraceId traceId) {
@@ -1302,13 +1299,10 @@
 
     void FillStats(NYql::NDqProto::TDqTaskStats* stats) {
         Stats.FillStats(stats, TablePath);
-<<<<<<< HEAD
-=======
     }
 
     bool FlushBeforeCommit() const {
         return NeedToFlushBeforeCommit;
->>>>>>> 832cd121
     }
 
 private:
@@ -1923,12 +1917,6 @@
                     settings.Priority);
             }
 
-<<<<<<< HEAD
-            // At current time only insert operation can fail.
-            NeedToFlushBeforeCommit |= (settings.OperationType == NKikimrDataEvents::TEvWrite::TOperation::OPERATION_INSERT);
-
-=======
->>>>>>> 832cd121
             writeInfo.Actors.at(settings.TableId.PathId).WriteActor->Open(
                 token.Cookie,
                 settings.OperationType,
@@ -1979,13 +1967,9 @@
         if (State == EState::FLUSHING) {
             bool isEmpty = true;
             ForEachWriteActor([&](const TKqpTableWriteActor* actor, const TActorId) {
-<<<<<<< HEAD
-                isEmpty &= actor->IsReady() && actor->IsEmpty();
-=======
                 if (NeedToFlushActor(actor)) {
                     isEmpty &= actor->IsReady() && actor->IsEmpty();
                 }
->>>>>>> 832cd121
             });
             if (isEmpty) {
                 OnFlushed();
@@ -2054,18 +2038,7 @@
     }
 
     bool ProcessFlush() {
-<<<<<<< HEAD
-        const bool outOfMemory = GetTotalFreeSpace() <= 0;
-        const bool needToFlush = outOfMemory
-            || State == EState::FLUSHING
-            || State == EState::PREPARING
-            || State == EState::COMMITTING
-            || State == EState::ROLLINGBACK;
-
-        if (!EnableStreamWrite && outOfMemory) {
-=======
         if (!EnableStreamWrite && GetTotalFreeSpace() <= 0) {
->>>>>>> 832cd121
             ReplyErrorAndDie(
                 NYql::NDqProto::StatusIds::PRECONDITION_FAILED,
                 NYql::TIssuesIds::KIKIMR_PRECONDITION_FAILED,
@@ -2080,11 +2053,7 @@
 
             bool flushFailed = false;
             ForEachWriteActor([&](TKqpTableWriteActor* actor, const TActorId) {
-<<<<<<< HEAD
-                if (!flushFailed && actor->IsReady()) {
-=======
                 if (!flushFailed && actor->IsReady() && NeedToFlushActor(actor)) {
->>>>>>> 832cd121
                     actor->FlushBuffers();
                     if (!actor->FlushToShards()) {
                         flushFailed = true;
@@ -2117,15 +2086,11 @@
 
         CA_LOG_D("Start prepare for distributed commit");
         YQL_ENSURE(State == EState::WRITING);
-        YQL_ENSURE(!NeedToFlushBeforeCommit);
         State = EState::PREPARING;
         CheckQueuesEmpty();
         AFL_ENSURE(TxId);
         ForEachWriteActor([&](TKqpTableWriteActor* actor, const TActorId) {
-<<<<<<< HEAD
-=======
             AFL_ENSURE(!actor->FlushBeforeCommit());
->>>>>>> 832cd121
             actor->SetPrepare(*TxId);
         });
         Close();
@@ -2575,9 +2540,6 @@
         } else {
             AFL_ENSURE(ev->Get()->TxId);
             TxId = ev->Get()->TxId;
-<<<<<<< HEAD
-            if (NeedToFlushBeforeCommit) {
-=======
 
             bool needToFlushBeforeCommit = false;
             ForEachWriteActor([&](TKqpTableWriteActor* actor, const TActorId) {
@@ -2585,7 +2547,6 @@
             });
 
             if (needToFlushBeforeCommit) {
->>>>>>> 832cd121
                 Flush(std::move(ev->TraceId));
             } else {
                 TxManager->StartPrepare();
@@ -2970,10 +2931,6 @@
         UpdateTracingState("Write", BufferWriteActorSpan.GetTraceId());
         OnOperationFinished(Counters->BufferActorFlushLatencyHistogram);
         State = EState::WRITING;
-<<<<<<< HEAD
-        AFL_ENSURE(!TxId || NeedToFlushBeforeCommit); // TxId => NeedToFlushBeforeCommit
-        NeedToFlushBeforeCommit = false;
-=======
 
         ForEachWriteActor([&](TKqpTableWriteActor* actor, const TActorId) {
             AFL_ENSURE(TxId || actor->IsEmpty());
@@ -2987,7 +2944,6 @@
             AFL_ENSURE(!actor->FlushBeforeCommit());
         });
 
->>>>>>> 832cd121
         if (TxId) {
             TxManager->StartPrepare();
             Prepare(std::nullopt);
@@ -2999,14 +2955,6 @@
         });
         ExecuterActorId = {};
         Y_ABORT_UNLESS(GetTotalMemory() == 0);
-<<<<<<< HEAD
-
-        ForEachWriteActor([&](TKqpTableWriteActor* actor, const TActorId) {
-            actor->CleanupClosedTokens();
-            actor->Unlink();
-        });
-=======
->>>>>>> 832cd121
     }
 
     void OnError(NYql::NDqProto::StatusIds::StatusCode statusCode, NYql::EYqlIssueCode id, const TString& message, const NYql::TIssues& subIssues) override {
@@ -3146,10 +3094,6 @@
 
     EState State;
     bool HasError = false;
-<<<<<<< HEAD
-    bool NeedToFlushBeforeCommit = false;
-=======
->>>>>>> 832cd121
     THashMap<TPathId, std::queue<TBufferWriteMessage>> RequestQueues;
 
     struct TAckMessage {
