--- conflicted
+++ resolved
@@ -29,11 +29,7 @@
 
     struct TWriteActorBackoffSettings {
         TDuration StartRetryDelay = TDuration::MilliSeconds(200);
-<<<<<<< HEAD
         TDuration MaxRetryDelay = TDuration::Seconds(30);
-=======
-        TDuration MaxRetryDelay = TDuration::Seconds(20);
->>>>>>> 1709b734
         double UnsertaintyRatio = 0.5;
         double Multiplier = 2.0;
 
@@ -147,11 +143,7 @@
             Settings.GetInconsistentTx())
     {
         YQL_ENSURE(std::holds_alternative<ui64>(TxId));
-<<<<<<< HEAD
         //YQL_ENSURE(!InconsistentTx && !ImmediateTx);
-=======
-        YQL_ENSURE(!InconsistentTx && !ImmediateTx);
->>>>>>> 1709b734
         EgressStats.Level = args.StatsLevel;
     }
 
@@ -216,10 +208,7 @@
                 CurrentExceptionMessage(),
                 NYql::NDqProto::StatusIds::INTERNAL_ERROR);
         }
-<<<<<<< HEAD
         CA_LOG_D("ADDED New data: freespace=" << ShardedWriteController->GetMemory());
-=======
->>>>>>> 1709b734
 
         ProcessBatches();
     }
