#include "kqp_write_actor.h"

#include "kqp_buffer_lookup_actor.h"
#include "kqp_write_actor_settings.h"
#include "kqp_write_table.h"

#include <util/generic/singleton.h>
#include <ydb/core/actorlib_impl/long_timer.h>
#include <ydb/core/base/tablet_pipecache.h>
#include <ydb/core/engine/minikql/minikql_engine_host.h>
#include <ydb/core/formats/arrow/arrow_batch_builder.h>
#include <ydb/core/kqp/common/buffer/buffer.h>
#include <ydb/core/kqp/common/kqp_data_integrity_trails.h>
#include <ydb/core/kqp/common/kqp_tx_manager.h>
#include <ydb/core/kqp/common/kqp_yql.h>
#include <ydb/core/kqp/common/simple/kqp_event_ids.h>
#include <ydb/core/protos/kqp_physical.pb.h>
#include <ydb/core/protos/query_stats.pb.h>
#include <ydb/core/scheme/scheme_types_proto.h>
#include <ydb/core/tx/data_events/events.h>
#include <ydb/core/tx/data_events/payload_helper.h>
#include <ydb/core/tx/data_events/shards_splitter.h>
#include <ydb/core/tx/scheme_cache/scheme_cache.h>
#include <ydb/core/tx/tx.h>
#include <ydb/core/persqueue/events/global.h>
#include <ydb/library/actors/core/actorsystem.h>
#include <ydb/library/actors/core/interconnect.h>
#include <ydb/library/wilson_ids/wilson.h>
#include <ydb/library/yql/dq/actors/compute/dq_compute_actor_impl.h>
#include <yql/essentials/public/issue/yql_issue_message.h>


namespace {
    TDuration CalculateNextAttemptDelay(const NKikimr::NKqp::TWriteActorSettings& settings, ui64 attempt) {
        auto delay = settings.StartRetryDelay;
        for (ui64 index = 0; index < attempt && delay * (1 - settings.UnsertaintyRatio) <= settings.MaxRetryDelay; ++index) {
            delay *= settings.Multiplier;
        }

        delay *= 1 + settings.UnsertaintyRatio * (1 - 2 * RandomNumber<double>());
        delay = Min(delay, settings.MaxRetryDelay);

        return delay;
    }

    NKikimrDataEvents::TEvWrite::TOperation::EOperationType GetOperation(NKikimrKqp::TKqpTableSinkSettings::EType type) {
        switch (type) {
        case NKikimrKqp::TKqpTableSinkSettings::MODE_FILL:
        case NKikimrKqp::TKqpTableSinkSettings::MODE_REPLACE:
            return NKikimrDataEvents::TEvWrite::TOperation::OPERATION_REPLACE;
        case NKikimrKqp::TKqpTableSinkSettings::MODE_UPSERT:
            return NKikimrDataEvents::TEvWrite::TOperation::OPERATION_UPSERT;
        case NKikimrKqp::TKqpTableSinkSettings::MODE_INSERT:
            return NKikimrDataEvents::TEvWrite::TOperation::OPERATION_INSERT;
        case NKikimrKqp::TKqpTableSinkSettings::MODE_DELETE:
            return NKikimrDataEvents::TEvWrite::TOperation::OPERATION_DELETE;
        case NKikimrKqp::TKqpTableSinkSettings::MODE_UPDATE:
            return NKikimrDataEvents::TEvWrite::TOperation::OPERATION_UPDATE;
        default:
            return NKikimrDataEvents::TEvWrite::TOperation::OPERATION_UNSPECIFIED;
        }
    }

    void FillEvWritePrepare(NKikimr::NEvents::TDataEvents::TEvWrite* evWrite, ui64 shardId, ui64 txId, const NKikimr::NKqp::IKqpTransactionManagerPtr& txManager) {
        evWrite->Record.SetTxId(txId);
        auto* protoLocks = evWrite->Record.MutableLocks();
        protoLocks->SetOp(NKikimrDataEvents::TKqpLocks::Commit);

        const auto prepareSettings = txManager->GetPrepareTransactionInfo();
        if (!prepareSettings.ArbiterColumnShard) {
            for (const ui64 sendingShardId : prepareSettings.SendingShards) {
                protoLocks->AddSendingShards(sendingShardId);
            }
            for (const ui64 receivingShardId : prepareSettings.ReceivingShards) {
                protoLocks->AddReceivingShards(receivingShardId);
            }
            if (prepareSettings.Arbiter) {
                protoLocks->SetArbiterShard(*prepareSettings.Arbiter);
            }
        } else if (prepareSettings.ArbiterColumnShard == shardId
                    && !prepareSettings.SendingShards.empty()
                    && !prepareSettings.ReceivingShards.empty()) {
            protoLocks->SetArbiterColumnShard(*prepareSettings.ArbiterColumnShard);
            for (const ui64 sendingShardId : prepareSettings.SendingShards) {
                protoLocks->AddSendingShards(sendingShardId);
            }
            for (const ui64 receivingShardId : prepareSettings.ReceivingShards) {
                protoLocks->AddReceivingShards(receivingShardId);
            }
        } else if (!prepareSettings.SendingShards.empty()
                    && !prepareSettings.ReceivingShards.empty()) {
            protoLocks->SetArbiterColumnShard(*prepareSettings.ArbiterColumnShard);
            protoLocks->AddSendingShards(*prepareSettings.ArbiterColumnShard);
            protoLocks->AddReceivingShards(*prepareSettings.ArbiterColumnShard);
            if (prepareSettings.SendingShards.contains(shardId)) {
                protoLocks->AddSendingShards(shardId);
            }
            if (prepareSettings.ReceivingShards.contains(shardId)) {
                protoLocks->AddReceivingShards(shardId);
            }
            std::sort(
                std::begin(*protoLocks->MutableSendingShards()),
                std::end(*protoLocks->MutableSendingShards()));
            std::sort(
                std::begin(*protoLocks->MutableReceivingShards()),
                std::end(*protoLocks->MutableReceivingShards()));
        }

        const auto locks = txManager->GetLocks(shardId);
        for (const auto& lock : locks) {
            *protoLocks->AddLocks() = lock;
        }
    }

    void FillEvWriteRollback(NKikimr::NEvents::TDataEvents::TEvWrite* evWrite, ui64 shardId, const NKikimr::NKqp::IKqpTransactionManagerPtr& txManager) {
        auto* protoLocks = evWrite->Record.MutableLocks();
        protoLocks->SetOp(NKikimrDataEvents::TKqpLocks::Rollback);

        const auto locks = txManager->GetLocks(shardId);
        for (const auto& lock : locks) {
            *protoLocks->AddLocks() = lock;
        }
    }

    void FillTopicsCommit(NKikimrPQ::TDataTransaction& transaction, const NKikimr::NKqp::IKqpTransactionManagerPtr& txManager) {
        transaction.SetOp(NKikimrPQ::TDataTransaction::Commit);
        const auto prepareSettings = txManager->GetPrepareTransactionInfo();

        if (!prepareSettings.ArbiterColumnShard) {
            for (const ui64 sendingShardId : prepareSettings.SendingShards) {
                transaction.AddSendingShards(sendingShardId);
            }
            for (const ui64 receivingShardId : prepareSettings.ReceivingShards) {
                transaction.AddReceivingShards(receivingShardId);
            }
        } else {
            transaction.AddSendingShards(*prepareSettings.ArbiterColumnShard);
            transaction.AddReceivingShards(*prepareSettings.ArbiterColumnShard);
        }
    }

    std::optional<NKikimrDataEvents::TMvccSnapshot> GetOptionalMvccSnapshot(const NKikimrKqp::TKqpTableSinkSettings& settings) {
        if (settings.HasMvccSnapshot()) {
            return settings.GetMvccSnapshot();
        } else {
            return std::nullopt;
        }
    }

    std::optional<bool> HandleAttachResult(NKikimr::NKqp::IKqpTransactionManagerPtr& txManager, NKikimr::TEvDataShard::TEvProposeTransactionAttachResult::TPtr& ev) {
        const auto& record = ev->Get()->Record;
        const ui64 shardId = record.GetTabletId();

        const auto& reattachState = txManager->GetReattachState(shardId);
        if (reattachState.Cookie != ev->Cookie) {
            return std::nullopt;
        }

        const auto shardState = txManager->GetState(shardId);
        switch (shardState) {
            case NKikimr::NKqp::IKqpTransactionManager::EXECUTING:
            case NKikimr::NKqp::IKqpTransactionManager::PREPARED:
                break;
            case NKikimr::NKqp::IKqpTransactionManager::FINISHED:
            case NKikimr::NKqp::IKqpTransactionManager::ERROR:
                return std::nullopt;
            case NKikimr::NKqp::IKqpTransactionManager::PREPARING:
            case NKikimr::NKqp::IKqpTransactionManager::PROCESSING:
                YQL_ENSURE(false);
        }

        if (record.GetStatus() == NKikimrProto::OK) {
            // Transaction still exists at this shard
            txManager->Reattached(shardId);
        }
        return record.GetStatus() == NKikimrProto::OK;
    }

    bool HandleTransactionRestart(NKikimr::NKqp::IKqpTransactionManagerPtr& txManager, NKikimr::TEvDataShard::TEvProposeTransactionRestart::TPtr& ev) {
        const auto& record = ev->Get()->Record;
        const ui64 shardId = record.GetTabletId();

        switch (txManager->GetState(shardId)) {
            case NKikimr::NKqp::IKqpTransactionManager::PREPARED:
            case NKikimr::NKqp::IKqpTransactionManager::EXECUTING: {
                txManager->SetRestarting(shardId);
                return true;
            }
            case NKikimr::NKqp::IKqpTransactionManager::PREPARING: {
                return false;
            }
            case NKikimr::NKqp::IKqpTransactionManager::FINISHED:
            case NKikimr::NKqp::IKqpTransactionManager::ERROR: {
                return true;
            }
            case NKikimr::NKqp::IKqpTransactionManager::PROCESSING: {
                YQL_ENSURE(false);
            }
        }
        return true;
    }
}


namespace NKikimr {
namespace NKqp {

struct IKqpTableWriterCallbacks {
    virtual ~IKqpTableWriterCallbacks() = default;

    // Ready to accept writes
    virtual void OnReady() = 0;

    // EvWrite statuses
    virtual void OnPrepared(IKqpTransactionManager::TPrepareResult&& preparedInfo, ui64 dataSize) = 0;
    virtual void OnCommitted(ui64 shardId, ui64 dataSize) = 0;
    virtual void OnMessageAcknowledged(ui64 dataSize) = 0;

    virtual void OnError(NYql::NDqProto::StatusIds::StatusCode statusCode, NYql::EYqlIssueCode id, const TString& message, const NYql::TIssues& subIssues) = 0;
    virtual void OnError(NYql::NDqProto::StatusIds::StatusCode statusCode, NYql::TIssues&& issues) = 0;
};

struct TKqpTableWriterStatistics {
    ui64 ReadRows = 0;
    ui64 ReadBytes = 0;
    ui64 WriteRows = 0;
    ui64 WriteBytes = 0;
    ui64 EraseRows = 0;
    ui64 EraseBytes = 0;

    THashSet<ui64> AffectedPartitions;


    void UpdateStats(const NKikimrQueryStats::TTxStats& txStats, const TTableId& tableId) {
        for (const auto& tableAccessStats : txStats.GetTableAccessStats()) {
            YQL_ENSURE(tableAccessStats.GetTableInfo().GetPathId() == tableId.PathId.LocalPathId);
            ReadRows += tableAccessStats.GetSelectRow().GetRows();
            ReadRows += tableAccessStats.GetSelectRange().GetRows();
            ReadBytes += tableAccessStats.GetSelectRow().GetBytes();
            ReadBytes += tableAccessStats.GetSelectRange().GetBytes();
            WriteRows += tableAccessStats.GetUpdateRow().GetRows();
            WriteBytes += tableAccessStats.GetUpdateRow().GetBytes();
            EraseRows += tableAccessStats.GetEraseRow().GetRows();
            EraseBytes += tableAccessStats.GetEraseRow().GetRows();
        }

        for (const auto& perShardStats : txStats.GetPerShardStats()) {
            AffectedPartitions.insert(perShardStats.GetShardId());
        }
    }

    void FillStats(NYql::NDqProto::TDqTaskStats* stats, const TString& tablePath) {
        if (ReadRows + WriteRows + EraseRows == 0) {
            // Avoid empty table_access stats
            return;
        }
        NYql::NDqProto::TDqTableStats* tableStats = nullptr;
        for (size_t i = 0; i < stats->TablesSize(); ++i) {
            auto* table = stats->MutableTables(i);
            if (table->GetTablePath() == tablePath) {
                tableStats = table;
            }
        }
        if (!tableStats) {
            tableStats = stats->AddTables();
            tableStats->SetTablePath(tablePath);
        }

        tableStats->SetReadRows(tableStats->GetReadRows() + ReadRows);
        tableStats->SetReadBytes(tableStats->GetReadBytes() + ReadBytes);
        tableStats->SetWriteRows(tableStats->GetWriteRows() + WriteRows);
        tableStats->SetWriteBytes(tableStats->GetWriteBytes() + WriteBytes);
        tableStats->SetEraseRows(tableStats->GetEraseRows() + EraseRows);
        tableStats->SetEraseBytes(tableStats->GetEraseBytes() + EraseBytes);

        ReadRows = 0;
        ReadBytes = 0;
        WriteRows = 0;
        WriteBytes = 0;
        EraseRows = 0;
        EraseBytes = 0;

        tableStats->SetAffectedPartitions(
            tableStats->GetAffectedPartitions() + AffectedPartitions.size());
        AffectedPartitions.clear();
    }
};

class TKqpTableWriteActor : public TActorBootstrapped<TKqpTableWriteActor> {
    using TBase = TActorBootstrapped<TKqpTableWriteActor>;

    struct TEvPrivate {
        enum EEv {
            EvShardRequestTimeout = EventSpaceBegin(TKikimrEvents::ES_PRIVATE),
            EvResolveRequestPlanned,
            EvReattachToShard,
        };

        struct TEvShardRequestTimeout : public TEventLocal<TEvShardRequestTimeout, EvShardRequestTimeout> {
            ui64 ShardId;

            TEvShardRequestTimeout(ui64 shardId)
                : ShardId(shardId) {
            }
        };

        struct TEvResolveRequestPlanned : public TEventLocal<TEvResolveRequestPlanned, EvResolveRequestPlanned> {
        };

        struct TEvReattachToShard : public TEventLocal<TEvReattachToShard, EvReattachToShard> {
            const ui64 TabletId;

            explicit TEvReattachToShard(ui64 tabletId)
                : TabletId(tabletId) {}
        };
    };

    enum class EMode {
        WRITE,
        PREPARE,
        COMMIT,
        IMMEDIATE_COMMIT,
    };

public:
    TKqpTableWriteActor(
        IKqpTableWriterCallbacks* callbacks,
        const TString& database,
        const TTableId& tableId,
        const TStringBuf tablePath,
        const ui64 lockTxId,
        const ui64 lockNodeId,
        const bool inconsistentTx,
        const bool isOlap,
        TVector<NScheme::TTypeInfo> keyColumnTypes,
        std::shared_ptr<NKikimr::NMiniKQL::TScopedAlloc> alloc,
        const std::optional<NKikimrDataEvents::TMvccSnapshot>& mvccSnapshot,
        const NKikimrDataEvents::ELockMode lockMode,
        const IKqpTransactionManagerPtr& txManager,
        const TActorId sessionActorId,
        TIntrusivePtr<TKqpCounters> counters)
        : MessageSettings(GetWriteActorSettings())
        , Alloc(alloc)
        , MvccSnapshot(mvccSnapshot)
        , LockMode(lockMode)
        , Database(database)
        , TableId(tableId)
        , TablePath(tablePath)
        , LockTxId(lockTxId)
        , LockNodeId(lockNodeId)
        , InconsistentTx(inconsistentTx)
        , IsOlap(isOlap)
        , KeyColumnTypes(std::move(keyColumnTypes))
        , Callbacks(callbacks)
        , TxManager(txManager ? txManager : CreateKqpTransactionManager(/* collectOnly= */ true))
        , Counters(counters)
    {
        LogPrefix = TStringBuilder() << "Table: `" << TablePath << "` (" << TableId << "), " << "SessionActorId: " << sessionActorId;
        ShardedWriteController = CreateShardedWriteController(
            TShardedWriteControllerSettings {
                .MemoryLimitTotal = MessageSettings.InFlightMemoryLimitPerActorBytes,
                .Inconsistent = InconsistentTx,
            },
            Alloc);

        Counters->WriteActorsCount->Inc();
    }

    void Bootstrap() {
        LogPrefix = TStringBuilder() << "SelfId: " << this->SelfId() << ", " << LogPrefix;
        try {
            const auto partitioning = TxManager->GetPartitioning(TableId);
            if (!partitioning) {
                Resolve();
            } else {
                Partitioning = partitioning;
                Prepare();
            }
        } catch (const TMemoryLimitExceededException&) {
            RuntimeError(
                NYql::NDqProto::StatusIds::PRECONDITION_FAILED,
                NYql::TIssuesIds::KIKIMR_PRECONDITION_FAILED,
                TStringBuilder() << "Memory limit exception"
                    << ", current limit is " << Alloc->GetLimit() << " bytes.");
            return;
        } catch (...) {
            RuntimeError(
                NYql::NDqProto::StatusIds::INTERNAL_ERROR,
                NYql::TIssuesIds::KIKIMR_INTERNAL_ERROR,
                CurrentExceptionMessage());
            return;
        }

        Become(&TKqpTableWriteActor::StateProcessing);
    }

    static constexpr char ActorName[] = "KQP_TABLE_WRITE_ACTOR";

    i64 GetMemory() const {
        return IsReady()
            ? ShardedWriteController->GetMemory()
            : 0;
    }

    bool IsReady() const {
        return ShardedWriteController->IsReady();
    }

    bool IsEmpty() const {
        return ShardedWriteController->IsEmpty();
    }

    const TTableId& GetTableId() const {
        return TableId;
    }

    TVector<NKikimrDataEvents::TLock> GetLocks() const {
        return TxManager->GetLocks();
    }

    TVector<ui64> GetShardsIds() const {
        return ShardedWriteController->GetShardsIds();
    }

    std::optional<size_t> GetShardsCount() const {
        return InconsistentTx
            ? std::nullopt
            : std::optional<size_t>(ShardedWriteController->GetShardsCount());
    }

    using TWriteToken = IShardedWriteController::TWriteToken;

    void Open(
        const TWriteToken token,
        const NKikimrDataEvents::TEvWrite::TOperation::EOperationType operationType,
        TVector<NKikimrKqp::TKqpColumnMetadataProto> keyColumnsMetadata,
        TVector<NKikimrKqp::TKqpColumnMetadataProto> columnsMetadata,
        std::vector<ui32> writeIndexes,
        i64 priority) {
        YQL_ENSURE(!Closed);
        ShardedWriteController->Open(
            token,
            TableId,
            operationType,
            std::move(keyColumnsMetadata),
            std::move(columnsMetadata),
            std::move(writeIndexes),
            priority);
        
        // At current time only insert operation can fail.
        NeedToFlushBeforeCommit |= (operationType == NKikimrDataEvents::TEvWrite::TOperation::OPERATION_INSERT);

        CA_LOG_D("Open: token=" << token);
    }

    void Write(
            const TWriteToken token,
            IDataBatchPtr data) {
        YQL_ENSURE(!Closed);
        YQL_ENSURE(ShardedWriteController);
        CA_LOG_D("Write: token=" << token);
        ShardedWriteController->Write(token, std::move(data));
    }

    void Close(TWriteToken token) {
        YQL_ENSURE(!Closed);
        YQL_ENSURE(ShardedWriteController);
        CA_LOG_D("Close: token=" << token);

        ShardedWriteController->Close(token);
    }

    void Close() {
        YQL_ENSURE(!Closed);
        YQL_ENSURE(ShardedWriteController);
        YQL_ENSURE(ShardedWriteController->IsAllWritesClosed());
        Closed = true;
        ShardedWriteController->Close();
    }

    void CleanupClosedTokens() {
        YQL_ENSURE(ShardedWriteController);
        ShardedWriteController->CleanupClosedTokens();
        NeedToFlushBeforeCommit = false;
    }

    void SetParentTraceId(NWilson::TTraceId traceId) {
        ParentTraceId = std::move(traceId);
    }

    bool IsClosed() const {
        return Closed;
    }

    bool IsFinished() const {
        return IsClosed() && ShardedWriteController->IsAllWritesFinished();
    }

    STFUNC(StateProcessing) {
        try {
            switch (ev->GetTypeRewrite()) {
                hFunc(NKikimr::NEvents::TDataEvents::TEvWriteResult, Handle);
                hFunc(TEvTxProxySchemeCache::TEvNavigateKeySetResult, Handle);
                hFunc(TEvTxProxySchemeCache::TEvResolveKeySetResult, Handle);
                hFunc(TEvDataShard::TEvProposeTransactionAttachResult, Handle);
                hFunc(TEvPrivate::TEvReattachToShard, Handle);
                hFunc(TEvDataShard::TEvProposeTransactionRestart, Handle);
                hFunc(TEvPipeCache::TEvDeliveryProblem, Handle);
                hFunc(TEvPrivate::TEvShardRequestTimeout, Handle);
                hFunc(TEvPrivate::TEvResolveRequestPlanned, Handle);
                hFunc(TEvDataShard::TEvOverloadReady, Handle);
                hFunc(TEvColumnShard::TEvOverloadReady, Handle);
                IgnoreFunc(TEvInterconnect::TEvNodeConnected);
                IgnoreFunc(TEvTxProxySchemeCache::TEvInvalidateTableResult);
            default:
                AFL_ENSURE(false)("unknown message", ev->GetTypeRewrite());
            }
        } catch (const TMemoryLimitExceededException&) {
            RuntimeError(
                NYql::NDqProto::StatusIds::PRECONDITION_FAILED,
                NYql::TIssuesIds::KIKIMR_PRECONDITION_FAILED,
                TStringBuilder() << "Memory limit exception"
                    << ", current limit is " << Alloc->GetLimit() << " bytes.");
            return;
        } catch (...) {
            RuntimeError(
                NYql::NDqProto::StatusIds::INTERNAL_ERROR,
                NYql::TIssuesIds::KIKIMR_INTERNAL_ERROR,
                CurrentExceptionMessage());
            return;
        }
    }

    bool IsResolving() const {
        return ResolveAttempts > 0;
    }

    void RetryResolve() {
        if (!IsResolving()) {
            Resolve();
        }
    }

    void Resolve() {
        AFL_ENSURE(InconsistentTx || IsOlap);
        TableWriteActorSpan = NWilson::TSpan(TWilsonKqp::TableWriteActor, NWilson::TTraceId(ParentTraceId),
            "WaitForTableResolve", NWilson::EFlags::AUTO_END);

        if (IsOlap) {
            ResolveTable();
        } else {
            ResolveShards();
        }
    }

    void PlanResolve() {
        CA_LOG_D("Plan resolve with delay " << CalculateNextAttemptDelay(MessageSettings, ResolveAttempts));
        TlsActivationContext->Schedule(
            CalculateNextAttemptDelay(MessageSettings, ResolveAttempts),
            new IEventHandle(SelfId(), SelfId(), new TEvPrivate::TEvResolveRequestPlanned{}, 0, 0));
    }

    void Handle(TEvPrivate::TEvResolveRequestPlanned::TPtr&) {
        RetryResolve();
    }

    void ResolveTable() {
        Counters->WriteActorsShardResolve->Inc();
        SchemeEntry.reset();
        Partitioning.reset();

        if (ResolveAttempts++ >= MessageSettings.MaxResolveAttempts) {
            CA_LOG_E(TStringBuilder()
                << "Too many table resolve attempts for table `" << TablePath << "` (" << TableId << ").");
            RuntimeError(
                NYql::NDqProto::StatusIds::SCHEME_ERROR,
                NYql::TIssuesIds::KIKIMR_SCHEME_ERROR,
                TStringBuilder()
                << "Too many table resolve attempts for table `" << TablePath << "`.");
            return;
        }

        CA_LOG_D("Resolve TableId=" << TableId);
        TAutoPtr<NSchemeCache::TSchemeCacheNavigate> request(new NSchemeCache::TSchemeCacheNavigate());
        request->DatabaseName = Database;
        NSchemeCache::TSchemeCacheNavigate::TEntry entry;
        entry.TableId = TableId;
        entry.RequestType = NSchemeCache::TSchemeCacheNavigate::TEntry::ERequestType::ByTableId;
        entry.Operation = NSchemeCache::TSchemeCacheNavigate::OpTable;
        entry.SyncVersion = false;
        entry.ShowPrivatePath = true;
        request->ResultSet.emplace_back(entry);

        Send(MakeSchemeCacheID(), new TEvTxProxySchemeCache::TEvNavigateKeySet(request), 0, 0, TableWriteActorSpan.GetTraceId());
    }

    void Handle(TEvTxProxySchemeCache::TEvNavigateKeySetResult::TPtr& ev) {
        auto& resultSet = ev->Get()->Request->ResultSet;
        YQL_ENSURE(resultSet.size() == 1);

        if (ev->Get()->Request->ErrorCount > 0) {
            CA_LOG_E(TStringBuilder() << "Failed to get table: "
                << TableId << "'. Entry: " << resultSet[0].ToString());
            PlanResolve();
            return;
        }

        SchemeEntry = resultSet[0];

        CA_LOG_D("Resolved TableId=" << TableId << " ("
            << TablePath << " "
            << TableId.SchemaVersion << ")");

        if (TableId.SchemaVersion != SchemeEntry->TableId.SchemaVersion) {
            RuntimeError(
                NYql::NDqProto::StatusIds::SCHEME_ERROR,
                NYql::TIssuesIds::KIKIMR_SCHEME_ERROR,
                TStringBuilder() << "Schema was updated.");
            return;
        }

        YQL_ENSURE(IsOlap && (SchemeEntry->Kind == NSchemeCache::TSchemeCacheNavigate::KindColumnTable));

        Prepare();
    }

    void ResolveShards() {
        YQL_ENSURE(!KeyColumnTypes.empty());
        CA_LOG_D("Resolve shards for TableId=" << TableId);

        AFL_ENSURE(InconsistentTx); // Only for CTAS

        const TVector<TCell> minKey(KeyColumnTypes.size());
        const TTableRange range(minKey, true, {}, false, false);
        YQL_ENSURE(range.IsFullRange(KeyColumnTypes.size()));
        auto keyRange = MakeHolder<TKeyDesc>(
            TableId,
            range,
            TKeyDesc::ERowOperation::Update, // Only for CTAS
            KeyColumnTypes,
            TVector<TKeyDesc::TColumnOp>{});

        TAutoPtr<NSchemeCache::TSchemeCacheRequest> request(new NSchemeCache::TSchemeCacheRequest());
        request->ResultSet.emplace_back(std::move(keyRange));

        TAutoPtr<TEvTxProxySchemeCache::TEvResolveKeySet> resolveReq(new TEvTxProxySchemeCache::TEvResolveKeySet(request));
        Send(MakeSchemeCacheID(), resolveReq.Release(), 0, 0, TableWriteActorSpan.GetTraceId());
    }

    void Handle(TEvTxProxySchemeCache::TEvResolveKeySetResult::TPtr& ev) {
        auto* request = ev->Get()->Request.Get();

        if (request->ErrorCount > 0) {
            CA_LOG_E(TStringBuilder() << "Failed to get table: "
                << TableId << "'");
            PlanResolve();
            return;
        }

        YQL_ENSURE(request->ResultSet.size() == 1);
        Partitioning = std::move(request->ResultSet[0].KeyDescription->Partitioning);

        CA_LOG_D("Resolved shards for TableId=" << TableId << ". PartitionsCount=" << Partitioning->size() << ".");

        Prepare();
    }

    void OnOverloadReady(const ui64 shardId, const ui64 seqNo) {
        const auto metadata = ShardedWriteController->GetMessageMetadata(shardId);
        if (metadata && seqNo + 1 == metadata->NextOverloadSeqNo) {
            CA_LOG_D("Retry Overloaded ShardID=" << shardId);
            ResetShardRetries(shardId, metadata->Cookie);
            SendDataToShard(shardId);
        }
    }

    void Handle(TEvDataShard::TEvOverloadReady::TPtr& ev) {
        auto& record = ev->Get()->Record;
        const ui64 shardId = record.GetTabletID();
        const ui64 seqNo = record.GetSeqNo();

        OnOverloadReady(shardId, seqNo);
    }

    void Handle(TEvColumnShard::TEvOverloadReady::TPtr& ev) {

        auto& record = ev->Get()->Record;
        const ui64 shardId = record.GetTabletID();
        const ui64 seqNo = record.GetSeqNo();

        OnOverloadReady(shardId, seqNo);
    }

    void Handle(NKikimr::NEvents::TDataEvents::TEvWriteResult::TPtr& ev) {
        auto getIssues = [&ev]() {
            NYql::TIssues issues;
            NYql::IssuesFromMessage(ev->Get()->Record.GetIssues(), issues);
            return issues;
        };

        CA_LOG_D("Recv EvWriteResult from ShardID=" << ev->Get()->Record.GetOrigin()
            << ", Status=" << NKikimrDataEvents::TEvWriteResult::EStatus_Name(ev->Get()->GetStatus())
            << ", TxId=" << ev->Get()->Record.GetTxId()
            << ", Locks= " << [&]() {
                TStringBuilder builder;
                for (const auto& lock : ev->Get()->Record.GetTxLocks()) {
                    builder << lock.ShortDebugString();
                }
                return builder;
            }()
            << ", Cookie=" << ev->Cookie);
        UpdateStats(ev->Get()->Record.GetTxStats());

        TxManager->AddParticipantNode(ev->Sender.NodeId());

        const bool handleOverload = ev->Get()->GetStatus() == NKikimrDataEvents::TEvWriteResult::STATUS_OUT_OF_SPACE
                    || ev->Get()->GetStatus() == NKikimrDataEvents::TEvWriteResult::STATUS_OVERLOADED;

        if (ev->Get()->Record.HasOverloadSubscribed() && handleOverload) {
            CA_LOG_I("Got OverloadSubscribed for table `"
                << TablePath << "`."
                << " ShardID=" << ev->Get()->Record.GetOrigin() << ","
                << " Sink=" << this->SelfId() << "."
                << getIssues().ToOneLineString());

            const auto metadata = ShardedWriteController->GetMessageMetadata(ev->Get()->Record.GetOrigin());
            if (metadata && ev->Get()->Record.GetOverloadSubscribed() + 1 == metadata->NextOverloadSeqNo) {
                ResetShardRetries(ev->Get()->Record.GetOrigin(), ev->Cookie);
            }

            return;
        }

        switch (ev->Get()->GetStatus()) {
        case NKikimrDataEvents::TEvWriteResult::STATUS_UNSPECIFIED: {
            CA_LOG_E("Got UNSPECIFIED for table `"
                    << TablePath << "`."
                    << " ShardID=" << ev->Get()->Record.GetOrigin() << ","
                    << " Sink=" << this->SelfId() << "."
                    << getIssues().ToOneLineString());
            TxManager->SetError(ev->Get()->Record.GetOrigin());
            RuntimeError(
                NYql::NDqProto::StatusIds::UNSPECIFIED,
                NYql::TIssuesIds::DEFAULT_ERROR,
                TStringBuilder() << "Unspecified error. Table `"
                    << TablePath << "`.",
                getIssues());
            return;
        }
        case NKikimrDataEvents::TEvWriteResult::STATUS_PREPARED: {
            ProcessWritePreparedShard(ev);
            return;
        }
        case NKikimrDataEvents::TEvWriteResult::STATUS_COMPLETED: {
            ProcessWriteCompletedShard(ev);
            return;
        }
        case NKikimrDataEvents::TEvWriteResult::STATUS_ABORTED: {
            CA_LOG_E("Got ABORTED for table `"
                    << TablePath << "`."
                    << " ShardID=" << ev->Get()->Record.GetOrigin() << ","
                    << " Sink=" << this->SelfId() << "."
                    << getIssues().ToOneLineString());
            TxManager->SetError(ev->Get()->Record.GetOrigin());
            RuntimeError(
                NYql::NDqProto::StatusIds::ABORTED,
                NYql::TIssuesIds::KIKIMR_OPERATION_ABORTED,
                TStringBuilder() << "Operation aborted.",
                getIssues());
            return;
        }
        case NKikimrDataEvents::TEvWriteResult::STATUS_WRONG_SHARD_STATE:
            CA_LOG_E("Got WRONG SHARD STATE for table `"
                    << TablePath << "`."
                    << " ShardID=" << ev->Get()->Record.GetOrigin() << ","
                    << " Sink=" << this->SelfId() << "."
                    << getIssues().ToOneLineString());
            TxManager->SetError(ev->Get()->Record.GetOrigin());

            if (InconsistentTx) {
                ResetShardRetries(ev->Get()->Record.GetOrigin(), ev->Cookie);
                RetryResolve();
            } else {
                RuntimeError(
                    NYql::NDqProto::StatusIds::UNAVAILABLE,
                    NYql::TIssuesIds::KIKIMR_TEMPORARILY_UNAVAILABLE,
                    TStringBuilder() << "Wrong shard state. Table `"
                        << TablePath << "`.",
                    getIssues());
            }
            return;
        case NKikimrDataEvents::TEvWriteResult::STATUS_INTERNAL_ERROR: {
            CA_LOG_E("Got INTERNAL ERROR for table `"
                    << TablePath << "`."
                    << " ShardID=" << ev->Get()->Record.GetOrigin() << ","
                    << " Sink=" << this->SelfId() << "."
                    << getIssues().ToOneLineString());
            TxManager->SetError(ev->Get()->Record.GetOrigin());
            RuntimeError(
                NYql::NDqProto::StatusIds::INTERNAL_ERROR,
                NYql::TIssuesIds::KIKIMR_INTERNAL_ERROR,
                TStringBuilder() << "Internal error while executing transaction.",
                getIssues());
            return;
        }
        case NKikimrDataEvents::TEvWriteResult::STATUS_DISK_SPACE_EXHAUSTED: {
            CA_LOG_E("Got DISK_SPACE_EXHAUSTED for table `"
                    << TablePath << "`."
                    << " ShardID=" << ev->Get()->Record.GetOrigin() << ","
                    << " Sink=" << this->SelfId() << "."
                    << getIssues().ToOneLineString());
            TxManager->SetError(ev->Get()->Record.GetOrigin());
            RuntimeError(
                NYql::NDqProto::StatusIds::UNAVAILABLE,
                NYql::TIssuesIds::KIKIMR_DISK_SPACE_EXHAUSTED,
                TStringBuilder() << "Disk space exhausted. Table `"
                    << TablePath << "`.",
                getIssues());
            return;
        }
        case NKikimrDataEvents::TEvWriteResult::STATUS_OUT_OF_SPACE: {
            CA_LOG_W("Got OUT_OF_SPACE for table `"
                << TablePath << "`."
                << " ShardID=" << ev->Get()->Record.GetOrigin() << ","
                << " Sink=" << this->SelfId() << "."
                << " Ignored this error."
                << getIssues().ToOneLineString());
            // TODO: support waiting
            if (!InconsistentTx)  {
                TxManager->SetError(ev->Get()->Record.GetOrigin());
                RuntimeError(
                    NYql::NDqProto::StatusIds::OVERLOADED,
                    NYql::TIssuesIds::KIKIMR_OVERLOADED,
                    TStringBuilder() << "Tablet " << ev->Get()->Record.GetOrigin() << " is out of space. Table `"
                        << TablePath << "`.",
                    getIssues());
            }
            return;
        }
        case NKikimrDataEvents::TEvWriteResult::STATUS_OVERLOADED: {
            CA_LOG_W("Got OVERLOADED for table `"
                << TablePath << "`."
                << " ShardID=" << ev->Get()->Record.GetOrigin() << ","
                << " Sink=" << this->SelfId() << "."
                << " Ignored this error."
                << getIssues().ToOneLineString());
            // TODO: support waiting
            if (!InconsistentTx)  {
                TxManager->SetError(ev->Get()->Record.GetOrigin());
                RuntimeError(
                    NYql::NDqProto::StatusIds::OVERLOADED,
                    NYql::TIssuesIds::KIKIMR_OVERLOADED,
                    TStringBuilder() << "Kikimr cluster or one of its subsystems is overloaded."
                        << " Tablet " << ev->Get()->Record.GetOrigin() << " is overloaded. Table `"
                        << TablePath << "`.",
                    getIssues());
            }
            return;
        }
        case NKikimrDataEvents::TEvWriteResult::STATUS_CANCELLED: {
            CA_LOG_E("Got CANCELLED for table `"
                    << TablePath << "`."
                    << " ShardID=" << ev->Get()->Record.GetOrigin() << ","
                    << " Sink=" << this->SelfId() << "."
                    << getIssues().ToOneLineString());
            TxManager->SetError(ev->Get()->Record.GetOrigin());
            RuntimeError(
                NYql::NDqProto::StatusIds::CANCELLED,
                NYql::TIssuesIds::KIKIMR_OPERATION_CANCELLED,
                TStringBuilder() << "Operation cancelled.",
                getIssues());
            return;
        }
        case NKikimrDataEvents::TEvWriteResult::STATUS_BAD_REQUEST: {
            CA_LOG_E("Got BAD REQUEST for table `"
                    << TablePath << "`."
                    << " ShardID=" << ev->Get()->Record.GetOrigin() << ","
                    << " Sink=" << this->SelfId() << "."
                    << getIssues().ToOneLineString());
            TxManager->SetError(ev->Get()->Record.GetOrigin());
            RuntimeError(
                NYql::NDqProto::StatusIds::BAD_REQUEST,
                NYql::TIssuesIds::KIKIMR_BAD_REQUEST,
                TStringBuilder() << "Bad request. Table: `"
                    << TablePath << "`.",
                getIssues());
            return;
        }
        case NKikimrDataEvents::TEvWriteResult::STATUS_SCHEME_CHANGED: {
            CA_LOG_E("Got SCHEME CHANGED for table `"
                    << TablePath << "`."
                    << " ShardID=" << ev->Get()->Record.GetOrigin() << ","
                    << " Sink=" << this->SelfId() << "."
                    << getIssues().ToOneLineString());
            if (InconsistentTx) {
                ResetShardRetries(ev->Get()->Record.GetOrigin(), ev->Cookie);
                RetryResolve();
            } else {
                TxManager->SetError(ev->Get()->Record.GetOrigin());
                RuntimeError(
                    NYql::NDqProto::StatusIds::SCHEME_ERROR,
                    NYql::TIssuesIds::KIKIMR_SCHEME_MISMATCH,
                    TStringBuilder() << "Scheme changed. Table: `"
                        << TablePath << "`.",
                    getIssues());
            }
            return;
        }
        case NKikimrDataEvents::TEvWriteResult::STATUS_LOCKS_BROKEN: {
            CA_LOG_E("Got LOCKS BROKEN for table `"
                    << TablePath << "`."
                    << " ShardID=" << ev->Get()->Record.GetOrigin() << ","
                    << " Sink=" << this->SelfId() << "."
                    << getIssues().ToOneLineString());

            TxManager->BreakLock(ev->Get()->Record.GetOrigin());
            YQL_ENSURE(TxManager->BrokenLocks());
            TxManager->SetError(ev->Get()->Record.GetOrigin());
            RuntimeError(
                NYql::NDqProto::StatusIds::ABORTED,
                NYql::TIssuesIds::KIKIMR_LOCKS_INVALIDATED,
                TStringBuilder() << "Transaction locks invalidated. Table: `"
                    << TablePath << "`.",
                getIssues());
            return;
        }
        case NKikimrDataEvents::TEvWriteResult::STATUS_CONSTRAINT_VIOLATION: {
            CA_LOG_E("Got CONSTRAINT VIOLATION for table `" << TablePath << "`."
                    << " ShardID=" << ev->Get()->Record.GetOrigin() << ","
                    << " Sink=" << this->SelfId() << "."
                    << getIssues().ToOneLineString());
            TxManager->SetError(ev->Get()->Record.GetOrigin());
            RuntimeError(
                NYql::NDqProto::StatusIds::PRECONDITION_FAILED,
                NYql::TIssuesIds::KIKIMR_CONSTRAINT_VIOLATION,
                TStringBuilder() << "Constraint violated. Table: `"
                    << TablePath << "`.",
                getIssues());
            return;
        }
        }
    }

    void ProcessWritePreparedShard(NKikimr::NEvents::TDataEvents::TEvWriteResult::TPtr& ev) {
        YQL_ENSURE(Mode == EMode::PREPARE);
        const auto& record = ev->Get()->Record;
        AFL_ENSURE(record.GetTxLocks().empty());

        IKqpTransactionManager::TPrepareResult preparedInfo;
        preparedInfo.ShardId = record.GetOrigin();
        preparedInfo.MinStep = record.GetMinStep();
        preparedInfo.MaxStep = record.GetMaxStep();

        preparedInfo.Coordinator = 0;
        if (record.DomainCoordinatorsSize()) {
            auto domainCoordinators = TCoordinators(TVector<ui64>(record.GetDomainCoordinators().begin(),
                                                                  record.GetDomainCoordinators().end()));
            preparedInfo.Coordinator = domainCoordinators.Select(*TxId);
        }

        OnMessageReceived(ev->Get()->Record.GetOrigin());
        const auto result = ShardedWriteController->OnMessageAcknowledged(
                ev->Get()->Record.GetOrigin(), ev->Cookie);
        if (result) {
            YQL_ENSURE(result->IsShardEmpty);
            Callbacks->OnPrepared(std::move(preparedInfo), result->DataSize);
        }
    }

    void ProcessWriteCompletedShard(NKikimr::NEvents::TDataEvents::TEvWriteResult::TPtr& ev) {
        CA_LOG_D("Got completed result TxId=" << ev->Get()->Record.GetTxId()
            << ", TabletId=" << ev->Get()->Record.GetOrigin()
            << ", Cookie=" << ev->Cookie
            << ", Mode=" << static_cast<int>(Mode)
            << ", Locks=" << [&]() {
                TStringBuilder builder;
                for (const auto& lock : ev->Get()->Record.GetTxLocks()) {
                    builder << lock.ShortDebugString();
                }
                return builder;
            }());

        if (Mode == EMode::WRITE) {
            for (const auto& lock : ev->Get()->Record.GetTxLocks()) {
                if (!TxManager->AddLock(ev->Get()->Record.GetOrigin(), lock)) {
                    YQL_ENSURE(TxManager->BrokenLocks());
                    NYql::TIssues issues;
                    issues.AddIssue(*TxManager->GetLockIssue());
                    RuntimeError(
                        NYql::NDqProto::StatusIds::ABORTED,
                        std::move(issues));
                    return;
                }
            }
        }

        if (Mode == EMode::COMMIT) {
            Callbacks->OnCommitted(ev->Get()->Record.GetOrigin(), 0);
            return;
        }

        OnMessageReceived(ev->Get()->Record.GetOrigin());
        const auto result = ShardedWriteController->OnMessageAcknowledged(
                ev->Get()->Record.GetOrigin(), ev->Cookie);
        if (result && result->IsShardEmpty && Mode == EMode::IMMEDIATE_COMMIT) {
            Callbacks->OnCommitted(ev->Get()->Record.GetOrigin(), result->DataSize);
        } else if (result) {
            AFL_ENSURE(Mode == EMode::WRITE);
            Callbacks->OnMessageAcknowledged(result->DataSize);
        }
    }

    void OnMessageReceived(const ui64 shardId) {
        if (auto it = SendTime.find(shardId); it != std::end(SendTime)) {
            Counters->WriteActorWritesLatencyHistogram->Collect((TInstant::Now() - it->second).MicroSeconds());
            SendTime.erase(it);
        }
    }

    void SetPrepare(ui64 txId) {
        CA_LOG_D("SetPrepare; txId=" << txId);
        YQL_ENSURE(Mode == EMode::WRITE);
        Mode = EMode::PREPARE;
        TxId = txId;
        ShardedWriteController->AddCoveringMessages();
    }

    void SetDistributedCommit() {
        CA_LOG_D("SetDistributedCommit; txId=" << *TxId);
        YQL_ENSURE(Mode == EMode::PREPARE);
        Mode = EMode::COMMIT;
    }

    void SetImmediateCommit() {
        CA_LOG_D("SetImmediateCommit");
        YQL_ENSURE(Mode == EMode::WRITE);
        Mode = EMode::IMMEDIATE_COMMIT;

        if (ShardedWriteController->GetShardsCount() == 1) {
            ShardedWriteController->AddCoveringMessages();
        } else {
            YQL_ENSURE(ShardedWriteController->GetShardsCount() == 0);
        }
    }

    void UpdateShards() {
        for (const auto& shardInfo : ShardedWriteController->ExtractShardUpdates()) {
            TxManager->AddShard(shardInfo.ShardId, IsOlap, TablePath);
            IKqpTransactionManager::TActionFlags flags = IKqpTransactionManager::EAction::WRITE;
            if (shardInfo.HasRead) {
                flags |= IKqpTransactionManager::EAction::READ;
            }
            TxManager->AddAction(shardInfo.ShardId, flags);
        }
    }

    void FlushBuffer(const TWriteToken token) {
        ShardedWriteController->FlushBuffer(token);
        UpdateShards();
    }

    void FlushBuffers() {
        ShardedWriteController->FlushBuffers();
        UpdateShards();
    }

    bool FlushToShards() {
        bool ok = true;
        ShardedWriteController->ForEachPendingShard([&](const auto& shardInfo) {
            if (ok && !SendDataToShard(shardInfo.ShardId)) {
                ok = false;
            }
        });
        return ok;
    }

    bool SendDataToShard(const ui64 shardId) {
        YQL_ENSURE(Mode != EMode::COMMIT);

        const auto metadata = ShardedWriteController->GetMessageMetadata(shardId);
        YQL_ENSURE(metadata);
        YQL_ENSURE(metadata->SendAttempts == 0 || InconsistentTx);
        if (metadata->SendAttempts >= MessageSettings.MaxWriteAttempts) {
            CA_LOG_W("ShardId=" << shardId
                    << " for table '" << TablePath
                    << "': retry limit exceeded."
                    << " Sink=" << this->SelfId() << ".");
            RetryResolve();
            return false;
        }

        const bool isPrepare = metadata->IsFinal && Mode == EMode::PREPARE;
        const bool isImmediateCommit = metadata->IsFinal && Mode == EMode::IMMEDIATE_COMMIT;

        auto evWrite = std::make_unique<NKikimr::NEvents::TDataEvents::TEvWrite>();

        evWrite->Record.SetTxMode(isPrepare
            ? (TxManager->IsVolatile()
                ? NKikimrDataEvents::TEvWrite::MODE_VOLATILE_PREPARE
                : NKikimrDataEvents::TEvWrite::MODE_PREPARE)
            : NKikimrDataEvents::TEvWrite::MODE_IMMEDIATE);

        if (isImmediateCommit) {
            const auto locks = TxManager->GetLocks(shardId);
            if (!locks.empty()) {
                auto* protoLocks = evWrite->Record.MutableLocks();
                protoLocks->SetOp(NKikimrDataEvents::TKqpLocks::Commit);
                protoLocks->AddSendingShards(shardId);
                protoLocks->AddReceivingShards(shardId);
                for (const auto& lock : locks) {
                    *protoLocks->AddLocks() = lock;
                }
            }
        } else if (isPrepare) {
            YQL_ENSURE(TxId);
            FillEvWritePrepare(evWrite.get(), shardId, *TxId, TxManager);
        } else if (!InconsistentTx) {
            evWrite->SetLockId(LockTxId, LockNodeId);
            evWrite->Record.SetLockMode(LockMode);

            if (LockMode == NKikimrDataEvents::OPTIMISTIC_SNAPSHOT_ISOLATION) {
                YQL_ENSURE(MvccSnapshot);
            }

            if (MvccSnapshot) {
                *evWrite->Record.MutableMvccSnapshot() = *MvccSnapshot;
            }
        }

        evWrite->Record.SetOverloadSubscribe(metadata->NextOverloadSeqNo);

        const auto serializationResult = ShardedWriteController->SerializeMessageToPayload(shardId, *evWrite);
        YQL_ENSURE(isPrepare || isImmediateCommit || serializationResult.TotalDataSize > 0);

        if (metadata->SendAttempts == 0) {
            if (!isPrepare) {
                Counters->WriteActorImmediateWrites->Inc();
            } else {
                Counters->WriteActorPrepareWrites->Inc();
            }
            Counters->WriteActorWritesSizeHistogram->Collect(serializationResult.TotalDataSize);
            Counters->WriteActorWritesOperationsHistogram->Collect(metadata->OperationsCount);

            for (const auto& operation : evWrite->Record.GetOperations()) {
                if (operation.GetType() == NKikimrDataEvents::TEvWrite::TOperation::OPERATION_INSERT
                       || operation.GetType() == NKikimrDataEvents::TEvWrite::TOperation::OPERATION_UPDATE) {
                    Counters->WriteActorReadWriteOperations->Inc();
                } else {
                    Counters->WriteActorWriteOnlyOperations->Inc();
                }
            }

            SendTime[shardId] = TInstant::Now();
        } else {
            YQL_ENSURE(!isPrepare);
            Counters->WriteActorImmediateWritesRetries->Inc();
        }

        if (isPrepare && MvccSnapshot) {
            bool needMvccSnapshot = false;
            for (const auto& operation : evWrite->Record.GetOperations()) {
                if (operation.GetType() == NKikimrDataEvents::TEvWrite::TOperation::OPERATION_INSERT) {
                    // This operation may fail with an incorrect unique constraint violation otherwise
                    needMvccSnapshot = true;
                    break;
                }
            }
            if (needMvccSnapshot) {
                *evWrite->Record.MutableMvccSnapshot() = *MvccSnapshot;
            }
        }

        NDataIntegrity::LogIntegrityTrails("EvWriteTx", evWrite->Record.GetTxId(), shardId, TlsActivationContext->AsActorContext(), "WriteActor");

        CA_LOG_D("Send EvWrite to ShardID=" << shardId << ", isPrepare=" << isPrepare << ", isImmediateCommit=" << isImmediateCommit << ", TxId=" << evWrite->Record.GetTxId()
            << ", LockTxId=" << evWrite->Record.GetLockTxId() << ", LockNodeId=" << evWrite->Record.GetLockNodeId()
            << ", Locks= " << [&]() {
                TStringBuilder builder;
                for (const auto& lock : evWrite->Record.GetLocks().GetLocks()) {
                    builder << lock.ShortDebugString();
                }
                return builder;
            }()
            << ", Size=" << serializationResult.TotalDataSize << ", Cookie=" << metadata->Cookie
            << ", OperationsCount=" << evWrite->Record.OperationsSize() << ", IsFinal=" << metadata->IsFinal
            << ", Attempts=" << metadata->SendAttempts << ", Mode=" << static_cast<int>(Mode)
            << ", BufferMemory=" << GetMemory());

        AFL_ENSURE(Mode == EMode::WRITE || metadata->IsFinal);

        LinkedPipeCache = true;
        Send(
            PipeCacheId,
            new TEvPipeCache::TEvForward(evWrite.release(), shardId, /* subscribe */ true),
            0,
            metadata->Cookie,
            NWilson::TTraceId(ParentTraceId));

        ShardedWriteController->OnMessageSent(shardId, metadata->Cookie);

        if (InconsistentTx) {
            TlsActivationContext->Schedule(
                CalculateNextAttemptDelay(MessageSettings, metadata->SendAttempts),
                new IEventHandle(
                    SelfId(),
                    SelfId(),
                    new TEvPrivate::TEvShardRequestTimeout(shardId),
                    0,
                    metadata->Cookie));
        }

        return true;
    }

    void RetryShard(const ui64 shardId, const std::optional<ui64> ifCookieEqual) {
        const auto metadata = ShardedWriteController->GetMessageMetadata(shardId);
        if (!metadata || (ifCookieEqual && metadata->Cookie != ifCookieEqual)) {
            CA_LOG_I("Retry failed: not found ShardID=" << shardId << " with Cookie=" << ifCookieEqual.value_or(0));
            return;
        }

        CA_LOG_D("Retry ShardID=" << shardId
            << ", Cookie=" << ifCookieEqual.value_or(0)
            << ", Attempt=" << metadata->SendAttempts
            << ", Next Delay=" << CalculateNextAttemptDelay(MessageSettings, metadata->SendAttempts));
        SendDataToShard(shardId);
    }

    void ResetShardRetries(const ui64 shardId, const ui64 cookie) {
        ShardedWriteController->ResetRetries(shardId, cookie);
    }

    void Handle(TEvPrivate::TEvShardRequestTimeout::TPtr& ev) {
        CA_LOG_I("Timeout shardID=" << ev->Get()->ShardId);
        YQL_ENSURE(InconsistentTx);
        RetryShard(ev->Get()->ShardId, ev->Cookie);
    }

    void Handle(TEvPipeCache::TEvDeliveryProblem::TPtr& ev) {
        CA_LOG_W("TEvDeliveryProblem was received from tablet: " << ev->Get()->TabletId);
        if (InconsistentTx) {
            RetryShard(ev->Get()->TabletId, std::nullopt);
            return;
        }

        const auto& reattachState = TxManager->GetReattachState(ev->Get()->TabletId);

        const auto state = TxManager->GetState(ev->Get()->TabletId);
        if ((state == IKqpTransactionManager::PREPARED
                    || state == IKqpTransactionManager::EXECUTING)
                && TxManager->ShouldReattach(ev->Get()->TabletId, TlsActivationContext->Now())) {
            // Disconnected while waiting for other shards to prepare
            CA_LOG_N("Shard " << ev->Get()->TabletId << " delivery problem (reattaching in "
                        << reattachState.ReattachInfo.Delay << ")");

            Schedule(reattachState.ReattachInfo.Delay, new TEvPrivate::TEvReattachToShard(ev->Get()->TabletId));
        } else if (state == IKqpTransactionManager::EXECUTING && (!ev->Get()->NotDelivered || reattachState.Cookie != 0)) {
            TxManager->SetError(ev->Get()->TabletId);
            RuntimeError(
                NYql::NDqProto::StatusIds::UNDETERMINED,
                NYql::TIssuesIds::KIKIMR_OPERATION_STATE_UNKNOWN,
                TStringBuilder()
                    << "State of operation is unknown. "
                    << "Error writing to table `" << TablePath << "`"
                    << ". Transaction state unknown for tablet " << ev->Get()->TabletId << ".");
            return;
        } else if (state == IKqpTransactionManager::PROCESSING
                || state == IKqpTransactionManager::PREPARING
                || state == IKqpTransactionManager::PREPARED
                || (state == IKqpTransactionManager::EXECUTING && (ev->Get()->NotDelivered && reattachState.Cookie == 0))) {
            TxManager->SetError(ev->Get()->TabletId);
            RuntimeError(
                NYql::NDqProto::StatusIds::UNAVAILABLE,
                NYql::TIssuesIds::KIKIMR_TEMPORARILY_UNAVAILABLE,
                TStringBuilder()
                    << "Kikimr cluster or one of its subsystems was unavailable. "
                    << "Error writing to table `" << TablePath << "`"
                    << ": can't deliver message to tablet " << ev->Get()->TabletId << ".");
            return;
        } else {
            AFL_ENSURE(state == IKqpTransactionManager::FINISHED || state == IKqpTransactionManager::ERROR);
        }
    }

    void Handle(TEvDataShard::TEvProposeTransactionAttachResult::TPtr& ev) {
        const auto result = HandleAttachResult(TxManager, ev);
        if (!result) {
            return;
        }
        if (*result) {
            CA_LOG_D("Reattached to shard " << ev->Get()->Record.GetTabletId());
            return;
        }

        if (Mode == EMode::PREPARE) {
            RuntimeError(
                NYql::NDqProto::StatusIds::UNAVAILABLE,
                NYql::TIssuesIds::KIKIMR_TEMPORARILY_UNAVAILABLE,
                TStringBuilder()
                    << "Disconnected from shard " << ev->Get()->Record.GetTabletId() << "."
                    << "Table: `" << TablePath << "`.");
            return;
        } else {
            RuntimeError(
                NYql::NDqProto::StatusIds::UNDETERMINED,
                NYql::TIssuesIds::KIKIMR_OPERATION_STATE_UNKNOWN,
                TStringBuilder()
                    << "Disconnected from shard " << ev->Get()->Record.GetTabletId() << "."
                    << "Table: `" << TablePath << "`.");
            return;
        }
    }

    void Handle(TEvDataShard::TEvProposeTransactionRestart::TPtr& ev) {
        CA_LOG_D("Got transaction restart event from tabletId: " << ev->Get()->Record.GetTabletId());
        if (!HandleTransactionRestart(TxManager, ev)) {
            RuntimeError(
                NYql::NDqProto::StatusIds::UNAVAILABLE,
                NYql::TIssuesIds::KIKIMR_TEMPORARILY_UNAVAILABLE,
                TStringBuilder()
                    << "Disconnected from shard " << ev->Get()->Record.GetTabletId() << "."
                    << "Table: `" << TablePath << "`.");
        }
    }

    void Handle(TEvPrivate::TEvReattachToShard::TPtr& ev) {
        const ui64 tabletId = ev->Get()->TabletId;
        auto& state = TxManager->GetReattachState(tabletId);

        CA_LOG_D("Reattach to shard " << tabletId);

        YQL_ENSURE(TxId);
        Send(MakePipePerNodeCacheID(false), new TEvPipeCache::TEvForward(
            new TEvDataShard::TEvProposeTransactionAttach(tabletId, *TxId),
            tabletId, /* subscribe */ true), 0, ++state.Cookie);
    }

    void Prepare() {
        if (TableWriteActorSpan) {
            TableWriteActorSpan.EndOk(); // Resolve finished
        }

        ResolveAttempts = 0;

        if (IsOlap) {
            YQL_ENSURE(SchemeEntry);
            ShardedWriteController->OnPartitioningChanged(*SchemeEntry);
        } else {
            ShardedWriteController->OnPartitioningChanged(Partitioning);
            Partitioning.reset();
        }

        if (InconsistentTx && Closed) {
            FlushBuffers();
            YQL_ENSURE(ShardedWriteController);
            YQL_ENSURE(ShardedWriteController->IsAllWritesClosed());
            ShardedWriteController->Close();
        }

        Callbacks->OnReady();
    }

    void RuntimeError(NYql::NDqProto::StatusIds::StatusCode statusCode, NYql::EYqlIssueCode id, const TString& message, const NYql::TIssues& subIssues = {}) {
        if (TableWriteActorSpan) {
            TableWriteActorSpan.EndError(message);
        }

        Callbacks->OnError(statusCode, id, message, subIssues);
    }

    void RuntimeError(NYql::NDqProto::StatusIds::StatusCode statusCode, NYql::TIssues&& issues) {
        if (TableWriteActorSpan) {
            TableWriteActorSpan.EndError(issues.ToOneLineString());
        }

        Callbacks->OnError(statusCode, std::move(issues));
    }

    void Unlink() {
        if (LinkedPipeCache) {
            Send(PipeCacheId, new TEvPipeCache::TEvUnlink(0));
            LinkedPipeCache = false;
        }
    }

    void PassAway() override {
        {
            Y_ABORT_UNLESS(Alloc);
            TGuard<NMiniKQL::TScopedAlloc> allocGuard(*Alloc);
            ShardedWriteController.Reset();
        }
        Counters->WriteActorsCount->Dec();
        Unlink();
        TActorBootstrapped<TKqpTableWriteActor>::PassAway();
    }

    void Terminate() {
        PassAway();
    }

    void UpdateStats(const NKikimrQueryStats::TTxStats& txStats) {
        Stats.UpdateStats(txStats, TableId);
    }

    void FillStats(NYql::NDqProto::TDqTaskStats* stats) {
        Stats.FillStats(stats, TablePath);
    }

    bool FlushBeforeCommit() const {
        return NeedToFlushBeforeCommit;
    }

private:
    NActors::TActorId PipeCacheId = NKikimr::MakePipePerNodeCacheID(false);
    bool LinkedPipeCache = false;

    TString LogPrefix;
    TWriteActorSettings MessageSettings;
    std::shared_ptr<NKikimr::NMiniKQL::TScopedAlloc> Alloc;

    const std::optional<NKikimrDataEvents::TMvccSnapshot> MvccSnapshot;
    const NKikimrDataEvents::ELockMode LockMode;

    const TString Database;
    const TTableId TableId;
    const TString TablePath;

    std::optional<ui64> TxId;
    const ui64 LockTxId;
    const ui64 LockNodeId;
    const bool InconsistentTx;
    const bool IsOlap;
    const TVector<NScheme::TTypeInfo> KeyColumnTypes;

    IKqpTableWriterCallbacks* Callbacks;

    std::optional<NSchemeCache::TSchemeCacheNavigate::TEntry> SchemeEntry;
    std::shared_ptr<const TVector<TKeyDesc::TPartitionInfo>> Partitioning;
    ui64 ResolveAttempts = 0;

    IKqpTransactionManagerPtr TxManager;
    bool Closed = false;
    bool NeedToFlushBeforeCommit = false;
    EMode Mode = EMode::WRITE;
    THashMap<ui64, TInstant> SendTime;

    IShardedWriteControllerPtr ShardedWriteController = nullptr;

    TIntrusivePtr<TKqpCounters> Counters;

    TKqpTableWriterStatistics Stats;

    NWilson::TTraceId ParentTraceId;
    NWilson::TSpan TableWriteActorSpan;
};


class TKqpWriteTask {
public:
    struct TPathWriteInfo {
        IDataBatchProjectionPtr Projection = nullptr;
        IDataBatchProjectionPtr DeleteProjection = nullptr;
        TKqpTableWriteActor* WriteActor = nullptr;
    };

    struct TPathLookupInfo {
        std::vector<ui32> KeyIndexes;
        std::vector<ui32> FullKeyIndexes;
        std::vector<ui32> PkInFullKeyIndexes;
        IKqpBufferTableLookup* Lookup = nullptr;
    };

private:
    enum class EState {
        BUFFERING,
        LOOKUP_MAIN_TABLE,
        LOOKUP_UNIQUE_INDEX,
        FINISHED,
    };

public:
    TKqpWriteTask(
            const ui64 cookie,
            const ui64 deleteCookie,
            const i64 priority,
            const TPathId pathId,
            const NKikimrDataEvents::TEvWrite::TOperation::EOperationType operationType,
            std::vector<TPathWriteInfo> writes,
            std::vector<TPathLookupInfo> lookups,
            TConstArrayRef<NKikimrKqp::TKqpColumnMetadataProto> keyColumns,
            std::shared_ptr<NKikimr::NMiniKQL::TScopedAlloc> alloc)
        : Cookie(cookie)
        , DeleteCookie(deleteCookie)
        , Priority(priority)
        , PathId(pathId)
        , OperationType(operationType)
        , Alloc(std::move(alloc)) {

        for (const auto& keyColumn : keyColumns) {
            NScheme::TTypeInfo typeInfo = NScheme::TypeInfoFromProto(keyColumn.GetTypeId(), keyColumn.GetTypeInfo());
            KeyColumnTypes.push_back(typeInfo);
        }

        for (const auto& write : writes) {
            AFL_ENSURE(write.Projection || write.WriteActor->GetTableId().PathId == pathId);
            PathWriteInfo[write.WriteActor->GetTableId().PathId] = write;
        }
        for (const auto& lookup : lookups) {
            PathLookupInfo[lookup.Lookup->GetTableId().PathId] = lookup;

            if (lookup.Lookup->GetTableId().PathId == PathId) {
                AFL_ENSURE(lookup.Lookup->GetKeyColumnTypes().size() == KeyColumnTypes.size());
            }
        }
    }

    void Write(IDataBatchPtr data) {
        AFL_ENSURE(!Closed);
        AFL_ENSURE(!IsError());
        Memory += data->GetMemory();
        BufferedBatches.push_back(std::move(data));
    }

    void Close() {
        Closed = true;
    }

    void Process() {
        AFL_ENSURE(!IsFinished());

        auto stateIteration = [&]() -> bool {
            switch (State) {
                case EState::BUFFERING:
                    return ProcessBuffering();
                case EState::LOOKUP_MAIN_TABLE:
                    return ProcessLookupMainTable();
                case EState::LOOKUP_UNIQUE_INDEX:
                    return ProcessLookupUniqueIndex();
                case EState::FINISHED:
                    YQL_ENSURE(false);
            }
        };

        while (stateIteration());

        if (!IsError() && IsClosed() && IsEmpty()) {
            AFL_ENSURE(GetMemory() == 0);
            CloseWrite();
        }
    }

    i64 GetMemory() const {
        return Memory;
    }

    bool IsEmpty() const {
        return BufferedBatches.empty() && ProcessBatches.empty() && Writes.empty();
    }

    bool IsClosed() const {
        return Closed;
    }

    bool IsFinished() const {
        return State == EState::FINISHED;
    }

    i64 GetPriority() const {
        return Priority;
    }

    bool IsError() const {
        return Error.has_value();
    }

    TString GetError() const {
        AFL_ENSURE(Error);
        return *Error;
    }

private:
    bool ProcessBuffering() {
        AFL_ENSURE(!IsError());
        AFL_ENSURE(ProcessBatches.empty());
        AFL_ENSURE(ProcessCells.empty());
        if (BufferedBatches.empty()) {
            return false;
        }

        if (auto lookupInfoIt = PathLookupInfo.find(PathId); lookupInfoIt != PathLookupInfo.end()) {
            // Need to lookup main table
            AFL_ENSURE(OperationType != NKikimrDataEvents::TEvWrite::TOperation::OPERATION_INSERT);

            std::swap(BufferedBatches, ProcessBatches);

            auto& lookupInfo = lookupInfoIt->second;
            AFL_ENSURE(lookupInfo.KeyIndexes.empty());

            THashSet<TConstArrayRef<TCell>, NKikimr::TCellVectorsHash, NKikimr::TCellVectorsEquals> primaryKeysSet;
            size_t index = 0;
            for (const auto& batch : ProcessBatches) {
                for (const auto& row : GetRows(batch)) {
                    ProcessCells.push_back(row);
                    const auto& key = ProcessCells.back().first(KeyColumnTypes.size());
                    primaryKeysSet.insert(key);
                    KeyToIndexes[key].push_back(index++);
                }
            }

            AFL_ENSURE(!ProcessCells.empty());
            lookupInfo.Lookup->AddLookupTask(
                Cookie, std::vector<TConstArrayRef<TCell>>(primaryKeysSet.begin(), primaryKeysSet.end()));

            State = EState::LOOKUP_MAIN_TABLE;
            return true;
        }

        // TODO: remove !PathLookupInfo.empty() after full error support
        if (OperationType == NKikimrDataEvents::TEvWrite::TOperation::OPERATION_INSERT && !PathLookupInfo.empty()) {
            THashSet<TConstArrayRef<TCell>, NKikimr::TCellVectorsHash, NKikimr::TCellVectorsEquals> primaryKeysSet;
            for (const auto& batch : ProcessBatches) {
                for (const auto& row : GetRows(batch)) {
                    const auto& key = row.first(KeyColumnTypes.size());
                    if (!primaryKeysSet.insert(key).second) {
                        Error = "Duplicate primary key";
                        return false;
                    }
                }
            }
        }

        Writes.reserve(BufferedBatches.size());
        for (auto& batch : BufferedBatches) {
            const auto rowsCount = batch->GetRowsCount();
            Writes.push_back(TWrite{
                .Batch = std::move(batch),
                .ExistsMask = std::vector<bool>(rowsCount, true),
            });
        }
        BufferedBatches.clear();
        
        if (!PathLookupInfo.empty()) {
            // Need to lookup unique indexes.
            // In this case unique indexes keys are subsets of main table key or operation is INSERT.
            AFL_ENSURE(OperationType != NKikimrDataEvents::TEvWrite::TOperation::OPERATION_DELETE);

            for (auto& [pathId, lookupInfo] : PathLookupInfo) {
                AFL_ENSURE(pathId != PathId);
                
                TUniqueSecondaryKeyCollector collector(
                    KeyColumnTypes,
                    lookupInfo.Lookup->GetKeyColumnTypes(),
                    lookupInfo.KeyIndexes,
                    lookupInfo.FullKeyIndexes,
                    lookupInfo.PkInFullKeyIndexes);
                for (const auto& write : Writes) {
                    for (const auto& row : GetRows(write.Batch)) {
                        if (!collector.AddRow(row)) {
                            Error = "TODO";
                            return false;
                        }
                    }
                }

                const auto uniqueSecondaryKeys = std::move(collector).BuildUniqueSecondaryKeys();

                lookupInfo.Lookup->AddUniqueCheckTask(
                    Cookie,
                    std::vector<TConstArrayRef<TCell>>{uniqueSecondaryKeys.begin(), uniqueSecondaryKeys.end()},
                    /* fail on existing row*/
                    OperationType == NKikimrDataEvents::TEvWrite::TOperation::OPERATION_INSERT);
            }

            State = EState::LOOKUP_UNIQUE_INDEX;
        } else {
            // Write without lookups.
            FlushWritesToActors();

            State = EState::BUFFERING;
        }
        return true;
    }

    bool ProcessLookupMainTable() {
        AFL_ENSURE(!IsError());
        AFL_ENSURE(!ProcessBatches.empty());
        AFL_ENSURE(!ProcessCells.empty());
        AFL_ENSURE(OperationType != NKikimrDataEvents::TEvWrite::TOperation::OPERATION_INSERT);

        auto& lookupInfo = PathLookupInfo.at(PathId);
        if (!lookupInfo.Lookup->HasResult(Cookie) && !lookupInfo.Lookup->IsEmpty(Cookie)) {
            return false;
        }

        const size_t lookupColumnsCount = lookupInfo.Lookup->LookupColumnsCount(Cookie);
        auto rowsBatcher = CreateRowsBatcher(ProcessCells[0].size() + lookupColumnsCount, Alloc);

        std::vector<TOwnedCellVec> readCells;
        THashMap<TConstArrayRef<TCell>, size_t, NKikimr::TCellVectorsHash, NKikimr::TCellVectorsEquals> keyToReadCellsIndex;

        lookupInfo.Lookup->ExtractResult(Cookie, [&](TConstArrayRef<TCell> cells) {
            AFL_ENSURE(cells.size() > KeyColumnTypes.size());

            readCells.emplace_back(cells);
            const auto key = readCells.back().first(KeyColumnTypes.size());
            AFL_ENSURE(keyToReadCellsIndex.emplace(key, readCells.size() - 1).second);
        });

        std::vector<bool> existsMask;
        existsMask.reserve(ProcessCells.size());
        for (size_t index = 0; index < ProcessCells.size(); ++index) {
            const auto& processCells = ProcessCells[index];
            const auto& key = processCells.first(KeyColumnTypes.size());

            const auto keyIt = keyToReadCellsIndex.find(key);
            if (keyIt != keyToReadCellsIndex.end()) {
                for (const auto& cell : processCells) {
                    rowsBatcher->AddCell(cell);
                }

                const auto& newCells = TConstArrayRef<TCell>(readCells[keyIt->second]).last(readCells[keyIt->second].size() - KeyColumnTypes.size());
                AFL_ENSURE(lookupColumnsCount == newCells.size());

                Memory += EstimateSize(newCells);
                for (const auto& cell : newCells) {
                    rowsBatcher->AddCell(cell);
                }

                rowsBatcher->AddRow();
                existsMask.push_back(true);
            } else if (OperationType == NKikimrDataEvents::TEvWrite::TOperation::OPERATION_UPDATE) {
                // Skip updates for non-existing rows.
                Memory -= EstimateSize(processCells);
            } else {
                for (const auto& cell : processCells) {
                    rowsBatcher->AddCell(cell);
                }
                for (size_t i = 0; i < lookupColumnsCount; ++i) {
                    rowsBatcher->AddCell(TCell{});
                    Memory += sizeof(TCell);
                }
                rowsBatcher->AddRow();
                existsMask.push_back(false);
            }
        }

        readCells.clear();
        keyToReadCellsIndex.clear();
        KeyToIndexes.clear();
        ProcessBatches.clear();
        ProcessCells.clear();

        Writes.push_back(TWrite{
            .Batch = rowsBatcher->Flush(),
            .ExistsMask = std::move(existsMask),
        });

        if (PathLookupInfo.size() > 1) {
            // Lookup unique indexes
            AFL_ENSURE(OperationType != NKikimrDataEvents::TEvWrite::TOperation::OPERATION_DELETE);

            AFL_ENSURE(Writes.size() == 1);
            const auto writeRows = GetRows(Writes[0].Batch);

            for (auto& [pathId, lookupInfo] : PathLookupInfo) {
                if (pathId == PathId) {
                    continue;
                }

                TUniqueSecondaryKeyCollector collector(
                        KeyColumnTypes,
                        lookupInfo.Lookup->GetKeyColumnTypes(),
                        lookupInfo.KeyIndexes,
                        lookupInfo.FullKeyIndexes,
                        lookupInfo.PkInFullKeyIndexes);

                // TODO: skip unchanged rows
                for (const auto& row : writeRows) {
                    if (!collector.AddRow(row)) {
                        Error = "TODO";
                        return false;
                    }
                }

                const auto uniqueSecondaryKeys = std::move(collector).BuildUniqueSecondaryKeys();
                lookupInfo.Lookup->AddUniqueCheckTask(
                    Cookie,
                    std::vector<TConstArrayRef<TCell>>{uniqueSecondaryKeys.begin(), uniqueSecondaryKeys.end()},
                    /* fail on existing row*/
                    false);
            }

            State = EState::LOOKUP_UNIQUE_INDEX;
        } else {
            // Write
            FlushWritesToActors();

            State = EState::BUFFERING;
        }
        return true;
    }

    bool ProcessLookupUniqueIndex() {
        AFL_ENSURE(!IsError());
        AFL_ENSURE(ProcessBatches.empty());
        AFL_ENSURE(ProcessCells.empty());
        AFL_ENSURE(!Writes.empty());
        AFL_ENSURE(OperationType != NKikimrDataEvents::TEvWrite::TOperation::OPERATION_DELETE);

        for (auto& [pathId, lookupInfo] : PathLookupInfo) {
            if (pathId != PathId && !lookupInfo.Lookup->HasResult(Cookie) && !lookupInfo.Lookup->IsEmpty(Cookie)) {
                return false;
            }
        }

        for (auto& [pathId, lookupInfo] : PathLookupInfo) {
            if (pathId != PathId) {
                TUniqueSecondaryKeyCollector collector(
                        KeyColumnTypes,
                        lookupInfo.Lookup->GetKeyColumnTypes(),
                        lookupInfo.KeyIndexes,
                        lookupInfo.FullKeyIndexes,
                        lookupInfo.PkInFullKeyIndexes);
                std::vector<TOwnedCellVec> extractedRows;
                lookupInfo.Lookup->ExtractResult(Cookie, [&](TConstArrayRef<TCell> cells) {
                    extractedRows.emplace_back(cells);
                    AFL_ENSURE(collector.AddSecondaryTableRow(extractedRows.back()));
                });

                for (const auto& write : Writes) {
                    for (const auto& row : GetRows(write.Batch)) {
                        if (!collector.AddRow(row)) {
                            Error = "TODO";
                            return false;
                        }
                    }
                }
            }
        }

        FlushWritesToActors();
        State = EState::BUFFERING;

        return true;
    }

    void FlushWritesToActors() {
        AFL_ENSURE(!IsError());

        const bool updateWithoutLookup = (OperationType == NKikimrDataEvents::TEvWrite::TOperation::OPERATION_UPDATE && !PathLookupInfo.contains(PathId));

        if (PathWriteInfo.contains(PathId) ? PathWriteInfo.size() > 1 : PathWriteInfo.size() > 0) {
            // Secondary index exists
            std::vector<NKikimr::NKqp::IDataBatchPtr> batches;
            std::vector<TConstArrayRef<bool>> masks;
            for (auto& write : Writes) {
                batches.push_back(write.Batch);
                masks.emplace_back(write.ExistsMask);
            }
            const auto deleteRows = GetSortedUniqueRows(batches, masks, KeyColumnTypes);
            const auto writeRows = GetSortedUniqueRows(batches, {}, KeyColumnTypes);

            for (auto& [actorPathId, actorInfo] : PathWriteInfo) {
                // At first, write to indexes
                if (PathId != actorPathId) {
                    // TODO: skip unchanged rows for UPSERT/REPLACE
                    if (OperationType != NKikimrDataEvents::TEvWrite::TOperation::OPERATION_DELETE
                            && OperationType != NKikimrDataEvents::TEvWrite::TOperation::OPERATION_INSERT
                            && !updateWithoutLookup) {
                        AFL_ENSURE(actorInfo.DeleteProjection);

                        {
                            actorInfo.DeleteProjection->Fill(deleteRows);
                            auto preparedKeyBatch = actorInfo.DeleteProjection->Flush();
                            actorInfo.WriteActor->Write(
                                DeleteCookie,
                                std::move(preparedKeyBatch));
                        }
                        actorInfo.WriteActor->FlushBuffer(DeleteCookie);
                    }

                    AFL_ENSURE(actorInfo.Projection);
                    actorInfo.Projection->Fill(writeRows);
                    auto preparedBatch = actorInfo.Projection->Flush();
                    actorInfo.WriteActor->Write(
                        Cookie,
                        preparedBatch);
                    actorInfo.WriteActor->FlushBuffer(Cookie);
                }
            }
        }

        for (auto& write : Writes) {
            auto& batch = write.Batch;

            Memory -= batch->GetMemory();

            auto& actorInfo = PathWriteInfo.at(PathId);
            if (actorInfo.Projection) {
                actorInfo.Projection->Fill(batch);
                batch = actorInfo.Projection->Flush();
            }
            AFL_ENSURE(!actorInfo.DeleteProjection);
            PathWriteInfo.at(PathId).WriteActor->Write(
                Cookie,
                std::move(batch));
        }

        Writes.clear();
    }

    void CloseWrite() {
        AFL_ENSURE(!IsError());
        for (auto& [pathId, actorInfo] : PathWriteInfo) {
            actorInfo.WriteActor->Close(Cookie);
            if (pathId != PathId) {
                actorInfo.WriteActor->Close(DeleteCookie);
            }
        }
        State = EState::FINISHED;
    }

    const ui64 Cookie;
    const ui64 DeleteCookie;
    const i64 Priority;
    const TPathId PathId;
    const NKikimrDataEvents::TEvWrite::TOperation::EOperationType OperationType;
    std::vector<NScheme::TTypeInfo> KeyColumnTypes;
    std::shared_ptr<NKikimr::NMiniKQL::TScopedAlloc> Alloc;

    EState State = EState::BUFFERING;

    THashMap<TPathId, TPathWriteInfo> PathWriteInfo;
    THashMap<TPathId, TPathLookupInfo> PathLookupInfo;

    bool Closed = false;
    i64 Memory = 0;

    std::optional<TString> Error;

    std::vector<IDataBatchPtr> BufferedBatches;
    std::vector<IDataBatchPtr> ProcessBatches;

    struct TWrite {
        IDataBatchPtr Batch;
        std::vector<bool> ExistsMask;
    };
    std::vector<TWrite> Writes;
    std::vector<TConstArrayRef<TCell>> ProcessCells;
    THashMap<TConstArrayRef<TCell>, std::vector<ui32>, NKikimr::TCellVectorsHash, NKikimr::TCellVectorsEquals> KeyToIndexes;
};

class TKqpDirectWriteActor : public TActorBootstrapped<TKqpDirectWriteActor>, public NYql::NDq::IDqComputeActorAsyncOutput, public IKqpTableWriterCallbacks {
    using TBase = TActorBootstrapped<TKqpDirectWriteActor>;

public:
    TKqpDirectWriteActor(
        NKikimrKqp::TKqpTableSinkSettings&& settings,
        NYql::NDq::TDqAsyncIoFactory::TSinkArguments&& args,
        TIntrusivePtr<TKqpCounters> counters)
        : LogPrefix(TStringBuilder() << "TxId: " << args.TxId << ", task: " << args.TaskId << ". ")
        , Settings(std::move(settings))
        , MessageSettings(GetWriteActorSettings())
        , OutputIndex(args.OutputIndex)
        , Callbacks(args.Callback)
        , Counters(counters)
        , Alloc(args.Alloc)
        , TxId(std::get<ui64>(args.TxId))
        , TableId(
            Settings.GetTable().GetOwnerId(),
            Settings.GetTable().GetTableId(),
            Settings.GetTable().GetVersion())
        , DirectWriteActorSpan(TWilsonKqp::DirectWriteActor, NWilson::TTraceId(args.TraceId), "TKqpDirectWriteActor")
    {
        EgressStats.Level = args.StatsLevel;

        TVector<NKikimrKqp::TKqpColumnMetadataProto> columnsMetadata(
            Settings.GetColumns().begin(),
            Settings.GetColumns().end());
        std::vector<ui32> writeIndex(
            Settings.GetWriteIndexes().begin(),
            Settings.GetWriteIndexes().end());

        TGuard guard(*Alloc);
        if (Settings.GetIsOlap()) {
            Batcher = CreateColumnDataBatcher(columnsMetadata, std::move(writeIndex), Alloc);
        } else {
            Batcher = CreateRowDataBatcher(columnsMetadata, std::move(writeIndex), Alloc);
        }
    }

    void Bootstrap() {
        LogPrefix = TStringBuilder() << "SelfId: " << this->SelfId() << ", " << LogPrefix;

        try {
            TVector<NScheme::TTypeInfo> keyColumnTypes;
            keyColumnTypes.reserve(Settings.GetKeyColumns().size());
            for (const auto& column : Settings.GetKeyColumns()) {
                auto typeInfoMod = NScheme::TypeInfoModFromProtoColumnType(column.GetTypeId(),
                    column.HasTypeInfo() ? &column.GetTypeInfo() : nullptr);
                keyColumnTypes.push_back(typeInfoMod.TypeInfo);
            }

            WriteTableActor = new TKqpTableWriteActor(
                this,
                Settings.GetDatabase(),
                TableId,
                Settings.GetTable().GetPath(),
                Settings.GetLockTxId(),
                Settings.GetLockNodeId(),
                Settings.GetInconsistentTx(),
                Settings.GetIsOlap(),
                std::move(keyColumnTypes),
                Alloc,
                GetOptionalMvccSnapshot(Settings),
                Settings.GetLockMode(),
                nullptr,
                TActorId{},
                Counters);
            WriteTableActor->SetParentTraceId(DirectWriteActorSpan.GetTraceId());
            WriteTableActorId = RegisterWithSameMailbox(WriteTableActor);

            TVector<NKikimrKqp::TKqpColumnMetadataProto> keyColumnsMetadata(
                Settings.GetKeyColumns().begin(),
                Settings.GetKeyColumns().end());
            TVector<NKikimrKqp::TKqpColumnMetadataProto> columnsMetadata(
                Settings.GetColumns().begin(),
                Settings.GetColumns().end());
            std::vector<ui32> writeIndex(
                Settings.GetWriteIndexes().begin(),
                Settings.GetWriteIndexes().end());
            YQL_ENSURE(Settings.GetPriority() == 0);
            WriteTableActor->Open(
                WriteToken,
                GetOperation(Settings.GetType()),
                std::move(keyColumnsMetadata),
                std::move(columnsMetadata),
                std::move(writeIndex),
                Settings.GetPriority());
            WaitingForTableActor = true;
        } catch (const TMemoryLimitExceededException&) {
            RuntimeError(
                NYql::NDqProto::StatusIds::PRECONDITION_FAILED,
                NYql::TIssuesIds::KIKIMR_PRECONDITION_FAILED,
                TStringBuilder() << "Memory limit exception"
                    << ", current limit is " << Alloc->GetLimit() << " bytes.",
                {});
            return;
        } catch (...) {
            RuntimeError(
                NYql::NDqProto::StatusIds::INTERNAL_ERROR,
                NYql::TIssuesIds::KIKIMR_INTERNAL_ERROR,
                CurrentExceptionMessage(),
                {});
            return;
        }
    }

    static constexpr char ActorName[] = "KQP_DIRECT_WRITE_ACTOR";

private:
    virtual ~TKqpDirectWriteActor() {
    }

    void CommitState(const NYql::NDqProto::TCheckpoint&) final {};
    void LoadState(const NYql::NDq::TSinkState&) final {};

    ui64 GetOutputIndex() const final {
        return OutputIndex;
    }

    const NYql::NDq::TDqAsyncStats& GetEgressStats() const final {
        return EgressStats;
    }

    i64 GetFreeSpace() const final {
        return (WriteTableActor && WriteTableActor->IsReady())
            ? MessageSettings.InFlightMemoryLimitPerActorBytes - GetMemory()
            : std::numeric_limits<i64>::min(); // Can't use zero here because compute can use overcommit!
    }

    i64 GetMemory() const {
        return (WriteTableActor && WriteTableActor->IsReady())
            ? WriteTableActor->GetMemory()
            : 0;
    }

    TMaybe<google::protobuf::Any> ExtraData() override {
        if (!WriteTableActor) {
            return {};
        }
        NKikimrKqp::TEvKqpOutputActorResultInfo resultInfo;
        for (const auto& lock : WriteTableActor->GetLocks()) {
            resultInfo.AddLocks()->CopyFrom(lock);
        }
        resultInfo.SetHasRead(
            GetOperation(Settings.GetType()) == NKikimrDataEvents::TEvWrite::TOperation::OPERATION_INSERT ||
            GetOperation(Settings.GetType()) == NKikimrDataEvents::TEvWrite::TOperation::OPERATION_UPDATE);
        google::protobuf::Any result;
        result.PackFrom(resultInfo);
        return result;
    }

    void SendData(NMiniKQL::TUnboxedValueBatch&& data, i64 size, const TMaybe<NYql::NDqProto::TCheckpoint>&, bool finished) final {
        YQL_ENSURE(!data.IsWide(), "Wide stream is not supported yet");
        YQL_ENSURE(!Closed);
        Closed = finished;
        EgressStats.Resume();
        Y_UNUSED(size);

        try {
            Batcher->AddData(data);
            YQL_ENSURE(WriteTableActor);
            WriteTableActor->Write(WriteToken, Batcher->Build());
            if (Closed) {
                WriteTableActor->Close(WriteToken);
                WriteTableActor->FlushBuffers();
                WriteTableActor->Close();
            }
        } catch (const TMemoryLimitExceededException&) {
            RuntimeError(
                NYql::NDqProto::StatusIds::PRECONDITION_FAILED,
                NYql::TIssuesIds::KIKIMR_PRECONDITION_FAILED,
                TStringBuilder() << "Memory limit exception"
                    << ", current limit is " << Alloc->GetLimit() << " bytes.",
                {});
            return;
        } catch (...) {
            RuntimeError(
                NYql::NDqProto::StatusIds::INTERNAL_ERROR,
                NYql::TIssuesIds::KIKIMR_INTERNAL_ERROR,
                CurrentExceptionMessage(),
                {});
            return;
        }

        Process();
    }

    void Process() {
        try {
            const bool outOfMemory = GetFreeSpace() <= 0;
            if (outOfMemory) {
                WaitingForTableActor = true;
            } else if (WaitingForTableActor) {
                ResumeExecution();
            }

            if (outOfMemory && !Settings.GetEnableStreamWrite()) {
                RuntimeError(
                    NYql::NDqProto::StatusIds::PRECONDITION_FAILED,
                    NYql::TIssuesIds::KIKIMR_PRECONDITION_FAILED,
                    TStringBuilder() << "Out of buffer memory. Used " << GetMemory()
                        << " bytes of " << MessageSettings.InFlightMemoryLimitPerActorBytes << " bytes.",
                    {});
                return;
            }

            if (!Closed && outOfMemory) {
                WriteTableActor->FlushBuffers();
            }

            if (Closed || outOfMemory) {
                if (!WriteTableActor->FlushToShards()) {
                    return;
                }
            }

            if (Closed && WriteTableActor->IsFinished()) {
                CA_LOG_D("Write actor finished");
                Callbacks->OnAsyncOutputFinished(GetOutputIndex());
            }
        } catch (const TMemoryLimitExceededException&) {
            RuntimeError(
                NYql::NDqProto::StatusIds::PRECONDITION_FAILED,
                NYql::TIssuesIds::KIKIMR_PRECONDITION_FAILED,
                TStringBuilder() << "Memory limit exception"
                    << ", current limit is " << Alloc->GetLimit() << " bytes.",
                {});
            return;
        } catch (...) {
            RuntimeError(
                NYql::NDqProto::StatusIds::INTERNAL_ERROR,
                NYql::TIssuesIds::KIKIMR_INTERNAL_ERROR,
                CurrentExceptionMessage(),
                {});
            return;
        }
    }

    void RuntimeError(NYql::NDqProto::StatusIds::StatusCode statusCode, NYql::EYqlIssueCode id, const TString& message, const NYql::TIssues& subIssues) {
        DirectWriteActorSpan.EndError(message);

        NYql::TIssue issue(message);
        SetIssueCode(id, issue);
        for (const auto& i : subIssues) {
            issue.AddSubIssue(MakeIntrusive<NYql::TIssue>(i));
        }

        NYql::TIssues issues;
        issues.AddIssue(std::move(issue));

        Callbacks->OnAsyncOutputError(OutputIndex, std::move(issues), statusCode);
    }

    void RuntimeError(NYql::NDqProto::StatusIds::StatusCode statusCode, NYql::TIssues&& issues) {
        DirectWriteActorSpan.EndError(issues.ToOneLineString());

        Callbacks->OnAsyncOutputError(OutputIndex, std::move(issues), statusCode);
    }

    void PassAway() override {
        if (WriteTableActor) {
            WriteTableActor->Terminate();
        }
        TActorBootstrapped<TKqpDirectWriteActor>::PassAway();
    }

    void ResumeExecution() {
        CA_LOG_D("Resuming execution.");
        WaitingForTableActor = false;
        Callbacks->ResumeExecution();
    }

    void OnReady() override {
        Process();
    }

    void OnPrepared(IKqpTransactionManager::TPrepareResult&&, ui64) override {
        AFL_ENSURE(false);
    }

    void OnCommitted(ui64, ui64) override {
        AFL_ENSURE(false);
    }

    void OnMessageAcknowledged(ui64 dataSize) override {
        EgressStats.Bytes += dataSize;
        EgressStats.Chunks++;
        EgressStats.Splits++;
        EgressStats.Resume();
        Process();
    }

    void OnError(NYql::NDqProto::StatusIds::StatusCode statusCode, NYql::EYqlIssueCode id, const TString& message, const NYql::TIssues& subIssues) override {
        RuntimeError(statusCode, id, message, subIssues);
    }

    void OnError(NYql::NDqProto::StatusIds::StatusCode statusCode, NYql::TIssues&& issues) override {
        RuntimeError(statusCode, std::move(issues));
    }

    void FillExtraStats(NYql::NDqProto::TDqTaskStats* stats, bool last, const NYql::NDq::TDqMeteringStats*) override {
        if (last && WriteTableActor) {
            WriteTableActor->FillStats(stats);
        }
    }

    TString LogPrefix;
    const NKikimrKqp::TKqpTableSinkSettings Settings;
    TWriteActorSettings MessageSettings;
    const ui64 OutputIndex;
    NYql::NDq::TDqAsyncStats EgressStats;
    NYql::NDq::IDqComputeActorAsyncOutput::ICallbacks * Callbacks = nullptr;
    TIntrusivePtr<TKqpCounters> Counters;
    std::shared_ptr<NKikimr::NMiniKQL::TScopedAlloc> Alloc;
    IDataBatcherPtr Batcher;

    const ui64 TxId;
    const TTableId TableId;
    TKqpTableWriteActor* WriteTableActor = nullptr;
    TActorId WriteTableActorId;

    TKqpTableWriteActor::TWriteToken WriteToken = 0;

    bool Closed = false;
    bool WaitingForTableActor = false;

    NWilson::TSpan DirectWriteActorSpan;
};


namespace {

struct TWriteToken {
    TPathId PathId;
    ui64 Cookie;

    bool IsEmpty() const {
        return !PathId;
    }
};

struct TTransactionSettings {
    ui64 TxId = 0;
    ui64 LockTxId = 0;
    ui64 LockNodeId = 0;
    bool InconsistentTx = false;
    std::optional<NKikimrDataEvents::TMvccSnapshot> MvccSnapshot;
    NKikimrDataEvents::ELockMode LockMode;
};

struct TWriteSettings {
    TString Database;
    TTableId TableId;
    TString TablePath; // for error messages
    NKikimrDataEvents::TEvWrite::TOperation::EOperationType OperationType;
    TVector<NKikimrKqp::TKqpColumnMetadataProto> KeyColumns;
    TVector<NKikimrKqp::TKqpColumnMetadataProto> Columns;
    std::vector<ui32> WriteIndex;
    TVector<NKikimrKqp::TKqpColumnMetadataProto> LookupColumns;
    TTransactionSettings TransactionSettings;
    i64 Priority;
    bool EnableStreamWrite;
    bool IsOlap;

    struct TIndex {
        TTableId TableId;
        TString TablePath;
        TVector<NKikimrKqp::TKqpColumnMetadataProto> KeyColumns;
        ui32 KeyPrefixSize;
        TVector<NKikimrKqp::TKqpColumnMetadataProto> Columns;
        std::vector<ui32> WriteIndex;
        bool IsUniq;
    };

    std::vector<TIndex> Indexes;
};

struct TBufferWriteMessage {
    TActorId From;
    TWriteToken Token;
    bool Close = false;
    IDataBatchPtr Data;
};

struct TEvBufferWrite : public TEventLocal<TEvBufferWrite, TKqpEvents::EvBufferWrite> {
    bool Close = false;
    std::optional<TWriteToken> Token;
    std::optional<TWriteSettings> Settings;
    IDataBatchPtr Data;

    TInstant SendTime;
};

struct TEvBufferWriteResult : public TEventLocal<TEvBufferWriteResult, TKqpEvents::EvBufferWriteResult> {
    TWriteToken Token;
};

}


class TKqpBufferWriteActor : public TActorBootstrapped<TKqpBufferWriteActor>, public IKqpTableWriterCallbacks, public IKqpBufferTableLookupCallbacks {
    using TBase = TActorBootstrapped<TKqpBufferWriteActor>;
    using TTopicTabletTxs = NTopic::TTopicOperationTransactions;

    struct TEvPrivate {
        enum EEv {
            EvReattachToShard = EventSpaceBegin(TKikimrEvents::ES_PRIVATE),
        };

        struct TEvReattachToShard : public TEventLocal<TEvReattachToShard, EvReattachToShard> {
            const ui64 TabletId;

            explicit TEvReattachToShard(ui64 tabletId)
                : TabletId(tabletId) {}
        };
    };

public:
    TKqpBufferWriteActor(
        TKqpBufferWriterSettings&& settings)
        : SessionActorId(settings.SessionActorId)
        , MessageSettings(GetWriteActorSettings())
        , TxManager(settings.TxManager)
        , Alloc(settings.Alloc)
        , TypeEnv(std::make_shared<NKikimr::NMiniKQL::TTypeEnvironment>(*Alloc))
        , MemInfo("TKqpBufferWriteActor")
        , HolderFactory(std::make_shared<NKikimr::NMiniKQL::THolderFactory>(
            Alloc->Ref(), MemInfo, AppData()->FunctionRegistry))
        , Counters(settings.Counters)
        , TxProxyMon(settings.TxProxyMon)
        , BufferWriteActorSpan(TWilsonKqp::BufferWriteActor, NWilson::TTraceId(settings.TraceId), "BufferWriteActor", NWilson::EFlags::AUTO_END)
    {
        Counters->BufferActorsCount->Inc();
        UpdateTracingState("Write", BufferWriteActorSpan.GetTraceId());
    }

    void Bootstrap() {
        LogPrefix = TStringBuilder() << "SelfId: " << this->SelfId() << ", SessionActorId: " << SessionActorId << ", " << LogPrefix;
        Become(&TThis::StateWrite);
    }

    static constexpr char ActorName[] = "KQP_BUFFER_WRITE_ACTOR";

    STFUNC(StateWrite) {
        try {
            switch (ev->GetTypeRewrite()) {
                hFunc(TEvKqpBuffer::TEvTerminate, Handle);
                hFunc(TEvKqpBuffer::TEvFlush, Handle);
                hFunc(TEvKqpBuffer::TEvCommit, Handle);
                hFunc(TEvKqpBuffer::TEvRollback, Handle);
                hFunc(TEvBufferWrite, Handle);
            default:
                AFL_ENSURE(false)("unknown message", ev->GetTypeRewrite());
            }
        } catch (const TMemoryLimitExceededException&) {
            ReplyMemoryLimitErrorAndDie();
        } catch (...) {
            ReplyCurrentExceptionErrorAndDie();
        }
    }

    STFUNC(StateWaitTasks) {
        try {
            switch (ev->GetTypeRewrite()) {
                hFunc(TEvKqpBuffer::TEvTerminate, Handle);
            default:
                AFL_ENSURE(false)("unknown message", ev->GetTypeRewrite());
            }
        } catch (const TMemoryLimitExceededException&) {
            ReplyMemoryLimitErrorAndDie();
        } catch (...) {
            ReplyCurrentExceptionErrorAndDie();
        }
    }

    STFUNC(StateFlush) {
        try {
            switch (ev->GetTypeRewrite()) {
                hFunc(TEvKqpBuffer::TEvTerminate, Handle);
            default:
                AFL_ENSURE(false)("unknown message", ev->GetTypeRewrite());
            }
        } catch (const TMemoryLimitExceededException&) {
            ReplyMemoryLimitErrorAndDie();
        } catch (...) {
            ReplyCurrentExceptionErrorAndDie();
        }
    }

    STFUNC(StatePrepare) {
        try {
            switch (ev->GetTypeRewrite()) {
                hFunc(TEvKqpBuffer::TEvTerminate, Handle);
                hFunc(TEvPersQueue::TEvProposeTransactionResult, HandlePrepare);
                hFunc(NKikimr::NEvents::TDataEvents::TEvWriteResult, HandlePrepare);
                hFunc(TEvPipeCache::TEvDeliveryProblem, HandlePrepare);
                hFunc(TEvDataShard::TEvOverloadReady, HandlePrepare);
                hFunc(TEvColumnShard::TEvOverloadReady, HandlePrepare);

                hFunc(TEvDataShard::TEvProposeTransactionAttachResult, HandlePrepare);
                hFunc(TEvPrivate::TEvReattachToShard, Handle);
                hFunc(TEvDataShard::TEvProposeTransactionRestart, Handle);
            default:
                AFL_ENSURE(false)("unknown message", ev->GetTypeRewrite());
            }
        } catch (const TMemoryLimitExceededException&) {
            ReplyMemoryLimitErrorAndDie();
        } catch (...) {
            ReplyCurrentExceptionErrorAndDie();
        }
    }

    STFUNC(StateCommit) {
        try {
            switch (ev->GetTypeRewrite()) {
                hFunc(TEvKqpBuffer::TEvTerminate, Handle);
                hFunc(TEvTxProxy::TEvProposeTransactionStatus, Handle);
                hFunc(TEvPersQueue::TEvProposeTransactionResult, HandleCommit);
                hFunc(NKikimr::NEvents::TDataEvents::TEvWriteResult, HandleCommit);
                hFunc(TEvPipeCache::TEvDeliveryProblem, HandleCommit);

                hFunc(TEvDataShard::TEvProposeTransactionAttachResult, HandleCommit);
                hFunc(TEvPrivate::TEvReattachToShard, Handle);
                hFunc(TEvDataShard::TEvProposeTransactionRestart, Handle);
            default:
                AFL_ENSURE(false)("unknown message", ev->GetTypeRewrite());
            }
        } catch (const TMemoryLimitExceededException&) {
            ReplyMemoryLimitErrorAndDie();
        } catch (...) {
            ReplyCurrentExceptionErrorAndDie();
        }
    }

    void ReplyMemoryLimitErrorAndDie() {
        ReplyErrorAndDie(
            NYql::NDqProto::StatusIds::PRECONDITION_FAILED,
            NYql::TIssuesIds::KIKIMR_PRECONDITION_FAILED,
            TStringBuilder() << "Memory limit exception"
                << ", current limit is " << Alloc->GetLimit() << " bytes.",
            {});
    }

    void ReplyCurrentExceptionErrorAndDie() {
        ReplyErrorAndDie(
            NYql::NDqProto::StatusIds::INTERNAL_ERROR,
            NYql::TIssuesIds::KIKIMR_INTERNAL_ERROR,
            CurrentExceptionMessage(),
            {});
    }

    void Handle(TEvBufferWrite::TPtr& ev) {
        Counters->ForwardActorWritesLatencyHistogram->Collect((TInstant::Now() - ev->Get()->SendTime).MicroSeconds());
        TWriteToken token;
        if (!ev->Get()->Token) {
            AFL_ENSURE(ev->Get()->Settings);
            auto& settings = *ev->Get()->Settings;
            if (!WriteInfos.empty()) {
                AFL_ENSURE(LockTxId == settings.TransactionSettings.LockTxId);
                AFL_ENSURE(LockNodeId == settings.TransactionSettings.LockNodeId);
                AFL_ENSURE(InconsistentTx == settings.TransactionSettings.InconsistentTx);
            } else {
                LockTxId = settings.TransactionSettings.LockTxId;
                LockNodeId = settings.TransactionSettings.LockNodeId;
                InconsistentTx = settings.TransactionSettings.InconsistentTx;
            }

            auto createWriteActor = [&](const TTableId tableId, const TString& tablePath, const TVector<NKikimrKqp::TKqpColumnMetadataProto>& keyColumns) -> std::pair<TKqpTableWriteActor*, TActorId> {
                TVector<NScheme::TTypeInfo> keyColumnTypes;
                keyColumnTypes.reserve(keyColumns.size());
                for (const auto& column : keyColumns) {
                    auto typeInfoMod = NScheme::TypeInfoModFromProtoColumnType(column.GetTypeId(),
                        column.HasTypeInfo() ? &column.GetTypeInfo() : nullptr);
                    keyColumnTypes.push_back(typeInfoMod.TypeInfo);
                }
                TKqpTableWriteActor* ptr = new TKqpTableWriteActor(
                    this,
                    settings.Database,
                    tableId,
                    tablePath,
                    LockTxId,
                    LockNodeId,
                    InconsistentTx,
                    settings.IsOlap,
                    std::move(keyColumnTypes),
                    Alloc,
                    settings.TransactionSettings.MvccSnapshot,
                    settings.TransactionSettings.LockMode,
                    TxManager,
                    SessionActorId,
                    Counters);
                ptr->SetParentTraceId(BufferWriteActorStateSpan.GetTraceId());
                TActorId id = RegisterWithSameMailbox(ptr);
                CA_LOG_D("Create new TableWriteActor for table `" << tablePath << "` (" << tableId << "). lockId=" << LockTxId << ". ActorId=" << id);

                return {ptr, id};
            };

            auto checkSchemaVersion = [&](auto* actor, const TTableId tableId, const TString& tablePath) -> bool {
                if (actor->GetTableId().SchemaVersion != tableId.SchemaVersion) {
                    CA_LOG_E("Scheme changed for table `"
                        << tablePath << "`.");
                    ReplyErrorAndDie(
                        NYql::NDqProto::StatusIds::SCHEME_ERROR,
                        NYql::TIssuesIds::KIKIMR_SCHEME_MISMATCH,
                        TStringBuilder() << "Scheme changed. Table: `"
                            << tablePath << "`.",
                        {});
                    return false;
                }
<<<<<<< HEAD
                AFL_ENSURE(actor->GetTableId() == tableId);  
=======
                AFL_ENSURE(writeActor->GetTableId() == tableId);
>>>>>>> f6c8d8cb
                return true;
            };

            auto createLookupActor = [&](const TTableId tableId, const TString& tablePath) -> std::pair<IKqpBufferTableLookup*, TActorId> {
                auto [ptr, actor] = CreateKqpBufferTableLookup(TKqpBufferTableLookupSettings{
                    .Callbacks = this,

                    .TableId = tableId,
                    .TablePath = tablePath,

                    .LockTxId = LockTxId,
                    .LockNodeId = LockNodeId,
                    .LockMode = settings.TransactionSettings.LockMode,
                    .MvccSnapshot = settings.TransactionSettings.MvccSnapshot,

                    .TxManager = TxManager,
                    .Alloc = Alloc,
                    .TypeEnv = *TypeEnv,
                    .HolderFactory = *HolderFactory,
                    .SessionActorId = SessionActorId,
                    .Counters = Counters,
                });

                //TODO: ptr->SetParentTraceId(BufferWriteActorStateSpan.GetTraceId());
                TActorId id = RegisterWithSameMailbox(actor);
                CA_LOG_D("Create new KqpBufferTableLookup for table `" << tablePath << "` (" << tableId << "). lockId=" << LockTxId << ". ActorId=" << id);

                return {ptr, id};
            };


            auto& writeInfo = WriteInfos[settings.TableId.PathId];
            if (!writeInfo.Actors.contains(settings.TableId.PathId)) {
                AFL_ENSURE(writeInfo.Actors.empty());
                const auto [ptr, id] = createWriteActor(settings.TableId, settings.TablePath, settings.KeyColumns);
                writeInfo.Actors.emplace(settings.TableId.PathId, TWriteInfo::TActorInfo{
                    .WriteActor = ptr,
                    .Id = id,
                });
            } else {
                if (!checkSchemaVersion(
                        writeInfo.Actors.at(settings.TableId.PathId).WriteActor,
                        settings.TableId,
                        settings.TablePath)) {
                    return;
                }
            }

            if (!settings.LookupColumns.empty()) {
                auto& lookupInfo = LookupInfos[settings.TableId.PathId];
                if (!lookupInfo.Actors.contains(settings.TableId.PathId)) {
                    const auto [ptr, id] = createLookupActor(settings.TableId, settings.TablePath);
                    AFL_ENSURE(lookupInfo.Actors.emplace(settings.TableId.PathId, TLookupInfo::TActorInfo{
                        .LookupActor = ptr,
                        .Id = id,
                    }).second);
                } else {
                    if (!checkSchemaVersion(
                            lookupInfo.Actors.at(settings.TableId.PathId).LookupActor,
                            settings.TableId,
                            settings.TablePath)) {
                        return;
                    }
                }
            }

            for (const auto& indexSettings : settings.Indexes) {
                if (!writeInfo.Actors.contains(indexSettings.TableId.PathId)) {
                    const auto [ptr, id] = createWriteActor(indexSettings.TableId, indexSettings.TablePath, indexSettings.KeyColumns);
                    writeInfo.Actors.emplace(indexSettings.TableId.PathId, TWriteInfo::TActorInfo{
                        .WriteActor = ptr,
                        .Id = id,
                    });
                } else if (!checkSchemaVersion(
                        writeInfo.Actors.at(indexSettings.TableId.PathId).WriteActor,
                        indexSettings.TableId,
                        indexSettings.TablePath)) {
                    return;
                }

                if (indexSettings.IsUniq) {
                    auto& lookupInfo = LookupInfos[indexSettings.TableId.PathId];
                    if (!lookupInfo.Actors.contains(indexSettings.TableId.PathId)) {
                        const auto [ptr, id] = createLookupActor(indexSettings.TableId, indexSettings.TablePath);
                        AFL_ENSURE(lookupInfo.Actors.emplace(indexSettings.TableId.PathId, TLookupInfo::TActorInfo{
                            .LookupActor = ptr,
                            .Id = id,
                        }).second);
                    } else {
                        if (!checkSchemaVersion(
                                lookupInfo.Actors.at(indexSettings.TableId.PathId).LookupActor,
                                indexSettings.TableId,
                                indexSettings.TablePath)) {
                            return;
                        }
                    }
                }
            }

            EnableStreamWrite &= settings.EnableStreamWrite;

            token = TWriteToken{settings.TableId.PathId, CurrentWriteToken};
            CurrentWriteToken += 2;
            // Cookie -- for operations with main table and writes to indexes
            // Cookie+1 -- for deletes from indexes
            const auto writeCookie = token.Cookie;
            const auto deleteCookie = token.Cookie + 1;

            std::vector<TKqpWriteTask::TPathWriteInfo> writes;
            std::vector<TKqpWriteTask::TPathLookupInfo> lookups;

            AFL_ENSURE(writeInfo.Actors.size() > settings.Indexes.size());
            for (auto& indexSettings : settings.Indexes) {
                auto projection = CreateDataBatchProjection(
                    settings.Columns,
                    settings.WriteIndex,
                    settings.LookupColumns,
                    indexSettings.Columns,
                    indexSettings.WriteIndex,
                    /* preferAdditionalInputColumns */ false,
                    Alloc);

                std::vector<ui32> keyWriteIndex(indexSettings.KeyColumns.size());
                std::iota(std::begin(keyWriteIndex), std::end(keyWriteIndex), 0);

                auto deleteProjection = CreateDataBatchProjection(
                    settings.Columns,
                    settings.WriteIndex,
                    settings.LookupColumns,
                    indexSettings.KeyColumns,
                    keyWriteIndex,
                    /* preferAdditionalInputColumns */ true,
                    Alloc);

                const bool updateWithoutLookup = (
                    settings.OperationType == NKikimrDataEvents::TEvWrite::TOperation::OPERATION_UPDATE
                    && settings.LookupColumns.empty());

                writeInfo.Actors.at(indexSettings.TableId.PathId).WriteActor->Open(
                    writeCookie,
                    settings.OperationType == NKikimrDataEvents::TEvWrite::TOperation::OPERATION_DELETE
                        ? NKikimrDataEvents::TEvWrite::TOperation::OPERATION_DELETE
                        : (updateWithoutLookup
                            ? NKikimrDataEvents::TEvWrite::TOperation::OPERATION_UPDATE
                            : NKikimrDataEvents::TEvWrite::TOperation::OPERATION_UPSERT),
                    indexSettings.KeyColumns,
                    indexSettings.Columns,
                    indexSettings.WriteIndex,
                    settings.Priority);

                writeInfo.Actors.at(indexSettings.TableId.PathId).WriteActor->Open(
                    deleteCookie,
                    NKikimrDataEvents::TEvWrite::TOperation::OPERATION_DELETE,
                    indexSettings.KeyColumns,
                    indexSettings.KeyColumns,
                    keyWriteIndex,
                    settings.Priority);

                writes.emplace_back(TKqpWriteTask::TPathWriteInfo{
                    .Projection = std::move(projection),
                    .DeleteProjection = std::move(deleteProjection),
                    .WriteActor = writeInfo.Actors.at(indexSettings.TableId.PathId).WriteActor,
                });

                if (indexSettings.IsUniq) {
                    auto lookupInfo = LookupInfos.at(indexSettings.TableId.PathId);
                    auto lookupActor = lookupInfo.Actors.at(indexSettings.TableId.PathId).LookupActor;
                    lookups.emplace_back(TKqpWriteTask::TPathLookupInfo{
                        .KeyIndexes = GetKeyIndexes( // inserted secondary keys
                            settings.Columns,
                            settings.WriteIndex,
                            settings.LookupColumns,
                            TConstArrayRef{
                                indexSettings.KeyColumns.data(),
                                indexSettings.KeyPrefixSize},
                            TConstArrayRef{
                                keyWriteIndex.data(),
                                indexSettings.KeyPrefixSize},
                            /* preferAdditionalInputColumns */ false),
                        .FullKeyIndexes = GetKeyIndexes( // full secondary table keys
                            settings.Columns,
                            settings.WriteIndex,
                            settings.LookupColumns,
                            indexSettings.KeyColumns,
                            keyWriteIndex,
                            /* preferAdditionalInputColumns */ false),
                        .PkInFullKeyIndexes = [&](){ // primary key in full secondary table keys
                            THashMap<TStringBuf, ui32> ColumnNameToIndex;
                            for (ui32 index = 0; index < indexSettings.KeyColumns.size(); ++index) {
                                ColumnNameToIndex[indexSettings.KeyColumns[index].GetName()] = index;
                            }
                            std::vector<ui32> result(settings.KeyColumns.size());
                            for (ui32 index = 0; index < settings.KeyColumns.size(); ++index) {
                                result[index] = ColumnNameToIndex[settings.KeyColumns[index].GetName()];
                            }
                            return result;
                        }(),
                        .Lookup = lookupActor,
                    });

                    lookupActor->SetLookupSettings(
                        token.Cookie,
                        indexSettings.KeyPrefixSize,
                        indexSettings.KeyColumns,
                        {});
                }
            }

            IDataBatchProjectionPtr projection = nullptr;
            if (!settings.LookupColumns.empty()) {
                projection = CreateDataBatchProjection(
                    settings.Columns,
                    settings.WriteIndex,
                    settings.LookupColumns,
                    settings.Columns,
                    settings.WriteIndex,
                    /* preferAdditionalInputColumns */ false,
                    Alloc);
                
                auto lookupInfo = LookupInfos.at(settings.TableId.PathId);
                auto lookupActor = lookupInfo.Actors.at(settings.TableId.PathId).LookupActor;
                lookups.emplace_back(TKqpWriteTask::TPathLookupInfo{
                    .KeyIndexes = {},
                    .FullKeyIndexes = {},
                    .PkInFullKeyIndexes = {},
                    .Lookup = lookupActor,
                });

                lookupActor->SetLookupSettings(
                    token.Cookie,
                    settings.KeyColumns.size(),
                    settings.KeyColumns,
                    settings.LookupColumns);
            }

            writeInfo.Actors.at(settings.TableId.PathId).WriteActor->Open(
                token.Cookie,
                (settings.OperationType == NKikimrDataEvents::TEvWrite::TOperation::OPERATION_UPDATE && !settings.LookupColumns.empty())
                    ? NKikimrDataEvents::TEvWrite::TOperation::OPERATION_UPSERT
                    : settings.OperationType,
                settings.KeyColumns,
                std::move(settings.Columns),
                std::move(settings.WriteIndex),
                settings.Priority);
            writes.emplace_back(TKqpWriteTask::TPathWriteInfo{
                .Projection = std::move(projection),
                .DeleteProjection = nullptr,
                .WriteActor = writeInfo.Actors.at(settings.TableId.PathId).WriteActor,
            });

            WriteTasks.emplace(
                token.Cookie,
                TKqpWriteTask{
                    writeCookie,
                    deleteCookie,
                    settings.Priority,
                    settings.TableId.PathId,
                    settings.OperationType,
                    std::move(writes),
                    std::move(lookups),
                    settings.KeyColumns,
                    Alloc
                });
        } else {
            token = *ev->Get()->Token;
        }

        auto& queue = RequestQueues[token.PathId];
        queue.emplace();
        auto& message = queue.back();

        message.Token = token;
        message.From = ev->Sender;
        message.Close = ev->Get()->Close;
        message.Data = ev->Get()->Data;

        Process();
    }

    bool NeedToFlush() {
        const bool outOfMemory = GetTotalFreeSpace() <= 0;
        const bool needToFlush = outOfMemory
            || CurrentStateFunc() == &TThis::StateFlush
            || CurrentStateFunc() == &TThis::StatePrepare
            || CurrentStateFunc() == &TThis::StateCommit;
        return needToFlush;
    }

    bool NeedToFlushActor(const TKqpTableWriteActor* actor) {
        return NeedToFlush()
            && (CurrentStateFunc() != &TThis::StateFlush
                || !TxId // Flush between queries
                || actor->FlushBeforeCommit()); // Flush before commit
    }

    bool Process() {
        ProcessRequestQueue();
        if (!ProcessTasks()) {
            return false;
        }
        if (!ProcessFlush()) {
            return false;
        }
        ProcessAckQueue();

        if (CurrentStateFunc() == &TThis::StateWaitTasks && WriteTasks.empty()) {
            OnAllTasksFinised();
        } else if (CurrentStateFunc() == &TThis::StateFlush) {
            bool isEmpty = true;
            ForEachWriteActor([&](const TKqpTableWriteActor* actor, const TActorId) {
                if (NeedToFlushActor(actor)) {
                    isEmpty &= actor->IsReady() && actor->IsEmpty();
                }
            });
            if (isEmpty) {
                OnFlushed();
            }
        }
        return true;
    }

    void ProcessRequestQueue() {
        for (auto& [pathId, queue] : RequestQueues) {
            auto& writeInfo = WriteInfos.at(pathId);

            for (const auto& [_, actor] : writeInfo.Actors) {
                if (!actor.WriteActor->IsReady()) {
                    CA_LOG_D("ProcessRequestQueue " << pathId << " NOT READY queue=" << queue.size());
                    return;
                }
            }

            while (!queue.empty()) {
                auto& message = queue.front();

                AFL_ENSURE(message.Token.PathId == pathId);
                auto& writeTask = WriteTasks.at(message.Token.Cookie);

                writeTask.Write(std::move(message.Data));
                if (message.Close) {
                    writeTask.Close();
                }

                AckQueue.push(TAckMessage{
                    .ForwardActorId = message.From,
                    .Token = message.Token,
                    .DataSize = 0,
                });

                queue.pop();
            }
        }
    }

    bool ProcessTasks() {
        TVector<ui64> finishedCookies;
        for (auto& [cookie, writeTask] : WriteTasks) {
            writeTask.Process();
            if (writeTask.IsError()) {
                ReplyErrorAndDie(
                    NYql::NDqProto::StatusIds::PRECONDITION_FAILED,
                    NYql::TIssuesIds::KIKIMR_PRECONDITION_FAILED,
                    TStringBuilder() << writeTask.GetError(),
                    {});
                return false;
            }
            if (writeTask.IsFinished()) {
                finishedCookies.push_back(cookie);
            }
        }

        for (const auto& cookie : finishedCookies) {
            WriteTasks.erase(cookie);
        }

        return true;
    }

    void ProcessAckQueue() {
        while (!AckQueue.empty()) {
            const auto& item = AckQueue.front();
            if (GetTotalFreeSpace() >= item.DataSize) {
                auto result = std::make_unique<TEvBufferWriteResult>();
                result->Token = AckQueue.front().Token;
                Send(AckQueue.front().ForwardActorId, result.release());
                AckQueue.pop();
            } else {
                return;
            }
        }
    }

    bool ProcessFlush() {
        if (!EnableStreamWrite && GetTotalFreeSpace() <= 0) {
            ReplyErrorAndDie(
                NYql::NDqProto::StatusIds::PRECONDITION_FAILED,
                NYql::TIssuesIds::KIKIMR_PRECONDITION_FAILED,
                TStringBuilder() << "Out of buffer memory. Used " << GetTotalMemory()
                        << " bytes of " << MessageSettings.InFlightMemoryLimitPerActorBytes << " bytes.",
                {});
            return false;
        }

        if (NeedToFlush()) {
            CA_LOG_D("Flush data");

            bool flushFailed = false;
            ForEachWriteActor([&](TKqpTableWriteActor* actor, const TActorId) {
                if (!flushFailed && actor->IsReady() && NeedToFlushActor(actor)) {
                    actor->FlushBuffers();
                    if (!actor->FlushToShards()) {
                        flushFailed = true;
                    }
                }
            });

            if (flushFailed) {
                return false;
            }
        }
        return true;
    }

    bool Flush(NWilson::TTraceId traceId) {
        AFL_ENSURE(WriteTasks.empty());
        YQL_ENSURE(CurrentStateFunc() == &TThis::StateWaitTasks);
        Become(&TThis::StateFlush);

        Counters->BufferActorFlushes->Inc();
        UpdateTracingState("Flush", std::move(traceId));
        OperationStartTime = TInstant::Now();

        ForEachWriteActor([](TKqpTableWriteActor* actor, const TActorId) {
            actor->FlushBuffers();
        });

        CA_LOG_D("Start flush");
        CheckQueuesEmpty();
        return Process();
    }

    void Commit(ui64 txId, NWilson::TTraceId traceId) {
        AFL_ENSURE(WriteTasks.empty());
        ForEachWriteActor([&](TKqpTableWriteActor* actor, const TActorId) {
            actor->FlushBuffers();
        });

        if (!TxManager->NeedCommit()) {
            RollbackAndDie(std::move(traceId));
        } else if (TxManager->BrokenLocks()) {
            NYql::TIssues issues;
            issues.AddIssue(*TxManager->GetLockIssue());
            ReplyErrorAndDie(
                NYql::NDqProto::StatusIds::ABORTED,
                std::move(issues));
            return;
        } else if (TxManager->IsSingleShard() && !TxManager->HasOlapTable() && (!WriteInfos.empty() || TxManager->HasTopics())) {
            TxManager->StartExecute();
            ImmediateCommit(std::move(traceId));
        } else {
            AFL_ENSURE(txId);
            TxId = txId;

            bool needToFlushBeforeCommit = false;
            ForEachWriteActor([&](TKqpTableWriteActor* actor, const TActorId) {
                needToFlushBeforeCommit |= actor->FlushBeforeCommit();
            });

            if (needToFlushBeforeCommit) {
                Flush(std::move(traceId));
            } else {
                TxManager->StartPrepare();
                Prepare(std::move(traceId));
            }
        }
    }

    bool Prepare(std::optional<NWilson::TTraceId> traceId) {
        UpdateTracingState("Commit", std::move(traceId));
        OperationStartTime = TInstant::Now();

        CA_LOG_D("Start prepare for distributed commit");
        AFL_ENSURE(CurrentStateFunc() == &TThis::StateWaitTasks
            || CurrentStateFunc() == &TThis::StateFlush);
        Become(&TThis::StatePrepare);

        CheckQueuesEmpty();
        AFL_ENSURE(TxId);
        ForEachWriteActor([&](TKqpTableWriteActor* actor, const TActorId) {
            AFL_ENSURE(!actor->FlushBeforeCommit());
            actor->SetPrepare(*TxId);
        });
        Close();
        if (!Process()) {
            return false;
        }
        SendToExternalShards(false);
        SendToTopics(false);
        return true;
    }

    bool ImmediateCommit(NWilson::TTraceId traceId) {
        Counters->BufferActorImmediateCommits->Inc();
        UpdateTracingState("Commit", std::move(traceId));
        OperationStartTime = TInstant::Now();

        CA_LOG_D("Start immediate commit");
        YQL_ENSURE(CurrentStateFunc() == &TThis::StateWaitTasks);
        Become(&TThis::StateCommit);

        IsImmediateCommit = true;
        CheckQueuesEmpty();
        ForEachWriteActor([](TKqpTableWriteActor* actor, const TActorId) {
            actor->SetImmediateCommit();
        });
        Close();
        if (!Process()) {
            return false;
        }
        SendToTopics(true);
        return true;
    }

    void DistributedCommit() {
        Counters->BufferActorDistributedCommits->Inc();
        OperationStartTime = TInstant::Now();

        CA_LOG_D("Start distributed commit with TxId=" << *TxId);
        YQL_ENSURE(CurrentStateFunc() == &TThis::StatePrepare);
        Become(&TThis::StateCommit);
        CheckQueuesEmpty();
        ForEachWriteActor([](TKqpTableWriteActor* actor, const TActorId) {
            actor->SetDistributedCommit();
        });
        SendCommitToCoordinator();
    }

    void Rollback(NWilson::TTraceId traceId) noexcept {
        try {
            Counters->BufferActorRollbacks->Inc();
            UpdateTracingState("RollBack", std::move(traceId));

            CA_LOG_D("Start rollback");
            SendToExternalShards(true);
        } catch (...) {
            CA_LOG_E("Failed to rollback transaction. Error: " << CurrentExceptionMessage() << ".");
        }
    }

    void CheckQueuesEmpty() {
        for (const auto& [_, queue] : RequestQueues) {
            AFL_ENSURE(queue.empty());
        }
    }

    void SendToExternalShards(bool isRollback) {
        THashSet<ui64> shards = TxManager->GetShards();
        if (!isRollback) {
            ForEachWriteActor([&](const TKqpTableWriteActor* actor, const TActorId) {
                for (const auto& shardId : actor->GetShardsIds()) {
                    shards.erase(shardId);
                }
            });
        }

        for (const ui64 shardId : shards) {
            if (TxManager->GetLocks(shardId).empty()) {
                continue;
            }
            SendToExternalShard(shardId, isRollback);
        }
    }

    void SendToExternalShard(const ui64 shardId, const bool isRollback) {
        auto evWrite = std::make_unique<NKikimr::NEvents::TDataEvents::TEvWrite>(isRollback
            ? NKikimrDataEvents::TEvWrite::MODE_IMMEDIATE
            : (TxManager->IsVolatile()
                ? NKikimrDataEvents::TEvWrite::MODE_VOLATILE_PREPARE
                : NKikimrDataEvents::TEvWrite::MODE_PREPARE));

        if (isRollback) {
            FillEvWriteRollback(evWrite.get(), shardId, TxManager);
        } else {
            YQL_ENSURE(TxId);
            FillEvWritePrepare(evWrite.get(), shardId, *TxId, TxManager);
            evWrite->Record.SetOverloadSubscribe(++ExternalShardIdToOverloadSeqNo[shardId]);
        }

        NDataIntegrity::LogIntegrityTrails("EvWriteTx", evWrite->Record.GetTxId(), shardId, TlsActivationContext->AsActorContext(), "BufferActor");

        SendTime[shardId] = TInstant::Now();
        CA_LOG_D("Send EvWrite (external) to ShardID=" << shardId << ", isPrepare=" << !isRollback << ", isImmediateCommit=" << isRollback << ", TxId=" << evWrite->Record.GetTxId()
            << ", LockTxId=" << evWrite->Record.GetLockTxId() << ", LockNodeId=" << evWrite->Record.GetLockNodeId()
            << ", Locks= " << [&]() {
                TStringBuilder builder;
                for (const auto& lock : evWrite->Record.GetLocks().GetLocks()) {
                    builder << lock.ShortDebugString();
                }
                return builder;
            }()
            << ", Size=" << 0 << ", Cookie=" << 0
            << ", OperationsCount=" << 0 << ", IsFinal=" << 1
            << ", Attempts=" << 0);

        Send(
            NKikimr::MakePipePerNodeCacheID(false),
            new TEvPipeCache::TEvForward(evWrite.release(), shardId, /* subscribe */ true),
            0,
            0,
            BufferWriteActorStateSpan.GetTraceId());
    }

    void SendToTopics(bool isImmediateCommit) {
        if (!TxManager->HasTopics()) {
            return;
        }

        TTopicTabletTxs topicTxs;
        TxManager->BuildTopicTxs(topicTxs);

        TMaybe<ui64> writeId;
        if (TxManager->GetTopicOperations().HasWriteId()) {
            writeId = TxManager->GetTopicOperations().GetWriteId();
        }
        bool kafkaTransaction = TxManager->GetTopicOperations().HasKafkaOperations();

        for (auto& [tabletId, t] : topicTxs) {
            auto& transaction = t.tx;

            if (!isImmediateCommit) {
                FillTopicsCommit(transaction, TxManager);
            }

            if (t.hasWrite && writeId.Defined() && !kafkaTransaction) {
                auto* w = transaction.MutableWriteId();
                w->SetNodeId(SelfId().NodeId());
                w->SetKeyId(*writeId);
            } else if (t.hasWrite && kafkaTransaction) {
                auto* w = transaction.MutableWriteId();
                w->SetKafkaTransaction(true);
                w->MutableKafkaProducerInstanceId()->SetId(TxManager->GetTopicOperations().GetKafkaProducerInstanceId().Id);
                w->MutableKafkaProducerInstanceId()->SetEpoch(TxManager->GetTopicOperations().GetKafkaProducerInstanceId().Epoch);
            }
            transaction.SetImmediate(isImmediateCommit);

            auto ev = std::make_unique<TEvPersQueue::TEvProposeTransactionBuilder>();

            ActorIdToProto(SelfId(), ev->Record.MutableSourceActor());
            ev->Record.MutableData()->Swap(&transaction);

            if (!isImmediateCommit) {
                YQL_ENSURE(TxId);
                ev->Record.SetTxId(*TxId);
            }

            SendTime[tabletId] = TInstant::Now();

            CA_LOG_D("Executing KQP transaction on topic tablet: " << tabletId
            << ", writeId: " << writeId << ", isImmediateCommit: " << isImmediateCommit);

            Send(
                MakePipePerNodeCacheID(false),
                new TEvPipeCache::TEvForward(ev.release(), tabletId, /* subscribe */ true),
                0,
                0,
                BufferWriteActorStateSpan.GetTraceId());
        }
    }

    void SendCommitToCoordinator() {
        const auto commitInfo = TxManager->GetCommitInfo();

        auto ev = MakeHolder<TEvTxProxy::TEvProposeTransaction>();

        YQL_ENSURE(commitInfo.Coordinator);
        Coordinator = commitInfo.Coordinator;
        ev->Record.SetCoordinatorID(*Coordinator);

        auto& transaction = *ev->Record.MutableTransaction();
        auto& affectedSet = *transaction.MutableAffectedSet();
        affectedSet.Reserve(commitInfo.ShardsInfo.size());

        YQL_ENSURE(TxId);
        transaction.SetTxId(*TxId);
        transaction.SetMinStep(commitInfo.MinStep);
        transaction.SetMaxStep(commitInfo.MaxStep);
        if (TxManager->IsVolatile()) {
            transaction.SetFlags(TEvTxProxy::TEvProposeTransaction::FlagVolatile);
        }

        for (const auto& shardInfo : commitInfo.ShardsInfo) {
            auto& item = *affectedSet.Add();
            item.SetTabletId(shardInfo.ShardId);
            Y_ABORT_UNLESS(shardInfo.AffectedFlags != 0);
            item.SetFlags(shardInfo.AffectedFlags);
        }

        NDataIntegrity::LogIntegrityTrails("PlannedTx", *TxId, {}, TlsActivationContext->AsActorContext(), "BufferActor");

        CA_LOG_D("Execute planned transaction, coordinator: " << *Coordinator
            << ", volitale: " << ((transaction.GetFlags() & TEvTxProxy::TEvProposeTransaction::FlagVolatile) != 0)
            << ", shards: " << affectedSet.size());
        Send(
            MakePipePerNodeCacheID(false),
            new TEvPipeCache::TEvForward(ev.Release(), *Coordinator, /* subscribe */ true),
            0,
            0,
            BufferWriteActorStateSpan.GetTraceId());
    }

    void Close() {
        ForEachWriteActor([&](TKqpTableWriteActor* actor, const TActorId) {
            actor->Close();
        });
    }

    i64 GetTotalFreeSpace() const {
        return MessageSettings.InFlightMemoryLimitPerActorBytes - GetTotalMemory();
    }

    i64 GetTotalMemory() const {
        i64 totalMemory = 0;
        ForEachWriteActor([&](const TKqpTableWriteActor* actor, const TActorId) {
            totalMemory += actor->GetMemory();
        });
        for (auto& [_, writeTask] : WriteTasks) {
            totalMemory += writeTask.GetMemory();
        }
        return totalMemory;
    }

    THashSet<ui64> GetShardsIds() const {
        THashSet<ui64> shardIds;
        ForEachWriteActor([&](const TKqpTableWriteActor* actor, const TActorId) {
            for (const auto& id : actor->GetShardsIds()) {
                shardIds.insert(id);
            }
        });

        return shardIds;
    }

    void PassAway() override {
        Counters->BufferActorsCount->Dec();
        for (auto& [_, queue] : RequestQueues) {
            while (!queue.empty()) {
                queue.pop();
            }
        }

        ForEachLookupActor([](IKqpBufferTableLookup* actor, const TActorId) {
            actor->Terminate();
        });

        ForEachWriteActor([](TKqpTableWriteActor* actor, const TActorId) {
            actor->Terminate();
        });

        {
            Y_ABORT_UNLESS(Alloc);
            TGuard<NMiniKQL::TScopedAlloc> allocGuard(*Alloc);
            WriteInfos.clear();
            LookupInfos.clear();
            WriteTasks.clear();
            HolderFactory.reset();
            TypeEnv.reset();
        }

        Send(MakePipePerNodeCacheID(false), new TEvPipeCache::TEvUnlink(0));
        TActorBootstrapped<TKqpBufferWriteActor>::PassAway();
    }

    void Handle(TEvTxProxy::TEvProposeTransactionStatus::TPtr &ev) {
        TEvTxProxy::TEvProposeTransactionStatus* res = ev->Get();
        CA_LOG_D("Got transaction status, status: " << res->GetStatus());

        switch (res->GetStatus()) {
            case TEvTxProxy::TEvProposeTransactionStatus::EStatus::StatusAccepted:
                TxProxyMon->ClientTxStatusAccepted->Inc();
                break;
            case TEvTxProxy::TEvProposeTransactionStatus::EStatus::StatusProcessed:
                TxProxyMon->ClientTxStatusProcessed->Inc();
                break;
            case TEvTxProxy::TEvProposeTransactionStatus::EStatus::StatusConfirmed:
                TxProxyMon->ClientTxStatusConfirmed->Inc();
                break;

            case TEvTxProxy::TEvProposeTransactionStatus::EStatus::StatusPlanned:
                TxProxyMon->ClientTxStatusPlanned->Inc();
                TxPlanned = true;
                break;

            case TEvTxProxy::TEvProposeTransactionStatus::EStatus::StatusOutdated:
            case TEvTxProxy::TEvProposeTransactionStatus::EStatus::StatusDeclined:
            case TEvTxProxy::TEvProposeTransactionStatus::EStatus::StatusDeclinedNoSpace:
            case TEvTxProxy::TEvProposeTransactionStatus::EStatus::StatusRestarting:
                TxProxyMon->ClientTxStatusCoordinatorDeclined->Inc();
                ReplyErrorAndDie(
                    NYql::NDqProto::StatusIds::UNAVAILABLE,
                    NYql::TIssuesIds::KIKIMR_TEMPORARILY_UNAVAILABLE,
                    TStringBuilder() << "Failed to plan transaction, status: " << res->GetStatus(),
                    {});
                break;

            case TEvTxProxy::TEvProposeTransactionStatus::EStatus::StatusUnknown:
            case TEvTxProxy::TEvProposeTransactionStatus::EStatus::StatusAborted:
                TxProxyMon->ClientTxStatusCoordinatorDeclined->Inc();
                ReplyErrorAndDie(
                    NYql::NDqProto::StatusIds::INTERNAL_ERROR,
                    NYql::TIssuesIds::KIKIMR_INTERNAL_ERROR,
                    TStringBuilder() << "Unexpected TEvProposeTransactionStatus status: " << res->GetStatus(),
                    {});
                break;
        }
    }

    void HandlePrepare(TEvPersQueue::TEvProposeTransactionResult::TPtr& ev) {
        auto& event = ev->Get()->Record;
        const ui64 tabletId = event.GetOrigin();

        CA_LOG_D("Got ProposeTransactionResult" <<
              ", PQ tablet: " << tabletId <<
              ", status: " << NKikimrPQ::TEvProposeTransactionResult_EStatus_Name(event.GetStatus()));

        switch (event.GetStatus()) {
        case NKikimrPQ::TEvProposeTransactionResult::PREPARED:
            ProcessPreparedTopic(ev);
            return;
        default:
            HandleError(ev);
        }
    }

    void HandleCommit(TEvPersQueue::TEvProposeTransactionResult::TPtr& ev) {
        auto& event = ev->Get()->Record;
        const ui64 tabletId = event.GetOrigin();

        CA_LOG_D("Got ProposeTransactionResult" <<
              ", PQ tablet: " << tabletId <<
              ", status: " << NKikimrPQ::TEvProposeTransactionResult_EStatus_Name(event.GetStatus()));

        switch (event.GetStatus()) {
        case NKikimrPQ::TEvProposeTransactionResult::COMPLETE:
            ProcessCompletedTopic(ev);
            return;
        default:
            HandleError(ev);
        }
    }

    static TString GetPQErrorMessage(const NKikimrPQ::TEvProposeTransactionResult& event, TStringBuf default_) {
        if (event.ErrorsSize()) {
            return event.GetErrors(0).GetReason();
        }
        return {default_.begin(), default_.end()};
    }

    void HandleError(TEvPersQueue::TEvProposeTransactionResult::TPtr& ev) {
        auto& event = ev->Get()->Record;
        switch (event.GetStatus()) {
        case NKikimrPQ::TEvProposeTransactionResult::PREPARED:
            AFL_ENSURE(false);
        case NKikimrPQ::TEvProposeTransactionResult::COMPLETE:
            AFL_ENSURE(false);
        case NKikimrPQ::TEvProposeTransactionResult::ABORTED:
            CA_LOG_E("Got ABORTED ProposeTransactionResult for PQ."
                    << " ShardID=" << ev->Get()->Record.GetOrigin() << ","
                    << " Sink=" << this->SelfId() << ".");
            ReplyErrorAndDie(
                NYql::NDqProto::StatusIds::ABORTED,
                NYql::TIssuesIds::KIKIMR_OPERATION_ABORTED,
                GetPQErrorMessage(event, "Aborted proposal status for PQ. "),
                {});
            return;
        case NKikimrPQ::TEvProposeTransactionResult::BAD_REQUEST:
            CA_LOG_E("Got BAD REQUEST ProposeTransactionResult for PQ."
                    << " ShardID=" << ev->Get()->Record.GetOrigin() << ","
                    << " Sink=" << this->SelfId() << ".");
            ReplyErrorAndDie(
                NYql::NDqProto::StatusIds::BAD_REQUEST,
                NYql::TIssuesIds::KIKIMR_BAD_REQUEST,
                GetPQErrorMessage(event, "Bad request proposal status for PQ. "),
                {});
            return;
        case NKikimrPQ::TEvProposeTransactionResult::OVERLOADED:
            CA_LOG_E("Got OVERLOADED ProposeTransactionResult for PQ."
                    << " ShardID=" << ev->Get()->Record.GetOrigin() << ","
                    << " Sink=" << this->SelfId() << ".");
            ReplyErrorAndDie(
                NYql::NDqProto::StatusIds::OVERLOADED,
                NYql::TIssuesIds::KIKIMR_OVERLOADED,
                GetPQErrorMessage(event, "Overloaded proposal status for PQ. "),
                {});
            return;
        case NKikimrPQ::TEvProposeTransactionResult::CANCELLED:
            CA_LOG_E("Got CANCELLED ProposeTransactionResult for PQ."
                    << " ShardID=" << ev->Get()->Record.GetOrigin() << ","
                    << " Sink=" << this->SelfId() << ".");
            ReplyErrorAndDie(
                NYql::NDqProto::StatusIds::CANCELLED,
                NYql::TIssuesIds::KIKIMR_OPERATION_CANCELLED,
                GetPQErrorMessage(event, "Cancelled proposal status for PQ. "),
                {});
            return;
        default:
            CA_LOG_E("Got undefined ProposeTransactionResult for PQ."
                    << " ShardID=" << ev->Get()->Record.GetOrigin() << ","
                    << " Sink=" << this->SelfId() << ".");
            ReplyErrorAndDie(
                NYql::NDqProto::StatusIds::INTERNAL_ERROR,
                NYql::TIssuesIds::KIKIMR_INTERNAL_ERROR,
                GetPQErrorMessage(event, "Undefined proposal status for PQ. "),
                {});
            return;
        }
    }

    void HandlePrepare(TEvDataShard::TEvProposeTransactionAttachResult::TPtr& ev) {
        const auto result = HandleAttachResult(TxManager, ev);
        if (!result) {
            return;
        }
        if (*result) {
            CA_LOG_D("Reattached to shard " << ev->Get()->Record.GetTabletId());
            return;
        }

        ReplyErrorAndDie(
            NYql::NDqProto::StatusIds::UNAVAILABLE,
            NYql::TIssuesIds::KIKIMR_TEMPORARILY_UNAVAILABLE,
            TStringBuilder()
                << "Disconnected from shard " << ev->Get()->Record.GetTabletId() << "."
                << GetPathes(ev->Get()->Record.GetTabletId()) << ".");
    }

    void HandleCommit(TEvDataShard::TEvProposeTransactionAttachResult::TPtr& ev) {
        const auto result = HandleAttachResult(TxManager, ev);
        if (!result) {
            return;
        }
        if (*result) {
            CA_LOG_D("Reattached to shard " << ev->Get()->Record.GetTabletId());
            return;
        }

        ReplyErrorAndDie(
            NYql::NDqProto::StatusIds::UNDETERMINED,
            NYql::TIssuesIds::KIKIMR_OPERATION_STATE_UNKNOWN,
            TStringBuilder()
                << "Disconnected from shard " << ev->Get()->Record.GetTabletId() << "."
                << GetPathes(ev->Get()->Record.GetTabletId()) << ".");
    }

    void Handle(TEvDataShard::TEvProposeTransactionRestart::TPtr& ev) {
        CA_LOG_D("Got transaction restart event from tabletId: " << ev->Get()->Record.GetTabletId());
        if (!HandleTransactionRestart(TxManager, ev)) {
            ReplyErrorAndDie(
                NYql::NDqProto::StatusIds::UNAVAILABLE,
                NYql::TIssuesIds::KIKIMR_TEMPORARILY_UNAVAILABLE,
                TStringBuilder()
                    << "Disconnected from shard " << ev->Get()->Record.GetTabletId() << "."
                    << GetPathes(ev->Get()->Record.GetTabletId()) << ".");
        }
    }

    void Handle(TEvPrivate::TEvReattachToShard::TPtr& ev) {
        const ui64 tabletId = ev->Get()->TabletId;
        auto& state = TxManager->GetReattachState(tabletId);

        CA_LOG_D("Reattach to shard " << tabletId);

        YQL_ENSURE(TxId);
        Send(MakePipePerNodeCacheID(false), new TEvPipeCache::TEvForward(
            new TEvDataShard::TEvProposeTransactionAttach(tabletId, *TxId),
            tabletId, /* subscribe */ true), 0, ++state.Cookie);
    }

    void Handle(TEvPipeCache::TEvDeliveryProblem::TPtr& ev) {
        CA_LOG_W("TEvDeliveryProblem was received from tablet: " << ev->Get()->TabletId);
        ReplyErrorAndDie(
            NYql::NDqProto::StatusIds::UNAVAILABLE,
            NYql::TIssuesIds::KIKIMR_TEMPORARILY_UNAVAILABLE,
            TStringBuilder() << "Kikimr cluster or one of its subsystems was unavailable. Failed to deviler message.",
            {});
    }

    void HandlePrepare(TEvPipeCache::TEvDeliveryProblem::TPtr& ev) {
        CA_LOG_W("TEvDeliveryProblem was received from tablet: " << ev->Get()->TabletId);

        const auto state = TxManager->GetState(ev->Get()->TabletId);
        if (state == IKqpTransactionManager::PREPARED && TxManager->ShouldReattach(ev->Get()->TabletId, TlsActivationContext->Now())) {
            const auto& reattachState = TxManager->GetReattachState(ev->Get()->TabletId);
            CA_LOG_N("Shard " << ev->Get()->TabletId << " delivery problem (reattaching in "
                        << reattachState.ReattachInfo.Delay << ")");

            Schedule(reattachState.ReattachInfo.Delay, new TEvPrivate::TEvReattachToShard(ev->Get()->TabletId));
            return;
        }

        ReplyErrorAndDie(
            NYql::NDqProto::StatusIds::UNAVAILABLE,
            NYql::TIssuesIds::KIKIMR_TEMPORARILY_UNAVAILABLE,
            TStringBuilder() << "Kikimr cluster or one of its subsystems was unavailable. Failed to deviler message.",
            {});
    }

    void HandleCommit(TEvPipeCache::TEvDeliveryProblem::TPtr& ev) {
        CA_LOG_W("TEvDeliveryProblem was received from tablet: " << ev->Get()->TabletId);

        if (Coordinator == ev->Get()->TabletId) {
            if (ev->Get()->NotDelivered) {
                ReplyErrorAndDie(
                    NYql::NDqProto::StatusIds::UNAVAILABLE,
                    NYql::TIssuesIds::KIKIMR_TEMPORARILY_UNAVAILABLE,
                    TStringBuilder() << "Kikimr cluster or one of its subsystems was unavailable. Failed to deviler message to coordinator.",
                    {});
                return;
            }

            if (TxPlanned) {
                // Already planned
                return;
            }

            ReplyErrorAndDie(
                    NYql::NDqProto::StatusIds::UNDETERMINED,
                    NYql::TIssuesIds::KIKIMR_OPERATION_STATE_UNKNOWN,
                    TStringBuilder() << "State of operation is unknown. Failed to deviler message to coordinator.",
                    {});
            return;
        }

        const auto state = TxManager->GetState(ev->Get()->TabletId);
        if (state == IKqpTransactionManager::EXECUTING && TxManager->ShouldReattach(ev->Get()->TabletId, TlsActivationContext->Now())) {
            const auto& reattachState = TxManager->GetReattachState(ev->Get()->TabletId);
            CA_LOG_N("Shard " << ev->Get()->TabletId << " delivery problem (reattaching in "
                        << reattachState.ReattachInfo.Delay << ")");

            Schedule(reattachState.ReattachInfo.Delay, new TEvPrivate::TEvReattachToShard(ev->Get()->TabletId));
            return;
        }

        ReplyErrorAndDie(
            NYql::NDqProto::StatusIds::UNDETERMINED,
            NYql::TIssuesIds::KIKIMR_OPERATION_STATE_UNKNOWN,
            TStringBuilder() << "State of operation is unknown. Failed to deviler message.",
            {});
    }

    void Handle(TEvKqpBuffer::TEvTerminate::TPtr&) {
        CancelProposal();
        Rollback(BufferWriteActorSpan.GetTraceId());
        PassAway();
    }

    void Handle(TEvKqpBuffer::TEvFlush::TPtr& ev) {
        ExecuterActorId = ev->Get()->ExecuterActorId;
        for (auto& [_, writeTask] : WriteTasks) {
            AFL_ENSURE(writeTask.IsClosed());
        }
        YQL_ENSURE(CurrentStateFunc() == &TThis::StateWrite);
        Become(&TThis::StateWaitTasks);
        UpdateTracingState("WaitTasks", NWilson::TTraceId(ev->TraceId));

        AfterWaitTasksState = TAfterWaitTasksState{
            .IsCommit = false,
            .TxId = 0,
            .TraceId = std::move(ev->TraceId),
        };
        Process();
    }

    void Handle(TEvKqpBuffer::TEvCommit::TPtr& ev) {
        ExecuterActorId = ev->Get()->ExecuterActorId;
        for (auto& [_, writeTask] : WriteTasks) {
            AFL_ENSURE(writeTask.IsClosed());
        }
        YQL_ENSURE(CurrentStateFunc() == &TThis::StateWrite);
        Become(&TThis::StateWaitTasks);
        UpdateTracingState("WaitTasks", NWilson::TTraceId(ev->TraceId));

        AfterWaitTasksState = TAfterWaitTasksState{
            .IsCommit = true,
            .TxId = ev->Get()->TxId,
            .TraceId = std::move(ev->TraceId),
        };
        Process();
    }

    void OnAllTasksFinised() {
        AFL_ENSURE(AfterWaitTasksState);
        auto afterWaitTasksState = std::move(*AfterWaitTasksState);
        AfterWaitTasksState = std::nullopt;

        if (afterWaitTasksState.IsCommit) {
            Commit(afterWaitTasksState.TxId, std::move(afterWaitTasksState.TraceId));
        } else {
            Flush(std::move(afterWaitTasksState.TraceId));
        }
    }

    void Handle(TEvKqpBuffer::TEvRollback::TPtr& ev) {
        ExecuterActorId = ev->Get()->ExecuterActorId;
        RollbackAndDie(std::move(ev->TraceId));
    }

    void RollbackAndDie(NWilson::TTraceId traceId) {
        Rollback(std::move(traceId));
        Send<ESendingType::Tail>(ExecuterActorId, new TEvKqpBuffer::TEvResult{
            BuildStats()
        });
        PassAway();
    }

    void HandlePrepare(NKikimr::NEvents::TDataEvents::TEvWriteResult::TPtr& ev) {
        CA_LOG_D("Recv EvWriteResult (external) from ShardID=" << ev->Get()->Record.GetOrigin()
            << ", Status=" << NKikimrDataEvents::TEvWriteResult::EStatus_Name(ev->Get()->GetStatus())
            << ", TxId=" << ev->Get()->Record.GetTxId()
            << ", Locks= " << [&]() {
                TStringBuilder builder;
                for (const auto& lock : ev->Get()->Record.GetTxLocks()) {
                    builder << lock.ShortDebugString();
                }
                return builder;
            }()
            << ", Cookie=" << ev->Cookie);

        TxManager->AddParticipantNode(ev->Sender.NodeId());

        switch (ev->Get()->GetStatus()) {
        case NKikimrDataEvents::TEvWriteResult::STATUS_PREPARED: {
            ProcessWritePreparedShard(ev);
            return;
        }
        case NKikimrDataEvents::TEvWriteResult::STATUS_OUT_OF_SPACE:
        case NKikimrDataEvents::TEvWriteResult::STATUS_OVERLOADED: {
            if (ev->Get()->Record.HasOverloadSubscribed()) {
                CA_LOG_D("Shard " << ev->Get()->Record.GetOrigin() << " is overloaded. Waiting.");
                return;
            }
        }
        default:
            HandleError(ev);
        }
    }

    void HandleCommit(NKikimr::NEvents::TDataEvents::TEvWriteResult::TPtr& ev) {
        CA_LOG_D("Recv EvWriteResult (external) from ShardID=" << ev->Get()->Record.GetOrigin()
            << ", Status=" << NKikimrDataEvents::TEvWriteResult::EStatus_Name(ev->Get()->GetStatus())
            << ", TxId=" << ev->Get()->Record.GetTxId()
            << ", Locks= " << [&]() {
                TStringBuilder builder;
                for (const auto& lock : ev->Get()->Record.GetTxLocks()) {
                    builder << lock.ShortDebugString();
                }
                return builder;
            }()
            << ", Cookie=" << ev->Cookie);

        TxManager->AddParticipantNode(ev->Sender.NodeId());

        switch (ev->Get()->GetStatus()) {
        case NKikimrDataEvents::TEvWriteResult::STATUS_COMPLETED: {
            ProcessWriteCompletedShard(ev);
            return;
        }
        default:
            HandleError(ev);
        }
    }

    void OnOverloadReady(const ui64 shardId, const ui64 seqNo) {
        if (seqNo == ExternalShardIdToOverloadSeqNo.at(shardId)) {
            CA_LOG_D("Retry Overloaded ShardID=" << shardId);
            SendToExternalShard(shardId, false);
        }
    }

    void HandlePrepare(TEvDataShard::TEvOverloadReady::TPtr& ev) {
        auto& record = ev->Get()->Record;
        const ui64 shardId = record.GetTabletID();
        const ui64 seqNo = record.GetSeqNo();

        OnOverloadReady(shardId, seqNo);
    }

    void HandlePrepare(TEvColumnShard::TEvOverloadReady::TPtr& ev) {
        auto& record = ev->Get()->Record;
        const ui64 shardId = record.GetTabletID();
        const ui64 seqNo = record.GetSeqNo();

        OnOverloadReady(shardId, seqNo);
    }

    void HandleError(NKikimr::NEvents::TDataEvents::TEvWriteResult::TPtr& ev) {
        auto getIssues = [&ev]() {
            NYql::TIssues issues;
            NYql::IssuesFromMessage(ev->Get()->Record.GetIssues(), issues);
            return issues;
        };

        switch (ev->Get()->GetStatus()) {
        case NKikimrDataEvents::TEvWriteResult::STATUS_UNSPECIFIED: {
            CA_LOG_E("Got UNSPECIFIED for tables."
                    << " ShardID=" << ev->Get()->Record.GetOrigin() << ","
                    << " Sink=" << this->SelfId() << "."
                    << getIssues().ToOneLineString());
            TxManager->SetError(ev->Get()->Record.GetOrigin());
            ReplyErrorAndDie(
                NYql::NDqProto::StatusIds::UNSPECIFIED,
                NYql::TIssuesIds::DEFAULT_ERROR,
                TStringBuilder() << "Unspecified error. " << GetPathes(ev->Get()->Record.GetOrigin()) << ". "
                    << getIssues().ToOneLineString(),
                getIssues());
            return;
        }
        case NKikimrDataEvents::TEvWriteResult::STATUS_PREPARED:
        case NKikimrDataEvents::TEvWriteResult::STATUS_COMPLETED:
            AFL_ENSURE(false);
        case NKikimrDataEvents::TEvWriteResult::STATUS_ABORTED: {
            CA_LOG_E("Got ABORTED for tables."
                    << " ShardID=" << ev->Get()->Record.GetOrigin() << ","
                    << " Sink=" << this->SelfId() << "."
                    << getIssues().ToOneLineString());
            TxManager->SetError(ev->Get()->Record.GetOrigin());
            ReplyErrorAndDie(
                NYql::NDqProto::StatusIds::ABORTED,
                NYql::TIssuesIds::KIKIMR_OPERATION_ABORTED,
                TStringBuilder() << "Operation aborted.",
                getIssues());
            return;
        }
        case NKikimrDataEvents::TEvWriteResult::STATUS_WRONG_SHARD_STATE: {
            CA_LOG_E("Got WRONG SHARD STATE for tables."
                    << " ShardID=" << ev->Get()->Record.GetOrigin() << ","
                    << " Sink=" << this->SelfId() << "."
                    << getIssues().ToOneLineString());
            TxManager->SetError(ev->Get()->Record.GetOrigin());
            ReplyErrorAndDie(
                NYql::NDqProto::StatusIds::UNAVAILABLE,
                NYql::TIssuesIds::KIKIMR_TEMPORARILY_UNAVAILABLE,
                TStringBuilder() << "Wrong shard state. " << GetPathes(ev->Get()->Record.GetOrigin()) << ".",
                getIssues());
            return;
        }
        case NKikimrDataEvents::TEvWriteResult::STATUS_INTERNAL_ERROR: {
            CA_LOG_E("Got INTERNAL ERROR for tables."
                    << " ShardID=" << ev->Get()->Record.GetOrigin() << ","
                    << " Sink=" << this->SelfId() << "."
                    << getIssues().ToOneLineString());
            TxManager->SetError(ev->Get()->Record.GetOrigin());
            ReplyErrorAndDie(
                NYql::NDqProto::StatusIds::INTERNAL_ERROR,
                NYql::TIssuesIds::KIKIMR_INTERNAL_ERROR,
                TStringBuilder() << "Internal error while executing transaction.",
                getIssues());
            return;
        }
        case NKikimrDataEvents::TEvWriteResult::STATUS_DISK_SPACE_EXHAUSTED: {
            CA_LOG_E("Got DISK_SPACE_EXHAUSTED for tables."
                    << " ShardID=" << ev->Get()->Record.GetOrigin() << ","
                    << " Sink=" << this->SelfId() << "."
                    << getIssues().ToOneLineString());
            TxManager->SetError(ev->Get()->Record.GetOrigin());
            ReplyErrorAndDie(
                NYql::NDqProto::StatusIds::UNAVAILABLE,
                NYql::TIssuesIds::KIKIMR_DISK_SPACE_EXHAUSTED,
                TStringBuilder() << "Disk space exhausted. " << GetPathes(ev->Get()->Record.GetOrigin()) << ".",
                getIssues());
            return;
        }
        case NKikimrDataEvents::TEvWriteResult::STATUS_OUT_OF_SPACE: {
            CA_LOG_W("Got OUT_OF_SPACE for tables."
                << " ShardID=" << ev->Get()->Record.GetOrigin() << ","
                << " Sink=" << this->SelfId() << "."
                << " Ignored this error."
                << getIssues().ToOneLineString());
            TxManager->SetError(ev->Get()->Record.GetOrigin());
            ReplyErrorAndDie(
                NYql::NDqProto::StatusIds::OVERLOADED,
                NYql::TIssuesIds::KIKIMR_OVERLOADED,
                TStringBuilder() << "Tablet " << ev->Get()->Record.GetOrigin() << " is out of space. "
                    << GetPathes(ev->Get()->Record.GetOrigin()) << ".",
                getIssues());
            return;
        }
        case NKikimrDataEvents::TEvWriteResult::STATUS_OVERLOADED: {
            CA_LOG_W("Got OVERLOADED for tables."
                << " ShardID=" << ev->Get()->Record.GetOrigin() << ","
                << " Sink=" << this->SelfId() << "."
                << " Ignored this error."
                << getIssues().ToOneLineString());
            TxManager->SetError(ev->Get()->Record.GetOrigin());
            ReplyErrorAndDie(
                NYql::NDqProto::StatusIds::OVERLOADED,
                NYql::TIssuesIds::KIKIMR_OVERLOADED,
                TStringBuilder() << "Kikimr cluster or one of its subsystems is overloaded."
                    << " Tablet " << ev->Get()->Record.GetOrigin() << " is overloaded."
                    << " " << GetPathes(ev->Get()->Record.GetOrigin()) << ".",
                getIssues());
            return;
        }
        case NKikimrDataEvents::TEvWriteResult::STATUS_CANCELLED: {
            CA_LOG_E("Got CANCELLED for tables."
                    << " ShardID=" << ev->Get()->Record.GetOrigin() << ","
                    << " Sink=" << this->SelfId() << "."
                    << getIssues().ToOneLineString());
            TxManager->SetError(ev->Get()->Record.GetOrigin());
            ReplyErrorAndDie(
                NYql::NDqProto::StatusIds::CANCELLED,
                NYql::TIssuesIds::KIKIMR_OPERATION_CANCELLED,
                TStringBuilder() << "Operation cancelled.",
                getIssues());
            return;
        }
        case NKikimrDataEvents::TEvWriteResult::STATUS_BAD_REQUEST: {
            CA_LOG_E("Got BAD REQUEST for tables."
                    << " ShardID=" << ev->Get()->Record.GetOrigin() << ","
                    << " Sink=" << this->SelfId() << "."
                    << getIssues().ToOneLineString());
            TxManager->SetError(ev->Get()->Record.GetOrigin());
            ReplyErrorAndDie(
                NYql::NDqProto::StatusIds::BAD_REQUEST,
                NYql::TIssuesIds::KIKIMR_BAD_REQUEST,
                TStringBuilder() << "Bad request. " << GetPathes(ev->Get()->Record.GetOrigin()) << ".",
                getIssues());
            return;
        }
        case NKikimrDataEvents::TEvWriteResult::STATUS_SCHEME_CHANGED: {
            CA_LOG_E("Got SCHEME CHANGED for table."
                    << " ShardID=" << ev->Get()->Record.GetOrigin() << ","
                    << " Sink=" << this->SelfId() << "."
                    << getIssues().ToOneLineString());
            TxManager->SetError(ev->Get()->Record.GetOrigin());
            ReplyErrorAndDie(
                NYql::NDqProto::StatusIds::SCHEME_ERROR,
                NYql::TIssuesIds::KIKIMR_SCHEME_MISMATCH,
                TStringBuilder() << "Scheme changed. " << GetPathes(ev->Get()->Record.GetOrigin()) << ".",
                getIssues());
            return;
        }
        case NKikimrDataEvents::TEvWriteResult::STATUS_LOCKS_BROKEN: {
            CA_LOG_E("Got LOCKS BROKEN for table."
                    << " ShardID=" << ev->Get()->Record.GetOrigin() << ","
                    << " Sink=" << this->SelfId() << "."
                    << getIssues().ToOneLineString());
            TxManager->BreakLock(ev->Get()->Record.GetOrigin());
            YQL_ENSURE(TxManager->BrokenLocks());
            TxManager->SetError(ev->Get()->Record.GetOrigin());
            ReplyErrorAndDie(
                NYql::NDqProto::StatusIds::ABORTED,
                NYql::TIssuesIds::KIKIMR_LOCKS_INVALIDATED,
                TStringBuilder()
                    << "Transaction locks invalidated. "
                    << GetPathes(ev->Get()->Record.GetOrigin()) << ".",
                getIssues());
            return;
        }
        case NKikimrDataEvents::TEvWriteResult::STATUS_CONSTRAINT_VIOLATION: {
            CA_LOG_E("Got CONSTRAINT VIOLATION for table."
                    << " ShardID=" << ev->Get()->Record.GetOrigin() << ","
                    << " Sink=" << this->SelfId() << "."
                    << getIssues().ToOneLineString());
            TxManager->SetError(ev->Get()->Record.GetOrigin());
            ReplyErrorAndDie(
                NYql::NDqProto::StatusIds::PRECONDITION_FAILED,
                NYql::TIssuesIds::KIKIMR_CONSTRAINT_VIOLATION,
                TStringBuilder() << "Constraint violated. " << GetPathes(ev->Get()->Record.GetOrigin()) << ".",
                getIssues());
            return;
        }
        }
    }

    void OnMessageReceived(const ui64 shardId) {
        if (auto it = SendTime.find(shardId); it != std::end(SendTime)) {
            Counters->WriteActorWritesLatencyHistogram->Collect((TInstant::Now() - it->second).MicroSeconds());
            SendTime.erase(it);
        }
    }

    void OnOperationFinished(NMonitoring::THistogramPtr latencyHistogramUs) {
        latencyHistogramUs->Collect((TInstant::Now() - OperationStartTime).MicroSeconds());
    }

    void ProcessPreparedTopic(TEvPersQueue::TEvProposeTransactionResult::TPtr& ev) {
        OnMessageReceived(ev->Get()->Record.GetOrigin());
        CA_LOG_D("Got propose prepared result TxId=" << ev->Get()->Record.GetTxId()
            << ", TabletId=" << ev->Get()->Record.GetOrigin()
            << ", Cookie=" << ev->Cookie);

        const auto& record = ev->Get()->Record;
        IKqpTransactionManager::TPrepareResult preparedInfo;
        preparedInfo.ShardId = record.GetOrigin();
        preparedInfo.MinStep = record.GetMinStep();
        preparedInfo.MaxStep = record.GetMaxStep();

        preparedInfo.Coordinator = 0;
        if (record.DomainCoordinatorsSize()) {
            auto domainCoordinators = TCoordinators(TVector<ui64>(record.GetDomainCoordinators().begin(),
                                                                  record.GetDomainCoordinators().end()));
            preparedInfo.Coordinator = domainCoordinators.Select(*TxId);
        }

        OnPrepared(std::move(preparedInfo), 0);
    }

    void ProcessCompletedTopic(TEvPersQueue::TEvProposeTransactionResult::TPtr& ev) {
        NKikimrPQ::TEvProposeTransactionResult& event = ev->Get()->Record;

        OnMessageReceived(event.GetOrigin());
        CA_LOG_D("Got propose completed result" <<
              ", topic tablet: " << event.GetOrigin() <<
              ", status: " << NKikimrPQ::TEvProposeTransactionResult_EStatus_Name(event.GetStatus()));

        OnCommitted(event.GetOrigin(), 0);
    }

    void ProcessWritePreparedShard(NKikimr::NEvents::TDataEvents::TEvWriteResult::TPtr& ev) {
        OnMessageReceived(ev->Get()->Record.GetOrigin());
        CA_LOG_D("Got prepared result TxId=" << ev->Get()->Record.GetTxId()
            << ", TabletId=" << ev->Get()->Record.GetOrigin()
            << ", Cookie=" << ev->Cookie);

        const auto& record = ev->Get()->Record;
        IKqpTransactionManager::TPrepareResult preparedInfo;
        preparedInfo.ShardId = record.GetOrigin();
        preparedInfo.MinStep = record.GetMinStep();
        preparedInfo.MaxStep = record.GetMaxStep();

        preparedInfo.Coordinator = 0;
        if (record.DomainCoordinatorsSize()) {
            auto domainCoordinators = TCoordinators(TVector<ui64>(record.GetDomainCoordinators().begin(),
                                                                  record.GetDomainCoordinators().end()));
            preparedInfo.Coordinator = domainCoordinators.Select(*TxId);
        }

        OnPrepared(std::move(preparedInfo), 0);
    }

    void ProcessWriteCompletedShard(NKikimr::NEvents::TDataEvents::TEvWriteResult::TPtr& ev) {
        OnMessageReceived(ev->Get()->Record.GetOrigin());
        CA_LOG_D("Got completed result TxId=" << ev->Get()->Record.GetTxId()
            << ", TabletId=" << ev->Get()->Record.GetOrigin()
            << ", Cookie=" << ev->Cookie
            << ", Locks=" << [&]() {
                TStringBuilder builder;
                for (const auto& lock : ev->Get()->Record.GetTxLocks()) {
                    builder << lock.ShortDebugString();
                }
                return builder;
            }());

        OnCommitted(ev->Get()->Record.GetOrigin(), 0);
    }

    void OnReady() override {
        Process();
    }

    void OnPrepared(IKqpTransactionManager::TPrepareResult&& preparedInfo, ui64) override {
        if (!preparedInfo.Coordinator || (TxManager->GetCoordinator() && preparedInfo.Coordinator != TxManager->GetCoordinator())) {
            CA_LOG_E("Handle TEvWriteResult: unable to select coordinator. Tx canceled, actorId: " << SelfId()
                << ", previously selected coordinator: " << TxManager->GetCoordinator()
                << ", coordinator selected at propose result: " << preparedInfo.Coordinator);

            TxProxyMon->TxResultAborted->Inc();
            ReplyErrorAndDie(NYql::NDqProto::StatusIds::CANCELLED,
                NKikimrIssues::TIssuesIds::TX_DECLINED_IMPLICIT_COORDINATOR,
                "Unable to choose coordinator.");
            return;
        }
        if (TxManager->ConsumePrepareTransactionResult(std::move(preparedInfo))) {
            OnOperationFinished(Counters->BufferActorPrepareLatencyHistogram);
            TxManager->StartExecute();
            Y_ABORT_UNLESS(GetTotalMemory() == 0);
            DistributedCommit();
            return;
        }
        Process();
    }

    void OnCommitted(ui64 shardId, ui64) override {
        if (TxManager->ConsumeCommitResult(shardId)) {
            CA_LOG_D("Committed TxId=" << TxId.value_or(0));
            OnOperationFinished(Counters->BufferActorCommitLatencyHistogram);
            Send<ESendingType::Tail>(ExecuterActorId, new TEvKqpBuffer::TEvResult{
                BuildStats()
            });
            ExecuterActorId = {};
            Y_ABORT_UNLESS(GetTotalMemory() == 0);
            PassAway();
            return;
        }
    }

    void OnMessageAcknowledged(ui64) override {
        Process();
    }

    void OnFlushed() {
        YQL_ENSURE(CurrentStateFunc() == &TThis::StateFlush);
        UpdateTracingState("Write", BufferWriteActorSpan.GetTraceId());
        OnOperationFinished(Counters->BufferActorFlushLatencyHistogram);

        ForEachWriteActor([&](TKqpTableWriteActor* actor, const TActorId) {
            AFL_ENSURE(TxId || actor->IsEmpty());
            if (actor->IsEmpty()) {
                actor->CleanupClosedTokens();
            }
            if (!TxId) {
                actor->Unlink();
            }

            AFL_ENSURE(!actor->FlushBeforeCommit());
        });

        if (TxId) {
            TxManager->StartPrepare();
            Prepare(std::nullopt);
            return;
        }
        Become(&TKqpBufferWriteActor::StateWrite);

        Send<ESendingType::Tail>(ExecuterActorId, new TEvKqpBuffer::TEvResult{
            BuildStats()
        });
        ExecuterActorId = {};
        Y_ABORT_UNLESS(GetTotalMemory() == 0);
    }

    void OnLookupTaskFinished() override {
        Process();
    }

    void OnError(NYql::NDqProto::StatusIds::StatusCode statusCode, NYql::EYqlIssueCode id, const TString& message, const NYql::TIssues& subIssues) override {
        ReplyErrorAndDie(statusCode, id, message, subIssues);
    }

    void OnError(NYql::NDqProto::StatusIds::StatusCode statusCode, NYql::TIssues&& issues) override {
        ReplyErrorAndDie(statusCode, std::move(issues));
    }

    void OnLookupError(
            NYql::NDqProto::StatusIds::StatusCode statusCode,
            NYql::EYqlIssueCode id,
            const TString& message,
            const NYql::TIssues& subIssues) override {
        ReplyErrorAndDie(statusCode, id, message, subIssues);
    }

    void ReplyErrorAndDie(NYql::NDqProto::StatusIds::StatusCode statusCode, auto id, const TString& message, const NYql::TIssues& subIssues = {}) {
        BufferWriteActorStateSpan.EndError(message);

        NYql::TIssue issue(message);
        SetIssueCode(id, issue);
        for (const auto& i : subIssues) {
            issue.AddSubIssue(MakeIntrusive<NYql::TIssue>(i));
        }

        NYql::TIssues issues;
        issues.AddIssue(std::move(issue));

        ReplyErrorAndDieImpl(statusCode, std::move(issues));
    }

    void ReplyErrorAndDie(NYql::NDqProto::StatusIds::StatusCode statusCode, NYql::TIssues&& issues) {
        BufferWriteActorStateSpan.EndError(issues.ToOneLineString());

        ReplyErrorAndDieImpl(statusCode, std::move(issues));
    }

    void UpdateTracingState(const char* name, std::optional<NWilson::TTraceId> traceId) {
        if (!traceId) {
            return;
        }
        if (BufferWriteActorStateSpan) {
            BufferWriteActorStateSpan.EndOk();
        }
        BufferWriteActorStateSpan = NWilson::TSpan(TWilsonKqp::BufferWriteActorState, std::move(*traceId),
            name, NWilson::EFlags::AUTO_END);
        if (BufferWriteActorStateSpan.GetTraceId() != BufferWriteActorSpan.GetTraceId()) {
            BufferWriteActorStateSpan.Link(BufferWriteActorSpan.GetTraceId());
        }
        ForEachWriteActor([&](TKqpTableWriteActor* actor, const TActorId) {
            actor->SetParentTraceId(BufferWriteActorStateSpan.GetTraceId());
        });
    }

    void ReplyErrorAndDieImpl(NYql::NDqProto::StatusIds::StatusCode statusCode, NYql::TIssues&& issues) {
        CA_LOG_E("statusCode=" << NYql::NDqProto::StatusIds_StatusCode_Name(statusCode) << ". Issue=" << issues.ToString() << ". sessionActorId=" << SessionActorId << ".");

        Y_ABORT_UNLESS(!HasError);
        HasError = true;

        CancelProposal();
        Rollback(BufferWriteActorSpan.GetTraceId());
        Send<ESendingType::Tail>(SessionActorId, new TEvKqpBuffer::TEvError{
            statusCode,
            std::move(issues),
            BuildStats()
        });
        PassAway();
    }

    TString GetPathes(ui64 shardId) const {
        const auto tableInfo = TxManager->GetShardTableInfo(shardId);
        TStringBuilder builder;
        for (const auto& path : tableInfo.Pathes) {
            if (!builder.empty()) {
                builder << ", ";
            }
            builder << "`" << path << "`";
        }
        return (tableInfo.Pathes.size() == 1 ? "Table: " : "Tables: ")  + builder;
    }

    NYql::NDqProto::TDqTaskStats BuildStats() {
        NYql::NDqProto::TDqTaskStats result;
        ForEachWriteActor([&](TKqpTableWriteActor* actor, const TActorId) {
            actor->FillStats(&result);
        });
        return result;
    }

    void CancelProposal() noexcept {
        try {
            if (!TxId || !(CurrentStateFunc() == &TThis::StatePrepare || CurrentStateFunc() == &TThis::StateCommit)) {
                return;
            }
            for (const auto& shardId : TxManager->GetShards()) {
                const auto state = TxManager->GetState(shardId);

                if (state == IKqpTransactionManager::EShardState::PREPARING
                        || state == IKqpTransactionManager::EShardState::PREPARED
                        || (state == IKqpTransactionManager::EShardState::EXECUTING && IsImmediateCommit)) {
                    TxManager->SetError(shardId);
                    Send(MakePipePerNodeCacheID(false), new TEvPipeCache::TEvForward(
                        new TEvDataShard::TEvCancelTransactionProposal(*TxId), shardId, false));
                }
            }
        } catch (...) {
            CA_LOG_E("Failed to cancel transaction proposals. Error: " << CurrentExceptionMessage() << ".");
        }
    }

    void ForEachWriteActor(std::function<void(TKqpTableWriteActor*, const TActorId)>&& func) {
        for (auto& [_, writeInfo] : WriteInfos) {
            for (auto& [_, actorInfo] : writeInfo.Actors) {
                func(actorInfo.WriteActor, actorInfo.Id);
            }
        }
    }

    void ForEachWriteActor(std::function<void(const TKqpTableWriteActor*, const TActorId)>&& func) const {
        for (const auto& [_, writeInfo] : WriteInfos) {
            for (const auto& [_, actorInfo] : writeInfo.Actors) {
                func(actorInfo.WriteActor, actorInfo.Id);
            }
        }
    }

    void ForEachLookupActor(std::function<void(IKqpBufferTableLookup*, const TActorId)>&& func) {
        for (auto& [_, lookupInfo] : LookupInfos) {
            for (auto& [_, actorInfo] : lookupInfo.Actors) {
                func(actorInfo.LookupActor, actorInfo.Id);
            }
        }
    }

    void ForEachLookupActor(std::function<void(const IKqpBufferTableLookup*, const TActorId)>&& func) const {
        for (auto& [_, lookupInfo] : LookupInfos) {
            for (auto& [_, actorInfo] : lookupInfo.Actors) {
                func(actorInfo.LookupActor, actorInfo.Id);
            }
        }
    }

private:
    TString LogPrefix;
    const TActorId SessionActorId;
    TWriteActorSettings MessageSettings;

    TActorId ExecuterActorId;
    IKqpTransactionManagerPtr TxManager;

    std::optional<ui64> TxId;
    ui64 LockTxId = 0;
    ui64 LockNodeId = 0;
    bool InconsistentTx = false;
    bool EnableStreamWrite = true;

    bool IsImmediateCommit = false;
    bool TxPlanned = false;
    std::optional<ui64> Coordinator;

    std::shared_ptr<NKikimr::NMiniKQL::TScopedAlloc> Alloc;
    std::shared_ptr<NMiniKQL::TTypeEnvironment> TypeEnv;
    NKikimr::NMiniKQL::TMemoryUsageInfo MemInfo;
    std::shared_ptr<NMiniKQL::THolderFactory> HolderFactory;

    struct TWriteInfo {
        struct TActorInfo {
            TKqpTableWriteActor* WriteActor = nullptr;
            TActorId Id;
        };

        THashMap<TPathId, TActorInfo> Actors;
    };

    struct TLookupInfo {
        struct TActorInfo {
            IKqpBufferTableLookup* LookupActor = nullptr;
            TActorId Id;
        };

        THashMap<TPathId, TActorInfo> Actors;
    };

    THashMap<TPathId, TWriteInfo> WriteInfos;
    THashMap<TPathId, TLookupInfo> LookupInfos;
    THashMap<ui64, TKqpWriteTask> WriteTasks;
    TKqpTableWriteActor::TWriteToken CurrentWriteToken = 0;

    bool HasError = false;
    THashMap<TPathId, std::queue<TBufferWriteMessage>> RequestQueues;

    struct TAckMessage {
        TActorId ForwardActorId;
        TWriteToken Token;
        i64 DataSize;
    };
    std::queue<TAckMessage> AckQueue;

    TIntrusivePtr<TKqpCounters> Counters;
    TIntrusivePtr<NTxProxy::TTxProxyMon> TxProxyMon;
    THashMap<ui64, TInstant> SendTime;
    TInstant OperationStartTime;

    THashMap<ui64, ui64> ExternalShardIdToOverloadSeqNo;

    struct TAfterWaitTasksState {
        bool IsCommit = false;
        ui64 TxId = 0;
        NWilson::TTraceId TraceId;
    };

    std::optional<TAfterWaitTasksState> AfterWaitTasksState;

    NWilson::TSpan BufferWriteActorSpan;
    NWilson::TSpan BufferWriteActorStateSpan;
};

class TKqpForwardWriteActor : public TActorBootstrapped<TKqpForwardWriteActor>, public NYql::NDq::IDqComputeActorAsyncOutput {
    using TBase = TActorBootstrapped<TKqpForwardWriteActor>;

public:
    TKqpForwardWriteActor(
        NKikimrKqp::TKqpTableSinkSettings&& settings,
        NYql::NDq::TDqAsyncIoFactory::TSinkArguments&& args,
        TIntrusivePtr<TKqpCounters> counters)
        : LogPrefix(TStringBuilder() << "TxId: " << args.TxId << ", task: " << args.TaskId << ". ")
        , Settings(std::move(settings))
        , MessageSettings(GetWriteActorSettings())
        , Alloc(args.Alloc)
        , OutputIndex(args.OutputIndex)
        , Callbacks(args.Callback)
        , Counters(counters)
        , BufferActorId(ActorIdFromProto(Settings.GetBufferActorId()))
        , TxId(std::get<ui64>(args.TxId))
        , TableId(
            Settings.GetTable().GetOwnerId(),
            Settings.GetTable().GetTableId(),
            Settings.GetTable().GetVersion())
        , ForwardWriteActorSpan(TWilsonKqp::ForwardWriteActor, NWilson::TTraceId(args.TraceId), "ForwardWriteActor",
                NWilson::EFlags::AUTO_END)
    {
        EgressStats.Level = args.StatsLevel;

        TVector<NKikimrKqp::TKqpColumnMetadataProto> columnsMetadata(
            Settings.GetColumns().begin(),
            Settings.GetColumns().end());
        std::vector<ui32> writeIndex(
            Settings.GetWriteIndexes().begin(),
            Settings.GetWriteIndexes().end());
        TGuard guard(*Alloc);
        if (Settings.GetIsOlap()) {
            Batcher = CreateColumnDataBatcher(columnsMetadata, std::move(writeIndex), Alloc);
        } else {
            Batcher = CreateRowDataBatcher(columnsMetadata, std::move(writeIndex), Alloc);
        }

        Counters->ForwardActorsCount->Inc();
    }

    void Bootstrap() {
        LogPrefix = TStringBuilder() << "SelfId: " << this->SelfId() << ", " << LogPrefix;
        Become(&TKqpForwardWriteActor::StateFuncFwd);
    }

    static constexpr char ActorName[] = "KQP_FORWARD_WRITE_ACTOR";

private:
    STFUNC(StateFuncFwd) {
        try {
            switch (ev->GetTypeRewrite()) {
                hFunc(TEvBufferWriteResult, Handle);
            default:
                AFL_ENSURE(false)("unknown message", ev->GetTypeRewrite());
            }
        } catch (...) {
            RuntimeError(
                CurrentExceptionMessage(),
                NYql::NDqProto::StatusIds::INTERNAL_ERROR);
            return;
        }
    }

    void Handle(TEvBufferWriteResult::TPtr& result) {
        CA_LOG_D("TKqpForwardWriteActor recieve EvBufferWriteResult from " << BufferActorId);

        WriteToken = result->Get()->Token;
        OnFlushed();
    }

    void OnFlushed() {
        InFlight = false;

        EgressStats.Bytes += DataSize;
        EgressStats.Chunks++;
        EgressStats.Splits++;
        EgressStats.Resume();

        Counters->ForwardActorWritesSizeHistogram->Collect(DataSize);
        DataSize = 0;

        if (Closed) {
            CA_LOG_D("Finished");
            Callbacks->OnAsyncOutputFinished(GetOutputIndex());
        } else {
            CA_LOG_D("Resume with freeSpace=" << GetFreeSpace());
            Callbacks->ResumeExecution();
        }
    }

    void WriteToBuffer() {
        InFlight = true;
        auto ev = std::make_unique<TEvBufferWrite>();

        ev->Data = Batcher->Build();
        ev->Data->DetachAlloc();
        ev->Close = Closed;

        if (!WriteToken.IsEmpty()) {
            ev->Token = WriteToken;
        } else {
            TVector<NKikimrKqp::TKqpColumnMetadataProto> keyColumnsMetadata(
                Settings.GetKeyColumns().begin(),
                Settings.GetKeyColumns().end());
            TVector<NKikimrKqp::TKqpColumnMetadataProto> columnsMetadata(
                Settings.GetColumns().begin(),
                Settings.GetColumns().end());
            std::vector<ui32> writeIndex(
                Settings.GetWriteIndexes().begin(),
                Settings.GetWriteIndexes().end());
            TVector<NKikimrKqp::TKqpColumnMetadataProto> lookupColumnsMetadata(
                Settings.GetLookupColumns().begin(),
                Settings.GetLookupColumns().end());

            ev->Settings = TWriteSettings{
                .Database = Settings.GetDatabase(),
                .TableId = TableId,
                .TablePath = Settings.GetTable().GetPath(),
                .OperationType = GetOperation(Settings.GetType()),
                .KeyColumns = std::move(keyColumnsMetadata),
                .Columns = std::move(columnsMetadata),
                .WriteIndex = std::move(writeIndex),
                .LookupColumns = std::move(lookupColumnsMetadata),
                .TransactionSettings = TTransactionSettings{
                    .TxId = TxId,
                    .LockTxId = Settings.GetLockTxId(),
                    .LockNodeId = Settings.GetLockNodeId(),
                    .InconsistentTx = Settings.GetInconsistentTx(),
                    .MvccSnapshot = GetOptionalMvccSnapshot(Settings),
                    .LockMode = Settings.GetLockMode(),
                },
                .Priority = Settings.GetPriority(),
                .EnableStreamWrite = Settings.GetEnableStreamWrite(),
                .IsOlap = Settings.GetIsOlap(),
            };

            for (const auto& indexSettings : Settings.GetIndexes()) {
                TVector<NKikimrKqp::TKqpColumnMetadataProto> keyColumnsMetadata(
                    indexSettings.GetKeyColumns().begin(),
                    indexSettings.GetKeyColumns().end());
                TVector<NKikimrKqp::TKqpColumnMetadataProto> columnsMetadata(
                    indexSettings.GetColumns().begin(),
                    indexSettings.GetColumns().end());
                std::vector<ui32> writeIndex(
                    indexSettings.GetWriteIndexes().begin(),
                    indexSettings.GetWriteIndexes().end());
                AFL_ENSURE(writeIndex.size() == columnsMetadata.size());

                ev->Settings->Indexes.push_back(TWriteSettings::TIndex {
                    .TableId = TTableId(indexSettings.GetTable().GetOwnerId(),
                                        indexSettings.GetTable().GetTableId(),
                                        indexSettings.GetTable().GetVersion()),
                    .TablePath = indexSettings.GetTable().GetPath(),
                    .KeyColumns = std::move(keyColumnsMetadata),
                    .KeyPrefixSize = indexSettings.GetKeyPrefixSize(),
                    .Columns = std::move(columnsMetadata),
                    .WriteIndex = std::move(writeIndex),
                    .IsUniq = indexSettings.GetIsUniq(),
                });
            }
        }

        ev->SendTime = TInstant::Now();

        if (ev->Data->IsEmpty() && ev->Close && WriteToken.IsEmpty()) {
            // Nothing was written
            OnFlushed();
            return;
        }

        CA_LOG_D("Send data=" << DataSize << ", closed=" << Closed << ", bufferActorId=" << BufferActorId);
        AFL_ENSURE(Send(BufferActorId, ev.release()));
    }

    void CommitState(const NYql::NDqProto::TCheckpoint&) final {};
    void LoadState(const NYql::NDq::TSinkState&) final {};

    ui64 GetOutputIndex() const final {
        return OutputIndex;
    }

    const NYql::NDq::TDqAsyncStats& GetEgressStats() const final {
        return EgressStats;
    }

    i64 GetFreeSpace() const final {
        return InFlight
            ? std::numeric_limits<i64>::min()
            : MessageSettings.MaxForwardedSize - DataSize;
    }

    TMaybe<google::protobuf::Any> ExtraData() override {
        return {};
    }

    void SendData(NMiniKQL::TUnboxedValueBatch&& data, i64 size, const TMaybe<NYql::NDqProto::TCheckpoint>&, bool finished) final {
        YQL_ENSURE(!data.IsWide(), "Wide stream is not supported yet");
        Closed |= finished;
        Batcher->AddData(data);
        DataSize += size;

        CA_LOG_D("Add data: " << size << " / " << DataSize);
        if (Closed || GetFreeSpace() <= 0) {
            WriteToBuffer();
        }
    }

    void RuntimeError(const TString& message, NYql::NDqProto::StatusIds::StatusCode statusCode, const NYql::TIssues& subIssues = {}) {
        ForwardWriteActorSpan.EndError(message);

        CA_LOG_E("RuntimeError: " << message);
        NYql::TIssue issue(message);
        for (const auto& i : subIssues) {
            issue.AddSubIssue(MakeIntrusive<NYql::TIssue>(i));
        }

        NYql::TIssues issues;
        issues.AddIssue(std::move(issue));

        Callbacks->OnAsyncOutputError(OutputIndex, std::move(issues), statusCode);
    }

    void PassAway() override {
        Counters->ForwardActorsCount->Dec();
        TActorBootstrapped<TKqpForwardWriteActor>::PassAway();
    }

    TString LogPrefix;
    const NKikimrKqp::TKqpTableSinkSettings Settings;
    TWriteActorSettings MessageSettings;
    std::shared_ptr<NKikimr::NMiniKQL::TScopedAlloc> Alloc;
    const ui64 OutputIndex;
    NYql::NDq::TDqAsyncStats EgressStats;
    NYql::NDq::IDqComputeActorAsyncOutput::ICallbacks * Callbacks = nullptr;
    TIntrusivePtr<TKqpCounters> Counters;

    TActorId BufferActorId;
    IDataBatcherPtr Batcher;

    i64 DataSize = 0;
    bool Closed = false;
    bool InFlight = false;

    const ui64 TxId;
    const TTableId TableId;

    TWriteToken WriteToken;
    NWilson::TSpan ForwardWriteActorSpan;
};

NActors::IActor* CreateKqpBufferWriterActor(TKqpBufferWriterSettings&& settings) {
    return new TKqpBufferWriteActor(std::move(settings));
}


void RegisterKqpWriteActor(NYql::NDq::TDqAsyncIoFactory& factory, TIntrusivePtr<TKqpCounters> counters) {
    factory.RegisterSink<NKikimrKqp::TKqpTableSinkSettings>(
        TString(NYql::KqpTableSinkName),
        [counters] (NKikimrKqp::TKqpTableSinkSettings&& settings, NYql::NDq::TDqAsyncIoFactory::TSinkArguments&& args) {
            if (!ActorIdFromProto(settings.GetBufferActorId())) {
                auto* actor = new TKqpDirectWriteActor(std::move(settings), std::move(args), counters);
                return std::make_pair<NYql::NDq::IDqComputeActorAsyncOutput*, NActors::IActor*>(actor, actor);
            } else {
                auto* actor = new TKqpForwardWriteActor(std::move(settings), std::move(args), counters);
                return std::make_pair<NYql::NDq::IDqComputeActorAsyncOutput*, NActors::IActor*>(actor, actor);
            }
        });
}

}
}<|MERGE_RESOLUTION|>--- conflicted
+++ resolved
@@ -2560,11 +2560,7 @@
                         {});
                     return false;
                 }
-<<<<<<< HEAD
                 AFL_ENSURE(actor->GetTableId() == tableId);  
-=======
-                AFL_ENSURE(writeActor->GetTableId() == tableId);
->>>>>>> f6c8d8cb
                 return true;
             };
 
