#pragma once

#include <util/generic/ptr.h>
#include <util/datetime/base.h>
#include <util/generic/size_literals.h>

namespace NKikimr {
namespace NKqp {

struct TWriteActorSettings : TAtomicRefCount<TWriteActorSettings> {
    i64 InFlightMemoryLimitPerActorBytes = 64_MB;
<<<<<<< HEAD
    i64 MemoryLimitPerMessageBytes = 64_MB;
=======
>>>>>>> 041b08df
    i64 MaxForwardedSize = 64_MB;

    TDuration StartRetryDelay = TDuration::Seconds(1);
    TDuration MaxRetryDelay = TDuration::Seconds(10);
    double UnsertaintyRatio = 0.5;
    double Multiplier = 2.0;

    ui64 MaxWriteAttempts = 100;
    ui64 MaxResolveAttempts = 5;
};

TWriteActorSettings GetWriteActorSettings();
void SetWriteActorSettings(TIntrusivePtr<TWriteActorSettings> ptr);

}
}<|MERGE_RESOLUTION|>--- conflicted
+++ resolved
@@ -9,10 +9,6 @@
 
 struct TWriteActorSettings : TAtomicRefCount<TWriteActorSettings> {
     i64 InFlightMemoryLimitPerActorBytes = 64_MB;
-<<<<<<< HEAD
-    i64 MemoryLimitPerMessageBytes = 64_MB;
-=======
->>>>>>> 041b08df
     i64 MaxForwardedSize = 64_MB;
 
     TDuration StartRetryDelay = TDuration::Seconds(1);
