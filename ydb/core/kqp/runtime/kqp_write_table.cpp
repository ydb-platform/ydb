#include "kqp_write_table.h"

#include <util/generic/size_literals.h>
#include <util/generic/yexception.h>
#include <ydb/core/engine/mkql_keys.h>
#include <ydb/core/formats/arrow/arrow_batch_builder.h>
#include <ydb/core/kqp/runtime/kqp_arrow_memory_pool.h>
#include <ydb/core/tx/data_events/events.h>
#include <ydb/core/tx/data_events/payload_helper.h>
#include <ydb/core/tx/schemeshard/olap/schema/schema.h>
#include <ydb/core/tx/sharding/sharding.h>
#include <ydb/library/yql/dq/actors/compute/dq_compute_actor_log.h>
#include <yql/essentials/parser/pg_wrapper/interface/codec.h>
#include <yql/essentials/utils/yql_panic.h>

namespace NKikimr {
namespace NKqp {

namespace {

constexpr i64 DataShardMaxOperationBytes = 8_MB;
constexpr i64 ColumnShardMaxOperationBytes = 64_MB;

constexpr size_t InitialBatchPoolSize = 64_KB;

class TOffloadedPoolAllocator : public IAllocator {
public:
    TOffloadedPoolAllocator(std::shared_ptr<NKikimr::NMiniKQL::TScopedAlloc> scopedAlloc)
        : Alloc(TDefaultAllocator::Instance())
        , ScopedAlloc(std::move(scopedAlloc)) 
        , AllocatedSize(0) {
    }

    ~TOffloadedPoolAllocator() {
        Y_DEBUG_ABORT_UNLESS(AllocatedSize == 0);
    }

    TBlock Allocate(size_t len) override {
        if (ScopedAlloc) {
            TGuard guard(*ScopedAlloc);
            ScopedAlloc->Ref().OffloadAlloc(len);
        }
        AllocatedSize += len;
        return Alloc->Allocate(len);
    }

    void Release(const TBlock& block) override {
        if (ScopedAlloc) {
            TGuard guard(*ScopedAlloc);
            ScopedAlloc->Ref().OffloadFree(block.Len);
        }
        AllocatedSize -= block.Len;
        Alloc->Release(block);
    }

    void Attach(std::shared_ptr<NKikimr::NMiniKQL::TScopedAlloc> scopedAlloc) {
        AFL_ENSURE(!ScopedAlloc);
        {
            TGuard guard(*scopedAlloc);
            scopedAlloc->Ref().OffloadAlloc(AllocatedSize);
        }
        ScopedAlloc = std::move(scopedAlloc);
    }

    void Detach() {
        AFL_ENSURE(ScopedAlloc);
        {
            TGuard guard(*ScopedAlloc);
            ScopedAlloc->Ref().OffloadFree(AllocatedSize);
        }
        ScopedAlloc.reset();
    }

    bool Attached() const {
        return ScopedAlloc != nullptr;
    }

    std::unique_ptr<TMemoryPool> CreateMemoryPool() {
        return std::make_unique<TMemoryPool>(InitialBatchPoolSize, TMemoryPool::TExpGrow::Instance(), this);
    }

private:
    IAllocator* Alloc;
    std::shared_ptr<NKikimr::NMiniKQL::TScopedAlloc> ScopedAlloc;

    size_t AllocatedSize;
};

using TOffloadedPoolAllocatorPtr = std::shared_ptr<TOffloadedPoolAllocator>;

TOffloadedPoolAllocatorPtr CreateOffloadedPoolAllocator(
        std::shared_ptr<NKikimr::NMiniKQL::TScopedAlloc> scopedAlloc) {
    return std::make_shared<TOffloadedPoolAllocator>(std::move(scopedAlloc));
}

template <class T>
struct TNullableAllocLockOps {
    static inline void Acquire(T* t) noexcept {
        if (t) {
            t->Acquire();
        }
    }

    static inline void Release(T* t) noexcept {
        if (t) {
            t->Release();
        }
    }
};

using TNullableAllocGuard = TGuard<NKikimr::NMiniKQL::TScopedAlloc, TNullableAllocLockOps<NKikimr::NMiniKQL::TScopedAlloc>>;


class TColumnBatch : public IDataBatch {
public:
    using TRecordBatchPtr = std::shared_ptr<arrow::RecordBatch>;

    TString SerializeToString() const override {
        AFL_ENSURE(!Extracted);
        return NArrow::SerializeBatchNoCompression(Data);
    }

    i64 GetSerializedMemory() const override {
        AFL_ENSURE(!Extracted);
        return SerializedMemory;
    }

    i64 GetMemory() const override {
        AFL_ENSURE(!Extracted);
        return Memory;
    }

    bool IsEmpty() const override {
        AFL_ENSURE(!Extracted);
        return !Data || Data->num_rows() == 0;
    }

    TRecordBatchPtr Extract() {
        AFL_ENSURE(!Extracted);
        Extracted = true;
        SerializedMemory = 0;
        Memory = 0;
        return std::move(Data);
    }

    std::shared_ptr<void> ExtractBatch() override {
        return std::dynamic_pointer_cast<void>(Extract());
    }

    void DetachAlloc() override {
        Y_ABORT_UNLESS(false); // Write to CS doesn't need to move data between allocators.
    }

    void AttachAlloc(std::shared_ptr<NKikimr::NMiniKQL::TScopedAlloc> alloc) override {
        Y_ABORT_UNLESS(Alloc == alloc); // Write to CS doesn't need to move data between allocators.
    }

    bool AttachedAlloc() const override {
        return true;
    }

    explicit TColumnBatch(const TRecordBatchPtr& data, std::shared_ptr<NKikimr::NMiniKQL::TScopedAlloc> alloc = nullptr)
        : Alloc(alloc) 
        , Data(data)
        , SerializedMemory(NArrow::GetBatchDataSize(Data))
        , Memory(NArrow::GetBatchMemorySize(Data)) {
    }

    ~TColumnBatch() {
        TNullableAllocGuard guard(Alloc.get());
        Data.reset();
    }

    const TRecordBatchPtr& GetData() const {
        return Data;
    }

private:
    std::shared_ptr<NKikimr::NMiniKQL::TScopedAlloc> Alloc = nullptr;
    TRecordBatchPtr Data;
    i64 SerializedMemory = 0;
    i64 Memory = 0;

    bool Extracted = false;
};


class TRowBatch : public IDataBatch {
public:
    TString SerializeToString() const override {
        AFL_ENSURE(!Extracted);
        TVector<TCell> cells;
        if (!Rows.empty()) {
            cells.reserve(Rows.Size() * Rows.front().size());
        }
        for (const auto& row : Rows) {
            for (const auto& cell : row) {
                cells.push_back(cell);
            }
        }
        return TSerializedCellMatrix::Serialize(cells, Rows.Size(), !IsEmpty() ? Rows.front().size() : 0);
    }

    i64 GetSerializedMemory() const override {
        AFL_ENSURE(!Extracted);
        return SerializedMemory;
    }

    i64 GetMemory() const override {
        AFL_ENSURE(!Extracted);
        return Memory;
    }

    bool IsEmpty() const override {
        AFL_ENSURE(!Extracted);
        return Rows.empty();
    }

    TOwnedCellVecBatch Extract() {
        AFL_ENSURE(!Extracted);
        Extracted = true;
        return std::move(Rows);
    }

    std::shared_ptr<void> ExtractBatch() override {
        auto r = std::make_shared<TOwnedCellVecBatch>(std::move(Extract()));
        return std::reinterpret_pointer_cast<void>(r);
    }

    void DetachAlloc() override {
        OffloadedAlloc->Detach();
    }

    void AttachAlloc(std::shared_ptr<NKikimr::NMiniKQL::TScopedAlloc> alloc) override {
        OffloadedAlloc->Attach(alloc);
    }

    bool AttachedAlloc() const override {
        return OffloadedAlloc->Attached();
    }

    TRowBatch(
        TOwnedCellVecBatch&& rows,
        TOffloadedPoolAllocatorPtr offloadedAlloc)
            : OffloadedAlloc(std::move(offloadedAlloc))
            , Rows(std::move(rows)) {
        SerializedMemory = GetCellMatrixHeaderSize();
        Memory = 0;
        for (const auto& row : Rows) {
            AFL_ENSURE(row.size() == Rows.front().size());
            const auto size = EstimateSize(row);
            SerializedMemory += GetCellHeaderSize() * row.size() + size;
            Memory += size;
        }
    }

    const TOwnedCellVecBatch& GetRows() const {
        return Rows;
    }

private:
    TOffloadedPoolAllocatorPtr OffloadedAlloc;
    TOwnedCellVecBatch Rows;
    i64 SerializedMemory = 0;
    i64 Memory = 0;
    bool Extracted = false;
};

class IPayloadSerializer : public TThrRefBase {
public:
    virtual void AddData(IDataBatchPtr&& batch) = 0;
    virtual void AddBatch(IDataBatchPtr&& batch) = 0;

    virtual void Close() = 0;

    virtual bool IsClosed() = 0;
    virtual bool IsEmpty() = 0;
    virtual bool IsFinished() = 0;

    virtual NKikimrDataEvents::EDataFormat GetDataFormat() = 0;
    virtual std::vector<ui32> GetWriteColumnIds() = 0;

    using TBatches = THashMap<ui64, std::deque<IDataBatchPtr>>;

    virtual TBatches FlushBatchesForce() = 0;

    virtual IDataBatchPtr FlushBatch(ui64 shardId) = 0;
    virtual const THashSet<ui64>& GetShardIds() const = 0;

    virtual i64 GetMemory() = 0;
};

using IPayloadSerializerPtr = TIntrusivePtr<IPayloadSerializer>;

TVector<TSysTables::TTableColumnInfo> BuildColumns(const TConstArrayRef<NKikimrKqp::TKqpColumnMetadataProto> inputColumns) {
    TVector<TSysTables::TTableColumnInfo> result;
    result.reserve(inputColumns.size());
    i32 number = 0;
    for (const auto& column : inputColumns) {
        NScheme::TTypeInfo typeInfo = NScheme::TypeInfoFromProto(column.GetTypeId(), column.GetTypeInfo());
        result.emplace_back(
            column.GetName(),
            column.GetId(),
            std::move(typeInfo),
            column.GetTypeInfo().GetPgTypeMod(),
            number++
        );
    }
    return result;
}

std::vector<ui32> BuildWriteColumnIds(
        const TConstArrayRef<NKikimrKqp::TKqpColumnMetadataProto> inputColumns,
        const std::vector<ui32>& writeIndex) {
    std::vector<ui32> result;
    result.resize(inputColumns.size(), 0);
    for (size_t index = 0; index < inputColumns.size(); ++index) {
        result[writeIndex.at(index)] = inputColumns.at(index).GetId();
    }
    return result;
}

std::set<std::string> BuildNotNullColumns(const TConstArrayRef<NKikimrKqp::TKqpColumnMetadataProto> inputColumns) {
    std::set<std::string> result;
    for (const auto& column : inputColumns) {
        if (column.GetNotNull()) {
            result.insert(column.GetName());
        }
    }
    return result;
}

std::vector<std::pair<TString, NScheme::TTypeInfo>> BuildBatchBuilderColumns(
    const std::vector<ui32>& writeIndex,
    const TConstArrayRef<NKikimrKqp::TKqpColumnMetadataProto> inputColumns) {
    std::vector<std::pair<TString, NScheme::TTypeInfo>> result(writeIndex.size());
    for (size_t index = 0; index < inputColumns.size(); ++index) {
        const auto& column = inputColumns[index];
        AFL_ENSURE(column.HasTypeId());
        auto typeInfoMod = NScheme::TypeInfoModFromProtoColumnType(column.GetTypeId(),
            column.HasTypeInfo() ? &column.GetTypeInfo() : nullptr);
        result[writeIndex[index]].first = column.GetName();
        result[writeIndex[index]].second = typeInfoMod.TypeInfo;
    }
    return result;
}

TVector<NScheme::TTypeInfo> BuildKeyColumnTypes(
    const TConstArrayRef<NKikimrKqp::TKqpColumnMetadataProto>& keyColumns) {
    TVector<NScheme::TTypeInfo> keyColumnTypes;
    keyColumnTypes.reserve(keyColumns.size());
    for (const auto& column : keyColumns) {
        auto typeInfoMod = NScheme::TypeInfoModFromProtoColumnType(column.GetTypeId(),
            column.HasTypeInfo() ? &column.GetTypeInfo() : nullptr);
        keyColumnTypes.push_back(typeInfoMod.TypeInfo);
    }
    return keyColumnTypes;
}

class TRowBuilder {
private:
    struct TCellInfo {
        NScheme::TTypeInfo Type;
        NUdf::TUnboxedValuePod Value;
        TString PgBinaryValue;

        NYql::NDecimal::TInt128 DecimalBuf;
    };

public:
    explicit TRowBuilder(size_t size)
        : CellsInfo(size) {
    }

    TRowBuilder& AddCell(
            const size_t index,
            const NScheme::TTypeInfo& type,
            const NUdf::TUnboxedValuePod& value,
            const TString& typeMod) {
        CellsInfo[index].Type = type;
        CellsInfo[index].Value = value;

        if (CellsInfo[index].Type.GetTypeId() == NUdf::TDataType<NUdf::TDecimal>::Id && value) {
            CellsInfo[index].DecimalBuf = value.GetInt128();
        }

        if (type.GetTypeId() == NScheme::NTypeIds::Pg && value) {
            auto typeDesc = type.GetPgTypeDesc();
            if (!typeMod.empty() && NPg::TypeDescNeedsCoercion(typeDesc)) {

                auto typeModResult = NPg::BinaryTypeModFromTextTypeMod(typeMod, type.GetPgTypeDesc());
                if (typeModResult.Error) {
                    ythrow yexception() << "BinaryTypeModFromTextTypeMod error: " << *typeModResult.Error;
                }

                AFL_ENSURE(typeModResult.Typmod != -1);
                TMaybe<TString> err;
                CellsInfo[index].PgBinaryValue = NYql::NCommon::PgValueCoerce(value, NPg::PgTypeIdFromTypeDesc(typeDesc), typeModResult.Typmod, &err);
                if (err) {
                    ythrow yexception() << "PgValueCoerce error: " << *err;
                }
            } else {
                CellsInfo[index].PgBinaryValue = NYql::NCommon::PgValueToNativeBinary(value, NPg::PgTypeIdFromTypeDesc(typeDesc));
            }
        } else {
            CellsInfo[index].PgBinaryValue.clear();
        }
        return *this;
    }

    TConstArrayRef<TCell> BuildCells() {
        Cells.clear();
        Cells.reserve(CellsInfo.size());
        
        for (const auto& cellInfo : CellsInfo) {
            Cells.emplace_back(BuildCell(cellInfo));
        }
        return Cells;
    }

private:
    TCell BuildCell(const TCellInfo& cellInfo) {
        if (!cellInfo.Value) {
            return TCell();
        }

        switch(cellInfo.Type.GetTypeId()) {
    #define MAKE_PRIMITIVE_TYPE_CELL_CASE(type, layout) \
        case NUdf::TDataType<type>::Id: return NMiniKQL::MakeCell<layout>(cellInfo.Value);
            KNOWN_FIXED_VALUE_TYPES(MAKE_PRIMITIVE_TYPE_CELL_CASE)
        case NUdf::TDataType<NUdf::TDecimal>::Id:
            {
                constexpr auto valueSize = sizeof(cellInfo.DecimalBuf);
                return TCell(reinterpret_cast<const char*>(&cellInfo.DecimalBuf), valueSize);
            }
        }

        const bool isPg = cellInfo.Type.GetTypeId() == NScheme::NTypeIds::Pg;

        const auto ref = isPg
            ? NYql::NUdf::TStringRef(cellInfo.PgBinaryValue)
            : cellInfo.Value.AsStringRef();

        return TCell(ref.Data(), ref.Size());
    }

    TVector<TCellInfo> CellsInfo;
    TVector<TCell> Cells;
};

class TColumnDataBatcher : public IDataBatcher {
public:
    using TRecordBatchPtr = std::shared_ptr<arrow::RecordBatch>;

    TColumnDataBatcher(
        const TConstArrayRef<NKikimrKqp::TKqpColumnMetadataProto> inputColumns,
        std::vector<ui32> writeIndex,
        std::shared_ptr<NKikimr::NMiniKQL::TScopedAlloc> alloc)
            : Columns(BuildColumns(inputColumns))
            , WriteIndex(std::move(writeIndex))
            , BatchBuilder(std::make_unique<NArrow::TArrowBatchBuilder>(
                arrow::Compression::UNCOMPRESSED,
                BuildNotNullColumns(inputColumns),
                alloc ? NKikimr::NMiniKQL::GetArrowMemoryPool() : arrow::default_memory_pool()))
            , Alloc(std::move(alloc)) {
        TString err;
        if (!BatchBuilder->Start(BuildBatchBuilderColumns(WriteIndex, inputColumns), 0, 0, err)) {
            yexception() << "Failed to start batch builder: " + err;
        }
    }

    ~TColumnDataBatcher() {
        TNullableAllocGuard guard(Alloc.get());
        BatchBuilder.reset();
    }

    void AddData(const NMiniKQL::TUnboxedValueBatch& data) override {
        TNullableAllocGuard guard(Alloc.get());
        TRowBuilder rowBuilder(Columns.size());
        data.ForEachRow([&](const auto& row) {
            for (size_t index = 0; index < Columns.size(); ++index) {
                rowBuilder.AddCell(
                    WriteIndex[index],
                    Columns[index].PType,
                    row.GetElement(index),
                    Columns[index].PTypeMod);
            }
            BatchBuilder->AddRow(rowBuilder.BuildCells());
        });
    }

    i64 GetMemory() const override {
        return BatchBuilder->Bytes();
    }

    IDataBatchPtr Build() override {
        TNullableAllocGuard guard(Alloc.get());
        auto batch = BatchBuilder->FlushBatch(true);
        return MakeIntrusive<TColumnBatch>(std::move(batch), Alloc);
    }

private:
    const TVector<TSysTables::TTableColumnInfo> Columns;
    const std::vector<ui32> WriteIndex;
    std::unique_ptr<NArrow::TArrowBatchBuilder> BatchBuilder;

    std::shared_ptr<NKikimr::NMiniKQL::TScopedAlloc> Alloc;
};

class TColumnShardPayloadSerializer : public IPayloadSerializer {
    using TRecordBatchPtr = std::shared_ptr<arrow::RecordBatch>;

    struct TUnpreparedBatch {
        ui64 TotalDataSize = 0;
        std::deque<TRecordBatchPtr> Batches; 
    };

public:
    TColumnShardPayloadSerializer(
        const NSchemeCache::TSchemeCacheNavigate::TEntry& schemeEntry,
        const TConstArrayRef<NKikimrKqp::TKqpColumnMetadataProto> inputColumns,
        const std::vector<ui32> writeIndex,
        std::shared_ptr<NKikimr::NMiniKQL::TScopedAlloc> alloc) // key columns then value columns
            : Columns(BuildColumns(inputColumns))
            , WriteColumnIds(BuildWriteColumnIds(inputColumns, writeIndex))
            , Alloc(std::move(alloc)) {
        AFL_ENSURE(Alloc);
        AFL_ENSURE(schemeEntry.ColumnTableInfo);
        const auto& description = schemeEntry.ColumnTableInfo->Description;
        AFL_ENSURE(description.HasSchema());
        const auto& scheme = description.GetSchema();
        AFL_ENSURE(description.HasSharding());
        const auto& sharding = description.GetSharding();

        NSchemeShard::TOlapSchema olapSchema;
        olapSchema.ParseFromLocalDB(scheme);
        auto shardingConclusion = NSharding::IShardingBase::BuildFromProto(olapSchema, sharding);
        if (shardingConclusion.IsFail()) {
            ythrow yexception() << "Ydb::StatusIds::SCHEME_ERROR : " <<  shardingConclusion.GetErrorMessage();
        }
        AFL_ENSURE(shardingConclusion.GetResult() != nullptr);
        Sharding = shardingConclusion.DetachResult();
    }

    ~TColumnShardPayloadSerializer() {
        TGuard guard(*Alloc);
        UnpreparedBatches.clear();
        Batches.clear();
    }

    void AddData(IDataBatchPtr&& batch) override {
        AFL_ENSURE(!Closed);
        AddBatch(std::move(batch));
    }

    void AddBatch(IDataBatchPtr&& batch) override {
        TGuard guard(*Alloc);
        auto columnshardBatch = dynamic_cast<TColumnBatch*>(batch.Get());
        AFL_ENSURE(columnshardBatch);
        if (columnshardBatch->IsEmpty()) {
            return;
        }
        auto data = columnshardBatch->Extract();
        AFL_ENSURE(data);
        ShardAndFlushBatch(std::move(data), false);
    }

    void ShardAndFlushBatch(TRecordBatchPtr&& unshardedBatch, bool force) {
        for (auto [shardId, shardBatch] : Sharding->SplitByShardsToArrowBatches(
                                                    unshardedBatch, NKikimr::NMiniKQL::GetArrowMemoryPool())) {
            const i64 shardBatchMemory = NArrow::GetBatchDataSize(shardBatch);
            AFL_ENSURE(shardBatchMemory != 0);

            ShardIds.insert(shardId);
            auto& unpreparedBatch = UnpreparedBatches[shardId];
            unpreparedBatch.TotalDataSize += shardBatchMemory;
            Memory += shardBatchMemory;
            unpreparedBatch.Batches.emplace_back(shardBatch);

            FlushUnpreparedBatch(shardId, unpreparedBatch, force);
        }
    }

    void FlushUnpreparedBatch(const ui64 shardId, TUnpreparedBatch& unpreparedBatch, bool force) {
        while (!unpreparedBatch.Batches.empty() && (unpreparedBatch.TotalDataSize >= ColumnShardMaxOperationBytes || force)) {
            std::vector<TRecordBatchPtr> toPrepare;
            i64 toPrepareSize = 0;
            while (!unpreparedBatch.Batches.empty()) {
                auto batch = unpreparedBatch.Batches.front();
                unpreparedBatch.Batches.pop_front();
                AFL_ENSURE(batch->num_rows() > 0);
                const auto batchDataSize = NArrow::GetBatchDataSize(batch);
                unpreparedBatch.TotalDataSize -= batchDataSize;
                Memory -= batchDataSize;

                NArrow::TRowSizeCalculator rowCalculator(8);
                if (!rowCalculator.InitBatch(batch)) {
                    ythrow yexception() << "unexpected column type on batch initialization for row size calculator";
                }

                bool splitted = false;
                for (i64 index = 0; index < batch->num_rows(); ++index) {
                    i64 nextRowSize = rowCalculator.GetRowBytesSize(index);

                    if (toPrepareSize + nextRowSize >= (i64)ColumnShardMaxOperationBytes) {
                        AFL_ENSURE(index > 0);

                        toPrepare.push_back(batch->Slice(0, index));
                        unpreparedBatch.Batches.push_front(batch->Slice(index, batch->num_rows() - index));

                        const auto newBatchDataSize = NArrow::GetBatchDataSize(unpreparedBatch.Batches.front());

                        unpreparedBatch.TotalDataSize += newBatchDataSize;
                        Memory += newBatchDataSize;

                        splitted = true;
                        break;
                    } else {
                        toPrepareSize += nextRowSize;
                    }
                }

                if (splitted) {
                    break;
                }

                toPrepare.push_back(batch);
            }

            auto batch = MakeIntrusive<TColumnBatch>(NArrow::CombineBatches(toPrepare), Alloc);
            Batches[shardId].emplace_back(batch);
            Memory += batch->GetMemory();
            AFL_ENSURE(batch->GetMemory() != 0);
        }
    }

    void FlushUnpreparedForce() {
        for (auto& [shardId, unpreparedBatch] : UnpreparedBatches) {
            FlushUnpreparedBatch(shardId, unpreparedBatch, true);
        }
    }

    NKikimrDataEvents::EDataFormat GetDataFormat() override {
        return NKikimrDataEvents::FORMAT_ARROW;
    }

    virtual std::vector<ui32> GetWriteColumnIds() override {
        return WriteColumnIds;
    }

    i64 GetMemory() override {
        return Memory;
    }

    void Close() override {
        TGuard guard(*Alloc);
        AFL_ENSURE(!Closed);
        Closed = true;
        FlushUnpreparedForce();
    }

    bool IsClosed() override {
        return Closed;
    }

    bool IsEmpty() override {
        return Batches.empty();
    }

    bool IsFinished() override {
        return IsClosed() && IsEmpty();
    }

    TBatches FlushBatchesForce() override {
        TGuard guard(*Alloc);
        FlushUnpreparedForce();

        TBatches newBatches;
        std::swap(Batches, newBatches);
        for (const auto& [_, batches] : newBatches) {
            for (const auto& batch : batches) {
                Memory -= batch->GetMemory();
            }
        }
        return std::move(newBatches);
    }

    IDataBatchPtr FlushBatch(ui64 shardId) override {
        TGuard guard(*Alloc);
        if (!Batches.contains(shardId)) {
            return {};
        }
        auto& batches = Batches.at(shardId);
        if (batches.empty()) {
            return {};
        }

        auto batch = std::move(batches.front());
        batches.pop_front();
        Memory -= batch->GetMemory();

        return batch;
    }

    const THashSet<ui64>& GetShardIds() const override {
        return ShardIds;
    }

private:
    std::shared_ptr<NSharding::IShardingBase> Sharding;

    const TVector<TSysTables::TTableColumnInfo> Columns;
    const std::vector<ui32> WriteColumnIds;

    std::shared_ptr<NKikimr::NMiniKQL::TScopedAlloc> Alloc;

    THashMap<ui64, TUnpreparedBatch> UnpreparedBatches;
    TBatches Batches;
    THashSet<ui64> ShardIds;

    i64 Memory = 0;

    bool Closed = false;
};

class TRowsBatcher {
    class TBatch {
    private:
        i64 Memory;
        i64 MemorySerialized;
        TOffloadedPoolAllocatorPtr Alloc;
        TOwnedCellVecBatch Rows;

        TOwnedCellVecBatch Extract() {
            Memory = 0;
            MemorySerialized = 0;
            return std::move(Rows);
        }

    public:
        TBatch(std::shared_ptr<NKikimr::NMiniKQL::TScopedAlloc> alloc)
            : Memory(0)
            , MemorySerialized(GetCellMatrixHeaderSize())
            , Alloc(CreateOffloadedPoolAllocator(std::move(alloc)))
            , Rows(Alloc->CreateMemoryPool()) {
        }

        i64 AddRow(TConstArrayRef<TCell> row) {
            const i64 memory = EstimateSize(row);
            const i64 memorySerialized = memory + GetCellHeaderSize() * row.size();

            Memory += memory;
            MemorySerialized += memorySerialized;

            Rows.Append(row);

            return memory;
        }

        i64 GetMemorySerialized() {
            return MemorySerialized;
        }

        i64 GetMemory() {
            return Memory;
        }

        IDataBatchPtr Build() {
            return MakeIntrusive<TRowBatch>(Extract(), std::move(Alloc));
        }
    };
    
public:
    explicit TRowsBatcher(
            ui16 columnCount,
            std::optional<i64> maxBytesPerBatch,
            std::shared_ptr<NKikimr::NMiniKQL::TScopedAlloc> alloc)
        : ColumnCount(columnCount)
        , MaxBytesPerBatch(maxBytesPerBatch)
        , Alloc(std::move(alloc)) {
    }

    bool IsEmpty() const {
        return Batches.empty();
    }

    IDataBatchPtr Flush(bool force) {
        if ((!Batches.empty() && force) || Batches.size() > 1) {
            AFL_ENSURE(MaxBytesPerBatch || Batches.size() == 1);
            Memory -= Batches.front()->GetMemory();
            auto res = Batches.front()->Build();
            Batches.pop_front();

            return res;
        }

        auto poolAlloc = CreateOffloadedPoolAllocator(std::move(Alloc));
        return MakeIntrusive<TRowBatch>(TOwnedCellVecBatch(poolAlloc->CreateMemoryPool()), poolAlloc);
    }

    void AddRow(TConstArrayRef<TCell> row) {
        AFL_ENSURE(row.size() == ColumnCount);

        const i64 newMemory = EstimateSize(row);
        const i64 newMemorySerialized = newMemory + GetCellHeaderSize() * ColumnCount;
        if (Batches.empty() || (MaxBytesPerBatch && newMemorySerialized + Batches.back()->GetMemorySerialized() > *MaxBytesPerBatch)) {
            Batches.emplace_back(std::make_unique<TBatch>(Alloc));
        }
        
        AFL_ENSURE(newMemory == Batches.back()->AddRow(std::move(row)));
        Memory += newMemory;
    }

    i64 GetMemory() const {
        return Memory;
    }

private:
    std::deque<std::unique_ptr<TBatch>> Batches;
    ui16 ColumnCount;
    std::optional<i64> MaxBytesPerBatch;
    i64 Memory = 0;

    std::shared_ptr<NKikimr::NMiniKQL::TScopedAlloc> Alloc;
};

class TRowDataBatcher : public IDataBatcher {
public:
    TRowDataBatcher(
        const TConstArrayRef<NKikimrKqp::TKqpColumnMetadataProto> inputColumns,
        std::vector<ui32> writeIndex,
        std::shared_ptr<NKikimr::NMiniKQL::TScopedAlloc> alloc)
            : Columns(BuildColumns(inputColumns))
            , WriteIndex(std::move(writeIndex))
            , RowBatcher(Columns.size(), std::nullopt, alloc)
            , Alloc(alloc) {
    }

    void AddData(const NMiniKQL::TUnboxedValueBatch& data) override {
        TRowBuilder rowBuilder(Columns.size());
        data.ForEachRow([&](const auto& row) {
            for (size_t index = 0; index < Columns.size(); ++index) {
                rowBuilder.AddCell(
                    WriteIndex[index],
                    Columns[index].PType,
                    row.GetElement(index),
                    Columns[index].PTypeMod);
            }
            auto cells = rowBuilder.BuildCells();
            RowBatcher.AddRow(cells);
        });
    }

    i64 GetMemory() const override {
        return RowBatcher.GetMemory();
    }

    IDataBatchPtr Build() override {
        return RowBatcher.Flush(true);
    }

private:
    const TVector<TSysTables::TTableColumnInfo> Columns;
    const std::vector<ui32> WriteIndex;
    TRowsBatcher RowBatcher;

    std::shared_ptr<NKikimr::NMiniKQL::TScopedAlloc> Alloc;
};

class TDataShardPayloadSerializer : public IPayloadSerializer {
public:
    TDataShardPayloadSerializer(
        const TVector<TKeyDesc::TPartitionInfo>& partitioning,
        const TConstArrayRef<NKikimrKqp::TKqpColumnMetadataProto>& keyColumns,
        const TConstArrayRef<NKikimrKqp::TKqpColumnMetadataProto>& inputColumns,
        std::vector<ui32> writeIndex,
        std::shared_ptr<NKikimr::NMiniKQL::TScopedAlloc> alloc)
        : Partitioning(partitioning)
        , Columns(BuildColumns(inputColumns))
        , WriteIndex(std::move(writeIndex))
        , WriteColumnIds(BuildWriteColumnIds(inputColumns, WriteIndex))
        , KeyColumnTypes(BuildKeyColumnTypes(keyColumns))
        , Alloc(std::move(alloc)) {
        AFL_ENSURE(Alloc);
        AFL_ENSURE(Columns.size() <= std::numeric_limits<ui16>::max());
    }

    void AddRow(TConstArrayRef<TCell> row, const TVector<TKeyDesc::TPartitionInfo>& partitioning) {
        AFL_ENSURE(row.size() >= KeyColumnTypes.size());
        auto shardIter = std::lower_bound(
            std::begin(partitioning),
            std::end(partitioning),
            TArrayRef(row.data(), KeyColumnTypes.size()),
            [this](const auto &partition, const auto& key) {
                const auto& range = *partition.Range;
                return 0 > CompareBorders<true, false>(range.EndKeyPrefix.GetCells(), key,
                    range.IsInclusive || range.IsPoint, true, KeyColumnTypes);
            });

        AFL_ENSURE(shardIter != partitioning.end());

        auto batcherIter = Batchers.find(shardIter->ShardId);
        if (batcherIter == std::end(Batchers)) {
            Batchers.emplace(
                shardIter->ShardId,
                TRowsBatcher(Columns.size(), DataShardMaxOperationBytes, Alloc));
        }

        Batchers.at(shardIter->ShardId).AddRow(row);
        ShardIds.insert(shardIter->ShardId);
    }

    void AddData(IDataBatchPtr&& data) override {
        AFL_ENSURE(!Closed);
        AddBatch(std::move(data));
    }

    void AddBatch(IDataBatchPtr&& batch) override {
        auto datashardBatch = dynamic_cast<TRowBatch*>(batch.Get());
        AFL_ENSURE(datashardBatch);
        auto rows = datashardBatch->Extract();

        for (const auto& row : rows) {
            AddRow(
                row,
                Partitioning);
        }
    }

    NKikimrDataEvents::EDataFormat GetDataFormat() override {
        return NKikimrDataEvents::FORMAT_CELLVEC;
    }

    virtual std::vector<ui32> GetWriteColumnIds() override {
        return WriteColumnIds;
    }

    i64 GetMemory() override {
        i64 memory = 0;
        for (const auto& [_, batcher] : Batchers) {
            memory += batcher.GetMemory();
        }
        return memory;
    }

    void Close() override {
        AFL_ENSURE(!Closed);
        Closed = true;
    }

    bool IsClosed() override {
        return Closed;
    }

    bool IsEmpty() override {
        return Batchers.empty();
    }

    bool IsFinished() override {
        return IsClosed() && IsEmpty();
    }

    IDataBatchPtr ExtractNextBatch(TRowsBatcher& batcher, bool force) {
        return batcher.Flush(force);
    }

    TBatches FlushBatchesForce() override {
        TBatches result;
        for (auto& [shardId, batcher] : Batchers) {
            while (true) {
                auto batch = ExtractNextBatch(batcher, true);
                if (batch->IsEmpty()) {
                    break;
                }
                result[shardId].emplace_back(batch);
            };
        }
        Batchers.clear();
        return result;
    }

    IDataBatchPtr FlushBatch(ui64 shardId) override {
        if (!Batchers.contains(shardId)) {
            return {};
        }
        auto& batcher = Batchers.at(shardId);
        return ExtractNextBatch(batcher, false);
    }

    const THashSet<ui64>& GetShardIds() const override {
        return ShardIds;
    }

private:
    const TVector<TKeyDesc::TPartitionInfo>& Partitioning;
    const TVector<TSysTables::TTableColumnInfo> Columns;
    const std::vector<ui32> WriteIndex;
    const std::vector<ui32> WriteColumnIds;
    const TVector<NScheme::TTypeInfo> KeyColumnTypes;
    std::shared_ptr<NKikimr::NMiniKQL::TScopedAlloc> Alloc;

    THashMap<ui64, TRowsBatcher> Batchers;
    THashSet<ui64> ShardIds;

    bool Closed = false;
};
IPayloadSerializerPtr CreateColumnShardPayloadSerializer(
        const NSchemeCache::TSchemeCacheNavigate::TEntry& schemeEntry,
        const TConstArrayRef<NKikimrKqp::TKqpColumnMetadataProto> inputColumns,
        const std::vector<ui32> writeIndex,
        std::shared_ptr<NKikimr::NMiniKQL::TScopedAlloc> alloc) {
    return MakeIntrusive<TColumnShardPayloadSerializer>(
        schemeEntry, inputColumns, std::move(writeIndex), std::move(alloc));
}

IPayloadSerializerPtr CreateDataShardPayloadSerializer(
        const TVector<TKeyDesc::TPartitionInfo>& partitioning,
        const TConstArrayRef<NKikimrKqp::TKqpColumnMetadataProto> keyColumns,
        const TConstArrayRef<NKikimrKqp::TKqpColumnMetadataProto> inputColumns,
        const std::vector<ui32> writeIndex,
        std::shared_ptr<NKikimr::NMiniKQL::TScopedAlloc> alloc) {
    return MakeIntrusive<TDataShardPayloadSerializer>(
        partitioning, keyColumns, inputColumns, std::move(writeIndex), std::move(alloc));
}

class TDataBatchProjection : public IDataBatchProjection {
public:
    TDataBatchProjection(
        const TConstArrayRef<NKikimrKqp::TKqpColumnMetadataProto> inputColumns,
        const TConstArrayRef<ui32> inputWriteIndex,
        const TConstArrayRef<NKikimrKqp::TKqpColumnMetadataProto> outputColumns,
        const TConstArrayRef<ui32> outputWriteIndex,
        std::shared_ptr<NKikimr::NMiniKQL::TScopedAlloc> alloc)
            : Alloc(std::move(alloc)) {
        AFL_ENSURE(inputColumns.size() == inputWriteIndex.size());
        AFL_ENSURE(outputColumns.size() == outputWriteIndex.size());
        AFL_ENSURE(outputColumns.size() <= inputColumns.size());

        THashMap<TString, ui32> InputColumnNameToIndex;
        for (size_t index = 0; index < inputColumns.size(); ++index) {
            InputColumnNameToIndex[inputColumns[index].GetName()] = index;
        }
        std::vector<ui32> outputOrder(outputWriteIndex.size());
        for (size_t index = 0; index < outputWriteIndex.size(); ++index) {
            outputOrder[outputWriteIndex[index]] = index;
        }

        ColumnsMapping.resize(outputColumns.size());
        for (size_t index = 0; index < outputColumns.size(); ++index) {
            const auto& outputColumnIndex = outputOrder.at(index);
            const auto& outputColumnName = outputColumns.at(outputColumnIndex).GetName();
            const auto& inputColumnIndex = InputColumnNameToIndex.at(outputColumnName);
            const auto& inputIndex = inputWriteIndex.at(inputColumnIndex);

            ColumnsMapping[index] = inputIndex;
        }
    }

    IDataBatchPtr Project(const IDataBatchPtr& data) const override {
        auto* batch = dynamic_cast<TRowBatch*>(data.Get());
        AFL_ENSURE(batch);
        return ProjectDataShard(*batch);
    }

    IDataBatchPtr ProjectDataShard(const TRowBatch& data) const {
        const size_t columnsCount = ColumnsMapping.size();
        TRowsBatcher rowBatcher(columnsCount, std::nullopt, Alloc);
        std::vector<TCell> cells(columnsCount);
        for (const auto& row : data.GetRows()) {
            for (size_t index = 0; index < columnsCount; ++index) {
                cells[index] = row[ColumnsMapping[index]];
            }
            rowBatcher.AddRow(cells);
        }
        auto result = rowBatcher.Flush(true);
        YQL_ENSURE(rowBatcher.IsEmpty());
        return result;
    }

private:
    std::shared_ptr<NKikimr::NMiniKQL::TScopedAlloc> Alloc;

    std::vector<ui32> ColumnsMapping;
};

}

IDataBatchProjectionPtr CreateDataBatchProjection(
        const TConstArrayRef<NKikimrKqp::TKqpColumnMetadataProto> inputColumns,
        const TConstArrayRef<ui32> inputWriteIndex,
        const TConstArrayRef<NKikimrKqp::TKqpColumnMetadataProto> outputColumns,
        const TConstArrayRef<ui32> outputWriteIndex,
        std::shared_ptr<NKikimr::NMiniKQL::TScopedAlloc> alloc) {
    return MakeIntrusive<TDataBatchProjection>(
        inputColumns, inputWriteIndex, outputColumns, outputWriteIndex, std::move(alloc));
}

IDataBatcherPtr CreateColumnDataBatcher(const TConstArrayRef<NKikimrKqp::TKqpColumnMetadataProto> inputColumns,
        std::vector<ui32> writeIndex, std::shared_ptr<NKikimr::NMiniKQL::TScopedAlloc> alloc) {
    return MakeIntrusive<TColumnDataBatcher>(inputColumns, std::move(writeIndex), std::move(alloc));
}

IDataBatcherPtr CreateRowDataBatcher(const TConstArrayRef<NKikimrKqp::TKqpColumnMetadataProto> inputColumns,
        std::vector<ui32> writeIndex, std::shared_ptr<NKikimr::NMiniKQL::TScopedAlloc> alloc) {
    return MakeIntrusive<TRowDataBatcher>(inputColumns, std::move(writeIndex), std::move(alloc));
}

bool IDataBatch::IsEmpty() const {
    return GetMemory() == 0;
}

namespace {

struct TMetadata {
    const TTableId TableId;
    const NKikimrDataEvents::TEvWrite::TOperation::EOperationType OperationType;
    const TVector<NKikimrKqp::TKqpColumnMetadataProto> KeyColumnsMetadata;
    const TVector<NKikimrKqp::TKqpColumnMetadataProto> InputColumnsMetadata;
    const std::vector<ui32> WriteIndex;
    const i64 Priority;
};

struct TBatchWithMetadata {
    IShardedWriteController::TWriteToken Token = std::numeric_limits<IShardedWriteController::TWriteToken>::max();
    IDataBatchPtr Data = nullptr;
    bool HasRead = false;

    bool IsCoveringBatch() const {
        return Data == nullptr;
    }

    i64 GetSerializedMemory() const {
        return IsCoveringBatch() ? 0 : Data->GetSerializedMemory();
    }

    i64 GetMemory() const {
        return IsCoveringBatch() ? 0 : Data->GetMemory();
    }
};

class TShardsInfo {
public:
    class TShardInfo {
        friend class TShardsInfo;
        TShardInfo(i64& memory, ui64& nextCookie, bool& closed)
            : Memory(memory)
            , NextCookie(nextCookie)
            , Cookie(NextCookie++)
            , Closed(closed) {
        }

    public:
        size_t Size() const {
            return Batches.size();
        }

        bool IsEmpty() const {
            return Batches.empty();
        }

        bool IsClosed() const {
            return Closed;
        }

        bool IsFinished() const {
            return IsClosed() && IsEmpty();
        }

        void MakeNextBatches(std::optional<ui64> maxCount) {
            AFL_ENSURE(BatchesInFlight == 0);
            AFL_ENSURE(!IsEmpty());

            // For columnshard batch can be slightly larger than the limit.
            while ((!maxCount || BatchesInFlight < *maxCount)
                    && BatchesInFlight < Batches.size()) {
                ++BatchesInFlight;
            }
            AFL_ENSURE(BatchesInFlight != 0);
            AFL_ENSURE(BatchesInFlight == Batches.size()
                || (maxCount && BatchesInFlight >= *maxCount));
        }

        TBatchWithMetadata& GetBatch(size_t index) {
            return Batches.at(index);
        }

        const TBatchWithMetadata& GetBatch(size_t index) const {
            return Batches.at(index);
        }

        struct TBatchInfo {
            ui64 DataSize = 0;
        };
        std::optional<TBatchInfo> PopBatches(const ui64 cookie) {
            if (BatchesInFlight != 0 && Cookie == cookie) {
                TBatchInfo result;
                for (size_t index = 0; index < BatchesInFlight; ++index) {
                    const i64 batchMemory = Batches.front().GetMemory();
                    result.DataSize += batchMemory;
                    Memory -= batchMemory;
                    Batches.pop_front();
                }

                Cookie = NextCookie++;
                SendAttempts = 0;
                BatchesInFlight = 0;

                return result;
            }
            return std::nullopt;
        }

        void PushBatch(TBatchWithMetadata&& batch) {
            AFL_ENSURE(!IsClosed());
            Batches.emplace_back(std::move(batch));
            Memory += Batches.back().GetMemory();
            HasReadInBatch |= Batches.back().HasRead;
        }

        ui64 GetCookie() const {
            return Cookie;
        }

        size_t GetBatchesInFlight() const {
            return BatchesInFlight;
        }

        ui32 GetSendAttempts() const {
            return SendAttempts;
        }

        void IncSendAttempts() {
            ++SendAttempts;
        }

        void ResetSendAttempts() {
            SendAttempts = 0;
        }

        bool HasRead() const {
            return HasReadInBatch;
        }

    private:
        std::deque<TBatchWithMetadata> Batches;
        i64& Memory;
        bool HasReadInBatch = false;

        ui64& NextCookie;
        ui64 Cookie;

        bool& Closed;

        ui32 SendAttempts = 0;
        size_t BatchesInFlight = 0;
    };

    TShardInfo& GetShard(const ui64 shard) {
        auto it = ShardsInfo.find(shard);
        if (it != std::end(ShardsInfo)) {
            return it->second;
        }

        auto [insertIt, _] = ShardsInfo.emplace(shard, TShardInfo(Memory, NextCookie, Closed));
        return insertIt->second;
    }

    void ForEachPendingShard(std::function<void(const IShardedWriteController::TPendingShardInfo&)>&& callback) const {
        for (const auto& [id, shard] : ShardsInfo) {
            if (!shard.IsEmpty() && shard.GetSendAttempts() == 0) {
                callback(IShardedWriteController::TPendingShardInfo{
                    .ShardId = id,
                    .HasRead = shard.HasRead(),
                });
            }
        }
    }

    bool Has(ui64 shardId) const {
        return ShardsInfo.contains(shardId);
    }

    bool IsEmpty() const {
        for (const auto& [_, shard] : ShardsInfo) {
            if (!shard.IsEmpty()) {
                return false;
            }
        }
        return true;
    }

    bool IsFinished() const {
        for (const auto& [_, shard] : ShardsInfo) {
            if (!shard.IsFinished()) {
                return false;
            }
        }
        return true;
    }

    THashMap<ui64, TShardInfo>& GetShards() {
        return ShardsInfo;
    }

    const THashMap<ui64, TShardInfo>& GetShards() const {
        return ShardsInfo;
    }

    i64 GetMemory() const {
        return Memory;
    }

    void Clear() {
        ShardsInfo = {};
        Memory = 0;
        Closed = false;
    }

    void Close() {
        Closed = true;
    }

private:
    THashMap<ui64, TShardInfo> ShardsInfo;
    i64 Memory = 0;
    ui64 NextCookie = 1;
    bool Closed = false;
};

class TShardedWriteController : public IShardedWriteController {
public:
    void OnPartitioningChanged(const NSchemeCache::TSchemeCacheNavigate::TEntry& schemeEntry) override {
        IsOlap = true;
        SchemeEntry = schemeEntry;
        BeforePartitioningChanged();
        for (auto& [_, writeInfo] : WriteInfos) {
            writeInfo.Serializer = CreateColumnShardPayloadSerializer(
                *SchemeEntry,
                writeInfo.Metadata.InputColumnsMetadata,
                writeInfo.Metadata.WriteIndex,
                Alloc);
        }
        AfterPartitioningChanged();
    }

    void OnPartitioningChanged(
        const std::shared_ptr<const TVector<TKeyDesc::TPartitionInfo>>& partitioning) override {
        IsOlap = false;
        Partitioning = partitioning;
        BeforePartitioningChanged();
        for (auto& [_, writeInfo] : WriteInfos) {
            writeInfo.Serializer = CreateDataShardPayloadSerializer(
                *Partitioning,
                writeInfo.Metadata.KeyColumnsMetadata,
                writeInfo.Metadata.InputColumnsMetadata,
                writeInfo.Metadata.WriteIndex,
                Alloc);
        }
        AfterPartitioningChanged();
    }

    void BeforePartitioningChanged() {
        if (!Settings.Inconsistent) {
            return;
        }
        for (auto& [token, writeInfo] : WriteInfos) {
            if (writeInfo.Serializer) {
                if (!writeInfo.Closed) {
                    writeInfo.Serializer->Close();
                }
                FlushSerializer(token, true);
                writeInfo.Serializer = nullptr;
            }
        }
    }

    void AfterPartitioningChanged() {
        if (!Settings.Inconsistent) {
            return;
        }
        if (!WriteInfos.empty()) {
            ShardsInfo.Close();
            ReshardData();
            ShardsInfo.Clear();
            for (const auto& [token, writeInfo] : WriteInfos) {
                if (writeInfo.Closed) {
                    Close(token);
                }
            }
        }
    }

    void Open(
        const TWriteToken token,
        const TTableId tableId,
        const NKikimrDataEvents::TEvWrite::TOperation::EOperationType operationType,
        TVector<NKikimrKqp::TKqpColumnMetadataProto>&& keyColumns,
        TVector<NKikimrKqp::TKqpColumnMetadataProto>&& inputColumns,
        std::vector<ui32>&& writeIndex,
        const i64 priority) override {
        auto [iter, inserted] = WriteInfos.emplace(
            token,
            TWriteInfo {
                .Metadata = TMetadata {
                    .TableId = tableId,
                    .OperationType = operationType,
                    .KeyColumnsMetadata = std::move(keyColumns),
                    .InputColumnsMetadata = std::move(inputColumns),
                    .WriteIndex = std::move(writeIndex),
                    .Priority = priority,
                },
                .Serializer = nullptr,
                .Closed = false,
            });
        YQL_ENSURE(inserted);

        if (Partitioning) {
            iter->second.Serializer = CreateDataShardPayloadSerializer(
                *Partitioning,
                iter->second.Metadata.KeyColumnsMetadata,
                iter->second.Metadata.InputColumnsMetadata,
                iter->second.Metadata.WriteIndex,
                Alloc);
        } else if (SchemeEntry) {
            iter->second.Serializer = CreateColumnShardPayloadSerializer(
                *SchemeEntry,
                iter->second.Metadata.InputColumnsMetadata,
                iter->second.Metadata.WriteIndex,
                Alloc);
        }
    }

    void Write(TWriteToken token, IDataBatchPtr&& data) override {
        auto& info = WriteInfos.at(token);
        AFL_ENSURE(!info.Closed);

        AFL_ENSURE(info.Serializer);
        if (!data->AttachedAlloc()) {
            AFL_ENSURE(!Settings.Inconsistent);
            data->AttachAlloc(Alloc);
        }
        info.Serializer->AddData(std::move(data));
    }

    void Close(TWriteToken token) override {
        auto& info = WriteInfos.at(token);
        AFL_ENSURE(info.Serializer);
        info.Closed = true;
        info.Serializer->Close();
    }

    void CleanupClosedTokens() override {
<<<<<<< HEAD
        AFL_ENSURE(IsEmpty());
=======
>>>>>>> 832cd121
        for (auto it = WriteInfos.begin(); it != WriteInfos.end();) {
            if (it->second.Closed) {
                AFL_ENSURE(it->second.Serializer->IsFinished());
                it = WriteInfos.erase(it);
            } else {
                ++it;
            }
        }
    }

    void FlushBuffers() override {
        TVector<TWriteToken> writeTokensFoFlush;
        for (const auto& [token, writeInfo] : WriteInfos) {
             if ((writeInfo.Metadata.Priority == 0 || writeInfo.Closed) && !writeInfo.Serializer->IsFinished()) {
                writeTokensFoFlush.push_back(token);
            }
        }

        std::sort(
            std::begin(writeTokensFoFlush),
            std::end(writeTokensFoFlush),
            [&](const TWriteToken& lhs, const TWriteToken& rhs) {
                const auto& leftWriteInfo = WriteInfos.at(lhs);
                const auto& rightWriteInfo = WriteInfos.at(rhs);
                return leftWriteInfo.Metadata.Priority < rightWriteInfo.Metadata.Priority;
            });
        
        for (const TWriteToken token : writeTokensFoFlush) {
            FlushSerializer(token, true);
            const auto& writeInfo = WriteInfos.at(token);
            if (writeInfo.Metadata.Priority != 0) {
                AFL_ENSURE(writeInfo.Closed);
                AFL_ENSURE(writeInfo.Serializer->IsFinished());
            }
        }
    }

    void Close() override {
        ShardsInfo.Close();
    }

    void AddCoveringMessages() override {
        for (auto& [_, shardInfo] : ShardsInfo.GetShards()) {
            shardInfo.PushBatch(TBatchWithMetadata{});
        }
    }

    void ForEachPendingShard(std::function<void(const TPendingShardInfo&)>&& callback) const override {
        ShardsInfo.ForEachPendingShard(std::move(callback));
    }

    std::vector<TPendingShardInfo> ExtractShardUpdates() override {
        std::vector<TPendingShardInfo> shardUpdates;
        std::swap(shardUpdates, ShardUpdates);
        return shardUpdates;
    }

    TVector<ui64> GetShardsIds() const override {
        TVector<ui64> result;
        result.reserve(ShardsInfo.GetShards().size());
        for (const auto& [id, _] : ShardsInfo.GetShards()) {
            result.push_back(id);
        }
        return result;
    }

    std::optional<TMessageMetadata> GetMessageMetadata(ui64 shardId) override {
        auto& shardInfo = ShardsInfo.GetShard(shardId);
        if (shardInfo.IsEmpty()) {
            return {};
        }
        BuildBatchesForShard(shardInfo);

        TMessageMetadata meta;
        meta.Cookie = shardInfo.GetCookie();
        meta.OperationsCount = shardInfo.GetBatchesInFlight();
        meta.IsFinal = shardInfo.IsClosed() && shardInfo.Size() == shardInfo.GetBatchesInFlight();
        meta.SendAttempts = shardInfo.GetSendAttempts();

        return meta;
    }

    TSerializationResult SerializeMessageToPayload(ui64 shardId, NKikimr::NEvents::TDataEvents::TEvWrite& evWrite) override {
        TSerializationResult result;

        const auto& shardInfo = ShardsInfo.GetShard(shardId);
        if (shardInfo.IsEmpty()) {
            return result;
        }

        for (size_t index = 0; index < shardInfo.GetBatchesInFlight(); ++index) {
            const auto& inFlightBatch = shardInfo.GetBatch(index);
            if (inFlightBatch.Data) {
                AFL_ENSURE(!inFlightBatch.Data->IsEmpty());
                result.TotalDataSize += inFlightBatch.Data->GetMemory();
                const ui64 payloadIndex = NKikimr::NEvWrite::TPayloadWriter<NKikimr::NEvents::TDataEvents::TEvWrite>(evWrite)
                        .AddDataToPayload(inFlightBatch.Data->SerializeToString());
                const auto& writeInfo = WriteInfos.at(inFlightBatch.Token);
                evWrite.AddOperation(
                    writeInfo.Metadata.OperationType,
                    writeInfo.Metadata.TableId,
                    writeInfo.Serializer->GetWriteColumnIds(),
                    payloadIndex,
                    writeInfo.Serializer->GetDataFormat());
            } else {
                AFL_ENSURE(index + 1 == shardInfo.GetBatchesInFlight());   
            }
        }

        return result;
    }

    std::optional<TMessageAcknowledgedResult> OnMessageAcknowledged(ui64 shardId, ui64 cookie) override {
        auto& shardInfo = ShardsInfo.GetShard(shardId);
        const auto result = shardInfo.PopBatches(cookie);
        if (result) {
            return TMessageAcknowledgedResult {
                .DataSize = result->DataSize,
                .IsShardEmpty = shardInfo.IsEmpty(),
            };
        }
        return std::nullopt;
    }

    void OnMessageSent(ui64 shardId, ui64 cookie) override {
        auto& shardInfo = ShardsInfo.GetShard(shardId);
        if (shardInfo.IsEmpty() || shardInfo.GetCookie() != cookie) {
            return;
        }
        shardInfo.IncSendAttempts();
    }

    void ResetRetries(ui64 shardId, ui64 cookie) override {
        auto& shardInfo = ShardsInfo.GetShard(shardId);
        if (shardInfo.IsEmpty() || shardInfo.GetCookie() != cookie) {
            return;
        }
        shardInfo.ResetSendAttempts();
    }

    i64 GetMemory() const override {
        i64 total = ShardsInfo.GetMemory();
        for (const auto& [_, writeInfo] : WriteInfos) {
            if (writeInfo.Serializer) {
                total += writeInfo.Serializer->GetMemory();
            } else {
                AFL_ENSURE(writeInfo.Closed);
            }
        }
        return total;
    }

    bool IsAllWritesClosed() const override {
        for (const auto& [_, writeInfo] : WriteInfos) {
            if (!writeInfo.Closed) {
                return false;
            }
        }
        return true;
    }

    bool IsAllWritesFinished() const override {
        for (const auto& [_, writeInfo] : WriteInfos) {
            if (!writeInfo.Closed || !writeInfo.Serializer->IsFinished()) {
                return false;
            }
        }
        return ShardsInfo.IsFinished();
    }

    bool IsReady() const override {
        for (const auto& [_, writeInfo] : WriteInfos) {
            if (!writeInfo.Serializer && !writeInfo.Closed) {
                return false;
            }
        }
        return true;
    }

    bool IsEmpty() const override {
        for (const auto& [_, writeInfo] : WriteInfos) {
            if (writeInfo.Serializer && !writeInfo.Serializer->IsEmpty()) {
                return false;
            }
        }
        return ShardsInfo.IsEmpty();
    }

    ui64 GetShardsCount() const override {
        return ShardsInfo.GetShards().size();
    }

    TShardedWriteController(
        const TShardedWriteControllerSettings settings,
        std::shared_ptr<NKikimr::NMiniKQL::TScopedAlloc> alloc)
        : Settings(settings)
        , Alloc(std::move(alloc)) {
    }

    ~TShardedWriteController() {
        ShardsInfo.Clear();
        for (auto& [_, writeInfo] : WriteInfos) {
            writeInfo.Serializer = nullptr;
        }
    }

private:
    void FlushSerializer(TWriteToken token, bool force) {
        const auto& writeInfo = WriteInfos.at(token);
        if (force) {
            for (auto& [shardId, batches] : writeInfo.Serializer->FlushBatchesForce()) {
                for (auto& batch : batches) {
                    if (batch && !batch->IsEmpty()) {
                        const bool hasRead = (writeInfo.Metadata.OperationType == NKikimrDataEvents::TEvWrite::TOperation::OPERATION_INSERT
                                || writeInfo.Metadata.OperationType == NKikimrDataEvents::TEvWrite::TOperation::OPERATION_UPDATE);
                        ShardsInfo.GetShard(shardId).PushBatch(TBatchWithMetadata{
                            .Token = token,
                            .Data = std::move(batch),
                            .HasRead = hasRead,
                        });
                        ShardUpdates.push_back(IShardedWriteController::TPendingShardInfo{
                            .ShardId = shardId,
                            .HasRead = hasRead,
                        });
                    }
                }
            }
        } else {
            for (const ui64 shardId : writeInfo.Serializer->GetShardIds()) {
                auto& shard = ShardsInfo.GetShard(shardId);
                while (true) {
                    auto batch = writeInfo.Serializer->FlushBatch(shardId);
                    if (!batch || batch->IsEmpty()) {
                        break;
                    }
                    const bool hasRead = (writeInfo.Metadata.OperationType == NKikimrDataEvents::TEvWrite::TOperation::OPERATION_INSERT
                        || writeInfo.Metadata.OperationType == NKikimrDataEvents::TEvWrite::TOperation::OPERATION_UPDATE);
                    shard.PushBatch(TBatchWithMetadata{
                        .Token = token,
                        .Data = std::move(batch),
                        .HasRead = hasRead,
                    });
                    ShardUpdates.push_back(IShardedWriteController::TPendingShardInfo{
                        .ShardId = shardId,
                        .HasRead = hasRead,
                    });
                }
            }
        }
    }

    void BuildBatchesForShard(TShardsInfo::TShardInfo& shard) {
        if (shard.GetBatchesInFlight() == 0) {
            AFL_ENSURE(IsOlap != std::nullopt);
            if (*IsOlap) {
                shard.MakeNextBatches(1);
            } else {
                shard.MakeNextBatches(std::nullopt);
                AFL_ENSURE(shard.GetBatchesInFlight() == shard.Size());
            }
        }
    }

    void ReshardData() {
        AFL_ENSURE(Settings.Inconsistent);
        for (auto& [_, shardInfo] : ShardsInfo.GetShards()) {
            for (size_t index = 0; index < shardInfo.Size(); ++index) {
                auto& batch = shardInfo.GetBatch(index);
                const auto& writeInfo = WriteInfos.at(batch.Token);
                // Resharding supported only for inconsistent write,
                // so convering empty batches don't exist in this case.
                AFL_ENSURE(batch.Data);
                writeInfo.Serializer->AddBatch(std::move(batch.Data));
            }
        }
    }

    TShardedWriteControllerSettings Settings;
    std::shared_ptr<NKikimr::NMiniKQL::TScopedAlloc> Alloc;

    struct TWriteInfo {
        TMetadata Metadata;
        IPayloadSerializerPtr Serializer = nullptr;
        bool Closed = false;
    };

    std::map<TWriteToken, TWriteInfo> WriteInfos;

    TShardsInfo ShardsInfo;
    std::vector<IShardedWriteController::TPendingShardInfo> ShardUpdates;

    std::optional<NSchemeCache::TSchemeCacheNavigate::TEntry> SchemeEntry;
    std::shared_ptr<const TVector<TKeyDesc::TPartitionInfo>> Partitioning;
    std::optional<bool> IsOlap;
};

}


IShardedWriteControllerPtr CreateShardedWriteController(
        const TShardedWriteControllerSettings& settings,
        std::shared_ptr<NKikimr::NMiniKQL::TScopedAlloc> alloc) {
    return MakeIntrusive<TShardedWriteController>(settings, std::move(alloc));
}

}
}<|MERGE_RESOLUTION|>--- conflicted
+++ resolved
@@ -1450,10 +1450,6 @@
     }
 
     void CleanupClosedTokens() override {
-<<<<<<< HEAD
-        AFL_ENSURE(IsEmpty());
-=======
->>>>>>> 832cd121
         for (auto it = WriteInfos.begin(); it != WriteInfos.end();) {
             if (it->second.Closed) {
                 AFL_ENSURE(it->second.Serializer->IsFinished());
