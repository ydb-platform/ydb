#include "kqp_write_table.h"

#include <util/generic/size_literals.h>
#include <util/generic/yexception.h>
#include <ydb/core/engine/mkql_keys.h>
#include <ydb/core/formats/arrow/arrow_batch_builder.h>
#include <ydb/core/tx/data_events/events.h>
#include <ydb/core/tx/data_events/payload_helper.h>
#include <ydb/core/tx/schemeshard/olap/schema/schema.h>
#include <ydb/core/tx/sharding/sharding.h>
#include <ydb/library/yql/dq/actors/compute/dq_compute_actor_log.h>
#include <ydb/library/yql/parser/pg_wrapper/interface/codec.h>
#include <ydb/library/yql/utils/yql_panic.h>

namespace NKikimr {
namespace NKqp {

namespace {

constexpr ui64 DataShardMaxOperationBytes = 8_MB;
constexpr ui64 ColumnShardMaxOperationBytes = 64_MB;

class IPayloadSerializer : public TThrRefBase {
public:
    class IBatch : public TThrRefBase {
    public:
        virtual TString SerializeToString() const = 0;
        virtual i64 GetMemory() const = 0;
        bool IsEmpty() const;
    };

    using IBatchPtr = TIntrusivePtr<IBatch>;

    virtual void AddData(const NMiniKQL::TUnboxedValueBatch& data) = 0;
    virtual void AddBatch(const IBatchPtr& batch) = 0;

    virtual void Close() = 0;

    virtual bool IsClosed() = 0;
    virtual bool IsEmpty() = 0;
    virtual bool IsFinished() = 0;

    virtual NKikimrDataEvents::EDataFormat GetDataFormat() = 0;
    virtual std::vector<ui32> GetWriteColumnIds() = 0;

    using TBatches = THashMap<ui64, std::deque<IBatchPtr>>;

    virtual TBatches FlushBatchesForce() = 0;

    virtual IBatchPtr FlushBatch(ui64 shardId) = 0;
    virtual const THashSet<ui64>& GetShardIds() const = 0;

    virtual i64 GetMemory() = 0;
};

using IPayloadSerializerPtr = TIntrusivePtr<IPayloadSerializer>;

TVector<TSysTables::TTableColumnInfo> BuildColumns(const TConstArrayRef<NKikimrKqp::TKqpColumnMetadataProto> inputColumns) {
    TVector<TSysTables::TTableColumnInfo> result;
    result.reserve(inputColumns.size());
    i32 number = 0;
    for (const auto& column : inputColumns) {
        NScheme::TTypeInfo typeInfo = NScheme::TypeInfoFromProto(column.GetTypeId(), column.GetTypeInfo());
        result.emplace_back(
            column.GetName(),
            column.GetId(),
            std::move(typeInfo),
            column.GetTypeInfo().GetPgTypeMod(),
            number++
        );
    }
    return result;
}

std::vector<ui32> BuildWriteIndex(
    const NSchemeCache::TSchemeCacheNavigate::TEntry& schemeEntry,
    const TConstArrayRef<NKikimrKqp::TKqpColumnMetadataProto> inputColumns) {
    YQL_ENSURE(schemeEntry.ColumnTableInfo);
    YQL_ENSURE(schemeEntry.ColumnTableInfo->Description.HasSchema());
    const auto& columns = schemeEntry.ColumnTableInfo->Description.GetSchema().GetColumns();

    THashSet<ui32> inputColumnsIds;
    for (const auto& column : inputColumns) {
        inputColumnsIds.insert(column.GetId());
    }

    THashMap<ui32, ui32> writeColumnIdToIndex;
    {
        i32 number = 0;
        for (const auto& column : columns) {
            if (inputColumnsIds.contains(column.GetId())) {
                writeColumnIdToIndex[column.GetId()] = number++;
            }
        }
    }

    std::vector<ui32> result;
    {
        result.reserve(inputColumns.size());
        for (const auto& column : inputColumns) {
            result.push_back(writeColumnIdToIndex.at(column.GetId()));
        }
    }
    return result;
}

std::vector<ui32> BuildWriteIndexKeyFirst(
    const NSchemeCache::TSchemeCacheNavigate::TEntry& schemeEntry,
    const TConstArrayRef<NKikimrKqp::TKqpColumnMetadataProto> inputColumns) {
    const auto& columns = schemeEntry.Columns;

    THashSet<ui32> inputColumnsIds;
    for (const auto& column : inputColumns) {
        inputColumnsIds.insert(column.GetId());
    }

    THashMap<ui32, ui32> writeColumnIdToIndex;
    {
        for (const auto& [index, column] : columns) {
            if (column.KeyOrder >= 0) {
                writeColumnIdToIndex[column.Id] = column.KeyOrder;
                YQL_ENSURE(inputColumnsIds.contains(column.Id));
            }
        }
        ui32 number = writeColumnIdToIndex.size();
        for (const auto& [index, column] : columns) {
            if (column.KeyOrder < 0 && inputColumnsIds.contains(column.Id)) {
                writeColumnIdToIndex[column.Id] = number++;
            }
        }
    }

    std::vector<ui32> result;
    {
        result.reserve(inputColumns.size());
        for (const auto& column : inputColumns) {
            result.push_back(writeColumnIdToIndex.at(column.GetId()));
        }
    }
    return result;
}


std::vector<ui32> BuildWriteColumnIds(
        const TConstArrayRef<NKikimrKqp::TKqpColumnMetadataProto> inputColumns,
        const std::vector<ui32>& writeIndex) {
    std::vector<ui32> result;
    result.resize(inputColumns.size(), 0);
    for (size_t index = 0; index < inputColumns.size(); ++index) {
        result[writeIndex.at(index)] = inputColumns.at(index).GetId();
    }
    return result;
}

std::set<std::string> BuildNotNullColumns(const TConstArrayRef<NKikimrKqp::TKqpColumnMetadataProto> inputColumns) {
    std::set<std::string> result;
    for (const auto& column : inputColumns) {
        if (column.GetNotNull()) {
            result.insert(column.GetName());
        }
    }
    return result;
}

std::vector<std::pair<TString, NScheme::TTypeInfo>> BuildBatchBuilderColumns(
    const NSchemeCache::TSchemeCacheNavigate::TEntry& schemeEntry,
    const TConstArrayRef<NKikimrKqp::TKqpColumnMetadataProto> inputColumns) {
    YQL_ENSURE(schemeEntry.ColumnTableInfo);
    YQL_ENSURE(schemeEntry.ColumnTableInfo->Description.HasSchema());
    const auto& columns = schemeEntry.ColumnTableInfo->Description.GetSchema().GetColumns();

    THashSet<ui32> inputColumnsIds;
    for (const auto& column : inputColumns) {
        inputColumnsIds.insert(column.GetId());
    }

    std::vector<std::pair<TString, NScheme::TTypeInfo>> result;
    result.reserve(columns.size());
    for (const auto& column : columns) {
        if (inputColumnsIds.contains(column.GetId())) {
            Y_ABORT_UNLESS(column.HasTypeId());
            auto typeInfoMod = NScheme::TypeInfoModFromProtoColumnType(column.GetTypeId(),
                column.HasTypeInfo() ? &column.GetTypeInfo() : nullptr);
            result.emplace_back(column.GetName(), typeInfoMod.TypeInfo);
        }
    }
    return result;
}

TVector<NScheme::TTypeInfo> BuildKeyColumnTypes(
    const NSchemeCache::TSchemeCacheNavigate::TEntry& schemeEntry) {
    TVector<NScheme::TTypeInfo> keyColumnTypes;
    for (const auto& [_, column] : schemeEntry.Columns) {
        if (column.KeyOrder >= 0) {
            keyColumnTypes.resize(Max<size_t>(keyColumnTypes.size(), column.KeyOrder + 1));
            keyColumnTypes[column.KeyOrder] = column.PType;
        }
    }
    return keyColumnTypes;
}

struct TRowWithData {
    TVector<TCell> Cells;
    NUdf::TStringValue Data;
};

class TRowBuilder {
private:
    struct TCellInfo {
        NScheme::TTypeInfo Type;
        NUdf::TUnboxedValuePod Value;
        TString PgBinaryValue;
    };

public:
    explicit TRowBuilder(size_t size)
        : CellsInfo(size) {
    }

    TRowBuilder& AddCell(
            const size_t index,
            const NScheme::TTypeInfo type,
            const NUdf::TUnboxedValuePod& value,
            const i32 typmod = -1) {
        CellsInfo[index].Type = type;
        CellsInfo[index].Value = value;

        if (type.GetTypeId() == NScheme::NTypeIds::Pg) {
            auto typeDesc = type.GetPgTypeDesc();
            if (typmod != -1 && NPg::TypeDescNeedsCoercion(typeDesc)) {
                TMaybe<TString> err;
                CellsInfo[index].PgBinaryValue = NYql::NCommon::PgValueCoerce(value, NPg::PgTypeIdFromTypeDesc(typeDesc), typmod, &err);
                if (err) {
                    ythrow yexception() << "PgValueCoerce error: " << *err;
                }
            } else {
                CellsInfo[index].PgBinaryValue = NYql::NCommon::PgValueToNativeBinary(value, NPg::PgTypeIdFromTypeDesc(typeDesc));
            }
        } else {
            CellsInfo[index].PgBinaryValue.clear();
        }
        return *this;
    }

    size_t DataSize() const {
        size_t result = 0;
        for (const auto& cellInfo : CellsInfo) {
            result += GetCellSize(cellInfo);
        }
        return result;
    }

    TRowWithData Build() {
        TVector<TCell> cells;
        cells.reserve(CellsInfo.size());
        const auto size = DataSize();
        auto data = Allocate(size);
        char* ptr = data.Data();

        for (const auto& cellInfo : CellsInfo) {
            cells.push_back(BuildCell(cellInfo, ptr));
        }

        AFL_ENSURE(ptr == data.Data() + size);

        return TRowWithData {
            .Cells = std::move(cells),
            .Data = std::move(data),
        };
    }

private:
    TCell BuildCell(const TCellInfo& cellInfo, char*& dataPtr) {
        if (!cellInfo.Value) {
            return TCell();
        }

        switch(cellInfo.Type.GetTypeId()) {
    #define MAKE_PRIMITIVE_TYPE_CELL_CASE(type, layout) \
        case NUdf::TDataType<type>::Id: return NMiniKQL::MakeCell<layout>(cellInfo.Value);
            KNOWN_FIXED_VALUE_TYPES(MAKE_PRIMITIVE_TYPE_CELL_CASE)
        case NUdf::TDataType<NUdf::TDecimal>::Id:
            {
                auto intValue = cellInfo.Value.GetInt128();
                constexpr auto valueSize = sizeof(intValue);

                char* initialPtr = dataPtr;
                std::memcpy(initialPtr, reinterpret_cast<const char*>(&intValue), valueSize);
                dataPtr += valueSize;
                return TCell(initialPtr, valueSize);
            }
        }

        const auto ref = cellInfo.Type.GetTypeId() == NScheme::NTypeIds::Pg
            ? NYql::NUdf::TStringRef(cellInfo.PgBinaryValue)
            : cellInfo.Value.AsStringRef();

        char* initialPtr = dataPtr;
        std::memcpy(initialPtr, ref.Data(), ref.Size());
        dataPtr += ref.Size();
        return TCell(initialPtr, ref.Size());
    }

    size_t GetCellSize(const TCellInfo& cellInfo) const {
        if (!cellInfo.Value) {
            return 0;
        }

        switch(cellInfo.Type.GetTypeId()) {
    #define MAKE_PRIMITIVE_TYPE_CELL_CASE_SIZE(type, layout) \
        case NUdf::TDataType<type>::Id:
            KNOWN_FIXED_VALUE_TYPES(MAKE_PRIMITIVE_TYPE_CELL_CASE_SIZE)
            return 0;
        case NUdf::TDataType<NUdf::TDecimal>::Id:
            return sizeof(cellInfo.Value.GetInt128());
        }

        if (cellInfo.Type.GetTypeId() == NScheme::NTypeIds::Pg) {
            return cellInfo.PgBinaryValue.size();
        }
        return cellInfo.Value.AsStringRef().Size();
    }

    NUdf::TStringValue Allocate(size_t size) {
        Y_DEBUG_ABORT_UNLESS(NMiniKQL::TlsAllocState);
        return NUdf::TStringValue(size);
    }

    TVector<TCellInfo> CellsInfo;
};

class TColumnShardPayloadSerializer : public IPayloadSerializer {
    using TRecordBatchPtr = std::shared_ptr<arrow::RecordBatch>;

    class TBatch : public IPayloadSerializer::IBatch {
    public:
        TString SerializeToString() const override {
            return NArrow::SerializeBatchNoCompression(Data);
        }

        i64 GetMemory() const override {
            return Memory;
        }

        TRecordBatchPtr Extract() {
            Memory = 0;
            TRecordBatchPtr result = std::move(Data);
            return result;
        }

        TBatch(const TRecordBatchPtr& data)
            : Data(data)
            , Memory(NArrow::GetBatchDataSize(Data)) {
        }

    private:
        TRecordBatchPtr Data;
        i64 Memory;
    };

    struct TUnpreparedBatch {
        ui64 TotalDataSize = 0;
        std::deque<TRecordBatchPtr> Batches; 
    };

public:
    TColumnShardPayloadSerializer(
        const NSchemeCache::TSchemeCacheNavigate::TEntry& schemeEntry,
        const TConstArrayRef<NKikimrKqp::TKqpColumnMetadataProto> inputColumns) // key columns then value columns
        : Columns(BuildColumns(inputColumns))
        , WriteIndex(BuildWriteIndex(schemeEntry, inputColumns))
        , WriteColumnIds(BuildWriteColumnIds(inputColumns, WriteIndex))
        , BatchBuilder(arrow::Compression::UNCOMPRESSED, BuildNotNullColumns(inputColumns)) {
        TString err;
        if (!BatchBuilder.Start(BuildBatchBuilderColumns(schemeEntry, inputColumns), 0, 0, err)) {
            yexception() << "Failed to start batch builder: " + err;
        }

        YQL_ENSURE(schemeEntry.ColumnTableInfo);
        const auto& description = schemeEntry.ColumnTableInfo->Description;
        YQL_ENSURE(description.HasSchema());
        const auto& scheme = description.GetSchema();
        YQL_ENSURE(description.HasSharding());
        const auto& sharding = description.GetSharding();

        NSchemeShard::TOlapSchema olapSchema;
        olapSchema.ParseFromLocalDB(scheme);
        auto shardingConclusion = NSharding::IShardingBase::BuildFromProto(olapSchema, sharding);
        if (shardingConclusion.IsFail()) {
            ythrow yexception() << "Ydb::StatusIds::SCHEME_ERROR : " <<  shardingConclusion.GetErrorMessage();
        }
        YQL_ENSURE(shardingConclusion.GetResult() != nullptr);
        Sharding = shardingConclusion.DetachResult();
    }

    void AddData(const NMiniKQL::TUnboxedValueBatch& data) override {
        YQL_ENSURE(!Closed);
        if (data.empty()) {
            return;
        }

        TRowBuilder rowBuilder(Columns.size());
        data.ForEachRow([&](const auto& row) {
            for (size_t index = 0; index < Columns.size(); ++index) {
                rowBuilder.AddCell(WriteIndex[index], Columns[index].PType, row.GetElement(index));
            }
            auto rowWithData = rowBuilder.Build();
            BatchBuilder.AddRow(TConstArrayRef<TCell>{rowWithData.Cells.begin(), rowWithData.Cells.end()});
        });

        FlushUnsharded(false);
    }

    void AddBatch(const IPayloadSerializer::IBatchPtr& batch) override {
        auto columnshardBatch = dynamic_cast<TBatch*>(batch.Get());
        YQL_ENSURE(columnshardBatch);
        auto data = columnshardBatch->Extract();
        YQL_ENSURE(data);
        ShardAndFlushBatch(data, false);
    }

    void FlushUnsharded(bool force) {
        if (BatchBuilder.Bytes() > 0 && force) {
            const auto unshardedBatch = BatchBuilder.FlushBatch(true);
            YQL_ENSURE(unshardedBatch);
            ShardAndFlushBatch(unshardedBatch, force);
        }
    }

    void ShardAndFlushBatch(const TRecordBatchPtr& unshardedBatch, bool force) {
        for (auto [shardId, shardBatch] : Sharding->SplitByShardsToArrowBatches(unshardedBatch)) {
            const i64 shardBatchMemory = NArrow::GetBatchDataSize(shardBatch);
            YQL_ENSURE(shardBatchMemory != 0);

            ShardIds.insert(shardId);
            auto& unpreparedBatch = UnpreparedBatches[shardId];
            unpreparedBatch.TotalDataSize += shardBatchMemory;
            unpreparedBatch.Batches.emplace_back(shardBatch);
            Memory += shardBatchMemory;

            FlushUnpreparedBatch(shardId, unpreparedBatch, force);
        }
    }

    void FlushUnpreparedBatch(const ui64 shardId, TUnpreparedBatch& unpreparedBatch, bool force) {
        while (!unpreparedBatch.Batches.empty() && (unpreparedBatch.TotalDataSize >= ColumnShardMaxOperationBytes || force)) {
            std::vector<TRecordBatchPtr> toPrepare;
            i64 toPrepareSize = 0;
            while (!unpreparedBatch.Batches.empty()) {
                auto batch = unpreparedBatch.Batches.front();
                unpreparedBatch.Batches.pop_front();
                YQL_ENSURE(batch->num_rows() > 0);
                const auto batchDataSize = NArrow::GetBatchDataSize(batch);
                unpreparedBatch.TotalDataSize -= batchDataSize;
                Memory -= batchDataSize;

                NArrow::TRowSizeCalculator rowCalculator(8);
                if (!rowCalculator.InitBatch(batch)) {
                    ythrow yexception() << "unexpected column type on batch initialization for row size calculator";
                }

                bool splitted = false;
                for (i64 index = 0; index < batch->num_rows(); ++index) {
                    i64 nextRowSize = rowCalculator.GetRowBytesSize(index);

                    if (toPrepareSize + nextRowSize >= (i64)ColumnShardMaxOperationBytes) {
                        YQL_ENSURE(index > 0);

                        toPrepare.push_back(batch->Slice(0, index));
                        unpreparedBatch.Batches.push_front(batch->Slice(index, batch->num_rows() - index));

                        const auto newBatchDataSize = NArrow::GetBatchDataSize(unpreparedBatch.Batches.front());

                        unpreparedBatch.TotalDataSize += batchDataSize;
                        Memory += newBatchDataSize;

                        splitted = true;
                        break;
                    } else {
                        toPrepareSize += nextRowSize;
                    }
                }

                if (splitted) {
                    break;
                }

                toPrepare.push_back(batch);
            }

            auto batch = MakeIntrusive<TBatch>(NArrow::CombineBatches(toPrepare));
            Batches[shardId].emplace_back(batch);
            Memory += batch->GetMemory();
            YQL_ENSURE(batch->GetMemory() != 0);
        }
    }

    void FlushUnpreparedForce() {
        for (auto& [shardId, unpreparedBatch] : UnpreparedBatches) {
            FlushUnpreparedBatch(shardId, unpreparedBatch, true);
        }
    }

    NKikimrDataEvents::EDataFormat GetDataFormat() override {
        return NKikimrDataEvents::FORMAT_ARROW;
    }

    virtual std::vector<ui32> GetWriteColumnIds() override {
        return WriteColumnIds;
    }

    i64 GetMemory() override {
        return Memory + BatchBuilder.Bytes();
    }

    void Close() override {
        YQL_ENSURE(!Closed);
        Closed = true;
        FlushUnsharded(true);
        FlushUnpreparedForce();
    }

    bool IsClosed() override {
        return Closed;
    }

    bool IsEmpty() override {
        return Batches.empty();
    }

    bool IsFinished() override {
        return IsClosed() && IsEmpty();
    }

    TBatches FlushBatchesForce() override {
        FlushUnsharded(true);
        FlushUnpreparedForce();

        TBatches newBatches;
        std::swap(Batches, newBatches);
        for (const auto& [_, batches] : newBatches) {
            for (const auto& batch : batches) {
                Memory -= batch->GetMemory();
            }
        }
        return std::move(newBatches);
    }

    IBatchPtr FlushBatch(ui64 shardId) override {
        if (!Batches.contains(shardId)) {
            return {};
        }
        auto& batches = Batches.at(shardId);
        if (batches.empty()) {
            return {};
        }

        auto batch = std::move(batches.front());
        batches.pop_front();
        Memory -= batch->GetMemory();

        return batch;
    }

    const THashSet<ui64>& GetShardIds() const override {
        return ShardIds;
    }

private:
    std::shared_ptr<NSharding::IShardingBase> Sharding;

    const TVector<TSysTables::TTableColumnInfo> Columns;
    const std::vector<ui32> WriteIndex;
    const std::vector<ui32> WriteColumnIds;

    NArrow::TArrowBatchBuilder BatchBuilder;
    THashMap<ui64, TUnpreparedBatch> UnpreparedBatches;
    TBatches Batches;
    THashSet<ui64> ShardIds;

    i64 Memory = 0;

    bool Closed = false;
};

class TDataShardPayloadSerializer : public IPayloadSerializer {
    class TBatch : public IPayloadSerializer::IBatch {
    public:
        TString SerializeToString() const override {
            return TSerializedCellMatrix::Serialize(Cells, Rows, Columns);
        }

        i64 GetMemory() const override {
            return Size;
        }

        bool IsEmpty() const {
            return Cells.empty();
        }

        std::pair<std::vector<TCell>, std::vector<NUdf::TStringValue>> Extract() {
            Size = 0;
            Rows = 0;
            return {std::move(Cells), std::move(Data)};
        }

        TBatch(std::vector<TCell>&& cells, std::vector<NUdf::TStringValue>&& data, i64 size, ui32 rows, ui16 columns)
            : Cells(std::move(cells))
            , Data(std::move(data))
            , Size(size)
            , Rows(rows)
            , Columns(columns) {
        }

    private:
        std::vector<TCell> Cells;
        std::vector<NUdf::TStringValue> Data;
        ui64 Size = 0;
        ui32 Rows = 0;
        ui16 Columns = 0;
    };

    class TRowsBatcher {
    public:
        explicit TRowsBatcher(ui16 columnCount, ui64 maxBytesPerBatch)
            : ColumnCount(columnCount)
            , MaxBytesPerBatch(maxBytesPerBatch) {
        }

        bool IsEmpty() const {
            return Batches.empty();
        }

        struct TBatch {
            ui64 Memory = 0;
            ui64 MemorySerialized = 0;
            TVector<TCell> Cells;
            TVector<NUdf::TStringValue> Data;
        };

        TBatch Flush(bool force) {
            TBatch res;
            if ((!Batches.empty() && force) || Batches.size() > 1) {
                res = std::move(Batches.front());
                Batches.pop_front();
            }
            return res;
        }

        ui64 AddRow(TRowWithData&& rowWithData) {
            Y_ABORT_UNLESS(rowWithData.Cells.size() == ColumnCount);
            ui64 newMemory = 0;
            for (const auto& cell : rowWithData.Cells) {
                newMemory += cell.Size();
            }
            if (Batches.empty() || newMemory + GetCellHeaderSize() * ColumnCount + Batches.back().MemorySerialized > MaxBytesPerBatch) {
                Batches.emplace_back();
                Batches.back().Memory = 0;
                Batches.back().MemorySerialized = GetCellMatrixHeaderSize();
            }

            for (auto& cell : rowWithData.Cells) {
                Batches.back().Cells.emplace_back(std::move(cell));
            }
            Batches.back().Data.emplace_back(std::move(rowWithData.Data));

            Batches.back().Memory += newMemory;
            Batches.back().MemorySerialized += newMemory + GetCellHeaderSize() * ColumnCount;

            return newMemory;
        }

    private:
        std::deque<TBatch> Batches;

        ui16 ColumnCount;
        ui64 MaxBytesPerBatch;
    };

public:
    TDataShardPayloadSerializer(
        const NSchemeCache::TSchemeCacheNavigate::TEntry& schemeEntry,
        const NSchemeCache::TSchemeCacheRequest::TEntry& partitionsEntry,
        const TConstArrayRef<NKikimrKqp::TKqpColumnMetadataProto> inputColumns)
        : SchemeEntry(schemeEntry)
        , KeyDescription(partitionsEntry.KeyDescription)
        , Columns(BuildColumns(inputColumns))
        , WriteIndex(BuildWriteIndexKeyFirst(SchemeEntry, inputColumns))
        , WriteColumnIds(BuildWriteColumnIds(inputColumns, WriteIndex))
        , KeyColumnTypes(BuildKeyColumnTypes(SchemeEntry)) {
    }

    void AddRow(TRowWithData&& row, const TKeyDesc& keyRange) {
        auto shardIter = std::lower_bound(
            std::begin(keyRange.GetPartitions()),
            std::end(keyRange.GetPartitions()),
            TArrayRef(row.Cells.data(), KeyColumnTypes.size()),
            [this](const auto &partition, const auto& key) {
                const auto& range = *partition.Range;
                return 0 > CompareBorders<true, false>(range.EndKeyPrefix.GetCells(), key,
                    range.IsInclusive || range.IsPoint, true, KeyColumnTypes);
            });

        YQL_ENSURE(shardIter != keyRange.GetPartitions().end());

        auto batcherIter = Batchers.find(shardIter->ShardId);
        if (batcherIter == std::end(Batchers)) {
            Batchers.emplace(
                shardIter->ShardId,
                TRowsBatcher(Columns.size(), DataShardMaxOperationBytes));
        }

        Memory += Batchers.at(shardIter->ShardId).AddRow(std::move(row));
        ShardIds.insert(shardIter->ShardId);
    }

    void AddData(const NMiniKQL::TUnboxedValueBatch& data) override {
        YQL_ENSURE(!Closed);

        TRowBuilder rowBuilder(Columns.size());
        data.ForEachRow([&](const auto& row) {
            for (size_t index = 0; index < Columns.size(); ++index) {
                rowBuilder.AddCell(WriteIndex[index], Columns[index].PType, row.GetElement(index));
            }
            auto rowWithData = rowBuilder.Build();
            AddRow(std::move(rowWithData), GetKeyRange());
        });
    }

    void AddBatch(const IPayloadSerializer::IBatchPtr& batch) override {
        auto datashardBatch = dynamic_cast<TBatch*>(batch.Get());
        YQL_ENSURE(datashardBatch);
        auto [cells, data] = datashardBatch->Extract();
        const auto rows = cells.size() / Columns.size();
        YQL_ENSURE(cells.size() == rows * Columns.size());

        for (size_t rowIndex = 0; rowIndex < rows; ++rowIndex) {
            AddRow(
                TRowWithData{
                    TVector<TCell>(cells.begin() + (rowIndex * Columns.size()), cells.begin() + (rowIndex * Columns.size()) + Columns.size()),
                    data[rowIndex],
                },
                GetKeyRange());
        }
    }

    NKikimrDataEvents::EDataFormat GetDataFormat() override {
        return NKikimrDataEvents::FORMAT_CELLVEC;
    }

    virtual std::vector<ui32> GetWriteColumnIds() override {
        return WriteColumnIds;
    }

    i64 GetMemory() override {
        return Memory;
    }

    void Close() override {
        YQL_ENSURE(!Closed);
        Closed = true;
    }

    bool IsClosed() override {
        return Closed;
    }

    bool IsEmpty() override {
        return Batchers.empty();
    }

    bool IsFinished() override {
        return IsClosed() && IsEmpty();
    }

    IBatchPtr ExtractNextBatch(TRowsBatcher& batcher, bool force) {
        auto batchResult = batcher.Flush(force);
        Memory -= batchResult.Memory;
        const ui32 rows = batchResult.Cells.size() / Columns.size();
        YQL_ENSURE(Columns.size() <= std::numeric_limits<ui16>::max());
        return MakeIntrusive<TBatch>(
            std::move(batchResult.Cells),
            std::move(batchResult.Data),
            static_cast<i64>(batchResult.MemorySerialized),
            rows,
            static_cast<ui16>(Columns.size()));
    }

    TBatches FlushBatchesForce() override {
        TBatches result;
        for (auto& [shardId, batcher] : Batchers) {
            while (true) {
                auto batch = ExtractNextBatch(batcher, true);
                if (batch->IsEmpty()) {
                    break;
                }
                result[shardId].emplace_back(batch);
            };
        }
        Batchers.clear();
        return result;
    }

    IBatchPtr FlushBatch(ui64 shardId) override {
        if (!Batchers.contains(shardId)) {
            return {};
        }
        auto& batcher = Batchers.at(shardId);
        return ExtractNextBatch(batcher, false);
    }

    const THashSet<ui64>& GetShardIds() const override {
        return ShardIds;
    }

private:
    const TKeyDesc& GetKeyRange() const {
        return *KeyDescription;
    }

    const NSchemeCache::TSchemeCacheNavigate::TEntry SchemeEntry;
    const THolder<TKeyDesc>& KeyDescription;

    const TVector<TSysTables::TTableColumnInfo> Columns;
    const std::vector<ui32> WriteIndex;
    const std::vector<ui32> WriteColumnIds;
    const TVector<NScheme::TTypeInfo> KeyColumnTypes;

    THashMap<ui64, TRowsBatcher> Batchers;
    THashSet<ui64> ShardIds;

    i64 Memory = 0;

    bool Closed = false;
};

bool IPayloadSerializer::IBatch::IsEmpty() const {
    return GetMemory() == 0;
}

IPayloadSerializerPtr CreateColumnShardPayloadSerializer(
        const NSchemeCache::TSchemeCacheNavigate::TEntry& schemeEntry,
        const TConstArrayRef<NKikimrKqp::TKqpColumnMetadataProto> inputColumns) {
    return MakeIntrusive<TColumnShardPayloadSerializer>(
        schemeEntry, inputColumns);
}

IPayloadSerializerPtr CreateDataShardPayloadSerializer(
        const NSchemeCache::TSchemeCacheNavigate::TEntry& schemeEntry,
        const NSchemeCache::TSchemeCacheRequest::TEntry& partitionsEntry,
        const TConstArrayRef<NKikimrKqp::TKqpColumnMetadataProto> inputColumns) {
    return MakeIntrusive<TDataShardPayloadSerializer>(
        schemeEntry, partitionsEntry, inputColumns);
}

}

namespace {

struct TMetadata {
    const TTableId TableId;
    const NKikimrDataEvents::TEvWrite::TOperation::EOperationType OperationType;
    const TVector<NKikimrKqp::TKqpColumnMetadataProto> InputColumnsMetadata;
};

struct TBatchWithMetadata {
    IShardedWriteController::TWriteToken Token = std::numeric_limits<IShardedWriteController::TWriteToken>::max();
    IPayloadSerializer::IBatchPtr Data = nullptr;
    bool HasRead = false;

    bool IsCoveringBatch() const {
        return Data == nullptr;
    }

    i64 GetMemory() const {
        return IsCoveringBatch() ? 0 : Data->GetMemory();
    }
};

class TShardsInfo {
public:
    class TShardInfo {
        friend class TShardsInfo;
        TShardInfo(i64& memory, ui64& nextCookie, bool& closed)
            : Memory(memory)
            , NextCookie(nextCookie)
            , Cookie(NextCookie++)
            , Closed(closed) {
        }

    public:
        size_t Size() const {
            return Batches.size();
        }

        bool IsEmpty() const {
            return Batches.empty();
        }

        bool IsClosed() const {
            return Closed;
        }

        bool IsFinished() const {
            return IsClosed() && IsEmpty();
        }

        void MakeNextBatches(i64 maxDataSize, ui64 maxCount) {
            YQL_ENSURE(BatchesInFlight == 0);
            YQL_ENSURE(!IsEmpty());
            i64 dataSize = 0;
            // For columnshard batch can be slightly larger than the limit.
            while (BatchesInFlight < maxCount
                    && BatchesInFlight < Batches.size()
<<<<<<< HEAD
                    && dataSize + GetBatch(BatchesInFlight).GetMemory() <= maxDataSize) {
                dataSize += GetBatch(BatchesInFlight).GetMemory();
                ++BatchesInFlight;
            }
            YQL_ENSURE(BatchesInFlight == Batches.size() || dataSize + GetBatch(BatchesInFlight).GetMemory() > maxDataSize || BatchesInFlight >= maxCount);
            Y_ABORT_UNLESS(BatchesInFlight == Batches.size());  // TODO: delete
=======
                    && (dataSize + GetBatch(BatchesInFlight)->GetMemory() <= maxDataSize || BatchesInFlight == 0)) {
                dataSize += GetBatch(BatchesInFlight)->GetMemory();
                ++BatchesInFlight;
            }
            YQL_ENSURE(BatchesInFlight != 0);
            YQL_ENSURE(BatchesInFlight == maxCount || BatchesInFlight == Batches.size() || dataSize + GetBatch(BatchesInFlight)->GetMemory() >= maxDataSize);
>>>>>>> 192e3bc7
        }

        const TBatchWithMetadata& GetBatch(size_t index) const {
            return Batches.at(index);
        }

        struct TBatchInfo {
            ui64 DataSize = 0;
        };
        std::optional<TBatchInfo> PopBatches(const ui64 cookie) {
            if (BatchesInFlight != 0 && Cookie == cookie) {
                TBatchInfo result;
                for (size_t index = 0; index < BatchesInFlight; ++index) {
                    result.DataSize += Batches.front().GetMemory();
                    Batches.pop_front();
                }

                Cookie = NextCookie++;
                SendAttempts = 0;
                BatchesInFlight = 0;

                Memory -= result.DataSize;
                return result;
            }
            return std::nullopt;
        }

        void PushBatch(TBatchWithMetadata&& batch) {
            YQL_ENSURE(!IsClosed());
            Batches.emplace_back(std::move(batch));
            Memory += Batches.back().GetMemory();
            HasReadInBatch |= Batches.back().HasRead;
        }

        ui64 GetCookie() const {
            return Cookie;
        }

        size_t GetBatchesInFlight() const {
            return BatchesInFlight;
        }

        ui32 GetSendAttempts() const {
            return SendAttempts;
        }

        void IncSendAttempts() {
            ++SendAttempts;
        }

        void ResetSendAttempts() {
            SendAttempts = 0;
        }

        bool HasRead() const {
            return HasReadInBatch;
        }

    private:
        std::deque<TBatchWithMetadata> Batches;
        i64& Memory;
        bool HasReadInBatch = false;

        ui64& NextCookie;
        ui64 Cookie;

        bool& Closed;

        ui32 SendAttempts = 0;
        size_t BatchesInFlight = 0;
    };

    TShardInfo& GetShard(const ui64 shard) {
        auto it = ShardsInfo.find(shard);
        if (it != std::end(ShardsInfo)) {
            return it->second;
        }

        auto [insertIt, _] = ShardsInfo.emplace(shard, TShardInfo(Memory, NextCookie, Closed));
        return insertIt->second;
    }

    TVector<IShardedWriteController::TPendingShardInfo> GetPendingShards() const {
        TVector<IShardedWriteController::TPendingShardInfo> result;
        for (const auto& [id, shard] : ShardsInfo) {
            if (!shard.IsEmpty() && shard.GetSendAttempts() == 0) {
                result.push_back(IShardedWriteController::TPendingShardInfo{
                    .ShardId = id,
                    .HasRead = shard.HasRead(),
                });
            }
        }
        return result;
    }

    bool Has(ui64 shardId) const {
        return ShardsInfo.contains(shardId);
    }

    bool IsEmpty() const {
        for (const auto& [_, shard] : ShardsInfo) {
            if (!shard.IsEmpty()) {
                return false;
            }
        }
        return true;
    }

    bool IsFinished() const {
        for (const auto& [_, shard] : ShardsInfo) {
            if (!shard.IsFinished()) {
                return false;
            }
        }
        return true;
    }

    THashMap<ui64, TShardInfo>& GetShards() {
        return ShardsInfo;
    }

    const THashMap<ui64, TShardInfo>& GetShards() const {
        return ShardsInfo;
    }

    i64 GetMemory() const {
        return Memory;
    }

    void Clear() {
        ShardsInfo = {};
        Memory = 0;
        Closed = false;
    }

    void Close() {
        Closed = true;
    }

private:
    THashMap<ui64, TShardInfo> ShardsInfo;
    i64 Memory = 0;
    ui64 NextCookie = 1;
    bool Closed = false;
};

class TShardedWriteController : public IShardedWriteController {
public:
    void OnPartitioningChanged(const NSchemeCache::TSchemeCacheNavigate::TEntry& schemeEntry) override {
        SchemeEntry = schemeEntry;
        BeforePartitioningChanged();
        for (TWriteToken token = 0; token < CurrentWriteToken; ++token) {
            auto& writeInfo = WriteInfos.at(token);
            writeInfo.Serializer = CreateColumnShardPayloadSerializer(
                *SchemeEntry,
                writeInfo.Metadata.InputColumnsMetadata);
        }
        AfterPartitioningChanged();
    }

    void OnPartitioningChanged(
        const NSchemeCache::TSchemeCacheNavigate::TEntry& schemeEntry,
        NSchemeCache::TSchemeCacheRequest::TEntry&& partitionsEntry) override {
        SchemeEntry = schemeEntry;
        PartitionsEntry = std::move(partitionsEntry);
        BeforePartitioningChanged();
        for (TWriteToken token = 0; token < CurrentWriteToken; ++token) {
            auto& writeInfo = WriteInfos.at(token);
            writeInfo.Serializer = CreateDataShardPayloadSerializer(
                *SchemeEntry,
                *PartitionsEntry,
                writeInfo.Metadata.InputColumnsMetadata);
        }
        AfterPartitioningChanged();
    }

    void BeforePartitioningChanged() {
        if (!Settings.Inconsistent) {
            return;
        }
        for (TWriteToken token = 0; token < CurrentWriteToken; ++token) {
            auto& writeInfo = WriteInfos.at(token);
            if (writeInfo.Serializer) {
                if (!writeInfo.Closed) {
                    writeInfo.Serializer->Close();
                }
                FlushSerializer(token, true);
                writeInfo.Serializer = nullptr;
            }
        }
    }

    void AfterPartitioningChanged() {
        if (!Settings.Inconsistent) {
            return;
        }
        if (!WriteInfos.empty()) {
            ShardsInfo.Close();
            ReshardData();
            ShardsInfo.Clear();
            for (TWriteToken token = 0; token < CurrentWriteToken; ++token) {
                const auto& writeInfo = WriteInfos.at(token);
                if (writeInfo.Closed) {
                    Close(token);
                } else {
                    FlushSerializer(token, GetMemory() >= Settings.MemoryLimitTotal);
                }
            }
        }
    }

    TWriteToken Open(
        const TTableId tableId,
        const NKikimrDataEvents::TEvWrite::TOperation::EOperationType operationType,
        TVector<NKikimrKqp::TKqpColumnMetadataProto>&& inputColumns) override {
        auto token = CurrentWriteToken++;
        auto iter = WriteInfos.emplace(
            token,
            TWriteInfo {
                .Metadata = TMetadata {
                    .TableId = tableId,
                    .OperationType = operationType,
                    .InputColumnsMetadata = std::move(inputColumns),
                },
                .Serializer = nullptr,
                .Closed = false,
            }).first;
        if (PartitionsEntry) {
            iter->second.Serializer = CreateDataShardPayloadSerializer(
                *SchemeEntry,
                *PartitionsEntry,
                iter->second.Metadata.InputColumnsMetadata);
        } else if (SchemeEntry) {
            iter->second.Serializer = CreateColumnShardPayloadSerializer(
                *SchemeEntry,
                iter->second.Metadata.InputColumnsMetadata);
        }
        return token;
    }

    void Write(TWriteToken token, const NMiniKQL::TUnboxedValueBatch& data) override {
        YQL_ENSURE(!data.IsWide(), "Wide stream is not supported yet");
        auto& info = WriteInfos.at(token);
        YQL_ENSURE(!info.Closed);

        auto allocGuard = TypeEnv.BindAllocator();
        YQL_ENSURE(info.Serializer);
        info.Serializer->AddData(data);

        FlushSerializer(token, GetMemory() >= Settings.MemoryLimitTotal);
    }

    void Close(TWriteToken token) override {
        auto allocGuard = TypeEnv.BindAllocator();
        auto& info = WriteInfos.at(token);
        YQL_ENSURE(info.Serializer);
        info.Closed = true;
        info.Serializer->Close();
        FlushSerializer(token, true);
        YQL_ENSURE(info.Serializer->IsFinished());
    }

    void Close() override {
        ShardsInfo.Close();
    }

    void AddCoveringMessages() override {
        for (auto& [_, shardInfo] : ShardsInfo.GetShards()) {
            shardInfo.PushBatch(TBatchWithMetadata{});
        }
    }

    TVector<TPendingShardInfo> GetPendingShards() const override {
        return ShardsInfo.GetPendingShards();
    }

    TVector<ui64> GetShardsIds() const override {
        TVector<ui64> result;
        result.reserve(ShardsInfo.GetShards().size());
        for (const auto& [id, _] : ShardsInfo.GetShards()) {
            result.push_back(id);
        }
        return result;
    }

    std::optional<TMessageMetadata> GetMessageMetadata(ui64 shardId) override {
        auto& shardInfo = ShardsInfo.GetShard(shardId);
        if (shardInfo.IsEmpty()) {
            return {};
        }
        BuildBatchesForShard(shardInfo);

        TMessageMetadata meta;
        meta.Cookie = shardInfo.GetCookie();
        meta.OperationsCount = shardInfo.GetBatchesInFlight();
        meta.IsFinal = shardInfo.IsClosed() && shardInfo.Size() == shardInfo.GetBatchesInFlight();
        meta.SendAttempts = shardInfo.GetSendAttempts();

        return meta;
    }

    TSerializationResult SerializeMessageToPayload(ui64 shardId, NKikimr::NEvents::TDataEvents::TEvWrite& evWrite) override {
        TSerializationResult result;

        const auto& shardInfo = ShardsInfo.GetShard(shardId);
        if (shardInfo.IsEmpty()) {
            return result;
        }

        for (size_t index = 0; index < shardInfo.GetBatchesInFlight(); ++index) {
            const auto& inFlightBatch = shardInfo.GetBatch(index);
            if (inFlightBatch.Data) {
                YQL_ENSURE(!inFlightBatch.Data->IsEmpty());
                result.TotalDataSize += inFlightBatch.Data->GetMemory();
                const ui64 payloadIndex = NKikimr::NEvWrite::TPayloadWriter<NKikimr::NEvents::TDataEvents::TEvWrite>(evWrite)
                        .AddDataToPayload(inFlightBatch.Data->SerializeToString());
                evWrite.AddOperation(
                    WriteInfos.at(inFlightBatch.Token).Metadata.OperationType,
                    WriteInfos.at(inFlightBatch.Token).Metadata.TableId,
                    WriteInfos.at(inFlightBatch.Token).Serializer->GetWriteColumnIds(),
                    payloadIndex,
                    WriteInfos.at(inFlightBatch.Token).Serializer->GetDataFormat());
            } else {
                YQL_ENSURE(index + 1 == shardInfo.GetBatchesInFlight());   
            }
        }

        return result;
    }

    std::optional<TMessageAcknowledgedResult> OnMessageAcknowledged(ui64 shardId, ui64 cookie) override {
        auto allocGuard = TypeEnv.BindAllocator();
        auto& shardInfo = ShardsInfo.GetShard(shardId);
        const auto result = shardInfo.PopBatches(cookie);
        if (result) {
            return TMessageAcknowledgedResult {
                .DataSize = result->DataSize,
                .IsShardEmpty = shardInfo.IsEmpty(),
            };
        }
        return std::nullopt;
    }

    void OnMessageSent(ui64 shardId, ui64 cookie) override {
        auto& shardInfo = ShardsInfo.GetShard(shardId);
        if (shardInfo.IsEmpty() || shardInfo.GetCookie() != cookie) {
            return;
        }
        shardInfo.IncSendAttempts();
    }

    void ResetRetries(ui64 shardId, ui64 cookie) override {
        auto& shardInfo = ShardsInfo.GetShard(shardId);
        if (shardInfo.IsEmpty() || shardInfo.GetCookie() != cookie) {
            return;
        }
        shardInfo.ResetSendAttempts();
    }

    i64 GetMemory() const override {
        i64 total = ShardsInfo.GetMemory();
        for (TWriteToken token = 0; token < CurrentWriteToken; ++token) {
            const auto& writeInfo = WriteInfos.at(token);
            if (writeInfo.Serializer) {
                total += writeInfo.Serializer->GetMemory();
            } else {
                Y_ABORT_UNLESS(writeInfo.Closed);
            }
        }
        return total;
    }

    bool IsAllWritesClosed() const override {
        for (TWriteToken token = 0; token < CurrentWriteToken; ++token) {
            if (!WriteInfos.at(token).Closed) {
                return false;
            }
        }
        return true;
    }

    bool IsAllWritesFinished() const override {
        for (TWriteToken token = 0; token < CurrentWriteToken; ++token) {
            const auto& writeInfo = WriteInfos.at(token);
            if (!writeInfo.Closed || !writeInfo.Serializer->IsFinished()) {
                return false;
            }
        }
        return ShardsInfo.IsFinished();
    }

    bool IsReady() const override {
        for (TWriteToken token = 0; token < CurrentWriteToken; ++token) {
            const auto& writeInfo = WriteInfos.at(token);
            if (!writeInfo.Serializer && !writeInfo.Closed) {
                return false;
            }
        }
        return true;
    }

    bool IsEmpty() const override {
        for (TWriteToken token = 0; token < CurrentWriteToken; ++token) {
            const auto& writeInfo = WriteInfos.at(token);
            if (writeInfo.Serializer && !writeInfo.Serializer->IsEmpty()) {
                return false;
            }
        }
        return ShardsInfo.IsEmpty();
    }

    ui64 GetShardsCount() const override {
        return ShardsInfo.GetShards().size();
    }

    TShardedWriteController(
        const TShardedWriteControllerSettings settings,
        const NMiniKQL::TTypeEnvironment& typeEnv,
        std::shared_ptr<NKikimr::NMiniKQL::TScopedAlloc> alloc)
        : Settings(settings)
        , TypeEnv(typeEnv)
        , Alloc(alloc) {
    }

    ~TShardedWriteController() {
        Y_ABORT_UNLESS(Alloc);
        TGuard<NMiniKQL::TScopedAlloc> allocGuard(*Alloc);
        ShardsInfo.Clear();
        for (TWriteToken token = 0; token < CurrentWriteToken; ++token) {
            WriteInfos.at(token).Serializer = nullptr;
        }
    }

private:
    void FlushSerializer(TWriteToken token, bool force) {
        if (force) {
            const auto& writeInfo = WriteInfos.at(token);
            for (auto& [shardId, batches] : writeInfo.Serializer->FlushBatchesForce()) {
                for (auto& batch : batches) {
<<<<<<< HEAD
                    ShardsInfo.GetShard(shardId).PushBatch(TBatchWithMetadata{
                        .Token = token,
                        .Data = std::move(batch),
                        .HasRead = (writeInfo.Metadata.OperationType != NKikimrDataEvents::TEvWrite::TOperation::OPERATION_REPLACE
                            && writeInfo.Metadata.OperationType != NKikimrDataEvents::TEvWrite::TOperation::OPERATION_UPSERT),
                    });
=======
                    if (batch && !batch->IsEmpty()) {
                        ShardsInfo.GetShard(shardId).PushBatch(std::move(batch));
                    }
>>>>>>> 192e3bc7
                }
            }
        } else {
            const auto& writeInfo = WriteInfos.at(token);
            for (const ui64 shardId : writeInfo.Serializer->GetShardIds()) {
                auto& shard = ShardsInfo.GetShard(shardId);
                while (true) {
                    auto batch = writeInfo.Serializer->FlushBatch(shardId);
                    if (!batch || batch->IsEmpty()) {
                        break;
                    }
                    shard.PushBatch(TBatchWithMetadata{
                        .Token = token,
                        .Data = std::move(batch),
                        .HasRead = (writeInfo.Metadata.OperationType != NKikimrDataEvents::TEvWrite::TOperation::OPERATION_REPLACE
                            && writeInfo.Metadata.OperationType != NKikimrDataEvents::TEvWrite::TOperation::OPERATION_UPSERT),
                    });
                }
            }
        }
    }

    void BuildBatchesForShard(TShardsInfo::TShardInfo& shard) {
        if (shard.GetBatchesInFlight() == 0) {
            shard.MakeNextBatches(
                Settings.MemoryLimitPerMessage,
                Settings.MaxBatchesPerMessage);
        }
    }

    void ReshardData() {
        YQL_ENSURE(!Settings.Inconsistent);
        for (auto& [_, shardInfo] : ShardsInfo.GetShards()) {
            for (size_t index = 0; index < shardInfo.Size(); ++index) {
                const auto& batch = shardInfo.GetBatch(index);
                const auto& writeInfo = WriteInfos.at(batch.Token);
                // Resharding supported only for inconsistent write,
                // so convering empty batches don't exist in this case.
                YQL_ENSURE(batch.Data);
                writeInfo.Serializer->AddBatch(batch.Data);
            }
        }
    }

    TShardedWriteControllerSettings Settings;
    const NMiniKQL::TTypeEnvironment& TypeEnv;
    std::shared_ptr<NKikimr::NMiniKQL::TScopedAlloc> Alloc;

    struct TWriteInfo {
        TMetadata Metadata;
        IPayloadSerializerPtr Serializer = nullptr;
        bool Closed = false;
    };

    THashMap<TWriteToken, TWriteInfo> WriteInfos;
    TWriteToken CurrentWriteToken = 0;

    TShardsInfo ShardsInfo;

    std::optional<NSchemeCache::TSchemeCacheNavigate::TEntry> SchemeEntry;
    std::optional<NSchemeCache::TSchemeCacheRequest::TEntry> PartitionsEntry;
};

}


IShardedWriteControllerPtr CreateShardedWriteController(
        const TShardedWriteControllerSettings& settings,
        const NMiniKQL::TTypeEnvironment& typeEnv,
        std::shared_ptr<NKikimr::NMiniKQL::TScopedAlloc> alloc) {
    return MakeIntrusive<TShardedWriteController>(
        settings, typeEnv, alloc);
}

}
}<|MERGE_RESOLUTION|>--- conflicted
+++ resolved
@@ -912,21 +912,12 @@
             // For columnshard batch can be slightly larger than the limit.
             while (BatchesInFlight < maxCount
                     && BatchesInFlight < Batches.size()
-<<<<<<< HEAD
-                    && dataSize + GetBatch(BatchesInFlight).GetMemory() <= maxDataSize) {
+                    && (dataSize + GetBatch(BatchesInFlight).GetMemory() <= maxDataSize || BatchesInFlight == 0)) {
                 dataSize += GetBatch(BatchesInFlight).GetMemory();
                 ++BatchesInFlight;
             }
             YQL_ENSURE(BatchesInFlight == Batches.size() || dataSize + GetBatch(BatchesInFlight).GetMemory() > maxDataSize || BatchesInFlight >= maxCount);
             Y_ABORT_UNLESS(BatchesInFlight == Batches.size());  // TODO: delete
-=======
-                    && (dataSize + GetBatch(BatchesInFlight)->GetMemory() <= maxDataSize || BatchesInFlight == 0)) {
-                dataSize += GetBatch(BatchesInFlight)->GetMemory();
-                ++BatchesInFlight;
-            }
-            YQL_ENSURE(BatchesInFlight != 0);
-            YQL_ENSURE(BatchesInFlight == maxCount || BatchesInFlight == Batches.size() || dataSize + GetBatch(BatchesInFlight)->GetMemory() >= maxDataSize);
->>>>>>> 192e3bc7
         }
 
         const TBatchWithMetadata& GetBatch(size_t index) const {
@@ -1366,18 +1357,14 @@
             const auto& writeInfo = WriteInfos.at(token);
             for (auto& [shardId, batches] : writeInfo.Serializer->FlushBatchesForce()) {
                 for (auto& batch : batches) {
-<<<<<<< HEAD
-                    ShardsInfo.GetShard(shardId).PushBatch(TBatchWithMetadata{
-                        .Token = token,
-                        .Data = std::move(batch),
-                        .HasRead = (writeInfo.Metadata.OperationType != NKikimrDataEvents::TEvWrite::TOperation::OPERATION_REPLACE
-                            && writeInfo.Metadata.OperationType != NKikimrDataEvents::TEvWrite::TOperation::OPERATION_UPSERT),
-                    });
-=======
                     if (batch && !batch->IsEmpty()) {
-                        ShardsInfo.GetShard(shardId).PushBatch(std::move(batch));
+                        ShardsInfo.GetShard(shardId).PushBatch(TBatchWithMetadata{
+                            .Token = token,
+                            .Data = std::move(batch),
+                            .HasRead = (writeInfo.Metadata.OperationType != NKikimrDataEvents::TEvWrite::TOperation::OPERATION_REPLACE
+                                && writeInfo.Metadata.OperationType != NKikimrDataEvents::TEvWrite::TOperation::OPERATION_UPSERT),
+                        });
                     }
->>>>>>> 192e3bc7
                 }
             }
         } else {
