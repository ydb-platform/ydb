#pragma once

#include "kqp_query_stats.h"
#include "kqp_worker_common.h"

#include <ydb/library/actors/core/actor_bootstrapped.h>
#include <ydb/library/actors/wilson/wilson_span.h>
#include <ydb/library/actors/wilson/wilson_trace.h>

#include <ydb/core/base/cputime.h>
#include <ydb/library/wilson_ids/wilson.h>
#include <ydb/core/kqp/common/kqp_resolve.h>
#include <ydb/core/kqp/common/kqp_timeouts.h>
#include <ydb/core/kqp/common/kqp_tx.h>
#include <ydb/core/kqp/common/kqp_user_request_context.h>
#include <ydb/core/kqp/common/kqp.h>
#include <ydb/core/kqp/common/simple/temp_tables.h>

#include <ydb/library/actors/core/monotonic_provider.h>

#include <util/generic/noncopyable.h>
#include <util/generic/string.h>

#include <map>
#include <memory>

namespace NKikimr::NKqp {

class TKqpQueryCache;

// basically it's a state that holds all the context
// about the specific query execution.
// it holds the unique pointer to the query request, which may include
// the context of user RPC (if session is on the same node with user RPC, which is the most
// common case).
class TKqpQueryState : public TNonCopyable {
public:
    class TQueryTxId {
    public:
        TQueryTxId() = default;
        TQueryTxId(const TQueryTxId& other);
        TQueryTxId& operator=(const TQueryTxId& id);

        void SetValue(const TTxId& id);
        TTxId GetValue();

        void Reset();

    private:
        TMaybe<TTxId> Id;
    };

    TKqpQueryState(TEvKqp::TEvQueryRequest::TPtr& ev, ui64 queryId, const TString& database, const TMaybe<TString>& applicationName,
        const TString& cluster, TKqpDbCountersPtr dbCounters, bool longSession, const NKikimrConfig::TTableServiceConfig& tableServiceConfig,
        const NKikimrConfig::TQueryServiceConfig& queryServiceConfig, const TString& sessionId, TMonotonic startedAt, i32 runtimeParameterSizeLimit)
        : QueryId(queryId)
        , Database(database)
        , ApplicationName(applicationName)
        , Cluster(cluster)
        , DbCounters(dbCounters)
        , Sender(ev->Sender)
        , ProxyRequestId(ev->Cookie)
        , ParametersSize(ev->Get()->GetParametersSize())
        , QueryPhysicalGraph(ev->Get()->GetQueryPhysicalGraph())
        , Generation(ev->Get()->GetGeneration())
        , RequestActorId(ev->Get()->GetRequestActorId())
        , IsDocumentApiRestricted_(IsDocumentApiRestricted(ev->Get()->GetRequestType()))
        , StartTime(TInstant::Now())
        , KeepSession(ev->Get()->GetKeepSession() || longSession)
        , UserToken(ev->Get()->GetUserToken())
        , ClientAddress(ev->Get()->GetClientAddress())
        , StartedAt(startedAt)
        , FormatsSettings(ev->Get()->GetResultSetFormat(), ev->Get()->GetSchemaInclusionMode(), ev->Get()->GetArrowFormatSettings())
        , RuntimeParameterSizeLimit(runtimeParameterSizeLimit)
    {
        RequestEv.reset(ev->Release().Release());
        bool enableImplicitQueryParameterTypes = tableServiceConfig.GetEnableImplicitQueryParameterTypes() ||
            AppData()->FeatureFlags.GetEnableImplicitQueryParameterTypes();

        if (enableImplicitQueryParameterTypes && !RequestEv->GetYdbParameters().empty()) {
            QueryParameterTypes = std::make_shared<std::map<TString, Ydb::Type>>();

            for (const auto& [name, typedValue] : RequestEv->GetYdbParameters()) {
                QueryParameterTypes->insert({name, typedValue.Gettype()});

                if ((typedValue.type().has_list_type() || typedValue.type().has_tuple_type()) &&
                    typedValue.value().items().size() > static_cast<i32>(runtimeParameterSizeLimit))
                {
                    RuntimeParameterSizeLimitSatisfied = false;
                }
            }
        }

        YQL_ENSURE(RequestEv->HasAction());
        QueryAction = RequestEv->GetAction();
        QueryType = RequestEv->GetType();

        SetQueryDeadlines(tableServiceConfig, queryServiceConfig);
        KqpSessionSpan = NWilson::TSpan(
            TWilsonKqp::KqpSession, std::move(ev->TraceId),
            "Session.query." + NKikimrKqp::EQueryAction_Name(QueryAction), NWilson::EFlags::AUTO_END);
        if (KqpSessionSpan && AppData()) {
            KqpSessionSpan.Attribute("database", AppData()->TenantName);
        }
        if (RequestEv->GetUserRequestContext()) {
            UserRequestContext = RequestEv->GetUserRequestContext();
        } else {
            UserRequestContext = MakeIntrusive<TUserRequestContext>(RequestEv->GetTraceId(), Database, sessionId);
        }
        UserRequestContext->PoolId = RequestEv->GetPoolId();
        UserRequestContext->PoolConfig = RequestEv->GetPoolConfig();
        UserRequestContext->DatabaseId = RequestEv->GetDatabaseId();

        if (RequestEv->GetSaveQueryPhysicalGraph() && !QueryPhysicalGraph) {
            YQL_ENSURE(QueryType == NKikimrKqp::EQueryType::QUERY_TYPE_SQL_GENERIC_SCRIPT);
            YQL_ENSURE(QueryAction == NKikimrKqp::EQueryAction::QUERY_ACTION_EXECUTE);
            YQL_ENSURE(HasImplicitTx());
            SaveQueryPhysicalGraph = true;
        }
    }

    // the monotonously growing counter, the ordinal number of the query,
    // executed by the session.
    // this counter may be used as a cookie by a session actor to reject events
    // with cookie less than current QueryId.
    ui64 QueryId = 0;
    TString Database;
    TMaybe<TString> ApplicationName;
    TString Cluster;
    TKqpDbCountersPtr DbCounters;
    TActorId Sender;
    ui64 ProxyRequestId = 0;
    std::unique_ptr<TEvKqp::TEvQueryRequest> RequestEv;
    ui64 ParametersSize = 0;
    TPreparedQueryHolder::TConstPtr PreparedQuery;
    TKqpCompileResult::TConstPtr CompileResult;
    TVector<NKikimrKqp::TParameterDescription> ResultParams;
    TKqpStatsCompile CompileStats;
    TIntrusivePtr<TKqpTransactionContext> TxCtx;
    TQueryData::TPtr QueryData;
    NKikimrKqp::EQueryAction QueryAction;
    NKikimrKqp::EQueryType QueryType;
    bool SaveQueryPhysicalGraph = false;
    std::shared_ptr<const NKikimrKqp::TQueryPhysicalGraph> QueryPhysicalGraph;
    const i64 Generation = 0;

    TActorId RequestActorId;

    ui64 CurrentTx = 0;
    TIntrusivePtr<TUserRequestContext> UserRequestContext;
    bool IsDocumentApiRestricted_ = false;

    TInstant StartTime;
    TInstant ContinueTime;
    NYql::TKikimrQueryDeadlines QueryDeadlines;
    TKqpQueryStats QueryStats;
    TString QueryAst;
    bool KeepSession = false;
    TIntrusiveConstPtr<NACLib::TUserToken> UserToken;
    TString ClientAddress;
    NActors::TMonotonic StartedAt;
    bool CompilationRunning = false;

    THashMap<NKikimr::TTableId, ui64> TableVersions;

    NLWTrace::TOrbit Orbit;
    NWilson::TSpan KqpSessionSpan;
    ETableReadType MaxReadType = ETableReadType::Other;

    TQueryTxId TxId; // User tx
    bool Commit = false;
    bool Commited = false;

    NTopic::TTopicOperations TopicOperations;
    TDuration CpuTime;
    std::optional<NCpuTime::TCpuTimer> CurrentTimer;

    std::shared_ptr<std::map<TString, Ydb::Type>> QueryParameterTypes;

    TKqpTempTablesState::TConstPtr TempTablesState;
    TMaybe<TActorId> PoolHandlerActor;

    std::shared_ptr<NYql::TExprContext> SplittedCtx;
    TVector<NYql::TExprNode::TPtr> SplittedExprs;
    NYql::TExprNode::TPtr SplittedWorld;
    int NextSplittedExpr = 0;

    TString ReplayMessage;

    NYql::TIssues Issues;

    TVector<TQueryAst> Statements;
    TMaybe<TQueryTxId> ImplicitTxId = {}; // Implicit tx for all statements
    ui32 CurrentStatementId = 0;
    ui32 StatementResultIndex = 0;
    ui32 StatementResultSize = 0;

    TMaybe<TString> CommandTagName;
    THashSet<ui32> ParticipantNodes;

    NFormats::TFormatsSettings FormatsSettings;

    i32 RuntimeParameterSizeLimit = 0;
    bool RuntimeParameterSizeLimitSatisfied = true;


    bool IsLocalExecution(ui32 nodeId) const {
        if (RequestEv->GetRequestCtx() == nullptr) {
            return false;
        }
        if (IsSingleNodeExecution()) {
            return *ParticipantNodes.begin() == nodeId;
        }
        return false;
    }

    bool IsSingleNodeExecution() const {
        return ParticipantNodes.size() == 1;
    }

    NKikimrKqp::EQueryAction GetAction() const {
        return QueryAction;
    }

    bool GetKeepSession() const {
        return RequestEv->GetKeepSession();
    }

    const TString& GetQuery() const {
        return RequestEv->GetQuery();
    }

    const TString& GetPreparedQuery() const {
        return RequestEv->GetPreparedQuery();
    }

    NKikimrKqp::EQueryType GetType() const {
        return QueryType;
    }

    Ydb::Query::Syntax GetSyntax() const {
        return RequestEv->GetSyntax();
    }

    const TString& GetRequestType() const {
        return RequestEv->GetRequestType();
    }

    std::shared_ptr<std::map<TString, Ydb::Type>> GetQueryParameterTypes() const {
        return QueryParameterTypes;
    }

    TVector<NKikimrKqp::TParameterDescription> GetResultParams() const {
        return ResultParams;
    }

    bool GetUsePublicResponseDataFormat() const {
        return RequestEv->GetUsePublicResponseDataFormat();
    }

    ui64 GetOutputChunkMaxSize() const {
        return RequestEv->GetOutputChunkMaxSize();
    }

    void UpdateTempTablesState(const TKqpTempTablesState& tempTablesState) {
        TempTablesState = std::make_shared<const TKqpTempTablesState>(tempTablesState);
    }

    void SetQueryDeadlines(const NKikimrConfig::TTableServiceConfig& tableService, const NKikimrConfig::TQueryServiceConfig& queryService) {
        auto now = TAppData::TimeProvider->Now();
        auto cancelAfter = RequestEv->GetCancelAfter();
        auto timeout = RequestEv->GetOperationTimeout();
        if (cancelAfter.MilliSeconds() > 0) {
            QueryDeadlines.CancelAt = now + cancelAfter;
        }

        auto timeoutMs = GetQueryTimeout(GetType(), timeout.MilliSeconds(), tableService, queryService);
        QueryDeadlines.TimeoutAt = now + timeoutMs;
    }

    bool HasTopicOperations() const {
        return RequestEv->HasTopicOperations();
    }

    bool HasKafkaApiOperations() const {
        return RequestEv->HasKafkaApiOperations();
    }

    bool GetQueryKeepInCache() const {
        return RequestEv->GetQueryKeepInCache();
    }

    const TString& GetDatabase() const {
        return RequestEv->GetDatabase();
    }

    bool IsSplitted() const {
        return !SplittedExprs.empty();
    }

    bool IsCreateTableAs() const {
        return IsSplitted();
    }

    const NFormats::TFormatsSettings& GetFormatsSettings() const {
        return FormatsSettings;
    }

    // todo: gvit
    // fill this hash set only once on query compilation.
    void FillTables(const NKqpProto::TKqpPhyTx& phyTx) {
        auto addTable = [&](const NKqpProto::TKqpPhyTableId& table) {
            NKikimr::TTableId tableId(table.GetOwnerId(), table.GetTableId());
            auto it = TableVersions.find(tableId);
            if (it != TableVersions.end()) {
                Y_ENSURE(it->second == table.GetVersion());
            } else {
                TableVersions.emplace(tableId, table.GetVersion());
            }
        };
        for (const auto& stage : phyTx.GetStages()) {
            for (const auto& tableOp : stage.GetTableOps()) {
                addTable(tableOp.GetTable());
            }

            for (const auto& input : stage.GetInputs()) {
                if (input.GetTypeCase() == NKqpProto::TKqpPhyConnection::kStreamLookup) {
                    addTable(input.GetStreamLookup().GetTable());
                }

                if (input.GetTypeCase() == NKqpProto::TKqpPhyConnection::kSequencer) {
                    addTable(input.GetSequencer().GetTable());
                }
            }

            for (const auto& source : stage.GetSources()) {
                if (source.GetTypeCase() == NKqpProto::TKqpSource::kReadRangesSource) {
                    addTable(source.GetReadRangesSource().GetTable());
                }
            }

            for (const auto& sink : stage.GetSinks()) {
                if (sink.GetTypeCase() == NKqpProto::TKqpSink::kInternalSink) {
                    YQL_ENSURE(sink.GetInternalSink().GetSettings().Is<NKikimrKqp::TKqpTableSinkSettings>());
                    NKikimrKqp::TKqpTableSinkSettings settings;
                    YQL_ENSURE(sink.GetInternalSink().GetSettings().UnpackTo(&settings), "Failed to unpack settings");
                    addTable(settings.GetTable());
                }
            }
        }

        for (const auto& table : phyTx.GetTables()) {
            if (table.GetKind() == NKqpProto::EKqpPhyTableKind::TABLE_KIND_EXTERNAL) {
                addTable(table.GetId());
            }
        }
    }

    void FillViews(const google::protobuf::RepeatedPtrField< ::NKqpProto::TKqpTableInfo>& views);

    bool NeedCheckTableVersions() const {
        return CompileStats.FromCache;
    }

    TString ExtractQueryText() const {
        if (CompileResult) {
            if (CompileResult->Query) {
                return CompileResult->Query->Text;
            }
            return {};
        }
        return RequestEv->GetQuery();
    }

    const ::NKikimrKqp::TTopicOperationsRequest& GetTopicOperationsFromRequest() const {
        return RequestEv->GetTopicOperations();
    }

    const ::NKikimrKqp::TKafkaApiOperationsRequest& GetKafkaApiOperationsFromRequest() const {
        return RequestEv->GetKafkaApiOperations();
    }

    bool NeedPersistentSnapshot() const {
        auto type = GetType();
        return (
            type == NKikimrKqp::QUERY_TYPE_SQL_SCAN ||
            type == NKikimrKqp::QUERY_TYPE_AST_SCAN
        );
    }

    bool NeedSnapshot(const NYql::TKikimrConfiguration& config) const {
        return ::NKikimr::NKqp::NeedSnapshot(*TxCtx, config, /*rollback*/ false, Commit, PreparedQuery->GetPhysicalQuery());
    }

    bool ShouldCommitWithCurrentTx(const TKqpPhyTxHolder::TConstPtr& tx) {
        const auto& phyQuery = PreparedQuery->GetPhysicalQuery();
        if (!Commit) {
            return false;
        }

        if (CurrentTx + 1 < phyQuery.TransactionsSize()) {
            // commit can only be applied to the last transaction or perform separately at the end
            return false;
        }

        if (!tx) {
            // no physical transactions left, perform commit
            return true;
        }

        if (TxCtx->HasOlapTable) {
            // Olap sink results can't be committed with changes
            return false;
        }

<<<<<<< HEAD
=======
        if (TxCtx->EffectiveIsolationLevel == NKqpProto::ISOLATION_LEVEL_SNAPSHOT_RW) {
            // ReadWrite snapshot isolation transaction with can only use uncommitted data.
            // WriteOnly snapshot isolation transaction is executed like serializable transaction.
            return !TxCtx->HasTableRead;
        }

>>>>>>> 4ddc676f
        if (TxCtx->NeedUncommittedChangesFlush || AppData()->FeatureFlags.GetEnableForceImmediateEffectsExecution()) {
            if (tx && tx->GetHasEffects()) {
                YQL_ENSURE(tx->ResultsSize() == 0);
                // commit can be applied to the last transaction with effects
                return CurrentTx + 1 == phyQuery.TransactionsSize();
            }

            return false;
        }

        // we can merge commit with last tx only for read-only transactions
        return !TxCtx->TxHasEffects();
    }

    bool ShouldAcquireLocks(const TKqpPhyTxHolder::TConstPtr& tx) {
        Y_UNUSED(tx);
        if (*TxCtx->EffectiveIsolationLevel != NKqpProto::ISOLATION_LEVEL_SERIALIZABLE &&
                *TxCtx->EffectiveIsolationLevel != NKqpProto::ISOLATION_LEVEL_SNAPSHOT_RW) {
            return false;
        }

        // Inconsistent writes (CTAS) don't require locks.
        if (IsSplitted()) {
            return false;
        }

        if (TxCtx->Locks.GetLockTxId() && !TxCtx->Locks.Broken()) {
            return true;  // Continue to acquire locks
        }

        if (TxCtx->Locks.Broken()) {
            YQL_ENSURE(TxCtx->GetSnapshot().IsValid() && !TxCtx->TxHasEffects());
            return false;  // Do not acquire locks after first lock issue
        }

        if (TxCtx->TxHasEffects()) {
            return true; // Acquire locks in read write tx
        }

        const auto& query = PreparedQuery->GetPhysicalQuery();
        for (auto& tx : query.GetTransactions()) {
            if (tx.GetHasEffects()) {
                return true; // Acquire locks in read write tx
            }
        }

        if (!Commit) {
            return true; // Is not a commit tx
        }

        if (TxCtx->GetSnapshot().IsValid()) {
            return false; // It is a read only tx with snapshot, no need to acquire locks
        }

        return true;
    }

    TKqpPhyTxHolder::TConstPtr GetCurrentPhyTx(NMiniKQL::TTypeEnvironment& txTypeEnv) {
        const auto& phyQuery = PreparedQuery->GetPhysicalQuery();
        auto tx = PreparedQuery->GetPhyTxOrEmpty(CurrentTx);

        if (TxCtx->CanDeferEffects()) {
            // Olap sinks require separate tnx with commit.
            while (tx && tx->GetHasEffects() && !TxCtx->HasOlapTable) {
                QueryData->PrepareParameters(tx, PreparedQuery, txTypeEnv);
                bool success = TxCtx->AddDeferredEffect(tx, QueryData);
                YQL_ENSURE(success);
                if (CurrentTx + 1 < phyQuery.TransactionsSize()) {
                    ++CurrentTx;
                    tx = PreparedQuery->GetPhyTx(CurrentTx);
                } else {
                    tx = nullptr;
                }
            }
        }
        TxCtx->HasImmediateEffects |= tx && tx->GetHasEffects();

        return tx;
    }

    bool HasTxControl() const {
        return RequestEv->HasTxControl();
    }

    bool HasImplicitTx() const; // (only for QueryService API) user has not specified TxControl in the request. In this case we behave like Begin/Commit was specified.

    const ::Ydb::Table::TransactionControl& GetTxControl() const {
        return RequestEv->GetTxControl();
    }

    bool ProcessingLastStatement() const {
        return CurrentStatementId + 1 >= Statements.size();
    }

    void PrepareCurrentStatement() {
        QueryData = std::make_shared<TQueryData>(TxCtx->TxAlloc);
        PreparedQuery = {};
        CompileResult = {};
        CurrentTx = 0;
        TableVersions = {};
        MaxReadType = ETableReadType::Other;
        TopicOperations = {};
        ReplayMessage = {};
    }

    void PrepareNextStatement() {
        CurrentStatementId++;
        StatementResultIndex += StatementResultSize;
        StatementResultSize = 0;
        PrepareCurrentStatement();
    }

    // validate the compiled query response and ensure that all table versions are not
    // changed since the last compilation.
     bool EnsureTableVersions(const TEvTxProxySchemeCache::TEvNavigateKeySetResult& response);
    // builds a request to navigate schema of all tables, that participate in query
    // execution.
    std::unique_ptr<TEvTxProxySchemeCache::TEvNavigateKeySet> BuildNavigateKeySet();
    // same the context of the compiled query to the query state.
    bool SaveAndCheckCompileResult(TKqpCompileResult::TConstPtr compileResult);
    bool SaveAndCheckCompileResult(TEvKqp::TEvCompileResponse* ev);
    bool SaveAndCheckParseResult(TEvKqp::TEvParseResponse&& ev);
    bool SaveAndCheckSplitResult(TEvKqp::TEvSplitResponse* ev);

    bool TryGetFromCache(
        TKqpQueryCache& cache,
        const TGUCSettings::TPtr& gUCSettingsPtr,
        TIntrusivePtr<TKqpCounters>& counters,
        const TActorId& sender);

    // build the compilation request.
    std::unique_ptr<TEvKqp::TEvCompileRequest> BuildCompileRequest(std::shared_ptr<std::atomic<bool>> cookie, const TGUCSettings::TPtr& gUCSettingsPtr);
    // TODO(gvit): get rid of code duplication in these requests,
    // use only one of these requests.
    std::unique_ptr<TEvKqp::TEvRecompileRequest> BuildReCompileRequest(std::shared_ptr<std::atomic<bool>> cookie, const TGUCSettings::TPtr& gUCSettingsPtr);

    std::unique_ptr<TEvKqp::TEvCompileRequest> BuildSplitRequest(std::shared_ptr<std::atomic<bool>> cookie, const TGUCSettings::TPtr& gUCSettingsPtr);
    std::unique_ptr<TEvKqp::TEvCompileRequest> BuildCompileSplittedRequest(std::shared_ptr<std::atomic<bool>> cookie, const TGUCSettings::TPtr& gUCSettingsPtr);

    bool ProcessingLastStatementPart();
    bool PrepareNextStatementPart();

    const ::google::protobuf::Map<TProtoStringType, ::Ydb::TypedValue>& GetYdbParameters() const {
        return RequestEv->GetYdbParameters();
    }

    Ydb::Table::QueryStatsCollection::Mode GetStatsMode() const {
        if (!RequestEv->HasCollectStats()) {
            return Ydb::Table::QueryStatsCollection::STATS_COLLECTION_NONE;
        }

        auto cStats = RequestEv->GetCollectStats();
        if (cStats == Ydb::Table::QueryStatsCollection::STATS_COLLECTION_UNSPECIFIED) {
            return Ydb::Table::QueryStatsCollection::STATS_COLLECTION_NONE;
        }

        return cStats;
    }

    bool ReportStats() const {
        return GetStatsMode() != Ydb::Table::QueryStatsCollection::STATS_COLLECTION_NONE
            // always report stats for scripting subrequests
            || GetType() == NKikimrKqp::QUERY_TYPE_AST_DML
            || GetType() == NKikimrKqp::QUERY_TYPE_AST_SCAN
        ;
    }

    bool HasPreparedQuery() const {
        return RequestEv->HasPreparedQuery();
    }

    bool IsStreamResult() const {
        auto type = GetType();
        return (
            type == NKikimrKqp::QUERY_TYPE_AST_SCAN ||
            type == NKikimrKqp::QUERY_TYPE_SQL_SCAN ||
            type == NKikimrKqp::QUERY_TYPE_SQL_GENERIC_QUERY ||
            type == NKikimrKqp::QUERY_TYPE_SQL_GENERIC_CONCURRENT_QUERY ||
            type == NKikimrKqp::QUERY_TYPE_SQL_GENERIC_SCRIPT
        );
    }

    bool IsInternalCall() const {
        return RequestEv->IsInternalCall();
    }

    void ResetTimer() {
        if (CurrentTimer) {
            CpuTime += CurrentTimer->GetTime();
            CurrentTimer.reset();
        }
    }

    TDuration GetCpuTime() {
        ResetTimer();
        return CpuTime;
    }

    bool GetCollectDiagnostics() {
        return RequestEv->GetCollectDiagnostics();
    }

    TDuration GetProgressStatsPeriod() {
        return RequestEv->GetProgressStatsPeriod();
    }

    //// Topic ops ////
    void FillTopicOperations();
    bool TryMergeTopicOffsets(const NTopic::TTopicOperations &operations, TString& message);
    std::unique_ptr<NSchemeCache::TSchemeCacheNavigate> BuildSchemeCacheNavigate();
    bool IsAccessDenied(const NSchemeCache::TSchemeCacheNavigate& response, TString& message);
    bool HasErrors(const NSchemeCache::TSchemeCacheNavigate& response, TString& message);

    bool HasUserToken() const;

};


}<|MERGE_RESOLUTION|>--- conflicted
+++ resolved
@@ -413,15 +413,6 @@
             return false;
         }
 
-<<<<<<< HEAD
-=======
-        if (TxCtx->EffectiveIsolationLevel == NKqpProto::ISOLATION_LEVEL_SNAPSHOT_RW) {
-            // ReadWrite snapshot isolation transaction with can only use uncommitted data.
-            // WriteOnly snapshot isolation transaction is executed like serializable transaction.
-            return !TxCtx->HasTableRead;
-        }
-
->>>>>>> 4ddc676f
         if (TxCtx->NeedUncommittedChangesFlush || AppData()->FeatureFlags.GetEnableForceImmediateEffectsExecution()) {
             if (tx && tx->GetHasEffects()) {
                 YQL_ENSURE(tx->ResultsSize() == 0);
