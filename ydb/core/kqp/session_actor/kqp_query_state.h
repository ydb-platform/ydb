#pragma once

#include "kqp_query_stats.h"
#include "kqp_worker_common.h"

#include <ydb/library/actors/core/actor_bootstrapped.h>
#include <ydb/library/actors/wilson/wilson_span.h>
#include <ydb/library/actors/wilson/wilson_trace.h>

#include <ydb/core/base/cputime.h>
#include <ydb/library/wilson_ids/wilson.h>
#include <ydb/core/kqp/common/kqp_resolve.h>
#include <ydb/core/kqp/common/kqp_timeouts.h>
#include <ydb/core/kqp/common/kqp_tx.h>
#include <ydb/core/kqp/common/kqp_user_request_context.h>
#include <ydb/core/kqp/common/kqp.h>
#include <ydb/core/kqp/common/simple/temp_tables.h>

#include <ydb/library/actors/core/monotonic_provider.h>

#include <util/generic/noncopyable.h>
#include <util/generic/string.h>

#include <map>
#include <memory>

namespace NKikimr::NKqp {

class TKqpQueryCache;

// basically it's a state that holds all the context
// about the specific query execution.
// it holds the unique pointer to the query request, which may include
// the context of user RPC (if session is on the same node with user RPC, which is the most
// common case).
class TKqpQueryState : public TNonCopyable {
public:
    class TQueryTxId {
    public:
        TQueryTxId() = default;
        TQueryTxId(const TQueryTxId& other);
        TQueryTxId& operator=(const TQueryTxId& id);

        void SetValue(const TTxId& id);
        TTxId GetValue();

        void Reset();

    private:
        TMaybe<TTxId> Id;
    };

    TKqpQueryState(TEvKqp::TEvQueryRequest::TPtr& ev, ui64 queryId, const TString& database, const TMaybe<TString>& applicationName,
        const TString& cluster, TKqpDbCountersPtr dbCounters, bool longSession, const NKikimrConfig::TTableServiceConfig& tableServiceConfig,
        const NKikimrConfig::TQueryServiceConfig& queryServiceConfig, const TString& sessionId, TMonotonic startedAt)
        : QueryId(queryId)
        , Database(database)
        , ApplicationName(applicationName)
        , Cluster(cluster)
        , DbCounters(dbCounters)
        , Sender(ev->Sender)
        , ProxyRequestId(ev->Cookie)
        , ParametersSize(ev->Get()->GetParametersSize())
        , RequestActorId(ev->Get()->GetRequestActorId())
        , IsDocumentApiRestricted_(IsDocumentApiRestricted(ev->Get()->GetRequestType()))
        , StartTime(TInstant::Now())
        , KeepSession(ev->Get()->GetKeepSession() || longSession)
        , UserToken(ev->Get()->GetUserToken())
        , ClientAddress(ev->Get()->GetClientAddress())
        , StartedAt(startedAt)
    {
        RequestEv.reset(ev->Release().Release());
        bool enableImplicitQueryParameterTypes = tableServiceConfig.GetEnableImplicitQueryParameterTypes() ||
            AppData()->FeatureFlags.GetEnableImplicitQueryParameterTypes();
        if (enableImplicitQueryParameterTypes && !RequestEv->GetYdbParameters().empty()) {
            QueryParameterTypes = std::make_shared<std::map<TString, Ydb::Type>>();
            for (const auto& [name, typedValue] : RequestEv->GetYdbParameters()) {
                QueryParameterTypes->insert({name, typedValue.Gettype()});
            }
        }

        YQL_ENSURE(RequestEv->HasAction());
        QueryAction = RequestEv->GetAction();
        QueryType = RequestEv->GetType();

        SetQueryDeadlines(tableServiceConfig, queryServiceConfig);
        KqpSessionSpan = NWilson::TSpan(
            TWilsonKqp::KqpSession, std::move(ev->TraceId),
            "Session.query." + NKikimrKqp::EQueryAction_Name(QueryAction), NWilson::EFlags::AUTO_END);
        if (RequestEv->GetUserRequestContext()) {
            UserRequestContext = RequestEv->GetUserRequestContext();
        } else {
            UserRequestContext = MakeIntrusive<TUserRequestContext>(RequestEv->GetTraceId(), Database, sessionId);
        }
        UserRequestContext->PoolId = RequestEv->GetPoolId();
        UserRequestContext->PoolConfig = RequestEv->GetPoolConfig();
        UserRequestContext->DatabaseId = RequestEv->GetDatabaseId();
    }

    // the monotonously growing counter, the ordinal number of the query,
    // executed by the session.
    // this counter may be used as a cookie by a session actor to reject events
    // with cookie less than current QueryId.
    ui64 QueryId = 0;
    TString Database;
    TMaybe<TString> ApplicationName;
    TString Cluster;
    TKqpDbCountersPtr DbCounters;
    TActorId Sender;
    ui64 ProxyRequestId = 0;
    std::unique_ptr<TEvKqp::TEvQueryRequest> RequestEv;
    ui64 ParametersSize = 0;
    TPreparedQueryHolder::TConstPtr PreparedQuery;
    TKqpCompileResult::TConstPtr CompileResult;
    TVector<NKikimrKqp::TParameterDescription> ResultParams;
    TKqpStatsCompile CompileStats;
    TIntrusivePtr<TKqpTransactionContext> TxCtx;
    TQueryData::TPtr QueryData;
    NKikimrKqp::EQueryAction QueryAction;
    NKikimrKqp::EQueryType QueryType;

    TActorId RequestActorId;

    ui64 CurrentTx = 0;
    TIntrusivePtr<TUserRequestContext> UserRequestContext;
    bool IsDocumentApiRestricted_ = false;

    TInstant StartTime;
    TInstant ContinueTime;
    NYql::TKikimrQueryDeadlines QueryDeadlines;
    TKqpQueryStats QueryStats;
    bool KeepSession = false;
    TIntrusiveConstPtr<NACLib::TUserToken> UserToken;
    TString ClientAddress;
    NActors::TMonotonic StartedAt;
    bool CompilationRunning = false;

    THashMap<NKikimr::TTableId, ui64> TableVersions;

    NLWTrace::TOrbit Orbit;
    NWilson::TSpan KqpSessionSpan;
    ETableReadType MaxReadType = ETableReadType::Other;

    TQueryTxId TxId; // User tx
    bool Commit = false;
    bool Commited = false;

    NTopic::TTopicOperations TopicOperations;
    TDuration CpuTime;
    std::optional<NCpuTime::TCpuTimer> CurrentTimer;

    std::shared_ptr<std::map<TString, Ydb::Type>> QueryParameterTypes;

    TKqpTempTablesState::TConstPtr TempTablesState;
    TMaybe<TActorId> PoolHandlerActor;

    std::shared_ptr<NYql::TExprContext> SplittedCtx;
    TVector<NYql::TExprNode::TPtr> SplittedExprs;
    NYql::TExprNode::TPtr SplittedWorld;
    int NextSplittedExpr = 0;

    TString ReplayMessage;

    NYql::TIssues Issues;

    TVector<TQueryAst> Statements;
    TMaybe<TQueryTxId> ImplicitTxId = {}; // Implicit tx for all statements
    ui32 CurrentStatementId = 0;
    ui32 StatementResultIndex = 0;
    ui32 StatementResultSize = 0;

    TMaybe<TString> CommandTagName;
    THashSet<ui32> ParticipantNodes;

    bool IsLocalExecution(ui32 nodeId) const {
        if (RequestEv->GetRequestCtx() == nullptr) {
            return false;
        }
        if (IsSingleNodeExecution()) {
            return *ParticipantNodes.begin() == nodeId;
        }
        return false;
    }

    bool IsSingleNodeExecution() const {
        return ParticipantNodes.size() == 1;
    }

    NKikimrKqp::EQueryAction GetAction() const {
        return QueryAction;
    }

    bool GetKeepSession() const {
        return RequestEv->GetKeepSession();
    }

    const TString& GetQuery() const {
        return RequestEv->GetQuery();
    }

    const TString& GetPreparedQuery() const {
        return RequestEv->GetPreparedQuery();
    }

    NKikimrKqp::EQueryType GetType() const {
        return QueryType;
    }

    Ydb::Query::Syntax GetSyntax() const {
        return RequestEv->GetSyntax();
    }

    const TString& GetRequestType() const {
        return RequestEv->GetRequestType();
    }

    std::shared_ptr<std::map<TString, Ydb::Type>> GetQueryParameterTypes() const {
        return QueryParameterTypes;
    }

    TVector<NKikimrKqp::TParameterDescription> GetResultParams() const {
        return ResultParams;
    }

    bool GetUsePublicResponseDataFormat() const {
        return RequestEv->GetUsePublicResponseDataFormat();
    }

    ui64 GetOutputChunkMaxSize() const {
        return RequestEv->GetOutputChunkMaxSize();
    }

    void UpdateTempTablesState(const TKqpTempTablesState& tempTablesState) {
        TempTablesState = std::make_shared<const TKqpTempTablesState>(tempTablesState);
    }

    void SetQueryDeadlines(const NKikimrConfig::TTableServiceConfig& tableService, const NKikimrConfig::TQueryServiceConfig& queryService) {
        auto now = TAppData::TimeProvider->Now();
        auto cancelAfter = RequestEv->GetCancelAfter();
        auto timeout = RequestEv->GetOperationTimeout();
        if (cancelAfter.MilliSeconds() > 0) {
            QueryDeadlines.CancelAt = now + cancelAfter;
        }

        auto timeoutMs = GetQueryTimeout(GetType(), timeout.MilliSeconds(), tableService, queryService);
        QueryDeadlines.TimeoutAt = now + timeoutMs;
    }

    bool HasTopicOperations() const {
        return RequestEv->HasTopicOperations();
    }

    bool GetQueryKeepInCache() const {
        return RequestEv->GetQueryKeepInCache();
    }

    const TString& GetDatabase() const {
        return RequestEv->GetDatabase();
    }

    bool IsSplitted() const {
        return !SplittedExprs.empty();
    }

    bool IsCreateTableAs() const {
        return IsSplitted();
    }

    // todo: gvit
    // fill this hash set only once on query compilation.
    void FillTables(const NKqpProto::TKqpPhyTx& phyTx) {
        auto addTable = [&](const NKqpProto::TKqpPhyTableId& table) {
            NKikimr::TTableId tableId(table.GetOwnerId(), table.GetTableId());
            auto it = TableVersions.find(tableId);
            if (it != TableVersions.end()) {
                Y_ENSURE(it->second == table.GetVersion());
            } else {
                TableVersions.emplace(tableId, table.GetVersion());
            }
        };
        for (const auto& stage : phyTx.GetStages()) {
            for (const auto& tableOp : stage.GetTableOps()) {
                addTable(tableOp.GetTable());
            }

            for (const auto& input : stage.GetInputs()) {
                if (input.GetTypeCase() == NKqpProto::TKqpPhyConnection::kStreamLookup) {
                    addTable(input.GetStreamLookup().GetTable());
                }

                if (input.GetTypeCase() == NKqpProto::TKqpPhyConnection::kSequencer) {
                    addTable(input.GetSequencer().GetTable());
                }
            }

            for (const auto& source : stage.GetSources()) {
                if (source.GetTypeCase() == NKqpProto::TKqpSource::kReadRangesSource) {
                    addTable(source.GetReadRangesSource().GetTable());
                }
            }

            for (const auto& sink : stage.GetSinks()) {
                if (sink.GetTypeCase() == NKqpProto::TKqpSink::kInternalSink) {
                    YQL_ENSURE(sink.GetInternalSink().GetSettings().Is<NKikimrKqp::TKqpTableSinkSettings>());
                    NKikimrKqp::TKqpTableSinkSettings settings;
                    YQL_ENSURE(sink.GetInternalSink().GetSettings().UnpackTo(&settings), "Failed to unpack settings");
                    addTable(settings.GetTable());
                }
            }
        }

        for (const auto& table : phyTx.GetTables()) {
            if (table.GetKind() == NKqpProto::EKqpPhyTableKind::TABLE_KIND_EXTERNAL) {
                addTable(table.GetId());
            }
        }
    }

    void FillViews(const google::protobuf::RepeatedPtrField< ::NKqpProto::TKqpTableInfo>& views);

    bool NeedCheckTableVersions() const {
        return CompileStats.FromCache;
    }

    TString ExtractQueryText() const {
        if (CompileResult) {
            if (CompileResult->Query) {
                return CompileResult->Query->Text;
            }
            return {};
        }
        return RequestEv->GetQuery();
    }

    const ::NKikimrKqp::TTopicOperationsRequest& GetTopicOperationsFromRequest() const {
        return RequestEv->GetTopicOperations();
    }

    bool NeedPersistentSnapshot() const {
        auto type = GetType();
        return (
            type == NKikimrKqp::QUERY_TYPE_SQL_SCAN ||
            type == NKikimrKqp::QUERY_TYPE_AST_SCAN
        );
    }

    bool NeedSnapshot(const NYql::TKikimrConfiguration& config) const {
        return ::NKikimr::NKqp::NeedSnapshot(*TxCtx, config, /*rollback*/ false, Commit, PreparedQuery->GetPhysicalQuery());
    }

    bool ShouldCommitWithCurrentTx(const TKqpPhyTxHolder::TConstPtr& tx) {
        const auto& phyQuery = PreparedQuery->GetPhysicalQuery();
        if (!Commit) {
            return false;
        }

        if (CurrentTx + 1 < phyQuery.TransactionsSize()) {
            // commit can only be applied to the last transaction or perform separately at the end
            return false;
        }

        if (!tx) {
            // no physical transactions left, perform commit
            return true;
        }

        if (TxCtx->HasOlapTable) {
            // Olap sink results can't be committed with changes
            return false;
        }

        if (TxCtx->EffectiveIsolationLevel == NKikimrKqp::ISOLATION_LEVEL_SNAPSHOT_RW) {
            // ReadWrite snapshot isolation transaction with can only use uncommitted data.
            // WriteOnly snapshot isolation transaction is executed like serializable transaction.
            return !TxCtx->HasTableRead;
        }

        if (TxCtx->NeedUncommittedChangesFlush || AppData()->FeatureFlags.GetEnableForceImmediateEffectsExecution()) {
            if (tx && tx->GetHasEffects()) {
                YQL_ENSURE(tx->ResultsSize() == 0);
                // commit can be applied to the last transaction with effects
                return CurrentTx + 1 == phyQuery.TransactionsSize();
            }

            return false;
        }

        // we can merge commit with last tx only for read-only transactions
        return !TxCtx->TxHasEffects();
    }

    bool ShouldAcquireLocks(const TKqpPhyTxHolder::TConstPtr& tx) {
        Y_UNUSED(tx);
        if (*TxCtx->EffectiveIsolationLevel != NKikimrKqp::ISOLATION_LEVEL_SERIALIZABLE &&
                *TxCtx->EffectiveIsolationLevel != NKikimrKqp::ISOLATION_LEVEL_SNAPSHOT_RW) {
            return false;
        }

        // Inconsistent writes (CTAS) don't require locks.
        if (IsSplitted()) {
            return false;
        }

        if (TxCtx->Locks.GetLockTxId() && !TxCtx->Locks.Broken()) {
            return true;  // Continue to acquire locks
        }

        if (TxCtx->Locks.Broken()) {
            YQL_ENSURE(TxCtx->GetSnapshot().IsValid() && !TxCtx->TxHasEffects());
            return false;  // Do not acquire locks after first lock issue
        }

        if (TxCtx->TxHasEffects()) {
            return true; // Acquire locks in read write tx
        }

        const auto& query = PreparedQuery->GetPhysicalQuery();
        for (auto& tx : query.GetTransactions()) {
            if (tx.GetHasEffects()) {
                return true; // Acquire locks in read write tx
            }
        }

        if (!Commit) {
            return true; // Is not a commit tx
        }

        if (TxCtx->GetSnapshot().IsValid()) {
            return false; // It is a read only tx with snapshot, no need to acquire locks
        }

        return true;
    }

<<<<<<< HEAD
    TKqpPhyTxHolder::TConstPtr GetCurrentPhyTx(bool isBatchQuery = false) {
=======
    TKqpPhyTxHolder::TConstPtr GetCurrentPhyTx(NMiniKQL::TTypeEnvironment& txTypeEnv) {
>>>>>>> 9566518c
        const auto& phyQuery = PreparedQuery->GetPhysicalQuery();
        auto tx = PreparedQuery->GetPhyTxOrEmpty(CurrentTx);

        if (TxCtx->CanDeferEffects() && !isBatchQuery) {
            // Olap sinks require separate tnx with commit.
            while (tx && tx->GetHasEffects() && !TxCtx->HasOlapTable) {
                QueryData->PrepareParameters(tx, PreparedQuery, txTypeEnv);
                bool success = TxCtx->AddDeferredEffect(tx, QueryData);
                YQL_ENSURE(success);
                if (CurrentTx + 1 < phyQuery.TransactionsSize()) {
                    ++CurrentTx;
                    tx = PreparedQuery->GetPhyTx(CurrentTx);
                } else {
                    tx = nullptr;
                }
            }
        }
        TxCtx->HasImmediateEffects |= tx && tx->GetHasEffects();

        return tx;
    }

    bool HasTxControl() const {
        return RequestEv->HasTxControl();
    }

    bool HasImplicitTx() const; // (only for QueryService API) user has not specified TxControl in the request. In this case we behave like Begin/Commit was specified.

    const ::Ydb::Table::TransactionControl& GetTxControl() const {
        return RequestEv->GetTxControl();
    }

    bool ProcessingLastStatement() const {
        return CurrentStatementId + 1 >= Statements.size();
    }

    void PrepareCurrentStatement() {
        QueryData = std::make_shared<TQueryData>(TxCtx->TxAlloc);
        PreparedQuery = {};
        CompileResult = {};
        CurrentTx = 0;
        TableVersions = {};
        MaxReadType = ETableReadType::Other;
        TopicOperations = {};
        ReplayMessage = {};
    }

    void PrepareNextStatement() {
        CurrentStatementId++;
        StatementResultIndex += StatementResultSize;
        StatementResultSize = 0;
        PrepareCurrentStatement();
    }

    // validate the compiled query response and ensure that all table versions are not
    // changed since the last compilation.
     bool EnsureTableVersions(const TEvTxProxySchemeCache::TEvNavigateKeySetResult& response);
    // builds a request to navigate schema of all tables, that participate in query
    // execution.
    std::unique_ptr<TEvTxProxySchemeCache::TEvNavigateKeySet> BuildNavigateKeySet();
    // same the context of the compiled query to the query state.
    bool SaveAndCheckCompileResult(TKqpCompileResult::TConstPtr compileResult);
    bool SaveAndCheckCompileResult(TEvKqp::TEvCompileResponse* ev);
    bool SaveAndCheckParseResult(TEvKqp::TEvParseResponse&& ev);
    bool SaveAndCheckSplitResult(TEvKqp::TEvSplitResponse* ev);

    bool TryGetFromCache(
        TKqpQueryCache& cache,
        const TGUCSettings::TPtr& gUCSettingsPtr,
        TIntrusivePtr<TKqpCounters>& counters,
        const TActorId& sender);

    // build the compilation request.
    std::unique_ptr<TEvKqp::TEvCompileRequest> BuildCompileRequest(std::shared_ptr<std::atomic<bool>> cookie, const TGUCSettings::TPtr& gUCSettingsPtr);
    // TODO(gvit): get rid of code duplication in these requests,
    // use only one of these requests.
    std::unique_ptr<TEvKqp::TEvRecompileRequest> BuildReCompileRequest(std::shared_ptr<std::atomic<bool>> cookie, const TGUCSettings::TPtr& gUCSettingsPtr);

    std::unique_ptr<TEvKqp::TEvCompileRequest> BuildSplitRequest(std::shared_ptr<std::atomic<bool>> cookie, const TGUCSettings::TPtr& gUCSettingsPtr);
    std::unique_ptr<TEvKqp::TEvCompileRequest> BuildCompileSplittedRequest(std::shared_ptr<std::atomic<bool>> cookie, const TGUCSettings::TPtr& gUCSettingsPtr);

    bool ProcessingLastStatementPart();
    bool PrepareNextStatementPart();

    const ::google::protobuf::Map<TProtoStringType, ::Ydb::TypedValue>& GetYdbParameters() const {
        return RequestEv->GetYdbParameters();
    }

    Ydb::Table::QueryStatsCollection::Mode GetStatsMode() const {
        if (!RequestEv->HasCollectStats()) {
            return Ydb::Table::QueryStatsCollection::STATS_COLLECTION_NONE;
        }

        auto cStats = RequestEv->GetCollectStats();
        if (cStats == Ydb::Table::QueryStatsCollection::STATS_COLLECTION_UNSPECIFIED) {
            return Ydb::Table::QueryStatsCollection::STATS_COLLECTION_NONE;
        }

        return cStats;
    }

    bool ReportStats() const {
        return GetStatsMode() != Ydb::Table::QueryStatsCollection::STATS_COLLECTION_NONE
            // always report stats for scripting subrequests
            || GetType() == NKikimrKqp::QUERY_TYPE_AST_DML
            || GetType() == NKikimrKqp::QUERY_TYPE_AST_SCAN
        ;
    }

    bool HasPreparedQuery() const {
        return RequestEv->HasPreparedQuery();
    }

    bool IsStreamResult() const {
        auto type = GetType();
        return (
            type == NKikimrKqp::QUERY_TYPE_AST_SCAN ||
            type == NKikimrKqp::QUERY_TYPE_SQL_SCAN ||
            type == NKikimrKqp::QUERY_TYPE_SQL_GENERIC_QUERY ||
            type == NKikimrKqp::QUERY_TYPE_SQL_GENERIC_CONCURRENT_QUERY ||
            type == NKikimrKqp::QUERY_TYPE_SQL_GENERIC_SCRIPT
        );
    }

    bool IsInternalCall() const {
        return RequestEv->IsInternalCall();
    }

    void ResetTimer() {
        if (CurrentTimer) {
            CpuTime += CurrentTimer->GetTime();
            CurrentTimer.reset();
        }
    }

    TDuration GetCpuTime() {
        ResetTimer();
        return CpuTime;
    }

    bool GetCollectDiagnostics() {
        return RequestEv->GetCollectDiagnostics();
    }

    TDuration GetProgressStatsPeriod() {
        return RequestEv->GetProgressStatsPeriod();
    }

    //// Topic ops ////
    void AddOffsetsToTransaction();
    bool TryMergeTopicOffsets(const NTopic::TTopicOperations &operations, TString& message);
    std::unique_ptr<NSchemeCache::TSchemeCacheNavigate> BuildSchemeCacheNavigate();
    bool IsAccessDenied(const NSchemeCache::TSchemeCacheNavigate& response, TString& message);
    bool HasErrors(const NSchemeCache::TSchemeCacheNavigate& response, TString& message);

    bool HasUserToken() const;
};


}<|MERGE_RESOLUTION|>--- conflicted
+++ resolved
@@ -432,11 +432,7 @@
         return true;
     }
 
-<<<<<<< HEAD
-    TKqpPhyTxHolder::TConstPtr GetCurrentPhyTx(bool isBatchQuery = false) {
-=======
-    TKqpPhyTxHolder::TConstPtr GetCurrentPhyTx(NMiniKQL::TTypeEnvironment& txTypeEnv) {
->>>>>>> 9566518c
+    TKqpPhyTxHolder::TConstPtr GetCurrentPhyTx(NMiniKQL::TTypeEnvironment& txTypeEnv, bool isBatchQuery = false) {
         const auto& phyQuery = PreparedQuery->GetPhysicalQuery();
         auto tx = PreparedQuery->GetPhyTxOrEmpty(CurrentTx);
 
