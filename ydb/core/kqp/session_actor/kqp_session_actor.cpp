#include "kqp_session_actor.h"
#include "kqp_worker_common.h"
#include "kqp_query_state.h"
#include "kqp_query_stats.h"

#include <ydb/core/kqp/common/buffer/buffer.h>
#include <ydb/core/kqp/common/buffer/events.h>
#include <ydb/core/kqp/common/kqp_data_integrity_trails.h>
#include <ydb/core/kqp/common/kqp_lwtrace_probes.h>
#include <ydb/core/kqp/common/kqp_ru_calc.h>
#include <ydb/core/kqp/common/kqp_timeouts.h>
#include <ydb/core/kqp/common/kqp_tx.h>
#include <ydb/core/kqp/common/kqp.h>
#include <ydb/core/kqp/common/events/workload_service.h>
#include <ydb/core/kqp/common/simple/query_ast.h>
#include <ydb/core/kqp/common/batch/params.h>
#include <ydb/core/kqp/compile_service/kqp_compile_service.h>
#include <ydb/core/kqp/executer_actor/kqp_executer.h>
#include <ydb/core/kqp/executer_actor/kqp_locks_helper.h>
#include <ydb/core/kqp/executer_actor/kqp_partitioned_executer.h>
#include <ydb/core/kqp/host/kqp_host_impl.h>
#include <ydb/core/kqp/opt/kqp_query_plan.h>
#include <ydb/core/kqp/provider/yql_kikimr_provider.h>
#include <ydb/core/kqp/provider/yql_kikimr_results.h>
#include <ydb/core/kqp/rm_service/kqp_snapshot_manager.h>
#include <ydb/core/ydb_convert/ydb_convert.h>
#include <ydb/core/tx/schemeshard/schemeshard.h>
#include <ydb/core/kqp/rm_service/kqp_rm_service.h>
#include <ydb-cpp-sdk/library/operation_id/operation_id.h>
#include <ydb/core/kqp/common/kqp_yql.h>

#include <ydb/core/util/ulid.h>

#include <ydb/core/actorlib_impl/long_timer.h>
#include <ydb/core/base/appdata.h>
#include <ydb/core/base/cputime.h>
#include <ydb/core/base/path.h>
#include <ydb/library/wilson_ids/wilson.h>
#include <ydb/core/protos/kqp.pb.h>
#include <ydb/core/sys_view/service/sysview_service.h>
#include <ydb/core/tx/tx_proxy/proxy.h>
#include <ydb/library/yql/utils/actor_log/log.h>

#include <ydb/library/actors/core/actor_bootstrapped.h>
#include <ydb/library/actors/core/event_pb.h>
#include <ydb/library/actors/core/hfunc.h>
#include <ydb/library/actors/core/log.h>

#include <util/string/printf.h>

#include <ydb/library/actors/wilson/wilson_span.h>
#include <ydb/library/actors/wilson/wilson_trace.h>

LWTRACE_USING(KQP_PROVIDER);

namespace NKikimr {
namespace NKqp {

using namespace NYql;
using namespace NSchemeCache;

namespace {

std::optional<TString> TryDecodeYdbSessionId(const TString& sessionId) {
    if (sessionId.empty()) {
        return std::nullopt;
    }

    try {
        NOperationId::TOperationId opId(sessionId);
        TString id;
        const auto& ids = opId.GetValue("id");
        if (ids.size() != 1) {
            return std::nullopt;
        }

        return TString{*ids[0]};
    } catch (...) {
        return std::nullopt;
    }

    return std::nullopt;
}

#define LOG_C(msg) LOG_CRIT_S(*TlsActivationContext, NKikimrServices::KQP_SESSION, LogPrefix() << msg)
#define LOG_E(msg) LOG_ERROR_S(*TlsActivationContext, NKikimrServices::KQP_SESSION, LogPrefix() << msg)
#define LOG_W(msg) LOG_WARN_S(*TlsActivationContext, NKikimrServices::KQP_SESSION, LogPrefix() << msg)
#define LOG_N(msg) LOG_NOTICE_S(*TlsActivationContext, NKikimrServices::KQP_SESSION, LogPrefix() << msg)
#define LOG_I(msg) LOG_INFO_S(*TlsActivationContext, NKikimrServices::KQP_SESSION, LogPrefix() << msg)
#define LOG_D(msg) LOG_DEBUG_S(*TlsActivationContext, NKikimrServices::KQP_SESSION, LogPrefix() << msg)
#define LOG_T(msg) LOG_TRACE_S(*TlsActivationContext, NKikimrServices::KQP_SESSION, LogPrefix() << msg)

void FillColumnsMeta(const NKqpProto::TKqpPhyQuery& phyQuery, NKikimrKqp::TQueryResponse& resp) {
    for (size_t i = 0; i < phyQuery.ResultBindingsSize(); ++i) {
        const auto& binding = phyQuery.GetResultBindings(i);
        auto ydbRes = resp.AddYdbResults();
        ydbRes->mutable_columns()->CopyFrom(binding.GetResultSetMeta().columns());
    }
}

bool FillTableSinkSettings(NKikimrKqp::TKqpTableSinkSettings& settings, const NKqpProto::TKqpSink& sink) {
    if (sink.GetTypeCase() == NKqpProto::TKqpSink::kInternalSink
        && sink.GetInternalSink().GetSettings().Is<NKikimrKqp::TKqpTableSinkSettings>())
    {
        return sink.GetInternalSink().GetSettings().UnpackTo(&settings);
    }

    return false;
}

bool IsBatchQuery(const NKqpProto::TKqpPhyQuery& physicalQuery) {
    NKikimrKqp::TKqpTableSinkSettings sinkSettings;
    for (const auto& tx : physicalQuery.GetTransactions()) {
        for (const auto& stage : tx.GetStages()) {
            for (auto& sink : stage.GetSinks()) {
                auto isFilledSettings = FillTableSinkSettings(sinkSettings, sink);
                if (isFilledSettings && sinkSettings.HasIsBatch() && sinkSettings.GetIsBatch()) {
                    return true;
                }
            }
        }
    }
    return false;
}

class TRequestFail : public yexception {
public:
    Ydb::StatusIds::StatusCode Status;
    std::optional<google::protobuf::RepeatedPtrField<Ydb::Issue::IssueMessage>> Issues;

    TRequestFail(Ydb::StatusIds::StatusCode status,
            std::optional<google::protobuf::RepeatedPtrField<Ydb::Issue::IssueMessage>> issues = {})
        : Status(status)
        , Issues(std::move(issues))
    {}
};

struct TKqpCleanupCtx {
    std::deque<TIntrusivePtr<TKqpTransactionContext>> TransactionsToBeAborted;
    bool IsWaitingForWorkerToClose = false;
    bool IsWaitingForWorkloadServiceCleanup = false;
    bool Final = false;
    TInstant Start = TInstant::Now();

    bool CleanupFinished() {
        return TransactionsToBeAborted.empty() && !IsWaitingForWorkerToClose && !IsWaitingForWorkloadServiceCleanup;
    }
};

class TKqpSessionActor : public TActorBootstrapped<TKqpSessionActor> {

    class TTimerGuard {
    public:
        TTimerGuard(TKqpSessionActor* this_)
        : This(this_)
        {
            if (This->QueryState) {
                YQL_ENSURE(!This->QueryState->CurrentTimer);
                This->QueryState->CurrentTimer.emplace();
            }
        }

        ~TTimerGuard() {
            if (This->QueryState) {
                This->QueryState->ResetTimer();
            }
        }

    private:
        TKqpSessionActor* This;
    };

public:
    static constexpr NKikimrServices::TActivity::EType ActorActivityType() {
        return NKikimrServices::TActivity::KQP_SESSION_ACTOR;
    }

   TKqpSessionActor(const TActorId& owner,
            TKqpQueryCachePtr queryCache,
            std::shared_ptr<NKikimr::NKqp::NRm::IKqpResourceManager> resourceManager,
            std::shared_ptr<NKikimr::NKqp::NComputeActor::IKqpNodeComputeActorFactory> caFactory,
            const TString& sessionId, const TKqpSettings::TConstPtr& kqpSettings,
            const TKqpWorkerSettings& workerSettings,
            std::optional<TKqpFederatedQuerySetup> federatedQuerySetup,
            NYql::NDq::IDqAsyncIoFactory::TPtr asyncIoFactory,
            TIntrusivePtr<TModuleResolverState> moduleResolverState, TIntrusivePtr<TKqpCounters> counters,
            const NKikimrConfig::TQueryServiceConfig& queryServiceConfig,
            const TActorId& kqpTempTablesAgentActor)
        : Owner(owner)
        , QueryCache(std::move(queryCache))
        , SessionId(sessionId)
        , ResourceManager_(std::move(resourceManager))
        , CaFactory_(std::move(caFactory))
        , Counters(counters)
        , Settings(workerSettings)
        , AsyncIoFactory(std::move(asyncIoFactory))
        , ModuleResolverState(std::move(moduleResolverState))
        , FederatedQuerySetup(federatedQuerySetup)
        , KqpSettings(kqpSettings)
        , Config(CreateConfig(kqpSettings, workerSettings))
        , Transactions(*Config->_KqpMaxActiveTxPerSession.Get(), TDuration::Seconds(*Config->_KqpTxIdleTimeoutSec.Get()))
        , QueryServiceConfig(queryServiceConfig)
        , KqpTempTablesAgentActor(kqpTempTablesAgentActor)
        , GUCSettings(std::make_shared<TGUCSettings>())
    {
        RequestCounters = MakeIntrusive<TKqpRequestCounters>();
        RequestCounters->Counters = Counters;
        RequestCounters->DbCounters = Settings.DbCounters;
        RequestCounters->TxProxyMon = MakeIntrusive<NTxProxy::TTxProxyMon>(AppData()->Counters);
        CompilationCookie = std::make_shared<std::atomic<bool>>(true);

        FillSettings.AllResultsBytesLimit = Nothing();
        FillSettings.RowsLimitPerWrite = Config->_ResultRowsLimit.Get();
        FillSettings.Format = IDataProvider::EResultFormat::Custom;
        FillSettings.FormatDetails = TString(KikimrMkqlProtoFormat);
        FillGUCSettings();

        auto optSessionId = TryDecodeYdbSessionId(SessionId);
        YQL_ENSURE(optSessionId, "Can't decode ydb session Id");

        TempTablesState.SessionId = *optSessionId;
        TempTablesState.Database = Settings.Database;
        LOG_D("Create session actor with id " << TempTablesState.SessionId);
    }

    void Bootstrap() {
        LOG_D("session actor bootstrapped");
        Counters->ReportSessionActorCreated(Settings.DbCounters);
        CreationTime = TInstant::Now();

        Config->FeatureFlags = AppData()->FeatureFlags;

        RequestControls.Reqister(TlsActivationContext->AsActorContext());
        Become(&TKqpSessionActor::ReadyState);
    }

    TString LogPrefix() const {
        TStringBuilder result = TStringBuilder()
            << "SessionId: " << SessionId << ", "
            << "ActorId: " << SelfId() << ", "
            << "ActorState: " << CurrentStateFuncName() << ", ";
        if (Y_LIKELY(QueryState)) {
            result << "TraceId: " << QueryState->UserRequestContext->TraceId << ", ";
        }
        return result;
    }

    void MakeNewQueryState(TEvKqp::TEvQueryRequest::TPtr& ev) {
        ++QueryId;
        YQL_ENSURE(!QueryState);
        auto selfId = SelfId();
        auto as = TActivationContext::ActorSystem();
        ev->Get()->SetClientLostAction(selfId, as);
        QueryState = std::make_shared<TKqpQueryState>(
            ev, QueryId, Settings.Database, Settings.ApplicationName, Settings.Cluster, Settings.DbCounters, Settings.LongSession,
            Settings.TableService, Settings.QueryService, SessionId, AppData()->MonotonicTimeProvider->Now());
        if (QueryState->UserRequestContext->TraceId.empty()) {
            QueryState->UserRequestContext->TraceId = UlidGen.Next().ToString();
        }
    }

    void PassRequestToResourcePool() {
        if (QueryState->UserRequestContext->PoolConfig) {
            LOG_D("request placed into pool from cache: " << QueryState->UserRequestContext->PoolId);
            CompileQuery();
            return;
        }

        Send(MakeKqpWorkloadServiceId(SelfId().NodeId()), new NWorkload::TEvPlaceRequestIntoPool(
            QueryState->UserRequestContext->DatabaseId,
            SessionId,
            QueryState->UserRequestContext->PoolId,
            QueryState->UserToken
        ), IEventHandle::FlagTrackDelivery);

        QueryState->PoolHandlerActor = MakeKqpWorkloadServiceId(SelfId().NodeId());
        Become(&TKqpSessionActor::ExecuteState);
    }

    void ForwardRequest(TEvKqp::TEvQueryRequest::TPtr& ev) {
        if (!WorkerId) {
            std::unique_ptr<IActor> workerActor(CreateKqpWorkerActor(SelfId(), SessionId, KqpSettings, Settings,
                FederatedQuerySetup, ModuleResolverState, Counters, QueryServiceConfig, GUCSettings));
            WorkerId = RegisterWithSameMailbox(workerActor.release());
        }
        TlsActivationContext->Send(new IEventHandle(*WorkerId, SelfId(), QueryState->RequestEv.release(), ev->Flags, ev->Cookie,
                    nullptr, std::move(ev->TraceId)));
        Become(&TKqpSessionActor::ExecuteState);
    }

    void ForwardResponse(TEvKqp::TEvQueryResponse::TPtr& ev) {
        QueryResponse = std::unique_ptr<TEvKqp::TEvQueryResponse>(ev->Release().Release());
        Cleanup();
    }

    void ReplyTransactionNotFound(const TString& txId) {
        std::vector<TIssue> issues{YqlIssue(TPosition(), TIssuesIds::KIKIMR_TRANSACTION_NOT_FOUND,
            TStringBuilder() << "Transaction not found: " << txId)};
        ReplyQueryError(Ydb::StatusIds::NOT_FOUND, "", MessageFromIssues(issues));
    }

    void RollbackTx() {
        YQL_ENSURE(QueryState->HasTxControl(), "Can't perform ROLLBACK_TX: TxControl isn't set in TQueryRequest");
        const auto& txControl = QueryState->GetTxControl();
        QueryState->Commit = txControl.commit_tx();
        auto txId = TTxId::FromString(txControl.tx_id());
        if (auto ctx = Transactions.ReleaseTransaction(txId)) {
            ctx->Invalidate();
            if (!ctx->BufferActorId) {
                Transactions.AddToBeAborted(std::move(ctx));
            } else {
                TerminateBufferActor(ctx);
            }
            ReplySuccess();
        } else {
            ReplyTransactionNotFound(txControl.tx_id());
        }
    }

    void CommitTx() {
        YQL_ENSURE(QueryState->HasTxControl());
        const auto& txControl = QueryState->GetTxControl();
        YQL_ENSURE(txControl.tx_selector_case() == Ydb::Table::TransactionControl::kTxId, "Can't commit transaction - "
            << " there is no TxId in Query's TxControl");

        QueryState->Commit = true;

        auto txId = TTxId::FromString(txControl.tx_id());
        auto txCtx = Transactions.Find(txId);
        LOG_D("queryRequest TxControl: " << txControl.DebugString() << " txCtx: " << (void*)txCtx.Get());
        if (!txCtx) {
            ReplyTransactionNotFound(txControl.tx_id());
            return;
        }
        QueryState->TxCtx = std::move(txCtx);
        QueryState->QueryData = std::make_shared<TQueryData>(QueryState->TxCtx->TxAlloc);
        QueryState->TxId.SetValue(txId);
        if (!CheckTransactionLocks(/*tx*/ nullptr)) {
            return;
        }

        bool replied = ExecutePhyTx(/*tx*/ nullptr, /*commit*/ true);
        if (!replied) {
            Become(&TKqpSessionActor::ExecuteState);
        }
    }

    static bool IsQueryTypeSupported(NKikimrKqp::EQueryType type) {
        switch (type) {
            case NKikimrKqp::QUERY_TYPE_SQL_DML:
            case NKikimrKqp::QUERY_TYPE_PREPARED_DML:
            case NKikimrKqp::QUERY_TYPE_SQL_SCAN:
            case NKikimrKqp::QUERY_TYPE_AST_SCAN:
            case NKikimrKqp::QUERY_TYPE_AST_DML:
            case NKikimrKqp::QUERY_TYPE_SQL_GENERIC_QUERY:
            case NKikimrKqp::QUERY_TYPE_SQL_GENERIC_CONCURRENT_QUERY:
            case NKikimrKqp::QUERY_TYPE_SQL_GENERIC_SCRIPT:
                return true;

            // should not be compiled. TODO: forward to request executer
            // not supported yet
            case NKikimrKqp::QUERY_TYPE_SQL_DDL:
            case NKikimrKqp::QUERY_TYPE_SQL_SCRIPT:
            case NKikimrKqp::QUERY_TYPE_SQL_SCRIPT_STREAMING:
            case NKikimrKqp::QUERY_TYPE_UNDEFINED:
                return false;
        }
    }

    void HandleClientLost(NGRpcService::TEvClientLost::TPtr&) {
        LOG_D("Got ClientLost event, send AbortExecution to executor: "
            << ExecuterId);

        if (ExecuterId) {
            auto abortEv = TEvKqp::TEvAbortExecution::Aborted("Client lost"); // any status code can be here

            Send(ExecuterId, abortEv.Release());
        } else {
            Cleanup();
        }
    }

    void Handle(TEvKqp::TEvQueryRequest::TPtr& ev) {
        if (CurrentStateFunc() != &TThis::ReadyState) {
            ReplyBusy(ev);
            return;
        }

        ui64 proxyRequestId = ev->Cookie;
        YQL_ENSURE(ev->Get()->GetSessionId() == SessionId,
                "Invalid session, expected: " << SessionId << ", got: " << ev->Get()->GetSessionId());

        NDataIntegrity::LogIntegrityTrails(ev, TlsActivationContext->AsActorContext());

        if (ev->Get()->HasYdbStatus() && ev->Get()->GetYdbStatus() != Ydb::StatusIds::SUCCESS) {
            NYql::TIssues issues;
            NYql::IssuesFromMessage(ev->Get()->GetQueryIssues(), issues);
            TString errMsg = issues.ToString();
            auto status = ev->Get()->GetYdbStatus();

            LOG_N(TKqpRequestInfo("", SessionId)
                << "Got invalid query request, reply with status: "
                << status
                << " msg: "
                << errMsg <<".");
            ReplyProcessError(ev, status, errMsg);
            return;
        }

        if (ShutdownState && ShutdownState->SoftTimeoutReached()) {
            // we reached the soft timeout, so at this point we don't allow to accept new queries for session.
            LOG_N("system shutdown requested: soft timeout reached, no queries can be accepted");
            ReplyProcessError(ev, Ydb::StatusIds::BAD_SESSION, "Session is under shutdown");
            CleanupAndPassAway();
            return;
        }

        MakeNewQueryState(ev);
        TTimerGuard timer(this);
        YQL_ENSURE(QueryState->GetDatabase() == Settings.Database,
                "Wrong database, expected:" << Settings.Database << ", got: " << QueryState->GetDatabase());

        auto action = QueryState->GetAction();

        LWTRACK(KqpSessionQueryRequest,
            QueryState->Orbit,
            QueryState->GetDatabase(),
            QueryState->GetType(),
            action,
            QueryState->GetQuery());

        LOG_D("received request,"
            << " proxyRequestId: " << proxyRequestId
            << " prepared: " << QueryState->HasPreparedQuery()
            << " tx_control: " << QueryState->HasTxControl()
            << " action: " << action
            << " type: " << QueryState->GetType()
            << " text: " << QueryState->GetQuery()
            << " rpcActor: " << QueryState->RequestActorId
            << " database: " << QueryState->GetDatabase()
            << " databaseId: " << QueryState->UserRequestContext->DatabaseId
            << " pool id: " << QueryState->UserRequestContext->PoolId
        );

        switch (action) {
            case NKikimrKqp::QUERY_ACTION_EXPLAIN:
            case NKikimrKqp::QUERY_ACTION_EXECUTE:
            case NKikimrKqp::QUERY_ACTION_PREPARE:
            case NKikimrKqp::QUERY_ACTION_EXECUTE_PREPARED: {
                auto type = QueryState->GetType();
                YQL_ENSURE(type != NKikimrKqp::QUERY_TYPE_UNDEFINED, "query type is undefined");

                if (action == NKikimrKqp::QUERY_ACTION_PREPARE) {
                   if (QueryState->KeepSession && !Settings.LongSession) {
                        ythrow TRequestFail(Ydb::StatusIds::BAD_REQUEST)
                            << "Expected KeepSession=false for non-execute requests";
                   }
                }

                if (!IsQueryTypeSupported(type)) {
                    return ForwardRequest(ev);
                }
                break;
            }
            case NKikimrKqp::QUERY_ACTION_BEGIN_TX: {
                YQL_ENSURE(QueryState->HasTxControl(),
                    "Can't perform BEGIN_TX: TxControl isn't set in TQueryRequest");
                const auto& txControl = QueryState->GetTxControl();
                QueryState->Commit = txControl.commit_tx();
                BeginTx(txControl.begin_tx());
                QueryState->CommandTagName = "BEGIN";
                ReplySuccess();
                return;
            }
            case NKikimrKqp::QUERY_ACTION_ROLLBACK_TX: {
                QueryState->CommandTagName = "ROLLBACK";
                return RollbackTx();
            }
            case NKikimrKqp::QUERY_ACTION_COMMIT_TX:
                QueryState->CommandTagName = "COMMIT";
                return CommitTx();

            // not supported yet
            case NKikimrKqp::QUERY_ACTION_VALIDATE:
            case NKikimrKqp::QUERY_ACTION_PARSE:
                return ForwardRequest(ev);

            case NKikimrKqp::QUERY_ACTION_TOPIC:
                return AddOffsetsToTransaction();
        }

        QueryState->UpdateTempTablesState(TempTablesState);

        if (QueryState->UserRequestContext->PoolId) {
            PassRequestToResourcePool();
        } else {
            CompileQuery();
        }
    }

    void Handle(TEvents::TEvUndelivered::TPtr& ev) {
        if (ev->Get()->SourceType == TKqpWorkloadServiceEvents::EvPlaceRequestIntoPool) {
            LOG_I("Failed to deliver request to workload service");
            CompileQuery();
        }
    }

    void Handle(NWorkload::TEvContinueRequest::TPtr& ev) {
        YQL_ENSURE(QueryState);
        QueryState->ContinueTime = TInstant::Now();

        if (ev->Get()->Status == Ydb::StatusIds::UNSUPPORTED) {
            LOG_T("Failed to place request in resource pool, feature flag is disabled");
            QueryState->UserRequestContext->PoolId.clear();
            CompileQuery();
            return;
        }

        const TString& poolId = ev->Get()->PoolId;
        if (ev->Get()->Status != Ydb::StatusIds::SUCCESS) {
            google::protobuf::RepeatedPtrField<Ydb::Issue::IssueMessage> issues;
            NYql::IssuesToMessage(std::move(ev->Get()->Issues), &issues);
            ReplyQueryError(ev->Get()->Status, TStringBuilder() << "Query failed during adding/waiting in workload pool " << poolId, issues);
            return;
        }

        LOG_D("continue request, pool id: " << poolId);
        QueryState->PoolHandlerActor = ev->Sender;
        QueryState->UserRequestContext->PoolId = poolId;
        QueryState->UserRequestContext->PoolConfig = ev->Get()->PoolConfig;
        CompileQuery();
    }

    void AddOffsetsToTransaction() {
        YQL_ENSURE(QueryState);
        if (!PrepareQueryTransaction()) {
            return;
        }

        QueryState->AddOffsetsToTransaction();

        auto navigate = QueryState->BuildSchemeCacheNavigate();

        Become(&TKqpSessionActor::ExecuteState);
        Send(MakeSchemeCacheID(), new TEvTxProxySchemeCache::TEvNavigateKeySet(navigate.release()));
    }

    void CompileQuery() {
        YQL_ENSURE(QueryState);
        QueryState->CompilationRunning = true;

        Become(&TKqpSessionActor::ExecuteState);

        // quick path
        if (QueryState->TryGetFromCache(*QueryCache, GUCSettings, Counters, SelfId()) && !QueryState->CompileResult->NeedToSplit) {
            LWTRACK(KqpSessionQueryCompiled, QueryState->Orbit, TStringBuilder() << QueryState->CompileResult->Status);

            // even if we have successfully compilation result, it doesn't mean anything
            // in terms of current schema version of the table if response of compilation is from the cache.
            // because of that, we are forcing to run schema version check
            if (QueryState->NeedCheckTableVersions()) {
                auto ev = QueryState->BuildNavigateKeySet();
                Send(MakeSchemeCacheID(), ev.release());
                return;
            }

            OnSuccessCompileRequest();
            return;
        }

        // TODO: in some cases we could reply right here (e.g. there is uid and query is missing), but
        // for extra sanity we make extra hop to the compile service, which might handle the issue better

        auto ev = QueryState->BuildCompileRequest(CompilationCookie, GUCSettings);
        LOG_D("Sending CompileQuery request");

        Send(MakeKqpCompileServiceID(SelfId().NodeId()), ev.release(), 0, QueryState->QueryId,
            QueryState->KqpSessionSpan.GetTraceId());
    }

    void CompileSplittedQuery() {
        YQL_ENSURE(QueryState);
        auto ev = QueryState->BuildCompileSplittedRequest(CompilationCookie, GUCSettings);
        LOG_D("Sending CompileSplittedQuery request");

        Send(MakeKqpCompileServiceID(SelfId().NodeId()), ev.release(), 0, QueryState->QueryId,
            QueryState->KqpSessionSpan.GetTraceId());
        Become(&TKqpSessionActor::ExecuteState);
    }

    void Handle(TEvTxProxySchemeCache::TEvNavigateKeySetResult::TPtr& ev) {
        const auto* response = ev->Get();
        YQL_ENSURE(response->Request);
        YQL_ENSURE(QueryState);
        // outdated response from scheme cache.
        // ignoring that.
        if (response->Request->Cookie < QueryId)
            return;

        if (QueryState->GetAction() == NKikimrKqp::QUERY_ACTION_TOPIC) {
            ProcessTopicOps(ev);
            return;
        }

        // table versions are not the same. need the query recompilation.
        if (!QueryState->EnsureTableVersions(*response)) {
            auto ev = QueryState->BuildReCompileRequest(CompilationCookie, GUCSettings);
            Send(MakeKqpCompileServiceID(SelfId().NodeId()), ev.release(), 0, QueryState->QueryId,
                QueryState->KqpSessionSpan.GetTraceId());
            return;
        }

        OnSuccessCompileRequest();
    }

    void Handle(TEvKqp::TEvCompileResponse::TPtr& ev) {
        // outdated event from previous query.
        // ignoring that.
        if (ev->Cookie < QueryId) {
            return;
        }

        YQL_ENSURE(QueryState);
        TTimerGuard timer(this);

        // saving compile response and checking that compilation status
        // is success.
        if (!QueryState->SaveAndCheckCompileResult(ev->Get())) {
            LWTRACK(KqpSessionQueryCompiled, QueryState->Orbit, TStringBuilder() << QueryState->CompileResult->Status);

            if (QueryState->CompileResult->NeedToSplit) {
                if (!QueryState->HasTxControl()) {
                    YQL_ENSURE(QueryState->GetAction() == NKikimrKqp::QUERY_ACTION_EXECUTE || QueryState->GetAction() == NKikimrKqp::QUERY_ACTION_EXPLAIN);
                    auto ev = QueryState->BuildSplitRequest(CompilationCookie, GUCSettings);
                    Send(MakeKqpCompileServiceID(SelfId().NodeId()), ev.release(), 0, QueryState->QueryId,
                        QueryState->KqpSessionSpan.GetTraceId());
                } else {
                    NYql::TIssues issues;
                    ReplyQueryError(
                        ::Ydb::StatusIds::StatusCode::StatusIds_StatusCode_BAD_REQUEST,
                        "CTAS statement can be executed only in NoTx mode.",
                        MessageFromIssues(issues));
                }
            } else {
                ReplyQueryCompileError();
            }
            return;
        }

        LWTRACK(KqpSessionQueryCompiled, QueryState->Orbit, TStringBuilder() << QueryState->CompileResult->Status);
        // even if we have successfully compilation result, it doesn't mean anything
        // in terms of current schema version of the table if response of compilation is from the cache.
        // because of that, we are forcing to run schema version check
        if (QueryState->NeedCheckTableVersions()) {
            auto ev = QueryState->BuildNavigateKeySet();
            Send(MakeSchemeCacheID(), ev.release());
            return;
        }

        OnSuccessCompileRequest();
    }

    void Handle(TEvKqp::TEvParseResponse::TPtr& ev) {
        QueryState->SaveAndCheckParseResult(std::move(*ev->Get()));
        CompileStatement();
    }

    void CompileStatement() {
        // quick path
        if (QueryState->TryGetFromCache(*QueryCache, GUCSettings, Counters, SelfId()) && !QueryState->CompileResult->NeedToSplit) {
            LWTRACK(KqpSessionQueryCompiled, QueryState->Orbit, TStringBuilder() << QueryState->CompileResult->Status);

            // even if we have successfully compilation result, it doesn't mean anything
            // in terms of current schema version of the table if response of compilation is from the cache.
            // because of that, we are forcing to run schema version check
            if (QueryState->NeedCheckTableVersions()) {
                auto ev = QueryState->BuildNavigateKeySet();
                Send(MakeSchemeCacheID(), ev.release());
                return;
            }

            OnSuccessCompileRequest();
            return;
        }

        // TODO: in some cases we could reply right here (e.g. there is uid and query is missing), but
        // for extra sanity we make extra hop to the compile service, which might handle the issue better

        auto request = QueryState->BuildCompileRequest(CompilationCookie, GUCSettings);
        LOG_D("Sending CompileQuery request (statement)");

        Send(MakeKqpCompileServiceID(SelfId().NodeId()), request.release(), 0, QueryState->QueryId,
            QueryState->KqpSessionSpan.GetTraceId());
    }

    void Handle(TEvKqp::TEvSplitResponse::TPtr& ev) {
        // outdated event from previous query.
        // ignoring that.
        if (ev->Cookie < QueryId) {
            return;
        }

        YQL_ENSURE(QueryState);
        TTimerGuard timer(this);
        if (!QueryState->SaveAndCheckSplitResult(ev->Get())) {
            ReplySplitError(ev->Get());
            return;
        }
        OnSuccessSplitRequest();
    }

    void OnSuccessSplitRequest() {
        YQL_ENSURE(ExecuteNextStatementPart());
    }

    bool ExecuteNextStatementPart() {
        if (QueryState->PrepareNextStatementPart()) {
            CompileSplittedQuery();
            return true;
        }
        return false;
    }

    void OnSuccessCompileRequest() {
        if (QueryState->GetAction() == NKikimrKqp::QUERY_ACTION_PREPARE ||
            QueryState->GetAction() == NKikimrKqp::QUERY_ACTION_EXPLAIN)
        {
            return ReplyPrepareResult();
        }

        if (!PrepareQueryContext()) {
            return;
        }

        Become(&TKqpSessionActor::ExecuteState);

        QueryState->TxCtx->OnBeginQuery();

        if (QueryState->NeedPersistentSnapshot()) {
            AcquirePersistentSnapshot();
            return;
        } else if (QueryState->NeedSnapshot(*Config)) {
            AcquireMvccSnapshot();
            return;
        }

        // Can reply inside (in case of deferred-only transactions) and become ReadyState
        ExecuteOrDefer();
    }

    void AcquirePersistentSnapshot() {
        LOG_D("acquire persistent snapshot");
        AcquireSnapshotSpan = NWilson::TSpan(TWilsonKqp::SessionAcquireSnapshot, QueryState->KqpSessionSpan.GetTraceId(),
            "SessionActor.AcquirePersistentSnapshot");
        auto timeout = QueryState->QueryDeadlines.TimeoutAt - TAppData::TimeProvider->Now();

        auto* snapMgr = CreateKqpSnapshotManager(Settings.Database, timeout);
        auto snapMgrActorId = RegisterWithSameMailbox(snapMgr);

        auto ev = std::make_unique<TEvKqpSnapshot::TEvCreateSnapshotRequest>(QueryState->PreparedQuery->GetQueryTables(), QueryId, std::move(QueryState->Orbit));
        Send(snapMgrActorId, ev.release());

        QueryState->TxCtx->SnapshotHandle.ManagingActor = snapMgrActorId;
    }

    void DiscardPersistentSnapshot(const IKqpGateway::TKqpSnapshotHandle& handle) {
        if (handle.ManagingActor) { // persistent snapshot was acquired
            Send(handle.ManagingActor, new TEvKqpSnapshot::TEvDiscardSnapshot());
        }
    }

    void AcquireMvccSnapshot() {
        AcquireSnapshotSpan = NWilson::TSpan(TWilsonKqp::SessionAcquireSnapshot, QueryState->KqpSessionSpan.GetTraceId(),
            "SessionActor.AcquireMvccSnapshot");
        LOG_D("acquire mvcc snapshot");
        auto timeout = QueryState->QueryDeadlines.TimeoutAt - TAppData::TimeProvider->Now();

        auto* snapMgr = CreateKqpSnapshotManager(Settings.Database, timeout);
        auto snapMgrActorId = RegisterWithSameMailbox(snapMgr);

        auto ev = std::make_unique<TEvKqpSnapshot::TEvCreateSnapshotRequest>(QueryId, std::move(QueryState->Orbit));
        Send(snapMgrActorId, ev.release());
    }

    Ydb::StatusIds::StatusCode StatusForSnapshotError(NKikimrIssues::TStatusIds::EStatusCode status) {
        switch (status) {
            case NKikimrIssues::TStatusIds::SCHEME_ERROR:
                return Ydb::StatusIds::SCHEME_ERROR;
            case NKikimrIssues::TStatusIds::TIMEOUT:
                return Ydb::StatusIds::TIMEOUT;
            case NKikimrIssues::TStatusIds::OVERLOADED:
                return Ydb::StatusIds::OVERLOADED;
            default:
                // snapshot is acquired before transactions execution, so we can return UNAVAILABLE here
                return Ydb::StatusIds::UNAVAILABLE;
        }
    }

    void Handle(TEvKqpSnapshot::TEvCreateSnapshotResponse::TPtr& ev) {
        if (ev->Cookie < QueryId || CurrentStateFunc() != &TThis::ExecuteState) {
            return;
        }

        TTimerGuard timer(this);

        auto *response = ev->Get();

        if (QueryState) {
            QueryState->Orbit = std::move(response->Orbit);
        }

        LOG_T("read snapshot result: " << StatusForSnapshotError(response->Status) << ", step: " << response->Snapshot.Step
            << ", tx id: " << response->Snapshot.TxId);
        if (response->Status != NKikimrIssues::TStatusIds::SUCCESS) {
            auto& issues = response->Issues;
            AcquireSnapshotSpan.EndError(issues.ToString());
            ReplyQueryError(StatusForSnapshotError(response->Status), "", MessageFromIssues(issues));
            return;
        }
        AcquireSnapshotSpan.EndOk();
        QueryState->TxCtx->SnapshotHandle.Snapshot = response->Snapshot;

        // Can reply inside (in case of deferred-only transactions) and become ReadyState
        ExecuteOrDefer();
    }

    void BeginTx(const Ydb::Table::TransactionSettings& settings) {
        QueryState->TxId.SetValue(UlidGen.Next());
        QueryState->TxCtx = MakeIntrusive<TKqpTransactionContext>(false, AppData()->FunctionRegistry,
            AppData()->TimeProvider, AppData()->RandomProvider);

        auto& alloc = QueryState->TxCtx->TxAlloc;
        ui64 mkqlInitialLimit = Settings.MkqlInitialMemoryLimit;

        const auto& queryLimitsProto = Settings.TableService.GetQueryLimits();
        const auto& phaseLimitsProto = queryLimitsProto.GetPhaseLimits();
        ui64 mkqlMaxLimit = phaseLimitsProto.GetComputeNodeMemoryLimitBytes();
        mkqlMaxLimit = mkqlMaxLimit ? mkqlMaxLimit : ui64(Settings.MkqlMaxMemoryLimit);

        alloc->Alloc->SetLimit(mkqlInitialLimit);
        alloc->Alloc->Ref().SetIncreaseMemoryLimitCallback([this, &alloc, mkqlMaxLimit](ui64 currentLimit, ui64 required) {
            if (required < mkqlMaxLimit) {
                LOG_D("Increase memory limit from " << currentLimit << " to " << required);
                alloc->Alloc->SetLimit(required);
            }
        });

        QueryState->QueryData = std::make_shared<TQueryData>(QueryState->TxCtx->TxAlloc);
        QueryState->TxCtx->SetIsolationLevel(settings);
        QueryState->TxCtx->OnBeginQuery();

        if (QueryState->TxCtx->EffectiveIsolationLevel == NKikimrKqp::ISOLATION_LEVEL_SNAPSHOT_RW
                && !Settings.TableService.GetEnableSnapshotIsolationRW()) {
            ythrow TRequestFail(Ydb::StatusIds::BAD_REQUEST)
                << "Writes aren't supported for Snapshot Isolation";
        }

        if (!Transactions.CreateNew(QueryState->TxId.GetValue(), QueryState->TxCtx)) {
            std::vector<TIssue> issues{
                YqlIssue({}, TIssuesIds::KIKIMR_TOO_MANY_TRANSACTIONS)};
            ythrow TRequestFail(Ydb::StatusIds::BAD_SESSION,
                                MessageFromIssues(issues))
                << "Too many transactions, current active: " << Transactions.Size()
                << " MaxTxPerSession: " << Transactions.MaxSize();
        }

        Counters->ReportTxCreated(Settings.DbCounters);
        Counters->ReportBeginTransaction(Settings.DbCounters, Transactions.EvictedTx, Transactions.Size(), Transactions.ToBeAbortedSize());
    }

    Ydb::Table::TransactionControl GetTxControlWithImplicitTx() {
        if (!QueryState->ImplicitTxId) {
            Ydb::Table::TransactionSettings settings;
            settings.mutable_serializable_read_write();
            BeginTx(settings);
            QueryState->ImplicitTxId = QueryState->TxId;
        }
        Ydb::Table::TransactionControl control;
        control.set_commit_tx(QueryState->ProcessingLastStatement() && QueryState->ProcessingLastStatementPart());
        control.set_tx_id(QueryState->ImplicitTxId->GetValue().GetHumanStr());
        return control;
    }

    bool PrepareQueryTransaction() {
        const bool hasTxControl = QueryState->HasTxControl();
        if (hasTxControl || QueryState->HasImplicitTx()) {
            const auto& txControl = hasTxControl ? QueryState->GetTxControl() : GetTxControlWithImplicitTx();

            QueryState->Commit = txControl.commit_tx();
            switch (txControl.tx_selector_case()) {
                case Ydb::Table::TransactionControl::kTxId: {
                    auto txId = TTxId::FromString(txControl.tx_id());
                    auto txCtx = Transactions.Find(txId);
                    if (!txCtx) {
                        ReplyTransactionNotFound(txControl.tx_id());
                        return false;
                    }
                    QueryState->TxCtx = txCtx;
                    QueryState->QueryData = std::make_shared<TQueryData>(QueryState->TxCtx->TxAlloc);
                    if (hasTxControl) {
                        QueryState->TxId.SetValue(txId);
                    }
                    break;
                }
                case Ydb::Table::TransactionControl::kBeginTx: {
                    BeginTx(txControl.begin_tx());
                    break;
                }
                case Ydb::Table::TransactionControl::TX_SELECTOR_NOT_SET:
                    ythrow TRequestFail(Ydb::StatusIds::BAD_REQUEST)
                        << "wrong TxControl: tx_selector must be set";
                    break;
            }
        } else {
            QueryState->TxCtx = MakeIntrusive<TKqpTransactionContext>(false, AppData()->FunctionRegistry,
                AppData()->TimeProvider, AppData()->RandomProvider);
            QueryState->QueryData = std::make_shared<TQueryData>(QueryState->TxCtx->TxAlloc);
            QueryState->TxCtx->EffectiveIsolationLevel = NKikimrKqp::ISOLATION_LEVEL_UNDEFINED;
        }

        return true;
    }

    bool PrepareQueryContext() {
        YQL_ENSURE(QueryState);
        if (!PrepareQueryTransaction()) {
            return false;
        }

        const NKqpProto::TKqpPhyQuery& phyQuery = QueryState->PreparedQuery->GetPhysicalQuery();
        const bool hasOlapWrite = ::NKikimr::NKqp::HasOlapTableWriteInTx(phyQuery);
        const bool hasOltpWrite = ::NKikimr::NKqp::HasOltpTableWriteInTx(phyQuery);
        const bool hasOlapRead = ::NKikimr::NKqp::HasOlapTableReadInTx(phyQuery);
        const bool hasOltpRead = ::NKikimr::NKqp::HasOltpTableReadInTx(phyQuery);
        QueryState->TxCtx->HasOlapTable |= hasOlapWrite || hasOlapRead;
        QueryState->TxCtx->HasOltpTable |= hasOltpWrite || hasOltpRead;
        QueryState->TxCtx->HasTableWrite |= hasOlapWrite || hasOltpWrite;
        QueryState->TxCtx->HasTableRead |= hasOlapRead || hasOltpRead;
        if (QueryState->TxCtx->HasOlapTable && QueryState->TxCtx->HasOltpTable && QueryState->TxCtx->HasTableWrite
                && !Settings.TableService.GetEnableHtapTx() && !QueryState->IsSplitted()) {
            ReplyQueryError(Ydb::StatusIds::PRECONDITION_FAILED,
                            "Write transactions between column and row tables are disabled at current time.");
            return false;
        }
        if (QueryState->TxCtx->EffectiveIsolationLevel == NKikimrKqp::ISOLATION_LEVEL_SNAPSHOT_RW
            && QueryState->TxCtx->HasOltpTable) {
            ReplyQueryError(Ydb::StatusIds::PRECONDITION_FAILED,
                            "SnapshotRW can only be used with olap tables.");
            return false;
        }

        QueryState->TxCtx->SetTempTables(QueryState->TempTablesState);
        QueryState->TxCtx->ApplyPhysicalQuery(phyQuery, QueryState->Commit);
        auto [success, issues] = QueryState->TxCtx->ApplyTableOperations(phyQuery.GetTableOps(), phyQuery.GetTableInfos(),
            EKikimrQueryType::Dml);
        if (!success) {
            YQL_ENSURE(!issues.Empty());
            ReplyQueryError(GetYdbStatus(issues), "", MessageFromIssues(issues));
            return false;
        }

        auto action = QueryState->GetAction();
        auto type = QueryState->GetType();

        if (action == NKikimrKqp::QUERY_ACTION_EXECUTE && type == NKikimrKqp::QUERY_TYPE_SQL_DML
            || action == NKikimrKqp::QUERY_ACTION_EXECUTE && type == NKikimrKqp::QUERY_TYPE_AST_DML)
        {
            type = NKikimrKqp::QUERY_TYPE_PREPARED_DML;
            action = NKikimrKqp::QUERY_ACTION_EXECUTE_PREPARED;
        }

        switch (action) {
            case NKikimrKqp::QUERY_ACTION_EXECUTE:
                YQL_ENSURE(
                    type == NKikimrKqp::QUERY_TYPE_SQL_SCAN ||
                    type == NKikimrKqp::QUERY_TYPE_AST_SCAN ||
                    type == NKikimrKqp::QUERY_TYPE_SQL_GENERIC_QUERY ||
                    type == NKikimrKqp::QUERY_TYPE_SQL_GENERIC_CONCURRENT_QUERY ||
                    type == NKikimrKqp::QUERY_TYPE_SQL_GENERIC_SCRIPT
                );
                break;

            case NKikimrKqp::QUERY_ACTION_EXECUTE_PREPARED:
                YQL_ENSURE(type == NKikimrKqp::QUERY_TYPE_PREPARED_DML);
                break;

            default:
                YQL_ENSURE(false, "Unexpected query action: " << action);
        }

        try {
            const auto& parameters = QueryState->GetYdbParameters();
            QueryState->QueryData->ParseParameters(parameters);
            if (QueryState->CompileResult && QueryState->CompileResult->GetAst() && QueryState->CompileResult->GetAst()->PgAutoParamValues) {
                const auto& params = dynamic_cast<TKqpAutoParamBuilder*>(QueryState->CompileResult->GetAst()->PgAutoParamValues.Get())->Values;
                for(const auto& [name, param] : params) {
                    if (!parameters.contains(name)) {
                        QueryState->QueryData->AddTypedValueParam(name, param);
                    }
                }
            }
        } catch(const yexception& ex) {
            ythrow TRequestFail(Ydb::StatusIds::BAD_REQUEST) << ex.what();
        } catch(const TMemoryLimitExceededException&) {
            ythrow TRequestFail(Ydb::StatusIds::BAD_REQUEST) << BuildMemoryLimitExceptionMessage();
        }
        return true;
    }

    void ReplyPrepareResult() {
        YQL_ENSURE(QueryState);
        QueryResponse = std::make_unique<TEvKqp::TEvQueryResponse>();
        FillCompileStatus(QueryState->CompileResult, QueryResponse->Record);

        auto ru = NRuCalc::CpuTimeToUnit(TDuration::MicroSeconds(QueryState->CompileStats.CpuTimeUs));
        auto& record = QueryResponse->Record;
        record.SetConsumedRu(ru);

        Cleanup(IsFatalError(record.GetYdbStatus()));
    }

    IKqpGateway::TExecPhysicalRequest PrepareBaseRequest(TKqpQueryState *queryState, TTxAllocatorState::TPtr alloc) {
        IKqpGateway::TExecPhysicalRequest request(alloc);

        if (queryState) {
            auto now = TAppData::TimeProvider->Now();
            request.Timeout = queryState->QueryDeadlines.TimeoutAt - now;
            if (auto cancelAt = queryState->QueryDeadlines.CancelAt) {
                request.CancelAfter = cancelAt - now;
            }

            request.StatsMode = queryState->GetStatsMode();
            request.ProgressStatsPeriod = queryState->GetProgressStatsPeriod();
            request.QueryType = queryState->GetType();
            request.OutputChunkMaxSize = queryState->GetOutputChunkMaxSize();
            if (Y_LIKELY(queryState->PreparedQuery)) {
                ui64 resultSetsCount = queryState->PreparedQuery->GetPhysicalQuery().ResultBindingsSize();
                request.AllowTrailingResults = (resultSetsCount == 1 && queryState->Statements.size() <= 1);
                request.AllowTrailingResults &= (QueryState->RequestEv->GetSupportsStreamTrailingResult());
            }
        }

        const auto& limits = GetQueryLimits(Settings);
        request.MaxAffectedShards = limits.PhaseLimits.AffectedShardsLimit;
        request.TotalReadSizeLimitBytes = limits.PhaseLimits.TotalReadSizeLimitBytes;
        request.MkqlMemoryLimit = limits.PhaseLimits.ComputeNodeMemoryLimitBytes;
        return request;
    }

    IKqpGateway::TExecPhysicalRequest PrepareLiteralRequest(TKqpQueryState *queryState) {
        auto request = PrepareBaseRequest(queryState, queryState->TxCtx->TxAlloc);
        request.NeedTxId = false;
        return request;
    }

    IKqpGateway::TExecPhysicalRequest PreparePhysicalRequest(TKqpQueryState *queryState,
        TTxAllocatorState::TPtr alloc)
    {
        auto request = PrepareBaseRequest(queryState, alloc);

        if (queryState) {
            request.Snapshot = queryState->TxCtx->GetSnapshot();
            request.IsolationLevel = *queryState->TxCtx->EffectiveIsolationLevel;
            request.UserTraceId = queryState->UserRequestContext->TraceId;
        } else {
            request.IsolationLevel = NKikimrKqp::ISOLATION_LEVEL_SERIALIZABLE;
        }

        return request;
    }

    IKqpGateway::TExecPhysicalRequest PrepareScanRequest(TKqpQueryState *queryState) {
        auto request = PrepareBaseRequest(queryState, queryState->TxCtx->TxAlloc);

        request.MaxComputeActors = Config->_KqpMaxComputeActors.Get().GetRef();
        YQL_ENSURE(queryState);
        request.Snapshot = queryState->TxCtx->GetSnapshot();

        return request;
    }

    IKqpGateway::TExecPhysicalRequest PrepareGenericRequest(TKqpQueryState *queryState) {
        auto request = PrepareBaseRequest(queryState, queryState->TxCtx->TxAlloc);

        if (queryState) {
            request.Snapshot = queryState->TxCtx->GetSnapshot();
            request.IsolationLevel = *queryState->TxCtx->EffectiveIsolationLevel;
        } else {
            request.IsolationLevel = NKikimrKqp::ISOLATION_LEVEL_SERIALIZABLE;
        }

        return request;
    }

    IKqpGateway::TExecPhysicalRequest PrepareRequest(const TKqpPhyTxHolder::TConstPtr& tx, bool literal,
        TKqpQueryState *queryState)
    {
        if (literal) {
            YQL_ENSURE(tx);
            return PrepareLiteralRequest(QueryState.get());
        }

        if (!tx) {
            return PreparePhysicalRequest(QueryState.get(), queryState->TxCtx->TxAlloc);
        }

        switch (tx->GetType()) {
            case NKqpProto::TKqpPhyTx::TYPE_COMPUTE:
                return PreparePhysicalRequest(QueryState.get(), queryState->TxCtx->TxAlloc);
            case NKqpProto::TKqpPhyTx::TYPE_DATA:
                return PreparePhysicalRequest(QueryState.get(), queryState->TxCtx->TxAlloc);
            case NKqpProto::TKqpPhyTx::TYPE_SCAN:
                return PrepareScanRequest(QueryState.get());
            case NKqpProto::TKqpPhyTx::TYPE_GENERIC:
                return PrepareGenericRequest(QueryState.get());
            default:
                YQL_ENSURE(false, "Unexpected physical tx type: " << (int)tx->GetType());
        }
    }

    bool CheckTransactionLocks(const TKqpPhyTxHolder::TConstPtr& tx) {
        auto& txCtx = *QueryState->TxCtx;
        const bool broken = txCtx.TxManager
            ? !!txCtx.TxManager->GetLockIssue()
            : txCtx.Locks.Broken();

        if (!txCtx.DeferredEffects.Empty() && broken) {
            ReplyQueryError(Ydb::StatusIds::ABORTED, "tx has deferred effects, but locks are broken",
                MessageFromIssues(std::vector<TIssue>{txCtx.TxManager ? *txCtx.TxManager->GetLockIssue() : txCtx.Locks.GetIssue()}));
            return false;
        }

        if (tx && tx->GetHasEffects() && broken) {
            ReplyQueryError(Ydb::StatusIds::ABORTED, "tx has effects, but locks are broken",
                MessageFromIssues(std::vector<TIssue>{txCtx.TxManager ? *txCtx.TxManager->GetLockIssue() : txCtx.Locks.GetIssue()}));
            return false;
        }

        return true;
    }

    bool CheckTopicOperations() {
        auto& txCtx = *QueryState->TxCtx;

        if (txCtx.TopicOperations.IsValid()) {
            return true;
        }

        std::vector<TIssue> issues {
            YqlIssue({}, TIssuesIds::KIKIMR_BAD_REQUEST, "Incorrect offset ranges in the transaction.")
        };
        ReplyQueryError(Ydb::StatusIds::ABORTED, "incorrect offset ranges in the tx",
                        MessageFromIssues(issues));

        return false;
    }

    void ExecuteOrDefer() {
        bool haveWork = QueryState->PreparedQuery &&
                QueryState->CurrentTx < QueryState->PreparedQuery->GetPhysicalQuery().TransactionsSize()
                    || QueryState->Commit && !QueryState->Commited;

        if (!haveWork) {
            ReplySuccess();
            return;
        }

        bool isBatchQuery = IsBatchQuery(QueryState->PreparedQuery->GetPhysicalQuery());

        TKqpPhyTxHolder::TConstPtr tx;
        try {
<<<<<<< HEAD
            tx = QueryState->GetCurrentPhyTx(isBatchQuery);
=======
            tx = QueryState->GetCurrentPhyTx(QueryState->TxCtx->TxAlloc->TypeEnv);
>>>>>>> 9566518c
        } catch (const yexception& ex) {
            ythrow TRequestFail(Ydb::StatusIds::BAD_REQUEST) << ex.what();
        }

        if (!CheckTransactionLocks(tx) || !CheckTopicOperations()) {
            return;
        }

        if (Settings.TableService.GetEnableOltpSink() && isBatchQuery) {
            if (!Settings.TableService.GetEnableBatchUpdates()) {
                ReplyQueryError(Ydb::StatusIds::PRECONDITION_FAILED,
                        "Batch updates and deletes are disabled at current time.");
            }

            ExecutePartitioned(tx);
        } else if (QueryState->TxCtx->ShouldExecuteDeferredEffects(tx)) {
            ExecuteDeferredEffectsImmediately(tx);
        } else if (auto commit = QueryState->ShouldCommitWithCurrentTx(tx); commit || tx) {
            ExecutePhyTx(tx, commit);
        } else {
            ReplySuccess();
        }
    }

    void ExecutePartitioned(const TKqpPhyTxHolder::TConstPtr& tx) {
        if (QueryState->HasTxControl()) {
            NYql::TIssues issues;
            return ReplyQueryError(
                ::Ydb::StatusIds::StatusCode::StatusIds_StatusCode_BAD_REQUEST,
                "BATCH operation can be executed only in NoTx mode.",
                MessageFromIssues(issues));
        }

        auto& txCtx = *QueryState->TxCtx;

        auto literalRequest = PrepareLiteralRequest(QueryState.get());
        auto physicalRequest = PreparePhysicalRequest(QueryState.get(), txCtx.TxAlloc);

        if (QueryState->PreparedQuery->GetTransactions().size() == 2) {
            literalRequest.Transactions.emplace_back(tx, QueryState->QueryData);
        } else {
            physicalRequest.Transactions.emplace_back(tx, QueryState->QueryData);
        }

        QueryState->TxCtx->OnNewExecutor(false);
        QueryState->Commited = true;

        SendToPartitionedExecuter(QueryState->TxCtx.Get(), std::move(literalRequest), std::move(physicalRequest));
        QueryState->CurrentTx += QueryState->PreparedQuery->GetTransactions().size();
    }

    void ExecuteDeferredEffectsImmediately(const TKqpPhyTxHolder::TConstPtr& tx) {
        YQL_ENSURE(QueryState->TxCtx->ShouldExecuteDeferredEffects(tx));

        auto& txCtx = *QueryState->TxCtx;
        auto request = PrepareRequest(/* tx */ nullptr, /* literal */ false, QueryState.get());

        for (const auto& effect : txCtx.DeferredEffects) {
            request.Transactions.emplace_back(effect.PhysicalTx, effect.Params);

            LOG_D("TExecPhysicalRequest, add DeferredEffect to Transaction,"
                << " current Transactions.size(): " << request.Transactions.size());
        }

        request.AcquireLocksTxId = txCtx.Locks.GetLockTxId();
        request.UseImmediateEffects = true;
        request.PerShardKeysSizeLimitBytes = Config->_CommitPerShardKeysSizeLimitBytes.Get().GetRef();

        txCtx.HasImmediateEffects = true;
        txCtx.ClearDeferredEffects();

        SendToExecuter(QueryState->TxCtx.Get(), std::move(request));
        if (!tx) {
            ++QueryState->CurrentTx;
        }
    }

    bool ExecutePhyTx(const TKqpPhyTxHolder::TConstPtr& tx, bool commit) {
        if (tx) {
            switch (tx->GetType()) {
                case NKqpProto::TKqpPhyTx::TYPE_SCHEME:
                    YQL_ENSURE(tx->StagesSize() == 0);
                    if (QueryState->HasTxControl() && !QueryState->HasImplicitTx() && QueryState->TxCtx->EffectiveIsolationLevel != NKikimrKqp::ISOLATION_LEVEL_UNDEFINED) {
                        ReplyQueryError(Ydb::StatusIds::PRECONDITION_FAILED,
                            "Scheme operations cannot be executed inside transaction");
                        return true;
                    }

                    SendToSchemeExecuter(tx);
                    ++QueryState->CurrentTx;
                    return false;

                case NKqpProto::TKqpPhyTx::TYPE_DATA:
                case NKqpProto::TKqpPhyTx::TYPE_GENERIC:
                    if (QueryState->TxCtx->EffectiveIsolationLevel == NKikimrKqp::ISOLATION_LEVEL_UNDEFINED) {
                        ReplyQueryError(Ydb::StatusIds::PRECONDITION_FAILED,
                            "Data operations cannot be executed outside of transaction");
                        return true;
                    }

                    break;

                default:
                    break;
            }
        }

        auto& txCtx = *QueryState->TxCtx;
        bool literal = tx && tx->IsLiteralTx();
        const bool hasLocks = txCtx.TxManager ? txCtx.TxManager->HasLocks() : txCtx.Locks.HasLocks();

        if (commit) {
            if (txCtx.TxHasEffects() || hasLocks || txCtx.TopicOperations.HasOperations()) {
                // Cannot perform commit in literal execution
                literal = false;
            } else if (!tx) {
                // Commit is no-op
                ReplySuccess();
                return true;
            }
        }

        auto request = PrepareRequest(tx, literal, QueryState.get());

        LOG_D("ExecutePhyTx, tx: " << (void*)tx.get() << " literal: " << literal << " commit: " << commit
                << " txCtx.DeferredEffects.size(): " << txCtx.DeferredEffects.Size());

        if (!CheckTopicOperations()) {
            return true;
        }

        YQL_ENSURE(tx || commit);
        if (tx) {
            switch (tx->GetType()) {
                case NKqpProto::TKqpPhyTx::TYPE_COMPUTE:
                case NKqpProto::TKqpPhyTx::TYPE_DATA:
                case NKqpProto::TKqpPhyTx::TYPE_SCAN:
                case NKqpProto::TKqpPhyTx::TYPE_GENERIC:
                    break;
                default:
                    YQL_ENSURE(false, "Unexpected physical tx type in data query: " << (ui32)tx->GetType());
            }
        }

        try {
            QueryState->QueryData->PrepareParameters(tx, QueryState->PreparedQuery, txCtx.TxAlloc->TypeEnv);
        } catch (const yexception& ex) {
            ythrow TRequestFail(Ydb::StatusIds::BAD_REQUEST) << ex.what();
        }

        if (tx) {
            request.Transactions.emplace_back(tx, QueryState->QueryData);
        }

        QueryState->TxCtx->OnNewExecutor(literal);

        if (literal) {
            Y_ENSURE(QueryState);
            request.Orbit = std::move(QueryState->Orbit);
            request.TraceId = QueryState->KqpSessionSpan.GetTraceId();
            auto response = ExecuteLiteral(std::move(request), RequestCounters, SelfId(), QueryState->UserRequestContext);
            ++QueryState->CurrentTx;
            ProcessExecuterResult(response.get());
            return true;
        } else if (commit) {
            QueryState->Commited = true;

            for (const auto& effect : txCtx.DeferredEffects) {
                request.Transactions.emplace_back(effect.PhysicalTx, effect.Params);

                LOG_D("TExecPhysicalRequest, add DeferredEffect to Transaction,"
                       << " current Transactions.size(): " << request.Transactions.size());
            }

            if (!txCtx.DeferredEffects.Empty()) {
                request.PerShardKeysSizeLimitBytes = Config->_CommitPerShardKeysSizeLimitBytes.Get().GetRef();
            }

            if (Settings.TableService.GetEnableOltpSink()) {
                if (txCtx.TxHasEffects() || hasLocks || txCtx.TopicOperations.HasOperations()) {
                    request.AcquireLocksTxId = txCtx.Locks.GetLockTxId();
                }

                if (hasLocks || txCtx.TopicOperations.HasOperations()) {
                    if (!txCtx.GetSnapshot().IsValid() || txCtx.TxHasEffects() || txCtx.TopicOperations.HasOperations()) {
                        LOG_D("TExecPhysicalRequest, tx has commit locks");
                        request.LocksOp = ELocksOp::Commit;
                    } else {
                        LOG_D("TExecPhysicalRequest, tx has rollback locks");
                        request.LocksOp = ELocksOp::Rollback;
                    }
                } else if (txCtx.TxHasEffects()) {
                    LOG_D("TExecPhysicalRequest, need commit locks");
                    request.LocksOp = ELocksOp::Commit;
                }
            } else {
                AFL_ENSURE(!tx || !txCtx.HasOlapTable);
                AFL_ENSURE(txCtx.DeferredEffects.Empty() || !txCtx.HasOlapTable);
                if (hasLocks || txCtx.TopicOperations.HasOperations()) {
                    bool hasUncommittedEffects = false;
                    for (auto& [lockId, lock] : txCtx.Locks.LocksMap) {
                        auto dsLock = ExtractLock(lock.GetValueRef(txCtx.Locks.LockType));
                        request.DataShardLocks[dsLock.GetDataShard()].emplace_back(dsLock);
                        hasUncommittedEffects |=  dsLock.GetHasWrites();
                    }
                    if (!txCtx.GetSnapshot().IsValid() || (tx && txCtx.TxHasEffects()) || !txCtx.DeferredEffects.Empty() || hasUncommittedEffects || txCtx.TopicOperations.HasOperations()) {
                        LOG_D("TExecPhysicalRequest, tx has commit locks");
                        request.LocksOp = ELocksOp::Commit;
                    } else {
                        LOG_D("TExecPhysicalRequest, tx has rollback locks");
                        request.LocksOp = ELocksOp::Rollback;
                    }
                }
            }
            request.TopicOperations = std::move(txCtx.TopicOperations);
        } else if (QueryState->ShouldAcquireLocks(tx) && (!txCtx.HasOlapTable || Settings.TableService.GetEnableOlapSink())) {
            request.AcquireLocksTxId = txCtx.Locks.GetLockTxId();

            if (!txCtx.CanDeferEffects()) {
                request.UseImmediateEffects = true;
            }
        }

        LWTRACK(KqpSessionPhyQueryProposeTx,
            QueryState->Orbit,
            QueryState->CurrentTx,
            request.Transactions.size(),
            (txCtx.TxManager ? txCtx.TxManager->GetShardsCount() : txCtx.Locks.Size()),
            request.AcquireLocksTxId.Defined());

        SendToExecuter(QueryState->TxCtx.Get(), std::move(request));
        ++QueryState->CurrentTx;
        return false;
    }

    void FillGUCSettings() {
        if (Settings.Database) {
            GUCSettings->Set("ydb_database", Settings.Database.substr(1, Settings.Database.size() - 1));
        }
        if (Settings.UserName) {
            GUCSettings->Set("ydb_user", *Settings.UserName);
        }
    }

    void SendToSchemeExecuter(const TKqpPhyTxHolder::TConstPtr& tx) {
        YQL_ENSURE(QueryState);

        auto userToken = QueryState->UserToken;
        const TString clientAddress = QueryState->ClientAddress;
        const TString requestType = QueryState->GetRequestType();
        const bool temporary = GetTemporaryTableInfo(tx).has_value();

        auto executerActor = CreateKqpSchemeExecuter(tx, QueryState->GetType(), SelfId(), requestType, Settings.Database, userToken, clientAddress,
            temporary, TempTablesState.SessionId, QueryState->UserRequestContext, KqpTempTablesAgentActor);

        ExecuterId = RegisterWithSameMailbox(executerActor);
    }

    static ui32 GetResultsCount(const IKqpGateway::TExecPhysicalRequest& req) {
        ui32 results = 0;
        for (const auto& transaction : req.Transactions) {
            results += transaction.Body->ResultsSize();
        }
        return results;
    }

    void SendToExecuter(TKqpTransactionContext* txCtx, IKqpGateway::TExecPhysicalRequest&& request, bool isRollback = false) {
        if (QueryState) {
            request.Orbit = std::move(QueryState->Orbit);
            QueryState->StatementResultSize = GetResultsCount(request);
        }
        request.PerRequestDataSizeLimit = RequestControls.PerRequestDataSizeLimit;
        request.MaxShardCount = RequestControls.MaxShardCount;
        request.TraceId = QueryState ? QueryState->KqpSessionSpan.GetTraceId() : NWilson::TTraceId();
        request.CaFactory_ = CaFactory_;
        request.ResourceManager_ = ResourceManager_;
        LOG_D("Sending to Executer TraceId: " << request.TraceId.GetTraceId() << " " << request.TraceId.GetSpanIdSize());

        if (Settings.TableService.GetEnableOltpSink() && !txCtx->TxManager) {
            txCtx->TxManager = CreateKqpTransactionManager();
            txCtx->TxManager->SetAllowVolatile(AppData()->FeatureFlags.GetEnableDataShardVolatileTransactions());
        }

        if (Settings.TableService.GetEnableOltpSink()
            && !txCtx->BufferActorId
            && (txCtx->HasTableWrite || request.TopicOperations.GetSize() != 0)) {
            txCtx->TxManager->SetTopicOperations(std::move(request.TopicOperations));
            txCtx->TxManager->AddTopicsToShards();

            auto alloc = std::make_shared<NKikimr::NMiniKQL::TScopedAlloc>(
                __LOCATION__, NKikimr::TAlignedPagePoolCounters(), true, false);

            const auto& queryLimitsProto = Settings.TableService.GetQueryLimits();
            const auto& bufferLimitsProto = queryLimitsProto.GetBufferLimits();
            const ui64 writeBufferMemoryLimit = bufferLimitsProto.HasWriteBufferMemoryLimitBytes()
                ? bufferLimitsProto.GetWriteBufferMemoryLimitBytes()
                : ui64(Settings.MkqlMaxMemoryLimit);
            const ui64 writeBufferInitialMemoryLimit = writeBufferMemoryLimit < ui64(Settings.MkqlInitialMemoryLimit)
                ? writeBufferMemoryLimit
                : ui64(Settings.MkqlInitialMemoryLimit);
            alloc->SetLimit(writeBufferInitialMemoryLimit);
            alloc->Ref().SetIncreaseMemoryLimitCallback([this, alloc=alloc.get(), writeBufferMemoryLimit](ui64 currentLimit, ui64 required) {
                if (required < writeBufferMemoryLimit) {
                    LOG_D("Increase memory limit from " << currentLimit << " to " << required);
                    alloc->SetLimit(required);
                }
            });

            TKqpBufferWriterSettings settings {
                .SessionActorId = SelfId(),
                .TxManager = txCtx->TxManager,
                .TraceId = request.TraceId.GetTraceId(),
                .Counters = Counters,
                .TxProxyMon = RequestCounters->TxProxyMon,
                .Alloc = std::move(alloc),
            };
            auto* actor = CreateKqpBufferWriterActor(std::move(settings));
            txCtx->BufferActorId = RegisterWithSameMailbox(actor);
        } else if (Settings.TableService.GetEnableOltpSink() && txCtx->BufferActorId) {
            txCtx->TxManager->SetTopicOperations(std::move(request.TopicOperations));
            txCtx->TxManager->AddTopicsToShards();
        }

        auto executerActor = CreateKqpExecuter(std::move(request), Settings.Database,
            QueryState ? QueryState->UserToken : TIntrusiveConstPtr<NACLib::TUserToken>(),
            RequestCounters, Settings.TableService,
            AsyncIoFactory, QueryState ? QueryState->PreparedQuery : nullptr, SelfId(),
            QueryState ? QueryState->UserRequestContext : MakeIntrusive<TUserRequestContext>("", Settings.Database, SessionId),
            QueryState ? QueryState->StatementResultIndex : 0, FederatedQuerySetup,
            (QueryState && QueryState->RequestEv->GetSyntax() == Ydb::Query::Syntax::SYNTAX_PG)
                ? GUCSettings : nullptr,
            txCtx->ShardIdToTableInfo, txCtx->TxManager, txCtx->BufferActorId);

        auto exId = RegisterWithSameMailbox(executerActor);
        LOG_D("Created new KQP executer: " << exId << " isRollback: " << isRollback);
        auto ev = std::make_unique<TEvTxUserProxy::TEvProposeKqpTransaction>(exId);
        Send(MakeTxProxyID(), ev.release());
        if (!isRollback) {
            YQL_ENSURE(!ExecuterId);
        }
        ExecuterId = exId;
    }

    void SendToPartitionedExecuter(TKqpTransactionContext* txCtx, IKqpGateway::TExecPhysicalRequest&& literalRequest,
        IKqpGateway::TExecPhysicalRequest&& physicalRequest)
    {
        physicalRequest.Orbit = std::move(QueryState->Orbit);
        QueryState->StatementResultSize = GetResultsCount(physicalRequest);

        literalRequest.TraceId = QueryState->KqpSessionSpan.GetTraceId();

        physicalRequest.LocksOp = ELocksOp::Commit;
        physicalRequest.PerRequestDataSizeLimit = RequestControls.PerRequestDataSizeLimit;
        physicalRequest.MaxShardCount = RequestControls.MaxShardCount;
        physicalRequest.TraceId = QueryState
            ? QueryState->KqpSessionSpan.GetTraceId()
            : NWilson::TTraceId();
        physicalRequest.CaFactory_ = CaFactory_;
        physicalRequest.ResourceManager_ = ResourceManager_;

        const auto& queryLimitsProto = Settings.TableService.GetQueryLimits();
        const auto& bufferLimitsProto = queryLimitsProto.GetBufferLimits();
        const ui64 writeBufferMemoryLimit = bufferLimitsProto.HasWriteBufferMemoryLimitBytes()
            ? bufferLimitsProto.GetWriteBufferMemoryLimitBytes()
            : ui64(Settings.MkqlMaxMemoryLimit);
        const ui64 writeBufferInitialMemoryLimit = writeBufferMemoryLimit < ui64(Settings.MkqlInitialMemoryLimit)
            ? writeBufferMemoryLimit
            : ui64(Settings.MkqlInitialMemoryLimit);

        TKqpPartitionedExecuterSettings settings{
            .LiteralRequest = std::move(literalRequest),
            .PhysicalRequest = std::move(physicalRequest),
            .SessionActorId = SelfId(),
            .FuncRegistry = AppData()->FunctionRegistry,
            .TimeProvider = AppData()->TimeProvider,
            .RandomProvider = AppData()->RandomProvider,
            .Database = Settings.Database,
            .UserToken = QueryState
                ? QueryState->UserToken
                : TIntrusiveConstPtr<NACLib::TUserToken>(),
            .RequestCounters = RequestCounters,
            .TableServiceConfig = Settings.TableService,
            .AsyncIoFactory = AsyncIoFactory,
            .PreparedQuery = QueryState
                ? QueryState->PreparedQuery
                : nullptr,
            .UserRequestContext = QueryState
                ? QueryState->UserRequestContext
                : MakeIntrusive<TUserRequestContext>("", Settings.Database, SessionId),
            .StatementResultIndex = QueryState
                ? QueryState->StatementResultIndex
                : 0,
            .FederatedQuerySetup = FederatedQuerySetup,
            .GUCSettings = GUCSettings,
            .ShardIdToTableInfo = txCtx->ShardIdToTableInfo,
            .WriteBufferInitialMemoryLimit = writeBufferInitialMemoryLimit,
            .WriteBufferMemoryLimit = writeBufferMemoryLimit,
        };

        auto executerActor = CreateKqpPartitionedExecuter(std::move(settings));

        ExecuterId = RegisterWithSameMailbox(executerActor);
        LOG_D("Created new KQP partitioned executer: " << ExecuterId);
    }


    template<typename T>
    void HandleNoop(T&) {
    }

    bool MergeLocksWithTxResult(const NKikimrKqp::TExecuterTxResult& result) {
        if (result.HasLocks()) {
            auto& txCtx = QueryState->TxCtx;
            const auto& locks = result.GetLocks();
            auto [success, issues] = MergeLocks(locks.GetType(), locks.GetValue(), *txCtx);
            if (!success) {
                if (!txCtx->GetSnapshot().IsValid() || txCtx->TxHasEffects()) {
                    ReplyQueryError(Ydb::StatusIds::ABORTED,  "Error while locks merge",
                        MessageFromIssues(issues));
                    return false;
                }

                if (txCtx->GetSnapshot().IsValid()) {
                    txCtx->Locks.MarkBroken(issues.back());
                }
            }
        }

        return true;
    }

    void InvalidateQuery() {
        if (QueryState->CompileResult) {
            auto invalidateEv = MakeHolder<TEvKqp::TEvCompileInvalidateRequest>(
                QueryState->CompileResult->Uid, Settings.DbCounters);

            Send(MakeKqpCompileServiceID(SelfId().NodeId()), invalidateEv.Release());
        }
    }

    void HandleExecute(TEvKqpExecuter::TEvTxResponse::TPtr& ev) {
        // outdated response from dead executer.
        // it this case we should just ignore the event.
        if (ExecuterId != ev->Sender)
            return;

        TTimerGuard timer(this);
        ProcessExecuterResult(ev->Get());
    }

    void HandleExecute(TEvKqpExecuter::TEvExecuterProgress::TPtr& ev) {
        if (QueryState && QueryState->RequestActorId) {
            if (ExecuterId != ev->Sender) {
                return;
            }

            if (QueryState->ReportStats()) {
                NKqpProto::TKqpStatsQuery& stats = *ev->Get()->Record.MutableQueryStats();
                NKqpProto::TKqpStatsQuery executionStats;
                executionStats.Swap(&stats);
                stats = QueryState->QueryStats.ToProto();
                stats.MutableExecutions()->MergeFrom(executionStats.GetExecutions());
                ev->Get()->Record.SetQueryPlan(SerializeAnalyzePlan(stats, QueryState->UserRequestContext->PoolId));
                stats.SetDurationUs((TInstant::Now() - QueryState->StartTime).MicroSeconds());
            }

            LOG_D("Forwarded TEvExecuterProgress to " << QueryState->RequestActorId);
            Send(QueryState->RequestActorId, ev->Release().Release(), 0, QueryState->ProxyRequestId);
        }
    }

    std::optional<std::pair<bool, std::pair<TString, TKqpTempTablesState::TTempTableInfo>>>
    GetTemporaryTableInfo(TKqpPhyTxHolder::TConstPtr tx) {
        if (!tx) {
            return std::nullopt;
        }

        auto optPath = tx->GetSchemeOpTempTablePath();
        if (!optPath) {
            return std::nullopt;
        }
        const auto& [isCreate, path] = *optPath;
        if (isCreate) {
            auto userToken = QueryState ? QueryState->UserToken : TIntrusiveConstPtr<NACLib::TUserToken>();
            return {{true, {JoinPath({path.first, path.second}), {path.second, path.first, userToken}}}};
        }

        auto it = TempTablesState.FindInfo(JoinPath({path.first, path.second}), true);
        if (it == TempTablesState.TempTables.end()) {
            return std::nullopt;
        }

        return {{false, {it->first, {}}}};
    }

    void UpdateTempTablesState() {
        if (!QueryState->PreparedQuery) {
            return;
        }
        auto tx = QueryState->PreparedQuery->GetPhyTxOrEmpty(QueryState->CurrentTx - 1);
        if (!tx) {
            return;
        }
        if (QueryState->IsCreateTableAs()) {
            return;
        }

        auto optInfo = GetTemporaryTableInfo(tx);
        if (optInfo) {
            auto [isCreate, info] = *optInfo;
            if (isCreate) {
                TempTablesState.TempTables[info.first] = info.second;
            } else {
                TempTablesState.TempTables.erase(info.first);
            }
            QueryState->UpdateTempTablesState(TempTablesState);
        }
    }

    void ProcessExecuterResult(TEvKqpExecuter::TEvTxResponse* ev) {
        QueryState->Orbit = std::move(ev->Orbit);

        auto* response = ev->Record.MutableResponse();

        LOG_D("TEvTxResponse, CurrentTx: " << QueryState->CurrentTx
            << "/" << (QueryState->PreparedQuery ? QueryState->PreparedQuery->GetPhysicalQuery().TransactionsSize() : 0)
            << " response.status: " << response->GetStatus());

        ExecuterId = TActorId{};

        auto& executerResults = *response->MutableResult();
        if (executerResults.HasStats()) {
            QueryState->QueryStats.Executions.emplace_back();
            QueryState->QueryStats.Executions.back().Swap(executerResults.MutableStats());
        }

        if (QueryState->TxCtx->TxManager) {
            QueryState->ParticipantNodes = QueryState->TxCtx->TxManager->GetParticipantNodes();
        } else {
            for (auto nodeId : ev->ParticipantNodes) {
                QueryState->ParticipantNodes.emplace(nodeId);
            }
        }

        if (response->GetStatus() != Ydb::StatusIds::SUCCESS) {
            const auto executionType = ev->ExecutionType;

            LOG_D("TEvTxResponse has non-success status, CurrentTx: " << QueryState->CurrentTx
                << " ExecutionType: " << executionType);

            auto status = response->GetStatus();
            TIssues issues;
            IssuesFromMessage(response->GetIssues(), issues);

            // Invalidate query cache on scheme/internal errors
            switch (status) {
                case Ydb::StatusIds::ABORTED: {
                    if (QueryState->TxCtx->TxManager && QueryState->TxCtx->TxManager->BrokenLocks()) {
                        YQL_ENSURE(!issues.Empty());
                    } else if (ev->BrokenLockPathId) {
                        YQL_ENSURE(!QueryState->TxCtx->TxManager);
                        issues.AddIssue(GetLocksInvalidatedIssue(*QueryState->TxCtx, *ev->BrokenLockPathId));
                    } else if (ev->BrokenLockShardId) {
                        YQL_ENSURE(!QueryState->TxCtx->TxManager);
                        issues.AddIssue(GetLocksInvalidatedIssue(*QueryState->TxCtx->ShardIdToTableInfo, *ev->BrokenLockShardId));
                    }
                    break;
                }
                case Ydb::StatusIds::SCHEME_ERROR:
                case Ydb::StatusIds::INTERNAL_ERROR:
                    InvalidateQuery();
                    issues.AddIssue(YqlIssue(TPosition(), TIssuesIds::KIKIMR_QUERY_INVALIDATED,
                        TStringBuilder() << "Query invalidated on scheme/internal error during "
                            << executionType << " execution"));

                    // SCHEME_ERROR during execution is a soft (retriable) error, we abort query execution,
                    // invalidate query cache, and return ABORTED as retriable status.
                    if (status == Ydb::StatusIds::SCHEME_ERROR &&
                        executionType != TEvKqpExecuter::TEvTxResponse::EExecutionType::Scheme)
                    {
                        status = Ydb::StatusIds::ABORTED;
                    }

                    break;

                default:
                    break;
            }

            ReplyQueryError(status, "", MessageFromIssues(issues));
            return;
        }

        YQL_ENSURE(QueryState);

        UpdateTempTablesState();

        LWTRACK(KqpSessionPhyQueryTxResponse, QueryState->Orbit, QueryState->CurrentTx, ev->ResultRowsCount);
        QueryState->QueryData->ClearPrunedParams();

        if (!ev->GetTxResults().empty()) {
            QueryState->QueryData->AddTxResults(QueryState->CurrentTx - 1, std::move(ev->GetTxResults()));
        }
        QueryState->QueryData->AddTxHolders(std::move(ev->GetTxHolders()));

        QueryState->TxCtx->AcceptIncomingSnapshot(ev->Snapshot);

        if (ev->LockHandle) {
            QueryState->TxCtx->Locks.LockHandle = std::move(ev->LockHandle);
        }

        if (!QueryState->TxCtx->TxManager && !MergeLocksWithTxResult(executerResults)) {
            return;
        }

        if (!response->GetIssues().empty()){
            NYql::IssuesFromMessage(response->GetIssues(), QueryState->Issues);
        }

        ExecuteOrDefer();
    }

    void HandleExecute(TEvKqpExecuter::TEvStreamData::TPtr& ev) {
        YQL_ENSURE(QueryState && QueryState->RequestActorId);
        LOG_D("Forwarded TEvStreamData to " << QueryState->RequestActorId);
        TlsActivationContext->Send(ev->Forward(QueryState->RequestActorId));
    }

    void HandleExecute(TEvKqpExecuter::TEvStreamDataAck::TPtr& ev) {
        TlsActivationContext->Send(ev->Forward(ExecuterId));
    }

    void HandleExecute(TEvKqp::TEvAbortExecution::TPtr& ev) {
        auto& msg = ev->Get()->Record;

        TString logMsg = TStringBuilder() << "got TEvAbortExecution in " << CurrentStateFuncName();
        LOG_I(logMsg << ", status: " << NYql::NDqProto::StatusIds_StatusCode_Name(msg.GetStatusCode()) << " send to: " << ExecuterId);

        auto issues = ev->Get()->GetIssues();
        TStringBuilder reason = TStringBuilder() << "Cancelling after " << (AppData()->MonotonicTimeProvider->Now() - QueryState->StartedAt).MilliSeconds() << "ms";
        if (QueryState->CompilationRunning) {
            reason << " during compilation";
        } else if (ExecuterId) {
            reason << " during execution";
        } else {
            reason << " in " << CurrentStateFuncName();
        }
        issues.AddIssue(reason);

        if (ExecuterId) {
            auto abortEv = MakeHolder<TEvKqp::TEvAbortExecution>(msg.GetStatusCode(), issues);
            Send(ExecuterId, abortEv.Release(), IEventHandle::FlagTrackDelivery);
        } else {
            ReplyQueryError(NYql::NDq::DqStatusToYdbStatus(msg.GetStatusCode()), "", MessageFromIssues(issues));
        }
    }

    void Handle(TEvKqpBuffer::TEvError::TPtr& ev) {
        auto& msg = *ev->Get();

        TString logMsg = TStringBuilder() << "got TEvKqpBuffer::TEvError in " << CurrentStateFuncName()
            << ", status: " << NYql::NDqProto::StatusIds_StatusCode_Name(msg.StatusCode) << " send to: " << ExecuterId << " from: " << ev->Sender;

        if (!QueryState || !QueryState->TxCtx || QueryState->TxCtx->BufferActorId != ev->Sender) {
            LOG_E(logMsg <<  ": Ignored error.");
            return;
        } else {
            LOG_W(logMsg);
        }

        if (ExecuterId) {
            Send(ExecuterId, new TEvKqpBuffer::TEvError{msg.StatusCode, std::move(msg.Issues)}, IEventHandle::FlagTrackDelivery);
        } else {
            ReplyQueryError(NYql::NDq::DqStatusToYdbStatus(msg.StatusCode), logMsg, MessageFromIssues(msg.Issues));
        }
    }

    void CollectSystemViewQueryStats(const TKqpQueryStats* stats, TDuration queryDuration,
        const TString& database, ui64 requestUnits)
    {
        auto type = QueryState->GetType();
        switch (type) {
            case NKikimrKqp::QUERY_TYPE_SQL_DML:
            case NKikimrKqp::QUERY_TYPE_PREPARED_DML:
            case NKikimrKqp::QUERY_TYPE_SQL_SCAN:
            case NKikimrKqp::QUERY_TYPE_SQL_SCRIPT:
            case NKikimrKqp::QUERY_TYPE_SQL_SCRIPT_STREAMING:
            case NKikimrKqp::QUERY_TYPE_SQL_GENERIC_QUERY:
            case NKikimrKqp::QUERY_TYPE_SQL_GENERIC_CONCURRENT_QUERY:
            case NKikimrKqp::QUERY_TYPE_SQL_GENERIC_SCRIPT: {
                TString text = QueryState->ExtractQueryText();
                if (IsQueryAllowedToLog(text)) {
                    auto userSID = QueryState->UserToken->GetUserSID();
                    CollectQueryStats(TlsActivationContext->AsActorContext(), stats, queryDuration, text,
                        userSID, QueryState->ParametersSize, database, type, requestUnits);
                }
                break;
            }
            default:
                break;
        }
    }

    void FillSystemViewQueryStats(NKikimrKqp::TEvQueryResponse* record) {
        YQL_ENSURE(QueryState);
        auto* stats = &QueryState->QueryStats;

        stats->DurationUs = ((TInstant::Now() - QueryState->StartTime).MicroSeconds());
        stats->WorkerCpuTimeUs = (QueryState->GetCpuTime().MicroSeconds());
        if (const auto continueTime = QueryState->ContinueTime) {
            stats->QueuedTimeUs = (continueTime - QueryState->StartTime).MicroSeconds();
        }
        if (QueryState->CompileResult) {
            stats->Compilation.emplace();
            stats->Compilation->FromCache = (QueryState->CompileStats.FromCache);
            stats->Compilation->DurationUs = (QueryState->CompileStats.DurationUs);
            stats->Compilation->CpuTimeUs = (QueryState->CompileStats.CpuTimeUs);
        }

        if (IsExecuteAction(QueryState->GetAction())) {
            auto ru = CalcRequestUnit(*stats);

            if (record != nullptr) {
                record->SetConsumedRu(ru);
            }

            auto now = TInstant::Now();
            auto queryDuration = now - QueryState->StartTime;
            CollectSystemViewQueryStats(stats, queryDuration, QueryState->GetDatabase(), ru);
        }
    }

    void FillStats(NKikimrKqp::TEvQueryResponse* record) {
        YQL_ENSURE(QueryState);
        // workaround to ensure that request was not transfered to worker.
        if (WorkerId || !QueryState->RequestEv) {
            return;
        }

        FillSystemViewQueryStats(record);

        auto *response = record->MutableResponse();
        auto requestInfo = TKqpRequestInfo(QueryState->UserRequestContext->TraceId, SessionId);

        if (IsExecuteAction(QueryState->GetAction())) {
            auto queryDuration = TDuration::MicroSeconds(QueryState->QueryStats.DurationUs);
            SlowLogQuery(TlsActivationContext->AsActorContext(), Config.Get(), requestInfo, queryDuration,
                record->GetYdbStatus(), QueryState->UserToken, QueryState->ParametersSize, record,
                [this]() { return this->QueryState->ExtractQueryText(); });
        }

        if (QueryState->ReportStats()) {
            auto stats = QueryState->QueryStats.ToProto();
            if (QueryState->GetStatsMode() >= Ydb::Table::QueryStatsCollection::STATS_COLLECTION_FULL) {
                response->SetQueryPlan(SerializeAnalyzePlan(stats, QueryState->UserRequestContext->PoolId));
                if (QueryState->CompileResult) {
                    auto preparedQuery = QueryState->CompileResult->PreparedQuery;
                    if (preparedQuery) {
                        response->SetQueryAst(preparedQuery->GetPhysicalQuery().GetQueryAst());
                    }
                }
            }
            response->MutableQueryStats()->Swap(&stats);
        }
    }

    template<class TEvRecord>
    void AddTrailingInfo(TEvRecord& record) {
        if (ShutdownState) {
            LOG_D("session is closing, set trailing metadata to request session shutdown");
            record.SetWorkerIsClosing(true);
        }
    }

    void FillTxInfo(NKikimrKqp::TQueryResponse* response) {
        YQL_ENSURE(QueryState);
        response->MutableTxMeta()->set_id(QueryState->TxId.GetValue().GetHumanStr());

        if (QueryState->TxCtx) {
            auto txInfo = QueryState->TxCtx->GetInfo();
            LOG_I("txInfo "
                << " Status: " << txInfo.Status
                << " Kind: " << txInfo.Kind
                << " TotalDuration: " << txInfo.TotalDuration.SecondsFloat()*1e3
                << " ServerDuration: " << txInfo.ServerDuration.SecondsFloat()*1e3
                << " QueriesCount: " << txInfo.QueriesCount);
            Counters->ReportTransaction(Settings.DbCounters, txInfo);
        }
    }

    void UpdateQueryExecutionCountes() {
        auto now = TInstant::Now();
        auto queryDuration = now - QueryState->StartTime;

        Counters->ReportQueryLatency(Settings.DbCounters, QueryState->GetAction(), queryDuration);

        if (QueryState->MaxReadType == ETableReadType::FullScan) {
            Counters->ReportQueryWithFullScan(Settings.DbCounters);
        } else if (QueryState->MaxReadType == ETableReadType::Scan) {
            Counters->ReportQueryWithRangeScan(Settings.DbCounters);
        }

        auto& stats = QueryState->QueryStats;

        ui32 affectedShardsCount = 0;
        ui64 readBytesCount = 0;
        ui64 readRowsCount = 0;
        for (const auto& exec : stats.GetExecutions()) {
            for (const auto& table : exec.GetTables()) {
                affectedShardsCount = std::max(affectedShardsCount, table.GetAffectedPartitions());
                readBytesCount += table.GetReadBytes();
                readRowsCount += table.GetReadRows();
            }
        }

        Counters->ReportQueryAffectedShards(Settings.DbCounters, affectedShardsCount);
        Counters->ReportQueryReadRows(Settings.DbCounters, readRowsCount);
        Counters->ReportQueryReadBytes(Settings.DbCounters, readBytesCount);
        Counters->ReportQueryReadSets(Settings.DbCounters, stats.ReadSetsCount);
        Counters->ReportQueryMaxShardReplySize(Settings.DbCounters, stats.MaxShardReplySize);
        Counters->ReportQueryMaxShardProgramSize(Settings.DbCounters, stats.MaxShardProgramSize);
    }

    void ReplySuccess() {
        YQL_ENSURE(QueryState);
        auto resEv = std::make_unique<TEvKqp::TEvQueryResponse>();
        auto *record = &resEv->Record;
        auto *response = record->MutableResponse();

        if (QueryState->CompileResult) {
            AddQueryIssues(*response, QueryState->CompileResult->Issues);
        }

        AddQueryIssues(*response, QueryState->Issues);

        FillStats(record);

        if (QueryState->CommandTagName) {
            auto *extraInfo = response->MutableExtraInfo();
            auto* pgExtraInfo = extraInfo->MutablePgInfo();
            pgExtraInfo->SetCommandTag(*QueryState->CommandTagName);
        }

        if (QueryState->TxCtx) {
            QueryState->TxCtx->OnEndQuery();
        }

        if (QueryState->Commit) {
            ResetTxState();
            Transactions.ReleaseTransaction(QueryState->TxId.GetValue());
            QueryState->TxId.Reset();
        }

        FillTxInfo(response);

        UpdateQueryExecutionCountes();

        bool replyQueryId = false;
        bool replyQueryParameters = false;
        bool replyTopicOperations = false;

        switch (QueryState->GetAction()) {
            case NKikimrKqp::QUERY_ACTION_PREPARE:
                replyQueryId = true;
                replyQueryParameters = true;
                break;

            case NKikimrKqp::QUERY_ACTION_EXECUTE:
                replyQueryParameters = replyQueryId = QueryState->GetQueryKeepInCache();
                break;

            case NKikimrKqp::QUERY_ACTION_PARSE:
            case NKikimrKqp::QUERY_ACTION_VALIDATE:
                replyQueryParameters = true;
                break;

            case NKikimrKqp::QUERY_ACTION_TOPIC:
                replyTopicOperations = true;
                break;

            default:
                break;
        }

        if (replyQueryParameters) {
            YQL_ENSURE(QueryState->PreparedQuery);
            for (auto& param : QueryState->GetResultParams()) {
                *response->AddQueryParameters() = param;
            }
        }

        if (replyQueryId) {
            TString queryId;
            if (QueryState->CompileResult) {
                queryId = QueryState->CompileResult->Uid;
            }
            response->SetPreparedQuery(queryId);
        }

        if (replyTopicOperations) {
            if (HasTopicWriteId()) {
                auto* w = response->MutableTopicOperations();
                auto* writeId = w->MutableWriteId();
                writeId->SetNodeId(SelfId().NodeId());
                writeId->SetKeyId(GetTopicWriteId());
            }
        }

        response->SetQueryDiagnostics(QueryState->ReplayMessage);

        // Result for scan query is sent directly to target actor.
        Y_ABORT_UNLESS(response->GetArena());
        if (QueryState->PreparedQuery) {
            auto& phyQuery = QueryState->PreparedQuery->GetPhysicalQuery();
            size_t trailingResultsCount = 0;
            for (size_t i = 0; i < phyQuery.ResultBindingsSize(); ++i) {
                if (QueryState->IsStreamResult()) {
                    if (QueryState->QueryData->HasTrailingTxResult(phyQuery.GetResultBindings(i))) {
                        auto ydbResult = QueryState->QueryData->GetYdbTxResult(
                            phyQuery.GetResultBindings(i), response->GetArena(), {});

                        YQL_ENSURE(ydbResult);
                        ++trailingResultsCount;
                        YQL_ENSURE(trailingResultsCount <= 1);
                        response->AddYdbResults()->Swap(ydbResult);
                    }

                    continue;
                }

                TMaybe<ui64> effectiveRowsLimit = FillSettings.RowsLimitPerWrite;
                if (QueryState->PreparedQuery->GetResults(i).GetRowsLimit()) {
                    effectiveRowsLimit = QueryState->PreparedQuery->GetResults(i).GetRowsLimit();
                }
                auto* ydbResult = QueryState->QueryData->GetYdbTxResult(phyQuery.GetResultBindings(i), response->GetArena(), effectiveRowsLimit);
                response->AddYdbResults()->Swap(ydbResult);
            }
        }

        resEv->Record.SetYdbStatus(Ydb::StatusIds::SUCCESS);
        LOG_D("Create QueryResponse for action: " << QueryState->GetAction() << " with SUCCESS status");

        QueryResponse = std::move(resEv);


        ProcessNextStatement();
    }

    void ProcessNextStatement() {
        if (ExecuteNextStatementPart()) {
            return;
        }

        if (QueryState->ProcessingLastStatement()) {
            Cleanup();
            return;
        }
        QueryState->PrepareNextStatement();
        CompileStatement();
    }

    void ReplyQueryCompileError() {
        YQL_ENSURE(QueryState);
        QueryResponse = std::make_unique<TEvKqp::TEvQueryResponse>();
        FillCompileStatus(QueryState->CompileResult, QueryResponse->Record);

        auto txId = TTxId();
        if (QueryState->HasTxControl()) {
            const auto& txControl = QueryState->GetTxControl();
            if (txControl.tx_selector_case() == Ydb::Table::TransactionControl::kTxId) {
                txId = TTxId::FromString(txControl.tx_id());
            }
        }

        LOG_W("ReplyQueryCompileError, status " << QueryState->CompileResult->Status << " remove tx with tx_id: " << txId.GetHumanStr());
        if (auto ctx = Transactions.ReleaseTransaction(txId)) {
            ctx->Invalidate();
            if (!ctx->BufferActorId) {
                Transactions.AddToBeAborted(std::move(ctx));
            } else {
                TerminateBufferActor(ctx);
            }
        }

        auto* record = &QueryResponse->Record;
        FillTxInfo(record->MutableResponse());
        record->SetConsumedRu(1);

        Cleanup(IsFatalError(record->GetYdbStatus()));
    }

    void ReplySplitError(TEvKqp::TEvSplitResponse* ev) {
        QueryResponse = std::make_unique<TEvKqp::TEvQueryResponse>();
        auto& record = QueryResponse->Record;

        record.SetYdbStatus(ev->Status);
        auto& response = *record.MutableResponse();
        AddQueryIssues(response, ev->Issues);

        auto txId = TTxId();
        if (auto ctx = Transactions.ReleaseTransaction(txId)) {
            ctx->Invalidate();
            if (!ctx->BufferActorId) {
                Transactions.AddToBeAborted(std::move(ctx));
            } else {
                TerminateBufferActor(ctx);
            }
        }

        FillTxInfo(record.MutableResponse());

        Cleanup(false);
    }

    void ReplyProcessError(const TEvKqp::TEvQueryRequest::TPtr& request, Ydb::StatusIds::StatusCode ydbStatus,
            const TString& message)
    {
        ui64 proxyRequestId = request->Cookie;
        LOG_W("Reply query error, msg: " << message << " proxyRequestId: " << proxyRequestId);
        auto response = std::make_unique<TEvKqp::TEvQueryResponse>();
        response->Record.SetYdbStatus(ydbStatus);
        auto issue = MakeIssue(NKikimrIssues::TIssuesIds::DEFAULT_ERROR, message);
        NYql::TIssues issues;
        issues.AddIssue(issue);
        NYql::IssuesToMessage(issues, response->Record.MutableResponse()->MutableQueryIssues());
        AddTrailingInfo(response->Record);

        NDataIntegrity::LogIntegrityTrails(
            request->Get()->GetTraceId(),
            request->Get()->GetAction(),
            request->Get()->GetType(),
            response,
            TlsActivationContext->AsActorContext()
        );

        Send(request->Sender, response.release(), 0, proxyRequestId);
    }

    void ReplyBusy(TEvKqp::TEvQueryRequest::TPtr& ev) {
        ReplyProcessError(ev, Ydb::StatusIds::SESSION_BUSY, "Pending previous query completion");
    }

    static bool IsFatalError(const Ydb::StatusIds::StatusCode status) {
        switch (status) {
            case Ydb::StatusIds::INTERNAL_ERROR:
            case Ydb::StatusIds::BAD_SESSION:
                return true;
            default:
                return false;
        }
    }

    void Reply() {
        Y_ABORT_UNLESS(QueryState);
        YQL_ENSURE(Counters);

        auto& record = QueryResponse->Record;
        auto& response = *record.MutableResponse();
        const auto& status = record.GetYdbStatus();

        AddTrailingInfo(record);

        if (QueryState->KeepSession) {
            response.SetSessionId(SessionId);
        }

        if (status == Ydb::StatusIds::SUCCESS) {
            if (QueryState) {
                if (QueryState->KqpSessionSpan) {
                    QueryState->KqpSessionSpan.EndOk();
                }
                LWTRACK(KqpSessionReplySuccess, QueryState->Orbit, record.GetArena() ? record.GetArena()->SpaceUsed() : 0);
            }
        } else {
            if (QueryState) {
                if (QueryState->KqpSessionSpan) {
                    QueryState->KqpSessionSpan.EndError(response.DebugString());
                }
                LWTRACK(KqpSessionReplyError, QueryState->Orbit, TStringBuilder() << status);
            }
        }

        Counters->ReportResponseStatus(Settings.DbCounters, record.ByteSize(), record.GetYdbStatus());
        for (auto& issue : record.GetResponse().GetQueryIssues()) {
            Counters->ReportIssues(Settings.DbCounters, CachedIssueCounters, issue);
        }

        NDataIntegrity::LogIntegrityTrails(
            QueryState->UserRequestContext->TraceId,
            QueryState->GetAction(),
            QueryState->GetType(),
            QueryResponse,
            TlsActivationContext->AsActorContext()
        );

        Send<ESendingType::Tail>(QueryState->Sender, QueryResponse.release(), 0, QueryState->ProxyRequestId);
        LOG_D("Sent query response back to proxy, proxyRequestId: " << QueryState->ProxyRequestId
            << ", proxyId: " << QueryState->Sender.ToString());

        if (IsFatalError(status)) {
            LOG_N("SessionActor destroyed due to " << status);
            Counters->ReportSessionActorClosedError(Settings.DbCounters);
        }
    }

    void FillCompileStatus(const TKqpCompileResult::TConstPtr& compileResult,
        NKikimrKqp::TEvQueryResponse& ev)
    {
        ev.SetYdbStatus(compileResult->Status);

        auto& response = *ev.MutableResponse();
        AddQueryIssues(response, compileResult->Issues);

        if (compileResult->Status == Ydb::StatusIds::SUCCESS) {
            response.SetPreparedQuery(compileResult->Uid);

            auto& preparedQuery = compileResult->PreparedQuery;
            for (auto& param : QueryState->GetResultParams()) {
                *response.AddQueryParameters() = param;
            }

            response.SetQueryPlan(preparedQuery->GetPhysicalQuery().GetQueryPlan());
            response.SetQueryAst(preparedQuery->GetPhysicalQuery().GetQueryAst());
            response.SetQueryDiagnostics(QueryState->ReplayMessage);

            const auto& phyQuery = QueryState->PreparedQuery->GetPhysicalQuery();
            FillColumnsMeta(phyQuery, response);
        } else {
            if (compileResult->Status == Ydb::StatusIds::TIMEOUT && QueryState->QueryDeadlines.CancelAt) {
                // The compile timeout cause cancelation execution of request.
                // So in case of cancel after we can reply with canceled status
                ev.SetYdbStatus(Ydb::StatusIds::CANCELLED);
            }

            auto& preparedQuery = compileResult->PreparedQuery;
            if (preparedQuery && QueryState->ReportStats() && QueryState->GetStatsMode() >= Ydb::Table::QueryStatsCollection::STATS_COLLECTION_FULL) {
                response.SetQueryAst(preparedQuery->GetPhysicalQuery().GetQueryAst());
            }
        }
    }

    void HandleReady(TEvKqp::TEvCloseSessionRequest::TPtr&) {
        LOG_I("Session closed due to explicit close event");
        Counters->ReportSessionActorClosedRequest(Settings.DbCounters);
        CleanupAndPassAway();
    }

    void HandleExecute(TEvKqp::TEvCloseSessionRequest::TPtr&) {
        YQL_ENSURE(QueryState);
        QueryState->KeepSession = false;
    }

    void HandleCleanup(TEvKqp::TEvCloseSessionRequest::TPtr&) {
        YQL_ENSURE(CleanupCtx);
        if (!CleanupCtx->Final) {
            YQL_ENSURE(QueryState);
            QueryState->KeepSession = false;
        }
    }

    void Handle(TEvKqp::TEvInitiateSessionShutdown::TPtr& ev) {
        if (!ShutdownState) {
            LOG_N("Started session shutdown");
            ShutdownState = TSessionShutdownState(ev->Get()->SoftTimeoutMs, ev->Get()->HardTimeoutMs);
            ScheduleNextShutdownTick();
        }
    }

    void ScheduleNextShutdownTick() {
        Schedule(TDuration::MilliSeconds(ShutdownState->GetNextTickMs()), new TEvKqp::TEvContinueShutdown());
    }

    void Handle(TEvKqp::TEvContinueShutdown::TPtr&) {
        YQL_ENSURE(ShutdownState);
        ShutdownState->MoveToNextState();
        if (ShutdownState->HardTimeoutReached()) {
            LOG_N("Reached hard shutdown timeout");
            Send(SelfId(), new TEvKqp::TEvCloseSessionRequest());
        } else {
            ScheduleNextShutdownTick();
            LOG_I("Schedule next shutdown tick");
        }
    }

    void SendRollbackRequest(TKqpTransactionContext* txCtx) {
        if (QueryState) {
            LWTRACK(KqpSessionSendRollback, QueryState->Orbit, QueryState->CurrentTx);
        }

        auto allocPtr = std::make_shared<TTxAllocatorState>(AppData()->FunctionRegistry,
            AppData()->TimeProvider, AppData()->RandomProvider);
        auto request = PreparePhysicalRequest(nullptr, allocPtr);

        request.LocksOp = ELocksOp::Rollback;

        if (!txCtx->TxManager) {
            // Should tx with empty LocksMap be aborted?
            for (auto& [lockId, lock] : txCtx->Locks.LocksMap) {
                auto dsLock = ExtractLock(lock.GetValueRef(txCtx->Locks.LockType));
                request.DataShardLocks[dsLock.GetDataShard()].emplace_back(dsLock);
            }
        }

        SendToExecuter(txCtx, std::move(request), true);
    }

    void ResetTxState() {
        if (QueryState->TxCtx) {
            TerminateBufferActor(QueryState->TxCtx);
            QueryState->TxCtx->ClearDeferredEffects();
            QueryState->TxCtx->Locks.Clear();
            QueryState->TxCtx->TxManager.reset();
            QueryState->TxCtx->Finish();
        }
    }

    void CleanupAndPassAway() {
        Cleanup(true);
    }

    void Cleanup(bool isFinal = false) {
        isFinal = isFinal || QueryState && !QueryState->KeepSession;

        if (QueryState && QueryState->TxCtx) {
            auto& txCtx = QueryState->TxCtx;
            if (txCtx->IsInvalidated()) {
                if (!txCtx->BufferActorId) {
                    Transactions.AddToBeAborted(txCtx);
                } else {
                    TerminateBufferActor(txCtx);
                }
                Transactions.ReleaseTransaction(QueryState->TxId.GetValue());
            }
            DiscardPersistentSnapshot(txCtx->SnapshotHandle);
        }

        if (isFinal && QueryState)
            TerminateBufferActor(QueryState->TxCtx);

        if (isFinal)
            Counters->ReportSessionActorClosedRequest(Settings.DbCounters);

        if (isFinal) {
            // no longer intrested in any compilation responses
            CompilationCookie->store(false);
        }

        if (isFinal) {
            Transactions.FinalCleanup();
            Counters->ReportTxAborted(Settings.DbCounters, Transactions.ToBeAbortedSize());
        }

        auto workerId = WorkerId;
        if (WorkerId) {
            auto ev = std::make_unique<TEvKqp::TEvCloseSessionRequest>();
            ev->Record.MutableRequest()->SetSessionId(SessionId);
            Send(*WorkerId, ev.release());
            WorkerId.reset();

            YQL_ENSURE(!CleanupCtx);
            CleanupCtx.reset(new TKqpCleanupCtx);
            CleanupCtx->IsWaitingForWorkerToClose = true;
        }

        if (Transactions.ToBeAbortedSize()) {
            if (!CleanupCtx)
                CleanupCtx.reset(new TKqpCleanupCtx);
            CleanupCtx->Final = isFinal;
            CleanupCtx->TransactionsToBeAborted = Transactions.ReleaseToBeAborted();
            SendRollbackRequest(CleanupCtx->TransactionsToBeAborted.front().Get());
        }

        if (QueryState && QueryState->PoolHandlerActor) {
            if (!CleanupCtx) {
                CleanupCtx.reset(new TKqpCleanupCtx);
            }
            CleanupCtx->Final = isFinal;
            CleanupCtx->IsWaitingForWorkloadServiceCleanup = true;

            const auto& stats = QueryState->QueryStats;
            auto event = std::make_unique<NWorkload::TEvCleanupRequest>(
                QueryState->UserRequestContext->DatabaseId, SessionId, QueryState->UserRequestContext->PoolId,
                TDuration::MicroSeconds(stats.DurationUs), TDuration::MicroSeconds(stats.WorkerCpuTimeUs)
            );

            auto forwardId = MakeKqpWorkloadServiceId(SelfId().NodeId());
            Send(new IEventHandle(*QueryState->PoolHandlerActor, SelfId(), event.release(), IEventHandle::FlagForwardOnNondelivery, 0, &forwardId));
            QueryState->PoolHandlerActor = Nothing();
        }

        if (QueryState && QueryState->IsSingleNodeExecution()) {
            Counters->TotalSingleNodeReqCount->Inc();
            if (!QueryState->IsLocalExecution(SelfId().NodeId())) {
                Counters->NonLocalSingleNodeReqCount->Inc();
            }
        }

        LOG_I("Cleanup start, isFinal: " << isFinal << " CleanupCtx: " << bool{CleanupCtx}
            << " TransactionsToBeAborted.size(): " << (CleanupCtx ? CleanupCtx->TransactionsToBeAborted.size() : 0)
            << " WorkerId: " << (workerId ? *workerId : TActorId())
            << " WorkloadServiceCleanup: " << (CleanupCtx ? CleanupCtx->IsWaitingForWorkloadServiceCleanup : false));
        if (CleanupCtx) {
            Become(&TKqpSessionActor::CleanupState);
        } else {
            EndCleanup(isFinal);
        }
    }

    void HandleCleanup(TEvKqp::TEvCloseSessionResponse::TPtr&) {
        CleanupCtx->IsWaitingForWorkerToClose = false;
        if (CleanupCtx->CleanupFinished()) {
            EndCleanup(CleanupCtx->Final);
        }
    }

    void HandleNoop(TEvents::TEvUndelivered::TPtr& ev) {
        // outdated TEvUndelivered from another executer.
        // it this case we should just ignore the event.
        Y_ENSURE(ExecuterId != ev->Sender);
    }

    void HandleCleanup(TEvKqpExecuter::TEvTxResponse::TPtr& ev) {
        if (ev->Sender != ExecuterId) {
            return;
        }
        if (QueryState) {
            QueryState->Orbit = std::move(ev->Get()->Orbit);
        }

        auto& response = ev->Get()->Record.GetResponse();
        if (response.GetStatus() != Ydb::StatusIds::SUCCESS) {
            TIssues issues;
            IssuesFromMessage(response.GetIssues(), issues);
            LOG_E("Failed to cleanup: " << issues.ToString());
            EndCleanup(CleanupCtx->Final);
            return;
        }

        YQL_ENSURE(CleanupCtx);
        CleanupCtx->TransactionsToBeAborted.pop_front();
        if (CleanupCtx->TransactionsToBeAborted.size()) {
            SendRollbackRequest(CleanupCtx->TransactionsToBeAborted.front().Get());
        } else if (CleanupCtx->CleanupFinished()) {
            EndCleanup(CleanupCtx->Final);
        }
    }

    void HandleCleanup(NWorkload::TEvCleanupResponse::TPtr& ev) {
        YQL_ENSURE(CleanupCtx);
        CleanupCtx->IsWaitingForWorkloadServiceCleanup = false;

        if (ev->Get()->Status != Ydb::StatusIds::SUCCESS && ev->Get()->Status != Ydb::StatusIds::NOT_FOUND) {
            LOG_E("Failed to cleanup workload service " << ev->Get()->Status << ": " << ev->Get()->Issues.ToOneLineString());
        }

        if (CleanupCtx->CleanupFinished()) {
            EndCleanup(CleanupCtx->Final);
        }
    }

    void EndCleanup(bool isFinal) {
        LOG_D("EndCleanup, isFinal: " << isFinal);

        if (QueryResponse)
            Reply();

        if (CleanupCtx)
            Counters->ReportSessionActorCleanupLatency(Settings.DbCounters, TInstant::Now() - CleanupCtx->Start);

        if (isFinal) {
            auto userToken = QueryState ? QueryState->UserToken : TIntrusiveConstPtr<NACLib::TUserToken>();
            Become(&TKqpSessionActor::FinalCleanupState);

            LOG_D("Cleanup temp tables: " << TempTablesState.TempTables.size());
            auto tempTablesManager = CreateKqpTempTablesManager(
                std::move(TempTablesState), std::move(userToken), SelfId(), Settings.Database);

            RegisterWithSameMailbox(tempTablesManager);
            return;
        } else {
            CleanupCtx.reset();
            bool doNotKeepSession = QueryState && !QueryState->KeepSession;
            QueryState.reset();
            if (doNotKeepSession) {
                // TEvCloseSessionRequest was received in final=false CleanupState, so actor should rerun Cleanup with final=true
                CleanupAndPassAway();
            } else {
                Become(&TKqpSessionActor::ReadyState);
            }
        }
        ExecuterId = TActorId{};
    }

    template<class T>
    static google::protobuf::RepeatedPtrField<Ydb::Issue::IssueMessage> MessageFromIssues(const T& issues) {
        google::protobuf::RepeatedPtrField<Ydb::Issue::IssueMessage> issueMessage;
        for (const auto& i : issues) {
            IssueToMessage(i, issueMessage.Add());
        }
        return issueMessage;
    }

    void ReplyQueryError(Ydb::StatusIds::StatusCode ydbStatus,
        const TString& message, std::optional<google::protobuf::RepeatedPtrField<Ydb::Issue::IssueMessage>> issues = {})
    {
        LOG_W("Create QueryResponse for error on request, msg: " << message);

        QueryResponse = std::make_unique<TEvKqp::TEvQueryResponse>();
        QueryResponse->Record.SetYdbStatus(ydbStatus);

        auto* response = QueryResponse->Record.MutableResponse();

        Y_ENSURE(QueryState);
        if (QueryState->CompileResult) {
            AddQueryIssues(*response, QueryState->CompileResult->Issues);
        }

        FillStats(&QueryResponse->Record);

        if (issues) {
            for (auto& i : *issues) {
                response->AddQueryIssues()->Swap(&i);
            }
        }

        if (message) {
            IssueToMessage(TIssue{message}, response->AddQueryIssues());
        }

        if (QueryState->TxCtx) {
            QueryState->TxCtx->OnEndQuery();
            QueryState->TxCtx->Invalidate();
        }

        FillTxInfo(response);

        ExecuterId = TActorId{};
        Cleanup(IsFatalError(ydbStatus));
    }

    void Handle(TEvKqp::TEvCancelQueryRequest::TPtr& ev) {
        {
            auto abort = MakeHolder<NYql::NDq::TEvDq::TEvAbortExecution>(NYql::NDqProto::StatusIds::CANCELLED, "Request was canceled");
            Send(SelfId(), abort.Release());
        }

        {
            auto resp = MakeHolder<TEvKqp::TEvCancelQueryResponse>();
            resp->Record.SetStatus(Ydb::StatusIds::SUCCESS);
            Send(ev->Sender, resp.Release(), 0, ev->Cookie);
        }
    }

    void HandleFinalCleanup(TEvents::TEvGone::TPtr&) {
        auto lifeSpan = TInstant::Now() - CreationTime;
        Counters->ReportSessionActorFinished(Settings.DbCounters, lifeSpan);
        Counters->ReportQueriesPerSessionActor(Settings.DbCounters, QueryId);

        auto closeEv = std::make_unique<TEvKqp::TEvCloseSessionResponse>();
        closeEv->Record.SetStatus(Ydb::StatusIds::SUCCESS);
        closeEv->Record.MutableResponse()->SetSessionId(SessionId);
        closeEv->Record.MutableResponse()->SetClosed(true);
        Send(Owner, closeEv.release());

        LOG_D("Session actor destroyed");
        PassAway();
    }

    void HandleFinalCleanup(TEvKqp::TEvQueryRequest::TPtr& ev) {
        ReplyProcessError(ev, Ydb::StatusIds::BAD_SESSION, "Session is under shutdown");
    }

    STFUNC(ReadyState) {
        try {
            switch (ev->GetTypeRewrite()) {
                // common event handles for all states.
                hFunc(TEvKqp::TEvInitiateSessionShutdown, Handle);
                hFunc(TEvKqp::TEvContinueShutdown, Handle);
                hFunc(TEvKqpSnapshot::TEvCreateSnapshotResponse, Handle);
                hFunc(TEvKqp::TEvQueryRequest, Handle);

                hFunc(TEvKqp::TEvCloseSessionRequest, HandleReady);
                hFunc(TEvKqp::TEvCancelQueryRequest, Handle);

                // forgotten messages from previous aborted request
                hFunc(TEvKqp::TEvCompileResponse, HandleNoop);
                hFunc(TEvKqp::TEvSplitResponse, HandleNoop);
                hFunc(TEvKqpExecuter::TEvTxResponse, HandleNoop);
                hFunc(TEvKqpExecuter::TEvExecuterProgress, HandleNoop)
                hFunc(TEvTxProxySchemeCache::TEvNavigateKeySetResult, HandleNoop);
                hFunc(TEvents::TEvUndelivered, HandleNoop);
                hFunc(NWorkload::TEvContinueRequest, HandleNoop);
                // message from KQP proxy in case of our reply just after kqp proxy timer tick
                hFunc(NYql::NDq::TEvDq::TEvAbortExecution, HandleNoop);
                hFunc(TEvKqpBuffer::TEvError, Handle);
                hFunc(TEvTxUserProxy::TEvAllocateTxIdResult, HandleNoop);

            default:
                UnexpectedEvent("ReadyState", ev);
            }
        } catch (const TRequestFail& ex) {
            ReplyQueryError(ex.Status, ex.what(), ex.Issues);
        } catch (const yexception& ex) {
            InternalError(ex.what());
        } catch (const TMemoryLimitExceededException&) {
            ReplyQueryError(Ydb::StatusIds::INTERNAL_ERROR,
                BuildMemoryLimitExceptionMessage());
        }
    }

    STATEFN(ExecuteState) {
        try {
            switch (ev->GetTypeRewrite()) {
                // common event handles for all states.
                hFunc(TEvKqp::TEvInitiateSessionShutdown, Handle);
                hFunc(TEvKqp::TEvContinueShutdown, Handle);
                hFunc(TEvKqpSnapshot::TEvCreateSnapshotResponse, Handle);
                hFunc(TEvKqp::TEvQueryRequest, Handle);
                hFunc(TEvTxUserProxy::TEvAllocateTxIdResult, Handle);

                hFunc(TEvents::TEvUndelivered, Handle);
                hFunc(NWorkload::TEvContinueRequest, Handle);
                hFunc(TEvKqpExecuter::TEvTxResponse, HandleExecute);
                hFunc(TEvKqpExecuter::TEvExecuterProgress, HandleExecute)

                hFunc(TEvKqpExecuter::TEvStreamData, HandleExecute);
                hFunc(TEvKqpExecuter::TEvStreamDataAck, HandleExecute);

                hFunc(NYql::NDq::TEvDq::TEvAbortExecution, HandleExecute);
                hFunc(TEvKqpBuffer::TEvError, Handle);

                hFunc(TEvKqp::TEvCloseSessionRequest, HandleExecute);
                hFunc(NGRpcService::TEvClientLost, HandleClientLost);
                hFunc(TEvKqp::TEvCancelQueryRequest, Handle);

                // forgotten messages from previous aborted request
                hFunc(TEvKqp::TEvCompileResponse, Handle);
                hFunc(TEvKqp::TEvParseResponse, Handle);
                hFunc(TEvKqp::TEvSplitResponse, Handle);
                hFunc(TEvTxProxySchemeCache::TEvNavigateKeySetResult, Handle);

                // always come from WorkerActor
                hFunc(TEvKqp::TEvQueryResponse, ForwardResponse);
            default:
                UnexpectedEvent("ExecuteState", ev);
            }
        } catch (const TRequestFail& ex) {
            ReplyQueryError(ex.Status, ex.what(), ex.Issues);
        } catch (const yexception& ex) {
            InternalError(ex.what());
        } catch (const TMemoryLimitExceededException&) {
            ReplyQueryError(Ydb::StatusIds::UNDETERMINED,
                BuildMemoryLimitExceptionMessage());
        }
    }

    // optional -- only if there were any TransactionsToBeAborted
    STATEFN(CleanupState) {
        try {
            switch (ev->GetTypeRewrite()) {
                // common event handles for all states.
                hFunc(TEvKqp::TEvInitiateSessionShutdown, Handle);
                hFunc(TEvKqp::TEvContinueShutdown, Handle);
                hFunc(TEvKqpSnapshot::TEvCreateSnapshotResponse, Handle);
                hFunc(TEvKqp::TEvQueryRequest, Handle);

                hFunc(TEvKqpExecuter::TEvTxResponse, HandleCleanup);
                hFunc(NWorkload::TEvCleanupResponse, HandleCleanup);

                hFunc(TEvKqp::TEvCloseSessionRequest, HandleCleanup);
                hFunc(NGRpcService::TEvClientLost, HandleNoop);
                hFunc(TEvKqp::TEvCancelQueryRequest, HandleNoop);

                // forgotten messages from previous aborted request
                hFunc(TEvKqp::TEvCompileResponse, HandleNoop);
                hFunc(TEvKqp::TEvSplitResponse, HandleNoop);
                hFunc(NYql::NDq::TEvDq::TEvAbortExecution, HandleNoop);
                hFunc(TEvKqpBuffer::TEvError, Handle);
                hFunc(TEvTxProxySchemeCache::TEvNavigateKeySetResult, HandleNoop);
                hFunc(TEvents::TEvUndelivered, HandleNoop);
                hFunc(TEvTxUserProxy::TEvAllocateTxIdResult, HandleNoop);
                hFunc(TEvKqpExecuter::TEvStreamData, HandleNoop);
                hFunc(NWorkload::TEvContinueRequest, HandleNoop);

                // always come from WorkerActor
                hFunc(TEvKqp::TEvCloseSessionResponse, HandleCleanup);
                hFunc(TEvKqp::TEvQueryResponse, HandleNoop);
                hFunc(TEvKqpExecuter::TEvExecuterProgress, HandleNoop)
            default:
                UnexpectedEvent("CleanupState", ev);
            }
        } catch (const yexception& ex) {
            InternalError(ex.what());
        } catch (const TMemoryLimitExceededException&) {
            ReplyQueryError(Ydb::StatusIds::INTERNAL_ERROR,
                BuildMemoryLimitExceptionMessage());
        }
    }

    STATEFN(FinalCleanupState) {
        try {
            switch (ev->GetTypeRewrite()) {
                hFunc(TEvents::TEvGone, HandleFinalCleanup);
                hFunc(TEvents::TEvUndelivered, HandleNoop);
                hFunc(TEvKqpSnapshot::TEvCreateSnapshotResponse, Handle);
                hFunc(NWorkload::TEvContinueRequest, HandleNoop);
                hFunc(TEvKqp::TEvQueryRequest, HandleFinalCleanup);
            }
        } catch (const yexception& ex) {
            InternalError(ex.what());
        } catch (const TMemoryLimitExceededException&) {
            ReplyQueryError(Ydb::StatusIds::INTERNAL_ERROR,
                BuildMemoryLimitExceptionMessage());
        }
    }

private:

    TString CurrentStateFuncName() const {
        const auto& func = CurrentStateFunc();
        if (func == &TThis::ReadyState) {
            return "ReadyState";
        } else if (func == &TThis::ExecuteState) {
            return "ExecuteState";
        } else if (func == &TThis::CleanupState) {
            return "CleanupState";
        } else {
            return "unknown state";
        }
    }

    void UnexpectedEvent(const TString& state, TAutoPtr<NActors::IEventHandle>& ev) {
        InternalError(TStringBuilder() << "TKqpSessionActor in state " << state << " received unexpected event " <<
                ev->GetTypeName() << Sprintf("(0x%08" PRIx32 ")", ev->GetTypeRewrite()) << " sender: " << ev->Sender);
    }

    void InternalError(const TString& message) {
        LOG_E("Internal error, message: " << message);
        if (QueryState) {
            ReplyQueryError(Ydb::StatusIds::INTERNAL_ERROR, message);
        } else {
            CleanupAndPassAway();
        }
    }

    TString BuildMemoryLimitExceptionMessage() const {
        if (QueryState && QueryState->TxCtx) {
            return TStringBuilder() << "Memory limit exception at " << CurrentStateFuncName()
                << ", current limit is " << QueryState->TxCtx->TxAlloc->Alloc->GetLimit() << " bytes.";
        } else {
            return TStringBuilder() << "Memory limit exception at " << CurrentStateFuncName();
        }
    }

    void ProcessTopicOps(TEvTxProxySchemeCache::TEvNavigateKeySetResult::TPtr& ev) {
        YQL_ENSURE(ev->Get()->Request);
        if (ev->Get()->Request->Cookie < QueryId) {
            return;
        }

        NSchemeCache::TSchemeCacheNavigate* response = ev->Get()->Request.Get();

        Ydb::StatusIds_StatusCode status;
        TString message;

        if (QueryState->IsAccessDenied(*response, message)) {
            ythrow TRequestFail(Ydb::StatusIds::UNAUTHORIZED) << message;
        }
        if (QueryState->HasErrors(*response, message)) {
            ythrow TRequestFail(Ydb::StatusIds::SCHEME_ERROR) << message;
        }

        QueryState->TopicOperations.ProcessSchemeCacheNavigate(response->ResultSet, status, message);
        if (status != Ydb::StatusIds::SUCCESS) {
            ythrow TRequestFail(status) << message;
        }

        if (!QueryState->TryMergeTopicOffsets(QueryState->TopicOperations, message)) {
            ythrow TRequestFail(Ydb::StatusIds::BAD_REQUEST) << message;
        }

        if (HasTopicWriteOperations() && !HasTopicWriteId()) {
            Send(MakeTxProxyID(), new TEvTxUserProxy::TEvAllocateTxId, 0, QueryState->QueryId);
        } else {
            ReplySuccess();
        }
    }

    void Handle(TEvTxUserProxy::TEvAllocateTxIdResult::TPtr& ev) {
        if (CurrentStateFunc() != &TThis::ExecuteState || ev->Cookie < QueryId) {
            return;
        }

        YQL_ENSURE(QueryState);
        YQL_ENSURE(QueryState->GetAction() == NKikimrKqp::QUERY_ACTION_TOPIC);
        SetTopicWriteId(NLongTxService::TLockHandle(ev->Get()->TxId, TActivationContext::ActorSystem()));
        ReplySuccess();
    }

    bool HasTopicWriteOperations() const {
        return QueryState->TxCtx->TopicOperations.HasWriteOperations();
    }

    bool HasTopicWriteId() const {
        return QueryState->TxCtx->TopicOperations.HasWriteId();
    }

    ui64 GetTopicWriteId() const {
        return QueryState->TxCtx->TopicOperations.GetWriteId();
    }

    void SetTopicWriteId(NLongTxService::TLockHandle handle) {
        QueryState->TxCtx->TopicOperations.SetWriteId(std::move(handle));
    }

    void TerminateBufferActor(TIntrusivePtr<TKqpTransactionContext> ctx) {
        if (ctx && ctx->BufferActorId) {
            Send(ctx->BufferActorId, new TEvKqpBuffer::TEvTerminate{});
            ctx->BufferActorId = {};
        }
    }

private:
    TActorId Owner;
    TKqpQueryCachePtr QueryCache;
    TString SessionId;

    std::shared_ptr<NKikimr::NKqp::NRm::IKqpResourceManager> ResourceManager_;
    std::shared_ptr<NKikimr::NKqp::NComputeActor::IKqpNodeComputeActorFactory> CaFactory_;
    // cached lookups to issue counters
    THashMap<ui32, ::NMonitoring::TDynamicCounters::TCounterPtr> CachedIssueCounters;
    TInstant CreationTime;
    TIntrusivePtr<TKqpCounters> Counters;
    TIntrusivePtr<TKqpRequestCounters> RequestCounters;
    TKqpWorkerSettings Settings;
    NYql::NDq::IDqAsyncIoFactory::TPtr AsyncIoFactory;
    TIntrusivePtr<TModuleResolverState> ModuleResolverState;
    std::optional<TKqpFederatedQuerySetup> FederatedQuerySetup;
    TKqpSettings::TConstPtr KqpSettings;
    std::optional<TActorId> WorkerId;
    TActorId ExecuterId;
    NWilson::TSpan AcquireSnapshotSpan;

    std::shared_ptr<TKqpQueryState> QueryState;
    std::unique_ptr<TKqpCleanupCtx> CleanupCtx;
    ui32 QueryId = 0;
    TKikimrConfiguration::TPtr Config;
    IDataProvider::TFillSettings FillSettings;
    TTransactionsCache Transactions;
    std::unique_ptr<TEvKqp::TEvQueryResponse> QueryResponse;
    std::optional<TSessionShutdownState> ShutdownState;
    TULIDGenerator UlidGen;
    NTxProxy::TRequestControls RequestControls;

    TKqpTempTablesState TempTablesState;

    NKikimrConfig::TQueryServiceConfig QueryServiceConfig;
    TActorId KqpTempTablesAgentActor;
    std::shared_ptr<std::atomic<bool>> CompilationCookie;

    TGUCSettings::TPtr GUCSettings;
};

} // namespace

IActor* CreateKqpSessionActor(const TActorId& owner,
    TKqpQueryCachePtr queryCache,
    std::shared_ptr<NKikimr::NKqp::NRm::IKqpResourceManager> resourceManager,
    std::shared_ptr<NKikimr::NKqp::NComputeActor::IKqpNodeComputeActorFactory> caFactory, const TString& sessionId,
    const TKqpSettings::TConstPtr& kqpSettings, const TKqpWorkerSettings& workerSettings,
    std::optional<TKqpFederatedQuerySetup> federatedQuerySetup,
    NYql::NDq::IDqAsyncIoFactory::TPtr asyncIoFactory,
    TIntrusivePtr<TModuleResolverState> moduleResolverState, TIntrusivePtr<TKqpCounters> counters,
    const NKikimrConfig::TQueryServiceConfig& queryServiceConfig,
    const TActorId& kqpTempTablesAgentActor)
{
    return new TKqpSessionActor(
        owner, std::move(queryCache),
        std::move(resourceManager), std::move(caFactory), sessionId, kqpSettings, workerSettings, federatedQuerySetup,
                                std::move(asyncIoFactory),  std::move(moduleResolverState), counters,
                                queryServiceConfig, kqpTempTablesAgentActor);
}

}
}<|MERGE_RESOLUTION|>--- conflicted
+++ resolved
@@ -1169,11 +1169,7 @@
 
         TKqpPhyTxHolder::TConstPtr tx;
         try {
-<<<<<<< HEAD
-            tx = QueryState->GetCurrentPhyTx(isBatchQuery);
-=======
-            tx = QueryState->GetCurrentPhyTx(QueryState->TxCtx->TxAlloc->TypeEnv);
->>>>>>> 9566518c
+            tx = QueryState->GetCurrentPhyTx(QueryState->TxCtx->TxAlloc->TypeEnv, isBatchQuery);
         } catch (const yexception& ex) {
             ythrow TRequestFail(Ydb::StatusIds::BAD_REQUEST) << ex.what();
         }
