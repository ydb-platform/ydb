#include "kqp_session_actor.h"
#include "kqp_worker_common.h"
#include "kqp_query_state.h"
#include "kqp_query_stats.h"

#include <ydb/core/kqp/common/buffer/buffer.h>
#include <ydb/core/kqp/common/buffer/events.h>
#include <ydb/core/kqp/common/kqp_data_integrity_trails.h>
#include <ydb/core/kqp/common/kqp_lwtrace_probes.h>
#include <ydb/core/kqp/common/kqp_ru_calc.h>
#include <ydb/core/kqp/common/kqp_timeouts.h>
#include <ydb/core/kqp/common/kqp_tx.h>
#include <ydb/core/kqp/common/kqp.h>
#include <ydb/core/kqp/common/events/workload_service.h>
#include <ydb/core/kqp/common/simple/query_ast.h>
#include <ydb/core/kqp/common/batch/params.h>
#include <ydb/core/kqp/compile_service/kqp_compile_service.h>
#include <ydb/core/kqp/executer_actor/kqp_executer.h>
#include <ydb/core/kqp/executer_actor/kqp_locks_helper.h>
#include <ydb/core/kqp/executer_actor/kqp_partitioned_executer.h>
#include <ydb/core/kqp/host/kqp_host_impl.h>
#include <ydb/core/kqp/opt/kqp_query_plan.h>
#include <ydb/core/kqp/provider/yql_kikimr_provider.h>
#include <ydb/core/kqp/provider/yql_kikimr_results.h>
#include <ydb/core/kqp/rm_service/kqp_snapshot_manager.h>
#include <ydb/core/ydb_convert/ydb_convert.h>
#include <ydb/core/tx/schemeshard/schemeshard.h>
#include <ydb/core/kqp/rm_service/kqp_rm_service.h>
#include <ydb-cpp-sdk/library/operation_id/operation_id.h>
#include <ydb/core/kqp/common/kqp_yql.h>

#include <ydb/core/util/ulid.h>

#include <ydb/core/actorlib_impl/long_timer.h>
#include <ydb/core/base/appdata.h>
#include <ydb/core/base/cputime.h>
#include <ydb/core/base/path.h>
#include <ydb/library/wilson_ids/wilson.h>
#include <ydb/core/protos/kqp.pb.h>
#include <ydb/core/sys_view/service/sysview_service.h>
#include <ydb/core/tx/tx_proxy/proxy.h>
#include <ydb/library/yql/utils/actor_log/log.h>

#include <ydb/library/actors/core/actor_bootstrapped.h>
#include <ydb/library/actors/core/event_pb.h>
#include <ydb/library/actors/core/hfunc.h>
#include <ydb/library/actors/core/log.h>

#include <util/string/printf.h>

#include <ydb/library/actors/wilson/wilson_span.h>
#include <ydb/library/actors/wilson/wilson_trace.h>

LWTRACE_USING(KQP_PROVIDER);

namespace NKikimr {
namespace NKqp {

using namespace NYql;
using namespace NSchemeCache;

namespace {

std::optional<TString> TryDecodeYdbSessionId(const TString& sessionId) {
    if (sessionId.empty()) {
        return std::nullopt;
    }

    try {
        NOperationId::TOperationId opId(sessionId);
        TString id;
        const auto& ids = opId.GetValue("id");
        if (ids.size() != 1) {
            return std::nullopt;
        }

        return TString{*ids[0]};
    } catch (...) {
        return std::nullopt;
    }

    return std::nullopt;
}

#define LOG_C(msg) LOG_CRIT_S(*TlsActivationContext, NKikimrServices::KQP_SESSION, LogPrefix() << msg)
#define LOG_E(msg) LOG_ERROR_S(*TlsActivationContext, NKikimrServices::KQP_SESSION, LogPrefix() << msg)
#define LOG_W(msg) LOG_WARN_S(*TlsActivationContext, NKikimrServices::KQP_SESSION, LogPrefix() << msg)
#define LOG_N(msg) LOG_NOTICE_S(*TlsActivationContext, NKikimrServices::KQP_SESSION, LogPrefix() << msg)
#define LOG_I(msg) LOG_INFO_S(*TlsActivationContext, NKikimrServices::KQP_SESSION, LogPrefix() << msg)
#define LOG_D(msg) LOG_DEBUG_S(*TlsActivationContext, NKikimrServices::KQP_SESSION, LogPrefix() << msg)
#define LOG_T(msg) LOG_TRACE_S(*TlsActivationContext, NKikimrServices::KQP_SESSION, LogPrefix() << msg)

void FillColumnsMeta(const NKqpProto::TKqpPhyQuery& phyQuery, NKikimrKqp::TQueryResponse& resp) {
    for (size_t i = 0; i < phyQuery.ResultBindingsSize(); ++i) {
        const auto& binding = phyQuery.GetResultBindings(i);
        auto ydbRes = resp.AddYdbResults();
        ydbRes->mutable_columns()->CopyFrom(binding.GetResultSetMeta().columns());
    }
}

bool FillTableSinkSettings(NKikimrKqp::TKqpTableSinkSettings& settings, const NKqpProto::TKqpSink& sink) {
    if (sink.GetTypeCase() == NKqpProto::TKqpSink::kInternalSink
        && sink.GetInternalSink().GetSettings().Is<NKikimrKqp::TKqpTableSinkSettings>())
    {
        return sink.GetInternalSink().GetSettings().UnpackTo(&settings);
    }

    return false;
}

bool IsBatchQuery(const NKqpProto::TKqpPhyQuery& physicalQuery) {
    NKikimrKqp::TKqpTableSinkSettings sinkSettings;
    for (const auto& tx : physicalQuery.GetTransactions()) {
        for (const auto& stage : tx.GetStages()) {
            for (auto& sink : stage.GetSinks()) {
                auto isFilledSettings = FillTableSinkSettings(sinkSettings, sink);
                if (isFilledSettings && sinkSettings.HasIsBatch() && sinkSettings.GetIsBatch()) {
                    return true;
                }
            }
        }
    }
    return false;
}

class TRequestFail : public yexception {
public:
    Ydb::StatusIds::StatusCode Status;
    std::optional<google::protobuf::RepeatedPtrField<Ydb::Issue::IssueMessage>> Issues;

    TRequestFail(Ydb::StatusIds::StatusCode status,
            std::optional<google::protobuf::RepeatedPtrField<Ydb::Issue::IssueMessage>> issues = {})
        : Status(status)
        , Issues(std::move(issues))
    {}
};

struct TKqpCleanupCtx {
    std::deque<TIntrusivePtr<TKqpTransactionContext>> TransactionsToBeAborted;
    bool IsWaitingForWorkerToClose = false;
    bool IsWaitingForWorkloadServiceCleanup = false;
    bool Final = false;
    TInstant Start = TInstant::Now();

    bool CleanupFinished() {
        return TransactionsToBeAborted.empty() && !IsWaitingForWorkerToClose && !IsWaitingForWorkloadServiceCleanup;
    }
};

class TKqpSessionActor : public TActorBootstrapped<TKqpSessionActor> {

    class TTimerGuard {
    public:
        TTimerGuard(TKqpSessionActor* this_)
        : This(this_)
        {
            if (This->QueryState) {
                YQL_ENSURE(!This->QueryState->CurrentTimer);
                This->QueryState->CurrentTimer.emplace();
            }
        }

        ~TTimerGuard() {
            if (This->QueryState) {
                This->QueryState->ResetTimer();
            }
        }

    private:
        TKqpSessionActor* This;
    };

public:
    static constexpr NKikimrServices::TActivity::EType ActorActivityType() {
        return NKikimrServices::TActivity::KQP_SESSION_ACTOR;
    }

   TKqpSessionActor(const TActorId& owner,
            TKqpQueryCachePtr queryCache,
            std::shared_ptr<NKikimr::NKqp::NRm::IKqpResourceManager> resourceManager,
            std::shared_ptr<NKikimr::NKqp::NComputeActor::IKqpNodeComputeActorFactory> caFactory,
            const TString& sessionId, const TKqpSettings::TConstPtr& kqpSettings,
            const TKqpWorkerSettings& workerSettings,
            std::optional<TKqpFederatedQuerySetup> federatedQuerySetup,
            NYql::NDq::IDqAsyncIoFactory::TPtr asyncIoFactory,
            TIntrusivePtr<TModuleResolverState> moduleResolverState, TIntrusivePtr<TKqpCounters> counters,
            const NKikimrConfig::TQueryServiceConfig& queryServiceConfig,
            const TActorId& kqpTempTablesAgentActor)
        : Owner(owner)
        , QueryCache(std::move(queryCache))
        , SessionId(sessionId)
        , ResourceManager_(std::move(resourceManager))
        , CaFactory_(std::move(caFactory))
        , Counters(counters)
        , Settings(workerSettings)
        , AsyncIoFactory(std::move(asyncIoFactory))
        , ModuleResolverState(std::move(moduleResolverState))
        , FederatedQuerySetup(federatedQuerySetup)
        , KqpSettings(kqpSettings)
        , Config(CreateConfig(kqpSettings, workerSettings))
        , Transactions(*Config->_KqpMaxActiveTxPerSession.Get(), TDuration::Seconds(*Config->_KqpTxIdleTimeoutSec.Get()))
        , QueryServiceConfig(queryServiceConfig)
        , KqpTempTablesAgentActor(kqpTempTablesAgentActor)
        , GUCSettings(std::make_shared<TGUCSettings>())
    {
        RequestCounters = MakeIntrusive<TKqpRequestCounters>();
        RequestCounters->Counters = Counters;
        RequestCounters->DbCounters = Settings.DbCounters;
        RequestCounters->TxProxyMon = MakeIntrusive<NTxProxy::TTxProxyMon>(AppData()->Counters);
        CompilationCookie = std::make_shared<std::atomic<bool>>(true);

        FillSettings.AllResultsBytesLimit = Nothing();
        FillSettings.RowsLimitPerWrite = Config->_ResultRowsLimit.Get();
        FillSettings.Format = IDataProvider::EResultFormat::Custom;
        FillSettings.FormatDetails = TString(KikimrMkqlProtoFormat);
        FillGUCSettings();

        auto optSessionId = TryDecodeYdbSessionId(SessionId);
        YQL_ENSURE(optSessionId, "Can't decode ydb session Id");

        TempTablesState.SessionId = *optSessionId;
        TempTablesState.Database = Settings.Database;
        LOG_D("Create session actor with id " << TempTablesState.SessionId);
    }

    void Bootstrap() {
        LOG_D("session actor bootstrapped");
        Counters->ReportSessionActorCreated(Settings.DbCounters);
        CreationTime = TInstant::Now();

        Config->FeatureFlags = AppData()->FeatureFlags;

        RequestControls.Reqister(TlsActivationContext->AsActorContext());
        Become(&TKqpSessionActor::ReadyState);
    }

    TString LogPrefix() const {
        TStringBuilder result = TStringBuilder()
            << "SessionId: " << SessionId << ", "
            << "ActorId: " << SelfId() << ", "
            << "ActorState: " << CurrentStateFuncName() << ", ";
        if (Y_LIKELY(QueryState)) {
            result << "TraceId: " << QueryState->UserRequestContext->TraceId << ", ";
        }
        return result;
    }

    void MakeNewQueryState(TEvKqp::TEvQueryRequest::TPtr& ev) {
        ++QueryId;
        YQL_ENSURE(!QueryState);
        auto selfId = SelfId();
        auto as = TActivationContext::ActorSystem();
        ev->Get()->SetClientLostAction(selfId, as);
        QueryState = std::make_shared<TKqpQueryState>(
            ev, QueryId, Settings.Database, Settings.ApplicationName, Settings.Cluster, Settings.DbCounters, Settings.LongSession,
            Settings.TableService, Settings.QueryService, SessionId, AppData()->MonotonicTimeProvider->Now());
        if (QueryState->UserRequestContext->TraceId.empty()) {
            QueryState->UserRequestContext->TraceId = UlidGen.Next().ToString();
        }
    }

    void PassRequestToResourcePool() {
        if (QueryState->UserRequestContext->PoolConfig) {
            LOG_D("request placed into pool from cache: " << QueryState->UserRequestContext->PoolId);
            CompileQuery();
            return;
        }

        Send(MakeKqpWorkloadServiceId(SelfId().NodeId()), new NWorkload::TEvPlaceRequestIntoPool(
            QueryState->UserRequestContext->DatabaseId,
            SessionId,
            QueryState->UserRequestContext->PoolId,
            QueryState->UserToken
        ), IEventHandle::FlagTrackDelivery);

        QueryState->PoolHandlerActor = MakeKqpWorkloadServiceId(SelfId().NodeId());
        Become(&TKqpSessionActor::ExecuteState);
    }

    void ForwardRequest(TEvKqp::TEvQueryRequest::TPtr& ev) {
        if (!WorkerId) {
            std::unique_ptr<IActor> workerActor(CreateKqpWorkerActor(SelfId(), SessionId, KqpSettings, Settings,
                FederatedQuerySetup, ModuleResolverState, Counters, QueryServiceConfig, GUCSettings));
            WorkerId = RegisterWithSameMailbox(workerActor.release());
        }
        TlsActivationContext->Send(new IEventHandle(*WorkerId, SelfId(), QueryState->RequestEv.release(), ev->Flags, ev->Cookie,
                    nullptr, std::move(ev->TraceId)));
        Become(&TKqpSessionActor::ExecuteState);
    }

    void ForwardResponse(TEvKqp::TEvQueryResponse::TPtr& ev) {
        QueryResponse = std::unique_ptr<TEvKqp::TEvQueryResponse>(ev->Release().Release());
        Cleanup();
    }

    void ReplyTransactionNotFound(const TString& txId) {
        std::vector<TIssue> issues{YqlIssue(TPosition(), TIssuesIds::KIKIMR_TRANSACTION_NOT_FOUND,
            TStringBuilder() << "Transaction not found: " << txId)};
        ReplyQueryError(Ydb::StatusIds::NOT_FOUND, "", MessageFromIssues(issues));
    }

    void RollbackTx() {
        YQL_ENSURE(QueryState->HasTxControl(), "Can't perform ROLLBACK_TX: TxControl isn't set in TQueryRequest");
        const auto& txControl = QueryState->GetTxControl();
        QueryState->Commit = txControl.commit_tx();
        auto txId = TTxId::FromString(txControl.tx_id());
        if (auto ctx = Transactions.ReleaseTransaction(txId)) {
            ctx->Invalidate();
            if (!ctx->BufferActorId) {
                Transactions.AddToBeAborted(std::move(ctx));
            } else {
                TerminateBufferActor(ctx);
            }
            ReplySuccess();
        } else {
            ReplyTransactionNotFound(txControl.tx_id());
        }
    }

    void CommitTx() {
        YQL_ENSURE(QueryState->HasTxControl());
        const auto& txControl = QueryState->GetTxControl();
        YQL_ENSURE(txControl.tx_selector_case() == Ydb::Table::TransactionControl::kTxId, "Can't commit transaction - "
            << " there is no TxId in Query's TxControl");

        QueryState->Commit = true;

        auto txId = TTxId::FromString(txControl.tx_id());
        auto txCtx = Transactions.Find(txId);
        LOG_D("queryRequest TxControl: " << txControl.DebugString() << " txCtx: " << (void*)txCtx.Get());
        if (!txCtx) {
            ReplyTransactionNotFound(txControl.tx_id());
            return;
        }
        QueryState->TxCtx = std::move(txCtx);
        QueryState->QueryData = std::make_shared<TQueryData>(QueryState->TxCtx->TxAlloc);
        QueryState->TxId.SetValue(txId);
        if (!CheckTransactionLocks(/*tx*/ nullptr)) {
            return;
        }

        bool replied = ExecutePhyTx(/*tx*/ nullptr, /*commit*/ true);
        if (!replied) {
            Become(&TKqpSessionActor::ExecuteState);
        }
    }

    static bool IsQueryTypeSupported(NKikimrKqp::EQueryType type) {
        switch (type) {
            case NKikimrKqp::QUERY_TYPE_SQL_DML:
            case NKikimrKqp::QUERY_TYPE_PREPARED_DML:
            case NKikimrKqp::QUERY_TYPE_SQL_SCAN:
            case NKikimrKqp::QUERY_TYPE_AST_SCAN:
            case NKikimrKqp::QUERY_TYPE_AST_DML:
            case NKikimrKqp::QUERY_TYPE_SQL_GENERIC_QUERY:
            case NKikimrKqp::QUERY_TYPE_SQL_GENERIC_CONCURRENT_QUERY:
            case NKikimrKqp::QUERY_TYPE_SQL_GENERIC_SCRIPT:
                return true;

            // should not be compiled. TODO: forward to request executer
            // not supported yet
            case NKikimrKqp::QUERY_TYPE_SQL_DDL:
            case NKikimrKqp::QUERY_TYPE_SQL_SCRIPT:
            case NKikimrKqp::QUERY_TYPE_SQL_SCRIPT_STREAMING:
            case NKikimrKqp::QUERY_TYPE_UNDEFINED:
                return false;
        }
    }

    void HandleClientLost(NGRpcService::TEvClientLost::TPtr&) {
        LOG_D("Got ClientLost event, send AbortExecution to executor: "
            << ExecuterId);

        if (ExecuterId) {
            auto abortEv = TEvKqp::TEvAbortExecution::Aborted("Client lost"); // any status code can be here

            Send(ExecuterId, abortEv.Release());
        } else {
            Cleanup();
        }
    }

    void Handle(TEvKqp::TEvQueryRequest::TPtr& ev) {
        if (CurrentStateFunc() != &TThis::ReadyState) {
            ReplyBusy(ev);
            return;
        }

        ui64 proxyRequestId = ev->Cookie;
        YQL_ENSURE(ev->Get()->GetSessionId() == SessionId,
                "Invalid session, expected: " << SessionId << ", got: " << ev->Get()->GetSessionId());

        NDataIntegrity::LogIntegrityTrails(ev, TlsActivationContext->AsActorContext());

        if (ev->Get()->HasYdbStatus() && ev->Get()->GetYdbStatus() != Ydb::StatusIds::SUCCESS) {
            NYql::TIssues issues;
            NYql::IssuesFromMessage(ev->Get()->GetQueryIssues(), issues);
            TString errMsg = issues.ToString();
            auto status = ev->Get()->GetYdbStatus();

            LOG_N(TKqpRequestInfo("", SessionId)
                << "Got invalid query request, reply with status: "
                << status
                << " msg: "
                << errMsg <<".");
            ReplyProcessError(ev, status, errMsg);
            return;
        }

        if (ShutdownState && ShutdownState->SoftTimeoutReached()) {
            // we reached the soft timeout, so at this point we don't allow to accept new queries for session.
            LOG_N("system shutdown requested: soft timeout reached, no queries can be accepted");
            ReplyProcessError(ev, Ydb::StatusIds::BAD_SESSION, "Session is under shutdown");
            CleanupAndPassAway();
            return;
        }

        MakeNewQueryState(ev);
        TTimerGuard timer(this);
        YQL_ENSURE(QueryState->GetDatabase() == Settings.Database,
                "Wrong database, expected:" << Settings.Database << ", got: " << QueryState->GetDatabase());

        auto action = QueryState->GetAction();

        LWTRACK(KqpSessionQueryRequest,
            QueryState->Orbit,
            QueryState->GetDatabase(),
            QueryState->GetType(),
            action,
            QueryState->GetQuery());

        LOG_D("received request,"
            << " proxyRequestId: " << proxyRequestId
            << " prepared: " << QueryState->HasPreparedQuery()
            << " tx_control: " << QueryState->HasTxControl()
            << " action: " << action
            << " type: " << QueryState->GetType()
            << " text: " << QueryState->GetQuery()
            << " rpcActor: " << QueryState->RequestActorId
            << " database: " << QueryState->GetDatabase()
            << " databaseId: " << QueryState->UserRequestContext->DatabaseId
            << " pool id: " << QueryState->UserRequestContext->PoolId
        );

        switch (action) {
            case NKikimrKqp::QUERY_ACTION_EXPLAIN:
            case NKikimrKqp::QUERY_ACTION_EXECUTE:
            case NKikimrKqp::QUERY_ACTION_PREPARE:
            case NKikimrKqp::QUERY_ACTION_EXECUTE_PREPARED: {
                auto type = QueryState->GetType();
                YQL_ENSURE(type != NKikimrKqp::QUERY_TYPE_UNDEFINED, "query type is undefined");

                if (action == NKikimrKqp::QUERY_ACTION_PREPARE) {
                   if (QueryState->KeepSession && !Settings.LongSession) {
                        ythrow TRequestFail(Ydb::StatusIds::BAD_REQUEST)
                            << "Expected KeepSession=false for non-execute requests";
                   }
                }

                if (!IsQueryTypeSupported(type)) {
                    return ForwardRequest(ev);
                }
                break;
            }
            case NKikimrKqp::QUERY_ACTION_BEGIN_TX: {
                YQL_ENSURE(QueryState->HasTxControl(),
                    "Can't perform BEGIN_TX: TxControl isn't set in TQueryRequest");
                const auto& txControl = QueryState->GetTxControl();
                QueryState->Commit = txControl.commit_tx();
                BeginTx(txControl.begin_tx());
                QueryState->CommandTagName = "BEGIN";
                ReplySuccess();
                return;
            }
            case NKikimrKqp::QUERY_ACTION_ROLLBACK_TX: {
                QueryState->CommandTagName = "ROLLBACK";
                return RollbackTx();
            }
            case NKikimrKqp::QUERY_ACTION_COMMIT_TX:
                QueryState->CommandTagName = "COMMIT";
                return CommitTx();

            // not supported yet
            case NKikimrKqp::QUERY_ACTION_VALIDATE:
            case NKikimrKqp::QUERY_ACTION_PARSE:
                return ForwardRequest(ev);

            case NKikimrKqp::QUERY_ACTION_TOPIC:
                return AddOffsetsToTransaction();
        }

        QueryState->UpdateTempTablesState(TempTablesState);

        if (QueryState->UserRequestContext->PoolId) {
            PassRequestToResourcePool();
        } else {
            CompileQuery();
        }
    }

    void Handle(TEvents::TEvUndelivered::TPtr& ev) {
        if (ev->Get()->SourceType == TKqpWorkloadServiceEvents::EvPlaceRequestIntoPool) {
            LOG_I("Failed to deliver request to workload service");
            CompileQuery();
        }
    }

    void Handle(NWorkload::TEvContinueRequest::TPtr& ev) {
        YQL_ENSURE(QueryState);
        QueryState->ContinueTime = TInstant::Now();

        if (ev->Get()->Status == Ydb::StatusIds::UNSUPPORTED) {
            LOG_T("Failed to place request in resource pool, feature flag is disabled");
            QueryState->UserRequestContext->PoolId.clear();
            CompileQuery();
            return;
        }

        const TString& poolId = ev->Get()->PoolId;
        if (ev->Get()->Status != Ydb::StatusIds::SUCCESS) {
            google::protobuf::RepeatedPtrField<Ydb::Issue::IssueMessage> issues;
            NYql::IssuesToMessage(std::move(ev->Get()->Issues), &issues);
            ReplyQueryError(ev->Get()->Status, TStringBuilder() << "Query failed during adding/waiting in workload pool " << poolId, issues);
            return;
        }

        LOG_D("continue request, pool id: " << poolId);
        QueryState->PoolHandlerActor = ev->Sender;
        QueryState->UserRequestContext->PoolId = poolId;
        QueryState->UserRequestContext->PoolConfig = ev->Get()->PoolConfig;
        CompileQuery();
    }

    void AddOffsetsToTransaction() {
        YQL_ENSURE(QueryState);
        if (!PrepareQueryTransaction()) {
            return;
        }

        QueryState->AddOffsetsToTransaction();

        auto navigate = QueryState->BuildSchemeCacheNavigate();

        Become(&TKqpSessionActor::ExecuteState);
        Send(MakeSchemeCacheID(), new TEvTxProxySchemeCache::TEvNavigateKeySet(navigate.release()));
    }

    void CompileQuery() {
        YQL_ENSURE(QueryState);
        QueryState->CompilationRunning = true;

        Become(&TKqpSessionActor::ExecuteState);

        // quick path
        if (QueryState->TryGetFromCache(*QueryCache, GUCSettings, Counters, SelfId()) && !QueryState->CompileResult->NeedToSplit) {
            LWTRACK(KqpSessionQueryCompiled, QueryState->Orbit, TStringBuilder() << QueryState->CompileResult->Status);

            // even if we have successfully compilation result, it doesn't mean anything
            // in terms of current schema version of the table if response of compilation is from the cache.
            // because of that, we are forcing to run schema version check
            if (QueryState->NeedCheckTableVersions()) {
                auto ev = QueryState->BuildNavigateKeySet();
                Send(MakeSchemeCacheID(), ev.release());
                return;
            }

            OnSuccessCompileRequest();
            return;
        }

        // TODO: in some cases we could reply right here (e.g. there is uid and query is missing), but
        // for extra sanity we make extra hop to the compile service, which might handle the issue better

        auto ev = QueryState->BuildCompileRequest(CompilationCookie, GUCSettings);
        LOG_D("Sending CompileQuery request");

        Send(MakeKqpCompileServiceID(SelfId().NodeId()), ev.release(), 0, QueryState->QueryId,
            QueryState->KqpSessionSpan.GetTraceId());
    }

    void CompileSplittedQuery() {
        YQL_ENSURE(QueryState);
        auto ev = QueryState->BuildCompileSplittedRequest(CompilationCookie, GUCSettings);
        LOG_D("Sending CompileSplittedQuery request");

        Send(MakeKqpCompileServiceID(SelfId().NodeId()), ev.release(), 0, QueryState->QueryId,
            QueryState->KqpSessionSpan.GetTraceId());
        Become(&TKqpSessionActor::ExecuteState);
    }

    void Handle(TEvTxProxySchemeCache::TEvNavigateKeySetResult::TPtr& ev) {
        const auto* response = ev->Get();
        YQL_ENSURE(response->Request);
        YQL_ENSURE(QueryState);
        // outdated response from scheme cache.
        // ignoring that.
        if (response->Request->Cookie < QueryId)
            return;

        if (QueryState->GetAction() == NKikimrKqp::QUERY_ACTION_TOPIC) {
            ProcessTopicOps(ev);
            return;
        }

        // table versions are not the same. need the query recompilation.
        if (!QueryState->EnsureTableVersions(*response)) {
            auto ev = QueryState->BuildReCompileRequest(CompilationCookie, GUCSettings);
            Send(MakeKqpCompileServiceID(SelfId().NodeId()), ev.release(), 0, QueryState->QueryId,
                QueryState->KqpSessionSpan.GetTraceId());
            return;
        }

        OnSuccessCompileRequest();
    }

    void Handle(TEvKqp::TEvCompileResponse::TPtr& ev) {
        // outdated event from previous query.
        // ignoring that.
        if (ev->Cookie < QueryId) {
            return;
        }

        YQL_ENSURE(QueryState);
        TTimerGuard timer(this);

        // saving compile response and checking that compilation status
        // is success.
        if (!QueryState->SaveAndCheckCompileResult(ev->Get())) {
            LWTRACK(KqpSessionQueryCompiled, QueryState->Orbit, TStringBuilder() << QueryState->CompileResult->Status);

            if (QueryState->CompileResult->NeedToSplit) {
                if (!QueryState->HasTxControl()) {
                    YQL_ENSURE(QueryState->GetAction() == NKikimrKqp::QUERY_ACTION_EXECUTE || QueryState->GetAction() == NKikimrKqp::QUERY_ACTION_EXPLAIN);
                    auto ev = QueryState->BuildSplitRequest(CompilationCookie, GUCSettings);
                    Send(MakeKqpCompileServiceID(SelfId().NodeId()), ev.release(), 0, QueryState->QueryId,
                        QueryState->KqpSessionSpan.GetTraceId());
                } else {
                    NYql::TIssues issues;
                    ReplyQueryError(
                        ::Ydb::StatusIds::StatusCode::StatusIds_StatusCode_BAD_REQUEST,
                        "CTAS statement can be executed only in NoTx mode.",
                        MessageFromIssues(issues));
                }
            } else {
                ReplyQueryCompileError();
            }
            return;
        }

        LWTRACK(KqpSessionQueryCompiled, QueryState->Orbit, TStringBuilder() << QueryState->CompileResult->Status);
        // even if we have successfully compilation result, it doesn't mean anything
        // in terms of current schema version of the table if response of compilation is from the cache.
        // because of that, we are forcing to run schema version check
        if (QueryState->NeedCheckTableVersions()) {
            auto ev = QueryState->BuildNavigateKeySet();
            Send(MakeSchemeCacheID(), ev.release());
            return;
        }

        OnSuccessCompileRequest();
    }

    void Handle(TEvKqp::TEvParseResponse::TPtr& ev) {
        QueryState->SaveAndCheckParseResult(std::move(*ev->Get()));
        CompileStatement();
    }

    void CompileStatement() {
        // quick path
        if (QueryState->TryGetFromCache(*QueryCache, GUCSettings, Counters, SelfId()) && !QueryState->CompileResult->NeedToSplit) {
            LWTRACK(KqpSessionQueryCompiled, QueryState->Orbit, TStringBuilder() << QueryState->CompileResult->Status);

            // even if we have successfully compilation result, it doesn't mean anything
            // in terms of current schema version of the table if response of compilation is from the cache.
            // because of that, we are forcing to run schema version check
            if (QueryState->NeedCheckTableVersions()) {
                auto ev = QueryState->BuildNavigateKeySet();
                Send(MakeSchemeCacheID(), ev.release());
                return;
            }

            OnSuccessCompileRequest();
            return;
        }

        // TODO: in some cases we could reply right here (e.g. there is uid and query is missing), but
        // for extra sanity we make extra hop to the compile service, which might handle the issue better

        auto request = QueryState->BuildCompileRequest(CompilationCookie, GUCSettings);
        LOG_D("Sending CompileQuery request (statement)");

        Send(MakeKqpCompileServiceID(SelfId().NodeId()), request.release(), 0, QueryState->QueryId,
            QueryState->KqpSessionSpan.GetTraceId());
    }

    void Handle(TEvKqp::TEvSplitResponse::TPtr& ev) {
        // outdated event from previous query.
        // ignoring that.
        if (ev->Cookie < QueryId) {
            return;
        }

        YQL_ENSURE(QueryState);
        TTimerGuard timer(this);
        if (!QueryState->SaveAndCheckSplitResult(ev->Get())) {
            ReplySplitError(ev->Get());
            return;
        }
        OnSuccessSplitRequest();
    }

    void OnSuccessSplitRequest() {
        YQL_ENSURE(ExecuteNextStatementPart());
    }

    bool ExecuteNextStatementPart() {
        if (QueryState->PrepareNextStatementPart()) {
            CompileSplittedQuery();
            return true;
        }
        return false;
    }

    void OnSuccessCompileRequest() {
        if (QueryState->GetAction() == NKikimrKqp::QUERY_ACTION_PREPARE ||
            QueryState->GetAction() == NKikimrKqp::QUERY_ACTION_EXPLAIN)
        {
            return ReplyPrepareResult();
        }

        if (!PrepareQueryContext()) {
            return;
        }

        Become(&TKqpSessionActor::ExecuteState);

        QueryState->TxCtx->OnBeginQuery();

        if (QueryState->NeedPersistentSnapshot()) {
            AcquirePersistentSnapshot();
            return;
        } else if (QueryState->NeedSnapshot(*Config)) {
            AcquireMvccSnapshot();
            return;
        }

        // Can reply inside (in case of deferred-only transactions) and become ReadyState
        ExecuteOrDefer();
    }

    void AcquirePersistentSnapshot() {
        LOG_D("acquire persistent snapshot");
        AcquireSnapshotSpan = NWilson::TSpan(TWilsonKqp::SessionAcquireSnapshot, QueryState->KqpSessionSpan.GetTraceId(),
            "SessionActor.AcquirePersistentSnapshot");
        auto timeout = QueryState->QueryDeadlines.TimeoutAt - TAppData::TimeProvider->Now();

        auto* snapMgr = CreateKqpSnapshotManager(Settings.Database, timeout);
        auto snapMgrActorId = RegisterWithSameMailbox(snapMgr);

        auto ev = std::make_unique<TEvKqpSnapshot::TEvCreateSnapshotRequest>(QueryState->PreparedQuery->GetQueryTables(), QueryId, std::move(QueryState->Orbit));
        Send(snapMgrActorId, ev.release());

        QueryState->TxCtx->SnapshotHandle.ManagingActor = snapMgrActorId;
    }

    void DiscardPersistentSnapshot(const IKqpGateway::TKqpSnapshotHandle& handle) {
        if (handle.ManagingActor) { // persistent snapshot was acquired
            Send(handle.ManagingActor, new TEvKqpSnapshot::TEvDiscardSnapshot());
        }
    }

    void AcquireMvccSnapshot() {
        AcquireSnapshotSpan = NWilson::TSpan(TWilsonKqp::SessionAcquireSnapshot, QueryState->KqpSessionSpan.GetTraceId(),
            "SessionActor.AcquireMvccSnapshot");
        LOG_D("acquire mvcc snapshot");
        auto timeout = QueryState->QueryDeadlines.TimeoutAt - TAppData::TimeProvider->Now();

        auto* snapMgr = CreateKqpSnapshotManager(Settings.Database, timeout);
        auto snapMgrActorId = RegisterWithSameMailbox(snapMgr);

        auto ev = std::make_unique<TEvKqpSnapshot::TEvCreateSnapshotRequest>(QueryId, std::move(QueryState->Orbit));
        Send(snapMgrActorId, ev.release());
    }

    Ydb::StatusIds::StatusCode StatusForSnapshotError(NKikimrIssues::TStatusIds::EStatusCode status) {
        switch (status) {
            case NKikimrIssues::TStatusIds::SCHEME_ERROR:
                return Ydb::StatusIds::SCHEME_ERROR;
            case NKikimrIssues::TStatusIds::TIMEOUT:
                return Ydb::StatusIds::TIMEOUT;
            case NKikimrIssues::TStatusIds::OVERLOADED:
                return Ydb::StatusIds::OVERLOADED;
            default:
                // snapshot is acquired before transactions execution, so we can return UNAVAILABLE here
                return Ydb::StatusIds::UNAVAILABLE;
        }
    }

    void Handle(TEvKqpSnapshot::TEvCreateSnapshotResponse::TPtr& ev) {
        if (ev->Cookie < QueryId || CurrentStateFunc() != &TThis::ExecuteState) {
            return;
        }

        TTimerGuard timer(this);

        auto *response = ev->Get();

        if (QueryState) {
            QueryState->Orbit = std::move(response->Orbit);
        }

        LOG_T("read snapshot result: " << StatusForSnapshotError(response->Status) << ", step: " << response->Snapshot.Step
            << ", tx id: " << response->Snapshot.TxId);
        if (response->Status != NKikimrIssues::TStatusIds::SUCCESS) {
            auto& issues = response->Issues;
            AcquireSnapshotSpan.EndError(issues.ToString());
            ReplyQueryError(StatusForSnapshotError(response->Status), "", MessageFromIssues(issues));
            return;
        }
        AcquireSnapshotSpan.EndOk();
        QueryState->TxCtx->SnapshotHandle.Snapshot = response->Snapshot;

        // Can reply inside (in case of deferred-only transactions) and become ReadyState
        ExecuteOrDefer();
    }

    void BeginTx(const Ydb::Table::TransactionSettings& settings) {
        QueryState->TxId.SetValue(UlidGen.Next());
        QueryState->TxCtx = MakeIntrusive<TKqpTransactionContext>(false, AppData()->FunctionRegistry,
            AppData()->TimeProvider, AppData()->RandomProvider);

        auto& alloc = QueryState->TxCtx->TxAlloc;
        ui64 mkqlInitialLimit = Settings.MkqlInitialMemoryLimit;

        const auto& queryLimitsProto = Settings.TableService.GetQueryLimits();
        const auto& phaseLimitsProto = queryLimitsProto.GetPhaseLimits();
        ui64 mkqlMaxLimit = phaseLimitsProto.GetComputeNodeMemoryLimitBytes();
        mkqlMaxLimit = mkqlMaxLimit ? mkqlMaxLimit : ui64(Settings.MkqlMaxMemoryLimit);

        alloc->Alloc->SetLimit(mkqlInitialLimit);
        alloc->Alloc->Ref().SetIncreaseMemoryLimitCallback([this, &alloc, mkqlMaxLimit](ui64 currentLimit, ui64 required) {
            if (required < mkqlMaxLimit) {
                LOG_D("Increase memory limit from " << currentLimit << " to " << required);
                alloc->Alloc->SetLimit(required);
            }
        });

        QueryState->QueryData = std::make_shared<TQueryData>(QueryState->TxCtx->TxAlloc);
        QueryState->TxCtx->SetIsolationLevel(settings);
        QueryState->TxCtx->OnBeginQuery();

        if (QueryState->TxCtx->EffectiveIsolationLevel == NKikimrKqp::ISOLATION_LEVEL_SNAPSHOT_RW
                && !Settings.TableService.GetEnableSnapshotIsolationRW()) {
            ythrow TRequestFail(Ydb::StatusIds::BAD_REQUEST)
                << "Writes aren't supported for Snapshot Isolation";
        }

        if (!Transactions.CreateNew(QueryState->TxId.GetValue(), QueryState->TxCtx)) {
            std::vector<TIssue> issues{
                YqlIssue({}, TIssuesIds::KIKIMR_TOO_MANY_TRANSACTIONS)};
            ythrow TRequestFail(Ydb::StatusIds::BAD_SESSION,
                                MessageFromIssues(issues))
                << "Too many transactions, current active: " << Transactions.Size()
                << " MaxTxPerSession: " << Transactions.MaxSize();
        }

        Counters->ReportTxCreated(Settings.DbCounters);
        Counters->ReportBeginTransaction(Settings.DbCounters, Transactions.EvictedTx, Transactions.Size(), Transactions.ToBeAbortedSize());
    }

    Ydb::Table::TransactionControl GetTxControlWithImplicitTx() {
        if (!QueryState->ImplicitTxId) {
            Ydb::Table::TransactionSettings settings;
            settings.mutable_serializable_read_write();
            BeginTx(settings);
            QueryState->ImplicitTxId = QueryState->TxId;
        }
        Ydb::Table::TransactionControl control;
        control.set_commit_tx(QueryState->ProcessingLastStatement() && QueryState->ProcessingLastStatementPart());
        control.set_tx_id(QueryState->ImplicitTxId->GetValue().GetHumanStr());
        return control;
    }

    bool PrepareQueryTransaction() {
        const bool hasTxControl = QueryState->HasTxControl();
        if (hasTxControl || QueryState->HasImplicitTx()) {
            const auto& txControl = hasTxControl ? QueryState->GetTxControl() : GetTxControlWithImplicitTx();

            QueryState->Commit = txControl.commit_tx();
            switch (txControl.tx_selector_case()) {
                case Ydb::Table::TransactionControl::kTxId: {
                    auto txId = TTxId::FromString(txControl.tx_id());
                    auto txCtx = Transactions.Find(txId);
                    if (!txCtx) {
                        ReplyTransactionNotFound(txControl.tx_id());
                        return false;
                    }
                    QueryState->TxCtx = txCtx;
                    QueryState->QueryData = std::make_shared<TQueryData>(QueryState->TxCtx->TxAlloc);
                    if (hasTxControl) {
                        QueryState->TxId.SetValue(txId);
                    }
                    break;
                }
                case Ydb::Table::TransactionControl::kBeginTx: {
                    BeginTx(txControl.begin_tx());
                    break;
                }
                case Ydb::Table::TransactionControl::TX_SELECTOR_NOT_SET:
                    ythrow TRequestFail(Ydb::StatusIds::BAD_REQUEST)
                        << "wrong TxControl: tx_selector must be set";
                    break;
            }
        } else {
            QueryState->TxCtx = MakeIntrusive<TKqpTransactionContext>(false, AppData()->FunctionRegistry,
                AppData()->TimeProvider, AppData()->RandomProvider);
            QueryState->QueryData = std::make_shared<TQueryData>(QueryState->TxCtx->TxAlloc);
            QueryState->TxCtx->EffectiveIsolationLevel = NKikimrKqp::ISOLATION_LEVEL_UNDEFINED;
        }

        return true;
    }

    bool PrepareQueryContext() {
        YQL_ENSURE(QueryState);
        if (!PrepareQueryTransaction()) {
            return false;
        }

        const NKqpProto::TKqpPhyQuery& phyQuery = QueryState->PreparedQuery->GetPhysicalQuery();
        const bool hasOlapWrite = ::NKikimr::NKqp::HasOlapTableWriteInTx(phyQuery);
        const bool hasOltpWrite = ::NKikimr::NKqp::HasOltpTableWriteInTx(phyQuery);
        const bool hasOlapRead = ::NKikimr::NKqp::HasOlapTableReadInTx(phyQuery);
        const bool hasOltpRead = ::NKikimr::NKqp::HasOltpTableReadInTx(phyQuery);
        QueryState->TxCtx->HasOlapTable |= hasOlapWrite || hasOlapRead;
        QueryState->TxCtx->HasOltpTable |= hasOltpWrite || hasOltpRead;
        QueryState->TxCtx->HasTableWrite |= hasOlapWrite || hasOltpWrite;
        QueryState->TxCtx->HasTableRead |= hasOlapRead || hasOltpRead;
        if (QueryState->TxCtx->HasOlapTable && QueryState->TxCtx->HasOltpTable && QueryState->TxCtx->HasTableWrite
                && !Settings.TableService.GetEnableHtapTx() && !QueryState->IsSplitted()) {
            ReplyQueryError(Ydb::StatusIds::PRECONDITION_FAILED,
                            "Write transactions between column and row tables are disabled at current time.");
            return false;
        }
        if (QueryState->TxCtx->EffectiveIsolationLevel == NKikimrKqp::ISOLATION_LEVEL_SNAPSHOT_RW
            && QueryState->TxCtx->HasOltpTable) {
            ReplyQueryError(Ydb::StatusIds::PRECONDITION_FAILED,
                            "SnapshotRW can only be used with olap tables.");
            return false;
        }

        QueryState->TxCtx->SetTempTables(QueryState->TempTablesState);
        QueryState->TxCtx->ApplyPhysicalQuery(phyQuery, QueryState->Commit);
        auto [success, issues] = QueryState->TxCtx->ApplyTableOperations(phyQuery.GetTableOps(), phyQuery.GetTableInfos(),
            EKikimrQueryType::Dml);
        if (!success) {
            YQL_ENSURE(!issues.Empty());
            ReplyQueryError(GetYdbStatus(issues), "", MessageFromIssues(issues));
            return false;
        }

        auto action = QueryState->GetAction();
        auto type = QueryState->GetType();

        if (action == NKikimrKqp::QUERY_ACTION_EXECUTE && type == NKikimrKqp::QUERY_TYPE_SQL_DML
            || action == NKikimrKqp::QUERY_ACTION_EXECUTE && type == NKikimrKqp::QUERY_TYPE_AST_DML)
        {
            type = NKikimrKqp::QUERY_TYPE_PREPARED_DML;
            action = NKikimrKqp::QUERY_ACTION_EXECUTE_PREPARED;
        }

        switch (action) {
            case NKikimrKqp::QUERY_ACTION_EXECUTE:
                YQL_ENSURE(
                    type == NKikimrKqp::QUERY_TYPE_SQL_SCAN ||
                    type == NKikimrKqp::QUERY_TYPE_AST_SCAN ||
                    type == NKikimrKqp::QUERY_TYPE_SQL_GENERIC_QUERY ||
                    type == NKikimrKqp::QUERY_TYPE_SQL_GENERIC_CONCURRENT_QUERY ||
                    type == NKikimrKqp::QUERY_TYPE_SQL_GENERIC_SCRIPT
                );
                break;

            case NKikimrKqp::QUERY_ACTION_EXECUTE_PREPARED:
                YQL_ENSURE(type == NKikimrKqp::QUERY_TYPE_PREPARED_DML);
                break;

            default:
                YQL_ENSURE(false, "Unexpected query action: " << action);
        }

        try {
            const auto& parameters = QueryState->GetYdbParameters();
            QueryState->QueryData->ParseParameters(parameters);
            if (QueryState->CompileResult && QueryState->CompileResult->GetAst() && QueryState->CompileResult->GetAst()->PgAutoParamValues) {
                const auto& params = dynamic_cast<TKqpAutoParamBuilder*>(QueryState->CompileResult->GetAst()->PgAutoParamValues.Get())->Values;
                for(const auto& [name, param] : params) {
                    if (!parameters.contains(name)) {
                        QueryState->QueryData->AddTypedValueParam(name, param);
                    }
                }
            }
        } catch(const yexception& ex) {
            ythrow TRequestFail(Ydb::StatusIds::BAD_REQUEST) << ex.what();
        } catch(const TMemoryLimitExceededException&) {
            ythrow TRequestFail(Ydb::StatusIds::BAD_REQUEST) << BuildMemoryLimitExceptionMessage();
        }
        return true;
    }

    void ReplyPrepareResult() {
        YQL_ENSURE(QueryState);
        QueryResponse = std::make_unique<TEvKqp::TEvQueryResponse>();
        FillCompileStatus(QueryState->CompileResult, QueryResponse->Record);

        auto ru = NRuCalc::CpuTimeToUnit(TDuration::MicroSeconds(QueryState->CompileStats.CpuTimeUs));
        auto& record = QueryResponse->Record;
        record.SetConsumedRu(ru);

        Cleanup(IsFatalError(record.GetYdbStatus()));
    }

    IKqpGateway::TExecPhysicalRequest PrepareBaseRequest(TKqpQueryState *queryState, TTxAllocatorState::TPtr alloc) {
        IKqpGateway::TExecPhysicalRequest request(alloc);

        if (queryState) {
            auto now = TAppData::TimeProvider->Now();
            request.Timeout = queryState->QueryDeadlines.TimeoutAt - now;
            if (auto cancelAt = queryState->QueryDeadlines.CancelAt) {
                request.CancelAfter = cancelAt - now;
            }

            request.StatsMode = queryState->GetStatsMode();
            request.ProgressStatsPeriod = queryState->GetProgressStatsPeriod();
            request.QueryType = queryState->GetType();
            request.OutputChunkMaxSize = queryState->GetOutputChunkMaxSize();
            if (Y_LIKELY(queryState->PreparedQuery)) {
                ui64 resultSetsCount = queryState->PreparedQuery->GetPhysicalQuery().ResultBindingsSize();
                request.AllowTrailingResults = (resultSetsCount == 1 && queryState->Statements.size() <= 1);
                request.AllowTrailingResults &= (QueryState->RequestEv->GetSupportsStreamTrailingResult());
            }
        }

        const auto& limits = GetQueryLimits(Settings);
        request.MaxAffectedShards = limits.PhaseLimits.AffectedShardsLimit;
        request.TotalReadSizeLimitBytes = limits.PhaseLimits.TotalReadSizeLimitBytes;
        request.MkqlMemoryLimit = limits.PhaseLimits.ComputeNodeMemoryLimitBytes;
        return request;
    }

    IKqpGateway::TExecPhysicalRequest PrepareLiteralRequest(TKqpQueryState *queryState) {
        auto request = PrepareBaseRequest(queryState, queryState->TxCtx->TxAlloc);
        request.NeedTxId = false;
        return request;
    }

    IKqpGateway::TExecPhysicalRequest PreparePhysicalRequest(TKqpQueryState *queryState,
        TTxAllocatorState::TPtr alloc)
    {
        auto request = PrepareBaseRequest(queryState, alloc);

        if (queryState) {
            request.Snapshot = queryState->TxCtx->GetSnapshot();
            request.IsolationLevel = *queryState->TxCtx->EffectiveIsolationLevel;
            request.UserTraceId = queryState->UserRequestContext->TraceId;
        } else {
            request.IsolationLevel = NKikimrKqp::ISOLATION_LEVEL_SERIALIZABLE;
        }

        return request;
    }

    IKqpGateway::TExecPhysicalRequest PrepareScanRequest(TKqpQueryState *queryState) {
        auto request = PrepareBaseRequest(queryState, queryState->TxCtx->TxAlloc);

        request.MaxComputeActors = Config->_KqpMaxComputeActors.Get().GetRef();
        YQL_ENSURE(queryState);
        request.Snapshot = queryState->TxCtx->GetSnapshot();

        return request;
    }

    IKqpGateway::TExecPhysicalRequest PrepareGenericRequest(TKqpQueryState *queryState) {
        auto request = PrepareBaseRequest(queryState, queryState->TxCtx->TxAlloc);

        if (queryState) {
            request.Snapshot = queryState->TxCtx->GetSnapshot();
            request.IsolationLevel = *queryState->TxCtx->EffectiveIsolationLevel;
        } else {
            request.IsolationLevel = NKikimrKqp::ISOLATION_LEVEL_SERIALIZABLE;
        }

        return request;
    }

    IKqpGateway::TExecPhysicalRequest PrepareRequest(const TKqpPhyTxHolder::TConstPtr& tx, bool literal,
        TKqpQueryState *queryState)
    {
        if (literal) {
            YQL_ENSURE(tx);
            return PrepareLiteralRequest(QueryState.get());
        }

        if (!tx) {
            return PreparePhysicalRequest(QueryState.get(), queryState->TxCtx->TxAlloc);
        }

        switch (tx->GetType()) {
            case NKqpProto::TKqpPhyTx::TYPE_COMPUTE:
                return PreparePhysicalRequest(QueryState.get(), queryState->TxCtx->TxAlloc);
            case NKqpProto::TKqpPhyTx::TYPE_DATA:
                return PreparePhysicalRequest(QueryState.get(), queryState->TxCtx->TxAlloc);
            case NKqpProto::TKqpPhyTx::TYPE_SCAN:
                return PrepareScanRequest(QueryState.get());
            case NKqpProto::TKqpPhyTx::TYPE_GENERIC:
                return PrepareGenericRequest(QueryState.get());
            default:
                YQL_ENSURE(false, "Unexpected physical tx type: " << (int)tx->GetType());
        }
    }

    bool CheckTransactionLocks(const TKqpPhyTxHolder::TConstPtr& tx) {
        auto& txCtx = *QueryState->TxCtx;
        const bool broken = txCtx.TxManager
            ? !!txCtx.TxManager->GetLockIssue()
            : txCtx.Locks.Broken();

        if (!txCtx.DeferredEffects.Empty() && broken) {
            ReplyQueryError(Ydb::StatusIds::ABORTED, "tx has deferred effects, but locks are broken",
                MessageFromIssues(std::vector<TIssue>{txCtx.TxManager ? *txCtx.TxManager->GetLockIssue() : txCtx.Locks.GetIssue()}));
            return false;
        }

        if (tx && tx->GetHasEffects() && broken) {
            ReplyQueryError(Ydb::StatusIds::ABORTED, "tx has effects, but locks are broken",
                MessageFromIssues(std::vector<TIssue>{txCtx.TxManager ? *txCtx.TxManager->GetLockIssue() : txCtx.Locks.GetIssue()}));
            return false;
        }

        return true;
    }

    bool CheckTopicOperations() {
        auto& txCtx = *QueryState->TxCtx;

        if (txCtx.TopicOperations.IsValid()) {
            return true;
        }

        std::vector<TIssue> issues {
            YqlIssue({}, TIssuesIds::KIKIMR_BAD_REQUEST, "Incorrect offset ranges in the transaction.")
        };
        ReplyQueryError(Ydb::StatusIds::ABORTED, "incorrect offset ranges in the tx",
                        MessageFromIssues(issues));

        return false;
    }

    void ExecuteOrDefer() {
        bool haveWork = QueryState->PreparedQuery &&
                QueryState->CurrentTx < QueryState->PreparedQuery->GetPhysicalQuery().TransactionsSize()
                    || QueryState->Commit && !QueryState->Commited;

        if (!haveWork) {
            ReplySuccess();
            return;
        }

        bool isBatchQuery = IsBatchQuery(QueryState->PreparedQuery->GetPhysicalQuery());

        TKqpPhyTxHolder::TConstPtr tx;
        try {
            tx = QueryState->GetCurrentPhyTx(QueryState->TxCtx->TxAlloc->TypeEnv, isBatchQuery);
        } catch (const yexception& ex) {
            ythrow TRequestFail(Ydb::StatusIds::BAD_REQUEST) << ex.what();
        }

        if (!CheckTransactionLocks(tx) || !CheckTopicOperations()) {
            return;
        }

        if (Settings.TableService.GetEnableOltpSink() && isBatchQuery) {
            if (!Settings.TableService.GetEnableBatchUpdates()) {
                ReplyQueryError(Ydb::StatusIds::PRECONDITION_FAILED,
                    "BATCH operations are disabled by EnableBatchUpdates flag.");
            }

            if (QueryState->TxCtx->HasOlapTable) {
                ReplyQueryError(Ydb::StatusIds::PRECONDITION_FAILED,
                    "BATCH operations are not supported for column tables at the current time.");
            }

            ExecutePartitioned(tx);
        } else if (QueryState->TxCtx->ShouldExecuteDeferredEffects(tx)) {
            ExecuteDeferredEffectsImmediately(tx);
        } else if (auto commit = QueryState->ShouldCommitWithCurrentTx(tx); commit || tx) {
            ExecutePhyTx(tx, commit);
        } else {
            ReplySuccess();
        }
    }

    void ExecutePartitioned(const TKqpPhyTxHolder::TConstPtr& tx) {
        if (QueryState->HasTxControl()) {
            NYql::TIssues issues;
            return ReplyQueryError(
                ::Ydb::StatusIds::StatusCode::StatusIds_StatusCode_BAD_REQUEST,
                "BATCH operation can be executed only in NoTx mode.",
                MessageFromIssues(issues));
        }

        auto& txCtx = *QueryState->TxCtx;

        auto literalRequest = PrepareLiteralRequest(QueryState.get());
        auto physicalRequest = PreparePhysicalRequest(QueryState.get(), txCtx.TxAlloc);

        if (QueryState->PreparedQuery->GetTransactions().size() == 2) {
            literalRequest.Transactions.emplace_back(tx, QueryState->QueryData);
        } else {
            physicalRequest.Transactions.emplace_back(tx, QueryState->QueryData);
        }

        QueryState->TxCtx->OnNewExecutor(false);
        QueryState->Commited = true;

        SendToPartitionedExecuter(QueryState->TxCtx.Get(), std::move(literalRequest), std::move(physicalRequest));
        QueryState->CurrentTx += QueryState->PreparedQuery->GetTransactions().size();
    }

    void ExecuteDeferredEffectsImmediately(const TKqpPhyTxHolder::TConstPtr& tx) {
        YQL_ENSURE(QueryState->TxCtx->ShouldExecuteDeferredEffects(tx));

        auto& txCtx = *QueryState->TxCtx;
        auto request = PrepareRequest(/* tx */ nullptr, /* literal */ false, QueryState.get());

        for (const auto& effect : txCtx.DeferredEffects) {
            request.Transactions.emplace_back(effect.PhysicalTx, effect.Params);

            LOG_D("TExecPhysicalRequest, add DeferredEffect to Transaction,"
                << " current Transactions.size(): " << request.Transactions.size());
        }

        request.AcquireLocksTxId = txCtx.Locks.GetLockTxId();
        request.UseImmediateEffects = true;
        request.PerShardKeysSizeLimitBytes = Config->_CommitPerShardKeysSizeLimitBytes.Get().GetRef();

        txCtx.HasImmediateEffects = true;
        txCtx.ClearDeferredEffects();

        SendToExecuter(QueryState->TxCtx.Get(), std::move(request));
        if (!tx) {
            ++QueryState->CurrentTx;
        }
    }

    bool ExecutePhyTx(const TKqpPhyTxHolder::TConstPtr& tx, bool commit) {
        if (tx) {
            switch (tx->GetType()) {
                case NKqpProto::TKqpPhyTx::TYPE_SCHEME:
                    YQL_ENSURE(tx->StagesSize() == 0);
                    if (QueryState->HasTxControl() && !QueryState->HasImplicitTx() && QueryState->TxCtx->EffectiveIsolationLevel != NKikimrKqp::ISOLATION_LEVEL_UNDEFINED) {
                        ReplyQueryError(Ydb::StatusIds::PRECONDITION_FAILED,
                            "Scheme operations cannot be executed inside transaction");
                        return true;
                    }

                    SendToSchemeExecuter(tx);
                    ++QueryState->CurrentTx;
                    return false;

                case NKqpProto::TKqpPhyTx::TYPE_DATA:
                case NKqpProto::TKqpPhyTx::TYPE_GENERIC:
                    if (QueryState->TxCtx->EffectiveIsolationLevel == NKikimrKqp::ISOLATION_LEVEL_UNDEFINED) {
                        ReplyQueryError(Ydb::StatusIds::PRECONDITION_FAILED,
                            "Data operations cannot be executed outside of transaction");
                        return true;
                    }

                    break;

                default:
                    break;
            }
        }

        auto& txCtx = *QueryState->TxCtx;
        bool literal = tx && tx->IsLiteralTx();
        const bool hasLocks = txCtx.TxManager ? txCtx.TxManager->HasLocks() : txCtx.Locks.HasLocks();

        if (commit) {
            if (txCtx.TxHasEffects() || hasLocks || txCtx.TopicOperations.HasOperations()) {
                // Cannot perform commit in literal execution
                literal = false;
            } else if (!tx) {
                // Commit is no-op
                ReplySuccess();
                return true;
            }
        }

        auto request = PrepareRequest(tx, literal, QueryState.get());

        LOG_D("ExecutePhyTx, tx: " << (void*)tx.get() << " literal: " << literal << " commit: " << commit
                << " txCtx.DeferredEffects.size(): " << txCtx.DeferredEffects.Size());

        if (!CheckTopicOperations()) {
            return true;
        }

        YQL_ENSURE(tx || commit);
        if (tx) {
            switch (tx->GetType()) {
                case NKqpProto::TKqpPhyTx::TYPE_COMPUTE:
                case NKqpProto::TKqpPhyTx::TYPE_DATA:
                case NKqpProto::TKqpPhyTx::TYPE_SCAN:
                case NKqpProto::TKqpPhyTx::TYPE_GENERIC:
                    break;
                default:
                    YQL_ENSURE(false, "Unexpected physical tx type in data query: " << (ui32)tx->GetType());
            }
        }

<<<<<<< HEAD
            for (const auto& paramDesc : QueryState->PreparedQuery->GetParameters()) {
                if (!paramDesc.GetName().StartsWith(NBatchParams::Header)) {
                    continue;
                }

                NKikimrMiniKQL::TType protoType = paramDesc.GetType();
                NKikimr::NMiniKQL::TType* paramType = ImportTypeFromProto(protoType, txCtx.TxAlloc->TypeEnv);

                NUdf::TUnboxedValue value = MakeDefaultValueByType(paramType);
                if (paramDesc.GetName() == NBatchParams::IsFirstQuery || paramDesc.GetName() == NBatchParams::IsLastQuery) {
                    value = NUdf::TUnboxedValuePod(true);
                }

                QueryState->QueryData->AddUVParam(paramDesc.GetName(), paramType, value);
            }
        }

        try {
            QueryState->QueryData->PrepareParameters(tx, QueryState->PreparedQuery, txCtx.TxAlloc->TypeEnv);
        } catch (const yexception& ex) {
            ythrow TRequestFail(Ydb::StatusIds::BAD_REQUEST) << ex.what();
        }

=======
        try {
            QueryState->QueryData->PrepareParameters(tx, QueryState->PreparedQuery, txCtx.TxAlloc->TypeEnv);
        } catch (const yexception& ex) {
            ythrow TRequestFail(Ydb::StatusIds::BAD_REQUEST) << ex.what();
        }

>>>>>>> 041b08df
        if (tx) {
            request.Transactions.emplace_back(tx, QueryState->QueryData);
        }

        QueryState->TxCtx->OnNewExecutor(literal);

        if (literal) {
            Y_ENSURE(QueryState);
            request.Orbit = std::move(QueryState->Orbit);
            request.TraceId = QueryState->KqpSessionSpan.GetTraceId();
            auto response = ExecuteLiteral(std::move(request), RequestCounters, SelfId(), QueryState->UserRequestContext);
            ++QueryState->CurrentTx;
            ProcessExecuterResult(response.get());
            return true;
        } else if (commit) {
            QueryState->Commited = true;

            for (const auto& effect : txCtx.DeferredEffects) {
                request.Transactions.emplace_back(effect.PhysicalTx, effect.Params);

                LOG_D("TExecPhysicalRequest, add DeferredEffect to Transaction,"
                       << " current Transactions.size(): " << request.Transactions.size());
            }

            if (!txCtx.DeferredEffects.Empty()) {
                request.PerShardKeysSizeLimitBytes = Config->_CommitPerShardKeysSizeLimitBytes.Get().GetRef();
            }

            if (Settings.TableService.GetEnableOltpSink()) {
                if (txCtx.TxHasEffects() || hasLocks || txCtx.TopicOperations.HasOperations()) {
                    request.AcquireLocksTxId = txCtx.Locks.GetLockTxId();
                }

                if (hasLocks || txCtx.TopicOperations.HasOperations()) {
                    if (!txCtx.GetSnapshot().IsValid() || txCtx.TxHasEffects() || txCtx.TopicOperations.HasOperations()) {
                        LOG_D("TExecPhysicalRequest, tx has commit locks");
                        request.LocksOp = ELocksOp::Commit;
                    } else {
                        LOG_D("TExecPhysicalRequest, tx has rollback locks");
                        request.LocksOp = ELocksOp::Rollback;
                    }
                } else if (txCtx.TxHasEffects()) {
                    LOG_D("TExecPhysicalRequest, need commit locks");
                    request.LocksOp = ELocksOp::Commit;
                }
            } else {
                AFL_ENSURE(!tx || !txCtx.HasOlapTable);
                AFL_ENSURE(txCtx.DeferredEffects.Empty() || !txCtx.HasOlapTable);
                if (hasLocks || txCtx.TopicOperations.HasOperations()) {
                    bool hasUncommittedEffects = false;
                    for (auto& [lockId, lock] : txCtx.Locks.LocksMap) {
                        auto dsLock = ExtractLock(lock.GetValueRef(txCtx.Locks.LockType));
                        request.DataShardLocks[dsLock.GetDataShard()].emplace_back(dsLock);
                        hasUncommittedEffects |=  dsLock.GetHasWrites();
                    }
                    if (!txCtx.GetSnapshot().IsValid() || (tx && txCtx.TxHasEffects()) || !txCtx.DeferredEffects.Empty() || hasUncommittedEffects || txCtx.TopicOperations.HasOperations()) {
                        LOG_D("TExecPhysicalRequest, tx has commit locks");
                        request.LocksOp = ELocksOp::Commit;
                    } else {
                        LOG_D("TExecPhysicalRequest, tx has rollback locks");
                        request.LocksOp = ELocksOp::Rollback;
                    }
                }
            }
            request.TopicOperations = std::move(txCtx.TopicOperations);
        } else if (QueryState->ShouldAcquireLocks(tx) && (!txCtx.HasOlapTable || Settings.TableService.GetEnableOlapSink())) {
            request.AcquireLocksTxId = txCtx.Locks.GetLockTxId();

            if (!txCtx.CanDeferEffects()) {
                request.UseImmediateEffects = true;
            }
        }

        LWTRACK(KqpSessionPhyQueryProposeTx,
            QueryState->Orbit,
            QueryState->CurrentTx,
            request.Transactions.size(),
            (txCtx.TxManager ? txCtx.TxManager->GetShardsCount() : txCtx.Locks.Size()),
            request.AcquireLocksTxId.Defined());

        SendToExecuter(QueryState->TxCtx.Get(), std::move(request));
        ++QueryState->CurrentTx;
        return false;
    }

    void FillGUCSettings() {
        if (Settings.Database) {
            GUCSettings->Set("ydb_database", Settings.Database.substr(1, Settings.Database.size() - 1));
        }
        if (Settings.UserName) {
            GUCSettings->Set("ydb_user", *Settings.UserName);
        }
    }

    void SendToSchemeExecuter(const TKqpPhyTxHolder::TConstPtr& tx) {
        YQL_ENSURE(QueryState);

        auto userToken = QueryState->UserToken;
        const TString clientAddress = QueryState->ClientAddress;
        const TString requestType = QueryState->GetRequestType();
        const bool temporary = GetTemporaryTableInfo(tx).has_value();

        auto executerActor = CreateKqpSchemeExecuter(tx, QueryState->GetType(), SelfId(), requestType, Settings.Database, userToken, clientAddress,
            temporary, TempTablesState.SessionId, QueryState->UserRequestContext, KqpTempTablesAgentActor);

        ExecuterId = RegisterWithSameMailbox(executerActor);
    }

    static ui32 GetResultsCount(const IKqpGateway::TExecPhysicalRequest& req) {
        ui32 results = 0;
        for (const auto& transaction : req.Transactions) {
            results += transaction.Body->ResultsSize();
        }
        return results;
    }

    void SendToExecuter(TKqpTransactionContext* txCtx, IKqpGateway::TExecPhysicalRequest&& request, bool isRollback = false) {
        if (QueryState) {
            request.Orbit = std::move(QueryState->Orbit);
            QueryState->StatementResultSize = GetResultsCount(request);
        }
        request.PerRequestDataSizeLimit = RequestControls.PerRequestDataSizeLimit;
        request.MaxShardCount = RequestControls.MaxShardCount;
        request.TraceId = QueryState ? QueryState->KqpSessionSpan.GetTraceId() : NWilson::TTraceId();
        request.CaFactory_ = CaFactory_;
        request.ResourceManager_ = ResourceManager_;
        LOG_D("Sending to Executer TraceId: " << request.TraceId.GetTraceId() << " " << request.TraceId.GetSpanIdSize());

        if (Settings.TableService.GetEnableOltpSink() && !txCtx->TxManager) {
            txCtx->TxManager = CreateKqpTransactionManager();
            txCtx->TxManager->SetAllowVolatile(AppData()->FeatureFlags.GetEnableDataShardVolatileTransactions());
        }

        if (Settings.TableService.GetEnableOltpSink()
            && !txCtx->BufferActorId
            && (txCtx->HasTableWrite || request.TopicOperations.GetSize() != 0)) {
            txCtx->TxManager->SetTopicOperations(std::move(request.TopicOperations));
            txCtx->TxManager->AddTopicsToShards();

            auto alloc = std::make_shared<NKikimr::NMiniKQL::TScopedAlloc>(
                __LOCATION__, NKikimr::TAlignedPagePoolCounters(), true, false);

            const auto& queryLimitsProto = Settings.TableService.GetQueryLimits();
            const auto& bufferLimitsProto = queryLimitsProto.GetBufferLimits();
            const ui64 writeBufferMemoryLimit = bufferLimitsProto.HasWriteBufferMemoryLimitBytes()
                ? bufferLimitsProto.GetWriteBufferMemoryLimitBytes()
                : ui64(Settings.MkqlMaxMemoryLimit);
            const ui64 writeBufferInitialMemoryLimit = writeBufferMemoryLimit < ui64(Settings.MkqlInitialMemoryLimit)
                ? writeBufferMemoryLimit
                : ui64(Settings.MkqlInitialMemoryLimit);
            alloc->SetLimit(writeBufferInitialMemoryLimit);
            alloc->Ref().SetIncreaseMemoryLimitCallback([this, alloc=alloc.get(), writeBufferMemoryLimit](ui64 currentLimit, ui64 required) {
                if (required < writeBufferMemoryLimit) {
                    LOG_D("Increase memory limit from " << currentLimit << " to " << required);
                    alloc->SetLimit(required);
                }
            });

            TKqpBufferWriterSettings settings {
                .SessionActorId = SelfId(),
                .TxManager = txCtx->TxManager,
                .TraceId = request.TraceId.GetTraceId(),
                .Counters = Counters,
                .TxProxyMon = RequestCounters->TxProxyMon,
                .Alloc = std::move(alloc),
            };
            auto* actor = CreateKqpBufferWriterActor(std::move(settings));
            txCtx->BufferActorId = RegisterWithSameMailbox(actor);
        } else if (Settings.TableService.GetEnableOltpSink() && txCtx->BufferActorId) {
            txCtx->TxManager->SetTopicOperations(std::move(request.TopicOperations));
            txCtx->TxManager->AddTopicsToShards();
        }

        auto executerActor = CreateKqpExecuter(std::move(request), Settings.Database,
            QueryState ? QueryState->UserToken : TIntrusiveConstPtr<NACLib::TUserToken>(),
            RequestCounters, Settings.TableService,
            AsyncIoFactory, QueryState ? QueryState->PreparedQuery : nullptr, SelfId(),
            QueryState ? QueryState->UserRequestContext : MakeIntrusive<TUserRequestContext>("", Settings.Database, SessionId),
            QueryState ? QueryState->StatementResultIndex : 0, FederatedQuerySetup,
            (QueryState && QueryState->RequestEv->GetSyntax() == Ydb::Query::Syntax::SYNTAX_PG)
                ? GUCSettings : nullptr,
            txCtx->ShardIdToTableInfo, txCtx->TxManager, txCtx->BufferActorId);

        auto exId = RegisterWithSameMailbox(executerActor);
        LOG_D("Created new KQP executer: " << exId << " isRollback: " << isRollback);
        auto ev = std::make_unique<TEvTxUserProxy::TEvProposeKqpTransaction>(exId);
        Send(MakeTxProxyID(), ev.release());
        if (!isRollback) {
            YQL_ENSURE(!ExecuterId);
        }
        ExecuterId = exId;
    }

    void SendToPartitionedExecuter(TKqpTransactionContext* txCtx, IKqpGateway::TExecPhysicalRequest&& literalRequest,
        IKqpGateway::TExecPhysicalRequest&& physicalRequest)
    {
        physicalRequest.Orbit = std::move(QueryState->Orbit);
        QueryState->StatementResultSize = GetResultsCount(physicalRequest);

        literalRequest.TraceId = QueryState->KqpSessionSpan.GetTraceId();

        physicalRequest.LocksOp = ELocksOp::Commit;
        physicalRequest.PerRequestDataSizeLimit = RequestControls.PerRequestDataSizeLimit;
        physicalRequest.MaxShardCount = RequestControls.MaxShardCount;
        physicalRequest.TraceId = QueryState
            ? QueryState->KqpSessionSpan.GetTraceId()
            : NWilson::TTraceId();
        physicalRequest.CaFactory_ = CaFactory_;
        physicalRequest.ResourceManager_ = ResourceManager_;

        const auto& queryLimitsProto = Settings.TableService.GetQueryLimits();
        const auto& bufferLimitsProto = queryLimitsProto.GetBufferLimits();
        const ui64 writeBufferMemoryLimit = bufferLimitsProto.HasWriteBufferMemoryLimitBytes()
            ? bufferLimitsProto.GetWriteBufferMemoryLimitBytes()
            : ui64(Settings.MkqlMaxMemoryLimit);
        const ui64 writeBufferInitialMemoryLimit = writeBufferMemoryLimit < ui64(Settings.MkqlInitialMemoryLimit)
            ? writeBufferMemoryLimit
            : ui64(Settings.MkqlInitialMemoryLimit);

        TKqpPartitionedExecuterSettings settings{
            .LiteralRequest = std::move(literalRequest),
            .PhysicalRequest = std::move(physicalRequest),
            .SessionActorId = SelfId(),
            .FuncRegistry = AppData()->FunctionRegistry,
            .TimeProvider = AppData()->TimeProvider,
            .RandomProvider = AppData()->RandomProvider,
            .Database = Settings.Database,
            .UserToken = QueryState
                ? QueryState->UserToken
                : TIntrusiveConstPtr<NACLib::TUserToken>(),
            .RequestCounters = RequestCounters,
            .TableServiceConfig = Settings.TableService,
            .AsyncIoFactory = AsyncIoFactory,
            .PreparedQuery = QueryState
                ? QueryState->PreparedQuery
                : nullptr,
            .UserRequestContext = QueryState
                ? QueryState->UserRequestContext
                : MakeIntrusive<TUserRequestContext>("", Settings.Database, SessionId),
            .StatementResultIndex = QueryState
                ? QueryState->StatementResultIndex
                : 0,
            .FederatedQuerySetup = FederatedQuerySetup,
            .GUCSettings = GUCSettings,
            .ShardIdToTableInfo = txCtx->ShardIdToTableInfo,
            .WriteBufferInitialMemoryLimit = writeBufferInitialMemoryLimit,
            .WriteBufferMemoryLimit = writeBufferMemoryLimit,
        };

        auto executerActor = CreateKqpPartitionedExecuter(std::move(settings));

        ExecuterId = RegisterWithSameMailbox(executerActor);
        LOG_D("Created new KQP partitioned executer: " << ExecuterId);
    }


    template<typename T>
    void HandleNoop(T&) {
    }

    bool MergeLocksWithTxResult(const NKikimrKqp::TExecuterTxResult& result) {
        if (result.HasLocks()) {
            auto& txCtx = QueryState->TxCtx;
            const auto& locks = result.GetLocks();
            auto [success, issues] = MergeLocks(locks.GetType(), locks.GetValue(), *txCtx);
            if (!success) {
                if (!txCtx->GetSnapshot().IsValid() || txCtx->TxHasEffects()) {
                    ReplyQueryError(Ydb::StatusIds::ABORTED,  "Error while locks merge",
                        MessageFromIssues(issues));
                    return false;
                }

                if (txCtx->GetSnapshot().IsValid()) {
                    txCtx->Locks.MarkBroken(issues.back());
                }
            }
        }

        return true;
    }

    void InvalidateQuery() {
        if (QueryState->CompileResult) {
            auto invalidateEv = MakeHolder<TEvKqp::TEvCompileInvalidateRequest>(
                QueryState->CompileResult->Uid, Settings.DbCounters);

            Send(MakeKqpCompileServiceID(SelfId().NodeId()), invalidateEv.Release());
        }
    }

    void HandleExecute(TEvKqpExecuter::TEvTxResponse::TPtr& ev) {
        // outdated response from dead executer.
        // it this case we should just ignore the event.
        if (ExecuterId != ev->Sender)
            return;

        TTimerGuard timer(this);
        ProcessExecuterResult(ev->Get());
    }

    void HandleExecute(TEvKqpExecuter::TEvExecuterProgress::TPtr& ev) {
        if (QueryState && QueryState->RequestActorId) {
            if (ExecuterId != ev->Sender) {
                return;
            }

            if (QueryState->ReportStats()) {
                NKqpProto::TKqpStatsQuery& stats = *ev->Get()->Record.MutableQueryStats();
                NKqpProto::TKqpStatsQuery executionStats;
                executionStats.Swap(&stats);
                stats = QueryState->QueryStats.ToProto();
                stats.MutableExecutions()->MergeFrom(executionStats.GetExecutions());
                ev->Get()->Record.SetQueryPlan(SerializeAnalyzePlan(stats, QueryState->UserRequestContext->PoolId));
                stats.SetDurationUs((TInstant::Now() - QueryState->StartTime).MicroSeconds());
            }

            LOG_D("Forwarded TEvExecuterProgress to " << QueryState->RequestActorId);
            Send(QueryState->RequestActorId, ev->Release().Release(), 0, QueryState->ProxyRequestId);
        }
    }

    std::optional<std::pair<bool, std::pair<TString, TKqpTempTablesState::TTempTableInfo>>>
    GetTemporaryTableInfo(TKqpPhyTxHolder::TConstPtr tx) {
        if (!tx) {
            return std::nullopt;
        }

        auto optPath = tx->GetSchemeOpTempTablePath();
        if (!optPath) {
            return std::nullopt;
        }
        const auto& [isCreate, path] = *optPath;
        if (isCreate) {
            auto userToken = QueryState ? QueryState->UserToken : TIntrusiveConstPtr<NACLib::TUserToken>();
            return {{true, {JoinPath({path.first, path.second}), {path.second, path.first, userToken}}}};
        }

        auto it = TempTablesState.FindInfo(JoinPath({path.first, path.second}), true);
        if (it == TempTablesState.TempTables.end()) {
            return std::nullopt;
        }

        return {{false, {it->first, {}}}};
    }

    void UpdateTempTablesState() {
        if (!QueryState->PreparedQuery) {
            return;
        }
        auto tx = QueryState->PreparedQuery->GetPhyTxOrEmpty(QueryState->CurrentTx - 1);
        if (!tx) {
            return;
        }
        if (QueryState->IsCreateTableAs()) {
            return;
        }

        auto optInfo = GetTemporaryTableInfo(tx);
        if (optInfo) {
            auto [isCreate, info] = *optInfo;
            if (isCreate) {
                TempTablesState.TempTables[info.first] = info.second;
            } else {
                TempTablesState.TempTables.erase(info.first);
            }
            QueryState->UpdateTempTablesState(TempTablesState);
        }
    }

    void ProcessExecuterResult(TEvKqpExecuter::TEvTxResponse* ev) {
        QueryState->Orbit = std::move(ev->Orbit);

        auto* response = ev->Record.MutableResponse();

        LOG_D("TEvTxResponse, CurrentTx: " << QueryState->CurrentTx
            << "/" << (QueryState->PreparedQuery ? QueryState->PreparedQuery->GetPhysicalQuery().TransactionsSize() : 0)
            << " response.status: " << response->GetStatus());

        ExecuterId = TActorId{};

        auto& executerResults = *response->MutableResult();
        if (executerResults.HasStats()) {
            QueryState->QueryStats.Executions.emplace_back();
            QueryState->QueryStats.Executions.back().Swap(executerResults.MutableStats());
        }

        if (QueryState->TxCtx->TxManager) {
            QueryState->ParticipantNodes = QueryState->TxCtx->TxManager->GetParticipantNodes();
        } else {
            for (auto nodeId : ev->ParticipantNodes) {
                QueryState->ParticipantNodes.emplace(nodeId);
            }
        }

        if (response->GetStatus() != Ydb::StatusIds::SUCCESS) {
            const auto executionType = ev->ExecutionType;

            LOG_D("TEvTxResponse has non-success status, CurrentTx: " << QueryState->CurrentTx
                << " ExecutionType: " << executionType);

            auto status = response->GetStatus();
            TIssues issues;
            IssuesFromMessage(response->GetIssues(), issues);

            // Invalidate query cache on scheme/internal errors
            switch (status) {
                case Ydb::StatusIds::ABORTED: {
                    if (QueryState->TxCtx->TxManager && QueryState->TxCtx->TxManager->BrokenLocks()) {
                        YQL_ENSURE(!issues.Empty());
                    } else if (ev->BrokenLockPathId) {
                        YQL_ENSURE(!QueryState->TxCtx->TxManager);
                        issues.AddIssue(GetLocksInvalidatedIssue(*QueryState->TxCtx, *ev->BrokenLockPathId));
                    } else if (ev->BrokenLockShardId) {
                        YQL_ENSURE(!QueryState->TxCtx->TxManager);
                        issues.AddIssue(GetLocksInvalidatedIssue(*QueryState->TxCtx->ShardIdToTableInfo, *ev->BrokenLockShardId));
                    }
                    break;
                }
                case Ydb::StatusIds::SCHEME_ERROR:
                case Ydb::StatusIds::INTERNAL_ERROR:
                    InvalidateQuery();
                    issues.AddIssue(YqlIssue(TPosition(), TIssuesIds::KIKIMR_QUERY_INVALIDATED,
                        TStringBuilder() << "Query invalidated on scheme/internal error during "
                            << executionType << " execution"));

                    // SCHEME_ERROR during execution is a soft (retriable) error, we abort query execution,
                    // invalidate query cache, and return ABORTED as retriable status.
                    if (status == Ydb::StatusIds::SCHEME_ERROR &&
                        executionType != TEvKqpExecuter::TEvTxResponse::EExecutionType::Scheme)
                    {
                        status = Ydb::StatusIds::ABORTED;
                    }

                    break;

                default:
                    break;
            }

            ReplyQueryError(status, "", MessageFromIssues(issues));
            return;
        }

        YQL_ENSURE(QueryState);

        UpdateTempTablesState();

        LWTRACK(KqpSessionPhyQueryTxResponse, QueryState->Orbit, QueryState->CurrentTx, ev->ResultRowsCount);
        QueryState->QueryData->ClearPrunedParams();

        if (!ev->GetTxResults().empty()) {
            QueryState->QueryData->AddTxResults(QueryState->CurrentTx - 1, std::move(ev->GetTxResults()));
        }
        QueryState->QueryData->AddTxHolders(std::move(ev->GetTxHolders()));

        QueryState->TxCtx->AcceptIncomingSnapshot(ev->Snapshot);

        if (ev->LockHandle) {
            QueryState->TxCtx->Locks.LockHandle = std::move(ev->LockHandle);
        }

        if (!QueryState->TxCtx->TxManager && !MergeLocksWithTxResult(executerResults)) {
            return;
        }

        if (!response->GetIssues().empty()){
            NYql::IssuesFromMessage(response->GetIssues(), QueryState->Issues);
        }

        ExecuteOrDefer();
    }

    void HandleExecute(TEvKqpExecuter::TEvStreamData::TPtr& ev) {
        YQL_ENSURE(QueryState && QueryState->RequestActorId);
        LOG_D("Forwarded TEvStreamData to " << QueryState->RequestActorId);
        TlsActivationContext->Send(ev->Forward(QueryState->RequestActorId));
    }

    void HandleExecute(TEvKqpExecuter::TEvStreamDataAck::TPtr& ev) {
        TlsActivationContext->Send(ev->Forward(ExecuterId));
    }

    void HandleExecute(TEvKqp::TEvAbortExecution::TPtr& ev) {
        auto& msg = ev->Get()->Record;

        TString logMsg = TStringBuilder() << "got TEvAbortExecution in " << CurrentStateFuncName();
        LOG_I(logMsg << ", status: " << NYql::NDqProto::StatusIds_StatusCode_Name(msg.GetStatusCode()) << " send to: " << ExecuterId);

        auto issues = ev->Get()->GetIssues();
        TStringBuilder reason = TStringBuilder() << "Cancelling after " << (AppData()->MonotonicTimeProvider->Now() - QueryState->StartedAt).MilliSeconds() << "ms";
        if (QueryState->CompilationRunning) {
            reason << " during compilation";
        } else if (ExecuterId) {
            reason << " during execution";
        } else {
            reason << " in " << CurrentStateFuncName();
        }
        issues.AddIssue(reason);

        if (ExecuterId) {
            auto abortEv = MakeHolder<TEvKqp::TEvAbortExecution>(msg.GetStatusCode(), issues);
            Send(ExecuterId, abortEv.Release(), IEventHandle::FlagTrackDelivery);
        } else {
            ReplyQueryError(NYql::NDq::DqStatusToYdbStatus(msg.GetStatusCode()), "", MessageFromIssues(issues));
        }
    }

    void Handle(TEvKqpBuffer::TEvError::TPtr& ev) {
        auto& msg = *ev->Get();

        TString logMsg = TStringBuilder() << "got TEvKqpBuffer::TEvError in " << CurrentStateFuncName()
            << ", status: " << NYql::NDqProto::StatusIds_StatusCode_Name(msg.StatusCode) << " send to: " << ExecuterId << " from: " << ev->Sender;

        if (!QueryState || !QueryState->TxCtx || QueryState->TxCtx->BufferActorId != ev->Sender) {
            LOG_E(logMsg <<  ": Ignored error.");
            return;
        } else {
            LOG_W(logMsg);
        }

        if (ExecuterId) {
            Send(ExecuterId, new TEvKqpBuffer::TEvError{msg.StatusCode, std::move(msg.Issues)}, IEventHandle::FlagTrackDelivery);
        } else {
            ReplyQueryError(NYql::NDq::DqStatusToYdbStatus(msg.StatusCode), logMsg, MessageFromIssues(msg.Issues));
        }
    }

    void CollectSystemViewQueryStats(const TKqpQueryStats* stats, TDuration queryDuration,
        const TString& database, ui64 requestUnits)
    {
        auto type = QueryState->GetType();
        switch (type) {
            case NKikimrKqp::QUERY_TYPE_SQL_DML:
            case NKikimrKqp::QUERY_TYPE_PREPARED_DML:
            case NKikimrKqp::QUERY_TYPE_SQL_SCAN:
            case NKikimrKqp::QUERY_TYPE_SQL_SCRIPT:
            case NKikimrKqp::QUERY_TYPE_SQL_SCRIPT_STREAMING:
            case NKikimrKqp::QUERY_TYPE_SQL_GENERIC_QUERY:
            case NKikimrKqp::QUERY_TYPE_SQL_GENERIC_CONCURRENT_QUERY:
            case NKikimrKqp::QUERY_TYPE_SQL_GENERIC_SCRIPT: {
                TString text = QueryState->ExtractQueryText();
                if (IsQueryAllowedToLog(text)) {
                    auto userSID = QueryState->UserToken->GetUserSID();
                    CollectQueryStats(TlsActivationContext->AsActorContext(), stats, queryDuration, text,
                        userSID, QueryState->ParametersSize, database, type, requestUnits);
                }
                break;
            }
            default:
                break;
        }
    }

    void FillSystemViewQueryStats(NKikimrKqp::TEvQueryResponse* record) {
        YQL_ENSURE(QueryState);
        auto* stats = &QueryState->QueryStats;

        stats->DurationUs = ((TInstant::Now() - QueryState->StartTime).MicroSeconds());
        stats->WorkerCpuTimeUs = (QueryState->GetCpuTime().MicroSeconds());
        if (const auto continueTime = QueryState->ContinueTime) {
            stats->QueuedTimeUs = (continueTime - QueryState->StartTime).MicroSeconds();
        }
        if (QueryState->CompileResult) {
            stats->Compilation.emplace();
            stats->Compilation->FromCache = (QueryState->CompileStats.FromCache);
            stats->Compilation->DurationUs = (QueryState->CompileStats.DurationUs);
            stats->Compilation->CpuTimeUs = (QueryState->CompileStats.CpuTimeUs);
        }

        if (IsExecuteAction(QueryState->GetAction())) {
            auto ru = CalcRequestUnit(*stats);

            if (record != nullptr) {
                record->SetConsumedRu(ru);
            }

            auto now = TInstant::Now();
            auto queryDuration = now - QueryState->StartTime;
            CollectSystemViewQueryStats(stats, queryDuration, QueryState->GetDatabase(), ru);
        }
    }

    void FillStats(NKikimrKqp::TEvQueryResponse* record) {
        YQL_ENSURE(QueryState);
        // workaround to ensure that request was not transfered to worker.
        if (WorkerId || !QueryState->RequestEv) {
            return;
        }

        FillSystemViewQueryStats(record);

        auto *response = record->MutableResponse();
        auto requestInfo = TKqpRequestInfo(QueryState->UserRequestContext->TraceId, SessionId);

        if (IsExecuteAction(QueryState->GetAction())) {
            auto queryDuration = TDuration::MicroSeconds(QueryState->QueryStats.DurationUs);
            SlowLogQuery(TlsActivationContext->AsActorContext(), Config.Get(), requestInfo, queryDuration,
                record->GetYdbStatus(), QueryState->UserToken, QueryState->ParametersSize, record,
                [this]() { return this->QueryState->ExtractQueryText(); });
        }

        if (QueryState->ReportStats()) {
            auto stats = QueryState->QueryStats.ToProto();
            if (QueryState->GetStatsMode() >= Ydb::Table::QueryStatsCollection::STATS_COLLECTION_FULL) {
                response->SetQueryPlan(SerializeAnalyzePlan(stats, QueryState->UserRequestContext->PoolId));
                if (QueryState->CompileResult) {
                    auto preparedQuery = QueryState->CompileResult->PreparedQuery;
                    if (preparedQuery) {
                        response->SetQueryAst(preparedQuery->GetPhysicalQuery().GetQueryAst());
                    }
                }
            }
            response->MutableQueryStats()->Swap(&stats);
        }
    }

    template<class TEvRecord>
    void AddTrailingInfo(TEvRecord& record) {
        if (ShutdownState) {
            LOG_D("session is closing, set trailing metadata to request session shutdown");
            record.SetWorkerIsClosing(true);
        }
    }

    void FillTxInfo(NKikimrKqp::TQueryResponse* response) {
        YQL_ENSURE(QueryState);
        response->MutableTxMeta()->set_id(QueryState->TxId.GetValue().GetHumanStr());

        if (QueryState->TxCtx) {
            auto txInfo = QueryState->TxCtx->GetInfo();
            LOG_I("txInfo "
                << " Status: " << txInfo.Status
                << " Kind: " << txInfo.Kind
                << " TotalDuration: " << txInfo.TotalDuration.SecondsFloat()*1e3
                << " ServerDuration: " << txInfo.ServerDuration.SecondsFloat()*1e3
                << " QueriesCount: " << txInfo.QueriesCount);
            Counters->ReportTransaction(Settings.DbCounters, txInfo);
        }
    }

    void UpdateQueryExecutionCountes() {
        auto now = TInstant::Now();
        auto queryDuration = now - QueryState->StartTime;

        Counters->ReportQueryLatency(Settings.DbCounters, QueryState->GetAction(), queryDuration);

        if (QueryState->MaxReadType == ETableReadType::FullScan) {
            Counters->ReportQueryWithFullScan(Settings.DbCounters);
        } else if (QueryState->MaxReadType == ETableReadType::Scan) {
            Counters->ReportQueryWithRangeScan(Settings.DbCounters);
        }

        auto& stats = QueryState->QueryStats;

        ui32 affectedShardsCount = 0;
        ui64 readBytesCount = 0;
        ui64 readRowsCount = 0;
        for (const auto& exec : stats.GetExecutions()) {
            for (const auto& table : exec.GetTables()) {
                affectedShardsCount = std::max(affectedShardsCount, table.GetAffectedPartitions());
                readBytesCount += table.GetReadBytes();
                readRowsCount += table.GetReadRows();
            }
        }

        Counters->ReportQueryAffectedShards(Settings.DbCounters, affectedShardsCount);
        Counters->ReportQueryReadRows(Settings.DbCounters, readRowsCount);
        Counters->ReportQueryReadBytes(Settings.DbCounters, readBytesCount);
        Counters->ReportQueryReadSets(Settings.DbCounters, stats.ReadSetsCount);
        Counters->ReportQueryMaxShardReplySize(Settings.DbCounters, stats.MaxShardReplySize);
        Counters->ReportQueryMaxShardProgramSize(Settings.DbCounters, stats.MaxShardProgramSize);
    }

    void ReplySuccess() {
        YQL_ENSURE(QueryState);
        auto resEv = std::make_unique<TEvKqp::TEvQueryResponse>();
        auto *record = &resEv->Record;
        auto *response = record->MutableResponse();

        if (QueryState->CompileResult) {
            AddQueryIssues(*response, QueryState->CompileResult->Issues);
        }

        AddQueryIssues(*response, QueryState->Issues);

        FillStats(record);

        if (QueryState->CommandTagName) {
            auto *extraInfo = response->MutableExtraInfo();
            auto* pgExtraInfo = extraInfo->MutablePgInfo();
            pgExtraInfo->SetCommandTag(*QueryState->CommandTagName);
        }

        if (QueryState->TxCtx) {
            QueryState->TxCtx->OnEndQuery();
        }

        if (QueryState->Commit) {
            ResetTxState();
            Transactions.ReleaseTransaction(QueryState->TxId.GetValue());
            QueryState->TxId.Reset();
        }

        FillTxInfo(response);

        UpdateQueryExecutionCountes();

        bool replyQueryId = false;
        bool replyQueryParameters = false;
        bool replyTopicOperations = false;

        switch (QueryState->GetAction()) {
            case NKikimrKqp::QUERY_ACTION_PREPARE:
                replyQueryId = true;
                replyQueryParameters = true;
                break;

            case NKikimrKqp::QUERY_ACTION_EXECUTE:
                replyQueryParameters = replyQueryId = QueryState->GetQueryKeepInCache();
                break;

            case NKikimrKqp::QUERY_ACTION_PARSE:
            case NKikimrKqp::QUERY_ACTION_VALIDATE:
                replyQueryParameters = true;
                break;

            case NKikimrKqp::QUERY_ACTION_TOPIC:
                replyTopicOperations = true;
                break;

            default:
                break;
        }

        if (replyQueryParameters) {
            YQL_ENSURE(QueryState->PreparedQuery);
            for (auto& param : QueryState->GetResultParams()) {
                *response->AddQueryParameters() = param;
            }
        }

        if (replyQueryId) {
            TString queryId;
            if (QueryState->CompileResult) {
                queryId = QueryState->CompileResult->Uid;
            }
            response->SetPreparedQuery(queryId);
        }

        if (replyTopicOperations) {
            if (HasTopicWriteId()) {
                auto* w = response->MutableTopicOperations();
                auto* writeId = w->MutableWriteId();
                writeId->SetNodeId(SelfId().NodeId());
                writeId->SetKeyId(GetTopicWriteId());
            }
        }

        response->SetQueryDiagnostics(QueryState->ReplayMessage);

        // Result for scan query is sent directly to target actor.
        Y_ABORT_UNLESS(response->GetArena());
        if (QueryState->PreparedQuery) {
            auto& phyQuery = QueryState->PreparedQuery->GetPhysicalQuery();
            size_t trailingResultsCount = 0;
            for (size_t i = 0; i < phyQuery.ResultBindingsSize(); ++i) {
                if (QueryState->IsStreamResult()) {
                    if (QueryState->QueryData->HasTrailingTxResult(phyQuery.GetResultBindings(i))) {
                        auto ydbResult = QueryState->QueryData->GetYdbTxResult(
                            phyQuery.GetResultBindings(i), response->GetArena(), {});

                        YQL_ENSURE(ydbResult);
                        ++trailingResultsCount;
                        YQL_ENSURE(trailingResultsCount <= 1);
                        response->AddYdbResults()->Swap(ydbResult);
                    }

                    continue;
                }

                TMaybe<ui64> effectiveRowsLimit = FillSettings.RowsLimitPerWrite;
                if (QueryState->PreparedQuery->GetResults(i).GetRowsLimit()) {
                    effectiveRowsLimit = QueryState->PreparedQuery->GetResults(i).GetRowsLimit();
                }
                auto* ydbResult = QueryState->QueryData->GetYdbTxResult(phyQuery.GetResultBindings(i), response->GetArena(), effectiveRowsLimit);
                response->AddYdbResults()->Swap(ydbResult);
            }
        }

        resEv->Record.SetYdbStatus(Ydb::StatusIds::SUCCESS);
        LOG_D("Create QueryResponse for action: " << QueryState->GetAction() << " with SUCCESS status");

        QueryResponse = std::move(resEv);


        ProcessNextStatement();
    }

    void ProcessNextStatement() {
        if (ExecuteNextStatementPart()) {
            return;
        }

        if (QueryState->ProcessingLastStatement()) {
            Cleanup();
            return;
        }
        QueryState->PrepareNextStatement();
        CompileStatement();
    }

    void ReplyQueryCompileError() {
        YQL_ENSURE(QueryState);
        QueryResponse = std::make_unique<TEvKqp::TEvQueryResponse>();
        FillCompileStatus(QueryState->CompileResult, QueryResponse->Record);

        auto txId = TTxId();
        if (QueryState->HasTxControl()) {
            const auto& txControl = QueryState->GetTxControl();
            if (txControl.tx_selector_case() == Ydb::Table::TransactionControl::kTxId) {
                txId = TTxId::FromString(txControl.tx_id());
            }
        }

        LOG_W("ReplyQueryCompileError, status " << QueryState->CompileResult->Status << " remove tx with tx_id: " << txId.GetHumanStr());
        if (auto ctx = Transactions.ReleaseTransaction(txId)) {
            ctx->Invalidate();
            if (!ctx->BufferActorId) {
                Transactions.AddToBeAborted(std::move(ctx));
            } else {
                TerminateBufferActor(ctx);
            }
        }

        auto* record = &QueryResponse->Record;
        FillTxInfo(record->MutableResponse());
        record->SetConsumedRu(1);

        Cleanup(IsFatalError(record->GetYdbStatus()));
    }

    void ReplySplitError(TEvKqp::TEvSplitResponse* ev) {
        QueryResponse = std::make_unique<TEvKqp::TEvQueryResponse>();
        auto& record = QueryResponse->Record;

        record.SetYdbStatus(ev->Status);
        auto& response = *record.MutableResponse();
        AddQueryIssues(response, ev->Issues);

        auto txId = TTxId();
        if (auto ctx = Transactions.ReleaseTransaction(txId)) {
            ctx->Invalidate();
            if (!ctx->BufferActorId) {
                Transactions.AddToBeAborted(std::move(ctx));
            } else {
                TerminateBufferActor(ctx);
            }
        }

        FillTxInfo(record.MutableResponse());

        Cleanup(false);
    }

    void ReplyProcessError(const TEvKqp::TEvQueryRequest::TPtr& request, Ydb::StatusIds::StatusCode ydbStatus,
            const TString& message)
    {
        ui64 proxyRequestId = request->Cookie;
        LOG_W("Reply query error, msg: " << message << " proxyRequestId: " << proxyRequestId);
        auto response = std::make_unique<TEvKqp::TEvQueryResponse>();
        response->Record.SetYdbStatus(ydbStatus);
        auto issue = MakeIssue(NKikimrIssues::TIssuesIds::DEFAULT_ERROR, message);
        NYql::TIssues issues;
        issues.AddIssue(issue);
        NYql::IssuesToMessage(issues, response->Record.MutableResponse()->MutableQueryIssues());
        AddTrailingInfo(response->Record);

        NDataIntegrity::LogIntegrityTrails(
            request->Get()->GetTraceId(),
            request->Get()->GetAction(),
            request->Get()->GetType(),
            response,
            TlsActivationContext->AsActorContext()
        );

        Send(request->Sender, response.release(), 0, proxyRequestId);
    }

    void ReplyBusy(TEvKqp::TEvQueryRequest::TPtr& ev) {
        ReplyProcessError(ev, Ydb::StatusIds::SESSION_BUSY, "Pending previous query completion");
    }

    static bool IsFatalError(const Ydb::StatusIds::StatusCode status) {
        switch (status) {
            case Ydb::StatusIds::INTERNAL_ERROR:
            case Ydb::StatusIds::BAD_SESSION:
                return true;
            default:
                return false;
        }
    }

    void Reply() {
        Y_ABORT_UNLESS(QueryState);
        YQL_ENSURE(Counters);

        auto& record = QueryResponse->Record;
        auto& response = *record.MutableResponse();
        const auto& status = record.GetYdbStatus();

        AddTrailingInfo(record);

        if (QueryState->KeepSession) {
            response.SetSessionId(SessionId);
        }

        if (status == Ydb::StatusIds::SUCCESS) {
            if (QueryState) {
                if (QueryState->KqpSessionSpan) {
                    QueryState->KqpSessionSpan.EndOk();
                }
                LWTRACK(KqpSessionReplySuccess, QueryState->Orbit, record.GetArena() ? record.GetArena()->SpaceUsed() : 0);
            }
        } else {
            if (QueryState) {
                if (QueryState->KqpSessionSpan) {
                    QueryState->KqpSessionSpan.EndError(response.DebugString());
                }
                LWTRACK(KqpSessionReplyError, QueryState->Orbit, TStringBuilder() << status);
            }
        }

        Counters->ReportResponseStatus(Settings.DbCounters, record.ByteSize(), record.GetYdbStatus());
        for (auto& issue : record.GetResponse().GetQueryIssues()) {
            Counters->ReportIssues(Settings.DbCounters, CachedIssueCounters, issue);
        }

        NDataIntegrity::LogIntegrityTrails(
            QueryState->UserRequestContext->TraceId,
            QueryState->GetAction(),
            QueryState->GetType(),
            QueryResponse,
            TlsActivationContext->AsActorContext()
        );

        Send<ESendingType::Tail>(QueryState->Sender, QueryResponse.release(), 0, QueryState->ProxyRequestId);
        LOG_D("Sent query response back to proxy, proxyRequestId: " << QueryState->ProxyRequestId
            << ", proxyId: " << QueryState->Sender.ToString());

        if (IsFatalError(status)) {
            LOG_N("SessionActor destroyed due to " << status);
            Counters->ReportSessionActorClosedError(Settings.DbCounters);
        }
    }

    void FillCompileStatus(const TKqpCompileResult::TConstPtr& compileResult,
        NKikimrKqp::TEvQueryResponse& ev)
    {
        ev.SetYdbStatus(compileResult->Status);

        auto& response = *ev.MutableResponse();
        AddQueryIssues(response, compileResult->Issues);

        if (compileResult->Status == Ydb::StatusIds::SUCCESS) {
            response.SetPreparedQuery(compileResult->Uid);

            auto& preparedQuery = compileResult->PreparedQuery;
            for (auto& param : QueryState->GetResultParams()) {
                *response.AddQueryParameters() = param;
            }

            response.SetQueryPlan(preparedQuery->GetPhysicalQuery().GetQueryPlan());
            response.SetQueryAst(preparedQuery->GetPhysicalQuery().GetQueryAst());
            response.SetQueryDiagnostics(QueryState->ReplayMessage);

            const auto& phyQuery = QueryState->PreparedQuery->GetPhysicalQuery();
            FillColumnsMeta(phyQuery, response);
        } else {
            if (compileResult->Status == Ydb::StatusIds::TIMEOUT && QueryState->QueryDeadlines.CancelAt) {
                // The compile timeout cause cancelation execution of request.
                // So in case of cancel after we can reply with canceled status
                ev.SetYdbStatus(Ydb::StatusIds::CANCELLED);
            }

            auto& preparedQuery = compileResult->PreparedQuery;
            if (preparedQuery && QueryState->ReportStats() && QueryState->GetStatsMode() >= Ydb::Table::QueryStatsCollection::STATS_COLLECTION_FULL) {
                response.SetQueryAst(preparedQuery->GetPhysicalQuery().GetQueryAst());
            }
        }
    }

    void HandleReady(TEvKqp::TEvCloseSessionRequest::TPtr&) {
        LOG_I("Session closed due to explicit close event");
        Counters->ReportSessionActorClosedRequest(Settings.DbCounters);
        CleanupAndPassAway();
    }

    void HandleExecute(TEvKqp::TEvCloseSessionRequest::TPtr&) {
        YQL_ENSURE(QueryState);
        QueryState->KeepSession = false;
    }

    void HandleCleanup(TEvKqp::TEvCloseSessionRequest::TPtr&) {
        YQL_ENSURE(CleanupCtx);
        if (!CleanupCtx->Final) {
            YQL_ENSURE(QueryState);
            QueryState->KeepSession = false;
        }
    }

    void Handle(TEvKqp::TEvInitiateSessionShutdown::TPtr& ev) {
        if (!ShutdownState) {
            LOG_N("Started session shutdown");
            ShutdownState = TSessionShutdownState(ev->Get()->SoftTimeoutMs, ev->Get()->HardTimeoutMs);
            ScheduleNextShutdownTick();
        }
    }

    void ScheduleNextShutdownTick() {
        Schedule(TDuration::MilliSeconds(ShutdownState->GetNextTickMs()), new TEvKqp::TEvContinueShutdown());
    }

    void Handle(TEvKqp::TEvContinueShutdown::TPtr&) {
        YQL_ENSURE(ShutdownState);
        ShutdownState->MoveToNextState();
        if (ShutdownState->HardTimeoutReached()) {
            LOG_N("Reached hard shutdown timeout");
            Send(SelfId(), new TEvKqp::TEvCloseSessionRequest());
        } else {
            ScheduleNextShutdownTick();
            LOG_I("Schedule next shutdown tick");
        }
    }

    void SendRollbackRequest(TKqpTransactionContext* txCtx) {
        if (QueryState) {
            LWTRACK(KqpSessionSendRollback, QueryState->Orbit, QueryState->CurrentTx);
        }

        auto allocPtr = std::make_shared<TTxAllocatorState>(AppData()->FunctionRegistry,
            AppData()->TimeProvider, AppData()->RandomProvider);
        auto request = PreparePhysicalRequest(nullptr, allocPtr);

        request.LocksOp = ELocksOp::Rollback;

        if (!txCtx->TxManager) {
            // Should tx with empty LocksMap be aborted?
            for (auto& [lockId, lock] : txCtx->Locks.LocksMap) {
                auto dsLock = ExtractLock(lock.GetValueRef(txCtx->Locks.LockType));
                request.DataShardLocks[dsLock.GetDataShard()].emplace_back(dsLock);
            }
        }

        SendToExecuter(txCtx, std::move(request), true);
    }

    void ResetTxState() {
        if (QueryState->TxCtx) {
            TerminateBufferActor(QueryState->TxCtx);
            QueryState->TxCtx->ClearDeferredEffects();
            QueryState->TxCtx->Locks.Clear();
            QueryState->TxCtx->TxManager.reset();
            QueryState->TxCtx->Finish();
        }
    }

    void CleanupAndPassAway() {
        Cleanup(true);
    }

    void Cleanup(bool isFinal = false) {
        isFinal = isFinal || QueryState && !QueryState->KeepSession;

        if (QueryState && QueryState->TxCtx) {
            auto& txCtx = QueryState->TxCtx;
            if (txCtx->IsInvalidated()) {
                if (!txCtx->BufferActorId) {
                    Transactions.AddToBeAborted(txCtx);
                } else {
                    TerminateBufferActor(txCtx);
                }
                Transactions.ReleaseTransaction(QueryState->TxId.GetValue());
            }
            DiscardPersistentSnapshot(txCtx->SnapshotHandle);
        }

        if (isFinal && QueryState)
            TerminateBufferActor(QueryState->TxCtx);

        if (isFinal)
            Counters->ReportSessionActorClosedRequest(Settings.DbCounters);

        if (isFinal) {
            // no longer intrested in any compilation responses
            CompilationCookie->store(false);
        }

        if (isFinal) {
            Transactions.FinalCleanup();
            Counters->ReportTxAborted(Settings.DbCounters, Transactions.ToBeAbortedSize());
        }

        auto workerId = WorkerId;
        if (WorkerId) {
            auto ev = std::make_unique<TEvKqp::TEvCloseSessionRequest>();
            ev->Record.MutableRequest()->SetSessionId(SessionId);
            Send(*WorkerId, ev.release());
            WorkerId.reset();

            YQL_ENSURE(!CleanupCtx);
            CleanupCtx.reset(new TKqpCleanupCtx);
            CleanupCtx->IsWaitingForWorkerToClose = true;
        }

        if (Transactions.ToBeAbortedSize()) {
            if (!CleanupCtx)
                CleanupCtx.reset(new TKqpCleanupCtx);
            CleanupCtx->Final = isFinal;
            CleanupCtx->TransactionsToBeAborted = Transactions.ReleaseToBeAborted();
            SendRollbackRequest(CleanupCtx->TransactionsToBeAborted.front().Get());
        }

        if (QueryState && QueryState->PoolHandlerActor) {
            if (!CleanupCtx) {
                CleanupCtx.reset(new TKqpCleanupCtx);
            }
            CleanupCtx->Final = isFinal;
            CleanupCtx->IsWaitingForWorkloadServiceCleanup = true;

            const auto& stats = QueryState->QueryStats;
            auto event = std::make_unique<NWorkload::TEvCleanupRequest>(
                QueryState->UserRequestContext->DatabaseId, SessionId, QueryState->UserRequestContext->PoolId,
                TDuration::MicroSeconds(stats.DurationUs), TDuration::MicroSeconds(stats.WorkerCpuTimeUs)
            );

            auto forwardId = MakeKqpWorkloadServiceId(SelfId().NodeId());
            Send(new IEventHandle(*QueryState->PoolHandlerActor, SelfId(), event.release(), IEventHandle::FlagForwardOnNondelivery, 0, &forwardId));
            QueryState->PoolHandlerActor = Nothing();
        }

        if (QueryState && QueryState->IsSingleNodeExecution()) {
            Counters->TotalSingleNodeReqCount->Inc();
            if (!QueryState->IsLocalExecution(SelfId().NodeId())) {
                Counters->NonLocalSingleNodeReqCount->Inc();
            }
        }

        LOG_I("Cleanup start, isFinal: " << isFinal << " CleanupCtx: " << bool{CleanupCtx}
            << " TransactionsToBeAborted.size(): " << (CleanupCtx ? CleanupCtx->TransactionsToBeAborted.size() : 0)
            << " WorkerId: " << (workerId ? *workerId : TActorId())
            << " WorkloadServiceCleanup: " << (CleanupCtx ? CleanupCtx->IsWaitingForWorkloadServiceCleanup : false));
        if (CleanupCtx) {
            Become(&TKqpSessionActor::CleanupState);
        } else {
            EndCleanup(isFinal);
        }
    }

    void HandleCleanup(TEvKqp::TEvCloseSessionResponse::TPtr&) {
        CleanupCtx->IsWaitingForWorkerToClose = false;
        if (CleanupCtx->CleanupFinished()) {
            EndCleanup(CleanupCtx->Final);
        }
    }

    void HandleNoop(TEvents::TEvUndelivered::TPtr& ev) {
        // outdated TEvUndelivered from another executer.
        // it this case we should just ignore the event.
        Y_ENSURE(ExecuterId != ev->Sender);
    }

    void HandleCleanup(TEvKqpExecuter::TEvTxResponse::TPtr& ev) {
        if (ev->Sender != ExecuterId) {
            return;
        }
        if (QueryState) {
            QueryState->Orbit = std::move(ev->Get()->Orbit);
        }

        auto& response = ev->Get()->Record.GetResponse();
        if (response.GetStatus() != Ydb::StatusIds::SUCCESS) {
            TIssues issues;
            IssuesFromMessage(response.GetIssues(), issues);
            LOG_E("Failed to cleanup: " << issues.ToString());
            EndCleanup(CleanupCtx->Final);
            return;
        }

        YQL_ENSURE(CleanupCtx);
        CleanupCtx->TransactionsToBeAborted.pop_front();
        if (CleanupCtx->TransactionsToBeAborted.size()) {
            SendRollbackRequest(CleanupCtx->TransactionsToBeAborted.front().Get());
        } else if (CleanupCtx->CleanupFinished()) {
            EndCleanup(CleanupCtx->Final);
        }
    }

    void HandleCleanup(NWorkload::TEvCleanupResponse::TPtr& ev) {
        YQL_ENSURE(CleanupCtx);
        CleanupCtx->IsWaitingForWorkloadServiceCleanup = false;

        if (ev->Get()->Status != Ydb::StatusIds::SUCCESS && ev->Get()->Status != Ydb::StatusIds::NOT_FOUND) {
            LOG_E("Failed to cleanup workload service " << ev->Get()->Status << ": " << ev->Get()->Issues.ToOneLineString());
        }

        if (CleanupCtx->CleanupFinished()) {
            EndCleanup(CleanupCtx->Final);
        }
    }

    void EndCleanup(bool isFinal) {
        LOG_D("EndCleanup, isFinal: " << isFinal);

        if (QueryResponse)
            Reply();

        if (CleanupCtx)
            Counters->ReportSessionActorCleanupLatency(Settings.DbCounters, TInstant::Now() - CleanupCtx->Start);

        if (isFinal) {
            auto userToken = QueryState ? QueryState->UserToken : TIntrusiveConstPtr<NACLib::TUserToken>();
            Become(&TKqpSessionActor::FinalCleanupState);

            LOG_D("Cleanup temp tables: " << TempTablesState.TempTables.size());
            auto tempTablesManager = CreateKqpTempTablesManager(
                std::move(TempTablesState), std::move(userToken), SelfId(), Settings.Database);

            RegisterWithSameMailbox(tempTablesManager);
            return;
        } else {
            CleanupCtx.reset();
            bool doNotKeepSession = QueryState && !QueryState->KeepSession;
            QueryState.reset();
            if (doNotKeepSession) {
                // TEvCloseSessionRequest was received in final=false CleanupState, so actor should rerun Cleanup with final=true
                CleanupAndPassAway();
            } else {
                Become(&TKqpSessionActor::ReadyState);
            }
        }
        ExecuterId = TActorId{};
    }

    template<class T>
    static google::protobuf::RepeatedPtrField<Ydb::Issue::IssueMessage> MessageFromIssues(const T& issues) {
        google::protobuf::RepeatedPtrField<Ydb::Issue::IssueMessage> issueMessage;
        for (const auto& i : issues) {
            IssueToMessage(i, issueMessage.Add());
        }
        return issueMessage;
    }

    void ReplyQueryError(Ydb::StatusIds::StatusCode ydbStatus,
        const TString& message, std::optional<google::protobuf::RepeatedPtrField<Ydb::Issue::IssueMessage>> issues = {})
    {
        LOG_W("Create QueryResponse for error on request, msg: " << message);

        QueryResponse = std::make_unique<TEvKqp::TEvQueryResponse>();
        QueryResponse->Record.SetYdbStatus(ydbStatus);

        auto* response = QueryResponse->Record.MutableResponse();

        Y_ENSURE(QueryState);
        if (QueryState->CompileResult) {
            AddQueryIssues(*response, QueryState->CompileResult->Issues);
        }

        FillStats(&QueryResponse->Record);

        if (issues) {
            for (auto& i : *issues) {
                response->AddQueryIssues()->Swap(&i);
            }
        }

        if (message) {
            IssueToMessage(TIssue{message}, response->AddQueryIssues());
        }

        if (QueryState->TxCtx) {
            QueryState->TxCtx->OnEndQuery();
            QueryState->TxCtx->Invalidate();
        }

        FillTxInfo(response);

        ExecuterId = TActorId{};
        Cleanup(IsFatalError(ydbStatus));
    }

    void Handle(TEvKqp::TEvCancelQueryRequest::TPtr& ev) {
        {
            auto abort = MakeHolder<NYql::NDq::TEvDq::TEvAbortExecution>(NYql::NDqProto::StatusIds::CANCELLED, "Request was canceled");
            Send(SelfId(), abort.Release());
        }

        {
            auto resp = MakeHolder<TEvKqp::TEvCancelQueryResponse>();
            resp->Record.SetStatus(Ydb::StatusIds::SUCCESS);
            Send(ev->Sender, resp.Release(), 0, ev->Cookie);
        }
    }

    void HandleFinalCleanup(TEvents::TEvGone::TPtr&) {
        auto lifeSpan = TInstant::Now() - CreationTime;
        Counters->ReportSessionActorFinished(Settings.DbCounters, lifeSpan);
        Counters->ReportQueriesPerSessionActor(Settings.DbCounters, QueryId);

        auto closeEv = std::make_unique<TEvKqp::TEvCloseSessionResponse>();
        closeEv->Record.SetStatus(Ydb::StatusIds::SUCCESS);
        closeEv->Record.MutableResponse()->SetSessionId(SessionId);
        closeEv->Record.MutableResponse()->SetClosed(true);
        Send(Owner, closeEv.release());

        LOG_D("Session actor destroyed");
        PassAway();
    }

    void HandleFinalCleanup(TEvKqp::TEvQueryRequest::TPtr& ev) {
        ReplyProcessError(ev, Ydb::StatusIds::BAD_SESSION, "Session is under shutdown");
    }

    STFUNC(ReadyState) {
        try {
            switch (ev->GetTypeRewrite()) {
                // common event handles for all states.
                hFunc(TEvKqp::TEvInitiateSessionShutdown, Handle);
                hFunc(TEvKqp::TEvContinueShutdown, Handle);
                hFunc(TEvKqpSnapshot::TEvCreateSnapshotResponse, Handle);
                hFunc(TEvKqp::TEvQueryRequest, Handle);

                hFunc(TEvKqp::TEvCloseSessionRequest, HandleReady);
                hFunc(TEvKqp::TEvCancelQueryRequest, Handle);

                // forgotten messages from previous aborted request
                hFunc(TEvKqp::TEvCompileResponse, HandleNoop);
                hFunc(TEvKqp::TEvSplitResponse, HandleNoop);
                hFunc(TEvKqpExecuter::TEvTxResponse, HandleNoop);
                hFunc(TEvKqpExecuter::TEvExecuterProgress, HandleNoop)
                hFunc(TEvTxProxySchemeCache::TEvNavigateKeySetResult, HandleNoop);
                hFunc(TEvents::TEvUndelivered, HandleNoop);
                hFunc(NWorkload::TEvContinueRequest, HandleNoop);
                // message from KQP proxy in case of our reply just after kqp proxy timer tick
                hFunc(NYql::NDq::TEvDq::TEvAbortExecution, HandleNoop);
                hFunc(TEvKqpBuffer::TEvError, Handle);
                hFunc(TEvTxUserProxy::TEvAllocateTxIdResult, HandleNoop);

            default:
                UnexpectedEvent("ReadyState", ev);
            }
        } catch (const TRequestFail& ex) {
            ReplyQueryError(ex.Status, ex.what(), ex.Issues);
        } catch (const yexception& ex) {
            InternalError(ex.what());
        } catch (const TMemoryLimitExceededException&) {
            ReplyQueryError(Ydb::StatusIds::INTERNAL_ERROR,
                BuildMemoryLimitExceptionMessage());
        }
    }

    STATEFN(ExecuteState) {
        try {
            switch (ev->GetTypeRewrite()) {
                // common event handles for all states.
                hFunc(TEvKqp::TEvInitiateSessionShutdown, Handle);
                hFunc(TEvKqp::TEvContinueShutdown, Handle);
                hFunc(TEvKqpSnapshot::TEvCreateSnapshotResponse, Handle);
                hFunc(TEvKqp::TEvQueryRequest, Handle);
                hFunc(TEvTxUserProxy::TEvAllocateTxIdResult, Handle);

                hFunc(TEvents::TEvUndelivered, Handle);
                hFunc(NWorkload::TEvContinueRequest, Handle);
                hFunc(TEvKqpExecuter::TEvTxResponse, HandleExecute);
                hFunc(TEvKqpExecuter::TEvExecuterProgress, HandleExecute)

                hFunc(TEvKqpExecuter::TEvStreamData, HandleExecute);
                hFunc(TEvKqpExecuter::TEvStreamDataAck, HandleExecute);

                hFunc(NYql::NDq::TEvDq::TEvAbortExecution, HandleExecute);
                hFunc(TEvKqpBuffer::TEvError, Handle);

                hFunc(TEvKqp::TEvCloseSessionRequest, HandleExecute);
                hFunc(NGRpcService::TEvClientLost, HandleClientLost);
                hFunc(TEvKqp::TEvCancelQueryRequest, Handle);

                // forgotten messages from previous aborted request
                hFunc(TEvKqp::TEvCompileResponse, Handle);
                hFunc(TEvKqp::TEvParseResponse, Handle);
                hFunc(TEvKqp::TEvSplitResponse, Handle);
                hFunc(TEvTxProxySchemeCache::TEvNavigateKeySetResult, Handle);

                // always come from WorkerActor
                hFunc(TEvKqp::TEvQueryResponse, ForwardResponse);
            default:
                UnexpectedEvent("ExecuteState", ev);
            }
        } catch (const TRequestFail& ex) {
            ReplyQueryError(ex.Status, ex.what(), ex.Issues);
        } catch (const yexception& ex) {
            InternalError(ex.what());
        } catch (const TMemoryLimitExceededException&) {
            ReplyQueryError(Ydb::StatusIds::UNDETERMINED,
                BuildMemoryLimitExceptionMessage());
        }
    }

    // optional -- only if there were any TransactionsToBeAborted
    STATEFN(CleanupState) {
        try {
            switch (ev->GetTypeRewrite()) {
                // common event handles for all states.
                hFunc(TEvKqp::TEvInitiateSessionShutdown, Handle);
                hFunc(TEvKqp::TEvContinueShutdown, Handle);
                hFunc(TEvKqpSnapshot::TEvCreateSnapshotResponse, Handle);
                hFunc(TEvKqp::TEvQueryRequest, Handle);

                hFunc(TEvKqpExecuter::TEvTxResponse, HandleCleanup);
                hFunc(NWorkload::TEvCleanupResponse, HandleCleanup);

                hFunc(TEvKqp::TEvCloseSessionRequest, HandleCleanup);
                hFunc(NGRpcService::TEvClientLost, HandleNoop);
                hFunc(TEvKqp::TEvCancelQueryRequest, HandleNoop);

                // forgotten messages from previous aborted request
                hFunc(TEvKqp::TEvCompileResponse, HandleNoop);
                hFunc(TEvKqp::TEvSplitResponse, HandleNoop);
                hFunc(NYql::NDq::TEvDq::TEvAbortExecution, HandleNoop);
                hFunc(TEvKqpBuffer::TEvError, Handle);
                hFunc(TEvTxProxySchemeCache::TEvNavigateKeySetResult, HandleNoop);
                hFunc(TEvents::TEvUndelivered, HandleNoop);
                hFunc(TEvTxUserProxy::TEvAllocateTxIdResult, HandleNoop);
                hFunc(TEvKqpExecuter::TEvStreamData, HandleNoop);
                hFunc(NWorkload::TEvContinueRequest, HandleNoop);

                // always come from WorkerActor
                hFunc(TEvKqp::TEvCloseSessionResponse, HandleCleanup);
                hFunc(TEvKqp::TEvQueryResponse, HandleNoop);
                hFunc(TEvKqpExecuter::TEvExecuterProgress, HandleNoop)
            default:
                UnexpectedEvent("CleanupState", ev);
            }
        } catch (const yexception& ex) {
            InternalError(ex.what());
        } catch (const TMemoryLimitExceededException&) {
            ReplyQueryError(Ydb::StatusIds::INTERNAL_ERROR,
                BuildMemoryLimitExceptionMessage());
        }
    }

    STATEFN(FinalCleanupState) {
        try {
            switch (ev->GetTypeRewrite()) {
                hFunc(TEvents::TEvGone, HandleFinalCleanup);
                hFunc(TEvents::TEvUndelivered, HandleNoop);
                hFunc(TEvKqpSnapshot::TEvCreateSnapshotResponse, Handle);
                hFunc(NWorkload::TEvContinueRequest, HandleNoop);
                hFunc(TEvKqp::TEvQueryRequest, HandleFinalCleanup);
            }
        } catch (const yexception& ex) {
            InternalError(ex.what());
        } catch (const TMemoryLimitExceededException&) {
            ReplyQueryError(Ydb::StatusIds::INTERNAL_ERROR,
                BuildMemoryLimitExceptionMessage());
        }
    }

private:

    TString CurrentStateFuncName() const {
        const auto& func = CurrentStateFunc();
        if (func == &TThis::ReadyState) {
            return "ReadyState";
        } else if (func == &TThis::ExecuteState) {
            return "ExecuteState";
        } else if (func == &TThis::CleanupState) {
            return "CleanupState";
        } else {
            return "unknown state";
        }
    }

    void UnexpectedEvent(const TString& state, TAutoPtr<NActors::IEventHandle>& ev) {
        InternalError(TStringBuilder() << "TKqpSessionActor in state " << state << " received unexpected event " <<
                ev->GetTypeName() << Sprintf("(0x%08" PRIx32 ")", ev->GetTypeRewrite()) << " sender: " << ev->Sender);
    }

    void InternalError(const TString& message) {
        LOG_E("Internal error, message: " << message);
        if (QueryState) {
            ReplyQueryError(Ydb::StatusIds::INTERNAL_ERROR, message);
        } else {
            CleanupAndPassAway();
        }
    }

    TString BuildMemoryLimitExceptionMessage() const {
        if (QueryState && QueryState->TxCtx) {
            return TStringBuilder() << "Memory limit exception at " << CurrentStateFuncName()
                << ", current limit is " << QueryState->TxCtx->TxAlloc->Alloc->GetLimit() << " bytes.";
        } else {
            return TStringBuilder() << "Memory limit exception at " << CurrentStateFuncName();
        }
    }

    void ProcessTopicOps(TEvTxProxySchemeCache::TEvNavigateKeySetResult::TPtr& ev) {
        YQL_ENSURE(ev->Get()->Request);
        if (ev->Get()->Request->Cookie < QueryId) {
            return;
        }

        NSchemeCache::TSchemeCacheNavigate* response = ev->Get()->Request.Get();

        Ydb::StatusIds_StatusCode status;
        TString message;

        if (QueryState->IsAccessDenied(*response, message)) {
            ythrow TRequestFail(Ydb::StatusIds::UNAUTHORIZED) << message;
        }
        if (QueryState->HasErrors(*response, message)) {
            ythrow TRequestFail(Ydb::StatusIds::SCHEME_ERROR) << message;
        }

        QueryState->TopicOperations.ProcessSchemeCacheNavigate(response->ResultSet, status, message);
        if (status != Ydb::StatusIds::SUCCESS) {
            ythrow TRequestFail(status) << message;
        }

        if (!QueryState->TryMergeTopicOffsets(QueryState->TopicOperations, message)) {
            ythrow TRequestFail(Ydb::StatusIds::BAD_REQUEST) << message;
        }

        if (HasTopicWriteOperations() && !HasTopicWriteId()) {
            Send(MakeTxProxyID(), new TEvTxUserProxy::TEvAllocateTxId, 0, QueryState->QueryId);
        } else {
            ReplySuccess();
        }
    }

    void Handle(TEvTxUserProxy::TEvAllocateTxIdResult::TPtr& ev) {
        if (CurrentStateFunc() != &TThis::ExecuteState || ev->Cookie < QueryId) {
            return;
        }

        YQL_ENSURE(QueryState);
        YQL_ENSURE(QueryState->GetAction() == NKikimrKqp::QUERY_ACTION_TOPIC);
        SetTopicWriteId(NLongTxService::TLockHandle(ev->Get()->TxId, TActivationContext::ActorSystem()));
        ReplySuccess();
    }

    bool HasTopicWriteOperations() const {
        return QueryState->TxCtx->TopicOperations.HasWriteOperations();
    }

    bool HasTopicWriteId() const {
        return QueryState->TxCtx->TopicOperations.HasWriteId();
    }

    ui64 GetTopicWriteId() const {
        return QueryState->TxCtx->TopicOperations.GetWriteId();
    }

    void SetTopicWriteId(NLongTxService::TLockHandle handle) {
        QueryState->TxCtx->TopicOperations.SetWriteId(std::move(handle));
    }

    void TerminateBufferActor(TIntrusivePtr<TKqpTransactionContext> ctx) {
        if (ctx && ctx->BufferActorId) {
            Send(ctx->BufferActorId, new TEvKqpBuffer::TEvTerminate{});
            ctx->BufferActorId = {};
        }
    }

private:
    TActorId Owner;
    TKqpQueryCachePtr QueryCache;
    TString SessionId;

    std::shared_ptr<NKikimr::NKqp::NRm::IKqpResourceManager> ResourceManager_;
    std::shared_ptr<NKikimr::NKqp::NComputeActor::IKqpNodeComputeActorFactory> CaFactory_;
    // cached lookups to issue counters
    THashMap<ui32, ::NMonitoring::TDynamicCounters::TCounterPtr> CachedIssueCounters;
    TInstant CreationTime;
    TIntrusivePtr<TKqpCounters> Counters;
    TIntrusivePtr<TKqpRequestCounters> RequestCounters;
    TKqpWorkerSettings Settings;
    NYql::NDq::IDqAsyncIoFactory::TPtr AsyncIoFactory;
    TIntrusivePtr<TModuleResolverState> ModuleResolverState;
    std::optional<TKqpFederatedQuerySetup> FederatedQuerySetup;
    TKqpSettings::TConstPtr KqpSettings;
    std::optional<TActorId> WorkerId;
    TActorId ExecuterId;
    NWilson::TSpan AcquireSnapshotSpan;

    std::shared_ptr<TKqpQueryState> QueryState;
    std::unique_ptr<TKqpCleanupCtx> CleanupCtx;
    ui32 QueryId = 0;
    TKikimrConfiguration::TPtr Config;
    IDataProvider::TFillSettings FillSettings;
    TTransactionsCache Transactions;
    std::unique_ptr<TEvKqp::TEvQueryResponse> QueryResponse;
    std::optional<TSessionShutdownState> ShutdownState;
    TULIDGenerator UlidGen;
    NTxProxy::TRequestControls RequestControls;

    TKqpTempTablesState TempTablesState;

    NKikimrConfig::TQueryServiceConfig QueryServiceConfig;
    TActorId KqpTempTablesAgentActor;
    std::shared_ptr<std::atomic<bool>> CompilationCookie;

    TGUCSettings::TPtr GUCSettings;
};

} // namespace

IActor* CreateKqpSessionActor(const TActorId& owner,
    TKqpQueryCachePtr queryCache,
    std::shared_ptr<NKikimr::NKqp::NRm::IKqpResourceManager> resourceManager,
    std::shared_ptr<NKikimr::NKqp::NComputeActor::IKqpNodeComputeActorFactory> caFactory, const TString& sessionId,
    const TKqpSettings::TConstPtr& kqpSettings, const TKqpWorkerSettings& workerSettings,
    std::optional<TKqpFederatedQuerySetup> federatedQuerySetup,
    NYql::NDq::IDqAsyncIoFactory::TPtr asyncIoFactory,
    TIntrusivePtr<TModuleResolverState> moduleResolverState, TIntrusivePtr<TKqpCounters> counters,
    const NKikimrConfig::TQueryServiceConfig& queryServiceConfig,
    const TActorId& kqpTempTablesAgentActor)
{
    return new TKqpSessionActor(
        owner, std::move(queryCache),
        std::move(resourceManager), std::move(caFactory), sessionId, kqpSettings, workerSettings, federatedQuerySetup,
                                std::move(asyncIoFactory),  std::move(moduleResolverState), counters,
                                queryServiceConfig, kqpTempTablesAgentActor);
}

}
}<|MERGE_RESOLUTION|>--- conflicted
+++ resolved
@@ -1319,38 +1319,12 @@
             }
         }
 
-<<<<<<< HEAD
-            for (const auto& paramDesc : QueryState->PreparedQuery->GetParameters()) {
-                if (!paramDesc.GetName().StartsWith(NBatchParams::Header)) {
-                    continue;
-                }
-
-                NKikimrMiniKQL::TType protoType = paramDesc.GetType();
-                NKikimr::NMiniKQL::TType* paramType = ImportTypeFromProto(protoType, txCtx.TxAlloc->TypeEnv);
-
-                NUdf::TUnboxedValue value = MakeDefaultValueByType(paramType);
-                if (paramDesc.GetName() == NBatchParams::IsFirstQuery || paramDesc.GetName() == NBatchParams::IsLastQuery) {
-                    value = NUdf::TUnboxedValuePod(true);
-                }
-
-                QueryState->QueryData->AddUVParam(paramDesc.GetName(), paramType, value);
-            }
-        }
-
         try {
             QueryState->QueryData->PrepareParameters(tx, QueryState->PreparedQuery, txCtx.TxAlloc->TypeEnv);
         } catch (const yexception& ex) {
             ythrow TRequestFail(Ydb::StatusIds::BAD_REQUEST) << ex.what();
         }
 
-=======
-        try {
-            QueryState->QueryData->PrepareParameters(tx, QueryState->PreparedQuery, txCtx.TxAlloc->TypeEnv);
-        } catch (const yexception& ex) {
-            ythrow TRequestFail(Ydb::StatusIds::BAD_REQUEST) << ex.what();
-        }
-
->>>>>>> 041b08df
         if (tx) {
             request.Transactions.emplace_back(tx, QueryState->QueryData);
         }
