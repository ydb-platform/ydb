--- conflicted
+++ resolved
@@ -1630,15 +1630,9 @@
             QueryState ? QueryState->UserRequestContext : MakeIntrusive<TUserRequestContext>("", Settings.Database, SessionId),
             QueryState ? QueryState->StatementResultIndex : 0, FederatedQuerySetup,
             (QueryState && QueryState->RequestEv->GetSyntax() == Ydb::Query::Syntax::SYNTAX_PG)
-<<<<<<< HEAD
-                ? GUCSettings : nullptr,
+                ? GUCSettings : nullptr, {},
             txCtx->ShardIdToTableInfo, txCtx->TxManager, txCtx->BufferActorId,
-            CheckpointCoordinatorId
-            );
-=======
-                ? GUCSettings : nullptr, {},
-            txCtx->ShardIdToTableInfo, txCtx->TxManager, txCtx->BufferActorId);
->>>>>>> 4a268722
+        CheckpointCoordinatorId);
 
         auto exId = RegisterWithSameMailbox(executerActor);
         LOG_D("Created new KQP executer: " << exId << " isRollback: " << isRollback);
