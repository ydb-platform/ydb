#include "kqp_session_actor.h"
#include "kqp_worker_common.h"
#include "kqp_query_state.h"
#include "kqp_query_stats.h"

#include <ydb/core/kqp/common/buffer/buffer.h>
#include <ydb/core/kqp/common/buffer/events.h>
#include <ydb/core/kqp/common/kqp_data_integrity_trails.h>
#include <ydb/core/kqp/common/kqp_lwtrace_probes.h>
#include <ydb/core/kqp/common/kqp_ru_calc.h>
#include <ydb/core/kqp/common/kqp_timeouts.h>
#include <ydb/core/kqp/common/kqp_tx.h>
#include <ydb/core/kqp/common/kqp.h>
#include <ydb/core/kqp/common/events/workload_service.h>
#include <ydb/core/kqp/common/simple/query_ast.h>
#include <ydb/core/kqp/compile_service/kqp_compile_service.h>
#include <ydb/core/kqp/executer_actor/kqp_executer.h>
#include <ydb/core/kqp/executer_actor/kqp_locks_helper.h>
#include <ydb/core/kqp/executer_actor/kqp_partitioned_executer.h>
#include <ydb/core/kqp/host/kqp_host_impl.h>
#include <ydb/core/kqp/opt/kqp_query_plan.h>
#include <ydb/core/kqp/provider/yql_kikimr_provider.h>
#include <ydb/core/kqp/provider/yql_kikimr_results.h>
#include <ydb/core/kqp/rm_service/kqp_snapshot_manager.h>
#include <ydb/core/ydb_convert/ydb_convert.h>
#include <ydb/core/tx/schemeshard/schemeshard.h>
#include <ydb/core/kqp/rm_service/kqp_rm_service.h>
#include <ydb/public/sdk/cpp/include/ydb-cpp-sdk/library/operation_id/operation_id.h>
#include <ydb/core/kqp/common/kqp_yql.h>

#include <ydb/core/util/ulid.h>

#include <ydb/core/actorlib_impl/long_timer.h>
#include <ydb/core/base/appdata.h>
#include <ydb/core/base/cputime.h>
#include <ydb/core/base/path.h>
#include <ydb/library/wilson_ids/wilson.h>
#include <ydb/core/protos/kqp.pb.h>
#include <ydb/core/sys_view/service/sysview_service.h>
#include <ydb/core/tx/tx_proxy/proxy.h>
#include <ydb/library/yql/utils/actor_log/log.h>

#include <ydb/library/actors/core/actor_bootstrapped.h>
#include <ydb/library/actors/core/event_pb.h>
#include <ydb/library/actors/core/hfunc.h>
#include <ydb/library/actors/core/log.h>

#include <util/string/printf.h>

#include <ydb/library/actors/wilson/wilson_span.h>
#include <ydb/library/actors/wilson/wilson_trace.h>

#include <ydb/core/fq/libs/checkpointing/checkpoint_coordinator.h>
#include <ydb/library/yql/dq/actors/compute/dq_checkpoints.h>

LWTRACE_USING(KQP_PROVIDER);

namespace NKikimr {
namespace NKqp {

using namespace NYql;
using namespace NSchemeCache;

namespace {

std::optional<TString> TryDecodeYdbSessionId(const TString& sessionId) {
    if (sessionId.empty()) {
        return std::nullopt;
    }

    try {
        NOperationId::TOperationId opId(sessionId);
        TString id;
        const auto& ids = opId.GetValue("id");
        if (ids.size() != 1) {
            return std::nullopt;
        }

        return TString{*ids[0]};
    } catch (...) {
        return std::nullopt;
    }

    return std::nullopt;
}

#define LOG_C(msg) LOG_CRIT_S(*TlsActivationContext, NKikimrServices::KQP_SESSION, LogPrefix() << msg)
#define LOG_E(msg) LOG_ERROR_S(*TlsActivationContext, NKikimrServices::KQP_SESSION, LogPrefix() << msg)
#define LOG_W(msg) LOG_WARN_S(*TlsActivationContext, NKikimrServices::KQP_SESSION, LogPrefix() << msg)
#define LOG_N(msg) LOG_NOTICE_S(*TlsActivationContext, NKikimrServices::KQP_SESSION, LogPrefix() << msg)
#define LOG_I(msg) LOG_INFO_S(*TlsActivationContext, NKikimrServices::KQP_SESSION, LogPrefix() << msg)
#define LOG_D(msg) LOG_DEBUG_S(*TlsActivationContext, NKikimrServices::KQP_SESSION, LogPrefix() << msg)
#define LOG_T(msg) LOG_TRACE_S(*TlsActivationContext, NKikimrServices::KQP_SESSION, LogPrefix() << msg)

void FillColumnsMeta(const NKqpProto::TKqpPhyQuery& phyQuery, NKikimrKqp::TQueryResponse& resp) {
    for (size_t i = 0; i < phyQuery.ResultBindingsSize(); ++i) {
        const auto& binding = phyQuery.GetResultBindings(i);
        auto ydbRes = resp.AddYdbResults();
        ydbRes->mutable_columns()->CopyFrom(binding.GetResultSetMeta().columns());
    }
}

bool FillTableSinkSettings(NKikimrKqp::TKqpTableSinkSettings& settings, const NKqpProto::TKqpSink& sink) {
    if (sink.GetTypeCase() == NKqpProto::TKqpSink::kInternalSink
        && sink.GetInternalSink().GetSettings().Is<NKikimrKqp::TKqpTableSinkSettings>())
    {
        return sink.GetInternalSink().GetSettings().UnpackTo(&settings);
    }

    return false;
}

bool IsBatchQuery(const NKqpProto::TKqpPhyQuery& physicalQuery) {
    NKikimrKqp::TKqpTableSinkSettings sinkSettings;
    for (const auto& tx : physicalQuery.GetTransactions()) {
        for (const auto& stage : tx.GetStages()) {
            for (auto& sink : stage.GetSinks()) {
                auto isFilledSettings = FillTableSinkSettings(sinkSettings, sink);
                if (isFilledSettings && sinkSettings.HasIsBatch() && sinkSettings.GetIsBatch()) {
                    return true;
                }
            }
        }
    }
    return false;
}

class TRequestFail : public yexception {
public:
    Ydb::StatusIds::StatusCode Status;
    std::optional<google::protobuf::RepeatedPtrField<Ydb::Issue::IssueMessage>> Issues;

    TRequestFail(Ydb::StatusIds::StatusCode status,
            std::optional<google::protobuf::RepeatedPtrField<Ydb::Issue::IssueMessage>> issues = {})
        : Status(status)
        , Issues(std::move(issues))
    {}
};

struct TKqpCleanupCtx {
    std::deque<TIntrusivePtr<TKqpTransactionContext>> TransactionsToBeAborted;
    bool IsWaitingForWorkerToClose = false;
    bool IsWaitingForWorkloadServiceCleanup = false;
    bool Final = false;
    TInstant Start = TInstant::Now();

    bool CleanupFinished() {
        return TransactionsToBeAborted.empty() && !IsWaitingForWorkerToClose && !IsWaitingForWorkloadServiceCleanup;
    }
};

class TKqpSessionActor : public TActorBootstrapped<TKqpSessionActor> {

    class TTimerGuard {
    public:
        TTimerGuard(TKqpSessionActor* this_)
        : This(this_)
        {
            if (This->QueryState) {
                YQL_ENSURE(!This->QueryState->CurrentTimer);
                This->QueryState->CurrentTimer.emplace();
            }
        }

        ~TTimerGuard() {
            if (This->QueryState) {
                This->QueryState->ResetTimer();
            }
        }

    private:
        TKqpSessionActor* This;
    };

public:
    static constexpr NKikimrServices::TActivity::EType ActorActivityType() {
        return NKikimrServices::TActivity::KQP_SESSION_ACTOR;
    }

   TKqpSessionActor(const TActorId& owner,
            TKqpQueryCachePtr queryCache,
            std::shared_ptr<NKikimr::NKqp::NRm::IKqpResourceManager> resourceManager,
            std::shared_ptr<NKikimr::NKqp::NComputeActor::IKqpNodeComputeActorFactory> caFactory,
            const TString& sessionId, const TKqpSettings::TConstPtr& kqpSettings,
            const TKqpWorkerSettings& workerSettings,
            std::optional<TKqpFederatedQuerySetup> federatedQuerySetup,
            NYql::NDq::IDqAsyncIoFactory::TPtr asyncIoFactory,
            TIntrusivePtr<TModuleResolverState> moduleResolverState, TIntrusivePtr<TKqpCounters> counters,
            const NKikimrConfig::TQueryServiceConfig& queryServiceConfig,
            const TActorId& kqpTempTablesAgentActor)
        : Owner(owner)
        , QueryCache(std::move(queryCache))
        , SessionId(sessionId)
        , ResourceManager_(std::move(resourceManager))
        , CaFactory_(std::move(caFactory))
        , Counters(counters)
        , Settings(workerSettings)
        , AsyncIoFactory(std::move(asyncIoFactory))
        , ModuleResolverState(std::move(moduleResolverState))
        , FederatedQuerySetup(federatedQuerySetup)
        , KqpSettings(kqpSettings)
        , Config(CreateConfig(kqpSettings, workerSettings))
        , Transactions(*Config->_KqpMaxActiveTxPerSession.Get(), TDuration::Seconds(*Config->_KqpTxIdleTimeoutSec.Get()))
        , QueryServiceConfig(queryServiceConfig)
        , KqpTempTablesAgentActor(kqpTempTablesAgentActor)
        , GUCSettings(std::make_shared<TGUCSettings>())
    {
        RequestCounters = MakeIntrusive<TKqpRequestCounters>();
        RequestCounters->Counters = Counters;
        RequestCounters->DbCounters = Settings.DbCounters;
        RequestCounters->TxProxyMon = MakeIntrusive<NTxProxy::TTxProxyMon>(AppData()->Counters);
        CompilationCookie = std::make_shared<std::atomic<bool>>(true);

        FillSettings.AllResultsBytesLimit = Nothing();
        FillSettings.RowsLimitPerWrite = Config->_ResultRowsLimit.Get();
        FillSettings.Format = IDataProvider::EResultFormat::Custom;
        FillSettings.FormatDetails = TString(KikimrMkqlProtoFormat);
        FillGUCSettings();

        auto optSessionId = TryDecodeYdbSessionId(SessionId);
        YQL_ENSURE(optSessionId, "Can't decode ydb session Id");

        TempTablesState.SessionId = *optSessionId;
        TempTablesState.Database = Settings.Database;
        LOG_D("Create session actor with id " << TempTablesState.SessionId);
    }

    void Bootstrap() {
        LOG_D("session actor bootstrapped");
        Counters->ReportSessionActorCreated(Settings.DbCounters);
        CreationTime = TInstant::Now();

        Config->FeatureFlags = AppData()->FeatureFlags;

        RequestControls.Reqister(TlsActivationContext->AsActorContext());
        Become(&TKqpSessionActor::ReadyState);
    }

    TString LogPrefix() const {
        TStringBuilder result = TStringBuilder()
            << "SessionId: " << SessionId << ", "
            << "ActorId: " << SelfId() << ", "
            << "ActorState: " << CurrentStateFuncName() << ", ";
        if (Y_LIKELY(QueryState)) {
            result << "TraceId: " << QueryState->UserRequestContext->TraceId << ", ";
        }
        return result;
    }

    void MakeNewQueryState(TEvKqp::TEvQueryRequest::TPtr& ev) {
        ++QueryId;
        YQL_ENSURE(!QueryState);
        auto selfId = SelfId();
        auto as = TActivationContext::ActorSystem();
        ev->Get()->SetClientLostAction(selfId, as);
        QueryState = std::make_shared<TKqpQueryState>(
            ev, QueryId, Settings.Database, Settings.ApplicationName, Settings.Cluster, Settings.DbCounters, Settings.LongSession,
            Settings.TableService, Settings.QueryService, SessionId, AppData()->MonotonicTimeProvider->Now());
        if (QueryState->UserRequestContext->TraceId.empty()) {
            QueryState->UserRequestContext->TraceId = UlidGen.Next().ToString();
        }
    }

    void PassRequestToResourcePool() {
        if (QueryState->UserRequestContext->PoolConfig) {
            LOG_D("request placed into pool from cache: " << QueryState->UserRequestContext->PoolId);
            CompileQuery();
            return;
        }

        Send(MakeKqpWorkloadServiceId(SelfId().NodeId()), new NWorkload::TEvPlaceRequestIntoPool(
            QueryState->UserRequestContext->DatabaseId,
            SessionId,
            QueryState->UserRequestContext->PoolId,
            QueryState->UserToken
        ), IEventHandle::FlagTrackDelivery);

        QueryState->PoolHandlerActor = MakeKqpWorkloadServiceId(SelfId().NodeId());
        Become(&TKqpSessionActor::ExecuteState);
    }

    void ForwardRequest(TEvKqp::TEvQueryRequest::TPtr& ev) {
        if (!WorkerId) {
            std::unique_ptr<IActor> workerActor(CreateKqpWorkerActor(SelfId(), SessionId, KqpSettings, Settings,
                FederatedQuerySetup, ModuleResolverState, Counters, QueryServiceConfig, GUCSettings));
            WorkerId = RegisterWithSameMailbox(workerActor.release());
        }
        TlsActivationContext->Send(new IEventHandle(*WorkerId, SelfId(), QueryState->RequestEv.release(), ev->Flags, ev->Cookie,
                    nullptr, std::move(ev->TraceId)));
        Become(&TKqpSessionActor::ExecuteState);
    }

    void ForwardResponse(TEvKqp::TEvQueryResponse::TPtr& ev) {
        QueryResponse = std::unique_ptr<TEvKqp::TEvQueryResponse>(ev->Release().Release());
        Cleanup();
    }

    void ReplyTransactionNotFound(const TString& txId) {
        std::vector<TIssue> issues{YqlIssue(TPosition(), TIssuesIds::KIKIMR_TRANSACTION_NOT_FOUND,
            TStringBuilder() << "Transaction not found: " << txId)};
        ReplyQueryError(Ydb::StatusIds::NOT_FOUND, "", MessageFromIssues(issues));
    }

    void RollbackTx() {
        YQL_ENSURE(QueryState->HasTxControl(), "Can't perform ROLLBACK_TX: TxControl isn't set in TQueryRequest");
        const auto& txControl = QueryState->GetTxControl();
        QueryState->Commit = txControl.commit_tx();
        auto txId = TTxId::FromString(txControl.tx_id());
        if (auto ctx = Transactions.ReleaseTransaction(txId)) {
            ctx->Invalidate();
            if (!ctx->BufferActorId) {
                Transactions.AddToBeAborted(std::move(ctx));
            } else {
                TerminateBufferActor(ctx);
            }
            ReplySuccess();
        } else {
            ReplyTransactionNotFound(txControl.tx_id());
        }
    }

    void CommitTx() {
        YQL_ENSURE(QueryState->HasTxControl());
        const auto& txControl = QueryState->GetTxControl();
        YQL_ENSURE(txControl.tx_selector_case() == Ydb::Table::TransactionControl::kTxId, "Can't commit transaction - "
            << " there is no TxId in Query's TxControl");

        QueryState->Commit = true;

        auto txId = TTxId::FromString(txControl.tx_id());
        auto txCtx = Transactions.Find(txId);
        LOG_D("queryRequest TxControl: " << txControl.DebugString() << " txCtx: " << (void*)txCtx.Get());
        if (!txCtx) {
            ReplyTransactionNotFound(txControl.tx_id());
            return;
        }
        QueryState->TxCtx = std::move(txCtx);
        QueryState->QueryData = std::make_shared<TQueryData>(QueryState->TxCtx->TxAlloc);
        QueryState->TxId.SetValue(txId);
        if (!CheckTransactionLocks(/*tx*/ nullptr)) {
            return;
        }

        bool replied = ExecutePhyTx(/*tx*/ nullptr, /*commit*/ true);
        if (!replied) {
            Become(&TKqpSessionActor::ExecuteState);
        }
    }

    static bool IsQueryTypeSupported(NKikimrKqp::EQueryType type) {
        switch (type) {
            case NKikimrKqp::QUERY_TYPE_SQL_DML:
            case NKikimrKqp::QUERY_TYPE_PREPARED_DML:
            case NKikimrKqp::QUERY_TYPE_SQL_SCAN:
            case NKikimrKqp::QUERY_TYPE_AST_SCAN:
            case NKikimrKqp::QUERY_TYPE_AST_DML:
            case NKikimrKqp::QUERY_TYPE_SQL_GENERIC_QUERY:
            case NKikimrKqp::QUERY_TYPE_SQL_GENERIC_CONCURRENT_QUERY:
            case NKikimrKqp::QUERY_TYPE_SQL_GENERIC_SCRIPT:
                return true;

            // should not be compiled. TODO: forward to request executer
            // not supported yet
            case NKikimrKqp::QUERY_TYPE_SQL_DDL:
            case NKikimrKqp::QUERY_TYPE_SQL_SCRIPT:
            case NKikimrKqp::QUERY_TYPE_SQL_SCRIPT_STREAMING:
            case NKikimrKqp::QUERY_TYPE_UNDEFINED:
                return false;
        }
    }

    void HandleClientLost(NGRpcService::TEvClientLost::TPtr&) {
        LOG_D("Got ClientLost event, send AbortExecution to executer: "
            << ExecuterId);

        if (ExecuterId) {
            auto abortEv = TEvKqp::TEvAbortExecution::Aborted("Client lost"); // any status code can be here

            Send(ExecuterId, abortEv.Release());
        } else {
            Cleanup();
        }
    }

    void Handle(TEvKqp::TEvQueryRequest::TPtr& ev) {
        if (CurrentStateFunc() != &TThis::ReadyState) {
            ReplyBusy(ev);
            return;
        }

        ui64 proxyRequestId = ev->Cookie;
        YQL_ENSURE(ev->Get()->GetSessionId() == SessionId,
                "Invalid session, expected: " << SessionId << ", got: " << ev->Get()->GetSessionId());

        NDataIntegrity::LogIntegrityTrails(ev, TlsActivationContext->AsActorContext());

        if (ev->Get()->HasYdbStatus() && ev->Get()->GetYdbStatus() != Ydb::StatusIds::SUCCESS) {
            NYql::TIssues issues;
            NYql::IssuesFromMessage(ev->Get()->GetQueryIssues(), issues);
            TString errMsg = issues.ToString();
            auto status = ev->Get()->GetYdbStatus();

            LOG_N(TKqpRequestInfo("", SessionId)
                << "Got invalid query request, reply with status: "
                << status
                << " msg: "
                << errMsg <<".");
            ReplyProcessError(ev, status, errMsg);
            return;
        }

        if (ShutdownState && ShutdownState->SoftTimeoutReached()) {
            // we reached the soft timeout, so at this point we don't allow to accept new queries for session.
            LOG_N("system shutdown requested: soft timeout reached, no queries can be accepted");
            ReplyProcessError(ev, Ydb::StatusIds::BAD_SESSION, "Session is under shutdown");
            CleanupAndPassAway();
            return;
        }

        MakeNewQueryState(ev);
        TTimerGuard timer(this);
        YQL_ENSURE(QueryState->GetDatabase() == Settings.Database,
                "Wrong database, expected:" << Settings.Database << ", got: " << QueryState->GetDatabase());

        auto action = QueryState->GetAction();

        LWTRACK(KqpSessionQueryRequest,
            QueryState->Orbit,
            QueryState->GetDatabase(),
            QueryState->GetType(),
            action,
            QueryState->GetQuery());

        LOG_D("received request,"
            << " proxyRequestId: " << proxyRequestId
            << " prepared: " << QueryState->HasPreparedQuery()
            << " tx_control: " << QueryState->HasTxControl()
            << " action: " << action
            << " type: " << QueryState->GetType()
            << " text: " << QueryState->GetQuery()
            << " rpcActor: " << QueryState->RequestActorId
            << " database: " << QueryState->GetDatabase()
            << " databaseId: " << QueryState->UserRequestContext->DatabaseId
            << " pool id: " << QueryState->UserRequestContext->PoolId
        );

        switch (action) {
            case NKikimrKqp::QUERY_ACTION_EXPLAIN:
            case NKikimrKqp::QUERY_ACTION_EXECUTE:
            case NKikimrKqp::QUERY_ACTION_PREPARE:
            case NKikimrKqp::QUERY_ACTION_EXECUTE_PREPARED: {
                auto type = QueryState->GetType();
                YQL_ENSURE(type != NKikimrKqp::QUERY_TYPE_UNDEFINED, "query type is undefined");

                if (action == NKikimrKqp::QUERY_ACTION_PREPARE) {
                   if (QueryState->KeepSession && !Settings.LongSession) {
                        ythrow TRequestFail(Ydb::StatusIds::BAD_REQUEST)
                            << "Expected KeepSession=false for non-execute requests";
                   }
                }

                if (!IsQueryTypeSupported(type)) {
                    return ForwardRequest(ev);
                }
                break;
            }
            case NKikimrKqp::QUERY_ACTION_BEGIN_TX: {
                YQL_ENSURE(QueryState->HasTxControl(),
                    "Can't perform BEGIN_TX: TxControl isn't set in TQueryRequest");
                const auto& txControl = QueryState->GetTxControl();
                QueryState->Commit = txControl.commit_tx();
                BeginTx(txControl.begin_tx());
                QueryState->CommandTagName = "BEGIN";
                ReplySuccess();
                return;
            }
            case NKikimrKqp::QUERY_ACTION_ROLLBACK_TX: {
                QueryState->CommandTagName = "ROLLBACK";
                return RollbackTx();
            }
            case NKikimrKqp::QUERY_ACTION_COMMIT_TX:
                QueryState->CommandTagName = "COMMIT";
                return CommitTx();

            // not supported yet
            case NKikimrKqp::QUERY_ACTION_VALIDATE:
            case NKikimrKqp::QUERY_ACTION_PARSE:
                return ForwardRequest(ev);

            case NKikimrKqp::QUERY_ACTION_TOPIC:
                return AddOffsetsToTransaction();
        }

        QueryState->UpdateTempTablesState(TempTablesState);

        if (QueryState->UserRequestContext->PoolId) {
            PassRequestToResourcePool();
        } else {
            CompileQuery();
        }
    }

    void Handle(TEvents::TEvUndelivered::TPtr& ev) {
        if (ev->Get()->SourceType == TKqpWorkloadServiceEvents::EvPlaceRequestIntoPool) {
            LOG_I("Failed to deliver request to workload service");
            CompileQuery();
        }
    }

    void Handle(NWorkload::TEvContinueRequest::TPtr& ev) {
        YQL_ENSURE(QueryState);
        QueryState->ContinueTime = TInstant::Now();

        if (ev->Get()->Status == Ydb::StatusIds::UNSUPPORTED) {
            LOG_T("Failed to place request in resource pool, feature flag is disabled");
            QueryState->UserRequestContext->PoolId.clear();
            CompileQuery();
            return;
        }

        const TString& poolId = ev->Get()->PoolId;
        if (ev->Get()->Status != Ydb::StatusIds::SUCCESS) {
            google::protobuf::RepeatedPtrField<Ydb::Issue::IssueMessage> issues;
            NYql::IssuesToMessage(std::move(ev->Get()->Issues), &issues);
            ReplyQueryError(ev->Get()->Status, TStringBuilder() << "Query failed during adding/waiting in workload pool " << poolId, issues);
            return;
        }

        LOG_D("continue request, pool id: " << poolId);
        QueryState->PoolHandlerActor = ev->Sender;
        QueryState->UserRequestContext->PoolId = poolId;
        QueryState->UserRequestContext->PoolConfig = ev->Get()->PoolConfig;
        CompileQuery();
    }

    bool AreAllTheTopicsAndPartitionsKnown() const {
        if (QueryState->HasTopicOperations()) {
            const NKikimrKqp::TTopicOperationsRequest& operations = QueryState->GetTopicOperationsFromRequest();
            for (const auto& topic : operations.GetTopics()) {
                auto path = CanonizePath(NPersQueue::GetFullTopicPath(QueryState->GetDatabase(), topic.path()));

                for (const auto& partition : topic.partitions()) {
                    if (!QueryState->TxCtx->TopicOperations.HasThisPartitionAlreadyBeenAdded(path, partition.partition_id())) {
                        return false;
                    }
                }
            }
        }

        if (QueryState->HasKafkaApiOperations()) {
            const NKikimrKqp::TKafkaApiOperationsRequest& operations = QueryState->GetKafkaApiOperationsFromRequest();
            for (const auto& topicAndPartition : operations.GetPartitionsInTxn()) {
                auto path = CanonizePath(NPersQueue::GetFullTopicPath(QueryState->GetDatabase(), topicAndPartition.GetTopicPath()));

                if (!QueryState->TxCtx->TopicOperations.HasThisPartitionAlreadyBeenAdded(path, topicAndPartition.GetPartitionId())) {
                    return false;
                }
            }
        }

        return true;
    }

    void AddOffsetsToTransaction() {
        YQL_ENSURE(QueryState);
        if (!PrepareQueryTransaction()) {
            return;
        }

        QueryState->FillTopicOperations();

        if (!AreAllTheTopicsAndPartitionsKnown()) {
            auto navigate = QueryState->BuildSchemeCacheNavigate();
            Become(&TKqpSessionActor::ExecuteState);
            Send(MakeSchemeCacheID(), new TEvTxProxySchemeCache::TEvNavigateKeySet(navigate.release()));
            return;
        }

        TString message;
        if (!QueryState->TryMergeTopicOffsets(QueryState->TopicOperations, message)) {
            ythrow TRequestFail(Ydb::StatusIds::BAD_REQUEST) << message;
        }

        if (HasTopicWriteOperations() && !HasTopicApiWriteOperations() && !HasKafkaApiWriteOperations()) {
            Become(&TKqpSessionActor::ExecuteState);
            Send(MakeTxProxyID(), new TEvTxUserProxy::TEvAllocateTxId, 0, QueryState->QueryId);
            return;
        }

        ReplySuccess();
    }

    void CompileQuery() {
        YQL_ENSURE(QueryState);
        QueryState->CompilationRunning = true;

        Become(&TKqpSessionActor::ExecuteState);

        // quick path
        if (QueryState->TryGetFromCache(*QueryCache, GUCSettings, Counters, SelfId()) && !QueryState->CompileResult->NeedToSplit) {
            LWTRACK(KqpSessionQueryCompiled, QueryState->Orbit, TStringBuilder() << QueryState->CompileResult->Status);

            // even if we have successfully compilation result, it doesn't mean anything
            // in terms of current schema version of the table if response of compilation is from the cache.
            // because of that, we are forcing to run schema version check
            QueryState->CompileResult->IncUsage();
            if (QueryState->NeedCheckTableVersions()) {
                auto ev = QueryState->BuildNavigateKeySet();
                Send(MakeSchemeCacheID(), ev.release());
                return;
            }

            OnSuccessCompileRequest();
            return;
        }

        // TODO: in some cases we could reply right here (e.g. there is uid and query is missing), but
        // for extra sanity we make extra hop to the compile service, which might handle the issue better

        auto ev = QueryState->BuildCompileRequest(CompilationCookie, GUCSettings);
        LOG_D("Sending CompileQuery request");

        Send(MakeKqpCompileServiceID(SelfId().NodeId()), ev.release(), 0, QueryState->QueryId,
            QueryState->KqpSessionSpan.GetTraceId());
    }

    void CompileSplittedQuery() {
        YQL_ENSURE(QueryState);
        auto ev = QueryState->BuildCompileSplittedRequest(CompilationCookie, GUCSettings);
        LOG_D("Sending CompileSplittedQuery request");

        Send(MakeKqpCompileServiceID(SelfId().NodeId()), ev.release(), 0, QueryState->QueryId,
            QueryState->KqpSessionSpan.GetTraceId());
        Become(&TKqpSessionActor::ExecuteState);
    }

    void Handle(TEvTxProxySchemeCache::TEvNavigateKeySetResult::TPtr& ev) {
        const auto* response = ev->Get();
        YQL_ENSURE(response->Request);
        YQL_ENSURE(QueryState);
        // outdated response from scheme cache.
        // ignoring that.
        if (response->Request->Cookie < QueryId)
            return;

        if (QueryState->GetAction() == NKikimrKqp::QUERY_ACTION_TOPIC) {
            ProcessTopicOps(ev);
            return;
        }

        // table versions are not the same. need the query recompilation.
        if (!QueryState->EnsureTableVersions(*response)) {
            if (QueryState->QueryPhysicalGraph) {
                // Query recompilation is not allowed with restore physical graph request
                ReplyQueryError(Ydb::StatusIds::PRECONDITION_FAILED, "Restore query state failed, table versions are not the same");
                return;
            }

            auto ev = QueryState->BuildReCompileRequest(CompilationCookie, GUCSettings);
            Send(MakeKqpCompileServiceID(SelfId().NodeId()), ev.release(), 0, QueryState->QueryId,
                QueryState->KqpSessionSpan.GetTraceId());
            return;
        }

        OnSuccessCompileRequest();
    }

    void Handle(TEvKqp::TEvCompileResponse::TPtr& ev) {
        // outdated event from previous query.
        // ignoring that.
        if (ev->Cookie < QueryId) {
            return;
        }

        YQL_ENSURE(QueryState);
        TTimerGuard timer(this);

        // saving compile response and checking that compilation status
        // is success.
        if (!QueryState->SaveAndCheckCompileResult(ev->Get())) {
            LWTRACK(KqpSessionQueryCompiled, QueryState->Orbit, TStringBuilder() << QueryState->CompileResult->Status);

            if (QueryState->CompileResult->NeedToSplit) {
                if (!QueryState->HasTxControl()) {
                    YQL_ENSURE(QueryState->GetAction() == NKikimrKqp::QUERY_ACTION_EXECUTE || QueryState->GetAction() == NKikimrKqp::QUERY_ACTION_EXPLAIN);
                    auto ev = QueryState->BuildSplitRequest(CompilationCookie, GUCSettings);
                    Send(MakeKqpCompileServiceID(SelfId().NodeId()), ev.release(), 0, QueryState->QueryId,
                        QueryState->KqpSessionSpan.GetTraceId());
                } else {
                    NYql::TIssues issues;
                    ReplyQueryError(
                        ::Ydb::StatusIds::StatusCode::StatusIds_StatusCode_BAD_REQUEST,
                        "CTAS statement can be executed only in NoTx mode.",
                        MessageFromIssues(issues));
                }
            } else {
                ReplyQueryCompileError();
            }
            return;
        }

        QueryState->CompileResult->IncUsage();
        LWTRACK(KqpSessionQueryCompiled, QueryState->Orbit, TStringBuilder() << QueryState->CompileResult->Status);
        // even if we have successfully compilation result, it doesn't mean anything
        // in terms of current schema version of the table if response of compilation is from the cache.
        // because of that, we are forcing to run schema version check
        if (QueryState->NeedCheckTableVersions()) {
            auto ev = QueryState->BuildNavigateKeySet();
            Send(MakeSchemeCacheID(), ev.release());
            return;
        }

        OnSuccessCompileRequest();
    }

    void Handle(TEvKqp::TEvParseResponse::TPtr& ev) {
        QueryState->SaveAndCheckParseResult(std::move(*ev->Get()));
        CompileStatement();
    }

    void CompileStatement() {
        // quick path
        if (QueryState->TryGetFromCache(*QueryCache, GUCSettings, Counters, SelfId()) && !QueryState->CompileResult->NeedToSplit) {
            LWTRACK(KqpSessionQueryCompiled, QueryState->Orbit, TStringBuilder() << QueryState->CompileResult->Status);

            QueryState->CompileResult->IncUsage();
            // even if we have successfully compilation result, it doesn't mean anything
            // in terms of current schema version of the table if response of compilation is from the cache.
            // because of that, we are forcing to run schema version check
            if (QueryState->NeedCheckTableVersions()) {
                auto ev = QueryState->BuildNavigateKeySet();
                Send(MakeSchemeCacheID(), ev.release());
                return;
            }

            OnSuccessCompileRequest();
            return;
        }

        // TODO: in some cases we could reply right here (e.g. there is uid and query is missing), but
        // for extra sanity we make extra hop to the compile service, which might handle the issue better

        auto request = QueryState->BuildCompileRequest(CompilationCookie, GUCSettings);
        LOG_D("Sending CompileQuery request (statement)");

        Send(MakeKqpCompileServiceID(SelfId().NodeId()), request.release(), 0, QueryState->QueryId,
            QueryState->KqpSessionSpan.GetTraceId());
    }

    void Handle(TEvKqp::TEvSplitResponse::TPtr& ev) {
        // outdated event from previous query.
        // ignoring that.
        if (ev->Cookie < QueryId) {
            return;
        }

        YQL_ENSURE(QueryState);
        TTimerGuard timer(this);
        if (!QueryState->SaveAndCheckSplitResult(ev->Get())) {
            ReplySplitError(ev->Get());
            return;
        }
        OnSuccessSplitRequest();
    }

    void OnSuccessSplitRequest() {
        YQL_ENSURE(ExecuteNextStatementPart());
    }

    bool ExecuteNextStatementPart() {
        if (QueryState->PrepareNextStatementPart()) {
            CompileSplittedQuery();
            return true;
        }
        return false;
    }

    void OnSuccessCompileRequest() {
        if (QueryState->GetAction() == NKikimrKqp::QUERY_ACTION_PREPARE ||
            QueryState->GetAction() == NKikimrKqp::QUERY_ACTION_EXPLAIN)
        {
            return ReplyPrepareResult();
        }

        if (!PrepareQueryContext()) {
            return;
        }

        Become(&TKqpSessionActor::ExecuteState);

        QueryState->TxCtx->OnBeginQuery();

        if (QueryState->NeedPersistentSnapshot()) {
            AcquirePersistentSnapshot();
            return;
        } else if (QueryState->NeedSnapshot(*Config)) {
            AcquireMvccSnapshot();
            return;
        }

        // Can reply inside (in case of deferred-only transactions) and become ReadyState
        ExecuteOrDefer();
    }

    void AcquirePersistentSnapshot() {
        LOG_D("acquire persistent snapshot");
        AcquireSnapshotSpan = NWilson::TSpan(TWilsonKqp::SessionAcquireSnapshot, QueryState->KqpSessionSpan.GetTraceId(),
            "SessionActor.AcquirePersistentSnapshot");
        auto timeout = QueryState->QueryDeadlines.TimeoutAt - TAppData::TimeProvider->Now();

        auto* snapMgr = CreateKqpSnapshotManager(Settings.Database, timeout);
        auto snapMgrActorId = RegisterWithSameMailbox(snapMgr);

        auto ev = std::make_unique<TEvKqpSnapshot::TEvCreateSnapshotRequest>(QueryState->PreparedQuery->GetQueryTables(), QueryId, std::move(QueryState->Orbit));
        Send(snapMgrActorId, ev.release());

        QueryState->TxCtx->SnapshotHandle.ManagingActor = snapMgrActorId;
    }

    void DiscardPersistentSnapshot(const IKqpGateway::TKqpSnapshotHandle& handle) {
        if (handle.ManagingActor) { // persistent snapshot was acquired
            Send(handle.ManagingActor, new TEvKqpSnapshot::TEvDiscardSnapshot());
        }
    }

    void AcquireMvccSnapshot() {
        AcquireSnapshotSpan = NWilson::TSpan(TWilsonKqp::SessionAcquireSnapshot, QueryState->KqpSessionSpan.GetTraceId(),
            "SessionActor.AcquireMvccSnapshot");
        LOG_D("acquire mvcc snapshot");
        auto timeout = QueryState->QueryDeadlines.TimeoutAt - TAppData::TimeProvider->Now();

        auto* snapMgr = CreateKqpSnapshotManager(Settings.Database, timeout);
        auto snapMgrActorId = RegisterWithSameMailbox(snapMgr);

        auto ev = std::make_unique<TEvKqpSnapshot::TEvCreateSnapshotRequest>(QueryId, std::move(QueryState->Orbit));
        Send(snapMgrActorId, ev.release());
    }

    Ydb::StatusIds::StatusCode StatusForSnapshotError(NKikimrIssues::TStatusIds::EStatusCode status) {
        switch (status) {
            case NKikimrIssues::TStatusIds::SCHEME_ERROR:
                return Ydb::StatusIds::SCHEME_ERROR;
            case NKikimrIssues::TStatusIds::TIMEOUT:
                return Ydb::StatusIds::TIMEOUT;
            case NKikimrIssues::TStatusIds::OVERLOADED:
                return Ydb::StatusIds::OVERLOADED;
            default:
                // snapshot is acquired before transactions execution, so we can return UNAVAILABLE here
                return Ydb::StatusIds::UNAVAILABLE;
        }
    }

    void Handle(TEvKqpSnapshot::TEvCreateSnapshotResponse::TPtr& ev) {
        if (ev->Cookie < QueryId || CurrentStateFunc() != &TThis::ExecuteState) {
            return;
        }

        TTimerGuard timer(this);

        auto *response = ev->Get();

        if (QueryState) {
            QueryState->Orbit = std::move(response->Orbit);
        }

        LOG_T("read snapshot result: " << StatusForSnapshotError(response->Status) << ", step: " << response->Snapshot.Step
            << ", tx id: " << response->Snapshot.TxId);
        if (response->Status != NKikimrIssues::TStatusIds::SUCCESS) {
            auto& issues = response->Issues;
            AcquireSnapshotSpan.EndError(issues.ToString());
            ReplyQueryError(StatusForSnapshotError(response->Status), "", MessageFromIssues(issues));
            return;
        }
        AcquireSnapshotSpan.EndOk();
        QueryState->TxCtx->SnapshotHandle.Snapshot = response->Snapshot;

        // Can reply inside (in case of deferred-only transactions) and become ReadyState
        ExecuteOrDefer();
    }

    void BeginTx(const Ydb::Table::TransactionSettings& settings) {
        QueryState->TxId.SetValue(UlidGen.Next());
        QueryState->TxCtx = MakeIntrusive<TKqpTransactionContext>(false, AppData()->FunctionRegistry,
            AppData()->TimeProvider, AppData()->RandomProvider);

        auto& alloc = QueryState->TxCtx->TxAlloc;
        ui64 mkqlInitialLimit = Settings.MkqlInitialMemoryLimit;

        const auto& queryLimitsProto = Settings.TableService.GetQueryLimits();
        const auto& phaseLimitsProto = queryLimitsProto.GetPhaseLimits();
        ui64 mkqlMaxLimit = phaseLimitsProto.GetComputeNodeMemoryLimitBytes();
        mkqlMaxLimit = mkqlMaxLimit ? mkqlMaxLimit : ui64(Settings.MkqlMaxMemoryLimit);

        alloc->Alloc->SetLimit(mkqlInitialLimit);
        alloc->Alloc->Ref().SetIncreaseMemoryLimitCallback([this, &alloc, mkqlMaxLimit](ui64 currentLimit, ui64 required) {
            if (required < mkqlMaxLimit) {
                LOG_D("Increase memory limit from " << currentLimit << " to " << required);
                alloc->Alloc->SetLimit(required);
            }
        });

        QueryState->QueryData = std::make_shared<TQueryData>(QueryState->TxCtx->TxAlloc);
        QueryState->TxCtx->SetIsolationLevel(settings);
        QueryState->TxCtx->OnBeginQuery();

        if (QueryState->TxCtx->EffectiveIsolationLevel == NKikimrKqp::ISOLATION_LEVEL_SNAPSHOT_RW
                && !Settings.TableService.GetEnableSnapshotIsolationRW()) {
            ythrow TRequestFail(Ydb::StatusIds::BAD_REQUEST)
                << "Writes aren't supported for Snapshot Isolation";
        }

        if (!Transactions.CreateNew(QueryState->TxId.GetValue(), QueryState->TxCtx)) {
            std::vector<TIssue> issues{
                YqlIssue({}, TIssuesIds::KIKIMR_TOO_MANY_TRANSACTIONS)};
            ythrow TRequestFail(Ydb::StatusIds::BAD_SESSION,
                                MessageFromIssues(issues))
                << "Too many transactions, current active: " << Transactions.Size()
                << " MaxTxPerSession: " << Transactions.MaxSize();
        }

        Counters->ReportTxCreated(Settings.DbCounters);
        Counters->ReportBeginTransaction(Settings.DbCounters, Transactions.EvictedTx, Transactions.Size(), Transactions.ToBeAbortedSize());
    }

    Ydb::Table::TransactionControl GetTxControlWithImplicitTx() {
        if (!QueryState->ImplicitTxId) {
            Ydb::Table::TransactionSettings settings;
            settings.mutable_serializable_read_write();
            BeginTx(settings);
            QueryState->ImplicitTxId = QueryState->TxId;
        }
        Ydb::Table::TransactionControl control;
        control.set_commit_tx(QueryState->ProcessingLastStatement() && QueryState->ProcessingLastStatementPart());
        control.set_tx_id(QueryState->ImplicitTxId->GetValue().GetHumanStr());
        return control;
    }

    bool PrepareQueryTransaction() {
        const bool hasTxControl = QueryState->HasTxControl();
        if (hasTxControl || QueryState->HasImplicitTx()) {
            const auto& txControl = hasTxControl ? QueryState->GetTxControl() : GetTxControlWithImplicitTx();

            QueryState->Commit = txControl.commit_tx();
            switch (txControl.tx_selector_case()) {
                case Ydb::Table::TransactionControl::kTxId: {
                    auto txId = TTxId::FromString(txControl.tx_id());
                    auto txCtx = Transactions.Find(txId);
                    if (!txCtx) {
                        ReplyTransactionNotFound(txControl.tx_id());
                        return false;
                    }
                    QueryState->TxCtx = txCtx;
                    QueryState->QueryData = std::make_shared<TQueryData>(QueryState->TxCtx->TxAlloc);
                    if (hasTxControl) {
                        QueryState->TxId.SetValue(txId);
                    }
                    break;
                }
                case Ydb::Table::TransactionControl::kBeginTx: {
                    BeginTx(txControl.begin_tx());
                    break;
                }
                case Ydb::Table::TransactionControl::TX_SELECTOR_NOT_SET:
                    ythrow TRequestFail(Ydb::StatusIds::BAD_REQUEST)
                        << "wrong TxControl: tx_selector must be set";
                    break;
            }
        } else {
            QueryState->TxCtx = MakeIntrusive<TKqpTransactionContext>(false, AppData()->FunctionRegistry,
                AppData()->TimeProvider, AppData()->RandomProvider);
            QueryState->QueryData = std::make_shared<TQueryData>(QueryState->TxCtx->TxAlloc);
            QueryState->TxCtx->EffectiveIsolationLevel = NKikimrKqp::ISOLATION_LEVEL_UNDEFINED;
        }

        return true;
    }

    bool PrepareQueryContext() {
        YQL_ENSURE(QueryState);
        if (!PrepareQueryTransaction()) {
            return false;
        }

        const NKqpProto::TKqpPhyQuery& phyQuery = QueryState->PreparedQuery->GetPhysicalQuery();

        auto checkSchemeTx = [&]() {
            for (const auto &tx : phyQuery.GetTransactions()) {
                if (tx.GetType() != NKqpProto::TKqpPhyTx::TYPE_SCHEME) {
                    return false;
                }
            }
            return true;
        };

        if (phyQuery.HasEnableOltpSink()) {
            if (!QueryState->TxCtx->EnableOltpSink) {
                QueryState->TxCtx->EnableOltpSink = phyQuery.GetEnableOltpSink();
            }
            if (QueryState->TxCtx->EnableOltpSink != phyQuery.GetEnableOltpSink()) {
                ReplyQueryError(Ydb::StatusIds::ABORTED,
                                "Transaction execution settings have been changed (EnableOltpSink).");
                return false;
            }
        } else {
            AFL_ENSURE(checkSchemeTx());
        }

        if (phyQuery.HasEnableOlapSink()) {
            if (!QueryState->TxCtx->EnableOlapSink) {
                QueryState->TxCtx->EnableOlapSink = phyQuery.GetEnableOlapSink();
            }
            if (QueryState->TxCtx->EnableOlapSink != phyQuery.GetEnableOlapSink()) {
                ReplyQueryError(Ydb::StatusIds::ABORTED,
                                "Transaction execution settings have been changed (EnableOlapSink).");
                return false;
            }
        } else {
            AFL_ENSURE(checkSchemeTx());
        }

        if (phyQuery.HasEnableHtapTx()) {
            if (!QueryState->TxCtx->EnableHtapTx) {
                QueryState->TxCtx->EnableHtapTx = phyQuery.GetEnableHtapTx();
            }
            if (QueryState->TxCtx->EnableHtapTx != phyQuery.GetEnableHtapTx()) {
                ReplyQueryError(Ydb::StatusIds::ABORTED,
                                "Transaction execution settings have been changed (EnableHtapTx).");
                return false;
            }
        } else {
            AFL_ENSURE(checkSchemeTx());
        }

        const bool hasOlapWrite = ::NKikimr::NKqp::HasOlapTableWriteInTx(phyQuery);
        const bool hasOltpWrite = ::NKikimr::NKqp::HasOltpTableWriteInTx(phyQuery);
        const bool hasOlapRead = ::NKikimr::NKqp::HasOlapTableReadInTx(phyQuery);
        const bool hasOltpRead = ::NKikimr::NKqp::HasOltpTableReadInTx(phyQuery);
        QueryState->TxCtx->HasOlapTable |= hasOlapWrite || hasOlapRead;
        QueryState->TxCtx->HasOltpTable |= hasOltpWrite || hasOltpRead;
        QueryState->TxCtx->HasTableWrite |= hasOlapWrite || hasOltpWrite;
        QueryState->TxCtx->HasTableRead |= hasOlapRead || hasOltpRead;
        if (QueryState->TxCtx->HasOlapTable && QueryState->TxCtx->HasOltpTable && QueryState->TxCtx->HasTableWrite
                && !QueryState->TxCtx->EnableHtapTx.value_or(false) && !QueryState->IsSplitted()) {
            ReplyQueryError(Ydb::StatusIds::PRECONDITION_FAILED,
                            "Write transactions between column and row tables are disabled at current time.");
            return false;
        }
        if (QueryState->TxCtx->EffectiveIsolationLevel == NKikimrKqp::ISOLATION_LEVEL_SNAPSHOT_RW
            && QueryState->TxCtx->HasOltpTable) {
            ReplyQueryError(Ydb::StatusIds::PRECONDITION_FAILED,
                            "SnapshotRW can only be used with olap tables.");
            return false;
        }

        QueryState->TxCtx->SetTempTables(QueryState->TempTablesState);
        if (phyQuery.GetForceImmediateEffectsExecution()) {
            Counters->ForcedImmediateEffectsExecution->Inc();
        }
        QueryState->TxCtx->ApplyPhysicalQuery(phyQuery, QueryState->Commit);
        auto [success, issues] = QueryState->TxCtx->ApplyTableOperations(phyQuery.GetTableOps(), phyQuery.GetTableInfos(),
            EKikimrQueryType::Dml);
        if (!success) {
            YQL_ENSURE(!issues.Empty());
            ReplyQueryError(GetYdbStatus(issues), "", MessageFromIssues(issues));
            return false;
        }

        auto action = QueryState->GetAction();
        auto type = QueryState->GetType();

        if (action == NKikimrKqp::QUERY_ACTION_EXECUTE && type == NKikimrKqp::QUERY_TYPE_SQL_DML
            || action == NKikimrKqp::QUERY_ACTION_EXECUTE && type == NKikimrKqp::QUERY_TYPE_AST_DML)
        {
            type = NKikimrKqp::QUERY_TYPE_PREPARED_DML;
            action = NKikimrKqp::QUERY_ACTION_EXECUTE_PREPARED;
        }

        switch (action) {
            case NKikimrKqp::QUERY_ACTION_EXECUTE:
                YQL_ENSURE(
                    type == NKikimrKqp::QUERY_TYPE_SQL_SCAN ||
                    type == NKikimrKqp::QUERY_TYPE_AST_SCAN ||
                    type == NKikimrKqp::QUERY_TYPE_SQL_GENERIC_QUERY ||
                    type == NKikimrKqp::QUERY_TYPE_SQL_GENERIC_CONCURRENT_QUERY ||
                    type == NKikimrKqp::QUERY_TYPE_SQL_GENERIC_SCRIPT
                );
                break;

            case NKikimrKqp::QUERY_ACTION_EXECUTE_PREPARED:
                YQL_ENSURE(type == NKikimrKqp::QUERY_TYPE_PREPARED_DML);
                break;

            default:
                YQL_ENSURE(false, "Unexpected query action: " << action);
        }

        try {
            const auto& parameters = QueryState->GetYdbParameters();
            QueryState->QueryData->ParseParameters(parameters);
            if (QueryState->CompileResult && QueryState->CompileResult->GetAst() && QueryState->CompileResult->GetAst()->PgAutoParamValues) {
                const auto& params = dynamic_cast<TKqpAutoParamBuilder*>(QueryState->CompileResult->GetAst()->PgAutoParamValues.Get())->Values;
                for(const auto& [name, param] : params) {
                    if (!parameters.contains(name)) {
                        QueryState->QueryData->AddTypedValueParam(name, param);
                    }
                }
            }
        } catch(const yexception& ex) {
            ythrow TRequestFail(Ydb::StatusIds::BAD_REQUEST) << ex.what();
        } catch(const TMemoryLimitExceededException&) {
            ythrow TRequestFail(Ydb::StatusIds::BAD_REQUEST) << BuildMemoryLimitExceptionMessage();
        }
        return true;
    }

    void ReplyPrepareResult() {
        YQL_ENSURE(QueryState);
        QueryResponse = std::make_unique<TEvKqp::TEvQueryResponse>();
        FillCompileStatus(QueryState->CompileResult, QueryResponse->Record);

        auto ru = NRuCalc::CpuTimeToUnit(TDuration::MicroSeconds(QueryState->CompileStats.CpuTimeUs));
        auto& record = QueryResponse->Record;
        record.SetConsumedRu(ru);

        Cleanup(IsFatalError(record.GetYdbStatus()));
    }

    IKqpGateway::TExecPhysicalRequest PrepareBaseRequest(TKqpQueryState *queryState, TTxAllocatorState::TPtr alloc) {
        IKqpGateway::TExecPhysicalRequest request(alloc);

        if (queryState) {
            auto now = TAppData::TimeProvider->Now();
            request.Timeout = queryState->QueryDeadlines.TimeoutAt - now;
            if (auto cancelAt = queryState->QueryDeadlines.CancelAt) {
                request.CancelAfter = cancelAt - now;
            }

            request.StatsMode = queryState->GetStatsMode();
            request.ProgressStatsPeriod = queryState->GetProgressStatsPeriod();
            request.QueryType = queryState->GetType();
            request.OutputChunkMaxSize = queryState->GetOutputChunkMaxSize();
            if (Y_LIKELY(queryState->PreparedQuery)) {
                ui64 resultSetsCount = queryState->PreparedQuery->GetPhysicalQuery().ResultBindingsSize();
                request.AllowTrailingResults = (resultSetsCount == 1 && queryState->Statements.size() <= 1);
                request.AllowTrailingResults &= (QueryState->RequestEv->GetSupportsStreamTrailingResult());
            }
        }

        const auto& limits = GetQueryLimits(Settings);
        request.MaxAffectedShards = limits.PhaseLimits.AffectedShardsLimit;
        request.TotalReadSizeLimitBytes = limits.PhaseLimits.TotalReadSizeLimitBytes;
        request.MkqlMemoryLimit = limits.PhaseLimits.ComputeNodeMemoryLimitBytes;
        return request;
    }

    IKqpGateway::TExecPhysicalRequest PrepareLiteralRequest(TKqpQueryState *queryState) {
        auto request = PrepareBaseRequest(queryState, queryState->TxCtx->TxAlloc);
        request.NeedTxId = false;
        return request;
    }

    IKqpGateway::TExecPhysicalRequest PreparePhysicalRequest(TKqpQueryState *queryState,
        TTxAllocatorState::TPtr alloc)
    {
        auto request = PrepareBaseRequest(queryState, alloc);

        if (queryState) {
            request.Snapshot = queryState->TxCtx->GetSnapshot();
            request.IsolationLevel = *queryState->TxCtx->EffectiveIsolationLevel;
            request.UserTraceId = queryState->UserRequestContext->TraceId;
        } else {
            request.IsolationLevel = NKikimrKqp::ISOLATION_LEVEL_SERIALIZABLE;
        }

        return request;
    }

    IKqpGateway::TExecPhysicalRequest PrepareScanRequest(TKqpQueryState *queryState) {
        auto request = PrepareBaseRequest(queryState, queryState->TxCtx->TxAlloc);

        request.MaxComputeActors = Config->_KqpMaxComputeActors.Get().GetRef();
        YQL_ENSURE(queryState);
        request.Snapshot = queryState->TxCtx->GetSnapshot();

        return request;
    }

    IKqpGateway::TExecPhysicalRequest PrepareGenericRequest(TKqpQueryState *queryState) {
        auto request = PrepareBaseRequest(queryState, queryState->TxCtx->TxAlloc);

        if (queryState) {
            request.Snapshot = queryState->TxCtx->GetSnapshot();
            request.IsolationLevel = *queryState->TxCtx->EffectiveIsolationLevel;
        } else {
            request.IsolationLevel = NKikimrKqp::ISOLATION_LEVEL_SERIALIZABLE;
        }

        return request;
    }

    IKqpGateway::TExecPhysicalRequest PrepareRequest(const TKqpPhyTxHolder::TConstPtr& tx, bool literal,
        TKqpQueryState *queryState)
    {
        if (literal) {
            YQL_ENSURE(tx);
            return PrepareLiteralRequest(QueryState.get());
        }

        if (!tx) {
            return PreparePhysicalRequest(QueryState.get(), queryState->TxCtx->TxAlloc);
        }

        switch (tx->GetType()) {
            case NKqpProto::TKqpPhyTx::TYPE_COMPUTE:
                return PreparePhysicalRequest(QueryState.get(), queryState->TxCtx->TxAlloc);
            case NKqpProto::TKqpPhyTx::TYPE_DATA:
                return PreparePhysicalRequest(QueryState.get(), queryState->TxCtx->TxAlloc);
            case NKqpProto::TKqpPhyTx::TYPE_SCAN:
                return PrepareScanRequest(QueryState.get());
            case NKqpProto::TKqpPhyTx::TYPE_GENERIC:
                return PrepareGenericRequest(QueryState.get());
            default:
                YQL_ENSURE(false, "Unexpected physical tx type: " << (int)tx->GetType());
        }
    }

    bool CheckTransactionLocks(const TKqpPhyTxHolder::TConstPtr& tx) {
        auto& txCtx = *QueryState->TxCtx;
        const bool broken = txCtx.TxManager
            ? !!txCtx.TxManager->GetLockIssue()
            : txCtx.Locks.Broken();

        if (!txCtx.DeferredEffects.Empty() && broken) {
            ReplyQueryError(Ydb::StatusIds::ABORTED, "tx has deferred effects, but locks are broken",
                MessageFromIssues(std::vector<TIssue>{txCtx.TxManager ? *txCtx.TxManager->GetLockIssue() : txCtx.Locks.GetIssue()}));
            return false;
        }

        if (tx && tx->GetHasEffects() && broken) {
            ReplyQueryError(Ydb::StatusIds::ABORTED, "tx has effects, but locks are broken",
                MessageFromIssues(std::vector<TIssue>{txCtx.TxManager ? *txCtx.TxManager->GetLockIssue() : txCtx.Locks.GetIssue()}));
            return false;
        }

        return true;
    }

    bool CheckTopicOperations() {
        auto& txCtx = *QueryState->TxCtx;

        if (txCtx.TopicOperations.IsValid()) {
            return true;
        }

        std::vector<TIssue> issues {
            YqlIssue({}, TIssuesIds::KIKIMR_BAD_REQUEST, "Incorrect offset ranges in the transaction.")
        };
        ReplyQueryError(Ydb::StatusIds::ABORTED, "incorrect offset ranges in the tx",
                        MessageFromIssues(issues));

        return false;
    }

    bool CheckScriptExecutionState(TKqpPhyTxHolder::TConstPtr tx, bool isBatchQuery) {
        if (!QueryState->SaveQueryPhysicalGraph) {
            return true;
        }

        YQL_ENSURE(QueryState->GetType() == NKikimrKqp::EQueryType::QUERY_TYPE_SQL_GENERIC_SCRIPT);
        YQL_ENSURE(QueryState->HasImplicitTx());
        YQL_ENSURE(QueryState->Commit, "Expected commit for implicit tx");

        if (!QueryState->PreparedQuery) {
            ReplyQueryError(Ydb::StatusIds::UNSUPPORTED, "Save state of query is not supported without prepared query");
            return false;
        }

        if (isBatchQuery) {
            ReplyQueryError(Ydb::StatusIds::UNSUPPORTED, "Save state of query is not supported for batch queries");
            return false;
        }

        if (QueryState->IsSplitted()) {
            ReplyQueryError(Ydb::StatusIds::UNSUPPORTED, "Save state of query is not supported for perstatement query execution");
            return false;
        }

        if (const auto txCount = QueryState->PreparedQuery->GetPhysicalQuery().TransactionsSize(); txCount != 1) {
            ReplyQueryError(Ydb::StatusIds::UNSUPPORTED, TStringBuilder() << "Save state of query supported only for exactly one transaction, but got: " << txCount);
            return false;
        }

        const auto& txCtx = *QueryState->TxCtx;
        if (txCtx.HasTableRead || txCtx.HasTableWrite || txCtx.TopicOperations.GetSize() != 0) {
            ReplyQueryError(Ydb::StatusIds::UNSUPPORTED, "Save state of query is not supported for table and topic operations");
            return false;
        }

        if (!CanCacheQuery(QueryState->PreparedQuery->GetPhysicalQuery())) {
            ReplyQueryError(Ydb::StatusIds::UNSUPPORTED, "Can not cache query, save state of query is not allowed");
            return false;
        }

        if (!tx) {
            if (txCtx.DeferredEffects.Empty()) {
                // All transactions already finished
                return true;
            }
            tx = txCtx.DeferredEffects.begin()->PhysicalTx;
        }

        YQL_ENSURE(tx);

        if (tx->ResultsSize()) {
            ReplyQueryError(Ydb::StatusIds::UNSUPPORTED, "Save state of query is not supported for queries with results");
            return false;
        }

        if (const auto txType = tx->GetType(); !IsIn({NKqpProto::TKqpPhyTx::TYPE_DATA, NKqpProto::TKqpPhyTx::TYPE_GENERIC, NKqpProto::TKqpPhyTx::TYPE_COMPUTE}, txType)) {
            ReplyQueryError(Ydb::StatusIds::UNSUPPORTED, TStringBuilder() << "Save state of query is not supported for this tx type: " << NKqpProto::TKqpPhyTx::EType_Name(txType));
            return false;
        }

        if (tx->IsLiteralTx()) {
            ReplyQueryError(Ydb::StatusIds::UNSUPPORTED, "Save state of query is not supported for literal tx");
            return false;
        }

        return true;
    }

    void ExecuteOrDefer() {
        bool haveWork = QueryState->PreparedQuery &&
                QueryState->CurrentTx < QueryState->PreparedQuery->GetPhysicalQuery().TransactionsSize()
                    || QueryState->Commit && !QueryState->Commited;

        if (!haveWork) {
            ReplySuccess();
            return;
        }

        TKqpPhyTxHolder::TConstPtr tx;
        try {
            tx = QueryState->GetCurrentPhyTx(QueryState->TxCtx->TxAlloc->TypeEnv);
        } catch (const yexception& ex) {
            ythrow TRequestFail(Ydb::StatusIds::BAD_REQUEST) << ex.what();
        }

        const bool isBatchQuery = IsBatchQuery(QueryState->PreparedQuery->GetPhysicalQuery());
        if (!CheckTransactionLocks(tx) || !CheckTopicOperations() || !CheckScriptExecutionState(tx, isBatchQuery)) {
            return;
        }

        if (QueryState->TxCtx->EnableOltpSink.value_or(false) && isBatchQuery && (!tx || !tx->IsLiteralTx())) {
            ExecutePartitioned(tx);
        } else if (QueryState->TxCtx->ShouldExecuteDeferredEffects(tx)) {
            ExecuteDeferredEffectsImmediately(tx);
        } else if (auto commit = QueryState->ShouldCommitWithCurrentTx(tx); commit || tx) {
            ExecutePhyTx(tx, commit);
        } else {
            ReplySuccess();
        }
    }

    void ExecutePartitioned(const TKqpPhyTxHolder::TConstPtr& tx) {
        if (!Settings.TableService.GetEnableBatchUpdates()) {
            return ReplyQueryError(Ydb::StatusIds::PRECONDITION_FAILED,
                "BATCH operations are disabled by EnableBatchUpdates flag.");
        }

        if (QueryState->TxCtx->HasOlapTable) {
            return ReplyQueryError(Ydb::StatusIds::PRECONDITION_FAILED,
                "BATCH operations are not supported for column tables at the current time.");
        }

        if (QueryState->HasTxControl()) {
            NYql::TIssues issues;
            return ReplyQueryError(::Ydb::StatusIds::StatusCode::StatusIds_StatusCode_BAD_REQUEST,
                "BATCH operation can be executed only in the implicit transaction mode.");
        }

        auto& txCtx = *QueryState->TxCtx;
        auto request = PrepareRequest(tx, false, QueryState.get());

        try {
            QueryState->QueryData->PrepareParameters(tx, QueryState->PreparedQuery, txCtx.TxAlloc->TypeEnv);
        } catch (const yexception& ex) {
            ythrow TRequestFail(Ydb::StatusIds::BAD_REQUEST) << ex.what();
        }

        if (tx) {
            request.Transactions.emplace_back(tx, QueryState->QueryData);
        }

        QueryState->TxCtx->OnNewExecutor(false);
        QueryState->Commited = true;

        for (const auto& effect : txCtx.DeferredEffects) {
            request.Transactions.emplace_back(effect.PhysicalTx, effect.Params);
            LOG_D("TExecPhysicalRequest, add DeferredEffect to Transaction,"
                   << " current Transactions.size(): " << request.Transactions.size());
        }

        SendToPartitionedExecuter(QueryState->TxCtx.Get(), std::move(request));
        QueryState->CurrentTx += 1;
    }

    void ExecuteDeferredEffectsImmediately(const TKqpPhyTxHolder::TConstPtr& tx) {
        YQL_ENSURE(QueryState->TxCtx->ShouldExecuteDeferredEffects(tx));

        auto& txCtx = *QueryState->TxCtx;
        auto request = PrepareRequest(/* tx */ nullptr, /* literal */ false, QueryState.get());

        for (const auto& effect : txCtx.DeferredEffects) {
            request.Transactions.emplace_back(effect.PhysicalTx, effect.Params);

            LOG_D("TExecPhysicalRequest, add DeferredEffect to Transaction,"
                << " current Transactions.size(): " << request.Transactions.size());
        }

        request.AcquireLocksTxId = txCtx.Locks.GetLockTxId();
        request.UseImmediateEffects = true;
        request.PerShardKeysSizeLimitBytes = Config->_CommitPerShardKeysSizeLimitBytes.Get().GetRef();

        txCtx.HasImmediateEffects = true;
        txCtx.ClearDeferredEffects();

        SendToExecuter(QueryState->TxCtx.Get(), std::move(request));
        if (!tx) {
            ++QueryState->CurrentTx;
        }
    }

    bool ExecutePhyTx(const TKqpPhyTxHolder::TConstPtr& tx, bool commit) {
        if (tx) {
            switch (tx->GetType()) {
                case NKqpProto::TKqpPhyTx::TYPE_SCHEME:
                    YQL_ENSURE(tx->StagesSize() == 0);
                    if (QueryState->HasTxControl() && !QueryState->HasImplicitTx() && QueryState->TxCtx->EffectiveIsolationLevel != NKikimrKqp::ISOLATION_LEVEL_UNDEFINED) {
                        ReplyQueryError(Ydb::StatusIds::PRECONDITION_FAILED,
                            "Scheme operations cannot be executed inside transaction");
                        return true;
                    }

                    SendToSchemeExecuter(tx);
                    return false;

                case NKqpProto::TKqpPhyTx::TYPE_DATA:
                case NKqpProto::TKqpPhyTx::TYPE_GENERIC:
                    if (QueryState->TxCtx->EffectiveIsolationLevel == NKikimrKqp::ISOLATION_LEVEL_UNDEFINED) {
                        ReplyQueryError(Ydb::StatusIds::PRECONDITION_FAILED,
                            "Data operations cannot be executed outside of transaction");
                        return true;
                    }

                    break;

                default:
                    break;
            }
        }

        if (QueryState->GetResultSetFormatSettings().IsArrowFormat() && !AppData()->FeatureFlags.GetEnableArrowResultSetFormat()) {
            ReplyQueryError(Ydb::StatusIds::BAD_REQUEST, "Arrow result set format is not enabled. Please set EnableArrowResultSetFormat feature flag to true.");
            return true;
        }

        auto& txCtx = *QueryState->TxCtx;
        bool literal = tx && tx->IsLiteralTx();
        const bool hasLocks = txCtx.TxManager ? txCtx.TxManager->HasLocks() : txCtx.Locks.HasLocks();

        if (commit) {
            if (txCtx.TxHasEffects() || hasLocks || txCtx.TopicOperations.HasOperations()) {
                // Cannot perform commit in literal execution
                literal = false;
            } else if (!tx) {
                // Commit is no-op
                ReplySuccess();
                return true;
            }
        }

        auto request = PrepareRequest(tx, literal, QueryState.get());

        LOG_D("ExecutePhyTx, tx: " << (void*)tx.get() << " literal: " << literal << " commit: " << commit
                << " txCtx.DeferredEffects.size(): " << txCtx.DeferredEffects.Size());

        if (!CheckTopicOperations()) {
            return true;
        }

        YQL_ENSURE(tx || commit);
        if (tx) {
            switch (tx->GetType()) {
                case NKqpProto::TKqpPhyTx::TYPE_COMPUTE:
                case NKqpProto::TKqpPhyTx::TYPE_DATA:
                case NKqpProto::TKqpPhyTx::TYPE_SCAN:
                case NKqpProto::TKqpPhyTx::TYPE_GENERIC:
                    break;
                default:
                    YQL_ENSURE(false, "Unexpected physical tx type in data query: " << (ui32)tx->GetType());
            }
        }

        try {
            QueryState->QueryData->PrepareParameters(tx, QueryState->PreparedQuery, txCtx.TxAlloc->TypeEnv);
        } catch (const yexception& ex) {
            ythrow TRequestFail(Ydb::StatusIds::BAD_REQUEST) << ex.what();
        }

        if (tx) {
            request.Transactions.emplace_back(tx, QueryState->QueryData);
        }

        QueryState->TxCtx->OnNewExecutor(literal);

        if (literal) {
            Y_ENSURE(QueryState);
            request.Orbit = std::move(QueryState->Orbit);
            request.TraceId = QueryState->KqpSessionSpan.GetTraceId();
            auto response = ExecuteLiteral(std::move(request), RequestCounters, SelfId(), QueryState->UserRequestContext);
            ++QueryState->CurrentTx;
            ProcessExecuterResult(response.get());
            return true;
        } else if (commit) {
            QueryState->Commited = true;

            for (const auto& effect : txCtx.DeferredEffects) {
                request.Transactions.emplace_back(effect.PhysicalTx, effect.Params);

                LOG_D("TExecPhysicalRequest, add DeferredEffect to Transaction,"
                       << " current Transactions.size(): " << request.Transactions.size());
            }

            if (!txCtx.DeferredEffects.Empty()) {
                request.PerShardKeysSizeLimitBytes = Config->_CommitPerShardKeysSizeLimitBytes.Get().GetRef();
            }

            if (txCtx.EnableOltpSink.value_or(false)) {
                if (txCtx.TxHasEffects() || hasLocks || txCtx.TopicOperations.HasOperations()) {
                    request.AcquireLocksTxId = txCtx.Locks.GetLockTxId();
                }

                if (hasLocks || txCtx.TopicOperations.HasOperations()) {
                    if (!txCtx.GetSnapshot().IsValid() || txCtx.TxHasEffects() || txCtx.TopicOperations.HasOperations()) {
                        LOG_D("TExecPhysicalRequest, tx has commit locks");
                        request.LocksOp = ELocksOp::Commit;
                    } else {
                        LOG_D("TExecPhysicalRequest, tx has rollback locks");
                        request.LocksOp = ELocksOp::Rollback;
                    }
                } else if (txCtx.TxHasEffects()) {
                    LOG_D("TExecPhysicalRequest, need commit locks");
                    request.LocksOp = ELocksOp::Commit;
                }
            } else {
                AFL_ENSURE(!tx || !txCtx.HasOlapTable);
                AFL_ENSURE(txCtx.DeferredEffects.Empty() || !txCtx.HasOlapTable);
                if (hasLocks || txCtx.TopicOperations.HasOperations()) {
                    bool hasUncommittedEffects = false;
                    for (auto& [lockId, lock] : txCtx.Locks.LocksMap) {
                        auto dsLock = ExtractLock(lock.GetValueRef(txCtx.Locks.LockType));
                        request.DataShardLocks[dsLock.GetDataShard()].emplace_back(dsLock);
                        hasUncommittedEffects |=  dsLock.GetHasWrites();
                    }
                    if (!txCtx.GetSnapshot().IsValid() || (tx && txCtx.TxHasEffects()) || !txCtx.DeferredEffects.Empty() || hasUncommittedEffects || txCtx.TopicOperations.HasOperations()) {
                        LOG_D("TExecPhysicalRequest, tx has commit locks");
                        request.LocksOp = ELocksOp::Commit;
                    } else {
                        LOG_D("TExecPhysicalRequest, tx has rollback locks");
                        request.LocksOp = ELocksOp::Rollback;
                    }
                }
            }
            request.TopicOperations = std::move(txCtx.TopicOperations);
        } else if (QueryState->ShouldAcquireLocks(tx) && (!txCtx.HasOlapTable || txCtx.EnableOlapSink.value_or(false))) {
            request.AcquireLocksTxId = txCtx.Locks.GetLockTxId();

            if (!txCtx.CanDeferEffects()) {
                request.UseImmediateEffects = true;
            }
        }

        LWTRACK(KqpSessionPhyQueryProposeTx,
            QueryState->Orbit,
            QueryState->CurrentTx,
            request.Transactions.size(),
            (txCtx.TxManager ? txCtx.TxManager->GetShardsCount() : txCtx.Locks.Size()),
            request.AcquireLocksTxId.Defined());

        SendToExecuter(QueryState->TxCtx.Get(), std::move(request));
        ++QueryState->CurrentTx;
        return false;
    }

    void FillGUCSettings() {
        if (Settings.Database) {
            GUCSettings->Set("ydb_database", Settings.Database.substr(1, Settings.Database.size() - 1));
        }
        if (Settings.UserName) {
            GUCSettings->Set("ydb_user", *Settings.UserName);
        }
    }

    void SendToSchemeExecuter(const TKqpPhyTxHolder::TConstPtr& tx) {
        YQL_ENSURE(QueryState);

        auto userToken = QueryState->UserToken;
        const TString clientAddress = QueryState->ClientAddress;
        const TString requestType = QueryState->GetRequestType();
        const bool temporary = GetTemporaryTableInfo(tx).has_value();

        auto executerActor = CreateKqpSchemeExecuter(tx, QueryState->GetType(), SelfId(), requestType, Settings.Database, userToken, clientAddress,
            temporary, TempTablesState.SessionId, QueryState->UserRequestContext, KqpTempTablesAgentActor);

        ExecuterId = RegisterWithSameMailbox(executerActor);

        ++QueryState->CurrentTx;
    }

    static ui32 GetResultsCount(const IKqpGateway::TExecPhysicalRequest& req) {
        ui32 results = 0;
        for (const auto& transaction : req.Transactions) {
            results += transaction.Body->ResultsSize();
        }
        return results;
    }

    void SendToExecuter(TKqpTransactionContext* txCtx, IKqpGateway::TExecPhysicalRequest&& request, bool isRollback = false) {
        if (QueryState) {
            request.Orbit = std::move(QueryState->Orbit);
            QueryState->StatementResultSize = GetResultsCount(request);
        }
        request.PerRequestDataSizeLimit = RequestControls.PerRequestDataSizeLimit;
        request.MaxShardCount = RequestControls.MaxShardCount;
        request.TraceId = QueryState ? QueryState->KqpSessionSpan.GetTraceId() : NWilson::TTraceId();
        request.CaFactory_ = CaFactory_;
        request.ResourceManager_ = ResourceManager_;
        request.SaveQueryPhysicalGraph = QueryState && QueryState->SaveQueryPhysicalGraph && request.Transactions.size() == 1;
        request.QueryPhysicalGraph = QueryState ? QueryState->QueryPhysicalGraph : nullptr;
        LOG_D("Sending to Executer TraceId: " << request.TraceId.GetTraceId() << " " << request.TraceId.GetSpanIdSize());

        if (txCtx->EnableOltpSink.value_or(false) && !txCtx->TxManager) {
            txCtx->TxManager = CreateKqpTransactionManager();
            txCtx->TxManager->SetAllowVolatile(AppData()->FeatureFlags.GetEnableDataShardVolatileTransactions());
        }

        if (txCtx->EnableOltpSink.value_or(false)
            && !txCtx->BufferActorId
            && (txCtx->HasTableWrite || request.TopicOperations.GetSize() != 0)) {
            txCtx->TxManager->SetTopicOperations(std::move(request.TopicOperations));
            txCtx->TxManager->AddTopicsToShards();

            auto alloc = std::make_shared<NKikimr::NMiniKQL::TScopedAlloc>(
                __LOCATION__, NKikimr::TAlignedPagePoolCounters(), true, false);

            const auto& queryLimitsProto = Settings.TableService.GetQueryLimits();
            const auto& bufferLimitsProto = queryLimitsProto.GetBufferLimits();
            const ui64 writeBufferMemoryLimit = bufferLimitsProto.HasWriteBufferMemoryLimitBytes()
                ? bufferLimitsProto.GetWriteBufferMemoryLimitBytes()
                : ui64(Settings.MkqlMaxMemoryLimit);
            const ui64 writeBufferInitialMemoryLimit = writeBufferMemoryLimit < ui64(Settings.MkqlInitialMemoryLimit)
                ? writeBufferMemoryLimit
                : ui64(Settings.MkqlInitialMemoryLimit);
            alloc->SetLimit(writeBufferInitialMemoryLimit);
            alloc->Ref().SetIncreaseMemoryLimitCallback([this, alloc=alloc.get(), writeBufferMemoryLimit](ui64 currentLimit, ui64 required) {
                if (required < writeBufferMemoryLimit) {
                    LOG_D("Increase memory limit from " << currentLimit << " to " << required);
                    alloc->SetLimit(required);
                }
            });

            TKqpBufferWriterSettings settings {
                .SessionActorId = SelfId(),
                .TxManager = txCtx->TxManager,
                .TraceId = request.TraceId.GetTraceId(),
                .Counters = Counters,
                .TxProxyMon = RequestCounters->TxProxyMon,
                .Alloc = std::move(alloc),
            };
            auto* actor = CreateKqpBufferWriterActor(std::move(settings));
            txCtx->BufferActorId = RegisterWithSameMailbox(actor);
        } else if (txCtx->EnableOltpSink.value_or(false) && txCtx->BufferActorId) {
            txCtx->TxManager->SetTopicOperations(std::move(request.TopicOperations));
            txCtx->TxManager->AddTopicsToShards();
        }

        bool enableCheckpointCoordinator = QueryServiceConfig.HasCheckpointsConfig();
        if (request.SaveQueryPhysicalGraph && !CheckpointCoordinatorId && enableCheckpointCoordinator && QueryServiceConfig.GetCheckpointsConfig().GetEnabled()) {
            const NKikimrConfig::TCheckpointsConfig& checkpointsConfig = QueryServiceConfig.GetCheckpointsConfig();

            ui64 generation = QueryState ? QueryState->Generation : 0;
            auto stateLoadMode = FederatedQuery::StateLoadMode::FROM_LAST_CHECKPOINT;
            FederatedQuery::StreamingDisposition streamingDisposition;

            TString executionId = QueryState ? QueryState->UserRequestContext->CurrentExecutionId : "";
            CheckpointCoordinatorId = Register(MakeCheckpointCoordinator(
                ::NFq::TCoordinatorId(executionId, generation),
                NYql::NDq::MakeCheckpointStorageID(),
                SelfId(),
                checkpointsConfig,
                Counters->GetKqpCounters(),
                NFq::NProto::TGraphParams(),
                stateLoadMode,
                streamingDisposition).Release());
            LOG_D("Created new CheckpointCoordinator (" << CheckpointCoordinatorId << "), execution id " << executionId << ", generation " << generation);
        }

        auto executerActor = CreateKqpExecuter(std::move(request), Settings.Database,
            QueryState ? QueryState->UserToken : TIntrusiveConstPtr<NACLib::TUserToken>(),
            QueryState ? QueryState->GetResultSetFormatSettings() : TResultSetFormatSettings{},
            RequestCounters, TExecuterConfig(Settings.MutableExecuterConfig, Settings.TableService),
            AsyncIoFactory, QueryState ? QueryState->PreparedQuery : nullptr, SelfId(),
            QueryState ? QueryState->UserRequestContext : MakeIntrusive<TUserRequestContext>("", Settings.Database, SessionId),
            QueryState ? QueryState->StatementResultIndex : 0, FederatedQuerySetup,
            (QueryState && QueryState->RequestEv->GetSyntax() == Ydb::Query::Syntax::SYNTAX_PG)
<<<<<<< HEAD
                ? GUCSettings : nullptr, {},
            txCtx->ShardIdToTableInfo, txCtx->TxManager, txCtx->BufferActorId,
            CheckpointCoordinatorId);
=======
                ? GUCSettings : nullptr, {}, txCtx->ShardIdToTableInfo, txCtx->TxManager, txCtx->BufferActorId, /* batchOperationSettings */ Nothing());
>>>>>>> f65d0135

        auto exId = RegisterWithSameMailbox(executerActor);
        LOG_D("Created new KQP executer: " << exId << " isRollback: " << isRollback);
        auto ev = std::make_unique<TEvTxUserProxy::TEvProposeKqpTransaction>(exId);
        Send(MakeTxProxyID(), ev.release());
        if (!isRollback) {
            YQL_ENSURE(!ExecuterId);
        }
        ExecuterId = exId;
    }

    void SendToPartitionedExecuter(TKqpTransactionContext* txCtx, IKqpGateway::TExecPhysicalRequest&& request)
    {
        if (txCtx->TxHasEffects() || txCtx->Locks.HasLocks()) {
            request.AcquireLocksTxId = txCtx->Locks.GetLockTxId();
        }

        if (!txCtx->DeferredEffects.Empty()) {
            request.PerShardKeysSizeLimitBytes = Config->_CommitPerShardKeysSizeLimitBytes.Get().GetRef();
        }

        if (QueryState) {
            request.Orbit = std::move(QueryState->Orbit);
            QueryState->StatementResultSize = GetResultsCount(request);
        }

        request.LocksOp = ELocksOp::Commit;
        request.PerRequestDataSizeLimit = RequestControls.PerRequestDataSizeLimit;
        request.MaxShardCount = RequestControls.MaxShardCount;
        request.TraceId = QueryState ? QueryState->KqpSessionSpan.GetTraceId() : NWilson::TTraceId();
        request.CaFactory_ = CaFactory_;
        request.ResourceManager_ = ResourceManager_;

        const auto& queryLimitsProto = Settings.TableService.GetQueryLimits();
        const auto& bufferLimitsProto = queryLimitsProto.GetBufferLimits();
        const ui64 writeBufferMemoryLimit = bufferLimitsProto.HasWriteBufferMemoryLimitBytes()
            ? bufferLimitsProto.GetWriteBufferMemoryLimitBytes()
            : ui64(Settings.MkqlMaxMemoryLimit);
        const ui64 writeBufferInitialMemoryLimit = writeBufferMemoryLimit < ui64(Settings.MkqlInitialMemoryLimit)
            ? writeBufferMemoryLimit
            : ui64(Settings.MkqlInitialMemoryLimit);

        const auto executerConfig = TExecuterConfig(Settings.MutableExecuterConfig, Settings.TableService);
        TKqpPartitionedExecuterSettings settings{
            .Request = std::move(request),
            .SessionActorId = SelfId(),
            .FuncRegistry = AppData()->FunctionRegistry,
            .TimeProvider = AppData()->TimeProvider,
            .RandomProvider = AppData()->RandomProvider,
            .Database = Settings.Database,
            .UserToken = QueryState
                ? QueryState->UserToken
                : TIntrusiveConstPtr<NACLib::TUserToken>(),
            .RequestCounters = RequestCounters,
            .ExecuterConfig = executerConfig,
            .AsyncIoFactory = AsyncIoFactory,
            .PreparedQuery = QueryState
                ? QueryState->PreparedQuery
                : nullptr,
            .UserRequestContext = QueryState
                ? QueryState->UserRequestContext
                : MakeIntrusive<TUserRequestContext>("", Settings.Database, SessionId),
            .StatementResultIndex = QueryState
                ? QueryState->StatementResultIndex
                : 0,
            .FederatedQuerySetup = FederatedQuerySetup,
            .GUCSettings = GUCSettings,
            .ShardIdToTableInfo = txCtx->ShardIdToTableInfo,
            .WriteBufferInitialMemoryLimit = writeBufferInitialMemoryLimit,
            .WriteBufferMemoryLimit = writeBufferMemoryLimit,
        };

        auto executerActor = CreateKqpPartitionedExecuter(std::move(settings));

        ExecuterId = RegisterWithSameMailbox(executerActor);
        LOG_D("Created new KQP partitioned executer: " << ExecuterId);
    }


    template<typename T>
    void HandleNoop(T&) {
    }

    bool MergeLocksWithTxResult(const NKikimrKqp::TExecuterTxResult& result) {
        if (result.HasLocks()) {
            auto& txCtx = QueryState->TxCtx;
            const auto& locks = result.GetLocks();
            auto [success, issues] = MergeLocks(locks.GetType(), locks.GetValue(), *txCtx);
            if (!success) {
                if (!txCtx->GetSnapshot().IsValid() || txCtx->TxHasEffects()) {
                    ReplyQueryError(Ydb::StatusIds::ABORTED,  "Error while locks merge",
                        MessageFromIssues(issues));
                    return false;
                }

                if (txCtx->GetSnapshot().IsValid()) {
                    txCtx->Locks.MarkBroken(issues.back());
                }
            }
        }

        return true;
    }

    void InvalidateQuery() {
        if (QueryState->CompileResult) {
            auto invalidateEv = MakeHolder<TEvKqp::TEvCompileInvalidateRequest>(
                QueryState->CompileResult->Uid, Settings.DbCounters);

            Send(MakeKqpCompileServiceID(SelfId().NodeId()), invalidateEv.Release());
        }
    }

    void HandleExecute(TEvKqpExecuter::TEvTxResponse::TPtr& ev) {
        // outdated response from dead executer.
        // it this case we should just ignore the event.
        if (ExecuterId != ev->Sender)
            return;

        TTimerGuard timer(this);
        ProcessExecuterResult(ev->Get());
    }

    void HandleExecute(TEvKqpExecuter::TEvExecuterProgress::TPtr& ev) {
        if (QueryState && QueryState->RequestActorId) {
            if (ExecuterId != ev->Sender) {
                return;
            }

            if (QueryState->ReportStats()) {
                NKqpProto::TKqpStatsQuery& stats = *ev->Get()->Record.MutableQueryStats();
                NKqpProto::TKqpStatsQuery executionStats;
                executionStats.Swap(&stats);
                stats = QueryState->QueryStats.ToProto();
                stats.MutableExecutions()->MergeFrom(executionStats.GetExecutions());
                ev->Get()->Record.SetQueryPlan(SerializeAnalyzePlan(stats, QueryState->UserRequestContext->PoolId));
                stats.SetDurationUs((TInstant::Now() - QueryState->StartTime).MicroSeconds());
            }

            LOG_D("Forwarded TEvExecuterProgress to " << QueryState->RequestActorId);
            Send(QueryState->RequestActorId, ev->Release().Release(), 0, QueryState->ProxyRequestId);
        }
    }

    std::optional<std::pair<bool, std::pair<TString, TKqpTempTablesState::TTempTableInfo>>>
    GetTemporaryTableInfo(TKqpPhyTxHolder::TConstPtr tx) {
        if (!tx) {
            return std::nullopt;
        }

        auto optPath = tx->GetSchemeOpTempTablePath();
        if (!optPath) {
            return std::nullopt;
        }
        const auto& [isCreate, path] = *optPath;
        if (isCreate) {
            auto userToken = QueryState ? QueryState->UserToken : TIntrusiveConstPtr<NACLib::TUserToken>();
            return {{true, {JoinPath({path.first, path.second}), {path.second, path.first, userToken}}}};
        }

        auto it = TempTablesState.FindInfo(JoinPath({path.first, path.second}), true);
        if (it == TempTablesState.TempTables.end()) {
            return std::nullopt;
        }

        return {{false, {it->first, {}}}};
    }

    void UpdateTempTablesState() {
        if (!QueryState->PreparedQuery) {
            return;
        }
        auto tx = QueryState->PreparedQuery->GetPhyTxOrEmpty(QueryState->CurrentTx - 1);
        if (!tx) {
            return;
        }
        if (QueryState->IsCreateTableAs()) {
            TempTablesState.HasCreateTableAs = true;
            QueryState->UpdateTempTablesState(TempTablesState);
            return;
        }

        auto optInfo = GetTemporaryTableInfo(tx);
        if (optInfo) {
            auto [isCreate, info] = *optInfo;
            if (isCreate) {
                TempTablesState.TempTables[info.first] = info.second;
            } else {
                TempTablesState.TempTables.erase(info.first);
            }
            QueryState->UpdateTempTablesState(TempTablesState);
        }
    }

    void ProcessExecuterResult(TEvKqpExecuter::TEvTxResponse* ev) {
        QueryState->Orbit = std::move(ev->Orbit);

        auto* response = ev->Record.MutableResponse();

        LOG_D("TEvTxResponse, CurrentTx: " << QueryState->CurrentTx
            << "/" << (QueryState->PreparedQuery ? QueryState->PreparedQuery->GetPhysicalQuery().TransactionsSize() : 0)
            << " response.status: " << response->GetStatus());

        ExecuterId = TActorId{};

        auto& executerResults = *response->MutableResult();
        if (executerResults.HasStats()) {
            QueryState->QueryStats.Executions.emplace_back();
            QueryState->QueryStats.Executions.back().Swap(executerResults.MutableStats());
        }

        if (QueryState->TxCtx->TxManager) {
            QueryState->ParticipantNodes = QueryState->TxCtx->TxManager->GetParticipantNodes();
        } else {
            for (auto nodeId : ev->ParticipantNodes) {
                QueryState->ParticipantNodes.emplace(nodeId);
            }
        }

        if (response->GetStatus() != Ydb::StatusIds::SUCCESS) {
            const auto executionType = ev->ExecutionType;

            LOG_D("TEvTxResponse has non-success status, CurrentTx: " << QueryState->CurrentTx
                << " ExecutionType: " << executionType);

            auto status = response->GetStatus();
            TIssues issues;
            IssuesFromMessage(response->GetIssues(), issues);

            // Invalidate query cache on scheme/internal errors
            switch (status) {
                case Ydb::StatusIds::ABORTED: {
                    if (QueryState->TxCtx->TxManager && QueryState->TxCtx->TxManager->BrokenLocks()) {
                        YQL_ENSURE(!issues.Empty());
                    } else if (ev->BrokenLockPathId) {
                        YQL_ENSURE(!QueryState->TxCtx->TxManager);
                        issues.AddIssue(GetLocksInvalidatedIssue(*QueryState->TxCtx, *ev->BrokenLockPathId));
                    } else if (ev->BrokenLockShardId) {
                        YQL_ENSURE(!QueryState->TxCtx->TxManager);
                        issues.AddIssue(GetLocksInvalidatedIssue(*QueryState->TxCtx->ShardIdToTableInfo, *ev->BrokenLockShardId));
                    }
                    break;
                }
                case Ydb::StatusIds::SCHEME_ERROR:
                case Ydb::StatusIds::INTERNAL_ERROR:
                    InvalidateQuery();
                    issues.AddIssue(YqlIssue(TPosition(), TIssuesIds::KIKIMR_QUERY_INVALIDATED,
                        TStringBuilder() << "Query invalidated on scheme/internal error during "
                            << executionType << " execution"));

                    // SCHEME_ERROR during execution is a soft (retriable) error, we abort query execution,
                    // invalidate query cache, and return ABORTED as retriable status.
                    if (status == Ydb::StatusIds::SCHEME_ERROR &&
                        executionType != TEvKqpExecuter::TEvTxResponse::EExecutionType::Scheme)
                    {
                        status = Ydb::StatusIds::ABORTED;
                    }

                    break;

                default:
                    break;
            }

            ReplyQueryError(status, "", MessageFromIssues(issues));
            return;
        }

        YQL_ENSURE(QueryState);

        UpdateTempTablesState();

        LWTRACK(KqpSessionPhyQueryTxResponse, QueryState->Orbit, QueryState->CurrentTx, ev->ResultRowsCount);
        QueryState->QueryData->ClearPrunedParams();

        if (!ev->GetTxResults().empty()) {
            QueryState->QueryData->AddTxResults(QueryState->CurrentTx - 1, std::move(ev->GetTxResults()));
        }
        QueryState->QueryData->AddTxHolders(std::move(ev->GetTxHolders()));

        QueryState->TxCtx->AcceptIncomingSnapshot(ev->Snapshot);

        if (ev->LockHandle) {
            QueryState->TxCtx->Locks.LockHandle = std::move(ev->LockHandle);
        }

        if (!QueryState->TxCtx->TxManager && !MergeLocksWithTxResult(executerResults)) {
            return;
        }

        if (!response->GetIssues().empty()){
            NYql::IssuesFromMessage(response->GetIssues(), QueryState->Issues);
        }

        ExecuteOrDefer();
    }

    void HandleExecute(TEvKqpExecuter::TEvStreamData::TPtr& ev) {
        YQL_ENSURE(QueryState && QueryState->RequestActorId);
        LOG_D("Forwarded TEvStreamData to " << QueryState->RequestActorId);

        QueryState->QueryData->AddBuiltResultIndex(ev->Get()->Record.GetQueryResultIndex());

        TlsActivationContext->Send(ev->Forward(QueryState->RequestActorId));
    }

    void HandleExecute(TEvKqpExecuter::TEvStreamDataAck::TPtr& ev) {
        TlsActivationContext->Send(ev->Forward(ExecuterId));
    }

    void HandleExecute(TEvKqp::TEvAbortExecution::TPtr& ev) {
        auto& msg = ev->Get()->Record;

        TString logMsg = TStringBuilder() << "got TEvAbortExecution in " << CurrentStateFuncName();
        LOG_I(logMsg << ", status: " << NYql::NDqProto::StatusIds_StatusCode_Name(msg.GetStatusCode()) << " send to: " << ExecuterId);

        auto issues = ev->Get()->GetIssues();
        TStringBuilder reason = TStringBuilder() << "Cancelling after " << (AppData()->MonotonicTimeProvider->Now() - QueryState->StartedAt).MilliSeconds() << "ms";
        if (QueryState->CompilationRunning) {
            reason << " during compilation";
        } else if (ExecuterId) {
            reason << " during execution";
        } else {
            reason << " in " << CurrentStateFuncName();
        }
        issues.AddIssue(reason);

        if (ExecuterId) {
            auto abortEv = MakeHolder<TEvKqp::TEvAbortExecution>(msg.GetStatusCode(), issues);
            Send(ExecuterId, abortEv.Release(), IEventHandle::FlagTrackDelivery);
        } else {
            ReplyQueryError(NYql::NDq::DqStatusToYdbStatus(msg.GetStatusCode()), "", MessageFromIssues(issues));
        }
    }

    void Handle(TEvKqpBuffer::TEvError::TPtr& ev) {
        auto& msg = *ev->Get();

        TString logMsg = TStringBuilder() << "got TEvKqpBuffer::TEvError in " << CurrentStateFuncName()
            << ", status: " << NYql::NDqProto::StatusIds_StatusCode_Name(msg.StatusCode) << " send to: " << ExecuterId << " from: " << ev->Sender;

        if (!QueryState || !QueryState->TxCtx || QueryState->TxCtx->BufferActorId != ev->Sender) {
            LOG_E(logMsg <<  ": Ignored error.");
            return;
        } else {
            LOG_W(logMsg);
        }

        if (ExecuterId) {
            Send(ExecuterId, new TEvKqpBuffer::TEvError{msg.StatusCode, std::move(msg.Issues)}, IEventHandle::FlagTrackDelivery);
        } else {
            ReplyQueryError(NYql::NDq::DqStatusToYdbStatus(msg.StatusCode), logMsg, MessageFromIssues(msg.Issues));
        }
    }

    void CollectSystemViewQueryStats(const TKqpQueryStats* stats, TDuration queryDuration,
        const TString& database, ui64 requestUnits)
    {
        auto type = QueryState->GetType();
        switch (type) {
            case NKikimrKqp::QUERY_TYPE_SQL_DML:
            case NKikimrKqp::QUERY_TYPE_PREPARED_DML:
            case NKikimrKqp::QUERY_TYPE_SQL_SCAN:
            case NKikimrKqp::QUERY_TYPE_SQL_SCRIPT:
            case NKikimrKqp::QUERY_TYPE_SQL_SCRIPT_STREAMING:
            case NKikimrKqp::QUERY_TYPE_SQL_GENERIC_QUERY:
            case NKikimrKqp::QUERY_TYPE_SQL_GENERIC_CONCURRENT_QUERY:
            case NKikimrKqp::QUERY_TYPE_SQL_GENERIC_SCRIPT: {
                TString text = QueryState->ExtractQueryText();
                if (IsQueryAllowedToLog(text)) {
                    auto userSID = QueryState->UserToken->GetUserSID();
                    CollectQueryStats(TlsActivationContext->AsActorContext(), stats, queryDuration, text,
                        userSID, QueryState->ParametersSize, database, type, requestUnits);
                }
                break;
            }
            default:
                break;
        }
    }

    void FillSystemViewQueryStats(NKikimrKqp::TEvQueryResponse* record) {
        YQL_ENSURE(QueryState);
        auto* stats = &QueryState->QueryStats;

        stats->DurationUs = ((TInstant::Now() - QueryState->StartTime).MicroSeconds());
        stats->WorkerCpuTimeUs = (QueryState->GetCpuTime().MicroSeconds());
        if (const auto continueTime = QueryState->ContinueTime) {
            stats->QueuedTimeUs = (continueTime - QueryState->StartTime).MicroSeconds();
        }
        if (QueryState->CompileResult) {
            stats->Compilation.emplace();
            stats->Compilation->FromCache = (QueryState->CompileStats.FromCache);
            stats->Compilation->DurationUs = (QueryState->CompileStats.DurationUs);
            stats->Compilation->CpuTimeUs = (QueryState->CompileStats.CpuTimeUs);
        }

        if (IsExecuteAction(QueryState->GetAction())) {
            auto ru = CalcRequestUnit(*stats);

            if (record != nullptr) {
                record->SetConsumedRu(ru);
            }

            auto now = TInstant::Now();
            auto queryDuration = now - QueryState->StartTime;
            CollectSystemViewQueryStats(stats, queryDuration, QueryState->GetDatabase(), ru);
        }
    }

    void FillStats(NKikimrKqp::TEvQueryResponse* record) {
        YQL_ENSURE(QueryState);
        // workaround to ensure that request was not transfered to worker.
        if (WorkerId || !QueryState->RequestEv) {
            return;
        }

        FillSystemViewQueryStats(record);

        auto *response = record->MutableResponse();
        auto requestInfo = TKqpRequestInfo(QueryState->UserRequestContext->TraceId, SessionId);

        if (IsExecuteAction(QueryState->GetAction())) {
            auto queryDuration = TDuration::MicroSeconds(QueryState->QueryStats.DurationUs);
            SlowLogQuery(TlsActivationContext->AsActorContext(), Config.Get(), requestInfo, queryDuration,
                record->GetYdbStatus(), QueryState->UserToken, QueryState->ParametersSize, record,
                [this]() { return this->QueryState->ExtractQueryText(); });
        }

        if (QueryState->ReportStats()) {
            auto stats = QueryState->QueryStats.ToProto();
            if (QueryState->GetStatsMode() >= Ydb::Table::QueryStatsCollection::STATS_COLLECTION_FULL) {
                response->SetQueryPlan(SerializeAnalyzePlan(stats, QueryState->UserRequestContext->PoolId));
                if (const auto compileResult = QueryState->CompileResult) {
                    if (const auto preparedQuery = compileResult->PreparedQuery) {
                        if (const auto& queryAst = preparedQuery->GetPhysicalQuery().GetQueryAst()) {
                            QueryState->QueryAst = queryAst;
                        }
                    }
                }
                response->SetQueryAst(QueryState->QueryAst);
            }
            response->MutableQueryStats()->Swap(&stats);
        }
    }

    template<class TEvRecord>
    void AddTrailingInfo(TEvRecord& record) {
        if (ShutdownState) {
            LOG_D("session is closing, set trailing metadata to request session shutdown");
            record.SetWorkerIsClosing(true);
        }
    }

    void FillTxInfo(NKikimrKqp::TQueryResponse* response) {
        YQL_ENSURE(QueryState);
        response->MutableTxMeta()->set_id(QueryState->TxId.GetValue().GetHumanStr());

        if (QueryState->TxCtx) {
            auto txInfo = QueryState->TxCtx->GetInfo();
            LOG_I("txInfo "
                << " Status: " << txInfo.Status
                << " Kind: " << txInfo.Kind
                << " TotalDuration: " << txInfo.TotalDuration.SecondsFloat()*1e3
                << " ServerDuration: " << txInfo.ServerDuration.SecondsFloat()*1e3
                << " QueriesCount: " << txInfo.QueriesCount);
            Counters->ReportTransaction(Settings.DbCounters, txInfo);
        }
    }

    void UpdateQueryExecutionCountes() {
        auto now = TInstant::Now();
        auto queryDuration = now - QueryState->StartTime;

        Counters->ReportQueryLatency(Settings.DbCounters, QueryState->GetAction(), queryDuration);

        if (QueryState->MaxReadType == ETableReadType::FullScan) {
            Counters->ReportQueryWithFullScan(Settings.DbCounters);
        } else if (QueryState->MaxReadType == ETableReadType::Scan) {
            Counters->ReportQueryWithRangeScan(Settings.DbCounters);
        }

        auto& stats = QueryState->QueryStats;

        ui32 affectedShardsCount = 0;
        ui64 readBytesCount = 0;
        ui64 readRowsCount = 0;
        for (const auto& exec : stats.GetExecutions()) {
            for (const auto& table : exec.GetTables()) {
                affectedShardsCount = std::max(affectedShardsCount, table.GetAffectedPartitions());
                readBytesCount += table.GetReadBytes();
                readRowsCount += table.GetReadRows();
            }
        }

        Counters->ReportQueryAffectedShards(Settings.DbCounters, affectedShardsCount);
        Counters->ReportQueryReadRows(Settings.DbCounters, readRowsCount);
        Counters->ReportQueryReadBytes(Settings.DbCounters, readBytesCount);
        Counters->ReportQueryReadSets(Settings.DbCounters, stats.ReadSetsCount);
        Counters->ReportQueryMaxShardReplySize(Settings.DbCounters, stats.MaxShardReplySize);
        Counters->ReportQueryMaxShardProgramSize(Settings.DbCounters, stats.MaxShardProgramSize);
    }

    void ReplySuccess() {
        YQL_ENSURE(QueryState);
        auto resEv = std::make_unique<TEvKqp::TEvQueryResponse>();
        auto *record = &resEv->Record;
        auto *response = record->MutableResponse();

        if (QueryState->CompileResult) {
            AddQueryIssues(*response, QueryState->CompileResult->Issues);
        }

        AddQueryIssues(*response, QueryState->Issues);

        FillStats(record);

        if (QueryState->CommandTagName) {
            auto *extraInfo = response->MutableExtraInfo();
            auto* pgExtraInfo = extraInfo->MutablePgInfo();
            pgExtraInfo->SetCommandTag(*QueryState->CommandTagName);
        }

        if (QueryState->TxCtx) {
            QueryState->TxCtx->OnEndQuery();
        }

        if (QueryState->Commit) {
            ResetTxState();
            Transactions.ReleaseTransaction(QueryState->TxId.GetValue());
            QueryState->TxId.Reset();
        }

        FillTxInfo(response);

        UpdateQueryExecutionCountes();

        bool replyQueryId = false;
        bool replyQueryParameters = false;
        bool replyTopicOperations = false;

        switch (QueryState->GetAction()) {
            case NKikimrKqp::QUERY_ACTION_PREPARE:
                replyQueryId = true;
                replyQueryParameters = true;
                break;

            case NKikimrKqp::QUERY_ACTION_EXECUTE:
                replyQueryParameters = replyQueryId = QueryState->GetQueryKeepInCache();
                break;

            case NKikimrKqp::QUERY_ACTION_PARSE:
            case NKikimrKqp::QUERY_ACTION_VALIDATE:
                replyQueryParameters = true;
                break;

            case NKikimrKqp::QUERY_ACTION_TOPIC:
                replyTopicOperations = true;
                break;

            default:
                break;
        }

        if (replyQueryParameters) {
            YQL_ENSURE(QueryState->PreparedQuery);
            for (auto& param : QueryState->GetResultParams()) {
                *response->AddQueryParameters() = param;
            }
        }

        if (replyQueryId) {
            TString queryId;
            if (QueryState->CompileResult) {
                queryId = QueryState->CompileResult->Uid;
            }
            response->SetPreparedQuery(queryId);
        }

        if (replyTopicOperations) {
            if (HasTopicApiWriteOperations() && !HasKafkaApiWriteOperations()) {
                auto* w = response->MutableTopicOperations();
                auto* writeId = w->MutableWriteId();
                writeId->SetNodeId(SelfId().NodeId());
                writeId->SetKeyId(GetTopicWriteId());
            }
        }

        response->SetQueryDiagnostics(QueryState->ReplayMessage);

        // Result for scan query is sent directly to target actor.
        Y_ABORT_UNLESS(response->GetArena());
        if (QueryState->PreparedQuery) {
            auto& phyQuery = QueryState->PreparedQuery->GetPhysicalQuery();
            size_t trailingResultsCount = 0;
            for (size_t i = 0; i < phyQuery.ResultBindingsSize(); ++i) {
                if (QueryState->IsStreamResult()) {
                    if (QueryState->QueryData->HasTrailingTxResult(phyQuery.GetResultBindings(i))) {
                        auto ydbResult = QueryState->QueryData->GetYdbTxResult(
                            phyQuery.GetResultBindings(i), response->GetArena(),
                            QueryState->GetResultSetFormatSettings(), {});

                        YQL_ENSURE(ydbResult);
                        ++trailingResultsCount;
                        YQL_ENSURE(trailingResultsCount <= 1);
                        response->AddYdbResults()->Swap(ydbResult);
                    }

                    continue;
                }

                TMaybe<ui64> effectiveRowsLimit = FillSettings.RowsLimitPerWrite;
                if (QueryState->PreparedQuery->GetResults(i).GetRowsLimit()) {
                    effectiveRowsLimit = QueryState->PreparedQuery->GetResults(i).GetRowsLimit();
                }

                auto* ydbResult = QueryState->QueryData->GetYdbTxResult(
                    phyQuery.GetResultBindings(i), response->GetArena(),
                    QueryState->GetResultSetFormatSettings(), effectiveRowsLimit);
                response->AddYdbResults()->Swap(ydbResult);
            }
        }

        resEv->Record.SetYdbStatus(Ydb::StatusIds::SUCCESS);
        LOG_D("Create QueryResponse for action: " << QueryState->GetAction() << " with SUCCESS status");

        QueryResponse = std::move(resEv);


        ProcessNextStatement();
    }

    void ProcessNextStatement() {
        if (ExecuteNextStatementPart()) {
            return;
        }

        if (QueryState->ProcessingLastStatement()) {
            Cleanup();
            return;
        }
        QueryState->PrepareNextStatement();
        CompileStatement();
    }

    void ReplyQueryCompileError() {
        YQL_ENSURE(QueryState);
        QueryResponse = std::make_unique<TEvKqp::TEvQueryResponse>();
        FillCompileStatus(QueryState->CompileResult, QueryResponse->Record);

        auto txId = TTxId();
        if (QueryState->HasTxControl()) {
            const auto& txControl = QueryState->GetTxControl();
            if (txControl.tx_selector_case() == Ydb::Table::TransactionControl::kTxId) {
                txId = TTxId::FromString(txControl.tx_id());
            }
        }

        LOG_W("ReplyQueryCompileError, status " << QueryState->CompileResult->Status << " remove tx with tx_id: " << txId.GetHumanStr());
        if (auto ctx = Transactions.ReleaseTransaction(txId)) {
            ctx->Invalidate();
            if (!ctx->BufferActorId) {
                Transactions.AddToBeAborted(std::move(ctx));
            } else {
                TerminateBufferActor(ctx);
            }
        }

        auto* record = &QueryResponse->Record;
        FillTxInfo(record->MutableResponse());
        record->SetConsumedRu(1);

        Cleanup(IsFatalError(record->GetYdbStatus()));
    }

    void ReplySplitError(TEvKqp::TEvSplitResponse* ev) {
        QueryResponse = std::make_unique<TEvKqp::TEvQueryResponse>();
        auto& record = QueryResponse->Record;

        record.SetYdbStatus(ev->Status);
        auto& response = *record.MutableResponse();
        AddQueryIssues(response, ev->Issues);

        auto txId = TTxId();
        if (auto ctx = Transactions.ReleaseTransaction(txId)) {
            ctx->Invalidate();
            if (!ctx->BufferActorId) {
                Transactions.AddToBeAborted(std::move(ctx));
            } else {
                TerminateBufferActor(ctx);
            }
        }

        FillTxInfo(record.MutableResponse());

        Cleanup(false);
    }

    void ReplyProcessError(const TEvKqp::TEvQueryRequest::TPtr& request, Ydb::StatusIds::StatusCode ydbStatus,
            const TString& message)
    {
        ui64 proxyRequestId = request->Cookie;
        LOG_W("Reply query error, msg: " << message << " proxyRequestId: " << proxyRequestId);
        auto response = std::make_unique<TEvKqp::TEvQueryResponse>();
        response->Record.SetYdbStatus(ydbStatus);
        auto issue = MakeIssue(NKikimrIssues::TIssuesIds::DEFAULT_ERROR, message);
        NYql::TIssues issues;
        issues.AddIssue(issue);
        NYql::IssuesToMessage(issues, response->Record.MutableResponse()->MutableQueryIssues());
        AddTrailingInfo(response->Record);

        NDataIntegrity::LogIntegrityTrails(
            request->Get()->GetTraceId(),
            request->Get()->GetAction(),
            request->Get()->GetType(),
            response,
            TlsActivationContext->AsActorContext()
        );

        Send(request->Sender, response.release(), 0, proxyRequestId);
    }

    void ReplyBusy(TEvKqp::TEvQueryRequest::TPtr& ev) {
        ReplyProcessError(ev, Ydb::StatusIds::SESSION_BUSY, "Pending previous query completion");
    }

    static bool IsFatalError(const Ydb::StatusIds::StatusCode status) {
        switch (status) {
            case Ydb::StatusIds::INTERNAL_ERROR:
            case Ydb::StatusIds::BAD_SESSION:
                return true;
            default:
                return false;
        }
    }

    void Reply() {
        Y_ABORT_UNLESS(QueryState);
        YQL_ENSURE(Counters);

        auto& record = QueryResponse->Record;
        auto& response = *record.MutableResponse();
        const auto& status = record.GetYdbStatus();

        AddTrailingInfo(record);

        if (QueryState->KeepSession) {
            response.SetSessionId(SessionId);
        }

        if (status == Ydb::StatusIds::SUCCESS) {
            if (QueryState) {
                if (QueryState->KqpSessionSpan) {
                    QueryState->KqpSessionSpan.EndOk();
                }
                LWTRACK(KqpSessionReplySuccess, QueryState->Orbit, record.GetArena() ? record.GetArena()->SpaceUsed() : 0);
            }
        } else {
            if (QueryState) {
                if (QueryState->KqpSessionSpan) {
                    QueryState->KqpSessionSpan.EndError(response.DebugString());
                }
                LWTRACK(KqpSessionReplyError, QueryState->Orbit, TStringBuilder() << status);
            }
        }

        Counters->ReportResponseStatus(Settings.DbCounters, record.ByteSize(), record.GetYdbStatus());
        for (auto& issue : record.GetResponse().GetQueryIssues()) {
            Counters->ReportIssues(Settings.DbCounters, CachedIssueCounters, issue);
        }

        NDataIntegrity::LogIntegrityTrails(
            QueryState->UserRequestContext->TraceId,
            QueryState->GetAction(),
            QueryState->GetType(),
            QueryResponse,
            TlsActivationContext->AsActorContext()
        );

        Send<ESendingType::Tail>(QueryState->Sender, QueryResponse.release(), 0, QueryState->ProxyRequestId);
        LOG_D("Sent query response back to proxy, proxyRequestId: " << QueryState->ProxyRequestId
            << ", proxyId: " << QueryState->Sender.ToString());

        if (IsFatalError(status)) {
            LOG_N("SessionActor destroyed due to " << status);
            Counters->ReportSessionActorClosedError(Settings.DbCounters);
        }
    }

    void FillCompileStatus(const TKqpCompileResult::TConstPtr& compileResult,
        NKikimrKqp::TEvQueryResponse& ev)
    {
        ev.SetYdbStatus(compileResult->Status);

        auto& response = *ev.MutableResponse();
        AddQueryIssues(response, compileResult->Issues);

        if (compileResult->Status == Ydb::StatusIds::SUCCESS) {
            response.SetPreparedQuery(compileResult->Uid);

            auto& preparedQuery = compileResult->PreparedQuery;
            for (auto& param : QueryState->GetResultParams()) {
                *response.AddQueryParameters() = param;
            }

            response.SetQueryPlan(preparedQuery->GetPhysicalQuery().GetQueryPlan());
            response.SetQueryAst(preparedQuery->GetPhysicalQuery().GetQueryAst());
            response.SetQueryDiagnostics(QueryState->ReplayMessage);

            const auto& phyQuery = QueryState->PreparedQuery->GetPhysicalQuery();
            FillColumnsMeta(phyQuery, response);
        } else {
            if (compileResult->Status == Ydb::StatusIds::TIMEOUT && QueryState->QueryDeadlines.CancelAt) {
                // The compile timeout cause cancelation execution of request.
                // So in case of cancel after we can reply with canceled status
                ev.SetYdbStatus(Ydb::StatusIds::CANCELLED);
            }

            auto& preparedQuery = compileResult->PreparedQuery;
            if (preparedQuery && QueryState->ReportStats() && QueryState->GetStatsMode() >= Ydb::Table::QueryStatsCollection::STATS_COLLECTION_FULL) {
                response.SetQueryAst(preparedQuery->GetPhysicalQuery().GetQueryAst());
            }
        }
    }

    void HandleReady(TEvKqp::TEvCloseSessionRequest::TPtr&) {
        LOG_I("Session closed due to explicit close event");
        Counters->ReportSessionActorClosedRequest(Settings.DbCounters);
        CleanupAndPassAway();
    }

    void HandleExecute(TEvKqp::TEvCloseSessionRequest::TPtr&) {
        YQL_ENSURE(QueryState);
        QueryState->KeepSession = false;
    }

    void HandleCleanup(TEvKqp::TEvCloseSessionRequest::TPtr&) {
        YQL_ENSURE(CleanupCtx);
        if (!CleanupCtx->Final) {
            YQL_ENSURE(QueryState);
            QueryState->KeepSession = false;
        }
    }

    void Handle(TEvKqp::TEvInitiateSessionShutdown::TPtr& ev) {
        if (!ShutdownState) {
            LOG_N("Started session shutdown");
            ShutdownState = TSessionShutdownState(ev->Get()->SoftTimeoutMs, ev->Get()->HardTimeoutMs);
            ScheduleNextShutdownTick();
        }
    }

    void ScheduleNextShutdownTick() {
        Schedule(TDuration::MilliSeconds(ShutdownState->GetNextTickMs()), new TEvKqp::TEvContinueShutdown());
    }

    void Handle(TEvKqp::TEvContinueShutdown::TPtr&) {
        YQL_ENSURE(ShutdownState);
        ShutdownState->MoveToNextState();
        if (ShutdownState->HardTimeoutReached()) {
            LOG_N("Reached hard shutdown timeout");
            Send(SelfId(), new TEvKqp::TEvCloseSessionRequest());
        } else {
            ScheduleNextShutdownTick();
            LOG_I("Schedule next shutdown tick");
        }
    }

    void SendRollbackRequest(TKqpTransactionContext* txCtx) {
        if (QueryState) {
            LWTRACK(KqpSessionSendRollback, QueryState->Orbit, QueryState->CurrentTx);
        }

        auto allocPtr = std::make_shared<TTxAllocatorState>(AppData()->FunctionRegistry,
            AppData()->TimeProvider, AppData()->RandomProvider);
        auto request = PreparePhysicalRequest(nullptr, allocPtr);

        request.LocksOp = ELocksOp::Rollback;

        if (!txCtx->TxManager) {
            // Should tx with empty LocksMap be aborted?
            for (auto& [lockId, lock] : txCtx->Locks.LocksMap) {
                auto dsLock = ExtractLock(lock.GetValueRef(txCtx->Locks.LockType));
                request.DataShardLocks[dsLock.GetDataShard()].emplace_back(dsLock);
            }
        }

        SendToExecuter(txCtx, std::move(request), true);
    }

    void ResetTxState() {
        if (QueryState->TxCtx) {
            TerminateBufferActor(QueryState->TxCtx);
            QueryState->TxCtx->ClearDeferredEffects();
            QueryState->TxCtx->Locks.Clear();
            QueryState->TxCtx->TxManager.reset();
            QueryState->TxCtx->Finish();
        }
    }

    void CleanupAndPassAway() {
        Cleanup(true);
    }

    void Cleanup(bool isFinal = false) {
        isFinal = isFinal || QueryState && !QueryState->KeepSession;

        if (QueryState && QueryState->TxCtx) {
            auto& txCtx = QueryState->TxCtx;
            if (txCtx->IsInvalidated()) {
                if (!txCtx->BufferActorId) {
                    Transactions.AddToBeAborted(txCtx);
                } else {
                    TerminateBufferActor(txCtx);
                }
                Transactions.ReleaseTransaction(QueryState->TxId.GetValue());
            }
            DiscardPersistentSnapshot(txCtx->SnapshotHandle);
        }

        if (isFinal && QueryState)
            TerminateBufferActor(QueryState->TxCtx);

        if (isFinal)
            Counters->ReportSessionActorClosedRequest(Settings.DbCounters);

        if (isFinal) {
            // no longer intrested in any compilation responses
            CompilationCookie->store(false);
        }

        if (isFinal) {
            Transactions.FinalCleanup();
            Counters->ReportTxAborted(Settings.DbCounters, Transactions.ToBeAbortedSize());
        }

        auto workerId = WorkerId;
        if (WorkerId) {
            auto ev = std::make_unique<TEvKqp::TEvCloseSessionRequest>();
            ev->Record.MutableRequest()->SetSessionId(SessionId);
            Send(*WorkerId, ev.release());
            WorkerId.reset();

            YQL_ENSURE(!CleanupCtx);
            CleanupCtx.reset(new TKqpCleanupCtx);
            CleanupCtx->IsWaitingForWorkerToClose = true;
        }

        if (Transactions.ToBeAbortedSize()) {
            if (!CleanupCtx)
                CleanupCtx.reset(new TKqpCleanupCtx);
            CleanupCtx->Final = isFinal;
            CleanupCtx->TransactionsToBeAborted = Transactions.ReleaseToBeAborted();
            SendRollbackRequest(CleanupCtx->TransactionsToBeAborted.front().Get());
        }

        if (QueryState && QueryState->PoolHandlerActor) {
            if (!CleanupCtx) {
                CleanupCtx.reset(new TKqpCleanupCtx);
            }
            CleanupCtx->Final = isFinal;
            CleanupCtx->IsWaitingForWorkloadServiceCleanup = true;

            const auto& stats = QueryState->QueryStats;
            auto event = std::make_unique<NWorkload::TEvCleanupRequest>(
                QueryState->UserRequestContext->DatabaseId, SessionId, QueryState->UserRequestContext->PoolId,
                TDuration::MicroSeconds(stats.DurationUs), TDuration::MicroSeconds(stats.WorkerCpuTimeUs)
            );

            auto forwardId = MakeKqpWorkloadServiceId(SelfId().NodeId());
            Send(new IEventHandle(*QueryState->PoolHandlerActor, SelfId(), event.release(), IEventHandle::FlagForwardOnNondelivery, 0, &forwardId));
            QueryState->PoolHandlerActor = Nothing();
        }

        if (QueryState && QueryState->IsSingleNodeExecution()) {
            Counters->TotalSingleNodeReqCount->Inc();
            if (!QueryState->IsLocalExecution(SelfId().NodeId())) {
                Counters->NonLocalSingleNodeReqCount->Inc();
            }
        }
        if (CheckpointCoordinatorId) {
            Send(CheckpointCoordinatorId, new NActors::TEvents::TEvPoisonPill());
            CheckpointCoordinatorId = TActorId{};
        }

        LOG_I("Cleanup start, isFinal: " << isFinal << " CleanupCtx: " << bool{CleanupCtx}
            << " TransactionsToBeAborted.size(): " << (CleanupCtx ? CleanupCtx->TransactionsToBeAborted.size() : 0)
            << " WorkerId: " << (workerId ? *workerId : TActorId())
            << " WorkloadServiceCleanup: " << (CleanupCtx ? CleanupCtx->IsWaitingForWorkloadServiceCleanup : false));
        if (CleanupCtx) {
            Become(&TKqpSessionActor::CleanupState);
        } else {
            EndCleanup(isFinal);
        }
    }

    void HandleCleanup(TEvKqp::TEvCloseSessionResponse::TPtr&) {
        CleanupCtx->IsWaitingForWorkerToClose = false;
        if (CleanupCtx->CleanupFinished()) {
            EndCleanup(CleanupCtx->Final);
        }
    }

    void HandleNoop(TEvents::TEvUndelivered::TPtr& ev) {
        // outdated TEvUndelivered from another executer.
        // it this case we should just ignore the event.
        Y_ENSURE(ExecuterId != ev->Sender);
    }

    void HandleCleanup(TEvKqpExecuter::TEvTxResponse::TPtr& ev) {
        if (ev->Sender != ExecuterId) {
            return;
        }
        if (QueryState) {
            QueryState->Orbit = std::move(ev->Get()->Orbit);
        }

        auto& response = ev->Get()->Record.GetResponse();
        if (response.GetStatus() != Ydb::StatusIds::SUCCESS) {
            TIssues issues;
            IssuesFromMessage(response.GetIssues(), issues);
            LOG_E("Failed to cleanup: " << issues.ToString());
            EndCleanup(CleanupCtx->Final);
            return;
        }

        YQL_ENSURE(CleanupCtx);
        CleanupCtx->TransactionsToBeAborted.pop_front();
        if (CleanupCtx->TransactionsToBeAborted.size()) {
            SendRollbackRequest(CleanupCtx->TransactionsToBeAborted.front().Get());
        } else if (CleanupCtx->CleanupFinished()) {
            EndCleanup(CleanupCtx->Final);
        }
    }

    void HandleCleanup(NWorkload::TEvCleanupResponse::TPtr& ev) {
        YQL_ENSURE(CleanupCtx);
        CleanupCtx->IsWaitingForWorkloadServiceCleanup = false;

        if (ev->Get()->Status != Ydb::StatusIds::SUCCESS && ev->Get()->Status != Ydb::StatusIds::NOT_FOUND) {
            LOG_E("Failed to cleanup workload service " << ev->Get()->Status << ": " << ev->Get()->Issues.ToOneLineString());
        }

        if (CleanupCtx->CleanupFinished()) {
            EndCleanup(CleanupCtx->Final);
        }
    }

    void EndCleanup(bool isFinal) {
        LOG_D("EndCleanup, isFinal: " << isFinal);

        if (QueryResponse)
            Reply();

        if (CleanupCtx)
            Counters->ReportSessionActorCleanupLatency(Settings.DbCounters, TInstant::Now() - CleanupCtx->Start);

        if (isFinal) {
            auto userToken = QueryState ? QueryState->UserToken : TIntrusiveConstPtr<NACLib::TUserToken>();
            Become(&TKqpSessionActor::FinalCleanupState);

            LOG_D("Cleanup temp tables: " << TempTablesState.TempTables.size());
            auto tempTablesManager = CreateKqpTempTablesManager(
                std::move(TempTablesState), std::move(userToken), SelfId(), Settings.Database);

            RegisterWithSameMailbox(tempTablesManager);
            return;
        } else {
            CleanupCtx.reset();
            bool doNotKeepSession = QueryState && !QueryState->KeepSession;
            QueryState.reset();
            if (doNotKeepSession) {
                // TEvCloseSessionRequest was received in final=false CleanupState, so actor should rerun Cleanup with final=true
                CleanupAndPassAway();
            } else {
                Become(&TKqpSessionActor::ReadyState);
            }
        }
        ExecuterId = TActorId{};
    }

    template<class T>
    static google::protobuf::RepeatedPtrField<Ydb::Issue::IssueMessage> MessageFromIssues(const T& issues) {
        google::protobuf::RepeatedPtrField<Ydb::Issue::IssueMessage> issueMessage;
        for (const auto& i : issues) {
            IssueToMessage(i, issueMessage.Add());
        }
        return issueMessage;
    }

    void ReplyQueryError(Ydb::StatusIds::StatusCode ydbStatus,
        const TString& message, std::optional<google::protobuf::RepeatedPtrField<Ydb::Issue::IssueMessage>> issues = {})
    {
        LOG_W("Create QueryResponse for error on request, msg: " << message);

        QueryResponse = std::make_unique<TEvKqp::TEvQueryResponse>();
        QueryResponse->Record.SetYdbStatus(ydbStatus);

        auto* response = QueryResponse->Record.MutableResponse();

        Y_ENSURE(QueryState);
        if (QueryState->CompileResult) {
            AddQueryIssues(*response, QueryState->CompileResult->Issues);
        }

        FillStats(&QueryResponse->Record);

        if (issues) {
            for (auto& i : *issues) {
                response->AddQueryIssues()->Swap(&i);
            }
        }

        if (message) {
            IssueToMessage(TIssue{message}, response->AddQueryIssues());
        }

        if (QueryState->TxCtx) {
            QueryState->TxCtx->OnEndQuery();
            QueryState->TxCtx->Invalidate();
        }

        FillTxInfo(response);

        ExecuterId = TActorId{};
        Cleanup(IsFatalError(ydbStatus));
    }

    void Handle(TEvKqp::TEvCancelQueryRequest::TPtr& ev) {
        {
            auto abort = MakeHolder<NYql::NDq::TEvDq::TEvAbortExecution>(NYql::NDqProto::StatusIds::CANCELLED, "Request was canceled");
            Send(SelfId(), abort.Release());
        }

        {
            auto resp = MakeHolder<TEvKqp::TEvCancelQueryResponse>();
            resp->Record.SetStatus(Ydb::StatusIds::SUCCESS);
            Send(ev->Sender, resp.Release(), 0, ev->Cookie);
        }
    }

    void HandleFinalCleanup(TEvents::TEvGone::TPtr&) {
        auto lifeSpan = TInstant::Now() - CreationTime;
        Counters->ReportSessionActorFinished(Settings.DbCounters, lifeSpan);
        Counters->ReportQueriesPerSessionActor(Settings.DbCounters, QueryId);

        auto closeEv = std::make_unique<TEvKqp::TEvCloseSessionResponse>();
        closeEv->Record.SetStatus(Ydb::StatusIds::SUCCESS);
        closeEv->Record.MutableResponse()->SetSessionId(SessionId);
        closeEv->Record.MutableResponse()->SetClosed(true);
        Send(Owner, closeEv.release());

        LOG_D("Session actor destroyed");
        PassAway();
    }

    void HandleFinalCleanup(TEvKqp::TEvQueryRequest::TPtr& ev) {
        ReplyProcessError(ev, Ydb::StatusIds::BAD_SESSION, "Session is under shutdown");
    }

    STFUNC(ReadyState) {
        try {
            switch (ev->GetTypeRewrite()) {
                // common event handles for all states.
                hFunc(TEvKqp::TEvInitiateSessionShutdown, Handle);
                hFunc(TEvKqp::TEvContinueShutdown, Handle);
                hFunc(TEvKqpSnapshot::TEvCreateSnapshotResponse, Handle);
                hFunc(TEvKqp::TEvQueryRequest, Handle);

                hFunc(TEvKqp::TEvCloseSessionRequest, HandleReady);
                hFunc(TEvKqp::TEvCancelQueryRequest, Handle);

                // forgotten messages from previous aborted request
                hFunc(TEvKqp::TEvCompileResponse, HandleNoop);
                hFunc(TEvKqp::TEvSplitResponse, HandleNoop);
                hFunc(TEvKqpExecuter::TEvTxResponse, HandleNoop);
                hFunc(TEvKqpExecuter::TEvExecuterProgress, HandleNoop)
                hFunc(TEvTxProxySchemeCache::TEvNavigateKeySetResult, HandleNoop);
                hFunc(TEvents::TEvUndelivered, HandleNoop);
                hFunc(NWorkload::TEvContinueRequest, HandleNoop);
                // message from KQP proxy in case of our reply just after kqp proxy timer tick
                hFunc(NYql::NDq::TEvDq::TEvAbortExecution, HandleNoop);
                hFunc(TEvKqpBuffer::TEvError, Handle);
                hFunc(TEvTxUserProxy::TEvAllocateTxIdResult, HandleNoop);

            default:
                UnexpectedEvent("ReadyState", ev);
            }
        } catch (const TRequestFail& ex) {
            ReplyQueryError(ex.Status, ex.what(), ex.Issues);
        } catch (const yexception& ex) {
            InternalError(ex.what());
        } catch (const TMemoryLimitExceededException&) {
            ReplyQueryError(Ydb::StatusIds::INTERNAL_ERROR,
                BuildMemoryLimitExceptionMessage());
        }
    }

    STATEFN(ExecuteState) {
        try {
            switch (ev->GetTypeRewrite()) {
                // common event handles for all states.
                hFunc(TEvKqp::TEvInitiateSessionShutdown, Handle);
                hFunc(TEvKqp::TEvContinueShutdown, Handle);
                hFunc(TEvKqpSnapshot::TEvCreateSnapshotResponse, Handle);
                hFunc(TEvKqp::TEvQueryRequest, Handle);
                hFunc(TEvTxUserProxy::TEvAllocateTxIdResult, Handle);

                hFunc(TEvents::TEvUndelivered, Handle);
                hFunc(NWorkload::TEvContinueRequest, Handle);
                hFunc(TEvKqpExecuter::TEvTxResponse, HandleExecute);
                hFunc(TEvKqpExecuter::TEvExecuterProgress, HandleExecute)

                hFunc(TEvKqpExecuter::TEvStreamData, HandleExecute);
                hFunc(TEvKqpExecuter::TEvStreamDataAck, HandleExecute);

                hFunc(NYql::NDq::TEvDq::TEvAbortExecution, HandleExecute);
                hFunc(TEvKqpBuffer::TEvError, Handle);

                hFunc(TEvKqp::TEvCloseSessionRequest, HandleExecute);
                hFunc(NGRpcService::TEvClientLost, HandleClientLost);
                hFunc(TEvKqp::TEvCancelQueryRequest, Handle);

                // forgotten messages from previous aborted request
                hFunc(TEvKqp::TEvCompileResponse, Handle);
                hFunc(TEvKqp::TEvParseResponse, Handle);
                hFunc(TEvKqp::TEvSplitResponse, Handle);
                hFunc(TEvTxProxySchemeCache::TEvNavigateKeySetResult, Handle);

                // always come from WorkerActor
                hFunc(TEvKqp::TEvQueryResponse, ForwardResponse);

                hFunc(NFq::TEvCheckpointCoordinator::TEvZeroCheckpointDone, Handle);
            default:
                UnexpectedEvent("ExecuteState", ev);
            }
        } catch (const TRequestFail& ex) {
            ReplyQueryError(ex.Status, ex.what(), ex.Issues);
        } catch (const yexception& ex) {
            InternalError(ex.what());
        } catch (const TMemoryLimitExceededException&) {
            ReplyQueryError(Ydb::StatusIds::UNDETERMINED,
                BuildMemoryLimitExceptionMessage());
        }
    }

    // optional -- only if there were any TransactionsToBeAborted
    STATEFN(CleanupState) {
        try {
            switch (ev->GetTypeRewrite()) {
                // common event handles for all states.
                hFunc(TEvKqp::TEvInitiateSessionShutdown, Handle);
                hFunc(TEvKqp::TEvContinueShutdown, Handle);
                hFunc(TEvKqpSnapshot::TEvCreateSnapshotResponse, Handle);
                hFunc(TEvKqp::TEvQueryRequest, Handle);

                hFunc(TEvKqpExecuter::TEvTxResponse, HandleCleanup);
                hFunc(NWorkload::TEvCleanupResponse, HandleCleanup);

                hFunc(TEvKqp::TEvCloseSessionRequest, HandleCleanup);
                hFunc(NGRpcService::TEvClientLost, HandleNoop);
                hFunc(TEvKqp::TEvCancelQueryRequest, HandleNoop);

                // forgotten messages from previous aborted request
                hFunc(TEvKqp::TEvCompileResponse, HandleNoop);
                hFunc(TEvKqp::TEvSplitResponse, HandleNoop);
                hFunc(NYql::NDq::TEvDq::TEvAbortExecution, HandleNoop);
                hFunc(TEvKqpBuffer::TEvError, Handle);
                hFunc(TEvTxProxySchemeCache::TEvNavigateKeySetResult, HandleNoop);
                hFunc(TEvents::TEvUndelivered, HandleNoop);
                hFunc(TEvTxUserProxy::TEvAllocateTxIdResult, HandleNoop);
                hFunc(TEvKqpExecuter::TEvStreamData, HandleNoop);
                hFunc(NWorkload::TEvContinueRequest, HandleNoop);

                // always come from WorkerActor
                hFunc(TEvKqp::TEvCloseSessionResponse, HandleCleanup);
                hFunc(TEvKqp::TEvQueryResponse, HandleNoop);
                hFunc(TEvKqpExecuter::TEvExecuterProgress, HandleNoop)

                hFunc(NFq::TEvCheckpointCoordinator::TEvZeroCheckpointDone, HandleNoop);
            default:
                UnexpectedEvent("CleanupState", ev);
            }
        } catch (const yexception& ex) {
            InternalError(ex.what());
        } catch (const TMemoryLimitExceededException&) {
            ReplyQueryError(Ydb::StatusIds::INTERNAL_ERROR,
                BuildMemoryLimitExceptionMessage());
        }
    }

    STATEFN(FinalCleanupState) {
        try {
            switch (ev->GetTypeRewrite()) {
                hFunc(TEvents::TEvGone, HandleFinalCleanup);
                hFunc(TEvents::TEvUndelivered, HandleNoop);
                hFunc(TEvKqpSnapshot::TEvCreateSnapshotResponse, Handle);
                hFunc(NWorkload::TEvContinueRequest, HandleNoop);
                hFunc(TEvKqp::TEvQueryRequest, HandleFinalCleanup);
            }
        } catch (const yexception& ex) {
            InternalError(ex.what());
        } catch (const TMemoryLimitExceededException&) {
            ReplyQueryError(Ydb::StatusIds::INTERNAL_ERROR,
                BuildMemoryLimitExceptionMessage());
        }
    }

private:

    TString CurrentStateFuncName() const {
        const auto& func = CurrentStateFunc();
        if (func == &TThis::ReadyState) {
            return "ReadyState";
        } else if (func == &TThis::ExecuteState) {
            return "ExecuteState";
        } else if (func == &TThis::CleanupState) {
            return "CleanupState";
        } else {
            return "unknown state";
        }
    }

    void UnexpectedEvent(const TString& state, TAutoPtr<NActors::IEventHandle>& ev) {
        InternalError(TStringBuilder() << "TKqpSessionActor in state " << state << " received unexpected event " <<
                ev->GetTypeName() << Sprintf("(0x%08" PRIx32 ")", ev->GetTypeRewrite()) << " sender: " << ev->Sender);
    }

    void InternalError(const TString& message) {
        LOG_E("Internal error, message: " << message);
        if (QueryState) {
            ReplyQueryError(Ydb::StatusIds::INTERNAL_ERROR, message);
        } else {
            CleanupAndPassAway();
        }
    }

    TString BuildMemoryLimitExceptionMessage() const {
        if (QueryState && QueryState->TxCtx) {
            return TStringBuilder() << "Memory limit exception at " << CurrentStateFuncName()
                << ", current limit is " << QueryState->TxCtx->TxAlloc->Alloc->GetLimit() << " bytes.";
        } else {
            return TStringBuilder() << "Memory limit exception at " << CurrentStateFuncName();
        }
    }

    void ProcessTopicOps(TEvTxProxySchemeCache::TEvNavigateKeySetResult::TPtr& ev) {
        YQL_ENSURE(ev->Get()->Request);
        if (ev->Get()->Request->Cookie < QueryId) {
            return;
        }

        NSchemeCache::TSchemeCacheNavigate* response = ev->Get()->Request.Get();

        Ydb::StatusIds_StatusCode status;
        TString message;

        if (QueryState->IsAccessDenied(*response, message)) {
            ythrow TRequestFail(Ydb::StatusIds::UNAUTHORIZED) << message;
        }
        if (QueryState->HasErrors(*response, message)) {
            ythrow TRequestFail(Ydb::StatusIds::SCHEME_ERROR) << message;
        }

        QueryState->TopicOperations.ProcessSchemeCacheNavigate(response->ResultSet, status, message);
        if (status != Ydb::StatusIds::SUCCESS) {
            ythrow TRequestFail(status) << message;
        }

        if (!QueryState->TryMergeTopicOffsets(QueryState->TopicOperations, message)) {
            ythrow TRequestFail(Ydb::StatusIds::BAD_REQUEST) << message;
        }

        QueryState->TxCtx->TopicOperations.CacheSchemeCacheNavigate(response->ResultSet);

        if (HasTopicWriteOperations() && !HasTopicApiWriteOperations() && !HasKafkaApiWriteOperations()) {
            Send(MakeTxProxyID(), new TEvTxUserProxy::TEvAllocateTxId, 0, QueryState->QueryId);
            return;
        }

        ReplySuccess();
    }

    void Handle(TEvTxUserProxy::TEvAllocateTxIdResult::TPtr& ev) {
        if (CurrentStateFunc() != &TThis::ExecuteState || ev->Cookie < QueryId) {
            return;
        }

        YQL_ENSURE(QueryState);
        YQL_ENSURE(QueryState->GetAction() == NKikimrKqp::QUERY_ACTION_TOPIC);

        SetTopicWriteId(NLongTxService::TLockHandle(ev->Get()->TxId, TActivationContext::ActorSystem()));

        ReplySuccess();
    }

    bool HasTopicWriteOperations() const {
        return QueryState->TxCtx->TopicOperations.HasWriteOperations();
    }

    bool HasKafkaApiWriteOperations() const {
        return QueryState->TxCtx->TopicOperations.HasKafkaOperations() && QueryState->TxCtx->TopicOperations.HasWriteOperations();
    }

    bool HasTopicApiWriteOperations() const {
        return QueryState->TxCtx->TopicOperations.HasWriteId();
    }

    ui64 GetTopicWriteId() const {
        return QueryState->TxCtx->TopicOperations.GetWriteId();
    }

    void SetTopicWriteId(NLongTxService::TLockHandle handle) {
        QueryState->TxCtx->TopicOperations.SetWriteId(std::move(handle));
    }

    void TerminateBufferActor(TIntrusivePtr<TKqpTransactionContext> ctx) {
        if (ctx && ctx->BufferActorId) {
            Send(ctx->BufferActorId, new TEvKqpBuffer::TEvTerminate{});
            ctx->BufferActorId = {};
        }
    }

    void Handle(NFq::TEvCheckpointCoordinator::TEvZeroCheckpointDone::TPtr&) {
        LOG_D("Coordinator saved zero checkpoint");
        Send(CheckpointCoordinatorId, new NFq::TEvCheckpointCoordinator::TEvRunGraph());
    }

private:
    TActorId Owner;
    TKqpQueryCachePtr QueryCache;
    TString SessionId;

    std::shared_ptr<NKikimr::NKqp::NRm::IKqpResourceManager> ResourceManager_;
    std::shared_ptr<NKikimr::NKqp::NComputeActor::IKqpNodeComputeActorFactory> CaFactory_;
    // cached lookups to issue counters
    THashMap<ui32, ::NMonitoring::TDynamicCounters::TCounterPtr> CachedIssueCounters;
    TInstant CreationTime;
    TIntrusivePtr<TKqpCounters> Counters;
    TIntrusivePtr<TKqpRequestCounters> RequestCounters;
    TKqpWorkerSettings Settings;
    NYql::NDq::IDqAsyncIoFactory::TPtr AsyncIoFactory;
    TIntrusivePtr<TModuleResolverState> ModuleResolverState;
    std::optional<TKqpFederatedQuerySetup> FederatedQuerySetup;
    TKqpSettings::TConstPtr KqpSettings;
    std::optional<TActorId> WorkerId;
    TActorId ExecuterId;
    TActorId CheckpointCoordinatorId;
    NWilson::TSpan AcquireSnapshotSpan;

    std::shared_ptr<TKqpQueryState> QueryState;
    std::unique_ptr<TKqpCleanupCtx> CleanupCtx;
    ui32 QueryId = 0;
    TKikimrConfiguration::TPtr Config;
    IDataProvider::TFillSettings FillSettings;
    TTransactionsCache Transactions;
    std::unique_ptr<TEvKqp::TEvQueryResponse> QueryResponse;
    std::optional<TSessionShutdownState> ShutdownState;
    TULIDGenerator UlidGen;
    NTxProxy::TRequestControls RequestControls;

    TKqpTempTablesState TempTablesState;

    NKikimrConfig::TQueryServiceConfig QueryServiceConfig;
    TActorId KqpTempTablesAgentActor;
    std::shared_ptr<std::atomic<bool>> CompilationCookie;

    TGUCSettings::TPtr GUCSettings;
};

} // namespace

IActor* CreateKqpSessionActor(const TActorId& owner,
    TKqpQueryCachePtr queryCache,
    std::shared_ptr<NKikimr::NKqp::NRm::IKqpResourceManager> resourceManager,
    std::shared_ptr<NKikimr::NKqp::NComputeActor::IKqpNodeComputeActorFactory> caFactory, const TString& sessionId,
    const TKqpSettings::TConstPtr& kqpSettings, const TKqpWorkerSettings& workerSettings,
    std::optional<TKqpFederatedQuerySetup> federatedQuerySetup,
    NYql::NDq::IDqAsyncIoFactory::TPtr asyncIoFactory,
    TIntrusivePtr<TModuleResolverState> moduleResolverState, TIntrusivePtr<TKqpCounters> counters,
    const NKikimrConfig::TQueryServiceConfig& queryServiceConfig,
    const TActorId& kqpTempTablesAgentActor)
{
    return new TKqpSessionActor(
        owner, std::move(queryCache),
        std::move(resourceManager), std::move(caFactory), sessionId, kqpSettings, workerSettings, federatedQuerySetup,
                                std::move(asyncIoFactory),  std::move(moduleResolverState), counters,
                                queryServiceConfig, kqpTempTablesAgentActor);
}

}
}<|MERGE_RESOLUTION|>--- conflicted
+++ resolved
@@ -1714,13 +1714,7 @@
             QueryState ? QueryState->UserRequestContext : MakeIntrusive<TUserRequestContext>("", Settings.Database, SessionId),
             QueryState ? QueryState->StatementResultIndex : 0, FederatedQuerySetup,
             (QueryState && QueryState->RequestEv->GetSyntax() == Ydb::Query::Syntax::SYNTAX_PG)
-<<<<<<< HEAD
-                ? GUCSettings : nullptr, {},
-            txCtx->ShardIdToTableInfo, txCtx->TxManager, txCtx->BufferActorId,
-            CheckpointCoordinatorId);
-=======
-                ? GUCSettings : nullptr, {}, txCtx->ShardIdToTableInfo, txCtx->TxManager, txCtx->BufferActorId, /* batchOperationSettings */ Nothing());
->>>>>>> f65d0135
+                ? GUCSettings : nullptr, {}, txCtx->ShardIdToTableInfo, txCtx->TxManager, txCtx->BufferActorId, /* batchOperationSettings */ Nothing(), CheckpointCoordinatorId);
 
         auto exId = RegisterWithSameMailbox(executerActor);
         LOG_D("Created new KQP executer: " << exId << " isRollback: " << isRollback);
