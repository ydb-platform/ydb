#include "kqp_session_actor.h"
#include "kqp_worker_common.h"
#include "kqp_query_state.h"
#include "kqp_query_stats.h"

#include <ydb/core/kqp/common/kqp_lwtrace_probes.h>
#include <ydb/core/kqp/common/kqp_ru_calc.h>
#include <ydb/core/kqp/common/kqp_timeouts.h>
#include <ydb/core/kqp/common/kqp_tx.h>
#include <ydb/core/kqp/common/kqp.h>
#include <ydb/core/kqp/common/events/workload_service.h>
#include <ydb/core/kqp/common/simple/query_ast.h>
#include <ydb/core/kqp/compile_service/kqp_compile_service.h>
#include <ydb/core/kqp/executer_actor/kqp_executer.h>
#include <ydb/core/kqp/executer_actor/kqp_locks_helper.h>
#include <ydb/core/kqp/host/kqp_host_impl.h>
#include <ydb/core/kqp/opt/kqp_query_plan.h>
#include <ydb/core/kqp/provider/yql_kikimr_provider.h>
#include <ydb/core/kqp/provider/yql_kikimr_results.h>
#include <ydb/core/kqp/rm_service/kqp_snapshot_manager.h>
#include <ydb/core/ydb_convert/ydb_convert.h>
#include <ydb/core/tx/schemeshard/schemeshard.h>
#include <ydb/core/kqp/rm_service/kqp_rm_service.h>
#include <ydb/public/lib/operation_id/operation_id.h>
#include <ydb/core/kqp/common/kqp_yql.h>

#include <ydb/core/util/ulid.h>

#include <ydb/core/actorlib_impl/long_timer.h>
#include <ydb/core/base/appdata.h>
#include <ydb/core/base/cputime.h>
#include <ydb/core/base/path.h>
#include <ydb/library/wilson_ids/wilson.h>
#include <ydb/core/protos/kqp.pb.h>
#include <ydb/core/sys_view/service/sysview_service.h>
#include <ydb/core/tx/tx_proxy/proxy.h>
#include <ydb/library/yql/utils/actor_log/log.h>

#include <ydb/library/actors/core/actor_bootstrapped.h>
#include <ydb/library/actors/core/event_pb.h>
#include <ydb/library/actors/core/hfunc.h>
#include <ydb/library/actors/core/log.h>

#include <util/string/printf.h>

#include <ydb/library/actors/wilson/wilson_span.h>
#include <ydb/library/actors/wilson/wilson_trace.h>

LWTRACE_USING(KQP_PROVIDER);

namespace NKikimr {
namespace NKqp {

using namespace NYql;
using namespace NSchemeCache;

namespace {

std::optional<TString> TryDecodeYdbSessionId(const TString& sessionId) {
    if (sessionId.empty()) {
        return std::nullopt;
    }

    try {
        NOperationId::TOperationId opId(sessionId);
        TString id;
        const auto& ids = opId.GetValue("id");
        if (ids.size() != 1) {
            return std::nullopt;
        }

        return *ids[0];
    } catch (...) {
        return std::nullopt;
    }

    return std::nullopt;
}

#define LOG_C(msg) LOG_CRIT_S(*TlsActivationContext, NKikimrServices::KQP_SESSION, LogPrefix() << msg)
#define LOG_E(msg) LOG_ERROR_S(*TlsActivationContext, NKikimrServices::KQP_SESSION, LogPrefix() << msg)
#define LOG_W(msg) LOG_WARN_S(*TlsActivationContext, NKikimrServices::KQP_SESSION, LogPrefix() << msg)
#define LOG_N(msg) LOG_NOTICE_S(*TlsActivationContext, NKikimrServices::KQP_SESSION, LogPrefix() << msg)
#define LOG_I(msg) LOG_INFO_S(*TlsActivationContext, NKikimrServices::KQP_SESSION, LogPrefix() << msg)
#define LOG_D(msg) LOG_DEBUG_S(*TlsActivationContext, NKikimrServices::KQP_SESSION, LogPrefix() << msg)
#define LOG_T(msg) LOG_TRACE_S(*TlsActivationContext, NKikimrServices::KQP_SESSION, LogPrefix() << msg)

void FillColumnsMeta(const NKqpProto::TKqpPhyQuery& phyQuery, NKikimrKqp::TQueryResponse& resp) {
    for (size_t i = 0; i < phyQuery.ResultBindingsSize(); ++i) {
        const auto& binding = phyQuery.GetResultBindings(i);
        auto ydbRes = resp.AddYdbResults();
        ydbRes->mutable_columns()->CopyFrom(binding.GetResultSetMeta().columns());
    }
}

class TRequestFail : public yexception {
public:
    Ydb::StatusIds::StatusCode Status;
    std::optional<google::protobuf::RepeatedPtrField<Ydb::Issue::IssueMessage>> Issues;

    TRequestFail(Ydb::StatusIds::StatusCode status,
            std::optional<google::protobuf::RepeatedPtrField<Ydb::Issue::IssueMessage>> issues = {})
        : Status(status)
        , Issues(std::move(issues))
    {}
};

std::unique_ptr<TEvKqp::TEvQueryResponse> AllocQueryResponse(const std::shared_ptr<TKqpQueryState>& state,
    bool disableReqArena)
{
    auto resEv = std::make_unique<TEvKqp::TEvQueryResponse>();
    auto reqArena = state->GetArena();
    if (!disableReqArena && reqArena) {
        resEv->Record.ReallocRef(reqArena);
    } else {
        auto arena = std::make_shared<google::protobuf::Arena>();
        resEv->Record.Realloc(arena);
    }
    return resEv;
}

struct TKqpCleanupCtx {
    std::deque<TIntrusivePtr<TKqpTransactionContext>> TransactionsToBeAborted;
    bool IsWaitingForWorkerToClose = false;
    bool IsWaitingForWorkloadServiceCleanup = false;
    bool Final = false;
    TInstant Start = TInstant::Now();

    bool CleanupFinished() {
        return TransactionsToBeAborted.empty() && !IsWaitingForWorkerToClose && !IsWaitingForWorkloadServiceCleanup;
    }
};

class TKqpSessionActor : public TActorBootstrapped<TKqpSessionActor> {

    class TTimerGuard {
    public:
        TTimerGuard(TKqpSessionActor* this_)
        : This(this_)
        {
            if (This->QueryState) {
                YQL_ENSURE(!This->QueryState->CurrentTimer);
                This->QueryState->CurrentTimer.emplace();
            }
        }

        ~TTimerGuard() {
            if (This->QueryState) {
                This->QueryState->ResetTimer();
            }
        }

    private:
        TKqpSessionActor* This;
    };

public:
    static constexpr NKikimrServices::TActivity::EType ActorActivityType() {
        return NKikimrServices::TActivity::KQP_SESSION_ACTOR;
    }

   TKqpSessionActor(const TActorId& owner,
            std::shared_ptr<NKikimr::NKqp::NRm::IKqpResourceManager> resourceManager,
            std::shared_ptr<NKikimr::NKqp::NComputeActor::IKqpNodeComputeActorFactory> caFactory,
            const TString& sessionId, const TKqpSettings::TConstPtr& kqpSettings,
            const TKqpWorkerSettings& workerSettings,
            std::optional<TKqpFederatedQuerySetup> federatedQuerySetup,
            NYql::NDq::IDqAsyncIoFactory::TPtr asyncIoFactory,
            TIntrusivePtr<TModuleResolverState> moduleResolverState, TIntrusivePtr<TKqpCounters> counters,
            const NKikimrConfig::TQueryServiceConfig& queryServiceConfig,
            const TActorId& kqpTempTablesAgentActor)
        : Owner(owner)
        , SessionId(sessionId)
        , ResourceManager_(std::move(resourceManager))
        , CaFactory_(std::move(caFactory))
        , Counters(counters)
        , Settings(workerSettings)
        , AsyncIoFactory(std::move(asyncIoFactory))
        , ModuleResolverState(std::move(moduleResolverState))
        , FederatedQuerySetup(federatedQuerySetup)
        , KqpSettings(kqpSettings)
        , Config(CreateConfig(kqpSettings, workerSettings))
        , Transactions(*Config->_KqpMaxActiveTxPerSession.Get(), TDuration::Seconds(*Config->_KqpTxIdleTimeoutSec.Get()))
        , QueryServiceConfig(queryServiceConfig)
        , KqpTempTablesAgentActor(kqpTempTablesAgentActor)
        , GUCSettings(std::make_shared<TGUCSettings>())
    {
        RequestCounters = MakeIntrusive<TKqpRequestCounters>();
        RequestCounters->Counters = Counters;
        RequestCounters->DbCounters = Settings.DbCounters;
        RequestCounters->TxProxyMon = MakeIntrusive<NTxProxy::TTxProxyMon>(AppData()->Counters);
        CompilationCookie = std::make_shared<std::atomic<bool>>(true);

        FillSettings.AllResultsBytesLimit = Nothing();
        FillSettings.RowsLimitPerWrite = Config->_ResultRowsLimit.Get();
        FillSettings.Format = IDataProvider::EResultFormat::Custom;
        FillSettings.FormatDetails = TString(KikimrMkqlProtoFormat);
        FillGUCSettings();

        auto optSessionId = TryDecodeYdbSessionId(SessionId);
        YQL_ENSURE(optSessionId, "Can't decode ydb session Id");

        TempTablesState.SessionId = *optSessionId;
        TempTablesState.Database = Settings.Database;
        LOG_D("Create session actor with id " << TempTablesState.SessionId);
    }

    void Bootstrap() {
        LOG_D("session actor bootstrapped");
        Counters->ReportSessionActorCreated(Settings.DbCounters);
        CreationTime = TInstant::Now();

        Config->FeatureFlags = AppData()->FeatureFlags;

        RequestControls.Reqister(TlsActivationContext->AsActorContext());
        Become(&TKqpSessionActor::ReadyState);
    }

    TString LogPrefix() const {
        TStringBuilder result = TStringBuilder()
            << "SessionId: " << SessionId << ", "
            << "ActorId: " << SelfId() << ", "
            << "ActorState: " << CurrentStateFuncName() << ", ";
        if (Y_LIKELY(QueryState)) {
            result << "TraceId: " << QueryState->UserRequestContext->TraceId << ", ";
        }
        return result;
    }

    void MakeNewQueryState(TEvKqp::TEvQueryRequest::TPtr& ev) {
        ++QueryId;
        YQL_ENSURE(!QueryState);
        auto selfId = SelfId();
        auto as = TActivationContext::ActorSystem();
        ev->Get()->SetClientLostAction(selfId, as);
        QueryState = std::make_shared<TKqpQueryState>(
            ev, QueryId, Settings.Database, Settings.ApplicationName, Settings.Cluster, Settings.DbCounters, Settings.LongSession,
            Settings.TableService, Settings.QueryService, SessionId, AppData()->MonotonicTimeProvider->Now());
        if (QueryState->UserRequestContext->TraceId.empty()) {
            QueryState->UserRequestContext->TraceId = UlidGen.Next().ToString();
        }
    }

    void PassRequestToResourcePool() {
        if (QueryState->UserRequestContext->PoolConfig) {
            LOG_D("request placed into pool from cache: " << QueryState->UserRequestContext->PoolId);
            CompileQuery();
            return;
        }

        Send(MakeKqpWorkloadServiceId(SelfId().NodeId()), new NWorkload::TEvPlaceRequestIntoPool(
            QueryState->Database,
            SessionId,
            QueryState->UserRequestContext->PoolId,
            QueryState->UserToken
        ), IEventHandle::FlagTrackDelivery);

        Become(&TKqpSessionActor::ExecuteState);
    }

    void ForwardRequest(TEvKqp::TEvQueryRequest::TPtr& ev) {
        if (!WorkerId) {
            std::unique_ptr<IActor> workerActor(CreateKqpWorkerActor(SelfId(), SessionId, KqpSettings, Settings,
                FederatedQuerySetup, ModuleResolverState, Counters, QueryServiceConfig, GUCSettings));
            WorkerId = RegisterWithSameMailbox(workerActor.release());
        }
        TlsActivationContext->Send(new IEventHandle(*WorkerId, SelfId(), QueryState->RequestEv.release(), ev->Flags, ev->Cookie,
                    nullptr, std::move(ev->TraceId)));
        Become(&TKqpSessionActor::ExecuteState);
    }

    void ForwardResponse(TEvKqp::TEvQueryResponse::TPtr& ev) {
        QueryResponse = std::unique_ptr<TEvKqp::TEvQueryResponse>(ev->Release().Release());
        Cleanup();
    }

    void ReplyTransactionNotFound(const TString& txId) {
        std::vector<TIssue> issues{YqlIssue(TPosition(), TIssuesIds::KIKIMR_TRANSACTION_NOT_FOUND,
            TStringBuilder() << "Transaction not found: " << txId)};
        ReplyQueryError(Ydb::StatusIds::NOT_FOUND, "", MessageFromIssues(issues));
    }

    void RollbackTx() {
        YQL_ENSURE(QueryState->HasTxControl(), "Can't perform ROLLBACK_TX: TxControl isn't set in TQueryRequest");
        const auto& txControl = QueryState->GetTxControl();
        QueryState->Commit = txControl.commit_tx();
        auto txId = TTxId::FromString(txControl.tx_id());
        if (auto ctx = Transactions.ReleaseTransaction(txId)) {
            ctx->Invalidate();
            Transactions.AddToBeAborted(std::move(ctx));
            ReplySuccess();
        } else {
            ReplyTransactionNotFound(txControl.tx_id());
        }
    }

    void CommitTx() {
        YQL_ENSURE(QueryState->HasTxControl());
        const auto& txControl = QueryState->GetTxControl();
        YQL_ENSURE(txControl.tx_selector_case() == Ydb::Table::TransactionControl::kTxId, "Can't commit transaction - "
            << " there is no TxId in Query's TxControl");

        QueryState->Commit = true;

        auto txId = TTxId::FromString(txControl.tx_id());
        auto txCtx = Transactions.Find(txId);
        LOG_D("queryRequest TxControl: " << txControl.DebugString() << " txCtx: " << (void*)txCtx.Get());
        if (!txCtx) {
            ReplyTransactionNotFound(txControl.tx_id());
            return;
        }
        QueryState->TxCtx = std::move(txCtx);
        QueryState->QueryData = std::make_shared<TQueryData>(QueryState->TxCtx->TxAlloc);
        QueryState->TxId.SetValue(txId);
        if (!CheckTransactionLocks(/*tx*/ nullptr)) {
            return;
        }

        bool replied = ExecutePhyTx(/*tx*/ nullptr, /*commit*/ true);
        if (!replied) {
            Become(&TKqpSessionActor::ExecuteState);
        }
    }

    static bool IsQueryTypeSupported(NKikimrKqp::EQueryType type) {
        switch (type) {
            case NKikimrKqp::QUERY_TYPE_SQL_DML:
            case NKikimrKqp::QUERY_TYPE_PREPARED_DML:
            case NKikimrKqp::QUERY_TYPE_SQL_SCAN:
            case NKikimrKqp::QUERY_TYPE_AST_SCAN:
            case NKikimrKqp::QUERY_TYPE_AST_DML:
            case NKikimrKqp::QUERY_TYPE_SQL_GENERIC_QUERY:
            case NKikimrKqp::QUERY_TYPE_SQL_GENERIC_CONCURRENT_QUERY:
            case NKikimrKqp::QUERY_TYPE_SQL_GENERIC_SCRIPT:
                return true;

            // should not be compiled. TODO: forward to request executer
            // not supported yet
            case NKikimrKqp::QUERY_TYPE_SQL_DDL:
            case NKikimrKqp::QUERY_TYPE_SQL_SCRIPT:
            case NKikimrKqp::QUERY_TYPE_SQL_SCRIPT_STREAMING:
            case NKikimrKqp::QUERY_TYPE_UNDEFINED:
                return false;
        }
    }

    void HandleClientLost(NGRpcService::TEvClientLost::TPtr&) {
        LOG_D("Got ClientLost event, send AbortExecution to executor: "
            << ExecuterId);

        if (ExecuterId) {
            auto abortEv = TEvKqp::TEvAbortExecution::Aborted("Client lost"); // any status code can be here

            Send(ExecuterId, abortEv.Release());
        } else {
            Cleanup();
        }
    }

    void Handle(TEvKqp::TEvQueryRequest::TPtr& ev) {
        if (CurrentStateFunc() != &TThis::ReadyState) {
            ReplyBusy(ev);
            return;
        }

        ui64 proxyRequestId = ev->Cookie;
        YQL_ENSURE(ev->Get()->GetSessionId() == SessionId,
                "Invalid session, expected: " << SessionId << ", got: " << ev->Get()->GetSessionId());

        if (ev->Get()->HasYdbStatus() && ev->Get()->GetYdbStatus() != Ydb::StatusIds::SUCCESS) {
            NYql::TIssues issues;
            NYql::IssuesFromMessage(ev->Get()->GetQueryIssues(), issues);
            TString errMsg = issues.ToString();
            auto status = ev->Get()->GetYdbStatus();

            LOG_N(TKqpRequestInfo("", SessionId)
                << "Got invalid query request, reply with status: "
                << status
                << " msg: "
                << errMsg <<".");
            ReplyProcessError(ev->Sender, proxyRequestId, status, errMsg);
            return;
        }

        if (ShutdownState && ShutdownState->SoftTimeoutReached()) {
            // we reached the soft timeout, so at this point we don't allow to accept new queries for session.
            LOG_N("system shutdown requested: soft timeout reached, no queries can be accepted");
            ReplyProcessError(ev->Sender, proxyRequestId, Ydb::StatusIds::BAD_SESSION, "Session is under shutdown");
            CleanupAndPassAway();
            return;
        }

        MakeNewQueryState(ev);
        TTimerGuard timer(this);
        YQL_ENSURE(QueryState->GetDatabase() == Settings.Database,
                "Wrong database, expected:" << Settings.Database << ", got: " << QueryState->GetDatabase());

        QueryState->EnsureAction();
        auto action = QueryState->GetAction();

        LWTRACK(KqpSessionQueryRequest,
            QueryState->Orbit,
            QueryState->GetDatabase(),
            QueryState->GetType(),
            action,
            QueryState->GetQuery());

        LOG_D("received request,"
            << " proxyRequestId: " << proxyRequestId
            << " prepared: " << QueryState->HasPreparedQuery()
            << " tx_control: " << QueryState->HasTxControl()
            << " action: " << action
            << " type: " << QueryState->GetType()
            << " text: " << QueryState->GetQuery()
            << " rpcActor: " << QueryState->RequestActorId
            << " database: " << QueryState->GetDatabase()
            << " pool id: " << QueryState->UserRequestContext->PoolId
        );

        switch (action) {
            case NKikimrKqp::QUERY_ACTION_EXPLAIN:
            case NKikimrKqp::QUERY_ACTION_EXECUTE:
            case NKikimrKqp::QUERY_ACTION_PREPARE:
            case NKikimrKqp::QUERY_ACTION_EXECUTE_PREPARED: {
                auto type = QueryState->GetType();
                YQL_ENSURE(type != NKikimrKqp::QUERY_TYPE_UNDEFINED, "query type is undefined");

                if (action == NKikimrKqp::QUERY_ACTION_PREPARE) {
                   if (QueryState->KeepSession && !Settings.LongSession) {
                        ythrow TRequestFail(Ydb::StatusIds::BAD_REQUEST)
                            << "Expected KeepSession=false for non-execute requests";
                   }
                }

                if (!IsQueryTypeSupported(type)) {
                    return ForwardRequest(ev);
                }
                break;
            }
            case NKikimrKqp::QUERY_ACTION_BEGIN_TX: {
                YQL_ENSURE(QueryState->HasTxControl(),
                    "Can't perform BEGIN_TX: TxControl isn't set in TQueryRequest");
                const auto& txControl = QueryState->GetTxControl();
                QueryState->Commit = txControl.commit_tx();
                BeginTx(txControl.begin_tx());
                QueryState->CommandTagName = "BEGIN";
                ReplySuccess();
                return;
            }
            case NKikimrKqp::QUERY_ACTION_ROLLBACK_TX: {
                QueryState->CommandTagName = "ROLLBACK";
                return RollbackTx();
            }
            case NKikimrKqp::QUERY_ACTION_COMMIT_TX:
                QueryState->CommandTagName = "COMMIT";
                return CommitTx();

            // not supported yet
            case NKikimrKqp::QUERY_ACTION_VALIDATE:
            case NKikimrKqp::QUERY_ACTION_PARSE:
                return ForwardRequest(ev);

            case NKikimrKqp::QUERY_ACTION_TOPIC:
                return AddOffsetsToTransaction();
        }

        QueryState->UpdateTempTablesState(TempTablesState);

        if (QueryState->UserRequestContext->PoolId) {
            PassRequestToResourcePool();
        } else {
            CompileQuery();
        }
    }

    void Handle(TEvents::TEvUndelivered::TPtr& ev) {
        if (ev->Get()->SourceType == TKqpWorkloadServiceEvents::EvPlaceRequestIntoPool) {
            LOG_I("Failed to deliver request to workload service");
            CompileQuery();
        }
    }

    void Handle(NWorkload::TEvContinueRequest::TPtr& ev) {
        YQL_ENSURE(QueryState);
        QueryState->ContinueTime = TInstant::Now();

        if (ev->Get()->Status == Ydb::StatusIds::UNSUPPORTED) {
            LOG_T("Failed to place request in resource pool, feature flag is disabled");
            QueryState->UserRequestContext->PoolId.clear();
            CompileQuery();
            return;
        }

        const TString& poolId = ev->Get()->PoolId;
        if (ev->Get()->Status != Ydb::StatusIds::SUCCESS) {
            google::protobuf::RepeatedPtrField<Ydb::Issue::IssueMessage> issues;
            NYql::IssuesToMessage(std::move(ev->Get()->Issues), &issues);
            ReplyQueryError(ev->Get()->Status, TStringBuilder() << "Query failed during adding/waiting in workload pool " << poolId, issues);
            return;
        }

        LOG_D("continue request, pool id: " << poolId);
        QueryState->PoolHandlerActor = ev->Sender;
        QueryState->UserRequestContext->PoolId = poolId;
        QueryState->UserRequestContext->PoolConfig = ev->Get()->PoolConfig;
        CompileQuery();
    }

    void AddOffsetsToTransaction() {
        YQL_ENSURE(QueryState);
        if (!PrepareQueryTransaction()) {
            return;
        }

        QueryState->AddOffsetsToTransaction();

        auto navigate = QueryState->BuildSchemeCacheNavigate();

        Become(&TKqpSessionActor::ExecuteState);
        Send(MakeSchemeCacheID(), new TEvTxProxySchemeCache::TEvNavigateKeySet(navigate.release()));
    }

    void CompileQuery() {
        YQL_ENSURE(QueryState);
        auto ev = QueryState->BuildCompileRequest(CompilationCookie, GUCSettings);
        LOG_D("Sending CompileQuery request");

        Send(MakeKqpCompileServiceID(SelfId().NodeId()), ev.release(), 0, QueryState->QueryId,
            QueryState->KqpSessionSpan.GetTraceId());
        Become(&TKqpSessionActor::ExecuteState);
    }

    void CompileSplittedQuery() {
        YQL_ENSURE(QueryState);
        auto ev = QueryState->BuildCompileSplittedRequest(CompilationCookie, GUCSettings);
        LOG_D("Sending CompileSplittedQuery request");

        Send(MakeKqpCompileServiceID(SelfId().NodeId()), ev.release(), 0, QueryState->QueryId,
            QueryState->KqpSessionSpan.GetTraceId());
        Become(&TKqpSessionActor::ExecuteState);
    }

    void Handle(TEvTxProxySchemeCache::TEvNavigateKeySetResult::TPtr& ev) {
        const auto* response = ev->Get();
        YQL_ENSURE(response->Request);
        YQL_ENSURE(QueryState);
        // outdated response from scheme cache.
        // ignoring that.
        if (response->Request->Cookie < QueryId)
            return;

        if (QueryState->GetAction() == NKikimrKqp::QUERY_ACTION_TOPIC) {
            ProcessTopicOps(ev);
            return;
        }

        // table versions are not the same. need the query recompilation.
        if (!QueryState->EnsureTableVersions(*response)) {
            auto ev = QueryState->BuildReCompileRequest(CompilationCookie, GUCSettings);
            Send(MakeKqpCompileServiceID(SelfId().NodeId()), ev.release(), 0, QueryState->QueryId,
                QueryState->KqpSessionSpan.GetTraceId());
            return;
        }

        OnSuccessCompileRequest();
    }

    void Handle(TEvKqp::TEvCompileResponse::TPtr& ev) {
        // outdated event from previous query.
        // ignoring that.
        if (ev->Cookie < QueryId) {
            return;
        }

        YQL_ENSURE(QueryState);
        TTimerGuard timer(this);

        // saving compile response and checking that compilation status
        // is success.
        if (!QueryState->SaveAndCheckCompileResult(ev->Get())) {
            LWTRACK(KqpSessionQueryCompiled, QueryState->Orbit, TStringBuilder() << QueryState->CompileResult->Status);

            if (QueryState->CompileResult->NeedToSplit) {
                if (!QueryState->HasTxControl()) {
                    YQL_ENSURE(QueryState->GetAction() == NKikimrKqp::QUERY_ACTION_EXECUTE);
                    auto ev = QueryState->BuildSplitRequest(CompilationCookie, GUCSettings);
                    Send(MakeKqpCompileServiceID(SelfId().NodeId()), ev.release(), 0, QueryState->QueryId,
                        QueryState->KqpSessionSpan.GetTraceId());
                } else {
                    NYql::TIssues issues;
                    ReplyQueryError(
                        ::Ydb::StatusIds::StatusCode::StatusIds_StatusCode_BAD_REQUEST,
                        "CTAS statement can be executed only in NoTx mode.",
                        MessageFromIssues(issues));
                }
            } else {
                ReplyQueryCompileError();
            }
            return;
        }

        LWTRACK(KqpSessionQueryCompiled, QueryState->Orbit, TStringBuilder() << QueryState->CompileResult->Status);
        // even if we have successfully compilation result, it doesn't mean anything
        // in terms of current schema version of the table if response of compilation is from the cache.
        // because of that, we are forcing to run schema version check
        if (QueryState->NeedCheckTableVersions()) {
            auto ev = QueryState->BuildNavigateKeySet();
            Send(MakeSchemeCacheID(), ev.release());
            return;
        }

        OnSuccessCompileRequest();
    }

    void Handle(TEvKqp::TEvParseResponse::TPtr& ev) {
        QueryState->SaveAndCheckParseResult(std::move(*ev->Get()));
        CompileStatement();
    }

    void CompileStatement() {
        auto request = QueryState->BuildCompileRequest(CompilationCookie, GUCSettings);
        LOG_D("Sending CompileQuery request");

        Send(MakeKqpCompileServiceID(SelfId().NodeId()), request.release(), 0, QueryState->QueryId,
            QueryState->KqpSessionSpan.GetTraceId());
    }

    void Handle(TEvKqp::TEvSplitResponse::TPtr& ev) {
        // outdated event from previous query.
        // ignoring that.
        if (ev->Cookie < QueryId) {
            return;
        }

        YQL_ENSURE(QueryState);
        TTimerGuard timer(this);
        QueryState->SaveAndCheckSplitResult(ev->Get());
        OnSuccessSplitRequest();
    }

    void OnSuccessSplitRequest() {
        YQL_ENSURE(ExecuteNextStatementPart());
    }

    bool ExecuteNextStatementPart() {
        if (QueryState->PrepareNextStatementPart()) {
            CompileSplittedQuery();
            return true;
        }
        return false;
    }

    void OnSuccessCompileRequest() {
        if (QueryState->GetAction() == NKikimrKqp::QUERY_ACTION_PREPARE ||
            QueryState->GetAction() == NKikimrKqp::QUERY_ACTION_EXPLAIN)
        {
            return ReplyPrepareResult();
        }

        if (!PrepareQueryContext()) {
            return;
        }

        Become(&TKqpSessionActor::ExecuteState);

        QueryState->TxCtx->OnBeginQuery();

        if (QueryState->NeedPersistentSnapshot()) {
            AcquirePersistentSnapshot();
            return;
        } else if (QueryState->NeedSnapshot(*Config)) {
            AcquireMvccSnapshot();
            return;
        }

        // Can reply inside (in case of deferred-only transactions) and become ReadyState
        ExecuteOrDefer();
    }

    void AcquirePersistentSnapshot() {
        LOG_D("acquire persistent snapshot");
        AcquireSnapshotSpan = NWilson::TSpan(TWilsonKqp::SessionAcquireSnapshot, QueryState->KqpSessionSpan.GetTraceId(),
            "SessionActor.AcquirePersistentSnapshot");
        auto timeout = QueryState->QueryDeadlines.TimeoutAt - TAppData::TimeProvider->Now();

        auto* snapMgr = CreateKqpSnapshotManager(Settings.Database, timeout);
        auto snapMgrActorId = RegisterWithSameMailbox(snapMgr);

        auto ev = std::make_unique<TEvKqpSnapshot::TEvCreateSnapshotRequest>(QueryState->PreparedQuery->GetQueryTables(), QueryId, std::move(QueryState->Orbit));
        Send(snapMgrActorId, ev.release());

        QueryState->TxCtx->SnapshotHandle.ManagingActor = snapMgrActorId;
    }

    void DiscardPersistentSnapshot(const IKqpGateway::TKqpSnapshotHandle& handle) {
        if (handle.ManagingActor) { // persistent snapshot was acquired
            Send(handle.ManagingActor, new TEvKqpSnapshot::TEvDiscardSnapshot());
        }
    }

    void AcquireMvccSnapshot() {
        AcquireSnapshotSpan = NWilson::TSpan(TWilsonKqp::SessionAcquireSnapshot, QueryState->KqpSessionSpan.GetTraceId(),
            "SessionActor.AcquireMvccSnapshot");
        LOG_D("acquire mvcc snapshot");
        auto timeout = QueryState->QueryDeadlines.TimeoutAt - TAppData::TimeProvider->Now();

        auto* snapMgr = CreateKqpSnapshotManager(Settings.Database, timeout);
        auto snapMgrActorId = RegisterWithSameMailbox(snapMgr);

        auto ev = std::make_unique<TEvKqpSnapshot::TEvCreateSnapshotRequest>(QueryId, std::move(QueryState->Orbit));
        Send(snapMgrActorId, ev.release());
    }

    Ydb::StatusIds::StatusCode StatusForSnapshotError(NKikimrIssues::TStatusIds::EStatusCode status) {
        switch (status) {
            case NKikimrIssues::TStatusIds::SCHEME_ERROR:
                return Ydb::StatusIds::SCHEME_ERROR;
            case NKikimrIssues::TStatusIds::TIMEOUT:
                return Ydb::StatusIds::TIMEOUT;
            case NKikimrIssues::TStatusIds::OVERLOADED:
                return Ydb::StatusIds::OVERLOADED;
            default:
                // snapshot is acquired before transactions execution, so we can return UNAVAILABLE here
                return Ydb::StatusIds::UNAVAILABLE;
        }
    }

    void Handle(TEvKqpSnapshot::TEvCreateSnapshotResponse::TPtr& ev) {
        if (ev->Cookie < QueryId || CurrentStateFunc() != &TThis::ExecuteState) {
            return;
        }

        TTimerGuard timer(this);

        auto *response = ev->Get();

        if (QueryState) {
            QueryState->Orbit = std::move(response->Orbit);
        }

        LOG_T("read snapshot result: " << StatusForSnapshotError(response->Status) << ", step: " << response->Snapshot.Step
            << ", tx id: " << response->Snapshot.TxId);
        if (response->Status != NKikimrIssues::TStatusIds::SUCCESS) {
            auto& issues = response->Issues;
            AcquireSnapshotSpan.EndError(issues.ToString());
            ReplyQueryError(StatusForSnapshotError(response->Status), "", MessageFromIssues(issues));
            return;
        }
        AcquireSnapshotSpan.EndOk();
        QueryState->TxCtx->SnapshotHandle.Snapshot = response->Snapshot;

        // Can reply inside (in case of deferred-only transactions) and become ReadyState
        ExecuteOrDefer();
    }

    void BeginTx(const Ydb::Table::TransactionSettings& settings) {
        QueryState->TxId.SetValue(UlidGen.Next());
        QueryState->TxCtx = MakeIntrusive<TKqpTransactionContext>(false, AppData()->FunctionRegistry,
            AppData()->TimeProvider, AppData()->RandomProvider);

        auto& alloc = QueryState->TxCtx->TxAlloc;
        ui64 mkqlInitialLimit = Settings.MkqlInitialMemoryLimit;

        const auto& queryLimitsProto = Settings.TableService.GetQueryLimits();
        const auto& phaseLimitsProto = queryLimitsProto.GetPhaseLimits();
        ui64 mkqlMaxLimit = phaseLimitsProto.GetComputeNodeMemoryLimitBytes();
        mkqlMaxLimit = mkqlMaxLimit ? mkqlMaxLimit : ui64(Settings.MkqlMaxMemoryLimit);

        alloc->Alloc->SetLimit(mkqlInitialLimit);
        alloc->Alloc->Ref().SetIncreaseMemoryLimitCallback([this, &alloc, mkqlMaxLimit](ui64 currentLimit, ui64 required) {
            if (required < mkqlMaxLimit) {
                LOG_D("Increase memory limit from " << currentLimit << " to " << required);
                alloc->Alloc->SetLimit(required);
            }
        });

        QueryState->QueryData = std::make_shared<TQueryData>(QueryState->TxCtx->TxAlloc);
        QueryState->TxCtx->SetIsolationLevel(settings);
        QueryState->TxCtx->OnBeginQuery();

        if (!Transactions.CreateNew(QueryState->TxId.GetValue(), QueryState->TxCtx)) {
            std::vector<TIssue> issues{
                YqlIssue({}, TIssuesIds::KIKIMR_TOO_MANY_TRANSACTIONS)};
            ythrow TRequestFail(Ydb::StatusIds::BAD_SESSION,
                                MessageFromIssues(issues))
                << "Too many transactions, current active: " << Transactions.Size()
                << " MaxTxPerSession: " << Transactions.MaxSize();
        }

        Counters->ReportTxCreated(Settings.DbCounters);
        Counters->ReportBeginTransaction(Settings.DbCounters, Transactions.EvictedTx, Transactions.Size(), Transactions.ToBeAbortedSize());
    }

    Ydb::Table::TransactionControl GetTxControlWithImplicitTx() {
        if (!QueryState->ImplicitTxId) {
            Ydb::Table::TransactionSettings settings;
            settings.mutable_serializable_read_write();
            BeginTx(settings);
            QueryState->ImplicitTxId = QueryState->TxId;
        }
        Ydb::Table::TransactionControl control;
        control.set_commit_tx(QueryState->ProcessingLastStatement() && QueryState->ProcessingLastStatementPart());
        control.set_tx_id(QueryState->ImplicitTxId->GetValue().GetHumanStr());
        return control;
    }

    bool PrepareQueryTransaction() {
        const bool hasTxControl = QueryState->HasTxControl();
        if (hasTxControl || QueryState->HasImplicitTx()) {
            const auto& txControl = hasTxControl ? QueryState->GetTxControl() : GetTxControlWithImplicitTx();

            QueryState->Commit = txControl.commit_tx();
            switch (txControl.tx_selector_case()) {
                case Ydb::Table::TransactionControl::kTxId: {
                    auto txId = TTxId::FromString(txControl.tx_id());
                    auto txCtx = Transactions.Find(txId);
                    if (!txCtx) {
                        ReplyTransactionNotFound(txControl.tx_id());
                        return false;
                    }
                    QueryState->TxCtx = txCtx;
                    QueryState->QueryData = std::make_shared<TQueryData>(QueryState->TxCtx->TxAlloc);
                    if (hasTxControl) {
                        QueryState->TxId.SetValue(txId);
                    }
                    break;
                }
                case Ydb::Table::TransactionControl::kBeginTx: {
                    BeginTx(txControl.begin_tx());
                    break;
                }
                case Ydb::Table::TransactionControl::TX_SELECTOR_NOT_SET:
                    ythrow TRequestFail(Ydb::StatusIds::BAD_REQUEST)
                        << "wrong TxControl: tx_selector must be set";
                    break;
            }
        } else {
            QueryState->TxCtx = MakeIntrusive<TKqpTransactionContext>(false, AppData()->FunctionRegistry,
                AppData()->TimeProvider, AppData()->RandomProvider);
            QueryState->QueryData = std::make_shared<TQueryData>(QueryState->TxCtx->TxAlloc);
            QueryState->TxCtx->EffectiveIsolationLevel = NKikimrKqp::ISOLATION_LEVEL_UNDEFINED;
        }

        return true;
    }

    bool PrepareQueryContext() {
        YQL_ENSURE(QueryState);
        if (!PrepareQueryTransaction()) {
            return false;
        }

        const NKqpProto::TKqpPhyQuery& phyQuery = QueryState->PreparedQuery->GetPhysicalQuery();
        HasOlapTable |= ::NKikimr::NKqp::HasOlapTableReadInTx(phyQuery) || ::NKikimr::NKqp::HasOlapTableWriteInTx(phyQuery);
        HasOltpTable |= ::NKikimr::NKqp::HasOltpTableReadInTx(phyQuery) || ::NKikimr::NKqp::HasOltpTableWriteInTx(phyQuery);
        HasTableWrite |= ::NKikimr::NKqp::HasOlapTableWriteInTx(phyQuery) || ::NKikimr::NKqp::HasOltpTableWriteInTx(phyQuery);
        if (HasOlapTable && HasOltpTable && HasTableWrite) {
            ReplyQueryError(Ydb::StatusIds::PRECONDITION_FAILED,
                            "Write transactions between column and row tables are disabled at current time.");
            return false;
        }
        QueryState->TxCtx->SetTempTables(QueryState->TempTablesState);
        auto [success, issues] = QueryState->TxCtx->ApplyTableOperations(phyQuery.GetTableOps(), phyQuery.GetTableInfos(),
            EKikimrQueryType::Dml);
        if (!success) {
            YQL_ENSURE(!issues.Empty());
            ReplyQueryError(GetYdbStatus(issues), "", MessageFromIssues(issues));
            return false;
        }

        auto action = QueryState->GetAction();
        auto type = QueryState->GetType();

        if (action == NKikimrKqp::QUERY_ACTION_EXECUTE && type == NKikimrKqp::QUERY_TYPE_SQL_DML
            || action == NKikimrKqp::QUERY_ACTION_EXECUTE && type == NKikimrKqp::QUERY_TYPE_AST_DML)
        {
            type = NKikimrKqp::QUERY_TYPE_PREPARED_DML;
            action = NKikimrKqp::QUERY_ACTION_EXECUTE_PREPARED;
        }

        switch (action) {
            case NKikimrKqp::QUERY_ACTION_EXECUTE:
                YQL_ENSURE(
                    type == NKikimrKqp::QUERY_TYPE_SQL_SCAN ||
                    type == NKikimrKqp::QUERY_TYPE_AST_SCAN ||
                    type == NKikimrKqp::QUERY_TYPE_SQL_GENERIC_QUERY ||
                    type == NKikimrKqp::QUERY_TYPE_SQL_GENERIC_CONCURRENT_QUERY ||
                    type == NKikimrKqp::QUERY_TYPE_SQL_GENERIC_SCRIPT
                );
                break;

            case NKikimrKqp::QUERY_ACTION_EXECUTE_PREPARED:
                YQL_ENSURE(type == NKikimrKqp::QUERY_TYPE_PREPARED_DML);
                break;

            default:
                YQL_ENSURE(false, "Unexpected query action: " << action);
        }

        try {
            const auto& parameters = QueryState->GetYdbParameters();
            QueryState->QueryData->ParseParameters(parameters);
            if (QueryState->CompileResult && QueryState->CompileResult->Ast && QueryState->CompileResult->Ast->PgAutoParamValues) {
                for(const auto& [name, param] : *QueryState->CompileResult->Ast->PgAutoParamValues) {
                    if (!parameters.contains(name)) {
                        QueryState->QueryData->AddTypedValueParam(name, param);
                    }
                }
            }
        } catch(const yexception& ex) {
            ythrow TRequestFail(Ydb::StatusIds::BAD_REQUEST) << ex.what();
        } catch(const TMemoryLimitExceededException&) {
            ythrow TRequestFail(Ydb::StatusIds::BAD_REQUEST) << BuildMemoryLimitExceptionMessage();
        }
        return true;
    }

    void ReplyPrepareResult() {
        YQL_ENSURE(QueryState);
        QueryResponse = std::make_unique<TEvKqp::TEvQueryResponse>();
        FillCompileStatus(QueryState->CompileResult, QueryResponse->Record);

        auto ru = NRuCalc::CpuTimeToUnit(TDuration::MicroSeconds(QueryState->CompileStats.CpuTimeUs));
        auto& record = QueryResponse->Record.GetRef();
        record.SetConsumedRu(ru);

        Cleanup(IsFatalError(record.GetYdbStatus()));
    }

    IKqpGateway::TExecPhysicalRequest PrepareBaseRequest(TKqpQueryState *queryState, TTxAllocatorState::TPtr alloc) {
        IKqpGateway::TExecPhysicalRequest request(alloc);

        if (queryState) {
            auto now = TAppData::TimeProvider->Now();
            request.Timeout = queryState->QueryDeadlines.TimeoutAt - now;
            if (auto cancelAt = queryState->QueryDeadlines.CancelAt) {
                request.CancelAfter = cancelAt - now;
            }

            request.StatsMode = queryState->GetStatsMode();
            request.ProgressStatsPeriod = queryState->GetProgressStatsPeriod();
            request.QueryType = queryState->GetType();
            request.OutputChunkMaxSize = queryState->GetOutputChunkMaxSize();
            if (Y_LIKELY(queryState->PreparedQuery)) {
                ui64 resultSetsCount = queryState->PreparedQuery->GetPhysicalQuery().ResultBindingsSize();
                request.AllowTrailingResults = (resultSetsCount == 1 && queryState->Statements.size() <= 1);
                request.AllowTrailingResults &= (QueryState->RequestEv->GetSupportsStreamTrailingResult());
            }
        }

        const auto& limits = GetQueryLimits(Settings);
        request.MaxAffectedShards = limits.PhaseLimits.AffectedShardsLimit;
        request.TotalReadSizeLimitBytes = limits.PhaseLimits.TotalReadSizeLimitBytes;
        request.MkqlMemoryLimit = limits.PhaseLimits.ComputeNodeMemoryLimitBytes;
        return request;
    }

    IKqpGateway::TExecPhysicalRequest PrepareLiteralRequest(TKqpQueryState *queryState) {
        auto request = PrepareBaseRequest(queryState, queryState->TxCtx->TxAlloc);
        request.NeedTxId = false;
        return request;
    }

    IKqpGateway::TExecPhysicalRequest PreparePhysicalRequest(TKqpQueryState *queryState,
        TTxAllocatorState::TPtr alloc)
    {
        auto request = PrepareBaseRequest(queryState, alloc);

        if (queryState) {
            request.Snapshot = queryState->TxCtx->GetSnapshot();
            request.IsolationLevel = *queryState->TxCtx->EffectiveIsolationLevel;
        } else {
            request.IsolationLevel = NKikimrKqp::ISOLATION_LEVEL_SERIALIZABLE;
        }

        return request;
    }

    IKqpGateway::TExecPhysicalRequest PrepareScanRequest(TKqpQueryState *queryState) {
        auto request = PrepareBaseRequest(queryState, queryState->TxCtx->TxAlloc);

        request.MaxComputeActors = Config->_KqpMaxComputeActors.Get().GetRef();
        YQL_ENSURE(queryState);
        request.Snapshot = queryState->TxCtx->GetSnapshot();

        return request;
    }

    IKqpGateway::TExecPhysicalRequest PrepareGenericRequest(TKqpQueryState *queryState) {
        auto request = PrepareBaseRequest(queryState, queryState->TxCtx->TxAlloc);

        if (queryState) {
            request.Snapshot = queryState->TxCtx->GetSnapshot();
            request.IsolationLevel = *queryState->TxCtx->EffectiveIsolationLevel;
        } else {
            request.IsolationLevel = NKikimrKqp::ISOLATION_LEVEL_SERIALIZABLE;
        }

        return request;
    }

    IKqpGateway::TExecPhysicalRequest PrepareRequest(const TKqpPhyTxHolder::TConstPtr& tx, bool literal,
        TKqpQueryState *queryState)
    {
        if (literal) {
            YQL_ENSURE(tx);
            return PrepareLiteralRequest(QueryState.get());
        }

        if (!tx) {
            return PreparePhysicalRequest(QueryState.get(), queryState->TxCtx->TxAlloc);
        }

        switch (tx->GetType()) {
            case NKqpProto::TKqpPhyTx::TYPE_COMPUTE:
                return PreparePhysicalRequest(QueryState.get(), queryState->TxCtx->TxAlloc);
            case NKqpProto::TKqpPhyTx::TYPE_DATA:
                return PreparePhysicalRequest(QueryState.get(), queryState->TxCtx->TxAlloc);
            case NKqpProto::TKqpPhyTx::TYPE_SCAN:
                return PrepareScanRequest(QueryState.get());
            case NKqpProto::TKqpPhyTx::TYPE_GENERIC:
                return PrepareGenericRequest(QueryState.get());
            default:
                YQL_ENSURE(false, "Unexpected physical tx type: " << (int)tx->GetType());
        }
    }

    bool CheckTransactionLocks(const TKqpPhyTxHolder::TConstPtr& tx) {
        auto& txCtx = *QueryState->TxCtx;
        if (!txCtx.DeferredEffects.Empty() && txCtx.Locks.Broken()) {
            ReplyQueryError(Ydb::StatusIds::ABORTED, "tx has deferred effects, but locks are broken",
                MessageFromIssues(std::vector<TIssue>{txCtx.Locks.GetIssue()}));
            return false;
        }

        if (tx && tx->GetHasEffects() && txCtx.Locks.Broken()) {
            ReplyQueryError(Ydb::StatusIds::ABORTED, "tx has effects, but locks are broken",
                MessageFromIssues(std::vector<TIssue>{txCtx.Locks.GetIssue()}));
            return false;
        }

        return true;
    }

    bool CheckTopicOperations() {
        auto& txCtx = *QueryState->TxCtx;

        if (txCtx.TopicOperations.IsValid()) {
            return true;
        }

        std::vector<TIssue> issues {
            YqlIssue({}, TIssuesIds::KIKIMR_BAD_REQUEST, "Incorrect offset ranges in the transaction.")
        };
        ReplyQueryError(Ydb::StatusIds::ABORTED, "incorrect offset ranges in the tx",
                        MessageFromIssues(issues));

        return false;
    }

    void ExecuteOrDefer() {
        bool haveWork = QueryState->PreparedQuery &&
                QueryState->CurrentTx < QueryState->PreparedQuery->GetPhysicalQuery().TransactionsSize()
                    || QueryState->Commit && !QueryState->Commited;

        if (!haveWork) {
            ReplySuccess();
            return;
        }

        TKqpPhyTxHolder::TConstPtr tx;
        try {
            tx = QueryState->GetCurrentPhyTx();
        } catch (const yexception& ex) {
            ythrow TRequestFail(Ydb::StatusIds::BAD_REQUEST) << ex.what();
        }

        if (!CheckTransactionLocks(tx) || !CheckTopicOperations()) {
            return;
        }

        if (QueryState->TxCtx->ShouldExecuteDeferredEffects()) {
            ExecuteDeferredEffectsImmediately();
        } else if (auto commit = QueryState->ShouldCommitWithCurrentTx(tx); commit || tx) {
            ExecutePhyTx(tx, commit);
        } else {
            ReplySuccess();
        }
    }

    void ExecuteDeferredEffectsImmediately() {
        YQL_ENSURE(QueryState->TxCtx->ShouldExecuteDeferredEffects());

        auto& txCtx = *QueryState->TxCtx;
        auto request = PrepareRequest(/* tx */ nullptr, /* literal */ false, QueryState.get());

        for (const auto& effect : txCtx.DeferredEffects) {
            request.Transactions.emplace_back(effect.PhysicalTx, effect.Params);

            LOG_D("TExecPhysicalRequest, add DeferredEffect to Transaction,"
                << " current Transactions.size(): " << request.Transactions.size());
        }

        request.AcquireLocksTxId = txCtx.Locks.GetLockTxId();
        request.UseImmediateEffects = true;
        request.PerShardKeysSizeLimitBytes = Config->_CommitPerShardKeysSizeLimitBytes.Get().GetRef();

        txCtx.HasImmediateEffects = true;
        txCtx.ClearDeferredEffects();

        SendToExecuter(std::move(request));
    }

    bool ExecutePhyTx(const TKqpPhyTxHolder::TConstPtr& tx, bool commit) {
        if (tx) {
            switch (tx->GetType()) {
                case NKqpProto::TKqpPhyTx::TYPE_SCHEME:
                    YQL_ENSURE(tx->StagesSize() == 0);
                    if (QueryState->HasTxControl() && !QueryState->HasImplicitTx() && QueryState->TxCtx->EffectiveIsolationLevel != NKikimrKqp::ISOLATION_LEVEL_UNDEFINED) {
                        ReplyQueryError(Ydb::StatusIds::PRECONDITION_FAILED,
                            "Scheme operations cannot be executed inside transaction");
                        return true;
                    }

                    SendToSchemeExecuter(tx);
                    ++QueryState->CurrentTx;
                    return false;

                case NKqpProto::TKqpPhyTx::TYPE_DATA:
                case NKqpProto::TKqpPhyTx::TYPE_GENERIC:
                    if (QueryState->TxCtx->EffectiveIsolationLevel == NKikimrKqp::ISOLATION_LEVEL_UNDEFINED) {
                        ReplyQueryError(Ydb::StatusIds::PRECONDITION_FAILED,
                            "Data operations cannot be executed outside of transaction");
                        return true;
                    }

                    break;

                default:
                    break;
            }
        }

        auto& txCtx = *QueryState->TxCtx;
        bool literal = tx && tx->IsLiteralTx();

        if (commit) {
            if (txCtx.TxHasEffects() || txCtx.Locks.HasLocks() || txCtx.TopicOperations.HasOperations()) {
                // Cannot perform commit in literal execution
                literal = false;
            } else if (!tx) {
                // Commit is no-op
                ReplySuccess();
                return true;
            }
        }

        auto request = PrepareRequest(tx, literal, QueryState.get());

        LOG_D("ExecutePhyTx, tx: " << (void*)tx.get() << " literal: " << literal << " commit: " << commit
                << " txCtx.DeferredEffects.size(): " << txCtx.DeferredEffects.Size());

        if (!CheckTopicOperations()) {
            return true;
        }

        if (tx) {
            switch (tx->GetType()) {
                case NKqpProto::TKqpPhyTx::TYPE_COMPUTE:
                case NKqpProto::TKqpPhyTx::TYPE_DATA:
                case NKqpProto::TKqpPhyTx::TYPE_SCAN:
                case NKqpProto::TKqpPhyTx::TYPE_GENERIC:
                    break;
                default:
                    YQL_ENSURE(false, "Unexpected physical tx type in data query: " << (ui32)tx->GetType());
            }

            try {
                QueryState->QueryData->PrepareParameters(tx, QueryState->PreparedQuery, txCtx.TxAlloc->TypeEnv);
            } catch (const yexception& ex) {
                ythrow TRequestFail(Ydb::StatusIds::BAD_REQUEST) << ex.what();
            }
            request.Transactions.emplace_back(tx, QueryState->QueryData);
        } else {
            YQL_ENSURE(commit);
        }

        QueryState->TxCtx->OnNewExecutor(literal);

        if (literal) {
            Y_ENSURE(QueryState);
            request.Orbit = std::move(QueryState->Orbit);
            request.TraceId = QueryState->KqpSessionSpan.GetTraceId();
            auto response = ExecuteLiteral(std::move(request), RequestCounters, SelfId(), QueryState->UserRequestContext);
            ++QueryState->CurrentTx;
            ProcessExecuterResult(response.get());
            return true;
        } else if (commit) {
            QueryState->Commited = true;

            for (const auto& effect : txCtx.DeferredEffects) {
                request.Transactions.emplace_back(effect.PhysicalTx, effect.Params);

                LOG_D("TExecPhysicalRequest, add DeferredEffect to Transaction,"
                       << " current Transactions.size(): " << request.Transactions.size());
            }

            if (!txCtx.DeferredEffects.Empty()) {
                request.PerShardKeysSizeLimitBytes = Config->_CommitPerShardKeysSizeLimitBytes.Get().GetRef();
            }

            if (txCtx.Locks.HasLocks() || txCtx.TopicOperations.HasOperations()) {
                if (!txCtx.GetSnapshot().IsValid() || txCtx.TxHasEffects() || txCtx.TopicOperations.HasOperations()) {
                    LOG_D("TExecPhysicalRequest, tx has commit locks");
                    request.LocksOp = ELocksOp::Commit;
                } else {
                    LOG_D("TExecPhysicalRequest, tx has rollback locks");
                    request.LocksOp = ELocksOp::Rollback;
                }

                for (auto& [lockId, lock] : txCtx.Locks.LocksMap) {
                    auto dsLock = ExtractLock(lock.GetValueRef(txCtx.Locks.LockType));
                    request.DataShardLocks[dsLock.GetDataShard()].emplace_back(dsLock);
                }

            }

            request.TopicOperations = std::move(txCtx.TopicOperations);
        } else if (QueryState->ShouldAcquireLocks(tx)) {
            request.AcquireLocksTxId = txCtx.Locks.GetLockTxId();

            if (txCtx.HasUncommittedChangesRead || Config->FeatureFlags.GetEnableForceImmediateEffectsExecution()) {
                request.UseImmediateEffects = true;
            }
        }

        LWTRACK(KqpSessionPhyQueryProposeTx,
            QueryState->Orbit,
            QueryState->CurrentTx,
            request.Transactions.size(),
            txCtx.Locks.Size(),
            request.AcquireLocksTxId.Defined());

        SendToExecuter(std::move(request));
        ++QueryState->CurrentTx;
        return false;
    }

    void FillGUCSettings() {
        if (Settings.Database) {
            GUCSettings->Set("ydb_database", Settings.Database.substr(1, Settings.Database.Size() - 1));
        }
        if (Settings.UserName) {
            GUCSettings->Set("ydb_user", *Settings.UserName);
        }
    }

    void SendToSchemeExecuter(const TKqpPhyTxHolder::TConstPtr& tx) {
        YQL_ENSURE(QueryState);

        auto userToken = QueryState->UserToken;
        const TString requestType = QueryState->GetRequestType();
        const bool temporary = GetTemporaryTableInfo(tx).has_value();

        auto executerActor = CreateKqpSchemeExecuter(tx, QueryState->GetType(), SelfId(), requestType, Settings.Database, userToken,
            temporary, TempTablesState.SessionId, QueryState->UserRequestContext, KqpTempTablesAgentActor);

        ExecuterId = RegisterWithSameMailbox(executerActor);
    }

    static ui32 GetResultsCount(const IKqpGateway::TExecPhysicalRequest& req) {
        ui32 results = 0;
        for (const auto& transaction : req.Transactions) {
            results += transaction.Body->ResultsSize();
        }
        return results;
    }

    void SendToExecuter(IKqpGateway::TExecPhysicalRequest&& request, bool isRollback = false) {
        if (QueryState) {
            request.Orbit = std::move(QueryState->Orbit);
            QueryState->StatementResultSize = GetResultsCount(request);
        }
        request.PerRequestDataSizeLimit = RequestControls.PerRequestDataSizeLimit;
        request.MaxShardCount = RequestControls.MaxShardCount;
        request.TraceId = QueryState ? QueryState->KqpSessionSpan.GetTraceId() : NWilson::TTraceId();
        request.CaFactory_ = CaFactory_;
        request.ResourceManager_ = ResourceManager_;
        LOG_D("Sending to Executer TraceId: " << request.TraceId.GetTraceId() << " " << request.TraceId.GetSpanIdSize());

        const bool useEvWrite = ((HasOlapTable && Settings.TableService.GetEnableOlapSink()) || (!HasOlapTable && Settings.TableService.GetEnableOltpSink()))
            && (request.QueryType == NKikimrKqp::EQueryType::QUERY_TYPE_SQL_GENERIC_QUERY
                || request.QueryType == NKikimrKqp::EQueryType::QUERY_TYPE_SQL_GENERIC_CONCURRENT_QUERY
<<<<<<< HEAD
                || (!HasOlapTable && request.QueryType == NKikimrKqp::EQueryType::QUERY_TYPE_SQL_DML)
                || (!HasOlapTable && request.QueryType == NKikimrKqp::EQueryType::QUERY_TYPE_PREPARED_DML));
=======
                || request.QueryType == NKikimrKqp::EQueryType::QUERY_TYPE_SQL_DML
                || request.QueryType == NKikimrKqp::EQueryType::QUERY_TYPE_PREPARED_DML);
>>>>>>> 0b3e86d7
        auto executerActor = CreateKqpExecuter(std::move(request), Settings.Database,
            QueryState ? QueryState->UserToken : TIntrusiveConstPtr<NACLib::TUserToken>(),
            RequestCounters, Settings.TableService,
            AsyncIoFactory, QueryState ? QueryState->PreparedQuery : nullptr, SelfId(),
            QueryState ? QueryState->UserRequestContext : MakeIntrusive<TUserRequestContext>("", Settings.Database, SessionId),
            Settings.TableService.GetEnableOlapSink(), useEvWrite, QueryState ? QueryState->StatementResultIndex : 0, FederatedQuerySetup, GUCSettings);

        auto exId = RegisterWithSameMailbox(executerActor);
        LOG_D("Created new KQP executer: " << exId << " isRollback: " << isRollback);
        auto ev = std::make_unique<TEvTxUserProxy::TEvProposeKqpTransaction>(exId);
        Send(MakeTxProxyID(), ev.release());
        if (!isRollback) {
            Y_ABORT_UNLESS(!ExecuterId);
        }
        ExecuterId = exId;
    }


    template<typename T>
    void HandleNoop(T&) {
    }

    bool MergeLocksWithTxResult(const NKikimrKqp::TExecuterTxResult& result) {
        if (result.HasLocks()) {
            auto& txCtx = QueryState->TxCtx;
            const auto& locks = result.GetLocks();
            auto [success, issues] = MergeLocks(locks.GetType(), locks.GetValue(), *txCtx);
            if (!success) {
                if (!txCtx->GetSnapshot().IsValid() || txCtx->TxHasEffects()) {
                    ReplyQueryError(Ydb::StatusIds::ABORTED,  "Error while locks merge",
                        MessageFromIssues(issues));
                    return false;
                }

                if (txCtx->GetSnapshot().IsValid()) {
                    txCtx->Locks.MarkBroken(issues.back());
                }
            }
        }

        return true;
    }

    void InvalidateQuery() {
        if (QueryState->CompileResult) {
            auto invalidateEv = MakeHolder<TEvKqp::TEvCompileInvalidateRequest>(
                QueryState->CompileResult->Uid, Settings.DbCounters);

            Send(MakeKqpCompileServiceID(SelfId().NodeId()), invalidateEv.Release());
        }
    }

    void HandleExecute(TEvKqpExecuter::TEvTxResponse::TPtr& ev) {
        // outdated response from dead executer.
        // it this case we should just ignore the event.
        if (ExecuterId != ev->Sender)
            return;

        TTimerGuard timer(this);
        ProcessExecuterResult(ev->Get());
    }

    void HandleExecute(TEvKqpExecuter::TEvExecuterProgress::TPtr& ev) {
        if (QueryState && QueryState->RequestActorId) {
            if (ExecuterId != ev->Sender) {
                return;
            }

            if (QueryState->ReportStats()) {
                if (QueryState->GetStatsMode() >= Ydb::Table::QueryStatsCollection::STATS_COLLECTION_FULL) {
                    NKqpProto::TKqpStatsQuery& stats = *ev->Get()->Record.MutableQueryStats();
                    NKqpProto::TKqpStatsQuery executionStats;
                    executionStats.Swap(&stats);
                    stats = QueryState->QueryStats.ToProto();
                    stats.MutableExecutions()->MergeFrom(executionStats.GetExecutions());
                    ev->Get()->Record.SetQueryPlan(SerializeAnalyzePlan(stats, QueryState->UserRequestContext->PoolId));
                }
            }

            LOG_D("Forwarded TEvExecuterProgress to " << QueryState->RequestActorId);
            Send(QueryState->RequestActorId, ev->Release().Release(), 0, QueryState->ProxyRequestId);
        }
    }

    std::optional<std::pair<bool, std::pair<TString, TKqpTempTablesState::TTempTableInfo>>>
    GetTemporaryTableInfo(TKqpPhyTxHolder::TConstPtr tx) {
        if (!tx) {
            return std::nullopt;
        }

        auto optPath = tx->GetSchemeOpTempTablePath();
        if (!optPath) {
            return std::nullopt;
        }
        const auto& [isCreate, path] = *optPath;
        if (isCreate) {
            auto userToken = QueryState ? QueryState->UserToken : TIntrusiveConstPtr<NACLib::TUserToken>();
            return {{true, {JoinPath({path.first, path.second}), {path.second, path.first, userToken}}}};
        }

        auto it = TempTablesState.FindInfo(JoinPath({path.first, path.second}), true);
        if (it == TempTablesState.TempTables.end()) {
            return std::nullopt;
        }

        return {{false, {it->first, {}}}};
    }

    void UpdateTempTablesState() {
        if (!QueryState->PreparedQuery) {
            return;
        }
        auto tx = QueryState->PreparedQuery->GetPhyTxOrEmpty(QueryState->CurrentTx - 1);
        if (!tx) {
            return;
        }
        if (QueryState->IsCreateTableAs()) {
            return;
        }

        auto optInfo = GetTemporaryTableInfo(tx);
        if (optInfo) {
            auto [isCreate, info] = *optInfo;
            if (isCreate) {
                TempTablesState.TempTables[info.first] = info.second;
            } else {
                TempTablesState.TempTables.erase(info.first);
            }
            QueryState->UpdateTempTablesState(TempTablesState);
        }
    }

    void ProcessExecuterResult(TEvKqpExecuter::TEvTxResponse* ev) {
        QueryState->Orbit = std::move(ev->Orbit);

        auto* response = ev->Record.MutableResponse();

        LOG_D("TEvTxResponse, CurrentTx: " << QueryState->CurrentTx
            << "/" << (QueryState->PreparedQuery ? QueryState->PreparedQuery->GetPhysicalQuery().TransactionsSize() : 0)
            << " response.status: " << response->GetStatus());

        ExecuterId = TActorId{};

        auto& executerResults = *response->MutableResult();
        if (executerResults.HasStats()) {
            QueryState->QueryStats.Executions.emplace_back();
            QueryState->QueryStats.Executions.back().Swap(executerResults.MutableStats());
        }

        if (response->GetStatus() != Ydb::StatusIds::SUCCESS) {
            const auto executionType = ev->ExecutionType;

            LOG_D("TEvTxResponse has non-success status, CurrentTx: " << QueryState->CurrentTx
                << " ExecutionType: " << executionType);

            auto status = response->GetStatus();
            TIssues issues;
            IssuesFromMessage(response->GetIssues(), issues);

            // Invalidate query cache on scheme/internal errors
            switch (status) {
                case Ydb::StatusIds::SCHEME_ERROR:
                case Ydb::StatusIds::INTERNAL_ERROR:
                    InvalidateQuery();
                    issues.AddIssue(YqlIssue(TPosition(), TIssuesIds::KIKIMR_QUERY_INVALIDATED,
                        TStringBuilder() << "Query invalidated on scheme/internal error during "
                            << executionType << " execution"));

                    // SCHEME_ERROR during execution is a soft (retriable) error, we abort query execution,
                    // invalidate query cache, and return ABORTED as retriable status.
                    if (status == Ydb::StatusIds::SCHEME_ERROR &&
                        executionType != TEvKqpExecuter::TEvTxResponse::EExecutionType::Scheme)
                    {
                        status = Ydb::StatusIds::ABORTED;
                    }

                    break;

                default:
                    break;
            }

            ReplyQueryError(status, "", MessageFromIssues(issues));
            return;
        }

        YQL_ENSURE(QueryState);

        UpdateTempTablesState();

        LWTRACK(KqpSessionPhyQueryTxResponse, QueryState->Orbit, QueryState->CurrentTx, ev->ResultRowsCount);
        QueryState->QueryData->ClearPrunedParams();

        if (!ev->GetTxResults().empty()) {
            QueryState->QueryData->AddTxResults(QueryState->CurrentTx - 1, std::move(ev->GetTxResults()));
        }
        QueryState->QueryData->AddTxHolders(std::move(ev->GetTxHolders()));

        QueryState->TxCtx->AcceptIncomingSnapshot(ev->Snapshot);

        if (ev->LockHandle) {
            QueryState->TxCtx->Locks.LockHandle = std::move(ev->LockHandle);
        }

        if (!MergeLocksWithTxResult(executerResults)) {
            return;
        }

        if (!response->GetIssues().empty()){
            NYql::IssuesFromMessage(response->GetIssues(), QueryState->Issues);
        }

        ExecuteOrDefer();
    }

    void HandleExecute(TEvKqpExecuter::TEvStreamData::TPtr& ev) {
        YQL_ENSURE(QueryState && QueryState->RequestActorId);
        LOG_D("Forwarded TEvStreamData to " << QueryState->RequestActorId);
        TlsActivationContext->Send(ev->Forward(QueryState->RequestActorId));
    }

    void HandleExecute(TEvKqpExecuter::TEvStreamDataAck::TPtr& ev) {
        TlsActivationContext->Send(ev->Forward(ExecuterId));
    }

    void HandleExecute(TEvKqp::TEvAbortExecution::TPtr& ev) {
        auto& msg = ev->Get()->Record;

        TString logMsg = TStringBuilder() << "got TEvAbortExecution in " << CurrentStateFuncName();
        LOG_I(logMsg << ", status: " << NYql::NDqProto::StatusIds_StatusCode_Name(msg.GetStatusCode()) << " send to: " << ExecuterId);

        TString reason = TStringBuilder() << "Request timeout exceeded, cancelling after "
            << (AppData()->MonotonicTimeProvider->Now() - QueryState->StartedAt).MilliSeconds()
            << " milliseconds.";

        if (ExecuterId) {
            auto abortEv = MakeHolder<TEvKqp::TEvAbortExecution>(msg.GetStatusCode(), reason);
            Send(ExecuterId, abortEv.Release(), IEventHandle::FlagTrackDelivery);
        } else {
            const auto& issues = ev->Get()->GetIssues();
            ReplyQueryError(NYql::NDq::DqStatusToYdbStatus(msg.GetStatusCode()), logMsg, MessageFromIssues(issues));
        }
    }

    void CollectSystemViewQueryStats(const TKqpQueryStats* stats, TDuration queryDuration,
        const TString& database, ui64 requestUnits)
    {
        auto type = QueryState->GetType();
        switch (type) {
            case NKikimrKqp::QUERY_TYPE_SQL_DML:
            case NKikimrKqp::QUERY_TYPE_PREPARED_DML:
            case NKikimrKqp::QUERY_TYPE_SQL_SCAN:
            case NKikimrKqp::QUERY_TYPE_SQL_SCRIPT:
            case NKikimrKqp::QUERY_TYPE_SQL_SCRIPT_STREAMING:
            case NKikimrKqp::QUERY_TYPE_SQL_GENERIC_QUERY:
            case NKikimrKqp::QUERY_TYPE_SQL_GENERIC_CONCURRENT_QUERY:
            case NKikimrKqp::QUERY_TYPE_SQL_GENERIC_SCRIPT: {
                TString text = QueryState->ExtractQueryText();
                if (IsQueryAllowedToLog(text)) {
                    auto userSID = QueryState->UserToken->GetUserSID();
                    CollectQueryStats(TlsActivationContext->AsActorContext(), stats, queryDuration, text,
                        userSID, QueryState->ParametersSize, database, type, requestUnits);
                }
                break;
            }
            default:
                break;
        }
    }

    void FillSystemViewQueryStats(NKikimrKqp::TEvQueryResponse* record) {
        YQL_ENSURE(QueryState);
        auto* stats = &QueryState->QueryStats;

        stats->DurationUs = ((TInstant::Now() - QueryState->StartTime).MicroSeconds());
        stats->WorkerCpuTimeUs = (QueryState->GetCpuTime().MicroSeconds());
        if (const auto continueTime = QueryState->ContinueTime) {
            stats->QueuedTimeUs = (continueTime - QueryState->StartTime).MicroSeconds();
        }
        if (QueryState->CompileResult) {
            stats->Compilation.emplace();
            stats->Compilation->FromCache = (QueryState->CompileStats.FromCache);
            stats->Compilation->DurationUs = (QueryState->CompileStats.DurationUs);
            stats->Compilation->CpuTimeUs = (QueryState->CompileStats.CpuTimeUs);
        }

        if (IsExecuteAction(QueryState->GetAction())) {
            auto ru = CalcRequestUnit(*stats);

            if (record != nullptr) {
                record->SetConsumedRu(ru);
            }

            auto now = TInstant::Now();
            auto queryDuration = now - QueryState->StartTime;
            CollectSystemViewQueryStats(stats, queryDuration, QueryState->GetDatabase(), ru);
        }
    }

    void FillStats(NKikimrKqp::TEvQueryResponse* record) {
        YQL_ENSURE(QueryState);
        // workaround to ensure that request was not transfered to worker.
        if (WorkerId || !QueryState->RequestEv) {
            return;
        }

        FillSystemViewQueryStats(record);

        auto *response = record->MutableResponse();
        auto requestInfo = TKqpRequestInfo(QueryState->UserRequestContext->TraceId, SessionId);

        if (IsExecuteAction(QueryState->GetAction())) {
            auto queryDuration = TDuration::MicroSeconds(QueryState->QueryStats.DurationUs);
            SlowLogQuery(TlsActivationContext->AsActorContext(), Config.Get(), requestInfo, queryDuration,
                record->GetYdbStatus(), QueryState->UserToken, QueryState->ParametersSize, record,
                [this]() { return this->QueryState->ExtractQueryText(); });
        }

        if (QueryState->ReportStats()) {
            auto stats = QueryState->QueryStats.ToProto();
            if (QueryState->GetStatsMode() >= Ydb::Table::QueryStatsCollection::STATS_COLLECTION_FULL) {
                response->SetQueryPlan(SerializeAnalyzePlan(stats, QueryState->UserRequestContext->PoolId));
                if (QueryState->CompileResult) {
                    auto preparedQuery = QueryState->CompileResult->PreparedQuery;
                    if (preparedQuery) {
                        response->SetQueryAst(preparedQuery->GetPhysicalQuery().GetQueryAst());
                    }
                }
            }
            response->MutableQueryStats()->Swap(&stats);
        }
    }

    template<class TEvRecord>
    void AddTrailingInfo(TEvRecord& record) {
        if (ShutdownState) {
            LOG_D("session is closing, set trailing metadata to request session shutdown");
            record.SetWorkerIsClosing(true);
        }
    }

    void FillTxInfo(NKikimrKqp::TQueryResponse* response) {
        YQL_ENSURE(QueryState);
        response->MutableTxMeta()->set_id(QueryState->TxId.GetValue().GetHumanStr());

        if (QueryState->TxCtx) {
            auto txInfo = QueryState->TxCtx->GetInfo();
            LOG_I("txInfo "
                << " Status: " << txInfo.Status
                << " Kind: " << txInfo.Kind
                << " TotalDuration: " << txInfo.TotalDuration.SecondsFloat()*1e3
                << " ServerDuration: " << txInfo.ServerDuration.SecondsFloat()*1e3
                << " QueriesCount: " << txInfo.QueriesCount);
            Counters->ReportTransaction(Settings.DbCounters, txInfo);
        }
    }

    void UpdateQueryExecutionCountes() {
        auto now = TInstant::Now();
        auto queryDuration = now - QueryState->StartTime;

        Counters->ReportQueryLatency(Settings.DbCounters, QueryState->GetAction(), queryDuration);

        if (QueryState->MaxReadType == ETableReadType::FullScan) {
            Counters->ReportQueryWithFullScan(Settings.DbCounters);
        } else if (QueryState->MaxReadType == ETableReadType::Scan) {
            Counters->ReportQueryWithRangeScan(Settings.DbCounters);
        }

        auto& stats = QueryState->QueryStats;

        ui32 affectedShardsCount = 0;
        ui64 readBytesCount = 0;
        ui64 readRowsCount = 0;
        for (const auto& exec : stats.GetExecutions()) {
            for (const auto& table : exec.GetTables()) {
                affectedShardsCount = std::max(affectedShardsCount, table.GetAffectedPartitions());
                readBytesCount += table.GetReadBytes();
                readRowsCount += table.GetReadRows();
            }
        }

        Counters->ReportQueryAffectedShards(Settings.DbCounters, affectedShardsCount);
        Counters->ReportQueryReadRows(Settings.DbCounters, readRowsCount);
        Counters->ReportQueryReadBytes(Settings.DbCounters, readBytesCount);
        Counters->ReportQueryReadSets(Settings.DbCounters, stats.ReadSetsCount);
        Counters->ReportQueryMaxShardReplySize(Settings.DbCounters, stats.MaxShardReplySize);
        Counters->ReportQueryMaxShardProgramSize(Settings.DbCounters, stats.MaxShardProgramSize);
    }

    void ReplySuccess() {
        YQL_ENSURE(QueryState);
        auto resEv = AllocQueryResponse(QueryState, QueryState->IsStreamResult());
        auto *record = &resEv->Record.GetRef();
        auto *response = record->MutableResponse();

        if (QueryState->CompileResult) {
            AddQueryIssues(*response, QueryState->CompileResult->Issues);
        }

        AddQueryIssues(*response, QueryState->Issues);

        FillStats(record);

        if (QueryState->CommandTagName) {
            auto *extraInfo = response->MutableExtraInfo();
            auto* pgExtraInfo = extraInfo->MutablePgInfo();
            pgExtraInfo->SetCommandTag(*QueryState->CommandTagName);
        }

        if (QueryState->TxCtx) {
            QueryState->TxCtx->OnEndQuery();
        }

        if (QueryState->Commit) {
            ResetTxState();
            Transactions.ReleaseTransaction(QueryState->TxId.GetValue());
            QueryState->TxId.Reset();
        }

        FillTxInfo(response);

        UpdateQueryExecutionCountes();

        bool replyQueryId = false;
        bool replyQueryParameters = false;
        bool replyTopicOperations = false;

        switch (QueryState->GetAction()) {
            case NKikimrKqp::QUERY_ACTION_PREPARE:
                replyQueryId = true;
                replyQueryParameters = true;
                break;

            case NKikimrKqp::QUERY_ACTION_EXECUTE:
                replyQueryParameters = replyQueryId = QueryState->GetQueryKeepInCache();
                break;

            case NKikimrKqp::QUERY_ACTION_PARSE:
            case NKikimrKqp::QUERY_ACTION_VALIDATE:
                replyQueryParameters = true;
                break;

            case NKikimrKqp::QUERY_ACTION_TOPIC:
                replyTopicOperations = true;
                break;

            default:
                break;
        }

        if (replyQueryParameters) {
            YQL_ENSURE(QueryState->PreparedQuery);
            for (auto& param : QueryState->GetResultParams()) {
                *response->AddQueryParameters() = param;
            }
        }

        if (replyQueryId) {
            TString queryId;
            if (QueryState->CompileResult) {
                queryId = QueryState->CompileResult->Uid;
            }
            response->SetPreparedQuery(queryId);
        }

        if (replyTopicOperations) {
            if (HasTopicWriteId()) {
                auto* w = response->MutableTopicOperations();
                auto* writeId = w->MutableWriteId();
                writeId->SetNodeId(SelfId().NodeId());
                writeId->SetKeyId(GetTopicWriteId());
            }
        }

        response->SetQueryDiagnostics(QueryState->ReplayMessage);

        // Result for scan query is sent directly to target actor.
        Y_ABORT_UNLESS(response->GetArena());
        if (QueryState->PreparedQuery) {
            bool useYdbResponseFormat = QueryState->GetUsePublicResponseDataFormat();
            auto& phyQuery = QueryState->PreparedQuery->GetPhysicalQuery();
            size_t trailingResultsCount = 0;
            for (size_t i = 0; i < phyQuery.ResultBindingsSize(); ++i) {
                if (QueryState->IsStreamResult()) {
                    auto ydbResult = QueryState->QueryData->ExtractTrailingTxResult(
                        phyQuery.GetResultBindings(i), response->GetArena());

                    if (ydbResult) {
                        ++trailingResultsCount;
                        YQL_ENSURE(trailingResultsCount <= 1);
                        response->AddYdbResults()->Swap(ydbResult);
                    }

                    continue;
                }

                if (useYdbResponseFormat) {
                    TMaybe<ui64> effectiveRowsLimit = FillSettings.RowsLimitPerWrite;
                    if (QueryState->PreparedQuery->GetResults(i).GetRowsLimit()) {
                        effectiveRowsLimit = QueryState->PreparedQuery->GetResults(i).GetRowsLimit();
                    }
                    auto* ydbResult = QueryState->QueryData->GetYdbTxResult(phyQuery.GetResultBindings(i), response->GetArena(), effectiveRowsLimit);
                    response->AddYdbResults()->Swap(ydbResult);
                } else {
                    auto* protoRes = QueryState->QueryData->GetMkqlTxResult(phyQuery.GetResultBindings(i), response->GetArena());
                    std::optional<IDataProvider::TFillSettings> fillSettings;
                    if (QueryState->PreparedQuery->ResultsSize()) {
                        YQL_ENSURE(phyQuery.ResultBindingsSize() == QueryState->PreparedQuery->ResultsSize(), ""
                                << phyQuery.ResultBindingsSize() << " != " << QueryState->PreparedQuery->ResultsSize());
                        const auto& result = QueryState->PreparedQuery->GetResults(i);
                        if (result.GetRowsLimit()) {
                            fillSettings = FillSettings;
                            fillSettings->RowsLimitPerWrite = result.GetRowsLimit();
                        }
                    }
                    auto* finalResult = KikimrResultToProto(*protoRes, {}, fillSettings.value_or(FillSettings), response->GetArena());
                    response->AddResults()->Swap(finalResult);
                }
            }
        }

        resEv->Record.GetRef().SetYdbStatus(Ydb::StatusIds::SUCCESS);
        LOG_D("Create QueryResponse for action: " << QueryState->GetAction() << " with SUCCESS status");

        QueryResponse = std::move(resEv);


        ProcessNextStatement();
    }

    void ProcessNextStatement() {
        if (ExecuteNextStatementPart()) {
            return;
        }

        if (QueryState->ProcessingLastStatement()) {
            Cleanup();
            return;
        }
        QueryState->PrepareNextStatement();
        CompileStatement();
    }

    void ReplyQueryCompileError() {
        YQL_ENSURE(QueryState);
        QueryResponse = std::make_unique<TEvKqp::TEvQueryResponse>();
        FillCompileStatus(QueryState->CompileResult, QueryResponse->Record);

        auto txId = TTxId();
        if (QueryState->HasTxControl()) {
            const auto& txControl = QueryState->GetTxControl();
            if (txControl.tx_selector_case() == Ydb::Table::TransactionControl::kTxId) {
                txId = TTxId::FromString(txControl.tx_id());
            }
        }

        LOG_W("ReplyQueryCompileError, status " << QueryState->CompileResult->Status << " remove tx with tx_id: " << txId.GetHumanStr());
        if (auto ctx = Transactions.ReleaseTransaction(txId)) {
            ctx->Invalidate();
            Transactions.AddToBeAborted(std::move(ctx));
        }

        auto* record = &QueryResponse->Record.GetRef();
        FillTxInfo(record->MutableResponse());
        record->SetConsumedRu(1);

        Cleanup(IsFatalError(record->GetYdbStatus()));
    }

    void ReplyProcessError(const TActorId& sender, ui64 proxyRequestId, Ydb::StatusIds::StatusCode ydbStatus,
            const TString& message)
    {
        LOG_W("Reply query error, msg: " << message << " proxyRequestId: " << proxyRequestId);
        auto response = std::make_unique<TEvKqp::TEvQueryResponse>();
        response->Record.GetRef().SetYdbStatus(ydbStatus);
        auto issue = MakeIssue(NKikimrIssues::TIssuesIds::DEFAULT_ERROR, message);
        NYql::TIssues issues;
        issues.AddIssue(issue);
        NYql::IssuesToMessage(issues, response->Record.GetRef().MutableResponse()->MutableQueryIssues());
        AddTrailingInfo(response->Record.GetRef());
        Send(sender, response.release(), 0, proxyRequestId);
    }

    void ReplyBusy(TEvKqp::TEvQueryRequest::TPtr& ev) {
        ui64 proxyRequestId = ev->Cookie;
        ReplyProcessError(ev->Sender, proxyRequestId, Ydb::StatusIds::SESSION_BUSY, "Pending previous query completion");
    }

    static bool IsFatalError(const Ydb::StatusIds::StatusCode status) {
        switch (status) {
            case Ydb::StatusIds::INTERNAL_ERROR:
            case Ydb::StatusIds::BAD_SESSION:
                return true;
            default:
                return false;
        }
    }

    void Reply() {
        YQL_ENSURE(QueryState);
        YQL_ENSURE(Counters);

        auto& record = QueryResponse->Record.GetRef();
        auto& response = *record.MutableResponse();
        const auto& status = record.GetYdbStatus();

        AddTrailingInfo(record);

        if (QueryState->KeepSession) {
            response.SetSessionId(SessionId);
        }

        if (status == Ydb::StatusIds::SUCCESS) {
            if (QueryState) {
                if (QueryState->KqpSessionSpan) {
                    QueryState->KqpSessionSpan.EndOk();
                }
                LWTRACK(KqpSessionReplySuccess, QueryState->Orbit, record.GetArena() ? record.GetArena()->SpaceUsed() : 0);
            }
        } else {
            if (QueryState) {
                if (QueryState->KqpSessionSpan) {
                    QueryState->KqpSessionSpan.EndError(response.DebugString());
                }
                LWTRACK(KqpSessionReplyError, QueryState->Orbit, TStringBuilder() << status);
            }
        }

        Counters->ReportResponseStatus(Settings.DbCounters, record.ByteSize(), record.GetYdbStatus());
        for (auto& issue : record.GetResponse().GetQueryIssues()) {
            Counters->ReportIssues(Settings.DbCounters, CachedIssueCounters, issue);
        }

        Send(QueryState->Sender, QueryResponse.release(), 0, QueryState->ProxyRequestId);
        LOG_D("Sent query response back to proxy, proxyRequestId: " << QueryState->ProxyRequestId
            << ", proxyId: " << QueryState->Sender.ToString());

        if (IsFatalError(status)) {
            LOG_N("SessionActor destroyed due to " << status);
            Counters->ReportSessionActorClosedError(Settings.DbCounters);
        }
    }

    void FillCompileStatus(const TKqpCompileResult::TConstPtr& compileResult,
        TEvKqp::TProtoArenaHolder<NKikimrKqp::TEvQueryResponse>& record)
    {
        auto& ev = record.GetRef();

        ev.SetYdbStatus(compileResult->Status);

        auto& response = *ev.MutableResponse();
        AddQueryIssues(response, compileResult->Issues);

        if (compileResult->Status == Ydb::StatusIds::SUCCESS) {
            response.SetPreparedQuery(compileResult->Uid);

            auto& preparedQuery = compileResult->PreparedQuery;
            for (auto& param : QueryState->GetResultParams()) {
                *response.AddQueryParameters() = param;
            }

            response.SetQueryPlan(preparedQuery->GetPhysicalQuery().GetQueryPlan());
            response.SetQueryAst(preparedQuery->GetPhysicalQuery().GetQueryAst());
            response.SetQueryDiagnostics(QueryState->ReplayMessage);

            const auto& phyQuery = QueryState->PreparedQuery->GetPhysicalQuery();
            FillColumnsMeta(phyQuery, response);
        } else {
            if (compileResult->Status == Ydb::StatusIds::TIMEOUT && QueryState->QueryDeadlines.CancelAt) {
                // The compile timeout cause cancelation execution of request.
                // So in case of cancel after we can reply with canceled status
                ev.SetYdbStatus(Ydb::StatusIds::CANCELLED);
            }

            auto& preparedQuery = compileResult->PreparedQuery;
            if (preparedQuery && QueryState->ReportStats() && QueryState->GetStatsMode() >= Ydb::Table::QueryStatsCollection::STATS_COLLECTION_FULL) {
                response.SetQueryAst(preparedQuery->GetPhysicalQuery().GetQueryAst());
            }
        }
    }

    void HandleReady(TEvKqp::TEvCloseSessionRequest::TPtr&) {
        LOG_I("Session closed due to explicit close event");
        Counters->ReportSessionActorClosedRequest(Settings.DbCounters);
        CleanupAndPassAway();
    }

    void HandleExecute(TEvKqp::TEvCloseSessionRequest::TPtr&) {
        YQL_ENSURE(QueryState);
        QueryState->KeepSession = false;
    }

    void HandleCleanup(TEvKqp::TEvCloseSessionRequest::TPtr&) {
        YQL_ENSURE(CleanupCtx);
        if (!CleanupCtx->Final) {
            YQL_ENSURE(QueryState);
            QueryState->KeepSession = false;
        }
    }

    void Handle(TEvKqp::TEvInitiateSessionShutdown::TPtr& ev) {
        if (!ShutdownState) {
            LOG_N("Started session shutdown");
            ShutdownState = TSessionShutdownState(ev->Get()->SoftTimeoutMs, ev->Get()->HardTimeoutMs);
            ScheduleNextShutdownTick();
        }
    }

    void ScheduleNextShutdownTick() {
        Schedule(TDuration::MilliSeconds(ShutdownState->GetNextTickMs()), new TEvKqp::TEvContinueShutdown());
    }

    void Handle(TEvKqp::TEvContinueShutdown::TPtr&) {
        YQL_ENSURE(ShutdownState);
        ShutdownState->MoveToNextState();
        if (ShutdownState->HardTimeoutReached()) {
            LOG_N("Reached hard shutdown timeout");
            Send(SelfId(), new TEvKqp::TEvCloseSessionRequest());
        } else {
            ScheduleNextShutdownTick();
            LOG_I("Schedule next shutdown tick");
        }
    }

    void SendRollbackRequest(TKqpTransactionContext* txCtx) {
        if (QueryState) {
            LWTRACK(KqpSessionSendRollback, QueryState->Orbit, QueryState->CurrentTx);
        }

        auto allocPtr = std::make_shared<TTxAllocatorState>(AppData()->FunctionRegistry,
            AppData()->TimeProvider, AppData()->RandomProvider);
        auto request = PreparePhysicalRequest(nullptr, allocPtr);

        request.LocksOp = ELocksOp::Rollback;

        // Should tx with empty LocksMap be aborted?
        for (auto& [lockId, lock] : txCtx->Locks.LocksMap) {
            auto dsLock = ExtractLock(lock.GetValueRef(txCtx->Locks.LockType));
            request.DataShardLocks[dsLock.GetDataShard()].emplace_back(dsLock);
        }

        SendToExecuter(std::move(request), true);
    }

    void ResetTxState() {
        if (QueryState->TxCtx) {
            QueryState->TxCtx->ClearDeferredEffects();
            QueryState->TxCtx->Locks.Clear();
            QueryState->TxCtx->Finish();
        }
    }

    void CleanupAndPassAway() {
        Cleanup(true);
    }

    void Cleanup(bool isFinal = false) {
        isFinal = isFinal || QueryState && !QueryState->KeepSession;

        if (QueryState && QueryState->TxCtx) {
            auto& txCtx = QueryState->TxCtx;
            if (txCtx->IsInvalidated()) {
                Transactions.AddToBeAborted(txCtx);
                Transactions.ReleaseTransaction(QueryState->TxId.GetValue());
            }
            DiscardPersistentSnapshot(txCtx->SnapshotHandle);
        }

        if (isFinal)
            Counters->ReportSessionActorClosedRequest(Settings.DbCounters);

        if (isFinal) {
            // no longer intrested in any compilation responses
            CompilationCookie->store(false);
        }

        if (isFinal) {
            Transactions.FinalCleanup();
            Counters->ReportTxAborted(Settings.DbCounters, Transactions.ToBeAbortedSize());
        }

        auto workerId = WorkerId;
        if (WorkerId) {
            auto ev = std::make_unique<TEvKqp::TEvCloseSessionRequest>();
            ev->Record.MutableRequest()->SetSessionId(SessionId);
            Send(*WorkerId, ev.release());
            WorkerId.reset();

            YQL_ENSURE(!CleanupCtx);
            CleanupCtx.reset(new TKqpCleanupCtx);
            CleanupCtx->IsWaitingForWorkerToClose = true;
        }

        if (Transactions.ToBeAbortedSize()) {
            if (!CleanupCtx)
                CleanupCtx.reset(new TKqpCleanupCtx);
            CleanupCtx->Final = isFinal;
            CleanupCtx->TransactionsToBeAborted = Transactions.ReleaseToBeAborted();
            SendRollbackRequest(CleanupCtx->TransactionsToBeAborted.front().Get());
        }

        if (QueryState && QueryState->PoolHandlerActor) {
            if (!CleanupCtx) {
                CleanupCtx.reset(new TKqpCleanupCtx);
            }
            CleanupCtx->Final = isFinal;
            CleanupCtx->IsWaitingForWorkloadServiceCleanup = true;

            const auto& stats = QueryState->QueryStats;
            auto event = std::make_unique<NWorkload::TEvCleanupRequest>(
                QueryState->Database, SessionId, QueryState->UserRequestContext->PoolId,
                TDuration::MicroSeconds(stats.DurationUs), TDuration::MicroSeconds(stats.WorkerCpuTimeUs)
            );

            auto forwardId = MakeKqpWorkloadServiceId(SelfId().NodeId());
            Send(new IEventHandle(*QueryState->PoolHandlerActor, SelfId(), event.release(), IEventHandle::FlagForwardOnNondelivery, 0, &forwardId));
            QueryState->PoolHandlerActor = Nothing();
        }

        LOG_I("Cleanup start, isFinal: " << isFinal << " CleanupCtx: " << bool{CleanupCtx}
            << " TransactionsToBeAborted.size(): " << (CleanupCtx ? CleanupCtx->TransactionsToBeAborted.size() : 0)
            << " WorkerId: " << (workerId ? *workerId : TActorId())
            << " WorkloadServiceCleanup: " << (CleanupCtx ? CleanupCtx->IsWaitingForWorkloadServiceCleanup : false));
        if (CleanupCtx) {
            Become(&TKqpSessionActor::CleanupState);
        } else {
            EndCleanup(isFinal);
        }
    }

    void HandleCleanup(TEvKqp::TEvCloseSessionResponse::TPtr&) {
        CleanupCtx->IsWaitingForWorkerToClose = false;
        if (CleanupCtx->CleanupFinished()) {
            EndCleanup(CleanupCtx->Final);
        }
    }

    void HandleNoop(TEvents::TEvUndelivered::TPtr& ev) {
        // outdated TEvUndelivered from another executer.
        // it this case we should just ignore the event.
        Y_ENSURE(ExecuterId != ev->Sender);
    }

    void HandleCleanup(TEvKqpExecuter::TEvTxResponse::TPtr& ev) {
        if (ev->Sender != ExecuterId) {
            return;
        }
        if (QueryState) {
            QueryState->Orbit = std::move(ev->Get()->Orbit);
        }

        auto& response = ev->Get()->Record.GetResponse();
        if (response.GetStatus() != Ydb::StatusIds::SUCCESS) {
            TIssues issues;
            IssuesFromMessage(response.GetIssues(), issues);
            LOG_E("Failed to cleanup: " << issues.ToString());
            EndCleanup(CleanupCtx->Final);
            return;
        }

        YQL_ENSURE(CleanupCtx);
        CleanupCtx->TransactionsToBeAborted.pop_front();
        if (CleanupCtx->TransactionsToBeAborted.size()) {
            SendRollbackRequest(CleanupCtx->TransactionsToBeAborted.front().Get());
        } else if (CleanupCtx->CleanupFinished()) {
            EndCleanup(CleanupCtx->Final);
        }
    }

    void HandleCleanup(NWorkload::TEvCleanupResponse::TPtr& ev) {
        YQL_ENSURE(CleanupCtx);
        CleanupCtx->IsWaitingForWorkloadServiceCleanup = false;

        if (ev->Get()->Status != Ydb::StatusIds::SUCCESS && ev->Get()->Status != Ydb::StatusIds::NOT_FOUND) {
            LOG_E("Failed to cleanup workload service " << ev->Get()->Status << ": " << ev->Get()->Issues.ToOneLineString());
        }

        if (CleanupCtx->CleanupFinished()) {
            EndCleanup(CleanupCtx->Final);
        }
    }

    void EndCleanup(bool isFinal) {
        LOG_D("EndCleanup, isFinal: " << isFinal);

        if (QueryResponse)
            Reply();

        if (CleanupCtx)
            Counters->ReportSessionActorCleanupLatency(Settings.DbCounters, TInstant::Now() - CleanupCtx->Start);

        if (isFinal) {
            auto userToken = QueryState ? QueryState->UserToken : TIntrusiveConstPtr<NACLib::TUserToken>();
            Become(&TKqpSessionActor::FinalCleanupState);

            LOG_D("Cleanup temp tables: " << TempTablesState.TempTables.size());
            auto tempTablesManager = CreateKqpTempTablesManager(
                std::move(TempTablesState), std::move(userToken), SelfId(), Settings.Database);

            RegisterWithSameMailbox(tempTablesManager);
            return;
        } else {
            CleanupCtx.reset();
            bool doNotKeepSession = QueryState && !QueryState->KeepSession;
            QueryState.reset();
            if (doNotKeepSession) {
                // TEvCloseSessionRequest was received in final=false CleanupState, so actor should rerun Cleanup with final=true
                CleanupAndPassAway();
            } else {
                Become(&TKqpSessionActor::ReadyState);
            }
        }
        ExecuterId = TActorId{};
    }

    template<class T>
    static google::protobuf::RepeatedPtrField<Ydb::Issue::IssueMessage> MessageFromIssues(const T& issues) {
        google::protobuf::RepeatedPtrField<Ydb::Issue::IssueMessage> issueMessage;
        for (const auto& i : issues) {
            IssueToMessage(i, issueMessage.Add());
        }
        return issueMessage;
    }

    void ReplyQueryError(Ydb::StatusIds::StatusCode ydbStatus,
        const TString& message, std::optional<google::protobuf::RepeatedPtrField<Ydb::Issue::IssueMessage>> issues = {})
    {
        LOG_W("Create QueryResponse for error on request, msg: " << message);

        QueryResponse = std::make_unique<TEvKqp::TEvQueryResponse>();
        QueryResponse->Record.GetRef().SetYdbStatus(ydbStatus);

        auto* response = QueryResponse->Record.GetRef().MutableResponse();

        Y_ENSURE(QueryState);
        if (QueryState->CompileResult) {
            AddQueryIssues(*response, QueryState->CompileResult->Issues);
        }

        FillStats(&QueryResponse->Record.GetRef());

        if (issues) {
            for (auto& i : *issues) {
                response->AddQueryIssues()->Swap(&i);
            }
        }

        if (message) {
            IssueToMessage(TIssue{message}, response->AddQueryIssues());
        }

        if (QueryState->TxCtx) {
            QueryState->TxCtx->OnEndQuery();
            QueryState->TxCtx->Invalidate();
        }

        FillTxInfo(response);

        ExecuterId = TActorId{};
        Cleanup(IsFatalError(ydbStatus));
    }

    void Handle(TEvKqp::TEvCancelQueryRequest::TPtr& ev) {
        {
            auto abort = MakeHolder<NYql::NDq::TEvDq::TEvAbortExecution>();
            abort->Record.SetStatusCode(NYql::NDqProto::StatusIds::CANCELLED);
            abort->Record.AddIssues()->set_message("Canceled");
            Send(SelfId(), abort.Release());
        }

        {
            auto resp = MakeHolder<TEvKqp::TEvCancelQueryResponse>();
            resp->Record.SetStatus(Ydb::StatusIds::SUCCESS);
            Send(ev->Sender, resp.Release(), 0, ev->Cookie);
        }
    }

    void HandleFinalCleanup(TEvents::TEvGone::TPtr&) {
        auto lifeSpan = TInstant::Now() - CreationTime;
        Counters->ReportSessionActorFinished(Settings.DbCounters, lifeSpan);
        Counters->ReportQueriesPerSessionActor(Settings.DbCounters, QueryId);

        auto closeEv = std::make_unique<TEvKqp::TEvCloseSessionResponse>();
        closeEv->Record.SetStatus(Ydb::StatusIds::SUCCESS);
        closeEv->Record.MutableResponse()->SetSessionId(SessionId);
        closeEv->Record.MutableResponse()->SetClosed(true);
        Send(Owner, closeEv.release());

        LOG_D("Session actor destroyed");
        PassAway();
    }

    STFUNC(ReadyState) {
        try {
            switch (ev->GetTypeRewrite()) {
                // common event handles for all states.
                hFunc(TEvKqp::TEvInitiateSessionShutdown, Handle);
                hFunc(TEvKqp::TEvContinueShutdown, Handle);
                hFunc(TEvKqpSnapshot::TEvCreateSnapshotResponse, Handle);
                hFunc(TEvKqp::TEvQueryRequest, Handle);

                hFunc(TEvKqp::TEvCloseSessionRequest, HandleReady);
                hFunc(TEvKqp::TEvCancelQueryRequest, Handle);

                // forgotten messages from previous aborted request
                hFunc(TEvKqp::TEvCompileResponse, HandleNoop);
                hFunc(TEvKqp::TEvSplitResponse, HandleNoop);
                hFunc(TEvKqpExecuter::TEvTxResponse, HandleNoop);
                hFunc(TEvKqpExecuter::TEvExecuterProgress, HandleNoop)
                hFunc(TEvTxProxySchemeCache::TEvNavigateKeySetResult, HandleNoop);
                hFunc(TEvents::TEvUndelivered, HandleNoop);
                hFunc(NWorkload::TEvContinueRequest, HandleNoop);
                // message from KQP proxy in case of our reply just after kqp proxy timer tick
                hFunc(NYql::NDq::TEvDq::TEvAbortExecution, HandleNoop);
                hFunc(TEvTxUserProxy::TEvAllocateTxIdResult, HandleNoop);

            default:
                UnexpectedEvent("ReadyState", ev);
            }
        } catch (const TRequestFail& ex) {
            ReplyQueryError(ex.Status, ex.what(), ex.Issues);
        } catch (const yexception& ex) {
            InternalError(ex.what());
        } catch (const TMemoryLimitExceededException&) {
            ReplyQueryError(Ydb::StatusIds::INTERNAL_ERROR,
                BuildMemoryLimitExceptionMessage());
        }
    }

    STATEFN(ExecuteState) {
        try {
            switch (ev->GetTypeRewrite()) {
                // common event handles for all states.
                hFunc(TEvKqp::TEvInitiateSessionShutdown, Handle);
                hFunc(TEvKqp::TEvContinueShutdown, Handle);
                hFunc(TEvKqpSnapshot::TEvCreateSnapshotResponse, Handle);
                hFunc(TEvKqp::TEvQueryRequest, Handle);
                hFunc(TEvTxUserProxy::TEvAllocateTxIdResult, Handle);

                hFunc(TEvents::TEvUndelivered, Handle);
                hFunc(NWorkload::TEvContinueRequest, Handle);
                hFunc(TEvKqpExecuter::TEvTxResponse, HandleExecute);
                hFunc(TEvKqpExecuter::TEvExecuterProgress, HandleExecute)

                hFunc(TEvKqpExecuter::TEvStreamData, HandleExecute);
                hFunc(TEvKqpExecuter::TEvStreamDataAck, HandleExecute);

                hFunc(NYql::NDq::TEvDq::TEvAbortExecution, HandleExecute);

                hFunc(TEvKqp::TEvCloseSessionRequest, HandleExecute);
                hFunc(NGRpcService::TEvClientLost, HandleClientLost);
                hFunc(TEvKqp::TEvCancelQueryRequest, Handle);

                // forgotten messages from previous aborted request
                hFunc(TEvKqp::TEvCompileResponse, Handle);
                hFunc(TEvKqp::TEvParseResponse, Handle);
                hFunc(TEvKqp::TEvSplitResponse, Handle);
                hFunc(TEvTxProxySchemeCache::TEvNavigateKeySetResult, Handle);

                // always come from WorkerActor
                hFunc(TEvKqp::TEvQueryResponse, ForwardResponse);
            default:
                UnexpectedEvent("ExecuteState", ev);
            }
        } catch (const TRequestFail& ex) {
            ReplyQueryError(ex.Status, ex.what(), ex.Issues);
        } catch (const yexception& ex) {
            InternalError(ex.what());
        } catch (const TMemoryLimitExceededException&) {
            ReplyQueryError(Ydb::StatusIds::UNDETERMINED,
                BuildMemoryLimitExceptionMessage());
        }
    }

    // optional -- only if there were any TransactionsToBeAborted
    STATEFN(CleanupState) {
        try {
            switch (ev->GetTypeRewrite()) {
                // common event handles for all states.
                hFunc(TEvKqp::TEvInitiateSessionShutdown, Handle);
                hFunc(TEvKqp::TEvContinueShutdown, Handle);
                hFunc(TEvKqpSnapshot::TEvCreateSnapshotResponse, Handle);
                hFunc(TEvKqp::TEvQueryRequest, Handle);

                hFunc(TEvKqpExecuter::TEvTxResponse, HandleCleanup);
                hFunc(NWorkload::TEvCleanupResponse, HandleCleanup);

                hFunc(TEvKqp::TEvCloseSessionRequest, HandleCleanup);
                hFunc(NGRpcService::TEvClientLost, HandleNoop);
                hFunc(TEvKqp::TEvCancelQueryRequest, HandleNoop);

                // forgotten messages from previous aborted request
                hFunc(TEvKqp::TEvCompileResponse, HandleNoop);
                hFunc(TEvKqp::TEvSplitResponse, HandleNoop);
                hFunc(NYql::NDq::TEvDq::TEvAbortExecution, HandleNoop);
                hFunc(TEvTxProxySchemeCache::TEvNavigateKeySetResult, HandleNoop);
                hFunc(TEvents::TEvUndelivered, HandleNoop);
                hFunc(TEvTxUserProxy::TEvAllocateTxIdResult, HandleNoop);
                hFunc(NWorkload::TEvContinueRequest, HandleNoop);

                // always come from WorkerActor
                hFunc(TEvKqp::TEvCloseSessionResponse, HandleCleanup);
                hFunc(TEvKqp::TEvQueryResponse, HandleNoop);
                hFunc(TEvKqpExecuter::TEvExecuterProgress, HandleNoop)
            default:
                UnexpectedEvent("CleanupState", ev);
            }
        } catch (const yexception& ex) {
            InternalError(ex.what());
        } catch (const TMemoryLimitExceededException&) {
            ReplyQueryError(Ydb::StatusIds::INTERNAL_ERROR,
                BuildMemoryLimitExceptionMessage());
        }
    }

    STATEFN(FinalCleanupState) {
        try {
            switch (ev->GetTypeRewrite()) {
                hFunc(TEvents::TEvGone, HandleFinalCleanup);
                hFunc(TEvents::TEvUndelivered, HandleNoop);
                hFunc(TEvKqpSnapshot::TEvCreateSnapshotResponse, Handle);
                hFunc(NWorkload::TEvContinueRequest, HandleNoop);
            }
        } catch (const yexception& ex) {
            InternalError(ex.what());
        } catch (const TMemoryLimitExceededException&) {
            ReplyQueryError(Ydb::StatusIds::INTERNAL_ERROR,
                BuildMemoryLimitExceptionMessage());
        }
    }

private:

    TString CurrentStateFuncName() const {
        const auto& func = CurrentStateFunc();
        if (func == &TThis::ReadyState) {
            return "ReadyState";
        } else if (func == &TThis::ExecuteState) {
            return "ExecuteState";
        } else if (func == &TThis::CleanupState) {
            return "CleanupState";
        } else {
            return "unknown state";
        }
    }

    void UnexpectedEvent(const TString& state, TAutoPtr<NActors::IEventHandle>& ev) {
        InternalError(TStringBuilder() << "TKqpSessionActor in state " << state << " received unexpected event " <<
                ev->GetTypeName() << Sprintf("(0x%08" PRIx32 ")", ev->GetTypeRewrite()) << " sender: " << ev->Sender);
    }

    void InternalError(const TString& message) {
        LOG_E("Internal error, message: " << message);
        if (QueryState) {
            ReplyQueryError(Ydb::StatusIds::INTERNAL_ERROR, message);
        } else {
            CleanupAndPassAway();
        }
    }

    TString BuildMemoryLimitExceptionMessage() const {
        if (QueryState && QueryState->TxCtx) {
            return TStringBuilder() << "Memory limit exception at " << CurrentStateFuncName()
                << ", current limit is " << QueryState->TxCtx->TxAlloc->Alloc->GetLimit() << " bytes.";
        } else {
            return TStringBuilder() << "Memory limit exception at " << CurrentStateFuncName();
        }
    }

    void ProcessTopicOps(TEvTxProxySchemeCache::TEvNavigateKeySetResult::TPtr& ev) {
        YQL_ENSURE(ev->Get()->Request);
        if (ev->Get()->Request->Cookie < QueryId) {
            return;
        }

        NSchemeCache::TSchemeCacheNavigate* response = ev->Get()->Request.Get();

        Ydb::StatusIds_StatusCode status;
        TString message;

        if (QueryState->IsAccessDenied(*response, message)) {
            ythrow TRequestFail(Ydb::StatusIds::UNAUTHORIZED) << message;
        }
        if (QueryState->HasErrors(*response, message)) {
            ythrow TRequestFail(Ydb::StatusIds::SCHEME_ERROR) << message;
        }

        QueryState->TopicOperations.ProcessSchemeCacheNavigate(response->ResultSet, status, message);
        if (status != Ydb::StatusIds::SUCCESS) {
            ythrow TRequestFail(status) << message;
        }

        if (!QueryState->TryMergeTopicOffsets(QueryState->TopicOperations, message)) {
            ythrow TRequestFail(Ydb::StatusIds::BAD_REQUEST) << message;
        }

        if (HasTopicWriteOperations() && !HasTopicWriteId()) {
            Send(MakeTxProxyID(), new TEvTxUserProxy::TEvAllocateTxId, 0, QueryState->QueryId);
        } else {
            ReplySuccess();
        }
    }

    void Handle(TEvTxUserProxy::TEvAllocateTxIdResult::TPtr& ev) {
        if (CurrentStateFunc() != &TThis::ExecuteState || ev->Cookie < QueryId) {
            return;
        }

        YQL_ENSURE(QueryState);
        YQL_ENSURE(QueryState->GetAction() == NKikimrKqp::QUERY_ACTION_TOPIC);
        SetTopicWriteId(NLongTxService::TLockHandle(ev->Get()->TxId, TActivationContext::ActorSystem()));
        ReplySuccess();
    }

    bool HasTopicWriteOperations() const {
        return QueryState->TxCtx->TopicOperations.HasWriteOperations();
    }

    bool HasTopicWriteId() const {
        return QueryState->TxCtx->TopicOperations.HasWriteId();
    }

    ui64 GetTopicWriteId() const {
        return QueryState->TxCtx->TopicOperations.GetWriteId();
    }

    void SetTopicWriteId(NLongTxService::TLockHandle handle) {
        QueryState->TxCtx->TopicOperations.SetWriteId(std::move(handle));
    }

private:
    TActorId Owner;
    TString SessionId;

    std::shared_ptr<NKikimr::NKqp::NRm::IKqpResourceManager> ResourceManager_;
    std::shared_ptr<NKikimr::NKqp::NComputeActor::IKqpNodeComputeActorFactory> CaFactory_;
    // cached lookups to issue counters
    THashMap<ui32, ::NMonitoring::TDynamicCounters::TCounterPtr> CachedIssueCounters;
    TInstant CreationTime;
    TIntrusivePtr<TKqpCounters> Counters;
    TIntrusivePtr<TKqpRequestCounters> RequestCounters;
    TKqpWorkerSettings Settings;
    NYql::NDq::IDqAsyncIoFactory::TPtr AsyncIoFactory;
    TIntrusivePtr<TModuleResolverState> ModuleResolverState;
    std::optional<TKqpFederatedQuerySetup> FederatedQuerySetup;
    TKqpSettings::TConstPtr KqpSettings;
    std::optional<TActorId> WorkerId;
    TActorId ExecuterId;
    NWilson::TSpan AcquireSnapshotSpan;

    std::shared_ptr<TKqpQueryState> QueryState;
    std::unique_ptr<TKqpCleanupCtx> CleanupCtx;
    ui32 QueryId = 0;
    TKikimrConfiguration::TPtr Config;
    IDataProvider::TFillSettings FillSettings;
    TTransactionsCache Transactions;
    std::unique_ptr<TEvKqp::TEvQueryResponse> QueryResponse;
    std::optional<TSessionShutdownState> ShutdownState;
    TULIDGenerator UlidGen;
    NTxProxy::TRequestControls RequestControls;

    TKqpTempTablesState TempTablesState;

    NKikimrConfig::TQueryServiceConfig QueryServiceConfig;
    TActorId KqpTempTablesAgentActor;
    std::shared_ptr<std::atomic<bool>> CompilationCookie;

    bool HasOlapTable = false;
    bool HasOltpTable = false;
    bool HasTableWrite = false;

    TGUCSettings::TPtr GUCSettings;
};

} // namespace

IActor* CreateKqpSessionActor(const TActorId& owner, std::shared_ptr<NKikimr::NKqp::NRm::IKqpResourceManager> resourceManager,
    std::shared_ptr<NKikimr::NKqp::NComputeActor::IKqpNodeComputeActorFactory> caFactory, const TString& sessionId,
    const TKqpSettings::TConstPtr& kqpSettings, const TKqpWorkerSettings& workerSettings,
    std::optional<TKqpFederatedQuerySetup> federatedQuerySetup,
    NYql::NDq::IDqAsyncIoFactory::TPtr asyncIoFactory,
    TIntrusivePtr<TModuleResolverState> moduleResolverState, TIntrusivePtr<TKqpCounters> counters,
    const NKikimrConfig::TQueryServiceConfig& queryServiceConfig,
    const TActorId& kqpTempTablesAgentActor)
{
    return new TKqpSessionActor(owner, std::move(resourceManager), std::move(caFactory), sessionId, kqpSettings, workerSettings, federatedQuerySetup,
                                std::move(asyncIoFactory),  std::move(moduleResolverState), counters,
                                queryServiceConfig, kqpTempTablesAgentActor);
}

}
}<|MERGE_RESOLUTION|>--- conflicted
+++ resolved
@@ -1291,13 +1291,8 @@
         const bool useEvWrite = ((HasOlapTable && Settings.TableService.GetEnableOlapSink()) || (!HasOlapTable && Settings.TableService.GetEnableOltpSink()))
             && (request.QueryType == NKikimrKqp::EQueryType::QUERY_TYPE_SQL_GENERIC_QUERY
                 || request.QueryType == NKikimrKqp::EQueryType::QUERY_TYPE_SQL_GENERIC_CONCURRENT_QUERY
-<<<<<<< HEAD
                 || (!HasOlapTable && request.QueryType == NKikimrKqp::EQueryType::QUERY_TYPE_SQL_DML)
                 || (!HasOlapTable && request.QueryType == NKikimrKqp::EQueryType::QUERY_TYPE_PREPARED_DML));
-=======
-                || request.QueryType == NKikimrKqp::EQueryType::QUERY_TYPE_SQL_DML
-                || request.QueryType == NKikimrKqp::EQueryType::QUERY_TYPE_PREPARED_DML);
->>>>>>> 0b3e86d7
         auto executerActor = CreateKqpExecuter(std::move(request), Settings.Database,
             QueryState ? QueryState->UserToken : TIntrusiveConstPtr<NACLib::TUserToken>(),
             RequestCounters, Settings.TableService,
