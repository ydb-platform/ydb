--- conflicted
+++ resolved
@@ -1876,16 +1876,7 @@
     }
 
     void ReplyBusy(TEvKqp::TEvQueryRequest::TPtr& ev) {
-<<<<<<< HEAD
-        auto busyStatus = Settings.TableService.GetUseSessionBusyStatus()
-            ? Ydb::StatusIds::SESSION_BUSY
-            : Ydb::StatusIds::PRECONDITION_FAILED;
-
-        ReplyProcessError(ev, busyStatus, "Pending previous query completion");
-=======
-        ui64 proxyRequestId = ev->Cookie;
-        ReplyProcessError(ev->Sender, proxyRequestId, Ydb::StatusIds::SESSION_BUSY, "Pending previous query completion");
->>>>>>> 254d1a5f
+        ReplyProcessError(ev, Ydb::StatusIds::SESSION_BUSY, "Pending previous query completion");
     }
 
     static bool IsFatalError(const Ydb::StatusIds::StatusCode status) {
