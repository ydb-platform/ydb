#include "kqp_session_actor.h"
#include "kqp_worker_common.h"
#include "kqp_query_state.h"
#include "kqp_query_stats.h"

#include <ydb/core/kqp/common/kqp_lwtrace_probes.h>
#include <ydb/core/kqp/common/kqp_ru_calc.h>
#include <ydb/core/kqp/common/kqp_timeouts.h>
#include <ydb/core/kqp/common/kqp_tx.h>
#include <ydb/core/kqp/common/kqp.h>
#include <ydb/core/kqp/common/events/workload_service.h>
#include <ydb/core/kqp/common/simple/query_ast.h>
#include <ydb/core/kqp/compile_service/kqp_compile_service.h>
#include <ydb/core/kqp/executer_actor/kqp_executer.h>
#include <ydb/core/kqp/executer_actor/kqp_locks_helper.h>
#include <ydb/core/kqp/host/kqp_host_impl.h>
#include <ydb/core/kqp/opt/kqp_query_plan.h>
#include <ydb/core/kqp/provider/yql_kikimr_provider.h>
#include <ydb/core/kqp/provider/yql_kikimr_results.h>
#include <ydb/core/kqp/rm_service/kqp_snapshot_manager.h>
#include <ydb/core/ydb_convert/ydb_convert.h>
#include <ydb/core/tx/schemeshard/schemeshard.h>
#include <ydb/core/kqp/rm_service/kqp_rm_service.h>
#include <ydb/public/lib/operation_id/operation_id.h>
#include <ydb/core/kqp/common/kqp_yql.h>

#include <ydb/core/util/ulid.h>

#include <ydb/core/actorlib_impl/long_timer.h>
#include <ydb/core/base/appdata.h>
#include <ydb/core/base/cputime.h>
#include <ydb/core/base/path.h>
#include <ydb/library/wilson_ids/wilson.h>
#include <ydb/core/protos/kqp.pb.h>
#include <ydb/core/sys_view/service/sysview_service.h>
#include <ydb/core/tx/tx_proxy/proxy.h>
#include <ydb/library/yql/utils/actor_log/log.h>

#include <ydb/library/actors/core/actor_bootstrapped.h>
#include <ydb/library/actors/core/event_pb.h>
#include <ydb/library/actors/core/hfunc.h>
#include <ydb/library/actors/core/log.h>

#include <util/string/printf.h>

#include <ydb/library/actors/wilson/wilson_span.h>
#include <ydb/library/actors/wilson/wilson_trace.h>

LWTRACE_USING(KQP_PROVIDER);

namespace NKikimr {
namespace NKqp {

using namespace NYql;
using namespace NSchemeCache;

namespace {

std::optional<TString> TryDecodeYdbSessionId(const TString& sessionId) {
    if (sessionId.empty()) {
        return std::nullopt;
    }

    try {
        NOperationId::TOperationId opId(sessionId);
        TString id;
        const auto& ids = opId.GetValue("id");
        if (ids.size() != 1) {
            return std::nullopt;
        }

        return *ids[0];
    } catch (...) {
        return std::nullopt;
    }

    return std::nullopt;
}

#define LOG_C(msg) LOG_CRIT_S(*TlsActivationContext, NKikimrServices::KQP_SESSION, LogPrefix() << msg)
#define LOG_E(msg) LOG_ERROR_S(*TlsActivationContext, NKikimrServices::KQP_SESSION, LogPrefix() << msg)
#define LOG_W(msg) LOG_WARN_S(*TlsActivationContext, NKikimrServices::KQP_SESSION, LogPrefix() << msg)
#define LOG_N(msg) LOG_NOTICE_S(*TlsActivationContext, NKikimrServices::KQP_SESSION, LogPrefix() << msg)
#define LOG_I(msg) LOG_INFO_S(*TlsActivationContext, NKikimrServices::KQP_SESSION, LogPrefix() << msg)
#define LOG_D(msg) LOG_DEBUG_S(*TlsActivationContext, NKikimrServices::KQP_SESSION, LogPrefix() << msg)
#define LOG_T(msg) LOG_TRACE_S(*TlsActivationContext, NKikimrServices::KQP_SESSION, LogPrefix() << msg)

void FillColumnsMeta(const NKqpProto::TKqpPhyQuery& phyQuery, NKikimrKqp::TQueryResponse& resp) {
    for (size_t i = 0; i < phyQuery.ResultBindingsSize(); ++i) {
        const auto& binding = phyQuery.GetResultBindings(i);
        auto ydbRes = resp.AddYdbResults();
        ydbRes->mutable_columns()->CopyFrom(binding.GetResultSetMeta().columns());
    }
}

class TRequestFail : public yexception {
public:
    Ydb::StatusIds::StatusCode Status;
    std::optional<google::protobuf::RepeatedPtrField<Ydb::Issue::IssueMessage>> Issues;

    TRequestFail(Ydb::StatusIds::StatusCode status,
            std::optional<google::protobuf::RepeatedPtrField<Ydb::Issue::IssueMessage>> issues = {})
        : Status(status)
        , Issues(std::move(issues))
    {}
};

std::unique_ptr<TEvKqp::TEvQueryResponse> AllocQueryResponse(const std::shared_ptr<TKqpQueryState>& state,
    bool disableReqArena)
{
    auto resEv = std::make_unique<TEvKqp::TEvQueryResponse>();
    auto reqArena = state->GetArena();
    if (!disableReqArena && reqArena) {
        resEv->Record.ReallocRef(reqArena);
    } else {
        auto arena = std::make_shared<google::protobuf::Arena>();
        resEv->Record.Realloc(arena);
    }
    return resEv;
}

struct TKqpCleanupCtx {
    std::deque<TIntrusivePtr<TKqpTransactionContext>> TransactionsToBeAborted;
    bool IsWaitingForWorkerToClose = false;
    bool IsWaitingForWorkloadServiceCleanup = false;
    bool Final = false;
    TInstant Start = TInstant::Now();

    bool CleanupFinished() {
        return TransactionsToBeAborted.empty() && !IsWaitingForWorkerToClose && !IsWaitingForWorkloadServiceCleanup;
    }
};

class TKqpSessionActor : public TActorBootstrapped<TKqpSessionActor> {

    class TTimerGuard {
    public:
        TTimerGuard(TKqpSessionActor* this_)
        : This(this_)
        {
            if (This->QueryState) {
                YQL_ENSURE(!This->QueryState->CurrentTimer);
                This->QueryState->CurrentTimer.emplace();
            }
        }

        ~TTimerGuard() {
            if (This->QueryState) {
                This->QueryState->ResetTimer();
            }
        }

    private:
        TKqpSessionActor* This;
    };

public:
    static constexpr NKikimrServices::TActivity::EType ActorActivityType() {
        return NKikimrServices::TActivity::KQP_SESSION_ACTOR;
    }

   TKqpSessionActor(const TActorId& owner,
            std::shared_ptr<NKikimr::NKqp::NRm::IKqpResourceManager> resourceManager,
            std::shared_ptr<NKikimr::NKqp::NComputeActor::IKqpNodeComputeActorFactory> caFactory,
            const TString& sessionId, const TKqpSettings::TConstPtr& kqpSettings,
            const TKqpWorkerSettings& workerSettings,
            std::optional<TKqpFederatedQuerySetup> federatedQuerySetup,
            NYql::NDq::IDqAsyncIoFactory::TPtr asyncIoFactory,
            TIntrusivePtr<TModuleResolverState> moduleResolverState, TIntrusivePtr<TKqpCounters> counters,
            const NKikimrConfig::TQueryServiceConfig& queryServiceConfig,
            const TActorId& kqpTempTablesAgentActor)
        : Owner(owner)
        , SessionId(sessionId)
        , ResourceManager_(std::move(resourceManager))
        , CaFactory_(std::move(caFactory))
        , Counters(counters)
        , Settings(workerSettings)
        , AsyncIoFactory(std::move(asyncIoFactory))
        , ModuleResolverState(std::move(moduleResolverState))
        , FederatedQuerySetup(federatedQuerySetup)
        , KqpSettings(kqpSettings)
        , Config(CreateConfig(kqpSettings, workerSettings))
        , Transactions(*Config->_KqpMaxActiveTxPerSession.Get(), TDuration::Seconds(*Config->_KqpTxIdleTimeoutSec.Get()))
        , QueryServiceConfig(queryServiceConfig)
        , KqpTempTablesAgentActor(kqpTempTablesAgentActor)
        , GUCSettings(std::make_shared<TGUCSettings>())
    {
        RequestCounters = MakeIntrusive<TKqpRequestCounters>();
        RequestCounters->Counters = Counters;
        RequestCounters->DbCounters = Settings.DbCounters;
        RequestCounters->TxProxyMon = MakeIntrusive<NTxProxy::TTxProxyMon>(AppData()->Counters);
        CompilationCookie = std::make_shared<std::atomic<bool>>(true);

        FillSettings.AllResultsBytesLimit = Nothing();
        FillSettings.RowsLimitPerWrite = Config->_ResultRowsLimit.Get();
        FillSettings.Format = IDataProvider::EResultFormat::Custom;
        FillSettings.FormatDetails = TString(KikimrMkqlProtoFormat);
        FillGUCSettings();

        auto optSessionId = TryDecodeYdbSessionId(SessionId);
        YQL_ENSURE(optSessionId, "Can't decode ydb session Id");

        TempTablesState.SessionId = *optSessionId;
        TempTablesState.Database = Settings.Database;
        LOG_D("Create session actor with id " << TempTablesState.SessionId);
    }

    void Bootstrap() {
        LOG_D("session actor bootstrapped");
        Counters->ReportSessionActorCreated(Settings.DbCounters);
        CreationTime = TInstant::Now();

        Config->FeatureFlags = AppData()->FeatureFlags;

        RequestControls.Reqister(TlsActivationContext->AsActorContext());
        Become(&TKqpSessionActor::ReadyState);
    }

    TString LogPrefix() const {
        TStringBuilder result = TStringBuilder()
            << "SessionId: " << SessionId << ", "
            << "ActorId: " << SelfId() << ", "
            << "ActorState: " << CurrentStateFuncName() << ", ";
        if (Y_LIKELY(QueryState)) {
            result << "TraceId: " << QueryState->UserRequestContext->TraceId << ", ";
        }
        return result;
    }

    void MakeNewQueryState(TEvKqp::TEvQueryRequest::TPtr& ev) {
        ++QueryId;
        YQL_ENSURE(!QueryState);
        auto selfId = SelfId();
        auto as = TActivationContext::ActorSystem();
        ev->Get()->SetClientLostAction(selfId, as);
        QueryState = std::make_shared<TKqpQueryState>(
            ev, QueryId, Settings.Database, Settings.ApplicationName, Settings.Cluster, Settings.DbCounters, Settings.LongSession,
            Settings.TableService, Settings.QueryService, SessionId, AppData()->MonotonicTimeProvider->Now());
        if (QueryState->UserRequestContext->TraceId.empty()) {
            QueryState->UserRequestContext->TraceId = UlidGen.Next().ToString();
        }
    }

    void PassRequestToResourcePool() {
        if (QueryState->UserRequestContext->PoolConfig) {
            LOG_D("request placed into pool from cache: " << QueryState->UserRequestContext->PoolId);
            CompileQuery();
            return;
        }

        Send(MakeKqpWorkloadServiceId(SelfId().NodeId()), new NWorkload::TEvPlaceRequestIntoPool(
            QueryState->UserRequestContext->DatabaseId,
            SessionId,
            QueryState->UserRequestContext->PoolId,
            QueryState->UserToken
        ), IEventHandle::FlagTrackDelivery);

        QueryState->PoolHandlerActor = MakeKqpWorkloadServiceId(SelfId().NodeId());
        Become(&TKqpSessionActor::ExecuteState);
    }

    void ForwardRequest(TEvKqp::TEvQueryRequest::TPtr& ev) {
        if (!WorkerId) {
            std::unique_ptr<IActor> workerActor(CreateKqpWorkerActor(SelfId(), SessionId, KqpSettings, Settings,
                FederatedQuerySetup, ModuleResolverState, Counters, QueryServiceConfig, GUCSettings));
            WorkerId = RegisterWithSameMailbox(workerActor.release());
        }
        TlsActivationContext->Send(new IEventHandle(*WorkerId, SelfId(), QueryState->RequestEv.release(), ev->Flags, ev->Cookie,
                    nullptr, std::move(ev->TraceId)));
        Become(&TKqpSessionActor::ExecuteState);
    }

    void ForwardResponse(TEvKqp::TEvQueryResponse::TPtr& ev) {
        QueryResponse = std::unique_ptr<TEvKqp::TEvQueryResponse>(ev->Release().Release());
        Cleanup();
    }

    void ReplyTransactionNotFound(const TString& txId) {
        std::vector<TIssue> issues{YqlIssue(TPosition(), TIssuesIds::KIKIMR_TRANSACTION_NOT_FOUND,
            TStringBuilder() << "Transaction not found: " << txId)};
        ReplyQueryError(Ydb::StatusIds::NOT_FOUND, "", MessageFromIssues(issues));
    }

    void RollbackTx() {
        YQL_ENSURE(QueryState->HasTxControl(), "Can't perform ROLLBACK_TX: TxControl isn't set in TQueryRequest");
        const auto& txControl = QueryState->GetTxControl();
        QueryState->Commit = txControl.commit_tx();
        auto txId = TTxId::FromString(txControl.tx_id());
        if (auto ctx = Transactions.ReleaseTransaction(txId)) {
            ctx->Invalidate();
            Transactions.AddToBeAborted(std::move(ctx));
            ReplySuccess();
        } else {
            ReplyTransactionNotFound(txControl.tx_id());
        }
    }

    void CommitTx() {
        YQL_ENSURE(QueryState->HasTxControl());
        const auto& txControl = QueryState->GetTxControl();
        YQL_ENSURE(txControl.tx_selector_case() == Ydb::Table::TransactionControl::kTxId, "Can't commit transaction - "
            << " there is no TxId in Query's TxControl");

        QueryState->Commit = true;

        auto txId = TTxId::FromString(txControl.tx_id());
        auto txCtx = Transactions.Find(txId);
        LOG_D("queryRequest TxControl: " << txControl.DebugString() << " txCtx: " << (void*)txCtx.Get());
        if (!txCtx) {
            ReplyTransactionNotFound(txControl.tx_id());
            return;
        }
        QueryState->TxCtx = std::move(txCtx);
        QueryState->QueryData = std::make_shared<TQueryData>(QueryState->TxCtx->TxAlloc);
        QueryState->TxId.SetValue(txId);
        if (!CheckTransactionLocks(/*tx*/ nullptr)) {
            return;
        }

        bool replied = ExecutePhyTx(/*tx*/ nullptr, /*commit*/ true);
        if (!replied) {
            Become(&TKqpSessionActor::ExecuteState);
        }
    }

    static bool IsQueryTypeSupported(NKikimrKqp::EQueryType type) {
        switch (type) {
            case NKikimrKqp::QUERY_TYPE_SQL_DML:
            case NKikimrKqp::QUERY_TYPE_PREPARED_DML:
            case NKikimrKqp::QUERY_TYPE_SQL_SCAN:
            case NKikimrKqp::QUERY_TYPE_AST_SCAN:
            case NKikimrKqp::QUERY_TYPE_AST_DML:
            case NKikimrKqp::QUERY_TYPE_SQL_GENERIC_QUERY:
            case NKikimrKqp::QUERY_TYPE_SQL_GENERIC_CONCURRENT_QUERY:
            case NKikimrKqp::QUERY_TYPE_SQL_GENERIC_SCRIPT:
                return true;

            // should not be compiled. TODO: forward to request executer
            // not supported yet
            case NKikimrKqp::QUERY_TYPE_SQL_DDL:
            case NKikimrKqp::QUERY_TYPE_SQL_SCRIPT:
            case NKikimrKqp::QUERY_TYPE_SQL_SCRIPT_STREAMING:
            case NKikimrKqp::QUERY_TYPE_UNDEFINED:
                return false;
        }
    }

    void HandleClientLost(NGRpcService::TEvClientLost::TPtr&) {
        LOG_D("Got ClientLost event, send AbortExecution to executor: "
            << ExecuterId);

        if (ExecuterId) {
            auto abortEv = TEvKqp::TEvAbortExecution::Aborted("Client lost"); // any status code can be here

            Send(ExecuterId, abortEv.Release());
        } else {
            Cleanup();
        }
    }

    void Handle(TEvKqp::TEvQueryRequest::TPtr& ev) {
        if (CurrentStateFunc() != &TThis::ReadyState) {
            ReplyBusy(ev);
            return;
        }

        ui64 proxyRequestId = ev->Cookie;
        YQL_ENSURE(ev->Get()->GetSessionId() == SessionId,
                "Invalid session, expected: " << SessionId << ", got: " << ev->Get()->GetSessionId());

        if (ev->Get()->HasYdbStatus() && ev->Get()->GetYdbStatus() != Ydb::StatusIds::SUCCESS) {
            NYql::TIssues issues;
            NYql::IssuesFromMessage(ev->Get()->GetQueryIssues(), issues);
            TString errMsg = issues.ToString();
            auto status = ev->Get()->GetYdbStatus();

            LOG_N(TKqpRequestInfo("", SessionId)
                << "Got invalid query request, reply with status: "
                << status
                << " msg: "
                << errMsg <<".");
            ReplyProcessError(ev->Sender, proxyRequestId, status, errMsg);
            return;
        }

        if (ShutdownState && ShutdownState->SoftTimeoutReached()) {
            // we reached the soft timeout, so at this point we don't allow to accept new queries for session.
            LOG_N("system shutdown requested: soft timeout reached, no queries can be accepted");
            ReplyProcessError(ev->Sender, proxyRequestId, Ydb::StatusIds::BAD_SESSION, "Session is under shutdown");
            CleanupAndPassAway();
            return;
        }

        MakeNewQueryState(ev);
        TTimerGuard timer(this);
        YQL_ENSURE(QueryState->GetDatabase() == Settings.Database,
                "Wrong database, expected:" << Settings.Database << ", got: " << QueryState->GetDatabase());

        QueryState->EnsureAction();
        auto action = QueryState->GetAction();

        LWTRACK(KqpSessionQueryRequest,
            QueryState->Orbit,
            QueryState->GetDatabase(),
            QueryState->GetType(),
            action,
            QueryState->GetQuery());

        LOG_D("received request,"
            << " proxyRequestId: " << proxyRequestId
            << " prepared: " << QueryState->HasPreparedQuery()
            << " tx_control: " << QueryState->HasTxControl()
            << " action: " << action
            << " type: " << QueryState->GetType()
            << " text: " << QueryState->GetQuery()
            << " rpcActor: " << QueryState->RequestActorId
            << " database: " << QueryState->GetDatabase()
            << " databaseId: " << QueryState->UserRequestContext->DatabaseId
            << " pool id: " << QueryState->UserRequestContext->PoolId
        );

        switch (action) {
            case NKikimrKqp::QUERY_ACTION_EXPLAIN:
            case NKikimrKqp::QUERY_ACTION_EXECUTE:
            case NKikimrKqp::QUERY_ACTION_PREPARE:
            case NKikimrKqp::QUERY_ACTION_EXECUTE_PREPARED: {
                auto type = QueryState->GetType();
                YQL_ENSURE(type != NKikimrKqp::QUERY_TYPE_UNDEFINED, "query type is undefined");

                if (action == NKikimrKqp::QUERY_ACTION_PREPARE) {
                   if (QueryState->KeepSession && !Settings.LongSession) {
                        ythrow TRequestFail(Ydb::StatusIds::BAD_REQUEST)
                            << "Expected KeepSession=false for non-execute requests";
                   }
                }

                if (!IsQueryTypeSupported(type)) {
                    return ForwardRequest(ev);
                }
                break;
            }
            case NKikimrKqp::QUERY_ACTION_BEGIN_TX: {
                YQL_ENSURE(QueryState->HasTxControl(),
                    "Can't perform BEGIN_TX: TxControl isn't set in TQueryRequest");
                const auto& txControl = QueryState->GetTxControl();
                QueryState->Commit = txControl.commit_tx();
                BeginTx(txControl.begin_tx());
                QueryState->CommandTagName = "BEGIN";
                ReplySuccess();
                return;
            }
            case NKikimrKqp::QUERY_ACTION_ROLLBACK_TX: {
                QueryState->CommandTagName = "ROLLBACK";
                return RollbackTx();
            }
            case NKikimrKqp::QUERY_ACTION_COMMIT_TX:
                QueryState->CommandTagName = "COMMIT";
                return CommitTx();

            // not supported yet
            case NKikimrKqp::QUERY_ACTION_VALIDATE:
            case NKikimrKqp::QUERY_ACTION_PARSE:
                return ForwardRequest(ev);

            case NKikimrKqp::QUERY_ACTION_TOPIC:
                return AddOffsetsToTransaction();
        }

        QueryState->UpdateTempTablesState(TempTablesState);

        if (QueryState->UserRequestContext->PoolId) {
            PassRequestToResourcePool();
        } else {
            CompileQuery();
        }
    }

    void Handle(TEvents::TEvUndelivered::TPtr& ev) {
        if (ev->Get()->SourceType == TKqpWorkloadServiceEvents::EvPlaceRequestIntoPool) {
            LOG_I("Failed to deliver request to workload service");
            CompileQuery();
        }
    }

    void Handle(NWorkload::TEvContinueRequest::TPtr& ev) {
        YQL_ENSURE(QueryState);
        QueryState->ContinueTime = TInstant::Now();

        if (ev->Get()->Status == Ydb::StatusIds::UNSUPPORTED) {
            LOG_T("Failed to place request in resource pool, feature flag is disabled");
            QueryState->UserRequestContext->PoolId.clear();
            CompileQuery();
            return;
        }

        const TString& poolId = ev->Get()->PoolId;
        if (ev->Get()->Status != Ydb::StatusIds::SUCCESS) {
            google::protobuf::RepeatedPtrField<Ydb::Issue::IssueMessage> issues;
            NYql::IssuesToMessage(std::move(ev->Get()->Issues), &issues);
            ReplyQueryError(ev->Get()->Status, TStringBuilder() << "Query failed during adding/waiting in workload pool " << poolId, issues);
            return;
        }

        LOG_D("continue request, pool id: " << poolId);
        QueryState->PoolHandlerActor = ev->Sender;
        QueryState->UserRequestContext->PoolId = poolId;
        QueryState->UserRequestContext->PoolConfig = ev->Get()->PoolConfig;
        CompileQuery();
    }

    void AddOffsetsToTransaction() {
        YQL_ENSURE(QueryState);
        if (!PrepareQueryTransaction()) {
            return;
        }

        QueryState->AddOffsetsToTransaction();

        auto navigate = QueryState->BuildSchemeCacheNavigate();

        Become(&TKqpSessionActor::ExecuteState);
        Send(MakeSchemeCacheID(), new TEvTxProxySchemeCache::TEvNavigateKeySet(navigate.release()));
    }

    void CompileQuery() {
        YQL_ENSURE(QueryState);
        auto ev = QueryState->BuildCompileRequest(CompilationCookie, GUCSettings);
        LOG_D("Sending CompileQuery request");

        Send(MakeKqpCompileServiceID(SelfId().NodeId()), ev.release(), 0, QueryState->QueryId,
            QueryState->KqpSessionSpan.GetTraceId());
        Become(&TKqpSessionActor::ExecuteState);
    }

    void CompileSplittedQuery() {
        YQL_ENSURE(QueryState);
        auto ev = QueryState->BuildCompileSplittedRequest(CompilationCookie, GUCSettings);
        LOG_D("Sending CompileSplittedQuery request");

        Send(MakeKqpCompileServiceID(SelfId().NodeId()), ev.release(), 0, QueryState->QueryId,
            QueryState->KqpSessionSpan.GetTraceId());
        Become(&TKqpSessionActor::ExecuteState);
    }

    void Handle(TEvTxProxySchemeCache::TEvNavigateKeySetResult::TPtr& ev) {
        const auto* response = ev->Get();
        YQL_ENSURE(response->Request);
        YQL_ENSURE(QueryState);
        // outdated response from scheme cache.
        // ignoring that.
        if (response->Request->Cookie < QueryId)
            return;

        if (QueryState->GetAction() == NKikimrKqp::QUERY_ACTION_TOPIC) {
            ProcessTopicOps(ev);
            return;
        }

        // table versions are not the same. need the query recompilation.
        if (!QueryState->EnsureTableVersions(*response)) {
            auto ev = QueryState->BuildReCompileRequest(CompilationCookie, GUCSettings);
            Send(MakeKqpCompileServiceID(SelfId().NodeId()), ev.release(), 0, QueryState->QueryId,
                QueryState->KqpSessionSpan.GetTraceId());
            return;
        }

        OnSuccessCompileRequest();
    }

    void Handle(TEvKqp::TEvCompileResponse::TPtr& ev) {
        // outdated event from previous query.
        // ignoring that.
        if (ev->Cookie < QueryId) {
            return;
        }

        YQL_ENSURE(QueryState);
        TTimerGuard timer(this);

        // saving compile response and checking that compilation status
        // is success.
        if (!QueryState->SaveAndCheckCompileResult(ev->Get())) {
            LWTRACK(KqpSessionQueryCompiled, QueryState->Orbit, TStringBuilder() << QueryState->CompileResult->Status);

            if (QueryState->CompileResult->NeedToSplit) {
                if (!QueryState->HasTxControl()) {
                    YQL_ENSURE(QueryState->GetAction() == NKikimrKqp::QUERY_ACTION_EXECUTE);
                    auto ev = QueryState->BuildSplitRequest(CompilationCookie, GUCSettings);
                    Send(MakeKqpCompileServiceID(SelfId().NodeId()), ev.release(), 0, QueryState->QueryId,
                        QueryState->KqpSessionSpan.GetTraceId());
                } else {
                    NYql::TIssues issues;
                    ReplyQueryError(
                        ::Ydb::StatusIds::StatusCode::StatusIds_StatusCode_BAD_REQUEST,
                        "CTAS statement can be executed only in NoTx mode.",
                        MessageFromIssues(issues));
                }
            } else {
                ReplyQueryCompileError();
            }
            return;
        }

        LWTRACK(KqpSessionQueryCompiled, QueryState->Orbit, TStringBuilder() << QueryState->CompileResult->Status);
        // even if we have successfully compilation result, it doesn't mean anything
        // in terms of current schema version of the table if response of compilation is from the cache.
        // because of that, we are forcing to run schema version check
        if (QueryState->NeedCheckTableVersions()) {
            auto ev = QueryState->BuildNavigateKeySet();
            Send(MakeSchemeCacheID(), ev.release());
            return;
        }

        OnSuccessCompileRequest();
    }

    void Handle(TEvKqp::TEvParseResponse::TPtr& ev) {
        QueryState->SaveAndCheckParseResult(std::move(*ev->Get()));
        CompileStatement();
    }

    void CompileStatement() {
        auto request = QueryState->BuildCompileRequest(CompilationCookie, GUCSettings);
        LOG_D("Sending CompileQuery request");

        Send(MakeKqpCompileServiceID(SelfId().NodeId()), request.release(), 0, QueryState->QueryId,
            QueryState->KqpSessionSpan.GetTraceId());
    }

    void Handle(TEvKqp::TEvSplitResponse::TPtr& ev) {
        // outdated event from previous query.
        // ignoring that.
        if (ev->Cookie < QueryId) {
            return;
        }

        YQL_ENSURE(QueryState);
        TTimerGuard timer(this);
        QueryState->SaveAndCheckSplitResult(ev->Get());
        OnSuccessSplitRequest();
    }

    void OnSuccessSplitRequest() {
        YQL_ENSURE(ExecuteNextStatementPart());
    }

    bool ExecuteNextStatementPart() {
        if (QueryState->PrepareNextStatementPart()) {
            CompileSplittedQuery();
            return true;
        }
        return false;
    }

    void OnSuccessCompileRequest() {
        if (QueryState->GetAction() == NKikimrKqp::QUERY_ACTION_PREPARE ||
            QueryState->GetAction() == NKikimrKqp::QUERY_ACTION_EXPLAIN)
        {
            return ReplyPrepareResult();
        }

        if (!PrepareQueryContext()) {
            return;
        }

        Become(&TKqpSessionActor::ExecuteState);

        QueryState->TxCtx->OnBeginQuery();

        if (QueryState->NeedPersistentSnapshot()) {
            AcquirePersistentSnapshot();
            return;
        } else if (QueryState->NeedSnapshot(*Config)) {
            AcquireMvccSnapshot();
            return;
        }

        // Can reply inside (in case of deferred-only transactions) and become ReadyState
        ExecuteOrDefer();
    }

    void AcquirePersistentSnapshot() {
        LOG_D("acquire persistent snapshot");
        AcquireSnapshotSpan = NWilson::TSpan(TWilsonKqp::SessionAcquireSnapshot, QueryState->KqpSessionSpan.GetTraceId(),
            "SessionActor.AcquirePersistentSnapshot");
        auto timeout = QueryState->QueryDeadlines.TimeoutAt - TAppData::TimeProvider->Now();

        auto* snapMgr = CreateKqpSnapshotManager(Settings.Database, timeout);
        auto snapMgrActorId = RegisterWithSameMailbox(snapMgr);

        auto ev = std::make_unique<TEvKqpSnapshot::TEvCreateSnapshotRequest>(QueryState->PreparedQuery->GetQueryTables(), QueryId, std::move(QueryState->Orbit));
        Send(snapMgrActorId, ev.release());

        QueryState->TxCtx->SnapshotHandle.ManagingActor = snapMgrActorId;
    }

    void DiscardPersistentSnapshot(const IKqpGateway::TKqpSnapshotHandle& handle) {
        if (handle.ManagingActor) { // persistent snapshot was acquired
            Send(handle.ManagingActor, new TEvKqpSnapshot::TEvDiscardSnapshot());
        }
    }

    void AcquireMvccSnapshot() {
        AcquireSnapshotSpan = NWilson::TSpan(TWilsonKqp::SessionAcquireSnapshot, QueryState->KqpSessionSpan.GetTraceId(),
            "SessionActor.AcquireMvccSnapshot");
        LOG_D("acquire mvcc snapshot");
        auto timeout = QueryState->QueryDeadlines.TimeoutAt - TAppData::TimeProvider->Now();

        auto* snapMgr = CreateKqpSnapshotManager(Settings.Database, timeout);
        auto snapMgrActorId = RegisterWithSameMailbox(snapMgr);

        auto ev = std::make_unique<TEvKqpSnapshot::TEvCreateSnapshotRequest>(QueryId, std::move(QueryState->Orbit));
        Send(snapMgrActorId, ev.release());
    }

    Ydb::StatusIds::StatusCode StatusForSnapshotError(NKikimrIssues::TStatusIds::EStatusCode status) {
        switch (status) {
            case NKikimrIssues::TStatusIds::SCHEME_ERROR:
                return Ydb::StatusIds::SCHEME_ERROR;
            case NKikimrIssues::TStatusIds::TIMEOUT:
                return Ydb::StatusIds::TIMEOUT;
            case NKikimrIssues::TStatusIds::OVERLOADED:
                return Ydb::StatusIds::OVERLOADED;
            default:
                // snapshot is acquired before transactions execution, so we can return UNAVAILABLE here
                return Ydb::StatusIds::UNAVAILABLE;
        }
    }

    void Handle(TEvKqpSnapshot::TEvCreateSnapshotResponse::TPtr& ev) {
        if (ev->Cookie < QueryId || CurrentStateFunc() != &TThis::ExecuteState) {
            return;
        }

        TTimerGuard timer(this);

        auto *response = ev->Get();

        if (QueryState) {
            QueryState->Orbit = std::move(response->Orbit);
        }

        LOG_T("read snapshot result: " << StatusForSnapshotError(response->Status) << ", step: " << response->Snapshot.Step
            << ", tx id: " << response->Snapshot.TxId);
        if (response->Status != NKikimrIssues::TStatusIds::SUCCESS) {
            auto& issues = response->Issues;
            AcquireSnapshotSpan.EndError(issues.ToString());
            ReplyQueryError(StatusForSnapshotError(response->Status), "", MessageFromIssues(issues));
            return;
        }
        AcquireSnapshotSpan.EndOk();
        QueryState->TxCtx->SnapshotHandle.Snapshot = response->Snapshot;

        // Can reply inside (in case of deferred-only transactions) and become ReadyState
        ExecuteOrDefer();
    }

    void BeginTx(const Ydb::Table::TransactionSettings& settings) {
        QueryState->TxId.SetValue(UlidGen.Next());
        QueryState->TxCtx = MakeIntrusive<TKqpTransactionContext>(false, AppData()->FunctionRegistry,
            AppData()->TimeProvider, AppData()->RandomProvider, Config->EnableKqpImmediateEffects);

        auto& alloc = QueryState->TxCtx->TxAlloc;
        ui64 mkqlInitialLimit = Settings.MkqlInitialMemoryLimit;

        const auto& queryLimitsProto = Settings.TableService.GetQueryLimits();
        const auto& phaseLimitsProto = queryLimitsProto.GetPhaseLimits();
        ui64 mkqlMaxLimit = phaseLimitsProto.GetComputeNodeMemoryLimitBytes();
        mkqlMaxLimit = mkqlMaxLimit ? mkqlMaxLimit : ui64(Settings.MkqlMaxMemoryLimit);

        alloc->Alloc->SetLimit(mkqlInitialLimit);
        alloc->Alloc->Ref().SetIncreaseMemoryLimitCallback([this, &alloc, mkqlMaxLimit](ui64 currentLimit, ui64 required) {
            if (required < mkqlMaxLimit) {
                LOG_D("Increase memory limit from " << currentLimit << " to " << required);
                alloc->Alloc->SetLimit(required);
            }
        });

        QueryState->QueryData = std::make_shared<TQueryData>(QueryState->TxCtx->TxAlloc);
        QueryState->TxCtx->SetIsolationLevel(settings);
        QueryState->TxCtx->OnBeginQuery();

        if (!Transactions.CreateNew(QueryState->TxId.GetValue(), QueryState->TxCtx)) {
            std::vector<TIssue> issues{
                YqlIssue({}, TIssuesIds::KIKIMR_TOO_MANY_TRANSACTIONS)};
            ythrow TRequestFail(Ydb::StatusIds::BAD_SESSION,
                                MessageFromIssues(issues))
                << "Too many transactions, current active: " << Transactions.Size()
                << " MaxTxPerSession: " << Transactions.MaxSize();
        }

        Counters->ReportTxCreated(Settings.DbCounters);
        Counters->ReportBeginTransaction(Settings.DbCounters, Transactions.EvictedTx, Transactions.Size(), Transactions.ToBeAbortedSize());
    }

    Ydb::Table::TransactionControl GetTxControlWithImplicitTx() {
        if (!QueryState->ImplicitTxId) {
            Ydb::Table::TransactionSettings settings;
            settings.mutable_serializable_read_write();
            BeginTx(settings);
            QueryState->ImplicitTxId = QueryState->TxId;
        }
        Ydb::Table::TransactionControl control;
        control.set_commit_tx(QueryState->ProcessingLastStatement() && QueryState->ProcessingLastStatementPart());
        control.set_tx_id(QueryState->ImplicitTxId->GetValue().GetHumanStr());
        return control;
    }

    bool PrepareQueryTransaction() {
        const bool hasTxControl = QueryState->HasTxControl();
        if (hasTxControl || QueryState->HasImplicitTx()) {
            const auto& txControl = hasTxControl ? QueryState->GetTxControl() : GetTxControlWithImplicitTx();

            QueryState->Commit = txControl.commit_tx();
            switch (txControl.tx_selector_case()) {
                case Ydb::Table::TransactionControl::kTxId: {
                    auto txId = TTxId::FromString(txControl.tx_id());
                    auto txCtx = Transactions.Find(txId);
                    if (!txCtx) {
                        ReplyTransactionNotFound(txControl.tx_id());
                        return false;
                    }
                    QueryState->TxCtx = txCtx;
                    QueryState->QueryData = std::make_shared<TQueryData>(QueryState->TxCtx->TxAlloc);
                    if (hasTxControl) {
                        QueryState->TxId.SetValue(txId);
                    }
                    break;
                }
                case Ydb::Table::TransactionControl::kBeginTx: {
                    BeginTx(txControl.begin_tx());
                    break;
                }
                case Ydb::Table::TransactionControl::TX_SELECTOR_NOT_SET:
                    ythrow TRequestFail(Ydb::StatusIds::BAD_REQUEST)
                        << "wrong TxControl: tx_selector must be set";
                    break;
            }
        } else {
            QueryState->TxCtx = MakeIntrusive<TKqpTransactionContext>(false, AppData()->FunctionRegistry,
                AppData()->TimeProvider, AppData()->RandomProvider, Config->EnableKqpImmediateEffects);
            QueryState->QueryData = std::make_shared<TQueryData>(QueryState->TxCtx->TxAlloc);
            QueryState->TxCtx->EffectiveIsolationLevel = NKikimrKqp::ISOLATION_LEVEL_UNDEFINED;
        }

        return true;
    }

    bool PrepareQueryContext() {
        YQL_ENSURE(QueryState);
        if (!PrepareQueryTransaction()) {
            return false;
        }

        const NKqpProto::TKqpPhyQuery& phyQuery = QueryState->PreparedQuery->GetPhysicalQuery();
        QueryState->TxCtx->HasOlapTable |= ::NKikimr::NKqp::HasOlapTableReadInTx(phyQuery) || ::NKikimr::NKqp::HasOlapTableWriteInTx(phyQuery);
        QueryState->TxCtx->HasOltpTable |= ::NKikimr::NKqp::HasOltpTableReadInTx(phyQuery) || ::NKikimr::NKqp::HasOltpTableWriteInTx(phyQuery);
        QueryState->TxCtx->HasTableWrite |= ::NKikimr::NKqp::HasOlapTableWriteInTx(phyQuery) || ::NKikimr::NKqp::HasOltpTableWriteInTx(phyQuery);
        if (QueryState->TxCtx->HasOlapTable && QueryState->TxCtx->HasOltpTable && QueryState->TxCtx->HasTableWrite
                && !Settings.TableService.GetEnableHtapTx() && !QueryState->IsSplitted()) {
            ReplyQueryError(Ydb::StatusIds::PRECONDITION_FAILED,
                            "Write transactions between column and row tables are disabled at current time.");
            return false;
        }
        QueryState->TxCtx->SetTempTables(QueryState->TempTablesState);
        auto [success, issues] = QueryState->TxCtx->ApplyTableOperations(phyQuery.GetTableOps(), phyQuery.GetTableInfos(),
            EKikimrQueryType::Dml);
        if (!success) {
            YQL_ENSURE(!issues.Empty());
            ReplyQueryError(GetYdbStatus(issues), "", MessageFromIssues(issues));
            return false;
        }

        auto action = QueryState->GetAction();
        auto type = QueryState->GetType();

        if (action == NKikimrKqp::QUERY_ACTION_EXECUTE && type == NKikimrKqp::QUERY_TYPE_SQL_DML
            || action == NKikimrKqp::QUERY_ACTION_EXECUTE && type == NKikimrKqp::QUERY_TYPE_AST_DML)
        {
            type = NKikimrKqp::QUERY_TYPE_PREPARED_DML;
            action = NKikimrKqp::QUERY_ACTION_EXECUTE_PREPARED;
        }

        switch (action) {
            case NKikimrKqp::QUERY_ACTION_EXECUTE:
                YQL_ENSURE(
                    type == NKikimrKqp::QUERY_TYPE_SQL_SCAN ||
                    type == NKikimrKqp::QUERY_TYPE_AST_SCAN ||
                    type == NKikimrKqp::QUERY_TYPE_SQL_GENERIC_QUERY ||
                    type == NKikimrKqp::QUERY_TYPE_SQL_GENERIC_CONCURRENT_QUERY ||
                    type == NKikimrKqp::QUERY_TYPE_SQL_GENERIC_SCRIPT
                );
                break;

            case NKikimrKqp::QUERY_ACTION_EXECUTE_PREPARED:
                YQL_ENSURE(type == NKikimrKqp::QUERY_TYPE_PREPARED_DML);
                break;

            default:
                YQL_ENSURE(false, "Unexpected query action: " << action);
        }

        try {
            const auto& parameters = QueryState->GetYdbParameters();
            QueryState->QueryData->ParseParameters(parameters);
            if (QueryState->CompileResult && QueryState->CompileResult->GetAst() && QueryState->CompileResult->GetAst()->PgAutoParamValues) {
                for(const auto& [name, param] : *QueryState->CompileResult->GetAst()->PgAutoParamValues) {
                    if (!parameters.contains(name)) {
                        QueryState->QueryData->AddTypedValueParam(name, param);
                    }
                }
            }
        } catch(const yexception& ex) {
            ythrow TRequestFail(Ydb::StatusIds::BAD_REQUEST) << ex.what();
        } catch(const TMemoryLimitExceededException&) {
            ythrow TRequestFail(Ydb::StatusIds::BAD_REQUEST) << BuildMemoryLimitExceptionMessage();
        }
        return true;
    }

    void ReplyPrepareResult() {
        YQL_ENSURE(QueryState);
        QueryResponse = std::make_unique<TEvKqp::TEvQueryResponse>();
        FillCompileStatus(QueryState->CompileResult, QueryResponse->Record);

        auto ru = NRuCalc::CpuTimeToUnit(TDuration::MicroSeconds(QueryState->CompileStats.CpuTimeUs));
        auto& record = QueryResponse->Record.GetRef();
        record.SetConsumedRu(ru);

        Cleanup(IsFatalError(record.GetYdbStatus()));
    }

    IKqpGateway::TExecPhysicalRequest PrepareBaseRequest(TKqpQueryState *queryState, TTxAllocatorState::TPtr alloc) {
        IKqpGateway::TExecPhysicalRequest request(alloc);

        if (queryState) {
            auto now = TAppData::TimeProvider->Now();
            request.Timeout = queryState->QueryDeadlines.TimeoutAt - now;
            if (auto cancelAt = queryState->QueryDeadlines.CancelAt) {
                request.CancelAfter = cancelAt - now;
            }

            request.StatsMode = queryState->GetStatsMode();
            request.ProgressStatsPeriod = queryState->GetProgressStatsPeriod();
            request.QueryType = queryState->GetType();
            request.OutputChunkMaxSize = queryState->GetOutputChunkMaxSize();
            if (Y_LIKELY(queryState->PreparedQuery)) {
                ui64 resultSetsCount = queryState->PreparedQuery->GetPhysicalQuery().ResultBindingsSize();
                request.AllowTrailingResults = (resultSetsCount == 1 && queryState->Statements.size() <= 1);
                request.AllowTrailingResults &= (QueryState->RequestEv->GetSupportsStreamTrailingResult());
            }
        }

        const auto& limits = GetQueryLimits(Settings);
        request.MaxAffectedShards = limits.PhaseLimits.AffectedShardsLimit;
        request.TotalReadSizeLimitBytes = limits.PhaseLimits.TotalReadSizeLimitBytes;
        request.MkqlMemoryLimit = limits.PhaseLimits.ComputeNodeMemoryLimitBytes;
        return request;
    }

    IKqpGateway::TExecPhysicalRequest PrepareLiteralRequest(TKqpQueryState *queryState) {
        auto request = PrepareBaseRequest(queryState, queryState->TxCtx->TxAlloc);
        request.NeedTxId = false;
        return request;
    }

    IKqpGateway::TExecPhysicalRequest PreparePhysicalRequest(TKqpQueryState *queryState,
        TTxAllocatorState::TPtr alloc)
    {
        auto request = PrepareBaseRequest(queryState, alloc);

        if (queryState) {
            request.Snapshot = queryState->TxCtx->GetSnapshot();
            request.IsolationLevel = *queryState->TxCtx->EffectiveIsolationLevel;
        } else {
            request.IsolationLevel = NKikimrKqp::ISOLATION_LEVEL_SERIALIZABLE;
        }

        return request;
    }

    IKqpGateway::TExecPhysicalRequest PrepareScanRequest(TKqpQueryState *queryState) {
        auto request = PrepareBaseRequest(queryState, queryState->TxCtx->TxAlloc);

        request.MaxComputeActors = Config->_KqpMaxComputeActors.Get().GetRef();
        YQL_ENSURE(queryState);
        request.Snapshot = queryState->TxCtx->GetSnapshot();

        return request;
    }

    IKqpGateway::TExecPhysicalRequest PrepareGenericRequest(TKqpQueryState *queryState) {
        auto request = PrepareBaseRequest(queryState, queryState->TxCtx->TxAlloc);

        if (queryState) {
            request.Snapshot = queryState->TxCtx->GetSnapshot();
            request.IsolationLevel = *queryState->TxCtx->EffectiveIsolationLevel;
        } else {
            request.IsolationLevel = NKikimrKqp::ISOLATION_LEVEL_SERIALIZABLE;
        }

        return request;
    }

    IKqpGateway::TExecPhysicalRequest PrepareRequest(const TKqpPhyTxHolder::TConstPtr& tx, bool literal,
        TKqpQueryState *queryState)
    {
        if (literal) {
            YQL_ENSURE(tx);
            return PrepareLiteralRequest(QueryState.get());
        }

        if (!tx) {
            return PreparePhysicalRequest(QueryState.get(), queryState->TxCtx->TxAlloc);
        }

        switch (tx->GetType()) {
            case NKqpProto::TKqpPhyTx::TYPE_COMPUTE:
                return PreparePhysicalRequest(QueryState.get(), queryState->TxCtx->TxAlloc);
            case NKqpProto::TKqpPhyTx::TYPE_DATA:
                return PreparePhysicalRequest(QueryState.get(), queryState->TxCtx->TxAlloc);
            case NKqpProto::TKqpPhyTx::TYPE_SCAN:
                return PrepareScanRequest(QueryState.get());
            case NKqpProto::TKqpPhyTx::TYPE_GENERIC:
                return PrepareGenericRequest(QueryState.get());
            default:
                YQL_ENSURE(false, "Unexpected physical tx type: " << (int)tx->GetType());
        }
    }

    bool CheckTransactionLocks(const TKqpPhyTxHolder::TConstPtr& tx) {
        auto& txCtx = *QueryState->TxCtx;
        if (!txCtx.DeferredEffects.Empty() && txCtx.Locks.Broken()) {
            ReplyQueryError(Ydb::StatusIds::ABORTED, "tx has deferred effects, but locks are broken",
                MessageFromIssues(std::vector<TIssue>{txCtx.Locks.GetIssue()}));
            return false;
        }

        if (tx && tx->GetHasEffects() && txCtx.Locks.Broken()) {
            ReplyQueryError(Ydb::StatusIds::ABORTED, "tx has effects, but locks are broken",
                MessageFromIssues(std::vector<TIssue>{txCtx.Locks.GetIssue()}));
            return false;
        }

        return true;
    }

    bool CheckTopicOperations() {
        auto& txCtx = *QueryState->TxCtx;

        if (txCtx.TopicOperations.IsValid()) {
            return true;
        }

        std::vector<TIssue> issues {
            YqlIssue({}, TIssuesIds::KIKIMR_BAD_REQUEST, "Incorrect offset ranges in the transaction.")
        };
        ReplyQueryError(Ydb::StatusIds::ABORTED, "incorrect offset ranges in the tx",
                        MessageFromIssues(issues));

        return false;
    }

    void ExecuteOrDefer() {
        bool haveWork = QueryState->PreparedQuery &&
                QueryState->CurrentTx < QueryState->PreparedQuery->GetPhysicalQuery().TransactionsSize()
                    || QueryState->Commit && !QueryState->Commited;

        if (!haveWork) {
            ReplySuccess();
            return;
        }

        TKqpPhyTxHolder::TConstPtr tx;
        try {
            tx = QueryState->GetCurrentPhyTx();
        } catch (const yexception& ex) {
            ythrow TRequestFail(Ydb::StatusIds::BAD_REQUEST) << ex.what();
        }

        if (!CheckTransactionLocks(tx) || !CheckTopicOperations()) {
            return;
        }

        if (QueryState->TxCtx->ShouldExecuteDeferredEffects()) {
            ExecuteDeferredEffectsImmediately();
        } else if (auto commit = QueryState->ShouldCommitWithCurrentTx(tx); commit || tx) {
            ExecutePhyTx(tx, commit);
        } else {
            ReplySuccess();
        }
    }

    void ExecuteDeferredEffectsImmediately() {
        YQL_ENSURE(QueryState->TxCtx->ShouldExecuteDeferredEffects());

        auto& txCtx = *QueryState->TxCtx;
        auto request = PrepareRequest(/* tx */ nullptr, /* literal */ false, QueryState.get());

        for (const auto& effect : txCtx.DeferredEffects) {
            request.Transactions.emplace_back(effect.PhysicalTx, effect.Params);

            LOG_D("TExecPhysicalRequest, add DeferredEffect to Transaction,"
                << " current Transactions.size(): " << request.Transactions.size());
        }

        request.AcquireLocksTxId = txCtx.Locks.GetLockTxId();
        request.UseImmediateEffects = true;
        request.PerShardKeysSizeLimitBytes = Config->_CommitPerShardKeysSizeLimitBytes.Get().GetRef();

        txCtx.HasImmediateEffects = true;
        txCtx.ClearDeferredEffects();

        SendToExecuter(QueryState->TxCtx.Get(), std::move(request));
    }

    bool ExecutePhyTx(const TKqpPhyTxHolder::TConstPtr& tx, bool commit) {
        if (tx) {
            switch (tx->GetType()) {
                case NKqpProto::TKqpPhyTx::TYPE_SCHEME:
                    YQL_ENSURE(tx->StagesSize() == 0);
                    if (QueryState->HasTxControl() && !QueryState->HasImplicitTx() && QueryState->TxCtx->EffectiveIsolationLevel != NKikimrKqp::ISOLATION_LEVEL_UNDEFINED) {
                        ReplyQueryError(Ydb::StatusIds::PRECONDITION_FAILED,
                            "Scheme operations cannot be executed inside transaction");
                        return true;
                    }

                    SendToSchemeExecuter(tx);
                    ++QueryState->CurrentTx;
                    return false;

                case NKqpProto::TKqpPhyTx::TYPE_DATA:
                case NKqpProto::TKqpPhyTx::TYPE_GENERIC:
                    if (QueryState->TxCtx->EffectiveIsolationLevel == NKikimrKqp::ISOLATION_LEVEL_UNDEFINED) {
                        ReplyQueryError(Ydb::StatusIds::PRECONDITION_FAILED,
                            "Data operations cannot be executed outside of transaction");
                        return true;
                    }

                    break;

                default:
                    break;
            }
        }

        auto& txCtx = *QueryState->TxCtx;
        bool literal = tx && tx->IsLiteralTx();

        if (commit) {
            if (txCtx.TxHasEffects() || txCtx.Locks.HasLocks() || txCtx.TopicOperations.HasOperations()) {
                // Cannot perform commit in literal execution
                literal = false;
            } else if (!tx) {
                // Commit is no-op
                ReplySuccess();
                return true;
            }
        }

        auto request = PrepareRequest(tx, literal, QueryState.get());

        LOG_D("ExecutePhyTx, tx: " << (void*)tx.get() << " literal: " << literal << " commit: " << commit
                << " txCtx.DeferredEffects.size(): " << txCtx.DeferredEffects.Size());

        if (!CheckTopicOperations()) {
            return true;
        }

        if (tx) {
            switch (tx->GetType()) {
                case NKqpProto::TKqpPhyTx::TYPE_COMPUTE:
                case NKqpProto::TKqpPhyTx::TYPE_DATA:
                case NKqpProto::TKqpPhyTx::TYPE_SCAN:
                case NKqpProto::TKqpPhyTx::TYPE_GENERIC:
                    break;
                default:
                    YQL_ENSURE(false, "Unexpected physical tx type in data query: " << (ui32)tx->GetType());
            }

            try {
                QueryState->QueryData->PrepareParameters(tx, QueryState->PreparedQuery, txCtx.TxAlloc->TypeEnv);
            } catch (const yexception& ex) {
                ythrow TRequestFail(Ydb::StatusIds::BAD_REQUEST) << ex.what();
            }
            request.Transactions.emplace_back(tx, QueryState->QueryData);
        } else {
            YQL_ENSURE(commit);
        }

        QueryState->TxCtx->OnNewExecutor(literal);

        if (literal) {
            Y_ENSURE(QueryState);
            request.Orbit = std::move(QueryState->Orbit);
            request.TraceId = QueryState->KqpSessionSpan.GetTraceId();
            auto response = ExecuteLiteral(std::move(request), RequestCounters, SelfId(), QueryState->UserRequestContext);
            ++QueryState->CurrentTx;
            ProcessExecuterResult(response.get());
            return true;
        } else if (commit) {
            QueryState->Commited = true;

            for (const auto& effect : txCtx.DeferredEffects) {
                request.Transactions.emplace_back(effect.PhysicalTx, effect.Params);

                LOG_D("TExecPhysicalRequest, add DeferredEffect to Transaction,"
                       << " current Transactions.size(): " << request.Transactions.size());
            }

            if (!txCtx.DeferredEffects.Empty()) {
                request.PerShardKeysSizeLimitBytes = Config->_CommitPerShardKeysSizeLimitBytes.Get().GetRef();
            }

            if (txCtx.Locks.HasLocks() || txCtx.TopicOperations.HasOperations()) {
                if (!txCtx.GetSnapshot().IsValid() || txCtx.TxHasEffects() || txCtx.TopicOperations.HasOperations()) {
                    LOG_D("TExecPhysicalRequest, tx has commit locks");
                    request.LocksOp = ELocksOp::Commit;
                } else {
                    LOG_D("TExecPhysicalRequest, tx has rollback locks");
                    request.LocksOp = ELocksOp::Rollback;
                }

                for (auto& [lockId, lock] : txCtx.Locks.LocksMap) {
                    auto dsLock = ExtractLock(lock.GetValueRef(txCtx.Locks.LockType));
                    request.DataShardLocks[dsLock.GetDataShard()].emplace_back(dsLock);
                }

            }

            request.TopicOperations = std::move(txCtx.TopicOperations);
        } else if (QueryState->ShouldAcquireLocks(tx) && (!txCtx.HasOlapTable || Settings.TableService.GetEnableOlapSink())) {
            request.AcquireLocksTxId = txCtx.Locks.GetLockTxId();

            if (txCtx.HasUncommittedChangesRead || Config->FeatureFlags.GetEnableForceImmediateEffectsExecution()) {
                YQL_ENSURE(txCtx.EnableImmediateEffects);
                request.UseImmediateEffects = true;
            }
        }

        LWTRACK(KqpSessionPhyQueryProposeTx,
            QueryState->Orbit,
            QueryState->CurrentTx,
            request.Transactions.size(),
            txCtx.Locks.Size(),
            request.AcquireLocksTxId.Defined());

        SendToExecuter(QueryState->TxCtx.Get(), std::move(request));
        ++QueryState->CurrentTx;
        return false;
    }

    void FillGUCSettings() {
        if (Settings.Database) {
            GUCSettings->Set("ydb_database", Settings.Database.substr(1, Settings.Database.Size() - 1));
        }
        if (Settings.UserName) {
            GUCSettings->Set("ydb_user", *Settings.UserName);
        }
    }

    void SendToSchemeExecuter(const TKqpPhyTxHolder::TConstPtr& tx) {
        YQL_ENSURE(QueryState);

        auto userToken = QueryState->UserToken;
        const TString requestType = QueryState->GetRequestType();
        const bool temporary = GetTemporaryTableInfo(tx).has_value();

        auto executerActor = CreateKqpSchemeExecuter(tx, QueryState->GetType(), SelfId(), requestType, Settings.Database, userToken,
            temporary, TempTablesState.SessionId, QueryState->UserRequestContext, KqpTempTablesAgentActor);

        ExecuterId = RegisterWithSameMailbox(executerActor);
    }

    static ui32 GetResultsCount(const IKqpGateway::TExecPhysicalRequest& req) {
        ui32 results = 0;
        for (const auto& transaction : req.Transactions) {
            results += transaction.Body->ResultsSize();
        }
        return results;
    }

    void SendToExecuter(TKqpTransactionContext* txCtx, IKqpGateway::TExecPhysicalRequest&& request, bool isRollback = false) {
        if (QueryState) {
            request.Orbit = std::move(QueryState->Orbit);
            QueryState->StatementResultSize = GetResultsCount(request);
        }
        request.PerRequestDataSizeLimit = RequestControls.PerRequestDataSizeLimit;
        request.MaxShardCount = RequestControls.MaxShardCount;
        request.TraceId = QueryState ? QueryState->KqpSessionSpan.GetTraceId() : NWilson::TTraceId();
        request.CaFactory_ = CaFactory_;
        request.ResourceManager_ = ResourceManager_;
        LOG_D("Sending to Executer TraceId: " << request.TraceId.GetTraceId() << " " << request.TraceId.GetSpanIdSize());

<<<<<<< HEAD
        const bool useEvWrite = ((HasOlapTable && Settings.TableService.GetEnableOlapSink()) || (!HasOlapTable && Settings.TableService.GetEnableOltpSink()))
            && (request.QueryType == NKikimrKqp::EQueryType::QUERY_TYPE_UNDEFINED
                || request.QueryType == NKikimrKqp::EQueryType::QUERY_TYPE_SQL_GENERIC_QUERY
                || request.QueryType == NKikimrKqp::EQueryType::QUERY_TYPE_SQL_GENERIC_CONCURRENT_QUERY
                || (!HasOlapTable && request.QueryType == NKikimrKqp::EQueryType::QUERY_TYPE_SQL_DML)
                || (!HasOlapTable && request.QueryType == NKikimrKqp::EQueryType::QUERY_TYPE_PREPARED_DML));
=======
        bool useEvWrite = (
                    (txCtx->HasOlapTable // olap only
                    && !txCtx->HasOltpTable
                    && Settings.TableService.GetEnableOlapSink())
                || (txCtx->HasOltpTable // oltp only
                    && !txCtx->HasOlapTable
                    && Settings.TableService.GetEnableOltpSink())
                || (txCtx->HasOlapTable // htap
                    && txCtx->HasOltpTable
                    && Settings.TableService.GetEnableOlapSink()
                    && Settings.TableService.GetEnableHtapTx()))
            && (request.QueryType == NKikimrKqp::EQueryType::QUERY_TYPE_UNDEFINED
                || request.QueryType == NKikimrKqp::EQueryType::QUERY_TYPE_SQL_GENERIC_QUERY
                || request.QueryType == NKikimrKqp::EQueryType::QUERY_TYPE_SQL_GENERIC_CONCURRENT_QUERY
                || (!txCtx->HasOlapTable && request.QueryType == NKikimrKqp::EQueryType::QUERY_TYPE_SQL_DML)
                || (!txCtx->HasOlapTable && request.QueryType == NKikimrKqp::EQueryType::QUERY_TYPE_PREPARED_DML));
>>>>>>> edc94119
        auto executerActor = CreateKqpExecuter(std::move(request), Settings.Database,
            QueryState ? QueryState->UserToken : TIntrusiveConstPtr<NACLib::TUserToken>(),
            RequestCounters, Settings.TableService.GetAggregationConfig(), Settings.TableService.GetExecuterRetriesConfig(),
            AsyncIoFactory, QueryState ? QueryState->PreparedQuery : nullptr, Settings.TableService.GetChannelTransportVersion(), SelfId(),
            QueryState ? QueryState->UserRequestContext : MakeIntrusive<TUserRequestContext>("", Settings.Database, SessionId),
            useEvWrite, QueryState ? QueryState->StatementResultIndex : 0, FederatedQuerySetup, GUCSettings, txCtx->ShardIdToTableInfo,
            Settings.TableService.GetEnableHtapTx());

        auto exId = RegisterWithSameMailbox(executerActor);
        LOG_D("Created new KQP executer: " << exId << " isRollback: " << isRollback);
        auto ev = std::make_unique<TEvTxUserProxy::TEvProposeKqpTransaction>(exId);
        Send(MakeTxProxyID(), ev.release());
        if (!isRollback) {
            Y_ABORT_UNLESS(!ExecuterId);
        }
        ExecuterId = exId;
    }


    template<typename T>
    void HandleNoop(T&) {
    }

    bool MergeLocksWithTxResult(const NKikimrKqp::TExecuterTxResult& result) {
        if (result.HasLocks()) {
            auto& txCtx = QueryState->TxCtx;
            const auto& locks = result.GetLocks();
            auto [success, issues] = MergeLocks(locks.GetType(), locks.GetValue(), *txCtx);
            if (!success) {
                if (!txCtx->GetSnapshot().IsValid() || txCtx->TxHasEffects()) {
                    ReplyQueryError(Ydb::StatusIds::ABORTED,  "Error while locks merge",
                        MessageFromIssues(issues));
                    return false;
                }

                if (txCtx->GetSnapshot().IsValid()) {
                    txCtx->Locks.MarkBroken(issues.back());
                }
            }
        }

        return true;
    }

    void InvalidateQuery() {
        if (QueryState->CompileResult) {
            auto invalidateEv = MakeHolder<TEvKqp::TEvCompileInvalidateRequest>(
                QueryState->CompileResult->Uid, Settings.DbCounters);

            Send(MakeKqpCompileServiceID(SelfId().NodeId()), invalidateEv.Release());
        }
    }

    void HandleExecute(TEvKqpExecuter::TEvTxResponse::TPtr& ev) {
        // outdated response from dead executer.
        // it this case we should just ignore the event.
        if (ExecuterId != ev->Sender)
            return;

        TTimerGuard timer(this);
        ProcessExecuterResult(ev->Get());
    }

    void HandleExecute(TEvKqpExecuter::TEvExecuterProgress::TPtr& ev) {
        if (QueryState && QueryState->RequestActorId) {
            if (ExecuterId != ev->Sender) {
                return;
            }

            if (QueryState->ReportStats()) {
                if (QueryState->GetStatsMode() >= Ydb::Table::QueryStatsCollection::STATS_COLLECTION_FULL) {
                    NKqpProto::TKqpStatsQuery& stats = *ev->Get()->Record.MutableQueryStats();
                    NKqpProto::TKqpStatsQuery executionStats;
                    executionStats.Swap(&stats);
                    stats = QueryState->QueryStats.ToProto();
                    stats.MutableExecutions()->MergeFrom(executionStats.GetExecutions());
                    ev->Get()->Record.SetQueryPlan(SerializeAnalyzePlan(stats, QueryState->UserRequestContext->PoolId));
                }
            }

            LOG_D("Forwarded TEvExecuterProgress to " << QueryState->RequestActorId);
            Send(QueryState->RequestActorId, ev->Release().Release(), 0, QueryState->ProxyRequestId);
        }
    }

    std::optional<std::pair<bool, std::pair<TString, TKqpTempTablesState::TTempTableInfo>>>
    GetTemporaryTableInfo(TKqpPhyTxHolder::TConstPtr tx) {
        if (!tx) {
            return std::nullopt;
        }

        auto optPath = tx->GetSchemeOpTempTablePath();
        if (!optPath) {
            return std::nullopt;
        }
        const auto& [isCreate, path] = *optPath;
        if (isCreate) {
            auto userToken = QueryState ? QueryState->UserToken : TIntrusiveConstPtr<NACLib::TUserToken>();
            return {{true, {JoinPath({path.first, path.second}), {path.second, path.first, userToken}}}};
        }

        auto it = TempTablesState.FindInfo(JoinPath({path.first, path.second}), true);
        if (it == TempTablesState.TempTables.end()) {
            return std::nullopt;
        }

        return {{false, {it->first, {}}}};
    }

    void UpdateTempTablesState() {
        if (!QueryState->PreparedQuery) {
            return;
        }
        auto tx = QueryState->PreparedQuery->GetPhyTxOrEmpty(QueryState->CurrentTx - 1);
        if (!tx) {
            return;
        }
        if (QueryState->IsCreateTableAs()) {
            return;
        }

        auto optInfo = GetTemporaryTableInfo(tx);
        if (optInfo) {
            auto [isCreate, info] = *optInfo;
            if (isCreate) {
                TempTablesState.TempTables[info.first] = info.second;
            } else {
                TempTablesState.TempTables.erase(info.first);
            }
            QueryState->UpdateTempTablesState(TempTablesState);
        }
    }

    void ProcessExecuterResult(TEvKqpExecuter::TEvTxResponse* ev) {
        QueryState->Orbit = std::move(ev->Orbit);

        auto* response = ev->Record.MutableResponse();

        LOG_D("TEvTxResponse, CurrentTx: " << QueryState->CurrentTx
            << "/" << (QueryState->PreparedQuery ? QueryState->PreparedQuery->GetPhysicalQuery().TransactionsSize() : 0)
            << " response.status: " << response->GetStatus());

        ExecuterId = TActorId{};

        auto& executerResults = *response->MutableResult();
        if (executerResults.HasStats()) {
            QueryState->QueryStats.Executions.emplace_back();
            QueryState->QueryStats.Executions.back().Swap(executerResults.MutableStats());
        }

        if (response->GetStatus() != Ydb::StatusIds::SUCCESS) {
            const auto executionType = ev->ExecutionType;

            LOG_D("TEvTxResponse has non-success status, CurrentTx: " << QueryState->CurrentTx
                << " ExecutionType: " << executionType);

            auto status = response->GetStatus();
            TIssues issues;
            IssuesFromMessage(response->GetIssues(), issues);

            // Invalidate query cache on scheme/internal errors
            switch (status) {
                case Ydb::StatusIds::ABORTED: {
                    if (ev->BrokenLockPathId) {
                        issues.AddIssue(GetLocksInvalidatedIssue(*QueryState->TxCtx, *ev->BrokenLockPathId));
<<<<<<< HEAD
=======
                    } else if (ev->BrokenLockShardId) {
                        issues.AddIssue(GetLocksInvalidatedIssue(*QueryState->TxCtx->ShardIdToTableInfo, *ev->BrokenLockShardId));
>>>>>>> edc94119
                    }
                    break;
                }
                case Ydb::StatusIds::SCHEME_ERROR:
                case Ydb::StatusIds::INTERNAL_ERROR:
                    InvalidateQuery();
                    issues.AddIssue(YqlIssue(TPosition(), TIssuesIds::KIKIMR_QUERY_INVALIDATED,
                        TStringBuilder() << "Query invalidated on scheme/internal error during "
                            << executionType << " execution"));

                    // SCHEME_ERROR during execution is a soft (retriable) error, we abort query execution,
                    // invalidate query cache, and return ABORTED as retriable status.
                    if (status == Ydb::StatusIds::SCHEME_ERROR &&
                        executionType != TEvKqpExecuter::TEvTxResponse::EExecutionType::Scheme)
                    {
                        status = Ydb::StatusIds::ABORTED;
                    }

                    break;

                default:
                    break;
            }

            ReplyQueryError(status, "", MessageFromIssues(issues));
            return;
        }

        YQL_ENSURE(QueryState);

        UpdateTempTablesState();

        LWTRACK(KqpSessionPhyQueryTxResponse, QueryState->Orbit, QueryState->CurrentTx, ev->ResultRowsCount);
        QueryState->QueryData->ClearPrunedParams();

        if (!ev->GetTxResults().empty()) {
            QueryState->QueryData->AddTxResults(QueryState->CurrentTx - 1, std::move(ev->GetTxResults()));
        }
        QueryState->QueryData->AddTxHolders(std::move(ev->GetTxHolders()));

        QueryState->TxCtx->AcceptIncomingSnapshot(ev->Snapshot);

        if (ev->LockHandle) {
            QueryState->TxCtx->Locks.LockHandle = std::move(ev->LockHandle);
        }

        if (!MergeLocksWithTxResult(executerResults)) {
            return;
        }

        if (!response->GetIssues().empty()){
            NYql::IssuesFromMessage(response->GetIssues(), QueryState->Issues);
        }

        ExecuteOrDefer();
    }

    void HandleExecute(TEvKqpExecuter::TEvStreamData::TPtr& ev) {
        YQL_ENSURE(QueryState && QueryState->RequestActorId);
        LOG_D("Forwarded TEvStreamData to " << QueryState->RequestActorId);
        TlsActivationContext->Send(ev->Forward(QueryState->RequestActorId));
    }

    void HandleExecute(TEvKqpExecuter::TEvStreamDataAck::TPtr& ev) {
        TlsActivationContext->Send(ev->Forward(ExecuterId));
    }

    void HandleExecute(TEvKqp::TEvAbortExecution::TPtr& ev) {
        auto& msg = ev->Get()->Record;

        TString logMsg = TStringBuilder() << "got TEvAbortExecution in " << CurrentStateFuncName();
        LOG_I(logMsg << ", status: " << NYql::NDqProto::StatusIds_StatusCode_Name(msg.GetStatusCode()) << " send to: " << ExecuterId);

        TString reason = TStringBuilder() << "Request timeout exceeded, cancelling after "
            << (AppData()->MonotonicTimeProvider->Now() - QueryState->StartedAt).MilliSeconds()
            << " milliseconds.";

        if (ExecuterId) {
            auto abortEv = MakeHolder<TEvKqp::TEvAbortExecution>(msg.GetStatusCode(), reason);
            Send(ExecuterId, abortEv.Release(), IEventHandle::FlagTrackDelivery);
        } else {
            const auto& issues = ev->Get()->GetIssues();
            ReplyQueryError(NYql::NDq::DqStatusToYdbStatus(msg.GetStatusCode()), logMsg, MessageFromIssues(issues));
        }
    }

    void CollectSystemViewQueryStats(const TKqpQueryStats* stats, TDuration queryDuration,
        const TString& database, ui64 requestUnits)
    {
        auto type = QueryState->GetType();
        switch (type) {
            case NKikimrKqp::QUERY_TYPE_SQL_DML:
            case NKikimrKqp::QUERY_TYPE_PREPARED_DML:
            case NKikimrKqp::QUERY_TYPE_SQL_SCAN:
            case NKikimrKqp::QUERY_TYPE_SQL_SCRIPT:
            case NKikimrKqp::QUERY_TYPE_SQL_SCRIPT_STREAMING:
            case NKikimrKqp::QUERY_TYPE_SQL_GENERIC_QUERY:
            case NKikimrKqp::QUERY_TYPE_SQL_GENERIC_CONCURRENT_QUERY:
            case NKikimrKqp::QUERY_TYPE_SQL_GENERIC_SCRIPT: {
                TString text = QueryState->ExtractQueryText();
                if (IsQueryAllowedToLog(text)) {
                    auto userSID = QueryState->UserToken->GetUserSID();
                    CollectQueryStats(TlsActivationContext->AsActorContext(), stats, queryDuration, text,
                        userSID, QueryState->ParametersSize, database, type, requestUnits);
                }
                break;
            }
            default:
                break;
        }
    }

    void FillSystemViewQueryStats(NKikimrKqp::TEvQueryResponse* record) {
        YQL_ENSURE(QueryState);
        auto* stats = &QueryState->QueryStats;

        stats->DurationUs = ((TInstant::Now() - QueryState->StartTime).MicroSeconds());
        stats->WorkerCpuTimeUs = (QueryState->GetCpuTime().MicroSeconds());
        if (const auto continueTime = QueryState->ContinueTime) {
            stats->QueuedTimeUs = (continueTime - QueryState->StartTime).MicroSeconds();
        }
        if (QueryState->CompileResult) {
            stats->Compilation.emplace();
            stats->Compilation->FromCache = (QueryState->CompileStats.FromCache);
            stats->Compilation->DurationUs = (QueryState->CompileStats.DurationUs);
            stats->Compilation->CpuTimeUs = (QueryState->CompileStats.CpuTimeUs);
        }

        if (IsExecuteAction(QueryState->GetAction())) {
            auto ru = CalcRequestUnit(*stats);

            if (record != nullptr) {
                record->SetConsumedRu(ru);
            }

            auto now = TInstant::Now();
            auto queryDuration = now - QueryState->StartTime;
            CollectSystemViewQueryStats(stats, queryDuration, QueryState->GetDatabase(), ru);
        }
    }

    void FillStats(NKikimrKqp::TEvQueryResponse* record) {
        YQL_ENSURE(QueryState);
        // workaround to ensure that request was not transfered to worker.
        if (WorkerId || !QueryState->RequestEv) {
            return;
        }

        FillSystemViewQueryStats(record);

        auto *response = record->MutableResponse();
        auto requestInfo = TKqpRequestInfo(QueryState->UserRequestContext->TraceId, SessionId);

        if (IsExecuteAction(QueryState->GetAction())) {
            auto queryDuration = TDuration::MicroSeconds(QueryState->QueryStats.DurationUs);
            SlowLogQuery(TlsActivationContext->AsActorContext(), Config.Get(), requestInfo, queryDuration,
                record->GetYdbStatus(), QueryState->UserToken, QueryState->ParametersSize, record,
                [this]() { return this->QueryState->ExtractQueryText(); });
        }

        if (QueryState->ReportStats()) {
            auto stats = QueryState->QueryStats.ToProto();
            if (QueryState->GetStatsMode() >= Ydb::Table::QueryStatsCollection::STATS_COLLECTION_FULL) {
                response->SetQueryPlan(SerializeAnalyzePlan(stats, QueryState->UserRequestContext->PoolId));
                response->SetQueryAst(QueryState->CompileResult->PreparedQuery->GetPhysicalQuery().GetQueryAst());
            }
            response->MutableQueryStats()->Swap(&stats);
        }
    }

    template<class TEvRecord>
    void AddTrailingInfo(TEvRecord& record) {
        if (ShutdownState) {
            LOG_D("session is closing, set trailing metadata to request session shutdown");
            record.SetWorkerIsClosing(true);
        }
    }

    void FillTxInfo(NKikimrKqp::TQueryResponse* response) {
        YQL_ENSURE(QueryState);
        response->MutableTxMeta()->set_id(QueryState->TxId.GetValue().GetHumanStr());

        if (QueryState->TxCtx) {
            auto txInfo = QueryState->TxCtx->GetInfo();
            LOG_I("txInfo "
                << " Status: " << txInfo.Status
                << " Kind: " << txInfo.Kind
                << " TotalDuration: " << txInfo.TotalDuration.SecondsFloat()*1e3
                << " ServerDuration: " << txInfo.ServerDuration.SecondsFloat()*1e3
                << " QueriesCount: " << txInfo.QueriesCount);
            Counters->ReportTransaction(Settings.DbCounters, txInfo);
        }
    }

    void UpdateQueryExecutionCountes() {
        auto now = TInstant::Now();
        auto queryDuration = now - QueryState->StartTime;

        Counters->ReportQueryLatency(Settings.DbCounters, QueryState->GetAction(), queryDuration);

        if (QueryState->MaxReadType == ETableReadType::FullScan) {
            Counters->ReportQueryWithFullScan(Settings.DbCounters);
        } else if (QueryState->MaxReadType == ETableReadType::Scan) {
            Counters->ReportQueryWithRangeScan(Settings.DbCounters);
        }

        auto& stats = QueryState->QueryStats;

        ui32 affectedShardsCount = 0;
        ui64 readBytesCount = 0;
        ui64 readRowsCount = 0;
        for (const auto& exec : stats.GetExecutions()) {
            for (const auto& table : exec.GetTables()) {
                affectedShardsCount = std::max(affectedShardsCount, table.GetAffectedPartitions());
                readBytesCount += table.GetReadBytes();
                readRowsCount += table.GetReadRows();
            }
        }

        Counters->ReportQueryAffectedShards(Settings.DbCounters, affectedShardsCount);
        Counters->ReportQueryReadRows(Settings.DbCounters, readRowsCount);
        Counters->ReportQueryReadBytes(Settings.DbCounters, readBytesCount);
        Counters->ReportQueryReadSets(Settings.DbCounters, stats.ReadSetsCount);
        Counters->ReportQueryMaxShardReplySize(Settings.DbCounters, stats.MaxShardReplySize);
        Counters->ReportQueryMaxShardProgramSize(Settings.DbCounters, stats.MaxShardProgramSize);
    }

    void ReplySuccess() {
        YQL_ENSURE(QueryState);
        auto resEv = AllocQueryResponse(QueryState, QueryState->IsStreamResult());
        auto *record = &resEv->Record.GetRef();
        auto *response = record->MutableResponse();

        if (QueryState->CompileResult) {
            AddQueryIssues(*response, QueryState->CompileResult->Issues);
        }

        AddQueryIssues(*response, QueryState->Issues);

        FillStats(record);

        if (QueryState->CommandTagName) {
            auto *extraInfo = response->MutableExtraInfo();
            auto* pgExtraInfo = extraInfo->MutablePgInfo();
            pgExtraInfo->SetCommandTag(*QueryState->CommandTagName);
        }

        if (QueryState->TxCtx) {
            QueryState->TxCtx->OnEndQuery();
        }

        if (QueryState->Commit) {
            ResetTxState();
            Transactions.ReleaseTransaction(QueryState->TxId.GetValue());
            QueryState->TxId.Reset();
        }

        FillTxInfo(response);

        UpdateQueryExecutionCountes();

        bool replyQueryId = false;
        bool replyQueryParameters = false;
        bool replyTopicOperations = false;

        switch (QueryState->GetAction()) {
            case NKikimrKqp::QUERY_ACTION_PREPARE:
                replyQueryId = true;
                replyQueryParameters = true;
                break;

            case NKikimrKqp::QUERY_ACTION_EXECUTE:
                replyQueryParameters = replyQueryId = QueryState->GetQueryKeepInCache();
                break;

            case NKikimrKqp::QUERY_ACTION_PARSE:
            case NKikimrKqp::QUERY_ACTION_VALIDATE:
                replyQueryParameters = true;
                break;

            case NKikimrKqp::QUERY_ACTION_TOPIC:
                replyTopicOperations = true;
                break;

            default:
                break;
        }

        if (replyQueryParameters) {
            YQL_ENSURE(QueryState->PreparedQuery);
            for (auto& param : QueryState->GetResultParams()) {
                *response->AddQueryParameters() = param;
            }
        }

        if (replyQueryId) {
            TString queryId;
            if (QueryState->CompileResult) {
                queryId = QueryState->CompileResult->Uid;
            }
            response->SetPreparedQuery(queryId);
        }

        if (replyTopicOperations) {
            if (HasTopicWriteId()) {
                auto* w = response->MutableTopicOperations();
                auto* writeId = w->MutableWriteId();
                writeId->SetNodeId(SelfId().NodeId());
                writeId->SetKeyId(GetTopicWriteId());
            }
        }

        response->SetQueryDiagnostics(QueryState->ReplayMessage);

        // Result for scan query is sent directly to target actor.
        Y_ABORT_UNLESS(response->GetArena());
        if (QueryState->PreparedQuery) {
            auto& phyQuery = QueryState->PreparedQuery->GetPhysicalQuery();
            size_t trailingResultsCount = 0;
            for (size_t i = 0; i < phyQuery.ResultBindingsSize(); ++i) {
                if (QueryState->IsStreamResult()) {
                    auto ydbResult = QueryState->QueryData->ExtractTrailingTxResult(
                        phyQuery.GetResultBindings(i), response->GetArena());

                    if (ydbResult) {
                        ++trailingResultsCount;
                        YQL_ENSURE(trailingResultsCount <= 1);
                        response->AddYdbResults()->Swap(ydbResult);
                    }

                    continue;
                }

                TMaybe<ui64> effectiveRowsLimit = FillSettings.RowsLimitPerWrite;
                if (QueryState->PreparedQuery->GetResults(i).GetRowsLimit()) {
                    effectiveRowsLimit = QueryState->PreparedQuery->GetResults(i).GetRowsLimit();
                }
                auto* ydbResult = QueryState->QueryData->GetYdbTxResult(phyQuery.GetResultBindings(i), response->GetArena(), effectiveRowsLimit);
                response->AddYdbResults()->Swap(ydbResult);
            }
        }

        resEv->Record.GetRef().SetYdbStatus(Ydb::StatusIds::SUCCESS);
        LOG_D("Create QueryResponse for action: " << QueryState->GetAction() << " with SUCCESS status");

        QueryResponse = std::move(resEv);


        ProcessNextStatement();
    }

    void ProcessNextStatement() {
        if (ExecuteNextStatementPart()) {
            return;
        }

        if (QueryState->ProcessingLastStatement()) {
            Cleanup();
            return;
        }
        QueryState->PrepareNextStatement();
        CompileStatement();
    }

    void ReplyQueryCompileError() {
        YQL_ENSURE(QueryState);
        QueryResponse = std::make_unique<TEvKqp::TEvQueryResponse>();
        FillCompileStatus(QueryState->CompileResult, QueryResponse->Record);

        auto txId = TTxId();
        if (QueryState->HasTxControl()) {
            const auto& txControl = QueryState->GetTxControl();
            if (txControl.tx_selector_case() == Ydb::Table::TransactionControl::kTxId) {
                txId = TTxId::FromString(txControl.tx_id());
            }
        }

        LOG_W("ReplyQueryCompileError, status " << QueryState->CompileResult->Status << " remove tx with tx_id: " << txId.GetHumanStr());
        if (auto ctx = Transactions.ReleaseTransaction(txId)) {
            ctx->Invalidate();
            Transactions.AddToBeAborted(std::move(ctx));
        }

        auto* record = &QueryResponse->Record.GetRef();
        FillTxInfo(record->MutableResponse());
        record->SetConsumedRu(1);

        Cleanup(IsFatalError(record->GetYdbStatus()));
    }

    void ReplyProcessError(const TActorId& sender, ui64 proxyRequestId, Ydb::StatusIds::StatusCode ydbStatus,
            const TString& message)
    {
        LOG_W("Reply query error, msg: " << message << " proxyRequestId: " << proxyRequestId);
        auto response = std::make_unique<TEvKqp::TEvQueryResponse>();
        response->Record.GetRef().SetYdbStatus(ydbStatus);
        auto issue = MakeIssue(NKikimrIssues::TIssuesIds::DEFAULT_ERROR, message);
        NYql::TIssues issues;
        issues.AddIssue(issue);
        NYql::IssuesToMessage(issues, response->Record.GetRef().MutableResponse()->MutableQueryIssues());
        AddTrailingInfo(response->Record.GetRef());
        Send(sender, response.release(), 0, proxyRequestId);
    }

    void ReplyBusy(TEvKqp::TEvQueryRequest::TPtr& ev) {
        ui64 proxyRequestId = ev->Cookie;
        auto busyStatus = Settings.TableService.GetUseSessionBusyStatus()
            ? Ydb::StatusIds::SESSION_BUSY
            : Ydb::StatusIds::PRECONDITION_FAILED;

        ReplyProcessError(ev->Sender, proxyRequestId, busyStatus, "Pending previous query completion");
    }

    static bool IsFatalError(const Ydb::StatusIds::StatusCode status) {
        switch (status) {
            case Ydb::StatusIds::INTERNAL_ERROR:
            case Ydb::StatusIds::BAD_SESSION:
                return true;
            default:
                return false;
        }
    }

    void Reply() {
        YQL_ENSURE(QueryState);
        YQL_ENSURE(Counters);

        auto& record = QueryResponse->Record.GetRef();
        auto& response = *record.MutableResponse();
        const auto& status = record.GetYdbStatus();

        AddTrailingInfo(record);

        if (QueryState->KeepSession) {
            response.SetSessionId(SessionId);
        }

        if (status == Ydb::StatusIds::SUCCESS) {
            if (QueryState) {
                if (QueryState->KqpSessionSpan) {
                    QueryState->KqpSessionSpan.EndOk();
                }
                LWTRACK(KqpSessionReplySuccess, QueryState->Orbit, record.GetArena() ? record.GetArena()->SpaceUsed() : 0);
            }
        } else {
            if (QueryState) {
                if (QueryState->KqpSessionSpan) {
                    QueryState->KqpSessionSpan.EndError(response.DebugString());
                }
                LWTRACK(KqpSessionReplyError, QueryState->Orbit, TStringBuilder() << status);
            }
        }

        Counters->ReportResponseStatus(Settings.DbCounters, record.ByteSize(), record.GetYdbStatus());
        for (auto& issue : record.GetResponse().GetQueryIssues()) {
            Counters->ReportIssues(Settings.DbCounters, CachedIssueCounters, issue);
        }

        Send(QueryState->Sender, QueryResponse.release(), 0, QueryState->ProxyRequestId);
        LOG_D("Sent query response back to proxy, proxyRequestId: " << QueryState->ProxyRequestId
            << ", proxyId: " << QueryState->Sender.ToString());

        if (IsFatalError(status)) {
            LOG_N("SessionActor destroyed due to " << status);
            Counters->ReportSessionActorClosedError(Settings.DbCounters);
        }
    }

    void FillCompileStatus(const TKqpCompileResult::TConstPtr& compileResult,
        TEvKqp::TProtoArenaHolder<NKikimrKqp::TEvQueryResponse>& record)
    {
        auto& ev = record.GetRef();

        ev.SetYdbStatus(compileResult->Status);

        auto& response = *ev.MutableResponse();
        AddQueryIssues(response, compileResult->Issues);

        if (compileResult->Status == Ydb::StatusIds::SUCCESS) {
            response.SetPreparedQuery(compileResult->Uid);

            auto& preparedQuery = compileResult->PreparedQuery;
            for (auto& param : QueryState->GetResultParams()) {
                *response.AddQueryParameters() = param;
            }

            response.SetQueryPlan(preparedQuery->GetPhysicalQuery().GetQueryPlan());
            response.SetQueryAst(preparedQuery->GetPhysicalQuery().GetQueryAst());
            response.SetQueryDiagnostics(QueryState->ReplayMessage);

            const auto& phyQuery = QueryState->PreparedQuery->GetPhysicalQuery();
            FillColumnsMeta(phyQuery, response);
        } else {
            if (compileResult->Status == Ydb::StatusIds::TIMEOUT && QueryState->QueryDeadlines.CancelAt) {
                // The compile timeout cause cancelation execution of request.
                // So in case of cancel after we can reply with canceled status
                ev.SetYdbStatus(Ydb::StatusIds::CANCELLED);
            }

            auto& preparedQuery = compileResult->PreparedQuery;
            if (preparedQuery && QueryState->ReportStats() && QueryState->GetStatsMode() >= Ydb::Table::QueryStatsCollection::STATS_COLLECTION_FULL) {
                response.SetQueryAst(preparedQuery->GetPhysicalQuery().GetQueryAst());
            }
        }
    }

    void HandleReady(TEvKqp::TEvCloseSessionRequest::TPtr&) {
        LOG_I("Session closed due to explicit close event");
        Counters->ReportSessionActorClosedRequest(Settings.DbCounters);
        CleanupAndPassAway();
    }

    void HandleExecute(TEvKqp::TEvCloseSessionRequest::TPtr&) {
        YQL_ENSURE(QueryState);
        QueryState->KeepSession = false;
    }

    void HandleCleanup(TEvKqp::TEvCloseSessionRequest::TPtr&) {
        YQL_ENSURE(CleanupCtx);
        if (!CleanupCtx->Final) {
            YQL_ENSURE(QueryState);
            QueryState->KeepSession = false;
        }
    }

    void Handle(TEvKqp::TEvInitiateSessionShutdown::TPtr& ev) {
        if (!ShutdownState) {
            LOG_N("Started session shutdown");
            ShutdownState = TSessionShutdownState(ev->Get()->SoftTimeoutMs, ev->Get()->HardTimeoutMs);
            ScheduleNextShutdownTick();
        }
    }

    void ScheduleNextShutdownTick() {
        Schedule(TDuration::MilliSeconds(ShutdownState->GetNextTickMs()), new TEvKqp::TEvContinueShutdown());
    }

    void Handle(TEvKqp::TEvContinueShutdown::TPtr&) {
        YQL_ENSURE(ShutdownState);
        ShutdownState->MoveToNextState();
        if (ShutdownState->HardTimeoutReached()) {
            LOG_N("Reached hard shutdown timeout");
            Send(SelfId(), new TEvKqp::TEvCloseSessionRequest());
        } else {
            ScheduleNextShutdownTick();
            LOG_I("Schedule next shutdown tick");
        }
    }

    void SendRollbackRequest(TKqpTransactionContext* txCtx) {
        if (QueryState) {
            LWTRACK(KqpSessionSendRollback, QueryState->Orbit, QueryState->CurrentTx);
        }

        auto allocPtr = std::make_shared<TTxAllocatorState>(AppData()->FunctionRegistry,
            AppData()->TimeProvider, AppData()->RandomProvider);
        auto request = PreparePhysicalRequest(nullptr, allocPtr);

        request.LocksOp = ELocksOp::Rollback;

        // Should tx with empty LocksMap be aborted?
        for (auto& [lockId, lock] : txCtx->Locks.LocksMap) {
            auto dsLock = ExtractLock(lock.GetValueRef(txCtx->Locks.LockType));
            request.DataShardLocks[dsLock.GetDataShard()].emplace_back(dsLock);
        }

        SendToExecuter(txCtx, std::move(request), true);
    }

    void ResetTxState() {
        if (QueryState->TxCtx) {
            QueryState->TxCtx->ClearDeferredEffects();
            QueryState->TxCtx->Locks.Clear();
            QueryState->TxCtx->Finish();
        }
    }

    void CleanupAndPassAway() {
        Cleanup(true);
    }

    void Cleanup(bool isFinal = false) {
        isFinal = isFinal || QueryState && !QueryState->KeepSession;

        if (QueryState && QueryState->TxCtx) {
            auto& txCtx = QueryState->TxCtx;
            if (txCtx->IsInvalidated()) {
                Transactions.AddToBeAborted(txCtx);
                Transactions.ReleaseTransaction(QueryState->TxId.GetValue());
            }
            DiscardPersistentSnapshot(txCtx->SnapshotHandle);
        }

        if (isFinal)
            Counters->ReportSessionActorClosedRequest(Settings.DbCounters);

        if (isFinal) {
            // no longer intrested in any compilation responses
            CompilationCookie->store(false);
        }

        if (isFinal) {
            Transactions.FinalCleanup();
            Counters->ReportTxAborted(Settings.DbCounters, Transactions.ToBeAbortedSize());
        }

        auto workerId = WorkerId;
        if (WorkerId) {
            auto ev = std::make_unique<TEvKqp::TEvCloseSessionRequest>();
            ev->Record.MutableRequest()->SetSessionId(SessionId);
            Send(*WorkerId, ev.release());
            WorkerId.reset();

            YQL_ENSURE(!CleanupCtx);
            CleanupCtx.reset(new TKqpCleanupCtx);
            CleanupCtx->IsWaitingForWorkerToClose = true;
        }

        if (Transactions.ToBeAbortedSize()) {
            if (!CleanupCtx)
                CleanupCtx.reset(new TKqpCleanupCtx);
            CleanupCtx->Final = isFinal;
            CleanupCtx->TransactionsToBeAborted = Transactions.ReleaseToBeAborted();
            SendRollbackRequest(CleanupCtx->TransactionsToBeAborted.front().Get());
        }

        if (QueryState && QueryState->PoolHandlerActor) {
            if (!CleanupCtx) {
                CleanupCtx.reset(new TKqpCleanupCtx);
            }
            CleanupCtx->Final = isFinal;
            CleanupCtx->IsWaitingForWorkloadServiceCleanup = true;

            const auto& stats = QueryState->QueryStats;
            auto event = std::make_unique<NWorkload::TEvCleanupRequest>(
                QueryState->UserRequestContext->DatabaseId, SessionId, QueryState->UserRequestContext->PoolId,
                TDuration::MicroSeconds(stats.DurationUs), TDuration::MicroSeconds(stats.WorkerCpuTimeUs)
            );

            auto forwardId = MakeKqpWorkloadServiceId(SelfId().NodeId());
            Send(new IEventHandle(*QueryState->PoolHandlerActor, SelfId(), event.release(), IEventHandle::FlagForwardOnNondelivery, 0, &forwardId));
            QueryState->PoolHandlerActor = Nothing();
        }

        LOG_I("Cleanup start, isFinal: " << isFinal << " CleanupCtx: " << bool{CleanupCtx}
            << " TransactionsToBeAborted.size(): " << (CleanupCtx ? CleanupCtx->TransactionsToBeAborted.size() : 0)
            << " WorkerId: " << (workerId ? *workerId : TActorId())
            << " WorkloadServiceCleanup: " << (CleanupCtx ? CleanupCtx->IsWaitingForWorkloadServiceCleanup : false));
        if (CleanupCtx) {
            Become(&TKqpSessionActor::CleanupState);
        } else {
            EndCleanup(isFinal);
        }
    }

    void HandleCleanup(TEvKqp::TEvCloseSessionResponse::TPtr&) {
        CleanupCtx->IsWaitingForWorkerToClose = false;
        if (CleanupCtx->CleanupFinished()) {
            EndCleanup(CleanupCtx->Final);
        }
    }

    void HandleNoop(TEvents::TEvUndelivered::TPtr& ev) {
        // outdated TEvUndelivered from another executer.
        // it this case we should just ignore the event.
        Y_ENSURE(ExecuterId != ev->Sender);
    }

    void HandleCleanup(TEvKqpExecuter::TEvTxResponse::TPtr& ev) {
        if (ev->Sender != ExecuterId) {
            return;
        }
        if (QueryState) {
            QueryState->Orbit = std::move(ev->Get()->Orbit);
        }

        auto& response = ev->Get()->Record.GetResponse();
        if (response.GetStatus() != Ydb::StatusIds::SUCCESS) {
            TIssues issues;
            IssuesFromMessage(response.GetIssues(), issues);
            LOG_E("Failed to cleanup: " << issues.ToString());
            EndCleanup(CleanupCtx->Final);
            return;
        }

        YQL_ENSURE(CleanupCtx);
        CleanupCtx->TransactionsToBeAborted.pop_front();
        if (CleanupCtx->TransactionsToBeAborted.size()) {
            SendRollbackRequest(CleanupCtx->TransactionsToBeAborted.front().Get());
        } else if (CleanupCtx->CleanupFinished()) {
            EndCleanup(CleanupCtx->Final);
        }
    }

    void HandleCleanup(NWorkload::TEvCleanupResponse::TPtr& ev) {
        YQL_ENSURE(CleanupCtx);
        CleanupCtx->IsWaitingForWorkloadServiceCleanup = false;

        if (ev->Get()->Status != Ydb::StatusIds::SUCCESS && ev->Get()->Status != Ydb::StatusIds::NOT_FOUND) {
            LOG_E("Failed to cleanup workload service " << ev->Get()->Status << ": " << ev->Get()->Issues.ToOneLineString());
        }

        if (CleanupCtx->CleanupFinished()) {
            EndCleanup(CleanupCtx->Final);
        }
    }

    void EndCleanup(bool isFinal) {
        LOG_D("EndCleanup, isFinal: " << isFinal);

        if (QueryResponse)
            Reply();

        if (CleanupCtx)
            Counters->ReportSessionActorCleanupLatency(Settings.DbCounters, TInstant::Now() - CleanupCtx->Start);

        if (isFinal) {
            auto userToken = QueryState ? QueryState->UserToken : TIntrusiveConstPtr<NACLib::TUserToken>();
            Become(&TKqpSessionActor::FinalCleanupState);

            LOG_D("Cleanup temp tables: " << TempTablesState.TempTables.size());
            auto tempTablesManager = CreateKqpTempTablesManager(
                std::move(TempTablesState), std::move(userToken), SelfId(), Settings.Database);

            RegisterWithSameMailbox(tempTablesManager);
            return;
        } else {
            CleanupCtx.reset();
            bool doNotKeepSession = QueryState && !QueryState->KeepSession;
            QueryState.reset();
            if (doNotKeepSession) {
                // TEvCloseSessionRequest was received in final=false CleanupState, so actor should rerun Cleanup with final=true
                CleanupAndPassAway();
            } else {
                Become(&TKqpSessionActor::ReadyState);
            }
        }
        ExecuterId = TActorId{};
    }

    template<class T>
    static google::protobuf::RepeatedPtrField<Ydb::Issue::IssueMessage> MessageFromIssues(const T& issues) {
        google::protobuf::RepeatedPtrField<Ydb::Issue::IssueMessage> issueMessage;
        for (const auto& i : issues) {
            IssueToMessage(i, issueMessage.Add());
        }
        return issueMessage;
    }

    void ReplyQueryError(Ydb::StatusIds::StatusCode ydbStatus,
        const TString& message, std::optional<google::protobuf::RepeatedPtrField<Ydb::Issue::IssueMessage>> issues = {})
    {
        LOG_W("Create QueryResponse for error on request, msg: " << message);

        QueryResponse = std::make_unique<TEvKqp::TEvQueryResponse>();
        QueryResponse->Record.GetRef().SetYdbStatus(ydbStatus);

        auto* response = QueryResponse->Record.GetRef().MutableResponse();

        Y_ENSURE(QueryState);
        if (QueryState->CompileResult) {
            AddQueryIssues(*response, QueryState->CompileResult->Issues);

            auto preparedQuery = QueryState->CompileResult->PreparedQuery;
            if (preparedQuery && QueryState->ReportStats() && QueryState->GetStatsMode() >= Ydb::Table::QueryStatsCollection::STATS_COLLECTION_FULL) {
                response->SetQueryAst(preparedQuery->GetPhysicalQuery().GetQueryAst());
            }
        }

        FillStats(&QueryResponse->Record.GetRef());

        if (issues) {
            for (auto& i : *issues) {
                response->AddQueryIssues()->Swap(&i);
            }
        }

        if (message) {
            IssueToMessage(TIssue{message}, response->AddQueryIssues());
        }

        if (QueryState->TxCtx) {
            QueryState->TxCtx->OnEndQuery();
            QueryState->TxCtx->Invalidate();
        }

        FillTxInfo(response);

        ExecuterId = TActorId{};
        Cleanup(IsFatalError(ydbStatus));
    }

    void Handle(TEvKqp::TEvCancelQueryRequest::TPtr& ev) {
        {
            auto abort = MakeHolder<NYql::NDq::TEvDq::TEvAbortExecution>();
            abort->Record.SetStatusCode(NYql::NDqProto::StatusIds::CANCELLED);
            abort->Record.AddIssues()->set_message("Canceled");
            Send(SelfId(), abort.Release());
        }

        {
            auto resp = MakeHolder<TEvKqp::TEvCancelQueryResponse>();
            resp->Record.SetStatus(Ydb::StatusIds::SUCCESS);
            Send(ev->Sender, resp.Release(), 0, ev->Cookie);
        }
    }

    void HandleFinalCleanup(TEvents::TEvGone::TPtr&) {
        auto lifeSpan = TInstant::Now() - CreationTime;
        Counters->ReportSessionActorFinished(Settings.DbCounters, lifeSpan);
        Counters->ReportQueriesPerSessionActor(Settings.DbCounters, QueryId);

        auto closeEv = std::make_unique<TEvKqp::TEvCloseSessionResponse>();
        closeEv->Record.SetStatus(Ydb::StatusIds::SUCCESS);
        closeEv->Record.MutableResponse()->SetSessionId(SessionId);
        closeEv->Record.MutableResponse()->SetClosed(true);
        Send(Owner, closeEv.release());

        LOG_D("Session actor destroyed");
        PassAway();
    }

    STFUNC(ReadyState) {
        try {
            switch (ev->GetTypeRewrite()) {
                // common event handles for all states.
                hFunc(TEvKqp::TEvInitiateSessionShutdown, Handle);
                hFunc(TEvKqp::TEvContinueShutdown, Handle);
                hFunc(TEvKqpSnapshot::TEvCreateSnapshotResponse, Handle);
                hFunc(TEvKqp::TEvQueryRequest, Handle);

                hFunc(TEvKqp::TEvCloseSessionRequest, HandleReady);
                hFunc(TEvKqp::TEvCancelQueryRequest, Handle);

                // forgotten messages from previous aborted request
                hFunc(TEvKqp::TEvCompileResponse, HandleNoop);
                hFunc(TEvKqp::TEvSplitResponse, HandleNoop);
                hFunc(TEvKqpExecuter::TEvTxResponse, HandleNoop);
                hFunc(TEvKqpExecuter::TEvExecuterProgress, HandleNoop)
                hFunc(TEvTxProxySchemeCache::TEvNavigateKeySetResult, HandleNoop);
                hFunc(TEvents::TEvUndelivered, HandleNoop);
                hFunc(NWorkload::TEvContinueRequest, HandleNoop);
                // message from KQP proxy in case of our reply just after kqp proxy timer tick
                hFunc(NYql::NDq::TEvDq::TEvAbortExecution, HandleNoop);
                hFunc(TEvTxUserProxy::TEvAllocateTxIdResult, HandleNoop);

            default:
                UnexpectedEvent("ReadyState", ev);
            }
        } catch (const TRequestFail& ex) {
            ReplyQueryError(ex.Status, ex.what(), ex.Issues);
        } catch (const yexception& ex) {
            InternalError(ex.what());
        } catch (const TMemoryLimitExceededException&) {
            ReplyQueryError(Ydb::StatusIds::INTERNAL_ERROR,
                BuildMemoryLimitExceptionMessage());
        }
    }

    STATEFN(ExecuteState) {
        try {
            switch (ev->GetTypeRewrite()) {
                // common event handles for all states.
                hFunc(TEvKqp::TEvInitiateSessionShutdown, Handle);
                hFunc(TEvKqp::TEvContinueShutdown, Handle);
                hFunc(TEvKqpSnapshot::TEvCreateSnapshotResponse, Handle);
                hFunc(TEvKqp::TEvQueryRequest, Handle);
                hFunc(TEvTxUserProxy::TEvAllocateTxIdResult, Handle);

                hFunc(TEvents::TEvUndelivered, Handle);
                hFunc(NWorkload::TEvContinueRequest, Handle);
                hFunc(TEvKqpExecuter::TEvTxResponse, HandleExecute);
                hFunc(TEvKqpExecuter::TEvExecuterProgress, HandleExecute)

                hFunc(TEvKqpExecuter::TEvStreamData, HandleExecute);
                hFunc(TEvKqpExecuter::TEvStreamDataAck, HandleExecute);

                hFunc(NYql::NDq::TEvDq::TEvAbortExecution, HandleExecute);

                hFunc(TEvKqp::TEvCloseSessionRequest, HandleExecute);
                hFunc(NGRpcService::TEvClientLost, HandleClientLost);
                hFunc(TEvKqp::TEvCancelQueryRequest, Handle);

                // forgotten messages from previous aborted request
                hFunc(TEvKqp::TEvCompileResponse, Handle);
                hFunc(TEvKqp::TEvParseResponse, Handle);
                hFunc(TEvKqp::TEvSplitResponse, Handle);
                hFunc(TEvTxProxySchemeCache::TEvNavigateKeySetResult, Handle);

                // always come from WorkerActor
                hFunc(TEvKqp::TEvQueryResponse, ForwardResponse);
            default:
                UnexpectedEvent("ExecuteState", ev);
            }
        } catch (const TRequestFail& ex) {
            ReplyQueryError(ex.Status, ex.what(), ex.Issues);
        } catch (const yexception& ex) {
            InternalError(ex.what());
        } catch (const TMemoryLimitExceededException&) {
            ReplyQueryError(Ydb::StatusIds::UNDETERMINED,
                BuildMemoryLimitExceptionMessage());
        }
    }

    // optional -- only if there were any TransactionsToBeAborted
    STATEFN(CleanupState) {
        try {
            switch (ev->GetTypeRewrite()) {
                // common event handles for all states.
                hFunc(TEvKqp::TEvInitiateSessionShutdown, Handle);
                hFunc(TEvKqp::TEvContinueShutdown, Handle);
                hFunc(TEvKqpSnapshot::TEvCreateSnapshotResponse, Handle);
                hFunc(TEvKqp::TEvQueryRequest, Handle);

                hFunc(TEvKqpExecuter::TEvTxResponse, HandleCleanup);
                hFunc(NWorkload::TEvCleanupResponse, HandleCleanup);

                hFunc(TEvKqp::TEvCloseSessionRequest, HandleCleanup);
                hFunc(NGRpcService::TEvClientLost, HandleNoop);
                hFunc(TEvKqp::TEvCancelQueryRequest, HandleNoop);

                // forgotten messages from previous aborted request
                hFunc(TEvKqp::TEvCompileResponse, HandleNoop);
                hFunc(TEvKqp::TEvSplitResponse, HandleNoop);
                hFunc(NYql::NDq::TEvDq::TEvAbortExecution, HandleNoop);
                hFunc(TEvTxProxySchemeCache::TEvNavigateKeySetResult, HandleNoop);
                hFunc(TEvents::TEvUndelivered, HandleNoop);
                hFunc(TEvTxUserProxy::TEvAllocateTxIdResult, HandleNoop);
                hFunc(TEvKqpExecuter::TEvStreamData, HandleNoop);
                hFunc(NWorkload::TEvContinueRequest, HandleNoop);

                // always come from WorkerActor
                hFunc(TEvKqp::TEvCloseSessionResponse, HandleCleanup);
                hFunc(TEvKqp::TEvQueryResponse, HandleNoop);
                hFunc(TEvKqpExecuter::TEvExecuterProgress, HandleNoop)
            default:
                UnexpectedEvent("CleanupState", ev);
            }
        } catch (const yexception& ex) {
            InternalError(ex.what());
        } catch (const TMemoryLimitExceededException&) {
            ReplyQueryError(Ydb::StatusIds::INTERNAL_ERROR,
                BuildMemoryLimitExceptionMessage());
        }
    }

    STATEFN(FinalCleanupState) {
        try {
            switch (ev->GetTypeRewrite()) {
                hFunc(TEvents::TEvGone, HandleFinalCleanup);
                hFunc(TEvents::TEvUndelivered, HandleNoop);
                hFunc(TEvKqpSnapshot::TEvCreateSnapshotResponse, Handle);
                hFunc(NWorkload::TEvContinueRequest, HandleNoop);
            }
        } catch (const yexception& ex) {
            InternalError(ex.what());
        } catch (const TMemoryLimitExceededException&) {
            ReplyQueryError(Ydb::StatusIds::INTERNAL_ERROR,
                BuildMemoryLimitExceptionMessage());
        }
    }

private:

    TString CurrentStateFuncName() const {
        const auto& func = CurrentStateFunc();
        if (func == &TThis::ReadyState) {
            return "ReadyState";
        } else if (func == &TThis::ExecuteState) {
            return "ExecuteState";
        } else if (func == &TThis::CleanupState) {
            return "CleanupState";
        } else {
            return "unknown state";
        }
    }

    void UnexpectedEvent(const TString& state, TAutoPtr<NActors::IEventHandle>& ev) {
        InternalError(TStringBuilder() << "TKqpSessionActor in state " << state << " received unexpected event " <<
                ev->GetTypeName() << Sprintf("(0x%08" PRIx32 ")", ev->GetTypeRewrite()) << " sender: " << ev->Sender);
    }

    void InternalError(const TString& message) {
        LOG_E("Internal error, message: " << message);
        if (QueryState) {
            ReplyQueryError(Ydb::StatusIds::INTERNAL_ERROR, message);
        } else {
            CleanupAndPassAway();
        }
    }

    TString BuildMemoryLimitExceptionMessage() const {
        if (QueryState && QueryState->TxCtx) {
            return TStringBuilder() << "Memory limit exception at " << CurrentStateFuncName()
                << ", current limit is " << QueryState->TxCtx->TxAlloc->Alloc->GetLimit() << " bytes.";
        } else {
            return TStringBuilder() << "Memory limit exception at " << CurrentStateFuncName();
        }
    }

    void ProcessTopicOps(TEvTxProxySchemeCache::TEvNavigateKeySetResult::TPtr& ev) {
        YQL_ENSURE(ev->Get()->Request);
        if (ev->Get()->Request->Cookie < QueryId) {
            return;
        }

        NSchemeCache::TSchemeCacheNavigate* response = ev->Get()->Request.Get();

        Ydb::StatusIds_StatusCode status;
        TString message;

        if (QueryState->IsAccessDenied(*response, message)) {
            ythrow TRequestFail(Ydb::StatusIds::UNAUTHORIZED) << message;
        }
        if (QueryState->HasErrors(*response, message)) {
            ythrow TRequestFail(Ydb::StatusIds::SCHEME_ERROR) << message;
        }

        QueryState->TopicOperations.ProcessSchemeCacheNavigate(response->ResultSet, status, message);
        if (status != Ydb::StatusIds::SUCCESS) {
            ythrow TRequestFail(status) << message;
        }

        if (!QueryState->TryMergeTopicOffsets(QueryState->TopicOperations, message)) {
            ythrow TRequestFail(Ydb::StatusIds::BAD_REQUEST) << message;
        }

        if (HasTopicWriteOperations() && !HasTopicWriteId()) {
            Send(MakeTxProxyID(), new TEvTxUserProxy::TEvAllocateTxId, 0, QueryState->QueryId);
        } else {
            ReplySuccess();
        }
    }

    void Handle(TEvTxUserProxy::TEvAllocateTxIdResult::TPtr& ev) {
        if (CurrentStateFunc() != &TThis::ExecuteState || ev->Cookie < QueryId) {
            return;
        }

        YQL_ENSURE(QueryState);
        YQL_ENSURE(QueryState->GetAction() == NKikimrKqp::QUERY_ACTION_TOPIC);
        SetTopicWriteId(NLongTxService::TLockHandle(ev->Get()->TxId, TActivationContext::ActorSystem()));
        ReplySuccess();
    }

    bool HasTopicWriteOperations() const {
        return QueryState->TxCtx->TopicOperations.HasWriteOperations();
    }

    bool HasTopicWriteId() const {
        return QueryState->TxCtx->TopicOperations.HasWriteId();
    }

    ui64 GetTopicWriteId() const {
        return QueryState->TxCtx->TopicOperations.GetWriteId();
    }

    void SetTopicWriteId(NLongTxService::TLockHandle handle) {
        QueryState->TxCtx->TopicOperations.SetWriteId(std::move(handle));
    }

private:
    TActorId Owner;
    TString SessionId;

    std::shared_ptr<NKikimr::NKqp::NRm::IKqpResourceManager> ResourceManager_;
    std::shared_ptr<NKikimr::NKqp::NComputeActor::IKqpNodeComputeActorFactory> CaFactory_;
    // cached lookups to issue counters
    THashMap<ui32, ::NMonitoring::TDynamicCounters::TCounterPtr> CachedIssueCounters;
    TInstant CreationTime;
    TIntrusivePtr<TKqpCounters> Counters;
    TIntrusivePtr<TKqpRequestCounters> RequestCounters;
    TKqpWorkerSettings Settings;
    NYql::NDq::IDqAsyncIoFactory::TPtr AsyncIoFactory;
    TIntrusivePtr<TModuleResolverState> ModuleResolverState;
    std::optional<TKqpFederatedQuerySetup> FederatedQuerySetup;
    TKqpSettings::TConstPtr KqpSettings;
    std::optional<TActorId> WorkerId;
    TActorId ExecuterId;
    NWilson::TSpan AcquireSnapshotSpan;

    std::shared_ptr<TKqpQueryState> QueryState;
    std::unique_ptr<TKqpCleanupCtx> CleanupCtx;
    ui32 QueryId = 0;
    TKikimrConfiguration::TPtr Config;
    IDataProvider::TFillSettings FillSettings;
    TTransactionsCache Transactions;
    std::unique_ptr<TEvKqp::TEvQueryResponse> QueryResponse;
    std::optional<TSessionShutdownState> ShutdownState;
    TULIDGenerator UlidGen;
    NTxProxy::TRequestControls RequestControls;

    TKqpTempTablesState TempTablesState;

    NKikimrConfig::TQueryServiceConfig QueryServiceConfig;
    TActorId KqpTempTablesAgentActor;
    std::shared_ptr<std::atomic<bool>> CompilationCookie;

    TGUCSettings::TPtr GUCSettings;
};

} // namespace

IActor* CreateKqpSessionActor(const TActorId& owner, std::shared_ptr<NKikimr::NKqp::NRm::IKqpResourceManager> resourceManager,
    std::shared_ptr<NKikimr::NKqp::NComputeActor::IKqpNodeComputeActorFactory> caFactory, const TString& sessionId,
    const TKqpSettings::TConstPtr& kqpSettings, const TKqpWorkerSettings& workerSettings,
    std::optional<TKqpFederatedQuerySetup> federatedQuerySetup,
    NYql::NDq::IDqAsyncIoFactory::TPtr asyncIoFactory,
    TIntrusivePtr<TModuleResolverState> moduleResolverState, TIntrusivePtr<TKqpCounters> counters,
    const NKikimrConfig::TQueryServiceConfig& queryServiceConfig,
    const TActorId& kqpTempTablesAgentActor)
{
    return new TKqpSessionActor(owner, std::move(resourceManager), std::move(caFactory), sessionId, kqpSettings, workerSettings, federatedQuerySetup,
                                std::move(asyncIoFactory),  std::move(moduleResolverState), counters,
                                queryServiceConfig, kqpTempTablesAgentActor);
}

}
}<|MERGE_RESOLUTION|>--- conflicted
+++ resolved
@@ -1292,14 +1292,6 @@
         request.ResourceManager_ = ResourceManager_;
         LOG_D("Sending to Executer TraceId: " << request.TraceId.GetTraceId() << " " << request.TraceId.GetSpanIdSize());
 
-<<<<<<< HEAD
-        const bool useEvWrite = ((HasOlapTable && Settings.TableService.GetEnableOlapSink()) || (!HasOlapTable && Settings.TableService.GetEnableOltpSink()))
-            && (request.QueryType == NKikimrKqp::EQueryType::QUERY_TYPE_UNDEFINED
-                || request.QueryType == NKikimrKqp::EQueryType::QUERY_TYPE_SQL_GENERIC_QUERY
-                || request.QueryType == NKikimrKqp::EQueryType::QUERY_TYPE_SQL_GENERIC_CONCURRENT_QUERY
-                || (!HasOlapTable && request.QueryType == NKikimrKqp::EQueryType::QUERY_TYPE_SQL_DML)
-                || (!HasOlapTable && request.QueryType == NKikimrKqp::EQueryType::QUERY_TYPE_PREPARED_DML));
-=======
         bool useEvWrite = (
                     (txCtx->HasOlapTable // olap only
                     && !txCtx->HasOltpTable
@@ -1316,7 +1308,6 @@
                 || request.QueryType == NKikimrKqp::EQueryType::QUERY_TYPE_SQL_GENERIC_CONCURRENT_QUERY
                 || (!txCtx->HasOlapTable && request.QueryType == NKikimrKqp::EQueryType::QUERY_TYPE_SQL_DML)
                 || (!txCtx->HasOlapTable && request.QueryType == NKikimrKqp::EQueryType::QUERY_TYPE_PREPARED_DML));
->>>>>>> edc94119
         auto executerActor = CreateKqpExecuter(std::move(request), Settings.Database,
             QueryState ? QueryState->UserToken : TIntrusiveConstPtr<NACLib::TUserToken>(),
             RequestCounters, Settings.TableService.GetAggregationConfig(), Settings.TableService.GetExecuterRetriesConfig(),
@@ -1482,11 +1473,8 @@
                 case Ydb::StatusIds::ABORTED: {
                     if (ev->BrokenLockPathId) {
                         issues.AddIssue(GetLocksInvalidatedIssue(*QueryState->TxCtx, *ev->BrokenLockPathId));
-<<<<<<< HEAD
-=======
                     } else if (ev->BrokenLockShardId) {
                         issues.AddIssue(GetLocksInvalidatedIssue(*QueryState->TxCtx->ShardIdToTableInfo, *ev->BrokenLockShardId));
->>>>>>> edc94119
                     }
                     break;
                 }
