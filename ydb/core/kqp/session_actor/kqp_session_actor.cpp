#include "kqp_session_actor.h"
#include "kqp_worker_common.h"
#include "kqp_query_state.h"
#include "kqp_query_stats.h"

#include <ydb/core/kqp/common/kqp_data_integrity_trails.h>
#include <ydb/core/kqp/common/kqp_lwtrace_probes.h>
#include <ydb/core/kqp/common/kqp_ru_calc.h>
#include <ydb/core/kqp/common/kqp_timeouts.h>
#include <ydb/core/kqp/common/kqp_tx.h>
#include <ydb/core/kqp/common/kqp.h>
#include <ydb/core/kqp/common/events/workload_service.h>
#include <ydb/core/kqp/common/simple/query_ast.h>
#include <ydb/core/kqp/compile_service/kqp_compile_service.h>
#include <ydb/core/kqp/executer_actor/kqp_executer.h>
#include <ydb/core/kqp/executer_actor/kqp_locks_helper.h>
#include <ydb/core/kqp/host/kqp_host_impl.h>
#include <ydb/core/kqp/opt/kqp_query_plan.h>
#include <ydb/core/kqp/provider/yql_kikimr_provider.h>
#include <ydb/core/kqp/provider/yql_kikimr_results.h>
#include <ydb/core/kqp/rm_service/kqp_snapshot_manager.h>
#include <ydb/core/ydb_convert/ydb_convert.h>
#include <ydb/core/tx/schemeshard/schemeshard.h>
#include <ydb/core/kqp/rm_service/kqp_rm_service.h>
#include <ydb/public/lib/operation_id/operation_id.h>
#include <ydb/core/kqp/common/kqp_yql.h>

#include <ydb/core/util/ulid.h>

#include <ydb/core/actorlib_impl/long_timer.h>
#include <ydb/core/base/appdata.h>
#include <ydb/core/base/cputime.h>
#include <ydb/core/base/path.h>
#include <ydb/library/wilson_ids/wilson.h>
#include <ydb/core/protos/kqp.pb.h>
#include <ydb/core/sys_view/service/sysview_service.h>
#include <ydb/core/tx/tx_proxy/proxy.h>
#include <ydb/library/yql/utils/actor_log/log.h>

#include <ydb/library/actors/core/actor_bootstrapped.h>
#include <ydb/library/actors/core/event_pb.h>
#include <ydb/library/actors/core/hfunc.h>
#include <ydb/library/actors/core/log.h>

#include <util/string/printf.h>

#include <ydb/library/actors/wilson/wilson_span.h>
#include <ydb/library/actors/wilson/wilson_trace.h>

LWTRACE_USING(KQP_PROVIDER);

namespace NKikimr {
namespace NKqp {

using namespace NYql;
using namespace NSchemeCache;

namespace {

std::optional<TString> TryDecodeYdbSessionId(const TString& sessionId) {
    if (sessionId.empty()) {
        return std::nullopt;
    }

    try {
        NOperationId::TOperationId opId(sessionId);
        TString id;
        const auto& ids = opId.GetValue("id");
        if (ids.size() != 1) {
            return std::nullopt;
        }

        return *ids[0];
    } catch (...) {
        return std::nullopt;
    }

    return std::nullopt;
}

#define LOG_C(msg) LOG_CRIT_S(*TlsActivationContext, NKikimrServices::KQP_SESSION, LogPrefix() << msg)
#define LOG_E(msg) LOG_ERROR_S(*TlsActivationContext, NKikimrServices::KQP_SESSION, LogPrefix() << msg)
#define LOG_W(msg) LOG_WARN_S(*TlsActivationContext, NKikimrServices::KQP_SESSION, LogPrefix() << msg)
#define LOG_N(msg) LOG_NOTICE_S(*TlsActivationContext, NKikimrServices::KQP_SESSION, LogPrefix() << msg)
#define LOG_I(msg) LOG_INFO_S(*TlsActivationContext, NKikimrServices::KQP_SESSION, LogPrefix() << msg)
#define LOG_D(msg) LOG_DEBUG_S(*TlsActivationContext, NKikimrServices::KQP_SESSION, LogPrefix() << msg)
#define LOG_T(msg) LOG_TRACE_S(*TlsActivationContext, NKikimrServices::KQP_SESSION, LogPrefix() << msg)

void FillColumnsMeta(const NKqpProto::TKqpPhyQuery& phyQuery, NKikimrKqp::TQueryResponse& resp) {
    for (size_t i = 0; i < phyQuery.ResultBindingsSize(); ++i) {
        const auto& binding = phyQuery.GetResultBindings(i);
        auto ydbRes = resp.AddYdbResults();
        ydbRes->mutable_columns()->CopyFrom(binding.GetResultSetMeta().columns());
    }
}

class TRequestFail : public yexception {
public:
    Ydb::StatusIds::StatusCode Status;
    std::optional<google::protobuf::RepeatedPtrField<Ydb::Issue::IssueMessage>> Issues;

    TRequestFail(Ydb::StatusIds::StatusCode status,
            std::optional<google::protobuf::RepeatedPtrField<Ydb::Issue::IssueMessage>> issues = {})
        : Status(status)
        , Issues(std::move(issues))
    {}
};

std::unique_ptr<TEvKqp::TEvQueryResponse> AllocQueryResponse(const std::shared_ptr<TKqpQueryState>& state,
    bool disableReqArena)
{
    auto resEv = std::make_unique<TEvKqp::TEvQueryResponse>();
    auto reqArena = state->GetArena();
    if (!disableReqArena && reqArena) {
        resEv->Record.ReallocRef(reqArena);
    } else {
        auto arena = std::make_shared<google::protobuf::Arena>();
        resEv->Record.Realloc(arena);
    }
    return resEv;
}

struct TKqpCleanupCtx {
    std::deque<TIntrusivePtr<TKqpTransactionContext>> TransactionsToBeAborted;
    bool IsWaitingForWorkerToClose = false;
    bool IsWaitingForWorkloadServiceCleanup = false;
    bool Final = false;
    TInstant Start = TInstant::Now();

    bool CleanupFinished() {
        return TransactionsToBeAborted.empty() && !IsWaitingForWorkerToClose && !IsWaitingForWorkloadServiceCleanup;
    }
};

class TKqpSessionActor : public TActorBootstrapped<TKqpSessionActor> {

    class TTimerGuard {
    public:
        TTimerGuard(TKqpSessionActor* this_)
        : This(this_)
        {
            if (This->QueryState) {
                YQL_ENSURE(!This->QueryState->CurrentTimer);
                This->QueryState->CurrentTimer.emplace();
            }
        }

        ~TTimerGuard() {
            if (This->QueryState) {
                This->QueryState->ResetTimer();
            }
        }

    private:
        TKqpSessionActor* This;
    };

public:
    static constexpr NKikimrServices::TActivity::EType ActorActivityType() {
        return NKikimrServices::TActivity::KQP_SESSION_ACTOR;
    }

   TKqpSessionActor(const TActorId& owner,
            std::shared_ptr<NKikimr::NKqp::NRm::IKqpResourceManager> resourceManager,
            std::shared_ptr<NKikimr::NKqp::NComputeActor::IKqpNodeComputeActorFactory> caFactory,
            const TString& sessionId, const TKqpSettings::TConstPtr& kqpSettings,
            const TKqpWorkerSettings& workerSettings,
            std::optional<TKqpFederatedQuerySetup> federatedQuerySetup,
            NYql::NDq::IDqAsyncIoFactory::TPtr asyncIoFactory,
            TIntrusivePtr<TModuleResolverState> moduleResolverState, TIntrusivePtr<TKqpCounters> counters,
            const NKikimrConfig::TQueryServiceConfig& queryServiceConfig,
            const TActorId& kqpTempTablesAgentActor)
        : Owner(owner)
        , SessionId(sessionId)
        , ResourceManager_(std::move(resourceManager))
        , CaFactory_(std::move(caFactory))
        , Counters(counters)
        , Settings(workerSettings)
        , AsyncIoFactory(std::move(asyncIoFactory))
        , ModuleResolverState(std::move(moduleResolverState))
        , FederatedQuerySetup(federatedQuerySetup)
        , KqpSettings(kqpSettings)
        , Config(CreateConfig(kqpSettings, workerSettings))
        , Transactions(*Config->_KqpMaxActiveTxPerSession.Get(), TDuration::Seconds(*Config->_KqpTxIdleTimeoutSec.Get()))
        , QueryServiceConfig(queryServiceConfig)
        , KqpTempTablesAgentActor(kqpTempTablesAgentActor)
        , GUCSettings(std::make_shared<TGUCSettings>())
    {
        RequestCounters = MakeIntrusive<TKqpRequestCounters>();
        RequestCounters->Counters = Counters;
        RequestCounters->DbCounters = Settings.DbCounters;
        RequestCounters->TxProxyMon = MakeIntrusive<NTxProxy::TTxProxyMon>(AppData()->Counters);
        CompilationCookie = std::make_shared<std::atomic<bool>>(true);

        FillSettings.AllResultsBytesLimit = Nothing();
        FillSettings.RowsLimitPerWrite = Config->_ResultRowsLimit.Get();
        FillSettings.Format = IDataProvider::EResultFormat::Custom;
        FillSettings.FormatDetails = TString(KikimrMkqlProtoFormat);
        FillGUCSettings();

        auto optSessionId = TryDecodeYdbSessionId(SessionId);
        YQL_ENSURE(optSessionId, "Can't decode ydb session Id");

        TempTablesState.SessionId = *optSessionId;
        TempTablesState.Database = Settings.Database;
        LOG_D("Create session actor with id " << TempTablesState.SessionId);
    }

    void Bootstrap() {
        LOG_D("session actor bootstrapped");
        Counters->ReportSessionActorCreated(Settings.DbCounters);
        CreationTime = TInstant::Now();

        Config->FeatureFlags = AppData()->FeatureFlags;

        RequestControls.Reqister(TlsActivationContext->AsActorContext());
        Become(&TKqpSessionActor::ReadyState);
    }

    TString LogPrefix() const {
        TStringBuilder result = TStringBuilder()
            << "SessionId: " << SessionId << ", "
            << "ActorId: " << SelfId() << ", "
            << "ActorState: " << CurrentStateFuncName() << ", ";
        if (Y_LIKELY(QueryState)) {
            result << "TraceId: " << QueryState->UserRequestContext->TraceId << ", ";
        }
        return result;
    }

    void MakeNewQueryState(TEvKqp::TEvQueryRequest::TPtr& ev) {
        ++QueryId;
        YQL_ENSURE(!QueryState);
        auto selfId = SelfId();
        auto as = TActivationContext::ActorSystem();
        ev->Get()->SetClientLostAction(selfId, as);
        QueryState = std::make_shared<TKqpQueryState>(
            ev, QueryId, Settings.Database, Settings.ApplicationName, Settings.Cluster, Settings.DbCounters, Settings.LongSession,
            Settings.TableService, Settings.QueryService, SessionId, AppData()->MonotonicTimeProvider->Now());
        if (QueryState->UserRequestContext->TraceId.empty()) {
            QueryState->UserRequestContext->TraceId = UlidGen.Next().ToString();
        }
    }

    void PassRequestToResourcePool() {
        if (QueryState->UserRequestContext->PoolConfig) {
            LOG_D("request placed into pool from cache: " << QueryState->UserRequestContext->PoolId);
            CompileQuery();
            return;
        }

        Send(MakeKqpWorkloadServiceId(SelfId().NodeId()), new NWorkload::TEvPlaceRequestIntoPool(
            QueryState->Database,
            SessionId,
            QueryState->UserRequestContext->PoolId,
            QueryState->UserToken
        ), IEventHandle::FlagTrackDelivery);

        Become(&TKqpSessionActor::ExecuteState);
    }

    void ForwardRequest(TEvKqp::TEvQueryRequest::TPtr& ev) {
        if (!WorkerId) {
            std::unique_ptr<IActor> workerActor(CreateKqpWorkerActor(SelfId(), SessionId, KqpSettings, Settings,
                FederatedQuerySetup, ModuleResolverState, Counters, QueryServiceConfig, GUCSettings));
            WorkerId = RegisterWithSameMailbox(workerActor.release());
        }
        TlsActivationContext->Send(new IEventHandle(*WorkerId, SelfId(), QueryState->RequestEv.release(), ev->Flags, ev->Cookie,
                    nullptr, std::move(ev->TraceId)));
        Become(&TKqpSessionActor::ExecuteState);
    }

    void ForwardResponse(TEvKqp::TEvQueryResponse::TPtr& ev) {
        QueryResponse = std::unique_ptr<TEvKqp::TEvQueryResponse>(ev->Release().Release());
        Cleanup();
    }

    void ReplyTransactionNotFound(const TString& txId) {
        std::vector<TIssue> issues{YqlIssue(TPosition(), TIssuesIds::KIKIMR_TRANSACTION_NOT_FOUND,
            TStringBuilder() << "Transaction not found: " << txId)};
        ReplyQueryError(Ydb::StatusIds::NOT_FOUND, "", MessageFromIssues(issues));
    }

    void RollbackTx() {
        YQL_ENSURE(QueryState->HasTxControl(), "Can't perform ROLLBACK_TX: TxControl isn't set in TQueryRequest");
        const auto& txControl = QueryState->GetTxControl();
        QueryState->Commit = txControl.commit_tx();
        auto txId = TTxId::FromString(txControl.tx_id());
        if (auto ctx = Transactions.ReleaseTransaction(txId)) {
            ctx->Invalidate();
            Transactions.AddToBeAborted(std::move(ctx));
            ReplySuccess();
        } else {
            ReplyTransactionNotFound(txControl.tx_id());
        }
    }

    void CommitTx() {
        YQL_ENSURE(QueryState->HasTxControl());
        const auto& txControl = QueryState->GetTxControl();
        YQL_ENSURE(txControl.tx_selector_case() == Ydb::Table::TransactionControl::kTxId, "Can't commit transaction - "
            << " there is no TxId in Query's TxControl");

        QueryState->Commit = true;

        auto txId = TTxId::FromString(txControl.tx_id());
        auto txCtx = Transactions.Find(txId);
        LOG_D("queryRequest TxControl: " << txControl.DebugString() << " txCtx: " << (void*)txCtx.Get());
        if (!txCtx) {
            ReplyTransactionNotFound(txControl.tx_id());
            return;
        }
        QueryState->TxCtx = std::move(txCtx);
        QueryState->QueryData = std::make_shared<TQueryData>(QueryState->TxCtx->TxAlloc);
        QueryState->TxId.SetValue(txId);
        if (!CheckTransactionLocks(/*tx*/ nullptr)) {
            return;
        }

        bool replied = ExecutePhyTx(/*tx*/ nullptr, /*commit*/ true);
        if (!replied) {
            Become(&TKqpSessionActor::ExecuteState);
        }
    }

    static bool IsQueryTypeSupported(NKikimrKqp::EQueryType type) {
        switch (type) {
            case NKikimrKqp::QUERY_TYPE_SQL_DML:
            case NKikimrKqp::QUERY_TYPE_PREPARED_DML:
            case NKikimrKqp::QUERY_TYPE_SQL_SCAN:
            case NKikimrKqp::QUERY_TYPE_AST_SCAN:
            case NKikimrKqp::QUERY_TYPE_AST_DML:
            case NKikimrKqp::QUERY_TYPE_SQL_GENERIC_QUERY:
            case NKikimrKqp::QUERY_TYPE_SQL_GENERIC_CONCURRENT_QUERY:
            case NKikimrKqp::QUERY_TYPE_SQL_GENERIC_SCRIPT:
                return true;

            // should not be compiled. TODO: forward to request executer
            // not supported yet
            case NKikimrKqp::QUERY_TYPE_SQL_DDL:
            case NKikimrKqp::QUERY_TYPE_SQL_SCRIPT:
            case NKikimrKqp::QUERY_TYPE_SQL_SCRIPT_STREAMING:
            case NKikimrKqp::QUERY_TYPE_UNDEFINED:
                return false;
        }
    }

    void HandleClientLost(NGRpcService::TEvClientLost::TPtr&) {
        LOG_D("Got ClientLost event, send AbortExecution to executor: "
            << ExecuterId);

        if (ExecuterId) {
            auto abortEv = TEvKqp::TEvAbortExecution::Aborted("Client lost"); // any status code can be here

            Send(ExecuterId, abortEv.Release());
        }
        Cleanup();
    }

    void Handle(TEvKqp::TEvQueryRequest::TPtr& ev) {
        if (CurrentStateFunc() != &TThis::ReadyState) {
            ReplyBusy(ev);
            return;
        }

        ui64 proxyRequestId = ev->Cookie;
        YQL_ENSURE(ev->Get()->GetSessionId() == SessionId,
                "Invalid session, expected: " << SessionId << ", got: " << ev->Get()->GetSessionId());

        NDataIntegrity::LogIntegrityTrails(ev, TlsActivationContext->AsActorContext());

        if (ev->Get()->HasYdbStatus() && ev->Get()->GetYdbStatus() != Ydb::StatusIds::SUCCESS) {
            NYql::TIssues issues;
            NYql::IssuesFromMessage(ev->Get()->GetQueryIssues(), issues);
            TString errMsg = issues.ToString();
            auto status = ev->Get()->GetYdbStatus();

            LOG_N(TKqpRequestInfo("", SessionId)
                << "Got invalid query request, reply with status: "
                << status
                << " msg: "
                << errMsg <<".");
            ReplyProcessError(ev, status, errMsg);
            return;
        }

        if (ShutdownState && ShutdownState->SoftTimeoutReached()) {
            // we reached the soft timeout, so at this point we don't allow to accept new queries for session.
            LOG_N("system shutdown requested: soft timeout reached, no queries can be accepted");
            ReplyProcessError(ev, Ydb::StatusIds::BAD_SESSION, "Session is under shutdown");
            CleanupAndPassAway();
            return;
        }

        MakeNewQueryState(ev);
        TTimerGuard timer(this);
        YQL_ENSURE(QueryState->GetDatabase() == Settings.Database,
                "Wrong database, expected:" << Settings.Database << ", got: " << QueryState->GetDatabase());

        auto action = QueryState->GetAction();

        LWTRACK(KqpSessionQueryRequest,
            QueryState->Orbit,
            QueryState->GetDatabase(),
            QueryState->GetType(),
            action,
            QueryState->GetQuery());

        LOG_D("received request,"
            << " proxyRequestId: " << proxyRequestId
            << " prepared: " << QueryState->HasPreparedQuery()
            << " tx_control: " << QueryState->HasTxControl()
            << " action: " << action
            << " type: " << QueryState->GetType()
            << " text: " << QueryState->GetQuery()
            << " rpcActor: " << QueryState->RequestActorId
            << " database: " << QueryState->GetDatabase()
            << " pool id: " << QueryState->UserRequestContext->PoolId
        );

        switch (action) {
            case NKikimrKqp::QUERY_ACTION_EXPLAIN:
            case NKikimrKqp::QUERY_ACTION_EXECUTE:
            case NKikimrKqp::QUERY_ACTION_PREPARE:
            case NKikimrKqp::QUERY_ACTION_EXECUTE_PREPARED: {
                auto type = QueryState->GetType();
                YQL_ENSURE(type != NKikimrKqp::QUERY_TYPE_UNDEFINED, "query type is undefined");

                if (action == NKikimrKqp::QUERY_ACTION_PREPARE) {
                   if (QueryState->KeepSession && !Settings.LongSession) {
                        ythrow TRequestFail(Ydb::StatusIds::BAD_REQUEST)
                            << "Expected KeepSession=false for non-execute requests";
                   }
                }

                if (!IsQueryTypeSupported(type)) {
                    return ForwardRequest(ev);
                }
                break;
            }
            case NKikimrKqp::QUERY_ACTION_BEGIN_TX: {
                YQL_ENSURE(QueryState->HasTxControl(),
                    "Can't perform BEGIN_TX: TxControl isn't set in TQueryRequest");
                const auto& txControl = QueryState->GetTxControl();
                QueryState->Commit = txControl.commit_tx();
                BeginTx(txControl.begin_tx());
                QueryState->CommandTagName = "BEGIN";
                ReplySuccess();
                return;
            }
            case NKikimrKqp::QUERY_ACTION_ROLLBACK_TX: {
                QueryState->CommandTagName = "ROLLBACK";
                return RollbackTx();
            }
            case NKikimrKqp::QUERY_ACTION_COMMIT_TX:
                QueryState->CommandTagName = "COMMIT";
                return CommitTx();

            // not supported yet
            case NKikimrKqp::QUERY_ACTION_VALIDATE:
            case NKikimrKqp::QUERY_ACTION_PARSE:
                return ForwardRequest(ev);

            case NKikimrKqp::QUERY_ACTION_TOPIC:
                return AddOffsetsToTransaction();
        }

        QueryState->UpdateTempTablesState(TempTablesState);

        if (QueryState->UserRequestContext->PoolId) {
            PassRequestToResourcePool();
        } else {
            CompileQuery();
        }
    }

    void Handle(TEvents::TEvUndelivered::TPtr& ev) {
        if (ev->Get()->SourceType == TKqpWorkloadServiceEvents::EvPlaceRequestIntoPool) {
            LOG_I("Failed to deliver request to workload service");
            CompileQuery();
        }
    }

    void Handle(NWorkload::TEvContinueRequest::TPtr& ev) {
        YQL_ENSURE(QueryState);
        QueryState->ContinueTime = TInstant::Now();

        if (ev->Get()->Status == Ydb::StatusIds::UNSUPPORTED) {
            LOG_T("Failed to place request in resource pool, feature flag is disabled");
            QueryState->UserRequestContext->PoolId.clear();
            CompileQuery();
            return;
        }

        const TString& poolId = ev->Get()->PoolId;
        if (ev->Get()->Status != Ydb::StatusIds::SUCCESS) {
            google::protobuf::RepeatedPtrField<Ydb::Issue::IssueMessage> issues;
            NYql::IssuesToMessage(std::move(ev->Get()->Issues), &issues);
            ReplyQueryError(ev->Get()->Status, TStringBuilder() << "Query failed during adding/waiting in workload pool " << poolId, issues);
            return;
        }

        LOG_D("continue request, pool id: " << poolId);
        QueryState->PoolHandlerActor = ev->Sender;
        QueryState->UserRequestContext->PoolId = poolId;
        QueryState->UserRequestContext->PoolConfig = ev->Get()->PoolConfig;
        CompileQuery();
    }

    void AddOffsetsToTransaction() {
        YQL_ENSURE(QueryState);
        if (!PrepareQueryTransaction()) {
            return;
        }

        QueryState->AddOffsetsToTransaction();

        auto navigate = QueryState->BuildSchemeCacheNavigate();

        Become(&TKqpSessionActor::ExecuteState);
        Send(MakeSchemeCacheID(), new TEvTxProxySchemeCache::TEvNavigateKeySet(navigate.release()));
    }

    void CompileQuery() {
        YQL_ENSURE(QueryState);
        auto ev = QueryState->BuildCompileRequest(CompilationCookie, GUCSettings);
        LOG_D("Sending CompileQuery request");

        Send(MakeKqpCompileServiceID(SelfId().NodeId()), ev.release(), 0, QueryState->QueryId,
            QueryState->KqpSessionSpan.GetTraceId());
        Become(&TKqpSessionActor::ExecuteState);
    }

    void CompileSplittedQuery() {
        YQL_ENSURE(QueryState);
        auto ev = QueryState->BuildCompileSplittedRequest(CompilationCookie, GUCSettings);
        LOG_D("Sending CompileSplittedQuery request");

        Send(MakeKqpCompileServiceID(SelfId().NodeId()), ev.release(), 0, QueryState->QueryId,
            QueryState->KqpSessionSpan.GetTraceId());
        Become(&TKqpSessionActor::ExecuteState);
    }

    void Handle(TEvTxProxySchemeCache::TEvNavigateKeySetResult::TPtr& ev) {
        const auto* response = ev->Get();
        YQL_ENSURE(response->Request);
        YQL_ENSURE(QueryState);
        // outdated response from scheme cache.
        // ignoring that.
        if (response->Request->Cookie < QueryId)
            return;

        if (QueryState->GetAction() == NKikimrKqp::QUERY_ACTION_TOPIC) {
            ProcessTopicOps(ev);
            return;
        }

        // table versions are not the same. need the query recompilation.
        if (!QueryState->EnsureTableVersions(*response)) {
            auto ev = QueryState->BuildReCompileRequest(CompilationCookie, GUCSettings);
            Send(MakeKqpCompileServiceID(SelfId().NodeId()), ev.release(), 0, QueryState->QueryId,
                QueryState->KqpSessionSpan.GetTraceId());
            return;
        }

        OnSuccessCompileRequest();
    }

    void Handle(TEvKqp::TEvCompileResponse::TPtr& ev) {
        // outdated event from previous query.
        // ignoring that.
        if (ev->Cookie < QueryId) {
            return;
        }

        YQL_ENSURE(QueryState);
        TTimerGuard timer(this);

        // saving compile response and checking that compilation status
        // is success.
        if (!QueryState->SaveAndCheckCompileResult(ev->Get())) {
            LWTRACK(KqpSessionQueryCompiled, QueryState->Orbit, TStringBuilder() << QueryState->CompileResult->Status);

            if (QueryState->CompileResult->NeedToSplit) {
                if (!QueryState->HasTxControl()) {
                    YQL_ENSURE(QueryState->GetAction() == NKikimrKqp::QUERY_ACTION_EXECUTE);
                    auto ev = QueryState->BuildSplitRequest(CompilationCookie, GUCSettings);
                    Send(MakeKqpCompileServiceID(SelfId().NodeId()), ev.release(), 0, QueryState->QueryId,
                        QueryState->KqpSessionSpan.GetTraceId());
                } else {
                    NYql::TIssues issues;
                    ReplyQueryError(
                        ::Ydb::StatusIds::StatusCode::StatusIds_StatusCode_BAD_REQUEST,
                        "CTAS statement can be executed only in NoTx mode.",
                        MessageFromIssues(issues));
                }
            } else {
                ReplyQueryCompileError();
            }
            return;
        }

        LWTRACK(KqpSessionQueryCompiled, QueryState->Orbit, TStringBuilder() << QueryState->CompileResult->Status);
        // even if we have successfully compilation result, it doesn't mean anything
        // in terms of current schema version of the table if response of compilation is from the cache.
        // because of that, we are forcing to run schema version check
        if (QueryState->NeedCheckTableVersions()) {
            auto ev = QueryState->BuildNavigateKeySet();
            Send(MakeSchemeCacheID(), ev.release());
            return;
        }

        OnSuccessCompileRequest();
    }

    void Handle(TEvKqp::TEvParseResponse::TPtr& ev) {
        QueryState->SaveAndCheckParseResult(std::move(*ev->Get()));
        CompileStatement();
    }

    void CompileStatement() {
        auto request = QueryState->BuildCompileRequest(CompilationCookie, GUCSettings);
        LOG_D("Sending CompileQuery request");

        Send(MakeKqpCompileServiceID(SelfId().NodeId()), request.release(), 0, QueryState->QueryId,
            QueryState->KqpSessionSpan.GetTraceId());
    }

    void Handle(TEvKqp::TEvSplitResponse::TPtr& ev) {
        // outdated event from previous query.
        // ignoring that.
        if (ev->Cookie < QueryId) {
            return;
        }

        YQL_ENSURE(QueryState);
        TTimerGuard timer(this);
        QueryState->SaveAndCheckSplitResult(ev->Get());
        OnSuccessSplitRequest();
    }

    void OnSuccessSplitRequest() {
        YQL_ENSURE(ExecuteNextStatementPart());
    }

    bool ExecuteNextStatementPart() {
        if (QueryState->PrepareNextStatementPart()) {
            CompileSplittedQuery();
            return true;
        }
        return false;
    }

    void OnSuccessCompileRequest() {
        if (QueryState->GetAction() == NKikimrKqp::QUERY_ACTION_PREPARE ||
            QueryState->GetAction() == NKikimrKqp::QUERY_ACTION_EXPLAIN)
        {
            return ReplyPrepareResult();
        }

        if (!PrepareQueryContext()) {
            return;
        }

        Become(&TKqpSessionActor::ExecuteState);

        QueryState->TxCtx->OnBeginQuery();

        if (QueryState->NeedPersistentSnapshot()) {
            AcquirePersistentSnapshot();
            return;
        } else if (QueryState->NeedSnapshot(*Config)) {
            AcquireMvccSnapshot();
            return;
        }

        // Can reply inside (in case of deferred-only transactions) and become ReadyState
        ExecuteOrDefer();
    }

    void AcquirePersistentSnapshot() {
        LOG_D("acquire persistent snapshot");
        AcquireSnapshotSpan = NWilson::TSpan(TWilsonKqp::SessionAcquireSnapshot, QueryState->KqpSessionSpan.GetTraceId(),
            "SessionActor.AcquirePersistentSnapshot");
        auto timeout = QueryState->QueryDeadlines.TimeoutAt - TAppData::TimeProvider->Now();

        auto* snapMgr = CreateKqpSnapshotManager(Settings.Database, timeout);
        auto snapMgrActorId = RegisterWithSameMailbox(snapMgr);

        auto ev = std::make_unique<TEvKqpSnapshot::TEvCreateSnapshotRequest>(QueryState->PreparedQuery->GetQueryTables(), QueryId, std::move(QueryState->Orbit));
        Send(snapMgrActorId, ev.release());

        QueryState->TxCtx->SnapshotHandle.ManagingActor = snapMgrActorId;
    }

    void DiscardPersistentSnapshot(const IKqpGateway::TKqpSnapshotHandle& handle) {
        if (handle.ManagingActor) { // persistent snapshot was acquired
            Send(handle.ManagingActor, new TEvKqpSnapshot::TEvDiscardSnapshot());
        }
    }

    void AcquireMvccSnapshot() {
        AcquireSnapshotSpan = NWilson::TSpan(TWilsonKqp::SessionAcquireSnapshot, QueryState->KqpSessionSpan.GetTraceId(),
            "SessionActor.AcquireMvccSnapshot");
        LOG_D("acquire mvcc snapshot");
        auto timeout = QueryState->QueryDeadlines.TimeoutAt - TAppData::TimeProvider->Now();

        auto* snapMgr = CreateKqpSnapshotManager(Settings.Database, timeout);
        auto snapMgrActorId = RegisterWithSameMailbox(snapMgr);

        auto ev = std::make_unique<TEvKqpSnapshot::TEvCreateSnapshotRequest>(QueryId, std::move(QueryState->Orbit));
        Send(snapMgrActorId, ev.release());
    }

    Ydb::StatusIds::StatusCode StatusForSnapshotError(NKikimrIssues::TStatusIds::EStatusCode status) {
        switch (status) {
            case NKikimrIssues::TStatusIds::SCHEME_ERROR:
                return Ydb::StatusIds::SCHEME_ERROR;
            case NKikimrIssues::TStatusIds::TIMEOUT:
                return Ydb::StatusIds::TIMEOUT;
            case NKikimrIssues::TStatusIds::OVERLOADED:
                return Ydb::StatusIds::OVERLOADED;
            default:
                // snapshot is acquired before transactions execution, so we can return UNAVAILABLE here
                return Ydb::StatusIds::UNAVAILABLE;
        }
    }

    void Handle(TEvKqpSnapshot::TEvCreateSnapshotResponse::TPtr& ev) {
        if (ev->Cookie < QueryId || CurrentStateFunc() != &TThis::ExecuteState) {
            return;
        }

        TTimerGuard timer(this);

        auto *response = ev->Get();

        if (QueryState) {
            QueryState->Orbit = std::move(response->Orbit);
        }

        LOG_T("read snapshot result: " << StatusForSnapshotError(response->Status) << ", step: " << response->Snapshot.Step
            << ", tx id: " << response->Snapshot.TxId);
        if (response->Status != NKikimrIssues::TStatusIds::SUCCESS) {
            auto& issues = response->Issues;
            AcquireSnapshotSpan.EndError(issues.ToString());
            ReplyQueryError(StatusForSnapshotError(response->Status), "", MessageFromIssues(issues));
            return;
        }
        AcquireSnapshotSpan.EndOk();
        QueryState->TxCtx->SnapshotHandle.Snapshot = response->Snapshot;

        // Can reply inside (in case of deferred-only transactions) and become ReadyState
        ExecuteOrDefer();
    }

    void BeginTx(const Ydb::Table::TransactionSettings& settings) {
        QueryState->TxId.SetValue(UlidGen.Next());
        QueryState->TxCtx = MakeIntrusive<TKqpTransactionContext>(false, AppData()->FunctionRegistry,
            AppData()->TimeProvider, AppData()->RandomProvider, Config->EnableKqpImmediateEffects);

        auto& alloc = QueryState->TxCtx->TxAlloc;
        ui64 mkqlInitialLimit = Settings.MkqlInitialMemoryLimit;

        const auto& queryLimitsProto = Settings.TableService.GetQueryLimits();
        const auto& phaseLimitsProto = queryLimitsProto.GetPhaseLimits();
        ui64 mkqlMaxLimit = phaseLimitsProto.GetComputeNodeMemoryLimitBytes();
        mkqlMaxLimit = mkqlMaxLimit ? mkqlMaxLimit : ui64(Settings.MkqlMaxMemoryLimit);

        alloc->Alloc->SetLimit(mkqlInitialLimit);
        alloc->Alloc->Ref().SetIncreaseMemoryLimitCallback([this, &alloc, mkqlMaxLimit](ui64 currentLimit, ui64 required) {
            if (required < mkqlMaxLimit) {
                LOG_D("Increase memory limit from " << currentLimit << " to " << required);
                alloc->Alloc->SetLimit(required);
            }
        });

        QueryState->QueryData = std::make_shared<TQueryData>(QueryState->TxCtx->TxAlloc);
        QueryState->TxCtx->SetIsolationLevel(settings);
        QueryState->TxCtx->OnBeginQuery();

        if (!Transactions.CreateNew(QueryState->TxId.GetValue(), QueryState->TxCtx)) {
            std::vector<TIssue> issues{
                YqlIssue({}, TIssuesIds::KIKIMR_TOO_MANY_TRANSACTIONS)};
            ythrow TRequestFail(Ydb::StatusIds::BAD_SESSION,
                                MessageFromIssues(issues))
                << "Too many transactions, current active: " << Transactions.Size()
                << " MaxTxPerSession: " << Transactions.MaxSize();
        }

        Counters->ReportTxCreated(Settings.DbCounters);
        Counters->ReportBeginTransaction(Settings.DbCounters, Transactions.EvictedTx, Transactions.Size(), Transactions.ToBeAbortedSize());
    }

    Ydb::Table::TransactionControl GetTxControlWithImplicitTx() {
        if (!QueryState->ImplicitTxId) {
            Ydb::Table::TransactionSettings settings;
            settings.mutable_serializable_read_write();
            BeginTx(settings);
            QueryState->ImplicitTxId = QueryState->TxId;
        }
        Ydb::Table::TransactionControl control;
        control.set_commit_tx(QueryState->ProcessingLastStatement() && QueryState->ProcessingLastStatementPart());
        control.set_tx_id(QueryState->ImplicitTxId->GetValue().GetHumanStr());
        return control;
    }

    bool PrepareQueryTransaction() {
        const bool hasTxControl = QueryState->HasTxControl();
        if (hasTxControl || QueryState->HasImplicitTx()) {
            const auto& txControl = hasTxControl ? QueryState->GetTxControl() : GetTxControlWithImplicitTx();

            QueryState->Commit = txControl.commit_tx();
            switch (txControl.tx_selector_case()) {
                case Ydb::Table::TransactionControl::kTxId: {
                    auto txId = TTxId::FromString(txControl.tx_id());
                    auto txCtx = Transactions.Find(txId);
                    if (!txCtx) {
                        ReplyTransactionNotFound(txControl.tx_id());
                        return false;
                    }
                    QueryState->TxCtx = txCtx;
                    QueryState->QueryData = std::make_shared<TQueryData>(QueryState->TxCtx->TxAlloc);
                    if (hasTxControl) {
                        QueryState->TxId.SetValue(txId);
                    }
                    break;
                }
                case Ydb::Table::TransactionControl::kBeginTx: {
                    BeginTx(txControl.begin_tx());
                    break;
                }
                case Ydb::Table::TransactionControl::TX_SELECTOR_NOT_SET:
                    ythrow TRequestFail(Ydb::StatusIds::BAD_REQUEST)
                        << "wrong TxControl: tx_selector must be set";
                    break;
            }
        } else {
            QueryState->TxCtx = MakeIntrusive<TKqpTransactionContext>(false, AppData()->FunctionRegistry,
                AppData()->TimeProvider, AppData()->RandomProvider, Config->EnableKqpImmediateEffects);
            QueryState->QueryData = std::make_shared<TQueryData>(QueryState->TxCtx->TxAlloc);
            QueryState->TxCtx->EffectiveIsolationLevel = NKikimrKqp::ISOLATION_LEVEL_UNDEFINED;
        }

        return true;
    }

    bool PrepareQueryContext() {
        YQL_ENSURE(QueryState);
        if (!PrepareQueryTransaction()) {
            return false;
        }

        const NKqpProto::TKqpPhyQuery& phyQuery = QueryState->PreparedQuery->GetPhysicalQuery();
        HasOlapTable |= ::NKikimr::NKqp::HasOlapTableReadInTx(phyQuery) || ::NKikimr::NKqp::HasOlapTableWriteInTx(phyQuery);
        HasOltpTable |= ::NKikimr::NKqp::HasOltpTableReadInTx(phyQuery) || ::NKikimr::NKqp::HasOltpTableWriteInTx(phyQuery);
        HasTableWrite |= ::NKikimr::NKqp::HasOlapTableWriteInTx(phyQuery) || ::NKikimr::NKqp::HasOltpTableWriteInTx(phyQuery);
        if (HasOlapTable && HasOltpTable && HasTableWrite) {
            ReplyQueryError(Ydb::StatusIds::PRECONDITION_FAILED,
                            "Write transactions between column and row tables are disabled at current time.");
            return false;
        }
        QueryState->TxCtx->SetTempTables(QueryState->TempTablesState);
        auto [success, issues] = QueryState->TxCtx->ApplyTableOperations(phyQuery.GetTableOps(), phyQuery.GetTableInfos(),
            EKikimrQueryType::Dml);
        if (!success) {
            YQL_ENSURE(!issues.Empty());
            ReplyQueryError(GetYdbStatus(issues), "", MessageFromIssues(issues));
            return false;
        }

        auto action = QueryState->GetAction();
        auto type = QueryState->GetType();

        if (action == NKikimrKqp::QUERY_ACTION_EXECUTE && type == NKikimrKqp::QUERY_TYPE_SQL_DML
            || action == NKikimrKqp::QUERY_ACTION_EXECUTE && type == NKikimrKqp::QUERY_TYPE_AST_DML)
        {
            type = NKikimrKqp::QUERY_TYPE_PREPARED_DML;
            action = NKikimrKqp::QUERY_ACTION_EXECUTE_PREPARED;
        }

        switch (action) {
            case NKikimrKqp::QUERY_ACTION_EXECUTE:
                YQL_ENSURE(
                    type == NKikimrKqp::QUERY_TYPE_SQL_SCAN ||
                    type == NKikimrKqp::QUERY_TYPE_AST_SCAN ||
                    type == NKikimrKqp::QUERY_TYPE_SQL_GENERIC_QUERY ||
                    type == NKikimrKqp::QUERY_TYPE_SQL_GENERIC_CONCURRENT_QUERY ||
                    type == NKikimrKqp::QUERY_TYPE_SQL_GENERIC_SCRIPT
                );
                break;

            case NKikimrKqp::QUERY_ACTION_EXECUTE_PREPARED:
                YQL_ENSURE(type == NKikimrKqp::QUERY_TYPE_PREPARED_DML);
                break;

            default:
                YQL_ENSURE(false, "Unexpected query action: " << action);
        }

        try {
            const auto& parameters = QueryState->GetYdbParameters();
            QueryState->QueryData->ParseParameters(parameters);
            if (QueryState->CompileResult && QueryState->CompileResult->GetAst() && QueryState->CompileResult->GetAst()->PgAutoParamValues) {
                for(const auto& [name, param] : *QueryState->CompileResult->GetAst()->PgAutoParamValues) {
                    if (!parameters.contains(name)) {
                        QueryState->QueryData->AddTypedValueParam(name, param);
                    }
                }
            }
        } catch(const yexception& ex) {
            ythrow TRequestFail(Ydb::StatusIds::BAD_REQUEST) << ex.what();
        } catch(const TMemoryLimitExceededException&) {
            ythrow TRequestFail(Ydb::StatusIds::BAD_REQUEST) << BuildMemoryLimitExceptionMessage();
        }
        return true;
    }

    void ReplyPrepareResult() {
        YQL_ENSURE(QueryState);
        QueryResponse = std::make_unique<TEvKqp::TEvQueryResponse>();
        FillCompileStatus(QueryState->CompileResult, QueryResponse->Record);

        auto ru = NRuCalc::CpuTimeToUnit(TDuration::MicroSeconds(QueryState->CompileStats.CpuTimeUs));
        auto& record = QueryResponse->Record.GetRef();
        record.SetConsumedRu(ru);

        Cleanup(IsFatalError(record.GetYdbStatus()));
    }

    IKqpGateway::TExecPhysicalRequest PrepareBaseRequest(TKqpQueryState *queryState, TTxAllocatorState::TPtr alloc) {
        IKqpGateway::TExecPhysicalRequest request(alloc);

        if (queryState) {
            auto now = TAppData::TimeProvider->Now();
            request.Timeout = queryState->QueryDeadlines.TimeoutAt - now;
            if (auto cancelAt = queryState->QueryDeadlines.CancelAt) {
                request.CancelAfter = cancelAt - now;
            }

            request.StatsMode = queryState->GetStatsMode();
            request.ProgressStatsPeriod = queryState->GetProgressStatsPeriod();
            request.QueryType = queryState->GetType();
            request.OutputChunkMaxSize = queryState->GetOutputChunkMaxSize();
            if (Y_LIKELY(queryState->PreparedQuery)) {
                ui64 resultSetsCount = queryState->PreparedQuery->GetPhysicalQuery().ResultBindingsSize();
                request.AllowTrailingResults = (resultSetsCount == 1 && queryState->Statements.size() <= 1);
                request.AllowTrailingResults &= (QueryState->RequestEv->GetSupportsStreamTrailingResult());
            }
        }

        const auto& limits = GetQueryLimits(Settings);
        request.MaxAffectedShards = limits.PhaseLimits.AffectedShardsLimit;
        request.TotalReadSizeLimitBytes = limits.PhaseLimits.TotalReadSizeLimitBytes;
        request.MkqlMemoryLimit = limits.PhaseLimits.ComputeNodeMemoryLimitBytes;
        return request;
    }

    IKqpGateway::TExecPhysicalRequest PrepareLiteralRequest(TKqpQueryState *queryState) {
        auto request = PrepareBaseRequest(queryState, queryState->TxCtx->TxAlloc);
        request.NeedTxId = false;
        return request;
    }

    IKqpGateway::TExecPhysicalRequest PreparePhysicalRequest(TKqpQueryState *queryState,
        TTxAllocatorState::TPtr alloc)
    {
        auto request = PrepareBaseRequest(queryState, alloc);

        if (queryState) {
            request.Snapshot = queryState->TxCtx->GetSnapshot();
            request.IsolationLevel = *queryState->TxCtx->EffectiveIsolationLevel;
            request.UserTraceId = queryState->UserRequestContext->TraceId;
        } else {
            request.IsolationLevel = NKikimrKqp::ISOLATION_LEVEL_SERIALIZABLE;
        }

        return request;
    }

    IKqpGateway::TExecPhysicalRequest PrepareScanRequest(TKqpQueryState *queryState) {
        auto request = PrepareBaseRequest(queryState, queryState->TxCtx->TxAlloc);

        request.MaxComputeActors = Config->_KqpMaxComputeActors.Get().GetRef();
        YQL_ENSURE(queryState);
        request.Snapshot = queryState->TxCtx->GetSnapshot();

        return request;
    }

    IKqpGateway::TExecPhysicalRequest PrepareGenericRequest(TKqpQueryState *queryState) {
        auto request = PrepareBaseRequest(queryState, queryState->TxCtx->TxAlloc);

        if (queryState) {
            request.Snapshot = queryState->TxCtx->GetSnapshot();
            request.IsolationLevel = *queryState->TxCtx->EffectiveIsolationLevel;
        } else {
            request.IsolationLevel = NKikimrKqp::ISOLATION_LEVEL_SERIALIZABLE;
        }

        return request;
    }

    IKqpGateway::TExecPhysicalRequest PrepareRequest(const TKqpPhyTxHolder::TConstPtr& tx, bool literal,
        TKqpQueryState *queryState)
    {
        if (literal) {
            YQL_ENSURE(tx);
            return PrepareLiteralRequest(QueryState.get());
        }

        if (!tx) {
            return PreparePhysicalRequest(QueryState.get(), queryState->TxCtx->TxAlloc);
        }

        switch (tx->GetType()) {
            case NKqpProto::TKqpPhyTx::TYPE_COMPUTE:
                return PreparePhysicalRequest(QueryState.get(), queryState->TxCtx->TxAlloc);
            case NKqpProto::TKqpPhyTx::TYPE_DATA:
                return PreparePhysicalRequest(QueryState.get(), queryState->TxCtx->TxAlloc);
            case NKqpProto::TKqpPhyTx::TYPE_SCAN:
                return PrepareScanRequest(QueryState.get());
            case NKqpProto::TKqpPhyTx::TYPE_GENERIC:
                return PrepareGenericRequest(QueryState.get());
            default:
                YQL_ENSURE(false, "Unexpected physical tx type: " << (int)tx->GetType());
        }
    }

    bool CheckTransactionLocks(const TKqpPhyTxHolder::TConstPtr& tx) {
        auto& txCtx = *QueryState->TxCtx;
        if (!txCtx.DeferredEffects.Empty() && txCtx.Locks.Broken()) {
            ReplyQueryError(Ydb::StatusIds::ABORTED, "tx has deferred effects, but locks are broken",
                MessageFromIssues(std::vector<TIssue>{txCtx.Locks.GetIssue()}));
            return false;
        }

        if (tx && tx->GetHasEffects() && txCtx.Locks.Broken()) {
            ReplyQueryError(Ydb::StatusIds::ABORTED, "tx has effects, but locks are broken",
                MessageFromIssues(std::vector<TIssue>{txCtx.Locks.GetIssue()}));
            return false;
        }

        return true;
    }

    bool CheckTopicOperations() {
        auto& txCtx = *QueryState->TxCtx;

        if (txCtx.TopicOperations.IsValid()) {
            return true;
        }

        std::vector<TIssue> issues {
            YqlIssue({}, TIssuesIds::KIKIMR_BAD_REQUEST, "Incorrect offset ranges in the transaction.")
        };
        ReplyQueryError(Ydb::StatusIds::ABORTED, "incorrect offset ranges in the tx",
                        MessageFromIssues(issues));

        return false;
    }

    void ExecuteOrDefer() {
        bool haveWork = QueryState->PreparedQuery &&
                QueryState->CurrentTx < QueryState->PreparedQuery->GetPhysicalQuery().TransactionsSize()
                    || QueryState->Commit && !QueryState->Commited;

        if (!haveWork) {
            ReplySuccess();
            return;
        }

        TKqpPhyTxHolder::TConstPtr tx;
        try {
            tx = QueryState->GetCurrentPhyTx();
        } catch (const yexception& ex) {
            ythrow TRequestFail(Ydb::StatusIds::BAD_REQUEST) << ex.what();
        }

        if (!CheckTransactionLocks(tx) || !CheckTopicOperations()) {
            return;
        }

        if (QueryState->TxCtx->ShouldExecuteDeferredEffects()) {
            ExecuteDeferredEffectsImmediately();
        } else if (auto commit = QueryState->ShouldCommitWithCurrentTx(tx); commit || tx) {
            ExecutePhyTx(tx, commit);
        } else {
            ReplySuccess();
        }
    }

    void ExecuteDeferredEffectsImmediately() {
        YQL_ENSURE(QueryState->TxCtx->ShouldExecuteDeferredEffects());

        auto& txCtx = *QueryState->TxCtx;
        auto request = PrepareRequest(/* tx */ nullptr, /* literal */ false, QueryState.get());

        for (const auto& effect : txCtx.DeferredEffects) {
            request.Transactions.emplace_back(effect.PhysicalTx, effect.Params);

            LOG_D("TExecPhysicalRequest, add DeferredEffect to Transaction,"
                << " current Transactions.size(): " << request.Transactions.size());
        }

        request.AcquireLocksTxId = txCtx.Locks.GetLockTxId();
        request.UseImmediateEffects = true;
        request.PerShardKeysSizeLimitBytes = Config->_CommitPerShardKeysSizeLimitBytes.Get().GetRef();

        txCtx.HasImmediateEffects = true;
        txCtx.ClearDeferredEffects();

        SendToExecuter(std::move(request));
    }

    bool ExecutePhyTx(const TKqpPhyTxHolder::TConstPtr& tx, bool commit) {
        if (tx) {
            switch (tx->GetType()) {
                case NKqpProto::TKqpPhyTx::TYPE_SCHEME:
                    YQL_ENSURE(tx->StagesSize() == 0);
                    if (QueryState->HasTxControl() && !QueryState->HasImplicitTx() && QueryState->TxCtx->EffectiveIsolationLevel != NKikimrKqp::ISOLATION_LEVEL_UNDEFINED) {
                        ReplyQueryError(Ydb::StatusIds::PRECONDITION_FAILED,
                            "Scheme operations cannot be executed inside transaction");
                        return true;
                    }

                    SendToSchemeExecuter(tx);
                    ++QueryState->CurrentTx;
                    return false;

                case NKqpProto::TKqpPhyTx::TYPE_DATA:
                case NKqpProto::TKqpPhyTx::TYPE_GENERIC:
                    if (QueryState->TxCtx->EffectiveIsolationLevel == NKikimrKqp::ISOLATION_LEVEL_UNDEFINED) {
                        ReplyQueryError(Ydb::StatusIds::PRECONDITION_FAILED,
                            "Data operations cannot be executed outside of transaction");
                        return true;
                    }

                    break;

                default:
                    break;
            }
        }

        auto& txCtx = *QueryState->TxCtx;
        bool literal = tx && tx->IsLiteralTx();

        if (commit) {
            if (txCtx.TxHasEffects() || txCtx.Locks.HasLocks() || txCtx.TopicOperations.HasOperations()) {
                // Cannot perform commit in literal execution
                literal = false;
            } else if (!tx) {
                // Commit is no-op
                ReplySuccess();
                return true;
            }
        }

        auto request = PrepareRequest(tx, literal, QueryState.get());

        LOG_D("ExecutePhyTx, tx: " << (void*)tx.get() << " literal: " << literal << " commit: " << commit
                << " txCtx.DeferredEffects.size(): " << txCtx.DeferredEffects.Size());

        if (!CheckTopicOperations()) {
            return true;
        }

        if (tx) {
            switch (tx->GetType()) {
                case NKqpProto::TKqpPhyTx::TYPE_COMPUTE:
                case NKqpProto::TKqpPhyTx::TYPE_DATA:
                case NKqpProto::TKqpPhyTx::TYPE_SCAN:
                case NKqpProto::TKqpPhyTx::TYPE_GENERIC:
                    break;
                default:
                    YQL_ENSURE(false, "Unexpected physical tx type in data query: " << (ui32)tx->GetType());
            }

            try {
                QueryState->QueryData->PrepareParameters(tx, QueryState->PreparedQuery, txCtx.TxAlloc->TypeEnv);
            } catch (const yexception& ex) {
                ythrow TRequestFail(Ydb::StatusIds::BAD_REQUEST) << ex.what();
            }
            request.Transactions.emplace_back(tx, QueryState->QueryData);
        } else {
            YQL_ENSURE(commit);
        }

        QueryState->TxCtx->OnNewExecutor(literal);

        if (literal) {
            Y_ENSURE(QueryState);
            request.Orbit = std::move(QueryState->Orbit);
            request.TraceId = QueryState->KqpSessionSpan.GetTraceId();
            auto response = ExecuteLiteral(std::move(request), RequestCounters, SelfId(), QueryState->UserRequestContext);
            ++QueryState->CurrentTx;
            ProcessExecuterResult(response.get());
            return true;
        } else if (commit) {
            QueryState->Commited = true;

            for (const auto& effect : txCtx.DeferredEffects) {
                request.Transactions.emplace_back(effect.PhysicalTx, effect.Params);

                LOG_D("TExecPhysicalRequest, add DeferredEffect to Transaction,"
                       << " current Transactions.size(): " << request.Transactions.size());
            }

            if (!txCtx.DeferredEffects.Empty()) {
                request.PerShardKeysSizeLimitBytes = Config->_CommitPerShardKeysSizeLimitBytes.Get().GetRef();
            }

            if (txCtx.Locks.HasLocks() || txCtx.TopicOperations.HasOperations()) {
                if (!txCtx.GetSnapshot().IsValid() || txCtx.TxHasEffects() || txCtx.TopicOperations.HasOperations()) {
                    LOG_D("TExecPhysicalRequest, tx has commit locks");
                    request.LocksOp = ELocksOp::Commit;
                } else {
                    LOG_D("TExecPhysicalRequest, tx has rollback locks");
                    request.LocksOp = ELocksOp::Rollback;
                }

                for (auto& [lockId, lock] : txCtx.Locks.LocksMap) {
                    auto dsLock = ExtractLock(lock.GetValueRef(txCtx.Locks.LockType));
                    request.DataShardLocks[dsLock.GetDataShard()].emplace_back(dsLock);
                }

            }

            request.TopicOperations = std::move(txCtx.TopicOperations);
        } else if (QueryState->ShouldAcquireLocks(tx)) {
            request.AcquireLocksTxId = txCtx.Locks.GetLockTxId();

            if (txCtx.HasUncommittedChangesRead || Config->FeatureFlags.GetEnableForceImmediateEffectsExecution()) {
                YQL_ENSURE(txCtx.EnableImmediateEffects);
                request.UseImmediateEffects = true;
            }
        }

        LWTRACK(KqpSessionPhyQueryProposeTx,
            QueryState->Orbit,
            QueryState->CurrentTx,
            request.Transactions.size(),
            txCtx.Locks.Size(),
            request.AcquireLocksTxId.Defined());

        SendToExecuter(std::move(request));
        ++QueryState->CurrentTx;
        return false;
    }

    void FillGUCSettings() {
        if (Settings.Database) {
            GUCSettings->Set("ydb_database", Settings.Database.substr(1, Settings.Database.Size() - 1));
        }
        if (Settings.UserName) {
            GUCSettings->Set("ydb_user", *Settings.UserName);
        }
    }

    void SendToSchemeExecuter(const TKqpPhyTxHolder::TConstPtr& tx) {
        YQL_ENSURE(QueryState);

        auto userToken = QueryState->UserToken;
        const TString requestType = QueryState->GetRequestType();
        const bool temporary = GetTemporaryTableInfo(tx).has_value();

        auto executerActor = CreateKqpSchemeExecuter(tx, QueryState->GetType(), SelfId(), requestType, Settings.Database, userToken,
            temporary, TempTablesState.SessionId, QueryState->UserRequestContext, KqpTempTablesAgentActor);

        ExecuterId = RegisterWithSameMailbox(executerActor);
    }

    static ui32 GetResultsCount(const IKqpGateway::TExecPhysicalRequest& req) {
        ui32 results = 0;
        for (const auto& transaction : req.Transactions) {
            results += transaction.Body->ResultsSize();
        }
        return results;
    }

    void SendToExecuter(IKqpGateway::TExecPhysicalRequest&& request, bool isRollback = false) {
        if (QueryState) {
            request.Orbit = std::move(QueryState->Orbit);
            QueryState->StatementResultSize = GetResultsCount(request);
        }
        request.PerRequestDataSizeLimit = RequestControls.PerRequestDataSizeLimit;
        request.MaxShardCount = RequestControls.MaxShardCount;
        request.TraceId = QueryState ? QueryState->KqpSessionSpan.GetTraceId() : NWilson::TTraceId();
        request.CaFactory_ = CaFactory_;
        request.ResourceManager_ = ResourceManager_;
        LOG_D("Sending to Executer TraceId: " << request.TraceId.GetTraceId() << " " << request.TraceId.GetSpanIdSize());

        const bool useEvWrite = ((HasOlapTable && Settings.TableService.GetEnableOlapSink()) || (!HasOlapTable && Settings.TableService.GetEnableOltpSink()))
<<<<<<< HEAD
            && (request.QueryType == NKikimrKqp::EQueryType::QUERY_TYPE_SQL_GENERIC_QUERY
                || request.QueryType == NKikimrKqp::EQueryType::QUERY_TYPE_SQL_GENERIC_CONCURRENT_QUERY);
=======
            && (request.QueryType == NKikimrKqp::EQueryType::QUERY_TYPE_UNDEFINED
                || request.QueryType == NKikimrKqp::EQueryType::QUERY_TYPE_SQL_GENERIC_QUERY
                || request.QueryType == NKikimrKqp::EQueryType::QUERY_TYPE_SQL_GENERIC_CONCURRENT_QUERY
                || (!HasOlapTable && request.QueryType == NKikimrKqp::EQueryType::QUERY_TYPE_SQL_DML)
                || (!HasOlapTable && request.QueryType == NKikimrKqp::EQueryType::QUERY_TYPE_PREPARED_DML));
>>>>>>> 41ca9bae
        auto executerActor = CreateKqpExecuter(std::move(request), Settings.Database,
            QueryState ? QueryState->UserToken : TIntrusiveConstPtr<NACLib::TUserToken>(),
            RequestCounters, Settings.TableService.GetAggregationConfig(), Settings.TableService.GetExecuterRetriesConfig(),
            AsyncIoFactory, QueryState ? QueryState->PreparedQuery : nullptr, Settings.TableService.GetChannelTransportVersion(), SelfId(),
            QueryState ? QueryState->UserRequestContext : MakeIntrusive<TUserRequestContext>("", Settings.Database, SessionId),
            Settings.TableService.GetEnableOlapSink(), useEvWrite, QueryState ? QueryState->StatementResultIndex : 0, FederatedQuerySetup, GUCSettings);

        auto exId = RegisterWithSameMailbox(executerActor);
        LOG_D("Created new KQP executer: " << exId << " isRollback: " << isRollback);
        auto ev = std::make_unique<TEvTxUserProxy::TEvProposeKqpTransaction>(exId);
        Send(MakeTxProxyID(), ev.release());
        if (!isRollback) {
            Y_ABORT_UNLESS(!ExecuterId);
        }
        ExecuterId = exId;
    }


    template<typename T>
    void HandleNoop(T&) {
    }

    bool MergeLocksWithTxResult(const NKikimrKqp::TExecuterTxResult& result) {
        if (result.HasLocks()) {
            auto& txCtx = QueryState->TxCtx;
            const auto& locks = result.GetLocks();
            auto [success, issues] = MergeLocks(locks.GetType(), locks.GetValue(), *txCtx);
            if (!success) {
                if (!txCtx->GetSnapshot().IsValid() || txCtx->TxHasEffects()) {
                    ReplyQueryError(Ydb::StatusIds::ABORTED,  "Error while locks merge",
                        MessageFromIssues(issues));
                    return false;
                }

                if (txCtx->GetSnapshot().IsValid()) {
                    txCtx->Locks.MarkBroken(issues.back());
                }
            }
        }

        return true;
    }

    void InvalidateQuery() {
        if (QueryState->CompileResult) {
            auto invalidateEv = MakeHolder<TEvKqp::TEvCompileInvalidateRequest>(
                QueryState->CompileResult->Uid, Settings.DbCounters);

            Send(MakeKqpCompileServiceID(SelfId().NodeId()), invalidateEv.Release());
        }
    }

    void HandleExecute(TEvKqpExecuter::TEvTxResponse::TPtr& ev) {
        // outdated response from dead executer.
        // it this case we should just ignore the event.
        if (ExecuterId != ev->Sender)
            return;

        TTimerGuard timer(this);
        ProcessExecuterResult(ev->Get());
    }

    void HandleExecute(TEvKqpExecuter::TEvExecuterProgress::TPtr& ev) {
        if (QueryState && QueryState->RequestActorId) {
            if (ExecuterId != ev->Sender) {
                return;
            }

            if (QueryState->ReportStats()) {
                if (QueryState->GetStatsMode() >= Ydb::Table::QueryStatsCollection::STATS_COLLECTION_FULL) {
                    NKqpProto::TKqpStatsQuery& stats = *ev->Get()->Record.MutableQueryStats();
                    NKqpProto::TKqpStatsQuery executionStats;
                    executionStats.Swap(&stats);
                    stats = QueryState->QueryStats.ToProto();
                    stats.MutableExecutions()->MergeFrom(executionStats.GetExecutions());
                    ev->Get()->Record.SetQueryPlan(SerializeAnalyzePlan(stats));
                }
            }

            LOG_D("Forwarded TEvExecuterProgress to " << QueryState->RequestActorId);
            Send(QueryState->RequestActorId, ev->Release().Release(), 0, QueryState->ProxyRequestId);
        }
    }

    std::optional<std::pair<bool, std::pair<TString, TKqpTempTablesState::TTempTableInfo>>>
    GetTemporaryTableInfo(TKqpPhyTxHolder::TConstPtr tx) {
        if (!tx) {
            return std::nullopt;
        }

        auto optPath = tx->GetSchemeOpTempTablePath();
        if (!optPath) {
            return std::nullopt;
        }
        const auto& [isCreate, path] = *optPath;
        if (isCreate) {
            auto userToken = QueryState ? QueryState->UserToken : TIntrusiveConstPtr<NACLib::TUserToken>();
            return {{true, {JoinPath({path.first, path.second}), {path.second, path.first, userToken}}}};
        }

        auto it = TempTablesState.FindInfo(JoinPath({path.first, path.second}), true);
        if (it == TempTablesState.TempTables.end()) {
            return std::nullopt;
        }

        return {{false, {it->first, {}}}};
    }

    void UpdateTempTablesState() {
        if (!QueryState->PreparedQuery) {
            return;
        }
        auto tx = QueryState->PreparedQuery->GetPhyTxOrEmpty(QueryState->CurrentTx - 1);
        if (!tx) {
            return;
        }
        if (QueryState->IsCreateTableAs()) {
            return;
        }

        auto optInfo = GetTemporaryTableInfo(tx);
        if (optInfo) {
            auto [isCreate, info] = *optInfo;
            if (isCreate) {
                TempTablesState.TempTables[info.first] = info.second;
            } else {
                TempTablesState.TempTables.erase(info.first);
            }
            QueryState->UpdateTempTablesState(TempTablesState);
        }
    }

    void ProcessExecuterResult(TEvKqpExecuter::TEvTxResponse* ev) {
        QueryState->Orbit = std::move(ev->Orbit);

        auto* response = ev->Record.MutableResponse();

        LOG_D("TEvTxResponse, CurrentTx: " << QueryState->CurrentTx
            << "/" << (QueryState->PreparedQuery ? QueryState->PreparedQuery->GetPhysicalQuery().TransactionsSize() : 0)
            << " response.status: " << response->GetStatus());

        ExecuterId = TActorId{};

        if (response->GetStatus() != Ydb::StatusIds::SUCCESS) {
            const auto executionType = ev->ExecutionType;

            LOG_D("TEvTxResponse has non-success status, CurrentTx: " << QueryState->CurrentTx
                << " ExecutionType: " << executionType);

            auto status = response->GetStatus();
            TIssues issues;
            IssuesFromMessage(response->GetIssues(), issues);

            // Invalidate query cache on scheme/internal errors
            switch (status) {
                case Ydb::StatusIds::ABORTED: {
                    if (ev->BrokenLockPathId) {
                        issues.AddIssue(GetLocksInvalidatedIssue(*QueryState->TxCtx, *ev->BrokenLockPathId));
                    }
                    break;
                }
                case Ydb::StatusIds::SCHEME_ERROR:
                case Ydb::StatusIds::INTERNAL_ERROR:
                    InvalidateQuery();
                    issues.AddIssue(YqlIssue(TPosition(), TIssuesIds::KIKIMR_QUERY_INVALIDATED,
                        TStringBuilder() << "Query invalidated on scheme/internal error during "
                            << executionType << " execution"));

                    // SCHEME_ERROR during execution is a soft (retriable) error, we abort query execution,
                    // invalidate query cache, and return ABORTED as retriable status.
                    if (status == Ydb::StatusIds::SCHEME_ERROR &&
                        executionType != TEvKqpExecuter::TEvTxResponse::EExecutionType::Scheme)
                    {
                        status = Ydb::StatusIds::ABORTED;
                    }

                    break;

                default:
                    break;
            }

            ReplyQueryError(status, "", MessageFromIssues(issues));
            return;
        }

        YQL_ENSURE(QueryState);

        UpdateTempTablesState();

        LWTRACK(KqpSessionPhyQueryTxResponse, QueryState->Orbit, QueryState->CurrentTx, ev->ResultRowsCount);
        QueryState->QueryData->ClearPrunedParams();

        if (!ev->GetTxResults().empty()) {
            QueryState->QueryData->AddTxResults(QueryState->CurrentTx - 1, std::move(ev->GetTxResults()));
        }
        QueryState->QueryData->AddTxHolders(std::move(ev->GetTxHolders()));

        QueryState->TxCtx->AcceptIncomingSnapshot(ev->Snapshot);

        if (ev->LockHandle) {
            QueryState->TxCtx->Locks.LockHandle = std::move(ev->LockHandle);
        }

        auto& executerResults = *response->MutableResult();
        if (!MergeLocksWithTxResult(executerResults)) {
            return;
        }

        if (executerResults.HasStats()) {
            QueryState->QueryStats.Executions.emplace_back();
            QueryState->QueryStats.Executions.back().Swap(executerResults.MutableStats());
        }

        if (!response->GetIssues().empty()){
            NYql::IssuesFromMessage(response->GetIssues(), QueryState->Issues);
        }

        ExecuteOrDefer();
    }

    void HandleExecute(TEvKqpExecuter::TEvStreamData::TPtr& ev) {
        YQL_ENSURE(QueryState && QueryState->RequestActorId);
        LOG_D("Forwarded TEvStreamData to " << QueryState->RequestActorId);
        TlsActivationContext->Send(ev->Forward(QueryState->RequestActorId));
    }

    void HandleExecute(TEvKqpExecuter::TEvStreamDataAck::TPtr& ev) {
        TlsActivationContext->Send(ev->Forward(ExecuterId));
    }

    void HandleExecute(TEvKqp::TEvAbortExecution::TPtr& ev) {
        auto& msg = ev->Get()->Record;

        TString logMsg = TStringBuilder() << "got TEvAbortExecution in " << CurrentStateFuncName();
        LOG_I(logMsg << ", status: " << NYql::NDqProto::StatusIds_StatusCode_Name(msg.GetStatusCode()) << " send to: " << ExecuterId);

        TString reason = TStringBuilder() << "Request timeout exceeded, cancelling after "
            << (AppData()->MonotonicTimeProvider->Now() - QueryState->StartedAt).MilliSeconds()
            << " milliseconds.";

        if (ExecuterId) {
            auto abortEv = MakeHolder<TEvKqp::TEvAbortExecution>(msg.GetStatusCode(), reason);
            Send(ExecuterId, abortEv.Release(), IEventHandle::FlagTrackDelivery);
        } else {
            const auto& issues = ev->Get()->GetIssues();
            ReplyQueryError(NYql::NDq::DqStatusToYdbStatus(msg.GetStatusCode()), logMsg, MessageFromIssues(issues));
        }
    }

    void CollectSystemViewQueryStats(const TKqpQueryStats* stats, TDuration queryDuration,
        const TString& database, ui64 requestUnits)
    {
        auto type = QueryState->GetType();
        switch (type) {
            case NKikimrKqp::QUERY_TYPE_SQL_DML:
            case NKikimrKqp::QUERY_TYPE_PREPARED_DML:
            case NKikimrKqp::QUERY_TYPE_SQL_SCAN:
            case NKikimrKqp::QUERY_TYPE_SQL_SCRIPT:
            case NKikimrKqp::QUERY_TYPE_SQL_SCRIPT_STREAMING:
            case NKikimrKqp::QUERY_TYPE_SQL_GENERIC_QUERY:
            case NKikimrKqp::QUERY_TYPE_SQL_GENERIC_CONCURRENT_QUERY:
            case NKikimrKqp::QUERY_TYPE_SQL_GENERIC_SCRIPT: {
                TString text = QueryState->ExtractQueryText();
                if (IsQueryAllowedToLog(text)) {
                    auto userSID = QueryState->UserToken->GetUserSID();
                    CollectQueryStats(TlsActivationContext->AsActorContext(), stats, queryDuration, text,
                        userSID, QueryState->ParametersSize, database, type, requestUnits);
                }
                break;
            }
            default:
                break;
        }
    }

    void FillSystemViewQueryStats(NKikimrKqp::TEvQueryResponse* record) {
        YQL_ENSURE(QueryState);
        auto* stats = &QueryState->QueryStats;

        stats->DurationUs = ((TInstant::Now() - QueryState->StartTime).MicroSeconds());
        stats->WorkerCpuTimeUs = (QueryState->GetCpuTime().MicroSeconds());
        if (const auto continueTime = QueryState->ContinueTime) {
            stats->QueuedTimeUs = (continueTime - QueryState->StartTime).MicroSeconds();
        }
        if (QueryState->CompileResult) {
            stats->Compilation.emplace();
            stats->Compilation->FromCache = (QueryState->CompileStats.FromCache);
            stats->Compilation->DurationUs = (QueryState->CompileStats.DurationUs);
            stats->Compilation->CpuTimeUs = (QueryState->CompileStats.CpuTimeUs);
        }

        if (IsExecuteAction(QueryState->GetAction())) {
            auto ru = CalcRequestUnit(*stats);

            if (record != nullptr) {
                record->SetConsumedRu(ru);
            }

            auto now = TInstant::Now();
            auto queryDuration = now - QueryState->StartTime;
            CollectSystemViewQueryStats(stats, queryDuration, QueryState->GetDatabase(), ru);
        }
    }

    void FillStats(NKikimrKqp::TEvQueryResponse* record) {
        YQL_ENSURE(QueryState);

        FillSystemViewQueryStats(record);

        auto *response = record->MutableResponse();
        auto requestInfo = TKqpRequestInfo(QueryState->UserRequestContext->TraceId, SessionId);

        if (IsExecuteAction(QueryState->GetAction())) {
            auto queryDuration = TDuration::MicroSeconds(QueryState->QueryStats.DurationUs);
            SlowLogQuery(TlsActivationContext->AsActorContext(), Config.Get(), requestInfo, queryDuration,
                record->GetYdbStatus(), QueryState->UserToken, QueryState->ParametersSize, record,
                [this]() { return this->QueryState->ExtractQueryText(); });
        }

        if (QueryState->ReportStats()) {
            auto stats = QueryState->QueryStats.ToProto();
            if (QueryState->GetStatsMode() >= Ydb::Table::QueryStatsCollection::STATS_COLLECTION_FULL) {
                response->SetQueryPlan(SerializeAnalyzePlan(stats));
                response->SetQueryAst(QueryState->CompileResult->PreparedQuery->GetPhysicalQuery().GetQueryAst());
            }
            response->MutableQueryStats()->Swap(&stats);
        }
    }

    template<class TEvRecord>
    void AddTrailingInfo(TEvRecord& record) {
        if (ShutdownState) {
            LOG_D("session is closing, set trailing metadata to request session shutdown");
            record.SetWorkerIsClosing(true);
        }
    }

    void FillTxInfo(NKikimrKqp::TQueryResponse* response) {
        YQL_ENSURE(QueryState);
        response->MutableTxMeta()->set_id(QueryState->TxId.GetValue().GetHumanStr());

        if (QueryState->TxCtx) {
            auto txInfo = QueryState->TxCtx->GetInfo();
            LOG_I("txInfo "
                << " Status: " << txInfo.Status
                << " Kind: " << txInfo.Kind
                << " TotalDuration: " << txInfo.TotalDuration.SecondsFloat()*1e3
                << " ServerDuration: " << txInfo.ServerDuration.SecondsFloat()*1e3
                << " QueriesCount: " << txInfo.QueriesCount);
            Counters->ReportTransaction(Settings.DbCounters, txInfo);
        }
    }

    void UpdateQueryExecutionCountes() {
        auto now = TInstant::Now();
        auto queryDuration = now - QueryState->StartTime;

        Counters->ReportQueryLatency(Settings.DbCounters, QueryState->GetAction(), queryDuration);

        if (QueryState->MaxReadType == ETableReadType::FullScan) {
            Counters->ReportQueryWithFullScan(Settings.DbCounters);
        } else if (QueryState->MaxReadType == ETableReadType::Scan) {
            Counters->ReportQueryWithRangeScan(Settings.DbCounters);
        }

        auto& stats = QueryState->QueryStats;

        ui32 affectedShardsCount = 0;
        ui64 readBytesCount = 0;
        ui64 readRowsCount = 0;
        for (const auto& exec : stats.GetExecutions()) {
            for (const auto& table : exec.GetTables()) {
                affectedShardsCount = std::max(affectedShardsCount, table.GetAffectedPartitions());
                readBytesCount += table.GetReadBytes();
                readRowsCount += table.GetReadRows();
            }
        }

        Counters->ReportQueryAffectedShards(Settings.DbCounters, affectedShardsCount);
        Counters->ReportQueryReadRows(Settings.DbCounters, readRowsCount);
        Counters->ReportQueryReadBytes(Settings.DbCounters, readBytesCount);
        Counters->ReportQueryReadSets(Settings.DbCounters, stats.ReadSetsCount);
        Counters->ReportQueryMaxShardReplySize(Settings.DbCounters, stats.MaxShardReplySize);
        Counters->ReportQueryMaxShardProgramSize(Settings.DbCounters, stats.MaxShardProgramSize);
    }

    void ReplySuccess() {
        YQL_ENSURE(QueryState);
        auto resEv = AllocQueryResponse(QueryState, QueryState->IsStreamResult());
        auto *record = &resEv->Record.GetRef();
        auto *response = record->MutableResponse();

        if (QueryState->CompileResult) {
            AddQueryIssues(*response, QueryState->CompileResult->Issues);
        }

        AddQueryIssues(*response, QueryState->Issues);

        FillStats(record);

        if (QueryState->CommandTagName) {
            auto *extraInfo = response->MutableExtraInfo();
            auto* pgExtraInfo = extraInfo->MutablePgInfo();
            pgExtraInfo->SetCommandTag(*QueryState->CommandTagName);
        }

        if (QueryState->TxCtx) {
            QueryState->TxCtx->OnEndQuery();
        }

        if (QueryState->Commit) {
            ResetTxState();
            Transactions.ReleaseTransaction(QueryState->TxId.GetValue());
            QueryState->TxId.Reset();
        }

        FillTxInfo(response);

        UpdateQueryExecutionCountes();

        bool replyQueryId = false;
        bool replyQueryParameters = false;
        bool replyTopicOperations = false;

        switch (QueryState->GetAction()) {
            case NKikimrKqp::QUERY_ACTION_PREPARE:
                replyQueryId = true;
                replyQueryParameters = true;
                break;

            case NKikimrKqp::QUERY_ACTION_EXECUTE:
                replyQueryParameters = replyQueryId = QueryState->GetQueryKeepInCache();
                break;

            case NKikimrKqp::QUERY_ACTION_PARSE:
            case NKikimrKqp::QUERY_ACTION_VALIDATE:
                replyQueryParameters = true;
                break;

            case NKikimrKqp::QUERY_ACTION_TOPIC:
                replyTopicOperations = true;
                break;

            default:
                break;
        }

        if (replyQueryParameters) {
            YQL_ENSURE(QueryState->PreparedQuery);
            for (auto& param : QueryState->GetResultParams()) {
                *response->AddQueryParameters() = param;
            }
        }

        if (replyQueryId) {
            TString queryId;
            if (QueryState->CompileResult) {
                queryId = QueryState->CompileResult->Uid;
            }
            response->SetPreparedQuery(queryId);
        }

        if (replyTopicOperations) {
            if (HasTopicWriteId()) {
                auto* w = response->MutableTopicOperations();
                auto* writeId = w->MutableWriteId();
                writeId->SetNodeId(SelfId().NodeId());
                writeId->SetKeyId(GetTopicWriteId());
            }
        }

        response->SetQueryDiagnostics(QueryState->ReplayMessage);

        // Result for scan query is sent directly to target actor.
        Y_ABORT_UNLESS(response->GetArena());
        if (QueryState->PreparedQuery) {
            auto& phyQuery = QueryState->PreparedQuery->GetPhysicalQuery();
            size_t trailingResultsCount = 0;
            for (size_t i = 0; i < phyQuery.ResultBindingsSize(); ++i) {
                if (QueryState->IsStreamResult()) {
                    auto ydbResult = QueryState->QueryData->ExtractTrailingTxResult(
                        phyQuery.GetResultBindings(i), response->GetArena());

                    if (ydbResult) {
                        ++trailingResultsCount;
                        YQL_ENSURE(trailingResultsCount <= 1);
                        response->AddYdbResults()->Swap(ydbResult);
                    }

                    continue;
                }

                TMaybe<ui64> effectiveRowsLimit = FillSettings.RowsLimitPerWrite;
                if (QueryState->PreparedQuery->GetResults(i).GetRowsLimit()) {
                    effectiveRowsLimit = QueryState->PreparedQuery->GetResults(i).GetRowsLimit();
                }
                auto* ydbResult = QueryState->QueryData->GetYdbTxResult(phyQuery.GetResultBindings(i), response->GetArena(), effectiveRowsLimit);
                response->AddYdbResults()->Swap(ydbResult);
            }
        }

        resEv->Record.GetRef().SetYdbStatus(Ydb::StatusIds::SUCCESS);
        LOG_D("Create QueryResponse for action: " << QueryState->GetAction() << " with SUCCESS status");

        QueryResponse = std::move(resEv);


        ProcessNextStatement();
    }

    void ProcessNextStatement() {
        if (ExecuteNextStatementPart()) {
            return;
        }

        if (QueryState->ProcessingLastStatement()) {
            Cleanup();
            return;
        }
        QueryState->PrepareNextStatement();
        CompileStatement();
    }

    void ReplyQueryCompileError() {
        YQL_ENSURE(QueryState);
        QueryResponse = std::make_unique<TEvKqp::TEvQueryResponse>();
        FillCompileStatus(QueryState->CompileResult, QueryResponse->Record);

        auto txId = TTxId();
        if (QueryState->HasTxControl()) {
            const auto& txControl = QueryState->GetTxControl();
            if (txControl.tx_selector_case() == Ydb::Table::TransactionControl::kTxId) {
                txId = TTxId::FromString(txControl.tx_id());
            }
        }

        LOG_W("ReplyQueryCompileError, status " << QueryState->CompileResult->Status << " remove tx with tx_id: " << txId.GetHumanStr());
        if (auto ctx = Transactions.ReleaseTransaction(txId)) {
            ctx->Invalidate();
            Transactions.AddToBeAborted(std::move(ctx));
        }

        auto* record = &QueryResponse->Record.GetRef();
        FillTxInfo(record->MutableResponse());
        record->SetConsumedRu(1);

        Cleanup(IsFatalError(record->GetYdbStatus()));
    }

    void ReplyProcessError(const TEvKqp::TEvQueryRequest::TPtr& request, Ydb::StatusIds::StatusCode ydbStatus,
            const TString& message)
    {
        ui64 proxyRequestId = request->Cookie;
        LOG_W("Reply query error, msg: " << message << " proxyRequestId: " << proxyRequestId);
        auto response = std::make_unique<TEvKqp::TEvQueryResponse>();
        response->Record.GetRef().SetYdbStatus(ydbStatus);
        auto issue = MakeIssue(NKikimrIssues::TIssuesIds::DEFAULT_ERROR, message);
        NYql::TIssues issues;
        issues.AddIssue(issue);
        NYql::IssuesToMessage(issues, response->Record.GetRef().MutableResponse()->MutableQueryIssues());
        AddTrailingInfo(response->Record.GetRef());

        NDataIntegrity::LogIntegrityTrails(
            request->Get()->GetTraceId(),
            request->Get()->GetAction(),
            request->Get()->GetType(),
            response,
            TlsActivationContext->AsActorContext()
        );

        Send(request->Sender, response.release(), 0, proxyRequestId);
    }

    void ReplyBusy(TEvKqp::TEvQueryRequest::TPtr& ev) {
        auto busyStatus = Settings.TableService.GetUseSessionBusyStatus()
            ? Ydb::StatusIds::SESSION_BUSY
            : Ydb::StatusIds::PRECONDITION_FAILED;

        ReplyProcessError(ev, busyStatus, "Pending previous query completion");
    }

    static bool IsFatalError(const Ydb::StatusIds::StatusCode status) {
        switch (status) {
            case Ydb::StatusIds::INTERNAL_ERROR:
            case Ydb::StatusIds::BAD_SESSION:
                return true;
            default:
                return false;
        }
    }

    void Reply() {
        YQL_ENSURE(QueryState);
        YQL_ENSURE(Counters);

        auto& record = QueryResponse->Record.GetRef();
        auto& response = *record.MutableResponse();
        const auto& status = record.GetYdbStatus();

        AddTrailingInfo(record);

        if (QueryState->KeepSession) {
            response.SetSessionId(SessionId);
        }

        if (status == Ydb::StatusIds::SUCCESS) {
            if (QueryState) {
                if (QueryState->KqpSessionSpan) {
                    QueryState->KqpSessionSpan.EndOk();
                }
                LWTRACK(KqpSessionReplySuccess, QueryState->Orbit, record.GetArena() ? record.GetArena()->SpaceUsed() : 0);
            }
        } else {
            if (QueryState) {
                if (QueryState->KqpSessionSpan) {
                    QueryState->KqpSessionSpan.EndError(response.DebugString());
                }
                LWTRACK(KqpSessionReplyError, QueryState->Orbit, TStringBuilder() << status);
            }
        }

        Counters->ReportResponseStatus(Settings.DbCounters, record.ByteSize(), record.GetYdbStatus());
        for (auto& issue : record.GetResponse().GetQueryIssues()) {
            Counters->ReportIssues(Settings.DbCounters, CachedIssueCounters, issue);
        }

        NDataIntegrity::LogIntegrityTrails(
            QueryState->UserRequestContext->TraceId,
            QueryState->GetAction(),
            QueryState->GetType(),
            QueryResponse,
            TlsActivationContext->AsActorContext()
        );

        Send(QueryState->Sender, QueryResponse.release(), 0, QueryState->ProxyRequestId);
        LOG_D("Sent query response back to proxy, proxyRequestId: " << QueryState->ProxyRequestId
            << ", proxyId: " << QueryState->Sender.ToString());

        if (IsFatalError(status)) {
            LOG_N("SessionActor destroyed due to " << status);
            Counters->ReportSessionActorClosedError(Settings.DbCounters);
        }
    }

    void FillCompileStatus(const TKqpCompileResult::TConstPtr& compileResult,
        TEvKqp::TProtoArenaHolder<NKikimrKqp::TEvQueryResponse>& record)
    {
        auto& ev = record.GetRef();

        ev.SetYdbStatus(compileResult->Status);

        auto& response = *ev.MutableResponse();
        AddQueryIssues(response, compileResult->Issues);

        if (compileResult->Status == Ydb::StatusIds::SUCCESS) {
            response.SetPreparedQuery(compileResult->Uid);

            auto& preparedQuery = compileResult->PreparedQuery;
            for (auto& param : QueryState->GetResultParams()) {
                *response.AddQueryParameters() = param;
            }

            response.SetQueryPlan(preparedQuery->GetPhysicalQuery().GetQueryPlan());
            response.SetQueryAst(preparedQuery->GetPhysicalQuery().GetQueryAst());
            response.SetQueryDiagnostics(QueryState->ReplayMessage);

            const auto& phyQuery = QueryState->PreparedQuery->GetPhysicalQuery();
            FillColumnsMeta(phyQuery, response);
        } else {
            if (compileResult->Status == Ydb::StatusIds::TIMEOUT && QueryState->QueryDeadlines.CancelAt) {
                // The compile timeout cause cancelation execution of request.
                // So in case of cancel after we can reply with canceled status
                ev.SetYdbStatus(Ydb::StatusIds::CANCELLED);
            }

            auto& preparedQuery = compileResult->PreparedQuery;
            if (preparedQuery && QueryState->ReportStats() && QueryState->GetStatsMode() >= Ydb::Table::QueryStatsCollection::STATS_COLLECTION_FULL) {
                response.SetQueryAst(preparedQuery->GetPhysicalQuery().GetQueryAst());
            }
        }
    }

    void HandleReady(TEvKqp::TEvCloseSessionRequest::TPtr&) {
        LOG_I("Session closed due to explicit close event");
        Counters->ReportSessionActorClosedRequest(Settings.DbCounters);
        CleanupAndPassAway();
    }

    void HandleExecute(TEvKqp::TEvCloseSessionRequest::TPtr&) {
        YQL_ENSURE(QueryState);
        QueryState->KeepSession = false;
    }

    void HandleCleanup(TEvKqp::TEvCloseSessionRequest::TPtr&) {
        YQL_ENSURE(CleanupCtx);
        if (!CleanupCtx->Final) {
            YQL_ENSURE(QueryState);
            QueryState->KeepSession = false;
        }
    }

    void Handle(TEvKqp::TEvInitiateSessionShutdown::TPtr& ev) {
        if (!ShutdownState) {
            LOG_N("Started session shutdown");
            ShutdownState = TSessionShutdownState(ev->Get()->SoftTimeoutMs, ev->Get()->HardTimeoutMs);
            ScheduleNextShutdownTick();
        }
    }

    void ScheduleNextShutdownTick() {
        Schedule(TDuration::MilliSeconds(ShutdownState->GetNextTickMs()), new TEvKqp::TEvContinueShutdown());
    }

    void Handle(TEvKqp::TEvContinueShutdown::TPtr&) {
        YQL_ENSURE(ShutdownState);
        ShutdownState->MoveToNextState();
        if (ShutdownState->HardTimeoutReached()) {
            LOG_N("Reached hard shutdown timeout");
            Send(SelfId(), new TEvKqp::TEvCloseSessionRequest());
        } else {
            ScheduleNextShutdownTick();
            LOG_I("Schedule next shutdown tick");
        }
    }

    void SendRollbackRequest(TKqpTransactionContext* txCtx) {
        if (QueryState) {
            LWTRACK(KqpSessionSendRollback, QueryState->Orbit, QueryState->CurrentTx);
        }

        auto allocPtr = std::make_shared<TTxAllocatorState>(AppData()->FunctionRegistry,
            AppData()->TimeProvider, AppData()->RandomProvider);
        auto request = PreparePhysicalRequest(nullptr, allocPtr);

        request.LocksOp = ELocksOp::Rollback;

        // Should tx with empty LocksMap be aborted?
        for (auto& [lockId, lock] : txCtx->Locks.LocksMap) {
            auto dsLock = ExtractLock(lock.GetValueRef(txCtx->Locks.LockType));
            request.DataShardLocks[dsLock.GetDataShard()].emplace_back(dsLock);
        }

        SendToExecuter(std::move(request), true);
    }

    void ResetTxState() {
        if (QueryState->TxCtx) {
            QueryState->TxCtx->ClearDeferredEffects();
            QueryState->TxCtx->Locks.Clear();
            QueryState->TxCtx->Finish();
        }
    }

    void CleanupAndPassAway() {
        Cleanup(true);
    }

    void Cleanup(bool isFinal = false) {
        isFinal = isFinal || QueryState && !QueryState->KeepSession;

        if (QueryState && QueryState->TxCtx) {
            auto& txCtx = QueryState->TxCtx;
            if (txCtx->IsInvalidated()) {
                Transactions.AddToBeAborted(txCtx);
                Transactions.ReleaseTransaction(QueryState->TxId.GetValue());
            }
            DiscardPersistentSnapshot(txCtx->SnapshotHandle);
        }

        if (isFinal)
            Counters->ReportSessionActorClosedRequest(Settings.DbCounters);

        if (isFinal) {
            // no longer intrested in any compilation responses
            CompilationCookie->store(false);
        }

        if (isFinal) {
            Transactions.FinalCleanup();
            Counters->ReportTxAborted(Settings.DbCounters, Transactions.ToBeAbortedSize());
        }

        auto workerId = WorkerId;
        if (WorkerId) {
            auto ev = std::make_unique<TEvKqp::TEvCloseSessionRequest>();
            ev->Record.MutableRequest()->SetSessionId(SessionId);
            Send(*WorkerId, ev.release());
            WorkerId.reset();

            YQL_ENSURE(!CleanupCtx);
            CleanupCtx.reset(new TKqpCleanupCtx);
            CleanupCtx->IsWaitingForWorkerToClose = true;
        }

        if (Transactions.ToBeAbortedSize()) {
            if (!CleanupCtx)
                CleanupCtx.reset(new TKqpCleanupCtx);
            CleanupCtx->Final = isFinal;
            CleanupCtx->TransactionsToBeAborted = Transactions.ReleaseToBeAborted();
            SendRollbackRequest(CleanupCtx->TransactionsToBeAborted.front().Get());
        }

        if (QueryState && QueryState->PoolHandlerActor) {
            if (!CleanupCtx) {
                CleanupCtx.reset(new TKqpCleanupCtx);
            }
            CleanupCtx->Final = isFinal;
            CleanupCtx->IsWaitingForWorkloadServiceCleanup = true;

            const auto& stats = QueryState->QueryStats;
            auto event = std::make_unique<NWorkload::TEvCleanupRequest>(
                QueryState->Database, SessionId, QueryState->UserRequestContext->PoolId,
                TDuration::MicroSeconds(stats.DurationUs), TDuration::MicroSeconds(stats.WorkerCpuTimeUs)
            );

            auto forwardId = MakeKqpWorkloadServiceId(SelfId().NodeId());
            Send(new IEventHandle(*QueryState->PoolHandlerActor, SelfId(), event.release(), IEventHandle::FlagForwardOnNondelivery, 0, &forwardId));
            QueryState->PoolHandlerActor = Nothing();
        }

        LOG_I("Cleanup start, isFinal: " << isFinal << " CleanupCtx: " << bool{CleanupCtx}
            << " TransactionsToBeAborted.size(): " << (CleanupCtx ? CleanupCtx->TransactionsToBeAborted.size() : 0)
            << " WorkerId: " << (workerId ? *workerId : TActorId())
            << " WorkloadServiceCleanup: " << (CleanupCtx ? CleanupCtx->IsWaitingForWorkloadServiceCleanup : false));
        if (CleanupCtx) {
            Become(&TKqpSessionActor::CleanupState);
        } else {
            EndCleanup(isFinal);
        }
    }

    void HandleCleanup(TEvKqp::TEvCloseSessionResponse::TPtr&) {
        CleanupCtx->IsWaitingForWorkerToClose = false;
        if (CleanupCtx->CleanupFinished()) {
            EndCleanup(CleanupCtx->Final);
        }
    }

    void HandleNoop(TEvents::TEvUndelivered::TPtr& ev) {
        // outdated TEvUndelivered from another executer.
        // it this case we should just ignore the event.
        Y_ENSURE(ExecuterId != ev->Sender);
    }

    void HandleCleanup(TEvKqpExecuter::TEvTxResponse::TPtr& ev) {
        if (ev->Sender != ExecuterId) {
            return;
        }
        if (QueryState) {
            QueryState->Orbit = std::move(ev->Get()->Orbit);
        }

        auto& response = ev->Get()->Record.GetResponse();
        if (response.GetStatus() != Ydb::StatusIds::SUCCESS) {
            TIssues issues;
            IssuesFromMessage(response.GetIssues(), issues);
            LOG_E("Failed to cleanup: " << issues.ToString());
            EndCleanup(CleanupCtx->Final);
            return;
        }

        YQL_ENSURE(CleanupCtx);
        CleanupCtx->TransactionsToBeAborted.pop_front();
        if (CleanupCtx->TransactionsToBeAborted.size()) {
            SendRollbackRequest(CleanupCtx->TransactionsToBeAborted.front().Get());
        } else if (CleanupCtx->CleanupFinished()) {
            EndCleanup(CleanupCtx->Final);
        }
    }

    void HandleCleanup(NWorkload::TEvCleanupResponse::TPtr& ev) {
        YQL_ENSURE(CleanupCtx);
        CleanupCtx->IsWaitingForWorkloadServiceCleanup = false;

        if (ev->Get()->Status != Ydb::StatusIds::SUCCESS && ev->Get()->Status != Ydb::StatusIds::NOT_FOUND) {
            LOG_E("Failed to cleanup workload service " << ev->Get()->Status << ": " << ev->Get()->Issues.ToOneLineString());
        }

        if (CleanupCtx->CleanupFinished()) {
            EndCleanup(CleanupCtx->Final);
        }
    }

    void EndCleanup(bool isFinal) {
        LOG_D("EndCleanup, isFinal: " << isFinal);

        if (QueryResponse)
            Reply();

        if (CleanupCtx)
            Counters->ReportSessionActorCleanupLatency(Settings.DbCounters, TInstant::Now() - CleanupCtx->Start);

        if (isFinal) {
            auto userToken = QueryState ? QueryState->UserToken : TIntrusiveConstPtr<NACLib::TUserToken>();
            Become(&TKqpSessionActor::FinalCleanupState);

            LOG_D("Cleanup temp tables: " << TempTablesState.TempTables.size());
            auto tempTablesManager = CreateKqpTempTablesManager(
                std::move(TempTablesState), std::move(userToken), SelfId(), Settings.Database);

            RegisterWithSameMailbox(tempTablesManager);
            return;
        } else {
            CleanupCtx.reset();
            bool doNotKeepSession = QueryState && !QueryState->KeepSession;
            QueryState.reset();
            if (doNotKeepSession) {
                // TEvCloseSessionRequest was received in final=false CleanupState, so actor should rerun Cleanup with final=true
                CleanupAndPassAway();
            } else {
                Become(&TKqpSessionActor::ReadyState);
            }
        }
        ExecuterId = TActorId{};
    }

    template<class T>
    static google::protobuf::RepeatedPtrField<Ydb::Issue::IssueMessage> MessageFromIssues(const T& issues) {
        google::protobuf::RepeatedPtrField<Ydb::Issue::IssueMessage> issueMessage;
        for (const auto& i : issues) {
            IssueToMessage(i, issueMessage.Add());
        }
        return issueMessage;
    }

    void ReplyQueryError(Ydb::StatusIds::StatusCode ydbStatus,
        const TString& message, std::optional<google::protobuf::RepeatedPtrField<Ydb::Issue::IssueMessage>> issues = {})
    {
        LOG_W("Create QueryResponse for error on request, msg: " << message);

        QueryResponse = std::make_unique<TEvKqp::TEvQueryResponse>();
        QueryResponse->Record.GetRef().SetYdbStatus(ydbStatus);

        auto* response = QueryResponse->Record.GetRef().MutableResponse();

        Y_ENSURE(QueryState);
        if (QueryState->CompileResult) {
            AddQueryIssues(*response, QueryState->CompileResult->Issues);

            auto preparedQuery = QueryState->CompileResult->PreparedQuery;
            if (preparedQuery && QueryState->ReportStats() && QueryState->GetStatsMode() >= Ydb::Table::QueryStatsCollection::STATS_COLLECTION_FULL) {
                response->SetQueryAst(preparedQuery->GetPhysicalQuery().GetQueryAst());
            }
        }

        if (issues) {
            for (auto& i : *issues) {
                response->AddQueryIssues()->Swap(&i);
            }
        }

        if (message) {
            IssueToMessage(TIssue{message}, response->AddQueryIssues());
        }

        if (QueryState->TxCtx) {
            QueryState->TxCtx->OnEndQuery();
            QueryState->TxCtx->Invalidate();
        }

        FillTxInfo(response);

        ExecuterId = TActorId{};
        Cleanup(IsFatalError(ydbStatus));
    }

    void Handle(TEvKqp::TEvCancelQueryRequest::TPtr& ev) {
        {
            auto abort = MakeHolder<NYql::NDq::TEvDq::TEvAbortExecution>();
            abort->Record.SetStatusCode(NYql::NDqProto::StatusIds::CANCELLED);
            abort->Record.AddIssues()->set_message("Canceled");
            Send(SelfId(), abort.Release());
        }

        {
            auto resp = MakeHolder<TEvKqp::TEvCancelQueryResponse>();
            resp->Record.SetStatus(Ydb::StatusIds::SUCCESS);
            Send(ev->Sender, resp.Release(), 0, ev->Cookie);
        }
    }

    void HandleFinalCleanup(TEvents::TEvGone::TPtr&) {
        auto lifeSpan = TInstant::Now() - CreationTime;
        Counters->ReportSessionActorFinished(Settings.DbCounters, lifeSpan);
        Counters->ReportQueriesPerSessionActor(Settings.DbCounters, QueryId);

        auto closeEv = std::make_unique<TEvKqp::TEvCloseSessionResponse>();
        closeEv->Record.SetStatus(Ydb::StatusIds::SUCCESS);
        closeEv->Record.MutableResponse()->SetSessionId(SessionId);
        closeEv->Record.MutableResponse()->SetClosed(true);
        Send(Owner, closeEv.release());

        LOG_D("Session actor destroyed");
        PassAway();
    }

    STFUNC(ReadyState) {
        try {
            switch (ev->GetTypeRewrite()) {
                // common event handles for all states.
                hFunc(TEvKqp::TEvInitiateSessionShutdown, Handle);
                hFunc(TEvKqp::TEvContinueShutdown, Handle);
                hFunc(TEvKqpSnapshot::TEvCreateSnapshotResponse, Handle);
                hFunc(TEvKqp::TEvQueryRequest, Handle);

                hFunc(TEvKqp::TEvCloseSessionRequest, HandleReady);
                hFunc(TEvKqp::TEvCancelQueryRequest, Handle);

                // forgotten messages from previous aborted request
                hFunc(TEvKqp::TEvCompileResponse, HandleNoop);
                hFunc(TEvKqp::TEvSplitResponse, HandleNoop);
                hFunc(TEvKqpExecuter::TEvTxResponse, HandleNoop);
                hFunc(TEvKqpExecuter::TEvExecuterProgress, HandleNoop)
                hFunc(TEvTxProxySchemeCache::TEvNavigateKeySetResult, HandleNoop);
                hFunc(TEvents::TEvUndelivered, HandleNoop);
                hFunc(NWorkload::TEvContinueRequest, HandleNoop);
                // message from KQP proxy in case of our reply just after kqp proxy timer tick
                hFunc(NYql::NDq::TEvDq::TEvAbortExecution, HandleNoop);
                hFunc(TEvTxUserProxy::TEvAllocateTxIdResult, HandleNoop);

            default:
                UnexpectedEvent("ReadyState", ev);
            }
        } catch (const TRequestFail& ex) {
            ReplyQueryError(ex.Status, ex.what(), ex.Issues);
        } catch (const yexception& ex) {
            InternalError(ex.what());
        } catch (const TMemoryLimitExceededException&) {
            ReplyQueryError(Ydb::StatusIds::INTERNAL_ERROR,
                BuildMemoryLimitExceptionMessage());
        }
    }

    STATEFN(ExecuteState) {
        try {
            switch (ev->GetTypeRewrite()) {
                // common event handles for all states.
                hFunc(TEvKqp::TEvInitiateSessionShutdown, Handle);
                hFunc(TEvKqp::TEvContinueShutdown, Handle);
                hFunc(TEvKqpSnapshot::TEvCreateSnapshotResponse, Handle);
                hFunc(TEvKqp::TEvQueryRequest, Handle);
                hFunc(TEvTxUserProxy::TEvAllocateTxIdResult, Handle);

                hFunc(TEvents::TEvUndelivered, Handle);
                hFunc(NWorkload::TEvContinueRequest, Handle);
                hFunc(TEvKqpExecuter::TEvTxResponse, HandleExecute);
                hFunc(TEvKqpExecuter::TEvExecuterProgress, HandleExecute)

                hFunc(TEvKqpExecuter::TEvStreamData, HandleExecute);
                hFunc(TEvKqpExecuter::TEvStreamDataAck, HandleExecute);

                hFunc(NYql::NDq::TEvDq::TEvAbortExecution, HandleExecute);

                hFunc(TEvKqp::TEvCloseSessionRequest, HandleExecute);
                hFunc(NGRpcService::TEvClientLost, HandleClientLost);
                hFunc(TEvKqp::TEvCancelQueryRequest, Handle);

                // forgotten messages from previous aborted request
                hFunc(TEvKqp::TEvCompileResponse, Handle);
                hFunc(TEvKqp::TEvParseResponse, Handle);
                hFunc(TEvKqp::TEvSplitResponse, Handle);
                hFunc(TEvTxProxySchemeCache::TEvNavigateKeySetResult, Handle);

                // always come from WorkerActor
                hFunc(TEvKqp::TEvQueryResponse, ForwardResponse);
            default:
                UnexpectedEvent("ExecuteState", ev);
            }
        } catch (const TRequestFail& ex) {
            ReplyQueryError(ex.Status, ex.what(), ex.Issues);
        } catch (const yexception& ex) {
            InternalError(ex.what());
        } catch (const TMemoryLimitExceededException&) {
            ReplyQueryError(Ydb::StatusIds::UNDETERMINED,
                BuildMemoryLimitExceptionMessage());
        }
    }

    // optional -- only if there were any TransactionsToBeAborted
    STATEFN(CleanupState) {
        try {
            switch (ev->GetTypeRewrite()) {
                // common event handles for all states.
                hFunc(TEvKqp::TEvInitiateSessionShutdown, Handle);
                hFunc(TEvKqp::TEvContinueShutdown, Handle);
                hFunc(TEvKqpSnapshot::TEvCreateSnapshotResponse, Handle);
                hFunc(TEvKqp::TEvQueryRequest, Handle);

                hFunc(TEvKqpExecuter::TEvTxResponse, HandleCleanup);
                hFunc(NWorkload::TEvCleanupResponse, HandleCleanup);

                hFunc(TEvKqp::TEvCloseSessionRequest, HandleCleanup);
                hFunc(NGRpcService::TEvClientLost, HandleNoop);
                hFunc(TEvKqp::TEvCancelQueryRequest, HandleNoop);

                // forgotten messages from previous aborted request
                hFunc(TEvKqp::TEvCompileResponse, HandleNoop);
                hFunc(TEvKqp::TEvSplitResponse, HandleNoop);
                hFunc(NYql::NDq::TEvDq::TEvAbortExecution, HandleNoop);
                hFunc(TEvTxProxySchemeCache::TEvNavigateKeySetResult, HandleNoop);
                hFunc(TEvents::TEvUndelivered, HandleNoop);
                hFunc(TEvTxUserProxy::TEvAllocateTxIdResult, HandleNoop);
                hFunc(NWorkload::TEvContinueRequest, HandleNoop);

                // always come from WorkerActor
                hFunc(TEvKqp::TEvCloseSessionResponse, HandleCleanup);
                hFunc(TEvKqp::TEvQueryResponse, HandleNoop);
                hFunc(TEvKqpExecuter::TEvExecuterProgress, HandleNoop)
            default:
                UnexpectedEvent("CleanupState", ev);
            }
        } catch (const yexception& ex) {
            InternalError(ex.what());
        } catch (const TMemoryLimitExceededException&) {
            ReplyQueryError(Ydb::StatusIds::INTERNAL_ERROR,
                BuildMemoryLimitExceptionMessage());
        }
    }

    STATEFN(FinalCleanupState) {
        try {
            switch (ev->GetTypeRewrite()) {
                hFunc(TEvents::TEvGone, HandleFinalCleanup);
                hFunc(TEvents::TEvUndelivered, HandleNoop);
                hFunc(TEvKqpSnapshot::TEvCreateSnapshotResponse, Handle);
                hFunc(NWorkload::TEvContinueRequest, HandleNoop);
            }
        } catch (const yexception& ex) {
            InternalError(ex.what());
        } catch (const TMemoryLimitExceededException&) {
            ReplyQueryError(Ydb::StatusIds::INTERNAL_ERROR,
                BuildMemoryLimitExceptionMessage());
        }
    }

private:

    TString CurrentStateFuncName() const {
        const auto& func = CurrentStateFunc();
        if (func == &TThis::ReadyState) {
            return "ReadyState";
        } else if (func == &TThis::ExecuteState) {
            return "ExecuteState";
        } else if (func == &TThis::CleanupState) {
            return "CleanupState";
        } else {
            return "unknown state";
        }
    }

    void UnexpectedEvent(const TString& state, TAutoPtr<NActors::IEventHandle>& ev) {
        InternalError(TStringBuilder() << "TKqpSessionActor in state " << state << " received unexpected event " <<
                ev->GetTypeName() << Sprintf("(0x%08" PRIx32 ")", ev->GetTypeRewrite()) << " sender: " << ev->Sender);
    }

    void InternalError(const TString& message) {
        LOG_E("Internal error, message: " << message);
        if (QueryState) {
            ReplyQueryError(Ydb::StatusIds::INTERNAL_ERROR, message);
        } else {
            CleanupAndPassAway();
        }
    }

    TString BuildMemoryLimitExceptionMessage() const {
        if (QueryState && QueryState->TxCtx) {
            return TStringBuilder() << "Memory limit exception at " << CurrentStateFuncName()
                << ", current limit is " << QueryState->TxCtx->TxAlloc->Alloc->GetLimit() << " bytes.";
        } else {
            return TStringBuilder() << "Memory limit exception at " << CurrentStateFuncName();
        }
    }

    void ProcessTopicOps(TEvTxProxySchemeCache::TEvNavigateKeySetResult::TPtr& ev) {
        YQL_ENSURE(ev->Get()->Request);
        if (ev->Get()->Request->Cookie < QueryId) {
            return;
        }

        NSchemeCache::TSchemeCacheNavigate* response = ev->Get()->Request.Get();

        Ydb::StatusIds_StatusCode status;
        TString message;

        if (QueryState->IsAccessDenied(*response, message)) {
            ythrow TRequestFail(Ydb::StatusIds::UNAUTHORIZED) << message;
        }
        if (QueryState->HasErrors(*response, message)) {
            ythrow TRequestFail(Ydb::StatusIds::SCHEME_ERROR) << message;
        }

        QueryState->TopicOperations.ProcessSchemeCacheNavigate(response->ResultSet, status, message);
        if (status != Ydb::StatusIds::SUCCESS) {
            ythrow TRequestFail(status) << message;
        }

        if (!QueryState->TryMergeTopicOffsets(QueryState->TopicOperations, message)) {
            ythrow TRequestFail(Ydb::StatusIds::BAD_REQUEST) << message;
        }

        if (HasTopicWriteOperations() && !HasTopicWriteId()) {
            Send(MakeTxProxyID(), new TEvTxUserProxy::TEvAllocateTxId, 0, QueryState->QueryId);
        } else {
            ReplySuccess();
        }
    }

    void Handle(TEvTxUserProxy::TEvAllocateTxIdResult::TPtr& ev) {
        if (CurrentStateFunc() != &TThis::ExecuteState || ev->Cookie < QueryId) {
            return;
        }

        YQL_ENSURE(QueryState);
        YQL_ENSURE(QueryState->GetAction() == NKikimrKqp::QUERY_ACTION_TOPIC);
        SetTopicWriteId(NLongTxService::TLockHandle(ev->Get()->TxId, TActivationContext::ActorSystem()));
        ReplySuccess();
    }

    bool HasTopicWriteOperations() const {
        return QueryState->TxCtx->TopicOperations.HasWriteOperations();
    }

    bool HasTopicWriteId() const {
        return QueryState->TxCtx->TopicOperations.HasWriteId();
    }

    ui64 GetTopicWriteId() const {
        return QueryState->TxCtx->TopicOperations.GetWriteId();
    }

    void SetTopicWriteId(NLongTxService::TLockHandle handle) {
        QueryState->TxCtx->TopicOperations.SetWriteId(std::move(handle));
    }

private:
    TActorId Owner;
    TString SessionId;

    std::shared_ptr<NKikimr::NKqp::NRm::IKqpResourceManager> ResourceManager_;
    std::shared_ptr<NKikimr::NKqp::NComputeActor::IKqpNodeComputeActorFactory> CaFactory_;
    // cached lookups to issue counters
    THashMap<ui32, ::NMonitoring::TDynamicCounters::TCounterPtr> CachedIssueCounters;
    TInstant CreationTime;
    TIntrusivePtr<TKqpCounters> Counters;
    TIntrusivePtr<TKqpRequestCounters> RequestCounters;
    TKqpWorkerSettings Settings;
    NYql::NDq::IDqAsyncIoFactory::TPtr AsyncIoFactory;
    TIntrusivePtr<TModuleResolverState> ModuleResolverState;
    std::optional<TKqpFederatedQuerySetup> FederatedQuerySetup;
    TKqpSettings::TConstPtr KqpSettings;
    std::optional<TActorId> WorkerId;
    TActorId ExecuterId;
    NWilson::TSpan AcquireSnapshotSpan;

    std::shared_ptr<TKqpQueryState> QueryState;
    std::unique_ptr<TKqpCleanupCtx> CleanupCtx;
    ui32 QueryId = 0;
    TKikimrConfiguration::TPtr Config;
    IDataProvider::TFillSettings FillSettings;
    TTransactionsCache Transactions;
    std::unique_ptr<TEvKqp::TEvQueryResponse> QueryResponse;
    std::optional<TSessionShutdownState> ShutdownState;
    TULIDGenerator UlidGen;
    NTxProxy::TRequestControls RequestControls;

    TKqpTempTablesState TempTablesState;

    NKikimrConfig::TQueryServiceConfig QueryServiceConfig;
    TActorId KqpTempTablesAgentActor;
    std::shared_ptr<std::atomic<bool>> CompilationCookie;

    bool HasOlapTable = false;
    bool HasOltpTable = false;
    bool HasTableWrite = false;

    TGUCSettings::TPtr GUCSettings;
};

} // namespace

IActor* CreateKqpSessionActor(const TActorId& owner, std::shared_ptr<NKikimr::NKqp::NRm::IKqpResourceManager> resourceManager,
    std::shared_ptr<NKikimr::NKqp::NComputeActor::IKqpNodeComputeActorFactory> caFactory, const TString& sessionId,
    const TKqpSettings::TConstPtr& kqpSettings, const TKqpWorkerSettings& workerSettings,
    std::optional<TKqpFederatedQuerySetup> federatedQuerySetup,
    NYql::NDq::IDqAsyncIoFactory::TPtr asyncIoFactory,
    TIntrusivePtr<TModuleResolverState> moduleResolverState, TIntrusivePtr<TKqpCounters> counters,
    const NKikimrConfig::TQueryServiceConfig& queryServiceConfig,
    const TActorId& kqpTempTablesAgentActor)
{
    return new TKqpSessionActor(owner, std::move(resourceManager), std::move(caFactory), sessionId, kqpSettings, workerSettings, federatedQuerySetup,
                                std::move(asyncIoFactory),  std::move(moduleResolverState), counters,
                                queryServiceConfig, kqpTempTablesAgentActor);
}

}
}<|MERGE_RESOLUTION|>--- conflicted
+++ resolved
@@ -1292,16 +1292,11 @@
         LOG_D("Sending to Executer TraceId: " << request.TraceId.GetTraceId() << " " << request.TraceId.GetSpanIdSize());
 
         const bool useEvWrite = ((HasOlapTable && Settings.TableService.GetEnableOlapSink()) || (!HasOlapTable && Settings.TableService.GetEnableOltpSink()))
-<<<<<<< HEAD
-            && (request.QueryType == NKikimrKqp::EQueryType::QUERY_TYPE_SQL_GENERIC_QUERY
-                || request.QueryType == NKikimrKqp::EQueryType::QUERY_TYPE_SQL_GENERIC_CONCURRENT_QUERY);
-=======
             && (request.QueryType == NKikimrKqp::EQueryType::QUERY_TYPE_UNDEFINED
                 || request.QueryType == NKikimrKqp::EQueryType::QUERY_TYPE_SQL_GENERIC_QUERY
                 || request.QueryType == NKikimrKqp::EQueryType::QUERY_TYPE_SQL_GENERIC_CONCURRENT_QUERY
                 || (!HasOlapTable && request.QueryType == NKikimrKqp::EQueryType::QUERY_TYPE_SQL_DML)
                 || (!HasOlapTable && request.QueryType == NKikimrKqp::EQueryType::QUERY_TYPE_PREPARED_DML));
->>>>>>> 41ca9bae
         auto executerActor = CreateKqpExecuter(std::move(request), Settings.Database,
             QueryState ? QueryState->UserToken : TIntrusiveConstPtr<NACLib::TUserToken>(),
             RequestCounters, Settings.TableService.GetAggregationConfig(), Settings.TableService.GetExecuterRetriesConfig(),
