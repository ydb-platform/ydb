#include "kqp_session_actor.h"
#include "kqp_worker_common.h"
#include "kqp_query_state.h"
#include "kqp_query_stats.h"

#include <ydb/core/kqp/common/buffer/buffer.h>
#include <ydb/core/kqp/common/buffer/events.h>
#include <ydb/core/kqp/common/kqp_data_integrity_trails.h>
#include <ydb/core/kqp/common/kqp_lwtrace_probes.h>
#include <ydb/core/kqp/common/kqp_ru_calc.h>
#include <ydb/core/kqp/common/kqp_timeouts.h>
#include <ydb/core/kqp/common/kqp_tx.h>
#include <ydb/core/kqp/common/kqp.h>
#include <ydb/core/kqp/common/events/workload_service.h>
#include <ydb/core/kqp/common/simple/query_ast.h>
#include <ydb/core/kqp/compile_service/kqp_compile_service.h>
#include <ydb/core/kqp/executer_actor/kqp_executer.h>
#include <ydb/core/kqp/executer_actor/kqp_locks_helper.h>
#include <ydb/core/kqp/executer_actor/kqp_partitioned_executer.h>
#include <ydb/core/kqp/host/kqp_host_impl.h>
#include <ydb/core/kqp/opt/kqp_query_plan.h>
#include <ydb/core/kqp/provider/yql_kikimr_provider.h>
#include <ydb/core/kqp/provider/yql_kikimr_results.h>
#include <ydb/core/kqp/rm_service/kqp_snapshot_manager.h>
#include <ydb/core/ydb_convert/ydb_convert.h>
#include <ydb/core/tx/schemeshard/schemeshard.h>
#include <ydb/core/kqp/rm_service/kqp_rm_service.h>
#include <ydb/public/sdk/cpp/include/ydb-cpp-sdk/library/operation_id/operation_id.h>
#include <ydb/core/kqp/common/kqp_yql.h>

#include <ydb/core/util/ulid.h>

#include <ydb/core/actorlib_impl/long_timer.h>
#include <ydb/core/base/appdata.h>
#include <ydb/core/base/cputime.h>
#include <ydb/core/base/path.h>
#include <ydb/library/wilson_ids/wilson.h>
#include <ydb/core/protos/kqp.pb.h>
#include <ydb/core/sys_view/service/sysview_service.h>
#include <ydb/core/tx/tx_proxy/proxy.h>
#include <ydb/library/yql/utils/actor_log/log.h>

#include <ydb/library/actors/core/actor_bootstrapped.h>
#include <ydb/library/actors/core/event_pb.h>
#include <ydb/library/actors/core/hfunc.h>
#include <ydb/library/actors/core/log.h>

#include <util/string/printf.h>

#include <ydb/library/actors/wilson/wilson_span.h>
#include <ydb/library/actors/wilson/wilson_trace.h>

LWTRACE_USING(KQP_PROVIDER);

namespace NKikimr {
namespace NKqp {

using namespace NYql;
using namespace NSchemeCache;

namespace {

std::optional<TString> TryDecodeYdbSessionId(const TString& sessionId) {
    if (sessionId.empty()) {
        return std::nullopt;
    }

    try {
        NOperationId::TOperationId opId(sessionId);
        TString id;
        const auto& ids = opId.GetValue("id");
        if (ids.size() != 1) {
            return std::nullopt;
        }

        return TString{*ids[0]};
    } catch (...) {
        return std::nullopt;
    }

    return std::nullopt;
}

#define LOG_C(msg) LOG_CRIT_S(*TlsActivationContext, NKikimrServices::KQP_SESSION, LogPrefix() << msg)
#define LOG_E(msg) LOG_ERROR_S(*TlsActivationContext, NKikimrServices::KQP_SESSION, LogPrefix() << msg)
#define LOG_W(msg) LOG_WARN_S(*TlsActivationContext, NKikimrServices::KQP_SESSION, LogPrefix() << msg)
#define LOG_N(msg) LOG_NOTICE_S(*TlsActivationContext, NKikimrServices::KQP_SESSION, LogPrefix() << msg)
#define LOG_I(msg) LOG_INFO_S(*TlsActivationContext, NKikimrServices::KQP_SESSION, LogPrefix() << msg)
#define LOG_D(msg) LOG_DEBUG_S(*TlsActivationContext, NKikimrServices::KQP_SESSION, LogPrefix() << msg)
#define LOG_T(msg) LOG_TRACE_S(*TlsActivationContext, NKikimrServices::KQP_SESSION, LogPrefix() << msg)

void FillColumnsMeta(const NKqpProto::TKqpPhyQuery& phyQuery, NKikimrKqp::TQueryResponse& resp) {
    for (size_t i = 0; i < phyQuery.ResultBindingsSize(); ++i) {
        const auto& binding = phyQuery.GetResultBindings(i);
        auto ydbRes = resp.AddYdbResults();
        ydbRes->mutable_columns()->CopyFrom(binding.GetResultSetMeta().columns());
    }
}

bool FillTableSinkSettings(NKikimrKqp::TKqpTableSinkSettings& settings, const NKqpProto::TKqpSink& sink) {
    if (sink.GetTypeCase() == NKqpProto::TKqpSink::kInternalSink
        && sink.GetInternalSink().GetSettings().Is<NKikimrKqp::TKqpTableSinkSettings>())
    {
        return sink.GetInternalSink().GetSettings().UnpackTo(&settings);
    }

    return false;
}

bool IsBatchQuery(const NKqpProto::TKqpPhyQuery& physicalQuery) {
    NKikimrKqp::TKqpTableSinkSettings sinkSettings;
    for (const auto& tx : physicalQuery.GetTransactions()) {
        for (const auto& stage : tx.GetStages()) {
            for (auto& sink : stage.GetSinks()) {
                auto isFilledSettings = FillTableSinkSettings(sinkSettings, sink);
                if (isFilledSettings && sinkSettings.HasIsBatch() && sinkSettings.GetIsBatch()) {
                    return true;
                }
            }
        }
    }
    return false;
}

class TRequestFail : public yexception {
public:
    Ydb::StatusIds::StatusCode Status;
    std::optional<google::protobuf::RepeatedPtrField<Ydb::Issue::IssueMessage>> Issues;

    TRequestFail(Ydb::StatusIds::StatusCode status,
            std::optional<google::protobuf::RepeatedPtrField<Ydb::Issue::IssueMessage>> issues = {})
        : Status(status)
        , Issues(std::move(issues))
    {}
};

struct TKqpCleanupCtx {
    std::deque<TIntrusivePtr<TKqpTransactionContext>> TransactionsToBeAborted;
    bool IsWaitingForWorkerToClose = false;
    bool IsWaitingForWorkloadServiceCleanup = false;
    bool Final = false;
    TInstant Start = TInstant::Now();

    bool CleanupFinished() {
        return TransactionsToBeAborted.empty() && !IsWaitingForWorkerToClose && !IsWaitingForWorkloadServiceCleanup;
    }
};

class TKqpSessionActor : public TActorBootstrapped<TKqpSessionActor> {

    class TTimerGuard {
    public:
        TTimerGuard(TKqpSessionActor* this_)
        : This(this_)
        {
            if (This->QueryState) {
                YQL_ENSURE(!This->QueryState->CurrentTimer);
                This->QueryState->CurrentTimer.emplace();
            }
        }

        ~TTimerGuard() {
            if (This->QueryState) {
                This->QueryState->ResetTimer();
            }
        }

    private:
        TKqpSessionActor* This;
    };

public:
    static constexpr NKikimrServices::TActivity::EType ActorActivityType() {
        return NKikimrServices::TActivity::KQP_SESSION_ACTOR;
    }

   TKqpSessionActor(const TActorId& owner,
            TKqpQueryCachePtr queryCache,
            std::shared_ptr<NKikimr::NKqp::NRm::IKqpResourceManager> resourceManager,
            std::shared_ptr<NKikimr::NKqp::NComputeActor::IKqpNodeComputeActorFactory> caFactory,
            const TString& sessionId, const TKqpSettings::TConstPtr& kqpSettings,
            const TKqpWorkerSettings& workerSettings,
            std::optional<TKqpFederatedQuerySetup> federatedQuerySetup,
            NYql::NDq::IDqAsyncIoFactory::TPtr asyncIoFactory,
            TIntrusivePtr<TModuleResolverState> moduleResolverState, TIntrusivePtr<TKqpCounters> counters,
            const NKikimrConfig::TQueryServiceConfig& queryServiceConfig,
            const TActorId& kqpTempTablesAgentActor)
        : Owner(owner)
        , QueryCache(std::move(queryCache))
        , SessionId(sessionId)
        , ResourceManager_(std::move(resourceManager))
        , CaFactory_(std::move(caFactory))
        , Counters(counters)
        , Settings(workerSettings)
        , AsyncIoFactory(std::move(asyncIoFactory))
        , ModuleResolverState(std::move(moduleResolverState))
        , FederatedQuerySetup(federatedQuerySetup)
        , KqpSettings(kqpSettings)
        , Config(CreateConfig(kqpSettings, workerSettings))
        , Transactions(*Config->_KqpMaxActiveTxPerSession.Get(), TDuration::Seconds(*Config->_KqpTxIdleTimeoutSec.Get()))
        , QueryServiceConfig(queryServiceConfig)
        , KqpTempTablesAgentActor(kqpTempTablesAgentActor)
        , GUCSettings(std::make_shared<TGUCSettings>())
    {
        RequestCounters = MakeIntrusive<TKqpRequestCounters>();
        RequestCounters->Counters = Counters;
        RequestCounters->DbCounters = Settings.DbCounters;
        RequestCounters->TxProxyMon = MakeIntrusive<NTxProxy::TTxProxyMon>(AppData()->Counters);
        CompilationCookie = std::make_shared<std::atomic<bool>>(true);

        FillSettings.AllResultsBytesLimit = Nothing();
        FillSettings.RowsLimitPerWrite = Config->_ResultRowsLimit.Get();
        FillSettings.Format = IDataProvider::EResultFormat::Custom;
        FillSettings.FormatDetails = TString(KikimrMkqlProtoFormat);
        FillGUCSettings();

        auto optSessionId = TryDecodeYdbSessionId(SessionId);
        YQL_ENSURE(optSessionId, "Can't decode ydb session Id");

        TempTablesState.SessionId = *optSessionId;
        TempTablesState.Database = Settings.Database;
        LOG_D("Create session actor with id " << TempTablesState.SessionId);
    }

    void Bootstrap() {
        LOG_D("session actor bootstrapped");
        Counters->ReportSessionActorCreated(Settings.DbCounters);
        CreationTime = TInstant::Now();

        Config->FeatureFlags = AppData()->FeatureFlags;

        RequestControls.Reqister(TlsActivationContext->AsActorContext());
        Become(&TKqpSessionActor::ReadyState);
    }

    TString LogPrefix() const {
        TStringBuilder result = TStringBuilder()
            << "SessionId: " << SessionId << ", "
            << "ActorId: " << SelfId() << ", "
            << "ActorState: " << CurrentStateFuncName() << ", ";
        if (Y_LIKELY(QueryState)) {
            result << "TraceId: " << QueryState->UserRequestContext->TraceId << ", ";
        }
        return result;
    }

    void MakeNewQueryState(TEvKqp::TEvQueryRequest::TPtr& ev) {
        ++QueryId;
        YQL_ENSURE(!QueryState);
        auto selfId = SelfId();
        auto as = TActivationContext::ActorSystem();
        ev->Get()->SetClientLostAction(selfId, as);
        QueryState = std::make_shared<TKqpQueryState>(
            ev, QueryId, Settings.Database, Settings.ApplicationName, Settings.Cluster, Settings.DbCounters, Settings.LongSession,
            Settings.TableService, Settings.QueryService, SessionId, AppData()->MonotonicTimeProvider->Now());
        if (QueryState->UserRequestContext->TraceId.empty()) {
            QueryState->UserRequestContext->TraceId = UlidGen.Next().ToString();
        }
    }

    void PassRequestToResourcePool() {
        if (QueryState->UserRequestContext->PoolConfig) {
            LOG_D("request placed into pool from cache: " << QueryState->UserRequestContext->PoolId);
            CompileQuery();
            return;
        }

        Send(MakeKqpWorkloadServiceId(SelfId().NodeId()), new NWorkload::TEvPlaceRequestIntoPool(
            QueryState->UserRequestContext->DatabaseId,
            SessionId,
            QueryState->UserRequestContext->PoolId,
            QueryState->UserToken
        ), IEventHandle::FlagTrackDelivery);

        QueryState->PoolHandlerActor = MakeKqpWorkloadServiceId(SelfId().NodeId());
        Become(&TKqpSessionActor::ExecuteState);
    }

    void ForwardRequest(TEvKqp::TEvQueryRequest::TPtr& ev) {
        if (!WorkerId) {
            std::unique_ptr<IActor> workerActor(CreateKqpWorkerActor(SelfId(), SessionId, KqpSettings, Settings,
                FederatedQuerySetup, ModuleResolverState, Counters, QueryServiceConfig, GUCSettings));
            WorkerId = RegisterWithSameMailbox(workerActor.release());
        }
        TlsActivationContext->Send(new IEventHandle(*WorkerId, SelfId(), QueryState->RequestEv.release(), ev->Flags, ev->Cookie,
                    nullptr, std::move(ev->TraceId)));
        Become(&TKqpSessionActor::ExecuteState);
    }

    void ForwardResponse(TEvKqp::TEvQueryResponse::TPtr& ev) {
        QueryResponse = std::unique_ptr<TEvKqp::TEvQueryResponse>(ev->Release().Release());
        Cleanup();
    }

    void ReplyTransactionNotFound(const TString& txId) {
        std::vector<TIssue> issues{YqlIssue(TPosition(), TIssuesIds::KIKIMR_TRANSACTION_NOT_FOUND,
            TStringBuilder() << "Transaction not found: " << txId)};
        ReplyQueryError(Ydb::StatusIds::NOT_FOUND, "", MessageFromIssues(issues));
    }

    void RollbackTx() {
        YQL_ENSURE(QueryState->HasTxControl(), "Can't perform ROLLBACK_TX: TxControl isn't set in TQueryRequest");
        const auto& txControl = QueryState->GetTxControl();
        QueryState->Commit = txControl.commit_tx();
        auto txId = TTxId::FromString(txControl.tx_id());
        if (auto ctx = Transactions.ReleaseTransaction(txId)) {
            ctx->Invalidate();
            if (!ctx->BufferActorId) {
                Transactions.AddToBeAborted(std::move(ctx));
            } else {
                TerminateBufferActor(ctx);
            }
            ReplySuccess();
        } else {
            ReplyTransactionNotFound(txControl.tx_id());
        }
    }

    void CommitTx() {
        YQL_ENSURE(QueryState->HasTxControl());
        const auto& txControl = QueryState->GetTxControl();
        YQL_ENSURE(txControl.tx_selector_case() == Ydb::Table::TransactionControl::kTxId, "Can't commit transaction - "
            << " there is no TxId in Query's TxControl");

        QueryState->Commit = true;

        auto txId = TTxId::FromString(txControl.tx_id());
        auto txCtx = Transactions.Find(txId);
        LOG_D("queryRequest TxControl: " << txControl.DebugString() << " txCtx: " << (void*)txCtx.Get());
        if (!txCtx) {
            ReplyTransactionNotFound(txControl.tx_id());
            return;
        }
        QueryState->TxCtx = std::move(txCtx);
        QueryState->QueryData = std::make_shared<TQueryData>(QueryState->TxCtx->TxAlloc);
        QueryState->TxId.SetValue(txId);
        if (!CheckTransactionLocks(/*tx*/ nullptr)) {
            return;
        }

        bool replied = ExecutePhyTx(/*tx*/ nullptr, /*commit*/ true);
        if (!replied) {
            Become(&TKqpSessionActor::ExecuteState);
        }
    }

    static bool IsQueryTypeSupported(NKikimrKqp::EQueryType type) {
        switch (type) {
            case NKikimrKqp::QUERY_TYPE_SQL_DML:
            case NKikimrKqp::QUERY_TYPE_PREPARED_DML:
            case NKikimrKqp::QUERY_TYPE_SQL_SCAN:
            case NKikimrKqp::QUERY_TYPE_AST_SCAN:
            case NKikimrKqp::QUERY_TYPE_AST_DML:
            case NKikimrKqp::QUERY_TYPE_SQL_GENERIC_QUERY:
            case NKikimrKqp::QUERY_TYPE_SQL_GENERIC_CONCURRENT_QUERY:
            case NKikimrKqp::QUERY_TYPE_SQL_GENERIC_SCRIPT:
                return true;

            // should not be compiled. TODO: forward to request executer
            // not supported yet
            case NKikimrKqp::QUERY_TYPE_SQL_DDL:
            case NKikimrKqp::QUERY_TYPE_SQL_SCRIPT:
            case NKikimrKqp::QUERY_TYPE_SQL_SCRIPT_STREAMING:
            case NKikimrKqp::QUERY_TYPE_UNDEFINED:
                return false;
        }
    }

    void HandleClientLost(NGRpcService::TEvClientLost::TPtr&) {
        LOG_D("Got ClientLost event, send AbortExecution to executer: "
            << ExecuterId);

        if (ExecuterId) {
            auto abortEv = TEvKqp::TEvAbortExecution::Aborted("Client lost"); // any status code can be here

            Send(ExecuterId, abortEv.Release());
        } else {
            Cleanup();
        }
    }

    void Handle(TEvKqp::TEvQueryRequest::TPtr& ev) {
        if (CurrentStateFunc() != &TThis::ReadyState) {
            ReplyBusy(ev);
            return;
        }

        ui64 proxyRequestId = ev->Cookie;
        YQL_ENSURE(ev->Get()->GetSessionId() == SessionId,
                "Invalid session, expected: " << SessionId << ", got: " << ev->Get()->GetSessionId());

        NDataIntegrity::LogIntegrityTrails(ev, TlsActivationContext->AsActorContext());

        if (ev->Get()->HasYdbStatus() && ev->Get()->GetYdbStatus() != Ydb::StatusIds::SUCCESS) {
            NYql::TIssues issues;
            NYql::IssuesFromMessage(ev->Get()->GetQueryIssues(), issues);
            TString errMsg = issues.ToString();
            auto status = ev->Get()->GetYdbStatus();

            LOG_N(TKqpRequestInfo("", SessionId)
                << "Got invalid query request, reply with status: "
                << status
                << " msg: "
                << errMsg <<".");
            ReplyProcessError(ev, status, errMsg);
            return;
        }

        if (ShutdownState && ShutdownState->SoftTimeoutReached()) {
            // we reached the soft timeout, so at this point we don't allow to accept new queries for session.
            LOG_N("system shutdown requested: soft timeout reached, no queries can be accepted");
            ReplyProcessError(ev, Ydb::StatusIds::BAD_SESSION, "Session is under shutdown");
            CleanupAndPassAway();
            return;
        }

        MakeNewQueryState(ev);
        TTimerGuard timer(this);
        YQL_ENSURE(QueryState->GetDatabase() == Settings.Database,
                "Wrong database, expected:" << Settings.Database << ", got: " << QueryState->GetDatabase());

        auto action = QueryState->GetAction();

        LWTRACK(KqpSessionQueryRequest,
            QueryState->Orbit,
            QueryState->GetDatabase(),
            QueryState->GetType(),
            action,
            QueryState->GetQuery());

        LOG_D("received request,"
            << " proxyRequestId: " << proxyRequestId
            << " prepared: " << QueryState->HasPreparedQuery()
            << " tx_control: " << QueryState->HasTxControl()
            << " action: " << action
            << " type: " << QueryState->GetType()
            << " text: " << QueryState->GetQuery()
            << " rpcActor: " << QueryState->RequestActorId
            << " database: " << QueryState->GetDatabase()
            << " databaseId: " << QueryState->UserRequestContext->DatabaseId
            << " pool id: " << QueryState->UserRequestContext->PoolId
        );

        switch (action) {
            case NKikimrKqp::QUERY_ACTION_EXPLAIN:
            case NKikimrKqp::QUERY_ACTION_EXECUTE:
            case NKikimrKqp::QUERY_ACTION_PREPARE:
            case NKikimrKqp::QUERY_ACTION_EXECUTE_PREPARED: {
                auto type = QueryState->GetType();
                YQL_ENSURE(type != NKikimrKqp::QUERY_TYPE_UNDEFINED, "query type is undefined");

                if (action == NKikimrKqp::QUERY_ACTION_PREPARE) {
                   if (QueryState->KeepSession && !Settings.LongSession) {
                        ythrow TRequestFail(Ydb::StatusIds::BAD_REQUEST)
                            << "Expected KeepSession=false for non-execute requests";
                   }
                }

                if (!IsQueryTypeSupported(type)) {
                    return ForwardRequest(ev);
                }
                break;
            }
            case NKikimrKqp::QUERY_ACTION_BEGIN_TX: {
                YQL_ENSURE(QueryState->HasTxControl(),
                    "Can't perform BEGIN_TX: TxControl isn't set in TQueryRequest");
                const auto& txControl = QueryState->GetTxControl();
                QueryState->Commit = txControl.commit_tx();
                BeginTx(txControl.begin_tx());
                QueryState->CommandTagName = "BEGIN";
                ReplySuccess();
                return;
            }
            case NKikimrKqp::QUERY_ACTION_ROLLBACK_TX: {
                QueryState->CommandTagName = "ROLLBACK";
                return RollbackTx();
            }
            case NKikimrKqp::QUERY_ACTION_COMMIT_TX:
                QueryState->CommandTagName = "COMMIT";
                return CommitTx();

            // not supported yet
            case NKikimrKqp::QUERY_ACTION_VALIDATE:
            case NKikimrKqp::QUERY_ACTION_PARSE:
                return ForwardRequest(ev);

            case NKikimrKqp::QUERY_ACTION_TOPIC:
                return AddOffsetsToTransaction();
        }

        QueryState->UpdateTempTablesState(TempTablesState);

        if (QueryState->UserRequestContext->PoolId) {
            PassRequestToResourcePool();
        } else {
            CompileQuery();
        }
    }

    void Handle(TEvents::TEvUndelivered::TPtr& ev) {
        if (ev->Get()->SourceType == TKqpWorkloadServiceEvents::EvPlaceRequestIntoPool) {
            LOG_I("Failed to deliver request to workload service");
            CompileQuery();
        }
    }

    void Handle(NWorkload::TEvContinueRequest::TPtr& ev) {
        YQL_ENSURE(QueryState);
        QueryState->ContinueTime = TInstant::Now();

        if (ev->Get()->Status == Ydb::StatusIds::UNSUPPORTED) {
            LOG_T("Failed to place request in resource pool, feature flag is disabled");
            QueryState->UserRequestContext->PoolId.clear();
            CompileQuery();
            return;
        }

        const TString& poolId = ev->Get()->PoolId;
        if (ev->Get()->Status != Ydb::StatusIds::SUCCESS) {
            google::protobuf::RepeatedPtrField<Ydb::Issue::IssueMessage> issues;
            NYql::IssuesToMessage(std::move(ev->Get()->Issues), &issues);
            ReplyQueryError(ev->Get()->Status, TStringBuilder() << "Query failed during adding/waiting in workload pool " << poolId, issues);
            return;
        }

        LOG_D("continue request, pool id: " << poolId);
        QueryState->PoolHandlerActor = ev->Sender;
        QueryState->UserRequestContext->PoolId = poolId;
        QueryState->UserRequestContext->PoolConfig = ev->Get()->PoolConfig;
        CompileQuery();
    }

    bool AreAllTheTopicsAndPartitionsKnown() const {
        if (QueryState->HasTopicOperations()) {
            const NKikimrKqp::TTopicOperationsRequest& operations = QueryState->GetTopicOperationsFromRequest();

            if (operations.HasTabletId()) {
                for (const auto& topic : operations.GetTopics()) {
                    auto path = CanonizePath(NPersQueue::GetFullTopicPath(QueryState->GetDatabase(), topic.path()));
                    for (const auto& partition : topic.partitions()) {
                        QueryState->TxCtx->TopicOperations.SetTabletId(path, partition.partition_id(), operations.GetTabletId());
                    }
                }
                return true;
            }

            for (const auto& topic : operations.GetTopics()) {
                auto path = CanonizePath(NPersQueue::GetFullTopicPath(QueryState->GetDatabase(), topic.path()));

                for (const auto& partition : topic.partitions()) {
                    if (!QueryState->TxCtx->TopicOperations.HasThisPartitionAlreadyBeenAdded(path, partition.partition_id())) {
                        return false;
                    }
                }
            }
        }

        if (QueryState->HasKafkaApiOperations()) {
            const NKikimrKqp::TKafkaApiOperationsRequest& operations = QueryState->GetKafkaApiOperationsFromRequest();
            for (const auto& topicAndPartition : operations.GetPartitionsInTxn()) {
                auto path = CanonizePath(NPersQueue::GetFullTopicPath(QueryState->GetDatabase(), topicAndPartition.GetTopicPath()));

                if (!QueryState->TxCtx->TopicOperations.HasThisPartitionAlreadyBeenAdded(path, topicAndPartition.GetPartitionId())) {
                    return false;
                }
            }
        }

        return true;
    }

    void AddOffsetsToTransaction() {
        YQL_ENSURE(QueryState);
        if (!PrepareQueryTransaction()) {
            return;
        }

        QueryState->FillTopicOperations();

        if (!AreAllTheTopicsAndPartitionsKnown()) {
            auto navigate = QueryState->BuildSchemeCacheNavigate();
            Become(&TKqpSessionActor::ExecuteState);
            Send(MakeSchemeCacheID(), new TEvTxProxySchemeCache::TEvNavigateKeySet(navigate.release()));
            return;
        }

        TString message;
        if (!QueryState->TryMergeTopicOffsets(QueryState->TopicOperations, message)) {
            ythrow TRequestFail(Ydb::StatusIds::BAD_REQUEST) << message;
        }

        if (HasTopicWriteOperations() && !HasTopicApiWriteOperations() && !HasKafkaApiWriteOperations()) {
            Become(&TKqpSessionActor::ExecuteState);
            Send(MakeTxProxyID(), new TEvTxUserProxy::TEvAllocateTxId, 0, QueryState->QueryId);
            return;
        }

        ReplySuccess();
    }

    void CompileQuery() {
        YQL_ENSURE(QueryState);
        QueryState->CompilationRunning = true;

        Become(&TKqpSessionActor::ExecuteState);

        // quick path
        if (QueryState->TryGetFromCache(*QueryCache, GUCSettings, Counters, SelfId()) && !QueryState->CompileResult->NeedToSplit) {
            LWTRACK(KqpSessionQueryCompiled, QueryState->Orbit, TStringBuilder() << QueryState->CompileResult->Status);

            // even if we have successfully compilation result, it doesn't mean anything
            // in terms of current schema version of the table if response of compilation is from the cache.
            // because of that, we are forcing to run schema version check
            QueryState->CompileResult->IncUsage();
            if (QueryState->NeedCheckTableVersions()) {
                auto ev = QueryState->BuildNavigateKeySet();
                Send(MakeSchemeCacheID(), ev.release());
                return;
            }

            OnSuccessCompileRequest();
            return;
        }

        // TODO: in some cases we could reply right here (e.g. there is uid and query is missing), but
        // for extra sanity we make extra hop to the compile service, which might handle the issue better

        auto ev = QueryState->BuildCompileRequest(CompilationCookie, GUCSettings);
        LOG_D("Sending CompileQuery request");

        Send(MakeKqpCompileServiceID(SelfId().NodeId()), ev.release(), 0, QueryState->QueryId,
            QueryState->KqpSessionSpan.GetTraceId());
    }

    void CompileSplittedQuery() {
        YQL_ENSURE(QueryState);
        auto ev = QueryState->BuildCompileSplittedRequest(CompilationCookie, GUCSettings);
        LOG_D("Sending CompileSplittedQuery request");

        Send(MakeKqpCompileServiceID(SelfId().NodeId()), ev.release(), 0, QueryState->QueryId,
            QueryState->KqpSessionSpan.GetTraceId());
        Become(&TKqpSessionActor::ExecuteState);
    }

    void Handle(TEvTxProxySchemeCache::TEvNavigateKeySetResult::TPtr& ev) {
        const auto* response = ev->Get();
        YQL_ENSURE(response->Request);
        YQL_ENSURE(QueryState);
        // outdated response from scheme cache.
        // ignoring that.
        if (response->Request->Cookie < QueryId)
            return;

        if (QueryState->GetAction() == NKikimrKqp::QUERY_ACTION_TOPIC) {
            ProcessTopicOps(ev);
            return;
        }

        // table versions are not the same. need the query recompilation.
        if (!QueryState->EnsureTableVersions(*response)) {
            if (QueryState->QueryPhysicalGraph) {
                // Query recompilation is not allowed with restore physical graph request
                ReplyQueryError(Ydb::StatusIds::PRECONDITION_FAILED, "Restore query state failed, table versions are not the same");
                return;
            }

            auto ev = QueryState->BuildReCompileRequest(CompilationCookie, GUCSettings);
            Send(MakeKqpCompileServiceID(SelfId().NodeId()), ev.release(), 0, QueryState->QueryId,
                QueryState->KqpSessionSpan.GetTraceId());
            return;
        }

        OnSuccessCompileRequest();
    }

    void Handle(TEvKqp::TEvCompileResponse::TPtr& ev) {
        // outdated event from previous query.
        // ignoring that.
        if (ev->Cookie < QueryId) {
            return;
        }

        YQL_ENSURE(QueryState);
        TTimerGuard timer(this);

        // saving compile response and checking that compilation status
        // is success.
        if (!QueryState->SaveAndCheckCompileResult(ev->Get())) {
            LWTRACK(KqpSessionQueryCompiled, QueryState->Orbit, TStringBuilder() << QueryState->CompileResult->Status);

            if (QueryState->CompileResult->NeedToSplit) {
                if (!QueryState->HasTxControl()) {
                    YQL_ENSURE(QueryState->GetAction() == NKikimrKqp::QUERY_ACTION_EXECUTE || QueryState->GetAction() == NKikimrKqp::QUERY_ACTION_EXPLAIN);
                    auto ev = QueryState->BuildSplitRequest(CompilationCookie, GUCSettings);
                    Send(MakeKqpCompileServiceID(SelfId().NodeId()), ev.release(), 0, QueryState->QueryId,
                        QueryState->KqpSessionSpan.GetTraceId());
                } else {
                    NYql::TIssues issues;
                    ReplyQueryError(
                        ::Ydb::StatusIds::StatusCode::StatusIds_StatusCode_BAD_REQUEST,
                        "CTAS statement can be executed only in NoTx mode.",
                        MessageFromIssues(issues));
                }
            } else {
                ReplyQueryCompileError();
            }
            return;
        }

        QueryState->CompileResult->IncUsage();
        LWTRACK(KqpSessionQueryCompiled, QueryState->Orbit, TStringBuilder() << QueryState->CompileResult->Status);
        // even if we have successfully compilation result, it doesn't mean anything
        // in terms of current schema version of the table if response of compilation is from the cache.
        // because of that, we are forcing to run schema version check
        if (QueryState->NeedCheckTableVersions()) {
            auto ev = QueryState->BuildNavigateKeySet();
            Send(MakeSchemeCacheID(), ev.release());
            return;
        }

        OnSuccessCompileRequest();
    }

    void Handle(TEvKqp::TEvParseResponse::TPtr& ev) {
        QueryState->SaveAndCheckParseResult(std::move(*ev->Get()));
        CompileStatement();
    }

    void CompileStatement() {
        // quick path
        if (QueryState->TryGetFromCache(*QueryCache, GUCSettings, Counters, SelfId()) && !QueryState->CompileResult->NeedToSplit) {
            LWTRACK(KqpSessionQueryCompiled, QueryState->Orbit, TStringBuilder() << QueryState->CompileResult->Status);

            QueryState->CompileResult->IncUsage();
            // even if we have successfully compilation result, it doesn't mean anything
            // in terms of current schema version of the table if response of compilation is from the cache.
            // because of that, we are forcing to run schema version check
            if (QueryState->NeedCheckTableVersions()) {
                auto ev = QueryState->BuildNavigateKeySet();
                Send(MakeSchemeCacheID(), ev.release());
                return;
            }

            OnSuccessCompileRequest();
            return;
        }

        // TODO: in some cases we could reply right here (e.g. there is uid and query is missing), but
        // for extra sanity we make extra hop to the compile service, which might handle the issue better

        auto request = QueryState->BuildCompileRequest(CompilationCookie, GUCSettings);
        LOG_D("Sending CompileQuery request (statement)");

        Send(MakeKqpCompileServiceID(SelfId().NodeId()), request.release(), 0, QueryState->QueryId,
            QueryState->KqpSessionSpan.GetTraceId());
    }

    void Handle(TEvKqp::TEvSplitResponse::TPtr& ev) {
        // outdated event from previous query.
        // ignoring that.
        if (ev->Cookie < QueryId) {
            return;
        }

        YQL_ENSURE(QueryState);
        TTimerGuard timer(this);
        if (!QueryState->SaveAndCheckSplitResult(ev->Get())) {
            ReplySplitError(ev->Get());
            return;
        }
        OnSuccessSplitRequest();
    }

    void OnSuccessSplitRequest() {
        YQL_ENSURE(ExecuteNextStatementPart());
    }

    bool ExecuteNextStatementPart() {
        if (QueryState->PrepareNextStatementPart()) {
            CompileSplittedQuery();
            return true;
        }
        return false;
    }

    void OnSuccessCompileRequest() {
        if (QueryState->GetAction() == NKikimrKqp::QUERY_ACTION_PREPARE ||
            QueryState->GetAction() == NKikimrKqp::QUERY_ACTION_EXPLAIN)
        {
            return ReplyPrepareResult();
        }

        if (!PrepareQueryContext()) {
            return;
        }

        Become(&TKqpSessionActor::ExecuteState);

        QueryState->TxCtx->OnBeginQuery();

        if (QueryState->NeedPersistentSnapshot()) {
            AcquirePersistentSnapshot();
            return;
        } else if (QueryState->NeedSnapshot(*Config)) {
            AcquireMvccSnapshot();
            return;
        }

        // Can reply inside (in case of deferred-only transactions) and become ReadyState
        ExecuteOrDefer();
    }

    void AcquirePersistentSnapshot() {
        LOG_D("acquire persistent snapshot");
        AcquireSnapshotSpan = NWilson::TSpan(TWilsonKqp::SessionAcquireSnapshot, QueryState->KqpSessionSpan.GetTraceId(),
            "SessionActor.AcquirePersistentSnapshot");
        auto timeout = QueryState->QueryDeadlines.TimeoutAt - TAppData::TimeProvider->Now();

        auto* snapMgr = CreateKqpSnapshotManager(Settings.Database, timeout);
        auto snapMgrActorId = RegisterWithSameMailbox(snapMgr);

        auto ev = std::make_unique<TEvKqpSnapshot::TEvCreateSnapshotRequest>(QueryState->PreparedQuery->GetQueryTables(), QueryId, std::move(QueryState->Orbit));
        Send(snapMgrActorId, ev.release());

        QueryState->TxCtx->SnapshotHandle.ManagingActor = snapMgrActorId;
    }

    void DiscardPersistentSnapshot(const IKqpGateway::TKqpSnapshotHandle& handle) {
        if (handle.ManagingActor) { // persistent snapshot was acquired
            Send(handle.ManagingActor, new TEvKqpSnapshot::TEvDiscardSnapshot());
        }
    }

    void AcquireMvccSnapshot() {
        AcquireSnapshotSpan = NWilson::TSpan(TWilsonKqp::SessionAcquireSnapshot, QueryState->KqpSessionSpan.GetTraceId(),
            "SessionActor.AcquireMvccSnapshot");
        LOG_D("acquire mvcc snapshot");
        auto timeout = QueryState->QueryDeadlines.TimeoutAt - TAppData::TimeProvider->Now();

        auto* snapMgr = CreateKqpSnapshotManager(Settings.Database, timeout);
        auto snapMgrActorId = RegisterWithSameMailbox(snapMgr);

        auto ev = std::make_unique<TEvKqpSnapshot::TEvCreateSnapshotRequest>(QueryId, std::move(QueryState->Orbit));
        Send(snapMgrActorId, ev.release());
    }

    Ydb::StatusIds::StatusCode StatusForSnapshotError(NKikimrIssues::TStatusIds::EStatusCode status) {
        switch (status) {
            case NKikimrIssues::TStatusIds::SCHEME_ERROR:
                return Ydb::StatusIds::SCHEME_ERROR;
            case NKikimrIssues::TStatusIds::TIMEOUT:
                return Ydb::StatusIds::TIMEOUT;
            case NKikimrIssues::TStatusIds::OVERLOADED:
                return Ydb::StatusIds::OVERLOADED;
            default:
                // snapshot is acquired before transactions execution, so we can return UNAVAILABLE here
                return Ydb::StatusIds::UNAVAILABLE;
        }
    }

    void Handle(TEvKqpSnapshot::TEvCreateSnapshotResponse::TPtr& ev) {
        if (ev->Cookie < QueryId || CurrentStateFunc() != &TThis::ExecuteState) {
            return;
        }

        TTimerGuard timer(this);

        auto *response = ev->Get();

        if (QueryState) {
            QueryState->Orbit = std::move(response->Orbit);
        }

        LOG_T("read snapshot result: " << StatusForSnapshotError(response->Status) << ", step: " << response->Snapshot.Step
            << ", tx id: " << response->Snapshot.TxId);
        if (response->Status != NKikimrIssues::TStatusIds::SUCCESS) {
            auto& issues = response->Issues;
            AcquireSnapshotSpan.EndError(issues.ToString());
            ReplyQueryError(StatusForSnapshotError(response->Status), "", MessageFromIssues(issues));
            return;
        }
        AcquireSnapshotSpan.EndOk();
        QueryState->TxCtx->SnapshotHandle.Snapshot = response->Snapshot;

        // Can reply inside (in case of deferred-only transactions) and become ReadyState
        ExecuteOrDefer();
    }

    void BeginTx(const Ydb::Table::TransactionSettings& settings) {
        QueryState->TxId.SetValue(UlidGen.Next());
        QueryState->TxCtx = MakeIntrusive<TKqpTransactionContext>(false, AppData()->FunctionRegistry,
            AppData()->TimeProvider, AppData()->RandomProvider);

        auto& alloc = QueryState->TxCtx->TxAlloc;
        ui64 mkqlInitialLimit = Settings.MkqlInitialMemoryLimit;

        const auto& queryLimitsProto = Settings.TableService.GetQueryLimits();
        const auto& phaseLimitsProto = queryLimitsProto.GetPhaseLimits();
        ui64 mkqlMaxLimit = phaseLimitsProto.GetComputeNodeMemoryLimitBytes();
        mkqlMaxLimit = mkqlMaxLimit ? mkqlMaxLimit : ui64(Settings.MkqlMaxMemoryLimit);

        alloc->Alloc->SetLimit(mkqlInitialLimit);
        alloc->Alloc->Ref().SetIncreaseMemoryLimitCallback([this, &alloc, mkqlMaxLimit](ui64 currentLimit, ui64 required) {
            if (required < mkqlMaxLimit) {
                LOG_D("Increase memory limit from " << currentLimit << " to " << required);
                alloc->Alloc->SetLimit(required);
            }
        });

        QueryState->QueryData = std::make_shared<TQueryData>(QueryState->TxCtx->TxAlloc);
        QueryState->TxCtx->SetIsolationLevel(settings);
        QueryState->TxCtx->OnBeginQuery();

        if (QueryState->TxCtx->EffectiveIsolationLevel == NKikimrKqp::ISOLATION_LEVEL_SNAPSHOT_RW
                && !Settings.TableService.GetEnableSnapshotIsolationRW()) {
            ythrow TRequestFail(Ydb::StatusIds::BAD_REQUEST)
                << "Writes aren't supported for Snapshot Isolation";
        }

        if (!Transactions.CreateNew(QueryState->TxId.GetValue(), QueryState->TxCtx)) {
            std::vector<TIssue> issues{
                YqlIssue({}, TIssuesIds::KIKIMR_TOO_MANY_TRANSACTIONS)};
            ythrow TRequestFail(Ydb::StatusIds::BAD_SESSION,
                                MessageFromIssues(issues))
                << "Too many transactions, current active: " << Transactions.Size()
                << " MaxTxPerSession: " << Transactions.MaxSize();
        }

        Counters->ReportTxCreated(Settings.DbCounters);
        Counters->ReportBeginTransaction(Settings.DbCounters, Transactions.EvictedTx, Transactions.Size(), Transactions.ToBeAbortedSize());
    }

    Ydb::Table::TransactionControl GetTxControlWithImplicitTx() {
        if (!QueryState->ImplicitTxId) {
            Ydb::Table::TransactionSettings settings;
            settings.mutable_serializable_read_write();
            BeginTx(settings);
            QueryState->ImplicitTxId = QueryState->TxId;
        }
        Ydb::Table::TransactionControl control;
        control.set_commit_tx(QueryState->ProcessingLastStatement() && QueryState->ProcessingLastStatementPart());
        control.set_tx_id(QueryState->ImplicitTxId->GetValue().GetHumanStr());
        return control;
    }

    bool PrepareQueryTransaction() {
        const bool hasTxControl = QueryState->HasTxControl();
        if (hasTxControl || QueryState->HasImplicitTx()) {
            const auto& txControl = hasTxControl ? QueryState->GetTxControl() : GetTxControlWithImplicitTx();

            QueryState->Commit = txControl.commit_tx();
            switch (txControl.tx_selector_case()) {
                case Ydb::Table::TransactionControl::kTxId: {
                    auto txId = TTxId::FromString(txControl.tx_id());
                    auto txCtx = Transactions.Find(txId);
                    if (!txCtx) {
                        ReplyTransactionNotFound(txControl.tx_id());
                        return false;
                    }
                    QueryState->TxCtx = txCtx;
                    QueryState->QueryData = std::make_shared<TQueryData>(QueryState->TxCtx->TxAlloc);
                    if (hasTxControl) {
                        QueryState->TxId.SetValue(txId);
                    }
                    break;
                }
                case Ydb::Table::TransactionControl::kBeginTx: {
                    BeginTx(txControl.begin_tx());
                    break;
                }
                case Ydb::Table::TransactionControl::TX_SELECTOR_NOT_SET:
                    ythrow TRequestFail(Ydb::StatusIds::BAD_REQUEST)
                        << "wrong TxControl: tx_selector must be set";
                    break;
            }
        } else {
            QueryState->TxCtx = MakeIntrusive<TKqpTransactionContext>(false, AppData()->FunctionRegistry,
                AppData()->TimeProvider, AppData()->RandomProvider);
            QueryState->QueryData = std::make_shared<TQueryData>(QueryState->TxCtx->TxAlloc);
            QueryState->TxCtx->EffectiveIsolationLevel = NKikimrKqp::ISOLATION_LEVEL_UNDEFINED;
        }

        return true;
    }

    bool PrepareQueryContext() {
        YQL_ENSURE(QueryState);
        if (!PrepareQueryTransaction()) {
            return false;
        }

        const NKqpProto::TKqpPhyQuery& phyQuery = QueryState->PreparedQuery->GetPhysicalQuery();

        auto checkSchemeTx = [&]() {
            for (const auto &tx : phyQuery.GetTransactions()) {
                if (tx.GetType() != NKqpProto::TKqpPhyTx::TYPE_SCHEME) {
                    return false;
                }
            }
            return true;
        };

        if (phyQuery.HasEnableOltpSink()) {
            if (!QueryState->TxCtx->EnableOltpSink) {
                QueryState->TxCtx->EnableOltpSink = phyQuery.GetEnableOltpSink();
            }
            if (QueryState->TxCtx->EnableOltpSink != phyQuery.GetEnableOltpSink()) {
                ReplyQueryError(Ydb::StatusIds::ABORTED,
                                "Transaction execution settings have been changed (EnableOltpSink).");
                return false;
            }
        } else {
            AFL_ENSURE(checkSchemeTx());
        }

        if (phyQuery.HasEnableOlapSink()) {
            if (!QueryState->TxCtx->EnableOlapSink) {
                QueryState->TxCtx->EnableOlapSink = phyQuery.GetEnableOlapSink();
            }
            if (QueryState->TxCtx->EnableOlapSink != phyQuery.GetEnableOlapSink()) {
                ReplyQueryError(Ydb::StatusIds::ABORTED,
                                "Transaction execution settings have been changed (EnableOlapSink).");
                return false;
            }
        } else {
            AFL_ENSURE(checkSchemeTx());
        }

        if (phyQuery.HasEnableHtapTx()) {
            if (!QueryState->TxCtx->EnableHtapTx) {
                QueryState->TxCtx->EnableHtapTx = phyQuery.GetEnableHtapTx();
            }
            if (QueryState->TxCtx->EnableHtapTx != phyQuery.GetEnableHtapTx()) {
                ReplyQueryError(Ydb::StatusIds::ABORTED,
                                "Transaction execution settings have been changed (EnableHtapTx).");
                return false;
            }
        } else {
            AFL_ENSURE(checkSchemeTx());
        }

        const bool hasOlapWrite = ::NKikimr::NKqp::HasOlapTableWriteInTx(phyQuery);
        const bool hasOltpWrite = ::NKikimr::NKqp::HasOltpTableWriteInTx(phyQuery);
        const bool hasOlapRead = ::NKikimr::NKqp::HasOlapTableReadInTx(phyQuery);
        const bool hasOltpRead = ::NKikimr::NKqp::HasOltpTableReadInTx(phyQuery);
        QueryState->TxCtx->HasOlapTable |= hasOlapWrite || hasOlapRead;
        QueryState->TxCtx->HasOltpTable |= hasOltpWrite || hasOltpRead;
        QueryState->TxCtx->HasTableWrite |= hasOlapWrite || hasOltpWrite;
        QueryState->TxCtx->HasTableRead |= hasOlapRead || hasOltpRead;
        if (QueryState->TxCtx->HasOlapTable && QueryState->TxCtx->HasOltpTable && QueryState->TxCtx->HasTableWrite
                && !QueryState->TxCtx->EnableHtapTx.value_or(false) && !QueryState->IsSplitted()) {
            ReplyQueryError(Ydb::StatusIds::PRECONDITION_FAILED,
                            "Write transactions between column and row tables are disabled at current time.");
            return false;
        }
        if (QueryState->TxCtx->EffectiveIsolationLevel == NKikimrKqp::ISOLATION_LEVEL_SNAPSHOT_RW
            && QueryState->TxCtx->HasOltpTable) {
            ReplyQueryError(Ydb::StatusIds::PRECONDITION_FAILED,
                            "SnapshotRW can only be used with olap tables.");
            return false;
        }

        QueryState->TxCtx->SetTempTables(QueryState->TempTablesState);
        if (phyQuery.GetForceImmediateEffectsExecution()) {
            Counters->ForcedImmediateEffectsExecution->Inc();
        }
        QueryState->TxCtx->ApplyPhysicalQuery(phyQuery, QueryState->Commit);
        auto [success, issues] = QueryState->TxCtx->ApplyTableOperations(phyQuery.GetTableOps(), phyQuery.GetTableInfos(),
            EKikimrQueryType::Dml);
        if (!success) {
            YQL_ENSURE(!issues.Empty());
            ReplyQueryError(GetYdbStatus(issues), "", MessageFromIssues(issues));
            return false;
        }

        auto action = QueryState->GetAction();
        auto type = QueryState->GetType();

        if (action == NKikimrKqp::QUERY_ACTION_EXECUTE && type == NKikimrKqp::QUERY_TYPE_SQL_DML
            || action == NKikimrKqp::QUERY_ACTION_EXECUTE && type == NKikimrKqp::QUERY_TYPE_AST_DML)
        {
            type = NKikimrKqp::QUERY_TYPE_PREPARED_DML;
            action = NKikimrKqp::QUERY_ACTION_EXECUTE_PREPARED;
        }

        switch (action) {
            case NKikimrKqp::QUERY_ACTION_EXECUTE:
                YQL_ENSURE(
                    type == NKikimrKqp::QUERY_TYPE_SQL_SCAN ||
                    type == NKikimrKqp::QUERY_TYPE_AST_SCAN ||
                    type == NKikimrKqp::QUERY_TYPE_SQL_GENERIC_QUERY ||
                    type == NKikimrKqp::QUERY_TYPE_SQL_GENERIC_CONCURRENT_QUERY ||
                    type == NKikimrKqp::QUERY_TYPE_SQL_GENERIC_SCRIPT
                );
                break;

            case NKikimrKqp::QUERY_ACTION_EXECUTE_PREPARED:
                YQL_ENSURE(type == NKikimrKqp::QUERY_TYPE_PREPARED_DML);
                break;

            default:
                YQL_ENSURE(false, "Unexpected query action: " << action);
        }

        try {
            const auto& parameters = QueryState->GetYdbParameters();
            QueryState->QueryData->ParseParameters(parameters);
            if (QueryState->CompileResult && QueryState->CompileResult->GetAst() && QueryState->CompileResult->GetAst()->PgAutoParamValues) {
                const auto& params = dynamic_cast<TKqpAutoParamBuilder*>(QueryState->CompileResult->GetAst()->PgAutoParamValues.Get())->Values;
                for(const auto& [name, param] : params) {
                    if (!parameters.contains(name)) {
                        QueryState->QueryData->AddTypedValueParam(name, param);
                    }
                }
            }
        } catch(const yexception& ex) {
            ythrow TRequestFail(Ydb::StatusIds::BAD_REQUEST) << ex.what();
        } catch(const TMemoryLimitExceededException&) {
            ythrow TRequestFail(Ydb::StatusIds::BAD_REQUEST) << BuildMemoryLimitExceptionMessage();
        }
        return true;
    }

    void ReplyPrepareResult() {
        YQL_ENSURE(QueryState);
        QueryResponse = std::make_unique<TEvKqp::TEvQueryResponse>();
        FillCompileStatus(QueryState->CompileResult, QueryResponse->Record);

        auto ru = NRuCalc::CpuTimeToUnit(TDuration::MicroSeconds(QueryState->CompileStats.CpuTimeUs));
        auto& record = QueryResponse->Record;
        record.SetConsumedRu(ru);

        Cleanup(IsFatalError(record.GetYdbStatus()));
    }

    IKqpGateway::TExecPhysicalRequest PrepareBaseRequest(TKqpQueryState *queryState, TTxAllocatorState::TPtr alloc) {
        IKqpGateway::TExecPhysicalRequest request(alloc);

        if (queryState) {
            auto now = TAppData::TimeProvider->Now();
            request.Timeout = queryState->QueryDeadlines.TimeoutAt - now;
            if (auto cancelAt = queryState->QueryDeadlines.CancelAt) {
                request.CancelAfter = cancelAt - now;
            }

            request.StatsMode = queryState->GetStatsMode();
            request.ProgressStatsPeriod = queryState->GetProgressStatsPeriod();
            request.QueryType = queryState->GetType();
            request.OutputChunkMaxSize = queryState->GetOutputChunkMaxSize();
            if (Y_LIKELY(queryState->PreparedQuery)) {
                ui64 resultSetsCount = queryState->PreparedQuery->GetPhysicalQuery().ResultBindingsSize();
                request.AllowTrailingResults = (resultSetsCount == 1 && queryState->Statements.size() <= 1);
                request.AllowTrailingResults &= (QueryState->RequestEv->GetSupportsStreamTrailingResult());
            }
        }

        const auto& limits = GetQueryLimits(Settings);
        request.MaxAffectedShards = limits.PhaseLimits.AffectedShardsLimit;
        request.TotalReadSizeLimitBytes = limits.PhaseLimits.TotalReadSizeLimitBytes;
        request.MkqlMemoryLimit = limits.PhaseLimits.ComputeNodeMemoryLimitBytes;
        return request;
    }

    IKqpGateway::TExecPhysicalRequest PrepareLiteralRequest(TKqpQueryState *queryState) {
        auto request = PrepareBaseRequest(queryState, queryState->TxCtx->TxAlloc);
        request.NeedTxId = false;
        return request;
    }

    IKqpGateway::TExecPhysicalRequest PreparePhysicalRequest(TKqpQueryState *queryState,
        TTxAllocatorState::TPtr alloc)
    {
        auto request = PrepareBaseRequest(queryState, alloc);

        if (queryState) {
            request.Snapshot = queryState->TxCtx->GetSnapshot();
            request.IsolationLevel = *queryState->TxCtx->EffectiveIsolationLevel;
            request.UserTraceId = queryState->UserRequestContext->TraceId;
        } else {
            request.IsolationLevel = NKikimrKqp::ISOLATION_LEVEL_SERIALIZABLE;
        }

        return request;
    }

    IKqpGateway::TExecPhysicalRequest PrepareScanRequest(TKqpQueryState *queryState) {
        auto request = PrepareBaseRequest(queryState, queryState->TxCtx->TxAlloc);

        request.MaxComputeActors = Config->_KqpMaxComputeActors.Get().GetRef();
        YQL_ENSURE(queryState);
        request.Snapshot = queryState->TxCtx->GetSnapshot();

        return request;
    }

    IKqpGateway::TExecPhysicalRequest PrepareGenericRequest(TKqpQueryState *queryState) {
        auto request = PrepareBaseRequest(queryState, queryState->TxCtx->TxAlloc);

        if (queryState) {
            request.Snapshot = queryState->TxCtx->GetSnapshot();
            request.IsolationLevel = *queryState->TxCtx->EffectiveIsolationLevel;
        } else {
            request.IsolationLevel = NKikimrKqp::ISOLATION_LEVEL_SERIALIZABLE;
        }

        return request;
    }

    IKqpGateway::TExecPhysicalRequest PrepareRequest(const TKqpPhyTxHolder::TConstPtr& tx, bool literal,
        TKqpQueryState *queryState)
    {
        if (literal) {
            YQL_ENSURE(tx);
            return PrepareLiteralRequest(QueryState.get());
        }

        if (!tx) {
            return PreparePhysicalRequest(QueryState.get(), queryState->TxCtx->TxAlloc);
        }

        switch (tx->GetType()) {
            case NKqpProto::TKqpPhyTx::TYPE_COMPUTE:
                return PreparePhysicalRequest(QueryState.get(), queryState->TxCtx->TxAlloc);
            case NKqpProto::TKqpPhyTx::TYPE_DATA:
                return PreparePhysicalRequest(QueryState.get(), queryState->TxCtx->TxAlloc);
            case NKqpProto::TKqpPhyTx::TYPE_SCAN:
                return PrepareScanRequest(QueryState.get());
            case NKqpProto::TKqpPhyTx::TYPE_GENERIC:
                return PrepareGenericRequest(QueryState.get());
            default:
                YQL_ENSURE(false, "Unexpected physical tx type: " << (int)tx->GetType());
        }
    }

    bool CheckTransactionLocks(const TKqpPhyTxHolder::TConstPtr& tx) {
        auto& txCtx = *QueryState->TxCtx;
        const bool broken = txCtx.TxManager
            ? !!txCtx.TxManager->GetLockIssue()
            : txCtx.Locks.Broken();

        if (!txCtx.DeferredEffects.Empty() && broken) {
            ReplyQueryError(Ydb::StatusIds::ABORTED, "tx has deferred effects, but locks are broken",
                MessageFromIssues(std::vector<TIssue>{txCtx.TxManager ? *txCtx.TxManager->GetLockIssue() : txCtx.Locks.GetIssue()}));
            return false;
        }

        if (tx && tx->GetHasEffects() && broken) {
            ReplyQueryError(Ydb::StatusIds::ABORTED, "tx has effects, but locks are broken",
                MessageFromIssues(std::vector<TIssue>{txCtx.TxManager ? *txCtx.TxManager->GetLockIssue() : txCtx.Locks.GetIssue()}));
            return false;
        }

        return true;
    }

    bool CheckTopicOperations() {
        auto& txCtx = *QueryState->TxCtx;

        if (txCtx.TopicOperations.IsValid()) {
            return true;
        }

        std::vector<TIssue> issues {
            YqlIssue({}, TIssuesIds::KIKIMR_BAD_REQUEST, "Incorrect offset ranges in the transaction.")
        };
        ReplyQueryError(Ydb::StatusIds::ABORTED, "incorrect offset ranges in the tx",
                        MessageFromIssues(issues));

        return false;
    }

    bool CheckScriptExecutionState(TKqpPhyTxHolder::TConstPtr tx, bool isBatchQuery) {
        if (!QueryState->SaveQueryPhysicalGraph) {
            return true;
        }

        YQL_ENSURE(QueryState->GetType() == NKikimrKqp::EQueryType::QUERY_TYPE_SQL_GENERIC_SCRIPT);
        YQL_ENSURE(QueryState->HasImplicitTx());
        YQL_ENSURE(QueryState->Commit, "Expected commit for implicit tx");

        if (!QueryState->PreparedQuery) {
            ReplyQueryError(Ydb::StatusIds::UNSUPPORTED, "Save state of query is not supported without prepared query");
            return false;
        }

        if (isBatchQuery) {
            ReplyQueryError(Ydb::StatusIds::UNSUPPORTED, "Save state of query is not supported for batch queries");
            return false;
        }

        if (QueryState->IsSplitted()) {
            ReplyQueryError(Ydb::StatusIds::UNSUPPORTED, "Save state of query is not supported for perstatement query execution");
            return false;
        }

        if (const auto txCount = QueryState->PreparedQuery->GetPhysicalQuery().TransactionsSize(); txCount != 1) {
            ReplyQueryError(Ydb::StatusIds::UNSUPPORTED, TStringBuilder() << "Save state of query supported only for exactly one transaction, but got: " << txCount);
            return false;
        }

        const auto& txCtx = *QueryState->TxCtx;
        if (txCtx.HasTableRead || txCtx.HasTableWrite || txCtx.TopicOperations.GetSize() != 0) {
            ReplyQueryError(Ydb::StatusIds::UNSUPPORTED, "Save state of query is not supported for table and topic operations");
            return false;
        }

        if (!CanCacheQuery(QueryState->PreparedQuery->GetPhysicalQuery())) {
            ReplyQueryError(Ydb::StatusIds::UNSUPPORTED, "Can not cache query, save state of query is not allowed");
            return false;
        }

        if (!tx) {
            if (txCtx.DeferredEffects.Empty()) {
                // All transactions already finished
                return true;
            }
            tx = txCtx.DeferredEffects.begin()->PhysicalTx;
        }

        YQL_ENSURE(tx);

        if (tx->ResultsSize()) {
            ReplyQueryError(Ydb::StatusIds::UNSUPPORTED, "Save state of query is not supported for queries with results");
            return false;
        }

        if (const auto txType = tx->GetType(); !IsIn({NKqpProto::TKqpPhyTx::TYPE_DATA, NKqpProto::TKqpPhyTx::TYPE_GENERIC, NKqpProto::TKqpPhyTx::TYPE_COMPUTE}, txType)) {
            ReplyQueryError(Ydb::StatusIds::UNSUPPORTED, TStringBuilder() << "Save state of query is not supported for this tx type: " << NKqpProto::TKqpPhyTx::EType_Name(txType));
            return false;
        }

        if (tx->IsLiteralTx()) {
            ReplyQueryError(Ydb::StatusIds::UNSUPPORTED, "Save state of query is not supported for literal tx");
            return false;
        }

        return true;
    }

    void ExecuteOrDefer() {
        bool haveWork = QueryState->PreparedQuery &&
                QueryState->CurrentTx < QueryState->PreparedQuery->GetPhysicalQuery().TransactionsSize()
                    || QueryState->Commit && !QueryState->Commited;

        if (!haveWork) {
            ReplySuccess();
            return;
        }

        TKqpPhyTxHolder::TConstPtr tx;
        try {
            tx = QueryState->GetCurrentPhyTx(QueryState->TxCtx->TxAlloc->TypeEnv);
        } catch (const yexception& ex) {
            ythrow TRequestFail(Ydb::StatusIds::BAD_REQUEST) << ex.what();
        }

        const bool isBatchQuery = IsBatchQuery(QueryState->PreparedQuery->GetPhysicalQuery());
        if (!CheckTransactionLocks(tx) || !CheckTopicOperations() || !CheckScriptExecutionState(tx, isBatchQuery)) {
            return;
        }

        if (QueryState->TxCtx->EnableOltpSink.value_or(false) && isBatchQuery && (!tx || !tx->IsLiteralTx())) {
            ExecutePartitioned(tx);
        } else if (QueryState->TxCtx->ShouldExecuteDeferredEffects(tx)) {
            ExecuteDeferredEffectsImmediately(tx);
        } else if (auto commit = QueryState->ShouldCommitWithCurrentTx(tx); commit || tx) {
            ExecutePhyTx(tx, commit);
        } else {
            ReplySuccess();
        }
    }

    void ExecutePartitioned(const TKqpPhyTxHolder::TConstPtr& tx) {
        if (!Settings.TableService.GetEnableBatchUpdates()) {
            return ReplyQueryError(Ydb::StatusIds::PRECONDITION_FAILED,
                "BATCH operations are disabled by EnableBatchUpdates flag.");
        }

        if (QueryState->TxCtx->HasOlapTable) {
            return ReplyQueryError(Ydb::StatusIds::PRECONDITION_FAILED,
                "BATCH operations are not supported for column tables at the current time.");
        }

        if (QueryState->HasTxControl()) {
            NYql::TIssues issues;
            return ReplyQueryError(::Ydb::StatusIds::StatusCode::StatusIds_StatusCode_BAD_REQUEST,
                "BATCH operation can be executed only in the implicit transaction mode.");
        }

        auto& txCtx = *QueryState->TxCtx;
        auto request = PrepareRequest(tx, false, QueryState.get());

        try {
            QueryState->QueryData->PrepareParameters(tx, QueryState->PreparedQuery, txCtx.TxAlloc->TypeEnv);
        } catch (const yexception& ex) {
            ythrow TRequestFail(Ydb::StatusIds::BAD_REQUEST) << ex.what();
        }

        if (tx) {
            request.Transactions.emplace_back(tx, QueryState->QueryData);
        }

        QueryState->TxCtx->OnNewExecutor(false);
        QueryState->Commited = true;

        for (const auto& effect : txCtx.DeferredEffects) {
            request.Transactions.emplace_back(effect.PhysicalTx, effect.Params);
            LOG_D("TExecPhysicalRequest, add DeferredEffect to Transaction,"
                   << " current Transactions.size(): " << request.Transactions.size());
        }

        SendToPartitionedExecuter(QueryState->TxCtx.Get(), std::move(request));
        QueryState->CurrentTx += 1;
    }

    void ExecuteDeferredEffectsImmediately(const TKqpPhyTxHolder::TConstPtr& tx) {
        YQL_ENSURE(QueryState->TxCtx->ShouldExecuteDeferredEffects(tx));

        auto& txCtx = *QueryState->TxCtx;
        auto request = PrepareRequest(/* tx */ nullptr, /* literal */ false, QueryState.get());

        for (const auto& effect : txCtx.DeferredEffects) {
            request.Transactions.emplace_back(effect.PhysicalTx, effect.Params);

            LOG_D("TExecPhysicalRequest, add DeferredEffect to Transaction,"
                << " current Transactions.size(): " << request.Transactions.size());
        }

        request.AcquireLocksTxId = txCtx.Locks.GetLockTxId();
        request.UseImmediateEffects = true;
        request.PerShardKeysSizeLimitBytes = Config->_CommitPerShardKeysSizeLimitBytes.Get().GetRef();

        txCtx.HasImmediateEffects = true;
        txCtx.ClearDeferredEffects();

        SendToExecuter(QueryState->TxCtx.Get(), std::move(request));
        if (!tx) {
            ++QueryState->CurrentTx;
        }
    }

    bool ExecutePhyTx(const TKqpPhyTxHolder::TConstPtr& tx, bool commit) {
        if (tx) {
            switch (tx->GetType()) {
                case NKqpProto::TKqpPhyTx::TYPE_SCHEME:
                    YQL_ENSURE(tx->StagesSize() == 0);
                    if (QueryState->HasTxControl() && !QueryState->HasImplicitTx() && QueryState->TxCtx->EffectiveIsolationLevel != NKikimrKqp::ISOLATION_LEVEL_UNDEFINED) {
                        ReplyQueryError(Ydb::StatusIds::PRECONDITION_FAILED,
                            "Scheme operations cannot be executed inside transaction");
                        return true;
                    }

                    SendToSchemeExecuter(tx);
                    return false;

                case NKqpProto::TKqpPhyTx::TYPE_DATA:
                case NKqpProto::TKqpPhyTx::TYPE_GENERIC:
                    if (QueryState->TxCtx->EffectiveIsolationLevel == NKikimrKqp::ISOLATION_LEVEL_UNDEFINED) {
                        ReplyQueryError(Ydb::StatusIds::PRECONDITION_FAILED,
                            "Data operations cannot be executed outside of transaction");
                        return true;
                    }

                    break;

                default:
                    break;
            }
        }

        if (QueryState->GetResultSetFormatSettings().IsArrowFormat() && !AppData()->FeatureFlags.GetEnableArrowResultSetFormat()) {
            ReplyQueryError(Ydb::StatusIds::BAD_REQUEST, "Arrow result set format is not enabled. Please set EnableArrowResultSetFormat feature flag to true.");
            return true;
        }

        auto& txCtx = *QueryState->TxCtx;
        bool literal = tx && tx->IsLiteralTx();
        const bool hasLocks = txCtx.TxManager ? txCtx.TxManager->HasLocks() : txCtx.Locks.HasLocks();

        if (commit) {
            if (txCtx.TxHasEffects() || hasLocks || txCtx.TopicOperations.HasOperations()) {
                // Cannot perform commit in literal execution
                literal = false;
            } else if (!tx) {
                // Commit is no-op
                ReplySuccess();
                return true;
            }
        }

        auto request = PrepareRequest(tx, literal, QueryState.get());

        LOG_D("ExecutePhyTx, tx: " << (void*)tx.get() << " literal: " << literal << " commit: " << commit
                << " txCtx.DeferredEffects.size(): " << txCtx.DeferredEffects.Size());

        if (!CheckTopicOperations()) {
            return true;
        }

        YQL_ENSURE(tx || commit);
        if (tx) {
            switch (tx->GetType()) {
                case NKqpProto::TKqpPhyTx::TYPE_COMPUTE:
                case NKqpProto::TKqpPhyTx::TYPE_DATA:
                case NKqpProto::TKqpPhyTx::TYPE_SCAN:
                case NKqpProto::TKqpPhyTx::TYPE_GENERIC:
                    break;
                default:
                    YQL_ENSURE(false, "Unexpected physical tx type in data query: " << (ui32)tx->GetType());
            }
        }

        try {
            QueryState->QueryData->PrepareParameters(tx, QueryState->PreparedQuery, txCtx.TxAlloc->TypeEnv);
        } catch (const yexception& ex) {
            ythrow TRequestFail(Ydb::StatusIds::BAD_REQUEST) << ex.what();
        }

        if (tx) {
            request.Transactions.emplace_back(tx, QueryState->QueryData);
        }

        QueryState->TxCtx->OnNewExecutor(literal);

        if (literal) {
            Y_ENSURE(QueryState);
            request.Orbit = std::move(QueryState->Orbit);
            request.TraceId = QueryState->KqpSessionSpan.GetTraceId();
            auto response = ExecuteLiteral(std::move(request), RequestCounters, SelfId(), QueryState->UserRequestContext);
            ++QueryState->CurrentTx;
            ProcessExecuterResult(response.get());
            return true;
        } else if (commit) {
            QueryState->Commited = true;

            for (const auto& effect : txCtx.DeferredEffects) {
                request.Transactions.emplace_back(effect.PhysicalTx, effect.Params);

                LOG_D("TExecPhysicalRequest, add DeferredEffect to Transaction,"
                       << " current Transactions.size(): " << request.Transactions.size());
            }

            if (!txCtx.DeferredEffects.Empty()) {
                request.PerShardKeysSizeLimitBytes = Config->_CommitPerShardKeysSizeLimitBytes.Get().GetRef();
            }

            if (txCtx.EnableOltpSink.value_or(false)) {
                if (txCtx.TxHasEffects() || hasLocks || txCtx.TopicOperations.HasOperations()) {
                    request.AcquireLocksTxId = txCtx.Locks.GetLockTxId();
                }

                if (hasLocks || txCtx.TopicOperations.HasOperations()) {
                    if (!txCtx.GetSnapshot().IsValid() || txCtx.TxHasEffects() || txCtx.TopicOperations.HasOperations()) {
                        LOG_D("TExecPhysicalRequest, tx has commit locks");
                        request.LocksOp = ELocksOp::Commit;
                    } else {
                        LOG_D("TExecPhysicalRequest, tx has rollback locks");
                        request.LocksOp = ELocksOp::Rollback;
                    }
                } else if (txCtx.TxHasEffects()) {
                    LOG_D("TExecPhysicalRequest, need commit locks");
                    request.LocksOp = ELocksOp::Commit;
                }
            } else {
                AFL_ENSURE(!tx || !txCtx.HasOlapTable);
                AFL_ENSURE(txCtx.DeferredEffects.Empty() || !txCtx.HasOlapTable);
                if (hasLocks || txCtx.TopicOperations.HasOperations()) {
                    bool hasUncommittedEffects = false;
                    for (auto& [lockId, lock] : txCtx.Locks.LocksMap) {
                        auto dsLock = ExtractLock(lock.GetValueRef(txCtx.Locks.LockType));
                        request.DataShardLocks[dsLock.GetDataShard()].emplace_back(dsLock);
                        hasUncommittedEffects |=  dsLock.GetHasWrites();
                    }
                    if (!txCtx.GetSnapshot().IsValid() || (tx && txCtx.TxHasEffects()) || !txCtx.DeferredEffects.Empty() || hasUncommittedEffects || txCtx.TopicOperations.HasOperations()) {
                        LOG_D("TExecPhysicalRequest, tx has commit locks");
                        request.LocksOp = ELocksOp::Commit;
                    } else {
                        LOG_D("TExecPhysicalRequest, tx has rollback locks");
                        request.LocksOp = ELocksOp::Rollback;
                    }
                }
            }
            request.TopicOperations = std::move(txCtx.TopicOperations);
        } else if (QueryState->ShouldAcquireLocks(tx) && (!txCtx.HasOlapTable || txCtx.EnableOlapSink.value_or(false))) {
            request.AcquireLocksTxId = txCtx.Locks.GetLockTxId();

            if (!txCtx.CanDeferEffects()) {
                request.UseImmediateEffects = true;
            }
        }

        LWTRACK(KqpSessionPhyQueryProposeTx,
            QueryState->Orbit,
            QueryState->CurrentTx,
            request.Transactions.size(),
            (txCtx.TxManager ? txCtx.TxManager->GetShardsCount() : txCtx.Locks.Size()),
            request.AcquireLocksTxId.Defined());

        SendToExecuter(QueryState->TxCtx.Get(), std::move(request));
        ++QueryState->CurrentTx;
        return false;
    }

    void FillGUCSettings() {
        if (Settings.Database) {
            GUCSettings->Set("ydb_database", Settings.Database.substr(1, Settings.Database.size() - 1));
        }
        if (Settings.UserName) {
            GUCSettings->Set("ydb_user", *Settings.UserName);
        }
    }

    void SendToSchemeExecuter(const TKqpPhyTxHolder::TConstPtr& tx) {
        YQL_ENSURE(QueryState);

        auto userToken = QueryState->UserToken;
        const TString clientAddress = QueryState->ClientAddress;
        const TString requestType = QueryState->GetRequestType();
        const bool temporary = GetTemporaryTableInfo(tx).has_value();

        auto executerActor = CreateKqpSchemeExecuter(tx, QueryState->GetType(), SelfId(), requestType, Settings.Database, userToken, clientAddress,
            temporary, TempTablesState.SessionId, QueryState->UserRequestContext, KqpTempTablesAgentActor);

        ExecuterId = RegisterWithSameMailbox(executerActor);

        ++QueryState->CurrentTx;
    }

    static ui32 GetResultsCount(const IKqpGateway::TExecPhysicalRequest& req) {
        ui32 results = 0;
        for (const auto& transaction : req.Transactions) {
            results += transaction.Body->ResultsSize();
        }
        return results;
    }

    void SendToExecuter(TKqpTransactionContext* txCtx, IKqpGateway::TExecPhysicalRequest&& request, bool isRollback = false) {
        if (QueryState) {
            request.Orbit = std::move(QueryState->Orbit);
            QueryState->StatementResultSize = GetResultsCount(request);
        }
        request.PerRequestDataSizeLimit = RequestControls.PerRequestDataSizeLimit;
        request.MaxShardCount = RequestControls.MaxShardCount;
        request.TraceId = QueryState ? QueryState->KqpSessionSpan.GetTraceId() : NWilson::TTraceId();
        request.CaFactory_ = CaFactory_;
        request.ResourceManager_ = ResourceManager_;
        request.SaveQueryPhysicalGraph = QueryState && QueryState->SaveQueryPhysicalGraph && request.Transactions.size() == 1;
        request.QueryPhysicalGraph = QueryState ? QueryState->QueryPhysicalGraph : nullptr;
        LOG_D("Sending to Executer TraceId: " << request.TraceId.GetTraceId() << " " << request.TraceId.GetSpanIdSize());

        if (txCtx->EnableOltpSink.value_or(false) && !txCtx->TxManager) {
            txCtx->TxManager = CreateKqpTransactionManager();
            txCtx->TxManager->SetAllowVolatile(AppData()->FeatureFlags.GetEnableDataShardVolatileTransactions());
        }

        if (txCtx->EnableOltpSink.value_or(false)
            && !txCtx->BufferActorId
            && (txCtx->HasTableWrite || request.TopicOperations.GetSize() != 0)) {
            txCtx->TxManager->SetTopicOperations(std::move(request.TopicOperations));
            txCtx->TxManager->AddTopicsToShards();

            auto alloc = std::make_shared<NKikimr::NMiniKQL::TScopedAlloc>(
                __LOCATION__, NKikimr::TAlignedPagePoolCounters(), true, false);

            const auto& queryLimitsProto = Settings.TableService.GetQueryLimits();
            const auto& bufferLimitsProto = queryLimitsProto.GetBufferLimits();
            const ui64 writeBufferMemoryLimit = bufferLimitsProto.HasWriteBufferMemoryLimitBytes()
                ? bufferLimitsProto.GetWriteBufferMemoryLimitBytes()
                : ui64(Settings.MkqlMaxMemoryLimit);
            const ui64 writeBufferInitialMemoryLimit = writeBufferMemoryLimit < ui64(Settings.MkqlInitialMemoryLimit)
                ? writeBufferMemoryLimit
                : ui64(Settings.MkqlInitialMemoryLimit);
            alloc->SetLimit(writeBufferInitialMemoryLimit);
            alloc->Ref().SetIncreaseMemoryLimitCallback([this, alloc=alloc.get(), writeBufferMemoryLimit](ui64 currentLimit, ui64 required) {
                if (required < writeBufferMemoryLimit) {
                    LOG_D("Increase memory limit from " << currentLimit << " to " << required);
                    alloc->SetLimit(required);
                }
            });

            TKqpBufferWriterSettings settings {
                .SessionActorId = SelfId(),
                .TxManager = txCtx->TxManager,
                .TraceId = request.TraceId.GetTraceId(),
                .Counters = Counters,
                .TxProxyMon = RequestCounters->TxProxyMon,
                .Alloc = std::move(alloc),
            };
            auto* actor = CreateKqpBufferWriterActor(std::move(settings));
            txCtx->BufferActorId = RegisterWithSameMailbox(actor);
        } else if (txCtx->EnableOltpSink.value_or(false) && txCtx->BufferActorId) {
            txCtx->TxManager->SetTopicOperations(std::move(request.TopicOperations));
            txCtx->TxManager->AddTopicsToShards();
        }

        std::optional<TLlvmSettings> llvmSettings;
        if (QueryState && QueryState->PreparedQuery && Settings.TableService.GetEnableKqpScanQueryUseLlvm()) {
            llvmSettings = QueryState->PreparedQuery->GetLlvmSettings();
        }

        auto executerActor = CreateKqpExecuter(std::move(request), Settings.Database,
            QueryState ? QueryState->UserToken : TIntrusiveConstPtr<NACLib::TUserToken>(),
            QueryState ? QueryState->GetResultSetFormatSettings() : TResultSetFormatSettings{},
            RequestCounters, TExecuterConfig(Settings.MutableExecuterConfig, Settings.TableService),
            AsyncIoFactory, SelfId(),
            QueryState ? QueryState->UserRequestContext : MakeIntrusive<TUserRequestContext>("", Settings.Database, SessionId),
            QueryState ? QueryState->StatementResultIndex : 0, FederatedQuerySetup,
            (QueryState && QueryState->RequestEv->GetSyntax() == Ydb::Query::Syntax::SYNTAX_PG)
                ? GUCSettings : nullptr, {}, txCtx->ShardIdToTableInfo, txCtx->TxManager, txCtx->BufferActorId, /* batchOperationSettings */ Nothing(),
<<<<<<< HEAD
            QueryServiceConfig, QueryState ? QueryState->Generation : 0);
=======
            llvmSettings);
>>>>>>> 33796776

        auto exId = RegisterWithSameMailbox(executerActor);
        LOG_D("Created new KQP executer: " << exId << " isRollback: " << isRollback);
        auto ev = std::make_unique<TEvTxUserProxy::TEvProposeKqpTransaction>(exId);
        Send(MakeTxProxyID(), ev.release());
        if (!isRollback) {
            YQL_ENSURE(!ExecuterId);
        }
        ExecuterId = exId;
    }

    void SendToPartitionedExecuter(TKqpTransactionContext* txCtx, IKqpGateway::TExecPhysicalRequest&& request)
    {
        if (txCtx->TxHasEffects() || txCtx->Locks.HasLocks()) {
            request.AcquireLocksTxId = txCtx->Locks.GetLockTxId();
        }

        if (!txCtx->DeferredEffects.Empty()) {
            request.PerShardKeysSizeLimitBytes = Config->_CommitPerShardKeysSizeLimitBytes.Get().GetRef();
        }

        if (QueryState) {
            request.Orbit = std::move(QueryState->Orbit);
            QueryState->StatementResultSize = GetResultsCount(request);
        }

        request.LocksOp = ELocksOp::Commit;
        request.PerRequestDataSizeLimit = RequestControls.PerRequestDataSizeLimit;
        request.MaxShardCount = RequestControls.MaxShardCount;
        request.TraceId = QueryState ? QueryState->KqpSessionSpan.GetTraceId() : NWilson::TTraceId();
        request.CaFactory_ = CaFactory_;
        request.ResourceManager_ = ResourceManager_;

        const auto& queryLimitsProto = Settings.TableService.GetQueryLimits();
        const auto& bufferLimitsProto = queryLimitsProto.GetBufferLimits();
        const ui64 writeBufferMemoryLimit = bufferLimitsProto.HasWriteBufferMemoryLimitBytes()
            ? bufferLimitsProto.GetWriteBufferMemoryLimitBytes()
            : ui64(Settings.MkqlMaxMemoryLimit);
        const ui64 writeBufferInitialMemoryLimit = writeBufferMemoryLimit < ui64(Settings.MkqlInitialMemoryLimit)
            ? writeBufferMemoryLimit
            : ui64(Settings.MkqlInitialMemoryLimit);

        const auto executerConfig = TExecuterConfig(Settings.MutableExecuterConfig, Settings.TableService);
        TKqpPartitionedExecuterSettings settings{
            .Request = std::move(request),
            .SessionActorId = SelfId(),
            .FuncRegistry = AppData()->FunctionRegistry,
            .TimeProvider = AppData()->TimeProvider,
            .RandomProvider = AppData()->RandomProvider,
            .Database = Settings.Database,
            .UserToken = QueryState
                ? QueryState->UserToken
                : TIntrusiveConstPtr<NACLib::TUserToken>(),
            .RequestCounters = RequestCounters,
            .ExecuterConfig = executerConfig,
            .AsyncIoFactory = AsyncIoFactory,
            .PreparedQuery = QueryState
                ? QueryState->PreparedQuery
                : nullptr,
            .UserRequestContext = QueryState
                ? QueryState->UserRequestContext
                : MakeIntrusive<TUserRequestContext>("", Settings.Database, SessionId),
            .StatementResultIndex = QueryState
                ? QueryState->StatementResultIndex
                : 0,
            .FederatedQuerySetup = FederatedQuerySetup,
            .GUCSettings = GUCSettings,
            .ShardIdToTableInfo = txCtx->ShardIdToTableInfo,
            .WriteBufferInitialMemoryLimit = writeBufferInitialMemoryLimit,
            .WriteBufferMemoryLimit = writeBufferMemoryLimit,
        };

        auto executerActor = CreateKqpPartitionedExecuter(std::move(settings));

        ExecuterId = RegisterWithSameMailbox(executerActor);
        LOG_D("Created new KQP partitioned executer: " << ExecuterId);
    }


    template<typename T>
    void HandleNoop(T&) {
    }

    bool MergeLocksWithTxResult(const NKikimrKqp::TExecuterTxResult& result) {
        if (result.HasLocks()) {
            auto& txCtx = QueryState->TxCtx;
            const auto& locks = result.GetLocks();
            auto [success, issues] = MergeLocks(locks.GetType(), locks.GetValue(), *txCtx);
            if (!success) {
                if (!txCtx->GetSnapshot().IsValid() || txCtx->TxHasEffects()) {
                    ReplyQueryError(Ydb::StatusIds::ABORTED,  "Error while locks merge",
                        MessageFromIssues(issues));
                    return false;
                }

                if (txCtx->GetSnapshot().IsValid()) {
                    txCtx->Locks.MarkBroken(issues.back());
                }
            }
        }

        return true;
    }

    void InvalidateQuery() {
        if (QueryState->CompileResult) {
            auto invalidateEv = MakeHolder<TEvKqp::TEvCompileInvalidateRequest>(
                QueryState->CompileResult->Uid, Settings.DbCounters);

            Send(MakeKqpCompileServiceID(SelfId().NodeId()), invalidateEv.Release());
        }
    }

    void HandleExecute(TEvKqpExecuter::TEvTxResponse::TPtr& ev) {
        // outdated response from dead executer.
        // it this case we should just ignore the event.
        if (ExecuterId != ev->Sender)
            return;

        TTimerGuard timer(this);
        ProcessExecuterResult(ev->Get());
    }

    void HandleExecute(TEvKqpExecuter::TEvExecuterProgress::TPtr& ev) {
        if (QueryState && QueryState->RequestActorId) {
            if (ExecuterId != ev->Sender) {
                return;
            }

            if (QueryState->ReportStats()) {
                NKqpProto::TKqpStatsQuery& stats = *ev->Get()->Record.MutableQueryStats();
                NKqpProto::TKqpStatsQuery executionStats;
                executionStats.Swap(&stats);
                stats = QueryState->QueryStats.ToProto();
                stats.MutableExecutions()->MergeFrom(executionStats.GetExecutions());
                ev->Get()->Record.SetQueryPlan(SerializeAnalyzePlan(stats, QueryState->UserRequestContext->PoolId));
                stats.SetDurationUs((TInstant::Now() - QueryState->StartTime).MicroSeconds());
            }

            LOG_D("Forwarded TEvExecuterProgress to " << QueryState->RequestActorId);
            Send(QueryState->RequestActorId, ev->Release().Release(), 0, QueryState->ProxyRequestId);
        }
    }

    std::optional<std::pair<bool, std::pair<TString, TKqpTempTablesState::TTempTableInfo>>>
    GetTemporaryTableInfo(TKqpPhyTxHolder::TConstPtr tx) {
        if (!tx) {
            return std::nullopt;
        }

        auto optPath = tx->GetSchemeOpTempTablePath();
        if (!optPath) {
            return std::nullopt;
        }
        const auto& [isCreate, path] = *optPath;
        if (isCreate) {
            auto userToken = QueryState ? QueryState->UserToken : TIntrusiveConstPtr<NACLib::TUserToken>();
            return {{true, {JoinPath({path.first, path.second}), {path.second, path.first, userToken}}}};
        }

        auto it = TempTablesState.FindInfo(JoinPath({path.first, path.second}), true);
        if (it == TempTablesState.TempTables.end()) {
            return std::nullopt;
        }

        return {{false, {it->first, {}}}};
    }

    void UpdateTempTablesState() {
        if (!QueryState->PreparedQuery) {
            return;
        }
        auto tx = QueryState->PreparedQuery->GetPhyTxOrEmpty(QueryState->CurrentTx - 1);
        if (!tx) {
            return;
        }
        if (QueryState->IsCreateTableAs()) {
            TempTablesState.HasCreateTableAs = true;
            QueryState->UpdateTempTablesState(TempTablesState);
            return;
        }

        auto optInfo = GetTemporaryTableInfo(tx);
        if (optInfo) {
            auto [isCreate, info] = *optInfo;
            if (isCreate) {
                TempTablesState.TempTables[info.first] = info.second;
            } else {
                TempTablesState.TempTables.erase(info.first);
            }
            QueryState->UpdateTempTablesState(TempTablesState);
        }
    }

    void ProcessExecuterResult(TEvKqpExecuter::TEvTxResponse* ev) {
        QueryState->Orbit = std::move(ev->Orbit);

        auto* response = ev->Record.MutableResponse();

        LOG_D("TEvTxResponse, CurrentTx: " << QueryState->CurrentTx
            << "/" << (QueryState->PreparedQuery ? QueryState->PreparedQuery->GetPhysicalQuery().TransactionsSize() : 0)
            << " response.status: " << response->GetStatus());

        ExecuterId = TActorId{};

        auto& executerResults = *response->MutableResult();
        if (executerResults.HasStats()) {
            QueryState->QueryStats.Executions.emplace_back();
            QueryState->QueryStats.Executions.back().Swap(executerResults.MutableStats());
        }

        if (QueryState->TxCtx->TxManager) {
            QueryState->ParticipantNodes = QueryState->TxCtx->TxManager->GetParticipantNodes();
        } else {
            for (auto nodeId : ev->ParticipantNodes) {
                QueryState->ParticipantNodes.emplace(nodeId);
            }
        }

        if (response->GetStatus() != Ydb::StatusIds::SUCCESS) {
            const auto executionType = ev->ExecutionType;

            LOG_D("TEvTxResponse has non-success status, CurrentTx: " << QueryState->CurrentTx
                << " ExecutionType: " << executionType);

            auto status = response->GetStatus();
            TIssues issues;
            IssuesFromMessage(response->GetIssues(), issues);

            // Invalidate query cache on scheme/internal errors
            switch (status) {
                case Ydb::StatusIds::ABORTED: {
                    if (QueryState->TxCtx->TxManager && QueryState->TxCtx->TxManager->BrokenLocks()) {
                        YQL_ENSURE(!issues.Empty());
                    } else if (ev->BrokenLockPathId) {
                        YQL_ENSURE(!QueryState->TxCtx->TxManager);
                        issues.AddIssue(GetLocksInvalidatedIssue(*QueryState->TxCtx, *ev->BrokenLockPathId));
                    } else if (ev->BrokenLockShardId) {
                        YQL_ENSURE(!QueryState->TxCtx->TxManager);
                        issues.AddIssue(GetLocksInvalidatedIssue(*QueryState->TxCtx->ShardIdToTableInfo, *ev->BrokenLockShardId));
                    }
                    break;
                }
                case Ydb::StatusIds::SCHEME_ERROR:
                case Ydb::StatusIds::INTERNAL_ERROR:
                    InvalidateQuery();
                    issues.AddIssue(YqlIssue(TPosition(), TIssuesIds::KIKIMR_QUERY_INVALIDATED,
                        TStringBuilder() << "Query invalidated on scheme/internal error during "
                            << executionType << " execution"));

                    // SCHEME_ERROR during execution is a soft (retriable) error, we abort query execution,
                    // invalidate query cache, and return ABORTED as retriable status.
                    if (status == Ydb::StatusIds::SCHEME_ERROR &&
                        executionType != TEvKqpExecuter::TEvTxResponse::EExecutionType::Scheme)
                    {
                        status = Ydb::StatusIds::ABORTED;
                    }

                    break;

                default:
                    break;
            }

            ReplyQueryError(status, "", MessageFromIssues(issues));
            return;
        }

        YQL_ENSURE(QueryState);

        UpdateTempTablesState();

        LWTRACK(KqpSessionPhyQueryTxResponse, QueryState->Orbit, QueryState->CurrentTx, ev->ResultRowsCount);
        QueryState->QueryData->ClearPrunedParams();

        if (!ev->GetTxResults().empty()) {
            QueryState->QueryData->AddTxResults(QueryState->CurrentTx - 1, std::move(ev->GetTxResults()));
        }
        QueryState->QueryData->AddTxHolders(std::move(ev->GetTxHolders()));

        QueryState->TxCtx->AcceptIncomingSnapshot(ev->Snapshot);

        if (ev->LockHandle) {
            QueryState->TxCtx->Locks.LockHandle = std::move(ev->LockHandle);
        }

        if (!QueryState->TxCtx->TxManager && !MergeLocksWithTxResult(executerResults)) {
            return;
        }

        if (!response->GetIssues().empty()){
            NYql::IssuesFromMessage(response->GetIssues(), QueryState->Issues);
        }

        ExecuteOrDefer();
    }

    void HandleExecute(TEvKqpExecuter::TEvStreamData::TPtr& ev) {
        YQL_ENSURE(QueryState && QueryState->RequestActorId);
        LOG_D("Forwarded TEvStreamData to " << QueryState->RequestActorId);

        QueryState->QueryData->AddBuiltResultIndex(ev->Get()->Record.GetQueryResultIndex());

        TlsActivationContext->Send(ev->Forward(QueryState->RequestActorId));
    }

    void HandleExecute(TEvKqpExecuter::TEvStreamDataAck::TPtr& ev) {
        TlsActivationContext->Send(ev->Forward(ExecuterId));
    }

    void HandleExecute(TEvKqp::TEvAbortExecution::TPtr& ev) {
        auto& msg = ev->Get()->Record;

        TString logMsg = TStringBuilder() << "got TEvAbortExecution in " << CurrentStateFuncName();
        LOG_I(logMsg << ", status: " << NYql::NDqProto::StatusIds_StatusCode_Name(msg.GetStatusCode()) << " send to: " << ExecuterId);

        auto issues = ev->Get()->GetIssues();
        TStringBuilder reason = TStringBuilder() << "Cancelling after " << (AppData()->MonotonicTimeProvider->Now() - QueryState->StartedAt).MilliSeconds() << "ms";
        if (QueryState->CompilationRunning) {
            reason << " during compilation";
        } else if (ExecuterId) {
            reason << " during execution";
        } else {
            reason << " in " << CurrentStateFuncName();
        }
        issues.AddIssue(reason);

        if (ExecuterId) {
            auto abortEv = MakeHolder<TEvKqp::TEvAbortExecution>(msg.GetStatusCode(), issues);
            Send(ExecuterId, abortEv.Release(), IEventHandle::FlagTrackDelivery);
        } else {
            ReplyQueryError(NYql::NDq::DqStatusToYdbStatus(msg.GetStatusCode()), "", MessageFromIssues(issues));
        }
    }

    void Handle(TEvKqpBuffer::TEvError::TPtr& ev) {
        auto& msg = *ev->Get();

        TString logMsg = TStringBuilder() << "got TEvKqpBuffer::TEvError in " << CurrentStateFuncName()
            << ", status: " << NYql::NDqProto::StatusIds_StatusCode_Name(msg.StatusCode) << " send to: " << ExecuterId << " from: " << ev->Sender;

        if (!QueryState || !QueryState->TxCtx || QueryState->TxCtx->BufferActorId != ev->Sender) {
            LOG_E(logMsg <<  ": Ignored error.");
            return;
        } else {
            LOG_W(logMsg);
        }

        if (ExecuterId) {
            Send(ExecuterId, new TEvKqpBuffer::TEvError{msg.StatusCode, std::move(msg.Issues)}, IEventHandle::FlagTrackDelivery);
        } else {
            ReplyQueryError(NYql::NDq::DqStatusToYdbStatus(msg.StatusCode), logMsg, MessageFromIssues(msg.Issues));
        }
    }

    void CollectSystemViewQueryStats(const TKqpQueryStats* stats, TDuration queryDuration,
        const TString& database, ui64 requestUnits)
    {
        auto type = QueryState->GetType();
        switch (type) {
            case NKikimrKqp::QUERY_TYPE_SQL_DML:
            case NKikimrKqp::QUERY_TYPE_PREPARED_DML:
            case NKikimrKqp::QUERY_TYPE_SQL_SCAN:
            case NKikimrKqp::QUERY_TYPE_SQL_SCRIPT:
            case NKikimrKqp::QUERY_TYPE_SQL_SCRIPT_STREAMING:
            case NKikimrKqp::QUERY_TYPE_SQL_GENERIC_QUERY:
            case NKikimrKqp::QUERY_TYPE_SQL_GENERIC_CONCURRENT_QUERY:
            case NKikimrKqp::QUERY_TYPE_SQL_GENERIC_SCRIPT: {
                TString text = QueryState->ExtractQueryText();
                if (IsQueryAllowedToLog(text)) {
                    auto userSID = QueryState->UserToken->GetUserSID();
                    CollectQueryStats(TlsActivationContext->AsActorContext(), stats, queryDuration, text,
                        userSID, QueryState->ParametersSize, database, type, requestUnits);
                }
                break;
            }
            default:
                break;
        }
    }

    void FillSystemViewQueryStats(NKikimrKqp::TEvQueryResponse* record) {
        YQL_ENSURE(QueryState);
        auto* stats = &QueryState->QueryStats;

        stats->DurationUs = ((TInstant::Now() - QueryState->StartTime).MicroSeconds());
        stats->WorkerCpuTimeUs = (QueryState->GetCpuTime().MicroSeconds());
        if (const auto continueTime = QueryState->ContinueTime) {
            stats->QueuedTimeUs = (continueTime - QueryState->StartTime).MicroSeconds();
        }
        if (QueryState->CompileResult) {
            stats->Compilation.emplace();
            stats->Compilation->FromCache = (QueryState->CompileStats.FromCache);
            stats->Compilation->DurationUs = (QueryState->CompileStats.DurationUs);
            stats->Compilation->CpuTimeUs = (QueryState->CompileStats.CpuTimeUs);
        }

        if (IsExecuteAction(QueryState->GetAction())) {
            auto ru = CalcRequestUnit(*stats);

            if (record != nullptr) {
                record->SetConsumedRu(ru);
            }

            auto now = TInstant::Now();
            auto queryDuration = now - QueryState->StartTime;
            CollectSystemViewQueryStats(stats, queryDuration, QueryState->GetDatabase(), ru);
        }
    }

    void FillStats(NKikimrKqp::TEvQueryResponse* record) {
        YQL_ENSURE(QueryState);
        // workaround to ensure that request was not transfered to worker.
        if (WorkerId || !QueryState->RequestEv) {
            return;
        }

        FillSystemViewQueryStats(record);

        auto *response = record->MutableResponse();
        auto requestInfo = TKqpRequestInfo(QueryState->UserRequestContext->TraceId, SessionId);

        if (IsExecuteAction(QueryState->GetAction())) {
            auto queryDuration = TDuration::MicroSeconds(QueryState->QueryStats.DurationUs);
            SlowLogQuery(TlsActivationContext->AsActorContext(), Config.Get(), requestInfo, queryDuration,
                record->GetYdbStatus(), QueryState->UserToken, QueryState->ParametersSize, record,
                [this]() { return this->QueryState->ExtractQueryText(); });
        }

        if (QueryState->ReportStats()) {
            auto stats = QueryState->QueryStats.ToProto();
            if (QueryState->GetStatsMode() >= Ydb::Table::QueryStatsCollection::STATS_COLLECTION_FULL) {
                response->SetQueryPlan(SerializeAnalyzePlan(stats, QueryState->UserRequestContext->PoolId));
                if (const auto compileResult = QueryState->CompileResult) {
                    if (const auto preparedQuery = compileResult->PreparedQuery) {
                        if (const auto& queryAst = preparedQuery->GetPhysicalQuery().GetQueryAst()) {
                            QueryState->QueryAst = queryAst;
                        }
                    }
                }
                response->SetQueryAst(QueryState->QueryAst);
            }
            response->MutableQueryStats()->Swap(&stats);
        }
    }

    template<class TEvRecord>
    void AddTrailingInfo(TEvRecord& record) {
        if (ShutdownState) {
            LOG_D("session is closing, set trailing metadata to request session shutdown");
            record.SetWorkerIsClosing(true);
        }
    }

    void FillTxInfo(NKikimrKqp::TQueryResponse* response) {
        YQL_ENSURE(QueryState);
        response->MutableTxMeta()->set_id(QueryState->TxId.GetValue().GetHumanStr());

        if (QueryState->TxCtx) {
            auto txInfo = QueryState->TxCtx->GetInfo();
            LOG_I("txInfo "
                << " Status: " << txInfo.Status
                << " Kind: " << txInfo.Kind
                << " TotalDuration: " << txInfo.TotalDuration.SecondsFloat()*1e3
                << " ServerDuration: " << txInfo.ServerDuration.SecondsFloat()*1e3
                << " QueriesCount: " << txInfo.QueriesCount);
            Counters->ReportTransaction(Settings.DbCounters, txInfo);
        }
    }

    void UpdateQueryExecutionCountes() {
        auto now = TInstant::Now();
        auto queryDuration = now - QueryState->StartTime;

        Counters->ReportQueryLatency(Settings.DbCounters, QueryState->GetAction(), queryDuration);

        if (QueryState->MaxReadType == ETableReadType::FullScan) {
            Counters->ReportQueryWithFullScan(Settings.DbCounters);
        } else if (QueryState->MaxReadType == ETableReadType::Scan) {
            Counters->ReportQueryWithRangeScan(Settings.DbCounters);
        }

        auto& stats = QueryState->QueryStats;

        ui32 affectedShardsCount = 0;
        ui64 readBytesCount = 0;
        ui64 readRowsCount = 0;
        for (const auto& exec : stats.GetExecutions()) {
            for (const auto& table : exec.GetTables()) {
                affectedShardsCount = std::max(affectedShardsCount, table.GetAffectedPartitions());
                readBytesCount += table.GetReadBytes();
                readRowsCount += table.GetReadRows();
            }
        }

        Counters->ReportQueryAffectedShards(Settings.DbCounters, affectedShardsCount);
        Counters->ReportQueryReadRows(Settings.DbCounters, readRowsCount);
        Counters->ReportQueryReadBytes(Settings.DbCounters, readBytesCount);
        Counters->ReportQueryReadSets(Settings.DbCounters, stats.ReadSetsCount);
        Counters->ReportQueryMaxShardReplySize(Settings.DbCounters, stats.MaxShardReplySize);
        Counters->ReportQueryMaxShardProgramSize(Settings.DbCounters, stats.MaxShardProgramSize);
    }

    void ReplySuccess() {
        YQL_ENSURE(QueryState);
        auto resEv = std::make_unique<TEvKqp::TEvQueryResponse>();
        auto *record = &resEv->Record;
        auto *response = record->MutableResponse();

        if (QueryState->CompileResult) {
            AddQueryIssues(*response, QueryState->CompileResult->Issues);
        }

        AddQueryIssues(*response, QueryState->Issues);

        FillStats(record);

        if (QueryState->CommandTagName) {
            auto *extraInfo = response->MutableExtraInfo();
            auto* pgExtraInfo = extraInfo->MutablePgInfo();
            pgExtraInfo->SetCommandTag(*QueryState->CommandTagName);
        }

        if (QueryState->TxCtx) {
            QueryState->TxCtx->OnEndQuery();
        }

        if (QueryState->Commit) {
            ResetTxState();
            Transactions.ReleaseTransaction(QueryState->TxId.GetValue());
            QueryState->TxId.Reset();
        }

        FillTxInfo(response);

        UpdateQueryExecutionCountes();

        bool replyQueryId = false;
        bool replyQueryParameters = false;
        bool replyTopicOperations = false;

        switch (QueryState->GetAction()) {
            case NKikimrKqp::QUERY_ACTION_PREPARE:
                replyQueryId = true;
                replyQueryParameters = true;
                break;

            case NKikimrKqp::QUERY_ACTION_EXECUTE:
                replyQueryParameters = replyQueryId = QueryState->GetQueryKeepInCache();
                break;

            case NKikimrKqp::QUERY_ACTION_PARSE:
            case NKikimrKqp::QUERY_ACTION_VALIDATE:
                replyQueryParameters = true;
                break;

            case NKikimrKqp::QUERY_ACTION_TOPIC:
                replyTopicOperations = true;
                break;

            default:
                break;
        }

        if (replyQueryParameters) {
            YQL_ENSURE(QueryState->PreparedQuery);
            for (auto& param : QueryState->GetResultParams()) {
                *response->AddQueryParameters() = param;
            }
        }

        if (replyQueryId) {
            TString queryId;
            if (QueryState->CompileResult) {
                queryId = QueryState->CompileResult->Uid;
            }
            response->SetPreparedQuery(queryId);
        }

        if (replyTopicOperations) {
            if (HasTopicApiWriteOperations() && !HasKafkaApiWriteOperations()) {
                auto* w = response->MutableTopicOperations();
                auto* writeId = w->MutableWriteId();
                writeId->SetNodeId(SelfId().NodeId());
                writeId->SetKeyId(GetTopicWriteId());
            }
        }

        response->SetQueryDiagnostics(QueryState->ReplayMessage);

        // Result for scan query is sent directly to target actor.
        Y_ABORT_UNLESS(response->GetArena());
        if (QueryState->PreparedQuery) {
            auto& phyQuery = QueryState->PreparedQuery->GetPhysicalQuery();
            size_t trailingResultsCount = 0;
            for (size_t i = 0; i < phyQuery.ResultBindingsSize(); ++i) {
                if (QueryState->IsStreamResult()) {
                    if (QueryState->QueryData->HasTrailingTxResult(phyQuery.GetResultBindings(i))) {
                        auto ydbResult = QueryState->QueryData->GetYdbTxResult(
                            phyQuery.GetResultBindings(i), response->GetArena(),
                            QueryState->GetResultSetFormatSettings(), {});

                        YQL_ENSURE(ydbResult);
                        ++trailingResultsCount;
                        YQL_ENSURE(trailingResultsCount <= 1);
                        response->AddYdbResults()->Swap(ydbResult);
                    }

                    continue;
                }

                TMaybe<ui64> effectiveRowsLimit = FillSettings.RowsLimitPerWrite;
                if (QueryState->PreparedQuery->GetResults(i).GetRowsLimit()) {
                    effectiveRowsLimit = QueryState->PreparedQuery->GetResults(i).GetRowsLimit();
                }

                auto* ydbResult = QueryState->QueryData->GetYdbTxResult(
                    phyQuery.GetResultBindings(i), response->GetArena(),
                    QueryState->GetResultSetFormatSettings(), effectiveRowsLimit);
                response->AddYdbResults()->Swap(ydbResult);
            }
        }

        resEv->Record.SetYdbStatus(Ydb::StatusIds::SUCCESS);
        LOG_D("Create QueryResponse for action: " << QueryState->GetAction() << " with SUCCESS status");

        QueryResponse = std::move(resEv);


        ProcessNextStatement();
    }

    void ProcessNextStatement() {
        if (ExecuteNextStatementPart()) {
            return;
        }

        if (QueryState->ProcessingLastStatement()) {
            Cleanup();
            return;
        }
        QueryState->PrepareNextStatement();
        CompileStatement();
    }

    void ReplyQueryCompileError() {
        YQL_ENSURE(QueryState);
        QueryResponse = std::make_unique<TEvKqp::TEvQueryResponse>();
        FillCompileStatus(QueryState->CompileResult, QueryResponse->Record);

        auto txId = TTxId();
        if (QueryState->HasTxControl()) {
            const auto& txControl = QueryState->GetTxControl();
            if (txControl.tx_selector_case() == Ydb::Table::TransactionControl::kTxId) {
                txId = TTxId::FromString(txControl.tx_id());
            }
        }

        LOG_W("ReplyQueryCompileError, status " << QueryState->CompileResult->Status << " remove tx with tx_id: " << txId.GetHumanStr());
        if (auto ctx = Transactions.ReleaseTransaction(txId)) {
            ctx->Invalidate();
            if (!ctx->BufferActorId) {
                Transactions.AddToBeAborted(std::move(ctx));
            } else {
                TerminateBufferActor(ctx);
            }
        }

        auto* record = &QueryResponse->Record;
        FillTxInfo(record->MutableResponse());
        record->SetConsumedRu(1);

        Cleanup(IsFatalError(record->GetYdbStatus()));
    }

    void ReplySplitError(TEvKqp::TEvSplitResponse* ev) {
        QueryResponse = std::make_unique<TEvKqp::TEvQueryResponse>();
        auto& record = QueryResponse->Record;

        record.SetYdbStatus(ev->Status);
        auto& response = *record.MutableResponse();
        AddQueryIssues(response, ev->Issues);

        auto txId = TTxId();
        if (auto ctx = Transactions.ReleaseTransaction(txId)) {
            ctx->Invalidate();
            if (!ctx->BufferActorId) {
                Transactions.AddToBeAborted(std::move(ctx));
            } else {
                TerminateBufferActor(ctx);
            }
        }

        FillTxInfo(record.MutableResponse());

        Cleanup(false);
    }

    void ReplyProcessError(const TEvKqp::TEvQueryRequest::TPtr& request, Ydb::StatusIds::StatusCode ydbStatus,
            const TString& message)
    {
        ui64 proxyRequestId = request->Cookie;
        LOG_W("Reply query error, msg: " << message << " proxyRequestId: " << proxyRequestId);
        auto response = std::make_unique<TEvKqp::TEvQueryResponse>();
        response->Record.SetYdbStatus(ydbStatus);
        auto issue = MakeIssue(NKikimrIssues::TIssuesIds::DEFAULT_ERROR, message);
        NYql::TIssues issues;
        issues.AddIssue(issue);
        NYql::IssuesToMessage(issues, response->Record.MutableResponse()->MutableQueryIssues());
        AddTrailingInfo(response->Record);

        NDataIntegrity::LogIntegrityTrails(
            request->Get()->GetTraceId(),
            request->Get()->GetAction(),
            request->Get()->GetType(),
            response,
            TlsActivationContext->AsActorContext()
        );

        Send(request->Sender, response.release(), 0, proxyRequestId);
    }

    void ReplyBusy(TEvKqp::TEvQueryRequest::TPtr& ev) {
        ReplyProcessError(ev, Ydb::StatusIds::SESSION_BUSY, "Pending previous query completion");
    }

    static bool IsFatalError(const Ydb::StatusIds::StatusCode status) {
        switch (status) {
            case Ydb::StatusIds::INTERNAL_ERROR:
            case Ydb::StatusIds::BAD_SESSION:
                return true;
            default:
                return false;
        }
    }

    void Reply() {
        Y_ABORT_UNLESS(QueryState);
        YQL_ENSURE(Counters);

        auto& record = QueryResponse->Record;
        auto& response = *record.MutableResponse();
        const auto& status = record.GetYdbStatus();

        AddTrailingInfo(record);

        if (QueryState->KeepSession) {
            response.SetSessionId(SessionId);
        }

        if (status == Ydb::StatusIds::SUCCESS) {
            if (QueryState) {
                if (QueryState->KqpSessionSpan) {
                    QueryState->KqpSessionSpan.EndOk();
                }
                LWTRACK(KqpSessionReplySuccess, QueryState->Orbit, record.GetArena() ? record.GetArena()->SpaceUsed() : 0);
            }
        } else {
            if (QueryState) {
                if (QueryState->KqpSessionSpan) {
                    QueryState->KqpSessionSpan.EndError(response.DebugString());
                }
                LWTRACK(KqpSessionReplyError, QueryState->Orbit, TStringBuilder() << status);
            }
        }

        Counters->ReportResponseStatus(Settings.DbCounters, record.ByteSize(), record.GetYdbStatus());
        for (auto& issue : record.GetResponse().GetQueryIssues()) {
            Counters->ReportIssues(Settings.DbCounters, CachedIssueCounters, issue);
        }

        NDataIntegrity::LogIntegrityTrails(
            QueryState->UserRequestContext->TraceId,
            QueryState->GetAction(),
            QueryState->GetType(),
            QueryResponse,
            TlsActivationContext->AsActorContext()
        );

        Send<ESendingType::Tail>(QueryState->Sender, QueryResponse.release(), 0, QueryState->ProxyRequestId);
        LOG_D("Sent query response back to proxy, proxyRequestId: " << QueryState->ProxyRequestId
            << ", proxyId: " << QueryState->Sender.ToString());

        if (IsFatalError(status)) {
            LOG_N("SessionActor destroyed due to " << status);
            Counters->ReportSessionActorClosedError(Settings.DbCounters);
        }
    }

    void FillCompileStatus(const TKqpCompileResult::TConstPtr& compileResult,
        NKikimrKqp::TEvQueryResponse& ev)
    {
        ev.SetYdbStatus(compileResult->Status);

        auto& response = *ev.MutableResponse();
        AddQueryIssues(response, compileResult->Issues);

        if (compileResult->Status == Ydb::StatusIds::SUCCESS) {
            response.SetPreparedQuery(compileResult->Uid);

            auto& preparedQuery = compileResult->PreparedQuery;
            for (auto& param : QueryState->GetResultParams()) {
                *response.AddQueryParameters() = param;
            }

            response.SetQueryPlan(preparedQuery->GetPhysicalQuery().GetQueryPlan());
            response.SetQueryAst(preparedQuery->GetPhysicalQuery().GetQueryAst());
            response.SetQueryDiagnostics(QueryState->ReplayMessage);

            const auto& phyQuery = QueryState->PreparedQuery->GetPhysicalQuery();
            FillColumnsMeta(phyQuery, response);
        } else {
            if (compileResult->Status == Ydb::StatusIds::TIMEOUT && QueryState->QueryDeadlines.CancelAt) {
                // The compile timeout cause cancelation execution of request.
                // So in case of cancel after we can reply with canceled status
                ev.SetYdbStatus(Ydb::StatusIds::CANCELLED);
            }

            auto& preparedQuery = compileResult->PreparedQuery;
            if (preparedQuery && QueryState->ReportStats() && QueryState->GetStatsMode() >= Ydb::Table::QueryStatsCollection::STATS_COLLECTION_FULL) {
                response.SetQueryAst(preparedQuery->GetPhysicalQuery().GetQueryAst());
            }
        }
    }

    void HandleReady(TEvKqp::TEvCloseSessionRequest::TPtr&) {
        LOG_I("Session closed due to explicit close event");
        Counters->ReportSessionActorClosedRequest(Settings.DbCounters);
        CleanupAndPassAway();
    }

    void HandleExecute(TEvKqp::TEvCloseSessionRequest::TPtr&) {
        YQL_ENSURE(QueryState);
        QueryState->KeepSession = false;
    }

    void HandleCleanup(TEvKqp::TEvCloseSessionRequest::TPtr&) {
        YQL_ENSURE(CleanupCtx);
        if (!CleanupCtx->Final) {
            YQL_ENSURE(QueryState);
            QueryState->KeepSession = false;
        }
    }

    void Handle(TEvKqp::TEvInitiateSessionShutdown::TPtr& ev) {
        if (!ShutdownState) {
            LOG_N("Started session shutdown");
            ShutdownState = TSessionShutdownState(ev->Get()->SoftTimeoutMs, ev->Get()->HardTimeoutMs);
            ScheduleNextShutdownTick();
        }
    }

    void ScheduleNextShutdownTick() {
        Schedule(TDuration::MilliSeconds(ShutdownState->GetNextTickMs()), new TEvKqp::TEvContinueShutdown());
    }

    void Handle(TEvKqp::TEvContinueShutdown::TPtr&) {
        YQL_ENSURE(ShutdownState);
        ShutdownState->MoveToNextState();
        if (ShutdownState->HardTimeoutReached()) {
            LOG_N("Reached hard shutdown timeout");
            Send(SelfId(), new TEvKqp::TEvCloseSessionRequest());
        } else {
            ScheduleNextShutdownTick();
            LOG_I("Schedule next shutdown tick");
        }
    }

    void SendRollbackRequest(TKqpTransactionContext* txCtx) {
        if (QueryState) {
            LWTRACK(KqpSessionSendRollback, QueryState->Orbit, QueryState->CurrentTx);
        }

        auto allocPtr = std::make_shared<TTxAllocatorState>(AppData()->FunctionRegistry,
            AppData()->TimeProvider, AppData()->RandomProvider);
        auto request = PreparePhysicalRequest(nullptr, allocPtr);

        request.LocksOp = ELocksOp::Rollback;

        if (!txCtx->TxManager) {
            // Should tx with empty LocksMap be aborted?
            for (auto& [lockId, lock] : txCtx->Locks.LocksMap) {
                auto dsLock = ExtractLock(lock.GetValueRef(txCtx->Locks.LockType));
                request.DataShardLocks[dsLock.GetDataShard()].emplace_back(dsLock);
            }
        }

        SendToExecuter(txCtx, std::move(request), true);
    }

    void ResetTxState() {
        if (QueryState->TxCtx) {
            TerminateBufferActor(QueryState->TxCtx);
            QueryState->TxCtx->ClearDeferredEffects();
            QueryState->TxCtx->Locks.Clear();
            QueryState->TxCtx->TxManager.reset();
            QueryState->TxCtx->Finish();
        }
    }

    void CleanupAndPassAway() {
        Cleanup(true);
    }

    void Cleanup(bool isFinal = false) {
        isFinal = isFinal || QueryState && !QueryState->KeepSession;

        if (QueryState && QueryState->TxCtx) {
            auto& txCtx = QueryState->TxCtx;
            if (txCtx->IsInvalidated()) {
                if (!txCtx->BufferActorId) {
                    Transactions.AddToBeAborted(txCtx);
                } else {
                    TerminateBufferActor(txCtx);
                }
                Transactions.ReleaseTransaction(QueryState->TxId.GetValue());
            }
            DiscardPersistentSnapshot(txCtx->SnapshotHandle);
        }

        if (isFinal && QueryState)
            TerminateBufferActor(QueryState->TxCtx);

        if (isFinal)
            Counters->ReportSessionActorClosedRequest(Settings.DbCounters);

        if (isFinal) {
            // no longer intrested in any compilation responses
            CompilationCookie->store(false);
        }

        if (isFinal) {
            Transactions.FinalCleanup();
            Counters->ReportTxAborted(Settings.DbCounters, Transactions.ToBeAbortedSize());
        }

        auto workerId = WorkerId;
        if (WorkerId) {
            auto ev = std::make_unique<TEvKqp::TEvCloseSessionRequest>();
            ev->Record.MutableRequest()->SetSessionId(SessionId);
            Send(*WorkerId, ev.release());
            WorkerId.reset();

            YQL_ENSURE(!CleanupCtx);
            CleanupCtx.reset(new TKqpCleanupCtx);
            CleanupCtx->IsWaitingForWorkerToClose = true;
        }

        if (Transactions.ToBeAbortedSize()) {
            if (!CleanupCtx)
                CleanupCtx.reset(new TKqpCleanupCtx);
            CleanupCtx->Final = isFinal;
            CleanupCtx->TransactionsToBeAborted = Transactions.ReleaseToBeAborted();
            SendRollbackRequest(CleanupCtx->TransactionsToBeAborted.front().Get());
        }

        if (QueryState && QueryState->PoolHandlerActor) {
            if (!CleanupCtx) {
                CleanupCtx.reset(new TKqpCleanupCtx);
            }
            CleanupCtx->Final = isFinal;
            CleanupCtx->IsWaitingForWorkloadServiceCleanup = true;

            const auto& stats = QueryState->QueryStats;
            auto event = std::make_unique<NWorkload::TEvCleanupRequest>(
                QueryState->UserRequestContext->DatabaseId, SessionId, QueryState->UserRequestContext->PoolId,
                TDuration::MicroSeconds(stats.DurationUs), TDuration::MicroSeconds(stats.WorkerCpuTimeUs)
            );

            auto forwardId = MakeKqpWorkloadServiceId(SelfId().NodeId());
            Send(new IEventHandle(*QueryState->PoolHandlerActor, SelfId(), event.release(), IEventHandle::FlagForwardOnNondelivery, 0, &forwardId));
            QueryState->PoolHandlerActor = Nothing();
        }

        if (QueryState && QueryState->IsSingleNodeExecution()) {
            Counters->TotalSingleNodeReqCount->Inc();
            if (!QueryState->IsLocalExecution(SelfId().NodeId())) {
                Counters->NonLocalSingleNodeReqCount->Inc();
            }
        }

        LOG_I("Cleanup start, isFinal: " << isFinal << " CleanupCtx: " << bool{CleanupCtx}
            << " TransactionsToBeAborted.size(): " << (CleanupCtx ? CleanupCtx->TransactionsToBeAborted.size() : 0)
            << " WorkerId: " << (workerId ? *workerId : TActorId())
            << " WorkloadServiceCleanup: " << (CleanupCtx ? CleanupCtx->IsWaitingForWorkloadServiceCleanup : false));
        if (CleanupCtx) {
            Become(&TKqpSessionActor::CleanupState);
        } else {
            EndCleanup(isFinal);
        }
    }

    void HandleCleanup(TEvKqp::TEvCloseSessionResponse::TPtr&) {
        CleanupCtx->IsWaitingForWorkerToClose = false;
        if (CleanupCtx->CleanupFinished()) {
            EndCleanup(CleanupCtx->Final);
        }
    }

    void HandleNoop(TEvents::TEvUndelivered::TPtr& ev) {
        // outdated TEvUndelivered from another executer.
        // it this case we should just ignore the event.
        Y_ENSURE(ExecuterId != ev->Sender);
    }

    void HandleCleanup(TEvKqpExecuter::TEvTxResponse::TPtr& ev) {
        if (ev->Sender != ExecuterId) {
            return;
        }
        if (QueryState) {
            QueryState->Orbit = std::move(ev->Get()->Orbit);
        }

        auto& response = ev->Get()->Record.GetResponse();
        if (response.GetStatus() != Ydb::StatusIds::SUCCESS) {
            TIssues issues;
            IssuesFromMessage(response.GetIssues(), issues);
            LOG_E("Failed to cleanup: " << issues.ToString());
            EndCleanup(CleanupCtx->Final);
            return;
        }

        YQL_ENSURE(CleanupCtx);
        CleanupCtx->TransactionsToBeAborted.pop_front();
        if (CleanupCtx->TransactionsToBeAborted.size()) {
            SendRollbackRequest(CleanupCtx->TransactionsToBeAborted.front().Get());
        } else if (CleanupCtx->CleanupFinished()) {
            EndCleanup(CleanupCtx->Final);
        }
    }

    void HandleCleanup(NWorkload::TEvCleanupResponse::TPtr& ev) {
        YQL_ENSURE(CleanupCtx);
        CleanupCtx->IsWaitingForWorkloadServiceCleanup = false;

        if (ev->Get()->Status != Ydb::StatusIds::SUCCESS && ev->Get()->Status != Ydb::StatusIds::NOT_FOUND) {
            LOG_E("Failed to cleanup workload service " << ev->Get()->Status << ": " << ev->Get()->Issues.ToOneLineString());
        }

        if (CleanupCtx->CleanupFinished()) {
            EndCleanup(CleanupCtx->Final);
        }
    }

    void EndCleanup(bool isFinal) {
        LOG_D("EndCleanup, isFinal: " << isFinal);

        if (QueryResponse)
            Reply();

        if (CleanupCtx)
            Counters->ReportSessionActorCleanupLatency(Settings.DbCounters, TInstant::Now() - CleanupCtx->Start);

        if (isFinal) {
            auto userToken = QueryState ? QueryState->UserToken : TIntrusiveConstPtr<NACLib::TUserToken>();
            Become(&TKqpSessionActor::FinalCleanupState);

            LOG_D("Cleanup temp tables: " << TempTablesState.TempTables.size());
            auto tempTablesManager = CreateKqpTempTablesManager(
                std::move(TempTablesState), std::move(userToken), SelfId(), Settings.Database);

            RegisterWithSameMailbox(tempTablesManager);
            return;
        } else {
            CleanupCtx.reset();
            bool doNotKeepSession = QueryState && !QueryState->KeepSession;
            QueryState.reset();
            if (doNotKeepSession) {
                // TEvCloseSessionRequest was received in final=false CleanupState, so actor should rerun Cleanup with final=true
                CleanupAndPassAway();
            } else {
                Become(&TKqpSessionActor::ReadyState);
            }
        }
        ExecuterId = TActorId{};
    }

    template<class T>
    static google::protobuf::RepeatedPtrField<Ydb::Issue::IssueMessage> MessageFromIssues(const T& issues) {
        google::protobuf::RepeatedPtrField<Ydb::Issue::IssueMessage> issueMessage;
        for (const auto& i : issues) {
            IssueToMessage(i, issueMessage.Add());
        }
        return issueMessage;
    }

    void ReplyQueryError(Ydb::StatusIds::StatusCode ydbStatus,
        const TString& message, std::optional<google::protobuf::RepeatedPtrField<Ydb::Issue::IssueMessage>> issues = {})
    {
        LOG_W("Create QueryResponse for error on request, msg: " << message);

        QueryResponse = std::make_unique<TEvKqp::TEvQueryResponse>();
        QueryResponse->Record.SetYdbStatus(ydbStatus);

        auto* response = QueryResponse->Record.MutableResponse();

        Y_ENSURE(QueryState);
        if (QueryState->CompileResult) {
            AddQueryIssues(*response, QueryState->CompileResult->Issues);
        }

        FillStats(&QueryResponse->Record);

        if (issues) {
            for (auto& i : *issues) {
                response->AddQueryIssues()->Swap(&i);
            }
        }

        if (message) {
            IssueToMessage(TIssue{message}, response->AddQueryIssues());
        }

        if (QueryState->TxCtx) {
            QueryState->TxCtx->OnEndQuery();
            QueryState->TxCtx->Invalidate();
        }

        FillTxInfo(response);

        ExecuterId = TActorId{};
        Cleanup(IsFatalError(ydbStatus));
    }

    void Handle(TEvKqp::TEvCancelQueryRequest::TPtr& ev) {
        {
            auto abort = MakeHolder<NYql::NDq::TEvDq::TEvAbortExecution>(NYql::NDqProto::StatusIds::CANCELLED, "Request was canceled");
            Send(SelfId(), abort.Release());
        }

        {
            auto resp = MakeHolder<TEvKqp::TEvCancelQueryResponse>();
            resp->Record.SetStatus(Ydb::StatusIds::SUCCESS);
            Send(ev->Sender, resp.Release(), 0, ev->Cookie);
        }
    }

    void HandleFinalCleanup(TEvents::TEvGone::TPtr&) {
        auto lifeSpan = TInstant::Now() - CreationTime;
        Counters->ReportSessionActorFinished(Settings.DbCounters, lifeSpan);
        Counters->ReportQueriesPerSessionActor(Settings.DbCounters, QueryId);

        auto closeEv = std::make_unique<TEvKqp::TEvCloseSessionResponse>();
        closeEv->Record.SetStatus(Ydb::StatusIds::SUCCESS);
        closeEv->Record.MutableResponse()->SetSessionId(SessionId);
        closeEv->Record.MutableResponse()->SetClosed(true);
        Send(Owner, closeEv.release());

        LOG_D("Session actor destroyed");
        PassAway();
    }

    void HandleFinalCleanup(TEvKqp::TEvQueryRequest::TPtr& ev) {
        ReplyProcessError(ev, Ydb::StatusIds::BAD_SESSION, "Session is under shutdown");
    }

    STFUNC(ReadyState) {
        try {
            switch (ev->GetTypeRewrite()) {
                // common event handles for all states.
                hFunc(TEvKqp::TEvInitiateSessionShutdown, Handle);
                hFunc(TEvKqp::TEvContinueShutdown, Handle);
                hFunc(TEvKqpSnapshot::TEvCreateSnapshotResponse, Handle);
                hFunc(TEvKqp::TEvQueryRequest, Handle);

                hFunc(TEvKqp::TEvCloseSessionRequest, HandleReady);
                hFunc(TEvKqp::TEvCancelQueryRequest, Handle);

                // forgotten messages from previous aborted request
                hFunc(TEvKqp::TEvCompileResponse, HandleNoop);
                hFunc(TEvKqp::TEvSplitResponse, HandleNoop);
                hFunc(TEvKqpExecuter::TEvTxResponse, HandleNoop);
                hFunc(TEvKqpExecuter::TEvExecuterProgress, HandleNoop)
                hFunc(TEvTxProxySchemeCache::TEvNavigateKeySetResult, HandleNoop);
                hFunc(TEvents::TEvUndelivered, HandleNoop);
                hFunc(NWorkload::TEvContinueRequest, HandleNoop);
                // message from KQP proxy in case of our reply just after kqp proxy timer tick
                hFunc(NYql::NDq::TEvDq::TEvAbortExecution, HandleNoop);
                hFunc(TEvKqpBuffer::TEvError, Handle);
                hFunc(TEvTxUserProxy::TEvAllocateTxIdResult, HandleNoop);

            default:
                UnexpectedEvent("ReadyState", ev);
            }
        } catch (const TRequestFail& ex) {
            ReplyQueryError(ex.Status, ex.what(), ex.Issues);
        } catch (const yexception& ex) {
            InternalError(ex.what());
        } catch (const TMemoryLimitExceededException&) {
            ReplyQueryError(Ydb::StatusIds::INTERNAL_ERROR,
                BuildMemoryLimitExceptionMessage());
        }
    }

    STATEFN(ExecuteState) {
        try {
            switch (ev->GetTypeRewrite()) {
                // common event handles for all states.
                hFunc(TEvKqp::TEvInitiateSessionShutdown, Handle);
                hFunc(TEvKqp::TEvContinueShutdown, Handle);
                hFunc(TEvKqpSnapshot::TEvCreateSnapshotResponse, Handle);
                hFunc(TEvKqp::TEvQueryRequest, Handle);
                hFunc(TEvTxUserProxy::TEvAllocateTxIdResult, Handle);

                hFunc(TEvents::TEvUndelivered, Handle);
                hFunc(NWorkload::TEvContinueRequest, Handle);
                hFunc(TEvKqpExecuter::TEvTxResponse, HandleExecute);
                hFunc(TEvKqpExecuter::TEvExecuterProgress, HandleExecute)

                hFunc(TEvKqpExecuter::TEvStreamData, HandleExecute);
                hFunc(TEvKqpExecuter::TEvStreamDataAck, HandleExecute);

                hFunc(NYql::NDq::TEvDq::TEvAbortExecution, HandleExecute);
                hFunc(TEvKqpBuffer::TEvError, Handle);

                hFunc(TEvKqp::TEvCloseSessionRequest, HandleExecute);
                hFunc(NGRpcService::TEvClientLost, HandleClientLost);
                hFunc(TEvKqp::TEvCancelQueryRequest, Handle);

                // forgotten messages from previous aborted request
                hFunc(TEvKqp::TEvCompileResponse, Handle);
                hFunc(TEvKqp::TEvParseResponse, Handle);
                hFunc(TEvKqp::TEvSplitResponse, Handle);
                hFunc(TEvTxProxySchemeCache::TEvNavigateKeySetResult, Handle);

                // always come from WorkerActor
                hFunc(TEvKqp::TEvQueryResponse, ForwardResponse);
            default:
                UnexpectedEvent("ExecuteState", ev);
            }
        } catch (const TRequestFail& ex) {
            ReplyQueryError(ex.Status, ex.what(), ex.Issues);
        } catch (const yexception& ex) {
            InternalError(ex.what());
        } catch (const TMemoryLimitExceededException&) {
            ReplyQueryError(Ydb::StatusIds::UNDETERMINED,
                BuildMemoryLimitExceptionMessage());
        }
    }

    // optional -- only if there were any TransactionsToBeAborted
    STATEFN(CleanupState) {
        try {
            switch (ev->GetTypeRewrite()) {
                // common event handles for all states.
                hFunc(TEvKqp::TEvInitiateSessionShutdown, Handle);
                hFunc(TEvKqp::TEvContinueShutdown, Handle);
                hFunc(TEvKqpSnapshot::TEvCreateSnapshotResponse, Handle);
                hFunc(TEvKqp::TEvQueryRequest, Handle);

                hFunc(TEvKqpExecuter::TEvTxResponse, HandleCleanup);
                hFunc(NWorkload::TEvCleanupResponse, HandleCleanup);

                hFunc(TEvKqp::TEvCloseSessionRequest, HandleCleanup);
                hFunc(NGRpcService::TEvClientLost, HandleNoop);
                hFunc(TEvKqp::TEvCancelQueryRequest, HandleNoop);

                // forgotten messages from previous aborted request
                hFunc(TEvKqp::TEvCompileResponse, HandleNoop);
                hFunc(TEvKqp::TEvSplitResponse, HandleNoop);
                hFunc(NYql::NDq::TEvDq::TEvAbortExecution, HandleNoop);
                hFunc(TEvKqpBuffer::TEvError, Handle);
                hFunc(TEvTxProxySchemeCache::TEvNavigateKeySetResult, HandleNoop);
                hFunc(TEvents::TEvUndelivered, HandleNoop);
                hFunc(TEvTxUserProxy::TEvAllocateTxIdResult, HandleNoop);
                hFunc(TEvKqpExecuter::TEvStreamData, HandleNoop);
                hFunc(NWorkload::TEvContinueRequest, HandleNoop);

                // always come from WorkerActor
                hFunc(TEvKqp::TEvCloseSessionResponse, HandleCleanup);
                hFunc(TEvKqp::TEvQueryResponse, HandleNoop);
                hFunc(TEvKqpExecuter::TEvExecuterProgress, HandleNoop)
            default:
                UnexpectedEvent("CleanupState", ev);
            }
        } catch (const yexception& ex) {
            InternalError(ex.what());
        } catch (const TMemoryLimitExceededException&) {
            ReplyQueryError(Ydb::StatusIds::INTERNAL_ERROR,
                BuildMemoryLimitExceptionMessage());
        }
    }

    STATEFN(FinalCleanupState) {
        try {
            switch (ev->GetTypeRewrite()) {
                hFunc(TEvents::TEvGone, HandleFinalCleanup);
                hFunc(TEvents::TEvUndelivered, HandleNoop);
                hFunc(TEvKqpSnapshot::TEvCreateSnapshotResponse, Handle);
                hFunc(NWorkload::TEvContinueRequest, HandleNoop);
                hFunc(TEvKqp::TEvQueryRequest, HandleFinalCleanup);
            }
        } catch (const yexception& ex) {
            InternalError(ex.what());
        } catch (const TMemoryLimitExceededException&) {
            ReplyQueryError(Ydb::StatusIds::INTERNAL_ERROR,
                BuildMemoryLimitExceptionMessage());
        }
    }

private:

    TString CurrentStateFuncName() const {
        const auto& func = CurrentStateFunc();
        if (func == &TThis::ReadyState) {
            return "ReadyState";
        } else if (func == &TThis::ExecuteState) {
            return "ExecuteState";
        } else if (func == &TThis::CleanupState) {
            return "CleanupState";
        } else {
            return "unknown state";
        }
    }

    void UnexpectedEvent(const TString& state, TAutoPtr<NActors::IEventHandle>& ev) {
        InternalError(TStringBuilder() << "TKqpSessionActor in state " << state << " received unexpected event " <<
                ev->GetTypeName() << Sprintf("(0x%08" PRIx32 ")", ev->GetTypeRewrite()) << " sender: " << ev->Sender);
    }

    void InternalError(const TString& message) {
        LOG_E("Internal error, message: " << message);
        if (QueryState) {
            ReplyQueryError(Ydb::StatusIds::INTERNAL_ERROR, message);
        } else {
            CleanupAndPassAway();
        }
    }

    TString BuildMemoryLimitExceptionMessage() const {
        if (QueryState && QueryState->TxCtx) {
            return TStringBuilder() << "Memory limit exception at " << CurrentStateFuncName()
                << ", current limit is " << QueryState->TxCtx->TxAlloc->Alloc->GetLimit() << " bytes.";
        } else {
            return TStringBuilder() << "Memory limit exception at " << CurrentStateFuncName();
        }
    }

    void ProcessTopicOps(TEvTxProxySchemeCache::TEvNavigateKeySetResult::TPtr& ev) {
        YQL_ENSURE(ev->Get()->Request);
        if (ev->Get()->Request->Cookie < QueryId) {
            return;
        }

        NSchemeCache::TSchemeCacheNavigate* response = ev->Get()->Request.Get();

        Ydb::StatusIds_StatusCode status;
        TString message;

        if (QueryState->IsAccessDenied(*response, message)) {
            ythrow TRequestFail(Ydb::StatusIds::UNAUTHORIZED) << message;
        }
        if (QueryState->HasErrors(*response, message)) {
            ythrow TRequestFail(Ydb::StatusIds::SCHEME_ERROR) << message;
        }

        QueryState->TopicOperations.ProcessSchemeCacheNavigate(response->ResultSet, status, message);
        if (status != Ydb::StatusIds::SUCCESS) {
            ythrow TRequestFail(status) << message;
        }

        if (!QueryState->TryMergeTopicOffsets(QueryState->TopicOperations, message)) {
            ythrow TRequestFail(Ydb::StatusIds::BAD_REQUEST) << message;
        }

        QueryState->TxCtx->TopicOperations.CacheSchemeCacheNavigate(response->ResultSet);

        if (HasTopicWriteOperations() && !HasTopicApiWriteOperations() && !HasKafkaApiWriteOperations()) {
            Send(MakeTxProxyID(), new TEvTxUserProxy::TEvAllocateTxId, 0, QueryState->QueryId);
            return;
        }

        ReplySuccess();
    }

    void Handle(TEvTxUserProxy::TEvAllocateTxIdResult::TPtr& ev) {
        if (CurrentStateFunc() != &TThis::ExecuteState || ev->Cookie < QueryId) {
            return;
        }

        YQL_ENSURE(QueryState);
        YQL_ENSURE(QueryState->GetAction() == NKikimrKqp::QUERY_ACTION_TOPIC);

        SetTopicWriteId(NLongTxService::TLockHandle(ev->Get()->TxId, TActivationContext::ActorSystem()));

        ReplySuccess();
    }

    bool HasTopicWriteOperations() const {
        return QueryState->TxCtx->TopicOperations.HasWriteOperations();
    }

    bool HasKafkaApiWriteOperations() const {
        return QueryState->TxCtx->TopicOperations.HasKafkaOperations() && QueryState->TxCtx->TopicOperations.HasWriteOperations();
    }

    bool HasTopicApiWriteOperations() const {
        return QueryState->TxCtx->TopicOperations.HasWriteId();
    }

    ui64 GetTopicWriteId() const {
        return QueryState->TxCtx->TopicOperations.GetWriteId();
    }

    void SetTopicWriteId(NLongTxService::TLockHandle handle) {
        QueryState->TxCtx->TopicOperations.SetWriteId(std::move(handle));
    }

    void TerminateBufferActor(TIntrusivePtr<TKqpTransactionContext> ctx) {
        if (ctx && ctx->BufferActorId) {
            Send(ctx->BufferActorId, new TEvKqpBuffer::TEvTerminate{});
            ctx->BufferActorId = {};
        }
    }

private:
    TActorId Owner;
    TKqpQueryCachePtr QueryCache;
    TString SessionId;

    std::shared_ptr<NKikimr::NKqp::NRm::IKqpResourceManager> ResourceManager_;
    std::shared_ptr<NKikimr::NKqp::NComputeActor::IKqpNodeComputeActorFactory> CaFactory_;
    // cached lookups to issue counters
    THashMap<ui32, ::NMonitoring::TDynamicCounters::TCounterPtr> CachedIssueCounters;
    TInstant CreationTime;
    TIntrusivePtr<TKqpCounters> Counters;
    TIntrusivePtr<TKqpRequestCounters> RequestCounters;
    TKqpWorkerSettings Settings;
    NYql::NDq::IDqAsyncIoFactory::TPtr AsyncIoFactory;
    TIntrusivePtr<TModuleResolverState> ModuleResolverState;
    std::optional<TKqpFederatedQuerySetup> FederatedQuerySetup;
    TKqpSettings::TConstPtr KqpSettings;
    std::optional<TActorId> WorkerId;
    TActorId ExecuterId;
    NWilson::TSpan AcquireSnapshotSpan;

    std::shared_ptr<TKqpQueryState> QueryState;
    std::unique_ptr<TKqpCleanupCtx> CleanupCtx;
    ui32 QueryId = 0;
    TKikimrConfiguration::TPtr Config;
    IDataProvider::TFillSettings FillSettings;
    TTransactionsCache Transactions;
    std::unique_ptr<TEvKqp::TEvQueryResponse> QueryResponse;
    std::optional<TSessionShutdownState> ShutdownState;
    TULIDGenerator UlidGen;
    NTxProxy::TRequestControls RequestControls;

    TKqpTempTablesState TempTablesState;

    NKikimrConfig::TQueryServiceConfig QueryServiceConfig;
    TActorId KqpTempTablesAgentActor;
    std::shared_ptr<std::atomic<bool>> CompilationCookie;

    TGUCSettings::TPtr GUCSettings;
};

} // namespace

IActor* CreateKqpSessionActor(const TActorId& owner,
    TKqpQueryCachePtr queryCache,
    std::shared_ptr<NKikimr::NKqp::NRm::IKqpResourceManager> resourceManager,
    std::shared_ptr<NKikimr::NKqp::NComputeActor::IKqpNodeComputeActorFactory> caFactory, const TString& sessionId,
    const TKqpSettings::TConstPtr& kqpSettings, const TKqpWorkerSettings& workerSettings,
    std::optional<TKqpFederatedQuerySetup> federatedQuerySetup,
    NYql::NDq::IDqAsyncIoFactory::TPtr asyncIoFactory,
    TIntrusivePtr<TModuleResolverState> moduleResolverState, TIntrusivePtr<TKqpCounters> counters,
    const NKikimrConfig::TQueryServiceConfig& queryServiceConfig,
    const TActorId& kqpTempTablesAgentActor)
{
    return new TKqpSessionActor(
        owner, std::move(queryCache),
        std::move(resourceManager), std::move(caFactory), sessionId, kqpSettings, workerSettings, federatedQuerySetup,
                                std::move(asyncIoFactory),  std::move(moduleResolverState), counters,
                                queryServiceConfig, kqpTempTablesAgentActor);
}

}
}<|MERGE_RESOLUTION|>--- conflicted
+++ resolved
@@ -1707,11 +1707,7 @@
             QueryState ? QueryState->StatementResultIndex : 0, FederatedQuerySetup,
             (QueryState && QueryState->RequestEv->GetSyntax() == Ydb::Query::Syntax::SYNTAX_PG)
                 ? GUCSettings : nullptr, {}, txCtx->ShardIdToTableInfo, txCtx->TxManager, txCtx->BufferActorId, /* batchOperationSettings */ Nothing(),
-<<<<<<< HEAD
-            QueryServiceConfig, QueryState ? QueryState->Generation : 0);
-=======
-            llvmSettings);
->>>>>>> 33796776
+            llvmSettings, QueryServiceConfig, QueryState ? QueryState->Generation : 0);
 
         auto exId = RegisterWithSameMailbox(executerActor);
         LOG_D("Created new KQP executer: " << exId << " isRollback: " << isRollback);
