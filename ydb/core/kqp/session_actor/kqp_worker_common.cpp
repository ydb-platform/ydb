#include "kqp_worker_common.h"

namespace NKikimr::NKqp {

using namespace NYql;

namespace {

bool IsSameProtoTypeImpl(const NKikimrMiniKQL::TDataType& actual, const NKikimrMiniKQL::TDataType& expected) {
    return actual.GetScheme() == expected.GetScheme() &&
        actual.GetDecimalParams().GetPrecision() == expected.GetDecimalParams().GetPrecision() &&
        actual.GetDecimalParams().GetScale() == expected.GetDecimalParams().GetScale();
}

bool IsSameProtoTypeImpl(const NKikimrMiniKQL::TTupleType& actual, const NKikimrMiniKQL::TTupleType& expected) {
    size_t size = actual.ElementSize();
    if (size != expected.ElementSize()) {
        return false;
    }
    for (size_t i = 0; i < size; ++i) {
        if (!IsSameProtoType(actual.GetElement(i), expected.GetElement(i))) {
            return false;
        }
    }
    return true;
}

bool IsSameProtoTypeImpl(const NKikimrMiniKQL::TStructType& actual, const NKikimrMiniKQL::TStructType& expected) {
    size_t size = actual.MemberSize();
    if (size != expected.MemberSize()) {
        return false;
    }
    std::map<TString, NKikimrMiniKQL::TType> expected_fields;
    for (size_t i = 0; i < size; ++i) {
        auto& st = expected.GetMember(i);
        expected_fields.emplace(st.GetName(), st.GetType());
    }
    for (size_t i = 0; i < size; ++i) {
        auto& f = actual.GetMember(i);
        auto it = expected_fields.find(f.GetName());
        if (it == expected_fields.end()) {
            return false;
        }

        if (!IsSameProtoType(f.GetType(), it->second)) {
            return false;
        }
    }
    return true;
}

bool IsSameProtoTypeImpl(const NKikimrMiniKQL::TVariantType& actual, const NKikimrMiniKQL::TVariantType& expected) {
    if (actual.GetTypeCase() != expected.GetTypeCase()) {
        return false;
    }
    switch (actual.GetTypeCase()) {
        case NKikimrMiniKQL::TVariantType::kTupleItems:
            return IsSameProtoTypeImpl(actual.GetTupleItems(), expected.GetTupleItems());
        case NKikimrMiniKQL::TVariantType::kStructItems:
            return IsSameProtoTypeImpl(actual.GetStructItems(), expected.GetStructItems());
        case NKikimrMiniKQL::TVariantType::TYPE_NOT_SET:
            Y_ENSURE(false, "Variant type not set");
            return false;
    }
}

} // namespace

TKikimrQueryLimits GetQueryLimits(const TKqpWorkerSettings& settings) {
    const auto& queryLimitsProto = settings.TableService.GetQueryLimits();
    const auto& phaseLimitsProto = queryLimitsProto.GetPhaseLimits();

    TKikimrQueryLimits queryLimits;
    auto& phaseLimits = queryLimits.PhaseLimits;
    phaseLimits.AffectedShardsLimit = phaseLimitsProto.GetAffectedShardsLimit();
    phaseLimits.ReadsetCountLimit = phaseLimitsProto.GetReadsetCountLimit();
    phaseLimits.ComputeNodeMemoryLimitBytes = phaseLimitsProto.GetComputeNodeMemoryLimitBytes();
    phaseLimits.TotalReadSizeLimitBytes = phaseLimitsProto.GetTotalReadSizeLimitBytes();

    return queryLimits;
}

void SlowLogQuery(const TActorContext &ctx, const TKikimrConfiguration* config, const TKqpRequestInfo& requestInfo,
    const TDuration& duration, Ydb::StatusIds::StatusCode status, const TIntrusiveConstPtr<NACLib::TUserToken>& userToken, ui64 parametersSize,
    NKikimrKqp::TEvQueryResponse *record, const std::function<TString()> extractQueryText)
{
    auto logSettings = ctx.LoggerSettings();
    if (!logSettings) {
        return;
    }

    ui32 thresholdMs = 0;
    NActors::NLog::EPriority priority;

    if (logSettings->Satisfies(NActors::NLog::PRI_TRACE, NKikimrServices::KQP_SLOW_LOG)) {
        priority = NActors::NLog::PRI_TRACE;
        thresholdMs = config->_KqpSlowLogTraceThresholdMs.Get().GetRef();
    } else if (logSettings->Satisfies(NActors::NLog::PRI_NOTICE, NKikimrServices::KQP_SLOW_LOG)) {
        priority = NActors::NLog::PRI_NOTICE;
        thresholdMs = config->_KqpSlowLogNoticeThresholdMs.Get().GetRef();
    } else if (logSettings->Satisfies(NActors::NLog::PRI_WARN, NKikimrServices::KQP_SLOW_LOG)) {
        priority = NActors::NLog::PRI_WARN;
        thresholdMs = config->_KqpSlowLogWarningThresholdMs.Get().GetRef();
    } else {
        return;
    }

    if (duration >= TDuration::MilliSeconds(thresholdMs)) {
        auto username = userToken->GetUserSID();
        if (username.empty()) {
            username = "UNAUTHENTICATED";
        }

        Y_DEBUG_ABORT_UNLESS(extractQueryText);
        auto queryText = extractQueryText();

        auto paramsText = TStringBuilder()
            << ToString(parametersSize)
            << 'b';

        ui64 resultsSize = 0;
        for (auto& result : record->GetResponse().GetYdbResults()) {
            resultsSize += result.ByteSize();
        }

        LOG_LOG_S(ctx, priority, NKikimrServices::KQP_SLOW_LOG, requestInfo
            << "Slow query, duration: " << duration.ToString()
            << ", status: " << status
            << ", user: " << username
            << ", results: " << resultsSize << 'b'
            << ", text: \"" << EscapeC(queryText) << '"'
            << ", parameters: " << paramsText);
    }
}

bool IsSameProtoType(const NKikimrMiniKQL::TType& actual, const NKikimrMiniKQL::TType& expected) {
    if (actual.GetKind() != expected.GetKind()) {
        return false;
    }

    switch (actual.GetKind()) {
        case NKikimrMiniKQL::ETypeKind::Void:
            return true;
        case NKikimrMiniKQL::ETypeKind::Data:
            return IsSameProtoTypeImpl(actual.GetData(), expected.GetData());
        case NKikimrMiniKQL::ETypeKind::Optional:
            return IsSameProtoType(actual.GetOptional().GetItem(), expected.GetOptional().GetItem());
        case NKikimrMiniKQL::ETypeKind::EmptyList:
            return true;
        case NKikimrMiniKQL::ETypeKind::List:
            return IsSameProtoType(actual.GetList().GetItem(), expected.GetList().GetItem());
        case NKikimrMiniKQL::ETypeKind::Tuple:
            return IsSameProtoTypeImpl(actual.GetTuple(), expected.GetTuple());
        case NKikimrMiniKQL::ETypeKind::Struct:
            return IsSameProtoTypeImpl(actual.GetStruct(), expected.GetStruct());
        case NKikimrMiniKQL::ETypeKind::EmptyDict:
            return true;
        case NKikimrMiniKQL::ETypeKind::Dict:
            return IsSameProtoType(actual.GetDict().GetKey(), expected.GetDict().GetKey()) &&
                IsSameProtoType(actual.GetDict().GetPayload(), expected.GetDict().GetPayload());
        case NKikimrMiniKQL::ETypeKind::Variant:
            return IsSameProtoTypeImpl(actual.GetVariant(), expected.GetVariant());
        case NKikimrMiniKQL::ETypeKind::Null:
            return true;
        case NKikimrMiniKQL::ETypeKind::Pg:
            return actual.GetPg().Getoid() == expected.GetPg().Getoid();
        case NKikimrMiniKQL::ETypeKind::Tagged:
            return (actual.GetTagged().GetTag() == expected.GetTagged().GetTag()) &&
                IsSameProtoType(actual.GetTagged().GetItem(), expected.GetTagged().GetItem());
        case NKikimrMiniKQL::ETypeKind::Unknown:
        case NKikimrMiniKQL::ETypeKind::Reserved_14:
            return false;
    }
}

bool CanCacheQuery(const NKqpProto::TKqpPhyQuery& query) {
    for (const auto& tx : query.GetTransactions()) {
        if (tx.GetType() == NKqpProto::TKqpPhyTx::TYPE_SCHEME) {
            return false;
        }

        for (const auto& stage : tx.GetStages()) {
            for (const auto& source : stage.GetSources()) {
<<<<<<< HEAD
                if (source.HasExternalSource()) {
                    const auto& type = source.GetExternalSource().GetType();
                    // S3 provider stores S3 paths to read in AST, so we can't cache such queries
                    if (type == "S3Source") {
                        return false;
                    }
                    if (type == "SolomonSource") {
                        return false;
                    }
=======
                if (!source.HasExternalSource()) {
                    continue;
                }
                const auto& externalSourceType = source.GetExternalSource().GetType();

                // S3 provider stores S3 paths to read in AST,
                // YT provider opens read session during compilation,
                // so we can't cache such queries
                if (externalSourceType == "S3Source" || externalSourceType == YtProviderName) {
                    return false;
>>>>>>> 12373797
                }
            }
        }
    }

    return true;
}

} // namespace NKikimr::NKqp<|MERGE_RESOLUTION|>--- conflicted
+++ resolved
@@ -181,17 +181,6 @@
 
         for (const auto& stage : tx.GetStages()) {
             for (const auto& source : stage.GetSources()) {
-<<<<<<< HEAD
-                if (source.HasExternalSource()) {
-                    const auto& type = source.GetExternalSource().GetType();
-                    // S3 provider stores S3 paths to read in AST, so we can't cache such queries
-                    if (type == "S3Source") {
-                        return false;
-                    }
-                    if (type == "SolomonSource") {
-                        return false;
-                    }
-=======
                 if (!source.HasExternalSource()) {
                     continue;
                 }
@@ -200,9 +189,10 @@
                 // S3 provider stores S3 paths to read in AST,
                 // YT provider opens read session during compilation,
                 // so we can't cache such queries
-                if (externalSourceType == "S3Source" || externalSourceType == YtProviderName) {
+                if (externalSourceType == "S3Source" ||
+                    externalSourceType == "SolomonSource" ||
+                    externalSourceType == YtProviderName) {
                     return false;
->>>>>>> 12373797
                 }
             }
         }
