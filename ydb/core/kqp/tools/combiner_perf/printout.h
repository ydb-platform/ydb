--- conflicted
+++ resolved
@@ -40,16 +40,10 @@
 };
 
 // ru_maxrss from rusage, converted to bytes
-<<<<<<< HEAD
-long GetMaxRSS();
-
-long GetMaxRSSDelta(const long prevMaxRss);
-=======
 long Y_NO_INLINE GetMaxRSS();
 
 long Y_NO_INLINE GetMaxRSSDelta(const long prevMaxRss);
 
 TDuration Y_NO_INLINE GetThreadCPUTime();
 
-TDuration Y_NO_INLINE GetThreadCPUTimeDelta(const TDuration startTime);
->>>>>>> 00d31a58
+TDuration Y_NO_INLINE GetThreadCPUTimeDelta(const TDuration startTime);