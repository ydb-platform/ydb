#pragma once

#include <util/system/defaults.h>
#include <optional>

namespace NKikimr {
namespace NMiniKQL {

enum class ETestMode {
    Full = 0,
    GeneratorOnly,
    RefOnly,
    GraphOnly,
};

enum class ESamplerType {
    StringKeysUI64Values,
    UI64KeysUI64Values,
};

<<<<<<< HEAD
struct TRunParams {
    ETestMode TestMode = ETestMode::Full;
    ESamplerType SamplerType = ESamplerType::StringKeysUI64Values;
=======
enum class EHashMapImpl {
    UnorderedMap,
    Absl,
    YqlRobinHood,
};

struct TRunParams {
    ETestMode TestMode = ETestMode::Full;
    ESamplerType SamplerType = ESamplerType::StringKeysUI64Values;
    EHashMapImpl ReferenceHashType = EHashMapImpl::UnorderedMap;
>>>>>>> 00d31a58
    std::optional<ui64> RandomSeed;
    int NumAttempts = 0;
    size_t RowsPerRun = 0;
    size_t NumRuns = 0;
    size_t NumKeys = 0; // for numeric keys, the range is [0..NumKeys-1]
    size_t BlockSize = 0;
    size_t WideCombinerMemLimit = 0;
<<<<<<< HEAD
    bool LongStringKeys = false;
    bool MeasureReferenceMemory = false;
=======
    size_t NumAggregations = 1;
    bool LongStringKeys = false;
    bool MeasureReferenceMemory = false;
    bool AlwaysSubprocess = false;
    bool EnableVerification = true;
>>>>>>> 00d31a58
};

}
}<|MERGE_RESOLUTION|>--- conflicted
+++ resolved
@@ -18,11 +18,6 @@
     UI64KeysUI64Values,
 };
 
-<<<<<<< HEAD
-struct TRunParams {
-    ETestMode TestMode = ETestMode::Full;
-    ESamplerType SamplerType = ESamplerType::StringKeysUI64Values;
-=======
 enum class EHashMapImpl {
     UnorderedMap,
     Absl,
@@ -33,7 +28,6 @@
     ETestMode TestMode = ETestMode::Full;
     ESamplerType SamplerType = ESamplerType::StringKeysUI64Values;
     EHashMapImpl ReferenceHashType = EHashMapImpl::UnorderedMap;
->>>>>>> 00d31a58
     std::optional<ui64> RandomSeed;
     int NumAttempts = 0;
     size_t RowsPerRun = 0;
@@ -41,16 +35,11 @@
     size_t NumKeys = 0; // for numeric keys, the range is [0..NumKeys-1]
     size_t BlockSize = 0;
     size_t WideCombinerMemLimit = 0;
-<<<<<<< HEAD
-    bool LongStringKeys = false;
-    bool MeasureReferenceMemory = false;
-=======
     size_t NumAggregations = 1;
     bool LongStringKeys = false;
     bool MeasureReferenceMemory = false;
     bool AlwaysSubprocess = false;
     bool EnableVerification = true;
->>>>>>> 00d31a58
 };
 
 }
