--- conflicted
+++ resolved
@@ -70,28 +70,16 @@
         // Compute graph implementation
         auto stream = NUdf::TUnboxedValuePod(sampler->MakeStream(computeGraphPtr->GetContext()).Release());
         computeGraphPtr->GetEntryPoint(0, true)->SetValue(computeGraphPtr->GetContext(), std::move(stream));
-<<<<<<< HEAD
-        const auto graphStart = TInstant::Now();
-        resultList = computeGraphPtr->GetValue();
-        return TInstant::Now() - graphStart;
-=======
         const auto graphStart = GetThreadCPUTime();
         resultList = computeGraphPtr->GetValue();
         return GetThreadCPUTimeDelta(graphStart);
->>>>>>> 00d31a58
     };
 
     auto measureRefTime = [&](auto& computeGraphPtr) {
         // Reference implementation (sum via an std::unordered_map)
-<<<<<<< HEAD
-        const auto cppStart = TInstant::Now();
-        sampler->ComputeReferenceResult(computeGraphPtr->GetContext());
-        return TInstant::Now() - cppStart;
-=======
         const auto cppStart = GetThreadCPUTime();
         sampler->ComputeReferenceResult(computeGraphPtr->GetContext());
         return GetThreadCPUTimeDelta(cppStart);
->>>>>>> 00d31a58
     };
 
     auto measureGeneratorTime = [&](auto& computeGraphPtr) {
@@ -99,26 +87,16 @@
         const auto devnullStreamPtr = sampler->MakeStream(computeGraphPtr->GetContext());
         auto& devnullStream = *devnullStreamPtr;
         size_t numBlocks = 0;
-<<<<<<< HEAD
-        const auto timeStart = TInstant::Now();
-=======
         const auto timeStart = GetThreadCPUTime();
->>>>>>> 00d31a58
         {
             NUdf::TUnboxedValue columns[3];
             while (devnullStream.WideFetch(columns, 3) == NUdf::EFetchStatus::Ok) {
                 ++numBlocks;
             }
         }
-<<<<<<< HEAD
-        auto timeEnd = TInstant::Now();
-        Cerr << "Blocks generated: " << numBlocks << Endl;
-        return timeEnd - timeStart;
-=======
         auto duration = GetThreadCPUTimeDelta(timeStart);
         Cerr << "Blocks generated: " << numBlocks << Endl;
         return duration;
->>>>>>> 00d31a58
     };
 
     const auto graph = setup.BuildGraph(pgmReturn, {streamCallable});
@@ -175,11 +153,7 @@
 
     Cerr << "======== " << __func__ << ", keys: " << params.NumKeys << ", block size: " << params.BlockSize << ", llvm: " << LLVM << Endl;
 
-<<<<<<< HEAD
-    if (params.NumAttempts <= 1 && !params.MeasureReferenceMemory) {
-=======
     if (params.NumAttempts <= 1 && !params.MeasureReferenceMemory && !params.AlwaysSubprocess) {
->>>>>>> 00d31a58
         finalResult = RunTestOverGraph<LLVM, Spilling>(params, false);
     } else {
         for (int i = 1; i <= params.NumAttempts; ++i) {
