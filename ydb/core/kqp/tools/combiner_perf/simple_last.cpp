--- conflicted
+++ resolved
@@ -26,22 +26,13 @@
 TDuration MeasureGeneratorTime(IComputationGraph& graph, const IDataSampler& sampler)
 {
     const auto devnullStream = sampler.MakeStream(graph.GetHolderFactory());
-<<<<<<< HEAD
-    const auto devnullStart = TInstant::Now();
-=======
     const auto devnullStart = GetThreadCPUTime();
->>>>>>> 00d31a58
     {
         NUdf::TUnboxedValue columns[2];
         while (devnullStream->WideFetch(columns, 2) == NUdf::EFetchStatus::Ok) {
         }
     }
-<<<<<<< HEAD
-    const auto devnullTime = TInstant::Now() - devnullStart;
-    return devnullTime;
-=======
     return GetThreadCPUTimeDelta(devnullStart);
->>>>>>> 00d31a58
 }
 
 template<bool LLVM, bool Spilling>
@@ -98,19 +89,11 @@
         // Compute node implementation
 
         Cerr << "Compute graph result" << Endl;
-<<<<<<< HEAD
-        const auto graphTimeStart = TInstant::Now();
-        size_t lineCount = CountWideStreamOutputs<2>(computeGraphPtr->GetValue());
-        Cerr << lineCount << Endl;
-
-        return TInstant::Now() - graphTimeStart;
-=======
         const auto graphTimeStart = GetThreadCPUTime();
         size_t lineCount = CountWideStreamOutputs<2>(computeGraphPtr->GetValue());
         Cerr << lineCount << Endl;
 
         return GetThreadCPUTimeDelta(graphTimeStart);
->>>>>>> 00d31a58
     };
 
     auto measureRefTime = [&](auto& computeGraphPtr, IDataSampler& sampler) {
@@ -118,17 +101,10 @@
 
         Cerr << "Compute reference result" << Endl;
         auto referenceStream = sampler.MakeStream(computeGraphPtr->GetHolderFactory());
-<<<<<<< HEAD
-        const auto cppTimeStart = TInstant::Now();
-        sampler.ComputeReferenceResult(*referenceStream);
-
-        return TInstant::Now() - cppTimeStart;
-=======
         const auto cppTimeStart = GetThreadCPUTime();
         sampler.ComputeReferenceResult(*referenceStream);
 
         return GetThreadCPUTimeDelta(cppTimeStart);
->>>>>>> 00d31a58
     };
 
     auto graphRun1 = BuildGraph(setup, spillerFactory, *sampler);
@@ -172,7 +148,6 @@
 
         Cerr << "Generator run" << Endl;
         result.GeneratorTime = MeasureGeneratorTime(*graphRun1, *sampler);
-<<<<<<< HEAD
 
         if (params.TestMode == ETestMode::GeneratorOnly) {
             return result;
@@ -181,16 +156,6 @@
 
     result.ReferenceTime = measureRefTime(graphRun1, *sampler);
 
-=======
-
-        if (params.TestMode == ETestMode::GeneratorOnly) {
-            return result;
-        }
-    }
-
-    result.ReferenceTime = measureRefTime(graphRun1, *sampler);
-
->>>>>>> 00d31a58
     // Verification (re-run the graph again but actually collect the output values into a map)
     if (needsVerification) {
         spillerFactory = Spilling ? std::make_shared<TMockSpillerFactory>() : nullptr;
@@ -211,23 +176,14 @@
 
     Cerr << "======== " << __func__ << ", keys: " << params.NumKeys << ", llvm: " << LLVM << ", spilling: " << Spilling << Endl;
 
-<<<<<<< HEAD
-    if (params.NumAttempts <= 1 && !params.MeasureReferenceMemory) {
-        finalResult = RunTestOverGraph<LLVM, Spilling>(params, true, false);
-=======
     if (params.NumAttempts <= 1 && !params.MeasureReferenceMemory && !params.AlwaysSubprocess) {
         finalResult = RunTestOverGraph<LLVM, Spilling>(params, params.EnableVerification, false);
->>>>>>> 00d31a58
     }
     else {
         for (int i = 1; i <= params.NumAttempts; ++i) {
             Cerr << "------ Run " << i << " of " << params.NumAttempts << Endl;
 
-<<<<<<< HEAD
-            const bool needsVerification = (i == 1);
-=======
             const bool needsVerification = (i == 1) && params.EnableVerification;
->>>>>>> 00d31a58
             TRunResult runResult = RunForked([&]() {
                 return RunTestOverGraph<LLVM, Spilling>(params, needsVerification, false);
             });
