--- conflicted
+++ resolved
@@ -4,11 +4,8 @@
 
 #include "converters.h"
 #include "run_params.h"
-<<<<<<< HEAD
-=======
 #include "value_wrapper.h"
 #include "hashmaps.h"
->>>>>>> 00d31a58
 
 #include <yql/essentials/minikql/comp_nodes/ut/mkql_computation_node_ut.h>
 #include <yql/essentials/minikql/computation/mkql_block_builder.h>
@@ -21,10 +18,7 @@
 
 using TString64Samples = std::vector<std::pair<std::string, ui64>>;
 TString64Samples MakeKeyedString64Samples(const ui64 seed, const size_t numSamples, const unsigned int maxKey, const bool longStrings);
-<<<<<<< HEAD
-=======
-
->>>>>>> 00d31a58
+
 
 struct IWideStream : public NUdf::TBoxedValue
 {
@@ -88,40 +82,9 @@
     }
 };
 
-<<<<<<< HEAD
-template<typename K, typename V>
-std::unordered_map<K, V> ComputeStreamSumResult(const NUdf::TUnboxedValue& wideStream)
-{
-    std::unordered_map<K, V> expects;
-    NUdf::TUnboxedValue resultValues[2];
-
-    Y_ENSURE(wideStream.IsBoxed());
-
-    size_t numFetches = 0;
-    NUdf::EFetchStatus status;
-
-    while ((status = wideStream.WideFetch(resultValues, 2)) != NUdf::EFetchStatus::Finish) {
-        if (status != NUdf::EFetchStatus::Ok) {
-            continue; // spilling combiners do yield sometimes
-        }
-        const K key = UnboxedToNative<K>(resultValues[0]);
-        const V value = UnboxedToNative<V>(resultValues[1]);
-        expects[key] += value;
-        ++numFetches;
-    }
-
-    Cerr << "ComputeStreamSumResult: " << numFetches << " WideFetch calls, " << expects.size() << " keys" << Endl;
-    return expects;
-}
-
-// Direct version without the BoxedValueAccessor
-template<typename K, typename V>
-std::unordered_map<K, V> ComputeStreamSumResult(IWideStream& referenceStream)
-=======
 
 template<typename K, typename V, size_t NumAggregates>
 std::unordered_map<K, V> ComputeStreamSumResult(const NUdf::TUnboxedValue& wideStream)
->>>>>>> 00d31a58
 {
     std::unordered_map<K, V> expects;
     NUdf::TUnboxedValue resultValues[2];
@@ -148,12 +111,6 @@
     return expects;
 }
 
-<<<<<<< HEAD
-template<typename K, typename V>
-void VerifyMapsAreEqual(const std::unordered_map<K, V> computedMap, const std::unordered_map<K, V>& refMap)
-{
-    UNIT_ASSERT_VALUES_EQUAL(computedMap.size(), refMap.size());
-=======
 // Direct version without the BoxedValueAccessor for use in reference timing measurements
 template<typename K, typename V, size_t NumAggregates, typename TMapImpl>
 void ComputeReferenceStreamSumResult(IWideStream& referenceStream, typename TMapImpl::TMapType& refResult)
@@ -204,36 +161,19 @@
 void VerifyListVsMap(const NUdf::TUnboxedValue& pairList, const typename TMapImpl::TMapType& refMap)
 {
     std::unordered_map<K, V> resultMap;
->>>>>>> 00d31a58
-
-    for (const auto referencePair : refMap) {
-        const auto ii = computedMap.find(referencePair.first);
-        UNIT_ASSERT(ii != computedMap.end());
-        UNIT_ASSERT_VALUES_EQUAL(referencePair.second, ii->second);
-    }
-}
-
-template<typename K, typename V>
-void VerifyStreamVsUnorderedMap(const NUdf::TUnboxedValue& wideStream, const std::unordered_map<K, V>& refMap)
-{
-    std::unordered_map<K, V> resultMap = ComputeStreamSumResult<K, V>(wideStream);
-    VerifyMapsAreEqual(resultMap, refMap);
-}
-
-template<typename K, typename V>
-void VerifyListVsUnorderedMap(const NUdf::TUnboxedValue& pairList, const std::unordered_map<K, V>& refMap)
-{
-    std::unordered_map<K, V> resultMap;
+
     const auto ptr = pairList.GetElements();
     for (size_t i = 0; i < pairList.GetListLength(); ++i) {
         const auto elements = ptr[i].GetElements();
         const auto key = UnboxedToNative<K>(elements[0]);
-<<<<<<< HEAD
-        const auto value = UnboxedToNative<V>(elements[1]);
+        V value;
+        for (size_t i = 0; i < NumAggregates; ++i) {
+            value[i] = UnboxedToNative<typename V::TElement>(elements[1 + i]);
+        }
         resultMap[key] += value;
     }
 
-    VerifyMapsAreEqual(resultMap, refMap);
+    VerifyMapsAreEqual<K, V, TMapImpl>(resultMap, refMap);
 }
 
 template<size_t Width>
@@ -251,33 +191,6 @@
         }
     }
 
-=======
-        V value;
-        for (size_t i = 0; i < NumAggregates; ++i) {
-            value[i] = UnboxedToNative<typename V::TElement>(elements[1 + i]);
-        }
-        resultMap[key] += value;
-    }
-
-    VerifyMapsAreEqual<K, V, TMapImpl>(resultMap, refMap);
-}
-
-template<size_t Width>
-size_t CountWideStreamOutputs(const NUdf::TUnboxedValue& wideStream)
-{
-    NUdf::TUnboxedValue resultValues[Width];
-
-    Y_ENSURE(wideStream.IsBoxed());
-
-    size_t lineCount = 0;
-    NUdf::EFetchStatus fetchStatus;
-    while ((fetchStatus = wideStream.WideFetch(resultValues, Width)) != NUdf::EFetchStatus::Finish) {
-        if (fetchStatus == NUdf::EFetchStatus::Ok) {
-            ++lineCount;
-        }
-    }
-
->>>>>>> 00d31a58
     return lineCount;
 }
 
@@ -324,20 +237,12 @@
     {
         Y_ENSURE(MapEmpty<TMapImpl>(Expects));
 
-<<<<<<< HEAD
-        Expects = ComputeStreamSumResult<ui64, ui64>(referenceStream);
-=======
         ComputeReferenceStreamSumResult<ui64, TValueWrapper<ui64, NumAggregates>, NumAggregates, TMapImpl>(referenceStream, Expects);
->>>>>>> 00d31a58
     }
 
     void VerifyStreamVsReference(const NUdf::TUnboxedValue& wideStream) const override
     {
-<<<<<<< HEAD
-        VerifyStreamVsUnorderedMap(wideStream, Expects);
-=======
         VerifyStreamVsMap<TMapImpl, ui64, TValueWrapper<ui64, NumAggregates>, NumAggregates>(wideStream, Expects);
->>>>>>> 00d31a58
     }
 
     void VerifyComputedValueVsReference(const NUdf::TUnboxedValue& value) const override
@@ -389,18 +294,9 @@
         ComputeReferenceStreamSumResult<std::string, TValueWrapper<ui64, NumAggregates>, NumAggregates, TMapImpl>(referenceStream, Expects);
     }
 
-<<<<<<< HEAD
-        Expects = ComputeStreamSumResult<std::string, ui64>(referenceStream);
-    }
-
     void VerifyStreamVsReference(const NUdf::TUnboxedValue& wideStream) const override
     {
-        VerifyStreamVsUnorderedMap(wideStream, Expects);
-=======
-    void VerifyStreamVsReference(const NUdf::TUnboxedValue& wideStream) const override
-    {
         VerifyStreamVsMap<TMapImpl, std::string, TValueWrapper<ui64, NumAggregates>, NumAggregates>(wideStream, Expects);
->>>>>>> 00d31a58
     }
 
     void VerifyComputedValueVsReference(const NUdf::TUnboxedValue& value) const override
