--- conflicted
+++ resolved
@@ -77,11 +77,7 @@
 
 ui64 TConsumerOperations::GetKafkaCommitOffset() const
 {
-<<<<<<< HEAD
-    Y_ABORT_UNLESS(KafkaCommitOffset_.Defined());
-=======
     Y_ENSURE(KafkaCommitOffset_.Defined());
->>>>>>> 32f4f47a
 
     return *KafkaCommitOffset_;
 }
@@ -212,13 +208,8 @@
 }
 
 void TTopicPartitionOperations::AddKafkaApiWriteOperation(const TString& topic, ui32 partition, const NKafka::TProducerInstanceId& producerInstanceId) {
-<<<<<<< HEAD
-    Y_ABORT_UNLESS(Topic_.Empty() || Topic_ == topic);
-    Y_ABORT_UNLESS(Partition_.Empty() || Partition_ == partition);
-=======
     Y_ENSURE(Topic_.Empty() || Topic_ == topic);
     Y_ENSURE(Partition_.Empty() || Partition_ == partition);
->>>>>>> 32f4f47a
 
     if (Topic_.Empty()) {
         Topic_ = topic;
@@ -231,13 +222,8 @@
 }
 
 void TTopicPartitionOperations::AddKafkaApiReadOperation(const TString& topic, ui32 partition, const TString& consumerName, ui64 offset) {
-<<<<<<< HEAD
-    Y_ABORT_UNLESS(Topic_.Empty() || Topic_ == topic);
-    Y_ABORT_UNLESS(Partition_.Empty() || Partition_ == partition);
-=======
     Y_ENSURE(Topic_.Empty() || Topic_ == topic);
     Y_ENSURE(Partition_.Empty() || Partition_ == partition);
->>>>>>> 32f4f47a
 
     if (Topic_.Empty()) {
         Topic_ = topic;
@@ -407,13 +393,8 @@
 
 NKafka::TProducerInstanceId TTopicOperations::GetKafkaProducerInstanceId() const
 {
-<<<<<<< HEAD
-    Y_ABORT_UNLESS(HasKafkaOperations_);
-    Y_ABORT_UNLESS(KafkaProducerInstanceId_.Defined());
-=======
     Y_ENSURE(HasKafkaOperations_);
     Y_ENSURE(KafkaProducerInstanceId_.Defined());
->>>>>>> 32f4f47a
 
     return *KafkaProducerInstanceId_;
 }
@@ -461,11 +442,7 @@
 
 void TTopicOperations::AddKafkaApiWriteOperation(const TString& topic, ui32 partition, const NKafka::TProducerInstanceId& producerInstanceId)
 {
-<<<<<<< HEAD
-    Y_ABORT_UNLESS(!KafkaProducerInstanceId_ || *KafkaProducerInstanceId_ == producerInstanceId);
-=======
     Y_ENSURE(!KafkaProducerInstanceId_ || *KafkaProducerInstanceId_ == producerInstanceId);
->>>>>>> 32f4f47a
 
     if (KafkaProducerInstanceId_.Empty()) {
         KafkaProducerInstanceId_ = producerInstanceId;
