#pragma once

#include "kqp_ut_common.h"
#include <ydb/library/accessor/accessor.h>
#include <ydb/public/lib/scheme_types/scheme_type_id.h>
#include <ydb/public/sdk/cpp/client/ydb_table/table.h>
#include <ydb/public/sdk/cpp/client/ydb_types/status_codes.h>
#include <ydb/core/tx/columnshard/columnshard_ut_common.h>

#include <ydb/core/formats/arrow/simple_builder/filler.h>
#include <ydb/core/formats/arrow/simple_builder/array.h>
#include <ydb/core/formats/arrow/simple_builder/batch.h>

#include <contrib/libs/apache/arrow/cpp/src/arrow/type.h>

namespace NKikimr {
namespace NKqp {
    class TTestHelper {
    public:
        class TColumnSchema {
            YDB_ACCESSOR_DEF(TString, Name);
            YDB_ACCESSOR_DEF(NScheme::TTypeId, Type);
            YDB_FLAG_ACCESSOR(Nullable, true);
        public:
            TString BuildQuery() const;
        };

        using TUpdatesBuilder = NColumnShard::TTableUpdatesBuilder;

        class TColumnTableBase {
            YDB_ACCESSOR_DEF(TString, Name);
            YDB_ACCESSOR_DEF(TVector<TColumnSchema>, Schema);
            YDB_ACCESSOR_DEF(TVector<TString>, PrimaryKey);
            YDB_ACCESSOR_DEF(TVector<TString>, Sharding);
            YDB_ACCESSOR(ui32, MinPartitionsCount, 1);

            std::optional<std::pair<TString, TString>> TTLConf;
        public:
            TString BuildQuery() const;
            std::shared_ptr<arrow::Schema> GetArrowSchema(const TVector<TColumnSchema>& columns);

            TColumnTableBase& SetTTL(const TString& columnName, const TString& ttlConf) {
                TTLConf = std::make_pair(columnName, ttlConf);
                return *this;
            }

        private:
            virtual TString GetObjectType() const = 0;
            TString BuildColumnsStr(const TVector<TColumnSchema>& clumns) const;
            std::shared_ptr<arrow::Field> BuildField(const TString name, const NScheme::TTypeId& typeId, bool nullable) const;
        };

        class TColumnTable : public TColumnTableBase {
        private:
            TString GetObjectType() const override;
        };

        class TColumnTableStore : public TColumnTableBase {
        private:
            TString GetObjectType() const override;
        };

    private:
        TKikimrRunner Kikimr;
        NYdb::NTable::TTableClient TableClient;
        NYdb::NTable::TSession Session;

    public:
        TTestHelper(const TKikimrSettings& settings);
        TKikimrRunner& GetKikimr();
        TTestActorRuntime& GetRuntime();
        NYdb::NTable::TSession& GetSession();
        void CreateTable(const TColumnTableBase& table);
<<<<<<< HEAD
        void InsertData(const TColumnTable& table, TTestHelper::TUpdatesBuilder& updates, const std::function<void()> onBeforeCommit = {}, const Ydb::StatusIds_StatusCode& opStatus = Ydb::StatusIds::SUCCESS);
=======
>>>>>>> 83da989f
        void BulkUpsert(const TColumnTable& table, TTestHelper::TUpdatesBuilder& updates, const Ydb::StatusIds_StatusCode& opStatus = Ydb::StatusIds::SUCCESS);
        void BulkUpsert(const TColumnTable& table, std::shared_ptr<arrow::RecordBatch> batch, const Ydb::StatusIds_StatusCode& opStatus = Ydb::StatusIds::SUCCESS);
        void ReadData(const TString& query, const TString& expected, const NYdb::EStatus opStatus = NYdb::EStatus::SUCCESS);
        void RebootTablets(const TString& tableName);
    };

}
}<|MERGE_RESOLUTION|>--- conflicted
+++ resolved
@@ -71,10 +71,6 @@
         TTestActorRuntime& GetRuntime();
         NYdb::NTable::TSession& GetSession();
         void CreateTable(const TColumnTableBase& table);
-<<<<<<< HEAD
-        void InsertData(const TColumnTable& table, TTestHelper::TUpdatesBuilder& updates, const std::function<void()> onBeforeCommit = {}, const Ydb::StatusIds_StatusCode& opStatus = Ydb::StatusIds::SUCCESS);
-=======
->>>>>>> 83da989f
         void BulkUpsert(const TColumnTable& table, TTestHelper::TUpdatesBuilder& updates, const Ydb::StatusIds_StatusCode& opStatus = Ydb::StatusIds::SUCCESS);
         void BulkUpsert(const TColumnTable& table, std::shared_ptr<arrow::RecordBatch> batch, const Ydb::StatusIds_StatusCode& opStatus = Ydb::StatusIds::SUCCESS);
         void ReadData(const TString& query, const TString& expected, const NYdb::EStatus opStatus = NYdb::EStatus::SUCCESS);
