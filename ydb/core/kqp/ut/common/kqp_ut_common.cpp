--- conflicted
+++ resolved
@@ -87,11 +87,7 @@
     funcRegistry->AddModule("", "Math", CreateMathModule());
     funcRegistry->AddModule("", "Unicode", CreateUnicodeModule());
     funcRegistry->AddModule("", "Digest", CreateDigestModule());
-<<<<<<< HEAD
-    
-=======
-
->>>>>>> 832cd121
+
     NKikimr::NMiniKQL::FillStaticModules(*funcRegistry);
     return funcRegistry.Release();
 }
