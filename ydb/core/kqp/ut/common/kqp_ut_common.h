--- conflicted
+++ resolved
@@ -108,20 +108,17 @@
     TKikimrSettings& SetUseRealThreads(bool value) { UseRealThreads = value; return *this; };
     TKikimrSettings& SetEnableForceFollowers(bool value) { EnableForceFollowers = value; return *this; };
     TKikimrSettings& SetS3ActorsFactory(std::shared_ptr<NYql::NDq::IS3ActorsFactory> value) { S3ActorsFactory = std::move(value); return *this; };
+    TKikimrSettings& SetControls(const NKikimrConfig::TImmediateControlsConfig& value) { Controls = value; return *this; }
     TKikimrSettings& SetColumnShardReaderClassName(const TString& value) { AppConfig.MutableColumnShardConfig()->SetReaderClassName(value); return *this; }
     TKikimrSettings& SetColumnShardAlterObjectEnabled(bool enable) {
             AppConfig.MutableColumnShardConfig()->SetAlterObjectEnabled(enable);
             return *this;
     }
-<<<<<<< HEAD
-    TKikimrSettings& SetControls(const NKikimrConfig::TImmediateControlsConfig& value) { Controls = value; return *this; }
-    TKikimrSettings& SetGrpcServerOptions(const NYdbGrpc::TServerOptions& grpcServerOptions) { GrpcServerOptions = grpcServerOptions; return *this; };
-=======
     TKikimrSettings& SetColumnShardDoubleOutOfRangeHandling(const NKikimrConfig::TColumnShardConfig_EJsonDoubleOutOfRangeHandlingPolicy value) {
         AppConfig.MutableColumnShardConfig()->SetDoubleOutOfRangeHandling(value);
         return *this;
     }
->>>>>>> 2503a6bd
+    TKikimrSettings& SetGrpcServerOptions(const NYdbGrpc::TServerOptions& grpcServerOptions) { GrpcServerOptions = grpcServerOptions; return *this; };
 };
 
 class TKikimrRunner {
