#pragma once

#include <ydb/core/testlib/test_client.h>
#include <ydb/core/kqp/federated_query/kqp_federated_query_helpers.h>
#include <ydb/core/tx/scheme_cache/scheme_cache.h>
#include <ydb/library/yql/providers/s3/actors_factory/yql_s3_actors_factory.h>
#include <ydb/library/yql/core/issue/yql_issue.h>
#include <ydb/public/lib/yson_value/ydb_yson_value.h>
#include <ydb/public/sdk/cpp/client/ydb_query/client.h>
#include <ydb/public/sdk/cpp/client/draft/ydb_scripting.h>
#include <ydb/public/sdk/cpp/client/ydb_scheme/scheme.h>
#include <ydb/public/sdk/cpp/client/ydb_table/table.h>

#include <library/cpp/yson/node/node_io.h>
#include <library/cpp/json/json_reader.h>
#include <library/cpp/testing/unittest/tests_data.h>
#include <library/cpp/testing/unittest/registar.h>
#include <library/cpp/yson/writer.h>
#include <library/cpp/threading/future/async.h>


#define Y_UNIT_TEST_TWIN(N, OPT)                                                                                   \
    template <bool OPT>                                                                                            \
    struct TTestCase##N : public TCurrentTestCase {                                                                \
        TTestCase##N() : TCurrentTestCase() {                                                                      \
            if constexpr (OPT) { Name_ = #N "+" #OPT; } else { Name_ = #N "-" #OPT; }                              \
        }                                                                                                          \
        static THolder<NUnitTest::TBaseTestCase> CreateOn()  { return ::MakeHolder<TTestCase##N<true>>();  }       \
        static THolder<NUnitTest::TBaseTestCase> CreateOff() { return ::MakeHolder<TTestCase##N<false>>(); }       \
        void Execute_(NUnitTest::TTestContext&) override;                                                          \
    };                                                                                                             \
    struct TTestRegistration##N {                                                                                  \
        TTestRegistration##N() {                                                                                   \
            TCurrentTest::AddTest(TTestCase##N<true>::CreateOn);                                                   \
            TCurrentTest::AddTest(TTestCase##N<false>::CreateOff);                                                 \
        }                                                                                                          \
    };                                                                                                             \
    static TTestRegistration##N testRegistration##N;                                                               \
    template <bool OPT>                                                                                            \
    void TTestCase##N<OPT>::Execute_(NUnitTest::TTestContext& ut_context Y_DECLARE_UNUSED)

#define Y_UNIT_TEST_QUAD(N, OPT1, OPT2)                                                                                              \
    template<bool OPT1, bool OPT2> void N(NUnitTest::TTestContext&);                                                                 \
    struct TTestRegistration##N {                                                                                                    \
        TTestRegistration##N() {                                                                                                     \
            TCurrentTest::AddTest(#N "-" #OPT1 "-" #OPT2, static_cast<void (*)(NUnitTest::TTestContext&)>(&N<false, false>), false); \
            TCurrentTest::AddTest(#N "+" #OPT1 "-" #OPT2, static_cast<void (*)(NUnitTest::TTestContext&)>(&N<true, false>), false);  \
            TCurrentTest::AddTest(#N "-" #OPT1 "+" #OPT2, static_cast<void (*)(NUnitTest::TTestContext&)>(&N<false, true>), false);  \
            TCurrentTest::AddTest(#N "+" #OPT1 "+" #OPT2, static_cast<void (*)(NUnitTest::TTestContext&)>(&N<true, true>), false);   \
        }                                                                                                                            \
    };                                                                                                                               \
    static TTestRegistration##N testRegistration##N;                                                                                 \
    template<bool OPT1, bool OPT2>                                                                                                   \
    void N(NUnitTest::TTestContext&)

template <bool ForceVersionV1>
TString MakeQuery(const TString& tmpl) {
    return TStringBuilder()
        << (ForceVersionV1 ? "--!syntax_v1\n" : "")
        << tmpl;
}

#define Q_(expr) MakeQuery<false>(expr)
#define Q1_(expr) MakeQuery<true>(expr)

namespace NKikimr {
namespace NKqp {

class TKqpCounters;
const TString KikimrDefaultUtDomainRoot = "Root";

extern const TString EXPECTED_EIGHTSHARD_VALUE1;

TVector<NKikimrKqp::TKqpSetting> SyntaxV1Settings();

struct TKikimrSettings: public TTestFeatureFlagsHolder<TKikimrSettings> {
    NKikimrConfig::TAppConfig AppConfig;
    NKikimrPQ::TPQConfig PQConfig;
    TVector<NKikimrKqp::TKqpSetting> KqpSettings;
    TString AuthToken;
    TString DomainRoot = KikimrDefaultUtDomainRoot;
    ui32 NodeCount = 1;
    bool WithSampleTables = true;
    bool UseRealThreads = true;
    TDuration KeepSnapshotTimeout = TDuration::Zero();
    IOutputStream* LogStream = nullptr;
    TMaybe<NFake::TStorage> Storage = Nothing();
    NKqp::IKqpFederatedQuerySetupFactory::TPtr FederatedQuerySetupFactory = std::make_shared<NKqp::TKqpFederatedQuerySetupFactoryNoop>();
    NMonitoring::TDynamicCounterPtr CountersRoot = MakeIntrusive<NMonitoring::TDynamicCounters>();
    std::shared_ptr<NYql::NDq::IS3ActorsFactory> S3ActorsFactory = NYql::NDq::CreateDefaultS3ActorsFactory();

    TKikimrSettings()
    {
        auto* tableServiceConfig = AppConfig.MutableTableServiceConfig();
        auto* infoExchangerRetrySettings = tableServiceConfig->MutableResourceManager()->MutableInfoExchangerSettings();
        auto* exchangerSettings = infoExchangerRetrySettings->MutableExchangerSettings();
        exchangerSettings->SetStartDelayMs(10);
        exchangerSettings->SetMaxDelayMs(10);
        AppConfig.MutableColumnShardConfig()->SetDisabledOnSchemeShard(false);
        FeatureFlags.SetEnableSparsedColumns(true);
<<<<<<< HEAD
        FeatureFlags.SetEnableTopicAutopartitioningForCDC(true);
=======
        FeatureFlags.SetEnableParameterizedDecimal(true);
>>>>>>> 2a5dadb5
    }

    TKikimrSettings& SetAppConfig(const NKikimrConfig::TAppConfig& value) { AppConfig = value; return *this; }
    TKikimrSettings& SetFeatureFlags(const NKikimrConfig::TFeatureFlags& value) { FeatureFlags = value; return *this; }
    TKikimrSettings& SetPQConfig(const NKikimrPQ::TPQConfig& value) { PQConfig = value; return *this; };
    TKikimrSettings& SetKqpSettings(const TVector<NKikimrKqp::TKqpSetting>& value) { KqpSettings = value; return *this; }
    TKikimrSettings& SetAuthToken(const TString& value) { AuthToken = value; return *this; }
    TKikimrSettings& SetDomainRoot(const TString& value) { DomainRoot = value; return *this; }
    TKikimrSettings& SetNodeCount(ui32 value) { NodeCount = value; return *this; }
    TKikimrSettings& SetWithSampleTables(bool value) { WithSampleTables = value; return *this; }
    TKikimrSettings& SetKeepSnapshotTimeout(TDuration value) { KeepSnapshotTimeout = value; return *this; }
    TKikimrSettings& SetLogStream(IOutputStream* follower) { LogStream = follower; return *this; };
    TKikimrSettings& SetStorage(const NFake::TStorage& storage) { Storage = storage; return *this; };
    TKikimrSettings& SetFederatedQuerySetupFactory(NKqp::IKqpFederatedQuerySetupFactory::TPtr value) { FederatedQuerySetupFactory = value; return *this; };
    TKikimrSettings& SetUseRealThreads(bool value) { UseRealThreads = value; return *this; };
    TKikimrSettings& SetS3ActorsFactory(std::shared_ptr<NYql::NDq::IS3ActorsFactory> value) { S3ActorsFactory = std::move(value); return *this; };
};

class TKikimrRunner {
public:
    TKikimrRunner(const TKikimrSettings& settings);

    TKikimrRunner(const TVector<NKikimrKqp::TKqpSetting>& kqpSettings, const TString& authToken = "",
        const TString& domainRoot = KikimrDefaultUtDomainRoot, ui32 nodeCount = 1);

    TKikimrRunner(const NKikimrConfig::TAppConfig& appConfig, const TString& authToken = "",
        const TString& domainRoot = KikimrDefaultUtDomainRoot, ui32 nodeCount = 1);

    TKikimrRunner(const NKikimrConfig::TAppConfig& appConfig, const TVector<NKikimrKqp::TKqpSetting>& kqpSettings,
        const TString& authToken = "", const TString& domainRoot = KikimrDefaultUtDomainRoot, ui32 nodeCount = 1);

    TKikimrRunner(const NKikimrConfig::TFeatureFlags& featureFlags, const TString& authToken = "",
        const TString& domainRoot = KikimrDefaultUtDomainRoot, ui32 nodeCount = 1);

    TKikimrRunner(const TString& authToken = "", const TString& domainRoot = KikimrDefaultUtDomainRoot,
        ui32 nodeCount = 1);

    TKikimrRunner(const NFake::TStorage& storage);

    ~TKikimrRunner() {
        RunCall([&] { Driver->Stop(true); return false; });
        if (ThreadPoolStarted_) {
            ThreadPool.Stop();
        }

        UNIT_ASSERT_C(WaitHttpGatewayFinalization(CountersRoot), "Failed to finalize http gateway before destruction");

        Server.Reset();
        Client.Reset();
    }

    const TString& GetEndpoint() const { return Endpoint; }
    const NYdb::TDriver& GetDriver() const { return *Driver; }
    NYdb::NScheme::TSchemeClient GetSchemeClient() const { return NYdb::NScheme::TSchemeClient(*Driver); }
    Tests::TClient& GetTestClient() const { return *Client; }
    Tests::TServer& GetTestServer() const { return *Server; }

    NYdb::TDriverConfig GetDriverConfig() const { return DriverConfig; }

    NYdb::NTable::TTableClient GetTableClient() const {
        return NYdb::NTable::TTableClient(*Driver, NYdb::NTable::TClientSettings()
            .UseQueryCache(false));
    }

    NYdb::NQuery::TQueryClient GetQueryClient(
        NYdb::NQuery::TClientSettings settings = NYdb::NQuery::TClientSettings()) const
    {
        return NYdb::NQuery::TQueryClient(*Driver, settings);
    }

    template <typename Func>
    NThreading::TFuture<NThreading::TFutureType<TFunctionResult<Func>>> RunInThreadPool(Func&& func) {
        if (!ThreadPoolStarted_) {
            ThreadPool.Start();
            ThreadPoolStarted_ = true;
        }

        return NThreading::Async(std::move(func), ThreadPool);
    }

    template <typename Func>
    TFunctionResult<Func> RunCall(Func&& func) {
        auto future = RunInThreadPool(std::move(func));
        return GetTestServer().GetRuntime()->WaitFuture(future);
    }

private:
    void Initialize(const TKikimrSettings& settings);
    void WaitForKqpProxyInit();
    void CreateSampleTables();
    void SetupLogLevelFromTestParam(NKikimrServices::EServiceKikimr service);

private:
    THolder<Tests::TServerSettings> ServerSettings;
    THolder<Tests::TServer> Server;
    THolder<Tests::TClient> Client;
    TAdaptiveThreadPool ThreadPool;
    bool ThreadPoolStarted_ = false;
    TPortManager PortManager;
    TString Endpoint;
    NYdb::TDriverConfig DriverConfig;
    THolder<NYdb::TDriver> Driver;
    NMonitoring::TDynamicCounterPtr CountersRoot;
};

inline TKikimrRunner DefaultKikimrRunner(TVector<NKikimrKqp::TKqpSetting> kqpSettings = {},
    const NKikimrConfig::TAppConfig& appConfig = {})
{
    auto settings = TKikimrSettings()
        .SetAppConfig(appConfig)
        .SetKqpSettings(kqpSettings)
        .SetEnableScriptExecutionOperations(true);

    return TKikimrRunner{settings};
}

struct TCollectedStreamResult {
    TString ResultSetYson;
    TMaybe<TString> PlanJson;
    TMaybe<Ydb::TableStats::QueryStats> QueryStats;
    ui64 RowsCount = 0;
    ui64 ConsumedRuFromHeader = 0;
};

template<typename TIterator>
TCollectedStreamResult CollectStreamResult(TIterator& it);

enum class EIndexTypeSql {
    Global,
    GlobalSync,
    GlobalAsync,
    GlobalVectorKMeansTree,
};

inline constexpr TStringBuf IndexTypeSqlString(EIndexTypeSql type) {
    switch (type) {
    case EIndexTypeSql::Global:
        return "GLOBAL";
    case EIndexTypeSql::GlobalSync:
        return "GLOBAL SYNC";
    case EIndexTypeSql::GlobalAsync:
        return "GLOBAL ASYNC";
    case NKqp::EIndexTypeSql::GlobalVectorKMeansTree:
        return "GLOBAL";
    }
}

inline NYdb::NTable::EIndexType IndexTypeSqlToIndexType(EIndexTypeSql type) {
    switch (type) {
    case EIndexTypeSql::Global:
    case EIndexTypeSql::GlobalSync:
        return NYdb::NTable::EIndexType::GlobalSync;
    case EIndexTypeSql::GlobalAsync:
        return NYdb::NTable::EIndexType::GlobalAsync;
    case EIndexTypeSql::GlobalVectorKMeansTree:
        return NYdb::NTable::EIndexType::GlobalVectorKMeansTree;
    }
}

inline constexpr TStringBuf IndexSubtypeSqlString(EIndexTypeSql type) {
    switch (type) {
    case EIndexTypeSql::Global:
    case EIndexTypeSql::GlobalSync:
    case EIndexTypeSql::GlobalAsync:
        return "";
    case NKqp::EIndexTypeSql::GlobalVectorKMeansTree:
        return "USING vector_kmeans_tree";
    }
}

inline constexpr TStringBuf IndexWithSqlString(EIndexTypeSql type) {
    switch (type) {
    case EIndexTypeSql::Global:
    case EIndexTypeSql::GlobalSync:
    case EIndexTypeSql::GlobalAsync:
        return "";
    case NKqp::EIndexTypeSql::GlobalVectorKMeansTree:
        return "WITH (similarity=inner_product, vector_type=float, vector_dimension=1024)";
    }
}

TString ReformatYson(const TString& yson);
void CompareYson(const TString& expected, const TString& actual);
void CompareYson(const TString& expected, const NKikimrMiniKQL::TResult& actual);

void CreateLargeTable(TKikimrRunner& kikimr, ui32 rowsPerShard, ui32 keyTextSize,
    ui32 dataTextSize, ui32 batchSizeRows = 100, ui32 fillShardsCount = 8, ui32 largeTableKeysPerShard = 1000000);

void CreateManyShardsTable(TKikimrRunner& kikimr, ui32 totalRows = 1000, ui32 shards = 100, ui32 batchSizeRows = 1000);

bool HasIssue(const NYql::TIssues& issues, ui32 code,
    std::function<bool(const NYql::TIssue& issue)> predicate = {});

void PrintQueryStats(const NYdb::NTable::TDataQueryResult& result);

struct TExpectedTableStats {
    TMaybe<ui64> ExpectedReads;
    TMaybe<ui64> ExpectedUpdates;
    TMaybe<ui64> ExpectedDeletes;
};

void AssertTableStats(const Ydb::TableStats::QueryStats& stats, TStringBuf table,
    const TExpectedTableStats& expectedStats);

void AssertTableStats(const NYdb::NTable::TDataQueryResult& result, TStringBuf table,
    const TExpectedTableStats& expectedStats);

void AssertTableStats(const NYdb::NTable::TDataQueryResult& result, TStringBuf table,
    const TExpectedTableStats& expectedStats);

inline void AssertTableReads(const NYdb::NTable::TDataQueryResult& result, TStringBuf table, ui64 expectedReads) {
    AssertTableStats(result, table, { .ExpectedReads = expectedReads });
}

NYdb::NTable::TDataQueryResult ExecQueryAndTestResult(NYdb::NTable::TSession& session, const TString& query,
    const NYdb::TParams& params, const TString& expectedYson);

inline NYdb::NTable::TDataQueryResult ExecQueryAndTestResult(NYdb::NTable::TSession& session, const TString& query,
    const TString& expectedYson)
{
    return ExecQueryAndTestResult(session, query, NYdb::TParamsBuilder().Build(), expectedYson);
}

class TStreamReadError : public yexception {
public:
    TStreamReadError(NYdb::EStatus status)
        : Status(status)
    {}
    NYdb::EStatus Status;
};

TString StreamResultToYson(NYdb::NQuery::TExecuteQueryIterator& it, bool throwOnTImeout = false, const NYdb::EStatus& opStatus = NYdb::EStatus::SUCCESS, const TString& issueMessageSubString = "");
TString StreamResultToYson(NYdb::NTable::TScanQueryPartIterator& it, bool throwOnTImeout = false, const NYdb::EStatus& opStatus = NYdb::EStatus::SUCCESS, const TString& issueMessageSubString = "");
TString StreamResultToYson(NYdb::NScripting::TYqlResultPartIterator& it, bool throwOnTImeout = false, const NYdb::EStatus& opStatus = NYdb::EStatus::SUCCESS);
TString StreamResultToYson(NYdb::NTable::TTablePartIterator& it, bool throwOnTImeout = false, const NYdb::EStatus& opStatus = NYdb::EStatus::SUCCESS);

bool ValidatePlanNodeIds(const NJson::TJsonValue& plan);
ui32 CountPlanNodesByKv(const NJson::TJsonValue& plan, const TString& key, const TString& value);
NJson::TJsonValue FindPlanNodeByKv(const NJson::TJsonValue& plan, const TString& key, const TString& value);
std::vector<NJson::TJsonValue> FindPlanNodes(const NJson::TJsonValue& plan, const TString& key);
std::vector<NJson::TJsonValue> FindPlanStages(const NJson::TJsonValue& plan);

TString ReadTableToYson(NYdb::NTable::TSession session, const TString& table);
TString ReadTablePartToYson(NYdb::NTable::TSession session, const TString& table);

inline void AssertSuccessResult(const NYdb::TStatus& result) {
    UNIT_ASSERT_C(result.IsSuccess(), result.GetIssues().ToString());
}

void CreateSampleTablesWithIndex(NYdb::NTable::TSession& session, bool populateTables = true);

void InitRoot(Tests::TServer::TPtr server, TActorId sender);

THolder<NKikimr::NSchemeCache::TSchemeCacheNavigate> Navigate(TTestActorRuntime& runtime, const TActorId& sender,
                                                     const TString& path, NKikimr::NSchemeCache::TSchemeCacheNavigate::EOp op);

NKikimrScheme::TEvDescribeSchemeResult DescribeTable(Tests::TServer* server, TActorId sender, const TString &path);

TVector<ui64> GetTableShards(Tests::TServer* server, TActorId sender, const TString &path);

TVector<ui64> GetTableShards(Tests::TServer::TPtr server, TActorId sender, const TString &path);
TVector<ui64> GetColumnTableShards(Tests::TServer* server, TActorId sender, const TString &path);

void WaitForZeroSessions(const NKqp::TKqpCounters& counters);

bool JoinOrderAndAlgosMatch(const TString& optimized, const TString& reference);

struct TGetPlanParams {
    bool IncludeFilters = false;
    bool IncludeOptimizerEstimation = false;
    bool IncludeTables = true;
};

/* Gets join order with details as: join algo, join type and scan type. */
NJson::TJsonValue GetDetailedJoinOrder(const TString& deserializedPlan, const TGetPlanParams& params = {});

/* Gets tables join order without details : only tables. */
NJson::TJsonValue GetJoinOrder(const TString& deserializedPlan);

} // namespace NKqp
} // namespace NKikimr<|MERGE_RESOLUTION|>--- conflicted
+++ resolved
@@ -98,11 +98,8 @@
         exchangerSettings->SetMaxDelayMs(10);
         AppConfig.MutableColumnShardConfig()->SetDisabledOnSchemeShard(false);
         FeatureFlags.SetEnableSparsedColumns(true);
-<<<<<<< HEAD
+        FeatureFlags.SetEnableParameterizedDecimal(true);
         FeatureFlags.SetEnableTopicAutopartitioningForCDC(true);
-=======
-        FeatureFlags.SetEnableParameterizedDecimal(true);
->>>>>>> 2a5dadb5
     }
 
     TKikimrSettings& SetAppConfig(const NKikimrConfig::TAppConfig& value) { AppConfig = value; return *this; }
