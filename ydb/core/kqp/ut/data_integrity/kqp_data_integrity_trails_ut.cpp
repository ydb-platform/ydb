--- conflicted
+++ resolved
@@ -52,11 +52,7 @@
             UNIT_ASSERT_VALUES_EQUAL(CountSubstr(ss.Str(), "DATA_INTEGRITY INFO: Component: WriteActor"), LogEnabled ? 1 : 0);
         } else {
             // check executer logs
-<<<<<<< HEAD
-            UNIT_ASSERT_VALUES_EQUAL(CountSubstr(ss.Str(), "DATA_INTEGRITY INFO: Component: Executer"), LogEnabled ? 1 : 0);
-=======
             UNIT_ASSERT_VALUES_EQUAL(CountSubstr(ss.Str(), "DATA_INTEGRITY INFO: Component: Executer"), LogEnabled ? 2 : 0);
->>>>>>> f1686eb5
         }
         // check session actor logs
         UNIT_ASSERT_VALUES_EQUAL(CountSubstr(ss.Str(), "DATA_INTEGRITY DEBUG: Component: SessionActor"), LogEnabled ? 2 : 0);
@@ -113,11 +109,7 @@
                 UNIT_ASSERT_VALUES_EQUAL(CountSubstr(ss.Str(), "DATA_INTEGRITY INFO: Component: WriteActor"), 1);
             } else {
                 // check executer logs
-<<<<<<< HEAD
-                UNIT_ASSERT_VALUES_EQUAL(CountSubstr(ss.Str(), "DATA_INTEGRITY INFO: Component: Executer"), 1);
-=======
                 UNIT_ASSERT_VALUES_EQUAL(CountSubstr(ss.Str(), "DATA_INTEGRITY INFO: Component: Executer"), 2);
->>>>>>> f1686eb5
             }
             // check session actor logs
             UNIT_ASSERT_VALUES_EQUAL(CountSubstr(ss.Str(), "DATA_INTEGRITY DEBUG: Component: SessionActor"), 2);
@@ -130,21 +122,12 @@
             UNIT_ASSERT_VALUES_EQUAL(CountSubstr(ss.Str(), "DATA_INTEGRITY INFO: Component: WriteActor"), 3);
             if (useOltpSink) {
                 // check executer logs
-<<<<<<< HEAD
                 UNIT_ASSERT_VALUES_EQUAL(CountSubstr(ss.Str(), "DATA_INTEGRITY INFO: Component: Executer"), 0);
             } else {
                 // check executer logs
-                UNIT_ASSERT_VALUES_EQUAL(CountSubstr(ss.Str(), "DATA_INTEGRITY INFO: Component: Executer"), 4);
-=======
-                UNIT_ASSERT_VALUES_EQUAL(CountSubstr(ss.Str(), "DATA_INTEGRITY INFO: Component: Executer"), 1);
-            } else {
-                // check executer logs
-                UNIT_ASSERT_VALUES_EQUAL(CountSubstr(ss.Str(), "DATA_INTEGRITY INFO: Component: Executer"), 11);
->>>>>>> f1686eb5
             }
             // check session actor logs
             UNIT_ASSERT_VALUES_EQUAL(CountSubstr(ss.Str(), "DATA_INTEGRITY DEBUG: Component: SessionActor"), 2);
-            // check grpc logs
             UNIT_ASSERT_VALUES_EQUAL(CountSubstr(ss.Str(), "DATA_INTEGRITY TRACE: Component: Grpc"), 2);
             // check columnshard logs
             // ColumnShard doesn't have integrity logs.
@@ -212,11 +195,7 @@
         UNIT_ASSERT_VALUES_EQUAL(CountSubstr(ss.Str(), "DATA_INTEGRITY INFO: Component: DataShard"), 0);
     }
 
-<<<<<<< HEAD
-    Y_UNIT_TEST_QUAD(UpsertViaLegacyScripting, UseSink, Streaming) {
-=======
     Y_UNIT_TEST_TWIN(BrokenReadLock, UseSink) {
->>>>>>> f1686eb5
         TStringStream ss;
         {
             NKikimrConfig::TAppConfig AppConfig;
@@ -261,24 +240,6 @@
                 UNIT_ASSERT_VALUES_EQUAL_C(result.GetStatus(), EStatus::SUCCESS, result.GetIssues().ToString());
             }
         }
-<<<<<<< HEAD
-            
-        // check executer logs
-        if (UseSink) {
-            // check write actor logs
-            UNIT_ASSERT_VALUES_EQUAL(CountSubstr(ss.Str(), "DATA_INTEGRITY INFO: Component: WriteActor"), 1);
-        } else {
-            // check executer logs
-            UNIT_ASSERT_VALUES_EQUAL(CountSubstr(ss.Str(), "DATA_INTEGRITY INFO: Component: Executer"), 1);
-        }
-        // check session actor logs (should contain double logs because this query was executed via worker actor)
-        UNIT_ASSERT_VALUES_EQUAL(CountSubstr(ss.Str(), "DATA_INTEGRITY DEBUG: Component: SessionActor"), 4);
-        // check grpc logs
-        UNIT_ASSERT_VALUES_EQUAL(CountSubstr(ss.Str(), "DATA_INTEGRITY TRACE: Component: Grpc"), 2);
-        // check datashard logs
-        UNIT_ASSERT_VALUES_EQUAL(CountSubstr(ss.Str(), "DATA_INTEGRITY INFO: Component: DataShard"), 2);
-=======
->>>>>>> f1686eb5
 
         auto logRows = SplitString(ss.Str(), "DATA_INTEGRITY");
         std::string readLock;
