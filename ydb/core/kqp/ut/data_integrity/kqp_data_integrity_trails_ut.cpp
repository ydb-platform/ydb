--- conflicted
+++ resolved
@@ -52,11 +52,7 @@
             UNIT_ASSERT_VALUES_EQUAL(CountSubstr(ss.Str(), "DATA_INTEGRITY INFO: Component: WriteActor"), LogEnabled ? 1 : 0);
         } else {
             // check executer logs
-<<<<<<< HEAD
-            UNIT_ASSERT_VALUES_EQUAL(CountSubstr(ss.Str(), "DATA_INTEGRITY INFO: Component: Executer"), LogEnabled ? 2 : 0);
-=======
             UNIT_ASSERT_VALUES_EQUAL(CountSubstr(ss.Str(), "DATA_INTEGRITY INFO: Component: Executer"), LogEnabled ? 1 : 0);
->>>>>>> 041b08df
         }
         // check session actor logs
         UNIT_ASSERT_VALUES_EQUAL(CountSubstr(ss.Str(), "DATA_INTEGRITY DEBUG: Component: SessionActor"), LogEnabled ? 2 : 0);
@@ -113,11 +109,7 @@
                 UNIT_ASSERT_VALUES_EQUAL(CountSubstr(ss.Str(), "DATA_INTEGRITY INFO: Component: WriteActor"), 1);
             } else {
                 // check executer logs
-<<<<<<< HEAD
-                UNIT_ASSERT_VALUES_EQUAL(CountSubstr(ss.Str(), "DATA_INTEGRITY INFO: Component: Executer"), 2);
-=======
                 UNIT_ASSERT_VALUES_EQUAL(CountSubstr(ss.Str(), "DATA_INTEGRITY INFO: Component: Executer"), 1);
->>>>>>> 041b08df
             }
             // check session actor logs
             UNIT_ASSERT_VALUES_EQUAL(CountSubstr(ss.Str(), "DATA_INTEGRITY DEBUG: Component: SessionActor"), 2);
@@ -130,17 +122,10 @@
             UNIT_ASSERT_VALUES_EQUAL(CountSubstr(ss.Str(), "DATA_INTEGRITY INFO: Component: WriteActor"), 3);
             if (useOltpSink) {
                 // check executer logs
-<<<<<<< HEAD
-                UNIT_ASSERT_VALUES_EQUAL(CountSubstr(ss.Str(), "DATA_INTEGRITY INFO: Component: Executer"), 1);
-            } else {
-                // check executer logs
-                UNIT_ASSERT_VALUES_EQUAL(CountSubstr(ss.Str(), "DATA_INTEGRITY INFO: Component: Executer"), 11);
-=======
                 UNIT_ASSERT_VALUES_EQUAL(CountSubstr(ss.Str(), "DATA_INTEGRITY INFO: Component: Executer"), 0);
             } else {
                 // check executer logs
                 UNIT_ASSERT_VALUES_EQUAL(CountSubstr(ss.Str(), "DATA_INTEGRITY INFO: Component: Executer"), 4);
->>>>>>> 041b08df
             }
             // check session actor logs
             UNIT_ASSERT_VALUES_EQUAL(CountSubstr(ss.Str(), "DATA_INTEGRITY DEBUG: Component: SessionActor"), 2);
@@ -212,11 +197,7 @@
         UNIT_ASSERT_VALUES_EQUAL(CountSubstr(ss.Str(), "DATA_INTEGRITY INFO: Component: DataShard"), 0);
     }
 
-<<<<<<< HEAD
-    Y_UNIT_TEST_TWIN(BrokenReadLock, UseSink) {
-=======
     Y_UNIT_TEST_QUAD(UpsertViaLegacyScripting, UseSink, Streaming) {
->>>>>>> 041b08df
         TStringStream ss;
         {
             NKikimrConfig::TAppConfig AppConfig;
@@ -255,14 +236,7 @@
                 )", TTxControl::BeginTx().CommitTx()).ExtractValueSync();
                 UNIT_ASSERT_VALUES_EQUAL_C(result.GetStatus(), EStatus::SUCCESS, result.GetIssues().ToString());
             }
-
-            {  // tx1: commit
-                auto result = tx1->Commit().ExtractValueSync();
-                UNIT_ASSERT_VALUES_EQUAL_C(result.GetStatus(), EStatus::SUCCESS, result.GetIssues().ToString());
-            }
-        }
-<<<<<<< HEAD
-=======
+        }
             
         // check executer logs
         if (UseSink) {
@@ -278,7 +252,17 @@
         UNIT_ASSERT_VALUES_EQUAL(CountSubstr(ss.Str(), "DATA_INTEGRITY TRACE: Component: Grpc"), 2);
         // check datashard logs
         UNIT_ASSERT_VALUES_EQUAL(CountSubstr(ss.Str(), "DATA_INTEGRITY INFO: Component: DataShard"), 2);
->>>>>>> 041b08df
+
+            {  // tx1: write + commit
+                auto result = session.ExecuteDataQuery(R"(
+                    --!syntax_v1
+
+                    UPSERT INTO `/Root/KeyValue` (Key, Value) VALUES
+                        (1000u, "Value1000");
+                )", TTxControl::Tx(*tx1).CommitTx()).ExtractValueSync();
+                UNIT_ASSERT_VALUES_EQUAL_C(result.GetStatus(), EStatus::ABORTED, result.GetIssues().ToString());
+            }
+        }
 
         auto logRows = SplitString(ss.Str(), "DATA_INTEGRITY");
         std::string readLock;
@@ -303,78 +287,6 @@
 
         UNIT_ASSERT_C(!readLock.empty() && readLock == brokenLock, "read lock should be broken");
     }
-
-    Y_UNIT_TEST(BrokenReadLockAbortedTx) {
-        TStringStream ss;
-        {
-            TKikimrSettings serverSettings;
-            serverSettings.LogStream = &ss;
-            TKikimrRunner kikimr(serverSettings);
-            kikimr.GetTestServer().GetRuntime()->SetLogPriority(NKikimrServices::DATA_INTEGRITY, NLog::PRI_TRACE);
-            auto db = kikimr.GetTableClient();
-            auto session = db.CreateSession().GetValueSync().GetSession();
-
-            std::optional<TTransaction> tx1;
-
-            {  // tx1: read
-                auto result = session.ExecuteDataQuery(R"(
-                    --!syntax_v1
-
-                    SELECT * FROM `/Root/KeyValue` WHERE Key = 1u OR Key = 2u;
-                )", TTxControl::BeginTx()).ExtractValueSync();
-                UNIT_ASSERT_VALUES_EQUAL_C(result.GetStatus(), EStatus::SUCCESS, result.GetIssues().ToString());
-                CompareYson(R"([
-                    [[1u];["One"]];
-                    [[2u];["Two"]]
-                ])", FormatResultSetYson(result.GetResultSet(0)));
-                tx1 = result.GetTransaction();
-                UNIT_ASSERT(tx1);
-            }
-
-            {  // tx2: write + commit
-                auto result = session.ExecuteDataQuery(R"(
-                    --!syntax_v1
-
-                    UPSERT INTO `/Root/KeyValue` (Key, Value) VALUES
-                        (1u, "NewValue1");
-                )", TTxControl::BeginTx().CommitTx()).ExtractValueSync();
-                UNIT_ASSERT_VALUES_EQUAL_C(result.GetStatus(), EStatus::SUCCESS, result.GetIssues().ToString());
-            }
-
-            {  // tx1: write + commit
-                auto result = session.ExecuteDataQuery(R"(
-                    --!syntax_v1
-
-                    UPSERT INTO `/Root/KeyValue` (Key, Value) VALUES
-                        (1000u, "Value1000");
-                )", TTxControl::Tx(*tx1).CommitTx()).ExtractValueSync();
-                UNIT_ASSERT_VALUES_EQUAL_C(result.GetStatus(), EStatus::ABORTED, result.GetIssues().ToString());
-            }
-        }
-
-        auto logRows = SplitString(ss.Str(), "DATA_INTEGRITY");
-        std::string readLock;
-        std::string brokenLock;
-        for (const auto& row : logRows) {
-            // we need to find row with info about read physical tx and extract lock id
-            if (row.Contains("Component: Executer,Type: InputActorResult")) {
-                std::regex lockIdRegex(R"(LockId:\s*(\d+))");
-                std::smatch lockIdMatch;
-                UNIT_ASSERT_C(std::regex_search(row.data(), lockIdMatch, lockIdRegex) || lockIdMatch.size() != 2, "failed to extract read lock id");
-                readLock = lockIdMatch[1].str();
-            }
-
-            // we need to find row with info about broken locks and extract lock id
-            if (row.Contains("Component: DataShard,Type: Locks")) {
-                std::regex lockIdRegex(R"(BreakLocks:\s*\[(\d+)\s*\])");
-                std::smatch lockIdMatch;
-                UNIT_ASSERT_C(std::regex_search(row.data(), lockIdMatch, lockIdRegex) || lockIdMatch.size() != 2, "failed to extract broken lock id");
-                brokenLock = lockIdMatch[1].str();
-            } 
-        }
-
-        UNIT_ASSERT_C(!readLock.empty() && readLock == brokenLock, "read lock should be broken");
-    }
 }
 
 } // namespace NKqp
