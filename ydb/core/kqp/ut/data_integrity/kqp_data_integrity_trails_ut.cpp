#include <ydb/core/kqp/ut/common/kqp_ut_common.h>

#include <regex>

namespace NKikimr {
namespace NKqp {

using namespace NYdb;
using namespace NYdb::NTable;

namespace {
    ui64 CountSubstr(const TString& str, const TString& substr) {
        ui64 count = 0;
        for (auto pos = str.find(substr); pos != TString::npos; pos = str.find(substr, pos + substr.size())) {
            ++count;
        }
        return count;
    }
}

Y_UNIT_TEST_SUITE(KqpDataIntegrityTrails) {
    Y_UNIT_TEST_QUAD(Upsert, LogEnabled, UseSink) {
        TStringStream ss;
        {
            NKikimrConfig::TAppConfig appConfig;
            appConfig.MutableTableServiceConfig()->SetEnableOltpSink(UseSink);
            TKikimrSettings serverSettings;
            serverSettings.SetAppConfig(appConfig);
            serverSettings.LogStream = &ss;
            TKikimrRunner kikimr(serverSettings);

            if (LogEnabled) {
                kikimr.GetTestServer().GetRuntime()->SetLogPriority(NKikimrServices::DATA_INTEGRITY, NLog::PRI_TRACE);
            }

            auto db = kikimr.GetTableClient();
            auto session = db.CreateSession().GetValueSync().GetSession();

            auto result = session.ExecuteDataQuery(R"(
                --!syntax_v1

                UPSERT INTO `/Root/KeyValue` (Key, Value) VALUES
                    (3u, "Value3"),
                    (101u, "Value101"),
                    (201u, "Value201");
            )", TTxControl::BeginTx().CommitTx()).ExtractValueSync();
            UNIT_ASSERT_VALUES_EQUAL_C(result.GetStatus(), EStatus::SUCCESS, result.GetIssues().ToString());
        }

        if (UseSink) {
            // check write actor logs
            UNIT_ASSERT_VALUES_EQUAL(CountSubstr(ss.Str(), "DATA_INTEGRITY INFO: Component: WriteActor"), LogEnabled ? 1 : 0);
        } else {
            // check executer logs
            UNIT_ASSERT_VALUES_EQUAL(CountSubstr(ss.Str(), "DATA_INTEGRITY INFO: Component: Executer"), LogEnabled ? 2 : 0);
        }
        // check session actor logs
        UNIT_ASSERT_VALUES_EQUAL(CountSubstr(ss.Str(), "DATA_INTEGRITY DEBUG: Component: SessionActor"), LogEnabled ? 2 : 0);
        // check grpc logs
        UNIT_ASSERT_VALUES_EQUAL(CountSubstr(ss.Str(), "DATA_INTEGRITY TRACE: Component: Grpc"), LogEnabled ? 2 : 0);
        // check datashard logs
        UNIT_ASSERT_VALUES_EQUAL(CountSubstr(ss.Str(), "DATA_INTEGRITY INFO: Component: DataShard"), LogEnabled ? 2 : 0);
    }

    Y_UNIT_TEST_QUAD(UpsertEvWriteQueryService, isOlap, useOltpSink) {
        TStringStream ss;
        {
            NKikimrConfig::TAppConfig AppConfig;
            AppConfig.MutableTableServiceConfig()->SetEnableOltpSink(useOltpSink);
            AppConfig.MutableTableServiceConfig()->SetEnableOlapSink(isOlap);

            TKikimrSettings serverSettings = TKikimrSettings().SetAppConfig(AppConfig);
            serverSettings.LogStream = &ss;
            TKikimrRunner kikimr(serverSettings);
            kikimr.GetTestServer().GetRuntime()->SetLogPriority(NKikimrServices::DATA_INTEGRITY, NLog::PRI_TRACE);

            auto db = kikimr.GetQueryClient();
            auto session = db.GetSession().GetValueSync().GetSession();

            {
                const TString query = Sprintf(R"(
                    CREATE TABLE `/Root/test_evwrite` (
                        Key Int64 NOT NULL,
                        Value String,
                        primary key (Key)
                    ) WITH (STORE=%s);
                )", isOlap ? "COLUMN" : "ROW");

                auto result = session.ExecuteQuery(query, NYdb::NQuery::TTxControl::NoTx()).ExtractValueSync();
                UNIT_ASSERT_VALUES_EQUAL_C(result.GetStatus(), EStatus::SUCCESS, result.GetIssues().ToString());
            }

            ss.Clear();

            auto result = session.ExecuteQuery(R"(
                --!syntax_v1

                UPSERT INTO `/Root/test_evwrite` (Key, Value) VALUES
                    (3u, "Value3"),
                    (101u, "Value101"),
                    (201u, "Value201");
            )", NYdb::NQuery::TTxControl::BeginTx().CommitTx()).ExtractValueSync();
            UNIT_ASSERT_VALUES_EQUAL_C(result.GetStatus(), EStatus::SUCCESS, result.GetIssues().ToString());
        }

        if (!isOlap) {
            if (useOltpSink) {
                // check write actor logs
                UNIT_ASSERT_VALUES_EQUAL(CountSubstr(ss.Str(), "DATA_INTEGRITY INFO: Component: WriteActor"), 1);
            } else {
                // check executer logs
                UNIT_ASSERT_VALUES_EQUAL(CountSubstr(ss.Str(), "DATA_INTEGRITY INFO: Component: Executer"), 2);
            }
            // check session actor logs
            UNIT_ASSERT_VALUES_EQUAL(CountSubstr(ss.Str(), "DATA_INTEGRITY DEBUG: Component: SessionActor"), 2);
            // check grpc logs
            UNIT_ASSERT_VALUES_EQUAL(CountSubstr(ss.Str(), "DATA_INTEGRITY TRACE: Component: Grpc"), 2);
            // check datashard logs
            UNIT_ASSERT_VALUES_EQUAL(CountSubstr(ss.Str(), "DATA_INTEGRITY INFO: Component: DataShard"), 2);
        } else {
            // check write actor logs
            UNIT_ASSERT_VALUES_EQUAL(CountSubstr(ss.Str(), "DATA_INTEGRITY INFO: Component: WriteActor"), 3);
            if (useOltpSink) {
                // check executer logs
                UNIT_ASSERT_VALUES_EQUAL(CountSubstr(ss.Str(), "DATA_INTEGRITY INFO: Component: Executer"), 1);
            } else {
                // check executer logs
<<<<<<< HEAD
                UNIT_ASSERT_VALUES_EQUAL(CountSubstr(ss.Str(), "DATA_INTEGRITY INFO: Component: Executer"), 11);
=======
>>>>>>> 2503a6bd
            }
            // check session actor logs
            UNIT_ASSERT_VALUES_EQUAL(CountSubstr(ss.Str(), "DATA_INTEGRITY DEBUG: Component: SessionActor"), 2);
            UNIT_ASSERT_VALUES_EQUAL(CountSubstr(ss.Str(), "DATA_INTEGRITY TRACE: Component: Grpc"), 2);
            // check columnshard logs
            // ColumnShard doesn't have integrity logs.
            // UNIT_ASSERT_VALUES_EQUAL(CountSubstr(ss.Str(), "DATA_INTEGRITY INFO: Component: ColumnShard"), 6);
        }
    }

    Y_UNIT_TEST(Ddl) {
        TStringStream ss;
        {
            TKikimrSettings serverSettings;
            serverSettings.LogStream = &ss;
            TKikimrRunner kikimr(serverSettings);
            kikimr.GetTestServer().GetRuntime()->SetLogPriority(NKikimrServices::DATA_INTEGRITY, NLog::PRI_TRACE);
            auto db = kikimr.GetTableClient();
            auto session = db.CreateSession().GetValueSync().GetSession();

            auto result = session.ExecuteSchemeQuery(R"(
                --!syntax_v1

                CREATE TABLE `/Root/Tmp` (
                    Key Uint64,
                    Value String,
                    PRIMARY KEY (Key)
                );
            )").ExtractValueSync();
            UNIT_ASSERT_VALUES_EQUAL_C(result.GetStatus(), EStatus::SUCCESS, result.GetIssues().ToString());
        }

        // check executer logs
        UNIT_ASSERT_VALUES_EQUAL(CountSubstr(ss.Str(), "DATA_INTEGRITY INFO: Component: Executer"), 0);
        // check session actor logs
        UNIT_ASSERT_VALUES_EQUAL(CountSubstr(ss.Str(), "DATA_INTEGRITY DEBUG: Component: SessionActor"), 0);
        // check grpc logs
        UNIT_ASSERT_VALUES_EQUAL(CountSubstr(ss.Str(), "DATA_INTEGRITY TRACE: Component: Grpc"), 0);
        // check datashard logs
        UNIT_ASSERT_VALUES_EQUAL(CountSubstr(ss.Str(), "DATA_INTEGRITY INFO: Component: DataShard"), 0);
    }

    Y_UNIT_TEST(Select) {
        TStringStream ss;
        {
            TKikimrSettings serverSettings;
            serverSettings.LogStream = &ss;
            TKikimrRunner kikimr(serverSettings);
            kikimr.GetTestServer().GetRuntime()->SetLogPriority(NKikimrServices::DATA_INTEGRITY, NLog::PRI_TRACE);
            auto db = kikimr.GetTableClient();
            auto session = db.CreateSession().GetValueSync().GetSession();

            auto result = session.ExecuteDataQuery(R"(
                --!syntax_v1

                SELECT * FROM `/Root/KeyValue`;
            )", TTxControl::BeginTx().CommitTx()).ExtractValueSync();
            UNIT_ASSERT_VALUES_EQUAL_C(result.GetStatus(), EStatus::SUCCESS, result.GetIssues().ToString());
        }

        // check executer logs (should be 1, because executer only logs result for read actor)
        UNIT_ASSERT_VALUES_EQUAL(CountSubstr(ss.Str(), "DATA_INTEGRITY INFO: Component: Executer"), 1);
        // check session actor logs
        UNIT_ASSERT_VALUES_EQUAL(CountSubstr(ss.Str(), "DATA_INTEGRITY DEBUG: Component: SessionActor"), 2);
        // check grpc logs
        UNIT_ASSERT_VALUES_EQUAL(CountSubstr(ss.Str(), "DATA_INTEGRITY TRACE: Component: Grpc"), 2);
        // check datashard logs (should be empty, because DataShard only logs modification operations)
        UNIT_ASSERT_VALUES_EQUAL(CountSubstr(ss.Str(), "DATA_INTEGRITY INFO: Component: DataShard"), 0);
    }

    Y_UNIT_TEST_TWIN(BrokenReadLock, UseSink) {
        TStringStream ss;
        {
            NKikimrConfig::TAppConfig AppConfig;
            AppConfig.MutableTableServiceConfig()->SetEnableOltpSink(UseSink);
            TKikimrSettings serverSettings;
            serverSettings.SetAppConfig(AppConfig);
            serverSettings.LogStream = &ss;
            TKikimrRunner kikimr(serverSettings);
            kikimr.GetTestServer().GetRuntime()->SetLogPriority(NKikimrServices::DATA_INTEGRITY, NLog::PRI_TRACE);
            auto db = kikimr.GetTableClient();
            auto session = db.CreateSession().GetValueSync().GetSession();

            std::optional<TTransaction> tx1;

            {  // tx1: read
                auto result = session.ExecuteDataQuery(R"(
                    --!syntax_v1

                    SELECT * FROM `/Root/KeyValue` WHERE Key = 1u OR Key = 2u;
                )", TTxControl::BeginTx()).ExtractValueSync();
                UNIT_ASSERT_VALUES_EQUAL_C(result.GetStatus(), EStatus::SUCCESS, result.GetIssues().ToString());
                CompareYson(R"([
                    [[1u];["One"]];
                    [[2u];["Two"]]
                ])", FormatResultSetYson(result.GetResultSet(0)));
                tx1 = result.GetTransaction();
                UNIT_ASSERT(tx1);
            }

            {  // tx2: write + commit
                auto result = session.ExecuteDataQuery(R"(
                    --!syntax_v1

                    UPSERT INTO `/Root/KeyValue` (Key, Value) VALUES
                        (1u, "NewValue1");
                )", TTxControl::BeginTx().CommitTx()).ExtractValueSync();
                UNIT_ASSERT_VALUES_EQUAL_C(result.GetStatus(), EStatus::SUCCESS, result.GetIssues().ToString());
            }

            {  // tx1: commit
                auto result = tx1->Commit().ExtractValueSync();
                UNIT_ASSERT_VALUES_EQUAL_C(result.GetStatus(), EStatus::SUCCESS, result.GetIssues().ToString());
            }
        }

        auto logRows = SplitString(ss.Str(), "DATA_INTEGRITY");
        std::string readLock;
        std::string brokenLock;
        for (const auto& row : logRows) {
            // we need to find row with info about read physical tx and extract lock id
            if (row.Contains("Component: Executer,Type: InputActorResult")) {
                std::regex lockIdRegex(R"(LockId:\s*(\d+))");
                std::smatch lockIdMatch;
                UNIT_ASSERT_C(std::regex_search(row.data(), lockIdMatch, lockIdRegex) || lockIdMatch.size() != 2, "failed to extract read lock id");
                readLock = lockIdMatch[1].str();
            }

            // we need to find row with info about broken locks and extract lock id
            if (row.Contains("Component: DataShard,Type: Locks")) {
                std::regex lockIdRegex(R"(BreakLocks:\s*\[(\d+)\s*\])");
                std::smatch lockIdMatch;
                UNIT_ASSERT_C(std::regex_search(row.data(), lockIdMatch, lockIdRegex) || lockIdMatch.size() != 2, "failed to extract broken lock id");
                brokenLock = lockIdMatch[1].str();
<<<<<<< HEAD
            }
=======
            } 
>>>>>>> 2503a6bd
        }

        UNIT_ASSERT_C(!readLock.empty() && readLock == brokenLock, "read lock should be broken");
    }

<<<<<<< HEAD
    Y_UNIT_TEST(BrokenReadLockAbortedTx) {
        TStringStream ss;
        {
            TKikimrSettings serverSettings;
=======
    Y_UNIT_TEST_TWIN(BrokenReadLockAbortedTx, UseSink) {
        TStringStream ss;
        {
            NKikimrConfig::TAppConfig AppConfig;
            AppConfig.MutableTableServiceConfig()->SetEnableOltpSink(UseSink);
            TKikimrSettings serverSettings;
            serverSettings.SetAppConfig(AppConfig);
>>>>>>> 2503a6bd
            serverSettings.LogStream = &ss;
            TKikimrRunner kikimr(serverSettings);
            kikimr.GetTestServer().GetRuntime()->SetLogPriority(NKikimrServices::DATA_INTEGRITY, NLog::PRI_TRACE);
            auto db = kikimr.GetTableClient();
            auto session = db.CreateSession().GetValueSync().GetSession();

            std::optional<TTransaction> tx1;

            {  // tx1: read
                auto result = session.ExecuteDataQuery(R"(
                    --!syntax_v1

                    SELECT * FROM `/Root/KeyValue` WHERE Key = 1u OR Key = 2u;
                )", TTxControl::BeginTx()).ExtractValueSync();
                UNIT_ASSERT_VALUES_EQUAL_C(result.GetStatus(), EStatus::SUCCESS, result.GetIssues().ToString());
                CompareYson(R"([
                    [[1u];["One"]];
                    [[2u];["Two"]]
                ])", FormatResultSetYson(result.GetResultSet(0)));
                tx1 = result.GetTransaction();
                UNIT_ASSERT(tx1);
            }

            {  // tx2: write + commit
                auto result = session.ExecuteDataQuery(R"(
                    --!syntax_v1

                    UPSERT INTO `/Root/KeyValue` (Key, Value) VALUES
                        (1u, "NewValue1");
                )", TTxControl::BeginTx().CommitTx()).ExtractValueSync();
                UNIT_ASSERT_VALUES_EQUAL_C(result.GetStatus(), EStatus::SUCCESS, result.GetIssues().ToString());
            }

            {  // tx1: write + commit
                auto result = session.ExecuteDataQuery(R"(
                    --!syntax_v1

                    UPSERT INTO `/Root/KeyValue` (Key, Value) VALUES
                        (1000u, "Value1000");
                )", TTxControl::Tx(*tx1).CommitTx()).ExtractValueSync();
                UNIT_ASSERT_VALUES_EQUAL_C(result.GetStatus(), EStatus::ABORTED, result.GetIssues().ToString());
            }
        }

        auto logRows = SplitString(ss.Str(), "DATA_INTEGRITY");
        std::string readLock;
        std::string brokenLock;
        for (const auto& row : logRows) {
            // we need to find row with info about read physical tx and extract lock id
            if (row.Contains("Component: Executer,Type: InputActorResult")) {
                std::regex lockIdRegex(R"(LockId:\s*(\d+))");
                std::smatch lockIdMatch;
                UNIT_ASSERT_C(std::regex_search(row.data(), lockIdMatch, lockIdRegex) || lockIdMatch.size() != 2, "failed to extract read lock id");
                readLock = lockIdMatch[1].str();
            }

            // we need to find row with info about broken locks and extract lock id
            if (row.Contains("Component: DataShard,Type: Locks")) {
                std::regex lockIdRegex(R"(BreakLocks:\s*\[(\d+)\s*\])");
                std::smatch lockIdMatch;
                UNIT_ASSERT_C(std::regex_search(row.data(), lockIdMatch, lockIdRegex) || lockIdMatch.size() != 2, "failed to extract broken lock id");
                brokenLock = lockIdMatch[1].str();
<<<<<<< HEAD
            }
=======
            } 
>>>>>>> 2503a6bd
        }

        UNIT_ASSERT_C(!readLock.empty() && readLock == brokenLock, "read lock should be broken");
    }
}

} // namespace NKqp
} // namespace NKikimr<|MERGE_RESOLUTION|>--- conflicted
+++ resolved
@@ -125,10 +125,7 @@
                 UNIT_ASSERT_VALUES_EQUAL(CountSubstr(ss.Str(), "DATA_INTEGRITY INFO: Component: Executer"), 1);
             } else {
                 // check executer logs
-<<<<<<< HEAD
                 UNIT_ASSERT_VALUES_EQUAL(CountSubstr(ss.Str(), "DATA_INTEGRITY INFO: Component: Executer"), 11);
-=======
->>>>>>> 2503a6bd
             }
             // check session actor logs
             UNIT_ASSERT_VALUES_EQUAL(CountSubstr(ss.Str(), "DATA_INTEGRITY DEBUG: Component: SessionActor"), 2);
@@ -263,30 +260,19 @@
                 std::smatch lockIdMatch;
                 UNIT_ASSERT_C(std::regex_search(row.data(), lockIdMatch, lockIdRegex) || lockIdMatch.size() != 2, "failed to extract broken lock id");
                 brokenLock = lockIdMatch[1].str();
-<<<<<<< HEAD
-            }
-=======
-            } 
->>>>>>> 2503a6bd
+            }
         }
 
         UNIT_ASSERT_C(!readLock.empty() && readLock == brokenLock, "read lock should be broken");
     }
 
-<<<<<<< HEAD
     Y_UNIT_TEST(BrokenReadLockAbortedTx) {
-        TStringStream ss;
-        {
-            TKikimrSettings serverSettings;
-=======
-    Y_UNIT_TEST_TWIN(BrokenReadLockAbortedTx, UseSink) {
         TStringStream ss;
         {
             NKikimrConfig::TAppConfig AppConfig;
             AppConfig.MutableTableServiceConfig()->SetEnableOltpSink(UseSink);
             TKikimrSettings serverSettings;
             serverSettings.SetAppConfig(AppConfig);
->>>>>>> 2503a6bd
             serverSettings.LogStream = &ss;
             TKikimrRunner kikimr(serverSettings);
             kikimr.GetTestServer().GetRuntime()->SetLogPriority(NKikimrServices::DATA_INTEGRITY, NLog::PRI_TRACE);
@@ -349,11 +335,7 @@
                 std::smatch lockIdMatch;
                 UNIT_ASSERT_C(std::regex_search(row.data(), lockIdMatch, lockIdRegex) || lockIdMatch.size() != 2, "failed to extract broken lock id");
                 brokenLock = lockIdMatch[1].str();
-<<<<<<< HEAD
-            }
-=======
-            } 
->>>>>>> 2503a6bd
+            }
         }
 
         UNIT_ASSERT_C(!readLock.empty() && readLock == brokenLock, "read lock should be broken");
