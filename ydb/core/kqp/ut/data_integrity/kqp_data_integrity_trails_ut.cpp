--- conflicted
+++ resolved
@@ -47,18 +47,13 @@
             UNIT_ASSERT_VALUES_EQUAL_C(result.GetStatus(), EStatus::SUCCESS, result.GetIssues().ToString());
         }
 
-<<<<<<< HEAD
         if (UseSink) {
             // check write actor logs
             UNIT_ASSERT_VALUES_EQUAL(CountSubstr(ss.Str(), "DATA_INTEGRITY INFO: Component: WriteActor"), LogEnabled ? 1 : 0);
         } else {
             // check executer logs
-            UNIT_ASSERT_VALUES_EQUAL(CountSubstr(ss.Str(), "DATA_INTEGRITY INFO: Component: Executer"), LogEnabled ? 1 : 0);
-        }
-=======
-        // check executer logs
-        UNIT_ASSERT_VALUES_EQUAL(CountSubstr(ss.Str(), "DATA_INTEGRITY INFO: Component: Executer"), LogEnabled ? 2 : 0);
->>>>>>> 0ce97934
+            UNIT_ASSERT_VALUES_EQUAL(CountSubstr(ss.Str(), "DATA_INTEGRITY INFO: Component: Executer"), LogEnabled ? 2 : 0);
+        }
         // check session actor logs
         UNIT_ASSERT_VALUES_EQUAL(CountSubstr(ss.Str(), "DATA_INTEGRITY DEBUG: Component: SessionActor"), LogEnabled ? 2 : 0);
         // check grpc logs
@@ -125,18 +120,13 @@
         } else {
             // check write actor logs
             UNIT_ASSERT_VALUES_EQUAL(CountSubstr(ss.Str(), "DATA_INTEGRITY INFO: Component: WriteActor"), 3);
-<<<<<<< HEAD
             if (useOltpSink) {
                 // check executer logs
                 UNIT_ASSERT_VALUES_EQUAL(CountSubstr(ss.Str(), "DATA_INTEGRITY INFO: Component: Executer"), 0);
             } else {
                 // check executer logs
-                UNIT_ASSERT_VALUES_EQUAL(CountSubstr(ss.Str(), "DATA_INTEGRITY INFO: Component: Executer"), 4);
-            }
-=======
-            // check executer logs
-            UNIT_ASSERT_VALUES_EQUAL(CountSubstr(ss.Str(), "DATA_INTEGRITY INFO: Component: Executer"), 11);
->>>>>>> 0ce97934
+                UNIT_ASSERT_VALUES_EQUAL(CountSubstr(ss.Str(), "DATA_INTEGRITY INFO: Component: Executer"), 11);
+            }
             // check session actor logs
             UNIT_ASSERT_VALUES_EQUAL(CountSubstr(ss.Str(), "DATA_INTEGRITY DEBUG: Component: SessionActor"), 2);
             // check grpc logs
@@ -207,11 +197,7 @@
         UNIT_ASSERT_VALUES_EQUAL(CountSubstr(ss.Str(), "DATA_INTEGRITY INFO: Component: DataShard"), 0);
     }
 
-<<<<<<< HEAD
-    Y_UNIT_TEST_QUAD(UpsertViaLegacyScripting, Streaming, UseSink) {
-=======
     Y_UNIT_TEST(BrokenReadLock) {
->>>>>>> 0ce97934
         TStringStream ss;
         {
             NKikimrConfig::TAppConfig AppConfig;
@@ -256,23 +242,6 @@
                 UNIT_ASSERT_VALUES_EQUAL_C(result.GetStatus(), EStatus::SUCCESS, result.GetIssues().ToString());
             }
         }
-<<<<<<< HEAD
-
-        if (UseSink) {
-            // check write actor logs
-            UNIT_ASSERT_VALUES_EQUAL(CountSubstr(ss.Str(), "DATA_INTEGRITY INFO: Component: WriteActor"), 1);
-        } else {
-            // check executer logs
-            UNIT_ASSERT_VALUES_EQUAL(CountSubstr(ss.Str(), "DATA_INTEGRITY INFO: Component: Executer"), 1);
-        }
-        // check session actor logs (should contain double logs because this query was executed via worker actor)
-        UNIT_ASSERT_VALUES_EQUAL(CountSubstr(ss.Str(), "DATA_INTEGRITY DEBUG: Component: SessionActor"), 4);
-        // check grpc logs
-        UNIT_ASSERT_VALUES_EQUAL(CountSubstr(ss.Str(), "DATA_INTEGRITY TRACE: Component: Grpc"), 2);
-        // check datashard logs
-        UNIT_ASSERT_VALUES_EQUAL(CountSubstr(ss.Str(), "DATA_INTEGRITY INFO: Component: DataShard"), 2);
-=======
->>>>>>> 0ce97934
 
         auto logRows = SplitString(ss.Str(), "DATA_INTEGRITY");
         std::string readLock;
