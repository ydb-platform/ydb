--- conflicted
+++ resolved
@@ -405,11 +405,7 @@
             )", TTxControl::BeginTx().CommitTx()).ExtractValueSync();
             UNIT_ASSERT_VALUES_EQUAL_C(result.GetStatus(), EStatus::PRECONDITION_FAILED, result.GetIssues().ToString());
             UNIT_ASSERT(HasIssue(result.GetIssues(), NYql::TIssuesIds::KIKIMR_CONSTRAINT_VIOLATION, [](const auto& issue) {
-<<<<<<< HEAD
-                return issue.GetMessage().contains(UseSink ? "Duplicate keys have been found." : "Duplicated keys found.");
-=======
                 return issue.GetMessage().contains(UseSink ? "Conflict with existing key." : "Duplicated keys found.");
->>>>>>> 041b08df
             }));
         }
     }
