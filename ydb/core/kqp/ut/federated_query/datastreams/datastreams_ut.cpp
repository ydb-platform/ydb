#include <ydb/core/external_sources/external_source.h>
#include <ydb/core/kqp/common/events/events.h>
#include <ydb/core/kqp/common/kqp_script_executions.h>
#include <ydb/core/kqp/common/simple/services.h>
#include <ydb/core/kqp/federated_query/kqp_federated_query_helpers.h>
#include <ydb/core/kqp/proxy_service/kqp_script_executions.h>
#include <ydb/core/kqp/ut/common/kqp_ut_common.h>
#include <ydb/core/kqp/ut/federated_query/common/common.h>

#include <ydb/public/sdk/cpp/include/ydb-cpp-sdk/client/draft/ydb_scripting.h>

#include <ydb/library/testlib/pq_helpers/mock_pq_gateway.h>
#include <ydb/library/testlib/s3_recipe_helper/s3_recipe_helper.h>
#include <ydb/library/yql/providers/s3/actors/yql_s3_actors_factory_impl.h>

#include <fmt/format.h>

namespace NKikimr::NKqp {

using namespace NYdb;
using namespace NYdb::NQuery;
using namespace NKikimr::NKqp::NFederatedQueryTest;
using namespace fmt::literals;
using namespace NTestUtils;

namespace {

struct TScriptQuerySettings {
    bool SaveState = false;
    NKikimrKqp::TScriptExecutionRetryState::TMapping RetryMapping;
    std::optional<NKikimrKqp::TQueryPhysicalGraph> PhysicalGraph;
    TDuration Timeout = TDuration::Seconds(30);
};

class TStreamingTestFixture : public NUnitTest::TBaseFixture {
public:
    // External YDB recipe
    inline static const TString YDB_ENDPOINT = GetEnv("YDB_ENDPOINT");
    inline static const TString YDB_DATABASE = GetEnv("YDB_DATABASE");

<<<<<<< HEAD
void WaitOutputMessage(NYdb::NTopic::TTopicClient& topicClient, const TString& topicName, const TVector<TString>& expectedMessage) {
    NYdb::NTopic::TReadSessionSettings readSettings;
    auto disposition = TDuration::Seconds(100);
    readSettings
        .WithoutConsumer()
        .AppendTopics(
            NTopic::TTopicReadSettings(topicName).ReadFromTimestamp(TInstant::Now() - disposition)
                .AppendPartitionIds(0));

    readSettings.EventHandlers_.StartPartitionSessionHandler(
        [](NYdb::NTopic::TReadSessionEvent::TStartPartitionSessionEvent& event) {
            event.Confirm(0);
        }
    );
    auto readSession = topicClient.CreateReadSession(readSettings);
    std::vector<std::string> received;
    while (true) {
        auto event = readSession->GetEvent(/*block = */true);
        if (auto dataEvent = std::get_if<NYdb::NTopic::TReadSessionEvent::TDataReceivedEvent>(&*event)) {
            for (const auto& message : dataEvent->GetMessages()) {
                received.push_back(message.GetData()); 
            }
            if (received.size() == expectedMessage.size()) {
                break;
            }
        }
    }
    UNIT_ASSERT_VALUES_EQUAL(received.size(), expectedMessage.size());
    for (size_t i = 0; i < received.size(); ++i) {
        UNIT_ASSERT_VALUES_EQUAL(received[i], expectedMessage[i]);
    }
};

} // anonymous namespace
=======
    // Local kikimr test cluster
    inline static constexpr char TEST_DATABASE[] = "/Root";
>>>>>>> 469e7c24

    inline static constexpr TDuration TEST_OPERATION_TIMEOUT = TDuration::Seconds(10);

public:
    // Local kikimr settings

    NKikimrConfig::TAppConfig& SetupAppConfig() {
        UNIT_ASSERT_C(!AppConfig, "AppConfig is already initialized");
        EnsureNotInitialized("AppConfig");

        return AppConfig.emplace();
    }

    TIntrusivePtr<IMockPqGateway> SetupMockPqGateway() {
        UNIT_ASSERT_C(!PqGateway, "PqGateway is already initialized");
        EnsureNotInitialized("MockPqGateway");

        const auto mockPqGateway = CreateMockPqGateway();
        PqGateway = mockPqGateway;

        return mockPqGateway;
    }

    // Local kikimr test cluster

    std::shared_ptr<TKikimrRunner> GetKikimrRunner() {
        if (!Kikimr) {
            Kikimr = MakeKikimrRunner(true, nullptr, nullptr, AppConfig, NYql::NDq::CreateS3ActorsFactory(), {
                .PqGateway = PqGateway
            });
        }

        return Kikimr;
    }

    TTestActorRuntime& GetRuntime() {
        return *GetKikimrRunner()->GetTestServer().GetRuntime();
    }

    std::shared_ptr<TDriver> GetInternalDriver() {
        if (!InternalDriver) {
            InternalDriver = std::make_shared<TDriver>(GetKikimrRunner()->GetDriver());
        }

        return InternalDriver;
    }

    std::shared_ptr<TQueryClient> GetQueryClient() {
        if (!QueryClient) {
            QueryClient = std::make_shared<TQueryClient>(GetKikimrRunner()->GetQueryClient());
        }

        return QueryClient;
    }

    std::shared_ptr<NYdb::NTable::TTableClient> GetTableClient() {
        if (!TableClient) {
            TableClient = std::make_shared<NYdb::NTable::TTableClient>(GetKikimrRunner()->GetTableClient());
        }

        return TableClient;
    }

    std::shared_ptr<NOperation::TOperationClient> GetOperationClient() {
        if (!OperationClient) {
            OperationClient = std::make_shared<NOperation::TOperationClient>(*GetInternalDriver());
        }

        return OperationClient;
    }

    std::shared_ptr<NYdb::NTable::TSession> GetTableClientSession() {
        if (!TableClientSession) {
            TableClientSession = std::make_shared<NYdb::NTable::TSession>(
                GetTableClient()->CreateSession().ExtractValueSync().GetSession()
            );
        }

        return TableClientSession;
    }

    // External YDB recipe

    std::shared_ptr<TDriver> GetExternalDriver() {
        if (!ExternalDriver) {
            ExternalDriver = std::make_shared<TDriver>(TDriverConfig()
                .SetEndpoint(YDB_ENDPOINT)
                .SetDatabase(YDB_DATABASE));
        }

        return ExternalDriver;
    }

    std::shared_ptr<NTopic::TTopicClient> GetTopicClient() {
        if (!TopicClient) {
            TopicClient = std::make_shared<NTopic::TTopicClient>(*GetExternalDriver(), NTopic::TTopicClientSettings()
                .DiscoveryEndpoint(YDB_ENDPOINT)
                .Database(YDB_DATABASE));
        }

        return TopicClient;
    }

    // Topic client SDK (external YDB recipe)

    void CreateTopic(const TString& topicName, std::optional<NTopic::TCreateTopicSettings> settings = std::nullopt) {
        if (!settings) {
            settings.emplace()
                .PartitioningSettings(1, 1);
        }

        const auto result = GetTopicClient()->CreateTopic(topicName, *settings).ExtractValueSync();
        UNIT_ASSERT_VALUES_EQUAL_C(result.GetStatus(), EStatus::SUCCESS, result.GetIssues().ToOneLineString());
    }

    void WriteTopicMessage(const TString& topicName, const TString& message, ui64 partition = 0) {
        auto writeSession = GetTopicClient()->CreateSimpleBlockingWriteSession(NTopic::TWriteSessionSettings()
            .Path(topicName)
            .PartitionId(partition));

        writeSession->Write(NTopic::TWriteMessage(message));
        writeSession->Close();
    }

    void ReadTopicMessages(const TString& topicName, const TVector<TString>& expectedMessages, TDuration disposition = TDuration::Seconds(100)) {
        NTopic::TReadSessionSettings readSettings;
        readSettings
            .WithoutConsumer()
            .AppendTopics(
                NTopic::TTopicReadSettings(topicName).ReadFromTimestamp(TInstant::Now() - disposition)
                    .AppendPartitionIds(0)
            );

        readSettings.EventHandlers_.StartPartitionSessionHandler(
            [](NTopic::TReadSessionEvent::TStartPartitionSessionEvent& event) {
                event.Confirm(0);
            }
        );

        auto readSession = GetTopicClient()->CreateReadSession(readSettings);
        std::vector<std::string> received;
        WaitFor(TEST_OPERATION_TIMEOUT, "topic output messages", [&](TString& error) {
            if (!readSession->WaitEvent().HasValue()) {
                error = TStringBuilder() << "no event set, received #" << received.size() << " / " << expectedMessages.size() << " messages";
                return false;
            }

            auto event = readSession->GetEvent(/* block */ true);
            if (const auto dataEvent = std::get_if<NTopic::TReadSessionEvent::TDataReceivedEvent>(&*event)) {
                for (const auto& message : dataEvent->GetMessages()) {
                    received.push_back(message.GetData()); 
                }

                if (received.size() == expectedMessages.size()) {
                    return true;
                }
            }

            UNIT_ASSERT_GE(expectedMessages.size(), received.size());

            error = TStringBuilder() << "got new event, received #" << received.size() << " / " << expectedMessages.size() << " messages";
            return false;
        });

        UNIT_ASSERT_VALUES_EQUAL(received.size(), expectedMessages.size());
        for (size_t i = 0; i < received.size(); ++i) {
            UNIT_ASSERT_VALUES_EQUAL(received[i], expectedMessages[i]);
        }
    }

    // Table client SDK

    void ExecSchemeQuery(const TString& query, EStatus expectedStatus = EStatus::SUCCESS) {
        const auto result = GetTableClientSession()->ExecuteSchemeQuery(query).ExtractValueSync();
        UNIT_ASSERT_VALUES_EQUAL_C(result.GetStatus(), expectedStatus, result.GetIssues().ToOneLineString());
    }

    // Query client SDK

    std::vector<TResultSet> ExecQuery(const TString& query, EStatus expectedStatus = EStatus::SUCCESS) {
        auto result = GetQueryClient()->ExecuteQuery(query, TTxControl::NoTx()).ExtractValueSync();
        UNIT_ASSERT_VALUES_EQUAL_C(result.GetStatus(), expectedStatus, result.GetIssues().ToOneLineString());
        return result.GetResultSets();
    }

    void CreatePqSource(const TString& pqSourceName) {
        ExecQuery(fmt::format(R"(
            CREATE EXTERNAL DATA SOURCE `{pq_source}` WITH (
                SOURCE_TYPE = "Ydb",
                LOCATION = "{pq_location}",
                DATABASE_NAME = "{pq_database_name}",
                AUTH_METHOD = "NONE"
            );)",
            "pq_source"_a = pqSourceName,
            "pq_location"_a = YDB_ENDPOINT,
            "pq_database_name"_a = YDB_DATABASE
        ));
    }

    void CreatePqSourceBasicAuth(const TString& pqSourceName) {
        ExecQuery(fmt::format(R"(
            CREATE OBJECT secret_local_password (TYPE SECRET) WITH (value = "1234");
            CREATE EXTERNAL DATA SOURCE `{pq_source}` WITH (
                SOURCE_TYPE = "Ydb",
                LOCATION = "{pq_location}",
                DATABASE_NAME = "{pq_database_name}",
                AUTH_METHOD = "BASIC",
                LOGIN = "root",
                PASSWORD_SECRET_NAME = "secret_local_password"
            );)",
            "pq_source"_a = pqSourceName,
            "pq_location"_a = YDB_ENDPOINT,
            "pq_database_name"_a = YDB_DATABASE
        ));
    }

    void CreateS3Source(const TString& bucket, const TString& s3SourceName) {
        ExecQuery(fmt::format(R"(
            CREATE EXTERNAL DATA SOURCE `{s3_source}` WITH (
                SOURCE_TYPE="ObjectStorage",
                LOCATION="{s3_location}",
                AUTH_METHOD="NONE"
            );)",
            "s3_source"_a = s3SourceName,
            "s3_location"_a = GetBucketLocation(bucket)
        ));
    }

    // Script executions (using query client SDK)

    TOperation::TOperationId ExecScript(const TString& query, std::optional<TExecuteScriptSettings> settings = std::nullopt, bool waitRunning = true) {
        if (!settings) {
            settings.emplace()
                .StatsMode(EStatsMode::Profile);
        }

        const auto operation = GetQueryClient()->ExecuteScript(query, *settings).ExtractValueSync();
        const auto& status = operation.Status();
        UNIT_ASSERT_VALUES_EQUAL_C(status.GetStatus(), EStatus::SUCCESS, status.GetIssues().ToOneLineString());

        if (waitRunning) {
            WaitScriptExecution(operation.Id(), EExecStatus::Running);
            Sleep(TDuration::Seconds(1));
        }

        return operation.Id();
    }

    void WaitScriptExecution(const TOperation::TOperationId& operationId, EExecStatus finalStatus = EExecStatus::Completed, bool waitRetry = false) {
        std::optional<TScriptExecutionOperation> operation;
        WaitFor(TEST_OPERATION_TIMEOUT, TStringBuilder() << "script execution status" << finalStatus, [&, client = GetOperationClient()](TString& error) {
            operation = client->Get<NYdb::NQuery::TScriptExecutionOperation>(operationId).GetValueSync();

            const auto execStatus = operation->Metadata().ExecStatus;
            if (execStatus == finalStatus) {
                return true;
            }

            const auto& status = operation->Status();
            UNIT_ASSERT_VALUES_EQUAL_C(status.GetStatus(), EStatus::SUCCESS, status.GetIssues().ToOneLineString());
            UNIT_ASSERT_C(!operation->Ready(), "Operation unexpectedly ready in status " << execStatus << " (expected status " << finalStatus << ")");

            error = TStringBuilder() << "operation status " << execStatus;
            return false;
        });

        const auto& status = operation->Status();
        const auto execStatus = operation->Metadata().ExecStatus;
        UNIT_ASSERT_VALUES_EQUAL_C(execStatus, finalStatus, status.GetIssues().ToOneLineString());

        if (finalStatus != EExecStatus::Failed) {
            UNIT_ASSERT_VALUES_EQUAL_C(status.GetStatus(), EStatus::SUCCESS, status.GetIssues().ToOneLineString());
        }

        if (!waitRetry) {
            UNIT_ASSERT_VALUES_EQUAL(operation->Ready(), IsIn({EExecStatus::Completed, EExecStatus::Failed}, execStatus));
        } else {
            UNIT_ASSERT_C(!operation->Ready(), "Operation unexpectedly ready for waiting retry");
        }
    }

    void ExecAndWaitScript(const TString& query, EExecStatus finalStatus = EExecStatus::Completed, std::optional<TExecuteScriptSettings> settings = std::nullopt) {
        WaitScriptExecution(ExecScript(query, settings), finalStatus, false);
    }

    TResultSet FetchScriptResult(const TOperation::TOperationId& operationId, ui64 resultSetId = 0) {
        WaitScriptExecution(operationId);

        auto result = GetQueryClient()->FetchScriptResults(operationId, resultSetId).ExtractValueSync();
        UNIT_ASSERT_VALUES_EQUAL_C(result.GetStatus(), EStatus::SUCCESS, result.GetIssues().ToOneLineString());

        return result.ExtractResultSet();
    }

    void CheckScriptResult(const TResultSet& result, ui64 columnsCount, ui64 rowsCount, std::function<void(TResultSetParser&)> validator) {
        TResultSetParser resultSet(result);
        UNIT_ASSERT_VALUES_EQUAL(resultSet.ColumnsCount(), columnsCount);
        UNIT_ASSERT_VALUES_EQUAL(resultSet.RowsCount(), rowsCount);

        for (ui64 i = 0; i < rowsCount; ++i) {
            UNIT_ASSERT_C(resultSet.TryNextRow(), i);
            validator(resultSet);
        }
    }

    void CheckScriptResult(const TOperation::TOperationId& operationId, ui64 columnsCount, ui64 rowsCount, std::function<void(TResultSetParser&)> validator, ui64 resultSetId = 0) {
        CheckScriptResult(FetchScriptResult(operationId, resultSetId), columnsCount, rowsCount, validator);
    }

    void CancelScriptExecution(const TOperation::TOperationId& operationId) {
        const auto& result = GetOperationClient()->Cancel(operationId).ExtractValueSync();
        UNIT_ASSERT_VALUES_EQUAL_C(result.GetStatus(), EStatus::SUCCESS, result.GetIssues().ToOneLineString());
    }

    // Script executions (native events API)

    std::pair<TString, TOperation::TOperationId> ExecScriptNative(const TString& query, const TScriptQuerySettings& settings = {}, bool waitRunning = true) {
        auto& runtime = GetRuntime();

        NKikimrKqp::TEvQueryRequest queryProto;
        queryProto.SetUserToken(NACLib::TUserToken(BUILTIN_ACL_ROOT, TVector<NACLib::TSID>{runtime.GetAppData().AllAuthenticatedUsers}).SerializeAsString());

        auto& req = *queryProto.MutableRequest();
        req.SetDatabase(TEST_DATABASE);
        req.SetQuery(query);
        req.SetAction(NKikimrKqp::QUERY_ACTION_EXECUTE);
        req.SetType(NKikimrKqp::QUERY_TYPE_SQL_GENERIC_SCRIPT);

        auto ev = std::make_unique<TEvKqp::TEvScriptRequest>();
        ev->Record = queryProto;
        ev->ForgetAfter = settings.Timeout;
        ev->ResultsTtl = settings.Timeout;
        ev->RetryMapping = {settings.RetryMapping};
        ev->SaveQueryPhysicalGraph = settings.SaveState;
        ev->QueryPhysicalGraph = settings.PhysicalGraph;

        const auto edgeActor = runtime.AllocateEdgeActor();
        runtime.Send(MakeKqpProxyID(runtime.GetNodeId()), edgeActor, ev.release());

        const auto reply = runtime.GrabEdgeEvent<TEvKqp::TEvScriptResponse>(edgeActor, settings.Timeout);
        UNIT_ASSERT_C(reply, "CreateScript response is empty");
        UNIT_ASSERT_VALUES_EQUAL_C(reply->Get()->Status, Ydb::StatusIds::SUCCESS, reply->Get()->Issues.ToString());

        const auto& executionId = reply->Get()->ExecutionId;    
        UNIT_ASSERT(executionId);
        const auto& operationId = TOperation::TOperationId(ScriptExecutionOperationFromExecutionId(executionId));

        if (waitRunning) {
            WaitScriptExecution(operationId, EExecStatus::Running);
            Sleep(TDuration::Seconds(1));
        }

        return {executionId, operationId};
    }

    NKikimrKqp::TScriptExecutionRetryState::TMapping CreateRetryMapping(const std::vector<Ydb::StatusIds::StatusCode>& statuses, TDuration backoffDuration = TDuration::Seconds(5)) {
        NKikimrKqp::TScriptExecutionRetryState::TMapping retryMapping;
        for (const auto status : statuses) {
            retryMapping.AddStatusCode(status);
        }

        auto& policy = *retryMapping.MutableBackoffPolicy();
        policy.SetRetryPeriodMs(backoffDuration.MilliSeconds());
        policy.SetBackoffPeriodMs(backoffDuration.MilliSeconds());
        policy.SetRetryRateLimit(1);

        return retryMapping;
    }

    NKikimrKqp::TQueryPhysicalGraph LoadPhysicalGraph(const TString& executionId) {
        auto& runtime = GetRuntime();
        const auto edgeActor = runtime.AllocateEdgeActor();
        runtime.Register(CreateGetScriptExecutionPhysicalGraphActor(edgeActor, TEST_DATABASE, executionId));

        const auto graph = runtime.GrabEdgeEvent<TEvGetScriptPhysicalGraphResponse>(edgeActor, TDuration::Seconds(10));
        UNIT_ASSERT_C(graph, "Empty graph response");
        UNIT_ASSERT_VALUES_EQUAL_C(graph->Get()->Status, Ydb::StatusIds::SUCCESS, graph->Get()->Issues.ToOneLineString());

        return graph->Get()->PhysicalGraph;
    }

    // Utils

    static void WaitFor(TDuration timeout, const TString& description, std::function<bool(TString&)> callback) {
        TInstant start = TInstant::Now();
        TString errorString;
        while (TInstant::Now() - start <= timeout) {
            if (callback(errorString)) {
                return;
            }

            Cerr << "Wait " << description << " " << TInstant::Now() - start << ": " << errorString << "\n";
            Sleep(TDuration::Seconds(1));
        }

        UNIT_FAIL("Waiting " << description << " timeout. Spent time " << TInstant::Now() - start << " exceeds limit " << timeout << ", last error: " << errorString);
    }

private:
    void EnsureNotInitialized(const TString& info) {
        UNIT_ASSERT_C(!Kikimr, "Kikimr runner is already initialized, can not setup " << info);
    }

private:
    std::optional<NKikimrConfig::TAppConfig> AppConfig;
    TIntrusivePtr<NYql::IPqGateway> PqGateway;
    std::shared_ptr<TKikimrRunner> Kikimr;

    std::shared_ptr<TDriver> InternalDriver;
    std::shared_ptr<NOperation::TOperationClient> OperationClient;
    std::shared_ptr<TQueryClient> QueryClient;
    std::shared_ptr<NYdb::NTable::TTableClient> TableClient;
    std::shared_ptr<NYdb::NTable::TSession> TableClientSession;

    // Attached to database from recipe (YDB_ENDPOINT / YDB_DATABASE)
    std::shared_ptr<TDriver> ExternalDriver;
    std::shared_ptr<NTopic::TTopicClient> TopicClient;
};

} // anonymous namespace

Y_UNIT_TEST_SUITE(KqpFederatedQueryDatastreams) {
    Y_UNIT_TEST_F(CreateExternalDataSource, TStreamingTestFixture) {
        CreatePqSource("sourceName");

        // DataStreams is not allowed.
        ExecSchemeQuery(TStringBuilder() << R"(
            CREATE EXTERNAL DATA SOURCE `sourceName2` WITH (
                SOURCE_TYPE="DataStreams",
                LOCATION=")" << YDB_ENDPOINT << R"(",
                DATABASE_NAME=")" << YDB_DATABASE << R"(",
                AUTH_METHOD="NONE"
            );)", EStatus::SCHEME_ERROR);

        // YdbTopics is not allowed.
        ExecSchemeQuery(TStringBuilder() << R"(
            CREATE EXTERNAL DATA SOURCE `sourceName2` WITH (
                SOURCE_TYPE=")" << ToString(NYql::EDatabaseType::YdbTopics) << R"(",
                LOCATION=")" << YDB_ENDPOINT << R"(",
                DATABASE_NAME=")" << YDB_DATABASE << R"(",
                AUTH_METHOD="NONE"
            );)", EStatus::SCHEME_ERROR);
    }

    Y_UNIT_TEST_F(CreateExternalDataSourceBasic, TStreamingTestFixture) {
        CreatePqSourceBasicAuth("sourceName");
    }

    Y_UNIT_TEST_F(FailedWithoutAvailableExternalDataSourcesYdb, TStreamingTestFixture) {
        SetupAppConfig().MutableQueryServiceConfig()->SetAllExternalDataSourcesAreAvailable(false);

        ExecSchemeQuery(TStringBuilder() << R"(
            CREATE EXTERNAL DATA SOURCE `sourceName` WITH (
                SOURCE_TYPE="Ydb",
                LOCATION=")" << YDB_ENDPOINT << R"(",
                DATABASE_NAME=")" << YDB_DATABASE << R"(",
                AUTH_METHOD="NONE"
            );)", EStatus::SCHEME_ERROR);
    }

    Y_UNIT_TEST_F(CheckAvailableExternalDataSourcesYdb, TStreamingTestFixture) {
        auto& cfg = *SetupAppConfig().MutableQueryServiceConfig();
        cfg.AddAvailableExternalDataSources("Ydb");
        cfg.SetAllExternalDataSourcesAreAvailable(false);

        CreatePqSource("sourceName");
    }

    Y_UNIT_TEST_F(ReadTopicFailedWithoutAvailableExternalDataSourcesYdbTopics, TStreamingTestFixture) {
        auto& cfg = *SetupAppConfig().MutableQueryServiceConfig();
        cfg.AddAvailableExternalDataSources("Ydb");
        cfg.SetAllExternalDataSourcesAreAvailable(false);

        TString sourceName = "sourceName";
        CreatePqSource(sourceName);

        TString topicName = "topicName";
        CreateTopic(topicName);

        ExecAndWaitScript(fmt::format(R"(
            SELECT * FROM `{source}`.`{topic}`
                WITH (
                    FORMAT="json_each_row",
                    SCHEMA=(
                        key String NOT NULL,
                        value String NOT NULL
                    ))
                LIMIT 1;
            )",
            "source"_a=sourceName,
            "topic"_a=topicName
        ), EExecStatus::Failed);
    }

    Y_UNIT_TEST_F(ReadTopic, TStreamingTestFixture) {
        auto& cfg = *SetupAppConfig().MutableQueryServiceConfig();
        cfg.AddAvailableExternalDataSources("Ydb");
        cfg.AddAvailableExternalDataSources("YdbTopics");
        cfg.SetAllExternalDataSourcesAreAvailable(false);

        TString sourceName = "sourceName";
        TString topicName = "topicName";
        TString tableName = "tableName";
        ui32 partitionCount = 10;

        CreateTopic(topicName, NTopic::TCreateTopicSettings()
            .PartitioningSettings(partitionCount, partitionCount));

        CreatePqSource(sourceName);

        const auto scriptExecutionOperation = ExecScript(fmt::format(R"(
            SELECT * FROM `{source}`.`{topic}`
                WITH (
                    FORMAT="json_each_row",
                    SCHEMA=(
                        key String NOT NULL,
                        value String NOT NULL
                    ))
                LIMIT {partition_count};
            )",
            "source"_a=sourceName,
            "topic"_a=topicName,
            "partition_count"_a=partitionCount
        ));

        for (ui32 i = 0; i < partitionCount; ++i) {
            WriteTopicMessage(topicName, R"({"key":"key1", "value": "value1"})", i);
        }

        CheckScriptResult(scriptExecutionOperation, 2, partitionCount, [](TResultSetParser& result) {
            UNIT_ASSERT_VALUES_EQUAL(result.ColumnParser(0).GetString(), "key1");
            UNIT_ASSERT_VALUES_EQUAL(result.ColumnParser(1).GetString(), "value1");
        });
    }

    Y_UNIT_TEST_F(ReadTopicBasic, TStreamingTestFixture) {
        TString sourceName = "sourceName";
        TString topicName = "topicName";
        TString tableName = "tableName";

        CreateTopic(topicName);

        CreatePqSourceBasicAuth(sourceName);

        const auto scriptExecutionOperation = ExecScript(fmt::format(R"(
            SELECT * FROM `{source}`.`{topic}`
                WITH (
                    FORMAT="json_each_row",
                    SCHEMA=(
                        key String NOT NULL,
                        value String NOT NULL
                    ))
                LIMIT 1;
            )",
            "source"_a=sourceName,
            "topic"_a=topicName
        ));

        WriteTopicMessage(topicName, R"({"key":"key1", "value": "value1"})");

        CheckScriptResult(scriptExecutionOperation, 2, 1, [](TResultSetParser& result) {
            UNIT_ASSERT_VALUES_EQUAL(result.ColumnParser(0).GetString(), "key1");
            UNIT_ASSERT_VALUES_EQUAL(result.ColumnParser(1).GetString(), "value1");
        });
    }

    Y_UNIT_TEST_F(InsertTopicBasic, TStreamingTestFixture) {
        TString sourceName = "sourceName";
        TString inputTopicName = "inputTopicName";
        TString outputTopicName = "outputTopicName";
        TString tableName = "tableName";

<<<<<<< HEAD
        NYdb::NTopic::TTopicClientSettings opts;
        opts.DiscoveryEndpoint(GetEnv("YDB_ENDPOINT"))
            .Database(GetEnv("YDB_DATABASE"));
        auto driver = TDriver(TDriverConfig());
        NYdb::NTopic::TTopicClient topicClient(driver, opts);

        auto topicSettings = NYdb::NTopic::TCreateTopicSettings().PartitioningSettings(1, 1);
        auto status = topicClient.CreateTopic(outputTopicName, topicSettings).GetValueSync();
        
        UNIT_ASSERT_C(status.IsSuccess(), status.GetIssues().ToString());
        std::this_thread::sleep_for(std::chrono::milliseconds(1000));

        status = topicClient.CreateTopic(inputTopicName, topicSettings).GetValueSync();
        UNIT_ASSERT_C(status.IsSuccess(), status.GetIssues().ToString());

        auto query = TStringBuilder() << R"(
            CREATE OBJECT secret_local_password (TYPE SECRET) WITH (value = "1234");
            CREATE EXTERNAL DATA SOURCE `)" << sourceName << R"(` WITH (
                SOURCE_TYPE="Ydb",
                LOCATION=")" << GetEnv("YDB_ENDPOINT") << R"(",
                DATABASE_NAME=")" << GetEnv("YDB_DATABASE") << R"(",
                AUTH_METHOD="BASIC",
                LOGIN="root",
                PASSWORD_SECRET_NAME="secret_local_password"
            );)";

        auto db = kikimr->GetTableClient();
        auto session = db.CreateSession().GetValueSync().GetSession();
        auto result = session.ExecuteSchemeQuery(query).GetValueSync();
        UNIT_ASSERT_VALUES_EQUAL_C(result.GetStatus(), EStatus::SUCCESS, result.GetIssues().ToString());

        const TString sql = fmt::format(R"(
                $input = SELECT key, value FROM `{source}`.`{input_topic}`
                    WITH (
                        FORMAT="json_each_row",
                        SCHEMA=(
                            key String NOT NULL,
                            value String  NOT NULL
                        ));
                INSERT INTO `{source}`.`{output_topic}`
                    SELECT key || value FROM $input;
            )", "source"_a=sourceName, "input_topic"_a=inputTopicName, "output_topic"_a=outputTopicName);

        auto queryClient = kikimr->GetQueryClient();
        auto settings = TExecuteScriptSettings().StatsMode(EStatsMode::Basic);
        auto scriptExecutionOperation = queryClient.ExecuteScript(sql, settings).ExtractValueSync();
        UNIT_ASSERT_VALUES_EQUAL_C(scriptExecutionOperation.Status().GetStatus(), EStatus::SUCCESS, scriptExecutionOperation.Status().GetIssues().ToString());

        std::this_thread::sleep_for(std::chrono::milliseconds(1000));

        auto writeSettings = NYdb::NTopic::TWriteSessionSettings().Path(inputTopicName);
        auto topicSession = topicClient.CreateSimpleBlockingWriteSession(writeSettings);
        topicSession->Write(NYdb::NTopic::TWriteMessage(R"({"key":"key1", "value":"value1"})"));
        topicSession->Close();

        WaitOutputMessage(topicClient, outputTopicName, {"key1value1"});
=======
        CreateTopic(outputTopicName);
        CreateTopic(inputTopicName);

        CreatePqSourceBasicAuth(sourceName);
>>>>>>> 469e7c24

        const auto scriptExecutionOperation = ExecScript(fmt::format(R"(
            $input = SELECT key, value FROM `{source}`.`{input_topic}`
                WITH (
                    FORMAT="json_each_row",
                    SCHEMA=(
                        key String NOT NULL,
                        value String  NOT NULL
                    ));
            INSERT INTO `{source}`.`{output_topic}`
                SELECT key || value FROM $input;
            )",
            "source"_a=sourceName,
            "input_topic"_a=inputTopicName,
            "output_topic"_a=outputTopicName
        ));

        WriteTopicMessage(inputTopicName, R"({"key":"key1", "value": "value1"})");
        ReadTopicMessages(outputTopicName, {"key1value1"});

        CancelScriptExecution(scriptExecutionOperation);
    }

    Y_UNIT_TEST_F(RestoreScriptPhysicalGraphBasic, TStreamingTestFixture) {
        constexpr char writeBucket[] = "test_bucket_restore_script_physical_graph";
        CreateBucket(writeBucket);

        constexpr char topicName[] = "restoreScriptTopic";
        CreateTopic(topicName);

        constexpr char pqSourceName[] = "sourceName";
        CreatePqSource(pqSourceName);

        constexpr char s3SinkName[] = "s3Sink";
        CreateS3Source(writeBucket, s3SinkName);

        const auto executeQuery = [&](TScriptQuerySettings settings) {
            const auto& [executionId, operationId] = ExecScriptNative(fmt::format(R"(
                INSERT INTO `{s3_sink}`.`folder/` WITH (FORMAT = "json_each_row")
                SELECT * FROM `{source}`.`{topic}` WITH (
                    FORMAT = "json_each_row",
                    SCHEMA = (
                        key String NOT NULL,
                        value String NOT NULL
                    )
                ) LIMIT 1;)",
                "s3_sink"_a = s3SinkName,
                "source"_a = pqSourceName,
                "topic"_a = topicName
            ), settings);

            WriteTopicMessage(topicName, R"({"key":"key1", "value": "value1"})");
            WaitScriptExecution(operationId);

            return executionId;
        };

        const auto executionId = executeQuery({.SaveState = true});
        const TString sampleResult = "{\"key\":\"key1\",\"value\":\"value1\"}\n";
        UNIT_ASSERT_VALUES_EQUAL(GetAllObjects(writeBucket), sampleResult);

        ExecQuery(fmt::format(R"(
            DROP EXTERNAL DATA SOURCE `{s3_sink}`;
            DROP EXTERNAL DATA SOURCE `{pq_source}`;)",
            "s3_sink"_a = s3SinkName,
            "pq_source"_a = pqSourceName
        ));

        executeQuery({.PhysicalGraph = LoadPhysicalGraph(executionId)});
        UNIT_ASSERT_VALUES_EQUAL(GetAllObjects(writeBucket), TStringBuilder() << sampleResult << sampleResult);
    }

    Y_UNIT_TEST_F(RestoreScriptPhysicalGraphGroupByHop, TStreamingTestFixture) {
        constexpr char sourceTopicName[] = "restoreScriptGroupByHopTopicSource";
        constexpr char sinkTopicName[] = "restoreScriptGroupByHopTopicSink";
        CreateTopic(sourceTopicName);
        CreateTopic(sinkTopicName);

        constexpr char pqSourceName[] = "sourceName";
        CreatePqSource(pqSourceName);

        TVector<TString> expectedMessages;
        const auto executeQuery = [&](TScriptQuerySettings settings) {
            const auto& [executionId, operationId] = ExecScriptNative(fmt::format(R"(
                $input = SELECT * FROM `{source}`.`{source_topic}` WITH (
                    FORMAT = "json_each_row",
                    SCHEMA (
                        time String,
                        event String NOT NULL
                    )
                );

                INSERT INTO `{source}`.`{sink_topic}`
                SELECT
                    event
                FROM $input
                GROUP BY
                    HOP (CAST(time AS Timestamp), "PT1H", "PT1H", "PT0H"),
                    event
                LIMIT 1;)",
                "source_topic"_a = sourceTopicName,
                "sink_topic"_a = sinkTopicName,
                "source"_a = pqSourceName
            ), settings);

            WriteTopicMessage(sourceTopicName, R"({"time": "2025-08-24T00:00:00.000000Z", "event": "A"})");
            WriteTopicMessage(sourceTopicName, R"({"time": "2025-08-25T00:00:00.000000Z", "event": "B"})");

            expectedMessages.emplace_back("A");
            ReadTopicMessages(sinkTopicName, expectedMessages);

            WaitScriptExecution(operationId);

            return executionId;
        };

        const auto executionId = executeQuery({.SaveState = true});

        ExecQuery(fmt::format(R"(
            DROP EXTERNAL DATA SOURCE `{source}`;)",
            "source"_a = pqSourceName
        ));

        executeQuery({.PhysicalGraph = LoadPhysicalGraph(executionId)});
    }

    Y_UNIT_TEST_F(RestoreScriptPhysicalGraphOnRetry, TStreamingTestFixture) {
        const auto pqGateway = SetupMockPqGateway();

        constexpr char writeBucket[] = "test_bucket_restore_script_physical_graph_on_retry";
        CreateBucket(writeBucket);

        constexpr char topicName[] = "restoreScriptTopicOnRetry";
        CreateTopic(topicName);

        constexpr char pqSourceName[] = "sourceName";
        CreatePqSource(pqSourceName);

        constexpr char s3SinkName[] = "s3Sink";
        CreateS3Source(writeBucket, s3SinkName);

        size_t numberEvents = 0;
        pqGateway->AddEventProvider(topicName, [&](TMockPqSession meta) -> NTopic::TReadSessionEvent::TEvent {
            numberEvents++;

            if (numberEvents == 1) {
                return NTopic::TSessionClosedEvent(EStatus::UNAVAILABLE, {NIssue::TIssue("Test pq session failure")});
            }

            return MakePqMessage(numberEvents, R"({"key":"key1", "value": "value1"})", meta);
        });

        const auto& [_, operationId] = ExecScriptNative(fmt::format(R"(
            PRAGMA s3.AtomicUploadCommit = "true";

            INSERT INTO `{s3_sink}`.`folder/` WITH (FORMAT = "json_each_row")
            SELECT * FROM `{source}`.`{topic}` WITH (
                FORMAT = "json_each_row",
                SCHEMA = (
                    key String NOT NULL,
                    value String NOT NULL
                )
            ) LIMIT 1;)",
            "s3_sink"_a = s3SinkName,
            "source"_a = pqSourceName,
            "topic"_a = topicName
        ), {
            .SaveState = true,
            .RetryMapping = CreateRetryMapping({Ydb::StatusIds::BAD_REQUEST})
        }, false);

        WaitScriptExecution(operationId, EExecStatus::Failed, true);

        ExecQuery(fmt::format(R"(
            DROP EXTERNAL DATA SOURCE `{s3_sink}`;
            DROP EXTERNAL DATA SOURCE `{pq_source}`;)",
            "s3_sink"_a = s3SinkName,
            "pq_source"_a = pqSourceName
        ));

        WaitScriptExecution(operationId);

        UNIT_ASSERT_VALUES_EQUAL(GetAllObjects(writeBucket), "{\"key\":\"key1\",\"value\":\"value1\"}\n");
        UNIT_ASSERT_VALUES_EQUAL(GetUncommittedUploadsCount(writeBucket), 0);
    }


    Y_UNIT_TEST(RestoreScriptPhysicalGraphOnRetryWithCheckpoints) {
        const auto pqGateway = CreateMockPqGateway();

        TString inputTopicName = "inputTopicName";
        TString outputTopicName = "outputTopicName";

        auto kikimr = NFederatedQueryTest::MakeKikimrRunner(true, nullptr, nullptr, std::nullopt, NYql::NDq::CreateS3ActorsFactory(), {
            .PqGateway = pqGateway
        });
        auto db = kikimr->GetQueryClient();

        const auto topicDriver = TDriver(TDriverConfig());
        NTopic::TTopicClient topicClient(topicDriver, NTopic::TTopicClientSettings()
            .DiscoveryEndpoint(GetEnv("YDB_ENDPOINT"))
            .Database(GetEnv("YDB_DATABASE")));
        {
            auto status = topicClient.CreateTopic(inputTopicName).ExtractValueSync();
            UNIT_ASSERT_C(status.IsSuccess(), status.GetIssues().ToString());
            status = topicClient.CreateTopic(outputTopicName).ExtractValueSync();
            UNIT_ASSERT_C(status.IsSuccess(), status.GetIssues().ToString());
        }

        constexpr char pqSourceName[] = "sourceName";
        {
            const auto query = fmt::format(R"(
                CREATE EXTERNAL DATA SOURCE `{pq_source}` WITH (
                    SOURCE_TYPE = "Ydb",
                    LOCATION = "{pq_location}",
                    DATABASE_NAME = "{pq_database_name}",
                    AUTH_METHOD = "NONE"
                );)",
                "pq_source"_a = pqSourceName,
                "pq_location"_a = GetEnv("YDB_ENDPOINT"),
                "pq_database_name"_a = GetEnv("YDB_DATABASE")
            );
            const auto result = db.ExecuteQuery(query, TTxControl::NoTx()).ExtractValueSync();
            UNIT_ASSERT_VALUES_EQUAL_C(result.GetStatus(), EStatus::SUCCESS, result.GetIssues().ToString());
        }

        auto& runtime = *kikimr->GetTestServer().GetRuntime();
        TString executionId;
        TOperation::TOperationId operationId;

        constexpr TDuration backoffDuration = TDuration::Seconds(5);
        {
            NKikimrKqp::TScriptExecutionRetryState::TMapping retryMapping;
            retryMapping.AddStatusCode(Ydb::StatusIds::BAD_REQUEST);
            auto& policy = *retryMapping.MutableBackoffPolicy();
            policy.SetRetryPeriodMs(backoffDuration.MilliSeconds());
            policy.SetBackoffPeriodMs(backoffDuration.MilliSeconds());
            policy.SetRetryRateLimit(1);

            const TScriptQuerySettings settings = {
                .Query = fmt::format(R"(
                  $input = SELECT key, value FROM `{source}`.`{input_topic}`
                    WITH (
                        FORMAT="json_each_row",
                        SCHEMA=(
                            key String NOT NULL,
                            value String  NOT NULL
                        ));
                    INSERT INTO `{source}`.`{output_topic}`
                        SELECT key || value FROM $input;)",
                    "source"_a = pqSourceName,
                    "input_topic"_a = inputTopicName,
                    "output_topic"_a = outputTopicName
                ),
                .SaveState = true,
                .RetryMapping = retryMapping
            };

            std::tie(executionId, operationId) = StartScriptQuery(runtime, settings);
        }
        Sleep(TDuration::MilliSeconds(3000));

        pqGateway->AddEvent(inputTopicName, MakePqMessage(1, R"({"key":"key1", "value": "value1"})", {.Session = CreatePartitionSession()}));
        pqGateway->AddEvent(inputTopicName, MakePqMessage(2, R"({"key":"key2", "value": "value2"})", {.Session = CreatePartitionSession()}));
        pqGateway->AddEvent(inputTopicName, MakePqMessage(3, R"({"key":"key3", "value": "value3"})", {.Session = CreatePartitionSession()}));
        Sleep(TDuration::MilliSeconds(1000));
        pqGateway->AddEvent(inputTopicName, NTopic::TSessionClosedEvent(EStatus::UNAVAILABLE, {NIssue::TIssue("Test pq session failure")}));

        Sleep(TDuration::MilliSeconds(10000));
        pqGateway->AddEvent(inputTopicName, MakePqMessage(4, R"({"key":"key4", "value": "value4"})", {.Session = CreatePartitionSession()}));

        bool success = false;
        while (true) {
            auto writeResult = pqGateway->GetWriteSessionData(outputTopicName);
            for (auto& w : writeResult) {
                if (w == "key4value4") {
                    success = true;
                    break;
                }
            }
            if (success) {
                break;
            }
            Sleep(TDuration::MilliSeconds(100));
        }
        NYdb::NOperation::TOperationClient client(kikimr->GetDriver());
        auto status = client.Cancel(operationId).ExtractValueSync();
        UNIT_ASSERT_C(status.IsSuccess(), status.GetIssues().ToString());
    }
}

} // namespace NKikimr::NKqp<|MERGE_RESOLUTION|>--- conflicted
+++ resolved
@@ -38,45 +38,8 @@
     inline static const TString YDB_ENDPOINT = GetEnv("YDB_ENDPOINT");
     inline static const TString YDB_DATABASE = GetEnv("YDB_DATABASE");
 
-<<<<<<< HEAD
-void WaitOutputMessage(NYdb::NTopic::TTopicClient& topicClient, const TString& topicName, const TVector<TString>& expectedMessage) {
-    NYdb::NTopic::TReadSessionSettings readSettings;
-    auto disposition = TDuration::Seconds(100);
-    readSettings
-        .WithoutConsumer()
-        .AppendTopics(
-            NTopic::TTopicReadSettings(topicName).ReadFromTimestamp(TInstant::Now() - disposition)
-                .AppendPartitionIds(0));
-
-    readSettings.EventHandlers_.StartPartitionSessionHandler(
-        [](NYdb::NTopic::TReadSessionEvent::TStartPartitionSessionEvent& event) {
-            event.Confirm(0);
-        }
-    );
-    auto readSession = topicClient.CreateReadSession(readSettings);
-    std::vector<std::string> received;
-    while (true) {
-        auto event = readSession->GetEvent(/*block = */true);
-        if (auto dataEvent = std::get_if<NYdb::NTopic::TReadSessionEvent::TDataReceivedEvent>(&*event)) {
-            for (const auto& message : dataEvent->GetMessages()) {
-                received.push_back(message.GetData()); 
-            }
-            if (received.size() == expectedMessage.size()) {
-                break;
-            }
-        }
-    }
-    UNIT_ASSERT_VALUES_EQUAL(received.size(), expectedMessage.size());
-    for (size_t i = 0; i < received.size(); ++i) {
-        UNIT_ASSERT_VALUES_EQUAL(received[i], expectedMessage[i]);
-    }
-};
-
-} // anonymous namespace
-=======
     // Local kikimr test cluster
     inline static constexpr char TEST_DATABASE[] = "/Root";
->>>>>>> 469e7c24
 
     inline static constexpr TDuration TEST_OPERATION_TIMEOUT = TDuration::Seconds(10);
 
@@ -649,69 +612,10 @@
         TString outputTopicName = "outputTopicName";
         TString tableName = "tableName";
 
-<<<<<<< HEAD
-        NYdb::NTopic::TTopicClientSettings opts;
-        opts.DiscoveryEndpoint(GetEnv("YDB_ENDPOINT"))
-            .Database(GetEnv("YDB_DATABASE"));
-        auto driver = TDriver(TDriverConfig());
-        NYdb::NTopic::TTopicClient topicClient(driver, opts);
-
-        auto topicSettings = NYdb::NTopic::TCreateTopicSettings().PartitioningSettings(1, 1);
-        auto status = topicClient.CreateTopic(outputTopicName, topicSettings).GetValueSync();
-        
-        UNIT_ASSERT_C(status.IsSuccess(), status.GetIssues().ToString());
-        std::this_thread::sleep_for(std::chrono::milliseconds(1000));
-
-        status = topicClient.CreateTopic(inputTopicName, topicSettings).GetValueSync();
-        UNIT_ASSERT_C(status.IsSuccess(), status.GetIssues().ToString());
-
-        auto query = TStringBuilder() << R"(
-            CREATE OBJECT secret_local_password (TYPE SECRET) WITH (value = "1234");
-            CREATE EXTERNAL DATA SOURCE `)" << sourceName << R"(` WITH (
-                SOURCE_TYPE="Ydb",
-                LOCATION=")" << GetEnv("YDB_ENDPOINT") << R"(",
-                DATABASE_NAME=")" << GetEnv("YDB_DATABASE") << R"(",
-                AUTH_METHOD="BASIC",
-                LOGIN="root",
-                PASSWORD_SECRET_NAME="secret_local_password"
-            );)";
-
-        auto db = kikimr->GetTableClient();
-        auto session = db.CreateSession().GetValueSync().GetSession();
-        auto result = session.ExecuteSchemeQuery(query).GetValueSync();
-        UNIT_ASSERT_VALUES_EQUAL_C(result.GetStatus(), EStatus::SUCCESS, result.GetIssues().ToString());
-
-        const TString sql = fmt::format(R"(
-                $input = SELECT key, value FROM `{source}`.`{input_topic}`
-                    WITH (
-                        FORMAT="json_each_row",
-                        SCHEMA=(
-                            key String NOT NULL,
-                            value String  NOT NULL
-                        ));
-                INSERT INTO `{source}`.`{output_topic}`
-                    SELECT key || value FROM $input;
-            )", "source"_a=sourceName, "input_topic"_a=inputTopicName, "output_topic"_a=outputTopicName);
-
-        auto queryClient = kikimr->GetQueryClient();
-        auto settings = TExecuteScriptSettings().StatsMode(EStatsMode::Basic);
-        auto scriptExecutionOperation = queryClient.ExecuteScript(sql, settings).ExtractValueSync();
-        UNIT_ASSERT_VALUES_EQUAL_C(scriptExecutionOperation.Status().GetStatus(), EStatus::SUCCESS, scriptExecutionOperation.Status().GetIssues().ToString());
-
-        std::this_thread::sleep_for(std::chrono::milliseconds(1000));
-
-        auto writeSettings = NYdb::NTopic::TWriteSessionSettings().Path(inputTopicName);
-        auto topicSession = topicClient.CreateSimpleBlockingWriteSession(writeSettings);
-        topicSession->Write(NYdb::NTopic::TWriteMessage(R"({"key":"key1", "value":"value1"})"));
-        topicSession->Close();
-
-        WaitOutputMessage(topicClient, outputTopicName, {"key1value1"});
-=======
         CreateTopic(outputTopicName);
         CreateTopic(inputTopicName);
 
         CreatePqSourceBasicAuth(sourceName);
->>>>>>> 469e7c24
 
         const auto scriptExecutionOperation = ExecScript(fmt::format(R"(
             $input = SELECT key, value FROM `{source}`.`{input_topic}`
@@ -731,7 +635,6 @@
 
         WriteTopicMessage(inputTopicName, R"({"key":"key1", "value": "value1"})");
         ReadTopicMessages(outputTopicName, {"key1value1"});
-
         CancelScriptExecution(scriptExecutionOperation);
     }
 
