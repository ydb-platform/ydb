--- conflicted
+++ resolved
@@ -2228,1215 +2228,6 @@
         }
     }
 
-<<<<<<< HEAD
-    std::vector<i64> DoPositiveQueryVectorIndex(TSession& session, const TString& query) {
-        {
-            auto result = session.ExplainDataQuery(query).ExtractValueSync();
-            UNIT_ASSERT_C(result.IsSuccess(),
-                "Failed to explain: `" << query << "` with " << result.GetIssues().ToString());
-        }
-        {
-            auto result = session.ExecuteDataQuery(query,
-                TTxControl::BeginTx(TTxSettings::SerializableRW()).CommitTx()
-            ).ExtractValueSync();
-            UNIT_ASSERT_C(result.IsSuccess(),
-                "Failed to execute: `" << query << "` with " << result.GetIssues().ToString());
-
-            std::vector<i64> r;
-            auto sets = result.GetResultSets();
-            for (const auto& set : sets) {
-                TResultSetParser parser{set};
-                while (parser.TryNextRow()) {
-                    auto value = parser.GetValue("pk");
-                    UNIT_ASSERT_C(value.GetProto().has_int64_value(), value.GetProto().ShortUtf8DebugString());
-                    r.push_back(value.GetProto().int64_value());
-                }
-            }
-            return r;
-        }
-    }
-
-    void DoPositiveQueriesVectorIndex(TSession& session, const TString& mainQuery, const TString& indexQuery) {
-        auto toStr = [](const auto& rs) -> TString {
-            TStringBuilder b;
-            for (const auto& r : rs) {
-                b << r << ", ";
-            }
-            return b;
-        };
-        auto mainResults = DoPositiveQueryVectorIndex(session, mainQuery);
-        absl::c_sort(mainResults);
-        UNIT_ASSERT_EQUAL_C(mainResults.size(), 3, toStr(mainResults));
-        UNIT_ASSERT_C(std::unique(mainResults.begin(), mainResults.end()) == mainResults.end(), toStr(mainResults));
-
-        auto indexResults = DoPositiveQueryVectorIndex(session, indexQuery);
-        absl::c_sort(indexResults);
-        UNIT_ASSERT_EQUAL_C(indexResults.size(), 3, toStr(indexResults));
-        UNIT_ASSERT_C(std::unique(indexResults.begin(), indexResults.end()) == indexResults.end(), toStr(indexResults));
-
-        UNIT_ASSERT_VALUES_EQUAL(mainResults, indexResults);
-    }
-
-    void DoPositiveQueriesVectorIndexOrderBy(
-        TSession& session,
-        std::string_view function,
-        std::string_view direction,
-        std::string_view left,
-        std::string_view right) {
-        constexpr std::string_view target = "$target = \"\x67\x71\x03\";";
-        std::string metric = std::format("Knn::{}({}, {})", function, left, right);
-        // no metric in result
-        {
-            const TString plainQuery(Q1_(std::format(R"({}
-                SELECT * FROM `/Root/TestTable`
-                ORDER BY {} {}
-                LIMIT 3;
-            )", target, metric, direction)));
-            const TString indexQuery(Q1_(std::format(R"(
-                pragma ydb.KMeansTreeSearchTopSize = "3";
-                {}
-                SELECT * FROM `/Root/TestTable` VIEW index
-                ORDER BY {} {}
-                LIMIT 3;
-            )", target, metric, direction)));
-            DoPositiveQueriesVectorIndex(session, plainQuery, indexQuery);
-        }
-        // metric in result
-        {
-            const TString plainQuery(Q1_(std::format(R"({}
-                SELECT {}, `/Root/TestTable`.* FROM `/Root/TestTable`
-                ORDER BY {} {}
-                LIMIT 3;
-            )", target, metric, metric, direction)));
-            const TString indexQuery(Q1_(std::format(R"({}
-                pragma ydb.KMeansTreeSearchTopSize = "2";
-                SELECT {}, `/Root/TestTable`.* FROM `/Root/TestTable` VIEW index
-                ORDER BY {} {}
-                LIMIT 3;
-            )", target, metric, metric, direction)));
-            DoPositiveQueriesVectorIndex(session, plainQuery, indexQuery);
-        }
-        // metric as result
-        {
-            const TString plainQuery(Q1_(std::format(R"({}
-                SELECT {} AS m, `/Root/TestTable`.* FROM `/Root/TestTable`
-                ORDER BY m {}
-                LIMIT 3;
-            )", target, metric, direction)));
-            const TString indexQuery(Q1_(std::format(R"(
-                pragma ydb.KMeansTreeSearchTopSize = "1";
-                {}
-                SELECT {} AS m, `/Root/TestTable`.* FROM `/Root/TestTable` VIEW index
-                ORDER BY m {}
-                LIMIT 3;
-            )", target, metric, direction)));
-            DoPositiveQueriesVectorIndex(session, plainQuery, indexQuery);
-        }
-    }
-
-    void DoPositiveQueriesVectorIndexOrderBy(
-        TSession& session,
-        std::string_view function,
-        std::string_view direction) {
-        // target is left, member is right
-        DoPositiveQueriesVectorIndexOrderBy(session, function, direction, "$target", "emb");
-        // target is right, member is left
-        DoPositiveQueriesVectorIndexOrderBy(session, function, direction, "emb", "$target");
-    }
-
-    void DoPositiveQueriesVectorIndexOrderByCosine(TSession& session) {
-        // distance, default direction
-        DoPositiveQueriesVectorIndexOrderBy(session, "CosineDistance", "");
-        // distance, asc direction
-        DoPositiveQueriesVectorIndexOrderBy(session, "CosineDistance", "ASC");
-        // similarity, desc direction
-        DoPositiveQueriesVectorIndexOrderBy(session, "CosineSimilarity", "DESC");
-    }
-
-    TSession DoCreateTableForVectorIndex(TTableClient& db, bool nullable) {
-        auto session = db.CreateSession().GetValueSync().GetSession();
-
-        {
-            auto tableBuilder = db.GetTableBuilder();
-            if (nullable) {
-                tableBuilder
-                    .AddNullableColumn("pk", EPrimitiveType::Int64)
-                    .AddNullableColumn("emb", EPrimitiveType::String)
-                    .AddNullableColumn("data", EPrimitiveType::String);
-            } else {
-                tableBuilder
-                    .AddNonNullableColumn("pk", EPrimitiveType::Int64)
-                    .AddNonNullableColumn("emb", EPrimitiveType::String)
-                    .AddNonNullableColumn("data", EPrimitiveType::String);
-            }
-            tableBuilder.SetPrimaryKeyColumns({"pk"});
-            tableBuilder.BeginPartitioningSettings()
-                .SetMinPartitionsCount(3)
-            .EndPartitioningSettings();
-            auto partitions = TExplicitPartitions{}
-                .AppendSplitPoints(TValueBuilder{}.BeginTuple().AddElement().OptionalInt64(4).EndTuple().Build())
-                .AppendSplitPoints(TValueBuilder{}.BeginTuple().AddElement().OptionalInt64(6).EndTuple().Build());
-            tableBuilder.SetPartitionAtKeys(partitions);
-            auto result = session.CreateTable("/Root/TestTable", tableBuilder.Build()).ExtractValueSync();
-            UNIT_ASSERT_VALUES_EQUAL(result.IsTransportError(), false);
-            UNIT_ASSERT_VALUES_EQUAL_C(result.GetStatus(), EStatus::SUCCESS, result.GetIssues().ToString());
-        }
-
-        {
-            const TString query1(Q_(R"(
-                UPSERT INTO `/Root/TestTable` (pk, emb, data) VALUES)"
-                "(0, \"\x03\x30\x03\", \"0\"),"
-                "(1, \"\x13\x31\x03\", \"1\"),"
-                "(2, \"\x23\x32\x03\", \"2\"),"
-                "(3, \"\x53\x33\x03\", \"3\"),"
-                "(4, \"\x43\x34\x03\", \"4\"),"
-                "(5, \"\x50\x60\x03\", \"5\"),"
-                "(6, \"\x61\x11\x03\", \"6\"),"
-                "(7, \"\x12\x62\x03\", \"7\"),"
-                "(8, \"\x75\x76\x03\", \"8\"),"
-                "(9, \"\x76\x76\x03\", \"9\");"
-            ));
-
-            auto result = session.ExecuteDataQuery(
-                                 query1,
-                                 TTxControl::BeginTx(TTxSettings::SerializableRW()).CommitTx())
-                          .ExtractValueSync();
-            UNIT_ASSERT_C(result.IsSuccess(), result.GetIssues().ToString());
-        }
-        return session;
-    }
-
-    Y_UNIT_TEST(SimpleVectorIndexOrderByCosineDistanceNotNullableLevel1) {
-        NKikimrConfig::TFeatureFlags featureFlags;
-        featureFlags.SetEnableVectorIndex(true);
-        auto setting = NKikimrKqp::TKqpSetting();
-        auto serverSettings = TKikimrSettings()
-            .SetFeatureFlags(featureFlags)
-            .SetKqpSettings({setting});
-
-        TKikimrRunner kikimr(serverSettings);
-        kikimr.GetTestServer().GetRuntime()->SetLogPriority(NKikimrServices::BUILD_INDEX, NActors::NLog::PRI_TRACE);
-        auto db = kikimr.GetTableClient();
-        auto session = DoCreateTableForVectorIndex(db, false);
-        {
-            const TString createIndex(Q_(R"(
-                ALTER TABLE `/Root/TestTable`
-                    ADD INDEX index
-                    GLOBAL USING vector_kmeans_tree
-                    ON (emb)
-                    WITH (distance=cosine, vector_type="uint8", vector_dimension=2, levels=1, clusters=2);
-            )"));
-
-            auto result = session.ExecuteSchemeQuery(createIndex)
-                          .ExtractValueSync();
-
-            UNIT_ASSERT_C(result.IsSuccess(), result.GetIssues().ToString());
-        }
-        {
-            auto result = session.DescribeTable("/Root/TestTable").ExtractValueSync();
-            UNIT_ASSERT_VALUES_EQUAL(result.GetStatus(), NYdb::EStatus::SUCCESS);
-            const auto& indexes = result.GetTableDescription().GetIndexDescriptions();
-            UNIT_ASSERT_EQUAL(indexes.size(), 1);
-            UNIT_ASSERT_EQUAL(indexes[0].GetIndexName(), "index");
-            UNIT_ASSERT_EQUAL(indexes[0].GetIndexColumns(), std::vector<std::string>{"emb"});
-            const auto& settings = std::get<TKMeansTreeSettings>(indexes[0].GetIndexSettings());
-            UNIT_ASSERT_EQUAL(settings.Settings.Metric, NYdb::NTable::TVectorIndexSettings::EMetric::CosineDistance);
-            UNIT_ASSERT_EQUAL(settings.Settings.VectorType, NYdb::NTable::TVectorIndexSettings::EVectorType::Uint8);
-            UNIT_ASSERT_EQUAL(settings.Settings.VectorDimension, 2);
-            UNIT_ASSERT_EQUAL(settings.Levels, 1);
-            UNIT_ASSERT_EQUAL(settings.Clusters, 2);
-        }
-        DoPositiveQueriesVectorIndexOrderByCosine(session);
-    }
-
-    Y_UNIT_TEST(SimpleVectorIndexOrderByCosineSimilarityNotNullableLevel1) {
-        NKikimrConfig::TFeatureFlags featureFlags;
-        featureFlags.SetEnableVectorIndex(true);
-        auto setting = NKikimrKqp::TKqpSetting();
-        auto serverSettings = TKikimrSettings()
-            .SetFeatureFlags(featureFlags)
-            .SetKqpSettings({setting});
-
-        TKikimrRunner kikimr(serverSettings);
-        kikimr.GetTestServer().GetRuntime()->SetLogPriority(NKikimrServices::BUILD_INDEX, NActors::NLog::PRI_TRACE);
-        auto db = kikimr.GetTableClient();
-        auto session = DoCreateTableForVectorIndex(db, false);
-        {
-            const TString createIndex(Q_(R"(
-                ALTER TABLE `/Root/TestTable`
-                    ADD INDEX index
-                    GLOBAL USING vector_kmeans_tree
-                    ON (emb)
-                    WITH (similarity=cosine, vector_type="uint8", vector_dimension=2, levels=1, clusters=2);
-            )"));
-
-            auto result = session.ExecuteSchemeQuery(createIndex)
-                          .ExtractValueSync();
-
-            UNIT_ASSERT_C(result.IsSuccess(), result.GetIssues().ToString());
-        }
-        {
-            auto result = session.DescribeTable("/Root/TestTable").ExtractValueSync();
-            UNIT_ASSERT_VALUES_EQUAL(result.GetStatus(), NYdb::EStatus::SUCCESS);
-            const auto& indexes = result.GetTableDescription().GetIndexDescriptions();
-            UNIT_ASSERT_EQUAL(indexes.size(), 1);
-            UNIT_ASSERT_EQUAL(indexes[0].GetIndexName(), "index");
-            UNIT_ASSERT_EQUAL(indexes[0].GetIndexColumns(), std::vector<std::string>{"emb"});
-            const auto& settings = std::get<TKMeansTreeSettings>(indexes[0].GetIndexSettings());
-            UNIT_ASSERT_EQUAL(settings.Settings.Metric, NYdb::NTable::TVectorIndexSettings::EMetric::CosineSimilarity);
-            UNIT_ASSERT_EQUAL(settings.Settings.VectorType, NYdb::NTable::TVectorIndexSettings::EVectorType::Uint8);
-            UNIT_ASSERT_EQUAL(settings.Settings.VectorDimension, 2);
-            UNIT_ASSERT_EQUAL(settings.Levels, 1);
-            UNIT_ASSERT_EQUAL(settings.Clusters, 2);
-        }
-        DoPositiveQueriesVectorIndexOrderByCosine(session);
-    }
-
-    Y_UNIT_TEST(SimpleVectorIndexOrderByCosineDistanceNullableLevel1) {
-        NKikimrConfig::TFeatureFlags featureFlags;
-        featureFlags.SetEnableVectorIndex(true);
-        auto setting = NKikimrKqp::TKqpSetting();
-        auto serverSettings = TKikimrSettings()
-            .SetFeatureFlags(featureFlags)
-            .SetKqpSettings({setting});
-
-        TKikimrRunner kikimr(serverSettings);
-        kikimr.GetTestServer().GetRuntime()->SetLogPriority(NKikimrServices::BUILD_INDEX, NActors::NLog::PRI_TRACE);
-        auto db = kikimr.GetTableClient();
-        auto session = DoCreateTableForVectorIndex(db, true);
-        {
-            const TString createIndex(Q_(R"(
-                ALTER TABLE `/Root/TestTable`
-                    ADD INDEX index
-                    GLOBAL USING vector_kmeans_tree
-                    ON (emb)
-                    WITH (distance=cosine, vector_type="uint8", vector_dimension=2, levels=1, clusters=2);
-            )"));
-
-            auto result = session.ExecuteSchemeQuery(createIndex)
-                          .ExtractValueSync();
-
-            UNIT_ASSERT_C(result.IsSuccess(), result.GetIssues().ToString());
-        }
-        {
-            auto result = session.DescribeTable("/Root/TestTable").ExtractValueSync();
-            UNIT_ASSERT_VALUES_EQUAL(result.GetStatus(), NYdb::EStatus::SUCCESS);
-            const auto& indexes = result.GetTableDescription().GetIndexDescriptions();
-            UNIT_ASSERT_EQUAL(indexes.size(), 1);
-            UNIT_ASSERT_EQUAL(indexes[0].GetIndexName(), "index");
-            UNIT_ASSERT_EQUAL(indexes[0].GetIndexColumns(), std::vector<std::string>{"emb"});
-            const auto& settings = std::get<TKMeansTreeSettings>(indexes[0].GetIndexSettings());
-            UNIT_ASSERT_EQUAL(settings.Settings.Metric, NYdb::NTable::TVectorIndexSettings::EMetric::CosineDistance);
-            UNIT_ASSERT_EQUAL(settings.Settings.VectorType, NYdb::NTable::TVectorIndexSettings::EVectorType::Uint8);
-            UNIT_ASSERT_EQUAL(settings.Settings.VectorDimension, 2);
-            UNIT_ASSERT_EQUAL(settings.Levels, 1);
-            UNIT_ASSERT_EQUAL(settings.Clusters, 2);
-        }
-        DoPositiveQueriesVectorIndexOrderByCosine(session);
-    }
-
-    Y_UNIT_TEST(SimpleVectorIndexOrderByCosineSimilarityNullableLevel1) {
-        NKikimrConfig::TFeatureFlags featureFlags;
-        featureFlags.SetEnableVectorIndex(true);
-        auto setting = NKikimrKqp::TKqpSetting();
-        auto serverSettings = TKikimrSettings()
-            .SetFeatureFlags(featureFlags)
-            .SetKqpSettings({setting});
-
-        TKikimrRunner kikimr(serverSettings);
-        kikimr.GetTestServer().GetRuntime()->SetLogPriority(NKikimrServices::BUILD_INDEX, NActors::NLog::PRI_TRACE);
-        auto db = kikimr.GetTableClient();
-        auto session = DoCreateTableForVectorIndex(db, true);
-        {
-            const TString createIndex(Q_(R"(
-                ALTER TABLE `/Root/TestTable`
-                    ADD INDEX index
-                    GLOBAL USING vector_kmeans_tree
-                    ON (emb)
-                    WITH (similarity=cosine, vector_type="uint8", vector_dimension=2, levels=1, clusters=2);
-            )"));
-
-            auto result = session.ExecuteSchemeQuery(createIndex)
-                          .ExtractValueSync();
-
-            UNIT_ASSERT_C(result.IsSuccess(), result.GetIssues().ToString());
-        }
-        {
-            auto result = session.DescribeTable("/Root/TestTable").ExtractValueSync();
-            UNIT_ASSERT_VALUES_EQUAL(result.GetStatus(), NYdb::EStatus::SUCCESS);
-            const auto& indexes = result.GetTableDescription().GetIndexDescriptions();
-            UNIT_ASSERT_EQUAL(indexes.size(), 1);
-            UNIT_ASSERT_EQUAL(indexes[0].GetIndexName(), "index");
-            UNIT_ASSERT_EQUAL(indexes[0].GetIndexColumns(), std::vector<std::string>{"emb"});
-            const auto& settings = std::get<TKMeansTreeSettings>(indexes[0].GetIndexSettings());
-            UNIT_ASSERT_EQUAL(settings.Settings.Metric, NYdb::NTable::TVectorIndexSettings::EMetric::CosineSimilarity);
-            UNIT_ASSERT_EQUAL(settings.Settings.VectorType, NYdb::NTable::TVectorIndexSettings::EVectorType::Uint8);
-            UNIT_ASSERT_EQUAL(settings.Settings.VectorDimension, 2);
-            UNIT_ASSERT_EQUAL(settings.Levels, 1);
-            UNIT_ASSERT_EQUAL(settings.Clusters, 2);
-        }
-        DoPositiveQueriesVectorIndexOrderByCosine(session);
-    }
-
-    Y_UNIT_TEST(SimpleVectorIndexOrderByCosineDistanceNotNullableLevel2) {
-        NKikimrConfig::TFeatureFlags featureFlags;
-        featureFlags.SetEnableVectorIndex(true);
-        auto setting = NKikimrKqp::TKqpSetting();
-        auto serverSettings = TKikimrSettings()
-            .SetFeatureFlags(featureFlags)
-            .SetKqpSettings({setting});
-
-        TKikimrRunner kikimr(serverSettings);
-        kikimr.GetTestServer().GetRuntime()->SetLogPriority(NKikimrServices::BUILD_INDEX, NActors::NLog::PRI_TRACE);
-        auto db = kikimr.GetTableClient();
-        auto session = DoCreateTableForVectorIndex(db, false);
-        {
-            const TString createIndex(Q_(R"(
-                ALTER TABLE `/Root/TestTable`
-                    ADD INDEX index
-                    GLOBAL USING vector_kmeans_tree
-                    ON (emb)
-                    WITH (distance=cosine, vector_type="uint8", vector_dimension=2, levels=2, clusters=2);
-            )"));
-
-            auto result = session.ExecuteSchemeQuery(createIndex)
-                          .ExtractValueSync();
-
-            UNIT_ASSERT_C(result.IsSuccess(), result.GetIssues().ToString());
-        }
-        {
-            auto result = session.DescribeTable("/Root/TestTable").ExtractValueSync();
-            UNIT_ASSERT_VALUES_EQUAL(result.GetStatus(), NYdb::EStatus::SUCCESS);
-            const auto& indexes = result.GetTableDescription().GetIndexDescriptions();
-            UNIT_ASSERT_EQUAL(indexes.size(), 1);
-            UNIT_ASSERT_EQUAL(indexes[0].GetIndexName(), "index");
-            UNIT_ASSERT_EQUAL(indexes[0].GetIndexColumns(), std::vector<std::string>{"emb"});
-            const auto& settings = std::get<TKMeansTreeSettings>(indexes[0].GetIndexSettings());
-            UNIT_ASSERT_EQUAL(settings.Settings.Metric, NYdb::NTable::TVectorIndexSettings::EMetric::CosineDistance);
-            UNIT_ASSERT_EQUAL(settings.Settings.VectorType, NYdb::NTable::TVectorIndexSettings::EVectorType::Uint8);
-            UNIT_ASSERT_EQUAL(settings.Settings.VectorDimension, 2);
-            UNIT_ASSERT_EQUAL(settings.Levels, 2);
-            UNIT_ASSERT_EQUAL(settings.Clusters, 2);
-        }
-        DoPositiveQueriesVectorIndexOrderByCosine(session);
-    }
-
-    Y_UNIT_TEST(SimpleVectorIndexOrderByCosineSimilarityNotNullableLevel2) {
-        NKikimrConfig::TFeatureFlags featureFlags;
-        featureFlags.SetEnableVectorIndex(true);
-        auto setting = NKikimrKqp::TKqpSetting();
-        auto serverSettings = TKikimrSettings()
-            .SetFeatureFlags(featureFlags)
-            .SetKqpSettings({setting});
-
-        TKikimrRunner kikimr(serverSettings);
-        kikimr.GetTestServer().GetRuntime()->SetLogPriority(NKikimrServices::BUILD_INDEX, NActors::NLog::PRI_TRACE);
-        auto db = kikimr.GetTableClient();
-        auto session = DoCreateTableForVectorIndex(db, false);
-        {
-            const TString createIndex(Q_(R"(
-                ALTER TABLE `/Root/TestTable`
-                    ADD INDEX index
-                    GLOBAL USING vector_kmeans_tree
-                    ON (emb)
-                    WITH (similarity=cosine, vector_type="uint8", vector_dimension=2, levels=2, clusters=2);
-            )"));
-
-            auto result = session.ExecuteSchemeQuery(createIndex)
-                          .ExtractValueSync();
-
-            UNIT_ASSERT_C(result.IsSuccess(), result.GetIssues().ToString());
-        }
-        {
-            auto result = session.DescribeTable("/Root/TestTable").ExtractValueSync();
-            UNIT_ASSERT_VALUES_EQUAL(result.GetStatus(), NYdb::EStatus::SUCCESS);
-            const auto& indexes = result.GetTableDescription().GetIndexDescriptions();
-            UNIT_ASSERT_EQUAL(indexes.size(), 1);
-            UNIT_ASSERT_EQUAL(indexes[0].GetIndexName(), "index");
-            UNIT_ASSERT_EQUAL(indexes[0].GetIndexColumns(), std::vector<std::string>{"emb"});
-            const auto& settings = std::get<TKMeansTreeSettings>(indexes[0].GetIndexSettings());
-            UNIT_ASSERT_EQUAL(settings.Settings.Metric, NYdb::NTable::TVectorIndexSettings::EMetric::CosineSimilarity);
-            UNIT_ASSERT_EQUAL(settings.Settings.VectorType, NYdb::NTable::TVectorIndexSettings::EVectorType::Uint8);
-            UNIT_ASSERT_EQUAL(settings.Settings.VectorDimension, 2);
-            UNIT_ASSERT_EQUAL(settings.Levels, 2);
-            UNIT_ASSERT_EQUAL(settings.Clusters, 2);
-        }
-        DoPositiveQueriesVectorIndexOrderByCosine(session);
-    }
-
-    Y_UNIT_TEST(SimpleVectorIndexOrderByCosineDistanceNullableLevel2) {
-        NKikimrConfig::TFeatureFlags featureFlags;
-        featureFlags.SetEnableVectorIndex(true);
-        auto setting = NKikimrKqp::TKqpSetting();
-        auto serverSettings = TKikimrSettings()
-            .SetFeatureFlags(featureFlags)
-            .SetKqpSettings({setting});
-
-        TKikimrRunner kikimr(serverSettings);
-        kikimr.GetTestServer().GetRuntime()->SetLogPriority(NKikimrServices::BUILD_INDEX, NActors::NLog::PRI_TRACE);
-        auto db = kikimr.GetTableClient();
-        auto session = DoCreateTableForVectorIndex(db, true);
-        {
-            const TString createIndex(Q_(R"(
-                ALTER TABLE `/Root/TestTable`
-                    ADD INDEX index
-                    GLOBAL USING vector_kmeans_tree
-                    ON (emb)
-                    WITH (distance=cosine, vector_type="uint8", vector_dimension=2, levels=2, clusters=2);
-            )"));
-
-            auto result = session.ExecuteSchemeQuery(createIndex)
-                          .ExtractValueSync();
-
-            UNIT_ASSERT_C(result.IsSuccess(), result.GetIssues().ToString());
-        }
-        {
-            auto result = session.DescribeTable("/Root/TestTable").ExtractValueSync();
-            UNIT_ASSERT_VALUES_EQUAL(result.GetStatus(), NYdb::EStatus::SUCCESS);
-            const auto& indexes = result.GetTableDescription().GetIndexDescriptions();
-            UNIT_ASSERT_EQUAL(indexes.size(), 1);
-            UNIT_ASSERT_EQUAL(indexes[0].GetIndexName(), "index");
-            UNIT_ASSERT_EQUAL(indexes[0].GetIndexColumns(), std::vector<std::string>{"emb"});
-            const auto& settings = std::get<TKMeansTreeSettings>(indexes[0].GetIndexSettings());
-            UNIT_ASSERT_EQUAL(settings.Settings.Metric, NYdb::NTable::TVectorIndexSettings::EMetric::CosineDistance);
-            UNIT_ASSERT_EQUAL(settings.Settings.VectorType, NYdb::NTable::TVectorIndexSettings::EVectorType::Uint8);
-            UNIT_ASSERT_EQUAL(settings.Settings.VectorDimension, 2);
-            UNIT_ASSERT_EQUAL(settings.Levels, 2);
-            UNIT_ASSERT_EQUAL(settings.Clusters, 2);
-        }
-        DoPositiveQueriesVectorIndexOrderByCosine(session);
-    }
-
-    Y_UNIT_TEST(SimpleVectorIndexOrderByCosineSimilarityNullableLevel2) {
-        NKikimrConfig::TFeatureFlags featureFlags;
-        featureFlags.SetEnableVectorIndex(true);
-        auto setting = NKikimrKqp::TKqpSetting();
-        auto serverSettings = TKikimrSettings()
-            .SetFeatureFlags(featureFlags)
-            .SetKqpSettings({setting});
-
-        TKikimrRunner kikimr(serverSettings);
-        kikimr.GetTestServer().GetRuntime()->SetLogPriority(NKikimrServices::BUILD_INDEX, NActors::NLog::PRI_TRACE);
-        auto db = kikimr.GetTableClient();
-        auto session = DoCreateTableForVectorIndex(db, true);
-        {
-            const TString createIndex(Q_(R"(
-                ALTER TABLE `/Root/TestTable`
-                    ADD INDEX index
-                    GLOBAL USING vector_kmeans_tree
-                    ON (emb)
-                    WITH (similarity=cosine, vector_type="uint8", vector_dimension=2, levels=2, clusters=2);
-            )"));
-
-            auto result = session.ExecuteSchemeQuery(createIndex)
-                          .ExtractValueSync();
-
-            UNIT_ASSERT_C(result.IsSuccess(), result.GetIssues().ToString());
-        }
-        {
-            auto result = session.DescribeTable("/Root/TestTable").ExtractValueSync();
-            UNIT_ASSERT_VALUES_EQUAL(result.GetStatus(), NYdb::EStatus::SUCCESS);
-            const auto& indexes = result.GetTableDescription().GetIndexDescriptions();
-            UNIT_ASSERT_EQUAL(indexes.size(), 1);
-            UNIT_ASSERT_EQUAL(indexes[0].GetIndexName(), "index");
-            UNIT_ASSERT_EQUAL(indexes[0].GetIndexColumns(), std::vector<std::string>{"emb"});
-            const auto& settings = std::get<TKMeansTreeSettings>(indexes[0].GetIndexSettings());
-            UNIT_ASSERT_EQUAL(settings.Settings.Metric, NYdb::NTable::TVectorIndexSettings::EMetric::CosineSimilarity);
-            UNIT_ASSERT_EQUAL(settings.Settings.VectorType, NYdb::NTable::TVectorIndexSettings::EVectorType::Uint8);
-            UNIT_ASSERT_EQUAL(settings.Settings.VectorDimension, 2);
-            UNIT_ASSERT_EQUAL(settings.Levels, 2);
-            UNIT_ASSERT_EQUAL(settings.Clusters, 2);
-        }
-        DoPositiveQueriesVectorIndexOrderByCosine(session);
-    }
-
-    void DoPositiveQueriesPrefixedVectorIndexOrderBy(
-        TSession& session,
-        std::string_view function,
-        std::string_view direction,
-        std::string_view left,
-        std::string_view right) {
-        constexpr std::string_view init = 
-            "$target = \"\x67\x68\x03\";\n"
-            "$user = \"user_b\";";
-        std::string metric = std::format("Knn::{}({}, {})", function, left, right);
-        // no metric in result
-        {
-            const TString plainQuery(Q1_(std::format(R"({}
-                SELECT * FROM `/Root/TestTable`
-                WHERE user = $user
-                ORDER BY {} {}
-                LIMIT 3;
-            )", init, metric, direction)));
-            const TString indexQuery(Q1_(std::format(R"(
-                pragma ydb.KMeansTreeSearchTopSize = "3";
-                {}
-                SELECT * FROM `/Root/TestTable` VIEW index
-                WHERE user = $user
-                ORDER BY {} {}
-                LIMIT 3;
-            )", init, metric, direction)));
-            DoPositiveQueriesVectorIndex(session, plainQuery, indexQuery);
-        }
-        // metric in result
-        {
-            const TString plainQuery(Q1_(std::format(R"({}
-                SELECT {}, `/Root/TestTable`.* FROM `/Root/TestTable`
-                WHERE user = $user
-                ORDER BY {} {}
-                LIMIT 3;
-            )", init, metric, metric, direction)));
-            const TString indexQuery(Q1_(std::format(R"({}
-                pragma ydb.KMeansTreeSearchTopSize = "2";
-                SELECT {}, `/Root/TestTable`.* FROM `/Root/TestTable` VIEW index
-                WHERE user = $user
-                ORDER BY {} {}
-                LIMIT 3;
-            )", init, metric, metric, direction)));
-            DoPositiveQueriesVectorIndex(session, plainQuery, indexQuery);
-        }
-        // metric as result
-        // TODO(mbkkt) fix this behavior too
-        if constexpr (false) {
-            const TString plainQuery(Q1_(std::format(R"({}
-                SELECT {} AS m, `/Root/TestTable`.* FROM `/Root/TestTable`
-                WHERE user = $user
-                ORDER BY m {}
-                LIMIT 3;
-            )", init, metric, direction)));
-            const TString indexQuery(Q1_(std::format(R"(
-                pragma ydb.KMeansTreeSearchTopSize = "1";
-                {}
-                SELECT {} AS m, `/Root/TestTable`.* FROM `/Root/TestTable` VIEW index
-                WHERE user = $user
-                ORDER BY m {}
-                LIMIT 3;
-            )", init, metric, direction)));
-            DoPositiveQueriesVectorIndex(session, plainQuery, indexQuery);
-        }
-    }
-
-    void DoPositiveQueriesPrefixedVectorIndexOrderBy(
-        TSession& session,
-        std::string_view function,
-        std::string_view direction) {
-        // target is left, member is right
-        DoPositiveQueriesPrefixedVectorIndexOrderBy(session, function, direction, "$target", "emb");
-        // target is right, member is left
-        DoPositiveQueriesPrefixedVectorIndexOrderBy(session, function, direction, "emb", "$target");
-    }
-
-    void DoPositiveQueriesPrefixedVectorIndexOrderByCosine(TSession& session) {
-        // distance, default direction
-        DoPositiveQueriesPrefixedVectorIndexOrderBy(session, "CosineDistance", "");
-        // distance, asc direction
-        DoPositiveQueriesPrefixedVectorIndexOrderBy(session, "CosineDistance", "ASC");
-        // similarity, desc direction
-        DoPositiveQueriesPrefixedVectorIndexOrderBy(session, "CosineSimilarity", "DESC");
-    }
-
-    TSession DoCreateTableForPrefixedVectorIndex(TTableClient& db, bool nullable) {
-        auto session = db.CreateSession().GetValueSync().GetSession();
-
-        {
-            auto tableBuilder = db.GetTableBuilder();
-            if (nullable) {
-                tableBuilder
-                    .AddNullableColumn("pk", EPrimitiveType::Int64)
-                    .AddNullableColumn("user", EPrimitiveType::String)
-                    .AddNullableColumn("emb", EPrimitiveType::String)
-                    .AddNullableColumn("data", EPrimitiveType::String);
-            } else {
-                tableBuilder
-                    .AddNonNullableColumn("pk", EPrimitiveType::Int64)
-                    .AddNonNullableColumn("user", EPrimitiveType::String)
-                    .AddNonNullableColumn("emb", EPrimitiveType::String)
-                    .AddNonNullableColumn("data", EPrimitiveType::String);
-            }
-            tableBuilder.SetPrimaryKeyColumns({"pk"});
-            tableBuilder.BeginPartitioningSettings()
-                .SetMinPartitionsCount(3)
-            .EndPartitioningSettings();
-            auto partitions = TExplicitPartitions{}
-                .AppendSplitPoints(TValueBuilder{}.BeginTuple().AddElement().OptionalInt64(40).EndTuple().Build())
-                .AppendSplitPoints(TValueBuilder{}.BeginTuple().AddElement().OptionalInt64(60).EndTuple().Build());
-            tableBuilder.SetPartitionAtKeys(partitions);
-            auto result = session.CreateTable("/Root/TestTable", tableBuilder.Build()).ExtractValueSync();
-            UNIT_ASSERT_VALUES_EQUAL(result.IsTransportError(), false);
-            UNIT_ASSERT_VALUES_EQUAL_C(result.GetStatus(), EStatus::SUCCESS, result.GetIssues().ToString());
-        }
-
-        {
-            const TString query1(Q_(R"(
-                UPSERT INTO `/Root/TestTable` (pk, user, emb, data) VALUES)"
-                "( 1, \"user_a\", \"\x03\x30\x03\", \"0\"),"
-                "(11, \"user_a\", \"\x13\x31\x03\", \"1\"),"
-                "(21, \"user_a\", \"\x23\x32\x03\", \"2\"),"
-                "(31, \"user_a\", \"\x53\x33\x03\", \"3\"),"
-                "(41, \"user_a\", \"\x43\x34\x03\", \"4\"),"
-                "(51, \"user_a\", \"\x50\x60\x03\", \"5\"),"
-                "(61, \"user_a\", \"\x61\x61\x03\", \"6\"),"
-                "(71, \"user_a\", \"\x12\x62\x03\", \"7\"),"
-                "(81, \"user_a\", \"\x75\x76\x03\", \"8\"),"
-                "(91, \"user_a\", \"\x76\x76\x03\", \"9\"),"
-
-                "( 2, \"user_b\", \"\x03\x30\x03\", \"0\"),"
-                "(12, \"user_b\", \"\x13\x31\x03\", \"1\"),"
-                "(22, \"user_b\", \"\x23\x32\x03\", \"2\"),"
-                "(32, \"user_b\", \"\x53\x33\x03\", \"3\"),"
-                "(42, \"user_b\", \"\x43\x34\x03\", \"4\"),"
-                "(52, \"user_b\", \"\x50\x60\x03\", \"5\"),"
-                "(62, \"user_b\", \"\x61\x61\x03\", \"6\"),"
-                "(72, \"user_b\", \"\x12\x62\x03\", \"7\"),"
-                "(82, \"user_b\", \"\x75\x76\x03\", \"8\"),"
-                "(92, \"user_b\", \"\x76\x76\x03\", \"9\"),"
-
-                "( 3, \"user_c\", \"\x03\x30\x03\", \"0\"),"
-                "(13, \"user_c\", \"\x13\x31\x03\", \"1\"),"
-                "(23, \"user_c\", \"\x23\x32\x03\", \"2\"),"
-                "(33, \"user_c\", \"\x53\x33\x03\", \"3\"),"
-                "(43, \"user_c\", \"\x43\x34\x03\", \"4\"),"
-                "(53, \"user_c\", \"\x50\x60\x03\", \"5\"),"
-                "(63, \"user_c\", \"\x61\x61\x03\", \"6\"),"
-                "(73, \"user_c\", \"\x12\x62\x03\", \"7\"),"
-                "(83, \"user_c\", \"\x75\x76\x03\", \"8\"),"
-                "(93, \"user_c\", \"\x76\x76\x03\", \"9\");"
-            ));
-
-            auto result = session.ExecuteDataQuery(
-                                 query1,
-                                 TTxControl::BeginTx(TTxSettings::SerializableRW()).CommitTx())
-                          .ExtractValueSync();
-            UNIT_ASSERT_C(result.IsSuccess(), result.GetIssues().ToString());
-        }
-        return session;
-    }
-
-    Y_UNIT_TEST(PrefixedVectorIndexOrderByCosineDistanceNotNullableLevel1) {
-        NKikimrConfig::TFeatureFlags featureFlags;
-        featureFlags.SetEnableVectorIndex(true);
-        auto setting = NKikimrKqp::TKqpSetting();
-        auto serverSettings = TKikimrSettings()
-            .SetFeatureFlags(featureFlags)
-            .SetKqpSettings({setting});
-
-        TKikimrRunner kikimr(serverSettings);
-        kikimr.GetTestServer().GetRuntime()->SetLogPriority(NKikimrServices::BUILD_INDEX, NActors::NLog::PRI_TRACE);
-
-        auto db = kikimr.GetTableClient();
-        auto session = DoCreateTableForPrefixedVectorIndex(db, false);
-        {
-            const TString createIndex(Q_(R"(
-                ALTER TABLE `/Root/TestTable`
-                    ADD INDEX index
-                    GLOBAL USING vector_kmeans_tree
-                    ON (user, emb)
-                    WITH (distance=cosine, vector_type="uint8", vector_dimension=2, levels=1, clusters=2);
-            )"));
-
-            auto result = session.ExecuteSchemeQuery(createIndex)
-                          .ExtractValueSync();
-
-            UNIT_ASSERT_C(result.IsSuccess(), result.GetIssues().ToString());
-        }
-        {
-            auto result = session.DescribeTable("/Root/TestTable").ExtractValueSync();
-            UNIT_ASSERT_VALUES_EQUAL(result.GetStatus(), NYdb::EStatus::SUCCESS);
-            const auto& indexes = result.GetTableDescription().GetIndexDescriptions();
-            UNIT_ASSERT_EQUAL(indexes.size(), 1);
-            UNIT_ASSERT_EQUAL(indexes[0].GetIndexName(), "index");
-            std::vector<std::string> indexKeyColumns{"user", "emb"};
-            UNIT_ASSERT_EQUAL(indexes[0].GetIndexColumns(), indexKeyColumns);
-            const auto& settings = std::get<TKMeansTreeSettings>(indexes[0].GetIndexSettings());
-            UNIT_ASSERT_EQUAL(settings.Settings.Metric, NYdb::NTable::TVectorIndexSettings::EMetric::CosineDistance);
-            UNIT_ASSERT_EQUAL(settings.Settings.VectorType, NYdb::NTable::TVectorIndexSettings::EVectorType::Uint8);
-            UNIT_ASSERT_EQUAL(settings.Settings.VectorDimension, 2);
-            UNIT_ASSERT_EQUAL(settings.Levels, 1);
-            UNIT_ASSERT_EQUAL(settings.Clusters, 2);
-        }
-        DoPositiveQueriesPrefixedVectorIndexOrderByCosine(session);
-    }
-
-    Y_UNIT_TEST(PrefixedVectorIndexOrderByCosineSimilarityNotNullableLevel1) {
-        NKikimrConfig::TFeatureFlags featureFlags;
-        featureFlags.SetEnableVectorIndex(true);
-        auto setting = NKikimrKqp::TKqpSetting();
-        auto serverSettings = TKikimrSettings()
-            .SetFeatureFlags(featureFlags)
-            .SetKqpSettings({setting});
-
-        TKikimrRunner kikimr(serverSettings);
-        kikimr.GetTestServer().GetRuntime()->SetLogPriority(NKikimrServices::BUILD_INDEX, NActors::NLog::PRI_TRACE);
-
-        auto db = kikimr.GetTableClient();
-        auto session = DoCreateTableForPrefixedVectorIndex(db, false);
-        {
-            const TString createIndex(Q_(R"(
-                ALTER TABLE `/Root/TestTable`
-                    ADD INDEX index
-                    GLOBAL USING vector_kmeans_tree
-                    ON (user, emb)
-                    WITH (similarity=cosine, vector_type="uint8", vector_dimension=2, levels=1, clusters=2);
-            )"));
-
-            auto result = session.ExecuteSchemeQuery(createIndex)
-                          .ExtractValueSync();
-
-            UNIT_ASSERT_C(result.IsSuccess(), result.GetIssues().ToString());
-        }
-        {
-            auto result = session.DescribeTable("/Root/TestTable").ExtractValueSync();
-            UNIT_ASSERT_VALUES_EQUAL(result.GetStatus(), NYdb::EStatus::SUCCESS);
-            const auto& indexes = result.GetTableDescription().GetIndexDescriptions();
-            UNIT_ASSERT_EQUAL(indexes.size(), 1);
-            UNIT_ASSERT_EQUAL(indexes[0].GetIndexName(), "index");
-            std::vector<std::string> indexKeyColumns{"user", "emb"};
-            UNIT_ASSERT_EQUAL(indexes[0].GetIndexColumns(), indexKeyColumns);
-            const auto& settings = std::get<TKMeansTreeSettings>(indexes[0].GetIndexSettings());
-            UNIT_ASSERT_EQUAL(settings.Settings.Metric, NYdb::NTable::TVectorIndexSettings::EMetric::CosineSimilarity);
-            UNIT_ASSERT_EQUAL(settings.Settings.VectorType, NYdb::NTable::TVectorIndexSettings::EVectorType::Uint8);
-            UNIT_ASSERT_EQUAL(settings.Settings.VectorDimension, 2);
-            UNIT_ASSERT_EQUAL(settings.Levels, 1);
-            UNIT_ASSERT_EQUAL(settings.Clusters, 2);
-        }
-        DoPositiveQueriesPrefixedVectorIndexOrderByCosine(session);
-    }
-
-    Y_UNIT_TEST(PrefixedVectorIndexOrderByCosineDistanceNullableLevel1) {
-        NKikimrConfig::TFeatureFlags featureFlags;
-        featureFlags.SetEnableVectorIndex(true);
-        auto setting = NKikimrKqp::TKqpSetting();
-        auto serverSettings = TKikimrSettings()
-            .SetFeatureFlags(featureFlags)
-            .SetKqpSettings({setting});
-
-        TKikimrRunner kikimr(serverSettings);
-        kikimr.GetTestServer().GetRuntime()->SetLogPriority(NKikimrServices::BUILD_INDEX, NActors::NLog::PRI_TRACE);
-
-        auto db = kikimr.GetTableClient();
-        auto session = DoCreateTableForPrefixedVectorIndex(db, true);
-        {
-            const TString createIndex(Q_(R"(
-                ALTER TABLE `/Root/TestTable`
-                    ADD INDEX index
-                    GLOBAL USING vector_kmeans_tree
-                    ON (user, emb)
-                    WITH (distance=cosine, vector_type="uint8", vector_dimension=2, levels=1, clusters=2);
-            )"));
-
-            auto result = session.ExecuteSchemeQuery(createIndex)
-                          .ExtractValueSync();
-
-            UNIT_ASSERT_C(result.IsSuccess(), result.GetIssues().ToString());
-        }
-        {
-            auto result = session.DescribeTable("/Root/TestTable").ExtractValueSync();
-            UNIT_ASSERT_VALUES_EQUAL(result.GetStatus(), NYdb::EStatus::SUCCESS);
-            const auto& indexes = result.GetTableDescription().GetIndexDescriptions();
-            UNIT_ASSERT_EQUAL(indexes.size(), 1);
-            UNIT_ASSERT_EQUAL(indexes[0].GetIndexName(), "index");
-            std::vector<std::string> indexKeyColumns{"user", "emb"};
-            UNIT_ASSERT_EQUAL(indexes[0].GetIndexColumns(), indexKeyColumns);
-            const auto& settings = std::get<TKMeansTreeSettings>(indexes[0].GetIndexSettings());
-            UNIT_ASSERT_EQUAL(settings.Settings.Metric, NYdb::NTable::TVectorIndexSettings::EMetric::CosineDistance);
-            UNIT_ASSERT_EQUAL(settings.Settings.VectorType, NYdb::NTable::TVectorIndexSettings::EVectorType::Uint8);
-            UNIT_ASSERT_EQUAL(settings.Settings.VectorDimension, 2);
-            UNIT_ASSERT_EQUAL(settings.Levels, 1);
-            UNIT_ASSERT_EQUAL(settings.Clusters, 2);
-        }
-        DoPositiveQueriesPrefixedVectorIndexOrderByCosine(session);
-    }
-
-    Y_UNIT_TEST(PrefixedVectorIndexOrderByCosineSimilarityNullableLevel1) {
-        NKikimrConfig::TFeatureFlags featureFlags;
-        featureFlags.SetEnableVectorIndex(true);
-        auto setting = NKikimrKqp::TKqpSetting();
-        auto serverSettings = TKikimrSettings()
-            .SetFeatureFlags(featureFlags)
-            .SetKqpSettings({setting});
-
-        TKikimrRunner kikimr(serverSettings);
-        kikimr.GetTestServer().GetRuntime()->SetLogPriority(NKikimrServices::BUILD_INDEX, NActors::NLog::PRI_TRACE);
-
-        auto db = kikimr.GetTableClient();
-        auto session = DoCreateTableForPrefixedVectorIndex(db, true);
-        {
-            const TString createIndex(Q_(R"(
-                ALTER TABLE `/Root/TestTable`
-                    ADD INDEX index
-                    GLOBAL USING vector_kmeans_tree
-                    ON (user, emb)
-                    WITH (similarity=cosine, vector_type="uint8", vector_dimension=2, levels=1, clusters=2);
-            )"));
-
-            auto result = session.ExecuteSchemeQuery(createIndex)
-                          .ExtractValueSync();
-
-            UNIT_ASSERT_C(result.IsSuccess(), result.GetIssues().ToString());
-        }
-        {
-            auto result = session.DescribeTable("/Root/TestTable").ExtractValueSync();
-            UNIT_ASSERT_VALUES_EQUAL(result.GetStatus(), NYdb::EStatus::SUCCESS);
-            const auto& indexes = result.GetTableDescription().GetIndexDescriptions();
-            UNIT_ASSERT_EQUAL(indexes.size(), 1);
-            UNIT_ASSERT_EQUAL(indexes[0].GetIndexName(), "index");
-            std::vector<std::string> indexKeyColumns{"user", "emb"};
-            UNIT_ASSERT_EQUAL(indexes[0].GetIndexColumns(), indexKeyColumns);
-            const auto& settings = std::get<TKMeansTreeSettings>(indexes[0].GetIndexSettings());
-            UNIT_ASSERT_EQUAL(settings.Settings.Metric, NYdb::NTable::TVectorIndexSettings::EMetric::CosineSimilarity);
-            UNIT_ASSERT_EQUAL(settings.Settings.VectorType, NYdb::NTable::TVectorIndexSettings::EVectorType::Uint8);
-            UNIT_ASSERT_EQUAL(settings.Settings.VectorDimension, 2);
-            UNIT_ASSERT_EQUAL(settings.Levels, 1);
-            UNIT_ASSERT_EQUAL(settings.Clusters, 2);
-        }
-        DoPositiveQueriesPrefixedVectorIndexOrderByCosine(session);
-    }
-
-    Y_UNIT_TEST(PrefixedVectorIndexOrderByCosineDistanceNotNullableLevel2) {
-        NKikimrConfig::TFeatureFlags featureFlags;
-        featureFlags.SetEnableVectorIndex(true);
-        auto setting = NKikimrKqp::TKqpSetting();
-        auto serverSettings = TKikimrSettings()
-            .SetFeatureFlags(featureFlags)
-            .SetKqpSettings({setting});
-
-        TKikimrRunner kikimr(serverSettings);
-        kikimr.GetTestServer().GetRuntime()->SetLogPriority(NKikimrServices::BUILD_INDEX, NActors::NLog::PRI_TRACE);
-
-        auto db = kikimr.GetTableClient();
-        auto session = DoCreateTableForPrefixedVectorIndex(db, false);
-        {
-            const TString createIndex(Q_(R"(
-                ALTER TABLE `/Root/TestTable`
-                    ADD INDEX index
-                    GLOBAL USING vector_kmeans_tree
-                    ON (user, emb)
-                    WITH (distance=cosine, vector_type="uint8", vector_dimension=2, levels=2, clusters=2);
-            )"));
-
-            auto result = session.ExecuteSchemeQuery(createIndex)
-                          .ExtractValueSync();
-
-            UNIT_ASSERT_C(result.IsSuccess(), result.GetIssues().ToString());
-        }
-        {
-            auto result = session.DescribeTable("/Root/TestTable").ExtractValueSync();
-            UNIT_ASSERT_VALUES_EQUAL(result.GetStatus(), NYdb::EStatus::SUCCESS);
-            const auto& indexes = result.GetTableDescription().GetIndexDescriptions();
-            UNIT_ASSERT_EQUAL(indexes.size(), 1);
-            UNIT_ASSERT_EQUAL(indexes[0].GetIndexName(), "index");
-            std::vector<std::string> indexKeyColumns{"user", "emb"};
-            UNIT_ASSERT_EQUAL(indexes[0].GetIndexColumns(), indexKeyColumns);
-            const auto& settings = std::get<TKMeansTreeSettings>(indexes[0].GetIndexSettings());
-            UNIT_ASSERT_EQUAL(settings.Settings.Metric, NYdb::NTable::TVectorIndexSettings::EMetric::CosineDistance);
-            UNIT_ASSERT_EQUAL(settings.Settings.VectorType, NYdb::NTable::TVectorIndexSettings::EVectorType::Uint8);
-            UNIT_ASSERT_EQUAL(settings.Settings.VectorDimension, 2);
-            UNIT_ASSERT_EQUAL(settings.Levels, 2);
-            UNIT_ASSERT_EQUAL(settings.Clusters, 2);
-        }
-        DoPositiveQueriesPrefixedVectorIndexOrderByCosine(session);
-    }
-
-    Y_UNIT_TEST(PrefixedVectorIndexOrderByCosineDistanceNotNullableLevel3) {
-        NKikimrConfig::TFeatureFlags featureFlags;
-        featureFlags.SetEnableVectorIndex(true);
-        auto setting = NKikimrKqp::TKqpSetting();
-        auto serverSettings = TKikimrSettings()
-            .SetFeatureFlags(featureFlags)
-            .SetKqpSettings({setting});
-
-        TKikimrRunner kikimr(serverSettings);
-        kikimr.GetTestServer().GetRuntime()->SetLogPriority(NKikimrServices::BUILD_INDEX, NActors::NLog::PRI_TRACE);
-        kikimr.GetTestServer().GetRuntime()->SetLogPriority(NKikimrServices::FLAT_TX_SCHEMESHARD, NActors::NLog::PRI_TRACE);
-
-        auto db = kikimr.GetTableClient();
-        auto session = DoCreateTableForPrefixedVectorIndex(db, false);
-        {
-            const TString createIndex(Q_(R"(
-                ALTER TABLE `/Root/TestTable`
-                    ADD INDEX index
-                    GLOBAL USING vector_kmeans_tree
-                    ON (user, emb)
-                    WITH (distance=cosine, vector_type="uint8", vector_dimension=2, levels=3, clusters=2);
-            )"));
-
-            auto result = session.ExecuteSchemeQuery(createIndex)
-                          .ExtractValueSync();
-
-            UNIT_ASSERT_C(result.IsSuccess(), result.GetIssues().ToString());
-        }
-        {
-            auto result = session.DescribeTable("/Root/TestTable").ExtractValueSync();
-            UNIT_ASSERT_VALUES_EQUAL(result.GetStatus(), NYdb::EStatus::SUCCESS);
-            const auto& indexes = result.GetTableDescription().GetIndexDescriptions();
-            UNIT_ASSERT_EQUAL(indexes.size(), 1);
-            UNIT_ASSERT_EQUAL(indexes[0].GetIndexName(), "index");
-            std::vector<std::string> indexKeyColumns{"user", "emb"};
-            UNIT_ASSERT_EQUAL(indexes[0].GetIndexColumns(), indexKeyColumns);
-            const auto& settings = std::get<TKMeansTreeSettings>(indexes[0].GetIndexSettings());
-            UNIT_ASSERT_EQUAL(settings.Settings.Metric, NYdb::NTable::TVectorIndexSettings::EMetric::CosineDistance);
-            UNIT_ASSERT_EQUAL(settings.Settings.VectorType, NYdb::NTable::TVectorIndexSettings::EVectorType::Uint8);
-            UNIT_ASSERT_EQUAL(settings.Settings.VectorDimension, 2);
-            UNIT_ASSERT_EQUAL(settings.Levels, 3);
-            UNIT_ASSERT_EQUAL(settings.Clusters, 2);
-        }
-        DoPositiveQueriesPrefixedVectorIndexOrderByCosine(session);
-    }
-
-    Y_UNIT_TEST(PrefixedVectorIndexOrderByCosineDistanceNotNullableLevel4) {
-        NKikimrConfig::TFeatureFlags featureFlags;
-        featureFlags.SetEnableVectorIndex(true);
-        auto setting = NKikimrKqp::TKqpSetting();
-        auto serverSettings = TKikimrSettings()
-            .SetFeatureFlags(featureFlags)
-            .SetKqpSettings({setting});
-
-        TKikimrRunner kikimr(serverSettings);
-        kikimr.GetTestServer().GetRuntime()->SetLogPriority(NKikimrServices::BUILD_INDEX, NActors::NLog::PRI_TRACE);
-        kikimr.GetTestServer().GetRuntime()->SetLogPriority(NKikimrServices::FLAT_TX_SCHEMESHARD, NActors::NLog::PRI_TRACE);
-
-        auto db = kikimr.GetTableClient();
-        auto session = DoCreateTableForPrefixedVectorIndex(db, false);
-        {
-            const TString createIndex(Q_(R"(
-                ALTER TABLE `/Root/TestTable`
-                    ADD INDEX index
-                    GLOBAL USING vector_kmeans_tree
-                    ON (user, emb)
-                    WITH (distance=cosine, vector_type="uint8", vector_dimension=2, levels=4, clusters=2);
-            )"));
-
-            auto result = session.ExecuteSchemeQuery(createIndex)
-                          .ExtractValueSync();
-
-            UNIT_ASSERT_C(result.IsSuccess(), result.GetIssues().ToString());
-        }
-        {
-            auto result = session.DescribeTable("/Root/TestTable").ExtractValueSync();
-            UNIT_ASSERT_VALUES_EQUAL(result.GetStatus(), NYdb::EStatus::SUCCESS);
-            const auto& indexes = result.GetTableDescription().GetIndexDescriptions();
-            UNIT_ASSERT_EQUAL(indexes.size(), 1);
-            UNIT_ASSERT_EQUAL(indexes[0].GetIndexName(), "index");
-            std::vector<std::string> indexKeyColumns{"user", "emb"};
-            UNIT_ASSERT_EQUAL(indexes[0].GetIndexColumns(), indexKeyColumns);
-            const auto& settings = std::get<TKMeansTreeSettings>(indexes[0].GetIndexSettings());
-            UNIT_ASSERT_EQUAL(settings.Settings.Metric, NYdb::NTable::TVectorIndexSettings::EMetric::CosineDistance);
-            UNIT_ASSERT_EQUAL(settings.Settings.VectorType, NYdb::NTable::TVectorIndexSettings::EVectorType::Uint8);
-            UNIT_ASSERT_EQUAL(settings.Settings.VectorDimension, 2);
-            UNIT_ASSERT_EQUAL(settings.Levels, 4);
-            UNIT_ASSERT_EQUAL(settings.Clusters, 2);
-        }
-        DoPositiveQueriesPrefixedVectorIndexOrderByCosine(session);
-    }
-
-    Y_UNIT_TEST(PrefixedVectorIndexOrderByCosineSimilarityNotNullableLevel2) {
-        NKikimrConfig::TFeatureFlags featureFlags;
-        featureFlags.SetEnableVectorIndex(true);
-        auto setting = NKikimrKqp::TKqpSetting();
-        auto serverSettings = TKikimrSettings()
-            .SetFeatureFlags(featureFlags)
-            .SetKqpSettings({setting});
-
-        TKikimrRunner kikimr(serverSettings);
-        kikimr.GetTestServer().GetRuntime()->SetLogPriority(NKikimrServices::BUILD_INDEX, NActors::NLog::PRI_TRACE);
-
-        auto db = kikimr.GetTableClient();
-        auto session = DoCreateTableForPrefixedVectorIndex(db, false);
-        {
-            const TString createIndex(Q_(R"(
-                ALTER TABLE `/Root/TestTable`
-                    ADD INDEX index
-                    GLOBAL USING vector_kmeans_tree
-                    ON (user, emb)
-                    WITH (similarity=cosine, vector_type="uint8", vector_dimension=2, levels=2, clusters=2);
-            )"));
-
-            auto result = session.ExecuteSchemeQuery(createIndex)
-                          .ExtractValueSync();
-
-            UNIT_ASSERT_C(result.IsSuccess(), result.GetIssues().ToString());
-        }
-        {
-            auto result = session.DescribeTable("/Root/TestTable").ExtractValueSync();
-            UNIT_ASSERT_VALUES_EQUAL(result.GetStatus(), NYdb::EStatus::SUCCESS);
-            const auto& indexes = result.GetTableDescription().GetIndexDescriptions();
-            UNIT_ASSERT_EQUAL(indexes.size(), 1);
-            UNIT_ASSERT_EQUAL(indexes[0].GetIndexName(), "index");
-            std::vector<std::string> indexKeyColumns{"user", "emb"};
-            UNIT_ASSERT_EQUAL(indexes[0].GetIndexColumns(), indexKeyColumns);
-            const auto& settings = std::get<TKMeansTreeSettings>(indexes[0].GetIndexSettings());
-            UNIT_ASSERT_EQUAL(settings.Settings.Metric, NYdb::NTable::TVectorIndexSettings::EMetric::CosineSimilarity);
-            UNIT_ASSERT_EQUAL(settings.Settings.VectorType, NYdb::NTable::TVectorIndexSettings::EVectorType::Uint8);
-            UNIT_ASSERT_EQUAL(settings.Settings.VectorDimension, 2);
-            UNIT_ASSERT_EQUAL(settings.Levels, 2);
-            UNIT_ASSERT_EQUAL(settings.Clusters, 2);
-        }
-        DoPositiveQueriesPrefixedVectorIndexOrderByCosine(session);
-    }
-
-    Y_UNIT_TEST(PrefixedVectorIndexOrderByCosineDistanceNullableLevel2) {
-        NKikimrConfig::TFeatureFlags featureFlags;
-        featureFlags.SetEnableVectorIndex(true);
-        auto setting = NKikimrKqp::TKqpSetting();
-        auto serverSettings = TKikimrSettings()
-            .SetFeatureFlags(featureFlags)
-            .SetKqpSettings({setting});
-
-        TKikimrRunner kikimr(serverSettings);
-        kikimr.GetTestServer().GetRuntime()->SetLogPriority(NKikimrServices::BUILD_INDEX, NActors::NLog::PRI_TRACE);
-
-        auto db = kikimr.GetTableClient();
-        auto session = DoCreateTableForPrefixedVectorIndex(db, true);
-        {
-            const TString createIndex(Q_(R"(
-                ALTER TABLE `/Root/TestTable`
-                    ADD INDEX index
-                    GLOBAL USING vector_kmeans_tree
-                    ON (user, emb)
-                    WITH (distance=cosine, vector_type="uint8", vector_dimension=2, levels=2, clusters=2);
-            )"));
-
-            auto result = session.ExecuteSchemeQuery(createIndex)
-                          .ExtractValueSync();
-
-            UNIT_ASSERT_C(result.IsSuccess(), result.GetIssues().ToString());
-        }
-        {
-            auto result = session.DescribeTable("/Root/TestTable").ExtractValueSync();
-            UNIT_ASSERT_VALUES_EQUAL(result.GetStatus(), NYdb::EStatus::SUCCESS);
-            const auto& indexes = result.GetTableDescription().GetIndexDescriptions();
-            UNIT_ASSERT_EQUAL(indexes.size(), 1);
-            UNIT_ASSERT_EQUAL(indexes[0].GetIndexName(), "index");
-            std::vector<std::string> indexKeyColumns{"user", "emb"};
-            UNIT_ASSERT_EQUAL(indexes[0].GetIndexColumns(), indexKeyColumns);
-            const auto& settings = std::get<TKMeansTreeSettings>(indexes[0].GetIndexSettings());
-            UNIT_ASSERT_EQUAL(settings.Settings.Metric, NYdb::NTable::TVectorIndexSettings::EMetric::CosineDistance);
-            UNIT_ASSERT_EQUAL(settings.Settings.VectorType, NYdb::NTable::TVectorIndexSettings::EVectorType::Uint8);
-            UNIT_ASSERT_EQUAL(settings.Settings.VectorDimension, 2);
-            UNIT_ASSERT_EQUAL(settings.Levels, 2);
-            UNIT_ASSERT_EQUAL(settings.Clusters, 2);
-        }
-        DoPositiveQueriesPrefixedVectorIndexOrderByCosine(session);
-    }
-
-    Y_UNIT_TEST(PrefixedVectorIndexOrderByCosineSimilarityNullableLevel2) {
-        NKikimrConfig::TFeatureFlags featureFlags;
-        featureFlags.SetEnableVectorIndex(true);
-        auto setting = NKikimrKqp::TKqpSetting();
-        auto serverSettings = TKikimrSettings()
-            .SetFeatureFlags(featureFlags)
-            .SetKqpSettings({setting});
-
-        TKikimrRunner kikimr(serverSettings);
-        kikimr.GetTestServer().GetRuntime()->SetLogPriority(NKikimrServices::BUILD_INDEX, NActors::NLog::PRI_TRACE);
-
-        auto db = kikimr.GetTableClient();
-        auto session = DoCreateTableForPrefixedVectorIndex(db, true);
-        {
-            const TString createIndex(Q_(R"(
-                ALTER TABLE `/Root/TestTable`
-                    ADD INDEX index
-                    GLOBAL USING vector_kmeans_tree
-                    ON (user, emb)
-                    WITH (similarity=cosine, vector_type="uint8", vector_dimension=2, levels=2, clusters=2);
-            )"));
-
-            auto result = session.ExecuteSchemeQuery(createIndex)
-                          .ExtractValueSync();
-
-            UNIT_ASSERT_C(result.IsSuccess(), result.GetIssues().ToString());
-        }
-        {
-            auto result = session.DescribeTable("/Root/TestTable").ExtractValueSync();
-            UNIT_ASSERT_VALUES_EQUAL(result.GetStatus(), NYdb::EStatus::SUCCESS);
-            const auto& indexes = result.GetTableDescription().GetIndexDescriptions();
-            UNIT_ASSERT_EQUAL(indexes.size(), 1);
-            UNIT_ASSERT_EQUAL(indexes[0].GetIndexName(), "index");
-            std::vector<std::string> indexKeyColumns{"user", "emb"};
-            UNIT_ASSERT_EQUAL(indexes[0].GetIndexColumns(), indexKeyColumns);
-            const auto& settings = std::get<TKMeansTreeSettings>(indexes[0].GetIndexSettings());
-            UNIT_ASSERT_EQUAL(settings.Settings.Metric, NYdb::NTable::TVectorIndexSettings::EMetric::CosineSimilarity);
-            UNIT_ASSERT_EQUAL(settings.Settings.VectorType, NYdb::NTable::TVectorIndexSettings::EVectorType::Uint8);
-            UNIT_ASSERT_EQUAL(settings.Settings.VectorDimension, 2);
-            UNIT_ASSERT_EQUAL(settings.Levels, 2);
-            UNIT_ASSERT_EQUAL(settings.Clusters, 2);
-        }
-        DoPositiveQueriesPrefixedVectorIndexOrderByCosine(session);
-    }
-
-    Y_UNIT_TEST(VectorIndexIsNotUpdatable) {
-        NKikimrConfig::TFeatureFlags featureFlags;
-        featureFlags.SetEnableVectorIndex(true);
-        auto setting = NKikimrKqp::TKqpSetting();
-        auto serverSettings = TKikimrSettings()
-            .SetFeatureFlags(featureFlags)
-            .SetKqpSettings({setting});
-
-        TKikimrRunner kikimr(serverSettings);
-        kikimr.GetTestServer().GetRuntime()->SetLogPriority(NKikimrServices::BUILD_INDEX, NActors::NLog::PRI_TRACE);
-
-        auto db = kikimr.GetTableClient();
-        auto session = DoCreateTableForVectorIndex(db, true);
-
-        // Add first index
-        {
-            const TString createIndex(Q_(R"(
-                ALTER TABLE `/Root/TestTable`
-                    ADD INDEX index1
-                    GLOBAL USING vector_kmeans_tree
-                    ON (emb)
-                    WITH (similarity=cosine, vector_type="uint8", vector_dimension=2, levels=2, clusters=2);
-            )"));
-
-            auto result = session.ExecuteSchemeQuery(createIndex).ExtractValueSync();
-
-            UNIT_ASSERT_C(result.IsSuccess(), result.GetIssues().ToString());
-        }
-
-        const TString originalPostingTable = ReadTablePartToYson(session, "/Root/TestTable/index1/indexImplPostingTable");
-
-        // Upsert to the table with index should succeed
-        {
-            const TString query1(Q_(R"(
-                UPSERT INTO `/Root/TestTable` (pk, emb, data) VALUES)"
-                "(10, \"\x76\x76\x03\", \"10\");"
-            ));
-
-            auto result = session.ExecuteDataQuery(
-                                 query1,
-                                 TTxControl::BeginTx(TTxSettings::SerializableRW()).CommitTx())
-                          .ExtractValueSync();
-            UNIT_ASSERT(result.IsSuccess());
-        }
-
-        const TString postingTable1 = ReadTablePartToYson(session, "/Root/TestTable/index1/indexImplPostingTable");
-        
-        // First index is not updated
-        UNIT_ASSERT_STRINGS_EQUAL(originalPostingTable, postingTable1);
-
-        // Add second index
-        {
-            const TString createIndex(Q_(R"(
-                ALTER TABLE `/Root/TestTable`
-                    ADD INDEX index2
-                    GLOBAL USING vector_kmeans_tree
-                    ON (emb)
-                    WITH (similarity=cosine, vector_type="uint8", vector_dimension=2, levels=2, clusters=2);
-            )"));
-
-            auto result = session.ExecuteSchemeQuery(createIndex).ExtractValueSync();
-
-            UNIT_ASSERT_C(result.IsSuccess(), result.GetIssues().ToString());
-        }     
-        
-        const TString postingTable2 = ReadTablePartToYson(session, "/Root/TestTable/index2/indexImplPostingTable");
-        
-        // Second index is different
-        UNIT_ASSERT_STRINGS_UNEQUAL(originalPostingTable, postingTable2);
-    }    
-
-=======
->>>>>>> 00d31a58
     Y_UNIT_TEST(ExplainCollectFullDiagnostics) {
         auto setting = NKikimrKqp::TKqpSetting();
         auto serverSettings = TKikimrSettings()
