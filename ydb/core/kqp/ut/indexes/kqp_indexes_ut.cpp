--- conflicted
+++ resolved
@@ -1201,11 +1201,7 @@
                           .ExtractValueSync();
             UNIT_ASSERT(result.IsSuccess());
             auto& stats = NYdb::TProtoAccessor::GetProto(*result.GetStats());
-<<<<<<< HEAD
-            UNIT_ASSERT_VALUES_EQUAL(stats.query_phases().size(), UseSink ? 3 : 4);
-=======
             UNIT_ASSERT_VALUES_EQUAL(stats.query_phases().size(), UseSink ? 1 : 4);
->>>>>>> 041b08df
 
             int idx = UseSink ? 0 : 1;
 
@@ -1216,11 +1212,7 @@
 
             
             // One update of index table
-<<<<<<< HEAD
-            idx += UseSink ? 1 : 2;
-=======
             idx += UseSink ? 0 : 2;
->>>>>>> 041b08df
             UNIT_ASSERT_VALUES_EQUAL(stats.query_phases(idx).table_access().size(), 1);
             UNIT_ASSERT_VALUES_EQUAL(stats.query_phases(idx).table_access(0).name(), "/Root/TestTable");
             UNIT_ASSERT_VALUES_EQUAL(stats.query_phases(idx).table_access(0).updates().rows(), 1);    
