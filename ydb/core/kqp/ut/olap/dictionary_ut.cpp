#include "combinatory/variator.h"
#include "helpers/get_value.h"
#include "helpers/local.h"
#include "helpers/query_executor.h"
#include "helpers/typed_local.h"
#include "helpers/writer.h"

#include <ydb/core/base/tablet_pipecache.h>
#include <ydb/core/formats/arrow/serializer/native.h>
#include <ydb/core/kqp/ut/common/columnshard.h>
#include <ydb/core/tx/columnshard/engines/reader/common_reader/iterator/source.h>
#include <ydb/core/tx/columnshard/hooks/testing/controller.h>
#include <ydb/core/tx/columnshard/test_helper/columnshard_ut_common.h>
#include <ydb/core/tx/columnshard/test_helper/controllers.h>
#include <ydb/core/tx/limiter/grouped_memory/service/process.h>
#include <ydb/core/wrappers/fake_storage.h>

#include <ydb/library/signals/object_counter.h>
#include <ydb/public/lib/scheme_types/scheme_type_id.h>

#include <library/cpp/string_utils/base64/base64.h>
#include <library/cpp/testing/unittest/registar.h>
#include <util/string/strip.h>

namespace NKikimr::NKqp {

Y_UNIT_TEST_SUITE(KqpOlapDictionary) {

    TString scriptDifferentPages = R"(
        STOP_COMPACTION
        ------
        SCHEMA:
        CREATE TABLE `/Root/ColumnTable` (
            pk_int Uint64 NOT NULL,
            data Utf8,
            PRIMARY KEY (pk_int)
        )
        PARTITION BY HASH(pk_int)
        WITH (STORE = COLUMN, AUTO_PARTITIONING_MIN_PARTITIONS_COUNT = 1);
        ------
        SCHEMA:
        ALTER OBJECT `/Root/ColumnTable` (TYPE TABLE) SET (ACTION=UPSERT_OPTIONS, `COMPACTION_PLANNER.CLASS_NAME`=`l-buckets`)
        ------
        SCHEMA:
        ALTER OBJECT `/Root/ColumnTable` (TYPE TABLE) SET (ACTION=UPSERT_OPTIONS, `SCAN_READER_POLICY_NAME`=`SIMPLE`)
        ------
        SCHEMA:
        ALTER OBJECT `/Root/ColumnTable` (TYPE TABLE) SET (ACTION=ALTER_COLUMN, NAME=data, `DATA_ACCESSOR_CONSTRUCTOR.CLASS_NAME`=`DICTIONARY`)
        ------
        %s
        ------
        READ: SELECT COUNT(*) AS GROUPS_COUNT, SUM(COUNT) AS RECORDS_COUNT FROM (SELECT COUNT(*) as COUNT, data FROM `/Root/ColumnTable` GROUP BY data ORDER BY data);
        EXPECTED: [[10u;[800000u]]]
        ------
        READ: SELECT * FROM `/Root/ColumnTable/.sys/primary_index_stats`;
        ------
        ONE_COMPACTION
        ------
        READ: SELECT COUNT(*) AS GROUPS_COUNT, SUM(COUNT) AS RECORDS_COUNT FROM (SELECT COUNT(*) as COUNT, data FROM `/Root/ColumnTable` GROUP BY data ORDER BY data);
        EXPECTED: [[10u;[800000u]]]
        ------
        READ: SELECT SUM(Rows) AS ROWS, EntityName, ChunkIdx FROM `/Root/ColumnTable/.sys/primary_index_stats` WHERE Activity == 1 GROUP BY EntityName, ChunkIdx ORDER BY EntityName, ChunkIdx;
        EXPECTED: [[[133333u];["_yql_plan_step"];[0u]];[[133333u];["_yql_plan_step"];[1u]];[[133333u];["_yql_plan_step"];[2u]];[[133333u];["_yql_plan_step"];[3u]];[[133334u];["_yql_plan_step"];[4u]];[[133334u];["_yql_plan_step"];[5u]];[[133333u];["_yql_tx_id"];[0u]];[[133333u];["_yql_tx_id"];[1u]];[[133333u];["_yql_tx_id"];[2u]];[[133333u];["_yql_tx_id"];[3u]];[[133334u];["_yql_tx_id"];[4u]];[[133334u];["_yql_tx_id"];[5u]];[[800000u];["data"];[0u]];[[133333u];["pk_int"];[0u]];[[133333u];["pk_int"];[1u]];[[133333u];["pk_int"];[2u]];[[133333u];["pk_int"];[3u]];[[133334u];["pk_int"];[4u]];[[133334u];["pk_int"];[5u]]]

    )";
    Y_UNIT_TEST_STRING_VARIATOR(DifferentPages, scriptDifferentPages) {
        NArrow::NConstruction::TStringPoolFiller sPool(10, 512);
        std::vector<NArrow::NConstruction::IArrayBuilder::TPtr> builders;
        builders.emplace_back(
            NArrow::NConstruction::TSimpleArrayConstructor<NArrow::NConstruction::TIntSeqFiller<arrow::UInt64Type>>::BuildNotNullable(
                "pk_int", 0));
        builders.emplace_back(
            std::make_shared<NArrow::NConstruction::TSimpleArrayConstructor<NArrow::NConstruction::TStringPoolFiller>>("data", sPool));
        NArrow::NConstruction::TRecordBatchConstructor batchBuilder(builders);
        auto arrowString = Base64Encode(NArrow::NSerialization::TNativeSerializer().SerializeFull(batchBuilder.BuildBatch(800000)));
<<<<<<< HEAD

        TString script = Sprintf(R"(
            STOP_COMPACTION
            ------
            SCHEMA:            
            CREATE TABLE `/Root/ColumnTable` (
                pk_int Uint64 NOT NULL,
                data Utf8,
                PRIMARY KEY (pk_int)
            )
            PARTITION BY HASH(pk_int)
            WITH (STORE = COLUMN, AUTO_PARTITIONING_MIN_PARTITIONS_COUNT = 1);
            ------
            SCHEMA:
            ALTER OBJECT `/Root/ColumnTable` (TYPE TABLE) SET (ACTION=UPSERT_OPTIONS, `COMPACTION_PLANNER.CLASS_NAME`=`l-buckets`)
            ------
            SCHEMA:
            ALTER OBJECT `/Root/ColumnTable` (TYPE TABLE) SET (ACTION=UPSERT_OPTIONS, `SCAN_READER_POLICY_NAME`=`SIMPLE`)
            ------
            SCHEMA:
            ALTER OBJECT `/Root/ColumnTable` (TYPE TABLE) SET (ACTION=ALTER_COLUMN, NAME=data, `DATA_ACCESSOR_CONSTRUCTOR.CLASS_NAME`=`DICTIONARY`)
            ------
=======
        TString injection = Sprintf(R"(
>>>>>>> 832cd121
            BULK_UPSERT:
                /Root/ColumnTable
                %s
                PARTS_COUNT:16
        )",
            arrowString.data());
        Variator::ToExecutor(Variator::SingleScript(Sprintf(__SCRIPT_CONTENT.c_str(), injection.c_str()))).Execute();
    }

    TString scriptEmptyStringVariants = R"(
        SCHEMA:
        CREATE TABLE `/Root/ColumnTable` (
            Col1 Uint64 NOT NULL,
            Col2 Utf8,
            PRIMARY KEY (Col1)
        )
        PARTITION BY HASH(Col1)
        WITH (STORE = COLUMN, AUTO_PARTITIONING_MIN_PARTITIONS_COUNT = $$1|2|10$$);
        ------
        SCHEMA:
        ALTER OBJECT `/Root/ColumnTable` (TYPE TABLE) SET (ACTION=UPSERT_OPTIONS, `SCAN_READER_POLICY_NAME`=`SIMPLE`)
        ------
        SCHEMA:
        ALTER OBJECT `/Root/ColumnTable` (TYPE TABLE) SET (ACTION=ALTER_COLUMN, NAME=Col2, `DATA_ACCESSOR_CONSTRUCTOR.CLASS_NAME`=`DICTIONARY`)
        ------
        SCHEMA:
        ALTER OBJECT `/Root/ColumnTable` (TYPE TABLE) SET (ACTION=ALTER_COLUMN, NAME=Col1, `DATA_ACCESSOR_CONSTRUCTOR.CLASS_NAME`=`DICTIONARY`)
        ------
        DATA:
        REPLACE INTO `/Root/ColumnTable` (Col1) VALUES (1u)
        ------
        READ: SELECT * FROM `/Root/ColumnTable` ORDER BY Col1;
        EXPECTED: [[1u;#]]

    )";
    Y_UNIT_TEST_STRING_VARIATOR(EmptyStringVariants, scriptEmptyStringVariants) {
        Variator::ToExecutor(Variator::SingleScript(__SCRIPT_CONTENT)).Execute();
    }

<<<<<<< HEAD
    Y_UNIT_TEST(SimpleStringVariants) {
        TString script = R"(
            STOP_COMPACTION
            ------
            SCHEMA:            
            CREATE TABLE `/Root/ColumnTable` (
                Col1 Uint64 NOT NULL,
                Col2 Utf8,
                PRIMARY KEY (Col1)
            )
            PARTITION BY HASH(Col1)
            WITH (STORE = COLUMN, AUTO_PARTITIONING_MIN_PARTITIONS_COUNT = $$1|2$$);
            ------
            SCHEMA:
            ALTER OBJECT `/Root/ColumnTable` (TYPE TABLE) SET (ACTION=UPSERT_OPTIONS, `COMPACTION_PLANNER.CLASS_NAME`=`l-buckets`)
            ------
            SCHEMA:
            ALTER OBJECT `/Root/ColumnTable` (TYPE TABLE) SET (ACTION=UPSERT_OPTIONS, `SCAN_READER_POLICY_NAME`=`SIMPLE`)
            ------
            SCHEMA:
            ALTER OBJECT `/Root/ColumnTable` (TYPE TABLE) SET (ACTION=ALTER_COLUMN, NAME=Col2, `DATA_ACCESSOR_CONSTRUCTOR.CLASS_NAME`=`DICTIONARY`)
            ------
            SCHEMA:
            ALTER OBJECT `/Root/ColumnTable` (TYPE TABLE) SET (ACTION=ALTER_COLUMN, NAME=Col1, `DATA_ACCESSOR_CONSTRUCTOR.CLASS_NAME`=`DICTIONARY`)
            ------
            DATA:
            REPLACE INTO `/Root/ColumnTable` (Col1, Col2) VALUES (1u, 'abc')
            ------
            DATA:
            REPLACE INTO `/Root/ColumnTable` (Col1) VALUES (2u)
            ------
            DATA:
            REPLACE INTO `/Root/ColumnTable` (Col1, Col2) VALUES (3u, 'abc')
            ------
            DATA:
            REPLACE INTO `/Root/ColumnTable` (Col1, Col2) VALUES (4u, 'ab')
            ------
            READ: SELECT * FROM `/Root/ColumnTable` ORDER BY Col1;
            EXPECTED: [[1u;["abc"]];[2u;#];[3u;["abc"]];[4u;["ab"]]]
            ------
            READ: SELECT * FROM `/Root/ColumnTable` ORDER BY Col1;
            EXPECTED: [[1u;["abc"]];[2u;#];[3u;["abc"]];[4u;["ab"]]]
            ------
            ONE_COMPACTION
            ------
            READ: SELECT * FROM `/Root/ColumnTable` ORDER BY Col1;
            EXPECTED: [[1u;["abc"]];[2u;#];[3u;["abc"]];[4u;["ab"]]]
        )";
        TScriptVariator(script).Execute();
=======
    TString scriptSimpleStringVariants = R"(
        STOP_COMPACTION
        ------
        SCHEMA:
        CREATE TABLE `/Root/ColumnTable` (
            Col1 Uint64 NOT NULL,
            Col2 Utf8,
            PRIMARY KEY (Col1)
        )
        PARTITION BY HASH(Col1)
        WITH (STORE = COLUMN, AUTO_PARTITIONING_MIN_PARTITIONS_COUNT = $$1|2$$);
        ------
        SCHEMA:
        ALTER OBJECT `/Root/ColumnTable` (TYPE TABLE) SET (ACTION=UPSERT_OPTIONS, `COMPACTION_PLANNER.CLASS_NAME`=`l-buckets`)
        ------
        SCHEMA:
        ALTER OBJECT `/Root/ColumnTable` (TYPE TABLE) SET (ACTION=UPSERT_OPTIONS, `SCAN_READER_POLICY_NAME`=`SIMPLE`)
        ------
        SCHEMA:
        ALTER OBJECT `/Root/ColumnTable` (TYPE TABLE) SET (ACTION=ALTER_COLUMN, NAME=Col2, `DATA_ACCESSOR_CONSTRUCTOR.CLASS_NAME`=`DICTIONARY`)
        ------
        SCHEMA:
        ALTER OBJECT `/Root/ColumnTable` (TYPE TABLE) SET (ACTION=ALTER_COLUMN, NAME=Col1, `DATA_ACCESSOR_CONSTRUCTOR.CLASS_NAME`=`DICTIONARY`)
        ------
        DATA:
        REPLACE INTO `/Root/ColumnTable` (Col1, Col2) VALUES (1u, 'abc')
        ------
        DATA:
        REPLACE INTO `/Root/ColumnTable` (Col1) VALUES (2u)
        ------
        DATA:
        REPLACE INTO `/Root/ColumnTable` (Col1, Col2) VALUES (3u, 'abc')
        ------
        DATA:
        REPLACE INTO `/Root/ColumnTable` (Col1, Col2) VALUES (4u, 'ab')
        ------
        READ: SELECT * FROM `/Root/ColumnTable` ORDER BY Col1;
        EXPECTED: [[1u;["abc"]];[2u;#];[3u;["abc"]];[4u;["ab"]]]
        ------
        READ: SELECT * FROM `/Root/ColumnTable` ORDER BY Col1;
        EXPECTED: [[1u;["abc"]];[2u;#];[3u;["abc"]];[4u;["ab"]]]
        ------
        ONE_COMPACTION
        ------
        READ: SELECT * FROM `/Root/ColumnTable` ORDER BY Col1;
        EXPECTED: [[1u;["abc"]];[2u;#];[3u;["abc"]];[4u;["ab"]]]
    )";
    Y_UNIT_TEST_STRING_VARIATOR(SimpleStringVariants, scriptSimpleStringVariants) {
        Variator::ToExecutor(Variator::SingleScript(__SCRIPT_CONTENT)).Execute();
>>>>>>> 832cd121
    }
}

}   // namespace NKikimr::NKqp<|MERGE_RESOLUTION|>--- conflicted
+++ resolved
@@ -73,32 +73,7 @@
             std::make_shared<NArrow::NConstruction::TSimpleArrayConstructor<NArrow::NConstruction::TStringPoolFiller>>("data", sPool));
         NArrow::NConstruction::TRecordBatchConstructor batchBuilder(builders);
         auto arrowString = Base64Encode(NArrow::NSerialization::TNativeSerializer().SerializeFull(batchBuilder.BuildBatch(800000)));
-<<<<<<< HEAD
-
-        TString script = Sprintf(R"(
-            STOP_COMPACTION
-            ------
-            SCHEMA:            
-            CREATE TABLE `/Root/ColumnTable` (
-                pk_int Uint64 NOT NULL,
-                data Utf8,
-                PRIMARY KEY (pk_int)
-            )
-            PARTITION BY HASH(pk_int)
-            WITH (STORE = COLUMN, AUTO_PARTITIONING_MIN_PARTITIONS_COUNT = 1);
-            ------
-            SCHEMA:
-            ALTER OBJECT `/Root/ColumnTable` (TYPE TABLE) SET (ACTION=UPSERT_OPTIONS, `COMPACTION_PLANNER.CLASS_NAME`=`l-buckets`)
-            ------
-            SCHEMA:
-            ALTER OBJECT `/Root/ColumnTable` (TYPE TABLE) SET (ACTION=UPSERT_OPTIONS, `SCAN_READER_POLICY_NAME`=`SIMPLE`)
-            ------
-            SCHEMA:
-            ALTER OBJECT `/Root/ColumnTable` (TYPE TABLE) SET (ACTION=ALTER_COLUMN, NAME=data, `DATA_ACCESSOR_CONSTRUCTOR.CLASS_NAME`=`DICTIONARY`)
-            ------
-=======
         TString injection = Sprintf(R"(
->>>>>>> 832cd121
             BULK_UPSERT:
                 /Root/ColumnTable
                 %s
@@ -138,57 +113,6 @@
         Variator::ToExecutor(Variator::SingleScript(__SCRIPT_CONTENT)).Execute();
     }
 
-<<<<<<< HEAD
-    Y_UNIT_TEST(SimpleStringVariants) {
-        TString script = R"(
-            STOP_COMPACTION
-            ------
-            SCHEMA:            
-            CREATE TABLE `/Root/ColumnTable` (
-                Col1 Uint64 NOT NULL,
-                Col2 Utf8,
-                PRIMARY KEY (Col1)
-            )
-            PARTITION BY HASH(Col1)
-            WITH (STORE = COLUMN, AUTO_PARTITIONING_MIN_PARTITIONS_COUNT = $$1|2$$);
-            ------
-            SCHEMA:
-            ALTER OBJECT `/Root/ColumnTable` (TYPE TABLE) SET (ACTION=UPSERT_OPTIONS, `COMPACTION_PLANNER.CLASS_NAME`=`l-buckets`)
-            ------
-            SCHEMA:
-            ALTER OBJECT `/Root/ColumnTable` (TYPE TABLE) SET (ACTION=UPSERT_OPTIONS, `SCAN_READER_POLICY_NAME`=`SIMPLE`)
-            ------
-            SCHEMA:
-            ALTER OBJECT `/Root/ColumnTable` (TYPE TABLE) SET (ACTION=ALTER_COLUMN, NAME=Col2, `DATA_ACCESSOR_CONSTRUCTOR.CLASS_NAME`=`DICTIONARY`)
-            ------
-            SCHEMA:
-            ALTER OBJECT `/Root/ColumnTable` (TYPE TABLE) SET (ACTION=ALTER_COLUMN, NAME=Col1, `DATA_ACCESSOR_CONSTRUCTOR.CLASS_NAME`=`DICTIONARY`)
-            ------
-            DATA:
-            REPLACE INTO `/Root/ColumnTable` (Col1, Col2) VALUES (1u, 'abc')
-            ------
-            DATA:
-            REPLACE INTO `/Root/ColumnTable` (Col1) VALUES (2u)
-            ------
-            DATA:
-            REPLACE INTO `/Root/ColumnTable` (Col1, Col2) VALUES (3u, 'abc')
-            ------
-            DATA:
-            REPLACE INTO `/Root/ColumnTable` (Col1, Col2) VALUES (4u, 'ab')
-            ------
-            READ: SELECT * FROM `/Root/ColumnTable` ORDER BY Col1;
-            EXPECTED: [[1u;["abc"]];[2u;#];[3u;["abc"]];[4u;["ab"]]]
-            ------
-            READ: SELECT * FROM `/Root/ColumnTable` ORDER BY Col1;
-            EXPECTED: [[1u;["abc"]];[2u;#];[3u;["abc"]];[4u;["ab"]]]
-            ------
-            ONE_COMPACTION
-            ------
-            READ: SELECT * FROM `/Root/ColumnTable` ORDER BY Col1;
-            EXPECTED: [[1u;["abc"]];[2u;#];[3u;["abc"]];[4u;["ab"]]]
-        )";
-        TScriptVariator(script).Execute();
-=======
     TString scriptSimpleStringVariants = R"(
         STOP_COMPACTION
         ------
@@ -238,7 +162,6 @@
     )";
     Y_UNIT_TEST_STRING_VARIATOR(SimpleStringVariants, scriptSimpleStringVariants) {
         Variator::ToExecutor(Variator::SingleScript(__SCRIPT_CONTENT)).Execute();
->>>>>>> 832cd121
     }
 }
 
