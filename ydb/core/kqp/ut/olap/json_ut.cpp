--- conflicted
+++ resolved
@@ -25,44 +25,6 @@
 namespace NKikimr::NKqp {
 
 Y_UNIT_TEST_SUITE(KqpOlapJson) {
-<<<<<<< HEAD
-    Y_UNIT_TEST(EmptyVariants) {
-        TString script = R"(
-            STOP_COMPACTION
-            ------
-            SCHEMA:            
-            CREATE TABLE `/Root/ColumnTable` (
-                Col1 Uint64 NOT NULL,
-                Col2 JsonDocument,
-                PRIMARY KEY (Col1)
-            )
-            PARTITION BY HASH(Col1)
-            WITH (STORE = COLUMN, AUTO_PARTITIONING_MIN_PARTITIONS_COUNT = $$1|2$$);
-            ------
-            SCHEMA:
-            ALTER OBJECT `/Root/ColumnTable` (TYPE TABLE) SET (ACTION=UPSERT_OPTIONS, `COMPACTION_PLANNER.CLASS_NAME`=`l-buckets`)
-            ------
-            SCHEMA:
-            ALTER OBJECT `/Root/ColumnTable` (TYPE TABLE) SET (ACTION=UPSERT_OPTIONS, `SCAN_READER_POLICY_NAME`=`SIMPLE`)
-            ------
-            SCHEMA:
-            ALTER OBJECT `/Root/ColumnTable` (TYPE TABLE) SET (ACTION=ALTER_COLUMN, NAME=Col2, `DATA_ACCESSOR_CONSTRUCTOR.CLASS_NAME`=`SUB_COLUMNS`,
-                      `FORCE_SIMD_PARSING`=`$$true|false$$`, `COLUMNS_LIMIT`=`$$1024|0|1$$`, `SPARSED_DETECTOR_KFF`=`$$0|10|1000$$`, `MEM_LIMIT_CHUNK`=`$$0|100|1000000$$`, `OTHERS_ALLOWED_FRACTION`=`$$0|0.5$$`)
-            ------
-            DATA:
-            REPLACE INTO `/Root/ColumnTable` (Col1) VALUES (1u), (2u), (3u), (4u)
-            ------
-            DATA:
-            REPLACE INTO `/Root/ColumnTable` (Col1) VALUES (11u), (12u), (13u), (14u)
-            ------
-            ONE_COMPACTION
-            ------
-            READ: SELECT * FROM `/Root/ColumnTable` ORDER BY Col1;
-            EXPECTED: [[1u;#];[2u;#];[3u;#];[4u;#];[11u;#];[12u;#];[13u;#];[14u;#]]
-            
-        )";
-        TScriptVariator(script).Execute();
-=======
 
     TString scriptEmptyVariants = R"(
         STOP_COMPACTION
@@ -100,7 +62,6 @@
     )";
     Y_UNIT_TEST_STRING_VARIATOR(EmptyVariants, scriptEmptyVariants) {
         Variator::ToExecutor(Variator::SingleScript(__SCRIPT_CONTENT)).Execute();
->>>>>>> 832cd121
     }
 
     TString scriptEmptyStringVariants = R"(
@@ -561,50 +522,6 @@
         Variator::ToExecutor(Variator::SingleScript(__SCRIPT_CONTENT)).Execute();
     }
 
-<<<<<<< HEAD
-    Y_UNIT_TEST(CompactionVariants) {
-        TString script = R"(
-            STOP_COMPACTION
-            ------
-            SCHEMA:            
-            CREATE TABLE `/Root/ColumnTable` (
-                Col1 Uint64 NOT NULL,
-                Col2 JsonDocument,
-                PRIMARY KEY (Col1)
-            )
-            PARTITION BY HASH(Col1)
-            WITH (STORE = COLUMN, AUTO_PARTITIONING_MIN_PARTITIONS_COUNT = $$1|2|10$$);
-            ------
-            SCHEMA:
-            ALTER OBJECT `/Root/ColumnTable` (TYPE TABLE) SET (ACTION=UPSERT_OPTIONS, `COMPACTION_PLANNER.CLASS_NAME`=`l-buckets`)
-            ------
-            SCHEMA:
-            ALTER OBJECT `/Root/ColumnTable` (TYPE TABLE) SET (ACTION=UPSERT_OPTIONS, `SCAN_READER_POLICY_NAME`=`SIMPLE`)
-            ------
-            SCHEMA:
-            ALTER OBJECT `/Root/ColumnTable` (TYPE TABLE) SET (ACTION=ALTER_COLUMN, NAME=Col2, `DATA_ACCESSOR_CONSTRUCTOR.CLASS_NAME`=`SUB_COLUMNS`, 
-                      `FORCE_SIMD_PARSING`=`$$true|false$$`, `COLUMNS_LIMIT`=`$$0|1|1024$$`, `SPARSED_DETECTOR_KFF`=`$$0|10|1000$$`, `MEM_LIMIT_CHUNK`=`$$0|100|1000000$$`, `OTHERS_ALLOWED_FRACTION`=`$$0|0.5$$`)
-            ------
-            DATA:
-            REPLACE INTO `/Root/ColumnTable` (Col1, Col2) VALUES(1u, JsonDocument('{"a" : "a1"}')), (2u, JsonDocument('{"a" : "a2"}')), 
-                                                                    (3u, JsonDocument('{"b" : "b3"}')), (4u, JsonDocument('{"b" : "b4", "a" : "a4"}'))
-            ------
-            DATA:
-            REPLACE INTO `/Root/ColumnTable` (Col1, Col2) VALUES(11u, JsonDocument('{"a" : "1a1"}')), (12u, JsonDocument('{"a" : "1a2"}')), 
-                                                                    (13u, JsonDocument('{"b" : "1b3"}')), (14u, JsonDocument('{"b" : "1b4", "a" : "a4"}'))
-            ------
-            DATA:
-            REPLACE INTO `/Root/ColumnTable` (Col1) VALUES(10u)
-            ------
-            ONE_COMPACTION
-            ------
-            READ: SELECT * FROM `/Root/ColumnTable` ORDER BY Col1;
-            EXPECTED: [[1u;["{\"a\":\"a1\"}"]];[2u;["{\"a\":\"a2\"}"]];[3u;["{\"b\":\"b3\"}"]];[4u;["{\"a\":\"a4\",\"b\":\"b4\"}"]];[10u;#];
-                                   [11u;["{\"a\":\"1a1\"}"]];[12u;["{\"a\":\"1a2\"}"]];[13u;["{\"b\":\"1b3\"}"]];[14u;["{\"a\":\"a4\",\"b\":\"1b4\"}"]]]
-            
-        )";
-        TScriptVariator(script).Execute();
-=======
     TString scriptCompactionVariants = R"(
         STOP_COMPACTION
         ------
@@ -647,7 +564,6 @@
     )";
     Y_UNIT_TEST_STRING_VARIATOR(CompactionVariants, scriptCompactionVariants) {
         Variator::ToExecutor(Variator::SingleScript(__SCRIPT_CONTENT)).Execute();
->>>>>>> 832cd121
     }
 
     TString scriptBloomMixIndexesVariants = R"(
@@ -928,93 +844,6 @@
         Variator::ToExecutor(Variator::SingleScript(__SCRIPT_CONTENT)).Execute();
     }
 
-<<<<<<< HEAD
-    Y_UNIT_TEST(SwitchAccessorCompactionVariants) {
-        TString script = R"(
-            STOP_COMPACTION
-            ------
-            SCHEMA:            
-            CREATE TABLE `/Root/ColumnTable` (
-                Col1 Uint64 NOT NULL,
-                Col2 JsonDocument,
-                PRIMARY KEY (Col1)
-            )
-            PARTITION BY HASH(Col1)
-            WITH (STORE = COLUMN, AUTO_PARTITIONING_MIN_PARTITIONS_COUNT = $$1|2|10$$);
-            ------
-            SCHEMA:
-            ALTER OBJECT `/Root/ColumnTable` (TYPE TABLE) SET (ACTION=UPSERT_OPTIONS, `COMPACTION_PLANNER.CLASS_NAME`=`l-buckets`)
-            ------
-            DATA:
-            REPLACE INTO `/Root/ColumnTable` (Col1, Col2) VALUES(1u, JsonDocument('{"a" : "a1"}')), (2u, JsonDocument('{"a" : "a2"}')), 
-                                                                    (3u, JsonDocument('{"b" : "b3"}')), (4u, JsonDocument('{"b" : "b4", "a" : "a4"}'))
-            ------
-            SCHEMA:
-            ALTER OBJECT `/Root/ColumnTable` (TYPE TABLE) SET (ACTION=UPSERT_OPTIONS, `SCAN_READER_POLICY_NAME`=`SIMPLE`)
-            ------
-            SCHEMA:
-            ALTER OBJECT `/Root/ColumnTable` (TYPE TABLE) SET (ACTION=ALTER_COLUMN, NAME=Col2, `DATA_ACCESSOR_CONSTRUCTOR.CLASS_NAME`=`SUB_COLUMNS`, 
-                      `FORCE_SIMD_PARSING`=`$$true|false$$`, `COLUMNS_LIMIT`=`$$0|1|1024$$`, `SPARSED_DETECTOR_KFF`=`$$0|10|1000$$`, `MEM_LIMIT_CHUNK`=`$$0|100|1000000$$`, `OTHERS_ALLOWED_FRACTION`=`$$0|0.5$$`)
-            ------
-            DATA:
-            REPLACE INTO `/Root/ColumnTable` (Col1, Col2) VALUES(11u, JsonDocument('{"a" : "1a1"}')), (12u, JsonDocument('{"a" : "1a2"}')), 
-                                                                    (13u, JsonDocument('{"b" : "1b3"}')), (14u, JsonDocument('{"b" : "1b4", "a" : "a4"}'))
-            ------
-            DATA:
-            REPLACE INTO `/Root/ColumnTable` (Col1) VALUES(10u)
-            ------
-            ONE_COMPACTION
-            ------
-            READ: SELECT * FROM `/Root/ColumnTable` ORDER BY Col1;
-            EXPECTED: [[1u;["{\"a\":\"a1\"}"]];[2u;["{\"a\":\"a2\"}"]];[3u;["{\"b\":\"b3\"}"]];[4u;["{\"a\":\"a4\",\"b\":\"b4\"}"]];[10u;#];
-                                   [11u;["{\"a\":\"1a1\"}"]];[12u;["{\"a\":\"1a2\"}"]];[13u;["{\"b\":\"1b3\"}"]];[14u;["{\"a\":\"a4\",\"b\":\"1b4\"}"]]]
-            
-        )";
-        TScriptVariator(script).Execute();
-    }
-
-    Y_UNIT_TEST(DuplicationCompactionVariants) {
-        TString script = R"(
-            STOP_COMPACTION
-            ------
-            SCHEMA:            
-            CREATE TABLE `/Root/ColumnTable` (
-                Col1 Uint64 NOT NULL,
-                Col2 JsonDocument,
-                PRIMARY KEY (Col1)
-            )
-            PARTITION BY HASH(Col1)
-            WITH (STORE = COLUMN, AUTO_PARTITIONING_MIN_PARTITIONS_COUNT = $$1|2|10$$);
-            ------
-            SCHEMA:
-            ALTER OBJECT `/Root/ColumnTable` (TYPE TABLE) SET (ACTION=UPSERT_OPTIONS, `COMPACTION_PLANNER.CLASS_NAME`=`l-buckets`)
-            ------
-            SCHEMA:
-            ALTER OBJECT `/Root/ColumnTable` (TYPE TABLE) SET (ACTION=UPSERT_OPTIONS, `SCAN_READER_POLICY_NAME`=`SIMPLE`)
-            ------
-            SCHEMA:
-            ALTER OBJECT `/Root/ColumnTable` (TYPE TABLE) SET (ACTION=ALTER_COLUMN, NAME=Col2, `DATA_ACCESSOR_CONSTRUCTOR.CLASS_NAME`=`SUB_COLUMNS`, 
-                      `FORCE_SIMD_PARSING`=`$$true|false$$`, `COLUMNS_LIMIT`=`$$0|1|1024$$`, `SPARSED_DETECTOR_KFF`=`$$0|10|1000$$`, `MEM_LIMIT_CHUNK`=`$$0|100|1000000$$`, `OTHERS_ALLOWED_FRACTION`=`$$0|0.5$$`)
-            ------
-            DATA:
-            REPLACE INTO `/Root/ColumnTable` (Col1, Col2) VALUES(1u, JsonDocument('{"a" : "a1"}')), (2u, JsonDocument('{"a" : "a2"}')), 
-                                                                    (3u, JsonDocument('{"b" : "b3"}')), (4u, JsonDocument('{"b" : "b4", "a" : "a4"}'))
-            ------
-            DATA:
-            REPLACE INTO `/Root/ColumnTable` (Col1, Col2) VALUES(1u, JsonDocument('{"a" : "1a1"}')), (2u, JsonDocument('{"a" : "1a2"}')), 
-                                                                    (3u, JsonDocument('{"b" : "1b3"}'))
-            ------
-            DATA:
-            REPLACE INTO `/Root/ColumnTable` (Col1) VALUES(2u)
-            ------
-            ONE_COMPACTION
-            ------
-            READ: SELECT * FROM `/Root/ColumnTable` ORDER BY Col1;
-            EXPECTED: [[1u;["{\"a\":\"1a1\"}"]];[2u;#];[3u;["{\"b\":\"1b3\"}"]];[4u;["{\"a\":\"a4\",\"b\":\"b4\"}"]]]
-            
-        )";
-        TScriptVariator(script).Execute();
-=======
     TString scriptSwitchAccessorCompactionVariants = R"(
         STOP_COMPACTION
         ------
@@ -1100,7 +929,6 @@
     )";
     Y_UNIT_TEST_STRING_VARIATOR(DuplicationCompactionVariants, scriptDuplicationCompactionVariants) {
         Variator::ToExecutor(Variator::SingleScript(__SCRIPT_CONTENT)).Execute();
->>>>>>> 832cd121
     }
 }
 
