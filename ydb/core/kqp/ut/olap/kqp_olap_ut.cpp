#include <ydb/core/formats/arrow/ssa_runtime_version.h>

#include "helpers/get_value.h"
#include "helpers/query_executor.h"
#include "helpers/local.h"
#include "helpers/writer.h"
#include "helpers/aggregation.h"

#include <ydb/core/base/tablet_pipecache.h>
#include <ydb/core/kqp/executer_actor/kqp_executer.h>
#include <ydb/core/kqp/common/simple/kqp_event_ids.h>
#include <ydb/core/kqp/ut/common/columnshard.h>
#include <ydb/core/testlib/common_helper.h>
#include <ydb/core/tx/columnshard/hooks/testing/controller.h>
#include <ydb/core/tx/datashard/datashard_ut_common_kqp.h>

#include <ydb/library/yql/dq/actors/dq_events_ids.h>
#include <ydb/library/yql/dq/actors/compute/dq_compute_actor.h>

#include <library/cpp/testing/unittest/registar.h>

namespace NKikimr::NKqp {
using namespace NSchemeShard;
using namespace NActors;
using namespace NYdb;
using namespace NYdb::NTable;
using namespace NYdb::NScheme;

Y_UNIT_TEST_SUITE(KqpOlap) {

    class TExtLocalHelper: public TLocalHelper {
    private:
        using TBase = TLocalHelper;
        TKikimrRunner& KikimrRunner;
    public:
        bool TryCreateTable(const TString& storeName, const TString& tableName, const ui32 shardsCount) {
            auto tableClient = KikimrRunner.GetTableClient();
            auto session = tableClient.CreateSession().GetValueSync().GetSession();

            auto query = TStringBuilder() << Sprintf(R"(
            --!syntax_v1
            CREATE TABLE `/Root/%s/%s`
            (
                timestamp Timestamp NOT NULL,
                resource_id Utf8,
                uid Utf8,
                level Int32,
                message Utf8,
                PRIMARY KEY (timestamp, uid)
            )
            PARTITION BY HASH(timestamp)
            WITH (
                STORE = COLUMN,
                PARTITION_COUNT = %d
                )
            )",
                             storeName.data(), tableName.data(), shardsCount);
            auto result = session.ExecuteSchemeQuery(query).GetValueSync();
            if (result.GetStatus() != EStatus::SUCCESS) {
                Cerr << result.GetIssues().ToOneLineString() << Endl;
            }
            return result.GetStatus() == EStatus::SUCCESS;
        }

        bool DropTable(const TString& storeName, const TString& tableName) {
            auto tableClient = KikimrRunner.GetTableClient();
            auto session = tableClient.CreateSession().GetValueSync().GetSession();

            auto query = TStringBuilder() << Sprintf(R"(
            --!syntax_v1
            DROP TABLE `/Root/%s/%s`
            )", storeName.data(), tableName.data());
            auto result = session.ExecuteSchemeQuery(query).GetValueSync();
            if (result.GetStatus() != EStatus::SUCCESS) {
                Cerr << result.GetIssues().ToOneLineString() << Endl;
            }
            return result.GetStatus() == EStatus::SUCCESS;
        }

        TExtLocalHelper(TKikimrRunner& runner)
            : TBase(runner.GetTestServer())
            , KikimrRunner(runner) {

        }
    };

    void CreateTableOfAllTypes(TKikimrRunner& kikimr) {
        auto& legacyClient = kikimr.GetTestClient();

        legacyClient.CreateOlapStore("/Root", R"(
                                     Name: "olapStore"
                                     ColumnShardCount: 1
                                     SchemaPresets {
                                         Name: "default"
                                         Schema {
                                             Columns { Name: "key" Type: "Int32" NotNull: true }
                                             #Columns { Name: "Bool_column" Type: "Bool" }
                                             # Int8, Int16, UInt8, UInt16 is not supported by engine
                                             Columns { Name: "Int8_column" Type: "Int32" }
                                             Columns { Name: "Int16_column" Type: "Int32" }
                                             Columns { Name: "Int32_column" Type: "Int32" }
                                             Columns { Name: "Int64_column" Type: "Int64" }
                                             Columns { Name: "UInt8_column" Type: "Uint32" }
                                             Columns { Name: "UInt16_column" Type: "Uint32" }
                                             Columns { Name: "UInt32_column" Type: "Uint32" }
                                             Columns { Name: "UInt64_column" Type: "Uint64" }
                                             Columns { Name: "Double_column" Type: "Double" }
                                             Columns { Name: "Float_column" Type: "Float" }
                                             #Columns { Name: "Decimal_column" Type: "Decimal" }
                                             Columns { Name: "String_column" Type: "String" }
                                             Columns { Name: "Utf8_column" Type: "Utf8" }
                                             Columns { Name: "Json_column" Type: "Json" }
                                             Columns { Name: "Yson_column" Type: "Yson" }
                                             Columns { Name: "Timestamp_column" Type: "Timestamp" }
                                             Columns { Name: "Date_column" Type: "Date" }
                                             Columns { Name: "Datetime_column" Type: "Datetime" }
                                             #Columns { Name: "Interval_column" Type: "Interval" }
                                             KeyColumnNames: "key"
                                             Engine: COLUMN_ENGINE_REPLACING_TIMESERIES
                                         }
                                     }
        )");

        legacyClient.CreateColumnTable("/Root/olapStore", R"(
            Name: "OlapParametersTable"
            ColumnShardCount: 1
        )");
        legacyClient.Ls("/Root");
        legacyClient.Ls("/Root/olapStore");
        legacyClient.Ls("/Root/olapStore/OlapParametersTable");
    }

    std::map<std::string, TParams> CreateParametersOfAllTypes(NYdb::NTable::TTableClient& tableClient) {
         return {
#if 0
            {
                "Bool",
                tableClient.GetParamsBuilder().AddParam("$in_value").Bool(false).Build().Build()
            },
#endif
            {
                "Int8",
                tableClient.GetParamsBuilder().AddParam("$in_value").Int8(0).Build().Build()
            },
            {
                "Int16",
                tableClient.GetParamsBuilder().AddParam("$in_value").Int16(0).Build().Build()
            },
            {
                "Int32",
                tableClient.GetParamsBuilder().AddParam("$in_value").Int32(0).Build().Build()
            },
            {
                "Int64",
                tableClient.GetParamsBuilder().AddParam("$in_value").Int64(0).Build().Build()
            },
            {
                "UInt8",
                tableClient.GetParamsBuilder().AddParam("$in_value").Uint8(0).Build().Build()
            },
            {
                "UInt16",
                tableClient.GetParamsBuilder().AddParam("$in_value").Uint16(0).Build().Build()
            },
            {
                "UInt32",
                tableClient.GetParamsBuilder().AddParam("$in_value").Uint32(0).Build().Build()
            },
            {
                "UInt64",
                tableClient.GetParamsBuilder().AddParam("$in_value").Uint64(0).Build().Build()
            },
            {
                "Float",
                tableClient.GetParamsBuilder().AddParam("$in_value").Float(0).Build().Build()
            },
            {
                "Double",
                tableClient.GetParamsBuilder().AddParam("$in_value").Double(0).Build().Build()
            },
            {
                "String",
                tableClient.GetParamsBuilder().AddParam("$in_value").String("XX").Build().Build()
            },
            {
                "Utf8",
                tableClient.GetParamsBuilder().AddParam("$in_value").Utf8("XX").Build().Build()
            },
            {
                "Timestamp",
                tableClient.GetParamsBuilder().AddParam("$in_value").Timestamp(TInstant::Now()).Build().Build()
            },
            {
                "Date",
                tableClient.GetParamsBuilder().AddParam("$in_value").Date(TInstant::Now()).Build().Build()
            },
            {
                "Datetime",
                tableClient.GetParamsBuilder().AddParam("$in_value").Datetime(TInstant::Now()).Build().Build()
            },
#if 0
            {
                "Interval",
                tableClient.GetParamsBuilder().AddParam("$in_value").Interval(1010).Build().Build()
            },
            {
                "Decimal(12,9)",
                tableClient.GetParamsBuilder().AddParam("$in_value").Decimal(TDecimalValue("10.123456789", 12, 9)).Build().Build()
            },
            {
                "Json",
                tableClient.GetParamsBuilder().AddParam("$in_value").Json(R"({"XX":"YY"})").Build().Build()
            },
            {
                "Yson",
                tableClient.GetParamsBuilder().AddParam("$in_value").Yson("[[[]]]").Build().Build()
            },
#endif
        };
    }

    Y_UNIT_TEST(SimpleQueryOlap) {
        auto settings = TKikimrSettings()
            .SetWithSampleTables(false);
        TKikimrRunner kikimr(settings);

        TLocalHelper(kikimr).CreateTestOlapTable();

        WriteTestData(kikimr, "/Root/olapStore/olapTable", 0, 1000000, 2);

        auto client = kikimr.GetTableClient();

        Tests::NCommon::TLoggerInit(kikimr).Initialize();

        {
            auto it = client.StreamExecuteScanQuery(R"(
                --!syntax_v1

                SELECT `resource_id`, `timestamp`
                FROM `/Root/olapStore/olapTable`
                ORDER BY `resource_id`, `timestamp`
            )").GetValueSync();

            UNIT_ASSERT_C(it.IsSuccess(), it.GetIssues().ToString());
            TString result = StreamResultToYson(it);
            Cout << result << Endl;
            CompareYson(result, R"([[["0"];1000000u];[["1"];1000001u]])");
        }
    }

    Y_UNIT_TEST(SimpleQueryOlapStats) {
        auto settings = TKikimrSettings()
            .SetWithSampleTables(false);
        TKikimrRunner kikimr(settings);

        TLocalHelper(kikimr).CreateTestOlapTable();

        WriteTestData(kikimr, "/Root/olapStore/olapTable", 0, 1000000, 2);

        auto client = kikimr.GetTableClient();

        {
            TStreamExecScanQuerySettings settings;
            settings.CollectQueryStats(ECollectQueryStatsMode::Full);
            auto it = client.StreamExecuteScanQuery(R"(
                --!syntax_v1
                SELECT `resource_id`, `timestamp`
                FROM `/Root/olapStore/olapTable`
                ORDER BY `resource_id`, `timestamp`
            )", settings).GetValueSync();

            UNIT_ASSERT_C(it.IsSuccess(), it.GetIssues().ToString());
            NJson::TJsonValue jsonStat;
            CollectRows(it, &jsonStat);
            UNIT_ASSERT(!jsonStat.IsNull());
            const TString plan = jsonStat.GetStringRobust();
            Cerr << plan << Endl;
            UNIT_ASSERT(plan.find("NodesScanShards") == TString::npos);
        }

        {
            TStreamExecScanQuerySettings settings;
            settings.CollectQueryStats(ECollectQueryStatsMode::Profile);
            auto it = client.StreamExecuteScanQuery(R"(
                --!syntax_v1
                SELECT `resource_id`, `timestamp`
                FROM `/Root/olapStore/olapTable`
                ORDER BY `resource_id`, `timestamp`
            )", settings).GetValueSync();
            NJson::TJsonValue jsonStat;
            UNIT_ASSERT_C(it.IsSuccess(), it.GetIssues().ToString());
            CollectRows(it, &jsonStat);
            const TString plan = jsonStat.GetStringRobust();
            Cerr << plan << Endl;
            UNIT_ASSERT(plan.find("NodesScanShards") != TString::npos);
        }
    }

    Y_UNIT_TEST(SimpleQueryOlapDiagnostics) {
        auto settings = TKikimrSettings()
            .SetWithSampleTables(false);
        TKikimrRunner kikimr(settings);

        TLocalHelper(kikimr).CreateTestOlapTable();

        WriteTestData(kikimr, "/Root/olapStore/olapTable", 0, 1000000, 2);

        auto client = kikimr.GetTableClient();

        {
            TStreamExecScanQuerySettings settings;
            settings.CollectQueryStats(ECollectQueryStatsMode::Full);
            auto it = client.StreamExecuteScanQuery(R"(
                --!syntax_v1
                SELECT `resource_id`, `timestamp`
                FROM `/Root/olapStore/olapTable`
                ORDER BY `resource_id`, `timestamp`
            )", settings).GetValueSync();

            UNIT_ASSERT_C(it.IsSuccess(), it.GetIssues().ToString());
            NJson::TJsonValue jsonDiagnostics;
            CollectRows(it, nullptr, &jsonDiagnostics);
            UNIT_ASSERT_C(!jsonDiagnostics.IsDefined(), "Query result diagnostics should be empty, but it's not");
        }

        {
            TStreamExecScanQuerySettings settings;
            settings.CollectQueryStats(ECollectQueryStatsMode::Full);
            settings.CollectFullDiagnostics(true);
            auto it = client.StreamExecuteScanQuery(R"(
                --!syntax_v1
                SELECT `resource_id`, `timestamp`
                FROM `/Root/olapStore/olapTable`
                ORDER BY `resource_id`, `timestamp`
            )", settings).GetValueSync();

            UNIT_ASSERT_C(it.IsSuccess(), it.GetIssues().ToString());
            NJson::TJsonValue jsonDiagnostics;
            CollectRows(it, nullptr, &jsonDiagnostics);
            UNIT_ASSERT(!jsonDiagnostics.IsNull());

            UNIT_ASSERT_C(jsonDiagnostics.IsMap(), "Incorrect Diagnostics");
            UNIT_ASSERT_C(jsonDiagnostics.Has("query_id"), "Incorrect Diagnostics");
            UNIT_ASSERT_C(jsonDiagnostics.Has("version"), "Incorrect Diagnostics");
            UNIT_ASSERT_C(jsonDiagnostics.Has("query_text"), "Incorrect Diagnostics");
            UNIT_ASSERT_C(jsonDiagnostics.Has("query_parameter_types"), "Incorrect Diagnostics");
            UNIT_ASSERT_C(jsonDiagnostics.Has("table_metadata"), "Incorrect Diagnostics");
            UNIT_ASSERT_C(jsonDiagnostics.Has("created_at"), "Incorrect Diagnostics");
            UNIT_ASSERT_C(jsonDiagnostics.Has("query_syntax"), "Incorrect Diagnostics");
            UNIT_ASSERT_C(jsonDiagnostics.Has("query_database"), "Incorrect Diagnostics");
            UNIT_ASSERT_C(jsonDiagnostics.Has("query_cluster"), "Incorrect Diagnostics");
            UNIT_ASSERT_C(jsonDiagnostics.Has("query_plan"), "Incorrect Diagnostics");
            UNIT_ASSERT_C(jsonDiagnostics.Has("query_type"), "Incorrect Diagnostics");
        }
    }

    Y_UNIT_TEST(SimpleLookupOlap) {
        auto settings = TKikimrSettings()
            .SetWithSampleTables(false);
        TKikimrRunner kikimr(settings);

        TLocalHelper(kikimr).CreateTestOlapTable();

        WriteTestData(kikimr, "/Root/olapStore/olapTable", 0, 1000000, 2);

        auto client = kikimr.GetTableClient();

        {
            auto it = client.StreamExecuteScanQuery(R"(
                --!syntax_v1

                SELECT `resource_id`, `timestamp`
                FROM `/Root/olapStore/olapTable`
                WHERE `timestamp` == CAST(1000000 AS Timestamp)
            )").GetValueSync();

            UNIT_ASSERT_C(it.IsSuccess(), it.GetIssues().ToString());
            TString result = StreamResultToYson(it);
            Cout << result << Endl;

            CompareYson(result, R"([[["0"];1000000u]])");
        }
    }

    Y_UNIT_TEST(SimpleRangeOlap) {
        auto settings = TKikimrSettings()
            .SetWithSampleTables(false);
        TKikimrRunner kikimr(settings);

        TLocalHelper(kikimr).CreateTestOlapTable();

        WriteTestData(kikimr, "/Root/olapStore/olapTable", 0, 1000000, 2);

        auto client = kikimr.GetTableClient();

        {
            auto it = client.StreamExecuteScanQuery(R"(
                --!syntax_v1

                SELECT `resource_id`, `timestamp`
                FROM `/Root/olapStore/olapTable`
                WHERE `timestamp` >= CAST(1000000 AS Timestamp)
                  AND `timestamp` <= CAST(2000000 AS Timestamp)
            )").GetValueSync();

            UNIT_ASSERT_C(it.IsSuccess(), it.GetIssues().ToString());
            TString result = StreamResultToYson(it);
            Cout << result << Endl;

            CompareYson(result, R"([[["0"];1000000u];[["1"];1000001u]])");
        }
    }

    Y_UNIT_TEST(CompositeRangeOlap) {
        auto settings = TKikimrSettings()
            .SetWithSampleTables(false);
        TKikimrRunner kikimr(settings);

        TLocalHelper(kikimr).CreateTestOlapTable();

        WriteTestData(kikimr, "/Root/olapStore/olapTable", 0, 1000000, 2);

        auto client = kikimr.GetTableClient();

        {
            auto it = client.StreamExecuteScanQuery(R"(
                --!syntax_v1

                SELECT `resource_id`, `timestamp`
                FROM `/Root/olapStore/olapTable`
                WHERE `timestamp` >= CAST(1000000 AS Timestamp)
                    AND `timestamp` < CAST(1000001 AS Timestamp)
            )").GetValueSync();

            UNIT_ASSERT_C(it.IsSuccess(), it.GetIssues().ToString());
            TString result = StreamResultToYson(it);
            Cout << result << Endl;

            CompareYson(result, R"([[["0"];1000000u]])");
        }

        {
            auto it = client.StreamExecuteScanQuery(R"(
                --!syntax_v1

                SELECT `resource_id`, `timestamp`
                FROM `/Root/olapStore/olapTable`
                WHERE `timestamp` >= CAST(1000000 AS Timestamp)
                    AND `timestamp` <= CAST(1000001 AS Timestamp)
            )").GetValueSync();

            UNIT_ASSERT_C(it.IsSuccess(), it.GetIssues().ToString());
            TString result = StreamResultToYson(it);
            Cout << result << Endl;

            CompareYson(result, R"([[["0"];1000000u];[["1"];1000001u]])");
        }

        {
            auto it = client.StreamExecuteScanQuery(R"(
                --!syntax_v1

                SELECT `resource_id`, `timestamp`
                FROM `/Root/olapStore/olapTable`
                WHERE `timestamp` > CAST(1000000 AS Timestamp)
                    AND `timestamp` <= CAST(1000001 AS Timestamp)
            )").GetValueSync();

            UNIT_ASSERT_C(it.IsSuccess(), it.GetIssues().ToString());
            TString result = StreamResultToYson(it);
            Cout << result << Endl;

            CompareYson(result, R"([[["1"];1000001u]])");
        }

        {
            auto it = client.StreamExecuteScanQuery(R"(
                --!syntax_v1

                SELECT `resource_id`, `timestamp`
                FROM `/Root/olapStore/olapTable`
                WHERE `timestamp` >= CAST(1000000 AS Timestamp)
                    AND `resource_id` == "0"
            )").GetValueSync();

            UNIT_ASSERT_C(it.IsSuccess(), it.GetIssues().ToString());
            TString result = StreamResultToYson(it);
            Cout << result << Endl;

            CompareYson(result, R"([[["0"];1000000u]])");
        }

        {
            auto it = client.StreamExecuteScanQuery(R"(
                --!syntax_v1

                SELECT `resource_id`, `timestamp`
                FROM `/Root/olapStore/olapTable`
                WHERE `timestamp` <= CAST(1000001 AS Timestamp)
                    AND `resource_id` == "1"
            )").GetValueSync();

            UNIT_ASSERT_C(it.IsSuccess(), it.GetIssues().ToString());
            TString result = StreamResultToYson(it);
            Cout << result << Endl;

            CompareYson(result, R"([[["1"];1000001u]])");
        }

        {
            auto it = client.StreamExecuteScanQuery(R"(
                --!syntax_v1

                SELECT `resource_id`, `timestamp`
                FROM `/Root/olapStore/olapTable`
                WHERE `timestamp` > CAST(1000000 AS Timestamp)
                    AND `resource_id` == "1"
            )").GetValueSync();

            UNIT_ASSERT_C(it.IsSuccess(), it.GetIssues().ToString());
            TString result = StreamResultToYson(it);
            Cout << result << Endl;

            CompareYson(result, R"([[["1"];1000001u]])");
        }

        {
            auto it = client.StreamExecuteScanQuery(R"(
                --!syntax_v1

                SELECT `resource_id`, `timestamp`
                FROM `/Root/olapStore/olapTable`
                WHERE `timestamp` < CAST(1000001 AS Timestamp)
                    AND `resource_id` == "0"
            )").GetValueSync();

            UNIT_ASSERT_C(it.IsSuccess(), it.GetIssues().ToString());
            TString result = StreamResultToYson(it);
            Cout << result << Endl;

            CompareYson(result, R"([[["0"];1000000u]])");
        }
    }

    void CreateSampleOltpTable(TKikimrRunner& kikimr) {
        kikimr.GetTestClient().CreateTable("/Root", R"(
            Name: "OltpTable"
            Columns { Name: "Key", Type: "Uint64" }
            Columns { Name: "Value1", Type: "String" }
            Columns { Name: "Value2", Type: "String" }
            KeyColumnNames: ["Key"]
        )");

        TTableClient tableClient{kikimr.GetDriver()};
        auto session = tableClient.CreateSession().GetValueSync().GetSession();

        auto result = session.ExecuteDataQuery(R"(
            REPLACE INTO `/Root/OltpTable` (Key, Value1, Value2) VALUES
                (1u,   "Value-001",  "1"),
                (2u,   "Value-002",  "2"),
                (42u,  "Value-002",  "2"),
                (101u, "Value-101",  "101")
        )", TTxControl::BeginTx().CommitTx()).GetValueSync();

        UNIT_ASSERT_C(result.IsSuccess(), result.GetIssues().ToString());

        session.Close();
    }

    Y_UNIT_TEST(ScanQueryOltpAndOlap) {
        auto settings = TKikimrSettings()
            .SetWithSampleTables(false);
        TKikimrRunner kikimr(settings);

        auto client = kikimr.GetTableClient();

        TLocalHelper(kikimr).CreateTestOlapTable();

        WriteTestData(kikimr, "/Root/olapStore/olapTable", 0, 1000000, 3);

        CreateSampleOltpTable(kikimr);

        {
            auto it = client.StreamExecuteScanQuery(R"(
                --!syntax_v1

                SELECT a.`resource_id`, a.`timestamp`, t.*
                FROM `/Root/OltpTable` AS t
                JOIN `/Root/olapStore/olapTable` AS a ON CAST(t.Key AS Utf8) = a.resource_id
                ORDER BY a.`resource_id`, a.`timestamp`
            )").GetValueSync();

            UNIT_ASSERT_C(it.IsSuccess(), it.GetIssues().ToString());
            TString result = StreamResultToYson(it);
            Cout << result << Endl;
            CompareYson(result, R"([[[1u];["Value-001"];["1"];["1"];1000001u];[[2u];["Value-002"];["2"];["2"];1000002u]])");
        }
    }

    Y_UNIT_TEST(YqlScriptOltpAndOlap) {
        auto settings = TKikimrSettings()
            .SetWithSampleTables(false);
        TKikimrRunner kikimr(settings);

        TLocalHelper(kikimr).CreateTestOlapTable();
        WriteTestData(kikimr, "/Root/olapStore/olapTable", 0, 1000000, 3);

        CreateSampleOltpTable(kikimr);

        {
            NScripting::TScriptingClient client(kikimr.GetDriver());
            auto it = client.ExecuteYqlScript(R"(
                --!syntax_v1

                SELECT a.`resource_id`, a.`timestamp`, t.*
                FROM `/Root/OltpTable` AS t
                JOIN `/Root/olapStore/olapTable` AS a ON CAST(t.Key AS Utf8) = a.resource_id
                ORDER BY a.`resource_id`, a.`timestamp`
            )").GetValueSync();

            UNIT_ASSERT_C(it.IsSuccess(), it.GetIssues().ToString());
            TString result = FormatResultSetYson(it.GetResultSet(0));
            Cout << result << Endl;
            CompareYson(result, R"([[[1u];["Value-001"];["1"];["1"];1000001u];[[2u];["Value-002"];["2"];["2"];1000002u]])");
        }
    }

    Y_UNIT_TEST(EmptyRange) {
        auto settings = TKikimrSettings()
            .SetWithSampleTables(false);
        TKikimrRunner kikimr(settings);

        TLocalHelper(kikimr).CreateTestOlapTable();
        WriteTestData(kikimr, "/Root/olapStore/olapTable", 10000, 3000000, 1000);

        auto tableClient = kikimr.GetTableClient();

        auto it = tableClient.StreamExecuteScanQuery(R"(
            --!syntax_v1

            SELECT *
            FROM `/Root/olapStore/olapTable`
            WHERE `timestamp` < CAST(3000001 AS Timestamp) AND `timestamp` > CAST(3000005 AS Timestamp)
        )").GetValueSync();

        UNIT_ASSERT_C(it.IsSuccess(), it.GetIssues().ToString());
        CompareYson(StreamResultToYson(it), "[]");
    }

    Y_UNIT_TEST(PushdownFilter) {
        static bool enableLog = false;

        auto doTest = [](std::optional<bool> viaPragma, bool pushdownPresent) {
            auto settings = TKikimrSettings()
                .SetWithSampleTables(false);

            if (enableLog) {
                Cerr << "Run test:" << Endl;
                Cerr << "viaPragma is " << (viaPragma.has_value() ? "" : "not ") << "present.";
                if (viaPragma.has_value()) {
                    Cerr << " Value: " << viaPragma.value();
                }
                Cerr << Endl;
                Cerr << "Expected result: " << pushdownPresent << Endl;
            }

            TKikimrRunner kikimr(settings);
            kikimr.GetTestServer().GetRuntime()->SetLogPriority(NKikimrServices::TX_COLUMNSHARD, NActors::NLog::PRI_DEBUG);

            auto client = kikimr.GetTableClient();

            TLocalHelper(kikimr).CreateTestOlapTable();
            WriteTestData(kikimr, "/Root/olapStore/olapTable", 0, 1000000, 10);

            TStreamExecScanQuerySettings scanSettings;
            scanSettings.Explain(true);

            {
                TString query = TString(R"(
                    --!syntax_v1
                    SELECT * FROM `/Root/olapStore/olapTable` WHERE resource_id = "5"u;
                )");

                if (viaPragma.has_value() && !viaPragma.value()) {
                    TString pragma = TString(R"(
                        PRAGMA Kikimr.OptEnableOlapPushdown = "false";
                    )");
                    query = pragma + query;
                }

                auto it = client.StreamExecuteScanQuery(query).GetValueSync();

                UNIT_ASSERT_C(it.IsSuccess(), it.GetIssues().ToString());
                TString result = StreamResultToYson(it);

                CompareYson(result, R"([[
                    [0];
                    ["some prefix xxxxxxxxxxxxxxxxxxxxxxxxxxxxxxxxxxxxxxxxxxxxxxxxxxxxxxxxxxxxxxxxxxxxxxxxxxxxxxxxxxxxxxxxxxxxxxxxxxxxxxxxxxxxxxxxxxxxxxxxxxxxxxxxxxxxxxxxxxxxxxxxxxxxxxxxxxxxxxxxxxxxxxxxxxxxxxxxxxxxxxxxxxxxxxxxxxxxxxxxxxxxxxxxxxxxxxxxxxxxxxxxxxxxxxxxxxxxxxxxxxxxxxxxxxxxxxxxxxxxxxxxxxxxxxxxxxxxxxxxxxxxxxxxxxxxxxxxxxxxxxxxxxxxxxxxxxxxxxxxxxxxxxxxxxxxxxxxxxxxxxxxxxxxxxxxxxxxxxxxxxxxxxxxxxxxxxxxxxxxxxxxxxxxxxxxxxxxxxxxxxxxxxxxxxxxxxxxxxxxxxxxxxxxxxxxxxxxxxxxxxxxxxxxxxxxxxxxxxxxxxxxxxxxxxxxxxxxxxxxxxxxxxxxxxxxxxxxxxxxxxxxxxxxxxxxxxxxxxxxxxxxxxxxxxxxxxxxxxxxxxxxxxxxxxxxxxxxxxxxxxxxxxxxxxxxxxxxxxxxxxxxxxxxxxxxxxxxxxxxxxxxxxxxxxxxxxxxxxxxxxxxxxxxxxxxxxxxxxxxxxxxxxxxxxxxxxxxxxxxxxxxxxxxxxxxxxxxxxxxxxxxxxxxxxxxxxxxxxxxxxxxxxxxxxxxxxxxxxxxxxxxxxxxxxxxxxxxxxxxxxxxxxxxxxxxxxxxxxxxxxxxxxxxxxxxxxxxxxxxxxxxxxxxxxxxxxxxxxxxxxxxxxxxxxxxxxxxxxxxxxxxxxxxxxxxxxxxxxxxxxxxxxxxxxxxxxxxxxxxxxxxxxxxxxxxxxxxxxxxxxxxxxxxxxxxxxxxxxxxxxxxxxxxxxxxxxxxxxxxxxxxxxxxxxxxxxxxxxxxxxxxxxxxxxxxxxxxxxxxxxxxxxxxxxxxxxxxxxxxxxxxxxxxxxxxxxxxxxxxxxxxxxxxxxxxxxxxxxxxxxxxxxxxx"];
                    ["5"];
                    1000005u;
                    "uid_1000005"
                    ]])");
            }
        };

        TVector<std::tuple<std::optional<bool>, bool>> testData = {
            {std::nullopt, true},
            {false, false},
            {true, true},
        };

        for (auto &data: testData) {
            doTest(std::get<0>(data), std::get<1>(data));
        }
    }

    Y_UNIT_TEST(PKDescScan) {
        auto settings = TKikimrSettings()
            .SetWithSampleTables(false);
        TKikimrRunner kikimr(settings);

        TStreamExecScanQuerySettings scanSettings;
        scanSettings.Explain(true);

        Tests::NCommon::TLoggerInit(kikimr).Initialize();

        TLocalHelper(kikimr).CreateTestOlapTable();
        WriteTestData(kikimr, "/Root/olapStore/olapTable", 0, 1000000, 128);

        auto tableClient = kikimr.GetTableClient();
        auto selectQueryWithSort = TString(R"(
            --!syntax_v1
            SELECT `timestamp` FROM `/Root/olapStore/olapTable` ORDER BY `timestamp` DESC LIMIT 4;
        )");
        auto selectQuery = TString(R"(
            --!syntax_v1
            SELECT `timestamp` FROM `/Root/olapStore/olapTable` ORDER BY `timestamp` LIMIT 4;
        )");

        auto it = tableClient.StreamExecuteScanQuery(selectQuery, scanSettings).GetValueSync();
        auto result = CollectStreamResult(it);

        NJson::TJsonValue plan, node, reverse, limit, pushedLimit;
        NJson::ReadJsonTree(*result.PlanJson, &plan, true);
        Cerr << *result.PlanJson << Endl;
        Cerr << result.QueryStats->query_plan() << Endl;
        Cerr << result.QueryStats->query_ast() << Endl;

        node = FindPlanNodeByKv(plan, "Node Type", "TopSort-TableFullScan");
        UNIT_ASSERT(node.IsDefined());
        reverse = FindPlanNodeByKv(node, "Reverse", "false");
        UNIT_ASSERT(!reverse.IsDefined());
        pushedLimit = FindPlanNodeByKv(node, "ReadLimit", "4");
        UNIT_ASSERT(pushedLimit.IsDefined());
        limit = FindPlanNodeByKv(node, "Limit", "4");
        UNIT_ASSERT(limit.IsDefined());

        // Check that Reverse flag is set in query plan
        it = tableClient.StreamExecuteScanQuery(selectQueryWithSort, scanSettings).GetValueSync();
        result = CollectStreamResult(it);

        NJson::ReadJsonTree(*result.PlanJson, &plan, true);
        Cerr << "==============================" << Endl;
        Cerr << *result.PlanJson << Endl;
        Cerr << result.QueryStats->query_plan() << Endl;
        Cerr << result.QueryStats->query_ast() << Endl;

        node = FindPlanNodeByKv(plan, "Node Type", "TopSort-TableFullScan");
        UNIT_ASSERT(node.IsDefined());
        reverse = FindPlanNodeByKv(node, "Reverse", "true");
        UNIT_ASSERT(reverse.IsDefined());
        limit = FindPlanNodeByKv(node, "Limit", "4");
        UNIT_ASSERT(limit.IsDefined());
        pushedLimit = FindPlanNodeByKv(node, "ReadLimit", "4");
        UNIT_ASSERT(pushedLimit.IsDefined());

        // Run actual request in case explain did not execute anything
        it = tableClient.StreamExecuteScanQuery(selectQueryWithSort).GetValueSync();

        UNIT_ASSERT(it.IsSuccess());

        auto ysonResult = CollectStreamResult(it).ResultSetYson;

        auto expectedYson = TString(R"([
            [1000127u];
            [1000126u];
            [1000125u];
            [1000124u]
        ])");

        CompareYson(expectedYson, ysonResult);
    }

    Y_UNIT_TEST(CheckEarlyFilterOnEmptySelect) {
        auto settings = TKikimrSettings().SetWithSampleTables(false);
        TKikimrRunner kikimr(settings);

        TLocalHelper(kikimr).CreateTestOlapTable();
        Tests::NCommon::TLoggerInit(kikimr).Initialize();
        auto csController = NYDBTest::TControllers::RegisterCSControllerGuard<NYDBTest::NColumnShard::TController>();
        ui32 rowsCount = 0;
        {
            ui32 i = 0;
            const ui32 rowsPack = 20;
            const TInstant start = Now();
            while (!csController->GetCompactionFinishedCounter().Val() && Now() - start < TDuration::Seconds(100)) {
                WriteTestData(kikimr, "/Root/olapStore/olapTable", 0, 1000000 + i * rowsPack, rowsPack);
                ++i;
                rowsCount += rowsPack;
            }
        }
        Sleep(TDuration::Seconds(10));
        auto tableClient = kikimr.GetTableClient();
        auto selectQuery = TString(R"(
            SELECT * FROM `/Root/olapStore/olapTable`
            WHERE uid='dsfdfsd'
            LIMIT 10;
        )");

        auto rows = ExecuteScanQuery(tableClient, selectQuery);
        Cerr << csController->GetFilteredRecordsCount().Val() << Endl;
        Y_ABORT_UNLESS(csController->GetFilteredRecordsCount().Val() * 10 <= rowsCount);
        UNIT_ASSERT(rows.size() == 0);
    }

    Y_UNIT_TEST(ExtractRanges) {
        auto settings = TKikimrSettings()
            .SetWithSampleTables(false);
        TKikimrRunner kikimr(settings);

        TLocalHelper(kikimr).CreateTestOlapTable();
        auto csController = NYDBTest::TControllers::RegisterCSControllerGuard<NYDBTest::NColumnShard::TController>();
        WriteTestData(kikimr, "/Root/olapStore/olapTable", 0, 1000000, 2000);

        auto tableClient = kikimr.GetTableClient();
        auto selectQuery = TString(R"(
            SELECT `timestamp` FROM `/Root/olapStore/olapTable`
                WHERE
                    (`timestamp` < CAST(1000100 AS Timestamp) AND `timestamp` > CAST(1000095 AS Timestamp)) OR
                    (`timestamp` <= CAST(1001000 AS Timestamp) AND `timestamp` >= CAST(1000999 AS Timestamp)) OR
                    (`timestamp` > CAST(1002000 AS Timestamp))
                ORDER BY `timestamp`
                LIMIT 1000;
        )");

        auto rows = ExecuteScanQuery(tableClient, selectQuery);

        TInstant tsPrev = TInstant::MicroSeconds(1000000);

        std::set<ui64> results = { 1000096, 1000097, 1000098, 1000099, 1000999, 1001000 };
        for (const auto& r : rows) {
            TInstant ts = GetTimestamp(r.at("timestamp"));
            UNIT_ASSERT_GE_C(ts, tsPrev, "result is not sorted in ASC order");
            UNIT_ASSERT(results.erase(ts.GetValue()));
            tsPrev = ts;
        }
        UNIT_ASSERT(rows.size() == 6);
    }

    Y_UNIT_TEST(ExtractRangesReverse) {
        auto settings = TKikimrSettings()
            .SetWithSampleTables(false);
        TKikimrRunner kikimr(settings);

        TLocalHelper(kikimr).CreateTestOlapTable();
        auto csController = NYDBTest::TControllers::RegisterCSControllerGuard<NYDBTest::NColumnShard::TController>();
        WriteTestData(kikimr, "/Root/olapStore/olapTable", 0, 1000000, 2000);

        Tests::NCommon::TLoggerInit(kikimr).Initialize();

        auto tableClient = kikimr.GetTableClient();
        auto selectQuery = TString(R"(
            SELECT `timestamp` FROM `/Root/olapStore/olapTable`
                WHERE
                    (`timestamp` < CAST(1000100 AS Timestamp) AND `timestamp` > CAST(1000095 AS Timestamp)) OR
                    (`timestamp` < CAST(1000300 AS Timestamp) AND `timestamp` >= CAST(1000295 AS Timestamp)) OR
                    (`timestamp` <= CAST(1000400 AS Timestamp) AND `timestamp` > CAST(1000395 AS Timestamp)) OR

                    (`timestamp` <= CAST(1000500 AS Timestamp) AND `timestamp` >= CAST(1000495 AS Timestamp)) OR
                    (`timestamp` <= CAST(1000505 AS Timestamp) AND `timestamp` >= CAST(1000499 AS Timestamp)) OR
                    (`timestamp` < CAST(1000510 AS Timestamp) AND `timestamp` >= CAST(1000505 AS Timestamp)) OR

                    (`timestamp` <= CAST(1001000 AS Timestamp) AND `timestamp` >= CAST(1000999 AS Timestamp)) OR
                    (`timestamp` > CAST(1002000 AS Timestamp))
                ORDER BY `timestamp` DESC
                LIMIT 1000;
        )");

        auto rows = ExecuteScanQuery(tableClient, selectQuery);

        TInstant tsPrev = TInstant::MicroSeconds(2000000);
        std::set<ui64> results = { 1000096, 1000097, 1000098, 1000099,
            1000999, 1001000,
            1000295, 1000296, 1000297, 1000298, 1000299,
            1000396, 1000397, 1000398, 1000399, 1000400,
            1000495, 1000496, 1000497, 1000498, 1000499, 1000500, 1000501, 1000502, 1000503, 1000504, 1000505, 1000506, 1000507, 1000508, 1000509 };
        const ui32 expectedCount = results.size();
        for (const auto& r : rows) {
            TInstant ts = GetTimestamp(r.at("timestamp"));
            UNIT_ASSERT_LE_C(ts, tsPrev, "result is not sorted in DESC order");
            UNIT_ASSERT(results.erase(ts.GetValue()));
            tsPrev = ts;
        }
        UNIT_ASSERT(rows.size() == expectedCount);
    }

    TString BuildQuery(const TString& predicate, bool pushEnabled) {
        TStringBuilder qBuilder;
        qBuilder << "--!syntax_v1" << Endl;
        qBuilder << "PRAGMA Kikimr.OptEnableOlapPushdown = '" << (pushEnabled ? "true" : "false") << "';" << Endl;
        qBuilder << "SELECT `timestamp` FROM `/Root/olapStore/olapTable` WHERE ";
        qBuilder << predicate;
        qBuilder << " ORDER BY `timestamp`";
        return qBuilder;
    };

    Y_UNIT_TEST(PredicatePushdown) {
        constexpr bool logQueries = false;
        auto settings = TKikimrSettings()
            .SetWithSampleTables(false);
        TKikimrRunner kikimr(settings);

        TStreamExecScanQuerySettings scanSettings;
        scanSettings.Explain(true);

        TLocalHelper(kikimr).CreateTestOlapTable();
#if SSA_RUNTIME_VERSION >= 4U
        WriteTestData(kikimr, "/Root/olapStore/olapTable", 10000, 3000000, 5, true);
#else
        WriteTestData(kikimr, "/Root/olapStore/olapTable", 10000, 3000000, 5, false);
#endif
        Tests::NCommon::TLoggerInit(kikimr).Initialize();

        auto tableClient = kikimr.GetTableClient();

        // TODO: Add support for DqPhyPrecompute push-down: Cast((2+2) as Uint64)
        std::vector<TString> testData = {
            R"(`resource_id` = `uid`)",
            R"(`resource_id` != `uid`)",
            R"(`resource_id` = "10001")",
            R"(`resource_id` != "10001")",
            R"("XXX" == "YYY" OR `resource_id` != "10001")",
            R"(`level` = 1)",
            R"(`level` = Int8("1"))",
            R"(`level` = Int16("1"))",
            R"(`level` = Int32("1"))",
            R"(`level` > Int32("3"))",
            R"(`level` < Int32("1"))",
            R"(`level` >= Int32("4"))",
            R"(`level` <= Int32("0"))",
            R"(`level` != Int32("0"))",
            R"((`level`, `uid`, `resource_id`) = (Int32("1"), "uid_3000001", "10001"))",
            R"((`level`, `uid`, `resource_id`) > (Int32("1"), "uid_3000001", "10001"))",
            R"((`level`, `uid`, `resource_id`) > (Int32("1"), "uid_3000000", "10001"))",
            R"((`level`, `uid`, `resource_id`) < (Int32("1"), "uid_3000002", "10001"))",
            R"((`level`, `uid`, `resource_id`) >= (Int32("2"), "uid_3000001", "10001"))",
            R"((`level`, `uid`, `resource_id`) >= (Int32("1"), "uid_3000002", "10001"))",
            R"((`level`, `uid`, `resource_id`) >= (Int32("1"), "uid_3000001", "10002"))",
            R"((`level`, `uid`, `resource_id`) >= (Int32("1"), "uid_3000001", "10001"))",
            R"((`level`, `uid`, `resource_id`) <= (Int32("2"), "uid_3000001", "10001"))",
            R"((`level`, `uid`, `resource_id`) <= (Int32("1"), "uid_3000002", "10001"))",
            R"((`level`, `uid`, `resource_id`) <= (Int32("1"), "uid_3000001", "10002"))",
            R"((`level`, `uid`, `resource_id`) <= (Int32("1"), "uid_3000001", "10001"))",
            R"((`level`, `uid`, `resource_id`) != (Int32("1"), "uid_3000001", "10001"))",
            R"((`level`, `uid`, `resource_id`) != (Int32("0"), "uid_3000001", "10011"))",
            R"(`level` = 0 OR `level` = 2 OR `level` = 1)",
            R"(`level` = 0 OR (`level` = 2 AND `uid` = "uid_3000002"))",
            R"(`level` = 0 OR NOT(`level` = 2 AND `uid` = "uid_3000002"))",
            R"(`level` = 0 AND (`uid` = "uid_3000000" OR `uid` = "uid_3000002"))",
            R"(`level` = 0 AND NOT(`uid` = "uid_3000000" OR `uid` = "uid_3000002"))",
            R"(`level` = 0 OR `uid` = "uid_3000003")",
            R"(`level` = 0 AND `uid` = "uid_3000003")",
            R"(`level` = 0 AND `uid` = "uid_3000000")",
            R"((`level`, `uid`) > (Int32("2"), "uid_3000004") OR (`level`, `uid`) < (Int32("1"), "uid_3000002"))",
            R"(Int32("3") > `level`)",
            R"((Int32("1"), "uid_3000001", "10001") = (`level`, `uid`, `resource_id`))",
            R"((Int32("1"), `uid`, "10001") = (`level`, "uid_3000001", `resource_id`))",
            R"(`level` = 0 AND "uid_3000000" = `uid`)",
            R"(`uid` > `resource_id`)",
            R"(`level` IS NULL)",
            R"(`level` IS NOT NULL)",
            R"(`message` IS NULL)",
            R"(`message` IS NOT NULL)",
            R"((`level`, `uid`) > (Int32("1"), NULL))",
            R"((`level`, `uid`) != (Int32("1"), NULL))",
            //R"(`level` >= CAST("2" As Int32))",
            //R"(CAST("2" As Int32) >= `level`)",
#if SSA_RUNTIME_VERSION >= 2U
            R"(`uid` LIKE "%30000%")",
            R"(`uid` LIKE "uid%")",
            R"(`uid` LIKE "%001")",
            R"(`uid` LIKE "uid%001")",
#endif
#if SSA_RUNTIME_VERSION >= 4U
            R"(`level` + 2 < 5)",
            R"(`level` - 2 >= 1)",
            R"(`level` * 3 > 4)",
            R"(`level` / 2 <= 1)",
            R"(`level` % 3 != 1)",
            R"(-`level` < -2)",
            R"(Abs(`level` - 3) >= 1)",
            R"(LENGTH(`message`) > 1037)",
            R"(LENGTH(`uid`) > 1 OR `resource_id` = "10001")",
            R"((LENGTH(`uid`) > 2 AND `resource_id` = "10001") OR `resource_id` = "10002")",
            R"((LENGTH(`uid`) > 3 OR `resource_id` = "10002") AND (LENGTH(`uid`) < 15 OR `resource_id` = "10001"))",
            R"(NOT(LENGTH(`uid`) > 0 AND `resource_id` = "10001"))",
            R"(NOT(LENGTH(`uid`) > 0 OR `resource_id` = "10001"))",
            R"(`level` IS NULL OR `message` IS NULL)",
            R"(`level` IS NOT NULL AND `message` IS NULL)",
            R"(`level` IS NULL AND `message` IS NOT NULL)",
            R"(`level` IS NOT NULL AND `message` IS NOT NULL)",
            R"(`level` IS NULL XOR `message` IS NOT NULL)",
            R"(`level` IS NULL XOR `message` IS NULL)",
            R"(`level` + 2. < 5.f)",
            R"(`level` - 2.f >= 1.)",
            R"(`level` * 3. > 4.f)",
            R"(`level` / 2.f <= 1.)",
            R"(`level` % 3. != 1.f)",
            //R"(`timestamp` >= Timestamp("1970-01-01T00:00:00.000001Z"))",
            R"(`timestamp` >= Timestamp("1970-01-01T00:00:03.000001Z") AND `level` < 4)",
            R"((`timestamp`, `level`) >= (Timestamp("1970-01-01T00:00:03.000001Z"), 3))",
#endif
#if SSA_RUNTIME_VERSION >= 5U
            R"(`resource_id` != "10001" XOR "XXX" == "YYY")",
            R"(IF(`level` > 3, -`level`, +`level`) < 2)",
            R"(StartsWith(`message` ?? `resource_id`, "10000"))",
            R"(NOT EndsWith(`message` ?? `resource_id`, "xxx"))",
            R"(ChooseMembers(TableRow(), ['level', 'uid', 'resource_id']) == <|level:1, uid:"uid_3000001", resource_id:"10001"|>)",
            R"(ChooseMembers(TableRow(), ['level', 'uid', 'resource_id']) != <|level:1, uid:"uid_3000001", resource_id:"10001"|>)",
            R"(`uid` LIKE "_id%000_")",
            R"(`uid` ILIKE "UID%002")",
#endif
        };

        for (const auto& predicate: testData) {
            auto normalQuery = BuildQuery(predicate, false);
            auto pushQuery = BuildQuery(predicate, true);

            Cerr << "--- Run normal query ---\n";
            Cerr << normalQuery << Endl;
            auto it = tableClient.StreamExecuteScanQuery(normalQuery).GetValueSync();
            UNIT_ASSERT_C(it.IsSuccess(), it.GetIssues().ToString());
            auto goodResult = CollectStreamResult(it);

            Cerr << "--- Run pushed down query ---\n";
            Cerr << pushQuery << Endl;
            it = tableClient.StreamExecuteScanQuery(pushQuery).GetValueSync();
            UNIT_ASSERT_C(it.IsSuccess(), it.GetIssues().ToString());
            auto pushResult = CollectStreamResult(it);

            if (logQueries) {
                Cerr << "Query: " << normalQuery << Endl;
                Cerr << "Expected: " << goodResult.ResultSetYson << Endl;
                Cerr << "Received: " << pushResult.ResultSetYson << Endl;
            }

            CompareYson(goodResult.ResultSetYson, pushResult.ResultSetYson);

            it = tableClient.StreamExecuteScanQuery(pushQuery, scanSettings).GetValueSync();
            UNIT_ASSERT_C(it.IsSuccess(), it.GetIssues().ToString());

            auto result = CollectStreamResult(it);
            auto ast = result.QueryStats->Getquery_ast();

            UNIT_ASSERT_C(ast.find("KqpOlapFilter") != std::string::npos,
                          TStringBuilder() << "Predicate not pushed down. Query: " << pushQuery);
        }
    }

    Y_UNIT_TEST(PredicateDoNotPushdown) {
        constexpr bool logQueries = false;
        auto settings = TKikimrSettings()
            .SetWithSampleTables(false);
        TKikimrRunner kikimr(settings);

        TStreamExecScanQuerySettings scanSettings;
        scanSettings.Explain(true);

        TLocalHelper(kikimr).CreateTestOlapTable();
        WriteTestData(kikimr, "/Root/olapStore/olapTable", 10000, 3000000, 5);
        Tests::NCommon::TLoggerInit(kikimr).Initialize();

        auto tableClient = kikimr.GetTableClient();

        std::vector<TString> testDataNoPush = {
            R"(`level` != NULL)",
            R"(`level` > NULL)",
            R"(`timestamp` >= CAST(3000001U AS Timestamp))",
            R"(`level` = NULL)",
            R"(`level` > NULL)",
            R"(Re2::Match('uid.*')(`uid`))",
#if SSA_RUNTIME_VERSION < 2U
            R"(`uid` LIKE "%30000%")",
            R"(`uid` LIKE "uid%")",
            R"(`uid` LIKE "%001")",
            R"(`uid` LIKE "uid%001")",
#endif
#if SSA_RUNTIME_VERSION < 4U
            R"(`level` * 3.14 > 4)",
            R"(LENGTH(`uid`) > 0 OR `resource_id` = "10001")",
            R"((LENGTH(`uid`) > 0 AND `resource_id` = "10001") OR `resource_id` = "10002")",
            R"((LENGTH(`uid`) > 0 OR `resource_id` = "10002") AND (LENGTH(`uid`) < 15 OR `resource_id` = "10001"))",
            R"(NOT(LENGTH(`uid`) > 0 AND `resource_id` = "10001"))",
            R"(Unwrap(`level`/1) = `level` AND `resource_id` = "10001")",
            R"(NOT(LENGTH(`uid`) > 0 OR `resource_id` = "10001"))",
            R"(`level` + 2 < 5)",
            R"(`level` - 2 >= 1)",
            R"(`level` * 3 > 4)",
            R"(`level` / 2 <= 1)",
            R"(`level` % 3 != 1)",
            R"(`timestamp` >= Timestamp("1970-01-01T00:00:00.000001Z"))",
#endif
        };

        for (const auto& predicate: testDataNoPush) {
            auto pushQuery = BuildQuery(predicate, true);

            if (logQueries) {
                Cerr << "Query: " << pushQuery << Endl;
            }

            auto it = tableClient.StreamExecuteScanQuery(pushQuery, scanSettings).GetValueSync();
            UNIT_ASSERT_C(it.IsSuccess(), it.GetIssues().ToString());

            auto result = CollectStreamResult(it);
            auto ast = result.QueryStats->Getquery_ast();

            UNIT_ASSERT_C(ast.find("KqpOlapFilter") == std::string::npos,
                          TStringBuilder() << "Predicate pushed down. Query: " << pushQuery);
        }
    }

    Y_UNIT_TEST(PredicatePushdownPartial) {
        constexpr bool logQueries = false;
        auto settings = TKikimrSettings()
            .SetWithSampleTables(false);
        TKikimrRunner kikimr(settings);

        TStreamExecScanQuerySettings scanSettings;
        scanSettings.Explain(true);

        TLocalHelper(kikimr).CreateTestOlapTable();
        WriteTestData(kikimr, "/Root/olapStore/olapTable", 10000, 3000000, 5);
        Tests::NCommon::TLoggerInit(kikimr).Initialize();

        auto tableClient = kikimr.GetTableClient();

        std::vector<TString> testDataPartialPush = {
            R"(LENGTH(`uid`) > 0 AND `resource_id` = "10001")",
            R"(`resource_id` = "10001" AND `level` > 1 AND LENGTH(`uid`) > 0)",
            R"(`resource_id` >= "10001" AND LENGTH(`uid`) > 0 AND `level` >= 1 AND `level` < 3)",
            R"(LENGTH(`uid`) > 0 AND (`resource_id` >= "10001" OR `level`>= 1 AND `level` <= 3))",
            R"(NOT(`resource_id` = "10001" OR `level` >= 1) AND LENGTH(`uid`) > 0)",
            R"(NOT(`resource_id` = "10001" AND `level` != 1) AND LENGTH(`uid`) > 0)",
            R"(`resource_id` = "10001" AND Unwrap(`level`/1) = `level`)",
            R"(`resource_id` = "10001" AND Unwrap(`level`/1) = `level` AND `level` > 1)",
        };

        for (const auto& predicate: testDataPartialPush) {
            auto normalQuery = BuildQuery(predicate, false);
            auto pushQuery = BuildQuery(predicate, true);

            Cerr << "--- Run normal query ---\n";
            Cerr << normalQuery << Endl;
            auto it = tableClient.StreamExecuteScanQuery(normalQuery).GetValueSync();
            UNIT_ASSERT_C(it.IsSuccess(), it.GetIssues().ToString());
            auto goodResult = CollectStreamResult(it);

            Cerr << "--- Run pushed down query ---\n";
            Cerr << pushQuery << Endl;
            it = tableClient.StreamExecuteScanQuery(pushQuery).GetValueSync();
            UNIT_ASSERT_C(it.IsSuccess(), it.GetIssues().ToString());
            auto pushResult = CollectStreamResult(it);

            if (logQueries) {
                Cerr << "Query: " << normalQuery << Endl;
                Cerr << "Expected: " << goodResult.ResultSetYson << Endl;
                Cerr << "Received: " << pushResult.ResultSetYson << Endl;
            }

            CompareYson(goodResult.ResultSetYson, pushResult.ResultSetYson);

            it = tableClient.StreamExecuteScanQuery(pushQuery, scanSettings).GetValueSync();
            UNIT_ASSERT_C(it.IsSuccess(), it.GetIssues().ToString());

            auto result = CollectStreamResult(it);
            auto ast = result.QueryStats->Getquery_ast();

            UNIT_ASSERT_C(ast.find("KqpOlapFilter") != std::string::npos,
                          TStringBuilder() << "Predicate not pushed down. Query: " << pushQuery);
            UNIT_ASSERT_C(ast.find("NarrowMap") != std::string::npos,
                          TStringBuilder() << "NarrowMap was removed. Query: " << pushQuery);
        }
    }
#if SSA_RUNTIME_VERSION >= 2U
    Y_UNIT_TEST(PredicatePushdown_DifferentLvlOfFilters) {
        auto settings = TKikimrSettings()
            .SetWithSampleTables(false);
        TKikimrRunner kikimr(settings);

        TStreamExecScanQuerySettings scanSettings;
        scanSettings.Explain(true);

        TLocalHelper(kikimr).CreateTestOlapTable();
        WriteTestData(kikimr, "/Root/olapStore/olapTable", 10000, 3000000, 5);
        Tests::NCommon::TLoggerInit(kikimr).Initialize();

        auto tableClient = kikimr.GetTableClient();

        std::vector< std::pair<TString, TString> > secondLvlFilters = {
            { R"(`uid` LIKE "%30000%")", "Filter-TableFullScan" },
            { R"(`uid` NOT LIKE "%30000%")", "Filter-TableFullScan" },
            { R"(`uid` LIKE "uid%")", "Filter-TableFullScan" },
            { R"(`uid` LIKE "%001")", "Filter-TableFullScan" },
#if SSA_RUNTIME_VERSION >= 4U
            { R"(`uid` LIKE "uid%001")", "Filter-TableFullScan" },
#else
            { R"(`uid` LIKE "uid%001")", "Filter-TableFullScan" }, // We have filter (Size >= 6)
#endif
        };
        std::string query = R"(
            SELECT `timestamp` FROM `/Root/olapStore/olapTable` WHERE
                `level` >= 1 AND
        )";

        for (auto filter : secondLvlFilters) {
            auto it = tableClient.StreamExecuteScanQuery(query + filter.first, scanSettings).GetValueSync();
            UNIT_ASSERT_C(it.IsSuccess(), it.GetIssues().ToString());

            auto result = CollectStreamResult(it);
            NJson::TJsonValue plan;
            NJson::ReadJsonTree(*result.PlanJson, &plan, true);

            auto readNode = FindPlanNodeByKv(plan, "Node Type", filter.second);
            UNIT_ASSERT(readNode.IsDefined());

            auto& operators = readNode.GetMapSafe().at("Operators").GetArraySafe();
            for (auto& op : operators) {
                if (op.GetMapSafe().at("Name") == "TableFullScan") {
                    UNIT_ASSERT(op.GetMapSafe().at("SsaProgram").IsDefined());
                    const auto ssa = op.GetMapSafe().at("SsaProgram").GetStringRobust();
                    UNIT_ASSERT(ssa.Contains(R"("Filter":{)"));
                }
            }
        }
    }
#endif

#if SSA_RUNTIME_VERSION >= 3U
    Y_UNIT_TEST(PredicatePushdown_LikePushedDownForStringType) {
#else
    Y_UNIT_TEST(PredicatePushdown_LikeNotPushedDownForStringType) {
#endif
        auto settings = TKikimrSettings()
            .SetWithSampleTables(false);
        TKikimrRunner kikimr(settings);

        TStreamExecScanQuerySettings scanSettings;
        scanSettings.Explain(true);

        TTableWithNullsHelper(kikimr).CreateTableWithNulls();
        WriteTestDataForTableWithNulls(kikimr, "/Root/tableWithNulls");
        Tests::NCommon::TLoggerInit(kikimr).Initialize();

        auto tableClient = kikimr.GetTableClient();
        auto query = R"(SELECT id, binary_str FROM `/Root/tableWithNulls` WHERE binary_str LIKE "5%")";
        auto it = tableClient.StreamExecuteScanQuery(query, scanSettings).GetValueSync();
        UNIT_ASSERT_C(it.IsSuccess(), it.GetIssues().ToString());

        auto result = CollectStreamResult(it);
        auto ast = result.QueryStats->Getquery_ast();
#if SSA_RUNTIME_VERSION >= 3U
        UNIT_ASSERT_C(ast.find("KqpOlapFilter") != std::string::npos,
                        TStringBuilder() << "Predicate wasn't pushed down. Query: " << query);
#else
        UNIT_ASSERT_C(ast.find("KqpOlapFilter") == std::string::npos,
                        TStringBuilder() << "Predicate was pushed down. Query: " << query);
#endif
    }
#if SSA_RUNTIME_VERSION < 5U
    Y_UNIT_TEST(PredicatePushdown_LikeNotPushedDownIfAnsiLikeDisabled) {
        auto settings = TKikimrSettings()
            .SetWithSampleTables(false);
        TKikimrRunner kikimr(settings);

        TStreamExecScanQuerySettings scanSettings;
        scanSettings.Explain(true);

        TTableWithNullsHelper(kikimr).CreateTableWithNulls();
        WriteTestDataForTableWithNulls(kikimr, "/Root/tableWithNulls");
        Tests::NCommon::TLoggerInit(kikimr).Initialize();

        auto tableClient = kikimr.GetTableClient();
        auto query = R"(
            PRAGMA DisableAnsiLike;
            SELECT id, resource_id FROM `/Root/tableWithNulls` WHERE resource_id LIKE "%5%"
        )";
        auto it = tableClient.StreamExecuteScanQuery(query, scanSettings).GetValueSync();
        UNIT_ASSERT_C(it.IsSuccess(), it.GetIssues().ToString());

        auto result = CollectStreamResult(it);
        auto ast = result.QueryStats->Getquery_ast();
        UNIT_ASSERT_C(ast.find("KqpOlapFilter") == std::string::npos,
                        TStringBuilder() << "Predicate pushed down. Query: " << query);
    }
#endif
    Y_UNIT_TEST(PredicatePushdown_MixStrictAndNotStrict) {
        auto settings = TKikimrSettings()
            .SetWithSampleTables(false);
        TKikimrRunner kikimr(settings);

        TStreamExecScanQuerySettings scanSettings;
        scanSettings.Explain(true);

        TLocalHelper(kikimr).CreateTestOlapTable();
        WriteTestData(kikimr, "/Root/olapStore/olapTable", 10000, 3000000, 5);
        Tests::NCommon::TLoggerInit(kikimr).Initialize();

        auto tableClient = kikimr.GetTableClient();
        auto query = R"(
            SELECT `timestamp` FROM `/Root/olapStore/olapTable` WHERE
                `resource_id` = "10001" AND Unwrap(`level`/1) = `level` AND `level` > 1;
        )";

        auto it = tableClient.StreamExecuteScanQuery(query, scanSettings).GetValueSync();
        UNIT_ASSERT_C(it.IsSuccess(), it.GetIssues().ToString());

        auto result = CollectStreamResult(it);
        auto ast = result.QueryStats->Getquery_ast();
        UNIT_ASSERT_C(ast.find(R"(('eq '"resource_id")") != std::string::npos,
                          TStringBuilder() << "Predicate not pushed down. Query: " << query);
        UNIT_ASSERT_C(ast.find(R"(('gt '"level")") == std::string::npos,
                          TStringBuilder() << "Predicate pushed down. Query: " << query);
        UNIT_ASSERT_C(ast.find("NarrowMap") != std::string::npos,
                          TStringBuilder() << "NarrowMap was removed. Query: " << query);
    }

    Y_UNIT_TEST(SelectLimit1ManyShards) {
        TPortManager tp;
        ui16 mbusport = tp.GetPort(2134);
        auto settings = Tests::TServerSettings(mbusport)
            .SetDomainName("Root")
            .SetUseRealThreads(false)
            .SetNodeCount(2);


        Tests::TServer::TPtr server = new Tests::TServer(settings);
        auto runtime = server->GetRuntime();
        auto sender = runtime->AllocateEdgeActor();

        InitRoot(server, sender);
        Tests::NCommon::TLoggerInit(runtime).Initialize();

        const ui32 numShards = 10;
        const ui32 numIterations = 10;
        TLocalHelper(*server).CreateTestOlapTable("selectTable", "selectStore", numShards, numShards);
        for(ui64 i = 0; i < numIterations; ++i) {
            TLocalHelper(*server).SendDataViaActorSystem("/Root/selectStore/selectTable", 0, 1000000 + i * 1000000, 2000);
        }

        ui64 result = 0;

        std::vector<TAutoPtr<IEventHandle>> evs;
        ui32 num = 0;
        auto captureEvents = [&](TAutoPtr<IEventHandle>& ev) -> auto {
            switch (ev->GetTypeRewrite()) {
                case NKqp::TKqpExecuterEvents::EvShardsResolveStatus: {

                    auto* msg = ev->Get<NKqp::TEvKqpExecuter::TEvShardsResolveStatus>();
                    for (auto& [shardId, nodeId]: msg->ShardNodes) {
                        Cerr << "-- nodeId: " << nodeId << Endl;
                        nodeId = runtime->GetNodeId(num);
                        ++num;
                        num = num % 2;
                    }
                    break;
                }

                case NYql::NDq::TDqComputeEvents::EvChannelData: {
                    auto& record = ev->Get<NYql::NDq::TEvDqCompute::TEvChannelData>()->Record;
                    if (record.GetChannelData().GetChannelId() == 2) {
                        Cerr << (TStringBuilder() << "captured event for the second channel" << Endl);
                        Cerr.Flush();
                    }

                    Cerr << (TStringBuilder() << "-- EvChannelData: " << record.AsJSON() << Endl);
                    Cerr.Flush();

                    if (record.GetChannelData().GetChannelId() == 2) {
                        Cerr << (TStringBuilder() << "captured event for the second channel" << Endl);
                        evs.push_back(ev);
                        return TTestActorRuntime::EEventAction::DROP;
                    } else {
                        return TTestActorRuntime::EEventAction::PROCESS;
                    }
                }

                case NKqp::TKqpExecuterEvents::EvStreamData: {
                    auto& record = ev->Get<NKqp::TEvKqpExecuter::TEvStreamData>()->Record;

                    Cerr << (TStringBuilder() << "-- EvStreamData: " << record.AsJSON() << Endl);
                    Cerr.Flush();

                    Y_ASSERT(record.GetResultSet().rows().size() == 1);
                    result = 1;

                    auto resp = MakeHolder<NKqp::TEvKqpExecuter::TEvStreamDataAck>();
                    resp->Record.SetEnough(false);
                    resp->Record.SetSeqNo(ev->Get<NKqp::TEvKqpExecuter::TEvStreamData>()->Record.GetSeqNo());
                    resp->Record.SetFreeSpace(100);
                    runtime->Send(new IEventHandle(ev->Sender, sender, resp.Release()));
                    return TTestActorRuntime::EEventAction::DROP;
                }
            }
            return TTestActorRuntime::EEventAction::PROCESS;
        };

        runtime->SetObserverFunc(captureEvents);
        auto streamSender = runtime->AllocateEdgeActor();
        NDataShard::NKqpHelpers::SendRequest(*runtime, streamSender, NDataShard::NKqpHelpers::MakeStreamRequest(streamSender, "SELECT * FROM `/Root/selectStore/selectTable` LIMIT 1;", false));
        auto ev = runtime->GrabEdgeEventRethrow<NKqp::TEvKqp::TEvQueryResponse>(streamSender);
        UNIT_ASSERT_VALUES_EQUAL(result, 1);
    }

    Y_UNIT_TEST(ManyColumnShards) {
        TPortManager tp;
        ui16 mbusport = tp.GetPort(2134);
        auto settings = Tests::TServerSettings(mbusport)
            .SetDomainName("Root")
            .SetUseRealThreads(false)
            .SetNodeCount(2);

        Tests::TServer::TPtr server = new Tests::TServer(settings);

        auto runtime = server->GetRuntime();
        runtime->SetScheduledLimit(1000000);

        auto sender = runtime->AllocateEdgeActor();

        InitRoot(server, sender);
//        Tests::NCommon::TLoggerInit(runtime).Initialize();

        ui32 numShards = NSan::PlainOrUnderSanitizer(1000, 10);
        ui32 numIterations = NSan::PlainOrUnderSanitizer(50, 10);
        TLocalHelper(*server).SetShardingMethod("HASH_FUNCTION_CLOUD_LOGS").CreateTestOlapTable("largeOlapTable", "largeOlapStore", numShards, numShards);
        ui32 insertRows = 0;
        for(ui64 i = 0; i < numIterations; ++i) {
            TLocalHelper(*server).SendDataViaActorSystem("/Root/largeOlapStore/largeOlapTable", 0, 1000000 + i * 1000000, 2000);
            insertRows += 2000;
        }

        ui64 result = 0;
        auto captureEvents = [&](TAutoPtr<IEventHandle>& ev) -> auto {
            switch (ev->GetTypeRewrite()) {
                case NKqp::TKqpExecuterEvents::EvShardsResolveStatus: {

                    auto* msg = ev->Get<NKqp::TEvKqpExecuter::TEvShardsResolveStatus>();
                    for (auto& [shardId, nodeId]: msg->ShardNodes) {
                        Cerr << "-- nodeId: " << nodeId << Endl;
                        nodeId = runtime->GetNodeId(0);
                    }
                    break;
                }

                case NKqp::TKqpExecuterEvents::EvStreamData: {
                    auto& record = ev->Get<NKqp::TEvKqpExecuter::TEvStreamData>()->Record;

                    Cerr << (TStringBuilder() << "-- EvStreamData: " << record.AsJSON() << Endl);
                    Cerr.Flush();

                    Y_ASSERT(record.GetResultSet().rows().size() == 1);
                    Y_ASSERT(record.GetResultSet().rows().at(0).items().size() == 1);
                    result = record.GetResultSet().rows().at(0).items().at(0).uint64_value();

                    auto resp = MakeHolder<NKqp::TEvKqpExecuter::TEvStreamDataAck>();
                    resp->Record.SetEnough(false);
                    resp->Record.SetSeqNo(ev->Get<NKqp::TEvKqpExecuter::TEvStreamData>()->Record.GetSeqNo());
                    resp->Record.SetFreeSpace(100);
                    runtime->Send(new IEventHandle(ev->Sender, sender, resp.Release()));
                    return TTestActorRuntime::EEventAction::DROP;
                }
            }
            return TTestActorRuntime::EEventAction::PROCESS;
        };

        runtime->SetObserverFunc(captureEvents);
        auto streamSender = runtime->AllocateEdgeActor();
        NDataShard::NKqpHelpers::SendRequest(*runtime, streamSender, NDataShard::NKqpHelpers::MakeStreamRequest(streamSender, "SELECT COUNT(*) FROM `/Root/largeOlapStore/largeOlapTable`;", false));
        runtime->GrabEdgeEventRethrow<NKqp::TEvKqp::TEvQueryResponse>(streamSender);
        UNIT_ASSERT_VALUES_EQUAL(result, insertRows);
    }

    Y_UNIT_TEST(ManyColumnShardsFilterPushdownEmptySet) {
        TPortManager tp;
        ui16 mbusport = tp.GetPort(2134);
        auto settings = Tests::TServerSettings(mbusport)
            .SetDomainName("Root")
            .SetUseRealThreads(false)
            .SetNodeCount(2);

        Tests::TServer::TPtr server = new Tests::TServer(settings);

        auto runtime = server->GetRuntime();
        auto sender = runtime->AllocateEdgeActor();

        InitRoot(server, sender);
        Tests::NCommon::TLoggerInit(runtime).Initialize();

        const ui32 numShards = 10;
        const ui32 numIterations = 50;
        TLocalHelper(*server).CreateTestOlapTable("largeOlapTable", "largeOlapStore", numShards, numShards);
        for(ui64 i = 0; i < numIterations; ++i) {
            TLocalHelper(*server).SendDataViaActorSystem("/Root/largeOlapStore/largeOlapTable", 0, 1000000 + i*1000000, 2000);
        }

        bool hasResult = false;
        auto captureEvents = [&](TAutoPtr<IEventHandle>& ev) -> auto {
            switch (ev->GetTypeRewrite()) {
                case NKqp::TKqpExecuterEvents::EvShardsResolveStatus: {

                    auto* msg = ev->Get<NKqp::TEvKqpExecuter::TEvShardsResolveStatus>();
                    for (auto& [shardId, nodeId]: msg->ShardNodes) {
                        Cerr << "-- nodeId: " << nodeId << Endl;
                        nodeId = runtime->GetNodeId(0);
                    }
                    break;
                }

                case NKqp::TKqpExecuterEvents::EvStreamData: {
                    auto& record = ev->Get<NKqp::TEvKqpExecuter::TEvStreamData>()->Record;

                    Cerr << (TStringBuilder() << "-- EvStreamData: " << record.AsJSON() << Endl);
                    Cerr.Flush();

                    Y_ASSERT(record.GetResultSet().rows().size() == 0);
                    hasResult = true;

                    auto resp = MakeHolder<NKqp::TEvKqpExecuter::TEvStreamDataAck>();
                    resp->Record.SetEnough(false);
                    resp->Record.SetSeqNo(ev->Get<NKqp::TEvKqpExecuter::TEvStreamData>()->Record.GetSeqNo());
                    resp->Record.SetFreeSpace(100);
                    runtime->Send(new IEventHandle(ev->Sender, sender, resp.Release()));
                    return TTestActorRuntime::EEventAction::DROP;
                }
            }
            return TTestActorRuntime::EEventAction::PROCESS;
        };

        runtime->SetObserverFunc(captureEvents);
        auto streamSender = runtime->AllocateEdgeActor();
        NDataShard::NKqpHelpers::SendRequest(*runtime, streamSender, NDataShard::NKqpHelpers::MakeStreamRequest(streamSender, "SELECT * FROM `/Root/largeOlapStore/largeOlapTable` where resource_id = Utf8(\"notfound\");", false));
        auto ev = runtime->GrabEdgeEventRethrow<NKqp::TEvKqp::TEvQueryResponse>(streamSender);
        UNIT_ASSERT(hasResult);
    }

    Y_UNIT_TEST(ManyColumnShardsWithRestarts) {
        TPortManager tp;
        ui16 mbusport = tp.GetPort(2134);
        auto settings = Tests::TServerSettings(mbusport)
            .SetDomainName("Root")
            .SetUseRealThreads(false)
            .SetNodeCount(2);

        Tests::TServer::TPtr server = new Tests::TServer(settings);
        auto csController = NYDBTest::TControllers::RegisterCSControllerGuard<NYDBTest::NColumnShard::TController>();

        auto runtime = server->GetRuntime();
        auto sender = runtime->AllocateEdgeActor();

        InitRoot(server, sender);
//        Tests::NCommon::TLoggerInit(runtime).Initialize();

        ui32 numShards = NSan::PlainOrUnderSanitizer(100, 10);
        ui32 numIterations = NSan::PlainOrUnderSanitizer(100, 10);
        TLocalHelper(*server).SetShardingMethod("HASH_FUNCTION_CLOUD_LOGS").CreateTestOlapTable("largeOlapTable", "largeOlapStore", numShards, numShards);
        ui32 insertRows = 0;

        for(ui64 i = 0; i < numIterations; ++i) {
            TLocalHelper(*server).SendDataViaActorSystem("/Root/largeOlapStore/largeOlapTable", 0, 1000000 + i*1000000, 2000);
            insertRows += 2000;
        }

        ui64 result = 0;
        THashSet<TActorId> columnShardScans;
        bool prevIsFinished = false;

        auto captureEvents = [&](TAutoPtr<IEventHandle>& ev) -> auto {
            switch (ev->GetTypeRewrite()) {
                case NKqp::TKqpExecuterEvents::EvShardsResolveStatus: {

                    auto* msg = ev->Get<NKqp::TEvKqpExecuter::TEvShardsResolveStatus>();
                    for (auto& [shardId, nodeId]: msg->ShardNodes) {
                        Cerr << "-- nodeId: " << nodeId << Endl;
                        nodeId = runtime->GetNodeId(0);
                    }
                    break;
                }

                case NKqp::TKqpExecuterEvents::EvStreamData: {
                    auto& record = ev->Get<NKqp::TEvKqpExecuter::TEvStreamData>()->Record;

                    Cerr << (TStringBuilder() << "-- EvStreamData: " << record.AsJSON() << Endl);
                    Cerr.Flush();

                    Y_ASSERT(record.GetResultSet().rows().size() == 1);
                    Y_ASSERT(record.GetResultSet().rows().at(0).items().size() == 1);
                    result = record.GetResultSet().rows().at(0).items().at(0).uint64_value();

                    auto resp = MakeHolder<NKqp::TEvKqpExecuter::TEvStreamDataAck>();
                    resp->Record.SetEnough(false);
                    resp->Record.SetSeqNo(ev->Get<NKqp::TEvKqpExecuter::TEvStreamData>()->Record.GetSeqNo());
                    resp->Record.SetFreeSpace(100);
                    runtime->Send(new IEventHandle(ev->Sender, sender, resp.Release()));
                    return TTestActorRuntime::EEventAction::DROP;
                }

                case NKqp::TKqpComputeEvents::EvScanData: {
                    auto [it, success] = columnShardScans.emplace(ev->Sender);
                    auto* msg = ev->Get<NKqp::TEvKqpCompute::TEvScanData>();
                    if (success) {
                        // first scan response.
                        prevIsFinished = msg->Finished;
                        return TTestActorRuntime::EEventAction::PROCESS;
                    } else {
                        if (prevIsFinished) {
                            Cerr << (TStringBuilder() << "-- EvScanData from " << ev->Sender << ": hijack event" << Endl);
                            Cerr.Flush();
                            for (auto&& i : csController->GetShardActualIds()) {
                                runtime->Send(MakePipePerNodeCacheID(false), NActors::TActorId(), new TEvPipeCache::TEvForward(
                                    new TEvents::TEvPoisonPill(), i, false));
                            }
                        } else {
                            prevIsFinished = msg->Finished;
                        }
                        return TTestActorRuntime::EEventAction::PROCESS;
                    }
                    break;
                }

                default:
                    break;
            }
            return TTestActorRuntime::EEventAction::PROCESS;
        };

        runtime->SetObserverFunc(captureEvents);
        auto streamSender = runtime->AllocateEdgeActor();
        NDataShard::NKqpHelpers::SendRequest(*runtime, streamSender, NDataShard::NKqpHelpers::MakeStreamRequest(streamSender, "SELECT COUNT(*) FROM `/Root/largeOlapStore/largeOlapTable`;", false));
        auto ev = runtime->GrabEdgeEventRethrow<NKqp::TEvKqp::TEvQueryResponse>(streamSender);
        UNIT_ASSERT_VALUES_EQUAL(result, insertRows);
    }

    Y_UNIT_TEST(PredicatePushdownWithParameters) {
        constexpr bool logQueries = true;
        auto settings = TKikimrSettings()
            .SetWithSampleTables(false);
        TKikimrRunner kikimr(settings);

        TStreamExecScanQuerySettings scanSettings;
        scanSettings.Explain(true);

        TLocalHelper(kikimr.GetTestServer()).CreateTestOlapTable();
        WriteTestData(kikimr, "/Root/olapStore/olapTable", 10000, 3000000, 1000);

        auto tableClient = kikimr.GetTableClient();

        auto buildQuery = [](bool pushEnabled) {
            TStringBuilder builder;

            builder << "--!syntax_v1" << Endl;

            if (!pushEnabled) {
                builder << "PRAGMA Kikimr.OptEnableOlapPushdown = \"false\";" << Endl;
            }

            builder << R"(
                DECLARE $in_uid AS Utf8;
                DECLARE $in_level AS Int32;

                SELECT `timestamp` FROM `/Root/olapStore/olapTable` WHERE
                    uid > $in_uid AND level > $in_level
                ORDER BY `timestamp`;
            )" << Endl;

            return builder;
        };

        auto normalQuery = buildQuery(false);
        auto pushQuery = buildQuery(true);

        auto params = tableClient.GetParamsBuilder()
            .AddParam("$in_uid")
                .Utf8("uid_3000980")
                .Build()
            .AddParam("$in_level")
                .Int32(2)
                .Build()
            .Build();

        auto it = tableClient.StreamExecuteScanQuery(normalQuery, params).GetValueSync();
        UNIT_ASSERT_C(it.IsSuccess(), it.GetIssues().ToString());
        auto goodResult = CollectStreamResult(it);

        it = tableClient.StreamExecuteScanQuery(pushQuery, params).GetValueSync();
        UNIT_ASSERT_C(it.IsSuccess(), it.GetIssues().ToString());
        auto pushResult = CollectStreamResult(it);

        if (logQueries) {
            Cerr << "Query: " << normalQuery << Endl;
            Cerr << "Expected: " << goodResult.ResultSetYson << Endl;
            Cerr << "Received: " << pushResult.ResultSetYson << Endl;
        }

        CompareYson(goodResult.ResultSetYson, pushResult.ResultSetYson);

        it = tableClient.StreamExecuteScanQuery(pushQuery, scanSettings).GetValueSync();
        UNIT_ASSERT_C(it.IsSuccess(), it.GetIssues().ToString());

        auto result = CollectStreamResult(it);
        auto ast = result.QueryStats->Getquery_ast();

        UNIT_ASSERT_C(ast.find("KqpOlapFilter") != std::string::npos,
                      TStringBuilder() << "Predicate not pushed down. Query: " << pushQuery);

        NJson::TJsonValue plan, readRange;
        NJson::ReadJsonTree(*result.PlanJson, &plan, true);

        readRange = FindPlanNodeByKv(plan, "Name", "TableFullScan");
        UNIT_ASSERT(readRange.IsDefined());
    }

    Y_UNIT_TEST(PredicatePushdownParameterTypesValidation) {
        auto settings = TKikimrSettings()
            .SetWithSampleTables(false);
        TKikimrRunner kikimr(settings);

        TStreamExecScanQuerySettings scanSettings;
        scanSettings.Explain(true);

        CreateTableOfAllTypes(kikimr);

        auto tableClient = kikimr.GetTableClient();

        std::map<std::string, TParams> testData = CreateParametersOfAllTypes(tableClient);

        const TString queryTemplate = R"(
            --!syntax_v1
            DECLARE $in_value AS <--TYPE-->;
            SELECT `key` FROM `/Root/olapStore/OlapParametersTable` WHERE <--NAME-->_column > $in_value;
        )";

        for (auto& [type, parameter]: testData) {
            TString query(queryTemplate);
            std::string clearType = type;

            size_t pos = clearType.find('(');

            if (std::string::npos != pos) {
                clearType = clearType.substr(0, pos);
            }

            SubstGlobal(query, "<--TYPE-->", type);
            SubstGlobal(query, "<--NAME-->", clearType);

            TStringBuilder b;

            b << "----------------------------" << Endl;
            b << query << Endl;
            b << "----------------------------" << Endl;

            auto it = tableClient.StreamExecuteScanQuery(query, parameter).GetValueSync();
            UNIT_ASSERT_C(it.IsSuccess(), it.GetIssues().ToString() << Endl << b);
            auto goodResult = CollectStreamResult(it);

            it = tableClient.StreamExecuteScanQuery(query, scanSettings).GetValueSync();
            UNIT_ASSERT_C(it.IsSuccess(), it.GetIssues().ToString() << Endl << b);

            auto result = CollectStreamResult(it);
            auto ast = result.QueryStats->Getquery_ast();

            UNIT_ASSERT_C(ast.find("KqpOlapFilter") != std::string::npos,
                          TStringBuilder() << "Predicate not pushed down. Query: " << query);
        }
    }

    Y_UNIT_TEST(OlapLayout) {
        auto settings = TKikimrSettings()
            .SetWithSampleTables(false);
        settings.AppConfig.MutableColumnShardConfig()->MutableTablesStorageLayoutPolicy()->MutableIdentityGroups();
        Y_ABORT_UNLESS(settings.AppConfig.GetColumnShardConfig().GetTablesStorageLayoutPolicy().HasIdentityGroups());
        TKikimrRunner kikimr(settings);
        TLocalHelper(kikimr).CreateTestOlapTable("olapTable", "olapStore1", 20, 4);
        UNIT_ASSERT(TExtLocalHelper(kikimr).TryCreateTable("olapStore1", "olapTable_1", 5));
        UNIT_ASSERT(TExtLocalHelper(kikimr).TryCreateTable("olapStore1", "olapTable_2", 5));
        UNIT_ASSERT(TExtLocalHelper(kikimr).TryCreateTable("olapStore1", "olapTable_3", 5));
        UNIT_ASSERT(TExtLocalHelper(kikimr).TryCreateTable("olapStore1", "olapTable_4", 5));

        TLocalHelper(kikimr).CreateTestOlapTable("olapTable", "olapStore", 16, 4);
        UNIT_ASSERT(TExtLocalHelper(kikimr).TryCreateTable("olapStore", "olapTable_1", 4));
        UNIT_ASSERT(TExtLocalHelper(kikimr).TryCreateTable("olapStore", "olapTable_2", 4));
        UNIT_ASSERT(TExtLocalHelper(kikimr).TryCreateTable("olapStore", "olapTable_4", 2));
        UNIT_ASSERT(TExtLocalHelper(kikimr).TryCreateTable("olapStore", "olapTable_5", 1));
        UNIT_ASSERT(TExtLocalHelper(kikimr).TryCreateTable("olapStore", "olapTable_6", 1));
        UNIT_ASSERT(!TExtLocalHelper(kikimr).TryCreateTable("olapStore", "olapTable_7", 5));
        UNIT_ASSERT(!TExtLocalHelper(kikimr).TryCreateTable("olapStore", "olapTable_8", 3));
        UNIT_ASSERT(!TExtLocalHelper(kikimr).TryCreateTable("olapStore", "olapTable_9", 8));
        UNIT_ASSERT(!TExtLocalHelper(kikimr).TryCreateTable("olapStore", "olapTable_10", 17));
        UNIT_ASSERT(TExtLocalHelper(kikimr).TryCreateTable("olapStore", "olapTable_11", 2));
        UNIT_ASSERT(TExtLocalHelper(kikimr).TryCreateTable("olapStore", "olapTable_12", 1));

        UNIT_ASSERT(TExtLocalHelper(kikimr).DropTable("olapStore", "olapTable_1"));
        UNIT_ASSERT(TExtLocalHelper(kikimr).DropTable("olapStore", "olapTable_2"));
        UNIT_ASSERT(TExtLocalHelper(kikimr).DropTable("olapStore", "olapTable_4"));
        UNIT_ASSERT(TExtLocalHelper(kikimr).DropTable("olapStore", "olapTable_5"));
        UNIT_ASSERT(TExtLocalHelper(kikimr).DropTable("olapStore", "olapTable_6"));

        UNIT_ASSERT(TExtLocalHelper(kikimr).TryCreateTable("olapStore", "olapTable_7", 5));
        UNIT_ASSERT(TExtLocalHelper(kikimr).TryCreateTable("olapStore", "olapTable_8", 2));
        UNIT_ASSERT(!TExtLocalHelper(kikimr).TryCreateTable("olapStore", "olapTable_9", 9));

        UNIT_ASSERT(TExtLocalHelper(kikimr).DropTable("olapStore", "olapTable"));
        UNIT_ASSERT(TExtLocalHelper(kikimr).DropTable("olapStore", "olapTable_12"));
        UNIT_ASSERT(TExtLocalHelper(kikimr).DropTable("olapStore", "olapTable_11"));
        UNIT_ASSERT(TExtLocalHelper(kikimr).TryCreateTable("olapStore", "olapTable_9", 9));
    }

    void TestOlapUpsert(ui32 numShards) {
        auto settings = TKikimrSettings()
            .SetWithSampleTables(false);
        TKikimrRunner kikimr(settings);

        auto tableClient = kikimr.GetTableClient();
        auto session = tableClient.CreateSession().GetValueSync().GetSession();

        auto query = TStringBuilder() << R"(
            --!syntax_v1
            CREATE TABLE `/Root/test_table`
            (
                WatchID Int64 NOT NULL,
                CounterID Int32 NOT NULL,
                URL Text NOT NULL,
                Age Int16 NOT NULL,
                Sex Int16 NOT NULL,
                PRIMARY KEY (CounterID, WatchID)
            )
            PARTITION BY HASH(WatchID)
            WITH (
                STORE = COLUMN,
                PARTITION_COUNT =)" << numShards
                                      << ")";
        auto result = session.ExecuteSchemeQuery(query).GetValueSync();
        UNIT_ASSERT_VALUES_EQUAL_C(result.GetStatus(), EStatus::SUCCESS, result.GetIssues().ToString());

        result = session.ExecuteDataQuery(R"(
            UPSERT INTO `/Root/test_table` (WatchID, CounterID, URL, Age, Sex) VALUES
                (0, 15, 'aaaaaaa', 23, 1),
                (0, 15, 'bbbbbbb', 23, 1),
                (1, 15, 'ccccccc', 23, 1);
        )", TTxControl::BeginTx(TTxSettings::SerializableRW()).CommitTx()).ExtractValueSync(); // TODO: snapshot isolation?

        UNIT_ASSERT_VALUES_EQUAL_C(result.GetStatus(), EStatus::SUCCESS, result.GetIssues().ToString());

        {
            TString query = R"(
                --!syntax_v1
                SELECT CounterID, WatchID
                FROM `/Root/test_table`
                ORDER BY CounterID, WatchID
            )";

            auto it = tableClient.StreamExecuteScanQuery(query).GetValueSync();

            UNIT_ASSERT_C(it.IsSuccess(), it.GetIssues().ToString());
            TString result = StreamResultToYson(it);
            Cout << result << Endl;
            //CompareYson(result, R"([[0;15];[1;15]])");
            CompareYson(result, R"([])"); // FIXME
        }
    }

    Y_UNIT_TEST(OlapUpsertImmediate) {
        // Should be fixed in KIKIMR-17646
        return;

        TestOlapUpsert(1);
    }

    Y_UNIT_TEST(OlapUpsert) {
        // Should be fixed in KIKIMR-17646
        return;

        TestOlapUpsert(2);
    }

    Y_UNIT_TEST(OlapDeleteImmediate) {
        // Should be fixed in KIKIMR-17582
        return;

        TPortManager pm;
        ui32 grpcPort = pm.GetPort();
        ui32 msgbPort = pm.GetPort();

        Tests::TServerSettings serverSettings(msgbPort);
        serverSettings.Port = msgbPort;
        serverSettings.GrpcPort = grpcPort;
        serverSettings.SetDomainName("Root")
            .SetUseRealThreads(false)
            .SetEnableMetadataProvider(true)
        ;

        Tests::TServer::TPtr server = new Tests::TServer(serverSettings);
        server->EnableGRpc(grpcPort);
        //        server->SetupDefaultProfiles();
        Tests::TClient client(serverSettings);

        auto& runtime = *server->GetRuntime();
        Tests::NCommon::TLoggerInit(runtime).Initialize();

        auto sender = runtime.AllocateEdgeActor();
        server->SetupRootStoragePools(sender);
        Tests::NCommon::THelper lHelper(*server);
        lHelper.StartSchemaRequest(
            R"(
                CREATE TABLE `/Root/test_table`
                (
                    WatchID Int64 NOT NULL,
                    CounterID Int32 NOT NULL,
                    URL Text NOT NULL,
                    Age Int16 NOT NULL,
                    Sex Int16 NOT NULL,
                    PRIMARY KEY (CounterID, WatchID)
                )
                PARTITION BY HASH(WatchID)
                WITH (
                    STORE = COLUMN,
                    AUTO_PARTITIONING_BY_SIZE = ENABLED,
                    PARTITION_COUNT = 1
                );
            )");

        lHelper.StartDataRequest(
            R"(
                DELETE FROM `/Root/test_table` WHERE WatchID = 1;
            )"
        );

    }

    Y_UNIT_TEST(OlapDeleteImmediatePK) {
        // Should be fixed in KIKIMR-17582
        return;

        TPortManager pm;
        ui32 grpcPort = pm.GetPort();
        ui32 msgbPort = pm.GetPort();

        Tests::TServerSettings serverSettings(msgbPort);
        serverSettings.Port = msgbPort;
        serverSettings.GrpcPort = grpcPort;
        serverSettings.SetDomainName("Root")
            .SetUseRealThreads(false)
            .SetEnableMetadataProvider(true)
        ;

        Tests::TServer::TPtr server = new Tests::TServer(serverSettings);
        server->EnableGRpc(grpcPort);
        //        server->SetupDefaultProfiles();
        Tests::TClient client(serverSettings);

        auto& runtime = *server->GetRuntime();
        Tests::NCommon::TLoggerInit(runtime).Initialize();

        auto sender = runtime.AllocateEdgeActor();
        server->SetupRootStoragePools(sender);
        Tests::NCommon::THelper lHelper(*server);
        lHelper.StartSchemaRequest(
            R"(
                CREATE TABLE `/Root/test_table`
                (
                    WatchID Int64 NOT NULL,
                    CounterID Int32 NOT NULL,
                    URL Text NOT NULL,
                    Age Int16 NOT NULL,
                    Sex Int16 NOT NULL,
                    PRIMARY KEY (CounterID, WatchID)
                )
                PARTITION BY HASH(WatchID)
                WITH (
                    STORE = COLUMN,
                    AUTO_PARTITIONING_BY_SIZE = ENABLED,
                    PARTITION_COUNT = 1
                );
            )");

        lHelper.StartDataRequest(
            R"(
                DELETE FROM `/Root/test_table` WHERE WatchID = 1 AND CounterID = 1;
            )"
        );

    }
    /*
    Y_UNIT_TEST(OlapDeletePlanned) {
        TPortManager pm;

        ui32 grpcPort = pm.GetPort();
        ui32 msgbPort = pm.GetPort();

        Tests::TServerSettings serverSettings(msgbPort);
        serverSettings.Port = msgbPort;
        serverSettings.GrpcPort = grpcPort;
        serverSettings.SetDomainName("Root")
            .SetUseRealThreads(false)
            .SetEnableMetadataProvider(true)
        ;

        Tests::TServer::TPtr server = new Tests::TServer(serverSettings);
        server->EnableGRpc(grpcPort);
        //        server->SetupDefaultProfiles();
        Tests::TClient client(serverSettings);

        auto& runtime = *server->GetRuntime();

        auto sender = runtime.AllocateEdgeActor();
        server->SetupRootStoragePools(sender);
        Tests::NCommon::THelper lHelper(*server);
        lHelper.StartSchemaRequest(
            R"(
                CREATE TABLE `/Root/test_table`
                (
                    WatchID Int64 NOT NULL,
                    CounterID Int32 NOT NULL,
                    URL Text NOT NULL,
                    Age Int16 NOT NULL,
                    Sex Int16 NOT NULL,
                    PRIMARY KEY (CounterID, WatchID)
                )
                PARTITION BY HASH(WatchID)
                WITH (
                    STORE = COLUMN,
                    AUTO_PARTITIONING_BY_SIZE = ENABLED,
                    PARTITION_COUNT = 8
                );
            )"
        );

        lHelper.StartDataRequest(
            R"(
                DELETE FROM `/Root/test_table` WHERE WatchID = 0;
            )"
#if 1 // TODO
            , false
#endif
        );
    }
*/

    // Unit test for https://github.com/ydb-platform/ydb/issues/7967
    Y_UNIT_TEST(PredicatePushdownNulls) {
        auto settings = TKikimrSettings()
            .SetWithSampleTables(false);

        TKikimrRunner kikimr(settings);

        TStreamExecScanQuerySettings scanSettings;
        scanSettings.Explain(true);

        TLocalHelper(kikimr.GetTestServer()).CreateTestOlapTable();
        WriteTestData(kikimr, "/Root/olapStore/olapTable", 10000, 3000000, 10);

        auto tableClient = kikimr.GetTableClient();

        TString query = R"(
                SELECT `timestamp` FROM `/Root/olapStore/olapTable` WHERE
                    (case when level > 0
	                    then level
	                    else null
	                end) > 0;
        )";

        auto it = tableClient.StreamExecuteScanQuery(query).GetValueSync();
        // Check for successful execution
        auto streamPart = it.ReadNext().GetValueSync();

        UNIT_ASSERT(streamPart.IsSuccess());
    }

    Y_UNIT_TEST(PredicatePushdownCastErrors) {
        auto settings = TKikimrSettings()
            .SetWithSampleTables(false);
        TKikimrRunner kikimr(settings);

        TStreamExecScanQuerySettings scanSettings;
        scanSettings.Explain(true);

        CreateTableOfAllTypes(kikimr);

        auto tableClient = kikimr.GetTableClient();

#if SSA_RUNTIME_VERSION >= 4U
        const std::set<std::string> numerics = {"Int8", "Int16", "Int32", "Int64", "UInt8", "UInt16", "UInt32", "UInt64", "Float", "Double"};
        const std::map<std::string, std::set<std::string>> exceptions = {
            {"Int8", numerics},
            {"Int16", numerics},
            {"Int32", numerics},
            {"Int64", numerics},
            {"UInt8", numerics},
            {"UInt16", numerics},
            {"UInt32", numerics},
            {"UInt64", numerics},
            {"Float", numerics},
            {"Double", numerics},
            {"String", {"Utf8"}},
            {"Utf8", {"String"}},
        };
#else
        std::map<std::string, std::set<std::string>> exceptions = {
            {"Int8", {"Int16", "Int32"}},
            {"Int16", {"Int8", "Int32"}},
            {"Int32", {"Int8", "Int16"}},
            {"UInt8", {"UInt16", "UInt32"}},
            {"UInt16", {"UInt8", "UInt32"}},
            {"UInt32", {"UInt8", "UInt16"}},
            {"String", {"Utf8"}},
            {"Utf8", {"String", "Json", "Yson"}},
        };
#endif

        std::vector<std::string> allTypes = {
            //"Bool",
            "Int8",
            "Int16",
            "Int32",
            "Int64",
            "UInt8",
            "UInt16",
            "UInt32",
            "UInt64",
            "Double",
            "Float",
            //"Decimal(12,9)",
            "String",
            "Utf8",
            "Timestamp",
            "Date",
            "Datetime",
            //"Interval"
        };

        std::map<std::string, TParams> parameters = CreateParametersOfAllTypes(tableClient);

        const std::vector<std::string> predicates = {
            "<--NAME-->_column > $in_value",
            "<--NAME-->_column = $in_value",
            "$in_value > <--NAME-->_column",
            "$in_value = <--NAME-->_column",
        };

        const TString queryBegin = R"(
            --!syntax_v1
            DECLARE $in_value AS <--TYPE-->;
            SELECT `key` FROM `/Root/olapStore/OlapParametersTable` WHERE
        )";

        std::vector<std::string> falsePositive;
        std::vector<std::string> falseNegative;

        for (const auto& predicateTemplate: predicates) {
            for (const auto& type: allTypes) {
                for (const auto& checkType: allTypes) {
                    bool error = true;

                    auto exc = exceptions.find(checkType);

                    if (exc != exceptions.end() && exc->second.contains(type)) {
                        error = false;
                    } else if (type == checkType) {
                        error = false;
                    }

                    std::string clearType = type;

                    size_t pos = clearType.find('(');

                    if (std::string::npos != pos) {
                        clearType = clearType.substr(0, pos);
                    }

                    TString query(queryBegin);
                    TString predicate(predicateTemplate);
                    SubstGlobal(query, "<--TYPE-->", checkType);
                    SubstGlobal(predicate, "<--NAME-->", clearType);

                    auto parameter = parameters.find(checkType);

                    UNIT_ASSERT_C(parameter != parameters.end(), "No type " << checkType << " in parameters");

                    Cerr << "Test query:\n" << query + predicate << Endl;

                    auto it = tableClient.StreamExecuteScanQuery(query + predicate, parameter->second).GetValueSync();
                    // Check for successful execution
                    auto streamPart = it.ReadNext().GetValueSync();

                    bool pushdown;

                    if (streamPart.IsSuccess()) {
                        it = tableClient.StreamExecuteScanQuery(
                            query + predicate, parameter->second, scanSettings
                        ).GetValueSync();

                        auto result = CollectStreamResult(it);
                        auto ast = result.QueryStats->Getquery_ast();
                        
                        pushdown = ast.find("KqpOlapFilter") != std::string::npos;
                    } else {
                        // Error means that predicate not pushed down
                        pushdown = false;
                    }

                    if (error && pushdown) {
                        falsePositive.emplace_back(
                            TStringBuilder() << type << " vs " << checkType << " at " << predicate
                        );
                        continue;
                    }

                    if (!error && !pushdown) {
                        falseNegative.emplace_back(
                            TStringBuilder() << type << " vs " << checkType << " at " << predicate
                        );
                    }
                }
            }
        }

        TStringBuilder b;
        b << "Errors found:" << Endl;
        b << "------------------------------------------------" << Endl;
        b << "False positive" << Endl;

        for (const auto& txt: falsePositive) {
            b << txt << Endl;
        }

        b << "False negative" << Endl;
        for (const auto& txt: falseNegative) {
            b << txt << Endl;
        }

        b << "------------------------------------------------" << Endl;
        UNIT_ASSERT_C(falsePositive.empty() && falseNegative.empty(), b);
    }

    Y_UNIT_TEST(OlapRead_FailsOnDataQuery) {
        auto settings = TKikimrSettings()
            .SetWithSampleTables(false);
        TKikimrRunner kikimr(settings);

        Tests::NCommon::TLoggerInit(kikimr).Initialize();
        TTableWithNullsHelper(kikimr).CreateTableWithNulls();
        TLocalHelper(kikimr).CreateTestOlapTable();

        auto tableClient = kikimr.GetTableClient();

        {
            WriteTestDataForTableWithNulls(kikimr, "/Root/tableWithNulls");
            WriteTestData(kikimr, "/Root/olapStore/olapTable", 0, 1000000, 2);
        }

        auto session = tableClient.CreateSession().GetValueSync().GetSession();

        auto result = session.ExecuteDataQuery(R"(
            SELECT * FROM `/Root/tableWithNulls`;
        )", TTxControl::BeginTx().CommitTx()).GetValueSync();

        UNIT_ASSERT_C(!result.IsSuccess(), result.GetIssues().ToString());
    }

    Y_UNIT_TEST(OlapRead_UsesScanOnJoin) {
        auto settings = TKikimrSettings()
            .SetWithSampleTables(false);
        TKikimrRunner kikimr(settings);

        Tests::NCommon::TLoggerInit(kikimr).Initialize();
        TTableWithNullsHelper(kikimr).CreateTableWithNulls();
        TLocalHelper(kikimr).CreateTestOlapTable();

        {
            WriteTestDataForTableWithNulls(kikimr, "/Root/tableWithNulls");
            WriteTestData(kikimr, "/Root/olapStore/olapTable", 0, 1000000, 2);
        }

        NScripting::TScriptingClient client(kikimr.GetDriver());
        auto result = client.ExecuteYqlScript(R"(
            SELECT * FROM `/Root/olapStore/olapTable` WHERE resource_id IN (SELECT CAST(id AS Utf8) FROM `/Root/tableWithNulls`);
        )").GetValueSync();

        UNIT_ASSERT_C(result.IsSuccess(), result.GetIssues().ToString());
    }

    Y_UNIT_TEST(OlapRead_UsesScanOnJoinWithDataShardTable) {
        auto settings = TKikimrSettings()
            .SetWithSampleTables(false);
        TKikimrRunner kikimr(settings);

        Tests::NCommon::TLoggerInit(kikimr).Initialize();
        TTableWithNullsHelper(kikimr).CreateTableWithNulls();
        TLocalHelper(kikimr).CreateTestOlapTable();

        {
            WriteTestDataForTableWithNulls(kikimr, "/Root/tableWithNulls");
            WriteTestData(kikimr, "/Root/olapStore/olapTable", 0, 1000000, 2);
        }

        NScripting::TScriptingClient client(kikimr.GetDriver());
        auto result = client.ExecuteYqlScript(R"(
            SELECT * FROM `/Root/olapStore/olapTable` WHERE resource_id IN (SELECT CAST(id AS Utf8) FROM `/Root/tableWithNulls`);
        )").GetValueSync();

        UNIT_ASSERT_C(result.IsSuccess(), result.GetIssues().ToString());
    }

    Y_UNIT_TEST(OlapRead_UsesGenericQueryOnJoinWithDataShardTable) {
        auto settings = TKikimrSettings()
            .SetWithSampleTables(false);
        TKikimrRunner kikimr(settings);

        Tests::NCommon::TLoggerInit(kikimr).Initialize();
        TTableWithNullsHelper(kikimr).CreateTableWithNulls();
        TLocalHelper(kikimr).CreateTestOlapTable();

        {
            WriteTestDataForTableWithNulls(kikimr, "/Root/tableWithNulls");
            WriteTestData(kikimr, "/Root/olapStore/olapTable", 0, 1000000, 2);
        }

        auto db = kikimr.GetQueryClient();
        auto result = db.ExecuteQuery(R"(
            SELECT timestamp, resource_id, uid, level FROM `/Root/olapStore/olapTable` WHERE resource_id IN (SELECT CAST(id AS Utf8) FROM `/Root/tableWithNulls`);
        )", NYdb::NQuery::TTxControl::BeginTx().CommitTx()).ExtractValueSync();

        UNIT_ASSERT_C(result.IsSuccess(), result.GetIssues().ToString());
        TString output = FormatResultSetYson(result.GetResultSet(0));
        Cout << output << Endl;
        CompareYson(output, R"([[1000001u;["1"];"uid_1000001";[1]]])");
    }

    Y_UNIT_TEST(OlapRead_GenericQuery) {
        auto settings = TKikimrSettings()
            .SetWithSampleTables(false);
        TKikimrRunner kikimr(settings);

        Tests::NCommon::TLoggerInit(kikimr).Initialize();
        TTableWithNullsHelper(kikimr).CreateTableWithNulls();
        TLocalHelper(kikimr).CreateTestOlapTable();

        {
            WriteTestDataForTableWithNulls(kikimr, "/Root/tableWithNulls");
        }

        auto db = kikimr.GetQueryClient();

        auto result = db.ExecuteQuery(R"(
            SELECT COUNT(*) FROM `/Root/tableWithNulls`;
        )", NYdb::NQuery::TTxControl::BeginTx().CommitTx()).ExtractValueSync();

        UNIT_ASSERT_VALUES_EQUAL_C(result.GetStatus(), EStatus::SUCCESS, result.GetIssues().ToString());
        TString output = FormatResultSetYson(result.GetResultSet(0));
        Cout << output << Endl;
        CompareYson(output, R"([[10u;]])");
    }

    Y_UNIT_TEST(OlapRead_StreamGenericQuery) {
        auto settings = TKikimrSettings()
            .SetWithSampleTables(false);
        TKikimrRunner kikimr(settings);

        Tests::NCommon::TLoggerInit(kikimr).Initialize();
        TTableWithNullsHelper(kikimr).CreateTableWithNulls();
        TLocalHelper(kikimr).CreateTestOlapTable();

        {
            WriteTestDataForTableWithNulls(kikimr, "/Root/tableWithNulls");
        }

        auto db = kikimr.GetQueryClient();

        auto it = db.StreamExecuteQuery(R"(
            SELECT COUNT(*) FROM `/Root/tableWithNulls`;
        )", NYdb::NQuery::TTxControl::BeginTx().CommitTx()).ExtractValueSync();

        UNIT_ASSERT_VALUES_EQUAL_C(it.GetStatus(), EStatus::SUCCESS, it.GetIssues().ToString());
        TString output = StreamResultToYson(it);
        Cout << output << Endl;
        CompareYson(output, R"([[10u;]])");
    }

    Y_UNIT_TEST(OlapRead_ScanQuery) {
        auto settings = TKikimrSettings()
            .SetWithSampleTables(false);
        TKikimrRunner kikimr(settings);

        Tests::NCommon::TLoggerInit(kikimr).Initialize();
        TTableWithNullsHelper(kikimr).CreateTableWithNulls();
        TLocalHelper(kikimr).CreateTestOlapTable();

        {
            WriteTestDataForTableWithNulls(kikimr, "/Root/tableWithNulls");
        }

        NScripting::TScriptingClient client(kikimr.GetDriver());
        auto result = client.ExecuteYqlScript(R"(
            SELECT COUNT(*) FROM `/Root/tableWithNulls`;
        )").GetValueSync();

        UNIT_ASSERT_C(result.IsSuccess(), result.GetIssues().ToString());
        TString output = FormatResultSetYson(result.GetResultSet(0));
        Cout << output << Endl;
        CompareYson(output, R"([[10u;]])");
    }

    Y_UNIT_TEST(DuplicatesInIncomingBatch) {
        auto csController = NYDBTest::TControllers::RegisterCSControllerGuard<NYDBTest::NColumnShard::TController>();
        TKikimrSettings runnerSettings;
        runnerSettings.WithSampleTables = false;
        TTestHelper testHelper(runnerSettings);
        Tests::NCommon::TLoggerInit(testHelper.GetRuntime()).Initialize();
        TVector<TTestHelper::TColumnSchema> schema = {
            TTestHelper::TColumnSchema().SetName("id").SetType(NScheme::NTypeIds::Int32).SetNullable(false),
            TTestHelper::TColumnSchema().SetName("id_second").SetType(NScheme::NTypeIds::Utf8).SetNullable(false),
            TTestHelper::TColumnSchema().SetName("resource_id").SetType(NScheme::NTypeIds::Utf8),
            TTestHelper::TColumnSchema().SetName("level").SetType(NScheme::NTypeIds::Int32)
        };
        TTestHelper::TColumnTable testTable;

        testTable.SetName("/Root/ColumnTableTest").SetPrimaryKey({"id", "id_second"}).SetSharding({"id"}).SetSchema(schema);
        testHelper.CreateTable(testTable);

        {
            TTestHelper::TUpdatesBuilder tableInserter(testTable.GetArrowSchema(schema));
            tableInserter.AddRow().Add(1).Add("test_res_1").AddNull().AddNull();
            tableInserter.AddRow().Add(2).Add("test_res_2").Add("val1").AddNull();
            tableInserter.AddRow().Add(3).Add("test_res_3").Add("val3").AddNull();
            tableInserter.AddRow().Add(2).Add("test_res_2").Add("val2").AddNull();
            testHelper.BulkUpsert(testTable, tableInserter);
        }
        while (csController->GetInsertFinishedCounter().Val() == 0) {
            Cout << "Wait indexation..." << Endl;
            Sleep(TDuration::Seconds(2));
        }
        testHelper.ReadData("SELECT * FROM `/Root/ColumnTableTest` WHERE id=2", "[[2;\"test_res_2\";#;[\"val1\"]]]");
    }

    Y_UNIT_TEST(BulkUpsertUpdate) {
        TKikimrSettings runnerSettings;
        runnerSettings.WithSampleTables = false;
        auto csController = NYDBTest::TControllers::RegisterCSControllerGuard<NYDBTest::NColumnShard::TController>();
        TTestHelper testHelper(runnerSettings);

        TVector<TTestHelper::TColumnSchema> schema = {
            TTestHelper::TColumnSchema().SetName("id").SetType(NScheme::NTypeIds::Int64).SetNullable(false),
            TTestHelper::TColumnSchema().SetName("value").SetType(NScheme::NTypeIds::Int32).SetNullable(false),
        };

        TTestHelper::TColumnTable testTable;
        testTable.SetName("/Root/ColumnTableTest").SetPrimaryKey({ "id" }).SetSharding({ "id" }).SetSchema(schema);
        testHelper.CreateTable(testTable);
        {
            TTestHelper::TUpdatesBuilder tableInserter(testTable.GetArrowSchema(schema));
            tableInserter.AddRow().Add(1).Add(10);
            testHelper.BulkUpsert(testTable, tableInserter);
        }
        while (csController->GetInsertFinishedCounter().Val() < 1) {
            Cout << "Wait indexation..." << Endl;
            Sleep(TDuration::Seconds(2));
        }
        testHelper.ReadData("SELECT value FROM `/Root/ColumnTableTest` WHERE id = 1", "[[10]]");
        {
            TTestHelper::TUpdatesBuilder tableInserter(testTable.GetArrowSchema(schema));
            tableInserter.AddRow().Add(1).Add(110);
            testHelper.BulkUpsert(testTable, tableInserter);
        }
        testHelper.ReadData("SELECT value FROM `/Root/ColumnTableTest` WHERE id = 1", "[[110]]");
        while (csController->GetInsertFinishedCounter().Val() < 2) {
            Cout << "Wait indexation..." << Endl;
            Sleep(TDuration::Seconds(2));
        }
        testHelper.ReadData("SELECT value FROM `/Root/ColumnTableTest` WHERE id = 1", "[[110]]");
    }

    void RunBlockChannelTest(auto blockChannelsMode) {
        NKikimrConfig::TAppConfig appConfig;
        appConfig.MutableTableServiceConfig()->SetEnableOlapSink(true);
        appConfig.MutableTableServiceConfig()->SetBlockChannelsMode(blockChannelsMode);
        appConfig.MutableTableServiceConfig()->SetEnableSpillingNodes("None");
        auto settings = TKikimrSettings()
            .SetAppConfig(appConfig)
            .SetWithSampleTables(true);

        TKikimrRunner kikimr(settings);
        Tests::NCommon::TLoggerInit(kikimr).Initialize();

        auto session = kikimr.GetTableClient().CreateSession().GetValueSync().GetSession();

        const TString query = R"(
            CREATE TABLE `/Root/ColumnShard` (
                a Uint64 NOT NULL,
                b Int32,
                c Int64,
                PRIMARY KEY (a)
            )
            PARTITION BY HASH(a)
            WITH (STORE = COLUMN, PARTITION_COUNT = 4);
        )";

        auto result = session.ExecuteSchemeQuery(query).GetValueSync();
        UNIT_ASSERT_C(result.GetStatus() == NYdb::EStatus::SUCCESS, result.GetIssues().ToString());

        auto client = kikimr.GetQueryClient();
        {
            auto prepareResult = client.ExecuteQuery(R"(
                REPLACE INTO `/Root/ColumnShard` (a, b, c) VALUES
                    (1u, 1, 5),
                    (2u, 2, 5),
                    (3u, 2, 0),
                    (4u, 2, 5);
            )", NYdb::NQuery::TTxControl::BeginTx().CommitTx()).ExtractValueSync();
            UNIT_ASSERT(prepareResult.IsSuccess());;
        }

        {
            NYdb::NQuery::TExecuteQuerySettings scanSettings;
            scanSettings.ExecMode(NYdb::NQuery::EExecMode::Explain);
            auto it = client.StreamExecuteQuery(R"(
                SELECT
                    b, COUNT(*), SUM(a)
                FROM `/Root/ColumnShard`
                WHERE c = 5
                GROUP BY b
                ORDER BY b;
            )", NYdb::NQuery::TTxControl::BeginTx().CommitTx(), scanSettings).ExtractValueSync();
            UNIT_ASSERT_VALUES_EQUAL_C(it.GetStatus(), EStatus::SUCCESS, it.GetIssues().ToString());
            auto plan = CollectStreamResult(it);

            switch (blockChannelsMode) {
                case NKikimrConfig::TTableServiceConfig_EBlockChannelsMode_BLOCK_CHANNELS_SCALAR:
                    UNIT_ASSERT_C(plan.QueryStats->Getquery_ast().Contains("return (FromFlow (NarrowMap (WideFromBlocks"), plan.QueryStats->Getquery_ast());
                    break;
                case NKikimrConfig::TTableServiceConfig_EBlockChannelsMode_BLOCK_CHANNELS_AUTO:
<<<<<<< HEAD
                    UNIT_ASSERT_C(plan.QueryStats->Getquery_ast().Contains("return (FromFlow (WideFromBlocks"), plan.QueryStats->Getquery_ast());
=======
                    UNIT_ASSERT_C(plan.QueryStats->Getquery_ast().Contains("(FromFlow (WideFromBlocks"), plan.QueryStats->Getquery_ast());
                    UNIT_ASSERT_C(!plan.QueryStats->Getquery_ast().Contains("WideToBlocks"), plan.QueryStats->Getquery_ast());
                    UNIT_ASSERT_EQUAL_C(plan.QueryStats->Getquery_ast().find("WideFromBlocks"), plan.QueryStats->Getquery_ast().rfind("WideFromBlocks"), plan.QueryStats->Getquery_ast());
>>>>>>> edc94119
                    break;
                case NKikimrConfig::TTableServiceConfig_EBlockChannelsMode_BLOCK_CHANNELS_FORCE:
                    UNIT_ASSERT_C(plan.QueryStats->Getquery_ast().Contains("(FromFlow (WideSortBlocks"), plan.QueryStats->Getquery_ast());
                    UNIT_ASSERT_C(plan.QueryStats->Getquery_ast().Contains("(FromFlow (NarrowMap (WideFromBlocks"), plan.QueryStats->Getquery_ast());
                    break;
            }
        }

        {
            auto it = client.StreamExecuteQuery(R"(
                SELECT
                    b, COUNT(*), SUM(a)
                FROM `/Root/ColumnShard`
                WHERE c = 5
                GROUP BY b
                ORDER BY b;
            )", NYdb::NQuery::TTxControl::BeginTx().CommitTx()).ExtractValueSync();
            UNIT_ASSERT_VALUES_EQUAL_C(it.GetStatus(), EStatus::SUCCESS, it.GetIssues().ToString());
            TString output = StreamResultToYson(it);
            CompareYson(output, R"([[[1];1u;1u];[[2];2u;6u]])");
        }

        {
            NYdb::NQuery::TExecuteQuerySettings scanSettings;
            scanSettings.ExecMode(NYdb::NQuery::EExecMode::Explain);
            auto it = client.StreamExecuteQuery(R"(
                PRAGMA ydb.CostBasedOptimizationLevel='0';

                $select1 = (
                    SELECT b AS a1, COUNT(*) AS b1, SUM(a) AS c1
                    FROM `/Root/ColumnShard`
                    WHERE c = 5
                    GROUP BY b
                );

                $select2 = (
                    SELECT (b1 + 1ul) AS a2, COUNT(*) AS b2, SUM(a1) AS c2
                    FROM $select1
                    WHERE c1 = 5
                    GROUP BY b1
                );

                $select3 = (
                    SELECT b1 AS a3, COUNT(*) AS b3, MAX(a1) AS c3
                    FROM $select1
                    WHERE b1 = 6
                    GROUP BY b1
                );

                SELECT a2, b2
                FROM $select2 AS table2
                JOIN $select3 AS table3
                ON table2.a2 = table3.a3
                ORDER BY b2
                LIMIT 10
                ;

            )", NYdb::NQuery::TTxControl::BeginTx().CommitTx(), scanSettings).ExtractValueSync();
            UNIT_ASSERT_VALUES_EQUAL_C(it.GetStatus(), EStatus::SUCCESS, it.GetIssues().ToString());
            auto plan = CollectStreamResult(it);

            // auto CountSubstr = [](const TString& str, const TString& sub) -> ui64 {
            //     ui64 count = 0;
            //     for (auto pos = str.find(sub); pos != TString::npos; pos = str.find(sub, pos + sub.size())) {
            //         ++count;
            //     }
            //     return count;
            // };

            switch (blockChannelsMode) {
                case NKikimrConfig::TTableServiceConfig_EBlockChannelsMode_BLOCK_CHANNELS_SCALAR:
                    // TODO: implement checks?
                    break;
                case NKikimrConfig::TTableServiceConfig_EBlockChannelsMode_BLOCK_CHANNELS_AUTO:
                    // TODO: test fails because of some stages don't get wide channels.
                    // UNIT_ASSERT_EQUAL_C(CountSubstr(plan.QueryStats->Getquery_ast(), "WideFromBlocks"), 2, plan.QueryStats->Getquery_ast());
                    // UNIT_ASSERT_C(!plan.QueryStats->Getquery_ast().Contains("WideToBlocks"), plan.QueryStats->Getquery_ast());
                    break;
                case NKikimrConfig::TTableServiceConfig_EBlockChannelsMode_BLOCK_CHANNELS_FORCE:
                    // TODO: implement checks?
                    break;
            }
        }
    }

    Y_UNIT_TEST(BlockChannelScalar) {
        RunBlockChannelTest(NKikimrConfig::TTableServiceConfig_EBlockChannelsMode_BLOCK_CHANNELS_SCALAR);
    }

    Y_UNIT_TEST(BlockChannelAuto) {
        RunBlockChannelTest(NKikimrConfig::TTableServiceConfig_EBlockChannelsMode_BLOCK_CHANNELS_AUTO);
    }

    Y_UNIT_TEST(BlockChannelForce) {
        RunBlockChannelTest(NKikimrConfig::TTableServiceConfig_EBlockChannelsMode_BLOCK_CHANNELS_FORCE);
    }

    Y_UNIT_TEST(CompactionPlanner) {
        auto settings = TKikimrSettings().SetWithSampleTables(false);
        TKikimrRunner kikimr(settings);

        TLocalHelper(kikimr).CreateTestOlapTable();
        auto tableClient = kikimr.GetTableClient();

        //        Tests::NCommon::TLoggerInit(kikimr).Initialize();

        auto csController = NYDBTest::TControllers::RegisterCSControllerGuard<NYDBTest::NColumnShard::TController>();
        csController->SetOverrideReduceMemoryIntervalLimit(1LLU << 30);

        {
            auto alterQuery = TStringBuilder() <<
                R"(ALTER OBJECT `/Root/olapStore` (TYPE TABLESTORE) SET (ACTION=UPSERT_OPTIONS, `COMPACTION_PLANNER.CLASS_NAME`=`s-buckets`,
                    `COMPACTION_PLANNER.FEATURES`=`{"logic_name" : "slices"}`);
                )";
            auto session = tableClient.CreateSession().GetValueSync().GetSession();
            auto alterResult = session.ExecuteSchemeQuery(alterQuery).GetValueSync();
            UNIT_ASSERT_VALUES_EQUAL_C(alterResult.GetStatus(), NYdb::EStatus::SUCCESS, alterResult.GetIssues().ToString());
        }
        WriteTestData(kikimr, "/Root/olapStore/olapTable", 1000000, 300000000, 10000);
        WriteTestData(kikimr, "/Root/olapStore/olapTable", 1100000, 300100000, 10000);
        csController->WaitCompactions(TDuration::Seconds(5));
        {
            auto alterQuery = TStringBuilder() <<
                R"(ALTER OBJECT `/Root/olapStore` (TYPE TABLESTORE) SET (ACTION=UPSERT_OPTIONS, `COMPACTION_PLANNER.CLASS_NAME`=`s-buckets`,
                    `COMPACTION_PLANNER.FEATURES`=`{"logic_name" : "one_head"}`);
                )";
            auto session = tableClient.CreateSession().GetValueSync().GetSession();
            auto alterResult = session.ExecuteSchemeQuery(alterQuery).GetValueSync();
            UNIT_ASSERT_VALUES_EQUAL_C(alterResult.GetStatus(), NYdb::EStatus::SUCCESS, alterResult.GetIssues().ToString());
        }
        WriteTestData(kikimr, "/Root/olapStore/olapTable", 1200000, 300200000, 10000);
        WriteTestData(kikimr, "/Root/olapStore/olapTable", 1300000, 300300000, 10000);
        csController->WaitCompactions(TDuration::Seconds(5));

        {
            auto alterQuery = TStringBuilder() <<
                R"(ALTER OBJECT `/Root/olapStore` (TYPE TABLESTORE) SET (ACTION=UPSERT_OPTIONS, `COMPACTION_PLANNER.CLASS_NAME`=`l-buckets`);
                )";
            auto session = tableClient.CreateSession().GetValueSync().GetSession();
            auto alterResult = session.ExecuteSchemeQuery(alterQuery).GetValueSync();
            UNIT_ASSERT_VALUES_EQUAL_C(alterResult.GetStatus(), NYdb::EStatus::SUCCESS, alterResult.GetIssues().ToString());
        }
        WriteTestData(kikimr, "/Root/olapStore/olapTable", 1400000, 300400000, 10000);
        WriteTestData(kikimr, "/Root/olapStore/olapTable", 2000000, 200000000, 70000);
        csController->WaitCompactions(TDuration::Seconds(5));

        {
            auto alterQuery = TStringBuilder() << "(ALTER OBJECT `/Root/olapStore` (TYPE TABLESTORE) SET (ACTION=UPSERT_OPTIONS, `COMPACTION_PLANNER.CLASS_NAME`=`error-buckets`);";
            auto session = tableClient.CreateSession().GetValueSync().GetSession();
            auto alterResult = session.ExecuteSchemeQuery(alterQuery).GetValueSync();
            UNIT_ASSERT_VALUES_EQUAL_C(alterResult.GetStatus(), NYdb::EStatus::GENERIC_ERROR, alterResult.GetIssues().ToString());
        }

        {
            auto it = tableClient.StreamExecuteScanQuery(R"(
                --!syntax_v1

                SELECT
                    COUNT(*)
                FROM `/Root/olapStore/olapTable`
            )").GetValueSync();

            UNIT_ASSERT_C(it.IsSuccess(), it.GetIssues().ToString());
            TString result = StreamResultToYson(it);
            Cout << result << Endl;
            CompareYson(result, R"([[120000u;]])");
        }

    }

    Y_UNIT_TEST(NormalizeAbsentColumn) {
        auto settings = TKikimrSettings().SetWithSampleTables(false);
        TKikimrRunner kikimr(settings);
        TLocalHelper testHelper(kikimr);

        auto csController = NYDBTest::TControllers::RegisterCSControllerGuard<NYDBTest::NColumnShard::TController>();
        csController->SetOverridePeriodicWakeupActivationPeriod(TDuration::Seconds(1));
        csController->SetOverrideLagForCompactionBeforeTierings(TDuration::Seconds(1));
        csController->SetOverrideReduceMemoryIntervalLimit(1LLU << 30);
        csController->DisableBackground(NKikimr::NYDBTest::ICSController::EBackground::Indexation);

        testHelper.CreateTestOlapTable();
        auto tableClient = kikimr.GetTableClient();

        Tests::NCommon::TLoggerInit(kikimr).SetComponents({ NKikimrServices::TX_COLUMNSHARD, NKikimrServices::TX_COLUMNSHARD_SCAN }, "CS").SetPriority(NActors::NLog::PRI_DEBUG).Initialize();

        auto session = tableClient.CreateSession().GetValueSync().GetSession();

        {
            auto alterQuery = TStringBuilder() << "ALTER TABLESTORE `/Root/olapStore` ADD COLUMN new_column1 Uint64;";
            auto alterResult = session.ExecuteSchemeQuery(alterQuery).GetValueSync();
            UNIT_ASSERT_VALUES_EQUAL_C(alterResult.GetStatus(), EStatus::SUCCESS, alterResult.GetIssues().ToString());
        }
        WriteTestData(kikimr, "/Root/olapStore/olapTable", 1000000, 300000000, 1000);
        WriteTestData(kikimr, "/Root/olapStore/olapTable", 1100000, 300100000, 1000);

        {
            auto alterQuery = TStringBuilder() << "ALTER TABLESTORE `/Root/olapStore` ADD COLUMN new_column2 Uint64;";
            auto alterResult = session.ExecuteSchemeQuery(alterQuery).GetValueSync();
            UNIT_ASSERT_VALUES_EQUAL_C(alterResult.GetStatus(), EStatus::SUCCESS, alterResult.GetIssues().ToString());
        }

        csController->EnableBackground(NKikimr::NYDBTest::ICSController::EBackground::Indexation);
        csController->WaitIndexation(TDuration::Seconds(5));

    }

    Y_UNIT_TEST(MultiInsertWithSinks) {
        NKikimrConfig::TAppConfig appConfig;
        appConfig.MutableTableServiceConfig()->SetEnableOlapSink(true);
        auto settings = TKikimrSettings()
            .SetAppConfig(appConfig)
            .SetWithSampleTables(false);
        TKikimrRunner kikimr(settings);

        TLocalHelper(kikimr).CreateTestOlapTable();

        auto db = kikimr.GetQueryClient();

        auto result = db.ExecuteQuery(R"(
            INSERT INTO `/Root/olapStore/olapTable` (timestamp, uid, resource_id) VALUES (Timestamp('1970-01-01T00:00:00Z'), 'a', '0');
            INSERT INTO `/Root/olapStore/olapTable` (timestamp, uid, resource_id) VALUES (Timestamp('1970-01-01T00:00:01Z'), 'b', 't');
            INSERT INTO `/Root/olapStore/olapTable` (timestamp, uid, resource_id) VALUES (Timestamp('1970-01-01T00:00:02Z'), 'c', 'test');
        )", NYdb::NQuery::TTxControl::BeginTx().CommitTx()).ExtractValueSync();

        UNIT_ASSERT_C(result.IsSuccess(), result.GetIssues().ToString());

        {
            auto it = db.StreamExecuteQuery(R"(
                --!syntax_v1

                SELECT
                    *
                FROM `/Root/olapStore/olapTable` ORDER BY uid
            )", NYdb::NQuery::TTxControl::BeginTx().CommitTx()).GetValueSync();

            UNIT_ASSERT_C(it.IsSuccess(), it.GetIssues().ToString());
            TString result = StreamResultToYson(it);
            CompareYson(result, R"([[#;#;["0"];0u;"a"];[#;#;["t"];1000000u;"b"];[#;#;["test"];2000000u;"c"]])");
        }
    }

    Y_UNIT_TEST(CountWhereColumnIsNull) {
        auto settings = TKikimrSettings()
            .SetWithSampleTables(false);
        TKikimrRunner kikimr(settings);
        kikimr.GetTestServer().GetRuntime()->SetLogPriority(NKikimrServices::TX_COLUMNSHARD_SCAN, NActors::NLog::PRI_DEBUG);

        TLocalHelper(kikimr).CreateTestOlapTable();

        WriteTestData(kikimr, "/Root/olapStore/olapTable", 0, 1000000, 300, true);

        auto client = kikimr.GetTableClient();

        Tests::NCommon::TLoggerInit(kikimr).Initialize();

        {
            auto it = client.StreamExecuteScanQuery(R"(
                --!syntax_v1

                SELECT COUNT(*), COUNT(level)
                FROM `/Root/olapStore/olapTable`
                WHERE level IS NULL
            )").GetValueSync();

            UNIT_ASSERT_C(it.IsSuccess(), it.GetIssues().ToString());
            TString result = StreamResultToYson(it);
            Cout << result << Endl;
            CompareYson("[[100u;0u]]", result);
        }

        {
            auto it = client.StreamExecuteScanQuery(R"(
                --!syntax_v1

                SELECT COUNT(*), COUNT(level)
                FROM `/Root/olapStore/olapTable`
                WHERE level IS NULL AND uid IS NOT NULL
            )").GetValueSync();

            UNIT_ASSERT_C(it.IsSuccess(), it.GetIssues().ToString());
            TString result = StreamResultToYson(it);
            Cout << result << Endl;
            CompareYson("[[100u;0u]]", result);
        }

        {
            auto it = client.StreamExecuteScanQuery(R"(
                --!syntax_v1

                SELECT COUNT(*), COUNT(level)
                FROM `/Root/olapStore/olapTable`
                WHERE level IS NULL
                GROUP BY level
            )").GetValueSync();

            UNIT_ASSERT_C(it.IsSuccess(), it.GetIssues().ToString());
            TString result = StreamResultToYson(it);
            Cout << result << Endl;
            CompareYson("[[100u;0u]]", result);
        }
    }

    Y_UNIT_TEST(SimpleCount) {
        auto settings = TKikimrSettings()
            .SetWithSampleTables(false);
        TKikimrRunner kikimr(settings);
        kikimr.GetTestServer().GetRuntime()->SetLogPriority(NKikimrServices::TX_COLUMNSHARD_SCAN, NActors::NLog::PRI_DEBUG);

        TLocalHelper(kikimr).CreateTestOlapTable();

        WriteTestData(kikimr, "/Root/olapStore/olapTable", 0, 1000000, 300, true);

        auto client = kikimr.GetTableClient();

        Tests::NCommon::TLoggerInit(kikimr).Initialize();

        {
            auto it = client.StreamExecuteScanQuery(R"(
                --!syntax_v1

                SELECT COUNT(level)
                FROM `/Root/olapStore/olapTable`
                WHERE StartsWith(uid, "uid_")
            )").GetValueSync();

            UNIT_ASSERT_C(it.IsSuccess(), it.GetIssues().ToString());
            TString result = StreamResultToYson(it);
            Cout << result << Endl;
            CompareYson("[[200u]]", result);
        }
    }

    Y_UNIT_TEST(TableSinkWithOlapStore) {
       NKikimrConfig::TAppConfig appConfig;
        appConfig.MutableTableServiceConfig()->SetEnableOlapSink(true);
        auto settings = TKikimrSettings()
            .SetAppConfig(appConfig)
            .SetWithSampleTables(false);
        TKikimrRunner kikimr(settings);
        Tests::NCommon::TLoggerInit(kikimr).Initialize();

        TLocalHelper(kikimr).CreateTestOlapTables();

        WriteTestData(kikimr, "/Root/olapStore/olapTable0", 0, 1000000, 3, true);

        auto client = kikimr.GetQueryClient();
        {
            auto result = client.ExecuteQuery(R"(
                SELECT * FROM `/Root/olapStore/olapTable0` ORDER BY timestamp;
                INSERT INTO `/Root/olapStore/olapTable1` SELECT * FROM `/Root/olapStore/olapTable0`;
                REPLACE INTO `/Root/olapStore/olapTable0` SELECT * FROM `/Root/olapStore/olapTable1`;
                SELECT * FROM `/Root/olapStore/olapTable1` ORDER BY timestamp;
            )", NYdb::NQuery::TTxControl::BeginTx().CommitTx()).ExtractValueSync();
            UNIT_ASSERT_C(result.IsSuccess(), result.GetIssues().ToString());
        }
    }
}

}<|MERGE_RESOLUTION|>--- conflicted
+++ resolved
@@ -2547,13 +2547,9 @@
                     UNIT_ASSERT_C(plan.QueryStats->Getquery_ast().Contains("return (FromFlow (NarrowMap (WideFromBlocks"), plan.QueryStats->Getquery_ast());
                     break;
                 case NKikimrConfig::TTableServiceConfig_EBlockChannelsMode_BLOCK_CHANNELS_AUTO:
-<<<<<<< HEAD
-                    UNIT_ASSERT_C(plan.QueryStats->Getquery_ast().Contains("return (FromFlow (WideFromBlocks"), plan.QueryStats->Getquery_ast());
-=======
                     UNIT_ASSERT_C(plan.QueryStats->Getquery_ast().Contains("(FromFlow (WideFromBlocks"), plan.QueryStats->Getquery_ast());
                     UNIT_ASSERT_C(!plan.QueryStats->Getquery_ast().Contains("WideToBlocks"), plan.QueryStats->Getquery_ast());
                     UNIT_ASSERT_EQUAL_C(plan.QueryStats->Getquery_ast().find("WideFromBlocks"), plan.QueryStats->Getquery_ast().rfind("WideFromBlocks"), plan.QueryStats->Getquery_ast());
->>>>>>> edc94119
                     break;
                 case NKikimrConfig::TTableServiceConfig_EBlockChannelsMode_BLOCK_CHANNELS_FORCE:
                     UNIT_ASSERT_C(plan.QueryStats->Getquery_ast().Contains("(FromFlow (WideSortBlocks"), plan.QueryStats->Getquery_ast());
