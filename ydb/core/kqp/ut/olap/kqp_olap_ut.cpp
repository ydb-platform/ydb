#include <ydb/core/formats/arrow/ssa_runtime_version.h>

#include "helpers/get_value.h"
#include "helpers/query_executor.h"
#include "helpers/local.h"
#include "helpers/writer.h"
#include "helpers/aggregation.h"

#include <ydb/core/base/tablet_pipecache.h>
#include <ydb/core/kqp/executer_actor/kqp_executer.h>
#include <ydb/core/kqp/common/simple/kqp_event_ids.h>
#include <ydb/core/kqp/ut/common/columnshard.h>
#include <ydb/core/testlib/common_helper.h>
#include <ydb/core/tx/columnshard/hooks/testing/controller.h>
#include <ydb/core/tx/datashard/datashard_ut_common_kqp.h>

#include <ydb/library/yql/dq/actors/dq_events_ids.h>
#include <ydb/library/yql/dq/actors/compute/dq_compute_actor.h>

#include <library/cpp/testing/unittest/registar.h>

namespace NKikimr::NKqp {
using namespace NSchemeShard;
using namespace NActors;
using namespace NYdb;
using namespace NYdb::NTable;
using namespace NYdb::NScheme;

Y_UNIT_TEST_SUITE(KqpOlap) {

    class TExtLocalHelper: public TLocalHelper {
    private:
        using TBase = TLocalHelper;
        TKikimrRunner& KikimrRunner;
    public:
        bool TryCreateTable(const TString& storeName, const TString& tableName, const ui32 shardsCount) {
            auto tableClient = KikimrRunner.GetTableClient();
            auto session = tableClient.CreateSession().GetValueSync().GetSession();

            auto query = TStringBuilder() << Sprintf(R"(
            --!syntax_v1
            CREATE TABLE `/Root/%s/%s`
            (
                timestamp Timestamp NOT NULL,
                resource_id Utf8,
                uid Utf8,
                level Int32,
                message Utf8,
                PRIMARY KEY (timestamp, uid)
            )
            PARTITION BY HASH(timestamp)
            WITH (
                STORE = COLUMN,
                PARTITION_COUNT = %d
                )
            )",
                             storeName.data(), tableName.data(), shardsCount);
            auto result = session.ExecuteSchemeQuery(query).GetValueSync();
            if (result.GetStatus() != EStatus::SUCCESS) {
                Cerr << result.GetIssues().ToOneLineString() << Endl;
            }
            return result.GetStatus() == EStatus::SUCCESS;
        }

        bool DropTable(const TString& storeName, const TString& tableName) {
            auto tableClient = KikimrRunner.GetTableClient();
            auto session = tableClient.CreateSession().GetValueSync().GetSession();

            auto query = TStringBuilder() << Sprintf(R"(
            --!syntax_v1
            DROP TABLE `/Root/%s/%s`
            )", storeName.data(), tableName.data());
            auto result = session.ExecuteSchemeQuery(query).GetValueSync();
            if (result.GetStatus() != EStatus::SUCCESS) {
                Cerr << result.GetIssues().ToOneLineString() << Endl;
            }
            return result.GetStatus() == EStatus::SUCCESS;
        }

        TExtLocalHelper(TKikimrRunner& runner)
            : TBase(runner.GetTestServer())
            , KikimrRunner(runner) {

        }
    };

    void CreateTableOfAllTypes(TKikimrRunner& kikimr) {
        auto& legacyClient = kikimr.GetTestClient();

        legacyClient.CreateOlapStore("/Root", R"(
                                     Name: "olapStore"
                                     ColumnShardCount: 1
                                     SchemaPresets {
                                         Name: "default"
                                         Schema {
                                             Columns { Name: "key" Type: "Int32" NotNull: true }
                                             #Columns { Name: "Bool_column" Type: "Bool" }
                                             # Int8, Int16, UInt8, UInt16 is not supported by engine
                                             Columns { Name: "Int8_column" Type: "Int32" }
                                             Columns { Name: "Int16_column" Type: "Int32" }
                                             Columns { Name: "Int32_column" Type: "Int32" }
                                             Columns { Name: "Int64_column" Type: "Int64" }
                                             Columns { Name: "UInt8_column" Type: "Uint32" }
                                             Columns { Name: "UInt16_column" Type: "Uint32" }
                                             Columns { Name: "UInt32_column" Type: "Uint32" }
                                             Columns { Name: "UInt64_column" Type: "Uint64" }
                                             Columns { Name: "Double_column" Type: "Double" }
                                             Columns { Name: "Float_column" Type: "Float" }
                                             #Columns { Name: "Decimal_column" Type: "Decimal" }
                                             Columns { Name: "String_column" Type: "String" }
                                             Columns { Name: "Utf8_column" Type: "Utf8" }
                                             Columns { Name: "Json_column" Type: "Json" }
                                             Columns { Name: "Yson_column" Type: "Yson" }
                                             Columns { Name: "Timestamp_column" Type: "Timestamp" }
                                             Columns { Name: "Date_column" Type: "Date" }
                                             Columns { Name: "Datetime_column" Type: "Datetime" }
                                             #Columns { Name: "Interval_column" Type: "Interval" }
                                             KeyColumnNames: "key"
                                         }
                                     }
        )");

        legacyClient.CreateColumnTable("/Root/olapStore", R"(
            Name: "OlapParametersTable"
            ColumnShardCount: 1
        )");
        legacyClient.Ls("/Root");
        legacyClient.Ls("/Root/olapStore");
        legacyClient.Ls("/Root/olapStore/OlapParametersTable");
    }

    std::map<std::string, TParams> CreateParametersOfAllTypes(NYdb::NTable::TTableClient& tableClient) {
         return {
#if 0
            {
                "Bool",
                tableClient.GetParamsBuilder().AddParam("$in_value").Bool(false).Build().Build()
            },
#endif
            {
                "Int8",
                tableClient.GetParamsBuilder().AddParam("$in_value").Int8(0).Build().Build()
            },
            {
                "Int16",
                tableClient.GetParamsBuilder().AddParam("$in_value").Int16(0).Build().Build()
            },
            {
                "Int32",
                tableClient.GetParamsBuilder().AddParam("$in_value").Int32(0).Build().Build()
            },
            {
                "Int64",
                tableClient.GetParamsBuilder().AddParam("$in_value").Int64(0).Build().Build()
            },
            {
                "UInt8",
                tableClient.GetParamsBuilder().AddParam("$in_value").Uint8(0).Build().Build()
            },
            {
                "UInt16",
                tableClient.GetParamsBuilder().AddParam("$in_value").Uint16(0).Build().Build()
            },
            {
                "UInt32",
                tableClient.GetParamsBuilder().AddParam("$in_value").Uint32(0).Build().Build()
            },
            {
                "UInt64",
                tableClient.GetParamsBuilder().AddParam("$in_value").Uint64(0).Build().Build()
            },
            {
                "Float",
                tableClient.GetParamsBuilder().AddParam("$in_value").Float(0).Build().Build()
            },
            {
                "Double",
                tableClient.GetParamsBuilder().AddParam("$in_value").Double(0).Build().Build()
            },
            {
                "String",
                tableClient.GetParamsBuilder().AddParam("$in_value").String("XX").Build().Build()
            },
            {
                "Utf8",
                tableClient.GetParamsBuilder().AddParam("$in_value").Utf8("XX").Build().Build()
            },
            {
                "Timestamp",
                tableClient.GetParamsBuilder().AddParam("$in_value").Timestamp(TInstant::Now()).Build().Build()
            },
            {
                "Date",
                tableClient.GetParamsBuilder().AddParam("$in_value").Date(TInstant::Now()).Build().Build()
            },
            {
                "Datetime",
                tableClient.GetParamsBuilder().AddParam("$in_value").Datetime(TInstant::Now()).Build().Build()
            },
#if 0
            {
                "Interval",
                tableClient.GetParamsBuilder().AddParam("$in_value").Interval(1010).Build().Build()
            },
            {
                "Decimal(12,9)",
                tableClient.GetParamsBuilder().AddParam("$in_value").Decimal(TDecimalValue("10.123456789", 12, 9)).Build().Build()
            },
            {
                "Json",
                tableClient.GetParamsBuilder().AddParam("$in_value").Json(R"({"XX":"YY"})").Build().Build()
            },
            {
                "Yson",
                tableClient.GetParamsBuilder().AddParam("$in_value").Yson("[[[]]]").Build().Build()
            },
#endif
        };
    }

    Y_UNIT_TEST(AlterObjectDisabled) {
        auto settings = TKikimrSettings()
             .SetWithSampleTables(false);
        TKikimrRunner kikimr(settings);
        TLocalHelper(kikimr).CreateTestOlapTableWithoutStore();

        {
            //1. QueryService
            //1.1 Check that ALTER OBJECT is not working for column tables
            auto client = kikimr.GetQueryClient();
            const auto result = client.ExecuteQuery(
                "ALTER OBJECT `/Root/olapTable` (TYPE TABLE) SET (ACTION=ALTER_COLUMN, NAME=message, `SERIALIZER.CLASS_NAME`=`ARROW_SERIALIZER`, `COMPRESSION.TYPE`=`zstd`, `COMPRESSION.LEVEL`=`4`)",
                NYdb::NQuery::TTxControl::BeginTx().CommitTx()
            ).ExtractValueSync();
            UNIT_ASSERT_VALUES_EQUAL(result.GetStatus(), NYdb::EStatus::GENERIC_ERROR);
            UNIT_ASSERT_STRING_CONTAINS_C(result.GetIssues().ToString(), "Error: ALTER OBJECT is disabled for column tables", result.GetIssues().ToString());

            //1.2 Check that ALTER TABLE is still working for column tables
            {
                const auto result = client.ExecuteQuery(
                    "ALTER TABLE `/Root/olapTable` DROP COLUMN message",
                    NYdb::NQuery::TTxControl::NoTx()
                ).ExtractValueSync();
                UNIT_ASSERT_VALUES_EQUAL_C(result.GetStatus(), EStatus::SUCCESS, result.GetIssues().ToString());
            }
            {
                const auto result = client.ExecuteQuery(
                    "ALTER TABLE `/Root/olapTable` ADD COLUMN message Text",
                    NYdb::NQuery::TTxControl::NoTx()
                ).ExtractValueSync();
                UNIT_ASSERT_VALUES_EQUAL_C(result.GetStatus(), EStatus::SUCCESS, result.GetIssues().ToString());
            }
            {
                const auto result = client.ExecuteQuery(
                    "ALTER TABLE `/Root/olapTable` ALTER FAMILY default SET compression 'LZ4';",
                    NYdb::NQuery::TTxControl::NoTx()
                ).ExtractValueSync();
                UNIT_ASSERT_VALUES_EQUAL_C(result.GetStatus(), EStatus::SUCCESS, result.GetIssues().ToString());
            }
            {
                const auto result = client.ExecuteQuery(
                    "ALTER TABLE `/Root/olapTable` set TTL Interval('P1D') on timestamp;",
                    NYdb::NQuery::TTxControl::NoTx()
                ).ExtractValueSync();
                UNIT_ASSERT_VALUES_EQUAL_C(result.GetStatus(), EStatus::SUCCESS, result.GetIssues().ToString());
            }
        }
        {
            //2. TableService
            //2.1 Check that ALTER OBJECT is not working for column tables
            auto client = kikimr.GetTableClient();
            auto session = client.CreateSession().GetValueSync().GetSession();
            const auto result = session.ExecuteSchemeQuery(
                "ALTER OBJECT `/Root/olapTable` (TYPE TABLE) SET (ACTION=ALTER_COLUMN, NAME=message, `SERIALIZER.CLASS_NAME`=`ARROW_SERIALIZER`, `COMPRESSION.TYPE`=`zstd`, `COMPRESSION.LEVEL`=`4`)"
            ).ExtractValueSync();
            UNIT_ASSERT_VALUES_EQUAL(result.GetStatus(), NYdb::EStatus::GENERIC_ERROR);
            UNIT_ASSERT_STRING_CONTAINS_C(result.GetIssues().ToString(), "Error: ALTER OBJECT is disabled for column tables", result.GetIssues().ToString());
            //2.2 Check that ALTER TABLE is still working for column tables
            {
                const auto result = session.ExecuteSchemeQuery(
                "ALTER TABLE `/Root/olapTable` DROP COLUMN message"
                ).ExtractValueSync();
                UNIT_ASSERT_VALUES_EQUAL_C(result.GetStatus(), EStatus::SUCCESS, result.GetIssues().ToString());
            }
            {
                const auto result = session.ExecuteSchemeQuery(
                    "ALTER TABLE `/Root/olapTable` ADD COLUMN message Text"
                ).ExtractValueSync();
                UNIT_ASSERT_VALUES_EQUAL_C(result.GetStatus(), EStatus::SUCCESS, result.GetIssues().ToString());
            }
        }
        {
            //3. YqlScript
            //3.1 Check that ALTER OBJECT is not working for column tables
            NYdb::NScripting::TScriptingClient client(kikimr.GetDriver());
            auto result = client.ExecuteYqlScript(
                "ALTER OBJECT `/Root/olapTable` (TYPE TABLE) SET (ACTION=ALTER_COLUMN, NAME=message, `SERIALIZER.CLASS_NAME`=`ARROW_SERIALIZER`, `COMPRESSION.TYPE`=`zstd`, `COMPRESSION.LEVEL`=`4`)"
            ).ExtractValueSync();
            UNIT_ASSERT_VALUES_EQUAL(result.GetStatus(), NYdb::EStatus::GENERIC_ERROR);
            UNIT_ASSERT_STRING_CONTAINS_C(result.GetIssues().ToString(), "Error: ALTER OBJECT is disabled for column tables", result.GetIssues().ToString());
            //3.2 YqlScript is deprecated, not woth bothering about positive checks
            //skipped
        }
    }

    Y_UNIT_TEST(SimpleQueryOlap) {
        auto settings = TKikimrSettings()
            .SetWithSampleTables(false);
        TKikimrRunner kikimr(settings);

        TLocalHelper(kikimr).CreateTestOlapTable();

        WriteTestData(kikimr, "/Root/olapStore/olapTable", 0, 1000000, 2);

        auto client = kikimr.GetTableClient();

        Tests::NCommon::TLoggerInit(kikimr).Initialize();

        {
            auto it = client.StreamExecuteScanQuery(R"(
                --!syntax_v1

                SELECT `resource_id`, `timestamp`
                FROM `/Root/olapStore/olapTable`
                ORDER BY `resource_id`, `timestamp`
            )").GetValueSync();

            UNIT_ASSERT_C(it.IsSuccess(), it.GetIssues().ToString());
            TString result = StreamResultToYson(it);
            Cout << result << Endl;
            CompareYson(result, R"([[["0"];1000000u];[["1"];1000001u]])");
        }
    }

    Y_UNIT_TEST(EmptyColumnsRead) {
        auto settings = TKikimrSettings()
            .SetWithSampleTables(false);
        TKikimrRunner kikimr(settings);

        TLocalHelper(kikimr).CreateTestOlapTable();

        WriteTestData(kikimr, "/Root/olapStore/olapTable", 0, 1000000, 2);

        auto client = kikimr.GetQueryClient();

        Tests::NCommon::TLoggerInit(kikimr).Initialize();

        {
            auto it = client.ExecuteQuery(R"(
                --!syntax_v1

                SELECT 1
                FROM `/Root/olapStore/olapTable`
            )",NYdb::NQuery::TTxControl::NoTx(), NYdb::NQuery::TExecuteQuerySettings()).ExtractValueSync();

            UNIT_ASSERT_C(it.IsSuccess(), it.GetIssues().ToString());
        }
    }

    Y_UNIT_TEST(SimpleQueryOlapStats) {
        auto settings = TKikimrSettings()
            .SetWithSampleTables(false);
        TKikimrRunner kikimr(settings);

        TLocalHelper(kikimr).CreateTestOlapTable();

        WriteTestData(kikimr, "/Root/olapStore/olapTable", 0, 1000000, 2);

        auto client = kikimr.GetTableClient();

        {
            TStreamExecScanQuerySettings settings;
            settings.CollectQueryStats(ECollectQueryStatsMode::Full);
            auto it = client.StreamExecuteScanQuery(R"(
                --!syntax_v1
                SELECT `resource_id`, `timestamp`
                FROM `/Root/olapStore/olapTable`
                ORDER BY `resource_id`, `timestamp`
            )", settings).GetValueSync();

            UNIT_ASSERT_C(it.IsSuccess(), it.GetIssues().ToString());
            NJson::TJsonValue jsonStat;
            CollectRows(it, &jsonStat);
            UNIT_ASSERT(!jsonStat.IsNull());
            const TString plan = jsonStat.GetStringRobust();
            Cerr << plan << Endl;
            UNIT_ASSERT(plan.find("NodesScanShards") == TString::npos);
        }

        {
            TStreamExecScanQuerySettings settings;
            settings.CollectQueryStats(ECollectQueryStatsMode::Profile);
            auto it = client.StreamExecuteScanQuery(R"(
                --!syntax_v1
                SELECT `resource_id`, `timestamp`
                FROM `/Root/olapStore/olapTable`
                ORDER BY `resource_id`, `timestamp`
            )", settings).GetValueSync();
            NJson::TJsonValue jsonStat;
            UNIT_ASSERT_C(it.IsSuccess(), it.GetIssues().ToString());
            CollectRows(it, &jsonStat);
            const TString plan = jsonStat.GetStringRobust();
            Cerr << plan << Endl;
            UNIT_ASSERT(plan.find("NodesScanShards") != TString::npos);
        }
    }

    Y_UNIT_TEST(SimpleQueryOlapMeta) {
        auto settings = TKikimrSettings()
            .SetWithSampleTables(false);
        TKikimrRunner kikimr(settings);

        TLocalHelper(kikimr).CreateTestOlapTable();

        WriteTestData(kikimr, "/Root/olapStore/olapTable", 0, 1000000, 2);

        auto client = kikimr.GetTableClient();

        {
            TStreamExecScanQuerySettings settings;
            settings.CollectQueryStats(ECollectQueryStatsMode::Basic);
            auto it = client.StreamExecuteScanQuery(R"(
                --!syntax_v1
                SELECT `resource_id`, `timestamp`
                FROM `/Root/olapStore/olapTable`
                ORDER BY `resource_id`, `timestamp`
            )", settings).GetValueSync();

            UNIT_ASSERT_C(it.IsSuccess(), it.GetIssues().ToString());
            NJson::TJsonValue jsonMeta;
            CollectRows(it, nullptr, &jsonMeta);
            UNIT_ASSERT_C(!jsonMeta.IsDefined(), "Query result meta should be empty, but it's not");
        }

        {
            TStreamExecScanQuerySettings settings;
            settings.CollectQueryStats(ECollectQueryStatsMode::Full);

            auto it = client.StreamExecuteScanQuery(R"(
                --!syntax_v1
                SELECT `resource_id`, `timestamp`
                FROM `/Root/olapStore/olapTable`
                ORDER BY `resource_id`, `timestamp`
            )", settings).GetValueSync();

            UNIT_ASSERT_C(it.IsSuccess(), it.GetIssues().ToString());
            NJson::TJsonValue jsonMeta;
            CollectRows(it, nullptr, &jsonMeta);
            UNIT_ASSERT(!jsonMeta.IsNull());

            UNIT_ASSERT_C(jsonMeta.IsMap(), "Incorrect Meta");
            UNIT_ASSERT_C(jsonMeta.Has("query_id"), "Incorrect Meta");
            UNIT_ASSERT_C(jsonMeta.Has("version"), "Incorrect Meta");
            UNIT_ASSERT_C(!jsonMeta.Has("query_text"), "Incorrect Meta");
            UNIT_ASSERT_C(jsonMeta.Has("query_parameter_types"), "Incorrect Meta");
            UNIT_ASSERT_C(jsonMeta.Has("table_metadata"), "Incorrect Meta");
            UNIT_ASSERT_C(jsonMeta.Has("created_at"), "Incorrect Meta");
            UNIT_ASSERT_C(jsonMeta.Has("query_syntax"), "Incorrect Meta");
            UNIT_ASSERT_C(jsonMeta.Has("query_database"), "Incorrect Meta");
            UNIT_ASSERT_C(jsonMeta.Has("query_cluster"), "Incorrect Meta");
            UNIT_ASSERT_C(!jsonMeta.Has("query_plan"), "Incorrect Meta");
            UNIT_ASSERT_C(jsonMeta.Has("query_type"), "Incorrect Meta");
        }
    }

    Y_UNIT_TEST(SimpleLookupOlap) {
        auto settings = TKikimrSettings()
            .SetWithSampleTables(false);
        TKikimrRunner kikimr(settings);

        TLocalHelper(kikimr).CreateTestOlapTable();

        WriteTestData(kikimr, "/Root/olapStore/olapTable", 0, 1000000, 2);

        auto client = kikimr.GetTableClient();

        {
            auto it = client.StreamExecuteScanQuery(R"(
                --!syntax_v1

                SELECT `resource_id`, `timestamp`
                FROM `/Root/olapStore/olapTable`
                WHERE `timestamp` == CAST(1000000 AS Timestamp)
            )").GetValueSync();

            UNIT_ASSERT_C(it.IsSuccess(), it.GetIssues().ToString());
            TString result = StreamResultToYson(it);
            Cout << result << Endl;

            CompareYson(result, R"([[["0"];1000000u]])");
        }
    }

    Y_UNIT_TEST(SimpleRangeOlap) {
        auto settings = TKikimrSettings()
            .SetWithSampleTables(false);
        TKikimrRunner kikimr(settings);

        TLocalHelper(kikimr).CreateTestOlapTable();

        WriteTestData(kikimr, "/Root/olapStore/olapTable", 0, 1000000, 2);

        auto client = kikimr.GetTableClient();

        {
            auto it = client.StreamExecuteScanQuery(R"(
                --!syntax_v1

                SELECT `resource_id`, `timestamp`
                FROM `/Root/olapStore/olapTable`
                WHERE `timestamp` >= CAST(1000000 AS Timestamp)
                  AND `timestamp` <= CAST(2000000 AS Timestamp)
            )").GetValueSync();

            UNIT_ASSERT_C(it.IsSuccess(), it.GetIssues().ToString());
            TString result = StreamResultToYson(it);
            Cout << result << Endl;

            CompareYson(result, R"([[["0"];1000000u];[["1"];1000001u]])");
        }
    }

    Y_UNIT_TEST(CompositeRangeOlap) {
        auto settings = TKikimrSettings()
            .SetWithSampleTables(false);
        TKikimrRunner kikimr(settings);

        TLocalHelper(kikimr).CreateTestOlapTable();

        WriteTestData(kikimr, "/Root/olapStore/olapTable", 0, 1000000, 2);

        auto client = kikimr.GetTableClient();

        {
            auto it = client.StreamExecuteScanQuery(R"(
                --!syntax_v1

                SELECT `resource_id`, `timestamp`
                FROM `/Root/olapStore/olapTable`
                WHERE `timestamp` >= CAST(1000000 AS Timestamp)
                    AND `timestamp` < CAST(1000001 AS Timestamp)
            )").GetValueSync();

            UNIT_ASSERT_C(it.IsSuccess(), it.GetIssues().ToString());
            TString result = StreamResultToYson(it);
            Cout << result << Endl;

            CompareYson(result, R"([[["0"];1000000u]])");
        }

        {
            auto it = client.StreamExecuteScanQuery(R"(
                --!syntax_v1

                SELECT `resource_id`, `timestamp`
                FROM `/Root/olapStore/olapTable`
                WHERE `timestamp` >= CAST(1000000 AS Timestamp)
                    AND `timestamp` <= CAST(1000001 AS Timestamp)
            )").GetValueSync();

            UNIT_ASSERT_C(it.IsSuccess(), it.GetIssues().ToString());
            TString result = StreamResultToYson(it);
            Cout << result << Endl;

            CompareYson(result, R"([[["0"];1000000u];[["1"];1000001u]])");
        }

        {
            auto it = client.StreamExecuteScanQuery(R"(
                --!syntax_v1

                SELECT `resource_id`, `timestamp`
                FROM `/Root/olapStore/olapTable`
                WHERE `timestamp` > CAST(1000000 AS Timestamp)
                    AND `timestamp` <= CAST(1000001 AS Timestamp)
            )").GetValueSync();

            UNIT_ASSERT_C(it.IsSuccess(), it.GetIssues().ToString());
            TString result = StreamResultToYson(it);
            Cout << result << Endl;

            CompareYson(result, R"([[["1"];1000001u]])");
        }

        {
            auto it = client.StreamExecuteScanQuery(R"(
                --!syntax_v1

                SELECT `resource_id`, `timestamp`
                FROM `/Root/olapStore/olapTable`
                WHERE `timestamp` >= CAST(1000000 AS Timestamp)
                    AND `resource_id` == "0"
            )").GetValueSync();

            UNIT_ASSERT_C(it.IsSuccess(), it.GetIssues().ToString());
            TString result = StreamResultToYson(it);
            Cout << result << Endl;

            CompareYson(result, R"([[["0"];1000000u]])");
        }

        {
            auto it = client.StreamExecuteScanQuery(R"(
                --!syntax_v1

                SELECT `resource_id`, `timestamp`
                FROM `/Root/olapStore/olapTable`
                WHERE `timestamp` <= CAST(1000001 AS Timestamp)
                    AND `resource_id` == "1"
            )").GetValueSync();

            UNIT_ASSERT_C(it.IsSuccess(), it.GetIssues().ToString());
            TString result = StreamResultToYson(it);
            Cout << result << Endl;

            CompareYson(result, R"([[["1"];1000001u]])");
        }

        {
            auto it = client.StreamExecuteScanQuery(R"(
                --!syntax_v1

                SELECT `resource_id`, `timestamp`
                FROM `/Root/olapStore/olapTable`
                WHERE `timestamp` > CAST(1000000 AS Timestamp)
                    AND `resource_id` == "1"
            )").GetValueSync();

            UNIT_ASSERT_C(it.IsSuccess(), it.GetIssues().ToString());
            TString result = StreamResultToYson(it);
            Cout << result << Endl;

            CompareYson(result, R"([[["1"];1000001u]])");
        }

        {
            auto it = client.StreamExecuteScanQuery(R"(
                --!syntax_v1

                SELECT `resource_id`, `timestamp`
                FROM `/Root/olapStore/olapTable`
                WHERE `timestamp` < CAST(1000001 AS Timestamp)
                    AND `resource_id` == "0"
            )").GetValueSync();

            UNIT_ASSERT_C(it.IsSuccess(), it.GetIssues().ToString());
            TString result = StreamResultToYson(it);
            Cout << result << Endl;

            CompareYson(result, R"([[["0"];1000000u]])");
        }
    }

    void CreateSampleOltpTable(TKikimrRunner& kikimr) {
        kikimr.GetTestClient().CreateTable("/Root", R"(
            Name: "OltpTable"
            Columns { Name: "Key", Type: "Uint64" }
            Columns { Name: "Value1", Type: "String" }
            Columns { Name: "Value2", Type: "String" }
            KeyColumnNames: ["Key"]
        )");

        TTableClient tableClient{kikimr.GetDriver()};
        auto session = tableClient.CreateSession().GetValueSync().GetSession();

        auto result = session.ExecuteDataQuery(R"(
            REPLACE INTO `/Root/OltpTable` (Key, Value1, Value2) VALUES
                (1u,   "Value-001",  "1"),
                (2u,   "Value-002",  "2"),
                (42u,  "Value-002",  "2"),
                (101u, "Value-101",  "101")
        )", TTxControl::BeginTx().CommitTx()).GetValueSync();

        UNIT_ASSERT_C(result.IsSuccess(), result.GetIssues().ToString());

        session.Close();
    }

    Y_UNIT_TEST(ScanQueryOltpAndOlap) {
        auto settings = TKikimrSettings()
            .SetWithSampleTables(false);
        TKikimrRunner kikimr(settings);

        auto client = kikimr.GetTableClient();

        TLocalHelper(kikimr).CreateTestOlapTable();

        WriteTestData(kikimr, "/Root/olapStore/olapTable", 0, 1000000, 3);

        CreateSampleOltpTable(kikimr);

        {
            auto it = client.StreamExecuteScanQuery(R"(
                --!syntax_v1

                SELECT a.`resource_id`, a.`timestamp`, t.*
                FROM `/Root/OltpTable` AS t
                JOIN `/Root/olapStore/olapTable` AS a ON CAST(t.Key AS Utf8) = a.resource_id
                ORDER BY a.`resource_id`, a.`timestamp`
            )").GetValueSync();

            UNIT_ASSERT_C(it.IsSuccess(), it.GetIssues().ToString());
            TString result = StreamResultToYson(it);
            Cout << result << Endl;
            CompareYson(result, R"([[[1u];["Value-001"];["1"];["1"];1000001u];[[2u];["Value-002"];["2"];["2"];1000002u]])");
        }
    }

    Y_UNIT_TEST(YqlScriptOltpAndOlap) {
        auto settings = TKikimrSettings()
            .SetWithSampleTables(false);
        TKikimrRunner kikimr(settings);

        TLocalHelper(kikimr).CreateTestOlapTable();
        WriteTestData(kikimr, "/Root/olapStore/olapTable", 0, 1000000, 3);

        CreateSampleOltpTable(kikimr);

        {
            NScripting::TScriptingClient client(kikimr.GetDriver());
            auto it = client.ExecuteYqlScript(R"(
                --!syntax_v1

                SELECT a.`resource_id`, a.`timestamp`, t.*
                FROM `/Root/OltpTable` AS t
                JOIN `/Root/olapStore/olapTable` AS a ON CAST(t.Key AS Utf8) = a.resource_id
                ORDER BY a.`resource_id`, a.`timestamp`
            )").GetValueSync();

            UNIT_ASSERT_C(it.IsSuccess(), it.GetIssues().ToString());
            TString result = FormatResultSetYson(it.GetResultSet(0));
            Cout << result << Endl;
            CompareYson(result, R"([[[1u];["Value-001"];["1"];["1"];1000001u];[[2u];["Value-002"];["2"];["2"];1000002u]])");
        }
    }

    Y_UNIT_TEST(EmptyRange) {
        auto settings = TKikimrSettings()
            .SetWithSampleTables(false);
        TKikimrRunner kikimr(settings);

        TLocalHelper(kikimr).CreateTestOlapTable();
        WriteTestData(kikimr, "/Root/olapStore/olapTable", 10000, 3000000, 1000);

        auto tableClient = kikimr.GetTableClient();

        auto it = tableClient.StreamExecuteScanQuery(R"(
            --!syntax_v1

            SELECT *
            FROM `/Root/olapStore/olapTable`
            WHERE `timestamp` < CAST(3000001 AS Timestamp) AND `timestamp` > CAST(3000005 AS Timestamp)
        )").GetValueSync();

        UNIT_ASSERT_C(it.IsSuccess(), it.GetIssues().ToString());
        CompareYson(StreamResultToYson(it), "[]");
    }

    Y_UNIT_TEST(PushdownFilter) {
        static bool enableLog = false;

        auto doTest = [](std::optional<bool> viaPragma, bool pushdownPresent) {
            auto settings = TKikimrSettings()
                .SetWithSampleTables(false);

            if (enableLog) {
                Cerr << "Run test:" << Endl;
                Cerr << "viaPragma is " << (viaPragma.has_value() ? "" : "not ") << "present.";
                if (viaPragma.has_value()) {
                    Cerr << " Value: " << viaPragma.value();
                }
                Cerr << Endl;
                Cerr << "Expected result: " << pushdownPresent << Endl;
            }

            TKikimrRunner kikimr(settings);
            kikimr.GetTestServer().GetRuntime()->SetLogPriority(NKikimrServices::TX_COLUMNSHARD, NActors::NLog::PRI_DEBUG);

            auto client = kikimr.GetTableClient();

            TLocalHelper(kikimr).CreateTestOlapTable();
            WriteTestData(kikimr, "/Root/olapStore/olapTable", 0, 1000000, 10);

            TStreamExecScanQuerySettings scanSettings;
            scanSettings.Explain(true);

            {
                TString query = TString(R"(
                    --!syntax_v1
                    SELECT * FROM `/Root/olapStore/olapTable` WHERE resource_id = "5"u;
                )");

                if (viaPragma.has_value() && !viaPragma.value()) {
                    TString pragma = TString(R"(
                        PRAGMA Kikimr.OptEnableOlapPushdown = "false";
                    )");
                    query = pragma + query;
                }

                auto it = client.StreamExecuteScanQuery(query).GetValueSync();

                UNIT_ASSERT_C(it.IsSuccess(), it.GetIssues().ToString());
                TString result = StreamResultToYson(it);

                CompareYson(result, R"([[
                    [0];
                    ["some prefix xxxxxxxxxxxxxxxxxxxxxxxxxxxxxxxxxxxxxxxxxxxxxxxxxxxxxxxxxxxxxxxxxxxxxxxxxxxxxxxxxxxxxxxxxxxxxxxxxxxxxxxxxxxxxxxxxxxxxxxxxxxxxxxxxxxxxxxxxxxxxxxxxxxxxxxxxxxxxxxxxxxxxxxxxxxxxxxxxxxxxxxxxxxxxxxxxxxxxxxxxxxxxxxxxxxxxxxxxxxxxxxxxxxxxxxxxxxxxxxxxxxxxxxxxxxxxxxxxxxxxxxxxxxxxxxxxxxxxxxxxxxxxxxxxxxxxxxxxxxxxxxxxxxxxxxxxxxxxxxxxxxxxxxxxxxxxxxxxxxxxxxxxxxxxxxxxxxxxxxxxxxxxxxxxxxxxxxxxxxxxxxxxxxxxxxxxxxxxxxxxxxxxxxxxxxxxxxxxxxxxxxxxxxxxxxxxxxxxxxxxxxxxxxxxxxxxxxxxxxxxxxxxxxxxxxxxxxxxxxxxxxxxxxxxxxxxxxxxxxxxxxxxxxxxxxxxxxxxxxxxxxxxxxxxxxxxxxxxxxxxxxxxxxxxxxxxxxxxxxxxxxxxxxxxxxxxxxxxxxxxxxxxxxxxxxxxxxxxxxxxxxxxxxxxxxxxxxxxxxxxxxxxxxxxxxxxxxxxxxxxxxxxxxxxxxxxxxxxxxxxxxxxxxxxxxxxxxxxxxxxxxxxxxxxxxxxxxxxxxxxxxxxxxxxxxxxxxxxxxxxxxxxxxxxxxxxxxxxxxxxxxxxxxxxxxxxxxxxxxxxxxxxxxxxxxxxxxxxxxxxxxxxxxxxxxxxxxxxxxxxxxxxxxxxxxxxxxxxxxxxxxxxxxxxxxxxxxxxxxxxxxxxxxxxxxxxxxxxxxxxxxxxxxxxxxxxxxxxxxxxxxxxxxxxxxxxxxxxxxxxxxxxxxxxxxxxxxxxxxxxxxxxxxxxxxxxxxxxxxxxxxxxxxxxxxxxxxxxxxxxxxxxxxxxxxxxxxxxxxxxxxxxxxxxxxxxxxxxxxxxxxxxxxxxxxxxxxxxxxxxxxxxxxxx"];
                    ["5"];
                    1000005u;
                    "uid_1000005"
                    ]])");
            }
        };

        TVector<std::tuple<std::optional<bool>, bool>> testData = {
            {std::nullopt, true},
            {false, false},
            {true, true},
        };

        for (auto &data: testData) {
            doTest(std::get<0>(data), std::get<1>(data));
        }
    }

    Y_UNIT_TEST(PKDescScan) {
        auto settings = TKikimrSettings()
            .SetWithSampleTables(false);
        TKikimrRunner kikimr(settings);

        TStreamExecScanQuerySettings scanSettings;
        scanSettings.Explain(true);

        Tests::NCommon::TLoggerInit(kikimr).Initialize();

        TLocalHelper(kikimr).CreateTestOlapTable();
        WriteTestData(kikimr, "/Root/olapStore/olapTable", 0, 1000000, 128);

        auto tableClient = kikimr.GetTableClient();
        auto selectQuerySortDesc = TString(R"(
            --!syntax_v1
            SELECT `timestamp` FROM `/Root/olapStore/olapTable` ORDER BY `timestamp` DESC LIMIT 4;
        )");
        auto selectQuerySortAsc = TString(R"(
            --!syntax_v1
            SELECT `timestamp` FROM `/Root/olapStore/olapTable` ORDER BY `timestamp` LIMIT 4;
        )");
        auto selectQueryNoSort = TString(R"(
            --!syntax_v1
            SELECT `timestamp` FROM `/Root/olapStore/olapTable` LIMIT 4;
        )");

        NJson::TJsonValue plan, node, reverse, limit, pushedLimit;
        {
            auto it = tableClient.StreamExecuteScanQuery(selectQuerySortAsc, scanSettings).GetValueSync();
            auto result = CollectStreamResult(it);

            NJson::ReadJsonTree(*result.PlanJson, &plan, true);
            Cerr << *result.PlanJson << Endl;
            Cerr << result.QueryStats->query_plan() << Endl;
            Cerr << result.QueryStats->query_ast() << Endl;

            node = FindPlanNodeByKv(plan, "Node Type", "TopSort-TableFullScan");
            UNIT_ASSERT(node.IsDefined());
            reverse = FindPlanNodeByKv(node, "Reverse", "false");
            UNIT_ASSERT(reverse.IsDefined());
            pushedLimit = FindPlanNodeByKv(node, "ReadLimit", "4");
            UNIT_ASSERT(pushedLimit.IsDefined());
            limit = FindPlanNodeByKv(node, "Limit", "4");
            UNIT_ASSERT(limit.IsDefined());
        }

        {
            // Check that Reverse flag is set in query plan
            auto it = tableClient.StreamExecuteScanQuery(selectQuerySortDesc, scanSettings).GetValueSync();
            auto result = CollectStreamResult(it);

            NJson::ReadJsonTree(*result.PlanJson, &plan, true);
            Cerr << "==============================" << Endl;
            Cerr << *result.PlanJson << Endl;
            Cerr << result.QueryStats->query_plan() << Endl;
            Cerr << result.QueryStats->query_ast() << Endl;

            node = FindPlanNodeByKv(plan, "Node Type", "TopSort-TableFullScan");
            UNIT_ASSERT(node.IsDefined());
            reverse = FindPlanNodeByKv(node, "Reverse", "true");
            UNIT_ASSERT(reverse.IsDefined());
            limit = FindPlanNodeByKv(node, "Limit", "4");
            UNIT_ASSERT(limit.IsDefined());
            pushedLimit = FindPlanNodeByKv(node, "ReadLimit", "4");
            UNIT_ASSERT(pushedLimit.IsDefined());
        }

        {
            // Check that Reverse flag is set in query plan
            auto it = tableClient.StreamExecuteScanQuery(selectQueryNoSort, scanSettings).GetValueSync();
            auto result = CollectStreamResult(it);

            NJson::ReadJsonTree(*result.PlanJson, &plan, true);
            Cerr << "==============================" << Endl;
            Cerr << *result.PlanJson << Endl;
            Cerr << result.QueryStats->query_plan() << Endl;
            Cerr << result.QueryStats->query_ast() << Endl;

            node = FindPlanNodeByKv(plan, "Node Type", "Limit-TableFullScan");
            UNIT_ASSERT(node.IsDefined());
            limit = FindPlanNodeByKv(node, "Limit", "4");
            UNIT_ASSERT(limit.IsDefined());
            pushedLimit = FindPlanNodeByKv(node, "ReadLimit", "4");
            UNIT_ASSERT(pushedLimit.IsDefined());
        }

        // Run actual request in case explain did not execute anything
        auto it = tableClient.StreamExecuteScanQuery(selectQuerySortDesc).GetValueSync();

        UNIT_ASSERT(it.IsSuccess());

        auto ysonResult = CollectStreamResult(it).ResultSetYson;

        auto expectedYson = TString(R"([
            [1000127u];
            [1000126u];
            [1000125u];
            [1000124u]
        ])");

        CompareYson(expectedYson, ysonResult);
    }

    Y_UNIT_TEST(CheckEarlyFilterOnEmptySelect) {
        auto settings = TKikimrSettings().SetWithSampleTables(false);
        TKikimrRunner kikimr(settings);

        TLocalHelper(kikimr).CreateTestOlapTable();
        Tests::NCommon::TLoggerInit(kikimr).Initialize();
        auto csController = NYDBTest::TControllers::RegisterCSControllerGuard<NYDBTest::NColumnShard::TController>();
        ui32 rowsCount = 0;
        {
            ui32 i = 0;
            const ui32 rowsPack = 20;
            const TInstant start = Now();
            while (!csController->GetCompactionFinishedCounter().Val() && Now() - start < TDuration::Seconds(100)) {
                WriteTestData(kikimr, "/Root/olapStore/olapTable", 0, 1000000 + i * rowsPack, rowsPack);
                ++i;
                rowsCount += rowsPack;
            }
        }
        Sleep(TDuration::Seconds(10));
        auto tableClient = kikimr.GetTableClient();
        auto selectQuery = TString(R"(
            SELECT * FROM `/Root/olapStore/olapTable`
            WHERE uid='dsfdfsd'
            LIMIT 10;
        )");

        auto rows = ExecuteScanQuery(tableClient, selectQuery);
        Cerr << csController->GetFilteredRecordsCount().Val() << Endl;
        Y_ABORT_UNLESS(csController->GetFilteredRecordsCount().Val() * 10 <= rowsCount);
        UNIT_ASSERT(rows.size() == 0);
    }

    Y_UNIT_TEST(ExtractRangesSimple) {
        auto settings = TKikimrSettings()
            .SetWithSampleTables(false);
        TKikimrRunner kikimr(settings);

        TLocalHelper(kikimr).CreateTestOlapTable();
        auto csController = NYDBTest::TControllers::RegisterCSControllerGuard<NYDBTest::NColumnShard::TController>();
        csController->SetOverrideMemoryLimitForPortionReading(10000000);
        WriteTestData(kikimr, "/Root/olapStore/olapTable", 0, 1000000, 2000);

        auto tableClient = kikimr.GetTableClient();
        {
            auto alterQuery = TStringBuilder() <<
                              R"(
                ALTER OBJECT `/Root/olapStore` (TYPE TABLESTORE) SET (ACTION=UPSERT_OPTIONS, `SCAN_READER_POLICY_NAME`=`SIMPLE`)
                )";
            auto session = tableClient.CreateSession().GetValueSync().GetSession();
            auto alterResult = session.ExecuteSchemeQuery(alterQuery).GetValueSync();
            UNIT_ASSERT_VALUES_EQUAL_C(alterResult.GetStatus(), NYdb::EStatus::SUCCESS, alterResult.GetIssues().ToString());
        }
        auto selectQuery = TString(R"(
            SELECT `timestamp` FROM `/Root/olapStore/olapTable`
                WHERE
                    (`timestamp` < CAST(1000100 AS Timestamp) AND `timestamp` > CAST(1000095 AS Timestamp))
                    AND (`uid` != 'uuu')
                ORDER BY `timestamp`
                LIMIT 1000;
        )");

        auto rows = ExecuteScanQuery(tableClient, selectQuery);

        TInstant tsPrev = TInstant::MicroSeconds(1000000);

        std::set<ui64> results = { 1000096, 1000097, 1000098, 1000099, 1000999, 1001000 };
        for (const auto& r : rows) {
            TInstant ts = GetTimestamp(r.at("timestamp"));
            UNIT_ASSERT_GE_C(ts, tsPrev, "result is not sorted in ASC order");
            UNIT_ASSERT(results.erase(ts.GetValue()));
            tsPrev = ts;
        }
        UNIT_ASSERT(rows.size() == 4);
    }

    Y_UNIT_TEST(ExtractRangesSimpleLimit) {
        auto settings = TKikimrSettings().SetWithSampleTables(false);
        TKikimrRunner kikimr(settings);

        TLocalHelper(kikimr).CreateTestOlapTable("olapTable", "olapStore", 1, 1);
        auto csController = NYDBTest::TControllers::RegisterCSControllerGuard<NYDBTest::NColumnShard::TController>();
        WriteTestData(kikimr, "/Root/olapStore/olapTable", 0, 1000000, 2000);
        auto tableClient = kikimr.GetTableClient();
        {
            auto alterQuery = TStringBuilder() <<
                              R"(
                ALTER OBJECT `/Root/olapStore` (TYPE TABLESTORE) SET (ACTION=UPSERT_OPTIONS, `SCAN_READER_POLICY_NAME`=`SIMPLE`)
                )";
            auto session = tableClient.CreateSession().GetValueSync().GetSession();
            auto alterResult = session.ExecuteSchemeQuery(alterQuery).GetValueSync();
            UNIT_ASSERT_VALUES_EQUAL_C(alterResult.GetStatus(), NYdb::EStatus::SUCCESS, alterResult.GetIssues().ToString());
        }

        auto selectQuery = TString(R"(
            SELECT `timestamp` FROM `/Root/olapStore/olapTable`
                WHERE
                    (`timestamp` < CAST(1000100 AS Timestamp) AND `timestamp` > CAST(1000095 AS Timestamp)) OR
                    (`timestamp` <= CAST(1001000 AS Timestamp) AND `timestamp` >= CAST(1000999 AS Timestamp)) OR
                    (`timestamp` > CAST(1002000 AS Timestamp))
                ORDER BY `timestamp`
                LIMIT 1;
        )");

        auto rows = ExecuteScanQuery(tableClient, selectQuery);

        TInstant tsPrev = TInstant::MicroSeconds(1000000);

        std::set<ui64> results = { 1000096 };
        for (const auto& r : rows) {
            TInstant ts = GetTimestamp(r.at("timestamp"));
            UNIT_ASSERT_GE_C(ts, tsPrev, "result is not sorted in ASC order");
            UNIT_ASSERT(results.erase(ts.GetValue()));
            tsPrev = ts;
        }
        UNIT_ASSERT(rows.size() == 1);
    }

    Y_UNIT_TEST(ExtractRanges) {
        auto settings = TKikimrSettings().SetWithSampleTables(false);
        TKikimrRunner kikimr(settings);

        TLocalHelper(kikimr).CreateTestOlapTable();
        auto csController = NYDBTest::TControllers::RegisterCSControllerGuard<NYDBTest::NColumnShard::TController>();
        WriteTestData(kikimr, "/Root/olapStore/olapTable", 0, 1000000, 2000);

        auto tableClient = kikimr.GetTableClient();
        auto selectQuery = TString(R"(
            SELECT `timestamp` FROM `/Root/olapStore/olapTable`
                WHERE
                    (`timestamp` < CAST(1000100 AS Timestamp) AND `timestamp` > CAST(1000095 AS Timestamp)) OR
                    (`timestamp` <= CAST(1001000 AS Timestamp) AND `timestamp` >= CAST(1000999 AS Timestamp)) OR
                    (`timestamp` > CAST(1002000 AS Timestamp))
                ORDER BY `timestamp`
                LIMIT 1000;
        )");

        auto rows = ExecuteScanQuery(tableClient, selectQuery);

        TInstant tsPrev = TInstant::MicroSeconds(1000000);

        std::set<ui64> results = { 1000096, 1000097, 1000098, 1000099, 1000999, 1001000 };
        for (const auto& r : rows) {
            TInstant ts = GetTimestamp(r.at("timestamp"));
            UNIT_ASSERT_GE_C(ts, tsPrev, "result is not sorted in ASC order");
            UNIT_ASSERT_C(results.erase(ts.GetValue()), Sprintf("%d", ts.GetValue()));
            tsPrev = ts;
        }
        UNIT_ASSERT(rows.size() == 6);
    }

    Y_UNIT_TEST(ExtractRangesReverse) {
        auto settings = TKikimrSettings()
            .SetWithSampleTables(false);
        TKikimrRunner kikimr(settings);

        TLocalHelper(kikimr).CreateTestOlapTable();
        auto csController = NYDBTest::TControllers::RegisterCSControllerGuard<NYDBTest::NColumnShard::TController>();
        WriteTestData(kikimr, "/Root/olapStore/olapTable", 0, 1000000, 2000);

        Tests::NCommon::TLoggerInit(kikimr).Initialize();

        auto tableClient = kikimr.GetTableClient();
        auto selectQuery = TString(R"(
            SELECT `timestamp` FROM `/Root/olapStore/olapTable`
                WHERE
                    (`timestamp` < CAST(1000100 AS Timestamp) AND `timestamp` > CAST(1000095 AS Timestamp)) OR
                    (`timestamp` < CAST(1000300 AS Timestamp) AND `timestamp` >= CAST(1000295 AS Timestamp)) OR
                    (`timestamp` <= CAST(1000400 AS Timestamp) AND `timestamp` > CAST(1000395 AS Timestamp)) OR

                    (`timestamp` <= CAST(1000500 AS Timestamp) AND `timestamp` >= CAST(1000495 AS Timestamp)) OR
                    (`timestamp` <= CAST(1000505 AS Timestamp) AND `timestamp` >= CAST(1000499 AS Timestamp)) OR
                    (`timestamp` < CAST(1000510 AS Timestamp) AND `timestamp` >= CAST(1000505 AS Timestamp)) OR

                    (`timestamp` <= CAST(1001000 AS Timestamp) AND `timestamp` >= CAST(1000999 AS Timestamp)) OR
                    (`timestamp` > CAST(1002000 AS Timestamp))
                ORDER BY `timestamp` DESC
                LIMIT 1000;
        )");

        auto rows = ExecuteScanQuery(tableClient, selectQuery);

        TInstant tsPrev = TInstant::MicroSeconds(2000000);
        std::set<ui64> results = { 1000096, 1000097, 1000098, 1000099,
            1000999, 1001000,
            1000295, 1000296, 1000297, 1000298, 1000299,
            1000396, 1000397, 1000398, 1000399, 1000400,
            1000495, 1000496, 1000497, 1000498, 1000499, 1000500, 1000501, 1000502, 1000503, 1000504, 1000505, 1000506, 1000507, 1000508, 1000509 };
        const ui32 expectedCount = results.size();
        for (const auto& r : rows) {
            TInstant ts = GetTimestamp(r.at("timestamp"));
            UNIT_ASSERT_LE_C(ts, tsPrev, "result is not sorted in DESC order");
            UNIT_ASSERT(results.erase(ts.GetValue()));
            tsPrev = ts;
        }
        UNIT_ASSERT(rows.size() == expectedCount);
    }

    TString BuildQuery(const TString& predicate, bool pushEnabled) {
        TStringBuilder qBuilder;
        qBuilder << "--!syntax_v1" << Endl;
        qBuilder << "PRAGMA Kikimr.OptEnableOlapPushdown = '" << (pushEnabled ? "true" : "false") << "';" << Endl;
        qBuilder << "SELECT `timestamp` FROM `/Root/olapStore/olapTable` WHERE ";
        qBuilder << predicate;
        qBuilder << " ORDER BY `timestamp`";
        return qBuilder;
    };

    Y_UNIT_TEST(PredicatePushdown) {
        constexpr bool logQueries = false;
        auto settings = TKikimrSettings()
            .SetWithSampleTables(false);
        TKikimrRunner kikimr(settings);

        TStreamExecScanQuerySettings scanSettings;
        scanSettings.Explain(true);

        TLocalHelper(kikimr).CreateTestOlapTable();
        WriteTestData(kikimr, "/Root/olapStore/olapTable", 10000, 3000000, 5, true);
        Tests::NCommon::TLoggerInit(kikimr).Initialize();

        auto tableClient = kikimr.GetTableClient();

        // TODO: Add support for DqPhyPrecompute push-down: Cast((2+2) as Uint64)
        std::vector<TString> testData = {
            R"(`resource_id` = `uid`)",
            R"(`resource_id` != `uid`)",
            R"(`resource_id` = "10001")",
            R"(`resource_id` != "10001")",
            R"("XXX" == "YYY" OR `resource_id` != "10001")",
            R"(`level` = 1)",
            R"(`level` = Int8("1"))",
            R"(`level` = Int16("1"))",
            R"(`level` = Int32("1"))",
            R"(`level` > Int32("3"))",
            R"(`level` < Int32("1"))",
            R"(`level` >= Int32("4"))",
            R"(`level` <= Int32("0"))",
            R"(`level` != Int32("0"))",
            R"((`level`, `uid`, `resource_id`) = (Int32("1"), "uid_3000001", "10001"))",
            R"((`level`, `uid`, `resource_id`) > (Int32("1"), "uid_3000001", "10001"))",
            R"((`level`, `uid`, `resource_id`) > (Int32("1"), "uid_3000000", "10001"))",
            R"((`level`, `uid`, `resource_id`) < (Int32("1"), "uid_3000002", "10001"))",
            R"((`level`, `uid`, `resource_id`) >= (Int32("2"), "uid_3000001", "10001"))",
            R"((`level`, `uid`, `resource_id`) >= (Int32("1"), "uid_3000002", "10001"))",
            R"((`level`, `uid`, `resource_id`) >= (Int32("1"), "uid_3000001", "10002"))",
            R"((`level`, `uid`, `resource_id`) >= (Int32("1"), "uid_3000001", "10001"))",
            R"((`level`, `uid`, `resource_id`) <= (Int32("2"), "uid_3000001", "10001"))",
            R"((`level`, `uid`, `resource_id`) <= (Int32("1"), "uid_3000002", "10001"))",
            R"((`level`, `uid`, `resource_id`) <= (Int32("1"), "uid_3000001", "10002"))",
            R"((`level`, `uid`, `resource_id`) <= (Int32("1"), "uid_3000001", "10001"))",
            R"((`level`, `uid`, `resource_id`) != (Int32("1"), "uid_3000001", "10001"))",
            R"((`level`, `uid`, `resource_id`) != (Int32("0"), "uid_3000001", "10011"))",
            R"(`level` = 0 OR `level` = 2 OR `level` = 1)",
            R"(`level` = 0 OR (`level` = 2 AND `uid` = "uid_3000002"))",
            R"(`level` = 0 OR NOT(`level` = 2 AND `uid` = "uid_3000002"))",
            R"(`level` = 0 AND (`uid` = "uid_3000000" OR `uid` = "uid_3000002"))",
            R"(`level` = 0 AND NOT(`uid` = "uid_3000000" OR `uid` = "uid_3000002"))",
            R"(`level` = 0 OR `uid` = "uid_3000003")",
            R"(`level` = 0 AND `uid` = "uid_3000003")",
            R"(`level` = 0 AND `uid` = "uid_3000000")",
            R"((`level`, `uid`) > (Int32("2"), "uid_3000004") OR (`level`, `uid`) < (Int32("1"), "uid_3000002"))",
            R"(Int32("3") > `level`)",
            R"((Int32("1"), "uid_3000001", "10001") = (`level`, `uid`, `resource_id`))",
            R"((Int32("1"), `uid`, "10001") = (`level`, "uid_3000001", `resource_id`))",
            R"(`level` = 0 AND "uid_3000000" = `uid`)",
            R"(`uid` > `resource_id`)",
            R"(`level` IS NULL)",
            R"(`level` IS NOT NULL)",
            R"(`message` IS NULL)",
            R"(`message` IS NOT NULL)",
            R"((`level`, `uid`) > (Int32("1"), NULL))",
            R"((`level`, `uid`) != (Int32("1"), NULL))",
            R"(`level` >= CAST("2" As Int32))",
            R"(CAST("2" As Int32) >= `level`)",
            R"(`uid` LIKE "%30000%")",
            R"(`uid` LIKE "uid%")",
            R"(`uid` LIKE "%001")",
            R"(`uid` LIKE "uid%001")",
            R"(`level` + 2 < 5)",
            R"(`level` - 2 >= 1)",
            R"(`level` * 3 > 4)",
            R"(`level` / 2 <= 1)",
            R"(`level` % 3 != 1)",
            R"(-`level` < -2)",
            R"(Abs(`level` - 3) >= 1)",
            R"(LENGTH(`message`) > 1037)",
            R"(LENGTH(`uid`) > 1 OR `resource_id` = "10001")",
            R"((LENGTH(`uid`) > 2 AND `resource_id` = "10001") OR `resource_id` = "10002")",
            R"((LENGTH(`uid`) > 3 OR `resource_id` = "10002") AND (LENGTH(`uid`) < 15 OR `resource_id` = "10001"))",
            R"(NOT(LENGTH(`uid`) > 0 AND `resource_id` = "10001"))",
            R"(NOT(LENGTH(`uid`) > 0 OR `resource_id` = "10001"))",
            R"(`level` IS NULL OR `message` IS NULL)",
            R"(`level` IS NOT NULL AND `message` IS NULL)",
            R"(`level` IS NULL AND `message` IS NOT NULL)",
            R"(`level` IS NOT NULL AND `message` IS NOT NULL)",
            R"(`level` IS NULL XOR `message` IS NOT NULL)",
            R"(`level` IS NULL XOR `message` IS NULL)",
            R"(`level` + 2. < 5.f)",
            R"(`level` - 2.f >= 1.)",
            R"(`level` * 3. > 4.f)",
            R"(`level` / 2.f <= 1.)",
            R"(`level` % 3. != 1.f)",
            //R"(`timestamp` >= Timestamp("1970-01-01T00:00:00.000001Z"))",
            R"(`timestamp` >= Timestamp("1970-01-01T00:00:03.000001Z") AND `level` < 4)",
            R"((`timestamp`, `level`) >= (Timestamp("1970-01-01T00:00:03.000001Z"), 3))",
#if SSA_RUNTIME_VERSION >= 5U
            R"(`resource_id` != "10001" XOR "XXX" == "YYY")",
            R"(IF(`level` > 3, -`level`, +`level`) < 2)",
            R"(StartsWith(`message` ?? `resource_id`, "10000"))",
            R"(NOT EndsWith(`message` ?? `resource_id`, "xxx"))",
            R"(ChooseMembers(TableRow(), ['level', 'uid', 'resource_id']) == <|level:1, uid:"uid_3000001", resource_id:"10001"|>)",
            R"(ChooseMembers(TableRow(), ['level', 'uid', 'resource_id']) != <|level:1, uid:"uid_3000001", resource_id:"10001"|>)",
            R"(`uid` LIKE "_id%000_")",
            R"(`uid` ILIKE "UID%002")",
#endif
        };

        for (const auto& predicate: testData) {
            auto normalQuery = BuildQuery(predicate, false);
            auto pushQuery = BuildQuery(predicate, true);

            Cerr << "--- Run normal query ---\n";
            Cerr << normalQuery << Endl;
            auto it = tableClient.StreamExecuteScanQuery(normalQuery).GetValueSync();
            UNIT_ASSERT_C(it.IsSuccess(), it.GetIssues().ToString());
            auto goodResult = CollectStreamResult(it);

            Cerr << "--- Run pushed down query ---\n";
            Cerr << pushQuery << Endl;
            it = tableClient.StreamExecuteScanQuery(pushQuery).GetValueSync();
            UNIT_ASSERT_C(it.IsSuccess(), it.GetIssues().ToString());
            auto pushResult = CollectStreamResult(it);

            if (logQueries) {
                Cerr << "Query: " << normalQuery << Endl;
                Cerr << "Expected: " << goodResult.ResultSetYson << Endl;
                Cerr << "Received: " << pushResult.ResultSetYson << Endl;
            }

            CompareYson(goodResult.ResultSetYson, pushResult.ResultSetYson);

            it = tableClient.StreamExecuteScanQuery(pushQuery, scanSettings).GetValueSync();
            UNIT_ASSERT_C(it.IsSuccess(), it.GetIssues().ToString());

            auto result = CollectStreamResult(it);
            auto ast = result.QueryStats->Getquery_ast();

            UNIT_ASSERT_C(ast.find("KqpOlapFilter") != std::string::npos,
                          TStringBuilder() << "Predicate not pushed down. Query: " << pushQuery);
        }
    }

    Y_UNIT_TEST(PredicateDoNotPushdown) {
        constexpr bool logQueries = false;
        auto settings = TKikimrSettings()
            .SetWithSampleTables(false);
        TKikimrRunner kikimr(settings);

        TStreamExecScanQuerySettings scanSettings;
        scanSettings.Explain(true);

        TLocalHelper(kikimr).CreateTestOlapTable();
        WriteTestData(kikimr, "/Root/olapStore/olapTable", 10000, 3000000, 5);
        Tests::NCommon::TLoggerInit(kikimr).Initialize();

        auto tableClient = kikimr.GetTableClient();

        std::vector<TString> testDataNoPush = {
            R"(`level` != NULL)",
            R"(`level` > NULL)",
            R"(`timestamp` >= CAST(3000001U AS Timestamp))",
            R"(`level` = NULL)",
            R"(`level` > NULL)",
            R"(Re2::Match('uid.*')(`uid`))",
        };

        for (const auto& predicate: testDataNoPush) {
            auto pushQuery = BuildQuery(predicate, true);

            if (logQueries) {
                Cerr << "Query: " << pushQuery << Endl;
            }

            auto it = tableClient.StreamExecuteScanQuery(pushQuery, scanSettings).GetValueSync();
            UNIT_ASSERT_C(it.IsSuccess(), it.GetIssues().ToString());

            auto result = CollectStreamResult(it);
            auto ast = result.QueryStats->Getquery_ast();

            UNIT_ASSERT_C(ast.find("KqpOlapFilter") == std::string::npos,
                          TStringBuilder() << "Predicate pushed down. Query: " << pushQuery);
        }
    }

    Y_UNIT_TEST(PredicatePushdownPartial) {
        constexpr bool logQueries = false;
        auto settings = TKikimrSettings()
            .SetWithSampleTables(false);
        TKikimrRunner kikimr(settings);

        TStreamExecScanQuerySettings scanSettings;
        scanSettings.Explain(true);

        TLocalHelper(kikimr).CreateTestOlapTable();
        WriteTestData(kikimr, "/Root/olapStore/olapTable", 10000, 3000000, 5);
        Tests::NCommon::TLoggerInit(kikimr).Initialize();

        auto tableClient = kikimr.GetTableClient();

        std::vector<TString> testDataPartialPush = {
            R"(LENGTH(`uid`) > 0 AND `resource_id` = "10001")",
            R"(`resource_id` = "10001" AND `level` > 1 AND LENGTH(`uid`) > 0)",
            R"(`resource_id` >= "10001" AND LENGTH(`uid`) > 0 AND `level` >= 1 AND `level` < 3)",
            R"(LENGTH(`uid`) > 0 AND (`resource_id` >= "10001" OR `level`>= 1 AND `level` <= 3))",
            R"(NOT(`resource_id` = "10001" OR `level` >= 1) AND LENGTH(`uid`) > 0)",
            R"(NOT(`resource_id` = "10001" AND `level` != 1) AND LENGTH(`uid`) > 0)",
            R"(`resource_id` = "10001" AND Unwrap(`level`/1) = `level`)",
            R"(`resource_id` = "10001" AND Unwrap(`level`/1) = `level` AND `level` > 1)",
        };

        for (const auto& predicate: testDataPartialPush) {
            auto normalQuery = BuildQuery(predicate, false);
            auto pushQuery = BuildQuery(predicate, true);

            Cerr << "--- Run normal query ---\n";
            Cerr << normalQuery << Endl;
            auto it = tableClient.StreamExecuteScanQuery(normalQuery).GetValueSync();
            UNIT_ASSERT_C(it.IsSuccess(), it.GetIssues().ToString());
            auto goodResult = CollectStreamResult(it);

            Cerr << "--- Run pushed down query ---\n";
            Cerr << pushQuery << Endl;
            it = tableClient.StreamExecuteScanQuery(pushQuery).GetValueSync();
            UNIT_ASSERT_C(it.IsSuccess(), it.GetIssues().ToString());
            auto pushResult = CollectStreamResult(it);

            if (logQueries) {
                Cerr << "Query: " << normalQuery << Endl;
                Cerr << "Expected: " << goodResult.ResultSetYson << Endl;
                Cerr << "Received: " << pushResult.ResultSetYson << Endl;
            }

            CompareYson(goodResult.ResultSetYson, pushResult.ResultSetYson);

            it = tableClient.StreamExecuteScanQuery(pushQuery, scanSettings).GetValueSync();
            UNIT_ASSERT_C(it.IsSuccess(), it.GetIssues().ToString());

            auto result = CollectStreamResult(it);
            auto ast = result.QueryStats->Getquery_ast();

            UNIT_ASSERT_C(ast.find("KqpOlapFilter") != std::string::npos,
                          TStringBuilder() << "Predicate not pushed down. Query: " << pushQuery);
            UNIT_ASSERT_C(ast.find("NarrowMap") != std::string::npos,
                          TStringBuilder() << "NarrowMap was removed. Query: " << pushQuery);
        }
    }
    Y_UNIT_TEST(PredicatePushdown_DifferentLvlOfFilters) {
        auto settings = TKikimrSettings()
            .SetWithSampleTables(false);
        TKikimrRunner kikimr(settings);

        TStreamExecScanQuerySettings scanSettings;
        scanSettings.Explain(true);

        TLocalHelper(kikimr).CreateTestOlapTable();
        WriteTestData(kikimr, "/Root/olapStore/olapTable", 10000, 3000000, 5);
        Tests::NCommon::TLoggerInit(kikimr).Initialize();

        auto tableClient = kikimr.GetTableClient();

        std::vector< std::pair<TString, TString> > secondLvlFilters = {
            { R"(`uid` LIKE "%30000%")", "Filter-TableFullScan" },
            { R"(`uid` NOT LIKE "%30000%")", "Filter-TableFullScan" },
            { R"(`uid` LIKE "uid%")", "Filter-TableFullScan" },
            { R"(`uid` LIKE "%001")", "Filter-TableFullScan" },
            { R"(`uid` LIKE "uid%001")", "Filter-TableFullScan" },
        };
        std::string query = R"(
            SELECT `timestamp` FROM `/Root/olapStore/olapTable` WHERE
                `level` >= 1 AND
        )";

        for (auto filter : secondLvlFilters) {
            auto it = tableClient.StreamExecuteScanQuery(query + filter.first, scanSettings).GetValueSync();
            UNIT_ASSERT_C(it.IsSuccess(), it.GetIssues().ToString());

            auto result = CollectStreamResult(it);
            NJson::TJsonValue plan;
            NJson::ReadJsonTree(*result.PlanJson, &plan, true);

            auto readNode = FindPlanNodeByKv(plan, "Node Type", filter.second);
            UNIT_ASSERT(readNode.IsDefined());

            auto& operators = readNode.GetMapSafe().at("Operators").GetArraySafe();
            for (auto& op : operators) {
                if (op.GetMapSafe().at("Name") == "TableFullScan") {
                    UNIT_ASSERT(op.GetMapSafe().at("SsaProgram").IsDefined());
                    const auto ssa = op.GetMapSafe().at("SsaProgram").GetStringRobust();
                    UNIT_ASSERT(ssa.Contains(R"("Filter":{)"));
                }
            }
        }
    }

    Y_UNIT_TEST(PredicatePushdown_LikePushedDownForStringType) {
        auto settings = TKikimrSettings()
            .SetWithSampleTables(false);
        TKikimrRunner kikimr(settings);

        TStreamExecScanQuerySettings scanSettings;
        scanSettings.Explain(true);

        TTableWithNullsHelper(kikimr).CreateTableWithNulls();
        WriteTestDataForTableWithNulls(kikimr, "/Root/tableWithNulls");
        Tests::NCommon::TLoggerInit(kikimr).Initialize();

        auto tableClient = kikimr.GetTableClient();
        auto query = R"(SELECT id, binary_str FROM `/Root/tableWithNulls` WHERE binary_str LIKE "5%")";
        auto it = tableClient.StreamExecuteScanQuery(query, scanSettings).GetValueSync();
        UNIT_ASSERT_C(it.IsSuccess(), it.GetIssues().ToString());

        auto result = CollectStreamResult(it);
        auto ast = result.QueryStats->Getquery_ast();
        UNIT_ASSERT_C(ast.find("KqpOlapFilter") != std::string::npos,
                        TStringBuilder() << "Predicate wasn't pushed down. Query: " << query);
    }
#if SSA_RUNTIME_VERSION < 5U
    Y_UNIT_TEST(PredicatePushdown_LikeNotPushedDownIfAnsiLikeDisabled) {
        auto settings = TKikimrSettings()
            .SetWithSampleTables(false);
        TKikimrRunner kikimr(settings);

        TStreamExecScanQuerySettings scanSettings;
        scanSettings.Explain(true);

        TTableWithNullsHelper(kikimr).CreateTableWithNulls();
        WriteTestDataForTableWithNulls(kikimr, "/Root/tableWithNulls");
        Tests::NCommon::TLoggerInit(kikimr).Initialize();

        auto tableClient = kikimr.GetTableClient();
        auto query = R"(
            PRAGMA DisableAnsiLike;
            SELECT id, resource_id FROM `/Root/tableWithNulls` WHERE resource_id LIKE "%5%"
        )";
        auto it = tableClient.StreamExecuteScanQuery(query, scanSettings).GetValueSync();
        UNIT_ASSERT_C(it.IsSuccess(), it.GetIssues().ToString());

        auto result = CollectStreamResult(it);
        auto ast = result.QueryStats->Getquery_ast();
        UNIT_ASSERT_C(ast.find("KqpOlapFilter") == std::string::npos,
                        TStringBuilder() << "Predicate pushed down. Query: " << query);
    }
#endif
    Y_UNIT_TEST(PredicatePushdown_MixStrictAndNotStrict) {
        auto settings = TKikimrSettings()
            .SetWithSampleTables(false);
        TKikimrRunner kikimr(settings);

        TStreamExecScanQuerySettings scanSettings;
        scanSettings.Explain(true);

        TLocalHelper(kikimr).CreateTestOlapTable();
        WriteTestData(kikimr, "/Root/olapStore/olapTable", 10000, 3000000, 5);
        Tests::NCommon::TLoggerInit(kikimr).Initialize();

        auto tableClient = kikimr.GetTableClient();
        auto query = R"(
            SELECT `timestamp` FROM `/Root/olapStore/olapTable` WHERE
                `resource_id` = "10001" AND Unwrap(`level`/1) = `level` AND `level` > 1;
        )";

        auto it = tableClient.StreamExecuteScanQuery(query, scanSettings).GetValueSync();
        UNIT_ASSERT_C(it.IsSuccess(), it.GetIssues().ToString());

        auto result = CollectStreamResult(it);
        auto ast = result.QueryStats->Getquery_ast();
        UNIT_ASSERT_C(ast.find(R"(('eq '"resource_id")") != std::string::npos,
                          TStringBuilder() << "Subpredicate is not pushed down. Query: " << query);
        UNIT_ASSERT_C(ast.find(R"(('gt '"level")") != std::string::npos,
                          TStringBuilder() << "Subpredicate is not pushed down. Query: " << query);
        //This check is based on an assumpltion, that for pushed down predicates column names are preserved in AST
        //But for non-pushed down predicates column names are (usually) replaced with a label, started with $. It' not a rule, but a heuristic
        //So this check may require a correction when some ast optimization rules are changed
        UNIT_ASSERT_C(ast.find(R"((Unwrap (/ $)") != std::string::npos,
                          TStringBuilder() << "Unsafe subpredicate is pushed down. Query: " << query);

        UNIT_ASSERT_C(ast.find("NarrowMap") != std::string::npos,
                          TStringBuilder() << "NarrowMap was removed. Query: " << query);
    }

    Y_UNIT_TEST(SelectLimit1ManyShards) {
        TPortManager tp;
        ui16 mbusport = tp.GetPort(2134);
        auto settings = Tests::TServerSettings(mbusport)
            .SetDomainName("Root")
            .SetUseRealThreads(false)
            .SetNodeCount(2);


        Tests::TServer::TPtr server = new Tests::TServer(settings);
        auto runtime = server->GetRuntime();
        auto sender = runtime->AllocateEdgeActor();

        InitRoot(server, sender);
        Tests::NCommon::TLoggerInit(runtime).Initialize();

        const ui32 numShards = 10;
        const ui32 numIterations = 10;
        TLocalHelper(*server).CreateTestOlapTable("selectTable", "selectStore", numShards, numShards);
        for(ui64 i = 0; i < numIterations; ++i) {
            TLocalHelper(*server).SendDataViaActorSystem("/Root/selectStore/selectTable", 0, 1000000 + i * 1000000, 2000);
        }

        ui64 result = 0;

        std::vector<TAutoPtr<IEventHandle>> evs;
        ui32 num = 0;
        auto captureEvents = [&](TAutoPtr<IEventHandle>& ev) -> auto {
            switch (ev->GetTypeRewrite()) {
                case NKqp::TKqpExecuterEvents::EvShardsResolveStatus: {

                    auto* msg = ev->Get<NKqp::NShardResolver::TEvShardsResolveStatus>();
                    for (auto& [shardId, nodeId]: msg->ShardNodes) {
                        Cerr << "-- nodeId: " << nodeId << Endl;
                        nodeId = runtime->GetNodeId(num);
                        ++num;
                        num = num % 2;
                    }
                    break;
                }

                case NYql::NDq::TDqComputeEvents::EvChannelData: {
                    auto& record = ev->Get<NYql::NDq::TEvDqCompute::TEvChannelData>()->Record;
                    if (record.GetChannelData().GetChannelId() == 2) {
                        Cerr << (TStringBuilder() << "captured event for the second channel" << Endl);
                        Cerr.Flush();
                    }

                    Cerr << (TStringBuilder() << "-- EvChannelData: " << record.AsJSON() << Endl);
                    Cerr.Flush();

                    if (record.GetChannelData().GetChannelId() == 2) {
                        Cerr << (TStringBuilder() << "captured event for the second channel" << Endl);
                        evs.push_back(ev);
                        return TTestActorRuntime::EEventAction::DROP;
                    } else {
                        return TTestActorRuntime::EEventAction::PROCESS;
                    }
                }

                case NKqp::TKqpExecuterEvents::EvStreamData: {
                    auto& record = ev->Get<NKqp::TEvKqpExecuter::TEvStreamData>()->Record;

                    Cerr << (TStringBuilder() << "-- EvStreamData: " << record.AsJSON() << Endl);
                    Cerr.Flush();

                    Y_ASSERT(record.GetResultSet().rows().size() == 1);
                    result = 1;

                    auto resp = MakeHolder<NKqp::TEvKqpExecuter::TEvStreamDataAck>(record.GetSeqNo(), record.GetChannelId());
                    resp->Record.SetEnough(false);
                    resp->Record.SetFreeSpace(100);
                    runtime->Send(new IEventHandle(ev->Sender, sender, resp.Release()));
                    return TTestActorRuntime::EEventAction::DROP;
                }
            }
            return TTestActorRuntime::EEventAction::PROCESS;
        };

        runtime->SetObserverFunc(captureEvents);
        auto streamSender = runtime->AllocateEdgeActor();
        NDataShard::NKqpHelpers::SendRequest(*runtime, streamSender, NDataShard::NKqpHelpers::MakeStreamRequest(streamSender, "SELECT * FROM `/Root/selectStore/selectTable` LIMIT 1;", false));
        auto ev = runtime->GrabEdgeEventRethrow<NKqp::TEvKqp::TEvQueryResponse>(streamSender);
        UNIT_ASSERT_VALUES_EQUAL(result, 1);
    }

    Y_UNIT_TEST(ManyColumnShards) {
        TPortManager tp;
        ui16 mbusport = tp.GetPort(2134);
        auto settings = Tests::TServerSettings(mbusport)
            .SetDomainName("Root")
            .SetUseRealThreads(false)
            .SetNodeCount(2);

        Tests::TServer::TPtr server = new Tests::TServer(settings);

        auto runtime = server->GetRuntime();
        runtime->SetScheduledLimit(1000000);

        auto sender = runtime->AllocateEdgeActor();

        InitRoot(server, sender);
//        Tests::NCommon::TLoggerInit(runtime).Initialize();

        ui32 numShards = NSan::PlainOrUnderSanitizer(1000, 10);
        ui32 numIterations = NSan::PlainOrUnderSanitizer(50, 10);
        TLocalHelper(*server).SetShardingMethod("HASH_FUNCTION_CLOUD_LOGS").CreateTestOlapTable("largeOlapTable", "largeOlapStore", numShards, numShards);
        ui32 insertRows = 0;
        for(ui64 i = 0; i < numIterations; ++i) {
            TLocalHelper(*server).SendDataViaActorSystem("/Root/largeOlapStore/largeOlapTable", 0, 1000000 + i * 1000000, 2000);
            insertRows += 2000;
        }

        ui64 result = 0;
        auto captureEvents = [&](TAutoPtr<IEventHandle>& ev) -> auto {
            switch (ev->GetTypeRewrite()) {
                case NKqp::TKqpExecuterEvents::EvShardsResolveStatus: {

                    auto* msg = ev->Get<NKqp::NShardResolver::TEvShardsResolveStatus>();
                    for (auto& [shardId, nodeId]: msg->ShardNodes) {
                        Cerr << "-- nodeId: " << nodeId << Endl;
                        nodeId = runtime->GetNodeId(0);
                    }
                    break;
                }

                case NKqp::TKqpExecuterEvents::EvStreamData: {
                    auto& record = ev->Get<NKqp::TEvKqpExecuter::TEvStreamData>()->Record;

                    Cerr << (TStringBuilder() << "-- EvStreamData: " << record.AsJSON() << Endl);
                    Cerr.Flush();

                    Y_ASSERT(record.GetResultSet().rows().size() == 1);
                    Y_ASSERT(record.GetResultSet().rows().at(0).items().size() == 1);
                    result = record.GetResultSet().rows().at(0).items().at(0).uint64_value();

                    auto resp = MakeHolder<NKqp::TEvKqpExecuter::TEvStreamDataAck>(record.GetSeqNo(), record.GetChannelId());
                    resp->Record.SetEnough(false);
                    resp->Record.SetFreeSpace(100);
                    runtime->Send(new IEventHandle(ev->Sender, sender, resp.Release()));
                    return TTestActorRuntime::EEventAction::DROP;
                }
            }
            return TTestActorRuntime::EEventAction::PROCESS;
        };

        runtime->SetObserverFunc(captureEvents);
        auto streamSender = runtime->AllocateEdgeActor();
        NDataShard::NKqpHelpers::SendRequest(*runtime, streamSender, NDataShard::NKqpHelpers::MakeStreamRequest(streamSender, "SELECT COUNT(*) FROM `/Root/largeOlapStore/largeOlapTable`;", false));
        runtime->GrabEdgeEventRethrow<NKqp::TEvKqp::TEvQueryResponse>(streamSender);
        UNIT_ASSERT_VALUES_EQUAL(result, insertRows);
    }

    Y_UNIT_TEST(ManyColumnShardsFilterPushdownEmptySet) {
        TPortManager tp;
        ui16 mbusport = tp.GetPort(2134);
        auto settings = Tests::TServerSettings(mbusport)
            .SetDomainName("Root")
            .SetUseRealThreads(false)
            .SetNodeCount(2);

        Tests::TServer::TPtr server = new Tests::TServer(settings);

        auto runtime = server->GetRuntime();
        auto sender = runtime->AllocateEdgeActor();

        InitRoot(server, sender);
//        Tests::NCommon::TLoggerInit(runtime).Initialize();

        const ui32 numShards = 10;
        const ui32 numIterations = 50;
        TLocalHelper(*server).CreateTestOlapTable("largeOlapTable", "largeOlapStore", numShards, numShards);
        for(ui64 i = 0; i < numIterations; ++i) {
            TLocalHelper(*server).SendDataViaActorSystem("/Root/largeOlapStore/largeOlapTable", 0, 1000000 + i*1000000, 2000);
        }

        bool hasResult = false;
        auto captureEvents = [&](TAutoPtr<IEventHandle>& ev) -> auto {
            switch (ev->GetTypeRewrite()) {
                case NKqp::TKqpExecuterEvents::EvShardsResolveStatus: {

                    auto* msg = ev->Get<NKqp::NShardResolver::TEvShardsResolveStatus>();
                    for (auto& [shardId, nodeId]: msg->ShardNodes) {
                        Cerr << "-- nodeId: " << nodeId << Endl;
                        nodeId = runtime->GetNodeId(0);
                    }
                    break;
                }

                case NKqp::TKqpExecuterEvents::EvStreamData: {
                    auto& record = ev->Get<NKqp::TEvKqpExecuter::TEvStreamData>()->Record;

                    Cerr << (TStringBuilder() << "-- EvStreamData: " << record.AsJSON() << Endl);
                    Cerr.Flush();

                    Y_ASSERT(record.GetResultSet().rows().size() == 0);
                    hasResult = true;

                    auto resp = MakeHolder<NKqp::TEvKqpExecuter::TEvStreamDataAck>(record.GetSeqNo(), record.GetChannelId());
                    resp->Record.SetEnough(false);
                    resp->Record.SetFreeSpace(100);
                    runtime->Send(new IEventHandle(ev->Sender, sender, resp.Release()));
                    return TTestActorRuntime::EEventAction::DROP;
                }
            }
            return TTestActorRuntime::EEventAction::PROCESS;
        };

        runtime->SetObserverFunc(captureEvents);
        auto streamSender = runtime->AllocateEdgeActor();
        NDataShard::NKqpHelpers::SendRequest(*runtime, streamSender, NDataShard::NKqpHelpers::MakeStreamRequest(streamSender, "SELECT * FROM `/Root/largeOlapStore/largeOlapTable` where resource_id = Utf8(\"notfound\");", false));
        auto ev = runtime->GrabEdgeEventRethrow<NKqp::TEvKqp::TEvQueryResponse>(streamSender);
        UNIT_ASSERT(hasResult);
    }

    Y_UNIT_TEST(ManyColumnShardsWithRestarts) {
        TPortManager tp;
        ui16 mbusport = tp.GetPort(2134);
        auto settings = Tests::TServerSettings(mbusport)
            .SetDomainName("Root")
            .SetUseRealThreads(false)
            .SetNodeCount(2);

        Tests::TServer::TPtr server = new Tests::TServer(settings);
        auto csController = NYDBTest::TControllers::RegisterCSControllerGuard<NYDBTest::NColumnShard::TController>();

        auto runtime = server->GetRuntime();
        auto sender = runtime->AllocateEdgeActor();

        InitRoot(server, sender);
//        Tests::NCommon::TLoggerInit(runtime).Initialize();

        ui32 numShards = NSan::PlainOrUnderSanitizer(100, 10);
        ui32 numIterations = NSan::PlainOrUnderSanitizer(100, 10);
        TLocalHelper(*server).SetShardingMethod("HASH_FUNCTION_CLOUD_LOGS").CreateTestOlapTable("largeOlapTable", "largeOlapStore", numShards, numShards);
        ui32 insertRows = 0;

        for(ui64 i = 0; i < numIterations; ++i) {
            TLocalHelper(*server).SendDataViaActorSystem("/Root/largeOlapStore/largeOlapTable", 0, 1000000 + i*1000000, 2000);
            insertRows += 2000;
        }

        ui64 result = 0;
        THashSet<TActorId> columnShardScans;
        bool prevIsFinished = false;

        auto captureEvents = [&](TAutoPtr<IEventHandle>& ev) -> auto {
            switch (ev->GetTypeRewrite()) {
                case NKqp::TKqpExecuterEvents::EvShardsResolveStatus: {

                    auto* msg = ev->Get<NKqp::NShardResolver::TEvShardsResolveStatus>();
                    for (auto& [shardId, nodeId]: msg->ShardNodes) {
                        Cerr << "-- nodeId: " << nodeId << Endl;
                        nodeId = runtime->GetNodeId(0);
                    }
                    break;
                }

                case NKqp::TKqpExecuterEvents::EvStreamData: {
                    auto& record = ev->Get<NKqp::TEvKqpExecuter::TEvStreamData>()->Record;

                    Cerr << (TStringBuilder() << "-- EvStreamData: " << record.AsJSON() << Endl);
                    Cerr.Flush();

                    Y_ASSERT(record.GetResultSet().rows().size() == 1);
                    Y_ASSERT(record.GetResultSet().rows().at(0).items().size() == 1);
                    result = record.GetResultSet().rows().at(0).items().at(0).uint64_value();

                    auto resp = MakeHolder<NKqp::TEvKqpExecuter::TEvStreamDataAck>(record.GetSeqNo(), record.GetChannelId());
                    resp->Record.SetEnough(false);
                    resp->Record.SetFreeSpace(100);
                    runtime->Send(new IEventHandle(ev->Sender, sender, resp.Release()));
                    return TTestActorRuntime::EEventAction::DROP;
                }

                case NKqp::TKqpComputeEvents::EvScanData: {
                    auto [it, success] = columnShardScans.emplace(ev->Sender);
                    auto* msg = ev->Get<NKqp::TEvKqpCompute::TEvScanData>();
                    if (success) {
                        // first scan response.
                        prevIsFinished = msg->Finished;
                        return TTestActorRuntime::EEventAction::PROCESS;
                    } else {
                        if (prevIsFinished) {
                            Cerr << (TStringBuilder() << "-- EvScanData from " << ev->Sender << ": hijack event" << Endl);
                            Cerr.Flush();
                            for (auto&& i : csController->GetShardActualIds()) {
                                runtime->Send(MakePipePerNodeCacheID(false), NActors::TActorId(), new TEvPipeCache::TEvForward(
                                    new TEvents::TEvPoisonPill(), i, false));
                            }
                        } else {
                            prevIsFinished = msg->Finished;
                        }
                        return TTestActorRuntime::EEventAction::PROCESS;
                    }
                    break;
                }

                default:
                    break;
            }
            return TTestActorRuntime::EEventAction::PROCESS;
        };

        runtime->SetObserverFunc(captureEvents);
        auto streamSender = runtime->AllocateEdgeActor();
        NDataShard::NKqpHelpers::SendRequest(*runtime, streamSender, NDataShard::NKqpHelpers::MakeStreamRequest(streamSender, "SELECT COUNT(*) FROM `/Root/largeOlapStore/largeOlapTable`;", false));
        auto ev = runtime->GrabEdgeEventRethrow<NKqp::TEvKqp::TEvQueryResponse>(streamSender);
        UNIT_ASSERT_VALUES_EQUAL(result, insertRows);
    }

    Y_UNIT_TEST(PredicatePushdownWithParametersILike) {
        constexpr bool logQueries = true;
        auto settings = TKikimrSettings()
            .SetWithSampleTables(false);
        TKikimrRunner kikimr(settings);

        TStreamExecScanQuerySettings scanSettings;
        scanSettings.Explain(true);

        TLocalHelper(kikimr.GetTestServer()).CreateTestOlapTable();
        WriteTestData(kikimr, "/Root/olapStore/olapTable", 10000, 3000000, 1000);

        auto tableClient = kikimr.GetTableClient();

        auto buildQuery = [](bool pushEnabled) {
            TStringBuilder builder;

            builder << "--!syntax_v1" << Endl;

            if (!pushEnabled) {
                builder << "PRAGMA Kikimr.OptEnableOlapPushdown = \"false\";" << Endl;
            }

            builder << R"(
                DECLARE $in_uid AS Utf8;
                DECLARE $in_level AS Int32;

                SELECT `timestamp` FROM `/Root/olapStore/olapTable` WHERE
                    uid ILIKE "uid_%" || $in_uid || "%" AND level > $in_level
                ORDER BY `timestamp`;
            )" << Endl;

            return builder;
        };

        auto normalQuery = buildQuery(false);
        auto pushQuery = buildQuery(true);

        auto params = tableClient.GetParamsBuilder()
            .AddParam("$in_uid")
                .Utf8("3000")
                .Build()
            .AddParam("$in_level")
                .Int32(2)
                .Build()
            .Build();

        auto it = tableClient.StreamExecuteScanQuery(normalQuery, params).GetValueSync();
        UNIT_ASSERT_C(it.IsSuccess(), it.GetIssues().ToString());
        auto goodResult = CollectStreamResult(it);

        it = tableClient.StreamExecuteScanQuery(pushQuery, params).GetValueSync();
        UNIT_ASSERT_C(it.IsSuccess(), it.GetIssues().ToString());
        auto pushResult = CollectStreamResult(it);

        if (logQueries) {
            Cerr << "Query: " << normalQuery << Endl;
            Cerr << "Expected: " << goodResult.ResultSetYson << Endl;
            Cerr << "Received: " << pushResult.ResultSetYson << Endl;
        }

        CompareYson(goodResult.ResultSetYson, pushResult.ResultSetYson);

        it = tableClient.StreamExecuteScanQuery(pushQuery, scanSettings).GetValueSync();
        UNIT_ASSERT_C(it.IsSuccess(), it.GetIssues().ToString());

        auto result = CollectStreamResult(it);
        auto ast = result.QueryStats->Getquery_ast();

        UNIT_ASSERT_C(ast.find("KqpOlapFilter") != std::string::npos,
                      TStringBuilder() << "Predicate not pushed down. Query: " << pushQuery);

        NJson::TJsonValue plan, readRange;
        NJson::ReadJsonTree(*result.PlanJson, &plan, true);

        Cerr << result.PlanJson << Endl;

        readRange = FindPlanNodeByKv(plan, "Name", "TableFullScan");
        UNIT_ASSERT(readRange.IsDefined());
    }

    Y_UNIT_TEST(PredicatePushdownWithParameters) {
        constexpr bool logQueries = true;
        auto settings = TKikimrSettings()
            .SetWithSampleTables(false);
        TKikimrRunner kikimr(settings);

        TStreamExecScanQuerySettings scanSettings;
        scanSettings.Explain(true);

        TLocalHelper(kikimr.GetTestServer()).CreateTestOlapTable();
        WriteTestData(kikimr, "/Root/olapStore/olapTable", 10000, 3000000, 1000);

        auto tableClient = kikimr.GetTableClient();

        auto buildQuery = [](bool pushEnabled) {
            TStringBuilder builder;

            builder << "--!syntax_v1" << Endl;

            if (!pushEnabled) {
                builder << "PRAGMA Kikimr.OptEnableOlapPushdown = \"false\";" << Endl;
            }

            builder << R"(
                DECLARE $in_uid AS Utf8;
                DECLARE $in_level AS Int32;

                SELECT `timestamp` FROM `/Root/olapStore/olapTable` WHERE
                    uid > $in_uid AND level > $in_level
                ORDER BY `timestamp`;
            )" << Endl;

            return builder;
        };

        auto normalQuery = buildQuery(false);
        auto pushQuery = buildQuery(true);

        auto params = tableClient.GetParamsBuilder()
            .AddParam("$in_uid")
                .Utf8("uid_3000980")
                .Build()
            .AddParam("$in_level")
                .Int32(2)
                .Build()
            .Build();

        auto it = tableClient.StreamExecuteScanQuery(normalQuery, params).GetValueSync();
        UNIT_ASSERT_C(it.IsSuccess(), it.GetIssues().ToString());
        auto goodResult = CollectStreamResult(it);

        it = tableClient.StreamExecuteScanQuery(pushQuery, params).GetValueSync();
        UNIT_ASSERT_C(it.IsSuccess(), it.GetIssues().ToString());
        auto pushResult = CollectStreamResult(it);

        if (logQueries) {
            Cerr << "Query: " << normalQuery << Endl;
            Cerr << "Expected: " << goodResult.ResultSetYson << Endl;
            Cerr << "Received: " << pushResult.ResultSetYson << Endl;
        }

        CompareYson(goodResult.ResultSetYson, pushResult.ResultSetYson);

        it = tableClient.StreamExecuteScanQuery(pushQuery, scanSettings).GetValueSync();
        UNIT_ASSERT_C(it.IsSuccess(), it.GetIssues().ToString());

        auto result = CollectStreamResult(it);
        auto ast = result.QueryStats->Getquery_ast();

        UNIT_ASSERT_C(ast.find("KqpOlapFilter") != std::string::npos,
                      TStringBuilder() << "Predicate not pushed down. Query: " << pushQuery);

        NJson::TJsonValue plan, readRange;
        NJson::ReadJsonTree(*result.PlanJson, &plan, true);

        readRange = FindPlanNodeByKv(plan, "Name", "TableFullScan");
        UNIT_ASSERT(readRange.IsDefined());
    }

    Y_UNIT_TEST(PredicatePushdownParameterTypesValidation) {
        auto settings = TKikimrSettings()
            .SetWithSampleTables(false);
        TKikimrRunner kikimr(settings);

        TStreamExecScanQuerySettings scanSettings;
        scanSettings.Explain(true);

        CreateTableOfAllTypes(kikimr);

        auto tableClient = kikimr.GetTableClient();

        std::map<std::string, TParams> testData = CreateParametersOfAllTypes(tableClient);

        const TString queryTemplate = R"(
            --!syntax_v1
            DECLARE $in_value AS <--TYPE-->;
            SELECT `key` FROM `/Root/olapStore/OlapParametersTable` WHERE <--NAME-->_column > $in_value;
        )";

        for (auto& [type, parameter]: testData) {
            TString query(queryTemplate);
            std::string clearType = type;

            size_t pos = clearType.find('(');

            if (std::string::npos != pos) {
                clearType = clearType.substr(0, pos);
            }

            SubstGlobal(query, "<--TYPE-->", type);
            SubstGlobal(query, "<--NAME-->", clearType);

            TStringBuilder b;

            b << "----------------------------" << Endl;
            b << query << Endl;
            b << "----------------------------" << Endl;

            auto it = tableClient.StreamExecuteScanQuery(query, parameter).GetValueSync();
            UNIT_ASSERT_C(it.IsSuccess(), it.GetIssues().ToString() << Endl << b);
            auto goodResult = CollectStreamResult(it);

            it = tableClient.StreamExecuteScanQuery(query, scanSettings).GetValueSync();
            UNIT_ASSERT_C(it.IsSuccess(), it.GetIssues().ToString() << Endl << b);

            auto result = CollectStreamResult(it);
            auto ast = result.QueryStats->Getquery_ast();

            UNIT_ASSERT_C(ast.find("KqpOlapFilter") != std::string::npos,
                          TStringBuilder() << "Predicate not pushed down. Query: " << query);
        }
    }

    Y_UNIT_TEST(OlapLayout) {
        auto settings = TKikimrSettings()
            .SetWithSampleTables(false);
        settings.AppConfig.MutableColumnShardConfig()->MutableTablesStorageLayoutPolicy()->MutableIdentityGroups();
        Y_ABORT_UNLESS(settings.AppConfig.GetColumnShardConfig().GetTablesStorageLayoutPolicy().HasIdentityGroups());
        TKikimrRunner kikimr(settings);
        TLocalHelper(kikimr).CreateTestOlapTable("olapTable", "olapStore1", 20, 4);
        UNIT_ASSERT(TExtLocalHelper(kikimr).TryCreateTable("olapStore1", "olapTable_1", 5));
        UNIT_ASSERT(TExtLocalHelper(kikimr).TryCreateTable("olapStore1", "olapTable_2", 5));
        UNIT_ASSERT(TExtLocalHelper(kikimr).TryCreateTable("olapStore1", "olapTable_3", 5));
        UNIT_ASSERT(TExtLocalHelper(kikimr).TryCreateTable("olapStore1", "olapTable_4", 5));

        TLocalHelper(kikimr).CreateTestOlapTable("olapTable", "olapStore", 16, 4);
        UNIT_ASSERT(TExtLocalHelper(kikimr).TryCreateTable("olapStore", "olapTable_1", 4));
        UNIT_ASSERT(TExtLocalHelper(kikimr).TryCreateTable("olapStore", "olapTable_2", 4));
        UNIT_ASSERT(TExtLocalHelper(kikimr).TryCreateTable("olapStore", "olapTable_4", 2));
        UNIT_ASSERT(TExtLocalHelper(kikimr).TryCreateTable("olapStore", "olapTable_5", 1));
        UNIT_ASSERT(TExtLocalHelper(kikimr).TryCreateTable("olapStore", "olapTable_6", 1));
        UNIT_ASSERT(!TExtLocalHelper(kikimr).TryCreateTable("olapStore", "olapTable_7", 5));
        UNIT_ASSERT(!TExtLocalHelper(kikimr).TryCreateTable("olapStore", "olapTable_8", 3));
        UNIT_ASSERT(!TExtLocalHelper(kikimr).TryCreateTable("olapStore", "olapTable_9", 8));
        UNIT_ASSERT(!TExtLocalHelper(kikimr).TryCreateTable("olapStore", "olapTable_10", 17));
        UNIT_ASSERT(TExtLocalHelper(kikimr).TryCreateTable("olapStore", "olapTable_11", 2));
        UNIT_ASSERT(TExtLocalHelper(kikimr).TryCreateTable("olapStore", "olapTable_12", 1));

        UNIT_ASSERT(TExtLocalHelper(kikimr).DropTable("olapStore", "olapTable_1"));
        UNIT_ASSERT(TExtLocalHelper(kikimr).DropTable("olapStore", "olapTable_2"));
        UNIT_ASSERT(TExtLocalHelper(kikimr).DropTable("olapStore", "olapTable_4"));
        UNIT_ASSERT(TExtLocalHelper(kikimr).DropTable("olapStore", "olapTable_5"));
        UNIT_ASSERT(TExtLocalHelper(kikimr).DropTable("olapStore", "olapTable_6"));

        UNIT_ASSERT(TExtLocalHelper(kikimr).TryCreateTable("olapStore", "olapTable_7", 5));
        UNIT_ASSERT(TExtLocalHelper(kikimr).TryCreateTable("olapStore", "olapTable_8", 2));
        UNIT_ASSERT(!TExtLocalHelper(kikimr).TryCreateTable("olapStore", "olapTable_9", 9));

        UNIT_ASSERT(TExtLocalHelper(kikimr).DropTable("olapStore", "olapTable"));
        UNIT_ASSERT(TExtLocalHelper(kikimr).DropTable("olapStore", "olapTable_12"));
        UNIT_ASSERT(TExtLocalHelper(kikimr).DropTable("olapStore", "olapTable_11"));
        UNIT_ASSERT(TExtLocalHelper(kikimr).TryCreateTable("olapStore", "olapTable_9", 9));
    }

    void TestOlapUpsert(ui32 numShards) {
        NKikimrConfig::TAppConfig appConfig;
        appConfig.MutableTableServiceConfig()->SetEnableOlapSink(true);
        appConfig.MutableTableServiceConfig()->SetAllowOlapDataQuery(true);
        auto settings = TKikimrSettings()
            .SetAppConfig(appConfig)
            .SetWithSampleTables(false);
        TKikimrRunner kikimr(settings);

        auto tableClient = kikimr.GetTableClient();
        auto session = tableClient.CreateSession().GetValueSync().GetSession();

        auto query = TStringBuilder() << R"(
            --!syntax_v1
            CREATE TABLE `/Root/test_table`
            (
                WatchID Int64 NOT NULL,
                CounterID Int32 NOT NULL,
                URL Text NOT NULL,
                Age Int16 NOT NULL,
                Sex Int16 NOT NULL,
                PRIMARY KEY (CounterID, WatchID)
            )
            PARTITION BY HASH(WatchID)
            WITH (
                STORE = COLUMN,
                PARTITION_COUNT =)" << numShards
                                      << ")";
        auto result = session.ExecuteSchemeQuery(query).GetValueSync();
        UNIT_ASSERT_VALUES_EQUAL_C(result.GetStatus(), EStatus::SUCCESS, result.GetIssues().ToString());

        result = session.ExecuteDataQuery(R"(
            UPSERT INTO `/Root/test_table` (WatchID, CounterID, URL, Age, Sex) VALUES
                (0, 15, 'aaaaaaa', 23, 1),
                (0, 15, 'bbbbbbb', 23, 1),
                (1, 15, 'ccccccc', 23, 1);
        )", TTxControl::BeginTx(TTxSettings::SerializableRW()).CommitTx()).ExtractValueSync(); // TODO: snapshot isolation?

        UNIT_ASSERT_VALUES_EQUAL_C(result.GetStatus(), EStatus::SUCCESS, result.GetIssues().ToString());

        {
            TString query = R"(
                --!syntax_v1
                SELECT CounterID, WatchID
                FROM `/Root/test_table`
                ORDER BY CounterID, WatchID
            )";

            auto it = session.ExecuteDataQuery(query, TTxControl::BeginTx(TTxSettings::SerializableRW()).CommitTx()).GetValueSync();

            UNIT_ASSERT_C(it.IsSuccess(), it.GetIssues().ToString());
            TString result = FormatResultSetYson(it.GetResultSet(0));
            Cout << result << Endl;
            CompareYson(result, R"([[15;0];[15;1]])");
        }
    }

    Y_UNIT_TEST(OlapUpsertImmediate) {
        TestOlapUpsert(1);
    }

    Y_UNIT_TEST(OlapUpsert) {
        TestOlapUpsert(2);
    }

    Y_UNIT_TEST(OlapDeleteImmediate) {
        // Should be fixed in KIKIMR-17582
        return;

        TPortManager pm;
        ui32 grpcPort = pm.GetPort();
        ui32 msgbPort = pm.GetPort();

        Tests::TServerSettings serverSettings(msgbPort);
        serverSettings.Port = msgbPort;
        serverSettings.GrpcPort = grpcPort;
        serverSettings.SetDomainName("Root")
            .SetUseRealThreads(false)
            .SetEnableMetadataProvider(true)
        ;

        Tests::TServer::TPtr server = new Tests::TServer(serverSettings);
        server->EnableGRpc(grpcPort);
        //        server->SetupDefaultProfiles();
        Tests::TClient client(serverSettings);

        auto& runtime = *server->GetRuntime();
        Tests::NCommon::TLoggerInit(runtime).Initialize();

        auto sender = runtime.AllocateEdgeActor();
        server->SetupRootStoragePools(sender);
        Tests::NCommon::THelper lHelper(*server);
        lHelper.StartSchemaRequest(
            R"(
                CREATE TABLE `/Root/test_table`
                (
                    WatchID Int64 NOT NULL,
                    CounterID Int32 NOT NULL,
                    URL Text NOT NULL,
                    Age Int16 NOT NULL,
                    Sex Int16 NOT NULL,
                    PRIMARY KEY (CounterID, WatchID)
                )
                PARTITION BY HASH(WatchID)
                WITH (
                    STORE = COLUMN,
                    AUTO_PARTITIONING_BY_SIZE = ENABLED,
                    PARTITION_COUNT = 1
                );
            )");

        lHelper.StartDataRequest(
            R"(
                DELETE FROM `/Root/test_table` WHERE WatchID = 1;
            )"
        );

    }

    Y_UNIT_TEST(OlapDeleteImmediatePK) {
        // Should be fixed in KIKIMR-17582
        return;

        TPortManager pm;
        ui32 grpcPort = pm.GetPort();
        ui32 msgbPort = pm.GetPort();

        Tests::TServerSettings serverSettings(msgbPort);
        serverSettings.Port = msgbPort;
        serverSettings.GrpcPort = grpcPort;
        serverSettings.SetDomainName("Root")
            .SetUseRealThreads(false)
            .SetEnableMetadataProvider(true)
        ;

        Tests::TServer::TPtr server = new Tests::TServer(serverSettings);
        server->EnableGRpc(grpcPort);
        //        server->SetupDefaultProfiles();
        Tests::TClient client(serverSettings);

        auto& runtime = *server->GetRuntime();
        Tests::NCommon::TLoggerInit(runtime).Initialize();

        auto sender = runtime.AllocateEdgeActor();
        server->SetupRootStoragePools(sender);
        Tests::NCommon::THelper lHelper(*server);
        lHelper.StartSchemaRequest(
            R"(
                CREATE TABLE `/Root/test_table`
                (
                    WatchID Int64 NOT NULL,
                    CounterID Int32 NOT NULL,
                    URL Text NOT NULL,
                    Age Int16 NOT NULL,
                    Sex Int16 NOT NULL,
                    PRIMARY KEY (CounterID, WatchID)
                )
                PARTITION BY HASH(WatchID)
                WITH (
                    STORE = COLUMN,
                    AUTO_PARTITIONING_BY_SIZE = ENABLED,
                    PARTITION_COUNT = 1
                );
            )");

        lHelper.StartDataRequest(
            R"(
                DELETE FROM `/Root/test_table` WHERE WatchID = 1 AND CounterID = 1;
            )"
        );

    }
    /*
    Y_UNIT_TEST(OlapDeletePlanned) {
        TPortManager pm;

        ui32 grpcPort = pm.GetPort();
        ui32 msgbPort = pm.GetPort();

        Tests::TServerSettings serverSettings(msgbPort);
        serverSettings.Port = msgbPort;
        serverSettings.GrpcPort = grpcPort;
        serverSettings.SetDomainName("Root")
            .SetUseRealThreads(false)
            .SetEnableMetadataProvider(true)
        ;

        Tests::TServer::TPtr server = new Tests::TServer(serverSettings);
        server->EnableGRpc(grpcPort);
        //        server->SetupDefaultProfiles();
        Tests::TClient client(serverSettings);

        auto& runtime = *server->GetRuntime();

        auto sender = runtime.AllocateEdgeActor();
        server->SetupRootStoragePools(sender);
        Tests::NCommon::THelper lHelper(*server);
        lHelper.StartSchemaRequest(
            R"(
                CREATE TABLE `/Root/test_table`
                (
                    WatchID Int64 NOT NULL,
                    CounterID Int32 NOT NULL,
                    URL Text NOT NULL,
                    Age Int16 NOT NULL,
                    Sex Int16 NOT NULL,
                    PRIMARY KEY (CounterID, WatchID)
                )
                PARTITION BY HASH(WatchID)
                WITH (
                    STORE = COLUMN,
                    AUTO_PARTITIONING_BY_SIZE = ENABLED,
                    PARTITION_COUNT = 8
                );
            )"
        );

        lHelper.StartDataRequest(
            R"(
                DELETE FROM `/Root/test_table` WHERE WatchID = 0;
            )"
#if 1 // TODO
            , false
#endif
        );
    }
*/

    // Unit test for https://github.com/ydb-platform/ydb/issues/7967
    Y_UNIT_TEST(PredicatePushdownNulls) {
        auto settings = TKikimrSettings()
            .SetWithSampleTables(false);

        TKikimrRunner kikimr(settings);

        TStreamExecScanQuerySettings scanSettings;
        scanSettings.Explain(true);

        TLocalHelper(kikimr.GetTestServer()).CreateTestOlapTable();
        WriteTestData(kikimr, "/Root/olapStore/olapTable", 10000, 3000000, 10);

        auto tableClient = kikimr.GetTableClient();

        TString query = R"(
                SELECT `timestamp` FROM `/Root/olapStore/olapTable` WHERE
                    (case when level > 0
	                    then level
	                    else null
	                end) > 0;
        )";

        auto it = tableClient.StreamExecuteScanQuery(query).GetValueSync();
        // Check for successful execution
        auto streamPart = it.ReadNext().GetValueSync();

        UNIT_ASSERT(streamPart.IsSuccess());
    }

    Y_UNIT_TEST(PredicatePushdownCastErrors) {
        auto settings = TKikimrSettings()
            .SetWithSampleTables(false);
        TKikimrRunner kikimr(settings);

        TStreamExecScanQuerySettings scanSettings;
        scanSettings.Explain(true);

        CreateTableOfAllTypes(kikimr);

        auto tableClient = kikimr.GetTableClient();

        const std::set<std::string> numerics = {"Int8", "Int16", "Int32", "Int64", "UInt8", "UInt16", "UInt32", "UInt64", "Float", "Double"};
        const std::map<std::string, std::set<std::string>> exceptions = {
            {"Int8", numerics},
            {"Int16", numerics},
            {"Int32", numerics},
            {"Int64", numerics},
            {"UInt8", numerics},
            {"UInt16", numerics},
            {"UInt32", numerics},
            {"UInt64", numerics},
            {"Float", numerics},
            {"Double", numerics},
            {"String", {"Utf8"}},
            {"Utf8", {"String"}},
        };

        std::vector<std::string> allTypes = {
            //"Bool",
            "Int8",
            "Int16",
            "Int32",
            "Int64",
            "UInt8",
            "UInt16",
            "UInt32",
            "UInt64",
            "Double",
            "Float",
            //"Decimal(12,9)",
            "String",
            "Utf8",
            "Timestamp",
            "Date",
            "Datetime",
            //"Interval"
        };

        std::map<std::string, TParams> parameters = CreateParametersOfAllTypes(tableClient);

        const std::vector<std::string> predicates = {
            "<--NAME-->_column > $in_value",
            "<--NAME-->_column = $in_value",
            "$in_value > <--NAME-->_column",
            "$in_value = <--NAME-->_column",
        };

        const TString queryBegin = R"(
            --!syntax_v1
            DECLARE $in_value AS <--TYPE-->;
            SELECT `key` FROM `/Root/olapStore/OlapParametersTable` WHERE
        )";

        std::vector<std::string> falsePositive;
        std::vector<std::string> falseNegative;

        for (const auto& predicateTemplate: predicates) {
            for (const auto& type: allTypes) {
                for (const auto& checkType: allTypes) {
                    bool error = true;

                    auto exc = exceptions.find(checkType);

                    if (exc != exceptions.end() && exc->second.contains(type)) {
                        error = false;
                    } else if (type == checkType) {
                        error = false;
                    }

                    std::string clearType = type;

                    size_t pos = clearType.find('(');

                    if (std::string::npos != pos) {
                        clearType = clearType.substr(0, pos);
                    }

                    TString query(queryBegin);
                    TString predicate(predicateTemplate);
                    SubstGlobal(query, "<--TYPE-->", checkType);
                    SubstGlobal(predicate, "<--NAME-->", clearType);

                    auto parameter = parameters.find(checkType);

                    UNIT_ASSERT_C(parameter != parameters.end(), "No type " << checkType << " in parameters");

                    Cerr << "Test query:\n" << query + predicate << Endl;

                    auto it = tableClient.StreamExecuteScanQuery(query + predicate, parameter->second).GetValueSync();
                    // Check for successful execution
                    auto streamPart = it.ReadNext().GetValueSync();

                    bool pushdown;

                    if (streamPart.IsSuccess()) {
                        it = tableClient.StreamExecuteScanQuery(
                            query + predicate, parameter->second, scanSettings
                        ).GetValueSync();

                        auto result = CollectStreamResult(it);
                        auto ast = result.QueryStats->Getquery_ast();

                        pushdown = ast.find("KqpOlapFilter") != std::string::npos;
                    } else {
                        // Error means that predicate not pushed down
                        pushdown = false;
                    }

                    if (error && pushdown) {
                        falsePositive.emplace_back(
                            TStringBuilder() << type << " vs " << checkType << " at " << predicate
                        );
                        continue;
                    }

                    if (!error && !pushdown) {
                        falseNegative.emplace_back(
                            TStringBuilder() << type << " vs " << checkType << " at " << predicate
                        );
                    }
                }
            }
        }

        TStringBuilder b;
        b << "Errors found:" << Endl;
        b << "------------------------------------------------" << Endl;
        b << "False positive" << Endl;

        for (const auto& txt: falsePositive) {
            b << txt << Endl;
        }

        b << "False negative" << Endl;
        for (const auto& txt: falseNegative) {
            b << txt << Endl;
        }

        b << "------------------------------------------------" << Endl;
        UNIT_ASSERT_C(falsePositive.empty() && falseNegative.empty(), b);
    }

    Y_UNIT_TEST(OlapRead_FailsOnDataQuery) {
        auto settings = TKikimrSettings()
            .SetWithSampleTables(false);
        TKikimrRunner kikimr(settings);

        Tests::NCommon::TLoggerInit(kikimr).Initialize();
        TTableWithNullsHelper(kikimr).CreateTableWithNulls();
        TLocalHelper(kikimr).CreateTestOlapTable();

        auto tableClient = kikimr.GetTableClient();

        {
            WriteTestDataForTableWithNulls(kikimr, "/Root/tableWithNulls");
            WriteTestData(kikimr, "/Root/olapStore/olapTable", 0, 1000000, 2);
        }

        auto session = tableClient.CreateSession().GetValueSync().GetSession();

        auto result = session.ExecuteDataQuery(R"(
            SELECT * FROM `/Root/tableWithNulls`;
        )", TTxControl::BeginTx().CommitTx()).GetValueSync();

        UNIT_ASSERT_C(!result.IsSuccess(), result.GetIssues().ToString());
    }

    Y_UNIT_TEST(OlapRead_UsesScanOnJoin) {
        auto settings = TKikimrSettings()
            .SetWithSampleTables(false);
        TKikimrRunner kikimr(settings);

        Tests::NCommon::TLoggerInit(kikimr).Initialize();
        TTableWithNullsHelper(kikimr).CreateTableWithNulls();
        TLocalHelper(kikimr).CreateTestOlapTable();

        {
            WriteTestDataForTableWithNulls(kikimr, "/Root/tableWithNulls");
            WriteTestData(kikimr, "/Root/olapStore/olapTable", 0, 1000000, 2);
        }

        NScripting::TScriptingClient client(kikimr.GetDriver());
        auto result = client.ExecuteYqlScript(R"(
            SELECT * FROM `/Root/olapStore/olapTable` WHERE resource_id IN (SELECT CAST(id AS Utf8) FROM `/Root/tableWithNulls`);
        )").GetValueSync();

        UNIT_ASSERT_C(result.IsSuccess(), result.GetIssues().ToString());
    }

    Y_UNIT_TEST(OlapRead_UsesScanOnJoinWithDataShardTable) {
        auto settings = TKikimrSettings()
            .SetWithSampleTables(false);
        TKikimrRunner kikimr(settings);

        Tests::NCommon::TLoggerInit(kikimr).Initialize();
        TTableWithNullsHelper(kikimr).CreateTableWithNulls();
        TLocalHelper(kikimr).CreateTestOlapTable();

        {
            WriteTestDataForTableWithNulls(kikimr, "/Root/tableWithNulls");
            WriteTestData(kikimr, "/Root/olapStore/olapTable", 0, 1000000, 2);
        }

        NScripting::TScriptingClient client(kikimr.GetDriver());
        auto result = client.ExecuteYqlScript(R"(
            SELECT * FROM `/Root/olapStore/olapTable` WHERE resource_id IN (SELECT CAST(id AS Utf8) FROM `/Root/tableWithNulls`);
        )").GetValueSync();

        UNIT_ASSERT_C(result.IsSuccess(), result.GetIssues().ToString());
    }

    Y_UNIT_TEST(OlapRead_UsesGenericQueryOnJoinWithDataShardTable) {
        auto settings = TKikimrSettings()
            .SetWithSampleTables(false);
        TKikimrRunner kikimr(settings);

        Tests::NCommon::TLoggerInit(kikimr).Initialize();
        TTableWithNullsHelper(kikimr).CreateTableWithNulls();
        TLocalHelper(kikimr).CreateTestOlapTable();

        {
            WriteTestDataForTableWithNulls(kikimr, "/Root/tableWithNulls");
            WriteTestData(kikimr, "/Root/olapStore/olapTable", 0, 1000000, 2);
        }

        auto db = kikimr.GetQueryClient();
        auto result = db.ExecuteQuery(R"(
            SELECT timestamp, resource_id, uid, level FROM `/Root/olapStore/olapTable` WHERE resource_id IN (SELECT CAST(id AS Utf8) FROM `/Root/tableWithNulls`);
        )", NYdb::NQuery::TTxControl::BeginTx().CommitTx()).ExtractValueSync();

        UNIT_ASSERT_C(result.IsSuccess(), result.GetIssues().ToString());
        TString output = FormatResultSetYson(result.GetResultSet(0));
        Cout << output << Endl;
        CompareYson(output, R"([[1000001u;["1"];"uid_1000001";[1]]])");
    }

    Y_UNIT_TEST(OlapRead_GenericQuery) {
        auto settings = TKikimrSettings()
            .SetWithSampleTables(false);
        TKikimrRunner kikimr(settings);

        Tests::NCommon::TLoggerInit(kikimr).Initialize();
        TTableWithNullsHelper(kikimr).CreateTableWithNulls();
        TLocalHelper(kikimr).CreateTestOlapTable();

        {
            WriteTestDataForTableWithNulls(kikimr, "/Root/tableWithNulls");
        }

        auto db = kikimr.GetQueryClient();

        auto result = db.ExecuteQuery(R"(
            SELECT COUNT(*) FROM `/Root/tableWithNulls`;
        )", NYdb::NQuery::TTxControl::BeginTx().CommitTx()).ExtractValueSync();

        UNIT_ASSERT_VALUES_EQUAL_C(result.GetStatus(), EStatus::SUCCESS, result.GetIssues().ToString());
        TString output = FormatResultSetYson(result.GetResultSet(0));
        Cout << output << Endl;
        CompareYson(output, R"([[10u;]])");
    }

    Y_UNIT_TEST(OlapRead_StreamGenericQuery) {
        auto settings = TKikimrSettings()
            .SetWithSampleTables(false);
        TKikimrRunner kikimr(settings);

        Tests::NCommon::TLoggerInit(kikimr).Initialize();
        TTableWithNullsHelper(kikimr).CreateTableWithNulls();
        TLocalHelper(kikimr).CreateTestOlapTable();

        {
            WriteTestDataForTableWithNulls(kikimr, "/Root/tableWithNulls");
        }

        auto db = kikimr.GetQueryClient();

        auto it = db.StreamExecuteQuery(R"(
            SELECT COUNT(*) FROM `/Root/tableWithNulls`;
        )", NYdb::NQuery::TTxControl::BeginTx().CommitTx()).ExtractValueSync();

        UNIT_ASSERT_VALUES_EQUAL_C(it.GetStatus(), EStatus::SUCCESS, it.GetIssues().ToString());
        TString output = StreamResultToYson(it);
        Cout << output << Endl;
        CompareYson(output, R"([[10u;]])");
    }

    Y_UNIT_TEST(OlapRead_ScanQuery) {
        auto settings = TKikimrSettings()
            .SetWithSampleTables(false);
        TKikimrRunner kikimr(settings);

        Tests::NCommon::TLoggerInit(kikimr).Initialize();
        TTableWithNullsHelper(kikimr).CreateTableWithNulls();
        TLocalHelper(kikimr).CreateTestOlapTable();

        {
            WriteTestDataForTableWithNulls(kikimr, "/Root/tableWithNulls");
        }

        NScripting::TScriptingClient client(kikimr.GetDriver());
        auto result = client.ExecuteYqlScript(R"(
            SELECT COUNT(*) FROM `/Root/tableWithNulls`;
        )").GetValueSync();

        UNIT_ASSERT_C(result.IsSuccess(), result.GetIssues().ToString());
        TString output = FormatResultSetYson(result.GetResultSet(0));
        Cout << output << Endl;
        CompareYson(output, R"([[10u;]])");
    }

    Y_UNIT_TEST(DuplicatesInIncomingBatch) {
        auto csController = NYDBTest::TControllers::RegisterCSControllerGuard<NYDBTest::NColumnShard::TController>();
        TKikimrSettings runnerSettings;
        runnerSettings.WithSampleTables = false;
        TTestHelper testHelper(runnerSettings);
        Tests::NCommon::TLoggerInit(testHelper.GetRuntime()).Initialize();
        TVector<TTestHelper::TColumnSchema> schema = {
            TTestHelper::TColumnSchema().SetName("id").SetType(NScheme::NTypeIds::Int32).SetNullable(false),
            TTestHelper::TColumnSchema().SetName("id_second").SetType(NScheme::NTypeIds::Utf8).SetNullable(false),
            TTestHelper::TColumnSchema().SetName("resource_id").SetType(NScheme::NTypeIds::Utf8),
            TTestHelper::TColumnSchema().SetName("level").SetType(NScheme::NTypeIds::Int32)
        };
        TTestHelper::TColumnTable testTable;

        testTable.SetName("/Root/ColumnTableTest").SetPrimaryKey({"id", "id_second"}).SetSharding({"id"}).SetSchema(schema);
        testHelper.CreateTable(testTable);

        {
            TTestHelper::TUpdatesBuilder tableInserter(testTable.GetArrowSchema(schema));
            tableInserter.AddRow().Add(1).Add("test_res_1").AddNull().AddNull();
            tableInserter.AddRow().Add(2).Add("test_res_2").Add("val1").AddNull();
            tableInserter.AddRow().Add(3).Add("test_res_3").Add("val3").AddNull();
            tableInserter.AddRow().Add(2).Add("test_res_2").Add("val2").AddNull();
            testHelper.BulkUpsert(testTable, tableInserter);
        }
//        while (csController->GetCompactionFinishedCounter().Val() == 0) {
//            Cout << "Wait indexation..." << Endl;
//            Sleep(TDuration::Seconds(2));
//        }
        testHelper.ReadData("SELECT * FROM `/Root/ColumnTableTest` WHERE id=2", "[[2;\"test_res_2\";#;[\"val2\"]]]");
    }

    Y_UNIT_TEST(BulkUpsertUpdate) {
        TKikimrSettings runnerSettings;
        runnerSettings.WithSampleTables = false;
        auto csController = NYDBTest::TControllers::RegisterCSControllerGuard<NYDBTest::NColumnShard::TController>();
        TTestHelper testHelper(runnerSettings);

        TVector<TTestHelper::TColumnSchema> schema = {
            TTestHelper::TColumnSchema().SetName("id").SetType(NScheme::NTypeIds::Int64).SetNullable(false),
            TTestHelper::TColumnSchema().SetName("value").SetType(NScheme::NTypeIds::Int32).SetNullable(false),
        };

        TTestHelper::TColumnTable testTable;
        testTable.SetName("/Root/ColumnTableTest").SetPrimaryKey({ "id" }).SetSharding({ "id" }).SetSchema(schema);
        testHelper.CreateTable(testTable);
        {
            TTestHelper::TUpdatesBuilder tableInserter(testTable.GetArrowSchema(schema));
            tableInserter.AddRow().Add(1).Add(10);
            testHelper.BulkUpsert(testTable, tableInserter);
        }
//        while (csController->GetCompactionFinishedCounter().Val() < 1) {
//            Cout << "Wait compaction..." << Endl;
//            Sleep(TDuration::Seconds(2));
//        }
        testHelper.ReadData("SELECT value FROM `/Root/ColumnTableTest` WHERE id = 1", "[[10]]");
        {
            TTestHelper::TUpdatesBuilder tableInserter(testTable.GetArrowSchema(schema));
            tableInserter.AddRow().Add(1).Add(110);
            testHelper.BulkUpsert(testTable, tableInserter);
        }
        testHelper.ReadData("SELECT value FROM `/Root/ColumnTableTest` WHERE id = 1", "[[110]]");
        while (csController->GetCompactionFinishedCounter().Val() < 1) {
            Cout << "Wait compaction..." << Endl;
            Sleep(TDuration::Seconds(2));
        }
        testHelper.ReadData("SELECT value FROM `/Root/ColumnTableTest` WHERE id = 1", "[[110]]");
    }

    void RunBlockChannelTest(auto blockChannelsMode) {
        NKikimrConfig::TAppConfig appConfig;
        appConfig.MutableTableServiceConfig()->SetEnableOlapSink(true);
        appConfig.MutableTableServiceConfig()->SetBlockChannelsMode(blockChannelsMode);
        appConfig.MutableTableServiceConfig()->SetEnableSpillingNodes("None");
        auto settings = TKikimrSettings()
            .SetAppConfig(appConfig)
            .SetWithSampleTables(true);

        TKikimrRunner kikimr(settings);
        Tests::NCommon::TLoggerInit(kikimr).Initialize();

        auto session = kikimr.GetTableClient().CreateSession().GetValueSync().GetSession();

        const TString query = R"(
            CREATE TABLE `/Root/ColumnShard` (
                a Uint64 NOT NULL,
                b Int32,
                c Int64,
                PRIMARY KEY (a)
            )
            PARTITION BY HASH(a)
            WITH (STORE = COLUMN, PARTITION_COUNT = 4);
        )";

        auto result = session.ExecuteSchemeQuery(query).GetValueSync();
        UNIT_ASSERT_C(result.GetStatus() == NYdb::EStatus::SUCCESS, result.GetIssues().ToString());

        auto client = kikimr.GetQueryClient();
        {
            auto prepareResult = client.ExecuteQuery(R"(
                REPLACE INTO `/Root/ColumnShard` (a, b, c) VALUES
                    (1u, 1, 5),
                    (2u, 2, 5),
                    (3u, 2, 0),
                    (4u, 2, 5);
            )", NYdb::NQuery::TTxControl::BeginTx().CommitTx()).ExtractValueSync();
            UNIT_ASSERT(prepareResult.IsSuccess());;
        }

        {
            NYdb::NQuery::TExecuteQuerySettings scanSettings;
            scanSettings.ExecMode(NYdb::NQuery::EExecMode::Explain);
            auto it = client.StreamExecuteQuery(R"(
                SELECT
                    b, COUNT(*), SUM(a)
                FROM `/Root/ColumnShard`
                WHERE c = 5
                GROUP BY b
                ORDER BY b;
            )", NYdb::NQuery::TTxControl::BeginTx().CommitTx(), scanSettings).ExtractValueSync();
            UNIT_ASSERT_VALUES_EQUAL_C(it.GetStatus(), EStatus::SUCCESS, it.GetIssues().ToString());
            auto plan = CollectStreamResult(it);

            switch (blockChannelsMode) {
                case NKikimrConfig::TTableServiceConfig_EBlockChannelsMode_BLOCK_CHANNELS_SCALAR:
                    UNIT_ASSERT_C(plan.QueryStats->Getquery_ast().Contains("return (FromFlow (NarrowMap (ToFlow (WideFromBlocks"), plan.QueryStats->Getquery_ast());
                    break;
                case NKikimrConfig::TTableServiceConfig_EBlockChannelsMode_BLOCK_CHANNELS_AUTO:
                    UNIT_ASSERT_C(plan.QueryStats->Getquery_ast().Contains("(WideFromBlocks"), plan.QueryStats->Getquery_ast());
                    UNIT_ASSERT_C(!plan.QueryStats->Getquery_ast().Contains("WideToBlocks"), plan.QueryStats->Getquery_ast());
                    UNIT_ASSERT_EQUAL_C(plan.QueryStats->Getquery_ast().find("WideFromBlocks"), plan.QueryStats->Getquery_ast().rfind("WideFromBlocks"), plan.QueryStats->Getquery_ast());
                    break;
                case NKikimrConfig::TTableServiceConfig_EBlockChannelsMode_BLOCK_CHANNELS_FORCE:
                    UNIT_ASSERT_C(plan.QueryStats->Getquery_ast().Contains("(FromFlow (WideSortBlocks"), plan.QueryStats->Getquery_ast());
                    UNIT_ASSERT_C(plan.QueryStats->Getquery_ast().Contains("(FromFlow (NarrowMap (ToFlow (WideFromBlocks"), plan.QueryStats->Getquery_ast());
                    break;
            }
        }

        {
            auto it = client.StreamExecuteQuery(R"(
                SELECT
                    b, COUNT(*), SUM(a)
                FROM `/Root/ColumnShard`
                WHERE c = 5
                GROUP BY b
                ORDER BY b;
            )", NYdb::NQuery::TTxControl::BeginTx().CommitTx()).ExtractValueSync();
            UNIT_ASSERT_VALUES_EQUAL_C(it.GetStatus(), EStatus::SUCCESS, it.GetIssues().ToString());
            TString output = StreamResultToYson(it);
            CompareYson(output, R"([[[1];1u;1u];[[2];2u;6u]])");
        }

        {
            NYdb::NQuery::TExecuteQuerySettings scanSettings;
            scanSettings.ExecMode(NYdb::NQuery::EExecMode::Explain);
            auto it = client.StreamExecuteQuery(R"(
                PRAGMA ydb.CostBasedOptimizationLevel='0';

                $select1 = (
                    SELECT b AS a1, COUNT(*) AS b1, SUM(a) AS c1
                    FROM `/Root/ColumnShard`
                    WHERE c = 5
                    GROUP BY b
                );

                $select2 = (
                    SELECT (b1 + 1ul) AS a2, COUNT(*) AS b2, SUM(a1) AS c2
                    FROM $select1
                    WHERE c1 = 5
                    GROUP BY b1
                );

                $select3 = (
                    SELECT b1 AS a3, COUNT(*) AS b3, MAX(a1) AS c3
                    FROM $select1
                    WHERE b1 = 6
                    GROUP BY b1
                );

                SELECT a2, b2
                FROM $select2 AS table2
                JOIN $select3 AS table3
                ON table2.a2 = table3.a3
                ORDER BY b2
                LIMIT 10
                ;

            )", NYdb::NQuery::TTxControl::BeginTx().CommitTx(), scanSettings).ExtractValueSync();
            UNIT_ASSERT_VALUES_EQUAL_C(it.GetStatus(), EStatus::SUCCESS, it.GetIssues().ToString());
            auto plan = CollectStreamResult(it);

            // auto CountSubstr = [](const TString& str, const TString& sub) -> ui64 {
            //     ui64 count = 0;
            //     for (auto pos = str.find(sub); pos != TString::npos; pos = str.find(sub, pos + sub.size())) {
            //         ++count;
            //     }
            //     return count;
            // };

            switch (blockChannelsMode) {
                case NKikimrConfig::TTableServiceConfig_EBlockChannelsMode_BLOCK_CHANNELS_SCALAR:
                    // TODO: implement checks?
                    break;
                case NKikimrConfig::TTableServiceConfig_EBlockChannelsMode_BLOCK_CHANNELS_AUTO:
                    // TODO: test fails because of some stages don't get wide channels.
                    // UNIT_ASSERT_EQUAL_C(CountSubstr(plan.QueryStats->Getquery_ast(), "WideFromBlocks"), 2, plan.QueryStats->Getquery_ast());
                    // UNIT_ASSERT_C(!plan.QueryStats->Getquery_ast().Contains("WideToBlocks"), plan.QueryStats->Getquery_ast());
                    break;
                case NKikimrConfig::TTableServiceConfig_EBlockChannelsMode_BLOCK_CHANNELS_FORCE:
                    // TODO: implement checks?
                    break;
            }
        }
    }

    Y_UNIT_TEST(BlockChannelScalar) {
        RunBlockChannelTest(NKikimrConfig::TTableServiceConfig_EBlockChannelsMode_BLOCK_CHANNELS_SCALAR);
    }

    Y_UNIT_TEST(BlockChannelAuto) {
        RunBlockChannelTest(NKikimrConfig::TTableServiceConfig_EBlockChannelsMode_BLOCK_CHANNELS_AUTO);
    }

    Y_UNIT_TEST(BlockChannelForce) {
        RunBlockChannelTest(NKikimrConfig::TTableServiceConfig_EBlockChannelsMode_BLOCK_CHANNELS_FORCE);
    }

    Y_UNIT_TEST(CompactionPlanner) {
        auto settings = TKikimrSettings()
            .SetColumnShardAlterObjectEnabled(true)
            .SetWithSampleTables(false);
        TKikimrRunner kikimr(settings);

        TLocalHelper(kikimr).CreateTestOlapTable();
        auto tableClient = kikimr.GetTableClient();

        //        Tests::NCommon::TLoggerInit(kikimr).Initialize();

        auto csController = NYDBTest::TControllers::RegisterCSControllerGuard<NYDBTest::NColumnShard::TController>();

        {
            auto alterQuery = TStringBuilder() <<
                R"(ALTER OBJECT `/Root/olapStore` (TYPE TABLESTORE) SET (ACTION=UPSERT_OPTIONS, `COMPACTION_PLANNER.CLASS_NAME`=`s-buckets`,
                    `COMPACTION_PLANNER.FEATURES`=`{"logic_name" : "slices"}`);
                )";
            auto session = tableClient.CreateSession().GetValueSync().GetSession();
            auto alterResult = session.ExecuteSchemeQuery(alterQuery).GetValueSync();
            UNIT_ASSERT_VALUES_EQUAL_C(alterResult.GetStatus(), NYdb::EStatus::SUCCESS, alterResult.GetIssues().ToString());
        }
        WriteTestData(kikimr, "/Root/olapStore/olapTable", 1000000, 300000000, 10000);
        WriteTestData(kikimr, "/Root/olapStore/olapTable", 1100000, 300100000, 10000);
        csController->WaitCompactions(TDuration::Seconds(5));
        {
            auto alterQuery = TStringBuilder() <<
                R"(ALTER OBJECT `/Root/olapStore` (TYPE TABLESTORE) SET (ACTION=UPSERT_OPTIONS, `COMPACTION_PLANNER.CLASS_NAME`=`s-buckets`,
                    `COMPACTION_PLANNER.FEATURES`=`{"logic_name" : "one_head"}`);
                )";
            auto session = tableClient.CreateSession().GetValueSync().GetSession();
            auto alterResult = session.ExecuteSchemeQuery(alterQuery).GetValueSync();
            UNIT_ASSERT_VALUES_EQUAL_C(alterResult.GetStatus(), NYdb::EStatus::SUCCESS, alterResult.GetIssues().ToString());
        }
        WriteTestData(kikimr, "/Root/olapStore/olapTable", 1200000, 300200000, 10000);
        WriteTestData(kikimr, "/Root/olapStore/olapTable", 1300000, 300300000, 10000);
        csController->WaitCompactions(TDuration::Seconds(5));

        {
            auto alterQuery = TStringBuilder() <<
                R"(ALTER OBJECT `/Root/olapStore` (TYPE TABLESTORE) SET (ACTION=UPSERT_OPTIONS, `COMPACTION_PLANNER.CLASS_NAME`=`l-buckets`);
                )";
            auto session = tableClient.CreateSession().GetValueSync().GetSession();
            auto alterResult = session.ExecuteSchemeQuery(alterQuery).GetValueSync();
            UNIT_ASSERT_VALUES_EQUAL_C(alterResult.GetStatus(), NYdb::EStatus::SUCCESS, alterResult.GetIssues().ToString());
        }
        WriteTestData(kikimr, "/Root/olapStore/olapTable", 1400000, 300400000, 10000);
        WriteTestData(kikimr, "/Root/olapStore/olapTable", 2000000, 200000000, 70000);
        csController->WaitCompactions(TDuration::Seconds(5));

        {
            auto alterQuery = TStringBuilder() << "(ALTER OBJECT `/Root/olapStore` (TYPE TABLESTORE) SET (ACTION=UPSERT_OPTIONS, `COMPACTION_PLANNER.CLASS_NAME`=`error-buckets`);";
            auto session = tableClient.CreateSession().GetValueSync().GetSession();
            auto alterResult = session.ExecuteSchemeQuery(alterQuery).GetValueSync();
            UNIT_ASSERT_VALUES_EQUAL_C(alterResult.GetStatus(), NYdb::EStatus::GENERIC_ERROR, alterResult.GetIssues().ToString());
        }

        {
            auto alterQuery =
                TStringBuilder() <<
                R"(ALTER OBJECT `/Root/olapStore` (TYPE TABLESTORE) SET (ACTION=UPSERT_OPTIONS, `COMPACTION_PLANNER.CLASS_NAME`=`lc-buckets`, `COMPACTION_PLANNER.FEATURES`=`
                  {"levels" : [{"class_name" : "Zero", "portions_live_duration" : "180s", "expected_blobs_size" : 2048000},
                               {"class_name" : "Zero", "expected_blobs_size" : 2048000}, {"class_name" : "Zero"}]}`);
                )";
            auto session = tableClient.CreateSession().GetValueSync().GetSession();
            auto alterResult = session.ExecuteSchemeQuery(alterQuery).GetValueSync();
            UNIT_ASSERT_VALUES_EQUAL_C(alterResult.GetStatus(), NYdb::EStatus::SUCCESS, alterResult.GetIssues().ToString());
        }

        {
            auto it = tableClient.StreamExecuteScanQuery(R"(
                --!syntax_v1

                SELECT
                    COUNT(*)
                FROM `/Root/olapStore/olapTable`
            )").GetValueSync();

            UNIT_ASSERT_C(it.IsSuccess(), it.GetIssues().ToString());
            TString result = StreamResultToYson(it);
            Cout << result << Endl;
            CompareYson(result, R"([[120000u;]])");
        }

    }

    Y_UNIT_TEST(CompactionPlannerQueryService) {
        auto csController = NYDBTest::TControllers::RegisterCSControllerGuard<NYDBTest::NColumnShard::TController>();

        auto settings = TKikimrSettings().SetWithSampleTables(false);
        TKikimrRunner kikimr(settings);
        TLocalHelper(kikimr).CreateTestOlapTable();
        auto session = kikimr.GetQueryClient().GetSession().GetValueSync().GetSession();

        {
            auto alterQuery =
                R"(ALTER OBJECT `/Root/olapStore` (TYPE TABLESTORE) SET (ACTION=UPSERT_OPTIONS, `COMPACTION_PLANNER.CLASS_NAME`=`lc-buckets`, `COMPACTION_PLANNER.FEATURES`=`
                  {"levels" : [{"class_name" : "Zero", "expected_blobs_size" : 1, "portions_count_available" : 3},
                               {"class_name" : "Zero"}]}`);
                )";
            auto result = session.ExecuteQuery(alterQuery, NQuery::TTxControl::NoTx()).GetValueSync();
            UNIT_ASSERT_VALUES_EQUAL_C(result.GetStatus(), NYdb::EStatus::SUCCESS, result.GetIssues().ToOneLineString());
        }

        WriteTestData(kikimr, "/Root/olapStore/olapTable", 0, 300000000, 1000);
        WriteTestData(kikimr, "/Root/olapStore/olapTable", 0, 300100000, 1000);
        csController->WaitCompactions(TDuration::Seconds(5));
        UNIT_ASSERT_VALUES_EQUAL(csController->GetCompactionStartedCounter().Val(), 0);

        WriteTestData(kikimr, "/Root/olapStore/olapTable", 0, 300200000, 1000);
        csController->WaitCompactions(TDuration::Seconds(5));
        UNIT_ASSERT_GT(csController->GetCompactionStartedCounter().Val(), 0);
    }

    Y_UNIT_TEST(MetadataMemoryManager) {
        auto settings = TKikimrSettings()
            .SetColumnShardAlterObjectEnabled(true)
            .SetWithSampleTables(false);
        TKikimrRunner kikimr(settings);

        TLocalHelper(kikimr).CreateTestOlapTable();
        auto tableClient = kikimr.GetTableClient();

        //        Tests::NCommon::TLoggerInit(kikimr).Initialize();

        auto csController = NYDBTest::TControllers::RegisterCSControllerGuard<NYDBTest::NColumnShard::TController>();

        WriteTestData(kikimr, "/Root/olapStore/olapTable", 1000000, 300000000, 10000);
        WriteTestData(kikimr, "/Root/olapStore/olapTable", 1100000, 300100000, 10000);
        {
            auto it = tableClient
                          .StreamExecuteScanQuery(R"(
                --!syntax_v1

                SELECT
                    COUNT(*)
                FROM `/Root/olapStore/olapTable`
            )")
                          .GetValueSync();

            UNIT_ASSERT_C(it.IsSuccess(), it.GetIssues().ToString());
            TString result = StreamResultToYson(it);
            Cout << result << Endl;
            CompareYson(result, R"([[20000u;]])");
        }
        {
            auto alterQuery =
                TStringBuilder() <<
                R"(ALTER OBJECT `/Root/olapStore` (TYPE TABLESTORE) SET (ACTION=UPSERT_OPTIONS, `METADATA_MEMORY_MANAGER.CLASS_NAME`=`local_db`,
                    `METADATA_MEMORY_MANAGER.FEATURES`=`{"memory_cache_size" : 0}`);
                )";
            auto session = tableClient.CreateSession().GetValueSync().GetSession();
            auto alterResult = session.ExecuteSchemeQuery(alterQuery).GetValueSync();
            UNIT_ASSERT_VALUES_EQUAL_C(alterResult.GetStatus(), NYdb::EStatus::SUCCESS, alterResult.GetIssues().ToString());
        }
        {
            auto it = tableClient
                          .StreamExecuteScanQuery(R"(
                --!syntax_v1

                SELECT
                    COUNT(*)
                FROM `/Root/olapStore/olapTable`
            )")
                          .GetValueSync();

            UNIT_ASSERT_C(it.IsSuccess(), it.GetIssues().ToString());
            TString result = StreamResultToYson(it);
            Cout << result << Endl;
            CompareYson(result, R"([[20000u;]])");
        }
    }

    Y_UNIT_TEST(NormalizeAbsentColumn) {
        auto settings = TKikimrSettings()
            .SetColumnShardAlterObjectEnabled(true)
            .SetWithSampleTables(false);
        TKikimrRunner kikimr(settings);
        TLocalHelper testHelper(kikimr);

        auto csController = NYDBTest::TControllers::RegisterCSControllerGuard<NYDBTest::NColumnShard::TController>();
        csController->SetOverridePeriodicWakeupActivationPeriod(TDuration::Seconds(1));
        csController->SetOverrideLagForCompactionBeforeTierings(TDuration::Seconds(1));
        csController->DisableBackground(NKikimr::NYDBTest::ICSController::EBackground::Indexation);

        testHelper.CreateTestOlapTable();
        auto tableClient = kikimr.GetTableClient();

        Tests::NCommon::TLoggerInit(kikimr).SetComponents({ NKikimrServices::TX_COLUMNSHARD, NKikimrServices::TX_COLUMNSHARD_SCAN }, "CS").SetPriority(NActors::NLog::PRI_DEBUG).Initialize();

        auto session = tableClient.CreateSession().GetValueSync().GetSession();

        {
            auto alterQuery = TStringBuilder() << "ALTER TABLESTORE `/Root/olapStore` ADD COLUMN new_column1 Uint64;";
            auto alterResult = session.ExecuteSchemeQuery(alterQuery).GetValueSync();
            UNIT_ASSERT_VALUES_EQUAL_C(alterResult.GetStatus(), EStatus::SUCCESS, alterResult.GetIssues().ToString());
        }
        WriteTestData(kikimr, "/Root/olapStore/olapTable", 1000000, 300000000, 1000);
        WriteTestData(kikimr, "/Root/olapStore/olapTable", 1100000, 300100000, 1000);

        {
            auto alterQuery = TStringBuilder() << "ALTER TABLESTORE `/Root/olapStore` ADD COLUMN new_column2 Uint64;";
            auto alterResult = session.ExecuteSchemeQuery(alterQuery).GetValueSync();
            UNIT_ASSERT_VALUES_EQUAL_C(alterResult.GetStatus(), EStatus::SUCCESS, alterResult.GetIssues().ToString());
        }

        csController->EnableBackground(NKikimr::NYDBTest::ICSController::EBackground::Indexation);
        csController->WaitIndexation(TDuration::Seconds(5));

    }

    Y_UNIT_TEST(MultiInsertWithSinks) {
        NKikimrConfig::TAppConfig appConfig;
        appConfig.MutableTableServiceConfig()->SetEnableOlapSink(true);
        auto settings = TKikimrSettings()
            .SetAppConfig(appConfig)
            .SetWithSampleTables(false);
        TKikimrRunner kikimr(settings);

        TLocalHelper(kikimr).CreateTestOlapTable();

        auto db = kikimr.GetQueryClient();

        auto result = db.ExecuteQuery(R"(
            INSERT INTO `/Root/olapStore/olapTable` (timestamp, uid, resource_id) VALUES (Timestamp('1970-01-01T00:00:00Z'), 'a', '0');
            INSERT INTO `/Root/olapStore/olapTable` (timestamp, uid, resource_id) VALUES (Timestamp('1970-01-01T00:00:01Z'), 'b', 't');
            INSERT INTO `/Root/olapStore/olapTable` (timestamp, uid, resource_id) VALUES (Timestamp('1970-01-01T00:00:02Z'), 'c', 'test');
        )", NYdb::NQuery::TTxControl::BeginTx().CommitTx()).ExtractValueSync();

        UNIT_ASSERT_C(result.IsSuccess(), result.GetIssues().ToString());

        {
            auto it = db.StreamExecuteQuery(R"(
                --!syntax_v1

                SELECT
                    *
                FROM `/Root/olapStore/olapTable` ORDER BY uid
            )", NYdb::NQuery::TTxControl::BeginTx().CommitTx()).GetValueSync();

            UNIT_ASSERT_C(it.IsSuccess(), it.GetIssues().ToString());
            TString result = StreamResultToYson(it);
            CompareYson(result, R"([[#;#;["0"];0u;"a"];[#;#;["t"];1000000u;"b"];[#;#;["test"];2000000u;"c"]])");
        }
    }

    Y_UNIT_TEST(CountWhereColumnIsNull) {
        auto settings = TKikimrSettings()
            .SetWithSampleTables(false);
        TKikimrRunner kikimr(settings);
        kikimr.GetTestServer().GetRuntime()->SetLogPriority(NKikimrServices::TX_COLUMNSHARD_SCAN, NActors::NLog::PRI_DEBUG);

        TLocalHelper(kikimr).CreateTestOlapTable();

        WriteTestData(kikimr, "/Root/olapStore/olapTable", 0, 1000000, 300, true);

        auto client = kikimr.GetTableClient();

        Tests::NCommon::TLoggerInit(kikimr).Initialize();

        {
            auto it = client.StreamExecuteScanQuery(R"(
                --!syntax_v1

                SELECT COUNT(*), COUNT(level)
                FROM `/Root/olapStore/olapTable`
                WHERE level IS NULL
            )").GetValueSync();

            UNIT_ASSERT_C(it.IsSuccess(), it.GetIssues().ToString());
            TString result = StreamResultToYson(it);
            Cout << result << Endl;
            CompareYson("[[100u;0u]]", result);
        }

        {
            auto it = client.StreamExecuteScanQuery(R"(
                --!syntax_v1

                SELECT COUNT(*), COUNT(level)
                FROM `/Root/olapStore/olapTable`
                WHERE level IS NULL AND uid IS NOT NULL
            )").GetValueSync();

            UNIT_ASSERT_C(it.IsSuccess(), it.GetIssues().ToString());
            TString result = StreamResultToYson(it);
            Cout << result << Endl;
            CompareYson("[[100u;0u]]", result);
        }

        {
            auto it = client.StreamExecuteScanQuery(R"(
                --!syntax_v1

                SELECT COUNT(*), COUNT(level)
                FROM `/Root/olapStore/olapTable`
                WHERE level IS NULL
                GROUP BY level
            )").GetValueSync();

            UNIT_ASSERT_C(it.IsSuccess(), it.GetIssues().ToString());
            TString result = StreamResultToYson(it);
            Cout << result << Endl;
            CompareYson("[[100u;0u]]", result);
        }
    }

    Y_UNIT_TEST(SimpleCount) {
        auto settings = TKikimrSettings()
            .SetWithSampleTables(false);
        TKikimrRunner kikimr(settings);
        kikimr.GetTestServer().GetRuntime()->SetLogPriority(NKikimrServices::TX_COLUMNSHARD_SCAN, NActors::NLog::PRI_DEBUG);

        TLocalHelper(kikimr).CreateTestOlapTable();

        WriteTestData(kikimr, "/Root/olapStore/olapTable", 0, 1000000, 300, true);

        auto client = kikimr.GetTableClient();

        Tests::NCommon::TLoggerInit(kikimr).Initialize();

        {
            auto it = client.StreamExecuteScanQuery(R"(
                --!syntax_v1

                SELECT COUNT(level)
                FROM `/Root/olapStore/olapTable`
                WHERE StartsWith(uid, "uid_")
            )").GetValueSync();

            UNIT_ASSERT_C(it.IsSuccess(), it.GetIssues().ToString());
            TString result = StreamResultToYson(it);
            Cout << result << Endl;
            CompareYson("[[200u]]", result);
        }
    }

    Y_UNIT_TEST(ScanFailedSnapshotTooOld) {
        NKikimrConfig::TAppConfig appConfig;
        appConfig.MutableTableServiceConfig()->SetEnableOlapSink(true);
        appConfig.MutableColumnShardConfig()->SetMaxReadStaleness_ms(5000);
        auto settings = TKikimrSettings().SetAppConfig(appConfig).SetWithSampleTables(false);
        TTestHelper testHelper(settings);

        TTestHelper::TColumnTable cnt;
        TVector<TTestHelper::TColumnSchema> schema = {
            TTestHelper::TColumnSchema().SetName("key").SetType(NScheme::NTypeIds::Int32).SetNullable(false),
            TTestHelper::TColumnSchema().SetName("c").SetType(NScheme::NTypeIds::Int32).SetNullable(true)
        };
        cnt.SetName("/Root/cnt").SetPrimaryKey({ "key" }).SetSchema(schema);
        testHelper.CreateTable(cnt);
        Sleep(TDuration::Seconds(10));
        auto client = testHelper.GetKikimr().GetQueryClient();
        auto result =
            client
                .ExecuteQuery(
                    TStringBuilder() << "$v = SELECT CAST(COUNT(*) AS INT32) FROM `/Root/cnt`; INSERT INTO `/Root/cnt` (key, c) values(1, $v);",
                    NYdb::NQuery::TTxControl::BeginTx().CommitTx())
                .GetValueSync();
        UNIT_ASSERT_VALUES_EQUAL(result.GetStatus(), EStatus::SUCCESS);
    }

    Y_UNIT_TEST(InsertIntoNullablePK) {
        NKikimrConfig::TAppConfig appConfig;
        appConfig.MutableTableServiceConfig()->SetEnableOlapSink(true);
        appConfig.MutableColumnShardConfig()->SetAllowNullableColumnsInPK(true);
        auto settings = TKikimrSettings().SetAppConfig(appConfig).SetWithSampleTables(false);
        TTestHelper testHelper(settings);

        TVector<TTestHelper::TColumnSchema> schema = {
            TTestHelper::TColumnSchema().SetName("pk1").SetType(NScheme::NTypeIds::Int64).SetNullable(true),
            TTestHelper::TColumnSchema().SetName("pk2").SetType(NScheme::NTypeIds::Int32).SetNullable(true),
            TTestHelper::TColumnSchema().SetName("value").SetType(NScheme::NTypeIds::String).SetNullable(true),
        };
        TTestHelper::TColumnTable testTable;
        testTable.SetName("/Root/ttt").SetPrimaryKey({ "pk1", "pk2" }).SetSharding({ "pk1" }).SetSchema(schema);
        testHelper.CreateTable(testTable);
        auto client = testHelper.GetKikimr().GetQueryClient();
        const auto result = client
            .ExecuteQuery(
                R"(
                 INSERT INTO `/Root/ttt` (pk1, pk2, value) VALUES
                 (1, 2, "value"),
                 (null, 2, "value"),
                 (1, null, "value"),
                 (null, null, "value")
                )",
                NYdb::NQuery::TTxControl::BeginTx().CommitTx())
            .GetValueSync();
        UNIT_ASSERT_C(result.IsSuccess(), result.GetIssues().ToString());
        {
            const auto resultSelect = client
                .ExecuteQuery(
                    "SELECT * FROM `/Root/ttt` ORDER BY pk1, pk2",
                    NYdb::NQuery::TTxControl::BeginTx().CommitTx())
                .GetValueSync();
            UNIT_ASSERT_C(resultSelect.IsSuccess(), resultSelect.GetIssues().ToString());
            const auto resultSets = resultSelect.GetResultSets();
            UNIT_ASSERT_VALUES_EQUAL(resultSets.size(), 1);
            const auto resultSet = resultSets[0];
            CompareYson(R"(
                [
                    [#;#;["value"]];
                    [#;[2];["value"]];
                    [[1];#;["value"]];
                    [[1];[2];["value"]]
                ]
            )", FormatResultSetYson(resultSet));
        }
    }

    Y_UNIT_TEST(InsertEmptyString) {
        NKikimrConfig::TAppConfig appConfig;
        appConfig.MutableTableServiceConfig()->SetEnableOlapSink(true);
        appConfig.MutableColumnShardConfig()->SetAllowNullableColumnsInPK(true);
        auto settings = TKikimrSettings().SetAppConfig(appConfig).SetWithSampleTables(false);
        TTestHelper testHelper(settings);

        TVector<TTestHelper::TColumnSchema> schema = {
            TTestHelper::TColumnSchema().SetName("id").SetType(NScheme::NTypeIds::Int64).SetNullable(false),
            TTestHelper::TColumnSchema().SetName("value").SetType(NScheme::NTypeIds::String).SetNullable(false),
        };
        TTestHelper::TColumnTable testTable;
        testTable.SetName("/Root/ttt").SetPrimaryKey({ "id", }).SetSharding({ "id" }).SetSchema(schema);
        testHelper.CreateTable(testTable);
        auto client = testHelper.GetKikimr().GetQueryClient();
        const auto result = client
            .ExecuteQuery(
                R"(
                 INSERT INTO `/Root/ttt` (id, value) VALUES
                 (347, '')
                )",
                NYdb::NQuery::TTxControl::BeginTx().CommitTx())
            .GetValueSync();
        UNIT_ASSERT_C(result.IsSuccess(), result.GetIssues().ToString());
        {
            const auto resultSelect = client
                .ExecuteQuery(
                    "SELECT * FROM `/Root/ttt`",
                    NYdb::NQuery::TTxControl::BeginTx().CommitTx())
                .GetValueSync();
            UNIT_ASSERT_C(resultSelect.IsSuccess(), resultSelect.GetIssues().ToString());
            const auto resultSets = resultSelect.GetResultSets();
            UNIT_ASSERT_VALUES_EQUAL(resultSets.size(), 1);
            const auto resultSet = resultSets[0];
            UNIT_ASSERT_VALUES_EQUAL(resultSet.RowsCount(), 1);
        }
    }

    Y_UNIT_TEST(DoubleOutOfRangeInJson) {
        auto settings = TKikimrSettings().SetWithSampleTables(false).SetColumnShardDoubleOutOfRangeHandling(
            NKikimrConfig::TColumnShardConfig_EJsonDoubleOutOfRangeHandlingPolicy_CAST_TO_INFINITY);
        TKikimrRunner kikimr(settings);
        TLocalHelper(kikimr).CreateTestOlapTable();
        WriteTestData(kikimr, "/Root/olapStore/olapTable", 0, 1000000, 2);
        auto client = kikimr.GetTableClient();
        Tests::NCommon::TLoggerInit(kikimr).Initialize();

        {
            auto result = kikimr.GetQueryClient()
                              .ExecuteQuery(R"(
                CREATE TABLE olapTable (
                    k Uint32 NOT NULL,
                    v JsonDocument NOT NULL,
                    PRIMARY KEY (k)
                )
                WITH (
                    STORE = COLUMN,
                    AUTO_PARTITIONING_MIN_PARTITIONS_COUNT = 4
                )
            )",
                                  NQuery::TTxControl::NoTx())
                              .ExtractValueSync();
            UNIT_ASSERT_C(result.IsSuccess(), result.GetIssues().ToOneLineString());
        }

        {
            TValueBuilder rowsBuilder;
            rowsBuilder.BeginList();
            for (ui32 i = 0; i < 10; ++i) {
                rowsBuilder.AddListItem().BeginStruct().AddMember("k").Uint32(i * 4 + 0).AddMember("v").JsonDocument("-1.797693135e+308").EndStruct();
                rowsBuilder.AddListItem().BeginStruct().AddMember("k").Uint32(i * 4 + 1).AddMember("v").JsonDocument("1.797693135e+308").EndStruct();
                rowsBuilder.AddListItem().BeginStruct().AddMember("k").Uint32(i * 4 + 2).AddMember("v").JsonDocument("1e1000000000000").EndStruct();
                rowsBuilder.AddListItem().BeginStruct().AddMember("k").Uint32(i * 4 + 3).AddMember("v").JsonDocument("-1e1000000000000").EndStruct();
            }
            rowsBuilder.EndList();
            auto result = client.BulkUpsert("/Root/olapTable", rowsBuilder.Build()).ExtractValueSync();
            UNIT_ASSERT_C(result.IsSuccess(), result.GetIssues().ToOneLineString());
        }

        {
            auto it = client.StreamExecuteScanQuery("SELECT * FROM olapTable WHERE k < 4 ORDER BY k").ExtractValueSync();
            UNIT_ASSERT_C(it.IsSuccess(), it.GetIssues().ToString());
            TString result = StreamResultToYson(it);
            Cout << result << Endl;
            CompareYson(result, R"([[0u;"\"-inf\""];[1u;"\"inf\""];[2u;"\"inf\""];[3u;"\"-inf\""]])");
        }
    }

    Y_UNIT_TEST(SingleShardRead) {
        NKikimrConfig::TAppConfig appConfig;
        appConfig.MutableTableServiceConfig()->SetEnableOlapSink(true);
        auto settings = TKikimrSettings()
            .SetAppConfig(appConfig)
            .SetWithSampleTables(false);
        auto kikimr = std::make_unique<TKikimrRunner>(settings);
        Tests::NCommon::TLoggerInit(*kikimr).Initialize();
        auto queryClient = kikimr->GetQueryClient();
        const auto noTx = NQuery::TTxControl::NoTx();
        {
            auto result = queryClient.ExecuteQuery(R"(
                CREATE TABLE Test (
                    Id Uint32 not null,
                    Name String not null,
                    Comment String,
                    PRIMARY KEY (Name, Id)
                ) WITH (
                    STORE = COLUMN,
                    PARTITION_COUNT = 3
                );

            )", noTx).GetValueSync();
            UNIT_ASSERT_C(result.GetStatus() == NYdb::EStatus::SUCCESS, result.GetIssues().ToString());

            result = queryClient.ExecuteQuery(R"(
                UPSERT INTO Test (Id, Name, Comment) VALUES
                    (10,  "n1", "aa"),
                    (20, "n2", "bb"),
                    (30, "n3", "cc"),
                    (40, "n4", "dd"),
                    (50, "n5", "ee")
            )", noTx).GetValueSync();
            UNIT_ASSERT_C(result.GetStatus() == NYdb::EStatus::SUCCESS, result.GetIssues().ToString());
        }
        auto tableClient = kikimr->GetTableClient();
        auto tableClientSession = tableClient.GetSession().GetValueSync().GetSession();
        auto result = tableClientSession.DescribeTable("/Root/Test", NYdb::NTable::TDescribeTableSettings{}.WithKeyShardBoundary(true).WithShardNodesInfo(true).WithPartitionStatistics(true).WithTableStatistics(true)).ExtractValueSync();
        UNIT_ASSERT_C(result.GetStatus() == NYdb::EStatus::SUCCESS, result.GetIssues().ToString());
        //TODO USE shard ids from the table description. Not avaiable now
        {
            auto result = queryClient.ExecuteQuery("SELECT * FROM Test WITH TabletId = '72075186224037888'", noTx).GetValueSync();
            UNIT_ASSERT_C(result.GetStatus() == NYdb::EStatus::SUCCESS, result.GetIssues().ToString());
            CompareYson("[[[\"bb\"];20u;\"n2\"];[[\"dd\"];40u;\"n4\"]]", FormatResultSetYson(result.GetResultSet(0)));
            result = queryClient.ExecuteQuery("SELECT * FROM Test WITH TabletId = '72075186224037889'", noTx).GetValueSync();
            UNIT_ASSERT_C(result.GetStatus() == NYdb::EStatus::SUCCESS, result.GetIssues().ToString());
            CompareYson("[[[\"ee\"];50u;\"n5\"]]", FormatResultSetYson(result.GetResultSet(0)));
            result = queryClient.ExecuteQuery("SELECT * FROM Test WITH TabletId = '72075186224037890'", noTx).GetValueSync();
            UNIT_ASSERT_C(result.GetStatus() == NYdb::EStatus::SUCCESS, result.GetIssues().ToString());
            CompareYson("[[[\"aa\"];10u;\"n1\"];[[\"cc\"];30u;\"n3\"]]", FormatResultSetYson(result.GetResultSet(0)));
        }
    }

    Y_UNIT_TEST(CountWithPredicate) {
        NKikimrConfig::TAppConfig appConfig;
        appConfig.MutableTableServiceConfig()->SetEnableOlapSink(true);
        auto runnerSettings = TKikimrSettings().SetAppConfig(appConfig).SetWithSampleTables(true);

        TTestHelper testHelper(runnerSettings);
        auto client = testHelper.GetKikimr().GetQueryClient();

        TVector<TTestHelper::TColumnSchema> schema = {
            TTestHelper::TColumnSchema().SetName("time").SetType(NScheme::NTypeIds::Timestamp).SetNullable(false),
            TTestHelper::TColumnSchema().SetName("class").SetType(NScheme::NTypeIds::Utf8).SetNullable(false),
        };

        TTestHelper::TColumnTable testTable;
        testTable.SetName("/Root/ColumnTableTest").SetPrimaryKey({ "time", "class" }).SetSchema(schema);
        testHelper.CreateTable(testTable);

        auto ts = TInstant::Now();
        {
            TTestHelper::TUpdatesBuilder tableInserter(testTable.GetArrowSchema(schema));
            tableInserter.AddRow().Add(100).Add("test");
            tableInserter.AddRow().Add(ts.MicroSeconds() * 2).Add("test");
            testHelper.BulkUpsert(testTable, tableInserter);
        }

        testHelper.ReadData("SELECT COUNT(*) FROM `/Root/ColumnTableTest` WHERE time > CurrentUtcTimestamp()", "[[1u]]");
    }
<<<<<<< HEAD
    Y_UNIT_TEST(ReverseMerge) {
        NKikimrConfig::TAppConfig appConfig;
        appConfig.MutableTableServiceConfig()->SetEnableOlapSink(true);
        auto runnerSettings = TKikimrSettings().SetAppConfig(appConfig).SetWithSampleTables(true).SetColumnShardAlterObjectEnabled(true);

        auto csController = NYDBTest::TControllers::RegisterCSControllerGuard<NYDBTest::NColumnShard::TController>();
        csController->DisableBackground(NKikimr::NYDBTest::ICSController::EBackground::Compaction);

        TTestHelper testHelper(runnerSettings);
        auto client = testHelper.GetKikimr().GetQueryClient();

        TVector<TTestHelper::TColumnSchema> schema = {
            TTestHelper::TColumnSchema().SetName("k").SetType(NScheme::NTypeIds::Uint64).SetNullable(false),
            TTestHelper::TColumnSchema().SetName("v").SetType(NScheme::NTypeIds::Uint64).SetNullable(false),
        };

        TTestHelper::TColumnTable testTable;
        testTable.SetName("/Root/ColumnTableTest").SetPrimaryKey({ "k" }).SetSchema(schema);
        testHelper.CreateTable(testTable);

        {
            TTestHelper::TUpdatesBuilder tableInserter(testTable.GetArrowSchema(schema));
            tableInserter.AddRow().Add(1).Add(0);
            tableInserter.AddRow().Add(2).Add(0);
            testHelper.BulkUpsert(testTable, tableInserter);
        }

        {
            TTestHelper::TUpdatesBuilder tableInserter(testTable.GetArrowSchema(schema));
            tableInserter.AddRow().Add(0).Add(0);
            tableInserter.AddRow().Add(1).Add(0);
            testHelper.BulkUpsert(testTable, tableInserter);
        }

        {
            TTestHelper::TUpdatesBuilder tableInserter(testTable.GetArrowSchema(schema));
            tableInserter.AddRow().Add(2).Add(0);
            tableInserter.AddRow().Add(3).Add(0);
            testHelper.BulkUpsert(testTable, tableInserter);
        }

        testHelper.ReadData(
            "SELECT k, v FROM (SELECT * FROM `/Root/ColumnTableTest` WHERE k >= 0 AND k < 1000) ORDER BY k DESC LIMIT 3", "[[3u;0u];[2u;0u];[1u;0u]]");
=======

    Y_UNIT_TEST(WithDefaultValue) {
        std::unique_ptr<TKikimrRunner> Kikimr;
        auto settings = TKikimrSettings().SetWithSampleTables(false);
        auto kikimr = std::make_unique<TKikimrRunner>(settings);
        Tests::NCommon::TLoggerInit(*kikimr).Initialize();
        auto queryClient = kikimr->GetQueryClient();
        {
            auto result = queryClient.ExecuteQuery(R"(
                CREATE TABLE Test (
                    Id Uint32 not null,
                    Value String DEFAULT "aba",
                    PRIMARY KEY (Id)
                ) WITH (
                    STORE = COLUMN
                );
            )", NQuery::TTxControl::NoTx()).GetValueSync();
            UNIT_ASSERT_VALUES_EQUAL(result.GetStatus(), NYdb::EStatus::GENERIC_ERROR);
            UNIT_ASSERT_STRING_CONTAINS_C(result.GetIssues().ToString(), "Default values are not supported in column tables", result.GetIssues().ToString());
        }
    }

    Y_UNIT_TEST(SimpleRequestHasProjections) {
        auto settings = TKikimrSettings()
            .SetWithSampleTables(false);
        TKikimrRunner kikimr(settings);
        TLocalHelper(kikimr).CreateTestOlapTable();
        WriteTestData(kikimr, "/Root/olapStore/olapTable", 0, 1000000, 20);
        auto client = kikimr.GetTableClient();
        Tests::NCommon::TLoggerInit(kikimr).Initialize();

        {
            auto it = client.StreamExecuteScanQuery(R"(
                --!syntax_v1

                SELECT 1
                FROM `/Root/olapStore/olapTable`
            )").GetValueSync();

            UNIT_ASSERT_C(it.IsSuccess(), it.GetIssues().ToString());
            TString result = StreamResultToYson(it);

            CompareYson(result, R"([[1];[1];[1];[1];[1];[1];[1];[1];[1];[1];[1];[1];[1];[1];[1];[1];[1];[1];[1];[1]])");
        }

        {
            auto it = client.StreamExecuteScanQuery(R"(
                --!syntax_v1

                SELECT count(*)
                FROM `/Root/olapStore/olapTable`
            )").GetValueSync();

            UNIT_ASSERT_C(it.IsSuccess(), it.GetIssues().ToString());
            TString result = StreamResultToYson(it);

            CompareYson(result, R"([[20u]])");
        }
>>>>>>> 1a10cd83
    }
}
}<|MERGE_RESOLUTION|>--- conflicted
+++ resolved
@@ -3469,7 +3469,7 @@
 
         testHelper.ReadData("SELECT COUNT(*) FROM `/Root/ColumnTableTest` WHERE time > CurrentUtcTimestamp()", "[[1u]]");
     }
-<<<<<<< HEAD
+
     Y_UNIT_TEST(ReverseMerge) {
         NKikimrConfig::TAppConfig appConfig;
         appConfig.MutableTableServiceConfig()->SetEnableOlapSink(true);
@@ -3513,7 +3513,7 @@
 
         testHelper.ReadData(
             "SELECT k, v FROM (SELECT * FROM `/Root/ColumnTableTest` WHERE k >= 0 AND k < 1000) ORDER BY k DESC LIMIT 3", "[[3u;0u];[2u;0u];[1u;0u]]");
-=======
+}
 
     Y_UNIT_TEST(WithDefaultValue) {
         std::unique_ptr<TKikimrRunner> Kikimr;
@@ -3572,7 +3572,6 @@
 
             CompareYson(result, R"([[20u]])");
         }
->>>>>>> 1a10cd83
     }
 }
 }