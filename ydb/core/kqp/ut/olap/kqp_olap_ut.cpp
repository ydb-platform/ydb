--- conflicted
+++ resolved
@@ -3059,7 +3059,6 @@
         UNIT_ASSERT_VALUES_EQUAL(result.GetStatus(), EStatus::SUCCESS);
     }
 
-<<<<<<< HEAD
     Y_UNIT_TEST(SelectNullPk) {
         NKikimrConfig::TAppConfig appConfig;
         appConfig.MutableColumnShardConfig()->SetAllowNullableColumnsInPK(true);
@@ -3154,7 +3153,9 @@
             Cerr << "Finished convert\n";
             Cout << output << Endl;
             CompareYson(output, R"([[1u;]])");
-=======
+        }
+    }
+
     Y_UNIT_TEST(InsertIntoNullablePK) {
         NKikimrConfig::TAppConfig appConfig;
         appConfig.MutableColumnShardConfig()->SetAllowNullableColumnsInPK(true);
@@ -3237,7 +3238,6 @@
             UNIT_ASSERT_VALUES_EQUAL(resultSets.size(), 1);
             const auto resultSet = resultSets[0];
             UNIT_ASSERT_VALUES_EQUAL(resultSet.RowsCount(), 1);
->>>>>>> 93cb95fd
         }
     }
 
