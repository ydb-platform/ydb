--- conflicted
+++ resolved
@@ -1694,8 +1694,6 @@
             R"((`dtm`, `id`) >= (CAST('1998-12-01' AS DateTime), 3))",
             R"((`dtm64`, `id`) >= (CAST('1998-12-01' AS DateTime64), 3))",
             R"((`ts64`, `id`) >= (Timestamp("1970-01-01T00:00:03.000001Z"), 3))"
-<<<<<<< HEAD
-=======
         };
 
         std::vector<TString> testDataBlocks = {
@@ -1728,7 +1726,6 @@
 
             // 2. Arithmetic
             // R"(dt <= dt - inter64)", KqpOlapCompiler cannot deduce result type
->>>>>>> 832cd121
         };
 
         auto queryPrefix = R"(
