--- conflicted
+++ resolved
@@ -129,11 +129,8 @@
         auto csController = NYDBTest::TControllers::RegisterCSControllerGuard<NOlap::TWaitCompactionController>();
         auto helper = TLocalHelper(kikimr);
         helper.CreateTestOlapTable();
-<<<<<<< HEAD
-=======
         const auto describe = kikimr.GetTestClient().Describe(kikimr.GetTestServer().GetRuntime(), "/Root/olapStore/olapTable");
         const auto tablePathId = describe.GetPathId();
->>>>>>> 832cd121
         helper.SetForcedCompaction();
         for (ui64 i = 0; i < 100; ++i) {
             WriteTestData(kikimr, "/Root/olapStore/olapTable", 0, 1000000 + i * 10000, 1000);
@@ -771,11 +768,6 @@
         TKikimrRunner kikimr(settings);
         auto csController = NYDBTest::TControllers::RegisterCSControllerGuard<NOlap::TWaitCompactionController>();
         TLocalHelper helper(kikimr.GetTestServer());
-<<<<<<< HEAD
-        helper.CreateTestOlapTable("olapTable_1");
-        helper.CreateTestOlapTable("olapTable_2");
-        helper.CreateTestOlapTable("olapTable_3");
-=======
 
         helper.CreateTestOlapTable("olapTable_1");
         auto describe = kikimr.GetTestClient().Describe(kikimr.GetTestServer().GetRuntime(), "/Root/olapStore/olapTable_1");
@@ -789,7 +781,6 @@
         describe = kikimr.GetTestClient().Describe(kikimr.GetTestServer().GetRuntime(), "/Root/olapStore/olapTable_3");
         const auto tablePathId3 = describe.GetPathId();
 
->>>>>>> 832cd121
         helper.SetForcedCompaction();
 
         for (ui64 i = 0; i < 100; ++i) {
