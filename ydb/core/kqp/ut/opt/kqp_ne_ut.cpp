#include <ydb/core/kqp/ut/common/kqp_ut_common.h>

#include <ydb/public/sdk/cpp/client/ydb_proto/accessor.h>
#include <ydb/core/kqp/runtime/kqp_read_actor.h>
#include <ydb/core/kqp/runtime/kqp_read_iterator_common.h>
#include <ydb/core/tx/datashard/datashard_impl.h>

namespace NKikimr::NKqp {

using namespace NYdb;
using namespace NYdb::NTable;

Y_UNIT_TEST_SUITE(KqpNewEngine) {
    Y_UNIT_TEST(StreamLookupWithView) {
        TKikimrSettings settings = TKikimrSettings().SetWithSampleTables(false);
        NKikimrConfig::TAppConfig appConfig;
        appConfig.MutableTableServiceConfig()->SetIndexAutoChooseMode(NKikimrConfig::TTableServiceConfig_EIndexAutoChooseMode_MAX_USED_PREFIX);
        appConfig.MutableFeatureFlags()->SetEnableViews(true);
        settings.SetDomainRoot(KikimrDefaultUtDomainRoot);
        settings.SetAppConfig(appConfig);

        auto kikimr = TKikimrRunner{settings};
        kikimr.GetTestServer().GetRuntime()->GetAppData(0).FeatureFlags.SetEnableViews(true);

        auto db = kikimr.GetTableClient();
        auto session = db.CreateSession().GetValueSync().GetSession();

        AssertSuccessResult(session.ExecuteSchemeQuery(R"(
            --!syntax_v1

            CREATE TABLE `object_table`
            (
              object_id utf8,
              role utf8,
              id utf8 not NULL,
              primary key (id)
            );

            ALTER TABLE `object_table` ADD INDEX `object_id_index` GLOBAL ON (object_id);
            ALTER TABLE `object_table` ADD INDEX `role_index` GLOBAL ON (role);

            CREATE TABLE `role_table`
            (
              granted_by_role utf8,
              granted_role utf8,
              role_type utf8,
              role utf8,
              id utf8 not NULL,
              primary key (id)
            );

            ALTER TABLE `role_table` ADD INDEX `granted_by_role_index` GLOBAL ON (granted_by_role);
            ALTER TABLE `role_table` ADD INDEX `granted_role_index` GLOBAL ON (granted_role);
            ALTER TABLE `role_table` ADD INDEX `role_index` GLOBAL ON (role);

            CREATE TABLE `access_table`
            (
              endpoints utf8,
              name utf8,
              class utf8,
              type utf8,
              id utf8 not NULL,
              primary key (id)
            );

            ALTER TABLE `access_table` ADD INDEX `endpoints_index` GLOBAL ON (endpoints);
            ALTER TABLE `access_table` ADD INDEX `class_index` GLOBAL ON (class);
        )").GetValueSync());

        AssertSuccessResult(session.ExecuteSchemeQuery(R"(
            --!syntax_v1
          CREATE VIEW granted_privilege WITH (security_invoker = TRUE) AS
            SELECT DISTINCT
                object_table.object_id AS object_id,
                role_table.granted_role AS granted_role,
                access_table.id AS id,
                role_table.role AS role,
                access_table.`type` AS object_type,
            FROM `/Root/access_table` AS access_table
                     INNER JOIN `/Root/object_table` AS object_table ON access_table.id = object_table.object_id
                     INNER JOIN `/Root/role_table` AS role_table ON object_table.role = role_table.granted_role
        )").GetValueSync());

        auto result = session.ExecuteDataQuery(R"(
            UPSERT INTO `access_table` (id, type) VALUES
                ("10", "OPERATION_PRIVILEGE");
            UPSERT INTO `role_table` (id, granted_role, role_type) VALUES
                ("10", "admin", "USER_ROLE");
            UPSERT INTO `object_table` (id, object_id, role) VALUES
                ("10", "10", "admin");
        )", TTxControl::BeginTx(TTxSettings::SerializableRW()).CommitTx()).ExtractValueSync();
        AssertSuccessResult(result);

        auto testQueryParams = [&] (TString query, TParams params) {
            auto result = session.ExecuteDataQuery(query, TTxControl::BeginTx(TTxSettings::SerializableRW()).CommitTx(), params).GetValueSync();
            AssertSuccessResult(result);

            Cerr << FormatResultSetYson(result.GetResultSet(0)) << Endl;
        };

        auto params = kikimr.GetTableClient().GetParamsBuilder()
            .AddParam("$jp1").Utf8("admin").Build()
            .AddParam("$jp2").Utf8("10").Build()
            .AddParam("$jp3").Uint64(2).Build()
            .Build();

        testQueryParams(R"(
            --!syntax_v1
            DECLARE $jp1 AS Text;
            DECLARE $jp2 AS Text;
            DECLARE $jp3 AS Uint64;
            select g1_0.id from granted_privilege g1_0 where (
                g1_0.role = 'admin'
            ) and g1_0.role=$jp1 and g1_0.object_type=$jp2 limit $jp3
        )", params);
    }

    Y_UNIT_TEST(Select1) {
        auto settings = TKikimrSettings()
            .SetWithSampleTables(false);
        auto kikimr = TKikimrRunner{settings};
        auto db = kikimr.GetTableClient();
        auto session = db.CreateSession().GetValueSync().GetSession();

        auto result = session.ExecuteDataQuery(R"(
            SELECT 1;
        )", TTxControl::BeginTx(TTxSettings::SerializableRW()).CommitTx()).ExtractValueSync();
        AssertSuccessResult(result);

        CompareYson(R"(
            [ [1]; ]
        )", FormatResultSetYson(result.GetResultSet(0)));
    }

    Y_UNIT_TEST(ContainerRegistryCombiner) {
        TKikimrSettings settings = TKikimrSettings().SetWithSampleTables(false);
        NKikimrConfig::TAppConfig appConfig;
        appConfig.MutableTableServiceConfig()->SetEnableKqpDataQuerySourceRead(true);
        appConfig.MutableTableServiceConfig()->SetEnableKqpScanQuerySourceRead(true);
        settings.SetDomainRoot(KikimrDefaultUtDomainRoot);
        settings.SetAppConfig(appConfig);

        auto kikimr = TKikimrRunner{settings};
        auto db = kikimr.GetTableClient();
        auto session = db.CreateSession().GetValueSync().GetSession();

        AssertSuccessResult(session.ExecuteSchemeQuery(R"(
            --!syntax_v1

            CREATE TABLE `ImageByRegistry` (
                id_registryId String,
                id_name	String,
                id_imageId	String,
                created	Int64,
                updated	Int64,
                status	String,
                PRIMARY KEY (id_registryId, id_name, id_imageId)
            );

        )").GetValueSync());

        auto testQueryParams = [&] (TString query, TParams params) {
            AssertSuccessResult(session.ExecuteDataQuery(query, TTxControl::BeginTx(TTxSettings::SerializableRW()).CommitTx(), params).GetValueSync());

            UNIT_ASSERT(db.StreamExecuteScanQuery(query, params).GetValueSync().IsSuccess());
        };

        auto result = session.ExecuteDataQuery(R"(
            UPSERT INTO `ImageByRegistry` (id_registryId, id_name, id_imageId, status) VALUES
                ("10", "One", "10", "One"),
                ("20", "Two", "20", "Two");
        )", TTxControl::BeginTx(TTxSettings::SerializableRW()).CommitTx()).ExtractValueSync();
        AssertSuccessResult(result);

        auto params4 = kikimr.GetTableClient().GetParamsBuilder()
            .AddParam("$pred_registry").OptionalString("10").Build()
            .AddParam("$pred_image_name").String("One").Build()
            .AddParam("$pred_result_name_parts").Int32(2).Build()
            .Build();

        testQueryParams(R"(
            --!syntax_v1
            DECLARE $pred_registry AS String?;
            DECLARE $pred_image_name AS String;
            DECLARE $pred_result_name_parts AS Int32;
            SELECT String::JoinFromList(name, "/") as name, count(1) AS cnt
            FROM (SELECT ListTake(String::SplitToList(name, "/"), $pred_result_name_parts)
                AS name FROM (SELECT id_name AS name FROM `ImageByRegistry` WHERE
                (id_registryId = $pred_registry) AND (id_name LIKE $pred_image_name)) ) GROUP BY name ORDER BY name ASC;
        )", params4);
    }

    Y_UNIT_TEST(SimpleUpsertSelect) {
        auto settings = TKikimrSettings()
            .SetWithSampleTables(false);
        auto kikimr = TKikimrRunner{settings};
        auto db = kikimr.GetTableClient();
        auto session = db.CreateSession().GetValueSync().GetSession();

        AssertSuccessResult(session.ExecuteSchemeQuery(R"(
            --!syntax_v1

            CREATE TABLE `KeyValue` (
                Key Uint64,
                Value String,
                PRIMARY KEY (Key)
            );
        )").GetValueSync());

        AssertSuccessResult(session.ExecuteDataQuery(R"(
            --!syntax_v1
            REPLACE INTO `KeyValue` (Key, Value) VALUES
                (1u, "One"),
                (2u, "Two"),
                (3u, "Three");
        )", TTxControl::BeginTx(TTxSettings::SerializableRW()).CommitTx()).GetValueSync());

        auto selectResult = session.ExecuteDataQuery(R"(
            --!syntax_v1
            SELECT * FROM `KeyValue`;
        )", TTxControl::BeginTx(TTxSettings::SerializableRW()).CommitTx()).GetValueSync();

        AssertSuccessResult(selectResult);

        CompareYson(R"([
            [[1u];["One"]];
            [[2u];["Two"]];
            [[3u];["Three"]]
        ])", FormatResultSetYson(selectResult.GetResultSet(0)));
    }

    Y_UNIT_TEST(PkSelect1) {
        TKikimrSettings settings;
        TKikimrRunner kikimr(settings);
        auto db = kikimr.GetTableClient();
        auto session = db.CreateSession().GetValueSync().GetSession();

        auto query = R"(
            --!syntax_v1

            DECLARE $key AS Uint64;

            SELECT * FROM `/Root/EightShard` WHERE Key = $key;
        )";

        auto explainResult = session.ExplainDataQuery(query).GetValueSync();
        UNIT_ASSERT_VALUES_EQUAL_C(explainResult.GetStatus(), EStatus::SUCCESS, explainResult.GetIssues().ToString());

        if (settings.AppConfig.GetTableServiceConfig().GetEnableKqpDataQuerySourceRead()) {
            UNIT_ASSERT_C(explainResult.GetAst().Contains("KqpReadRangesSource"), explainResult.GetAst());
        } else {
            UNIT_ASSERT_C(explainResult.GetAst().Contains("KqpLookupTable"), explainResult.GetAst());
            UNIT_ASSERT_C(!explainResult.GetAst().Contains("Take"), explainResult.GetAst());
        }

        auto params = kikimr.GetTableClient().GetParamsBuilder()
            .AddParam("$key").Uint64(302).Build()
            .Build();

        NYdb::NTable::TExecDataQuerySettings execSettings;
        execSettings.CollectQueryStats(ECollectQueryStatsMode::Profile);

        auto result = session.ExecuteDataQuery(query,
            TTxControl::BeginTx(TTxSettings::SerializableRW()).CommitTx(), params, execSettings).ExtractValueSync();
        UNIT_ASSERT_VALUES_EQUAL_C(result.GetStatus(), EStatus::SUCCESS, result.GetIssues().ToString());
        CompareYson(R"([[[2];[302u];["Value2"]]])", FormatResultSetYson(result.GetResultSet(0)));

        auto stats = NYdb::TProtoAccessor::GetProto(*result.GetStats());
        UNIT_ASSERT_VALUES_EQUAL(1, stats.query_phases().size()); // no LiteralExecuter phase
        UNIT_ASSERT_VALUES_EQUAL(1, stats.query_phases()[0].table_access().size());
        UNIT_ASSERT_VALUES_EQUAL("/Root/EightShard", stats.query_phases()[0].table_access()[0].name());
        if (!settings.AppConfig.GetTableServiceConfig().GetEnableKqpDataQueryStreamLookup()) {
            UNIT_ASSERT_VALUES_EQUAL(1, stats.query_phases()[0].affected_shards());
            UNIT_ASSERT_VALUES_EQUAL(1, stats.query_phases()[0].table_access()[0].partitions_count());
        }

        params = kikimr.GetTableClient().GetParamsBuilder()
            .AddParam("$key").Uint64(330).Build()
            .Build();

        result = session.ExecuteDataQuery(query,
            TTxControl::BeginTx(TTxSettings::SerializableRW()).CommitTx(), params, execSettings).ExtractValueSync();
        UNIT_ASSERT_VALUES_EQUAL_C(result.GetStatus(), EStatus::SUCCESS, result.GetIssues().ToString());
        CompareYson(R"([])", FormatResultSetYson(result.GetResultSet(0)));

        stats = NYdb::TProtoAccessor::GetProto(*result.GetStats());
        UNIT_ASSERT_VALUES_EQUAL(1, stats.query_phases().size()); // no LiteralExecuter phase
        UNIT_ASSERT_VALUES_EQUAL(1, stats.query_phases()[0].table_access().size());
        UNIT_ASSERT_VALUES_EQUAL("/Root/EightShard", stats.query_phases()[0].table_access()[0].name());
        if (!settings.AppConfig.GetTableServiceConfig().GetEnableKqpDataQueryStreamLookup()) {
            UNIT_ASSERT_VALUES_EQUAL(1, stats.query_phases()[0].affected_shards());
            UNIT_ASSERT_VALUES_EQUAL(1, stats.query_phases()[0].table_access()[0].partitions_count());
        }
    }

    Y_UNIT_TEST(PkSelect2) {
        TKikimrSettings settings;
        TKikimrRunner kikimr(settings);
        auto db = kikimr.GetTableClient();
        auto session = db.CreateSession().GetValueSync().GetSession();

        auto query = R"(
            --!syntax_v1

            DECLARE $group AS Uint32?;
            DECLARE $name AS String?;

            SELECT * FROM `/Root/Test` WHERE Group = $group AND Name = $name;
        )";

        auto params = kikimr.GetTableClient().GetParamsBuilder()
            .AddParam("$group").OptionalUint32(1).Build()
            .AddParam("$name").OptionalString("Paul").Build()
            .Build();

        NYdb::NTable::TExecDataQuerySettings execSettings;
        execSettings.CollectQueryStats(ECollectQueryStatsMode::Profile);

        auto result = session.ExecuteDataQuery(query,
            TTxControl::BeginTx(TTxSettings::SerializableRW()).CommitTx(), params, execSettings).ExtractValueSync();
        UNIT_ASSERT_VALUES_EQUAL_C(result.GetStatus(), EStatus::SUCCESS, result.GetIssues().ToString());
        CompareYson(R"([[[300u];["None"];[1u];["Paul"]]])", FormatResultSetYson(result.GetResultSet(0)));

        AssertTableStats(result, "/Root/Test", {
            .ExpectedReads = 1,
        });

        params = kikimr.GetTableClient().GetParamsBuilder()
            .AddParam("$group").OptionalUint32(1).Build()
            .Build();

        result = session.ExecuteDataQuery(query,
            TTxControl::BeginTx(TTxSettings::SerializableRW()).CommitTx(), params).ExtractValueSync();
        UNIT_ASSERT_VALUES_EQUAL_C(result.GetStatus(), EStatus::SUCCESS, result.GetIssues().ToString());
        CompareYson(R"([])", FormatResultSetYson(result.GetResultSet(0)));
    }

    Y_UNIT_TEST(PkRangeSelect1) {
        auto kikimr = DefaultKikimrRunner();
        auto db = kikimr.GetTableClient();
        auto session = db.CreateSession().GetValueSync().GetSession();

        auto params = kikimr.GetTableClient().GetParamsBuilder()
            .AddParam("$low")
                .Uint64(202)
                .Build()
            .AddParam("$high")
                .Uint64(402)
                .Build()
            .Build();

        auto result = session.ExecuteDataQuery(R"(

            DECLARE $low AS Uint64;
            DECLARE $high AS Uint64;

            SELECT * FROM `/Root/EightShard` WHERE Key > $low AND Key < $high ORDER BY Key;
        )", TTxControl::BeginTx(TTxSettings::SerializableRW()).CommitTx(), params).ExtractValueSync();
        result.GetIssues().PrintTo(Cerr);
        AssertSuccessResult(result);

        CompareYson(R"([
            [[3];[203u];["Value3"]];
            [[3];[301u];["Value1"]];
            [[2];[302u];["Value2"]];
            [[1];[303u];["Value3"]];
            [[1];[401u];["Value1"]]
        ])", FormatResultSetYson(result.GetResultSet(0)));
    }

    Y_UNIT_TEST(PkRangeSelect2) {
        auto kikimr = DefaultKikimrRunner();
        auto db = kikimr.GetTableClient();
        auto session = db.CreateSession().GetValueSync().GetSession();

        auto params = kikimr.GetTableClient().GetParamsBuilder()
            .AddParam("$low")
                .Uint64(202)
                .Build()
            .AddParam("$high")
                .Uint64(402)
                .Build()
            .Build();

        auto result = session.ExecuteDataQuery(R"(
            DECLARE $low AS Uint64;
            DECLARE $high AS Uint64;

            SELECT * FROM `/Root/EightShard` WHERE Key >= $low AND Key <= $high ORDER BY Key;
        )", TTxControl::BeginTx(TTxSettings::SerializableRW()).CommitTx(), params).ExtractValueSync();
        result.GetIssues().PrintTo(Cerr);
        AssertSuccessResult(result);

        CompareYson(R"([
            [[1];[202u];["Value2"]];
            [[3];[203u];["Value3"]];
            [[3];[301u];["Value1"]];
            [[2];[302u];["Value2"]];
            [[1];[303u];["Value3"]];
            [[1];[401u];["Value1"]];
            [[3];[402u];["Value2"]]
        ])", FormatResultSetYson(result.GetResultSet(0)));
    }

    Y_UNIT_TEST(PkRangeSelect3) {
        auto kikimr = DefaultKikimrRunner();
        auto db = kikimr.GetTableClient();
        auto session = db.CreateSession().GetValueSync().GetSession();

        auto params = kikimr.GetTableClient().GetParamsBuilder()
            .AddParam("$low")
                .Uint64(602)
                .Build()
            .Build();

        auto result = session.ExecuteDataQuery(R"(
            DECLARE $low AS Uint64;

            SELECT * FROM `/Root/EightShard` WHERE Key > $low ORDER BY Key;
        )", TTxControl::BeginTx(TTxSettings::SerializableRW()).CommitTx(), params).ExtractValueSync();
        result.GetIssues().PrintTo(Cerr);
        AssertSuccessResult(result);

        CompareYson(R"([
            [[1];[603u];["Value3"]];
            [[1];[701u];["Value1"]];
            [[3];[702u];["Value2"]];
            [[2];[703u];["Value3"]];
            [[2];[801u];["Value1"]];
            [[1];[802u];["Value2"]];
            [[3];[803u];["Value3"]]
        ])", FormatResultSetYson(result.GetResultSet(0)));
    }

    Y_UNIT_TEST(PkRangeSelect4) {
        auto kikimr = DefaultKikimrRunner();
        auto db = kikimr.GetTableClient();
        auto session = db.CreateSession().GetValueSync().GetSession();

        auto params = kikimr.GetTableClient().GetParamsBuilder()
            .AddParam("$high")
                .Uint64(202)
                .Build()
            .Build();

        auto result = session.ExecuteDataQuery(R"(
            DECLARE $high AS Uint64;

            SELECT * FROM `/Root/EightShard` WHERE Key < $high ORDER BY Key;
        )", TTxControl::BeginTx(TTxSettings::SerializableRW()).CommitTx(), params).ExtractValueSync();
        result.GetIssues().PrintTo(Cerr);
        AssertSuccessResult(result);

        CompareYson(R"([
            [[1];[101u];["Value1"]];
            [[3];[102u];["Value2"]];
            [[2];[103u];["Value3"]];
            [[2];[201u];["Value1"]]
        ])", FormatResultSetYson(result.GetResultSet(0)));
    }

    Y_UNIT_TEST(MultiSelect) {
        auto kikimr = DefaultKikimrRunner();
        auto db = kikimr.GetTableClient();
        auto session = db.CreateSession().GetValueSync().GetSession();

        auto result = session.ExecuteDataQuery(R"(
            SELECT * FROM `/Root/TwoShard` WHERE Value2 = 0 ORDER BY Value1 DESC, Key;
            SELECT * FROM `/Root/Test` WHERE Group = 1 ORDER BY Amount, Group, Name;
        )", TTxControl::BeginTx(TTxSettings::SerializableRW()).CommitTx()).ExtractValueSync();
        UNIT_ASSERT_VALUES_EQUAL_C(result.GetStatus(), EStatus::SUCCESS, result.GetIssues().ToString());

        CompareYson(R"([
            [[2u];["Two"];[0]];
            [[4000000002u];["BigTwo"];[0]]
        ])", FormatResultSetYson(result.GetResultSet(0)));

        CompareYson(R"([
            [[300u];["None"];[1u];["Paul"]];
            [[3500u];["None"];[1u];["Anna"]]
        ])", FormatResultSetYson(result.GetResultSet(1)));

        result = session.ExecuteDataQuery(R"(
            SELECT * FROM `/Root/Test` WHERE Group = 2 ORDER BY Amount, Group, Name;
        )", TTxControl::BeginTx(TTxSettings::SerializableRW()).CommitTx()).ExtractValueSync();
        UNIT_ASSERT_VALUES_EQUAL_C(result.GetStatus(), EStatus::SUCCESS, result.GetIssues().ToString());

        CompareYson(R"([
            [[7200u];["None"];[2u];["Tony"]]
        ])", FormatResultSetYson(result.GetResultSet(0)));
    }

    Y_UNIT_TEST(MultiOutput) {
        auto kikimr = DefaultKikimrRunner();
        auto db = kikimr.GetTableClient();
        auto session = db.CreateSession().GetValueSync().GetSession();

        auto result = session.ExecuteDataQuery(R"(
                $left = (select Key, Value1, Value2 from `/Root/TwoShard` where Value2 = 1);
                $right = (select Key, Value1, Value2 from `/Root/TwoShard` where Value2 = -1);
                select Key, Value1, Value2 from $left order by Key;
                select Key, Value1, Value2 from $right order by Key;
            )", TTxControl::BeginTx(TTxSettings::SerializableRW()).CommitTx()).ExtractValueSync();
        AssertSuccessResult(result);

        CompareYson(R"([
            [[3u];["Three"];[1]];
            [[4000000003u];["BigThree"];[1]];
        ])", FormatResultSetYson(result.GetResultSet(0)));

        CompareYson(R"([
            [[1u];["One"];[-1]];
            [[4000000001u];["BigOne"];[-1]]
        ])", FormatResultSetYson(result.GetResultSet(1)));
    }

    Y_UNIT_TEST(InShardsWrite) {
        auto kikimr = DefaultKikimrRunner();
        auto db = kikimr.GetTableClient();
        auto session = db.CreateSession().GetValueSync().GetSession();

        auto result = session.ExecuteDataQuery(R"(
            UPSERT INTO `/Root/TwoShard`
            SELECT Key, Value1, Value2 + 1 AS Value2 FROM `/Root/TwoShard`;
        )", TTxControl::BeginTx(TTxSettings::SerializableRW()).CommitTx()).ExtractValueSync();
        AssertSuccessResult(result);

        result = session.ExecuteDataQuery(R"(
            SELECT * FROM `/Root/TwoShard` ORDER BY Key;
        )", TTxControl::BeginTx(TTxSettings::SerializableRW()).CommitTx()).ExtractValueSync();
        AssertSuccessResult(result);

        CompareYson(R"(
            [
                [[1u];["One"];[0]];
                [[2u];["Two"];[1]];
                [[3u];["Three"];[2]];
                [[4000000001u];["BigOne"];[0]];
                [[4000000002u];["BigTwo"];[1]];
                [[4000000003u];["BigThree"];[2]]
            ]
        )", FormatResultSetYson(result.GetResultSet(0)));
    }

    Y_UNIT_TEST(ShuffleWrite) {
        auto kikimr = DefaultKikimrRunner();
        auto db = kikimr.GetTableClient();
        auto session = db.CreateSession().GetValueSync().GetSession();

        auto result = session.ExecuteDataQuery(R"(
            UPSERT INTO `/Root/TwoShard`
            SELECT Key - 3u AS Key, Value1, Value2 + 100 AS Value2 FROM `/Root/TwoShard`;
        )", TTxControl::BeginTx(TTxSettings::SerializableRW()).CommitTx()).ExtractValueSync();
        AssertSuccessResult(result);

        result = session.ExecuteDataQuery(R"(
            SELECT * FROM `/Root/TwoShard` WHERE Value2 > 10 ORDER BY Key;
        )", TTxControl::BeginTx(TTxSettings::SerializableRW()).CommitTx()).ExtractValueSync();
        AssertSuccessResult(result);

        CompareYson(R"(
            [
                [[0u];["Three"];[101]];
                [[3999999998u];["BigOne"];[99]];
                [[3999999999u];["BigTwo"];[100]];
                [[4000000000u];["BigThree"];[101]];
                [[4294967294u];["One"];[99]];
                [[4294967295u];["Two"];[100]]
            ]
        )", FormatResultSetYson(result.GetResultSet(0)));
    }

    Y_UNIT_TEST(KeyColumnOrder) {
        auto kikimr = DefaultKikimrRunner();
        auto db = kikimr.GetTableClient();
        auto session = db.CreateSession().GetValueSync().GetSession();
        // Please do not change the name of columns here
        {
            auto builder = TTableBuilder()
               .AddNullableColumn("key", EPrimitiveType::Uint64)
               .AddNullableColumn("index_0", EPrimitiveType::Utf8)
               .AddNullableColumn("value", EPrimitiveType::Uint32)
               .SetPrimaryKeyColumns({"key","index_0"});

            auto result = session.CreateTable("/Root/Test1", builder.Build()).GetValueSync();
            UNIT_ASSERT_C(result.IsSuccess(), result.GetIssues().ToString());
        }
        {
            const TString query1(R"(
                --!syntax_v1
                DECLARE $items AS List<Struct<'key':Uint64,'index_0':Utf8,'value':Uint32>>;
                UPSERT INTO `/Root/Test1`
                   SELECT * FROM AS_TABLE($items);
            )");

            TParamsBuilder builder;
            builder.AddParam("$items").BeginList()
                .AddListItem()
                    .BeginStruct()
                        .AddMember("key").Uint64(646464646464)
                        .AddMember("index_0").Utf8("SomeUtf8Data")
                        .AddMember("value").Uint32(323232)
                    .EndStruct()
                .EndList()
            .Build();

            static const TTxControl txControl = TTxControl::BeginTx(TTxSettings::SerializableRW()).CommitTx();
            auto result = session.ExecuteDataQuery(query1, txControl, builder.Build()).GetValueSync();
            UNIT_ASSERT_C(result.IsSuccess(), result.GetIssues().ToString());
        }

        {
            const auto& yson = ReadTablePartToYson(session, "/Root/Test1");
            const TString expected = R"([[[646464646464u];["SomeUtf8Data"];[323232u]]])";
            UNIT_ASSERT_VALUES_EQUAL(yson, expected);
        }
    }

    Y_UNIT_TEST(KeyColumnOrder2) {
        auto kikimr = DefaultKikimrRunner();
        auto db = kikimr.GetTableClient();
        auto session = db.CreateSession().GetValueSync().GetSession();
        {
            const TString query1(R"(
                --!syntax_v1
                DECLARE $items AS List<Struct<'key':Uint64,'index_0':Utf8,'value':Uint32>>;
                SELECT * FROM AS_TABLE($items);
            )");

            TParamsBuilder builder;
            builder.AddParam("$items").BeginList()
                .AddListItem()
                    .BeginStruct()
                        .AddMember("key").Uint64(646464646464)
                        .AddMember("index_0").Utf8("SomeUtf8Data")
                        .AddMember("value").Uint32(323232)
                    .EndStruct()
                .EndList()
            .Build();

            static const TTxControl txControl = TTxControl::BeginTx(TTxSettings::SerializableRW()).CommitTx();
            auto result = session.ExecuteDataQuery(query1, txControl, builder.Build()).GetValueSync();
            UNIT_ASSERT_C(result.IsSuccess(), result.GetIssues().ToString());
            const auto yson = FormatResultSetYson(result.GetResultSet(0));
            const auto expected = R"([["SomeUtf8Data";646464646464u;323232u]])";
            UNIT_ASSERT_VALUES_EQUAL(yson, expected);
        }
    }

    Y_UNIT_TEST(BlindWrite) {
        auto kikimr = DefaultKikimrRunner();
        auto db = kikimr.GetTableClient();
        auto session = db.CreateSession().GetValueSync().GetSession();

        auto result = session.ExecuteDataQuery(R"(
            UPSERT INTO `/Root/TwoShard` (Key, Value1, Value2) VALUES
                (10u, "One", -10),
                (20u, "Two", -20);
        )", TTxControl::BeginTx(TTxSettings::SerializableRW()).CommitTx()).ExtractValueSync();
        AssertSuccessResult(result);

        result = session.ExecuteDataQuery(R"(
            SELECT * FROM `/Root/TwoShard` WHERE Value2 <= -10 ORDER BY Key;
        )", TTxControl::BeginTx(TTxSettings::SerializableRW()).CommitTx()).ExtractValueSync();
        AssertSuccessResult(result);

        CompareYson(R"(
            [
                [[10u];["One"];[-10]];
                [[20u];["Two"];[-20]]
            ]
        )", FormatResultSetYson(result.GetResultSet(0)));
    }

    Y_UNIT_TEST(BlindWriteParameters) {
        auto kikimr = DefaultKikimrRunner();
        auto db = kikimr.GetTableClient();
        auto session = db.CreateSession().GetValueSync().GetSession();

        auto params = db.GetParamsBuilder()
            .AddParam("$key1")
                .Uint32(10)
                .Build()
            .AddParam("$value1")
                .String("New")
                .Build()
            .AddParam("$key2")
                .Uint32(4000000010u)
                .Build()
            .AddParam("$value2")
                .String("New")
                .Build()
            .Build();

        auto result = session.ExecuteDataQuery(R"(
            DECLARE $key1 AS Uint32;
            DECLARE $value1 AS String;
            DECLARE $key2 AS Uint32;
            DECLARE $value2 AS String;

            UPSERT INTO `/Root/TwoShard` (Key, Value1) VALUES
                ($key1, $value1),
                ($key2, $value2);
        )", TTxControl::BeginTx(TTxSettings::SerializableRW()).CommitTx(),
            std::move(params)).ExtractValueSync();

        AssertSuccessResult(result);

        result = session.ExecuteDataQuery(R"(
            SELECT * FROM `/Root/TwoShard` WHERE Value1 = "New" ORDER BY Key;
        )", TTxControl::BeginTx(TTxSettings::SerializableRW()).CommitTx()).ExtractValueSync();
        AssertSuccessResult(result);

        CompareYson(R"(
            [
                [[10u];["New"];#];
                [[4000000010u];["New"];#]
            ]
        )", FormatResultSetYson(result.GetResultSet(0)));
    }

    Y_UNIT_TEST(BlindWriteListParameter) {
        auto kikimr = DefaultKikimrRunner();
        auto db = kikimr.GetTableClient();
        auto session = db.CreateSession().GetValueSync().GetSession();

        auto params = db.GetParamsBuilder()
            .AddParam("$items")
                .BeginList()
                .AddListItem()
                    .BeginStruct()
                    .AddMember("Key")
                        .OptionalUint32(10)
                    .AddMember("Value1")
                        .OptionalString("New")
                    .EndStruct()
                .AddListItem()
                    .BeginStruct()
                    .AddMember("Key")
                        .OptionalUint32(4000000010u)
                    .AddMember("Value1")
                        .OptionalString("New")
                    .EndStruct()
                .EndList()
                .Build()
            .Build();

        auto result = session.ExecuteDataQuery(R"(
            DECLARE $items AS List<Struct<Key:Uint32?, Value1:String?>>;

            UPSERT INTO `/Root/TwoShard`
            SELECT * FROM AS_TABLE($items);
        )", TTxControl::BeginTx(TTxSettings::SerializableRW()).CommitTx(), std::move(params)).ExtractValueSync();
        AssertSuccessResult(result);

        result = session.ExecuteDataQuery(R"(
            SELECT * FROM `/Root/TwoShard` WHERE Value1 = "New" ORDER BY Key;
        )", TTxControl::BeginTx(TTxSettings::SerializableRW()).CommitTx()).ExtractValueSync();
        AssertSuccessResult(result);

        CompareYson(R"(
            [
                [[10u];["New"];#];
                [[4000000010u];["New"];#]
            ]
        )", FormatResultSetYson(result.GetResultSet(0)));
    }

    Y_UNIT_TEST(BatchUpload) {
        auto kikimr = DefaultKikimrRunner();
        auto db = kikimr.GetTableClient();
        auto session = db.CreateSession().GetValueSync().GetSession();

        auto queryText = R"(
            DECLARE $items AS
                List<Struct<
                    Key1: Uint32?,
                    Key2: String?,
                    Value1: Int64?,
                    Value2: Double?,
                    Blob1: String?,
                    Blob2: String?>>;

            $itemsSource = (
                SELECT
                    Item.Key1 AS Key1,
                    Item.Key2 AS Key2,
                    Item.Value1 AS Value1,
                    Item.Value2 AS Value2,
                    Item.Blob1 AS Blob1,
                    Item.Blob2 AS Blob2
                FROM (SELECT $items AS Lst) FLATTEN BY Lst AS Item
            );

            UPSERT INTO `/Root/BatchUpload`
            SELECT * FROM $itemsSource;
        )";

        auto result = session.PrepareDataQuery(queryText).ExtractValueSync();
        auto query = result.GetQuery();

        UNIT_ASSERT_C(result.IsSuccess(), result.GetIssues().ToString());

        const ui32 BatchSize = 200;
        const ui32 BatchCount = 5;
        const ui32 Blob1Size = 100;
        const ui32 Blob2Size = 400;

        TDuration totalLatency;
        for (ui32 i = 0; i < BatchCount; ++i) {
            auto paramsBuilder = query.GetParamsBuilder();
            auto& itemsParam = paramsBuilder.AddParam("$items");

            itemsParam.BeginList();
            for (ui32 i = 0; i < BatchSize; ++i) {
                itemsParam.AddListItem()
                    .BeginStruct()
                    .AddMember("Blob1")
                        .OptionalString(TString(Blob1Size, '0' + i % 10))
                    .AddMember("Blob2")
                        .OptionalString(TString(Blob2Size, '0' + (i + 1) % 10))
                    .AddMember("Key1")
                        .OptionalUint32(RandomNumber<ui32>())
                    .AddMember("Key2")
                        .OptionalString(CreateGuidAsString())
                    .AddMember("Value1")
                        .OptionalInt64(i)
                    .AddMember("Value2")
                        .OptionalDouble(RandomNumber<ui64>())
                    .EndStruct();
            }
            itemsParam.EndList();
            itemsParam.Build();

            auto beginTime = TInstant::Now();

            auto result = query.Execute(TTxControl::BeginTx(TTxSettings::SerializableRW()).CommitTx(),
                paramsBuilder.Build()).ExtractValueSync();
            AssertSuccessResult(result);

            auto batchLatency = TInstant::Now() - beginTime;
            totalLatency += batchLatency;
        }
        Cout << "Total upload latency: " << totalLatency << Endl;
    }

#if !defined(_ubsan_enabled_)
    Y_UNIT_TEST(Aggregate) {
        auto kikimr = DefaultKikimrRunner();
        auto db = kikimr.GetTableClient();
        auto session = db.CreateSession().GetValueSync().GetSession();
        auto result = session.ExecuteDataQuery(R"(
            SELECT Data, SUM(Key) AS Total FROM `/Root/EightShard` GROUP BY Data ORDER BY Data;
        )", TTxControl::BeginTx(TTxSettings::OnlineRO()).CommitTx()).ExtractValueSync();
        result.GetIssues().PrintTo(Cerr);
        AssertSuccessResult(result);

        CompareYson(R"(
            [[[1];[3615u]];[[2];[3616u]];[[3];[3617u]]]
        )", FormatResultSetYson(result.GetResultSet(0)));
    }

    Y_UNIT_TEST(AggregateTuple) {
        auto kikimr = DefaultKikimrRunner();
        auto db = kikimr.GetTableClient();
        auto session = db.CreateSession().GetValueSync().GetSession();
        auto result = session.ExecuteDataQuery(R"(
            SELECT Data, Text, COUNT(Key) AS Total FROM `/Root/EightShard` GROUP BY Data, Text ORDER BY Data, Text;
        )", TTxControl::BeginTx(TTxSettings::OnlineRO()).CommitTx()).ExtractValueSync();
        result.GetIssues().PrintTo(Cerr);
        AssertSuccessResult(result);

        CompareYson(R"([
            [[1];["Value1"];3u];[[1];["Value2"];3u];[[1];["Value3"];2u];
            [[2];["Value1"];3u];[[2];["Value2"];2u];[[2];["Value3"];3u];
            [[3];["Value1"];2u];[[3];["Value2"];3u];[[3];["Value3"];3u]
        ])", FormatResultSetYson(result.GetResultSet(0)));
    }
#endif

    Y_UNIT_TEST(PureExpr) {
        auto kikimr = DefaultKikimrRunner();
        auto db = kikimr.GetTableClient();
        auto session = db.CreateSession().GetValueSync().GetSession();

        NYdb::NTable::TExecDataQuerySettings execSettings;
        execSettings.CollectQueryStats(ECollectQueryStatsMode::Basic);

        auto result = session.ExecuteDataQuery(R"(
            SELECT '42', 42, 5*5;
        )", TTxControl::BeginTx(TTxSettings::OnlineRO()).CommitTx(), execSettings).ExtractValueSync();

        CompareYson(R"([["42";42;25]])", FormatResultSetYson(result.GetResultSet(0)));

        auto& stats = NYdb::TProtoAccessor::GetProto(*result.GetStats());
        UNIT_ASSERT_EQUAL(stats.query_phases().size(), 1);
        UNIT_ASSERT(stats.query_phases(0).table_access().size() == 0);
    }

    Y_UNIT_TEST(MultiStatement) {
        auto kikimr = DefaultKikimrRunner();
        auto db = kikimr.GetTableClient();
        auto session = db.CreateSession().GetValueSync().GetSession();

        NYdb::NTable::TExecDataQuerySettings execSettings;
        execSettings.CollectQueryStats(ECollectQueryStatsMode::Basic);

        auto result = session.ExecuteDataQuery(R"(
            SELECT 1;
            SELECT 2;
            SELECT 3;
        )", TTxControl::BeginTx(TTxSettings::OnlineRO()).CommitTx(), execSettings).ExtractValueSync();

        CompareYson(R"([[1]])", FormatResultSetYson(result.GetResultSet(0)));
        CompareYson(R"([[2]])", FormatResultSetYson(result.GetResultSet(1)));
        CompareYson(R"([[3]])", FormatResultSetYson(result.GetResultSet(2)));

        auto& stats = NYdb::TProtoAccessor::GetProto(*result.GetStats());
        UNIT_ASSERT_EQUAL(stats.query_phases().size(), 1);
        UNIT_ASSERT(stats.query_phases(0).table_access().size() == 0);
    }

    Y_UNIT_TEST(MultiStatementMixPure) {
        auto kikimr = DefaultKikimrRunner();
        auto db = kikimr.GetTableClient();
        auto session = db.CreateSession().GetValueSync().GetSession();
        auto result = session.ExecuteDataQuery(R"(
            SELECT 1;
            SELECT Key FROM `/Root/TwoShard` ORDER BY Key DESC LIMIT 1;
            SELECT 2;
            SELECT Key FROM `/Root/EightShard` ORDER BY Key ASC LIMIT 1;
        )", TTxControl::BeginTx(TTxSettings::OnlineRO()).CommitTx()).ExtractValueSync();

        CompareYson(R"([[1]])", FormatResultSetYson(result.GetResultSet(0)));
        CompareYson(R"([[[4000000003u]]])", FormatResultSetYson(result.GetResultSet(1)));
        CompareYson(R"([[2]])", FormatResultSetYson(result.GetResultSet(2)));
        CompareYson(R"([[[101u]]])", FormatResultSetYson(result.GetResultSet(3)));
    }

    Y_UNIT_TEST(LocksSingleShard) {
        auto kikimr = DefaultKikimrRunner();
        auto db = kikimr.GetTableClient();
        auto session1 = db.CreateSession().GetValueSync().GetSession();

        auto result = session1.ExecuteDataQuery(R"(
            SELECT * FROM `/Root/TwoShard` WHERE Key = 1;
        )", TTxControl::BeginTx(TTxSettings::SerializableRW())).GetValueSync();
        AssertSuccessResult(result);

        auto tx = result.GetTransaction();

        auto session2 = db.CreateSession().GetValueSync().GetSession();
        result = session2.ExecuteDataQuery(R"(
            UPSERT INTO `/Root/TwoShard` (Key, Value1) VALUES(1, "NewValue");
        )", TTxControl::BeginTx(TTxSettings::SerializableRW()).CommitTx()).GetValueSync();
        AssertSuccessResult(result);

        result = session1.ExecuteDataQuery(R"(
            SELECT * FROM `/Root/TwoShard` WHERE Key = 2;
        )", TTxControl::Tx(*tx).CommitTx()).GetValueSync();

        UNIT_ASSERT_VALUES_EQUAL_C(result.GetStatus(), EStatus::SUCCESS, result.GetIssues().ToString());
    }

    Y_UNIT_TEST(LocksMultiShard) {
        auto kikimr = DefaultKikimrRunner();
        auto db = kikimr.GetTableClient();
        auto session1 = db.CreateSession().GetValueSync().GetSession();

        auto result = session1.ExecuteDataQuery(R"(
            SELECT * FROM `/Root/TwoShard`;
        )", TTxControl::BeginTx(TTxSettings::SerializableRW())).GetValueSync();
        AssertSuccessResult(result);

        auto tx = result.GetTransaction();

        auto session2 = db.CreateSession().GetValueSync().GetSession();
        result = session2.ExecuteDataQuery(R"(
            UPSERT INTO `/Root/TwoShard` (Key, Value1) VALUES(101, "NewValue");
        )", TTxControl::BeginTx(TTxSettings::SerializableRW()).CommitTx()).GetValueSync();
        AssertSuccessResult(result);

        result = session1.ExecuteDataQuery(R"(
            SELECT * FROM `/Root/EightShard`;
        )", TTxControl::Tx(*tx).CommitTx()).GetValueSync();

        UNIT_ASSERT_VALUES_EQUAL_C(result.GetStatus(), EStatus::SUCCESS, result.GetIssues().ToString());
    }

    Y_UNIT_TEST(LocksMultiShardOk) {
        auto kikimr = DefaultKikimrRunner();
        auto db = kikimr.GetTableClient();
        auto session = db.CreateSession().GetValueSync().GetSession();

        auto result = session.ExecuteDataQuery(R"(
            SELECT * FROM `/Root/TwoShard`;
        )", TTxControl::BeginTx(TTxSettings::SerializableRW())).GetValueSync();
        AssertSuccessResult(result);

        auto tx = result.GetTransaction();

        result = session.ExecuteDataQuery(R"(
            SELECT * FROM `/Root/EightShard`;
        )", TTxControl::Tx(*tx).CommitTx()).GetValueSync();
        AssertSuccessResult(result);
    }

    Y_UNIT_TEST(LocksEffects) {
        auto kikimr = DefaultKikimrRunner();
        auto db = kikimr.GetTableClient();
        auto session1 = db.CreateSession().GetValueSync().GetSession();

        auto result = session1.ExecuteDataQuery(R"(
            SELECT * FROM `/Root/TwoShard` WHERE Key = 1;
        )", TTxControl::BeginTx(TTxSettings::SerializableRW())).GetValueSync();
        AssertSuccessResult(result);

        auto tx = result.GetTransaction();

        auto session2 = db.CreateSession().GetValueSync().GetSession();
        result = session2.ExecuteDataQuery(R"(
            UPSERT INTO `/Root/TwoShard` (Key, Value1) VALUES(1, "NewValue");
        )", TTxControl::BeginTx(TTxSettings::SerializableRW()).CommitTx()).GetValueSync();
        AssertSuccessResult(result);

        result = session1.ExecuteDataQuery(R"(
            UPSERT INTO `/Root/TwoShard` (Key,Value1) VALUES(2, "NewValue");
        )", TTxControl::Tx(*tx).CommitTx()).GetValueSync();
        UNIT_ASSERT(!result.IsSuccess());
        result.GetIssues().PrintTo(Cerr);
        UNIT_ASSERT_VALUES_EQUAL(result.GetStatus(), EStatus::ABORTED);
        UNIT_ASSERT(HasIssue(result.GetIssues(), NYql::TIssuesIds::KIKIMR_LOCKS_INVALIDATED));

        result = session2.ExecuteDataQuery(R"(
            SELECT * FROM `/Root/TwoShard` WHERE Key <= 2;
        )", TTxControl::BeginTx(TTxSettings::SerializableRW()).CommitTx()).GetValueSync();
        AssertSuccessResult(result);

        CompareYson(R"([[[1u];["NewValue"];[-1]];[[2u];["Two"];[0]]])",
            FormatResultSetYson(result.GetResultSet(0)));
    }

    Y_UNIT_TEST(LocksNoMutations) {
        auto kikimr = DefaultKikimrRunner();
        auto db = kikimr.GetTableClient();
        auto session = db.CreateSession().GetValueSync().GetSession();

        auto result = session.ExecuteDataQuery(R"(
            SELECT * FROM `/Root/KeyValue`
        )", TTxControl::BeginTx(TTxSettings::SerializableRW())).GetValueSync();
        UNIT_ASSERT_C(result.IsSuccess(), result.GetIssues().ToString());

        auto tx = result.GetTransaction();

        result = session.ExecuteDataQuery(R"(
            SELECT 42;
        )", TTxControl::Tx(*tx).CommitTx()).GetValueSync();
        UNIT_ASSERT_C(result.IsSuccess(), result.GetIssues().ToString());

        CompareYson(R"([[42]])", FormatResultSetYson(result.GetResultSet(0)));
    }

    Y_UNIT_TEST(LocksNoMutationsSharded) {
        auto kikimr = DefaultKikimrRunner();
        auto db = kikimr.GetTableClient();
        auto session = db.CreateSession().GetValueSync().GetSession();

        auto result = session.ExecuteDataQuery(R"(
            SELECT * FROM `/Root/TwoShard`
        )", TTxControl::BeginTx(TTxSettings::SerializableRW())).GetValueSync();
        UNIT_ASSERT_C(result.IsSuccess(), result.GetIssues().ToString());

        auto tx = result.GetTransaction();

        result = session.ExecuteDataQuery(R"(
            SELECT 42;
        )", TTxControl::Tx(*tx).CommitTx()).GetValueSync();
        UNIT_ASSERT_C(result.IsSuccess(), result.GetIssues().ToString());

        CompareYson(R"([[42]])", FormatResultSetYson(result.GetResultSet(0)));
    }

    Y_UNIT_TEST(BrokenLocksAtROTx) {
        auto kikimr = DefaultKikimrRunner();
        auto db = kikimr.GetTableClient();
        auto session = db.CreateSession().GetValueSync().GetSession();

        auto result = session.ExecuteDataQuery(R"(
            SELECT * FROM `/Root/KeyValue`
        )", TTxControl::BeginTx(TTxSettings::SerializableRW())).GetValueSync();
        UNIT_ASSERT_C(result.IsSuccess(), result.GetIssues().ToString());

        auto tx = result.GetTransaction();

        {
            auto session2 = db.CreateSession().GetValueSync().GetSession();
            result = session2.ExecuteDataQuery(R"(
                UPSERT INTO `/Root/KeyValue` (Key, Value)
                    VALUES (3u, "Three")
            )", TTxControl::BeginTx(TTxSettings::SerializableRW()).CommitTx()).ExtractValueSync();
            UNIT_ASSERT_VALUES_EQUAL_C(result.GetStatus(), EStatus::SUCCESS, result.GetIssues().ToString());
        }

        result = session.ExecuteDataQuery(R"(
            SELECT 42;
        )", TTxControl::Tx(*tx).CommitTx()).GetValueSync();

        UNIT_ASSERT_VALUES_EQUAL_C(result.GetStatus(), EStatus::SUCCESS, result.GetIssues().ToString());
    }

    Y_UNIT_TEST(BrokenLocksAtROTxSharded) {
        auto kikimr = DefaultKikimrRunner();
        auto db = kikimr.GetTableClient();
        auto session = db.CreateSession().GetValueSync().GetSession();

        auto result = session.ExecuteDataQuery(R"(
            SELECT * FROM `/Root/TwoShard`
        )", TTxControl::BeginTx(TTxSettings::SerializableRW())).GetValueSync();
        UNIT_ASSERT_C(result.IsSuccess(), result.GetIssues().ToString());

        auto tx = result.GetTransaction();

        {
            auto session2 = db.CreateSession().GetValueSync().GetSession();
            result = session2.ExecuteDataQuery(R"(
                UPSERT INTO `/Root/TwoShard` (Key, Value1, Value2)
                    VALUES (4u, "Four", 4)
            )", TTxControl::BeginTx(TTxSettings::SerializableRW()).CommitTx()).ExtractValueSync();
            UNIT_ASSERT_VALUES_EQUAL_C(result.GetStatus(), EStatus::SUCCESS, result.GetIssues().ToString());
        }

        result = session.ExecuteDataQuery(R"(
            SELECT 42;
        )", TTxControl::Tx(*tx).CommitTx()).GetValueSync();

        UNIT_ASSERT_VALUES_EQUAL_C(result.GetStatus(), EStatus::SUCCESS, result.GetIssues().ToString());
    }

    Y_UNIT_TEST(BrokenLocksOnUpdate) {
        auto kikimr = DefaultKikimrRunner();
        auto db = kikimr.GetTableClient();
        auto session = db.CreateSession().GetValueSync().GetSession();

        auto result = session.ExecuteDataQuery(R"(

            SELECT * FROM `/Root/TwoShard` WHERE Key = 4000000001u;       -- read 2nd shard

            UPSERT INTO `/Root/TwoShard` (Key, Value1, Value2) VALUES     -- write 1st shard
                (11u, "Eleven", 11);
        )", TTxControl::BeginTx()).GetValueSync();
        UNIT_ASSERT_C(result.IsSuccess(), result.GetIssues().ToString());

        auto tx = result.GetTransaction();

        {
            auto session2 = db.CreateSession().GetValueSync().GetSession();
            result = session2.ExecuteDataQuery(R"(
                UPSERT INTO `/Root/TwoShard` (Key, Value1, Value2) VALUES  -- write 2nd shard
                    (4000000001u, "XXX", -101)
            )", TTxControl::BeginTx().CommitTx()).ExtractValueSync();
            UNIT_ASSERT_VALUES_EQUAL_C(result.GetStatus(), EStatus::SUCCESS, result.GetIssues().ToString());
        }

        auto txResult = tx->Commit().GetValueSync();
        UNIT_ASSERT_VALUES_EQUAL_C(txResult.GetStatus(), EStatus::ABORTED, txResult.GetIssues().ToString());
        UNIT_ASSERT(HasIssue(txResult.GetIssues(), NYql::TIssuesIds::KIKIMR_LOCKS_INVALIDATED));

        result = session.ExecuteDataQuery(R"(
            SELECT Key, Value1, Value2 FROM `/Root/TwoShard` WHERE Key = 11u
        )", TTxControl::BeginTx().CommitTx()).GetValueSync();
        UNIT_ASSERT_C(result.IsSuccess(), result.GetIssues().ToString());
        CompareYson(R"([])", FormatResultSetYson(result.GetResultSet(0)));
    }

    Y_UNIT_TEST(DeferredEffects) {
        auto kikimr = DefaultKikimrRunner();
        auto db = kikimr.GetTableClient();
        auto session = db.CreateSession().GetValueSync().GetSession();

        auto result = session.ExecuteDataQuery(R"(

            UPSERT INTO `/Root/TwoShard`
            SELECT Key + 1u AS Key, Value1 FROM `/Root/TwoShard`;
        )", TTxControl::BeginTx()).ExtractValueSync();
        UNIT_ASSERT_VALUES_EQUAL_C(result.GetStatus(), EStatus::SUCCESS, result.GetIssues().ToString());

        auto tx = result.GetTransaction();
        UNIT_ASSERT(tx);

        auto params = db.GetParamsBuilder()
            .AddParam("$key")
                .Uint32(100)
                .Build()
            .AddParam("$value")
                .String("New")
                .Build()
            .Build();

        result = session.ExecuteDataQuery(R"(

            DECLARE $key AS Uint32;
            DECLARE $value AS String;

            UPSERT INTO `/Root/TwoShard` (Key, Value1) VALUES
                ($key, $value);
        )", TTxControl::Tx(*tx), std::move(params)).ExtractValueSync();
        UNIT_ASSERT_VALUES_EQUAL_C(result.GetStatus(), EStatus::SUCCESS, result.GetIssues().ToString());

        result = session.ExecuteDataQuery(R"(
            SELECT COUNT(*) FROM `/Root/TwoShard`;
        )", TTxControl::BeginTx(TTxSettings::SerializableRW()).CommitTx()).ExtractValueSync();
        UNIT_ASSERT_VALUES_EQUAL_C(result.GetStatus(), EStatus::SUCCESS, result.GetIssues().ToString());
        CompareYson(R"([[6u]])", FormatResultSetYson(result.GetResultSet(0)));

        auto commitResult = tx->Commit().ExtractValueSync();
        UNIT_ASSERT_VALUES_EQUAL_C(commitResult.GetStatus(), EStatus::SUCCESS, commitResult.GetIssues().ToString());

        result = session.ExecuteDataQuery(R"(
            SELECT * FROM `/Root/TwoShard` ORDER BY Key;
        )", TTxControl::BeginTx(TTxSettings::SerializableRW()).CommitTx()).ExtractValueSync();
        UNIT_ASSERT_VALUES_EQUAL_C(result.GetStatus(), EStatus::SUCCESS, result.GetIssues().ToString());

        CompareYson(R"([
            [[1u];["One"];[-1]];
            [[2u];["One"];[0]];
            [[3u];["Two"];[1]];
            [[4u];["Three"];#];
            [[100u];["New"];#];
            [[4000000001u];["BigOne"];[-1]];
            [[4000000002u];["BigOne"];[0]];
            [[4000000003u];["BigTwo"];[1]];
            [[4000000004u];["BigThree"];#]
        ])", FormatResultSetYson(result.GetResultSet(0)));
    }

    Y_UNIT_TEST(PureTxMixedWithDeferred) {
        auto settings = TKikimrSettings();
        auto kikimr = TKikimrRunner{settings};
        auto db = kikimr.GetTableClient();
        auto session = db.CreateSession().GetValueSync().GetSession();

        auto result = session.ExecuteDataQuery(R"(
            UPSERT INTO `/Root/KeyValue` (Key, Value) VALUES (3u, "Three")
        )", TTxControl::BeginTx(TTxSettings::SerializableRW())).ExtractValueSync();
        AssertSuccessResult(result);

        auto tx = result.GetTransaction();

        result = session.ExecuteDataQuery(R"(
            SELECT 1=1;
        )", TTxControl::Tx(*tx).CommitTx()).ExtractValueSync();
        AssertSuccessResult(result);

        CompareYson(R"(
            [ [%true]; ]
        )", FormatResultSetYson(result.GetResultSet(0)));
    }

    Y_UNIT_TEST(ReadAfterWrite) {
        auto settings = TKikimrSettings();
        auto kikimr = TKikimrRunner{settings};
        auto db = kikimr.GetTableClient();
        auto session = db.CreateSession().GetValueSync().GetSession();

        auto result = session.ExecuteDataQuery(R"(
            UPSERT INTO KeyValue (Key, Value) VALUES (3u, "Three")
        )", TTxControl::BeginTx(TTxSettings::SerializableRW())).ExtractValueSync();
        AssertSuccessResult(result);

        auto tx = result.GetTransaction();

        NYdb::NTable::TExecDataQuerySettings execSettings;
        execSettings.CollectQueryStats(ECollectQueryStatsMode::Basic);

        result = session.ExecuteDataQuery(R"(
            SELECT Amount FROM Test WHERE Group = 1 ORDER BY Amount DESC;
        )", TTxControl::Tx(*tx).CommitTx(), execSettings).ExtractValueSync();
        AssertSuccessResult(result);

        CompareYson(R"([[[3500u]];[[300u]]])", FormatResultSetYson(result.GetResultSet(0)));

        auto& stats = NYdb::TProtoAccessor::GetProto(*result.GetStats());
        // Commit cannot be merged with physical tx for read-write transactions
        UNIT_ASSERT_VALUES_EQUAL(stats.query_phases().size(), 2);
    }

    Y_UNIT_TEST(PrunePartitionsByLiteral) {
        TKikimrSettings settings;
        TKikimrRunner kikimr(settings);
        auto db = kikimr.GetTableClient();
        auto session = db.CreateSession().GetValueSync().GetSession();

        NYdb::NTable::TExecDataQuerySettings execSettings;
        execSettings.CollectQueryStats(ECollectQueryStatsMode::Profile);

        auto result = session.ExecuteDataQuery(R"(
            SELECT * FROM `/Root/EightShard` WHERE Key = 101 OR Key = 301
            ORDER BY Key;
        )", TTxControl::BeginTx().CommitTx(), execSettings).GetValueSync();

        UNIT_ASSERT_VALUES_EQUAL_C(result.GetStatus(), EStatus::SUCCESS, result.GetIssues().ToString());

        CompareYson(R"([[[1];[101u];["Value1"]];[[3];[301u];["Value1"]]])", FormatResultSetYson(result.GetResultSet(0)));

        auto& stats = NYdb::TProtoAccessor::GetProto(*result.GetStats());
        size_t phase = 0;
        if (stats.query_phases().size() == 2) {
            phase = 1;
        } else if (stats.query_phases().size() == 1) {
            phase = 0;
        } else {
            UNIT_ASSERT(false);
        }

        UNIT_ASSERT_VALUES_EQUAL(stats.query_phases(phase).table_access().size(), 1);
        if (!settings.AppConfig.GetTableServiceConfig().GetEnableKqpDataQueryStreamLookup()) {
            UNIT_ASSERT_VALUES_EQUAL(stats.query_phases(phase).affected_shards(), 2);
            UNIT_ASSERT_VALUES_EQUAL(stats.query_phases(phase).table_access(0).partitions_count(), 2);
        }
        UNIT_ASSERT_VALUES_EQUAL(stats.query_phases(phase).table_access(0).name(), "/Root/EightShard");
        UNIT_ASSERT_VALUES_EQUAL(stats.query_phases(phase).table_access(0).reads().rows(), 2);
        UNIT_ASSERT(stats.query_phases(phase).table_access(0).reads().bytes() > 0);
        UNIT_ASSERT(stats.query_phases(phase).duration_us() > 0);
    }

    Y_UNIT_TEST(PrunePartitionsByExpr) {
        TKikimrSettings settings;
        TKikimrRunner kikimr(settings);
        auto db = kikimr.GetTableClient();
        auto session = db.CreateSession().GetValueSync().GetSession();

        auto params = TParamsBuilder()
            .AddParam("$key").Uint64(300).Build()
            .Build();

        NYdb::NTable::TExecDataQuerySettings execSettings;
        execSettings.CollectQueryStats(ECollectQueryStatsMode::Profile);

        auto result = session.ExecuteDataQuery(R"(
            DECLARE $key AS Uint64;
            SELECT * FROM `/Root/EightShard` WHERE Key = $key + 1;
        )", TTxControl::BeginTx().CommitTx(), params, execSettings).GetValueSync();

        UNIT_ASSERT_VALUES_EQUAL_C(result.GetStatus(), EStatus::SUCCESS, result.GetIssues().ToString());

        CompareYson(R"([[[3];[301u];["Value1"]]])", FormatResultSetYson(result.GetResultSet(0)));

        auto& stats = NYdb::TProtoAccessor::GetProto(*result.GetStats());

        ui32 index = 0;
        UNIT_ASSERT_VALUES_EQUAL(stats.query_phases().size(), 2);
        UNIT_ASSERT_VALUES_EQUAL(stats.query_phases(0).table_access().size(), 0);
        UNIT_ASSERT_VALUES_EQUAL(stats.query_phases(0).affected_shards(), 0);
        UNIT_ASSERT(stats.query_phases(0).table_access().size() == 0);

        index = 1;

        UNIT_ASSERT_VALUES_EQUAL(stats.query_phases(index).table_access().size(), 1);
        UNIT_ASSERT_VALUES_EQUAL(stats.query_phases(index).table_access(0).name(), "/Root/EightShard");
        UNIT_ASSERT_VALUES_EQUAL(stats.query_phases(index).table_access(0).reads().rows(), 1);
        UNIT_ASSERT(stats.query_phases(index).table_access(0).reads().bytes() > 0);
        UNIT_ASSERT(stats.query_phases(index).duration_us() > 0);
    }

    Y_UNIT_TEST(PruneWritePartitions) {
        auto kikimr = DefaultKikimrRunner();
        auto db = kikimr.GetTableClient();
        auto session = db.CreateSession().GetValueSync().GetSession();

        NYdb::NTable::TExecDataQuerySettings execSettings;
        execSettings.CollectQueryStats(ECollectQueryStatsMode::Basic);

        auto params = TParamsBuilder()
            .AddParam("$Key").Uint32(10).Build()
            .Build();

        auto result = session.ExecuteDataQuery(R"(
            DECLARE $Key AS UInt32;

            UPSERT INTO `/Root/TwoShard` (Key, Value1, Value2) VALUES
                ($Key, "One", -10)
        )", TTxControl::BeginTx(TTxSettings::SerializableRW()).CommitTx(), params, execSettings).ExtractValueSync();
        AssertSuccessResult(result);

        auto& stats = NYdb::TProtoAccessor::GetProto(*result.GetStats());
        UNIT_ASSERT_VALUES_EQUAL(stats.query_phases().size(), 2);

        UNIT_ASSERT_VALUES_EQUAL(stats.query_phases(0).table_access().size(), 0);
        UNIT_ASSERT_VALUES_EQUAL(stats.query_phases(0).affected_shards(), 0);
        UNIT_ASSERT(stats.query_phases(0).table_access().size() == 0);

        UNIT_ASSERT_VALUES_EQUAL(stats.query_phases(1).table_access().size(), 1);
        UNIT_ASSERT_VALUES_EQUAL(stats.query_phases(1).affected_shards(), 1);
        UNIT_ASSERT_VALUES_EQUAL(stats.query_phases(1).table_access(0).partitions_count(), 1);
        UNIT_ASSERT_VALUES_EQUAL(stats.query_phases(1).table_access(0).name(), "/Root/TwoShard");
        UNIT_ASSERT_VALUES_EQUAL(stats.query_phases(1).table_access(0).updates().rows(), 1);

        result = session.ExecuteDataQuery(R"(
            SELECT * FROM `/Root/TwoShard` WHERE Value2 <= -10 ORDER BY Key;
        )", TTxControl::BeginTx(TTxSettings::SerializableRW()).CommitTx()).ExtractValueSync();
        AssertSuccessResult(result);

        CompareYson(R"([
            [[10u];["One"];[-10]];
        ])", FormatResultSetYson(result.GetResultSet(0)));
    }

    Y_UNIT_TEST(Truncated) {
        TVector<NKikimrKqp::TKqpSetting> settings;
        NKikimrKqp::TKqpSetting setting;
        setting.SetName("_ResultRowsLimit");
        setting.SetValue("5");
        settings.push_back(setting);

        auto kikimr = DefaultKikimrRunner(settings);
        auto db = kikimr.GetTableClient();
        auto session = db.CreateSession().GetValueSync().GetSession();

        auto result = session.ExecuteDataQuery(R"(
            SELECT * FROM `/Root/EightShard`;
        )", TTxControl::BeginTx(TTxSettings::SerializableRW()).CommitTx()).ExtractValueSync();
        UNIT_ASSERT_VALUES_EQUAL_C(result.GetStatus(), EStatus::SUCCESS, result.GetIssues().ToString());

        UNIT_ASSERT_VALUES_EQUAL(result.GetResultSets().size(), 1);
        UNIT_ASSERT_VALUES_EQUAL(result.GetResultSet(0).RowsCount(), 5);
        UNIT_ASSERT(result.GetResultSet(0).Truncated());
    }

    Y_UNIT_TEST(Replace) {
        auto kikimr = DefaultKikimrRunner();
        auto db = kikimr.GetTableClient();
        auto session = db.CreateSession().GetValueSync().GetSession();

        auto result = session.ExecuteDataQuery(R"(

            REPLACE INTO `/Root/TwoShard` (Value1, Key) VALUES
                ("Newvalue 1", 1u),
                ("Newvalue 5", 5u);
        )", TTxControl::BeginTx(TTxSettings::SerializableRW()).CommitTx()).ExtractValueSync();
        UNIT_ASSERT_C(result.IsSuccess(), result.GetIssues().ToString());

        result = session.ExecuteDataQuery(R"(

            SELECT * FROM `/Root/TwoShard` WHERE Key <= 5 ORDER BY Key;
        )", TTxControl::BeginTx(TTxSettings::SerializableRW()).CommitTx()).ExtractValueSync();
        UNIT_ASSERT_C(result.IsSuccess(), result.GetIssues().ToString());

        CompareYson(R"([
            [[1u];["Newvalue 1"];#];
            [[2u];["Two"];[0]];
            [[3u];["Three"];[1]];
            [[5u];["Newvalue 5"];#]
        ])", FormatResultSetYson(result.GetResultSet(0)));

        result = session.ExecuteDataQuery(R"(

            REPLACE INTO `/Root/Logs` (App, Ts, Host, Message) VALUES
                ("new_app_1", 100, "new_app_host_1.search.yandex.net", "Initialize"),
                ("new_app_1", 200, "new_app_host_2.search.yandex.net", "Initialized");
        )", TTxControl::BeginTx(TTxSettings::SerializableRW()).CommitTx()).ExtractValueSync();
        UNIT_ASSERT_C(result.IsSuccess(), result.GetIssues().ToString());

        result = session.ExecuteDataQuery(R"(

            SELECT * FROM `/Root/Logs` WHERE App = "new_app_1" ORDER BY App, Ts, Host;
        )", TTxControl::BeginTx(TTxSettings::SerializableRW()).CommitTx()).ExtractValueSync();
        UNIT_ASSERT_C(result.IsSuccess(), result.GetIssues().ToString());

        CompareYson(R"([
            [["new_app_1"];["new_app_host_1.search.yandex.net"];["Initialize"];[100]];
            [["new_app_1"];["new_app_host_2.search.yandex.net"];["Initialized"];[200]]
        ])", FormatResultSetYson(result.GetResultSet(0)));

        result = session.ExecuteDataQuery(R"(

            REPLACE INTO `/Root/Logs` (App, Host, Message) VALUES
                ("new_app_2", "host_2_1", "Empty"),
                ("new_app_2", "host_2_2", "Empty");
        )", TTxControl::BeginTx(TTxSettings::SerializableRW()).CommitTx()).ExtractValueSync();
        UNIT_ASSERT_C(!result.IsSuccess(), result.GetIssues().ToString());
    }

    Y_UNIT_TEST(Join) {
        auto kikimr = DefaultKikimrRunner();
        auto db = kikimr.GetTableClient();
        auto session = db.CreateSession().GetValueSync().GetSession();

        auto result = session.ExecuteDataQuery(R"(

            SELECT t1.Key AS Key, t2.Value2 AS Value
            FROM `/Root/KeyValue` AS t1
            INNER JOIN `/Root/Join2` AS t2
            ON t1.Value = t2.Key2
            WHERE t2.Name == "Name1"
            ORDER BY Key, Value;
        )", TTxControl::BeginTx().CommitTx()).ExtractValueSync();
        UNIT_ASSERT_VALUES_EQUAL_C(result.GetStatus(), EStatus::SUCCESS, result.GetIssues().ToString());

        CompareYson(R"([
            [[1u];["Value21"]];
            [[1u];["Value25"]];
            [[2u];["Value22"]]
        ])", FormatResultSetYson(result.GetResultSet(0)));
    }

    Y_UNIT_TEST(JoinWithParams) {
        auto kikimr = DefaultKikimrRunner();
        auto db = kikimr.GetTableClient();
        auto session = db.CreateSession().GetValueSync().GetSession();

        auto params = TParamsBuilder()
            .AddParam("$data")
                .BeginList()
                    .AddListItem().BeginStruct().AddMember("Key").Uint64(1).EndStruct()
                    .AddListItem().BeginStruct().AddMember("Key").Uint64(5).EndStruct()
                .EndList()
                .Build()
            .Build();

        auto result = session.ExecuteDataQuery(R"(
            --!syntax_v1

            DECLARE $data AS List<Struct<Key: Uint64>>;

            SELECT t.Key AS Key, t.Value AS Value
            FROM AS_TABLE($data) AS d
            INNER JOIN `/Root/KeyValue` AS t ON t.Key = d.Key
            ORDER BY Key, Value;
        )", TTxControl::BeginTx().CommitTx(), params).ExtractValueSync();
        UNIT_ASSERT_VALUES_EQUAL_C(result.GetStatus(), EStatus::SUCCESS, result.GetIssues().ToString());

        CompareYson(R"([
            [[1u];["One"]];
        ])", FormatResultSetYson(result.GetResultSet(0)));
    }

    Y_UNIT_TEST(JoinIdxLookup) {
        TKikimrSettings settings;
        TKikimrRunner kikimr(settings);
        auto db = kikimr.GetTableClient();
        auto session = db.CreateSession().GetValueSync().GetSession();

        NYdb::NTable::TExecDataQuerySettings execSettings;
        execSettings.CollectQueryStats(ECollectQueryStatsMode::Profile);

        auto result = session.ExecuteDataQuery(R"(

            $input = (
                SELECT Key, CAST(Fk21 AS Uint32) AS Fk21
                FROM `/Root/Join1` WHERE Value == "Value1"
            );

            SELECT t1.Key AS Key, t2.Value2 AS Value
            FROM $input AS t1
            INNER JOIN `/Root/Join2` AS t2
            ON t1.Fk21 = t2.Key1
            ORDER BY Key, Value;
        )", TTxControl::BeginTx().CommitTx(), execSettings).ExtractValueSync();
        UNIT_ASSERT_VALUES_EQUAL_C(result.GetStatus(), EStatus::SUCCESS, result.GetIssues().ToString());

        CompareYson(R"([
            [[1];["Value21"]];
            [[1];["Value22"]];
            [[1];["Value23"]];
            [[2];["Value24"]];
            [[9];["Value21"]];
            [[9];["Value22"]];
            [[9];["Value23"]]
        ])", FormatResultSetYson(result.GetResultSet(0)));

        auto& stats = NYdb::TProtoAccessor::GetProto(*result.GetStats());
        if (settings.AppConfig.GetTableServiceConfig().GetEnableKqpDataQueryStreamIdxLookupJoin()) {
            UNIT_ASSERT_VALUES_EQUAL(stats.query_phases().size(), 1);
            UNIT_ASSERT_VALUES_EQUAL(stats.query_phases(0).table_access().size(), 2);

            for (const auto& tableStat : stats.query_phases(0).table_access()) {
                if (tableStat.name() == "/Root/Join2") {
                    UNIT_ASSERT_VALUES_EQUAL(tableStat.reads().rows(), 7);
                } else {
                    UNIT_ASSERT_VALUES_EQUAL(tableStat.name(), "/Root/Join1");
                }
            }
        } else {
            if (settings.AppConfig.GetTableServiceConfig().GetEnableKqpDataQueryStreamLookup()) {
                UNIT_ASSERT_VALUES_EQUAL(stats.query_phases().size(), 2);
            } else {
                UNIT_ASSERT_VALUES_EQUAL(stats.query_phases().size(), 3);
            }

            UNIT_ASSERT_VALUES_EQUAL(stats.query_phases(0).table_access().size(), 1);
            UNIT_ASSERT_VALUES_EQUAL(stats.query_phases(0).table_access(0).name(), "/Root/Join1");

            ui32 index = 1;
            if (!settings.AppConfig.GetTableServiceConfig().GetEnableKqpDataQueryStreamLookup()) {
                UNIT_ASSERT_VALUES_EQUAL(stats.query_phases(1).table_access().size(), 0);
                index = 2;
            }

            UNIT_ASSERT_VALUES_EQUAL(stats.query_phases(index).table_access().size(), 1);
            UNIT_ASSERT_VALUES_EQUAL(stats.query_phases(index).table_access(0).name(), "/Root/Join2");
            UNIT_ASSERT_VALUES_EQUAL(stats.query_phases(index).table_access(0).reads().rows(), 4);
        }
    }

    Y_UNIT_TEST(JoinIdxLookupWithPredicate) {
        TKikimrRunner kikimr;
        auto db = kikimr.GetTableClient();
        auto session = db.CreateSession().GetValueSync().GetSession();

        AssertSuccessResult(session.ExecuteSchemeQuery(R"(
            CREATE TABLE `Left` (
                Key Uint64,
                Value1 Uint64,
                Value2 String,
                PRIMARY KEY (Key)
            );
        )").GetValueSync());

        AssertSuccessResult(session.ExecuteSchemeQuery(R"(
            CREATE TABLE `Right` (
                Key Uint64,
                Value String,
                PRIMARY KEY (Key)
            );
        )").GetValueSync());

        AssertSuccessResult(session.ExecuteDataQuery(R"(
            REPLACE INTO `Left` (Key, Value1, Value2) VALUES
                (1, 6, "Value1"),
                (2, 2, "Value1"),
                (3, 3, "Value2"),
                (4, 4, "Value2"),
                (5, 5, "Value3"),
                (6, 6, "Value1");

            REPLACE INTO `Right` (Key, Value) VALUES
                (1, "One"),
                (2, "Two"),
                (3, "Three"),
                (4, "Four"),
                (5, "Five"),
                (6, "Six");
        )", TTxControl::BeginTx(TTxSettings::SerializableRW()).CommitTx()).GetValueSync());

        auto result = session.ExecuteDataQuery(R"(
            $input = (
                SELECT Key, Value1
                FROM `Left` WHERE Value2 == "Value1"
            );

            SELECT t1.Key AS Key, t2.Value AS Value
            FROM $input AS t1
            INNER JOIN `Right` AS t2
            ON t1.Value1 = t2.Key AND t1.Key = t2.Key
            ORDER BY Key, Value;
        )", TTxControl::BeginTx().CommitTx()).ExtractValueSync();
        UNIT_ASSERT_VALUES_EQUAL_C(result.GetStatus(), EStatus::SUCCESS, result.GetIssues().ToString());

        CompareYson(R"([
            [[2u];["Two"]];
            [[6u];["Six"]]
        ])", FormatResultSetYson(result.GetResultSet(0)));
    }

    Y_UNIT_TEST(LeftSemiJoin) {
        auto kikimr = DefaultKikimrRunner();
        auto db = kikimr.GetTableClient();
        auto session = db.CreateSession().GetValueSync().GetSession();

        // add nulls
        auto result = session.ExecuteDataQuery(R"(
            REPLACE INTO `/Root/KeyValue` (Key, Value) VALUES (4u, "Four"), (NULL, "Null");
            REPLACE INTO `/Root/Join2` (Key1, Key2, Name, Value2) VALUES (1, NULL, "Name Null", "Value Null");
        )", TTxControl::BeginTx().CommitTx()).ExtractValueSync();
        UNIT_ASSERT_VALUES_EQUAL_C(result.GetStatus(), EStatus::SUCCESS, result.GetIssues().ToString());

        result = session.ExecuteDataQuery(R"(

                SELECT Key1, Key2, Name, Value2
                FROM `/Root/Join2` AS t1
                LEFT SEMI JOIN `/Root/KeyValue` AS t2
                ON t1.Key2 == t2.Value
                ORDER BY Key1, Key2, Name;
            )", TTxControl::BeginTx().CommitTx()).ExtractValueSync();
        UNIT_ASSERT_VALUES_EQUAL_C(result.GetStatus(), EStatus::SUCCESS, result.GetIssues().ToString());

        CompareYson(R"([
            [[101u];["One"];["Name1"];["Value21"]];
            [[101u];["Two"];["Name1"];["Value22"]];
            [[102u];["One"];["Name2"];["Value24"]];
            [[103u];["One"];["Name1"];["Value25"]];
            [[104u];["One"];["Name3"];["Value26"]];
            [[105u];["One"];["Name2"];["Value27"]];
            [[105u];["Two"];["Name4"];["Value28"]];
            [[106u];["One"];["Name3"];["Value29"]];
            [[108u];["One"];#;["Value31"]]
        ])", FormatResultSetYson(result.GetResultSet(0)));
    }

    Y_UNIT_TEST(JoinPure) {
        auto kikimr = DefaultKikimrRunner();
        auto db = kikimr.GetTableClient();
        auto session = db.CreateSession().GetValueSync().GetSession();

        auto result = session.ExecuteDataQuery(Q1_(R"(
            $list1 = AsList(
                AsStruct("One" AS Key1, 1 AS Value1),
                AsStruct("Two" AS Key1, 2 AS Value1),
            );

            $list2 = AsList(
                AsStruct("One" AS Key2, 10 AS Value2),
                AsStruct("Three" AS Key2, 30 AS Value2),
            );

            $list3 = AsList(
                AsStruct("v1" AS Value3),
                AsStruct("v2" AS Value3),
            );

            $list4 = AsList(
                AsStruct((Cast ("One" AS String?)) AS Key4, 100 AS Value4),
                AsStruct((Cast ("Two" AS String?)) AS Key4, 200 AS Value4),
                AsStruct((Cast (Null AS String?))  AS Key4, 300 AS Value4),
            );

            $table1 = SELECT * FROM AS_TABLE($list1);
            $table2 = SELECT * FROM AS_TABLE($list2);
            $table3 = SELECT * FROM AS_TABLE($list3);
            $table4 = SELECT * FROM AS_TABLE($list4);

            SELECT * FROM $table1 as t1
            JOIN $table2 as t2 ON t1.Key1 = t2.Key2
            JOIN $table4 as t4 ON t1.Key1 = t4.Key4
            CROSS JOIN $table3 as t3
            ORDER BY Value3;
        )"), TTxControl::BeginTx().CommitTx()).ExtractValueSync();
        UNIT_ASSERT_VALUES_EQUAL_C(result.GetStatus(), EStatus::SUCCESS, result.GetIssues().ToString());

        CompareYson(R"([
            ["One";"One";["One"];1;10;"v1";100];
            ["One";"One";["One"];1;10;"v2";100]
        ])", FormatResultSetYson(result.GetResultSet(0)));
    }

    Y_UNIT_TEST(JoinPureUncomparableKeys) {
        auto kikimr = DefaultKikimrRunner();
        auto db = kikimr.GetTableClient();
        auto session = db.CreateSession().GetValueSync().GetSession();

        auto result = session.ExecuteDataQuery(Q1_(R"(
            $l = AsList(
                AsStruct(AsTuple(1,2,3) as Key, "1,2,3" as Payload),
                AsStruct(AsTuple(1,2,4) as Key, "1,2,4" as Payload)
            );
            $r = AsList(
                AsStruct(AsTuple(1,2) as Key, "1,2" as Payload),
                AsStruct(AsTuple(2,3) as Key, "2,3" as Payload)
            );

            select l.Key, l.Payload, r.Key, r.Payload
            from AS_TABLE($l) as l join AS_TABLE($r) as r on l.Key = r.Key;
        )"), TTxControl::BeginTx().CommitTx()).ExtractValueSync();
        UNIT_ASSERT_VALUES_EQUAL_C(result.GetStatus(), EStatus::SUCCESS, result.GetIssues().ToString());

        CompareYson(R"([])", FormatResultSetYson(result.GetResultSet(0)));
    }

    Y_UNIT_TEST(SelfJoin) {
        auto kikimr = DefaultKikimrRunner();
        auto db = kikimr.GetTableClient();
        auto session = db.CreateSession().GetValueSync().GetSession();

        auto result = session.ExecuteDataQuery(Q1_(R"(
            SELECT a.Key AS Key FROM TwoShard AS a
            INNER JOIN (SELECT * FROM TwoShard WHERE Value1 = "Three") AS b
            ON a.Value2 = b.Value2
            ORDER BY Key;
        )"), TTxControl::BeginTx().CommitTx()).ExtractValueSync();
        UNIT_ASSERT_VALUES_EQUAL_C(result.GetStatus(), EStatus::SUCCESS, result.GetIssues().ToString());

        CompareYson(R"([
            [[3u]];
            [[4000000003u]]
        ])", FormatResultSetYson(result.GetResultSet(0)));
    }

    Y_UNIT_TEST(Update) {
        auto kikimr = DefaultKikimrRunner();
        auto db = kikimr.GetTableClient();
        auto session = db.CreateSession().GetValueSync().GetSession();

        NYdb::NTable::TExecDataQuerySettings execSettings;
        execSettings.CollectQueryStats(ECollectQueryStatsMode::Basic);

        auto result = session.ExecuteDataQuery(R"(

            UPDATE `/Root/TwoShard`
            SET Value1 = "Updated"
            WHERE Value2 = 1;
        )", TTxControl::BeginTx(TTxSettings::SerializableRW()).CommitTx(), execSettings).ExtractValueSync();
        UNIT_ASSERT_VALUES_EQUAL_C(result.GetStatus(), EStatus::SUCCESS, result.GetIssues().ToString());

        auto& stats = NYdb::TProtoAccessor::GetProto(*result.GetStats());
        UNIT_ASSERT_VALUES_EQUAL(stats.query_phases().size(), 2);

        UNIT_ASSERT_VALUES_EQUAL(stats.query_phases(0).table_access().size(), 1);
        UNIT_ASSERT_VALUES_EQUAL(stats.query_phases(0).table_access(0).name(), "/Root/TwoShard");
        UNIT_ASSERT_VALUES_EQUAL(stats.query_phases(0).table_access(0).updates().rows(), 0);

        UNIT_ASSERT_VALUES_EQUAL(stats.query_phases(1).table_access().size(), 1);
        UNIT_ASSERT_VALUES_EQUAL(stats.query_phases(1).table_access(0).name(), "/Root/TwoShard");
        UNIT_ASSERT_VALUES_EQUAL(stats.query_phases(1).table_access(0).updates().rows(), 2);
        UNIT_ASSERT(stats.query_phases(1).table_access(0).updates().bytes() > 0);
        UNIT_ASSERT(stats.query_phases(1).duration_us() > 0);

        result = session.ExecuteDataQuery(R"(
            SELECT * FROM `/Root/TwoShard` ORDER BY Key;
        )", TTxControl::BeginTx(TTxSettings::SerializableRW()).CommitTx()).ExtractValueSync();
        UNIT_ASSERT_VALUES_EQUAL_C(result.GetStatus(), EStatus::SUCCESS, result.GetIssues().ToString());

        CompareYson(R"([
            [[1u];["One"];[-1]];
            [[2u];["Two"];[0]];
            [[3u];["Updated"];[1]];
            [[4000000001u];["BigOne"];[-1]];
            [[4000000002u];["BigTwo"];[0]];
            [[4000000003u];["Updated"];[1]]
        ])", FormatResultSetYson(result.GetResultSet(0)));
    }

    Y_UNIT_TEST(Delete) {
        auto kikimr = DefaultKikimrRunner();
        auto db = kikimr.GetTableClient();
        auto session = db.CreateSession().GetValueSync().GetSession();

        NYdb::NTable::TExecDataQuerySettings execSettings;
        execSettings.CollectQueryStats(ECollectQueryStatsMode::Basic);

        auto result = session.ExecuteDataQuery(R"(

            DELETE FROM `/Root/TwoShard`
            WHERE Value2 = -1;
        )", TTxControl::BeginTx().CommitTx(), execSettings).ExtractValueSync();
        UNIT_ASSERT_VALUES_EQUAL_C(result.GetStatus(), EStatus::SUCCESS, result.GetIssues().ToString());

        auto& stats = NYdb::TProtoAccessor::GetProto(*result.GetStats());
        UNIT_ASSERT_VALUES_EQUAL(stats.query_phases().size(), 2);

        // Phase reading rows to delete
        UNIT_ASSERT(stats.query_phases(0).duration_us() > 0);
        UNIT_ASSERT_VALUES_EQUAL(stats.query_phases(0).table_access().size(), 1);
        UNIT_ASSERT_VALUES_EQUAL(stats.query_phases(0).table_access(0).name(), "/Root/TwoShard");
        UNIT_ASSERT_VALUES_EQUAL(stats.query_phases(0).table_access(0).reads().rows(), 6);

        // Phase deleting rows
        UNIT_ASSERT(stats.query_phases(1).duration_us() > 0);
        UNIT_ASSERT_VALUES_EQUAL(stats.query_phases(1).table_access().size(), 1);
        UNIT_ASSERT_VALUES_EQUAL(stats.query_phases(1).table_access(0).name(), "/Root/TwoShard");
        UNIT_ASSERT_VALUES_EQUAL(stats.query_phases(1).table_access(0).deletes().rows(), 2);

        result = session.ExecuteDataQuery(R"(

            SELECT * FROM `/Root/TwoShard` ORDER BY Key;
        )", TTxControl::BeginTx().CommitTx()).ExtractValueSync();
        UNIT_ASSERT_VALUES_EQUAL_C(result.GetStatus(), EStatus::SUCCESS, result.GetIssues().ToString());

        CompareYson(R"([
            [[2u];["Two"];[0]];
            [[3u];["Three"];[1]];
            [[4000000002u];["BigTwo"];[0]];
            [[4000000003u];["BigThree"];[1]]
        ])", FormatResultSetYson(result.GetResultSet(0)));
    }

    Y_UNIT_TEST(DeleteOn) {
        auto kikimr = DefaultKikimrRunner();
        auto db = kikimr.GetTableClient();
        auto session = db.CreateSession().GetValueSync().GetSession();

        NYdb::NTable::TExecDataQuerySettings execSettings;
        execSettings.CollectQueryStats(ECollectQueryStatsMode::Basic);

        auto result = session.ExecuteDataQuery(R"(

            DELETE FROM `/Root/TwoShard` ON
            SELECT * FROM `/Root/TwoShard` WHERE Value2 = 1;
        )", TTxControl::BeginTx().CommitTx(), execSettings).ExtractValueSync();
        UNIT_ASSERT_VALUES_EQUAL_C(result.GetStatus(), EStatus::SUCCESS, result.GetIssues().ToString());

        auto& stats = NYdb::TProtoAccessor::GetProto(*result.GetStats());
        UNIT_ASSERT_VALUES_EQUAL(stats.query_phases().size(), 2);

        // Phase reading rows to delete
        UNIT_ASSERT(stats.query_phases(0).duration_us() > 0);
        UNIT_ASSERT_VALUES_EQUAL(stats.query_phases(0).table_access().size(), 1);
        UNIT_ASSERT_VALUES_EQUAL(stats.query_phases(0).table_access(0).name(), "/Root/TwoShard");
        UNIT_ASSERT_VALUES_EQUAL(stats.query_phases(0).table_access(0).reads().rows(), 6);

        // Phase deleting rows
        UNIT_ASSERT(stats.query_phases(1).duration_us() > 0);
        UNIT_ASSERT_VALUES_EQUAL(stats.query_phases(1).table_access().size(), 1);
        UNIT_ASSERT_VALUES_EQUAL(stats.query_phases(1).table_access(0).name(), "/Root/TwoShard");
        UNIT_ASSERT_VALUES_EQUAL(stats.query_phases(1).table_access(0).deletes().rows(), 2);

        result = session.ExecuteDataQuery(R"(

            SELECT * FROM `/Root/TwoShard` ORDER BY Key;
        )", TTxControl::BeginTx().CommitTx()).ExtractValueSync();
        UNIT_ASSERT_VALUES_EQUAL_C(result.GetStatus(), EStatus::SUCCESS, result.GetIssues().ToString());

        CompareYson(R"([
            [[1u];["One"];[-1]];
            [[2u];["Two"];[0]];
            [[4000000001u];["BigOne"];[-1]];
            [[4000000002u];["BigTwo"];[0]];
        ])", FormatResultSetYson(result.GetResultSet(0)));
    }

    Y_UNIT_TEST(MultiEffects) {
        auto kikimr = DefaultKikimrRunner();
        auto db = kikimr.GetTableClient();
        auto session = db.CreateSession().GetValueSync().GetSession();

        NYdb::NTable::TExecDataQuerySettings execSettings;
        execSettings.CollectQueryStats(ECollectQueryStatsMode::Basic);

        auto result = session.ExecuteDataQuery(R"(

                UPDATE `/Root/TwoShard` SET Value1 = "Updated" WHERE Value2 = 1;
                UPSERT INTO `/Root/TwoShard` (Key, Value1, Value2) VALUES
                    (4u, "Four", 4);
            )", TTxControl::BeginTx(TTxSettings::SerializableRW()).CommitTx(), execSettings).ExtractValueSync();
        UNIT_ASSERT_VALUES_EQUAL_C(result.GetStatus(), EStatus::SUCCESS, result.GetIssues().ToString());

        result = session.ExecuteDataQuery(R"(

                SELECT * FROM `/Root/TwoShard` ORDER BY Key;
            )", TTxControl::BeginTx(TTxSettings::SerializableRW()).CommitTx()).ExtractValueSync();
        UNIT_ASSERT_VALUES_EQUAL_C(result.GetStatus(), EStatus::SUCCESS, result.GetIssues().ToString());

        CompareYson(R"([
                [[1u];["One"];[-1]];
                [[2u];["Two"];[0]];
                [[3u];["Updated"];[1]];
                [[4u];["Four"];[4]];
                [[4000000001u];["BigOne"];[-1]];
                [[4000000002u];["BigTwo"];[0]];
                [[4000000003u];["Updated"];[1]]
            ])", FormatResultSetYson(result.GetResultSet(0)));
    }

    Y_UNIT_TEST(UpdateFromParams) {
        auto kikimr = DefaultKikimrRunner();
        auto db = kikimr.GetTableClient();
        auto session = db.CreateSession().GetValueSync().GetSession();

        NYdb::NTable::TExecDataQuerySettings execSettings;
        execSettings.CollectQueryStats(ECollectQueryStatsMode::Basic);

        auto params = TParamsBuilder()
            .AddParam("$data")
                .BeginList()
                    .AddListItem().BeginStruct()
                        .AddMember("Key").Uint32(10)
                        .AddMember("Value1").String("Ten")
                        .AddMember("Value2").Int32(-10)
                        .EndStruct()
                    .AddListItem().BeginStruct()
                        .AddMember("Key").Uint32(11)
                        .AddMember("Value1").String("Eleven")
                        .AddMember("Value2").Int32(-11)
                        .EndStruct()
                .EndList()
                .Build()
            .Build();

        auto result = session.ExecuteDataQuery(R"(
                --!syntax_v1

                DECLARE $data AS List<Struct<Key: Uint32, Value1: String, Value2: Int32>>;

                UPSERT INTO `/Root/TwoShard`
                SELECT Key, Value1, Value2 FROM AS_TABLE($data)
            )", TTxControl::BeginTx(TTxSettings::SerializableRW()).CommitTx(), params, execSettings).ExtractValueSync();
        UNIT_ASSERT_VALUES_EQUAL_C(result.GetStatus(), EStatus::SUCCESS, result.GetIssues().ToString());

        result = session.ExecuteDataQuery(R"(

                SELECT * FROM `/Root/TwoShard` WHERE Key > 5 AND Key < 12 ORDER BY Key;
            )", TTxControl::BeginTx(TTxSettings::SerializableRW()).CommitTx()).ExtractValueSync();
        UNIT_ASSERT_VALUES_EQUAL_C(result.GetStatus(), EStatus::SUCCESS, result.GetIssues().ToString());

        CompareYson(R"([
                [[10u];["Ten"];[-10]];
                [[11u];["Eleven"];[-11]]
            ])", FormatResultSetYson(result.GetResultSet(0)));
    }

    Y_UNIT_TEST(PruneEffectPartitions) {
        TKikimrSettings serverSettings;
        TKikimrRunner kikimr(serverSettings);
        auto db = kikimr.GetTableClient();
        auto session = db.CreateSession().GetValueSync().GetSession();

        auto query = R"(
                --!syntax_v1

                declare $key as UInt64;
                declare $text as String;

                update `/Root/EightShard` set Text = $text where Key = $key
            )";

        auto params = TParamsBuilder()
            .AddParam("$key").Uint64(501).Build()
            .AddParam("$text").String("foo").Build()
            .Build();

        auto settings = TExecDataQuerySettings()
            .CollectQueryStats(ECollectQueryStatsMode::Profile);

        auto it = session.ExecuteDataQuery(query, TTxControl::BeginTx().CommitTx(), std::move(params), settings).GetValueSync();
        UNIT_ASSERT_C(it.IsSuccess(), it.GetIssues().ToString());

        auto& stats = NYdb::TProtoAccessor::GetProto(*it.GetStats());
        UNIT_ASSERT_VALUES_EQUAL(stats.query_phases().size(), 2);

        UNIT_ASSERT_VALUES_EQUAL(stats.query_phases(0).table_access().size(), 1);
        if (!serverSettings.AppConfig.GetTableServiceConfig().GetEnableKqpDataQueryStreamLookup()) {
            UNIT_ASSERT_VALUES_EQUAL(stats.query_phases(0).affected_shards(), 1);
            UNIT_ASSERT_VALUES_EQUAL(stats.query_phases(0).table_access(0).partitions_count(), 1);
        }
        UNIT_ASSERT_VALUES_EQUAL(stats.query_phases(0).table_access(0).name(), "/Root/EightShard");
        UNIT_ASSERT_VALUES_EQUAL(stats.query_phases(0).table_access(0).reads().rows(), 1);
        UNIT_ASSERT_VALUES_EQUAL(stats.query_phases(0).table_access(0).updates().rows(), 0);

        UNIT_ASSERT_VALUES_EQUAL(stats.query_phases(1).table_access().size(), 1);
        UNIT_ASSERT_VALUES_EQUAL(stats.query_phases(1).affected_shards(), 1);
        UNIT_ASSERT_VALUES_EQUAL(stats.query_phases(1).table_access(0).partitions_count(), 1);
        UNIT_ASSERT_VALUES_EQUAL(stats.query_phases(1).table_access(0).name(), "/Root/EightShard");
        UNIT_ASSERT_VALUES_EQUAL(stats.query_phases(1).table_access(0).reads().rows(), 0);
        UNIT_ASSERT_VALUES_EQUAL(stats.query_phases(1).table_access(0).updates().rows(), 1);

        it = session.ExecuteDataQuery(R"(

                select Key, Text, Data from `/Root/EightShard` where Text = "foo" order by Key
            )",TTxControl::BeginTx().CommitTx()).GetValueSync();
        UNIT_ASSERT_C(it.IsSuccess(), it.GetIssues().ToString());

        CompareYson(R"([
            [[501u];["foo"];[2]];
        ])", FormatResultSetYson(it.GetResultSet(0)));
    }

    Y_UNIT_TEST(DecimalColumn) {
        auto kikimr = DefaultKikimrRunner();

        TTableClient client{kikimr.GetDriver()};
        auto session = client.CreateSession().GetValueSync().GetSession();

        UNIT_ASSERT(session.CreateTable("/Root/DecimalTest",
            TTableBuilder()
                .AddNullableColumn("Key", EPrimitiveType::Uint64)
                .AddNullableColumn("Value", TDecimalType(22, 9))
                .SetPrimaryKeyColumn("Key")
                .Build()).GetValueSync().IsSuccess());

        auto params = TParamsBuilder().AddParam("$in").BeginList()
            .AddListItem().BeginStruct()
                .AddMember("Key").Uint64(1)
                .AddMember("Value").Decimal(TDecimalValue("10.123456789"))
                .EndStruct()
            .AddListItem().BeginStruct()
                .AddMember("Key").Uint64(2)
                .AddMember("Value").Decimal(TDecimalValue("20.987654321"))
                .EndStruct()
            .EndList().Build().Build();

        auto result = session.ExecuteDataQuery(R"(
                --!syntax_v1
                DECLARE $in AS List<Struct<Key: Uint64, Value: Decimal(22, 9)>>;

                REPLACE INTO `/Root/DecimalTest`
                    SELECT Key, Value FROM AS_TABLE($in);
            )", TTxControl::BeginTx().CommitTx(), params).GetValueSync();
        UNIT_ASSERT_C(result.IsSuccess(), result.GetIssues().ToString());

        result = session.ExecuteDataQuery(R"(
                SELECT Key, Value FROM `/Root/DecimalTest` ORDER BY Key
            )", TTxControl::BeginTx().CommitTx(), params).GetValueSync();
        UNIT_ASSERT_C(result.IsSuccess(), result.GetIssues().ToString());
        CompareYson(R"([
                [[1u];["10.123456789"]];
                [[2u];["20.987654321"]]
            ])", FormatResultSetYson(result.GetResultSet(0)));
    }

    Y_UNIT_TEST(LocksInRoTx) {
        auto kikimr = DefaultKikimrRunner();
        auto db = kikimr.GetTableClient();

        auto session = db.CreateSession().GetValueSync().GetSession();

        auto result = session.ExecuteDataQuery(R"(
            select * from `/Root/TwoShard` where Key = 1;
        )", TTxControl::BeginTx()).ExtractValueSync();
        UNIT_ASSERT_C(result.IsSuccess(), result.GetIssues().ToString());

        auto tx = result.GetTransaction();
        UNIT_ASSERT(tx && tx->IsActive());

        for (ui64 i : {2u, 3u, 4u, 4000000001u, 4000000002u, 4000000003u}) {
            result = session.ExecuteDataQuery(Sprintf(R"(
                select * from `/Root/TwoShard` where Key = %ld;
            )", i), TTxControl::Tx(*tx)).ExtractValueSync();
            UNIT_ASSERT_C(result.IsSuccess(), result.GetIssues().ToString());
        }

        auto ret = tx->Commit().ExtractValueSync();
        UNIT_ASSERT_C(ret.IsSuccess(), ret.GetIssues().ToString());
    }

    Y_UNIT_TEST(ItemsLimit) {
        auto kikimr = DefaultKikimrRunner();
        auto db = kikimr.GetTableClient();
        auto session = db.CreateSession().GetValueSync().GetSession();

        enum EType {
            None, Literal, Parameter, Expression, /* QueryResult */
        };

        for (auto takeType : {EType::Literal, EType::Parameter, EType::Expression}) {
            for (auto skipType : {EType::None, EType::Literal, EType::Parameter, EType::Expression}) {
                for (auto withSort : {false, true}) { // TODO: passthrough FlatMap
                    TStringBuilder query;
                    query << "--!syntax_v1" << Endl
                          << "declare $limit as Uint64;" << Endl
                          << "declare $offset as Uint64;" << Endl
                          << "select Key, Value from `/Root/KeyValue`";

                    if (withSort) {
                        query << " order by Key"; // redundant sort by PK
                    }

                    const int limitValue = 5;
                    const int offsetValue = 1;

                    switch (takeType) {
                        case None: UNIT_FAIL("Unexpected"); break;
                        case Literal: query << " limit " << limitValue; break;
                        case Parameter: query << " limit $limit"; break;
                        case Expression: query << " limit ($limit + 1)"; break;
                    }

                    switch (skipType) {
                        case None: break;
                        case Literal: query << " offset " << offsetValue; break;
                        case Parameter: query << " offset $offset"; break;
                        case Expression: query << " offset ($offset + 1)"; break;
                    }

                    auto result = session.ExplainDataQuery(query).GetValueSync();
                    UNIT_ASSERT_VALUES_EQUAL_C(result.GetStatus(), EStatus::SUCCESS,
                        TStringBuilder() << query << Endl << "Failed with: " << result.GetIssues().ToString());
                    UNIT_ASSERT_C(result.GetAst().Contains("('('\"ItemsLimit\""),
                        TStringBuilder() << query << Endl << "Failed with AST: " << result.GetAst());

                    NJson::TJsonValue plan;
                    NJson::ReadJsonTree(result.GetPlan(), &plan, true);
                    auto node = FindPlanNodeByKv(plan, "Node Type", "TableFullScan");
                    UNIT_ASSERT(node.IsDefined());

                    TStringBuilder readLimitValue;
                    if (takeType == EType::Literal && skipType == EType::None) {
                        readLimitValue << limitValue;
                    } else if (takeType == EType::Literal && skipType == EType::Literal) {
                        readLimitValue << limitValue + offsetValue;
                    } else {
                        readLimitValue << "%kqp%tx_result_binding_0_0";
                    }

                    auto readLimit = FindPlanNodeByKv(node, "ReadLimit", readLimitValue);
                    UNIT_ASSERT_C(readLimit.IsDefined(), result.GetPlan());
                }
            }
        }

        // TODO: Take(query result) . ReadTable
//        test(R"(
//            $limit = (
//                select Key + 1 from `/Root/KeyValue` where Value = 'Four'
//            );
//            select Key, Value from `/Root/KeyValue` limit $limit ?? 7;
//        )");
    }

    Y_UNIT_TEST(OnlineRO_Consistent) {
        auto kikimr = DefaultKikimrRunner();
        auto db = kikimr.GetTableClient();
        auto session = db.CreateSession().GetValueSync().GetSession();

        kikimr.GetTestServer().GetRuntime()->SetLogPriority(NKikimrServices::KQP_EXECUTER, NActors::NLog::PRI_INFO);

        auto result = session.ExecuteDataQuery(R"(
            SELECT Value1, Value2, Key FROM `/Root/TwoShard` WHERE Value2 != 0 ORDER BY Key DESC;
        )", TTxControl::BeginTx(TTxSettings::OnlineRO()).CommitTx()).ExtractValueSync();
        AssertSuccessResult(result);

        CompareYson(R"(
            [
                [["BigThree"];[1];[4000000003u]];
                [["BigOne"];[-1];[4000000001u]];
                [["Three"];[1];[3u]];
                [["One"];[-1];[1u]]
            ]
        )", FormatResultSetYson(result.GetResultSet(0)));
    }

    Y_UNIT_TEST(OnlineRO_Inconsistent) {
        auto kikimr = DefaultKikimrRunner();
        auto db = kikimr.GetTableClient();
        auto session = db.CreateSession().GetValueSync().GetSession();

        kikimr.GetTestServer().GetRuntime()->SetLogPriority(NKikimrServices::KQP_EXECUTER, NActors::NLog::PRI_INFO);

        {
            auto result = session.ExecuteDataQuery(R"(
                SELECT Value1, Value2, Key FROM `/Root/TwoShard` WHERE Value2 != 0 ORDER BY Key DESC;
            )", TTxControl::BeginTx(TTxSettings::OnlineRO(TTxOnlineSettings().AllowInconsistentReads(true))).CommitTx())
            .ExtractValueSync();
            AssertSuccessResult(result);

            CompareYson(R"(
                [
                    [["BigThree"];[1];[4000000003u]];
                    [["BigOne"];[-1];[4000000001u]];
                    [["Three"];[1];[3u]];
                    [["One"];[-1];[1u]]
                ]
            )", FormatResultSetYson(result.GetResultSet(0)));
        }

        {  // stream lookup query
            auto result = session.ExecuteDataQuery(R"(
                $list = SELECT Key FROM `/Root/TwoShard`;
                SELECT Value, Key FROM `/Root/KeyValue` WHERE Key IN $list ORDER BY Key;
            )", TTxControl::BeginTx(TTxSettings::OnlineRO(TTxOnlineSettings().AllowInconsistentReads(true))).CommitTx())
            .ExtractValueSync();
            AssertSuccessResult(result);

            CompareYson(R"(
                [
                    [["One"];[1u]];
                    [["Two"];[2u]]
                ]
            )", FormatResultSetYson(result.GetResultSet(0)));
        }
    }

    Y_UNIT_TEST(StaleRO) {
        auto kikimr = DefaultKikimrRunner();
        auto db = kikimr.GetTableClient();
        auto session = db.CreateSession().GetValueSync().GetSession();

        AssertSuccessResult(session.ExecuteSchemeQuery(R"(
            --!syntax_v1
            CREATE TABLE `FollowersKv` (
                Key Uint64,
                Value String,
                PRIMARY KEY (Key)
            )
            WITH (
                PARTITION_AT_KEYS = (10, 20, 30),
                READ_REPLICAS_SETTINGS = "ANY_AZ:1"
            );
        )").GetValueSync());

        AssertSuccessResult(session.ExecuteDataQuery(R"(
            --!syntax_v1

            REPLACE INTO `FollowersKv` (Key, Value) VALUES
                (1u, "One"),
                (11u, "Two"),
                (21u, "Three"),
                (31u, "Four");
        )", TTxControl::BeginTx().CommitTx()).GetValueSync());

        kikimr.GetTestServer().GetRuntime()->SetLogPriority(NKikimrServices::KQP_EXECUTER, NActors::NLog::PRI_INFO);
        kikimr.GetTestServer().GetRuntime()->SetLogPriority(NKikimrServices::PIPE_CLIENT, NActors::NLog::PRI_DEBUG);
        //kikimr.GetTestServer().GetRuntime()->SetLogPriority(NKikimrServices::PIPE_SERVER, NActors::NLog::PRI_DEBUG);

        // Followers immediate
        auto result = session.ExecuteDataQuery(R"(
            --!syntax_v1
            SELECT * FROM FollowersKv WHERE Key = 21;
        )", TTxControl::BeginTx(TTxSettings::StaleRO()).CommitTx()).ExtractValueSync();
        AssertSuccessResult(result);

        CompareYson(R"(
            [
                [[21u];["Three"]];
            ]
        )", FormatResultSetYson(result.GetResultSet(0)));

        // Followers distributed
        result = session.ExecuteDataQuery(R"(
            --!syntax_v1
            SELECT * FROM FollowersKv WHERE Value != "One" ORDER BY Key;
        )", TTxControl::BeginTx(TTxSettings::StaleRO()).CommitTx()).ExtractValueSync();
        AssertSuccessResult(result);

        CompareYson(R"(
            [
                [[11u];["Two"]];
                [[21u];["Three"]];
                [[31u];["Four"]];
            ]
        )", FormatResultSetYson(result.GetResultSet(0)));

        // No followers immediate
        result = session.ExecuteDataQuery(R"(
            --!syntax_v1
            SELECT * FROM TwoShard WHERE Key = 2;
        )", TTxControl::BeginTx(TTxSettings::StaleRO()).CommitTx()).ExtractValueSync();
        AssertSuccessResult(result);

        CompareYson(R"(
            [
                [[2u];["Two"];[0]];
            ]
        )", FormatResultSetYson(result.GetResultSet(0)));

        // No followers distributed
        result = session.ExecuteDataQuery(R"(
            --!syntax_v1
            SELECT * FROM TwoShard WHERE Value2 < 0 ORDER BY Key;
        )", TTxControl::BeginTx(TTxSettings::StaleRO()).CommitTx()).ExtractValueSync();
        AssertSuccessResult(result);

        CompareYson(R"(
            [
                [[1u];["One"];[-1]];
                [[4000000001u];["BigOne"];[-1]]
            ]
        )", FormatResultSetYson(result.GetResultSet(0)));
    }

    Y_UNIT_TEST(StaleRO_Immediate) {
        auto kikimr = DefaultKikimrRunner();
        auto db = kikimr.GetTableClient();
        auto session = db.CreateSession().GetValueSync().GetSession();

        kikimr.GetTestServer().GetRuntime()->SetLogPriority(NKikimrServices::KQP_EXECUTER, NActors::NLog::PRI_INFO);

        auto result = session.ExecuteDataQuery(R"(
            SELECT Value1, Value2, Key FROM `/Root/TwoShard` WHERE Value2 != 0 ORDER BY Key DESC;
        )", TTxControl::BeginTx(TTxSettings::StaleRO()).CommitTx()).ExtractValueSync();
        AssertSuccessResult(result);

        CompareYson(R"(
            [
                [["BigThree"];[1];[4000000003u]];
                [["BigOne"];[-1];[4000000001u]];
                [["Three"];[1];[3u]];
                [["One"];[-1];[1u]]
            ]
        )", FormatResultSetYson(result.GetResultSet(0)));
    }

    Y_UNIT_TEST(ReadRangeWithParams) {
        auto kikimr = DefaultKikimrRunner();
        auto db = kikimr.GetTableClient();
        auto session = db.CreateSession().GetValueSync().GetSession();

        auto result = session.ExplainDataQuery(R"(
            DECLARE $max_key as Uint64;
            DECLARE $min_key as Uint64;
            SELECT * FROM `/Root/KeyValue` WHERE Key <= $max_key AND Key >= $min_key;
        )").ExtractValueSync();
        UNIT_ASSERT_VALUES_EQUAL_C(result.GetStatus(), EStatus::SUCCESS, result.GetIssues().ToString());

        NJson::TJsonValue plan;
        NJson::ReadJsonTree(result.GetPlan(), &plan, true);
        auto range = FindPlanNodeByKv(plan, "ReadRange", "[\"Key [$min_key, $max_key]\"]");
        UNIT_ASSERT(range.IsDefined());
    }

    Y_UNIT_TEST(Nondeterministic) { // TODO: KIKIMR-4759
        auto kikimr = DefaultKikimrRunner();
        auto db = kikimr.GetTableClient();
        auto session = db.CreateSession().GetValueSync().GetSession();

        auto result = session.ExecuteDataQuery(R"(
            --!syntax_v1

            UPSERT INTO `/Root/TwoShard`
            SELECT
                100u AS Key,
                CAST(CurrentUtcTimestamp() AS String) AS Value1;
        )", TTxControl::BeginTx(TTxSettings::SerializableRW()).CommitTx()).ExtractValueSync();
        UNIT_ASSERT_VALUES_EQUAL_C(result.GetStatus(), EStatus::SUCCESS, result.GetIssues().ToString());

        result = session.ExecuteDataQuery(R"(
            --!syntax_v1

            SELECT * FROM `/Root/TwoShard` WHERE Key = 100;
        )", TTxControl::BeginTx(TTxSettings::SerializableRW()).CommitTx()).ExtractValueSync();
        UNIT_ASSERT_VALUES_EQUAL_C(result.GetStatus(), EStatus::SUCCESS, result.GetIssues().ToString());
        UNIT_ASSERT_VALUES_EQUAL(result.GetResultSet(0).RowsCount(), 1);
    }

    Y_UNIT_TEST(ScalarFunctions) {
        auto kikimr = DefaultKikimrRunner();
        auto db = kikimr.GetTableClient();
        auto session = db.CreateSession().GetValueSync().GetSession();

        auto result = session.ExecuteSchemeQuery(R"(
            --!syntax_v1
            CREATE TABLE `/Root/TableOne` (
                Key Uint32,
                Value Uint32,
                PRIMARY KEY (Key)
            );
            CREATE TABLE `/Root/TableTwo` (
                Key Uint32,
                Value Uint32,
                PRIMARY KEY (Key)
            );
            CREATE TABLE `/Root/TableThree` (
                Key Uint32,
                Value Uint32,
                PRIMARY KEY (Key)
            );
            CREATE TABLE `/Root/TableEmpty` (
                Key Uint32,
                Value Uint32,
                PRIMARY KEY (Key)
            );
        )").GetValueSync();
        UNIT_ASSERT_C(result.IsSuccess(), result.GetIssues().ToString());

        result = session.ExecuteDataQuery(R"(
            --!syntax_v1

            REPLACE INTO `/Root/TableOne` (Key, Value) VALUES
                (1, 1),
                (2, 2),
                (3, 3),
                (4, 4),
                (5, 5),
                (6, 6);
            REPLACE INTO `/Root/TableTwo` (Key, Value) VALUES
                (1, 1),
                (2, 2),
                (3, 3),
                (4, 4),
                (5, 5),
                (6, 6);
            REPLACE INTO `/Root/TableThree` (Key, Value) VALUES
                (1, 1),
                (2, 2),
                (3, 3),
                (4, 4),
                (5, 5),
                (6, 6);
        )", TTxControl::BeginTx().CommitTx()).GetValueSync();
        UNIT_ASSERT_C(result.IsSuccess(), result.GetIssues().ToString());

        TVector<std::pair<TString,TString>> testData = {
            {
                R"(
                    $lmt1 = (SELECT Value FROM `/Root/TableOne` WHERE Key = 2);
                    $lmt2 = (SELECT Value FROM `/Root/TableTwo` WHERE Key = 3);

                    SELECT Value FROM `/Root/TableThree` ORDER BY Value
                            LIMIT (CAST($lmt1 AS Uint64) ?? 0) * (CAST($lmt2 AS Uint64) ?? 0);
                )",
                R"([
                    [[1u]];[[2u]];[[3u]];[[4u]];[[5u]];[[6u]]
                ])"
            },
            {
                R"(
                    $lmt = (SELECT Value FROM `/Root/TableOne` WHERE Key = 2);

                    SELECT Value FROM `/Root/TableTwo` ORDER BY Value LIMIT CAST($lmt AS Uint64) ?? 0;
                )",
                R"([
                    [[1u]];[[2u]]
                ])"
            },
            {
                R"(
                    $lmt = (SELECT Value FROM `/Root/TableOne` WHERE Key = 2);

                    SELECT Value FROM `/Root/TableTwo` ORDER BY Value DESC LIMIT COALESCE($lmt, 1u);
                )",
                R"([
                    [[6u]];[[5u]]
                ])"
            },
            {
                R"(
                    $lmt = (SELECT Value FROM `/Root/TableOne` WHERE Key = 2);
                    $offt = (SELECT Value FROM `/Root/TableOne` WHERE Key = 3);

                    SELECT Value FROM `/Root/TableTwo` ORDER BY Value DESC
                        LIMIT COALESCE($lmt, 1u) OFFSET COALESCE($offt, 1u);
                )",
                R"([
                    [[3u]];[[2u]]
                ])"
            },
            {
                R"(
                    $key = (SELECT Value FROM `/Root/TableOne` WHERE Key = 5);

                    SELECT Value FROM `/Root/TableTwo` WHERE Key >= $key ORDER BY Value ASC;
                )",
                R"([
                    [[5u]];[[6u]]
                ])"
            },
            {
                R"(
                    $key = (SELECT Value FROM `/Root/TableOne` WHERE Key = 5);

                    SELECT Value FROM `/Root/TableTwo` WHERE Key >= $key ORDER BY Value DESC;
                )",
                R"([
                    [[6u]];[[5u]]
                ])"
            },
            {
                R"(
                    $key1 = (SELECT Value FROM `/Root/TableOne` WHERE Key = 2);
                    $key2 = (SELECT Value FROM `/Root/TableTwo` WHERE Key = 3);

                    SELECT Value FROM `/Root/TableTwo` WHERE Key = $key1 * $key2 ORDER BY Value;
                )",
                R"([
                    [[6u]]
                ])"
            },
            {
                R"(
                    $keys = (SELECT Value FROM `/Root/TableOne` WHERE Key > 2);

                    SELECT Value FROM `/Root/TableTwo` WHERE Key IN $keys ORDER BY Value;
                )",
                R"([
                    [[3u]];[[4u]];[[5u]];[[6u]]
                ])"
            },
            {
                R"(
                    $keys = (SELECT Value FROM `/Root/TableOne` WHERE Key > 2);

                    SELECT Value FROM `/Root/TableTwo` WHERE Value IN COMPACT $keys ORDER BY Value;
                )",
                R"([
                    [[3u]];[[4u]];[[5u]];[[6u]]
                ])"
            },
#if 0
            // Count IF is not supported in DqBuildAggregationResultStage, there is no AsStruct and
            // optimizer failed. Need to fix later.
            {
                R"(
                    $divisor = (SELECT Value FROM `/Root/TableOne` WHERE Key = 2);

                    SELECT COUNT_IF(Value % $divisor == 1) AS odd_count FROM `/Root/TableTwo`;
                )",
                R"([
                    [3u]
                ])"
            },
#endif
        };

        for (auto& item: testData) {
            auto result = session.ExecuteDataQuery(item.first,
                TTxControl::BeginTx(TTxSettings::OnlineRO()).CommitTx()).ExtractValueSync();
            AssertSuccessResult(result);
            auto resultYson = FormatResultSetYson(result.GetResultSet(0));
            CompareYson(item.second, resultYson);
        }

        for (auto& item: testData) {
            auto it = db.StreamExecuteScanQuery(item.first).GetValueSync();
            UNIT_ASSERT_C(it.IsSuccess(), it.GetIssues().ToString());

            CompareYson(item.second, CollectStreamResult(it).ResultSetYson);
        }
    }

    Y_UNIT_TEST(DeleteWithBuiltin) {
        auto kikimr = DefaultKikimrRunner();
        auto db = kikimr.GetTableClient();
        auto session = db.CreateSession().GetValueSync().GetSession();

        NYdb::NTable::TExecDataQuerySettings execSettings;
        execSettings.CollectQueryStats(ECollectQueryStatsMode::Basic);

        auto result = session.ExecuteDataQuery(R"(
            DELETE FROM TwoShard WHERE Value1 != TestUdfs::RandString(10);
        )", TTxControl::BeginTx().CommitTx(), execSettings).ExtractValueSync();
        UNIT_ASSERT_VALUES_EQUAL_C(result.GetStatus(), EStatus::SUCCESS, result.GetIssues().ToString());

        auto& stats = NYdb::TProtoAccessor::GetProto(*result.GetStats());
        UNIT_ASSERT_EQUAL(stats.query_phases().size(), 2);
    }

    Y_UNIT_TEST(MultiEffectsOnSameTable) {
        auto kikimr = DefaultKikimrRunner();
        auto db = kikimr.GetTableClient();
        auto session = db.CreateSession().GetValueSync().GetSession();

        NYdb::NTable::TExecDataQuerySettings execSettings;
        execSettings.CollectQueryStats(ECollectQueryStatsMode::Basic);

        auto result = session.ExecuteDataQuery(R"(
            UPSERT INTO `/Root/EightShard` (Key, Data) VALUES (100, 100500), (100500, 100);
            DELETE FROM `/Root/EightShard` ON (Key) VALUES (100);
        )", TTxControl::BeginTx().CommitTx(), execSettings).ExtractValueSync();
        UNIT_ASSERT_VALUES_EQUAL_C(result.GetStatus(), EStatus::SUCCESS, result.GetIssues().ToString());

//        auto& stats = NYdb::TProtoAccessor::GetProto(*result.GetStats());
//        Cerr << "!!!\n" << stats.DebugString() << Endl;

        result = session.ExecuteDataQuery(R"(
            SELECT Key, Data
            FROM `/Root/EightShard`
            WHERE Key=100 or Key=100500
        )", TTxControl::BeginTx().CommitTx()).ExtractValueSync();
        UNIT_ASSERT_VALUES_EQUAL_C(result.GetStatus(), EStatus::SUCCESS, result.GetIssues().ToString());
        CompareYson("[[[100500u];[100]]]", FormatResultSetYson(result.GetResultSet(0)));
    }

    Y_UNIT_TEST(MultiUsagePrecompute) {
        auto kikimr = DefaultKikimrRunner();
        auto db = kikimr.GetTableClient();
        auto session = db.CreateSession().GetValueSync().GetSession();

        NYdb::NTable::TExecDataQuerySettings execSettings;
        execSettings.CollectQueryStats(ECollectQueryStatsMode::Basic);

        auto result = session.ExecuteDataQuery(R"(
            --!syntax_v1


            $input1 = SELECT * FROM EightShard WHERE Text = "Value1";
            $input2 = SELECT * FROM EightShard WHERE Text = "Value2";

            $value = SELECT COUNT(Data) FROM $input1;

            SELECT Data FROM $input2 WHERE Data <= $value
            ORDER BY Data
            LIMIT 5;

        )", TTxControl::BeginTx().CommitTx(), execSettings).ExtractValueSync();
        UNIT_ASSERT_VALUES_EQUAL_C(result.GetStatus(), EStatus::SUCCESS, result.GetIssues().ToString());

        CompareYson("[[[1]];[[1]];[[1]];[[2]];[[2]]]", FormatResultSetYson(result.GetResultSet(0)));
    }

    Y_UNIT_TEST(SqlInFromCompact) {
        auto kikimr = DefaultKikimrRunner();
        auto db = kikimr.GetTableClient();
        auto session = db.CreateSession().GetValueSync().GetSession();

        auto result = session.ExecuteSchemeQuery(R"(
            --!syntax_v1

            CREATE TABLE `/Root/table1` (
                key String,
                cached String,
                PRIMARY KEY (key)
            );

            CREATE TABLE `/Root/table2` (
                key String,
                in_cache String,
                value String,
                PRIMARY KEY (key)
            );
        )").GetValueSync();
        UNIT_ASSERT_C(result.IsSuccess(), result.GetIssues().ToString());

        result = session.ExecuteDataQuery(R"(

            REPLACE INTO `/Root/table1` (key, cached) VALUES
                ("Key1", "CachedValue1"),
                ("Key2", "CachedValue2");
         )", TTxControl::BeginTx().CommitTx()).GetValueSync();
        UNIT_ASSERT_C(result.IsSuccess(), result.GetIssues().ToString());

        result = session.ExecuteDataQuery(R"(

            REPLACE INTO `/Root/table2` (
                key, in_cache, value
            ) VALUES
                ("Key1", "CachedValue1", "Value 1"),
                ("Key2", "CachedValue2", "Value 2");
         )", TTxControl::BeginTx().CommitTx()).GetValueSync();
        UNIT_ASSERT_C(result.IsSuccess(), result.GetIssues().ToString());

        result = session.ExecuteDataQuery(R"(
            --!syntax_v1

            $t1 = SELECT `cached`, `key` FROM `/Root/table1`
                    WHERE `key` = "Key1";

            $cache = (SELECT `cached` FROM $t1);

            $t2 = SELECT `value`, `in_cache` FROM `table2`
                    WHERE `key` = "Key1" AND `in_cache` IN COMPACT $cache;

            SELECT `in_cache`, `value` FROM $t1 AS a
                INNER JOIN $t2 AS b
                    ON a.`cached` == b.`in_cache`
                    WHERE a.`cached` = b.`in_cache`;
        )", TTxControl::BeginTx().CommitTx()).GetValueSync();

        UNIT_ASSERT_C(result.IsSuccess(), result.GetIssues().ToString());
    }

    Y_UNIT_TEST(PrecomputeKey) {
        auto kikimr = DefaultKikimrRunner();
        auto db = kikimr.GetTableClient();
        auto session = db.CreateSession().GetValueSync().GetSession();

        NYdb::NTable::TExecDataQuerySettings execSettings;
        execSettings.CollectQueryStats(ECollectQueryStatsMode::Basic);

        auto result = session.ExecuteDataQuery(R"(
            --!syntax_v1


            $key = SELECT Fk22 AS Key2 FROM Join1 WHERE Key = 1;

            SELECT Value2 FROM Join2 WHERE Key1 = 101 AND Key2 = $key;
        )", TTxControl::BeginTx().CommitTx(), execSettings).ExtractValueSync();
        UNIT_ASSERT_VALUES_EQUAL_C(result.GetStatus(), EStatus::SUCCESS, result.GetIssues().ToString());

        CompareYson(R"([[["Value21"]]])", FormatResultSetYson(result.GetResultSet(0)));
    }

    Y_UNIT_TEST(UnionAllPure) {
        auto kikimr = DefaultKikimrRunner();
        auto db = kikimr.GetTableClient();
        auto session = db.CreateSession().GetValueSync().GetSession();

        NYdb::NTable::TExecDataQuerySettings execSettings;
        execSettings.CollectQueryStats(ECollectQueryStatsMode::Basic);

        auto result = session.ExecuteDataQuery(R"(
            --!syntax_v1


            $data =
                SELECT * FROM KeyValue
                UNION ALL
                SELECT 100ul AS Key, "NewValue" AS Value;

            SELECT * FROM $data ORDER BY Key;
        )", TTxControl::BeginTx().CommitTx(), execSettings).ExtractValueSync();
        UNIT_ASSERT_VALUES_EQUAL_C(result.GetStatus(), EStatus::SUCCESS, result.GetIssues().ToString());

        CompareYson(R"([
            [[1u];["One"]];
            [[2u];["Two"]];
            [[100u];["NewValue"]]
        ])", FormatResultSetYson(result.GetResultSet(0)));
    }

    Y_UNIT_TEST(DeleteON) {
        auto kikimr = DefaultKikimrRunner();
        auto db = kikimr.GetTableClient();
        auto session = db.CreateSession().GetValueSync().GetSession();

        NYdb::NTable::TExecDataQuerySettings execSettings;
        execSettings.CollectQueryStats(ECollectQueryStatsMode::Basic);

        auto result = session.ExecuteDataQuery(R"(
            --!syntax_v1

            DELETE FROM `/Root/Join2` where (Key1 = 1 and Key2 = "") OR Key1 = 3;
        )", TTxControl::BeginTx().CommitTx(), execSettings).ExtractValueSync();
        UNIT_ASSERT_VALUES_EQUAL_C(result.GetStatus(), EStatus::SUCCESS, result.GetIssues().ToString());
    }

    Y_UNIT_TEST(JoinWithPrecompute) {
        auto kikimr = DefaultKikimrRunner();
        auto db = kikimr.GetTableClient();
        auto session = db.CreateSession().GetValueSync().GetSession();

        NYdb::NTable::TExecDataQuerySettings execSettings;
        execSettings.CollectQueryStats(ECollectQueryStatsMode::Basic);

        auto result = session.ExecuteDataQuery(R"(
            --!syntax_v1

            $data =
                SELECT Key1, Key2, Name, Value2
                FROM `/Root/Join2`
                WHERE Name IS NOT NULL;

            $max = SELECT max(Key1) AS k FROM $data WHERE Name != "foo";

            $to_delete =
                SELECT l.Key AS Key, l.Fk21 AS Key1, l.Fk22 AS Key2
                FROM `/Root/Join1` AS l JOIN $data AS r ON l.Fk21 = r.Key1;

            SELECT $max ?? 0, Key1, Key2 FROM $to_delete ORDER BY Key1, Key2 LIMIT 1;

            DELETE FROM `/Root/Join1` ON SELECT Key FROM $to_delete;
            DELETE FROM `/Root/Join2` ON SELECT Key1, Key2 FROM $data;
        )", TTxControl::BeginTx().CommitTx(), execSettings).ExtractValueSync();
        UNIT_ASSERT_VALUES_EQUAL_C(result.GetStatus(), EStatus::SUCCESS, result.GetIssues().ToString());

        CompareYson(R"([[106u;[101u];["One"]]])", FormatResultSetYson(result.GetResultSet(0)));
    }

    Y_UNIT_TEST(JoinProjectMulti) {
        auto kikimr = DefaultKikimrRunner();
        auto db = kikimr.GetTableClient();
        auto session = db.CreateSession().GetValueSync().GetSession();

        auto result = session.ExecuteDataQuery(R"(
            --!syntax_v1

            SELECT t1.Key AS Key, t2.Value2 AS Value, t2.Value2 AS Text
            FROM KeyValue AS t1
            INNER JOIN Join2 AS t2
            ON t1.Value = t2.Key2
            WHERE t2.Name == "Name1"
            ORDER BY Key, Value;
        )", TTxControl::BeginTx().CommitTx()).ExtractValueSync();
        UNIT_ASSERT_VALUES_EQUAL_C(result.GetStatus(), EStatus::SUCCESS, result.GetIssues().ToString());

        CompareYson(R"([
            [[1u];["Value21"];["Value21"]];
            [[1u];["Value25"];["Value25"]];
            [[2u];["Value22"];["Value22"]]
        ])", FormatResultSetYson(result.GetResultSet(0)));
    }

    Y_UNIT_TEST(JoinMultiConsumer) {
        auto kikimr = DefaultKikimrRunner();
        auto db = kikimr.GetTableClient();
        auto session = db.CreateSession().GetValueSync().GetSession();

        auto params = db.GetParamsBuilder()
            .AddParam("$items")
                .BeginList()
                .AddListItem()
                    .BeginStruct()
                    .AddMember("Key")
                        .String("One")
                    .AddMember("Text")
                        .String("Text1")
                    .EndStruct()
                .EndList()
                .Build()
            .Build();

        auto result = session.ExecuteDataQuery(R"(
            --!syntax_v1

            DECLARE $items AS List<Struct<
                Key: String,
                Text: String
            >>;

            $list = SELECT * FROM AS_TABLE($items);

            $data = SELECT * FROM KeyValue WHERE Value != "Two";

            SELECT t1.Key AS Key, t2.Text AS Text
            FROM $data AS t1
            INNER JOIN $list AS t2
            ON t1.Value = t2.Key
            ORDER BY Key, Text;

            UPSERT INTO KeyValue
            SELECT Key + 1 AS Key, Value FROM $data;
        )", TTxControl::BeginTx().CommitTx(), params).ExtractValueSync();
        UNIT_ASSERT_VALUES_EQUAL_C(result.GetStatus(), EStatus::SUCCESS, result.GetIssues().ToString());

        CompareYson(R"([
            [[1u];"Text1"]
        ])", FormatResultSetYson(result.GetResultSet(0)));
    }

    Y_UNIT_TEST(UpsertEmptyInput) {
        auto kikimr = DefaultKikimrRunner();
        auto db = kikimr.GetTableClient();
        auto session = db.CreateSession().GetValueSync().GetSession();

        auto param = db.GetParamsBuilder()
            .AddParam("$rows")
                .EmptyList(
                    TTypeBuilder()
                        .BeginStruct()
                            .AddMember("Key").BeginOptional().Primitive(EPrimitiveType::Uint32).EndOptional()
                            .AddMember("Value1").BeginOptional().Primitive(EPrimitiveType::String).EndOptional()
                            .AddMember("Value2").BeginOptional().Primitive(EPrimitiveType::Int32).EndOptional()
                        .EndStruct()
                    .Build()
                )
                .Build()
            .Build();

        auto result = session.ExecuteDataQuery(R"(
            --!syntax_v1

            DECLARE $rows AS List<Struct<
                Key : Uint32?,
                Value1 : String?,
                Value2 : Int32?
            >>;

            UPSERT INTO `/Root/TwoShard`
            SELECT * FROM AS_TABLE($rows);
        )", TTxControl::BeginTx().CommitTx(), param).ExtractValueSync();
        UNIT_ASSERT_C(result.IsSuccess(), result.GetIssues().ToString());
    }

    Y_UNIT_TEST(DeleteByKey) {
        auto kikimr = DefaultKikimrRunner();
        auto db = kikimr.GetTableClient();
        auto session = db.CreateSession().GetValueSync().GetSession();

        NYdb::NTable::TExecDataQuerySettings execSettings;
        execSettings.CollectQueryStats(ECollectQueryStatsMode::Profile);

        auto params = TParamsBuilder()
            .AddParam("$group").Uint32(1).Build()
            .AddParam("$name").String("Paul").Build()
            .Build();

        auto result = session.ExecuteDataQuery(R"(
            --!syntax_v1

            DECLARE $group AS Uint32;
            DECLARE $name AS String;

            DELETE FROM Test WHERE Group = $group AND Name = $name;
        )", TTxControl::BeginTx().CommitTx(), params, execSettings).ExtractValueSync();
        UNIT_ASSERT_VALUES_EQUAL_C(result.GetStatus(), EStatus::SUCCESS, result.GetIssues().ToString());

        AssertTableStats(result, "/Root/Test", {
            .ExpectedReads = 0,
            .ExpectedDeletes = 1,
        });

        params = TParamsBuilder()
            .AddParam("$groups")
                .BeginList()
                .AddListItem().Uint32(2)
                .AddListItem().Uint32(3)
                .EndList()
                .Build()
            .Build();

        result = session.ExecuteDataQuery(R"(
            --!syntax_v1

            DECLARE $groups AS List<Uint32>;

            DELETE FROM Test WHERE Group IN $groups;
        )", TTxControl::BeginTx().CommitTx(), params, execSettings).ExtractValueSync();
        UNIT_ASSERT_VALUES_EQUAL_C(result.GetStatus(), EStatus::SUCCESS, result.GetIssues().ToString());

        AssertTableStats(result, "/Root/Test", {
            .ExpectedReads = 1,
            .ExpectedDeletes = 1,
        });

        result = session.ExecuteDataQuery(R"(
            --!syntax_v1

            SELECT * FROM Test;
        )", TTxControl::BeginTx(TTxSettings::SerializableRW()).CommitTx()).ExtractValueSync();

        CompareYson(R"([
            [[3500u];["None"];[1u];["Anna"]]
        ])", FormatResultSetYson(result.GetResultSet(0)));

        params = TParamsBuilder()
            .AddParam("$keys")
                .BeginList()
                .AddListItem().Uint32(1)
                .AddListItem().Uint32(2)
                .EndList()
                .Build()
            .Build();

        result = session.ExecuteDataQuery(R"(
            --!syntax_v1

            DECLARE $keys AS List<Uint32>;

            DELETE FROM TwoShard WHERE Key IN $keys;
        )", TTxControl::BeginTx().CommitTx(), params, execSettings).ExtractValueSync();
        UNIT_ASSERT_VALUES_EQUAL_C(result.GetStatus(), EStatus::SUCCESS, result.GetIssues().ToString());

        AssertTableStats(result, "/Root/TwoShard", {
            .ExpectedReads = 0,
            .ExpectedDeletes = 2,
        });

        result = session.ExecuteDataQuery(R"(
            --!syntax_v1

            SELECT * FROM TwoShard WHERE Key < 10;
        )", TTxControl::BeginTx(TTxSettings::SerializableRW()).CommitTx()).ExtractValueSync();

        CompareYson(R"([
            [[3u];["Three"];[1]]
        ])", FormatResultSetYson(result.GetResultSet(0)));
    }

    Y_UNIT_TEST(DeleteWithInputMultiConsumption) {
        auto kikimr = DefaultKikimrRunner();
        auto db = kikimr.GetTableClient();
        auto session = db.CreateSession().GetValueSync().GetSession();

        NYdb::NTable::TExecDataQuerySettings execSettings;
        execSettings.CollectQueryStats(ECollectQueryStatsMode::Basic);

        auto result = session.ExecuteDataQuery(R"(
            --!syntax_v1

            $keys = SELECT Fk21 AS Key1, Fk22 AS Key2 FROM Join1 WHERE Value = "Value1";

            DELETE FROM Join2 ON
            SELECT * FROM $keys;

            SELECT COUNT(*) FROM $keys;
        )", TTxControl::BeginTx().CommitTx(), execSettings).ExtractValueSync();
        UNIT_ASSERT_VALUES_EQUAL_C(result.GetStatus(), EStatus::SUCCESS, result.GetIssues().ToString());

        AssertTableStats(result, "/Root/Join1", {
            .ExpectedReads = 9,
        });

        AssertTableStats(result, "/Root/Join2", {
            .ExpectedDeletes = 3,
        });

        CompareYson(R"([
            [3u]
        ])", FormatResultSetYson(result.GetResultSet(0)));

        result = session.ExecuteDataQuery(R"(
            --!syntax_v1

            SELECT * FROM Join2 WHERE Key1 = 101 ORDER BY Key1, Key2;
        )", TTxControl::BeginTx(TTxSettings::SerializableRW()).CommitTx()).ExtractValueSync();
        UNIT_ASSERT_VALUES_EQUAL_C(result.GetStatus(), EStatus::SUCCESS, result.GetIssues().ToString());

        CompareYson(R"([
            [[101u];["Three"];["Name3"];["Value23"]]
        ])", FormatResultSetYson(result.GetResultSet(0)));
    }

    Y_UNIT_TEST(DeleteWithInputMultiConsumptionLimit) {
        TKikimrRunner kikimr;
        auto db = kikimr.GetTableClient();
        auto session = db.CreateSession().GetValueSync().GetSession();

        NYdb::NTable::TExecDataQuerySettings execSettings;
        execSettings.CollectQueryStats(ECollectQueryStatsMode::Basic);

        auto result = session.ExecuteDataQuery(R"(
            --!syntax_v1

            $keys =
                SELECT Group, Name, Amount FROM Test
                WHERE Amount > 1000
                ORDER BY Group, Name
                LIMIT 1;

            DELETE FROM Test ON
            SELECT Group, Name FROM $keys;

            DELETE FROM Test ON
            SELECT Group, "Paul" AS Name FROM $keys;

            SELECT * FROM $keys;
        )", TTxControl::BeginTx().CommitTx(), execSettings).ExtractValueSync();
        UNIT_ASSERT_VALUES_EQUAL_C(result.GetStatus(), EStatus::SUCCESS, result.GetIssues().ToString());

        AssertTableStats(result, "/Root/Test", {
            .ExpectedReads = 1,
            .ExpectedDeletes = 2,
        });

        CompareYson(R"([
            [[3500u];[1u];["Anna"]]
        ])", FormatResultSetYson(result.GetResultSet(0)));
    }

    // KIKIMR-14022
    Y_UNIT_TEST(JoinSameKey) {
        auto kikimr = DefaultKikimrRunner();
        auto db = kikimr.GetTableClient();
        auto session = db.CreateSession().GetValueSync().GetSession();

        auto result = session.ExecuteDataQuery(R"(
            PRAGMA DisableSimpleColumns;
            SELECT *
            FROM `Join1` AS l JOIN `Join2` AS r ON l.Fk21 = r.Key1 AND r.Key1 = l.Fk21
            WHERE l.Key = 1
            ORDER BY r.Value2
        )", TTxControl::BeginTx().CommitTx()).ExtractValueSync();
        UNIT_ASSERT_VALUES_EQUAL_C(result.GetStatus(), EStatus::SUCCESS, result.GetIssues().ToString());

        CompareYson(R"([
            [[101u];["One"];[1];["Value1"];[101u];["One"];["Name1"];["Value21"]];
            [[101u];["One"];[1];["Value1"];[101u];["Two"];["Name1"];["Value22"]];
            [[101u];["One"];[1];["Value1"];[101u];["Three"];["Name3"];["Value23"]]
        ])", FormatResultSetYson(result.GetResultSet(0)));
    }

    Y_UNIT_TEST(JoinDictWithPure) {
        auto kikimr = DefaultKikimrRunner();
        auto db = kikimr.GetTableClient();
        auto session = db.CreateSession().GetValueSync().GetSession();

        auto result = session.ExecuteDataQuery(Q1_(R"(
            SELECT xx.id AS id, Key1, Key2, Name, Value2
            FROM
                (SELECT 101 AS id) AS xx
            LEFT JOIN
                (SELECT * FROM `/Root/Join2` AS a1 FULL JOIN (SELECT 101 AS id) AS yy ON (a1.Key1 = yy.id)) AS yy
            ON (xx.id = Coalesce(yy.id));
        )"), TTxControl::BeginTx().CommitTx()).ExtractValueSync();
        UNIT_ASSERT_VALUES_EQUAL_C(result.GetStatus(), EStatus::SUCCESS, result.GetIssues().ToString());

        CompareYson(R"([
            [101;[101u];["One"];["Name1"];["Value21"]];
            [101;[101u];["Three"];["Name3"];["Value23"]];
            [101;[101u];["Two"];["Name1"];["Value22"]]
        ])", FormatResultSetYson(result.GetResultSet(0)));
    }

    Y_UNIT_TEST(AsyncIndexUpdate) {
        auto kikimr = DefaultKikimrRunner();
        auto db = kikimr.GetTableClient();
        auto session = db.CreateSession().GetValueSync().GetSession();

        auto schemeResult = session.ExecuteSchemeQuery(R"(
            --!syntax_v1

            CREATE TABLE TestTable (
                Key Int64,
                Data Uint32,
                Value Utf8,
                PRIMARY KEY (Key),
                INDEX AsyncIndex GLOBAL ASYNC ON (Data, Value)
            );
        )").GetValueSync();
        UNIT_ASSERT_C(schemeResult.IsSuccess(), schemeResult.GetIssues().ToString());

        auto result = session.ExecuteDataQuery(R"(
            --!syntax_v1

            UPDATE TestTable SET Data = 10 WHERE Key = 1;
        )", TTxControl::BeginTx().CommitTx()).ExtractValueSync();
        UNIT_ASSERT_VALUES_EQUAL_C(result.GetStatus(), EStatus::SUCCESS, result.GetIssues().ToString());
    }

    Y_UNIT_TEST(DuplicatedResults) {
        auto kikimr = DefaultKikimrRunner();
        auto db = kikimr.GetTableClient();
        auto session = db.CreateSession().GetValueSync().GetSession();

        auto result = session.ExecuteDataQuery(R"(
            SELECT * FROM `/Root/KeyValue`;
            SELECT * FROM `/Root/KeyValue`;
            SELECT * FROM `/Root/Test`;
            SELECT * FROM `/Root/KeyValue`;
            SELECT * FROM `/Root/Test`;
        )", TTxControl::BeginTx().CommitTx()).GetValueSync();
        UNIT_ASSERT_VALUES_EQUAL_C(result.GetStatus(), EStatus::SUCCESS, result.GetIssues().ToString());
        UNIT_ASSERT_VALUES_EQUAL(result.GetResultSets().size(), 5);

        CompareYson(R"([[[1u];["One"]];[[2u];["Two"]]])", FormatResultSetYson(result.GetResultSet(0)));
        CompareYson(R"([[[1u];["One"]];[[2u];["Two"]]])", FormatResultSetYson(result.GetResultSet(1)));
        CompareYson(R"([[[3500u];["None"];[1u];["Anna"]];[[300u];["None"];[1u];["Paul"]];[[7200u];["None"];[2u];["Tony"]]])", FormatResultSetYson(result.GetResultSet(2)));
        CompareYson(R"([[[1u];["One"]];[[2u];["Two"]]])", FormatResultSetYson(result.GetResultSet(3)));
        CompareYson(R"([[[3500u];["None"];[1u];["Anna"]];[[300u];["None"];[1u];["Paul"]];[[7200u];["None"];[2u];["Tony"]]])", FormatResultSetYson(result.GetResultSet(4)));
    }

    Y_UNIT_TEST(LookupColumns) {
        auto kikimr = DefaultKikimrRunner();
        auto db = kikimr.GetTableClient();
        auto session = db.CreateSession().GetValueSync().GetSession();

        auto result = session.ExplainDataQuery(R"(
            --!syntax_v1

            $current_value = SELECT Fk21 FROM Join1 WHERE Key = 2;

            UPDATE Join1 SET Fk22 = "New" WHERE Key = 1 AND Fk21 = 100;

            SELECT $current_value;
        )").ExtractValueSync();
        UNIT_ASSERT_VALUES_EQUAL_C(result.GetStatus(), EStatus::SUCCESS, result.GetIssues().ToString());

        //Cerr << result.GetPlan() << Endl;

        NJson::TJsonValue plan;
        NJson::ReadJsonTree(result.GetPlan(), &plan, true);
        auto reads = plan["tables"][0]["reads"].GetArraySafe();
        for (auto& read : reads) {
            UNIT_ASSERT(read["columns"].GetArraySafe().size() <= 2);
        }
    }

    Y_UNIT_TEST(OrderedScalarContext) {
        auto kikimr = DefaultKikimrRunner();
        auto db = kikimr.GetTableClient();
        auto session = db.CreateSession().GetValueSync().GetSession();

        auto result = session.ExecuteDataQuery(R"(

            $max_key = (SELECT Key FROM `/Root/KeyValue` ORDER BY Key DESC LIMIT 1);
            SELECT $max_key ?? 0
        )", TTxControl::BeginTx().CommitTx()).ExtractValueSync();
        UNIT_ASSERT_VALUES_EQUAL_C(result.GetStatus(), EStatus::SUCCESS, result.GetIssues().ToString());
        CompareYson(R"([[2u]])", FormatResultSetYson(result.GetResultSet(0)));
    }

    Y_UNIT_TEST(LiteralKeys) {
        auto kikimr = DefaultKikimrRunner();
        auto db = kikimr.GetTableClient();
        auto session = db.CreateSession().GetValueSync().GetSession();

        auto settings = TExecDataQuerySettings()
            .CollectQueryStats(ECollectQueryStatsMode::Basic);

        auto result = session.ExecuteDataQuery(R"(
            --!syntax_v1

            SELECT * FROM `/Root/Logs` WHERE App = 'nginx'u AND Ts >= 2 LIMIT 1
        )", TTxControl::BeginTx().CommitTx(), settings).ExtractValueSync();
        UNIT_ASSERT_VALUES_EQUAL_C(result.GetStatus(), EStatus::SUCCESS, result.GetIssues().ToString());
        CompareYson(R"([[["nginx"];["nginx-23"];["PUT /form HTTP/1.1"];[2]]])", FormatResultSetYson(result.GetResultSet(0)));

        auto stats = NYdb::TProtoAccessor::GetProto(*result.GetStats());
        UNIT_ASSERT_VALUES_EQUAL(1, stats.query_phases().size()); // no LiteralExecuter phase
        UNIT_ASSERT_VALUES_EQUAL(1, stats.query_phases()[0].table_access().size());
        UNIT_ASSERT_VALUES_EQUAL(1, stats.query_phases()[0].affected_shards());
        UNIT_ASSERT_VALUES_EQUAL("/Root/Logs", stats.query_phases()[0].table_access()[0].name());

        // mix non-optional param and literal
        auto params = TParamsBuilder()
            .AddParam("$app").Utf8("nginx").Build()
            .Build();

        result = session.ExecuteDataQuery(R"(
            --!syntax_v1

            DECLARE $app AS Utf8;

            SELECT * FROM `/Root/Logs` WHERE App = $app AND Ts >= 2 LIMIT 1
        )", TTxControl::BeginTx().CommitTx(), std::move(params), settings).ExtractValueSync();
        UNIT_ASSERT_VALUES_EQUAL_C(result.GetStatus(), EStatus::SUCCESS, result.GetIssues().ToString());
        CompareYson(R"([[["nginx"];["nginx-23"];["PUT /form HTTP/1.1"];[2]]])", FormatResultSetYson(result.GetResultSet(0)));

        stats = NYdb::TProtoAccessor::GetProto(*result.GetStats());
        UNIT_ASSERT_VALUES_EQUAL(1, stats.query_phases().size()); // no LiteralExecuter phase
        UNIT_ASSERT_VALUES_EQUAL(1, stats.query_phases()[0].table_access().size());
        UNIT_ASSERT_VALUES_EQUAL(1, stats.query_phases()[0].affected_shards());
        UNIT_ASSERT_VALUES_EQUAL("/Root/Logs", stats.query_phases()[0].table_access()[0].name());
    }

    Y_UNIT_TEST(ReadDifferentColumns) {
        auto kikimr = DefaultKikimrRunner();
        auto db = kikimr.GetTableClient();
        auto session = db.CreateSession().GetValueSync().GetSession();

        auto result = session.ExplainDataQuery(R"(
            --!syntax_v1

            SELECT Fk21 FROM Join1 WHERE Value = "Value1";
            SELECT Fk22 FROM Join1 WHERE Value = "Value2";
        )").ExtractValueSync();
        UNIT_ASSERT_VALUES_EQUAL_C(result.GetStatus(), EStatus::SUCCESS, result.GetIssues().ToString());

        NJson::TJsonValue plan;
        NJson::ReadJsonTree(result.GetPlan(), &plan, true);
        auto reads = plan["tables"][0]["reads"].GetArraySafe();
        UNIT_ASSERT_VALUES_EQUAL(reads.size(), 1);
        UNIT_ASSERT_VALUES_EQUAL(reads[0]["columns"].GetArraySafe().size(), 3);
    }

    Y_UNIT_TEST(ReadDifferentColumnsPk) {
        auto kikimr = DefaultKikimrRunner();
        auto db = kikimr.GetTableClient();
        auto session = db.CreateSession().GetValueSync().GetSession();

        auto result = session.ExplainDataQuery(R"(
            --!syntax_v1

            SELECT Fk21 FROM Join1 WHERE Key = 1;
            SELECT Fk22 FROM Join1 WHERE Value = "Value2";
        )").ExtractValueSync();
        UNIT_ASSERT_VALUES_EQUAL_C(result.GetStatus(), EStatus::SUCCESS, result.GetIssues().ToString());

        NJson::TJsonValue plan;
        NJson::ReadJsonTree(result.GetPlan(), &plan, true);
        auto reads = plan["tables"][0]["reads"].GetArraySafe();
        UNIT_ASSERT_VALUES_EQUAL(reads.size(), 2);

        TSet<TString> readTypes;
        readTypes.insert(reads[0]["type"].GetString());
        readTypes.insert(reads[1]["type"].GetString());
        UNIT_ASSERT(readTypes.contains("Lookup"));
    }

    Y_UNIT_TEST(DependentSelect) {
        auto kikimr = DefaultKikimrRunner();
        auto db = kikimr.GetTableClient();
        auto session = db.CreateSession().GetValueSync().GetSession();

        NYdb::NTable::TExecDataQuerySettings execSettings;
        execSettings.CollectQueryStats(ECollectQueryStatsMode::Profile);

        auto result = session.ExecuteDataQuery(R"(
            --!syntax_v1

            $data = (
                SELECT Data FROM EightShard WHERE Key = 401
            );

            SELECT * FROM Join1 WHERE Key = $data;
        )", TTxControl::BeginTx().CommitTx(), execSettings).ExtractValueSync();
        UNIT_ASSERT_VALUES_EQUAL_C(result.GetStatus(), EStatus::SUCCESS, result.GetIssues().ToString());
        CompareYson(R"([[[101u];["One"];[1];["Value1"]]])", FormatResultSetYson(result.GetResultSet(0)));

        AssertTableStats(result, "/Root/EightShard", {
            .ExpectedReads = 1,
        });

        AssertTableStats(result, "/Root/Join1", {
            .ExpectedReads = 1,
        });
    }

    Y_UNIT_TEST(ScalarMultiUsage) {
        TKikimrRunner kikimr;
        auto db = kikimr.GetTableClient();
        auto session = db.CreateSession().GetValueSync().GetSession();

        auto params = kikimr.GetTableClient().GetParamsBuilder()
            .AddParam("$key").Uint64(701).Build()
            .Build();

        auto result = session.ExecuteDataQuery(R"(
            --!syntax_v1

            DECLARE $key AS Uint64;

            $row = (SELECT TableRow() FROM EightShard WHERE Key = $key);

            SELECT $row.Text AS Text;
            DELETE FROM EightShard WHERE Key = $key AND $row.Data > 0;
        )", TTxControl::BeginTx().CommitTx(), params).ExtractValueSync();
        UNIT_ASSERT_VALUES_EQUAL_C(result.GetStatus(), EStatus::SUCCESS, result.GetIssues().ToString());

        CompareYson(R"([[["Value1"]]])", FormatResultSetYson(result.GetResultSet(0)));
    }

    Y_UNIT_TEST_TWIN(PagingNoPredicateExtract, SourceRead) {
        NKikimrConfig::TAppConfig appConfig;
        appConfig.MutableTableServiceConfig()->SetEnableKqpDataQuerySourceRead(SourceRead);
        auto serverSettings = TKikimrSettings()
            .SetAppConfig(appConfig);

        TKikimrRunner kikimr{serverSettings};
        auto db = kikimr.GetTableClient();
        auto session = db.CreateSession().GetValueSync().GetSession();

        auto result = session.ExplainDataQuery(R"(
            --!syntax_v1

            DECLARE $app AS Utf8;
            DECLARE $last_ts AS Int64;
            DECLARE $last_host AS Utf8;

            $part1 = (
                SELECT * FROM Logs
                WHERE App = $app AND Ts = $last_ts AND Host > $last_host
                ORDER BY App, Ts, Host
                LIMIT 10
            );

            $part2 = (
                SELECT * FROM Logs
                WHERE App = $app AND Ts > $last_ts
                ORDER BY App, Ts, Host
                LIMIT 10
            );

            $union = (
                SELECT * FROM $part1
                UNION ALL
                SELECT * FROM $part2
            );

            SELECT Ts, Host, Message
            FROM $union
            ORDER BY Ts, Host
            LIMIT 10;
        )").ExtractValueSync();
        UNIT_ASSERT_VALUES_EQUAL_C(result.GetStatus(), EStatus::SUCCESS, result.GetIssues().ToString());

        // Cerr << result.GetPlan() << Endl;

        if (SourceRead) {
            return;
        }

        NJson::TJsonValue plan;
        NJson::ReadJsonTree(result.GetPlan(), &plan, true);
        auto reads = plan["tables"][0]["reads"].GetArraySafe();
        for (auto& read : reads) {
            UNIT_ASSERT(read.Has("limit"));
            UNIT_ASSERT_VALUES_EQUAL(FromString<i32>(read["limit"].GetString()), 10);
        }
    }

    Y_UNIT_TEST(IdxLookupExtractMembers) {
        TKikimrRunner kikimr;
        auto db = kikimr.GetTableClient();
        auto session = db.CreateSession().GetValueSync().GetSession();

        auto result = session.ExplainDataQuery(R"(
            --!syntax_v1

            DECLARE $input AS List<Struct<
                Key: Uint64,
                Text: String,
            >>;

            $to_upsert = (
                SELECT
                    i.Key AS Key,
                FROM AS_TABLE($input) AS i
                JOIN EightShard AS s
                USING (Key)
                WHERE s.Key IS NULL OR s.Text != i.Text
            );

            $to_delete = (
                SELECT s.Key AS Key
                FROM EightShard AS s
                JOIN AS_TABLE($input) AS i
                USING (Key)
            );

            DELETE FROM EightShard ON SELECT Key FROM $to_delete;
            UPSERT INTO EightShard SELECT * FROM $to_upsert;
        )").ExtractValueSync();
        UNIT_ASSERT_VALUES_EQUAL_C(result.GetStatus(), EStatus::SUCCESS, result.GetIssues().ToString());
    }

    Y_UNIT_TEST(PushFlatmapInnerConnectionsToStageInput) {
        NKikimrConfig::TAppConfig app;
        auto settings = TKikimrSettings()
            .SetAppConfig(app);
        TKikimrRunner kikimr{settings};
        auto db = kikimr.GetTableClient();
        auto session = db.CreateSession().GetValueSync().GetSession();

        auto result = session.ExecuteDataQuery(R"(
            --!syntax_v1
            $subquery = SELECT Key FROM `/Root/KeyValue`;
            $subquery2 = SELECT Amount FROM `/Root/Test`;

            SELECT * FROM `/Root/EightShard`
            WHERE Key IN $subquery OR Key == 101 OR Key IN $subquery2;
        )", TTxControl::BeginTx().CommitTx()).ExtractValueSync();
        UNIT_ASSERT_VALUES_EQUAL_C(result.GetStatus(), EStatus::SUCCESS, result.GetIssues().ToString());
        CompareYson(R"([[[1];[101u];["Value1"]]])", FormatResultSetYson(result.GetResultSet(0)));
    }

    Y_UNIT_TEST(PushPureFlatmapInnerConnectionsToStage) {
        TKikimrRunner kikimr;
        auto db = kikimr.GetTableClient();
        auto session = db.CreateSession().GetValueSync().GetSession();

        auto params = kikimr.GetTableClient().GetParamsBuilder()
            .AddParam("$rows").BeginList()
                .AddListItem()
                    .BeginStruct()
                        .AddMember("Name").String("Name1")
                        .AddMember("Value2").String("Value22")
                        .AddMember("Data").String("Data1")
                    .EndStruct()
                .EndList()
                .Build()
            .Build();

        auto result = session.ExecuteDataQuery(R"(
            --!syntax_v1

            DECLARE $rows AS List<Struct<
                Name: String,
                Value2: String,
                Data: String>>;

            $values =
                SELECT (Name, Value2) FROM Join2
                WHERE Key1 = 101;

            SELECT * FROM AS_TABLE($rows)
            WHERE (Name, Value2) IN COMPACT $values;
        )", TTxControl::BeginTx().CommitTx(), params).ExtractValueSync();
        UNIT_ASSERT_VALUES_EQUAL_C(result.GetStatus(), EStatus::SUCCESS, result.GetIssues().ToString());
        CompareYson(R"([["Data1";"Name1";"Value22"]])", FormatResultSetYson(result.GetResultSet(0)));
    }

    Y_UNIT_TEST(SqlInAsScalar) {
        TKikimrRunner kikimr;
        auto db = kikimr.GetTableClient();
        auto session = db.CreateSession().GetValueSync().GetSession();

        auto params = kikimr.GetTableClient().GetParamsBuilder()
            .AddParam("$value1").Int32(3).Build()
            .AddParam("$value2").Uint64(2).Build()
            .AddParam("$value3").Int32(5).Build()
            .AddParam("$value4").OptionalInt32(3).Build()
            .AddParam("$value5").OptionalInt32({}).Build()
            .AddParam("$value6").OptionalInt64(1).Build()
            .AddParam("$value7").OptionalInt64(7).Build()
            .Build();

        auto result = session.ExecuteDataQuery(R"(
            --!syntax_v1

            DECLARE $value1 AS Int32;
            DECLARE $value2 AS Uint64;
            DECLARE $value3 AS Int32;
            DECLARE $value4 AS Int32?;
            DECLARE $value5 AS Int32?;
            DECLARE $value6 AS Int64?;
            DECLARE $value7 AS Int64?;

            $data = SELECT Data FROM EightShard WHERE Text = "Value1";

            SELECT
                $value1 IN $data,
                $value2 IN $data,
                $value3 IN $data,
                $value4 IN $data,
                $value5 IN $data,
                $value6 IN $data,
                $value7 IN $data;
        )", TTxControl::BeginTx().CommitTx(), params).ExtractValueSync();
        UNIT_ASSERT_VALUES_EQUAL_C(result.GetStatus(), EStatus::SUCCESS, result.GetIssues().ToString());
        CompareYson(R"([[
            %true;
            %true;
            %false;
            [%true];
            #;
            [%true];
            [%false]]])", FormatResultSetYson(result.GetResultSet(0)));
    }

    Y_UNIT_TEST(MultiUsageInnerConnection) {
        NKikimrConfig::TAppConfig app;
        auto settings = TKikimrSettings()
            .SetAppConfig(app);

        TKikimrRunner kikimr{settings};
        auto db = kikimr.GetTableClient();
        auto session = db.CreateSession().GetValueSync().GetSession();

        auto result = session.ExecuteDataQuery(R"(
            --!syntax_v1

            $count1 = SELECT COUNT (*) FROM `/Root/KeyValue`;
            $count2 = SELECT COUNT(*)
                FROM `/Root/KeyValue` AS l
                LEFT JOIN `/Root/EightShard` AS r
                ON l.Key = r.Key;
            SELECT * FROM `/Root/TwoShard` WHERE $count1 = $count2;

        )", TTxControl::BeginTx().CommitTx()).ExtractValueSync();
        UNIT_ASSERT_VALUES_EQUAL_C(result.GetStatus(), EStatus::SUCCESS, result.GetIssues().ToString());
    }

    Y_UNIT_TEST_TWIN(StreamLookupForDataQuery, StreamLookupJoin) {
        NKikimrConfig::TAppConfig appConfig;
        appConfig.MutableTableServiceConfig()->SetEnableKqpDataQueryStreamLookup(true);
        appConfig.MutableTableServiceConfig()->SetEnableKqpDataQueryStreamIdxLookupJoin(StreamLookupJoin);
        TKikimrRunner kikimr(TKikimrSettings().SetAppConfig(appConfig));
        auto db = kikimr.GetTableClient();
        auto session = db.CreateSession().GetValueSync().GetSession();

        {
            auto result = db.CreateSession().GetValueSync().GetSession().ExecuteDataQuery(R"(
                REPLACE INTO `/Root/EightShard` (Key, Text, Data) VALUES
                    (1u, "Value1",  1),
                    (2u, "Value2",  1),
                    (3u, "Value3",  1),
                    (4u, "Value4",  1),
                    (5u, "Value5",  1);
            )", TTxControl::BeginTx().CommitTx()).GetValueSync();
            UNIT_ASSERT_C(result.IsSuccess(), result.GetIssues().ToString());
        }

        TExecDataQuerySettings querySettings;
        querySettings.CollectQueryStats(ECollectQueryStatsMode::Profile);

        {
            auto result = session.ExecuteDataQuery(R"(
                --!syntax_v1
                $subquery = SELECT Key FROM `/Root/EightShard`;

                SELECT * FROM `/Root/KeyValue`
                WHERE Key IN $subquery ORDER BY Key;
            )", TTxControl::BeginTx().CommitTx(), querySettings).ExtractValueSync();
            UNIT_ASSERT_VALUES_EQUAL_C(result.GetStatus(), EStatus::SUCCESS, result.GetIssues().ToString());
            CompareYson(R"([[[1u];["One"]];[[2u];["Two"]]])", FormatResultSetYson(result.GetResultSet(0)));

            NJson::TJsonValue plan;
            NJson::ReadJsonTree(result.GetQueryPlan(), &plan, true);
            auto streamLookup = FindPlanNodeByKv(plan, "Node Type", "TableLookup");
            UNIT_ASSERT(streamLookup.IsDefined());

            auto stats = NYdb::TProtoAccessor::GetProto(*result.GetStats());

            if (StreamLookupJoin) {
                UNIT_ASSERT_VALUES_EQUAL(stats.query_phases().size(), 1);
                UNIT_ASSERT_VALUES_EQUAL(stats.query_phases(0).table_access().size(), 2);

                for (const auto& tableStat : stats.query_phases(0).table_access()) {
                    if (tableStat.name() == "/Root/EightShard") {
                        UNIT_ASSERT_VALUES_EQUAL(tableStat.reads().rows(), 29);
                    } else {
                        UNIT_ASSERT_VALUES_EQUAL(tableStat.name(), "/Root/KeyValue");
                        UNIT_ASSERT_VALUES_EQUAL(tableStat.reads().rows(), 2);
                    }
                }
            } else {
                UNIT_ASSERT_VALUES_EQUAL(stats.query_phases().size(), 2);
                UNIT_ASSERT_VALUES_EQUAL(stats.query_phases(0).table_access().size(), 1);
                UNIT_ASSERT_VALUES_EQUAL(stats.query_phases(0).table_access(0).name(), "/Root/EightShard");
                UNIT_ASSERT_VALUES_EQUAL(stats.query_phases(1).table_access().size(), 1);
                UNIT_ASSERT_VALUES_EQUAL(stats.query_phases(1).table_access(0).name(), "/Root/KeyValue");
                UNIT_ASSERT_VALUES_EQUAL(stats.query_phases(1).table_access(0).reads().rows(), 2);
            }
        }

        {
            auto params = kikimr.GetTableClient().GetParamsBuilder()
                .AddParam("$keys").BeginList()
                    .AddListItem()
                        .Uint64(1)
                    .AddListItem()
                        .Uint64(2)
                    .EndList()
                    .Build()
                    .Build();

            auto result = session.ExecuteDataQuery(R"(
                --!syntax_v1
                DECLARE $keys AS List<Uint64>;

                SELECT * FROM `/Root/KeyValue`
                WHERE Key IN $keys ORDER BY Key;
            )", TTxControl::BeginTx().CommitTx(), params, querySettings).ExtractValueSync();
            UNIT_ASSERT_VALUES_EQUAL_C(result.GetStatus(), EStatus::SUCCESS, result.GetIssues().ToString());
            CompareYson(R"([[[1u];["One"]];[[2u];["Two"]]])", FormatResultSetYson(result.GetResultSet(0)));

            NJson::TJsonValue plan;
            NJson::ReadJsonTree(result.GetQueryPlan(), &plan, true);
            auto streamLookup = FindPlanNodeByKv(plan, "Node Type", "TableRangeScan");
            UNIT_ASSERT(streamLookup.IsDefined());

            auto stats = NYdb::TProtoAccessor::GetProto(*result.GetStats());
            UNIT_ASSERT_VALUES_EQUAL(stats.query_phases().size(), 2);
            UNIT_ASSERT_VALUES_EQUAL(stats.query_phases(1).table_access().size(), 1);
            UNIT_ASSERT_VALUES_EQUAL(stats.query_phases(1).table_access(0).name(), "/Root/KeyValue");
            UNIT_ASSERT_VALUES_EQUAL(stats.query_phases(1).table_access(0).reads().rows(), 2);
        }
    }

    Y_UNIT_TEST(FlatmapLambdaMutiusedConnections) {
        NKikimrConfig::TAppConfig app;
        auto settings = TKikimrSettings()
            .SetAppConfig(app);
        TKikimrRunner kikimr{settings};
        auto db = kikimr.GetTableClient();
        auto session = db.CreateSession().GetValueSync().GetSession();

        auto result = session.ExecuteDataQuery(R"(
            --!syntax_v1

            $values = SELECT Value2 AS Value FROM TwoShard;

            $values_filtered = SELECT * FROM $values WHERE Value < 5;

            SELECT Key FROM `/Root/EightShard`
            WHERE Data IN $values_filtered OR Data = 0
            ORDER BY Key;

            SELECT * FROM $values
            ORDER BY Value;
        )", TTxControl::BeginTx().CommitTx()).ExtractValueSync();
        UNIT_ASSERT_VALUES_EQUAL_C(result.GetStatus(), EStatus::SUCCESS, result.GetIssues().ToString());
        CompareYson(R"([[[101u]];[[202u]];[[303u]];[[401u]];[[502u]];[[603u]];[[701u]];[[802u]]])",
            FormatResultSetYson(result.GetResultSet(0)));
        CompareYson(R"([[[-1]];[[-1]];[[0]];[[0]];[[1]];[[1]]])",
            FormatResultSetYson(result.GetResultSet(1)));
    }

    Y_UNIT_TEST(EmptyMapWithBroadcast) {
        TKikimrRunner kikimr;
        auto db = kikimr.GetTableClient();
        auto session = db.CreateSession().GetValueSync().GetSession();

        auto result = session.ExecuteDataQuery(R"(
            --!syntax_v1

            SELECT ts.Value1 AS c1, kv.Value AS c2, t.Name AS c3
            FROM TwoShard AS ts
            INNER JOIN KeyValue AS kv ON ts.Value2 = kv.Key
            INNER JOIN Test AS t ON ts.Key = t.Group
            WHERE ts.Key = 30;
        )", TTxControl::BeginTx().CommitTx()).ExtractValueSync();
        UNIT_ASSERT_VALUES_EQUAL_C(result.GetStatus(), EStatus::SUCCESS, result.GetIssues().ToString());
        CompareYson(R"([])", FormatResultSetYson(result.GetResultSet(0)));
    }

    Y_UNIT_TEST(FlatMapLambdaInnerPrecompute) {
        NKikimrConfig::TAppConfig app;
        auto settings = TKikimrSettings()
            .SetAppConfig(app);
        TKikimrRunner kikimr{settings};
        auto db = kikimr.GetTableClient();
        auto session = db.CreateSession().GetValueSync().GetSession();

        auto result = session.ExecuteDataQuery(R"(
            --!syntax_v1

            $rows = SELECT * FROM KeyValue;
            $cnt = SELECT count(*) FROM $rows;
            $join = SELECT l.Value AS value FROM $rows as l LEFT JOIN EightShard AS r on l.Key = r.Key;

            $check = SELECT count(*) FROM $join;
            SELECT * FROM EightShard WHERE $check = $cnt;
        )", TTxControl::BeginTx().CommitTx()).ExtractValueSync();
        UNIT_ASSERT_VALUES_EQUAL_C(result.GetStatus(), EStatus::SUCCESS, result.GetIssues().ToString());
    }

    Y_UNIT_TEST(DqSourceCount) {
        TKikimrSettings settings;
        NKikimrConfig::TAppConfig appConfig;
        appConfig.MutableTableServiceConfig()->SetEnableKqpDataQuerySourceRead(true);
        settings.SetDomainRoot(KikimrDefaultUtDomainRoot);
        settings.SetAppConfig(appConfig);

        TKikimrRunner kikimr(settings);
        auto db = kikimr.GetTableClient();
        auto session = db.CreateSession().GetValueSync().GetSession();

        NKikimrTxDataShard::TEvRead evread;
        evread.SetMaxRowsInResult(1);
        evread.SetMaxRows(2);
        SetDefaultReadSettings(evread);

        NKikimrTxDataShard::TEvReadAck evreadack;
        evreadack.SetMaxRows(2);
        SetDefaultReadAckSettings(evreadack);

        {
            auto result = session.ExecuteDataQuery(R"(
                SELECT COUNT(*) FROM `/Root/EightShard`;
            )", TTxControl::BeginTx().CommitTx()).GetValueSync();
            UNIT_ASSERT_C(result.IsSuccess(), result.GetIssues().ToString());
            CompareYson(R"([[24u]])", FormatResultSetYson(result.GetResultSet(0)));
        }
    }

    Y_UNIT_TEST(DqSource) {
        TKikimrSettings settings;
        NKikimrConfig::TAppConfig appConfig;
        appConfig.MutableTableServiceConfig()->SetEnableKqpDataQuerySourceRead(true);
        settings.SetDomainRoot(KikimrDefaultUtDomainRoot);
        settings.SetAppConfig(appConfig);

        TKikimrRunner kikimr(settings);
        auto db = kikimr.GetTableClient();
        auto session = db.CreateSession().GetValueSync().GetSession();

        {
            auto result = session.ExecuteDataQuery(R"(
                SELECT Key, Data FROM `/Root/EightShard` WHERE Key = 101 or (Key >= 202 and Key < 200+4) ORDER BY Key;
            )", TTxControl::BeginTx().CommitTx()).GetValueSync();
            UNIT_ASSERT_C(result.IsSuccess(), result.GetIssues().ToString());
            CompareYson(R"([[[101u];[1]];[[202u];[1]];[[203u];[3]]])", FormatResultSetYson(result.GetResultSet(0)));
        }
    }

    Y_UNIT_TEST(DqSourceLiteralRange) {
        TKikimrSettings settings;
        NKikimrConfig::TAppConfig appConfig;
        appConfig.MutableTableServiceConfig()->SetEnableKqpDataQuerySourceRead(true);
        settings.SetDomainRoot(KikimrDefaultUtDomainRoot);
        settings.SetAppConfig(appConfig);

        TKikimrRunner kikimr(settings);
        auto db = kikimr.GetTableClient();
        auto session = db.CreateSession().GetValueSync().GetSession();

        {
            auto result = session.ExecuteDataQuery(R"(
                SELECT Key, Data FROM `/Root/EightShard` WHERE Key >= 101 and Key < 103 ORDER BY Key;
            )", TTxControl::BeginTx().CommitTx()).GetValueSync();
            UNIT_ASSERT_C(result.IsSuccess(), result.GetIssues().ToString());
            CompareYson(R"([[[101u];[1]];[[102u];[3]]])", FormatResultSetYson(result.GetResultSet(0)));
        }

        {
            auto params = TParamsBuilder().AddParam("$param").Uint64(101).Build().Build();

            auto result = session.ExecuteDataQuery(R"(
                DECLARE $param as Uint64;
                SELECT Key, Data FROM `/Root/EightShard` WHERE Key >= $param and Key < 103 ORDER BY Key;
            )", TTxControl::BeginTx().CommitTx(), params).GetValueSync();
            UNIT_ASSERT_C(result.IsSuccess(), result.GetIssues().ToString());
            CompareYson(R"([[[101u];[1]];[[102u];[3]]])", FormatResultSetYson(result.GetResultSet(0)));
        }
    }

    Y_UNIT_TEST(DqSourceLimit) {
        TKikimrSettings settings;
        NKikimrConfig::TAppConfig appConfig;
        appConfig.MutableTableServiceConfig()->SetEnableKqpDataQuerySourceRead(true);
        settings.SetDomainRoot(KikimrDefaultUtDomainRoot);
        settings.SetAppConfig(appConfig);

        TKikimrRunner kikimr(settings);
        auto db = kikimr.GetTableClient();
        auto session = db.CreateSession().GetValueSync().GetSession();

        NKikimrTxDataShard::TEvRead evread;
        evread.SetMaxRowsInResult(2);
        SetDefaultReadSettings(evread);

        NKikimrTxDataShard::TEvReadAck evreadack;
        SetDefaultReadAckSettings(evreadack);

        {
            auto result = session.ExecuteDataQuery(R"(
                SELECT Key, Value FROM `/Root/KeyValueLargePartition` WHERE Key >= 202 ORDER BY Key LIMIT 5;
            )", TTxControl::BeginTx().CommitTx()).GetValueSync();
            UNIT_ASSERT_C(result.IsSuccess(), result.GetIssues().ToString());
            CompareYson(R"([[[202u];["Value2"]];[[203u];["Value3"]];[[301u];["Value1"]];[[302u];["Value2"]];[[303u];["Value3"]]])", FormatResultSetYson(result.GetResultSet(0)));
        }
    }

    Y_UNIT_TEST(DqSourceSequentialLimit) {
        TKikimrSettings settings;
        NKikimrConfig::TAppConfig appConfig;
        appConfig.MutableTableServiceConfig()->SetEnableKqpDataQuerySourceRead(true);
        settings.SetAppConfig(appConfig);

        TKikimrRunner kikimr(settings);
        auto db = kikimr.GetTableClient();
        auto session = db.CreateSession().GetValueSync().GetSession();

        NKikimrTxDataShard::TEvRead evread;
        evread.SetMaxRowsInResult(2);
        SetDefaultReadSettings(evread);

        NKikimrTxDataShard::TEvReadAck evreadack;
        SetDefaultReadAckSettings(evreadack);

        {
            auto result = session.ExecuteDataQuery(R"(
                SELECT Key, Data FROM `/Root/EightShard` ORDER BY Key LIMIT 1;
            )", TTxControl::BeginTx().CommitTx()).GetValueSync();
            UNIT_ASSERT_C(result.IsSuccess(), result.GetIssues().ToString());
            CompareYson(R"([[[101u];[1]]])", FormatResultSetYson(result.GetResultSet(0)));
        }

        {
            auto result = session.ExecuteDataQuery(R"(
                SELECT Key, Data FROM `/Root/EightShard` ORDER BY Key LIMIT 1;
            )", TTxControl::BeginTx(TTxSettings::OnlineRO(TTxOnlineSettings().AllowInconsistentReads(true))).CommitTx()).GetValueSync();
            UNIT_ASSERT_C(result.IsSuccess(), result.GetIssues().ToString());
            CompareYson(R"([[[101u];[1]]])", FormatResultSetYson(result.GetResultSet(0)));
        }

    }

    Y_UNIT_TEST(DqSourceLocksEffects) {
        TKikimrSettings settings;
        NKikimrConfig::TAppConfig appConfig;
        appConfig.MutableTableServiceConfig()->SetEnableKqpDataQuerySourceRead(true);
        settings.SetDomainRoot(KikimrDefaultUtDomainRoot);
        settings.SetAppConfig(appConfig);

        TKikimrRunner kikimr(settings);
        auto db = kikimr.GetTableClient();
        auto session1 = db.CreateSession().GetValueSync().GetSession();
        auto session3 = db.CreateSession().GetValueSync().GetSession();

        auto result = session1.ExecuteDataQuery(R"(
            SELECT * FROM `/Root/TwoShard` WHERE Key <= 1;
        )", TTxControl::BeginTx(TTxSettings::SerializableRW())).GetValueSync();
        AssertSuccessResult(result);

        auto tx = result.GetTransaction();

        auto session2 = db.CreateSession().GetValueSync().GetSession();
        result = session2.ExecuteDataQuery(R"(
            UPSERT INTO `/Root/TwoShard` (Key, Value1) VALUES(1, "NewValue2");
        )", TTxControl::BeginTx(TTxSettings::SerializableRW()).CommitTx()).GetValueSync();
        AssertSuccessResult(result);

        result = session1.ExecuteDataQuery(R"(
            UPSERT INTO `/Root/TwoShard` (Key,Value1) VALUES(1, "NewValue");
        )", TTxControl::Tx(*tx).CommitTx()).GetValueSync();
        UNIT_ASSERT(!result.IsSuccess());
        result.GetIssues().PrintTo(Cerr);
        UNIT_ASSERT_VALUES_EQUAL(result.GetStatus(), EStatus::ABORTED);
        UNIT_ASSERT(HasIssue(result.GetIssues(), NYql::TIssuesIds::KIKIMR_LOCKS_INVALIDATED));

        result = session2.ExecuteDataQuery(R"(
            SELECT Key, Value1 FROM `/Root/TwoShard` WHERE Key <= 1;
        )", TTxControl::BeginTx(TTxSettings::SerializableRW()).CommitTx()).GetValueSync();
        AssertSuccessResult(result);

        CompareYson(R"([[[1u];["NewValue2"]]])",
            FormatResultSetYson(result.GetResultSet(0)));
    }

    Y_UNIT_TEST(OddSkipNullKeys) {
        TKikimrSettings settings;
        NKikimrConfig::TAppConfig appConfig;
        appConfig.MutableTableServiceConfig()->SetPredicateExtract20(false);
        settings.SetAppConfig(appConfig);

        TKikimrRunner kikimr(settings);
        auto db = kikimr.GetTableClient();

        {
            auto session = db.CreateSession().GetValueSync().GetSession();
            AssertSuccessResult(session.ExecuteSchemeQuery(R"(
                --!syntax_v1

                CREATE TABLE `/Root/tickets` (
                    entity_id	Utf8,
                    updated_at_desc	Uint64,
                    state	Utf8,
                    access_type	Utf8,
                    entity_type	Utf8,
                    id	Utf8,
                    iam_user_id	Utf8,
                    PRIMARY KEY (id, entity_type, access_type, state, updated_at_desc, entity_id, iam_user_id)
                );

            )").GetValueSync());

            AssertSuccessResult(session.ExecuteDataQuery(R"(
                REPLACE INTO `/Root/tickets` (entity_id, updated_at_desc, state, access_type, entity_type, id, iam_user_id) VALUES
                    (null, 0, "state", "access", "type", "id", "iam_id");
            )", TTxControl::BeginTx(TTxSettings::SerializableRW()).CommitTx()).GetValueSync());

        }

        auto params =
            TParamsBuilder()
                .AddParam("$id_6").OptionalUtf8("id").Build()
                .AddParam("$iam_user_id_3").OptionalUtf8("iam_id").Build()
                .AddParam("$state_3").OptionalUtf8("state").Build()
                .AddParam("$updated_at_desc_2").OptionalUint64(0).Build()
                .AddParam("$access_type_2").OptionalUtf8("access").Build()
                .AddParam("$entity_type_0").OptionalUtf8("type").Build()
                .Build();

        auto session = db.CreateSession().GetValueSync().GetSession();
        auto result = session.ExecuteDataQuery(R"(
            --!syntax_v1
            DECLARE $access_type_2 AS Optional<Utf8>;
            DECLARE $entity_type_0 AS Optional<Utf8>;
            DECLARE $iam_user_id_3 AS Optional<Utf8>;
            DECLARE $id_6 AS Optional<Utf8>;
            DECLARE $state_3 AS Optional<Utf8>;
            DECLARE $updated_at_desc_2 AS Optional<Uint64>;

            SELECT id FROM `/Root/tickets`
            WHERE access_type = $access_type_2
                AND entity_id IS NULL
                AND entity_type = $entity_type_0
                AND iam_user_id = $iam_user_id_3
                AND id = $id_6
                AND state = $state_3
                AND updated_at_desc = $updated_at_desc_2;
        )", TTxControl::BeginTx(TTxSettings::SerializableRW()).CommitTx(), params).GetValueSync();

        CompareYson(R"([[["id"]]])", FormatResultSetYson(result.GetResultSet(0)));
    }

    Y_UNIT_TEST(PrimaryView) {
        TKikimrSettings settings;
        NKikimrConfig::TAppConfig appConfig;
        appConfig.MutableTableServiceConfig()->SetIndexAutoChooseMode(NKikimrConfig::TTableServiceConfig_EIndexAutoChooseMode_MAX_USED_PREFIX);
        settings.SetAppConfig(appConfig);

        TKikimrRunner kikimr(settings);
        auto db = kikimr.GetTableClient();
        auto session = db.CreateSession().GetValueSync().GetSession();
        CreateSampleTablesWithIndex(session);

        NYdb::NTable::TExecDataQuerySettings querySettings;
        querySettings.CollectQueryStats(ECollectQueryStatsMode::Profile);

        auto result = session.ExecuteDataQuery(R"(
            --!syntax_v1
            SELECT * FROM `/Root/SecondaryKeys` VIEW PRIMARY KEY WHERE Fk <= 1;
        )", TTxControl::BeginTx(TTxSettings::SerializableRW()), querySettings).GetValueSync();
        AssertSuccessResult(result);
        AssertTableReads(result, "/Root/SecondaryKeys/Index/indexImplTable", 0);
    }

    Y_UNIT_TEST(AutoChooseIndex) {
        TKikimrSettings settings;
        NKikimrConfig::TAppConfig appConfig;
        appConfig.MutableTableServiceConfig()->SetIndexAutoChooseMode(NKikimrConfig::TTableServiceConfig_EIndexAutoChooseMode_ONLY_POINTS);
        settings.SetAppConfig(appConfig);

        TKikimrRunner kikimr(settings);

        auto db = kikimr.GetTableClient();
        auto session = db.CreateSession().GetValueSync().GetSession();
        CreateSampleTablesWithIndex(session);

        NYdb::NTable::TExecDataQuerySettings querySettings;
        querySettings.CollectQueryStats(ECollectQueryStatsMode::Profile);

        auto result = session.ExecuteDataQuery(R"(
            --!syntax_v1
            SELECT Fk, Key FROM `/Root/SecondaryKeys` WHERE Fk <= 1;
        )", TTxControl::BeginTx(TTxSettings::SerializableRW()), querySettings).GetValueSync();
        AssertSuccessResult(result);
        AssertTableReads(result, "/Root/SecondaryKeys/Index/indexImplTable", 1);
    }

    Y_UNIT_TEST(AutoChooseIndexOrderByLimit) {
        TKikimrSettings settings;
        NKikimrConfig::TAppConfig appConfig;
        appConfig.MutableTableServiceConfig()->SetIndexAutoChooseMode(NKikimrConfig::TTableServiceConfig_EIndexAutoChooseMode_MAX_USED_PREFIX);
        settings.SetAppConfig(appConfig);

        TKikimrRunner kikimr(settings);

        auto db = kikimr.GetTableClient();
        auto session = db.CreateSession().GetValueSync().GetSession();
        {
            auto session = db.CreateSession().GetValueSync().GetSession();
            AssertSuccessResult(session.ExecuteSchemeQuery(R"(
                --!syntax_v1
                CREATE TABLE `/Root/ComplexKey` (
                    Key1 Int32,
                    Key2 Int32,
                    Key3 Int32,
                    Value Int32,
                    PRIMARY KEY (Key1, Key2, Key3),
                    INDEX Index GLOBAL ON (Key2)
                );
            )").GetValueSync());

            auto result2 = session.ExecuteDataQuery(R"(
                REPLACE INTO `/Root/ComplexKey` (Key1, Key2, Key3, Value) VALUES
                    (1, 1, 101, 1),
                    (2, 2, 102, 1),
                    (2, 2, 103, 3),
                    (3, 3, 103, 2);
            )", TTxControl::BeginTx().CommitTx()).GetValueSync();
            UNIT_ASSERT_C(result2.IsSuccess(), result2.GetIssues().ToString());
        }

        NYdb::NTable::TExecDataQuerySettings querySettings;
        querySettings.CollectQueryStats(ECollectQueryStatsMode::Profile);

        {
            auto result = session.ExecuteDataQuery(R"(
                --!syntax_v1
                SELECT Key1, Key2, Key3 FROM `/Root/ComplexKey`
                WHERE Key1 = 2 and Key2 = 2;
            )", TTxControl::BeginTx(TTxSettings::SerializableRW()), querySettings).GetValueSync();
            AssertSuccessResult(result);
            AssertTableReads(result, "/Root/ComplexKey/Index/indexImplTable", 2);
        }

        {
            auto result = session.ExecuteDataQuery(R"(
                --!syntax_v1
                SELECT Key1, Key2, Key3 FROM `/Root/ComplexKey`
                WHERE Key1 = 2 and Key2 = 2
                ORDER BY Key1 DESC
                LIMIT 1;
            )", TTxControl::BeginTx(TTxSettings::SerializableRW()), querySettings).GetValueSync();
            AssertSuccessResult(result);
            AssertTableReads(result, "/Root/ComplexKey/Index/indexImplTable", 0);
        }
    }

    Y_UNIT_TEST(AutoChooseIndexOrderByLambda) {
        TKikimrSettings settings;
        NKikimrConfig::TAppConfig appConfig;
        appConfig.MutableTableServiceConfig()->SetIndexAutoChooseMode(NKikimrConfig::TTableServiceConfig_EIndexAutoChooseMode_MAX_USED_PREFIX);
        settings.SetAppConfig(appConfig);

        TKikimrRunner kikimr(settings);

        auto db = kikimr.GetTableClient();
        auto session = db.CreateSession().GetValueSync().GetSession();
        {
            auto session = db.CreateSession().GetValueSync().GetSession();
            AssertSuccessResult(session.ExecuteSchemeQuery(R"(
                --!syntax_v1
                CREATE TABLE `/Root/ComplexKey` (
                    Key Int32,
                    Fk Int32,
                    Value String,
<<<<<<< HEAD
                    PRIMARY KEY (Key, Fk),
                    INDEX Index GLOBAL ON (Value)
=======
                    Value2 String,
                    PRIMARY KEY (Key, Fk),
                    INDEX Index GLOBAL ON (Value),
                    INDEX ByPk GLOBAL ON (Key)
>>>>>>> 254d1a5f
                );
            )").GetValueSync());

            auto result2 = session.ExecuteDataQuery(R"(
                REPLACE INTO `/Root/ComplexKey` (Key, Fk, Value) VALUES
                    (null, null, "NullValue"),
                    (1, 101, "Value1"),
                    (2, 102, "Value1"),
                    (2, 103, "Value3"),
                    (3, 103, "Value2"),
                    (4, 104, "Value2"),
                    (5, 105, "Value3");
            )", TTxControl::BeginTx().CommitTx()).GetValueSync();
            UNIT_ASSERT_C(result2.IsSuccess(), result2.GetIssues().ToString());
        }

        NYdb::NTable::TExecDataQuerySettings querySettings;
        querySettings.CollectQueryStats(ECollectQueryStatsMode::Profile);

        auto result = session.ExecuteDataQuery(R"(
            --!syntax_v1
            SELECT Key, Fk, Value FROM `/Root/ComplexKey`
            WHERE Key = 2
            ORDER BY Value DESC
            LIMIT 1;
        )", TTxControl::BeginTx(TTxSettings::SerializableRW()), querySettings).GetValueSync();
        AssertSuccessResult(result);
        AssertTableReads(result, "/Root/ComplexKey", 2);
<<<<<<< HEAD
=======

        result = session.ExecuteDataQuery(R"(
            --!syntax_v1
            SELECT Key, Fk, Value FROM `/Root/ComplexKey`
            WHERE Key = 2
            ORDER BY Value DESC, Value2 DESC
            LIMIT 1;
        )", TTxControl::BeginTx(TTxSettings::SerializableRW()), querySettings).GetValueSync();
        AssertSuccessResult(result);
        AssertTableReads(result, "/Root/ComplexKey", 2);
        AssertTableReads(result, "/Root/ComplexKey/ByPk/indexImplTable", 0);
>>>>>>> 254d1a5f
    }

    Y_UNIT_TEST(MultipleBroadcastJoin) {
        TKikimrSettings kisettings;
        NKikimrConfig::TAppConfig appConfig;
        appConfig.MutableTableServiceConfig()->SetIndexAutoChooseMode(NKikimrConfig::TTableServiceConfig_EIndexAutoChooseMode_MAX_USED_PREFIX);
        kisettings.SetAppConfig(appConfig);

        TKikimrRunner kikimr(kisettings);

        auto db = kikimr.GetTableClient();
        auto client = kikimr.GetQueryClient();
        auto session = db.CreateSession().GetValueSync().GetSession();

        {
            auto session = db.CreateSession().GetValueSync().GetSession();
            AssertSuccessResult(session.ExecuteSchemeQuery(R"(
                --!syntax_v1

                create table demo_ba(id text, some text, ref1 text, ref2 text, primary key(id));
                create table demo_ref1(id text, code text, some text, primary key(id), index ix_code global on (code));
                create table demo_ref2(id text, code text, some text, primary key(id), index ix_code global on (code));
            )").GetValueSync());
        }
        
        auto query = R"(
            select ba_0.id, ba_0.some,
              r_1.id, r_1.some, r_1.code,
              r_2.id, r_2.some, r_2.code
            from demo_ba ba_0
            left join demo_ref1 r_1 on r_1.id=ba_0.ref1
            left join demo_ref2 r_2 on r_2.code=ba_0.ref2
            where ba_0.id in ("ba#10"u,"ba#20"u,"ba#30"u,"ba#40"u,"ba#50"u,"ba#60"u,"ba#70"u,"ba#80"u,"ba#90"u,"ba#100"u);
            )";

        auto settings = NYdb::NQuery::TExecuteQuerySettings()
            .Syntax(NYdb::NQuery::ESyntax::YqlV1)
            .ConcurrentResultSets(false);
        {
            auto result = client.ExecuteQuery(query, NYdb::NQuery::TTxControl::BeginTx().CommitTx(), settings).ExtractValueSync();
            UNIT_ASSERT_VALUES_EQUAL_C(result.GetStatus(), EStatus::SUCCESS, result.GetIssues().ToString());
            //CompareYson(R"([[[1];["321"]]])", FormatResultSetYson(result.GetResultSet(0)));
            //CompareYson(R"([[["111"];[1]]])", FormatResultSetYson(result.GetResultSet(1)));
        }
        {
            auto it = client.StreamExecuteQuery(query, NYdb::NQuery::TTxControl::BeginTx().CommitTx(), settings).ExtractValueSync();
            UNIT_ASSERT_VALUES_EQUAL_C(it.GetStatus(), EStatus::SUCCESS, it.GetIssues().ToString());
            Cerr << StreamResultToYson(it);
        }

    }

    Y_UNIT_TEST_TWIN(ComplexLookupLimit, NewPredicateExtract) {
        TKikimrSettings settings;
        NKikimrConfig::TAppConfig appConfig;
        appConfig.MutableTableServiceConfig()->SetPredicateExtract20(NewPredicateExtract);
        settings.SetAppConfig(appConfig);

        TKikimrRunner kikimr(settings);
        auto db = kikimr.GetTableClient();

        {
            auto session = db.CreateSession().GetValueSync().GetSession();
            AssertSuccessResult(session.ExecuteSchemeQuery(R"(
                --!syntax_v1

                CREATE TABLE `/Root/Sample` (
                    A Uint64,
                    B Uint64,
                    C Uint64,
                    D Uint64,
                    E Uint64,
                    PRIMARY KEY (A, B, C)
                );

            )").GetValueSync());

            AssertSuccessResult(session.ExecuteDataQuery(R"(
                REPLACE INTO `/Root/Sample` (A, B, C, D, E) VALUES
                    (1, 1, 1, 1, 1),
                    (1, 2, 2, 2, 2),
                    (2, 2, 2, 2, 2),
                    (3, 3, 3, 3, 3),
                    (4, 4, 4, 4, 4),
                    (4, 4, 4, 4, 4),
                    (5, 5, 5, 5, 5);
            )", TTxControl::BeginTx(TTxSettings::SerializableRW()).CommitTx()).GetValueSync());
        }

        auto params =
            TParamsBuilder()
                .AddParam("$lastCounterId").Uint64(1).Build()
                .AddParam("$lastId").Uint64(1).Build()
                .AddParam("$counterIds")
                    .BeginList()
                        .AddListItem().Uint64(1)
                        .AddListItem().Uint64(2)
                        .AddListItem().Uint64(3)
                    .EndList()
                    .Build()
                .Build();

        auto session = db.CreateSession().GetValueSync().GetSession();

        NYdb::NTable::TExecDataQuerySettings querySettings;
        querySettings.CollectQueryStats(ECollectQueryStatsMode::Profile);
        auto result = session.ExecuteDataQuery(R"(
            DECLARE $counterIds AS List<Uint64>;
            DECLARE $lastCounterId AS Uint64;
            DECLARE $lastId AS Uint64;
            SELECT A, B FROM
                    `/Root/Sample`
                    WHERE
                        A in $counterIds and
                        (A,B) > ($lastCounterId, $lastId)
                        ORDER BY A,B
                        LIMIT 2;
        )", TTxControl::BeginTx(TTxSettings::SerializableRW()).CommitTx(), params, querySettings).GetValueSync();

        AssertSuccessResult(result);
        AssertTableReads(result, "/Root/Sample", NewPredicateExtract ? 2 : 4);
        CompareYson(R"([[[1u];[2u]];[[2u];[2u]]])", FormatResultSetYson(result.GetResultSet(0)));
    }


    Y_UNIT_TEST(FullScanCount) {
        TKikimrSettings settings;
        NKikimrConfig::TAppConfig appConfig;
        appConfig.MutableTableServiceConfig()->SetExtractPredicateRangesLimit(4);
        settings.SetAppConfig(appConfig);

        TKikimrRunner kikimr(settings);
        auto db = kikimr.GetTableClient();
        auto session = db.CreateSession().GetValueSync().GetSession();

        NKqp::TKqpCounters counters(kikimr.GetTestServer().GetRuntime()->GetAppData().Counters);

        {
            TAtomicBase before = counters.FullScansExecuted->GetAtomic();
            auto result = session.ExecuteDataQuery(R"(
                SELECT * FROM `/Root/EightShard` WHERE Key > 202 AND Key < 404 ORDER BY Key;
            )", TTxControl::BeginTx(TTxSettings::SerializableRW()).CommitTx()).ExtractValueSync();
            result.GetIssues().PrintTo(Cerr);
            AssertSuccessResult(result);
            UNIT_ASSERT_EQUAL(before, counters.FullScansExecuted->GetAtomic());
        }

        {
            TAtomicBase before = counters.FullScansExecuted->GetAtomic();
            auto result = session.ExecuteDataQuery(R"(
                SELECT COUNT(*) FROM `/Root/EightShard`;
            )", TTxControl::BeginTx(TTxSettings::SerializableRW()).CommitTx()).ExtractValueSync();
            result.GetIssues().PrintTo(Cerr);
            AssertSuccessResult(result);
            UNIT_ASSERT_GT(counters.FullScansExecuted->GetAtomic(), before);
        }


        {
            auto req = R"(
                DECLARE $items AS List<Uint64>;
                SELECT Key FROM `/Root/EightShard` where Key in $items;
            )";

            auto params1 = TParamsBuilder() 
                .AddParam("$items")
                .BeginList()
                    .AddListItem().Uint64(0)
                .EndList()
                .Build()
                .Build();

            TAtomicBase before = counters.FullScansExecuted->GetAtomic();
            auto result = session.ExecuteDataQuery(req, TTxControl::BeginTx(TTxSettings::SerializableRW()).CommitTx(), params1).ExtractValueSync();
            result.GetIssues().PrintTo(Cerr);
            AssertSuccessResult(result);
            UNIT_ASSERT_EQUAL(counters.FullScansExecuted->GetAtomic(), before);

            auto params2 = TParamsBuilder() 
                .AddParam("$items")
                .BeginList()
                    .AddListItem().Uint64(0)
                    .AddListItem().Uint64(1)
                    .AddListItem().Uint64(2)
                    .AddListItem().Uint64(3)
                    .AddListItem().Uint64(4)
                    .AddListItem().Uint64(5)
                .EndList()
                .Build()
                .Build();
            before = counters.FullScansExecuted->GetAtomic();
            auto result2 = session.ExecuteDataQuery(req, TTxControl::BeginTx(TTxSettings::SerializableRW()).CommitTx(), params2).ExtractValueSync();
            result2.GetIssues().PrintTo(Cerr);
            AssertSuccessResult(result);
            UNIT_ASSERT_GT(counters.FullScansExecuted->GetAtomic(), before);
        }
    }

    Y_UNIT_TEST_TWIN(SequentialReadsPragma, Enabled) {
        TKikimrRunner kikimr;
        auto db = kikimr.GetTableClient();
        auto session = db.CreateSession().GetValueSync().GetSession();
<<<<<<< HEAD

        NYdb::NTable::TExecDataQuerySettings querySettings;
        querySettings.CollectQueryStats(ECollectQueryStatsMode::Profile);

        TString query = R"(
            SELECT Key, Data FROM `/Root/EightShard` 
                WHERE Text = "Value1" 
                ORDER BY Key 
                LIMIT 1;
        )";

        if (Enabled) {
            TString pragma = TString(R"(
                PRAGMA ydb.MaxSequentialReadsInFlight = "1";
            )");

            query = pragma + query;
        }

=======

        NYdb::NTable::TExecDataQuerySettings querySettings;
        querySettings.CollectQueryStats(ECollectQueryStatsMode::Profile);

        TString query = R"(
            SELECT Key, Data FROM `/Root/EightShard` 
                WHERE Text = "Value1" 
                ORDER BY Key 
                LIMIT 1;
        )";

        if (Enabled) {
            TString pragma = TString(R"(
                PRAGMA ydb.MaxSequentialReadsInFlight = "1";
            )");

            query = pragma + query;
        }

>>>>>>> 254d1a5f
        auto result = session.ExecuteDataQuery(query, TTxControl::BeginTx().CommitTx(), querySettings).GetValueSync();
        UNIT_ASSERT_C(result.IsSuccess(), result.GetIssues().ToString());
        CompareYson(R"([[[101u];[1]]])", FormatResultSetYson(result.GetResultSet(0)));

        auto stats = NYdb::TProtoAccessor::GetProto(*result.GetStats());
        for (const auto& phase : stats.query_phases()) {
            for (const auto& access : phase.table_access()) {
                if (access.name() == "/Root/EightShard") {
                    if (Enabled) {
                        UNIT_ASSERT_LT(access.partitions_count(), 8);
                    } else {
                        UNIT_ASSERT_EQUAL(access.partitions_count(), 8);
                    }
                }
            }
        }
    }

}

} // namespace NKikimr::NKqp<|MERGE_RESOLUTION|>--- conflicted
+++ resolved
@@ -4137,15 +4137,10 @@
                     Key Int32,
                     Fk Int32,
                     Value String,
-<<<<<<< HEAD
-                    PRIMARY KEY (Key, Fk),
-                    INDEX Index GLOBAL ON (Value)
-=======
                     Value2 String,
                     PRIMARY KEY (Key, Fk),
                     INDEX Index GLOBAL ON (Value),
                     INDEX ByPk GLOBAL ON (Key)
->>>>>>> 254d1a5f
                 );
             )").GetValueSync());
 
@@ -4174,8 +4169,6 @@
         )", TTxControl::BeginTx(TTxSettings::SerializableRW()), querySettings).GetValueSync();
         AssertSuccessResult(result);
         AssertTableReads(result, "/Root/ComplexKey", 2);
-<<<<<<< HEAD
-=======
 
         result = session.ExecuteDataQuery(R"(
             --!syntax_v1
@@ -4187,7 +4180,6 @@
         AssertSuccessResult(result);
         AssertTableReads(result, "/Root/ComplexKey", 2);
         AssertTableReads(result, "/Root/ComplexKey/ByPk/indexImplTable", 0);
->>>>>>> 254d1a5f
     }
 
     Y_UNIT_TEST(MultipleBroadcastJoin) {
@@ -4390,7 +4382,6 @@
         TKikimrRunner kikimr;
         auto db = kikimr.GetTableClient();
         auto session = db.CreateSession().GetValueSync().GetSession();
-<<<<<<< HEAD
 
         NYdb::NTable::TExecDataQuerySettings querySettings;
         querySettings.CollectQueryStats(ECollectQueryStatsMode::Profile);
@@ -4410,27 +4401,6 @@
             query = pragma + query;
         }
 
-=======
-
-        NYdb::NTable::TExecDataQuerySettings querySettings;
-        querySettings.CollectQueryStats(ECollectQueryStatsMode::Profile);
-
-        TString query = R"(
-            SELECT Key, Data FROM `/Root/EightShard` 
-                WHERE Text = "Value1" 
-                ORDER BY Key 
-                LIMIT 1;
-        )";
-
-        if (Enabled) {
-            TString pragma = TString(R"(
-                PRAGMA ydb.MaxSequentialReadsInFlight = "1";
-            )");
-
-            query = pragma + query;
-        }
-
->>>>>>> 254d1a5f
         auto result = session.ExecuteDataQuery(query, TTxControl::BeginTx().CommitTx(), querySettings).GetValueSync();
         UNIT_ASSERT_C(result.IsSuccess(), result.GetIssues().ToString());
         CompareYson(R"([[[101u];[1]]])", FormatResultSetYson(result.GetResultSet(0)));
