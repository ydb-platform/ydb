--- conflicted
+++ resolved
@@ -1800,19 +1800,11 @@
             UNIT_ASSERT(stats.query_phases(0).duration_us() > 0); 
         } else {
             UNIT_ASSERT_VALUES_EQUAL(stats.query_phases().size(), 2);
-<<<<<<< HEAD
 
             UNIT_ASSERT_VALUES_EQUAL(stats.query_phases(0).table_access().size(), 1);
             UNIT_ASSERT_VALUES_EQUAL(stats.query_phases(0).table_access(0).name(), "/Root/TwoShard");
             UNIT_ASSERT_VALUES_EQUAL(stats.query_phases(0).table_access(0).updates().rows(), 0);
 
-=======
-
-            UNIT_ASSERT_VALUES_EQUAL(stats.query_phases(0).table_access().size(), 1);
-            UNIT_ASSERT_VALUES_EQUAL(stats.query_phases(0).table_access(0).name(), "/Root/TwoShard");
-            UNIT_ASSERT_VALUES_EQUAL(stats.query_phases(0).table_access(0).updates().rows(), 0);
-
->>>>>>> f1686eb5
             UNIT_ASSERT_VALUES_EQUAL(stats.query_phases(1).table_access().size(), 1);
             UNIT_ASSERT_VALUES_EQUAL(stats.query_phases(1).table_access(0).name(), "/Root/TwoShard");
             UNIT_ASSERT_VALUES_EQUAL(stats.query_phases(1).table_access(0).updates().rows(), 2);
@@ -1912,26 +1904,19 @@
         auto& stats = NYdb::TProtoAccessor::GetProto(*result.GetStats());
         if (UseSink) {
             UNIT_ASSERT_VALUES_EQUAL(stats.query_phases().size(), 1);
-<<<<<<< HEAD
-=======
 
             // Phase reading rows to delete
             UNIT_ASSERT(stats.query_phases(0).duration_us() > 0);
             UNIT_ASSERT_VALUES_EQUAL(stats.query_phases(0).table_access().size(), 1);
             UNIT_ASSERT_VALUES_EQUAL(stats.query_phases(0).table_access(0).name(), "/Root/TwoShard");
             UNIT_ASSERT_VALUES_EQUAL(stats.query_phases(0).table_access(0).reads().rows(), 6);
-            UNIT_ASSERT_VALUES_EQUAL(stats.query_phases(0).table_access(0).deletes().rows(), 2);
-        } else {
             UNIT_ASSERT_VALUES_EQUAL(stats.query_phases().size(), 2);
->>>>>>> f1686eb5
 
             // Phase reading rows to delete
             UNIT_ASSERT(stats.query_phases(0).duration_us() > 0);
             UNIT_ASSERT_VALUES_EQUAL(stats.query_phases(0).table_access().size(), 1);
             UNIT_ASSERT_VALUES_EQUAL(stats.query_phases(0).table_access(0).name(), "/Root/TwoShard");
             UNIT_ASSERT_VALUES_EQUAL(stats.query_phases(0).table_access(0).reads().rows(), 6);
-<<<<<<< HEAD
-            UNIT_ASSERT_VALUES_EQUAL(stats.query_phases(0).table_access(0).deletes().rows(), 2);
         } else {
             UNIT_ASSERT_VALUES_EQUAL(stats.query_phases().size(), 2);
 
@@ -1940,8 +1925,6 @@
             UNIT_ASSERT_VALUES_EQUAL(stats.query_phases(0).table_access().size(), 1);
             UNIT_ASSERT_VALUES_EQUAL(stats.query_phases(0).table_access(0).name(), "/Root/TwoShard");
             UNIT_ASSERT_VALUES_EQUAL(stats.query_phases(0).table_access(0).reads().rows(), 6);
-=======
->>>>>>> f1686eb5
 
             // Phase deleting rows
             UNIT_ASSERT(stats.query_phases(1).duration_us() > 0);
@@ -2076,7 +2059,6 @@
         auto& stats = NYdb::TProtoAccessor::GetProto(*it.GetStats());
         if (UseSink) {
             UNIT_ASSERT_VALUES_EQUAL(stats.query_phases().size(), 1);
-<<<<<<< HEAD
 
             UNIT_ASSERT_VALUES_EQUAL(stats.query_phases(0).table_access().size(), 1);
             UNIT_ASSERT_VALUES_EQUAL(stats.query_phases(0).affected_shards(), 1);
@@ -2091,22 +2073,6 @@
             UNIT_ASSERT_VALUES_EQUAL(stats.query_phases(0).table_access(0).reads().rows(), 1);
             UNIT_ASSERT_VALUES_EQUAL(stats.query_phases(0).table_access(0).updates().rows(), 0);
 
-=======
-
-            UNIT_ASSERT_VALUES_EQUAL(stats.query_phases(0).table_access().size(), 1);
-            UNIT_ASSERT_VALUES_EQUAL(stats.query_phases(0).affected_shards(), 1);
-            UNIT_ASSERT_VALUES_EQUAL(stats.query_phases(0).table_access(0).name(), "/Root/EightShard");
-            UNIT_ASSERT_VALUES_EQUAL(stats.query_phases(0).table_access(0).reads().rows(), 1);
-            UNIT_ASSERT_VALUES_EQUAL(stats.query_phases(0).table_access(0).updates().rows(), 1);
-        } else {
-            UNIT_ASSERT_VALUES_EQUAL(stats.query_phases().size(), 2);
-
-            UNIT_ASSERT_VALUES_EQUAL(stats.query_phases(0).table_access().size(), 1);
-            UNIT_ASSERT_VALUES_EQUAL(stats.query_phases(0).table_access(0).name(), "/Root/EightShard");
-            UNIT_ASSERT_VALUES_EQUAL(stats.query_phases(0).table_access(0).reads().rows(), 1);
-            UNIT_ASSERT_VALUES_EQUAL(stats.query_phases(0).table_access(0).updates().rows(), 0);
-
->>>>>>> f1686eb5
             UNIT_ASSERT_VALUES_EQUAL(stats.query_phases(1).table_access().size(), 1);
             UNIT_ASSERT_VALUES_EQUAL(stats.query_phases(1).affected_shards(), 1);
             UNIT_ASSERT_VALUES_EQUAL(stats.query_phases(1).table_access(0).partitions_count(), 1);
