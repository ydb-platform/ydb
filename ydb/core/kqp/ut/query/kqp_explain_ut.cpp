#include <ydb/core/kqp/ut/common/kqp_ut_common.h>
#include <ydb-cpp-sdk/client/table/table.h>

#include <ydb/library/yql/dq/actors/compute/dq_compute_actor.h>

namespace NKikimr {
namespace NKqp {

using namespace NYdb;
using namespace NYdb::NTable;

namespace {
void CreateSampleTables(TKikimrRunner& kikimr) {
    kikimr.GetTestClient().CreateTable("/Root", R"(
        Name: "FourShard"
        Columns { Name: "Key", Type: "Uint64" }
        Columns { Name: "Value1", Type: "String" }
        Columns { Name: "Value2", Type: "String" }
        KeyColumnNames: ["Key"],
        SplitBoundary { KeyPrefix { Tuple { Optional { Uint64: 100 } } } }
        SplitBoundary { KeyPrefix { Tuple { Optional { Uint64: 200 } } } }
        SplitBoundary { KeyPrefix { Tuple { Optional { Uint64: 300 } } } }
    )");

    TTableClient tableClient{kikimr.GetDriver()};
    auto session = tableClient.CreateSession().GetValueSync().GetSession();

    auto result = session.ExecuteDataQuery(R"(
        REPLACE INTO `/Root/FourShard` (Key, Value1, Value2) VALUES
            (1u,   "Value-001",  "1"),
            (2u,   "Value-002",  "2"),
            (101u, "Value-101",  "101"),
            (102u, "Value-102",  "102"),
            (201u, "Value-201",  "201"),
            (202u, "Value-202",  "202"),
            (301u, "Value-301",  "301"),
            (302u, "Value-302",  "302")
    )", TTxControl::BeginTx().CommitTx()).GetValueSync();

    UNIT_ASSERT_C(result.IsSuccess(), result.GetIssues().ToString());

    AssertSuccessResult(session.ExecuteSchemeQuery(R"(
        --!syntax_v1

        CREATE TABLE `/Root/test_table_idx_idx` (
            str_field String,
            complex_field Uint64,
            id Uint64,
            PRIMARY KEY (str_field, complex_field)
        );

        CREATE TABLE `/Root/test_table_idx` (
            id Uint64,
            complex_field Uint64,
            str_field String,
            Value String,
            PRIMARY KEY (id)
        );
    )").GetValueSync());

    session.Close();
}

}

Y_UNIT_TEST_SUITE(KqpExplain) {

    Y_UNIT_TEST(Explain) {
        auto kikimr = DefaultKikimrRunner();
        auto db = kikimr.GetTableClient();
        TStreamExecScanQuerySettings settings;
        settings.Explain(true);

        auto it = db.StreamExecuteScanQuery(R"(
            SELECT count(*) FROM `/Root/EightShard` AS t JOIN `/Root/KeyValue` AS kv ON t.Data = kv.Key;
        )", settings).GetValueSync();

        auto res = CollectStreamResult(it);
        UNIT_ASSERT_C(it.IsSuccess(), it.GetIssues().ToString());
        UNIT_ASSERT(res.PlanJson);

        Cerr << *res.PlanJson << Endl;

        NJson::TJsonValue plan;
        NJson::ReadJsonTree(*res.PlanJson, &plan, true);
        UNIT_ASSERT(ValidatePlanNodeIds(plan));

        auto join = FindPlanNodeByKv(plan, "Node Type", "Aggregate-InnerJoin (MapJoin)-Filter-TableFullScan");
        UNIT_ASSERT(join.IsDefined());
        auto left = FindPlanNodeByKv(join, "Table", "EightShard");
        UNIT_ASSERT(left.IsDefined());
        auto right = FindPlanNodeByKv(join, "Table", "KeyValue");
        UNIT_ASSERT(right.IsDefined());
    }

    Y_UNIT_TEST(ExplainStream) {
        auto kikimr = DefaultKikimrRunner();
        auto db = kikimr.GetTableClient();
        TStreamExecScanQuerySettings settings;
        settings.Explain(true);

        auto it = db.StreamExecuteScanQuery(R"(
            SELECT count(*) FROM `/Root/EightShard` AS t JOIN `/Root/KeyValue` AS kv ON t.Data = kv.Key;
        )", settings).GetValueSync();

        auto res = CollectStreamResult(it);
        UNIT_ASSERT_C(it.IsSuccess(), it.GetIssues().ToString());
        UNIT_ASSERT(res.PlanJson);

        Cerr << *res.PlanJson << Endl;

        NJson::TJsonValue plan;
        NJson::ReadJsonTree(*res.PlanJson, &plan, true);
        UNIT_ASSERT(ValidatePlanNodeIds(plan));

        auto join = FindPlanNodeByKv(plan, "Node Type", "Aggregate-InnerJoin (MapJoin)-Filter-TableFullScan");
        UNIT_ASSERT(join.IsDefined());
        auto left = FindPlanNodeByKv(join, "Table", "EightShard");
        UNIT_ASSERT(left.IsDefined());
        auto right = FindPlanNodeByKv(join, "Table", "KeyValue");
        UNIT_ASSERT(right.IsDefined());
    }

    Y_UNIT_TEST(ExplainScanQueryWithParams) {
        auto kikimr = DefaultKikimrRunner();
        auto db = kikimr.GetTableClient();
        TStreamExecScanQuerySettings settings;
        settings.Explain(true);

        auto it = db.StreamExecuteScanQuery(R"(
            --SELECT count(*) FROM `/Root/EightShard` AS t JOIN `/Root/KeyValue` AS kv ON t.Data = kv.Key;
            DECLARE $value as Utf8;
            SELECT $value as value;
        )", settings).GetValueSync();

        auto res = CollectStreamResult(it);
        UNIT_ASSERT_C(it.IsSuccess(), it.GetIssues().ToString());
    }

    Y_UNIT_TEST(AggGroupLimit) {
        auto kikimr = DefaultKikimrRunner();
        auto db = kikimr.GetTableClient();
        TStreamExecScanQuerySettings settings;
        settings.Explain(true);

        auto it = db.StreamExecuteScanQuery(R"(
            SELECT min(Message), max(Message) FROM `/Root/Logs` WHERE Ts > 1 and Ts <= 4 or App="ydb" GROUP BY App;
        )", settings).GetValueSync();

        auto res = CollectStreamResult(it);
        UNIT_ASSERT_C(it.IsSuccess(), it.GetIssues().ToString());
        UNIT_ASSERT(res.PlanJson);
        Cerr << *res.PlanJson;

        NJson::TJsonValue plan;
        NJson::ReadJsonTree(*res.PlanJson, &plan, true);
        UNIT_ASSERT(ValidatePlanNodeIds(plan));

        auto read = FindPlanNodeByKv(plan, "Node Type", "Aggregate-Filter-TableFullScan");
        UNIT_ASSERT(read.IsDefined());
        auto tables = read.GetMapSafe().at("Tables").GetArraySafe();
        UNIT_ASSERT(tables[0].GetStringSafe() == "Logs");
        auto shuffle = FindPlanNodeByKv(plan, "Node Type", "HashShuffle");
        UNIT_ASSERT(shuffle.IsDefined());
        auto& columns = shuffle.GetMapSafe().at("KeyColumns").GetArraySafe();
        UNIT_ASSERT(!columns.empty() && columns[0] == "App");
        auto aggregate = FindPlanNodeByKv(read, "Name", "Aggregate");
        UNIT_ASSERT(aggregate.IsDefined());
        UNIT_ASSERT(aggregate.GetMapSafe().at("GroupBy").GetStringSafe() == "item.App");
        UNIT_ASSERT(aggregate.GetMapSafe().at("Aggregation").GetStringSafe() == "{MAX(item.Message),MIN(item.Message)}");
    }

    Y_UNIT_TEST(ComplexJoin) {
        auto kikimr = DefaultKikimrRunner();
        CreateSampleTables(kikimr);
        auto db = kikimr.GetTableClient();
        TStreamExecScanQuerySettings settings;
        settings.Explain(true);

        auto it = db.StreamExecuteScanQuery(R"(
            $join = (
                SELECT l.Key as Key, l.Text as Text, l.Data as Data, r.Value1 as Value1, r.Value2 as Value2
                FROM `/Root/EightShard` AS l JOIN `/Root/FourShard` AS r ON l.Key = r.Key
            );
            SELECT Key, COUNT(*) AS Cnt
            FROM $join
            WHERE Cast(Data As Int64) < (Key - 100) and Value1 != 'Value-101'
            GROUP BY Key
            UNION ALL
            (SELECT Key FROM `/Root/KeyValue` ORDER BY Key LIMIT 1)
        )", settings).GetValueSync();

        auto res = CollectStreamResult(it);
        UNIT_ASSERT_C(it.IsSuccess(), it.GetIssues().ToString());
        UNIT_ASSERT(res.PlanJson);

        Cout << *res.PlanJson << Endl;

        NJson::TJsonValue plan;
        NJson::ReadJsonTree(*res.PlanJson, &plan, true);
        UNIT_ASSERT(ValidatePlanNodeIds(plan));

        auto join = FindPlanNodeByKv(
            plan,
            "Node Type",
            "Aggregate-InnerJoin (MapJoin)-Filter-TableFullScan"
        );

        UNIT_ASSERT(join.IsDefined());
        auto left = FindPlanNodeByKv(join, "Table", "EightShard");
        UNIT_ASSERT(left.IsDefined());
        auto right = FindPlanNodeByKv(join, "Table", "FourShard");
        UNIT_ASSERT(right.IsDefined());
    }

    Y_UNIT_TEST(PrecomputeRange) {
        auto kikimr = DefaultKikimrRunner();
        auto db = kikimr.GetTableClient();
        TStreamExecScanQuerySettings settings;
        settings.Explain(true);

        auto it = db.StreamExecuteScanQuery(R"(
            SELECT * FROM `/Root/EightShard` WHERE Key BETWEEN 149 + 1 AND 266 ORDER BY Data LIMIT 4;
        )", settings).GetValueSync();

        auto res = CollectStreamResult(it);
        UNIT_ASSERT_C(it.IsSuccess(), it.GetIssues().ToString());
        UNIT_ASSERT(res.PlanJson);
        Cerr << *res.PlanJson;

        NJson::TJsonValue plan;
        NJson::ReadJsonTree(*res.PlanJson, &plan, true);
        UNIT_ASSERT(ValidatePlanNodeIds(plan));

        auto node = FindPlanNodeByKv(plan, "Node Type", "TopSort-TableRangesScan");
        if (!node.IsDefined()) {
            node = FindPlanNodeByKv(plan, "Node Type", "TopSort-TableRangeScan");
        }
        UNIT_ASSERT(node.IsDefined());

        auto operators = node.GetMapSafe().at("Operators").GetArraySafe();
        if (operators[1].GetMapSafe().at("Name") == "TableRangesScan") {
            auto& readRanges = operators[1].GetMapSafe().at("ReadRanges").GetArraySafe();
            UNIT_ASSERT(readRanges[0] == "Key [150, 266]");
        } else {
            UNIT_ASSERT(operators[1].GetMapSafe().at("Name") == "TableRangeScan");
        }
    }

    Y_UNIT_TEST(CompoundKeyRange) {
        auto kikimr = DefaultKikimrRunner();
        auto db = kikimr.GetTableClient();
        TStreamExecScanQuerySettings settings;
        settings.Explain(true);

        auto it = db.StreamExecuteScanQuery(R"(
            SELECT * FROM `/Root/Logs` WHERE App = "new_app_1" AND Host < "xyz" AND Ts = (42+7) Limit 10;
        )", settings).GetValueSync();

        auto res = CollectStreamResult(it);
        UNIT_ASSERT_C(it.IsSuccess(), it.GetIssues().ToString());
        UNIT_ASSERT(res.PlanJson);
        Cerr << *res.PlanJson;

        NJson::TJsonValue plan;
        NJson::ReadJsonTree(*res.PlanJson, &plan, true);
        UNIT_ASSERT(ValidatePlanNodeIds(plan));

        auto read = FindPlanNodeByKv(plan, "Node Type", "Limit-TableRangeScan");
        size_t operatorsCount = 2;
        size_t lookupMember = 1;
        if (!read.IsDefined()) {
            read = FindPlanNodeByKv(plan, "Node Type", "Limit-Filter-TableRangeScan");
            operatorsCount = 3;
            lookupMember = 2;
        }
        auto& operators = read.GetMapSafe().at("Operators").GetArraySafe();
        UNIT_ASSERT(operators.size() == operatorsCount);

        auto& rangeRead = operators[lookupMember].GetMapSafe();
        UNIT_ASSERT(rangeRead.at("Name") == "TableRangeScan");
        UNIT_ASSERT_VALUES_EQUAL(rangeRead.at("ReadRange").GetArraySafe()[0], "App (new_app_1)");
    }

    Y_UNIT_TEST(SortStage) {
        auto kikimr = DefaultKikimrRunner();
        auto db = kikimr.GetTableClient();
        TStreamExecScanQuerySettings settings;
        settings.Explain(true);

        auto it = db.StreamExecuteScanQuery(R"(
            SELECT * FROM `/Root/EightShard` WHERE Key BETWEEN 150 AND 266 ORDER BY Text;
        )", settings).GetValueSync();

        auto res = CollectStreamResult(it);
        UNIT_ASSERT_C(it.IsSuccess(), it.GetIssues().ToString());
        UNIT_ASSERT(res.PlanJson);
        Cerr << *res.PlanJson;

        NJson::TJsonValue plan;
        NJson::ReadJsonTree(*res.PlanJson, &plan, true);
        UNIT_ASSERT(ValidatePlanNodeIds(plan));

        auto scanSort = FindPlanNodeByKv(plan, "Node Type", "Sort-TableRangeScan");
        if (!scanSort.IsDefined()) {
            scanSort = FindPlanNodeByKv(plan, "Node Type", "Sort-Filter-TableRangeScan");
        }
        UNIT_ASSERT(scanSort.IsDefined());
    }

    Y_UNIT_TEST(LimitOffset) {
        auto kikimr = DefaultKikimrRunner();
        auto db = kikimr.GetTableClient();
        TStreamExecScanQuerySettings settings;
        settings.Explain(true);

        auto it = db.StreamExecuteScanQuery(R"(
            SELECT * FROM `/Root/EightShard` ORDER BY Text LIMIT 10 OFFSET 15;
        )", settings).GetValueSync();

        auto res = CollectStreamResult(it);
        UNIT_ASSERT_C(it.IsSuccess(), it.GetIssues().ToString());
        UNIT_ASSERT(res.PlanJson);
        Cerr << *res.PlanJson;

        NJson::TJsonValue plan;
        NJson::ReadJsonTree(*res.PlanJson, &plan, true);
        UNIT_ASSERT(ValidatePlanNodeIds(plan));

        auto limit = FindPlanNodeByKv(plan, "Limit", "10");
        UNIT_ASSERT(limit.IsDefined());
        auto offset = FindPlanNodeByKv(plan, "Offset", "15");
        UNIT_ASSERT(offset.IsDefined());
    }

    Y_UNIT_TEST(SelfJoin3xSameLabels) {
        auto app = NKikimrConfig::TAppConfig();
        app.MutableTableServiceConfig()->SetEnableKqpScanQuerySourceRead(true);

        TKikimrRunner kikimr(app);
        auto db = kikimr.GetTableClient();
        TStreamExecScanQuerySettings settings;
        settings.Explain(true);

        auto it = db.StreamExecuteScanQuery(R"(
            $foo = (
                SELECT t1.Key AS Key
                FROM `/Root/KeyValue` AS t1
                JOIN `/Root/KeyValue` AS t2
                ON t1.Key = t2.Key
                GROUP BY t1.Key
            );
            SELECT t1.Key AS Key
            FROM $foo AS Foo
            JOIN `/Root/KeyValue` AS t1
            ON t1.Key = Foo.Key
            ORDER BY Key
        )", settings).GetValueSync();

        auto res = CollectStreamResult(it);
        UNIT_ASSERT_C(it.IsSuccess(), it.GetIssues().ToString());
        UNIT_ASSERT(res.PlanJson);
        Cerr << *res.PlanJson;

        NJson::TJsonValue plan;
        NJson::ReadJsonTree(*res.PlanJson, &plan, true);
        UNIT_ASSERT(ValidatePlanNodeIds(plan));

        auto join1 = FindPlanNodeByKv(plan, "Node Type", "Sort-InnerJoin (MapJoin)-Filter");
        UNIT_ASSERT(join1.IsDefined());
        auto join2 = FindPlanNodeByKv(plan, "Node Type", "Aggregate-InnerJoin (MapJoin)-Filter");
        UNIT_ASSERT(join2.IsDefined());
    }

    Y_UNIT_TEST(PureExpr) {
        auto kikimr = DefaultKikimrRunner();
        auto db = kikimr.GetTableClient();
        TStreamExecScanQuerySettings settings;
        settings.Explain(true);

        auto it = db.StreamExecuteScanQuery(R"(
            SELECT 1,2,3 UNION ALL SELECT 4,5,6;
        )", settings).GetValueSync();

        auto res = CollectStreamResult(it);
        UNIT_ASSERT_C(it.IsSuccess(), it.GetIssues().ToString());
        UNIT_ASSERT(res.PlanJson);
        Cerr << *res.PlanJson;

        NJson::TJsonValue plan;
        NJson::ReadJsonTree(*res.PlanJson, &plan, true);
        UNIT_ASSERT(ValidatePlanNodeIds(plan));

        auto constExpr = FindPlanNodeByKv(plan, "Node Type", "ConstantExpr");
        UNIT_ASSERT(constExpr.IsDefined());
    }

    Y_UNIT_TEST(MultiUsedStage) {
        NKikimrConfig::TAppConfig appCfg;
        auto* spilling = appCfg.MutableTableServiceConfig()->MutableSpillingServiceConfig()->MutableLocalFileConfig();
        spilling->SetEnable(true);
        spilling->SetRoot("./spilling/");
        auto kikimr = DefaultKikimrRunner({}, appCfg);

        auto db = kikimr.GetTableClient();
        TStreamExecScanQuerySettings settings;
        settings.Explain(true);

        auto it = db.StreamExecuteScanQuery(R"(
            select count(*) from `/Root/KeyValue` AS t1 join `/Root/KeyValue` AS t2 on t1.Key = t2.Key;
        )", settings).GetValueSync();

        auto res = CollectStreamResult(it);
        UNIT_ASSERT_C(it.IsSuccess(), it.GetIssues().ToString());
        UNIT_ASSERT(res.PlanJson);
        Cerr << *res.PlanJson;

        NJson::TJsonValue plan;
        NJson::ReadJsonTree(*res.PlanJson, &plan, true);
        UNIT_ASSERT(ValidatePlanNodeIds(plan));

        bool containCte = false;
        auto& plans = plan.GetMapSafe().at("Plan").GetMapSafe().at("Plans");
        for (auto& planNode : plans.GetArraySafe()) {
            auto& planMap = planNode.GetMapSafe();
            if (planMap.contains("Subplan Name") && planMap["Subplan Name"].GetStringSafe().Contains("CTE")) {
                containCte = true;
                break;
            }
        }

        UNIT_ASSERT(containCte);
    }

    Y_UNIT_TEST(SqlIn) {
        auto kikimr = DefaultKikimrRunner();
        CreateSampleTables(kikimr);

        TStreamExecScanQuerySettings settings;
        settings.Explain(true);
        auto db = kikimr.GetTableClient();

        auto query = R"(
                SELECT Key, Value FROM `/Root/KeyValue` WHERE Key IN (1, 2, 3, 42)
                ORDER BY Key
            )";

        auto it = db.StreamExecuteScanQuery(query, settings).GetValueSync();
        auto res = CollectStreamResult(it);
        UNIT_ASSERT_C(it.IsSuccess(), it.GetIssues().ToString());
        UNIT_ASSERT(res.PlanJson);
        Cerr << *res.PlanJson;

        NJson::TJsonValue plan;
        NJson::ReadJsonTree(*res.PlanJson, &plan, true);
        UNIT_ASSERT(ValidatePlanNodeIds(plan));

        auto unionNode = FindPlanNodeByKv(plan, "Node Type", "Sort-Union");
        if (unionNode.IsDefined()) {
            UNIT_ASSERT_EQUAL(unionNode.GetMap().at("Plans").GetArraySafe().size(), 4);
        } else {
            UNIT_ASSERT(FindPlanNodeByKv(plan, "Node Type", "Merge").IsDefined());
        }
    }

    Y_UNIT_TEST(ExplainDataQuery) {
        TKikimrSettings settings;
        TKikimrRunner kikimr(settings);
        auto db = kikimr.GetTableClient();
        auto session = db.CreateSession().GetValueSync().GetSession();

        auto result = session.ExplainDataQuery(R"(
            SELECT Key, Value FROM `/Root/KeyValue` WHERE Key IN (1, 2, 3, 42) ORDER BY Key;
            SELECT Key, Value FROM `/Root/KeyValue` WHERE Key IN (1, 2, 3, 4*2) ORDER BY Key;
            SELECT count(distinct Value) FROM `/Root/KeyValue` WHERE Key > 20 and Key <= 120;
            SELECT count(distinct Value) FROM `/Root/KeyValue`;
            SELECT count(distinct Value) FROM `/Root/KeyValue` WHERE Key >= 10;
        )").ExtractValueSync();
        result.GetIssues().PrintTo(Cerr);

        NJson::TJsonValue plan;
        NJson::ReadJsonTree(result.GetPlan(), &plan, true);
        UNIT_ASSERT(ValidatePlanNodeIds(plan));

        Cerr << "Plan " << result.GetPlan() << Endl;

        auto node = FindPlanNodeByKv(plan, "Name", "TableRangeScan");
        UNIT_ASSERT_EQUAL(node.GetMapSafe().at("Table").GetStringSafe(), "KeyValue");
        node = FindPlanNodeByKv(plan, "Name", "TableFullScan");
        UNIT_ASSERT_EQUAL(node.GetMapSafe().at("Table").GetStringSafe(), "KeyValue");

        node = FindPlanNodeByKv(plan, "Node Type", "TableLookup");
        if (node.IsDefined()) {
            UNIT_ASSERT_EQUAL(node.GetMapSafe().at("Table").GetStringSafe(), "KeyValue");
        }
    }

    Y_UNIT_TEST_TWIN(FewEffects, UseSink) {
        TKikimrSettings settings;
        NKikimrConfig::TAppConfig app;
        app.MutableTableServiceConfig()->SetEnableOltpSink(UseSink);
        settings.SetAppConfig(app);
        TKikimrRunner kikimr(settings);
        auto db = kikimr.GetTableClient();
        auto session = db.CreateSession().GetValueSync().GetSession();

        auto result = session.ExplainDataQuery(R"(
            UPDATE `/Root/EightShard` SET Data=Data+1;
            UPDATE `/Root/EightShard` SET Data=Data-1 WHERE Key In (100,200,300);
            DELETE FROM `/Root/EightShard` WHERE Key > 350;
        )").ExtractValueSync();
        UNIT_ASSERT_VALUES_EQUAL_C(result.GetStatus(), EStatus::SUCCESS, result.GetIssues().ToString());

        NJson::TJsonValue plan;
        NJson::ReadJsonTree(result.GetPlan(), &plan, true);
        UNIT_ASSERT(ValidatePlanNodeIds(plan));

        Cerr << plan << Endl;

        auto upsertsConstCount = CountPlanNodesByKv(plan, "Node Type", "Upsert-ConstantExpr");
        UNIT_ASSERT_VALUES_EQUAL(upsertsConstCount, UseSink ? 0 : 2);
<<<<<<< HEAD

        auto deletesConstCount = CountPlanNodesByKv(plan, "Node Type", "Delete-ConstantExpr");
        UNIT_ASSERT_VALUES_EQUAL(deletesConstCount, UseSink ? 0 : 1);

        auto upsertsCount = CountPlanNodesByKv(plan, "Name", "Upsert");
        UNIT_ASSERT_VALUES_EQUAL(upsertsCount, UseSink ? 2 : 2);

=======

        auto deletesConstCount = CountPlanNodesByKv(plan, "Node Type", "Delete-ConstantExpr");
        UNIT_ASSERT_VALUES_EQUAL(deletesConstCount, UseSink ? 0 : 1);

        auto upsertsCount = CountPlanNodesByKv(plan, "Name", "Upsert");
        UNIT_ASSERT_VALUES_EQUAL(upsertsCount, 2);

>>>>>>> 041b08df
        auto deletesCount = CountPlanNodesByKv(plan, "Name", "Delete");
        UNIT_ASSERT_VALUES_EQUAL(deletesCount, UseSink ? 1 : 1);

        auto fullScansCount = CountPlanNodesByKv(plan, "Node Type", "TableFullScan");
        UNIT_ASSERT_VALUES_EQUAL(fullScansCount, 1);

        auto rangeScansCount = CountPlanNodesByKv(plan, "Node Type", "TableRangeScan");
        UNIT_ASSERT_VALUES_EQUAL(rangeScansCount, 2);

        /* check tables section */
        const auto& tableInfo = plan.GetMapSafe().at("tables").GetArraySafe()[0].GetMapSafe();
        UNIT_ASSERT_VALUES_EQUAL(tableInfo.at("name"), "/Root/EightShard");

        THashMap<TString, int> counter;
        auto countOperationsByType = [&tableInfo, &counter](const auto& type) {
            for (const auto& op : tableInfo.at(type).GetArraySafe()) {
                ++counter[op.GetMapSafe().at("type").GetStringSafe()];
            }
        };

        countOperationsByType("reads");
        countOperationsByType("writes");

        UNIT_ASSERT_VALUES_EQUAL(counter["MultiUpsert"], UseSink ? upsertsCount : upsertsConstCount);
        UNIT_ASSERT_VALUES_EQUAL(counter["MultiErase"], UseSink ? deletesCount : deletesConstCount);
        UNIT_ASSERT_VALUES_EQUAL(counter["FullScan"], fullScansCount);
        UNIT_ASSERT_VALUES_EQUAL(counter["Scan"], rangeScansCount);
    }

    Y_UNIT_TEST(ExplainDataQueryWithParams) {
        auto kikimr = DefaultKikimrRunner();
        auto db = kikimr.GetTableClient();
        auto session = db.CreateSession().GetValueSync().GetSession();

        auto result = session.ExplainDataQuery(R"(
            DECLARE $value as Utf8;
            SELECT $value as value;
        )").ExtractValueSync();
        UNIT_ASSERT_VALUES_EQUAL_C(result.GetStatus(), EStatus::SUCCESS, result.GetIssues().ToString());

        auto result2 = session.ExplainDataQuery(R"(
            DECLARE $value as Utf8;
            SELECT $value as value;
        )").ExtractValueSync();
        UNIT_ASSERT_VALUES_EQUAL_C(result2.GetStatus(), EStatus::SUCCESS, result2.GetIssues().ToString());
    }

    Y_UNIT_TEST(FullOuterJoin) {
        auto kikimr = DefaultKikimrRunner();
        CreateSampleTables(kikimr);

        TStreamExecScanQuerySettings settings;
        settings.Explain(true);
        auto db = kikimr.GetTableClient();

        auto it = db.StreamExecuteScanQuery(R"(
            SELECT l.Key, l.Text, l.Data, r.Value1, r.Value2
            FROM `/Root/EightShard` AS l FULL OUTER JOIN `/Root/FourShard` AS r
            ON l.Key = r.Key
        )", settings).GetValueSync();

        auto res = CollectStreamResult(it);
        UNIT_ASSERT_C(it.IsSuccess(), it.GetIssues().ToString());
        UNIT_ASSERT(res.PlanJson);

        NJson::TJsonValue plan;
        NJson::ReadJsonTree(*res.PlanJson, &plan, true);
        UNIT_ASSERT(ValidatePlanNodeIds(plan));

        Cout << plan.GetStringRobust() << Endl;
        auto join = FindPlanNodeByKv(plan, "Node Type", "FullJoin (JoinDict)");
        UNIT_ASSERT(join.IsDefined());
        auto left = FindPlanNodeByKv(join, "Table", "EightShard");
        UNIT_ASSERT(left.IsDefined());
        auto right = FindPlanNodeByKv(join, "Table", "FourShard");
        UNIT_ASSERT(right.IsDefined());
    }

    Y_UNIT_TEST(ReadTableRangesFullScan) {
        auto kikimr = DefaultKikimrRunner();
        TStreamExecScanQuerySettings settings;
        settings.Explain(true);
        auto db = kikimr.GetTableClient();

        auto session = db.CreateSession().GetValueSync().GetSession();

        auto res = session.ExecuteSchemeQuery(R"(
            CREATE TABLE `/Root/TwoKeys` (
                Key1 Int32,
                Key2 Int32,
                Value Int32,
                PRIMARY KEY (Key1, Key2)
            );
        )").GetValueSync();
        UNIT_ASSERT_C(res.IsSuccess(), res.GetIssues().ToString());

        auto result = session.ExecuteDataQuery(R"(
            REPLACE INTO `TwoKeys` (Key1, Key2, Value) VALUES
                (1, 1, 1),
                (2, 1, 2),
                (3, 2, 3),
                (4, 2, 4),
                (1000, 100, 5),
                (1001, 101, 6),
                (1002, 102, 7),
                (1003, 103, 8);
        )", TTxControl::BeginTx().CommitTx()).GetValueSync();
        UNIT_ASSERT_C(result.IsSuccess(), result.GetIssues().ToString());

        TVector<std::pair<TString, TVector<TString>>> testData = {
            {
                "SELECT * FROM `/Root/TwoKeys`;",
                {"TableFullScan", "Collect-TableFullScan"}
            },
            {
                "SELECT * FROM `/Root/TwoKeys` WHERE Key2 > 101;",
                {"Filter-TableFullScan"}
            }
        };

        for (auto& data: testData) {
            auto it = db.StreamExecuteScanQuery(data.first, settings).GetValueSync();

            auto res = CollectStreamResult(it);
            UNIT_ASSERT_C(it.IsSuccess(), it.GetIssues().ToString());
            UNIT_ASSERT(res.PlanJson);

            Cerr << *res.PlanJson << Endl;

            NJson::TJsonValue plan;
            NJson::ReadJsonTree(*res.PlanJson, &plan, true);
            UNIT_ASSERT(ValidatePlanNodeIds(plan));

            auto read = FindPlanNodeByKv(plan, "Node Type", data.second[0]);
            if (!read.IsDefined()) {
                size_t i = 1;
                while (!read.IsDefined() && i < data.second.size()) {
                    read = FindPlanNodeByKv(plan, "Node Type", data.second[i]);
                }
            }
            UNIT_ASSERT(read.IsDefined());

            auto rangesKeys = FindPlanNodeByKv(plan, "ReadRangesKeys", "[]");
            UNIT_ASSERT(!rangesKeys.IsDefined());

            auto expected = FindPlanNodeByKv(plan, "ReadRangesExpectedSize", "");
            UNIT_ASSERT(!expected.IsDefined());
        }
    }

    Y_UNIT_TEST(ReadTableRanges) {
        auto kikimr = DefaultKikimrRunner();
        CreateSampleTables(kikimr);

        TStreamExecScanQuerySettings settings;
        settings.Explain(true);
        auto db = kikimr.GetTableClient();

        auto it = db.StreamExecuteScanQuery(R"(
            SELECT * FROM `/Root/KeyValue`
            WHERE Key >= 2000 OR Key < 99 + 1;
        )", settings).GetValueSync();

        auto res = CollectStreamResult(it);
        UNIT_ASSERT_C(it.IsSuccess(), it.GetIssues().ToString());
        UNIT_ASSERT(res.PlanJson);

        Cerr << *res.PlanJson << Endl;

        NJson::TJsonValue plan;
        NJson::ReadJsonTree(*res.PlanJson, &plan, true);
        UNIT_ASSERT(ValidatePlanNodeIds(plan));

        auto read = FindPlanNodeByKv(plan, "Node Type", "TableRangeScan");
        if (!read.IsDefined()) {
            read = FindPlanNodeByKv(plan, "Name", "TableRangeScan");
        }
        UNIT_ASSERT(read.IsDefined());
        auto keys = FindPlanNodeByKv(plan, "ReadRangesKeys", "[\"Key\"]");
        UNIT_ASSERT(keys.IsDefined());
        auto count = FindPlanNodeByKv(plan, "ReadRangesExpectedSize", "2");
        UNIT_ASSERT(count.IsDefined());
    }

    Y_UNIT_TEST(Predicates) {
        auto kikimr = DefaultKikimrRunner();
        TStreamExecScanQuerySettings settings;
        settings.Explain(true);

        auto db = kikimr.GetTableClient();
        auto session = db.CreateSession().GetValueSync().GetSession();

        auto res = session.ExecuteSchemeQuery(R"(
            CREATE TABLE `/Root/TwoKeys` (
                Key1 Int32,
                Key2 Int32,
                Value Int64,
                PRIMARY KEY (Key1, Key2)
            );
        )").GetValueSync();
        UNIT_ASSERT_C(res.IsSuccess(), res.GetIssues().ToString());

        auto result = session.ExecuteDataQuery(R"(
            REPLACE INTO `TwoKeys` (Key1, Key2, Value) VALUES
                (1, 1, 1),
                (2, 1, 2),
                (3, 2, 3),
                (4, 2, 4),
                (1000, 100, 5),
                (1001, 101, 6),
                (1002, 102, 7),
                (1003, 103, 8);
        )", TTxControl::BeginTx().CommitTx()).GetValueSync();
        UNIT_ASSERT_C(result.IsSuccess(), result.GetIssues().ToString());

        TVector<std::pair<TString, TString>> testData = {
            {
                "SELECT * FROM `/Root/TwoKeys` WHERE Value > 5 And Value <= 10",
                "item.Value > 5 AND item.Value <= 10"
            },
            {
                "SELECT * FROM `/Root/TwoKeys` WHERE Key2 < 100 Or Value == 5",
                "item.Key2 < 100 OR item.Value == 5"
            },
            {
                "SELECT * FROM `/Root/TwoKeys` WHERE Key2 < 100 And Key2 >= 10 And Value != 5",
                "item.Key2 < 100 AND item.Key2 >= 10 AND item.Value != 5"
            },
            {
                "SELECT * FROM `/Root/TwoKeys` WHERE Key2 < 10 Or Cast(Key2 As Int64) < Value",
                "item.Key2 < 10 OR item.Key2 < item.Value"
            }
        };

        for (const auto& [query, predicate] : testData) {
            auto it = db.StreamExecuteScanQuery(query, settings).GetValueSync();
            auto res = CollectStreamResult(it);

            UNIT_ASSERT_C(it.IsSuccess(), it.GetIssues().ToString());
            UNIT_ASSERT(res.PlanJson);

            NJson::TJsonValue plan;
            NJson::ReadJsonTree(*res.PlanJson, &plan, true);
            UNIT_ASSERT(ValidatePlanNodeIds(plan));

            auto filter = FindPlanNodeByKv(plan, "Name", "Filter");
            UNIT_ASSERT(filter.IsDefined());
            UNIT_ASSERT_C(filter.GetMapSafe().at("Predicate") == predicate,
                          TStringBuilder() << "For query: " << query
                          << " expected predicate: " << predicate
                          << " but received: " << filter.GetMapSafe().at("Predicate"));
        }
    }

    Y_UNIT_TEST(MergeConnection) {
        auto kikimr = DefaultKikimrRunner();
        TStreamExecScanQuerySettings settings;
        settings.Explain(true);

        auto db = kikimr.GetTableClient();

        auto it = db.StreamExecuteScanQuery(R"(
            SELECT * FROM `/Root/KeyValue` ORDER BY Key;
        )", settings).GetValueSync();

        auto res = CollectStreamResult(it);
        UNIT_ASSERT_C(it.IsSuccess(), it.GetIssues().ToString());
        UNIT_ASSERT(res.PlanJson);

        Cerr << res.PlanJson << Endl;

        NJson::TJsonValue plan;
        NJson::ReadJsonTree(*res.PlanJson, &plan, true);
        UNIT_ASSERT(ValidatePlanNodeIds(plan));

        auto merge = FindPlanNodeByKv(
            plan,
            "Node Type",
            "Merge"
        );
        UNIT_ASSERT(merge.IsDefined());
        const auto& sortColumns = merge.GetMapSafe().at("SortColumns").GetArraySafe();
        UNIT_ASSERT(sortColumns.size() == 1);
        UNIT_ASSERT(sortColumns.at(0) == "Key (Asc)");
    }

    Y_UNIT_TEST(SsaProgramInJsonPlan) {
        auto kikimr = DefaultKikimrRunner();
        TStreamExecScanQuerySettings settings;
        settings.Explain(true);

        auto db = kikimr.GetTableClient();
        auto session = db.CreateSession().GetValueSync().GetSession();

        auto res = session.ExecuteSchemeQuery(R"(
            CREATE TABLE `/Root/OlapTable` (
                Key Int32 NOT NULL,
                Value Int64,
                PRIMARY KEY (Key)
            )
            PARTITION BY HASH(Key)
            WITH (STORE = COLUMN);
        )").GetValueSync();
        UNIT_ASSERT_C(res.IsSuccess(), res.GetIssues().ToString());

        TString query = "SELECT * FROM `/Root/OlapTable` WHERE Value > 0;";
        auto it = db.StreamExecuteScanQuery(query, settings).GetValueSync();
        auto streamRes = CollectStreamResult(it);

        UNIT_ASSERT_C(it.IsSuccess(), it.GetIssues().ToString());
        UNIT_ASSERT(streamRes.PlanJson);

        Cerr << streamRes.PlanJson.GetOrElse("NO_PLAN") << Endl;
        NJson::TJsonValue plan;
        NJson::ReadJsonTree(*streamRes.PlanJson, &plan, true);
        UNIT_ASSERT(ValidatePlanNodeIds(plan));

        auto readNode = FindPlanNodeByKv(plan, "Node Type", "Filter-TableFullScan");
        UNIT_ASSERT(readNode.IsDefined());

        auto& operators = readNode.GetMapSafe().at("Operators").GetArraySafe();
        for (auto& op : operators) {
            if (op.GetMapSafe().at("Name") == "TableFullScan") {
                UNIT_ASSERT(op.GetMapSafe().at("SsaProgram").IsDefined());
            }
        }
    }

    Y_UNIT_TEST(IdxFullscan) {
        TKikimrSettings settings;
        NKikimrConfig::TAppConfig appConfig;
        settings.SetDomainRoot(KikimrDefaultUtDomainRoot);
        settings.SetAppConfig(appConfig);

        TKikimrRunner kikimr(settings);
        CreateSampleTables(kikimr);

        auto db = kikimr.GetTableClient();
        auto session = db.CreateSession().GetValueSync().GetSession();

        auto res = session.ExplainDataQuery(R"(
            SELECT t.*
            FROM
               (SELECT * FROM `/Root/test_table_idx_idx`
               WHERE `str_field` is NULL
               ) as idx
            INNER JOIN
               `/Root/test_table_idx` AS t
            USING (`id`)
        )").GetValueSync();

        UNIT_ASSERT_C(res.IsSuccess(), res.GetIssues().ToString());
        auto strPlan = res.GetPlan();
        UNIT_ASSERT(!strPlan.empty());

        Cerr << strPlan << Endl;

        NJson::TJsonValue plan;
        NJson::ReadJsonTree(strPlan, &plan, true);
        UNIT_ASSERT(ValidatePlanNodeIds(plan));

        auto fullscan = FindPlanNodeByKv(
            plan,
            "Name",
            "TableFullScan"
       );
        UNIT_ASSERT(!fullscan.IsDefined());
    }

    Y_UNIT_TEST(MultiJoinCteLinks) {
        NKikimrConfig::TAppConfig appConfig;
        appConfig.MutableTableServiceConfig()->SetEnableKqpDataQueryStreamIdxLookupJoin(false);
        auto settings = TKikimrSettings()
            .SetAppConfig(appConfig);
        TKikimrRunner kikimr{settings};
        auto db = kikimr.GetTableClient();
        auto session = db.CreateSession().GetValueSync().GetSession();

        auto result = session.ExplainDataQuery(R"(
            select * from `/Root/KeyValue` as kv
                inner join `/Root/EightShard` as es on kv.Key == es.Key;
        )").ExtractValueSync();
        UNIT_ASSERT_VALUES_EQUAL_C(result.GetStatus(), EStatus::SUCCESS, result.GetIssues().ToString());

        Cerr << result.GetPlan() << Endl;
        Cout << result.GetPlan() << Endl;

        NJson::TJsonValue plan;
        NJson::ReadJsonTree(result.GetPlan(), &plan, true);

        auto cteLink0 = FindPlanNodeByKv(
            plan,
            "CTE Name",
            "precompute_0_0"
        );
        UNIT_ASSERT(cteLink0.IsDefined());

        auto cteLink1 = FindPlanNodeByKv(
            plan,
            "Subplan Name",
            "CTE precompute_0_0"
        );

        UNIT_ASSERT(cteLink1.IsDefined());
    }

    Y_UNIT_TEST_TWIN(CreateTableAs, Stats) {
        NKikimrConfig::TAppConfig appConfig;
        appConfig.MutableTableServiceConfig()->SetEnableCreateTableAs(true);
        auto kikimrSettings = TKikimrSettings()
            .SetAppConfig(appConfig)
            .SetWithSampleTables(false)
            .SetEnableTempTables(true);
        TKikimrRunner kikimr(kikimrSettings);
        auto client = kikimr.GetQueryClient();

        {
            auto result = client.ExecuteQuery( R"(
                CREATE TABLE `/Root/Source` (
                    Col1 Uint64 NOT NULL,
                    Col2 Int32,
                    PRIMARY KEY (Col1)
                )
                WITH (AUTO_PARTITIONING_MIN_PARTITIONS_COUNT = 10);
            )", NYdb::NQuery::TTxControl::NoTx()).ExtractValueSync();
            UNIT_ASSERT_VALUES_EQUAL_C(result.GetStatus(), EStatus::SUCCESS, result.GetIssues().ToString());
        }

        {
            auto result = client.ExecuteQuery( R"(
                SELECT * FROM `/Root/Source`;
            )", NYdb::NQuery::TTxControl::NoTx()).ExtractValueSync();
            UNIT_ASSERT_VALUES_EQUAL_C(result.GetStatus(), EStatus::SUCCESS, result.GetIssues().ToString());
        }

        auto settings = NYdb::NQuery::TExecuteQuerySettings()
            .ExecMode(NYdb::NQuery::EExecMode::Explain);
        if (Stats) {
            settings.StatsMode(NYdb::NQuery::EStatsMode::Full);
        }

        {    
            auto result = client.ExecuteQuery(R"(
                CREATE TABLE `/Root/Destination` (
                    PRIMARY KEY (Col1)
                )
                WITH (AUTO_PARTITIONING_MIN_PARTITIONS_COUNT = 4)
                AS SELECT * FROM `/Root/Source`;
            )", NYdb::NQuery::TTxControl::NoTx(), settings).ExtractValueSync();
            UNIT_ASSERT_VALUES_EQUAL_C(result.GetStatus(), EStatus::SUCCESS, result.GetIssues().ToString());
            UNIT_ASSERT(result.GetResultSets().empty());

            UNIT_ASSERT(result.GetStats());
            UNIT_ASSERT(result.GetStats()->GetPlan());

            Cerr << "PLAN::" << *result.GetStats()->GetPlan() << Endl;

            NJson::TJsonValue plan;
            NJson::ReadJsonTree(*result.GetStats()->GetPlan(), &plan, true);
            UNIT_ASSERT(ValidatePlanNodeIds(plan));

            auto sink = FindPlanNodeByKv(
                plan,
                "Name",
                "FillTable"
            );

            UNIT_ASSERT(sink.IsDefined());

            UNIT_ASSERT_VALUES_EQUAL(sink["SinkType"], "KqpTableSink");
            UNIT_ASSERT_VALUES_EQUAL(sink["Path"], "/Root/Destination");
            UNIT_ASSERT_VALUES_EQUAL(sink["Table"], "Destination");
        }

        {    
            auto result = client.ExecuteQuery(R"(
                CREATE TABLE `test/Destination2` (
                    PRIMARY KEY (Col1)
                )
                WITH (AUTO_PARTITIONING_MIN_PARTITIONS_COUNT = 4)
                AS SELECT * FROM `/Root/Source`;
            )", NYdb::NQuery::TTxControl::NoTx(), settings).ExtractValueSync();
            UNIT_ASSERT_VALUES_EQUAL_C(result.GetStatus(), EStatus::SUCCESS, result.GetIssues().ToString());
            UNIT_ASSERT(result.GetResultSets().empty());

            UNIT_ASSERT(result.GetStats());
            UNIT_ASSERT(result.GetStats()->GetPlan());

            Cerr << "PLAN::" << *result.GetStats()->GetPlan() << Endl;

            NJson::TJsonValue plan;
            NJson::ReadJsonTree(*result.GetStats()->GetPlan(), &plan, true);
            UNIT_ASSERT(ValidatePlanNodeIds(plan));

            auto sink = FindPlanNodeByKv(
                plan,
                "Name",
                "FillTable"
            );

            UNIT_ASSERT(sink.IsDefined());

            UNIT_ASSERT_VALUES_EQUAL(sink["SinkType"], "KqpTableSink");
            UNIT_ASSERT_VALUES_EQUAL(sink["Path"], "/Root/test/Destination2");
            UNIT_ASSERT_VALUES_EQUAL(sink["Table"], "test/Destination2");
        }

        {    
            auto result = client.ExecuteQuery(R"(
                PRAGMA TablePathPrefix("/Root/test");

                CREATE TABLE `test2/Destination3` (
                    PRIMARY KEY (Col1)
                )
                WITH (AUTO_PARTITIONING_MIN_PARTITIONS_COUNT = 4)
                AS SELECT * FROM `/Root/Source`;
            )", NYdb::NQuery::TTxControl::NoTx(), settings).ExtractValueSync();
            UNIT_ASSERT_VALUES_EQUAL_C(result.GetStatus(), EStatus::SUCCESS, result.GetIssues().ToString());
            UNIT_ASSERT(result.GetResultSets().empty());

            UNIT_ASSERT(result.GetStats());
            UNIT_ASSERT(result.GetStats()->GetPlan());

            Cerr << "PLAN::" << *result.GetStats()->GetPlan() << Endl;

            NJson::TJsonValue plan;
            NJson::ReadJsonTree(*result.GetStats()->GetPlan(), &plan, true);
            UNIT_ASSERT(ValidatePlanNodeIds(plan));

            auto sink = FindPlanNodeByKv(
                plan,
                "Name",
                "FillTable"
            );

            UNIT_ASSERT(sink.IsDefined());

            UNIT_ASSERT_VALUES_EQUAL(sink["SinkType"], "KqpTableSink");
            UNIT_ASSERT_VALUES_EQUAL(sink["Path"], "/Root/test/test2/Destination3");
            UNIT_ASSERT_VALUES_EQUAL(sink["Table"], "test/test2/Destination3");
        }
    }

    Y_UNIT_TEST_TWIN(UpdateConditional, UseSink) {
        TKikimrSettings settings;
        NKikimrConfig::TAppConfig app;
        app.MutableTableServiceConfig()->SetEnableOltpSink(UseSink);
        settings.SetAppConfig(app);
        TKikimrRunner kikimr(settings);
        auto db = kikimr.GetTableClient();
        auto session = db.CreateSession().GetValueSync().GetSession();

        auto result = session.ExplainDataQuery(R"(
            UPDATE `/Root/EightShard` SET Data=Data+1 WHERE Data > 0;
        )").ExtractValueSync();
        UNIT_ASSERT_VALUES_EQUAL_C(result.GetStatus(), EStatus::SUCCESS, result.GetIssues().ToString());

        NJson::TJsonValue plan;
        NJson::ReadJsonTree(result.GetPlan(), &plan, true);
        UNIT_ASSERT(ValidatePlanNodeIds(plan));

        Cerr << plan << Endl;

        auto upsertsConstCount = CountPlanNodesByKv(plan, "Node Type", "Upsert-ConstantExpr");
        UNIT_ASSERT_VALUES_EQUAL(upsertsConstCount, UseSink ? 0 : 1);

        auto upsertsCount = CountPlanNodesByKv(plan, "Name", "Upsert");
        UNIT_ASSERT_VALUES_EQUAL(upsertsCount, 1);

        auto fullScansCount = CountPlanNodesByKv(plan, "Node Type", "TableFullScan");
        UNIT_ASSERT_VALUES_EQUAL(fullScansCount, 1);

        /* check tables section */
        const auto& tableInfo = plan.GetMapSafe().at("tables").GetArraySafe()[0].GetMapSafe();
        UNIT_ASSERT_VALUES_EQUAL(tableInfo.at("name"), "/Root/EightShard");

        THashMap<TString, int> counter;
        auto countOperationsByType = [&tableInfo, &counter](const auto& type) {
            for (const auto& op : tableInfo.at(type).GetArraySafe()) {
                ++counter[op.GetMapSafe().at("type").GetStringSafe()];
            }
        };

        countOperationsByType("reads");
        countOperationsByType("writes");

        UNIT_ASSERT_VALUES_EQUAL(counter["MultiUpsert"], UseSink ? upsertsCount : upsertsConstCount);
        UNIT_ASSERT_VALUES_EQUAL(counter["FullScan"], fullScansCount);
    }

    Y_UNIT_TEST_TWIN(UpdateConditionalKey, UseSink) {
        TKikimrSettings settings;
        NKikimrConfig::TAppConfig app;
        app.MutableTableServiceConfig()->SetEnableOltpSink(UseSink);
        settings.SetAppConfig(app);
        TKikimrRunner kikimr(settings);
        auto db = kikimr.GetTableClient();
        auto session = db.CreateSession().GetValueSync().GetSession();

        auto result = session.ExplainDataQuery(R"(
            UPDATE `/Root/EightShard` SET Data=Data-1 WHERE Key In (100,200,300);
        )").ExtractValueSync();
        UNIT_ASSERT_VALUES_EQUAL_C(result.GetStatus(), EStatus::SUCCESS, result.GetIssues().ToString());

        NJson::TJsonValue plan;
        NJson::ReadJsonTree(result.GetPlan(), &plan, true);
        UNIT_ASSERT(ValidatePlanNodeIds(plan));

        Cerr << plan << Endl;

        auto upsertsConstCount = CountPlanNodesByKv(plan, "Node Type", "Upsert-ConstantExpr");
        UNIT_ASSERT_VALUES_EQUAL(upsertsConstCount, UseSink ? 0 : 1);

        auto upsertsCount = CountPlanNodesByKv(plan, "Name", "Upsert");
        UNIT_ASSERT_VALUES_EQUAL(upsertsCount, 1);

        auto rangeScansCount = CountPlanNodesByKv(plan, "Node Type", "TableRangeScan");
        UNIT_ASSERT_VALUES_EQUAL(rangeScansCount, 1);

        /* check tables section */
        const auto& tableInfo = plan.GetMapSafe().at("tables").GetArraySafe()[0].GetMapSafe();
        UNIT_ASSERT_VALUES_EQUAL(tableInfo.at("name"), "/Root/EightShard");

        THashMap<TString, int> counter;
        auto countOperationsByType = [&tableInfo, &counter](const auto& type) {
            for (const auto& op : tableInfo.at(type).GetArraySafe()) {
                ++counter[op.GetMapSafe().at("type").GetStringSafe()];
            }
        };

        countOperationsByType("reads");
        countOperationsByType("writes");

        UNIT_ASSERT_VALUES_EQUAL(counter["MultiUpsert"], UseSink ? upsertsCount : upsertsConstCount);
        UNIT_ASSERT_VALUES_EQUAL(counter["Scan"], rangeScansCount);
    }

    Y_UNIT_TEST_TWIN(UpdateOn, UseSink) {
        TKikimrSettings settings;
        NKikimrConfig::TAppConfig app;
        app.MutableTableServiceConfig()->SetEnableOltpSink(UseSink);
        settings.SetAppConfig(app);
        TKikimrRunner kikimr(settings);
        auto db = kikimr.GetTableClient();
        auto session = db.CreateSession().GetValueSync().GetSession();

        auto result = session.ExplainDataQuery(R"(
            UPDATE `/Root/EightShard` ON SELECT 100 AS Key, 0 AS Data;
        )").ExtractValueSync();
        UNIT_ASSERT_VALUES_EQUAL_C(result.GetStatus(), EStatus::SUCCESS, result.GetIssues().ToString());

        NJson::TJsonValue plan;
        NJson::ReadJsonTree(result.GetPlan(), &plan, true);
        UNIT_ASSERT(ValidatePlanNodeIds(plan));

        Cerr << plan << Endl;

        auto upsertsConstCount = CountPlanNodesByKv(plan, "Node Type", "Upsert-ConstantExpr");
        UNIT_ASSERT_VALUES_EQUAL(upsertsConstCount, UseSink ? 0 : 1);

        auto updatesCount = CountPlanNodesByKv(plan, "Name", "Update");
        UNIT_ASSERT_VALUES_EQUAL(updatesCount, UseSink ? 1 : 0);

        auto lookupCount = CountPlanNodesByKv(plan, "Node Type", "TableLookup");
        UNIT_ASSERT_VALUES_EQUAL(lookupCount, UseSink ? 0 : 1);

        /* check tables section */
        const auto& tableInfo = plan.GetMapSafe().at("tables").GetArraySafe()[0].GetMapSafe();
        UNIT_ASSERT_VALUES_EQUAL(tableInfo.at("name"), "/Root/EightShard");

        THashMap<TString, int> counter;
        auto countOperationsByType = [&tableInfo, &counter](const auto& type) {
            for (const auto& op : tableInfo.at(type).GetArraySafe()) {
                ++counter[op.GetMapSafe().at("type").GetStringSafe()];
            }
        };

        if (!UseSink) {
            countOperationsByType("reads");
        }
        countOperationsByType("writes");

        UNIT_ASSERT_VALUES_EQUAL(counter["MultiUpdate"], UseSink ? updatesCount : 0);
        UNIT_ASSERT_VALUES_EQUAL(counter["MultiUpsert"], UseSink ? 0 : upsertsConstCount);
        UNIT_ASSERT_VALUES_EQUAL(counter["Lookup"], lookupCount);
    }

    Y_UNIT_TEST_TWIN(UpdateSecondaryConditional, UseSink) {
        TKikimrSettings settings;
        NKikimrConfig::TAppConfig app;
        app.MutableTableServiceConfig()->SetEnableOltpSink(UseSink);
        settings.SetAppConfig(app);
        TKikimrRunner kikimr(settings);
        auto db = kikimr.GetTableClient();
        auto session = db.CreateSession().GetValueSync().GetSession();

        CreateSampleTablesWithIndex(session);

        auto result = session.ExplainDataQuery(R"(
            UPDATE `/Root/SecondaryKeys` SET Fk=Fk+1 WHERE Value != "test";
        )").ExtractValueSync();
        UNIT_ASSERT_VALUES_EQUAL_C(result.GetStatus(), EStatus::SUCCESS, result.GetIssues().ToString());

        NJson::TJsonValue plan;
        NJson::ReadJsonTree(result.GetPlan(), &plan, true);
        UNIT_ASSERT(ValidatePlanNodeIds(plan));

        Cerr << plan << Endl;

        auto upsertsConstCount = CountPlanNodesByKv(plan, "Node Type", "Upsert-ConstantExpr");
        UNIT_ASSERT_VALUES_EQUAL(upsertsConstCount, UseSink ? 0 : 2);

        auto upsertsCount = CountPlanNodesByKv(plan, "Name", "Upsert");
        UNIT_ASSERT_VALUES_EQUAL(upsertsCount, 2);

        auto deletesConstCount = CountPlanNodesByKv(plan, "Node Type", "Delete-ConstantExpr");
        UNIT_ASSERT_VALUES_EQUAL(deletesConstCount, UseSink ? 0 : 1);

        auto deletesCount = CountPlanNodesByKv(plan, "Name", "Delete");
        UNIT_ASSERT_VALUES_EQUAL(deletesCount, UseSink ? 1 : 1);

        auto fullScansCount = CountPlanNodesByKv(plan, "Node Type", "TableFullScan");
        UNIT_ASSERT_VALUES_EQUAL(fullScansCount, 1);

        /* check tables section */
        {
            const auto& tableInfo = plan.GetMapSafe().at("tables").GetArraySafe()[0].GetMapSafe();
            UNIT_ASSERT_VALUES_EQUAL(tableInfo.at("name"), "/Root/SecondaryKeys");

            THashMap<TString, int> counter;
            auto countOperationsByType = [&tableInfo, &counter](const auto& type) {
                for (const auto& op : tableInfo.at(type).GetArraySafe()) {
                    ++counter[op.GetMapSafe().at("type").GetStringSafe()];
                }
            };

            countOperationsByType("reads");
            countOperationsByType("writes");

            UNIT_ASSERT_VALUES_EQUAL(counter["MultiUpsert"], 1);
            UNIT_ASSERT_VALUES_EQUAL(counter["MultiErase"], 0);
            UNIT_ASSERT_VALUES_EQUAL(counter["FullScan"], fullScansCount);
        }

        {
            const auto& tableInfo = plan.GetMapSafe().at("tables").GetArraySafe()[1].GetMapSafe();
            UNIT_ASSERT_VALUES_EQUAL(tableInfo.at("name"), "/Root/SecondaryKeys/Index/indexImplTable");

            THashMap<TString, int> counter;
            auto countOperationsByType = [&tableInfo, &counter](const auto& type) {
                for (const auto& op : tableInfo.at(type).GetArraySafe()) {
                    ++counter[op.GetMapSafe().at("type").GetStringSafe()];
                }
            };

            countOperationsByType("writes");

            UNIT_ASSERT_VALUES_EQUAL(counter["MultiUpsert"], 1);
            UNIT_ASSERT_VALUES_EQUAL(counter["MultiErase"], 1);
        }
    }

    Y_UNIT_TEST_TWIN(UpdateSecondaryConditionalPrimaryKey, UseSink) {
        TKikimrSettings settings;
        NKikimrConfig::TAppConfig app;
        app.MutableTableServiceConfig()->SetEnableOltpSink(UseSink);
        settings.SetAppConfig(app);
        TKikimrRunner kikimr(settings);
        auto db = kikimr.GetTableClient();
        auto session = db.CreateSession().GetValueSync().GetSession();
        CreateSampleTablesWithIndex(session);

        auto result = session.ExplainDataQuery(R"(
            UPDATE `/Root/SecondaryKeys` SET Fk=Fk+1 WHERE Key IN (1, 2, 3);
        )").ExtractValueSync();
        UNIT_ASSERT_VALUES_EQUAL_C(result.GetStatus(), EStatus::SUCCESS, result.GetIssues().ToString());

        NJson::TJsonValue plan;
        NJson::ReadJsonTree(result.GetPlan(), &plan, true);
        UNIT_ASSERT(ValidatePlanNodeIds(plan));

        Cerr << plan << Endl;

        auto upsertsConstCount = CountPlanNodesByKv(plan, "Node Type", "Upsert-ConstantExpr");
        UNIT_ASSERT_VALUES_EQUAL(upsertsConstCount, UseSink ? 0 : 2);

        auto upsertsCount = CountPlanNodesByKv(plan, "Name", "Upsert");
        UNIT_ASSERT_VALUES_EQUAL(upsertsCount, 2);

        auto deletesConstCount = CountPlanNodesByKv(plan, "Node Type", "Delete-ConstantExpr");
        UNIT_ASSERT_VALUES_EQUAL(deletesConstCount, UseSink ? 0 : 1);

        auto deletesCount = CountPlanNodesByKv(plan, "Name", "Delete");
        UNIT_ASSERT_VALUES_EQUAL(deletesCount, UseSink ? 1 : 1);

        auto fullScansCount = CountPlanNodesByKv(plan, "Node Type", "TableRangeScan");
        UNIT_ASSERT_VALUES_EQUAL(fullScansCount, 1);

        /* check tables section */
        {
            const auto& tableInfo = plan.GetMapSafe().at("tables").GetArraySafe()[0].GetMapSafe();
            UNIT_ASSERT_VALUES_EQUAL(tableInfo.at("name"), "/Root/SecondaryKeys");

            THashMap<TString, int> counter;
            auto countOperationsByType = [&tableInfo, &counter](const auto& type) {
                for (const auto& op : tableInfo.at(type).GetArraySafe()) {
                    ++counter[op.GetMapSafe().at("type").GetStringSafe()];
                }
            };

            countOperationsByType("reads");
            countOperationsByType("writes");

            UNIT_ASSERT_VALUES_EQUAL(counter["MultiUpsert"], 1);
            UNIT_ASSERT_VALUES_EQUAL(counter["MultiErase"], 0);
            UNIT_ASSERT_VALUES_EQUAL(counter["Scan"], fullScansCount);
        }

        {
            const auto& tableInfo = plan.GetMapSafe().at("tables").GetArraySafe()[1].GetMapSafe();
            UNIT_ASSERT_VALUES_EQUAL(tableInfo.at("name"), "/Root/SecondaryKeys/Index/indexImplTable");

            THashMap<TString, int> counter;
            auto countOperationsByType = [&tableInfo, &counter](const auto& type) {
                for (const auto& op : tableInfo.at(type).GetArraySafe()) {
                    ++counter[op.GetMapSafe().at("type").GetStringSafe()];
                }
            };

            countOperationsByType("writes");

            UNIT_ASSERT_VALUES_EQUAL(counter["MultiUpsert"], 1);
            UNIT_ASSERT_VALUES_EQUAL(counter["MultiErase"], 1);
        }
    }

    Y_UNIT_TEST_TWIN(UpdateSecondaryConditionalSecondaryKey, UseSink) {
        TKikimrSettings settings;
        NKikimrConfig::TAppConfig app;
        app.MutableTableServiceConfig()->SetEnableOltpSink(UseSink);
        settings.SetAppConfig(app);
        TKikimrRunner kikimr(settings);
        auto db = kikimr.GetTableClient();
        auto session = db.CreateSession().GetValueSync().GetSession();
        CreateSampleTablesWithIndex(session);

        auto result = session.ExplainDataQuery(R"(
            UPDATE `/Root/SecondaryKeys` SET Fk=Fk+1 WHERE Fk IN (1, 2, 3);
        )").ExtractValueSync();
        UNIT_ASSERT_VALUES_EQUAL_C(result.GetStatus(), EStatus::SUCCESS, result.GetIssues().ToString());

        NJson::TJsonValue plan;
        NJson::ReadJsonTree(result.GetPlan(), &plan, true);
        UNIT_ASSERT(ValidatePlanNodeIds(plan));

        Cerr << plan << Endl;

        auto upsertsConstCount = CountPlanNodesByKv(plan, "Node Type", "Upsert-ConstantExpr");
        UNIT_ASSERT_VALUES_EQUAL(upsertsConstCount, UseSink ? 0 : 2);

        auto upsertsCount = CountPlanNodesByKv(plan, "Name", "Upsert");
        UNIT_ASSERT_VALUES_EQUAL(upsertsCount, 2);

        auto deletesConstCount = CountPlanNodesByKv(plan, "Node Type", "Delete-ConstantExpr");
        UNIT_ASSERT_VALUES_EQUAL(deletesConstCount, UseSink ? 0 : 1);

        auto deletesCount = CountPlanNodesByKv(plan, "Name", "Delete");
        UNIT_ASSERT_VALUES_EQUAL(deletesCount, UseSink ? 1 : 1);

        auto fullScansCount = CountPlanNodesByKv(plan, "Node Type", "TableRangeScan");
        UNIT_ASSERT_VALUES_EQUAL(fullScansCount, 1);

        /* check tables section */
        {
            const auto& tableInfo = plan.GetMapSafe().at("tables").GetArraySafe()[0].GetMapSafe();
            UNIT_ASSERT_VALUES_EQUAL(tableInfo.at("name"), "/Root/SecondaryKeys");

            THashMap<TString, int> counter;
            auto countOperationsByType = [&tableInfo, &counter](const auto& type) {
                for (const auto& op : tableInfo.at(type).GetArraySafe()) {
                    ++counter[op.GetMapSafe().at("type").GetStringSafe()];
                }
            };

            countOperationsByType("writes");

            UNIT_ASSERT_VALUES_EQUAL(counter["MultiUpsert"], 1);
            UNIT_ASSERT_VALUES_EQUAL(counter["MultiErase"], 0);
        }

        {
            const auto& tableInfo = plan.GetMapSafe().at("tables").GetArraySafe()[1].GetMapSafe();
            UNIT_ASSERT_VALUES_EQUAL(tableInfo.at("name"), "/Root/SecondaryKeys/Index/indexImplTable");

            THashMap<TString, int> counter;
            auto countOperationsByType = [&tableInfo, &counter](const auto& type) {
                for (const auto& op : tableInfo.at(type).GetArraySafe()) {
                    ++counter[op.GetMapSafe().at("type").GetStringSafe()];
                }
            };

            countOperationsByType("reads");
            countOperationsByType("writes");

            UNIT_ASSERT_VALUES_EQUAL(counter["MultiUpsert"], 1);
            UNIT_ASSERT_VALUES_EQUAL(counter["MultiErase"], 1);
            UNIT_ASSERT_VALUES_EQUAL(counter["Scan"], fullScansCount);
        }
    }

    Y_UNIT_TEST_TWIN(UpdateOnSecondary, UseSink) {
        TKikimrSettings settings;
        NKikimrConfig::TAppConfig app;
        app.MutableTableServiceConfig()->SetEnableOltpSink(UseSink);
        settings.SetAppConfig(app);
        TKikimrRunner kikimr(settings);
        auto db = kikimr.GetTableClient();
        auto session = db.CreateSession().GetValueSync().GetSession();
        CreateSampleTablesWithIndex(session);

        auto result = session.ExplainDataQuery(R"(
            UPDATE `/Root/SecondaryKeys` ON SELECT 100 AS Key, 100 AS Fk, "test" AS Value;
        )").ExtractValueSync();
        UNIT_ASSERT_VALUES_EQUAL_C(result.GetStatus(), EStatus::SUCCESS, result.GetIssues().ToString());

        NJson::TJsonValue plan;
        NJson::ReadJsonTree(result.GetPlan(), &plan, true);
        UNIT_ASSERT(ValidatePlanNodeIds(plan));

        Cerr << plan << Endl;

        auto upsertsConstCount = CountPlanNodesByKv(plan, "Node Type", "Upsert-ConstantExpr");
        UNIT_ASSERT_VALUES_EQUAL(upsertsConstCount, UseSink ? 0 : 2);

        auto updatesCount = CountPlanNodesByKv(plan, "Name", "Update");
        UNIT_ASSERT_VALUES_EQUAL(updatesCount, UseSink ? 0 : 0); // Rows have beed read already, so it's better to use upsert.

        auto upsertsCount = CountPlanNodesByKv(plan, "Name", "Upsert");
        UNIT_ASSERT_VALUES_EQUAL(upsertsCount, UseSink ? 2 : 2);

        auto deletesConstCount = CountPlanNodesByKv(plan, "Node Type", "Delete-ConstantExpr");
        UNIT_ASSERT_VALUES_EQUAL(deletesConstCount, UseSink ? 0 : 1);

        auto deletesCount = CountPlanNodesByKv(plan, "Name", "Delete");
        UNIT_ASSERT_VALUES_EQUAL(deletesCount, UseSink ? 1 : 1);
        
        auto lookupCount = CountPlanNodesByKv(plan, "Node Type", "TableLookup");
        UNIT_ASSERT_VALUES_EQUAL(lookupCount, UseSink ? 1 : 1);

        /* check tables section */
        {
            const auto& tableInfo = plan.GetMapSafe().at("tables").GetArraySafe()[0].GetMapSafe();
            UNIT_ASSERT_VALUES_EQUAL(tableInfo.at("name"), "/Root/SecondaryKeys");

            THashMap<TString, int> counter;
            auto countOperationsByType = [&tableInfo, &counter](const auto& type) {
                for (const auto& op : tableInfo.at(type).GetArraySafe()) {
                    ++counter[op.GetMapSafe().at("type").GetStringSafe()];
                }
            };

            countOperationsByType("reads");
            countOperationsByType("writes");

            UNIT_ASSERT_VALUES_EQUAL(counter["MultiUpsert"], UseSink ? 1 : 1);
            UNIT_ASSERT_VALUES_EQUAL(counter["MultiUpdate"], UseSink ? 0 : 0);
            UNIT_ASSERT_VALUES_EQUAL(counter["MultiErase"], 0);
            UNIT_ASSERT_VALUES_EQUAL(counter["Lookup"], lookupCount);
        }

        {
            const auto& tableInfo = plan.GetMapSafe().at("tables").GetArraySafe()[1].GetMapSafe();
            UNIT_ASSERT_VALUES_EQUAL(tableInfo.at("name"), "/Root/SecondaryKeys/Index/indexImplTable");

            THashMap<TString, int> counter;
            auto countOperationsByType = [&tableInfo, &counter](const auto& type) {
                for (const auto& op : tableInfo.at(type).GetArraySafe()) {
                    ++counter[op.GetMapSafe().at("type").GetStringSafe()];
                }
            };

            countOperationsByType("writes");

            UNIT_ASSERT_VALUES_EQUAL(counter["MultiUpsert"], 1);
            UNIT_ASSERT_VALUES_EQUAL(counter["MultiUpdate"], 0);
            UNIT_ASSERT_VALUES_EQUAL(counter["MultiErase"], 1);
            UNIT_ASSERT_VALUES_EQUAL(counter["Lookup"], 0);
        }
    }

    Y_UNIT_TEST_TWIN(UpdateOnSecondaryWithoutSecondaryKey, UseSink) {
        TKikimrSettings settings;
        NKikimrConfig::TAppConfig app;
        app.MutableTableServiceConfig()->SetEnableOltpSink(UseSink);
        settings.SetAppConfig(app);
        TKikimrRunner kikimr(settings);
        auto db = kikimr.GetTableClient();
        auto session = db.CreateSession().GetValueSync().GetSession();
        CreateSampleTablesWithIndex(session);

        auto result = session.ExplainDataQuery(R"(
            UPDATE `/Root/SecondaryKeys` ON SELECT 100 AS Key, "test" AS Value;
        )").ExtractValueSync();
        UNIT_ASSERT_VALUES_EQUAL_C(result.GetStatus(), EStatus::SUCCESS, result.GetIssues().ToString());

        NJson::TJsonValue plan;
        NJson::ReadJsonTree(result.GetPlan(), &plan, true);
        UNIT_ASSERT(ValidatePlanNodeIds(plan));

        Cerr << plan << Endl;

        auto upsertsConstCount = CountPlanNodesByKv(plan, "Node Type", "Upsert-ConstantExpr");
        UNIT_ASSERT_VALUES_EQUAL(upsertsConstCount, UseSink ? 0 : 1);

        auto updatesCount = CountPlanNodesByKv(plan, "Name", "Update");
        UNIT_ASSERT_VALUES_EQUAL(updatesCount, UseSink ? 1 : 0);

        auto upsertsCount = CountPlanNodesByKv(plan, "Name", "Upsert");
        UNIT_ASSERT_VALUES_EQUAL(upsertsCount, UseSink ? 0 : 1);

        auto deletesConstCount = CountPlanNodesByKv(plan, "Node Type", "Delete-ConstantExpr");
        UNIT_ASSERT_VALUES_EQUAL(deletesConstCount, UseSink ? 0 : 0);

        auto deletesCount = CountPlanNodesByKv(plan, "Name", "Delete");
        UNIT_ASSERT_VALUES_EQUAL(deletesCount, UseSink ? 0 : 0);
        
        auto lookupCount = CountPlanNodesByKv(plan, "Node Type", "TableLookup");
        UNIT_ASSERT_VALUES_EQUAL(lookupCount, UseSink ? 0 : 1);

        /* check tables section */
        {
            const auto& tableInfo = plan.GetMapSafe().at("tables").GetArraySafe()[0].GetMapSafe();
            UNIT_ASSERT_VALUES_EQUAL(tableInfo.at("name"), "/Root/SecondaryKeys");

            THashMap<TString, int> counter;
            auto countOperationsByType = [&tableInfo, &counter](const auto& type) {
                for (const auto& op : tableInfo.at(type).GetArraySafe()) {
                    ++counter[op.GetMapSafe().at("type").GetStringSafe()];
                }
            };

            if (!UseSink) {
                countOperationsByType("reads");
            }
            countOperationsByType("writes");

            UNIT_ASSERT_VALUES_EQUAL(counter["MultiUpsert"], UseSink ? 0 : 1);
            UNIT_ASSERT_VALUES_EQUAL(counter["MultiUpdate"], UseSink ? 1 : 0);
            UNIT_ASSERT_VALUES_EQUAL(counter["MultiErase"], 0);
            UNIT_ASSERT_VALUES_EQUAL(counter["Lookup"], lookupCount);
        }

        UNIT_ASSERT_VALUES_EQUAL(plan.GetMapSafe().at("tables").GetArraySafe().size(), 1);
    }
}

} // namespace NKqp
} // namespace NKikimr

<|MERGE_RESOLUTION|>--- conflicted
+++ resolved
@@ -519,23 +519,13 @@
 
         auto upsertsConstCount = CountPlanNodesByKv(plan, "Node Type", "Upsert-ConstantExpr");
         UNIT_ASSERT_VALUES_EQUAL(upsertsConstCount, UseSink ? 0 : 2);
-<<<<<<< HEAD
 
         auto deletesConstCount = CountPlanNodesByKv(plan, "Node Type", "Delete-ConstantExpr");
         UNIT_ASSERT_VALUES_EQUAL(deletesConstCount, UseSink ? 0 : 1);
 
         auto upsertsCount = CountPlanNodesByKv(plan, "Name", "Upsert");
-        UNIT_ASSERT_VALUES_EQUAL(upsertsCount, UseSink ? 2 : 2);
-
-=======
-
-        auto deletesConstCount = CountPlanNodesByKv(plan, "Node Type", "Delete-ConstantExpr");
-        UNIT_ASSERT_VALUES_EQUAL(deletesConstCount, UseSink ? 0 : 1);
-
-        auto upsertsCount = CountPlanNodesByKv(plan, "Name", "Upsert");
         UNIT_ASSERT_VALUES_EQUAL(upsertsCount, 2);
 
->>>>>>> 041b08df
         auto deletesCount = CountPlanNodesByKv(plan, "Name", "Delete");
         UNIT_ASSERT_VALUES_EQUAL(deletesCount, UseSink ? 1 : 1);
 
