--- conflicted
+++ resolved
@@ -2273,8 +2273,6 @@
             UNIT_ASSERT_C(result.IsSuccess(), result.GetIssues().ToString());
         }
     }
-<<<<<<< HEAD
-=======
 
     Y_UNIT_TEST_QUAD(CreateAsSelectTypes, NotNull, IsOlap) {
         NKikimrConfig::TAppConfig appConfig;
@@ -2677,7 +2675,6 @@
         )", NYdb::NQuery::TTxControl::NoTx()).ExtractValueSync();
         UNIT_ASSERT_VALUES_EQUAL_C(hangingResult.GetStatus(), EStatus::SUCCESS, hangingResult.GetIssues().ToString());
     }    
->>>>>>> 041b08df
 }
 
 } // namespace NKqp
