--- conflicted
+++ resolved
@@ -236,34 +236,15 @@
     }
 
     Y_UNIT_TEST(ExecuteQueryWithWorkloadManager) {
-        NKikimrConfig::TAppConfig config;
-        config.MutableFeatureFlags()->SetEnableResourcePools(true);
-
-        auto kikimr = TKikimrRunner(TKikimrSettings()
-            .SetAppConfig(config)
-            .SetEnableResourcePools(true));
+        auto kikimr = DefaultKikimrRunner();
         auto db = kikimr.GetQueryClient();
 
         TExecuteQuerySettings settings;
-
-        {  // Existing pool
-            settings.PoolId("default");
-
-            const TString query = "SELECT Key, Value2 FROM TwoShard WHERE Value2 > 0 ORDER BY Key";
-            auto result = db.ExecuteQuery(query, TTxControl::BeginTx().CommitTx(), settings).ExtractValueSync();
-            CheckQueryResult(result);
-        }
-
-        {  // Not existing pool (check workload manager enabled)
-            settings.PoolId("another_pool_id");
-
-            const TString query = "SELECT Key, Value2 FROM TwoShard WHERE Value2 > 0 ORDER BY Key";
-            auto result = db.ExecuteQuery(query, TTxControl::BeginTx().CommitTx(), settings).ExtractValueSync();
-            UNIT_ASSERT_VALUES_EQUAL_C(result.GetStatus(), EStatus::NOT_FOUND, result.GetIssues().ToOneLineString());
-            UNIT_ASSERT_STRING_CONTAINS(result.GetIssues().ToString(), "Resource pool another_pool_id not found");
-            UNIT_ASSERT_STRING_CONTAINS(result.GetIssues().ToString(), "Failed to resolve pool id another_pool");
-            UNIT_ASSERT_STRING_CONTAINS(result.GetIssues().ToString(), "Query failed during adding/waiting in workload pool");
-        }
+        settings.PoolId("sample_pool_id");
+
+        const TString query = "SELECT Key, Value2 FROM TwoShard WHERE Value2 > 0 ORDER BY Key";
+        auto result = db.ExecuteQuery(query, TTxControl::BeginTx().CommitTx(), settings).ExtractValueSync();
+        CheckQueryResult(result);
     }
 
     std::pair<ui32, ui32> CalcRowsAndBatches(TExecuteQueryIterator& it) {
@@ -468,25 +449,6 @@
             checkResult("KeyValue", R"([[[1u];["Vic"]];[[2u];["Vic"]]])");
             checkResult("TwoShard", R"([[[1u];["One"];[1]];[[2u];["Two"];[1]];[[3u];["Three"];[1]];[[4000000001u];["BigOne"];[1]];[[4000000002u];["BigTwo"];[1]];[[4000000003u];["BigThree"];[1]]])");
         }
-    }
-
-    Y_UNIT_TEST(IssuesInCaseOfSuccess) {
-        auto kikimr = DefaultKikimrRunner();
-        auto db = kikimr.GetQueryClient();
-        auto session = kikimr.GetTableClient().CreateSession().GetValueSync().GetSession();
-        CreateSampleTablesWithIndex(session, true);
-        auto selectRes = db.ExecuteQuery(
-            "SELECT Value FROM `/Root/SecondaryKeys` VIEW Index WHERE Key = 2",
-            TTxControl::BeginTx().CommitTx()
-        ).ExtractValueSync();
-
-        UNIT_ASSERT_C(selectRes.IsSuccess(), selectRes.GetIssues().ToString());
-        const TString expected = R"([[["Payload2"]]])";
-        CompareYson(expected, FormatResultSetYson(selectRes.GetResultSet(0)));
-        UNIT_ASSERT_C(HasIssue(selectRes.GetIssues(), NYql::TIssuesIds::KIKIMR_WRONG_INDEX_USAGE,
-            [](const NYql::TIssue& issue) {
-                return issue.GetMessage().Contains("Given predicate is not suitable for used index: Index");
-            }), selectRes.GetIssues().ToString());
     }
 
     Y_UNIT_TEST(ExecuteQueryInteractiveTxCommitWithQuery) {
@@ -1187,19 +1149,6 @@
                 querySelect, NYdb::NQuery::TTxControl::BeginTx().CommitTx()).ExtractValueSync();
             UNIT_ASSERT_C(resultSelect.IsSuccess(), resultSelect.GetIssues().ToString());
 
-            const TVector<TString> sessionIdSplitted = StringSplitter(id).SplitByString("&id=");
-            const auto queryCreateRestricted = Q_(fmt::format(R"(
-                --!syntax_v1
-                CREATE TABLE `/Root/.tmp/sessions/{}/Test` (
-                    Key Uint64 NOT NULL,
-                    Value String,
-                    PRIMARY KEY (Key)
-                );)", sessionIdSplitted.back()));
-
-            auto resultCreateRestricted = session.ExecuteQuery(queryCreateRestricted, NYdb::NQuery::TTxControl::NoTx()).ExtractValueSync();
-            UNIT_ASSERT(!resultCreateRestricted.IsSuccess());
-            UNIT_ASSERT_C(resultCreateRestricted.GetIssues().ToString().Contains("error: path is temporary"), resultCreateRestricted.GetIssues().ToString());
-
             bool allDoneOk = true;
             NTestHelpers::CheckDelete(clientConfig, id, Ydb::StatusIds::SUCCESS, allDoneOk);
 
@@ -1215,15 +1164,6 @@
             auto resultSelect = client.ExecuteQuery(
                 querySelect, NYdb::NQuery::TTxControl::BeginTx().CommitTx()).ExtractValueSync();
             UNIT_ASSERT(!resultSelect.IsSuccess());
-        }
-
-        Sleep(TDuration::Seconds(1));
-
-        {
-            auto schemeClient = kikimr.GetSchemeClient();
-            auto listResult = schemeClient.ListDirectory("/Root/.tmp/sessions").GetValueSync();
-            UNIT_ASSERT_VALUES_EQUAL_C(listResult.GetStatus(), NYdb::EStatus::SUCCESS, listResult.GetIssues().ToString());
-            UNIT_ASSERT_VALUES_EQUAL(listResult.GetChildren().size(), 0);
         }
     }
 
@@ -1407,7 +1347,7 @@
 
         const auto queryCreate = Q_(R"(
             --!syntax_v1
-            CREATE TEMPORARY TABLE `/Root/test/Temp` (
+            CREATE TEMPORARY TABLE Temp (
                 Key Uint64 NOT NULL,
                 Value String,
                 PRIMARY KEY (Key)
@@ -1419,7 +1359,7 @@
         {
             const auto querySelect = Q_(R"(
                 --!syntax_v1
-                SELECT * FROM `/Root/test/Temp`;
+                SELECT * FROM Temp;
             )");
 
             auto resultSelect = session.ExecuteQuery(
@@ -1429,7 +1369,7 @@
 
         const auto queryDrop = Q_(R"(
             --!syntax_v1
-            DROP TABLE `/Root/test/Temp`;
+            DROP TABLE Temp;
         )");
 
         auto resultDrop = session.ExecuteQuery(
@@ -1439,7 +1379,7 @@
         {
             const auto querySelect = Q_(R"(
                 --!syntax_v1
-                SELECT * FROM `/Root/test/Temp`;
+                SELECT * FROM Temp;
             )");
 
             auto resultSelect = session.ExecuteQuery(
@@ -1459,7 +1399,7 @@
         {
             const auto querySelect = Q_(R"(
                 --!syntax_v1
-                SELECT * FROM `/Root/test/Temp`;
+                SELECT * FROM Temp;
             )");
 
             auto resultSelect = sessionAnother.ExecuteQuery(
@@ -2566,61 +2506,6 @@
         }
     }
 
-    Y_UNIT_TEST(SeveralCTAS) {
-        NKikimrConfig::TAppConfig appConfig;
-        appConfig.MutableTableServiceConfig()->SetEnablePreparedDdl(true);
-        appConfig.MutableTableServiceConfig()->SetEnableAstCache(true);
-        appConfig.MutableTableServiceConfig()->SetEnableOlapSink(true);
-        appConfig.MutableTableServiceConfig()->SetEnablePreparedDdl(true);
-        appConfig.MutableTableServiceConfig()->SetEnableCreateTableAs(true);
-        appConfig.MutableTableServiceConfig()->SetEnablePerStatementQueryExecution(true);
-        auto setting = NKikimrKqp::TKqpSetting();
-        auto serverSettings = TKikimrSettings()
-            .SetAppConfig(appConfig)
-            .SetKqpSettings({setting})
-            .SetWithSampleTables(false)
-            .SetEnableTempTables(true);
-
-        TKikimrRunner kikimr(serverSettings);
-        auto db = kikimr.GetQueryClient();
-
-        {
-            auto result = db.ExecuteQuery(R"(
-                CREATE TABLE Table1 (
-                    PRIMARY KEY (Key)
-                ) AS SELECT 1u AS Key, "1" AS Value1, "1" AS Value2;
-                CREATE TABLE Table2 (
-                    PRIMARY KEY (Key)
-                ) AS SELECT 2u AS Key, "2" AS Value1, "2" AS Value2;
-                CREATE TABLE Table3 (
-                    PRIMARY KEY (Key)
-                ) AS SELECT * FROM Table2 UNION ALL SELECT * FROM Table1;
-                SELECT * FROM Table1 ORDER BY Key;
-                SELECT * FROM Table2 ORDER BY Key;
-                SELECT * FROM Table3 ORDER BY Key;
-            )", TTxControl::NoTx(), TExecuteQuerySettings().ClientTimeout(TDuration::MilliSeconds(500))).ExtractValueSync();
-            UNIT_ASSERT_VALUES_EQUAL_C(result.GetStatus(), EStatus::SUCCESS, result.GetIssues().ToString());
-            UNIT_ASSERT_VALUES_EQUAL(result.GetResultSets().size(), 3);
-            // Results are empty. Snapshot was taken before tables were created, so we don't see changes after snapshot.
-            // This will be fixed in future, for example, by implicit commit before/after each ddl statement.
-            CompareYson(R"([])", FormatResultSetYson(result.GetResultSet(0)));
-            CompareYson(R"([])", FormatResultSetYson(result.GetResultSet(1)));
-            CompareYson(R"([])", FormatResultSetYson(result.GetResultSet(2)));
-
-            result = db.ExecuteQuery(R"(
-                SELECT * FROM Table1 ORDER BY Key;
-                SELECT * FROM Table2 ORDER BY Key;
-                SELECT * FROM Table3 ORDER BY Key;
-            )", TTxControl::BeginTx().CommitTx()).ExtractValueSync();
-            UNIT_ASSERT_VALUES_EQUAL_C(result.GetStatus(), EStatus::SUCCESS, result.GetIssues().ToString());
-            UNIT_ASSERT_VALUES_EQUAL(result.GetResultSets().size(), 3);
-            CompareYson(R"([[[1u];["1"];["1"]]])", FormatResultSetYson(result.GetResultSet(0)));
-            CompareYson(R"([[[2u];["2"];["2"]]])", FormatResultSetYson(result.GetResultSet(1)));
-            // Also empty now(
-            CompareYson(R"([])", FormatResultSetYson(result.GetResultSet(2)));
-        }
-    }
-
     Y_UNIT_TEST(TableSink_ReplaceFromSelectOlap) {
         NKikimrConfig::TAppConfig appConfig;
         appConfig.MutableTableServiceConfig()->SetEnableOlapSink(true);
@@ -2671,25 +2556,6 @@
                     (1u, "test1", 10), (2u, "test2", 11), (3u, "test3", 12), (4u, NULL, 13);
             )", NYdb::NQuery::TTxControl::BeginTx().CommitTx()).ExtractValueSync();
             UNIT_ASSERT_C(prepareResult.IsSuccess(), prepareResult.GetIssues().ToString());
-        }
-
-        {
-            // empty
-            const TString sql = R"(
-                REPLACE INTO `/Root/ColumnShard1`
-                SELECT * FROM `/Root/ColumnSource` WHERE Col3 == 0
-            )";
-            auto insertResult = client.ExecuteQuery(sql, NYdb::NQuery::TTxControl::BeginTx().CommitTx()).GetValueSync();
-            UNIT_ASSERT_C(insertResult.IsSuccess(), insertResult.GetIssues().ToString());
-
-            auto it = client.StreamExecuteQuery(R"(
-                SELECT * FROM `/Root/ColumnShard1` ORDER BY Col1, Col2, Col3;
-            )", NYdb::NQuery::TTxControl::BeginTx().CommitTx()).ExtractValueSync();
-            UNIT_ASSERT_VALUES_EQUAL_C(it.GetStatus(), EStatus::SUCCESS, it.GetIssues().ToString());
-            TString output = StreamResultToYson(it);
-            CompareYson(
-                output,
-                R"([])");
         }
 
         {
@@ -2971,9 +2837,9 @@
         CompareYson(output, R"([[1u;"test1";[10];["1"]];[2u;"test2";#;["2"]];[3u;"test3";[12];#];[4u;"test4";#;#];[100u;"test100";[1000];["100"]]])");
     }
 
-    Y_UNIT_TEST(TableSink_OltpReplace) {
+    Y_UNIT_TEST(TableSink_InsertUpsertError) {
         NKikimrConfig::TAppConfig appConfig;
-        appConfig.MutableTableServiceConfig()->SetEnableOltpSink(true);
+        appConfig.MutableTableServiceConfig()->SetEnableOlapSink(true);
         auto settings = TKikimrSettings()
             .SetAppConfig(appConfig)
             .SetWithSampleTables(false);
@@ -2984,357 +2850,47 @@
         auto session = kikimr.GetTableClient().CreateSession().GetValueSync().GetSession();
 
         const TString query = R"(
-            CREATE TABLE `/Root/DataShard` (
+            CREATE TABLE `/Root/ColumnShard` (
                 Col1 Uint64 NOT NULL,
                 Col2 Int32,
-                Col3 String,
                 PRIMARY KEY (Col1)
-            );
+            )
+            PARTITION BY HASH(Col1)
+            WITH (STORE = COLUMN, AUTO_PARTITIONING_MIN_PARTITIONS_COUNT = 16);
         )";
 
         auto result = session.ExecuteSchemeQuery(query).GetValueSync();
         UNIT_ASSERT_C(result.GetStatus() == NYdb::EStatus::SUCCESS, result.GetIssues().ToString());
 
         auto client = kikimr.GetQueryClient();
-        
-        {
-            auto it = client.ExecuteQuery(R"(
-                REPLACE INTO `/Root/DataShard` (Col1, Col2) VALUES (0u, 0);
-                REPLACE INTO `/Root/DataShard` (Col1, Col3) VALUES (1u, 'test');
+        { 
+            auto prepareResult = client.ExecuteQuery(R"(
+                UPSERT INTO `/Root/ColumnShard` (Col1, Col2) VALUES (1u, 1)
             )", NYdb::NQuery::TTxControl::BeginTx().CommitTx()).ExtractValueSync();
-            UNIT_ASSERT_C(it.IsSuccess(), it.GetIssues().ToString());
+            UNIT_ASSERT(!prepareResult.IsSuccess());
+            UNIT_ASSERT_C(
+                prepareResult.GetIssues().ToString().Contains("is not supported for olap tables"),
+                prepareResult.GetIssues().ToString());
+        }
+
+        { 
+            auto prepareResult = client.ExecuteQuery(R"(
+                INSERT INTO `/Root/ColumnShard` (Col1, Col2) VALUES (2u, 2)
+            )", NYdb::NQuery::TTxControl::BeginTx().CommitTx()).ExtractValueSync();
+            UNIT_ASSERT(!prepareResult.IsSuccess());
+            UNIT_ASSERT_C(
+                prepareResult.GetIssues().ToString().Contains("is not supported for olap tables"),
+                prepareResult.GetIssues().ToString());
         }
 
         {
             auto it = client.StreamExecuteQuery(R"(
-                SELECT * FROM `/Root/DataShard`;
+                SELECT * FROM `/Root/ColumnShard`;
             )", NYdb::NQuery::TTxControl::BeginTx().CommitTx()).ExtractValueSync();
             UNIT_ASSERT_VALUES_EQUAL_C(it.GetStatus(), EStatus::SUCCESS, it.GetIssues().ToString());
             TString output = StreamResultToYson(it);
-            CompareYson(output, R"([[0u;[0];#];[1u;#;["test"]]])");
-        }
-
-        { 
-            auto it = client.ExecuteQuery(R"(
-                REPLACE INTO `/Root/DataShard` (Col1, Col3) VALUES (0u, 'null');
-                REPLACE INTO `/Root/DataShard` (Col1) VALUES (1u);
-            )", NYdb::NQuery::TTxControl::BeginTx().CommitTx()).ExtractValueSync();
-            UNIT_ASSERT_C(it.IsSuccess(), it.GetIssues().ToString());
-        }
-
-
-        {
-            auto it = client.StreamExecuteQuery(R"(
-                SELECT * FROM `/Root/DataShard`;
-            )", NYdb::NQuery::TTxControl::BeginTx().CommitTx()).ExtractValueSync();
-            UNIT_ASSERT_VALUES_EQUAL_C(it.GetStatus(), EStatus::SUCCESS, it.GetIssues().ToString());
-            TString output = StreamResultToYson(it);
-            CompareYson(output, R"([[0u;#;["null"]];[1u;#;#]])");
-        }
-    }
-
-    class TTableDataModificationTester {
-    protected:
-        NKikimrConfig::TAppConfig AppConfig;
-        std::unique_ptr<TKikimrRunner> Kikimr;
-        YDB_ACCESSOR(bool, IsOlap, false);
-        virtual void DoExecute() = 0;
-    public:
-        void Execute() {
-            AppConfig.MutableTableServiceConfig()->SetEnableOlapSink(true);
-            AppConfig.MutableTableServiceConfig()->SetEnableOltpSink(true);
-            AppConfig.MutableTableServiceConfig()->SetEnableKqpDataQueryStreamLookup(true);
-            AppConfig.MutableTableServiceConfig()->SetOldLookupJoinBehaviour(false);
-            auto settings = TKikimrSettings().SetAppConfig(AppConfig).SetWithSampleTables(false);
-
-            Kikimr = std::make_unique<TKikimrRunner>(settings);
-            Tests::NCommon::TLoggerInit(*Kikimr).Initialize();
-
-            auto session = Kikimr->GetTableClient().CreateSession().GetValueSync().GetSession();
-
-            const TString query = Sprintf(R"(
-                CREATE TABLE `/Root/DataShard` (
-                    Col1 Uint64 NOT NULL,
-                    Col2 Int32,
-                    Col3 String,
-                    PRIMARY KEY (Col1)
-                ) WITH (
-                    STORE = %s,
-                    AUTO_PARTITIONING_MIN_PARTITIONS_COUNT = 10
-                );
-            )", IsOlap ? "COLUMN" : "ROW");
-
-            auto result = session.ExecuteSchemeQuery(query).GetValueSync();
-            UNIT_ASSERT_C(result.GetStatus() == NYdb::EStatus::SUCCESS, result.GetIssues().ToString());
-            DoExecute();
-        }
-
-    };
-
-    class TUpsertFromTableTester: public TTableDataModificationTester {
-    protected:
-        void DoExecute() override {
-            auto client = Kikimr->GetQueryClient();
-
-            {
-                auto it = client.ExecuteQuery(R"(
-                UPSERT INTO `/Root/DataShard` (Col1, Col2) VALUES (0u, 0);
-                UPSERT INTO `/Root/DataShard` (Col1, Col3) VALUES (1u, 'test');
-            )", NYdb::NQuery::TTxControl::BeginTx().CommitTx()).ExtractValueSync();
-                UNIT_ASSERT_C(it.IsSuccess(), it.GetIssues().ToString());
-            }
-
-            {
-                auto it = client.StreamExecuteQuery(R"(
-                SELECT * FROM `/Root/DataShard` ORDER BY Col1;
-            )", NYdb::NQuery::TTxControl::BeginTx().CommitTx()).ExtractValueSync();
-                UNIT_ASSERT_VALUES_EQUAL_C(it.GetStatus(), EStatus::SUCCESS, it.GetIssues().ToString());
-                TString output = StreamResultToYson(it);
-                CompareYson(output, R"([[0u;[0];#];[1u;#;["test"]]])");
-            }
-
-            {
-                auto it = client.ExecuteQuery(R"(
-                UPSERT INTO `/Root/DataShard` (Col1, Col3) VALUES (0u, 'null');
-                UPSERT INTO `/Root/DataShard` (Col1) VALUES (1u);
-            )", NYdb::NQuery::TTxControl::BeginTx().CommitTx()).ExtractValueSync();
-                UNIT_ASSERT_C(it.IsSuccess(), it.GetIssues().ToString());
-            }
-
-            {
-                auto it = client.StreamExecuteQuery(R"(
-                SELECT * FROM `/Root/DataShard` ORDER BY Col1;
-            )", NYdb::NQuery::TTxControl::BeginTx().CommitTx()).ExtractValueSync();
-                UNIT_ASSERT_VALUES_EQUAL_C(it.GetStatus(), EStatus::SUCCESS, it.GetIssues().ToString());
-                TString output = StreamResultToYson(it);
-                CompareYson(output, R"([[0u;[0];["null"]];[1u;#;["test"]]])");
-            }
-        }
-    };
-
-    Y_UNIT_TEST(TableSink_OltpUpsert) {
-        TUpsertFromTableTester tester;
-        tester.SetIsOlap(false);
-        tester.Execute();
-    }
-
-    Y_UNIT_TEST(TableSink_OlapUpsert) {
-        TUpsertFromTableTester tester;
-        tester.SetIsOlap(true);
-        tester.Execute();
-    }
-
-    class TInsertFromTableTester: public TTableDataModificationTester {
-    protected:
-        void DoExecute() override {
-            auto client = Kikimr->GetQueryClient();
-
-            {
-                auto it = client.ExecuteQuery(R"(
-                INSERT INTO `/Root/DataShard` (Col1, Col2) VALUES (0u, 0);
-                INSERT INTO `/Root/DataShard` (Col1, Col3) VALUES (1u, 'test');
-                INSERT INTO `/Root/DataShard` (Col1, Col3, Col2) VALUES (2u, 't', 3);
-            )", NYdb::NQuery::TTxControl::BeginTx().CommitTx()).ExtractValueSync();
-                UNIT_ASSERT_C(it.IsSuccess(), it.GetIssues().ToString());
-            }
-
-            {
-                auto it = client.StreamExecuteQuery(R"(
-                SELECT * FROM `/Root/DataShard` ORDER BY Col1;
-            )", NYdb::NQuery::TTxControl::BeginTx().CommitTx()).ExtractValueSync();
-                UNIT_ASSERT_VALUES_EQUAL_C(it.GetStatus(), EStatus::SUCCESS, it.GetIssues().ToString());
-                TString output = StreamResultToYson(it);
-                CompareYson(output, R"([[0u;[0];#];[1u;#;["test"]];[2u;[3];["t"]]])");
-            }
-
-            {
-                auto it = client.ExecuteQuery(R"(
-                INSERT INTO `/Root/DataShard` (Col1, Col3) VALUES (0u, 'null');
-            )", NYdb::NQuery::TTxControl::BeginTx().CommitTx()).ExtractValueSync();
-                UNIT_ASSERT_C(!it.IsSuccess(), it.GetIssues().ToString());
-                UNIT_ASSERT_C(
-                    it.GetIssues().ToString().Contains("Operation is aborting because an duplicate key")
-                    || it.GetIssues().ToString().Contains("Conflict with existing key."),
-                    it.GetIssues().ToString());
-            }
-
-            {
-                auto it = client.StreamExecuteQuery(R"(
-                SELECT * FROM `/Root/DataShard` ORDER BY Col1;
-            )", NYdb::NQuery::TTxControl::BeginTx().CommitTx()).ExtractValueSync();
-                UNIT_ASSERT_VALUES_EQUAL_C(it.GetStatus(), EStatus::SUCCESS, it.GetIssues().ToString());
-                TString output = StreamResultToYson(it);
-                CompareYson(output, R"([[0u;[0];#];[1u;#;["test"]];[2u;[3];["t"]]])");
-            }
-        }
-    };
-
-    Y_UNIT_TEST(TableSink_OltpInsert) {
-        TInsertFromTableTester tester;
-        tester.SetIsOlap(false);
-        tester.Execute();
-    }
-
-    Y_UNIT_TEST(TableSink_OlapInsert) {
-        TInsertFromTableTester tester;
-        tester.SetIsOlap(true);
-        tester.Execute();
-    }
-
-    class TDeleteFromTableTester: public TTableDataModificationTester {
-    protected:
-        void DoExecute() override {
-            auto client = Kikimr->GetQueryClient();
-
-            {
-                auto it = client.ExecuteQuery(R"(
-                INSERT INTO `/Root/DataShard` (Col1, Col2) VALUES (0u, 0);
-                INSERT INTO `/Root/DataShard` (Col1, Col3) VALUES (1u, 'test');
-                INSERT INTO `/Root/DataShard` (Col1, Col3, Col2) VALUES (2u, 't', 3);
-            )", NYdb::NQuery::TTxControl::BeginTx().CommitTx()).ExtractValueSync();
-                UNIT_ASSERT_C(it.IsSuccess(), it.GetIssues().ToString());
-            }
-
-            {
-                auto it = client.StreamExecuteQuery(R"(
-                SELECT * FROM `/Root/DataShard` ORDER BY Col1;
-            )", NYdb::NQuery::TTxControl::BeginTx().CommitTx()).ExtractValueSync();
-                UNIT_ASSERT_VALUES_EQUAL_C(it.GetStatus(), EStatus::SUCCESS, it.GetIssues().ToString());
-                TString output = StreamResultToYson(it);
-                CompareYson(output, R"([[0u;[0];#];[1u;#;["test"]];[2u;[3];["t"]]])");
-            }
-
-            {
-                auto it = client.ExecuteQuery(R"(
-                DELETE FROM `/Root/DataShard` WHERE Col3 == 't';
-            )", NYdb::NQuery::TTxControl::BeginTx().CommitTx()).ExtractValueSync();
-                UNIT_ASSERT_C(it.IsSuccess(), it.GetIssues().ToString());
-            }
-            {
-                auto it = client.StreamExecuteQuery(R"(
-                SELECT * FROM `/Root/DataShard` ORDER BY Col1;
-            )", NYdb::NQuery::TTxControl::BeginTx().CommitTx()).ExtractValueSync();
-                UNIT_ASSERT_VALUES_EQUAL_C(it.GetStatus(), EStatus::SUCCESS, it.GetIssues().ToString());
-                TString output = StreamResultToYson(it);
-                CompareYson(output, R"([[0u;[0];#];[1u;#;["test"]]])");
-            }
-
-            {
-                auto it = client.ExecuteQuery(R"(
-                DELETE FROM `/Root/DataShard` WHERE Col3 == 'not found';
-            )", NYdb::NQuery::TTxControl::BeginTx().CommitTx()).ExtractValueSync();
-                UNIT_ASSERT_C(it.IsSuccess(), it.GetIssues().ToString());
-            }
-
-            {
-                auto it = client.ExecuteQuery(R"(
-                DELETE FROM `/Root/DataShard` ON SELECT 0 AS Col1;
-            )", NYdb::NQuery::TTxControl::BeginTx().CommitTx()).ExtractValueSync();
-                UNIT_ASSERT_C(it.IsSuccess(), it.GetIssues().ToString());
-            }
-
-            {
-                auto it = client.StreamExecuteQuery(R"(
-                SELECT * FROM `/Root/DataShard` ORDER BY Col1;
-            )", NYdb::NQuery::TTxControl::BeginTx().CommitTx()).ExtractValueSync();
-                UNIT_ASSERT_VALUES_EQUAL_C(it.GetStatus(), EStatus::SUCCESS, it.GetIssues().ToString());
-                TString output = StreamResultToYson(it);
-                CompareYson(output, R"([[1u;#;["test"]]])");
-            }
-        }
-    };
-
-    Y_UNIT_TEST(TableSink_OltpDelete) {
-        TDeleteFromTableTester tester;
-        tester.SetIsOlap(false);
-        tester.Execute();
-    }
-
-    Y_UNIT_TEST(TableSink_OlapDelete) {
-        TDeleteFromTableTester tester;
-        tester.SetIsOlap(true);
-        tester.Execute();
-    }
-
-    class TUpdateFromTableTester: public TTableDataModificationTester {
-    protected:
-        void DoExecute() override {
-            auto client = Kikimr->GetQueryClient();
-
-            {
-                auto it = client.ExecuteQuery(R"(
-                INSERT INTO `/Root/DataShard` (Col1, Col2) VALUES (0u, 0);
-                INSERT INTO `/Root/DataShard` (Col1, Col3) VALUES (1u, 'test');
-                INSERT INTO `/Root/DataShard` (Col1, Col3, Col2) VALUES (2u, 't', 3);
-            )", NYdb::NQuery::TTxControl::BeginTx().CommitTx()).ExtractValueSync();
-                UNIT_ASSERT_C(it.IsSuccess(), it.GetIssues().ToString());
-            }
-
-            {
-                auto it = client.StreamExecuteQuery(R"(
-                SELECT * FROM `/Root/DataShard` ORDER BY Col1;
-            )", NYdb::NQuery::TTxControl::BeginTx().CommitTx()).ExtractValueSync();
-                UNIT_ASSERT_VALUES_EQUAL_C(it.GetStatus(), EStatus::SUCCESS, it.GetIssues().ToString());
-                TString output = StreamResultToYson(it);
-                CompareYson(output, R"([[0u;[0];#];[1u;#;["test"]];[2u;[3];["t"]]])");
-            }
-
-            {
-                auto it = client.ExecuteQuery(R"(
-                UPDATE `/Root/DataShard` SET Col2 = 42 WHERE Col3 == 'not found';
-            )", NYdb::NQuery::TTxControl::BeginTx().CommitTx()).ExtractValueSync();
-                UNIT_ASSERT_C(it.IsSuccess(), it.GetIssues().ToString());
-            }
-
-            {
-                auto it = client.ExecuteQuery(R"(
-                UPDATE `/Root/DataShard` SET Col2 = 42 WHERE Col3 == 't';
-            )", NYdb::NQuery::TTxControl::BeginTx().CommitTx()).ExtractValueSync();
-                UNIT_ASSERT_C(it.IsSuccess(), it.GetIssues().ToString());
-            }
-
-            {
-                auto it = client.StreamExecuteQuery(R"(
-                SELECT * FROM `/Root/DataShard` ORDER BY Col1;
-            )", NYdb::NQuery::TTxControl::BeginTx().CommitTx()).ExtractValueSync();
-                UNIT_ASSERT_VALUES_EQUAL_C(it.GetStatus(), EStatus::SUCCESS, it.GetIssues().ToString());
-                TString output = StreamResultToYson(it);
-                CompareYson(output, R"([[0u;[0];#];[1u;#;["test"]];[2u;[42];["t"]]])");
-            }
-
-            {
-                auto it = client.ExecuteQuery(R"(
-                UPDATE `/Root/DataShard` ON SELECT 0u AS Col1, 1 AS Col2, 'text' AS Col3;
-            )", NYdb::NQuery::TTxControl::BeginTx().CommitTx()).ExtractValueSync();
-                UNIT_ASSERT_C(it.IsSuccess(), it.GetIssues().ToString());
-            }
-
-            {
-                auto it = client.ExecuteQuery(R"(
-                UPDATE `/Root/DataShard` ON SELECT 10u AS Col1, 1 AS Col2, 'text' AS Col3;
-            )", NYdb::NQuery::TTxControl::BeginTx().CommitTx()).ExtractValueSync();
-                UNIT_ASSERT_C(it.IsSuccess(), it.GetIssues().ToString());
-            }
-
-            auto it = client.StreamExecuteQuery(R"(
-                SELECT * FROM `/Root/DataShard` ORDER BY Col1;
-            )", NYdb::NQuery::TTxControl::BeginTx().CommitTx()).ExtractValueSync();
-                UNIT_ASSERT_VALUES_EQUAL_C(it.GetStatus(), EStatus::SUCCESS, it.GetIssues().ToString());
-                TString output = StreamResultToYson(it);
-                CompareYson(output, R"([[0u;[1];["text"]];[1u;#;["test"]];[2u;[42];["t"]]])");
-        }
-    };
-
-    Y_UNIT_TEST(TableSink_OltpUpdate) {
-        TUpdateFromTableTester tester;
-        tester.SetIsOlap(false);
-        tester.Execute();
-    }
-
-    Y_UNIT_TEST(TableSink_OlapUpdate) {
-        TUpdateFromTableTester tester;
-        tester.SetIsOlap(true);
-        tester.Execute();
+            CompareYson(output, R"([])");
+        }
     }
 
     Y_UNIT_TEST(TableSink_ReplaceDuplicatesOlap) {
@@ -3534,11 +3090,7 @@
         }
     }
 
-<<<<<<< HEAD
-    Y_UNIT_TEST(AlterTable_DropNotNull_Valid) {
-=======
     Y_UNIT_TEST(ReplaceIntoWithDefaultValue) {
->>>>>>> ca2f3302
         NKikimrConfig::TAppConfig appConfig;
         appConfig.MutableTableServiceConfig()->SetEnableOlapSink(false);
         appConfig.MutableTableServiceConfig()->SetEnableOltpSink(false);
@@ -3554,24 +3106,51 @@
 
         {
             auto createTable = client.ExecuteQuery(R"sql(
-<<<<<<< HEAD
+                CREATE TABLE `/Root/test/tb` (
+                    id UInt32,
+                    val UInt32 NOT NULL DEFAULT(100),
+                    PRIMARY KEY(id)
+                );
+            )sql", NYdb::NQuery::TTxControl::NoTx()).ExtractValueSync();
+            UNIT_ASSERT_C(createTable.IsSuccess(), createTable.GetIssues().ToString());
+        }
+
+        {
+            auto replaceValues = client.ExecuteQuery(R"sql(
+                REPLACE INTO `/Root/test/tb` (id) VALUES
+                    ( 1 )
+                ;
+            )sql", NYdb::NQuery::TTxControl::BeginTx().CommitTx()).ExtractValueSync();
+            UNIT_ASSERT_C(replaceValues.IsSuccess(), replaceValues.GetIssues().ToString());
+        }
+    }
+
+    Y_UNIT_TEST(AlterTable_DropNotNull_Valid) {
+        NKikimrConfig::TAppConfig appConfig;
+        appConfig.MutableTableServiceConfig()->SetEnableOlapSink(false);
+        appConfig.MutableTableServiceConfig()->SetEnableOltpSink(false);
+        auto settings = TKikimrSettings()
+            .SetAppConfig(appConfig)
+            .SetWithSampleTables(false);
+
+        TKikimrRunner kikimr(settings);
+        Tests::NCommon::TLoggerInit(kikimr).Initialize();
+
+        // auto session = kikimr.GetTableClient().CreateSession().GetValueSync().GetSession();
+        auto client = kikimr.GetQueryClient();
+
+        {
+            auto createTable = client.ExecuteQuery(R"sql(
                 CREATE TABLE `/Root/test/alterNull` (
                     id Int32 NOT NULL,
                     val Int32 NOT NULL,
                     PRIMARY KEY (id)
-=======
-                CREATE TABLE `/Root/test/tb` (
-                    id UInt32,
-                    val UInt32 NOT NULL DEFAULT(100),
-                    PRIMARY KEY(id)
->>>>>>> ca2f3302
                 );
             )sql", NYdb::NQuery::TTxControl::NoTx()).ExtractValueSync();
             UNIT_ASSERT_C(createTable.IsSuccess(), createTable.GetIssues().ToString());
         }
 
         {
-<<<<<<< HEAD
             auto initValues = client.ExecuteQuery(R"sql(
                 REPLACE INTO `/Root/test/alterNull` (id, val)
                 VALUES
@@ -3699,14 +3278,6 @@
                 ( 2, NULL, 2 );
             )sql", NYdb::NQuery::TTxControl::BeginTx().CommitTx()).ExtractValueSync();
             UNIT_ASSERT_C(initNullValues.IsSuccess(), initNullValues.GetIssues().ToString());
-=======
-            auto replaceValues = client.ExecuteQuery(R"sql(
-                REPLACE INTO `/Root/test/tb` (id) VALUES
-                    ( 1 )
-                ;
-            )sql", NYdb::NQuery::TTxControl::BeginTx().CommitTx()).ExtractValueSync();
-            UNIT_ASSERT_C(replaceValues.IsSuccess(), replaceValues.GetIssues().ToString());
->>>>>>> ca2f3302
         }
     }
 }
