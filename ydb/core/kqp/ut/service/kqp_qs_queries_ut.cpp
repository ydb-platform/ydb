#include <ydb/core/kqp/counters/kqp_counters.h>
#include <ydb/core/kqp/ut/common/kqp_ut_common.h>
#include <ydb/core/kqp/ut/common/columnshard.h>
#include <ydb/core/testlib/common_helper.h>
#include <ydb/public/lib/ut_helpers/ut_helpers_query.h>
#include <ydb/public/sdk/cpp/client/ydb_operation/operation.h>
#include <ydb/public/sdk/cpp/client/ydb_proto/accessor.h>
#include <ydb/public/sdk/cpp/client/ydb_types/exceptions/exceptions.h>
#include <ydb/public/sdk/cpp/client/ydb_types/operation/operation.h>

#include <ydb/core/kqp/counters/kqp_counters.h>

#include <fmt/format.h>

namespace NKikimr {
namespace NKqp {

using namespace NYdb;
using namespace NYdb::NQuery;
using namespace fmt::literals;

Y_UNIT_TEST_SUITE(KqpQueryService) {
    Y_UNIT_TEST(SessionFromPoolError) {
        auto kikimr = DefaultKikimrRunner();
        auto settings = NYdb::NQuery::TClientSettings().Database("WrongDB");
        auto db = kikimr.GetQueryClient(settings);

        auto result = db.GetSession().GetValueSync();
        UNIT_ASSERT_VALUES_EQUAL_C(result.GetStatus(), EStatus::NOT_FOUND, result.GetIssues().ToString());
    }

    Y_UNIT_TEST(SessionFromPoolSuccess) {
        auto kikimr = DefaultKikimrRunner();
        NKqp::TKqpCounters counters(kikimr.GetTestServer().GetRuntime()->GetAppData().Counters);

        {
            auto db = kikimr.GetQueryClient();

            TString id;
            {
                auto result = db.GetSession().GetValueSync();
                UNIT_ASSERT_VALUES_EQUAL_C(result.GetStatus(), EStatus::SUCCESS, result.GetIssues().ToString());
                UNIT_ASSERT(result.GetSession().GetId());
                id = result.GetSession().GetId();
            }
            {
                auto result = db.GetSession().GetValueSync();
                UNIT_ASSERT_VALUES_EQUAL_C(result.GetStatus(), EStatus::SUCCESS, result.GetIssues().ToString());
                UNIT_ASSERT_VALUES_EQUAL(result.GetSession().GetId(), id);
            }
        }
        WaitForZeroSessions(counters);
    }

    Y_UNIT_TEST(QueryOnClosedSession) {
        auto kikimr = DefaultKikimrRunner();
        auto clientConfig = NGRpcProxy::TGRpcClientConfig(kikimr.GetEndpoint());
        NKqp::TKqpCounters counters(kikimr.GetTestServer().GetRuntime()->GetAppData().Counters);

        {
            auto db = kikimr.GetQueryClient();

            TString id;
            {
                auto result = db.GetSession().GetValueSync();
                UNIT_ASSERT_VALUES_EQUAL_C(result.GetStatus(), EStatus::SUCCESS, result.GetIssues().ToString());
                UNIT_ASSERT(result.GetSession().GetId());
                auto session = result.GetSession();
                id = session.GetId();

                bool allDoneOk = true;
                NTestHelpers::CheckDelete(clientConfig, id, Ydb::StatusIds::SUCCESS, allDoneOk);

                UNIT_ASSERT(allDoneOk);

                auto execResult = session.ExecuteQuery("SELECT 1;",
                    NYdb::NQuery::TTxControl::BeginTx().CommitTx()).ExtractValueSync();

                UNIT_ASSERT_VALUES_EQUAL(execResult.GetStatus(), EStatus::BAD_SESSION);
            }
            // closed session must be removed from session pool
            {
                auto result = db.GetSession().GetValueSync();
                UNIT_ASSERT_VALUES_EQUAL_C(result.GetStatus(), EStatus::SUCCESS, result.GetIssues().ToString());
                UNIT_ASSERT(result.GetSession().GetId() != id);
            }
        }
        WaitForZeroSessions(counters);
    }

    Y_UNIT_TEST(StreamExecuteQueryPure) {
        auto kikimr = DefaultKikimrRunner();
        auto db = kikimr.GetQueryClient();

        auto params = TParamsBuilder()
            .AddParam("$value").Int64(17).Build()
            .Build();

        auto it = db.StreamExecuteQuery(R"(
            DECLARE $value As Int64;
            SELECT $value;
        )", TTxControl::BeginTx().CommitTx(), params).ExtractValueSync();
        UNIT_ASSERT_C(it.IsSuccess(), it.GetIssues().ToString());

        ui64 count = 0;
        for (;;) {
            auto streamPart = it.ReadNext().GetValueSync();
            if (!streamPart.IsSuccess()) {
                UNIT_ASSERT_C(streamPart.EOS(), streamPart.GetIssues().ToString());
                break;
            }

            if (streamPart.HasResultSet()) {
                auto resultSet = streamPart.ExtractResultSet();
                count += resultSet.RowsCount();
            }
        }

        UNIT_ASSERT_VALUES_EQUAL(count, 1);
    }

    Y_UNIT_TEST(ExecuteQueryPure) {
        auto kikimr = DefaultKikimrRunner();
        auto db = kikimr.GetQueryClient();

        auto params = TParamsBuilder()
            .AddParam("$value").Int64(17).Build()
            .Build();

        auto result = db.ExecuteQuery(R"(
            DECLARE $value As Int64;
            SELECT $value;
        )", TTxControl::BeginTx().CommitTx(), params).ExtractValueSync();
        UNIT_ASSERT_VALUES_EQUAL_C(result.GetStatus(), EStatus::SUCCESS, result.GetIssues().ToString());

        CompareYson(R"([[17]])", FormatResultSetYson(result.GetResultSet(0)));
    }

    Y_UNIT_TEST(StreamExecuteQuery) {
        auto kikimr = DefaultKikimrRunner();
        auto db = kikimr.GetQueryClient();

        {
            auto it = db.StreamExecuteQuery(R"(
                SELECT Key, Value2 FROM TwoShard WHERE Value2 > 0;
            )", TTxControl::BeginTx().CommitTx()).ExtractValueSync();
            UNIT_ASSERT_C(it.IsSuccess(), it.GetIssues().ToString());

            ui64 count = 0;
            for (;;) {
                auto streamPart = it.ReadNext().GetValueSync();
                if (!streamPart.IsSuccess()) {
                    UNIT_ASSERT_C(streamPart.EOS(), streamPart.GetIssues().ToString());
                    break;
                }

                if (streamPart.HasResultSet()) {
                    auto resultSet = streamPart.ExtractResultSet();
                    count += resultSet.RowsCount();
                }
            }

            UNIT_ASSERT_VALUES_EQUAL(count, 2);
        }

        {
            auto it = db.StreamExecuteQuery(R"(
                SELECT Key, Value2 FROM TwoShard WHERE false ORDER BY Key > 0;
            )", TTxControl::BeginTx().CommitTx()).ExtractValueSync();
            UNIT_ASSERT_C(it.IsSuccess(), it.GetIssues().ToString());

            ui32 rsCount = 0;
            ui32 columns = 0;
            for (;;) {
                auto streamPart = it.ReadNext().GetValueSync();
                if (!streamPart.IsSuccess()) {
                    UNIT_ASSERT_C(streamPart.EOS(), streamPart.GetIssues().ToString());
                    break;
                }

                if (streamPart.HasResultSet()) {
                    auto resultSet = streamPart.ExtractResultSet();
                    columns = resultSet.ColumnsCount();
                    CompareYson(R"([])", FormatResultSetYson(resultSet));
                    rsCount++;
                }
            }

            UNIT_ASSERT_VALUES_EQUAL(rsCount, 1);
            UNIT_ASSERT_VALUES_EQUAL(columns, 2);
        }
    }

    void CheckQueryResult(TExecuteQueryResult result) {
        UNIT_ASSERT_VALUES_EQUAL_C(result.GetStatus(), EStatus::SUCCESS, result.GetIssues().ToString());
        UNIT_ASSERT_VALUES_EQUAL(result.GetResultSets().size(), 1);
        CompareYson(R"([
            [[3u];[1]];
            [[4000000003u];[1]]
        ])", FormatResultSetYson(result.GetResultSet(0)));
    }

    Y_UNIT_TEST(ExecuteQuery) {
        auto kikimr = DefaultKikimrRunner();
        auto db = kikimr.GetQueryClient();

        const TString query = "SELECT Key, Value2 FROM TwoShard WHERE Value2 > 0 ORDER BY Key";
        auto result = db.ExecuteQuery(query, TTxControl::BeginTx().CommitTx()).ExtractValueSync();
        CheckQueryResult(result);
    }

    Y_UNIT_TEST(ExecuteQueryExplicitBeginCommitRollback) {
        auto kikimr = DefaultKikimrRunner();
        auto db = kikimr.GetQueryClient();
        auto sessionResult = db.GetSession().ExtractValueSync();
        UNIT_ASSERT_VALUES_EQUAL_C(sessionResult.GetStatus(), EStatus::SUCCESS, sessionResult.GetIssues().ToString());
        auto session = sessionResult.GetSession();

        {
            auto beginTxResult = session.BeginTransaction(TTxSettings::OnlineRO()).ExtractValueSync();
            UNIT_ASSERT_VALUES_EQUAL_C(beginTxResult.GetStatus(), EStatus::BAD_REQUEST, beginTxResult.GetIssues().ToString());
            UNIT_ASSERT(beginTxResult.GetIssues());
        }

        {
            auto beginTxResult = session.BeginTransaction(TTxSettings::SerializableRW()).ExtractValueSync();
            UNIT_ASSERT_VALUES_EQUAL_C(beginTxResult.GetStatus(), EStatus::SUCCESS, beginTxResult.GetIssues().ToString());

            auto transaction = beginTxResult.GetTransaction();
            auto commitTxResult = transaction.Commit().ExtractValueSync();
            UNIT_ASSERT_VALUES_EQUAL_C(commitTxResult.GetStatus(), EStatus::SUCCESS, commitTxResult.GetIssues().ToString());

            auto rollbackTxResult = transaction.Rollback().ExtractValueSync();
            UNIT_ASSERT_VALUES_EQUAL_C(rollbackTxResult.GetStatus(), EStatus::NOT_FOUND, rollbackTxResult.GetIssues().ToString());
        }
    }

    Y_UNIT_TEST(ExecuteQueryWithWorkloadManager) {
        NKikimrConfig::TAppConfig config;
        config.MutableFeatureFlags()->SetEnableResourcePools(true);

        auto kikimr = TKikimrRunner(TKikimrSettings()
            .SetAppConfig(config)
            .SetEnableResourcePools(true));
        auto db = kikimr.GetQueryClient();

        TExecuteQuerySettings settings;

        {  // Existing pool
            settings.PoolId("default");

            const TString query = "SELECT Key, Value2 FROM TwoShard WHERE Value2 > 0 ORDER BY Key";
            auto result = db.ExecuteQuery(query, TTxControl::BeginTx().CommitTx(), settings).ExtractValueSync();
            CheckQueryResult(result);
        }

        {  // Not existing pool (check workload manager enabled)
            settings.PoolId("another_pool_id");

            const TString query = "SELECT Key, Value2 FROM TwoShard WHERE Value2 > 0 ORDER BY Key";
            auto result = db.ExecuteQuery(query, TTxControl::BeginTx().CommitTx(), settings).ExtractValueSync();
            UNIT_ASSERT_VALUES_EQUAL_C(result.GetStatus(), EStatus::NOT_FOUND, result.GetIssues().ToOneLineString());
            UNIT_ASSERT_STRING_CONTAINS(result.GetIssues().ToString(), "Resource pool another_pool_id not found");
            UNIT_ASSERT_STRING_CONTAINS(result.GetIssues().ToString(), "Failed to resolve pool id another_pool");
            UNIT_ASSERT_STRING_CONTAINS(result.GetIssues().ToString(), "Query failed during adding/waiting in workload pool");
        }
    }

    std::pair<ui32, ui32> CalcRowsAndBatches(TExecuteQueryIterator& it) {
        ui32 totalRows = 0;
        ui32 totalBatches = 0;
        for (;;) {
            auto streamPart = it.ReadNext().GetValueSync();
            if (!streamPart.IsSuccess()) {
                UNIT_ASSERT_C(streamPart.EOS(), streamPart.GetIssues().ToString());
                break;
            }

            if (streamPart.HasResultSet()) {
                auto result = streamPart.ExtractResultSet();
                UNIT_ASSERT(!result.Truncated());
                totalRows += result.RowsCount();
                totalBatches++;
            }
        }
        return {totalRows, totalBatches};
    }

    Y_UNIT_TEST(FlowControllOnHugeLiteralAsTable) {
        auto kikimr = DefaultKikimrRunner();
        auto db = kikimr.GetQueryClient();

        const TString query = "SELECT * FROM AS_TABLE(ListReplicate(AsStruct(\"12345678\" AS Key), 100000))";

        {
            // Check range for chunk size settings
            auto settings = TExecuteQuerySettings().OutputChunkMaxSize(48_MB);
            auto it = db.StreamExecuteQuery(query, TTxControl::BeginTx().CommitTx(), settings).ExtractValueSync();
            UNIT_ASSERT_VALUES_EQUAL_C(it.GetStatus(), EStatus::SUCCESS, it.GetIssues().ToString());
            auto streamPart = it.ReadNext().GetValueSync();
            UNIT_ASSERT_VALUES_EQUAL_C(streamPart.GetStatus(), EStatus::BAD_REQUEST, streamPart.GetIssues().ToString());
        }

        auto settings = TExecuteQuerySettings().OutputChunkMaxSize(10000);
        auto it = db.StreamExecuteQuery(query, TTxControl::BeginTx().CommitTx(), settings).ExtractValueSync();
        UNIT_ASSERT_VALUES_EQUAL_C(it.GetStatus(), EStatus::SUCCESS, it.GetIssues().ToString());

        auto [totalRows, totalBatches] = CalcRowsAndBatches(it);

        UNIT_ASSERT_VALUES_EQUAL(totalRows, 100000);
        // 100000 rows * 9 (?) byte per row / 10000 chunk size limit -> expect 90 batches
        UNIT_ASSERT(totalBatches >= 90); // but got 91 in our case
        UNIT_ASSERT(totalBatches < 100);
    }

    TString GetQueryToFillTable(bool longRow) {
        TString s = "12345678";
        int rows = 100000;
        if (longRow) {
            rows /= 1000;
            s.resize(1000, 'x');
        }
        return Sprintf("UPSERT INTO test SELECT * FROM AS_TABLE (ListMap(ListEnumerate(ListReplicate(\"%s\", %d)), "
                       "($x) -> {RETURN AsStruct($x.0 AS Key, $x.1 as Value)}))",
                       s.c_str(), rows);
    }

    void DoFlowControllOnHugeRealTable(bool longRow) {
        auto kikimr = DefaultKikimrRunner();
        auto db = kikimr.GetQueryClient();

        {
            const TString q = "CREATE TABLE test (Key Uint64, Value String, PRIMARY KEY (Key))";
            auto r = db.ExecuteQuery(q, TTxControl::NoTx()).ExtractValueSync();
            UNIT_ASSERT_VALUES_EQUAL_C(r.GetStatus(), EStatus::SUCCESS, r.GetIssues().ToString());
        }

        {
            auto q = GetQueryToFillTable(longRow);
            auto r = db.ExecuteQuery(q, TTxControl::BeginTx().CommitTx()).ExtractValueSync();
            UNIT_ASSERT_VALUES_EQUAL_C(r.GetStatus(), EStatus::SUCCESS, r.GetIssues().ToString());
        }

        const TString query = "SELECT * FROM test";
        if (longRow) {
            // Check the case of limit less than one row size - expect one batch for each row
            auto settings = TExecuteQuerySettings().OutputChunkMaxSize(100);
            auto it = db.StreamExecuteQuery(query, TTxControl::BeginTx().CommitTx(), settings).ExtractValueSync();
            UNIT_ASSERT_VALUES_EQUAL_C(it.GetStatus(), EStatus::SUCCESS, it.GetIssues().ToString());

            auto [totalRows, totalBatches] = CalcRowsAndBatches(it);

            UNIT_ASSERT_VALUES_EQUAL(totalRows, 100);
            UNIT_ASSERT_VALUES_EQUAL(totalBatches, 100);
        }

        auto settings = TExecuteQuerySettings().OutputChunkMaxSize(10000);
        auto it = db.StreamExecuteQuery(query, TTxControl::BeginTx().CommitTx(), settings).ExtractValueSync();
        UNIT_ASSERT_VALUES_EQUAL_C(it.GetStatus(), EStatus::SUCCESS, it.GetIssues().ToString());

        auto [totalRows, totalBatches] = CalcRowsAndBatches(it);

        Cerr << totalBatches << Endl;
        if (longRow) {
            UNIT_ASSERT_VALUES_EQUAL(totalRows, 100);
            // 100 rows * 1000 byte per row / 10000 chunk size limit -> expect 10 batches
            UNIT_ASSERT(9 <= totalBatches);
            UNIT_ASSERT_LT_C(totalBatches, 13, totalBatches);
        } else {
            UNIT_ASSERT_VALUES_EQUAL(totalRows, 100000);
            // 100000 rows * 12 byte per row / 10000 chunk size limit -> expect 120 batches
            UNIT_ASSERT(119 <= totalBatches);
            UNIT_ASSERT_LT_C(totalBatches, 123, totalBatches);
        }
    }

    Y_UNIT_TEST_TWIN(FlowControllOnHugeRealTable, LongRow) {
        DoFlowControllOnHugeRealTable(LongRow);
    }

    Y_UNIT_TEST(ExecuteQueryExplicitTxTLI) {
        auto kikimr = DefaultKikimrRunner();
        auto db = kikimr.GetQueryClient();
        auto sessionResult = db.GetSession().ExtractValueSync();
        UNIT_ASSERT_VALUES_EQUAL_C(sessionResult.GetStatus(), EStatus::SUCCESS, sessionResult.GetIssues().ToString());
        auto session = sessionResult.GetSession();

        auto beginTxResult = session.BeginTransaction(TTxSettings::SerializableRW()).ExtractValueSync();
        UNIT_ASSERT_VALUES_EQUAL_C(beginTxResult.GetStatus(), EStatus::SUCCESS, beginTxResult.GetIssues().ToString());
        auto transaction = beginTxResult.GetTransaction();
        UNIT_ASSERT(transaction.IsActive());

        {
            const TString query = "UPDATE TwoShard SET Value2 = 0";
            auto result = transaction.GetSession().ExecuteQuery(query, TTxControl::Tx(transaction.GetId())).ExtractValueSync();
            UNIT_ASSERT_VALUES_EQUAL_C(result.GetStatus(), EStatus::SUCCESS, result.GetIssues().ToString());
        }

        {

            const TString query = "UPDATE TwoShard SET Value2 = 1";
            auto result = db.ExecuteQuery(query, TTxControl::BeginTx().CommitTx()).ExtractValueSync();
            UNIT_ASSERT_VALUES_EQUAL_C(result.GetStatus(), EStatus::SUCCESS, result.GetIssues().ToString());
        }

        auto commitTxResult = transaction.Commit().ExtractValueSync();
        UNIT_ASSERT_VALUES_EQUAL_C(commitTxResult.GetStatus(), EStatus::ABORTED, commitTxResult.GetIssues().ToString());
    }

    Y_UNIT_TEST(ExecuteQueryInteractiveTx) {
        auto kikimr = DefaultKikimrRunner();
        auto db = kikimr.GetQueryClient();
        auto sessionResult = db.GetSession().ExtractValueSync();
        UNIT_ASSERT_VALUES_EQUAL_C(sessionResult.GetStatus(), EStatus::SUCCESS, sessionResult.GetIssues().ToString());
        auto session = sessionResult.GetSession();

        {
            const TString query = "UPDATE TwoShard SET Value2 = 0";
            auto result = session.ExecuteQuery(query, TTxControl::BeginTx()).ExtractValueSync();
            UNIT_ASSERT_VALUES_EQUAL_C(result.GetStatus(), EStatus::SUCCESS, result.GetIssues().ToString());
            auto transaction = result.GetTransaction();
            UNIT_ASSERT(transaction->IsActive());

            auto checkResult = [&](TString expected) {
                auto selectRes = db.ExecuteQuery(
                    "SELECT * FROM TwoShard ORDER BY Key",
                    TTxControl::BeginTx().CommitTx()
                ).ExtractValueSync();

                UNIT_ASSERT_C(selectRes.IsSuccess(), selectRes.GetIssues().ToString());
                CompareYson(expected, FormatResultSetYson(selectRes.GetResultSet(0)));
            };
            checkResult(R"([[[1u];["One"];[-1]];[[2u];["Two"];[0]];[[3u];["Three"];[1]];[[4000000001u];["BigOne"];[-1]];[[4000000002u];["BigTwo"];[0]];[[4000000003u];["BigThree"];[1]]])");

            auto txRes = transaction->Commit().GetValueSync();
            UNIT_ASSERT_VALUES_EQUAL_C(txRes.GetStatus(), EStatus::SUCCESS, txRes.GetIssues().ToString());

            checkResult(R"([[[1u];["One"];[0]];[[2u];["Two"];[0]];[[3u];["Three"];[0]];[[4000000001u];["BigOne"];[0]];[[4000000002u];["BigTwo"];[0]];[[4000000003u];["BigThree"];[0]]])");
        }

        {
            const TString query = "UPDATE TwoShard SET Value2 = 1";
            auto result = session.ExecuteQuery(query, TTxControl::BeginTx()).ExtractValueSync();
            UNIT_ASSERT_VALUES_EQUAL_C(result.GetStatus(), EStatus::SUCCESS, result.GetIssues().ToString());
            auto transaction = result.GetTransaction();
            UNIT_ASSERT(transaction->IsActive());

            const TString query2 = "UPDATE KeyValue SET Value = 'Vic'";
            auto result2 = session.ExecuteQuery(query2, TTxControl::Tx(transaction->GetId())).ExtractValueSync();
            UNIT_ASSERT_VALUES_EQUAL_C(result2.GetStatus(), EStatus::SUCCESS, result2.GetIssues().ToString());
            auto transaction2 = result2.GetTransaction();
            UNIT_ASSERT(transaction2->IsActive());

            auto checkResult = [&](TString table, TString expected) {
                auto selectRes = db.ExecuteQuery(
                    Sprintf("SELECT * FROM %s ORDER BY Key", table.data()),
                    TTxControl::BeginTx().CommitTx()
                ).ExtractValueSync();

                UNIT_ASSERT_C(selectRes.IsSuccess(), selectRes.GetIssues().ToString());
                CompareYson(expected, FormatResultSetYson(selectRes.GetResultSet(0)));
            };
            checkResult("TwoShard", R"([[[1u];["One"];[0]];[[2u];["Two"];[0]];[[3u];["Three"];[0]];[[4000000001u];["BigOne"];[0]];[[4000000002u];["BigTwo"];[0]];[[4000000003u];["BigThree"];[0]]])");
            checkResult("KeyValue", R"([[[1u];["One"]];[[2u];["Two"]]])");
            auto txRes = transaction->Commit().GetValueSync();
            UNIT_ASSERT_VALUES_EQUAL_C(txRes.GetStatus(), EStatus::SUCCESS, txRes.GetIssues().ToString());

            checkResult("KeyValue", R"([[[1u];["Vic"]];[[2u];["Vic"]]])");
            checkResult("TwoShard", R"([[[1u];["One"];[1]];[[2u];["Two"];[1]];[[3u];["Three"];[1]];[[4000000001u];["BigOne"];[1]];[[4000000002u];["BigTwo"];[1]];[[4000000003u];["BigThree"];[1]]])");
        }
    }

    Y_UNIT_TEST(IssuesInCaseOfSuccess) {
        auto kikimr = DefaultKikimrRunner();
        auto db = kikimr.GetQueryClient();
        auto session = kikimr.GetTableClient().CreateSession().GetValueSync().GetSession();
        CreateSampleTablesWithIndex(session, true);
        auto selectRes = db.ExecuteQuery(
            "SELECT Value FROM `/Root/SecondaryKeys` VIEW Index WHERE Key = 2",
            TTxControl::BeginTx().CommitTx()
        ).ExtractValueSync();

        UNIT_ASSERT_C(selectRes.IsSuccess(), selectRes.GetIssues().ToString());
        const TString expected = R"([[["Payload2"]]])";
        CompareYson(expected, FormatResultSetYson(selectRes.GetResultSet(0)));
        UNIT_ASSERT_C(HasIssue(selectRes.GetIssues(), NYql::TIssuesIds::KIKIMR_WRONG_INDEX_USAGE,
            [](const NYql::TIssue& issue) {
                return issue.GetMessage().Contains("Given predicate is not suitable for used index: Index");
            }), selectRes.GetIssues().ToString());
    }

    Y_UNIT_TEST(ExecuteQueryInteractiveTxCommitWithQuery) {
        auto kikimr = DefaultKikimrRunner();
        auto db = kikimr.GetQueryClient();
        auto sessionResult = db.GetSession().ExtractValueSync();
        UNIT_ASSERT_VALUES_EQUAL_C(sessionResult.GetStatus(), EStatus::SUCCESS, sessionResult.GetIssues().ToString());
        auto session = sessionResult.GetSession();

        const TString query = "UPDATE TwoShard SET Value2 = 0";
        auto result = session.ExecuteQuery(query, TTxControl::BeginTx()).ExtractValueSync();
        UNIT_ASSERT_VALUES_EQUAL_C(result.GetStatus(), EStatus::SUCCESS, result.GetIssues().ToString());
        auto transaction = result.GetTransaction();
        UNIT_ASSERT(transaction->IsActive());

        auto checkResult = [&](TString expected) {
            auto selectRes = db.ExecuteQuery(
                "SELECT * FROM TwoShard ORDER BY Key",
                TTxControl::BeginTx().CommitTx()
            ).ExtractValueSync();

            UNIT_ASSERT_C(selectRes.IsSuccess(), selectRes.GetIssues().ToString());
            CompareYson(expected, FormatResultSetYson(selectRes.GetResultSet(0)));
        };
        checkResult(R"([[[1u];["One"];[-1]];[[2u];["Two"];[0]];[[3u];["Three"];[1]];[[4000000001u];["BigOne"];[-1]];[[4000000002u];["BigTwo"];[0]];[[4000000003u];["BigThree"];[1]]])");

        result = session.ExecuteQuery("UPDATE TwoShard SET Value2 = 1 WHERE Key = 1",
            TTxControl::Tx(transaction->GetId()).CommitTx()).ExtractValueSync();;
        UNIT_ASSERT_VALUES_EQUAL_C(result.GetStatus(), EStatus::SUCCESS, result.GetIssues().ToString());
        UNIT_ASSERT(!result.GetTransaction());

        checkResult(R"([[[1u];["One"];[1]];[[2u];["Two"];[0]];[[3u];["Three"];[0]];[[4000000001u];["BigOne"];[0]];[[4000000002u];["BigTwo"];[0]];[[4000000003u];["BigThree"];[0]]])");
    }


    Y_UNIT_TEST(ForbidInteractiveTxOnImplicitSession) {
        auto kikimr = DefaultKikimrRunner();
        auto db = kikimr.GetQueryClient();

        const TString query = "SELECT 1";
        UNIT_ASSERT_EXCEPTION(db.ExecuteQuery(query, TTxControl::BeginTx()).ExtractValueSync(), NYdb::TContractViolation);
    }

    Y_UNIT_TEST(ExecuteRetryQuery) {
        auto kikimr = DefaultKikimrRunner();
        auto db = kikimr.GetQueryClient();
        const TString query = "SELECT Key, Value2 FROM TwoShard WHERE Value2 > 0 ORDER BY Key";
        auto queryFunc = [&query](TSession session) -> TAsyncExecuteQueryResult {
            return session.ExecuteQuery(query, TTxControl::BeginTx().CommitTx());
        };

        auto resultRetryFunc = db.RetryQuery(std::move(queryFunc)).GetValueSync();
        int attempt = 10;
        while (attempt-- && db.GetActiveSessionCount() > 0) {
            Sleep(TDuration::MilliSeconds(100));
        }
        UNIT_ASSERT_VALUES_EQUAL(db.GetActiveSessionCount(), 0);
        CheckQueryResult(resultRetryFunc);
    }

    Y_UNIT_TEST(ExecuteQueryPg) {
        auto kikimr = DefaultKikimrRunner();
        auto db = kikimr.GetQueryClient();

        auto settings = TExecuteQuerySettings()
            .Syntax(ESyntax::Pg);

        auto result = db.ExecuteQuery(R"(
            SELECT * FROM (VALUES
                (1::int8, 'one'),
                (2::int8, 'two'),
                (3::int8, 'three')
            ) AS t;
        )", TTxControl::BeginTx().CommitTx(), settings).ExtractValueSync();
        UNIT_ASSERT_VALUES_EQUAL_C(result.GetStatus(), EStatus::SUCCESS, result.GetIssues().ToString());

        CompareYson(R"([
            ["1";"one"];
            ["2";"two"];
            ["3";"three"]
        ])", FormatResultSetYson(result.GetResultSet(0)));
    }

    //KIKIMR-18492
    Y_UNIT_TEST(ExecuteQueryPgTableSelect) {
        TKikimrRunner kikimr(NKqp::TKikimrSettings().SetWithSampleTables(false));
        auto settings = TExecuteQuerySettings()
            .Syntax(ESyntax::Pg);
        {
            auto db = kikimr.GetTableClient();
            auto session = db.CreateSession().GetValueSync().GetSession();
            auto result = session.ExecuteSchemeQuery(R"(
                CREATE TABLE test (id int16,PRIMARY KEY (id)))"
            ).GetValueSync();

            UNIT_ASSERT_C(result.IsSuccess(), result.GetIssues().ToString());
        }
        {
            auto db = kikimr.GetQueryClient();
            auto result = db.ExecuteQuery(
                "SELECT * FROM test",
                TTxControl::BeginTx().CommitTx(), settings
            ).ExtractValueSync();

            UNIT_ASSERT_C(result.IsSuccess(), result.GetIssues().ToString());
            CompareYson(R"([])", FormatResultSetYson(result.GetResultSet(0)));
        }
    }

    Y_UNIT_TEST(ExecuteDDLStatusCodeSchemeError) {
        TKikimrRunner kikimr(NKqp::TKikimrSettings().SetWithSampleTables(false));
        {
            auto db = kikimr.GetQueryClient();
            auto result = db.ExecuteQuery(R"(
                CREATE TABLE unsupported_TzTimestamp (key Int32, payload TzTimestamp, primary key(key)))",
                TTxControl::NoTx()
            ).GetValueSync();

            UNIT_ASSERT_VALUES_EQUAL_C(result.GetStatus(), EStatus::SCHEME_ERROR, result.GetIssues().ToString());
        }
    }

    Y_UNIT_TEST(ExecuteQueryScalar) {
        auto kikimr = DefaultKikimrRunner();
        auto db = kikimr.GetQueryClient();

        auto result = db.ExecuteQuery(R"(
            SELECT COUNT(*) FROM EightShard;
        )", TTxControl::BeginTx().CommitTx()).ExtractValueSync();
        UNIT_ASSERT_VALUES_EQUAL_C(result.GetStatus(), EStatus::SUCCESS, result.GetIssues().ToString());

        CompareYson(R"([[24u]])", FormatResultSetYson(result.GetResultSet(0)));
    }

    Y_UNIT_TEST(ExecuteQueryMultiResult) {
        auto kikimr = DefaultKikimrRunner();
        auto db = kikimr.GetQueryClient();

        auto settings = TExecuteQuerySettings()
            .StatsMode(EStatsMode::Basic);

        auto result = db.ExecuteQuery(R"(
            SELECT * FROM EightShard WHERE Text = "Value2" AND Data = 1 ORDER BY Key;
            SELECT * FROM TwoShard WHERE Key < 10 ORDER BY Key;
        )", TTxControl::BeginTx().CommitTx(), settings).ExtractValueSync();
        UNIT_ASSERT_VALUES_EQUAL_C(result.GetStatus(), EStatus::SUCCESS, result.GetIssues().ToString());

        auto& stats = NYdb::TProtoAccessor::GetProto(*result.GetStats());
        UNIT_ASSERT_VALUES_EQUAL(stats.query_phases().size(), 1);

        CompareYson(R"([
            [[1];[202u];["Value2"]];
            [[1];[502u];["Value2"]];
            [[1];[802u];["Value2"]]])", FormatResultSetYson(result.GetResultSet(0)));
        CompareYson(R"([
            [[1u];["One"];[-1]];
            [[2u];["Two"];[0]];
            [[3u];["Three"];[1]]])", FormatResultSetYson(result.GetResultSet(1)));
    }

    Y_UNIT_TEST(ExecuteQueryMultiScalar) {
        auto kikimr = DefaultKikimrRunner();
        auto db = kikimr.GetQueryClient();

        auto result = db.ExecuteQuery(R"(
            SELECT COUNT(*) FROM EightShard;
            SELECT COUNT(*) FROM TwoShard;
        )", TTxControl::BeginTx().CommitTx()).ExtractValueSync();
        UNIT_ASSERT_VALUES_EQUAL_C(result.GetStatus(), EStatus::SUCCESS, result.GetIssues().ToString());

        CompareYson(R"([[24u]])", FormatResultSetYson(result.GetResultSet(0)));
        CompareYson(R"([[6u]])", FormatResultSetYson(result.GetResultSet(1)));
    }

    Y_UNIT_TEST(StreamExecuteQueryMultiResult) {
        auto kikimr = DefaultKikimrRunner();
        auto db = kikimr.GetQueryClient();

        auto it = db.StreamExecuteQuery(R"(
            SELECT * FROM EightShard WHERE Text = "Value2" AND Data = 1 ORDER BY Key;
            SELECT 2;
            SELECT * FROM TwoShard WHERE Key < 10 ORDER BY Key;
        )", TTxControl::BeginTx().CommitTx()).ExtractValueSync();
        UNIT_ASSERT_C(it.IsSuccess(), it.GetIssues().ToString());

        ui64 lastResultSetIndex = 0;
        ui64 count = 0;
        for (;;) {
            auto streamPart = it.ReadNext().GetValueSync();
            if (!streamPart.IsSuccess()) {
                UNIT_ASSERT_C(streamPart.EOS(), streamPart.GetIssues().ToString());
                break;
            }

            if (streamPart.HasResultSet()) {
                if (streamPart.GetResultSetIndex() != lastResultSetIndex) {
                    UNIT_ASSERT_VALUES_EQUAL(streamPart.GetResultSetIndex(), lastResultSetIndex + 1);
                    ++lastResultSetIndex;
                }

                auto resultSet = streamPart.ExtractResultSet();
                count += resultSet.RowsCount();
            }
        }

        UNIT_ASSERT_VALUES_EQUAL(count, 7);
    }

    Y_UNIT_TEST(Write) {
        auto kikimr = DefaultKikimrRunner();
        auto db = kikimr.GetQueryClient();

        auto result = db.ExecuteQuery(R"(
            UPSERT INTO TwoShard (Key, Value2) VALUES(0, 101);

            SELECT Value2 FROM TwoShard WHERE Key = 0;
        )", TTxControl::BeginTx().CommitTx()).ExtractValueSync();
        UNIT_ASSERT_VALUES_EQUAL_C(result.GetStatus(), EStatus::SUCCESS, result.GetIssues().ToString());

        CompareYson(R"([[[101]]])", FormatResultSetYson(result.GetResultSet(0)));
    }

    Y_UNIT_TEST(Explain) {
        auto kikimr = DefaultKikimrRunner();
        auto db = kikimr.GetQueryClient();

        auto params = TParamsBuilder()
            .AddParam("$value").Int64(17).Build()
            .Build();

        auto settings = TExecuteQuerySettings()
            .ExecMode(EExecMode::Explain);

        auto result = db.ExecuteQuery(R"(
            DECLARE $value As Int64;
            SELECT $value;
        )", TTxControl::NoTx(), params, settings).ExtractValueSync();
        UNIT_ASSERT_VALUES_EQUAL_C(result.GetStatus(), EStatus::SUCCESS, result.GetIssues().ToString());
        UNIT_ASSERT(result.GetResultSets().empty());

        UNIT_ASSERT(result.GetStats().Defined());
        UNIT_ASSERT(result.GetStats()->GetPlan().Defined());

        NJson::TJsonValue plan;
        NJson::ReadJsonTree(*result.GetStats()->GetPlan(), &plan, true);
        UNIT_ASSERT(ValidatePlanNodeIds(plan));
    }

    Y_UNIT_TEST(ExecStats) {
        auto kikimr = DefaultKikimrRunner();
        auto db = kikimr.GetQueryClient();

        auto params = TParamsBuilder()
            .AddParam("$value").Uint32(10).Build()
            .Build();

        auto settings = TExecuteQuerySettings()
            .StatsMode(EStatsMode::Basic);

        auto result = db.ExecuteQuery(R"(
            DECLARE $value As Uint32;
            SELECT * FROM TwoShard WHERE Key < $value;
        )", TTxControl::BeginTx().CommitTx(), params, settings).ExtractValueSync();
        UNIT_ASSERT_VALUES_EQUAL_C(result.GetStatus(), EStatus::SUCCESS, result.GetIssues().ToString());

        UNIT_ASSERT_VALUES_EQUAL(result.GetResultSet(0).RowsCount(), 3);
        UNIT_ASSERT(result.GetStats().Defined());
        UNIT_ASSERT(!result.GetStats()->GetPlan().Defined());

        auto& stats = NYdb::TProtoAccessor::GetProto(*result.GetStats());
        UNIT_ASSERT_VALUES_EQUAL(stats.query_phases().size(), 1);
    }

    Y_UNIT_TEST(ExecStatsPlan) {
        auto kikimr = DefaultKikimrRunner();
        auto db = kikimr.GetQueryClient();

        auto params = TParamsBuilder()
            .AddParam("$value").Uint32(10).Build()
            .Build();

        auto settings = TExecuteQuerySettings()
            .StatsMode(EStatsMode::Full);

        auto result = db.ExecuteQuery(R"(
            DECLARE $value As Uint32;
            SELECT * FROM TwoShard WHERE Key < $value;
        )", TTxControl::BeginTx().CommitTx(), params, settings).ExtractValueSync();
        UNIT_ASSERT_VALUES_EQUAL_C(result.GetStatus(), EStatus::SUCCESS, result.GetIssues().ToString());

        UNIT_ASSERT_VALUES_EQUAL(result.GetResultSet(0).RowsCount(), 3);
        UNIT_ASSERT(result.GetStats().Defined());
        UNIT_ASSERT(result.GetStats()->GetPlan().Defined());

        NJson::TJsonValue plan;
        NJson::ReadJsonTree(*result.GetStats()->GetPlan(), &plan, true);

        auto stages = FindPlanStages(plan);

        i64 totalTasks = 0;
        for (const auto& stage : stages) {
            if (stage.GetMapSafe().contains("Stats")) {
                totalTasks += stage.GetMapSafe().at("Stats").GetMapSafe().at("Tasks").GetIntegerSafe();
            }
        }
        UNIT_ASSERT_VALUES_EQUAL(totalTasks, 2);
    }

    Y_UNIT_TEST(ExecStatsAst) {
        auto kikimr = DefaultKikimrRunner();
        auto db = kikimr.GetQueryClient();

        auto settings = TExecuteQuerySettings()
            .StatsMode(EStatsMode::Full);

        std::vector<std::pair<TString, EStatus>> cases = {
            { "SELECT 42 AS test_ast_column", EStatus::SUCCESS },
            { "SELECT test_ast_column FROM TwoShard", EStatus::GENERIC_ERROR },
            { "SELECT UNWRAP(42 / 0) AS test_ast_column", EStatus::PRECONDITION_FAILED },
        };

        for (const auto& [sql, status] : cases) {
            auto result = db.ExecuteQuery(sql, TTxControl::BeginTx().CommitTx(), settings).ExtractValueSync();
            UNIT_ASSERT_VALUES_EQUAL_C(result.GetStatus(), status, result.GetIssues().ToString());

            UNIT_ASSERT(result.GetStats().Defined());
            UNIT_ASSERT(result.GetStats()->GetAst().Defined());
            UNIT_ASSERT_STRING_CONTAINS(*result.GetStats()->GetAst(), "test_ast_column");
        }
    }

    Y_UNIT_TEST(Ddl) {
        NKikimrConfig::TAppConfig appConfig;
        appConfig.MutableTableServiceConfig()->SetEnablePreparedDdl(true);
        auto setting = NKikimrKqp::TKqpSetting();
        auto serverSettings = TKikimrSettings()
            .SetAppConfig(appConfig)
            .SetKqpSettings({setting});

        TKikimrRunner kikimr(serverSettings);
        auto db = kikimr.GetQueryClient();

        enum EEx {
            Empty,
            IfExists,
            IfNotExists,
        };

        auto checkCreate = [&](bool expectSuccess, EEx exMode, int nameSuffix) {
            UNIT_ASSERT_UNEQUAL(exMode, EEx::IfExists);
            const TString ifNotExistsStatement = exMode == EEx::IfNotExists ? "IF NOT EXISTS" : "";
            const TString sql = fmt::format(R"sql(
                CREATE TABLE {if_not_exists} TestDdl_{name_suffix} (
                    Key Uint64,
                    Value String,
                    PRIMARY KEY (Key)
                );
                )sql",
                "if_not_exists"_a = ifNotExistsStatement,
                "name_suffix"_a = nameSuffix
            );

            auto result = db.ExecuteQuery(sql, TTxControl::NoTx()).ExtractValueSync();
            if (expectSuccess) {
                UNIT_ASSERT_VALUES_EQUAL_C(result.GetStatus(), EStatus::SUCCESS, result.GetIssues().ToString());
            } else {
                UNIT_ASSERT_VALUES_UNEQUAL_C(result.GetStatus(), EStatus::SUCCESS, result.GetIssues().ToString());
            }
            UNIT_ASSERT(result.GetResultSets().empty());
        };

        auto checkDrop = [&](bool expectSuccess, EEx exMode, int nameSuffix) {
            UNIT_ASSERT_UNEQUAL(exMode, EEx::IfNotExists);
            const TString ifExistsStatement = exMode == EEx::IfExists ? "IF EXISTS" : "";
            const TString sql = fmt::format(R"sql(
                DROP TABLE {if_exists} TestDdl_{name_suffix};
                )sql",
                "if_exists"_a = ifExistsStatement,
                "name_suffix"_a = nameSuffix
            );

            auto result = db.ExecuteQuery(sql, TTxControl::NoTx()).ExtractValueSync();
            if (expectSuccess) {
                UNIT_ASSERT_VALUES_EQUAL_C(result.GetStatus(), EStatus::SUCCESS, result.GetIssues().ToString());
            } else {
                UNIT_ASSERT_VALUES_UNEQUAL_C(result.GetStatus(), EStatus::SUCCESS, result.GetIssues().ToString());
            }
            UNIT_ASSERT(result.GetResultSets().empty());
        };

        auto checkUpsert = [&](int nameSuffix) {
            const TString sql = fmt::format(R"sql(
                UPSERT INTO TestDdl_{name_suffix} (Key, Value) VALUES (1, "One");
                )sql",
                "name_suffix"_a = nameSuffix
            );

            auto result = db.ExecuteQuery(sql, TTxControl::BeginTx().CommitTx()).ExtractValueSync();
            UNIT_ASSERT_VALUES_EQUAL_C(result.GetStatus(), EStatus::SUCCESS, result.GetIssues().ToString());
        };

        auto checkExists = [&](bool expectSuccess, int nameSuffix) {
            const TString sql = fmt::format(R"sql(
                SELECT * FROM TestDdl_{name_suffix};
                )sql",
                "name_suffix"_a = nameSuffix
            );
            auto result = db.ExecuteQuery(sql, TTxControl::BeginTx().CommitTx()).ExtractValueSync();

            if (expectSuccess) {
                UNIT_ASSERT_VALUES_EQUAL_C(result.GetStatus(), EStatus::SUCCESS, result.GetIssues().ToString());
                CompareYson(R"([[[1u];["One"]]])", FormatResultSetYson(result.GetResultSet(0)));
            } else {
                UNIT_ASSERT_VALUES_EQUAL_C(result.GetStatus(), EStatus::SCHEME_ERROR, result.GetIssues().ToString());
            }
        };

        auto checkRename = [&](bool expectSuccess, int nameSuffix, int nameSuffixTo) {
            const TString sql = fmt::format(R"sql(
                ALTER TABLE TestDdl_{name_suffix} RENAME TO TestDdl_{name_suffix_to}
                )sql",
                "name_suffix"_a = nameSuffix,
                "name_suffix_to"_a = nameSuffixTo
            );

            auto result = db.ExecuteQuery(sql, TTxControl::NoTx()).ExtractValueSync();
            if (expectSuccess) {
                UNIT_ASSERT_VALUES_EQUAL_C(result.GetStatus(), EStatus::SUCCESS, result.GetIssues().ToString());
            } else {
                UNIT_ASSERT_VALUES_UNEQUAL_C(result.GetStatus(), EStatus::SUCCESS, result.GetIssues().ToString());
            }
            UNIT_ASSERT(result.GetResultSets().empty());
        };

        // usual create
        checkCreate(true, EEx::Empty, 0);
        checkUpsert(0);
        checkExists(true, 0);

        // create already existing table
        checkCreate(false, EEx::Empty, 0); // already exists
        checkCreate(true, EEx::IfNotExists, 0);
        checkExists(true, 0);

        // usual drop
        checkDrop(true, EEx::Empty, 0);
        checkExists(false, 0);
        checkDrop(false, EEx::Empty, 0); // no such table

        // drop if exists
        checkDrop(true, EEx::IfExists, 0);
        checkExists(false, 0);

        // failed attempt to drop nonexisting table
        checkDrop(false, EEx::Empty, 0);

        // create with if not exists
        checkCreate(true, EEx::IfNotExists, 1); // real creation
        checkUpsert(1);
        checkExists(true, 1);
        checkCreate(true, EEx::IfNotExists, 1);

        // drop if exists
        checkDrop(true, EEx::IfExists, 1); // real drop
        checkExists(false, 1);
        checkDrop(true, EEx::IfExists, 1);

        // rename
        Y_UNUSED(checkRename);
        /*
        checkCreate(true, EEx::Empty, 2);
        checkRename(true, 2, 3);
        checkRename(false, 2, 3); // already renamed, no such table
        checkDrop(false, EEx::Empty, 2); // no such table
        checkDrop(true, EEx::Empty, 3);
        */
    }

    Y_UNIT_TEST(DdlColumnTable) {
        const TVector<TTestHelper::TColumnSchema> schema = {
            TTestHelper::TColumnSchema().SetName("Key").SetType(NScheme::NTypeIds::Uint64).SetNullable(false),
            TTestHelper::TColumnSchema().SetName("Value").SetType(NScheme::NTypeIds::String)
        };

        NKikimrConfig::TAppConfig appConfig;
        appConfig.MutableTableServiceConfig()->SetEnablePreparedDdl(true);
        auto setting = NKikimrKqp::TKqpSetting();
        auto serverSettings = TKikimrSettings()
            .SetAppConfig(appConfig)
            .SetKqpSettings({setting});

        TTestHelper testHelper(serverSettings);
        auto& kikimr = testHelper.GetKikimr();

        auto db = kikimr.GetQueryClient();

        enum EEx {
            Empty,
            IfExists,
            IfNotExists,
        };

        auto checkCreate = [&](bool expectSuccess, EEx exMode, const TString& objPath, bool isStore) {
            UNIT_ASSERT_UNEQUAL(exMode, EEx::IfExists);
            const TString ifNotExistsStatement = exMode == EEx::IfNotExists ? "IF NOT EXISTS" : "";
            const TString objType = isStore ? "TABLESTORE" : "TABLE";
            const TString hash = !isStore ? " PARTITION BY HASH(Key) " : "";
            auto sql = TStringBuilder() << R"(
                --!syntax_v1
                CREATE )" << objType << " " << ifNotExistsStatement << " `" << objPath << R"(` (
                    Key Uint64 NOT NULL,
                    Value String,
                    PRIMARY KEY (Key)
                ))" << hash << R"(
                WITH (
                    STORE = COLUMN,
                    AUTO_PARTITIONING_MIN_PARTITIONS_COUNT = 10
                );)";

            auto result = db.ExecuteQuery(sql, TTxControl::NoTx()).ExtractValueSync();
            if (expectSuccess) {
                UNIT_ASSERT_VALUES_EQUAL_C(result.GetStatus(), EStatus::SUCCESS, result.GetIssues().ToString());
            } else {
                UNIT_ASSERT_VALUES_UNEQUAL_C(result.GetStatus(), EStatus::SUCCESS, result.GetIssues().ToString());
            }
            UNIT_ASSERT(result.GetResultSets().empty());
        };

        auto checkAlter = [&](const TString& objPath, bool isStore) {
            const TString objType = isStore ? "TABLESTORE" : "TABLE";
            {
                auto sql = TStringBuilder() << R"(
                    --!syntax_v1
                    ALTER )" << objType << " `" << objPath << R"(`
                        ADD COLUMN NewColumn Uint64;
                    ;)";

                auto result = db.ExecuteQuery(sql, TTxControl::NoTx()).ExtractValueSync();
                UNIT_ASSERT_VALUES_EQUAL_C(result.GetStatus(), EStatus::SUCCESS, result.GetIssues().ToString());
            }
            {
                auto sql = TStringBuilder() << R"(
                    --!syntax_v1
                    ALTER )" << objType << " `" << objPath << R"(`
                        DROP COLUMN NewColumn;
                    ;)";

                auto result = db.ExecuteQuery(sql, TTxControl::NoTx()).ExtractValueSync();
                UNIT_ASSERT_VALUES_EQUAL_C(result.GetStatus(), EStatus::SUCCESS, result.GetIssues().ToString());
            }
        };

        auto checkDrop = [&](bool expectSuccess, EEx exMode,
                const TString& objPath, bool isStore) {
            UNIT_ASSERT_UNEQUAL(exMode, EEx::IfNotExists);
            const TString ifExistsStatement = exMode == EEx::IfExists ? "IF EXISTS" : "";
            const TString objType = isStore ? "TABLESTORE" : "TABLE";
            auto sql = TStringBuilder() << R"(
                --!syntax_v1
                DROP )" << objType << " " << ifExistsStatement << " `" << objPath << R"(`;)";

            auto result = db.ExecuteQuery(sql, TTxControl::NoTx()).ExtractValueSync();
            if (expectSuccess) {
                UNIT_ASSERT_VALUES_EQUAL_C(result.GetStatus(), EStatus::SUCCESS, result.GetIssues().ToString());
            } else {
                UNIT_ASSERT_VALUES_UNEQUAL_C(result.GetStatus(), EStatus::SUCCESS, result.GetIssues().ToString());
            }
            UNIT_ASSERT(result.GetResultSets().empty());
        };

        auto checkAddRow = [&](const TString& objPath) {
            const size_t inserted_rows = 5;
            TTestHelper::TColumnTable testTable;
            testTable.SetName(objPath)
                .SetPrimaryKey({"Key"})
                .SetSharding({"Key"})
                .SetSchema(schema);
            {
                TTestHelper::TUpdatesBuilder tableInserter(testTable.GetArrowSchema(schema));
                for (size_t i = 0; i < inserted_rows; i++) {
                    tableInserter.AddRow().Add(i).Add("test_res_" + std::to_string(i));
                }
                testHelper.BulkUpsert(testTable, tableInserter);
            }

            Sleep(TDuration::Seconds(100));

            auto sql = TStringBuilder() << R"(
                SELECT Value FROM `)" << objPath << R"(` WHERE Key=1)";

            testHelper.ReadData(sql, "[[[\"test_res_1\"]]]");
        };

        checkCreate(true, EEx::Empty, "/Root/TableStoreTest", true);
        checkCreate(false, EEx::Empty, "/Root/TableStoreTest", true);
        checkCreate(true, EEx::IfNotExists, "/Root/TableStoreTest", true);
        checkDrop(true, EEx::Empty, "/Root/TableStoreTest", true);
        checkDrop(true, EEx::IfExists, "/Root/TableStoreTest", true);
        checkDrop(false, EEx::Empty, "/Root/TableStoreTest", true);

        checkCreate(true, EEx::IfNotExists, "/Root/TableStoreTest", true);
        checkCreate(false, EEx::Empty, "/Root/TableStoreTest", true);
        checkDrop(true, EEx::IfExists, "/Root/TableStoreTest", true);
        checkDrop(false, EEx::Empty, "/Root/TableStoreTest", true);

        checkCreate(true, EEx::IfNotExists, "/Root/ColumnTable", false);
        checkAlter("/Root/ColumnTable", false);
        checkDrop(true, EEx::IfExists, "/Root/ColumnTable", false);

        checkCreate(true, EEx::Empty, "/Root/ColumnTable", false);
        checkCreate(false, EEx::Empty, "/Root/ColumnTable", false);
        checkCreate(true, EEx::IfNotExists, "/Root/ColumnTable", false);
        checkAddRow("/Root/ColumnTable");
        checkDrop(true, EEx::IfExists, "/Root/ColumnTable", false);
        checkDrop(false, EEx::Empty, "/Root/ColumnTable", false);
        checkDrop(true, EEx::IfExists, "/Root/ColumnTable", false);
    }

    Y_UNIT_TEST(DdlUser) {
        NKikimrConfig::TAppConfig appConfig;
        appConfig.MutableTableServiceConfig()->SetEnablePreparedDdl(true);
        auto setting = NKikimrKqp::TKqpSetting();
        auto serverSettings = TKikimrSettings()
            .SetAppConfig(appConfig)
            .SetKqpSettings({setting});

        TKikimrRunner kikimr(serverSettings);
        auto db = kikimr.GetQueryClient();

        auto result = db.ExecuteQuery(R"(
            CREATE USER user1 PASSWORD 'password1';
        )", TTxControl::NoTx()).ExtractValueSync();
        UNIT_ASSERT_VALUES_EQUAL_C(result.GetStatus(), EStatus::SUCCESS, result.GetIssues().ToString());

        result = db.ExecuteQuery(R"(
            CREATE USER user1 PASSWORD 'password1';
        )", TTxControl::NoTx()).ExtractValueSync();
        UNIT_ASSERT_VALUES_EQUAL_C(result.GetStatus(), EStatus::PRECONDITION_FAILED, result.GetIssues().ToString());

        result = db.ExecuteQuery(R"(
            ALTER USER user1 WITH ENCRYPTED PASSWORD 'password3';
        )", TTxControl::NoTx()).ExtractValueSync();
        UNIT_ASSERT_VALUES_EQUAL_C(result.GetStatus(), EStatus::SUCCESS, result.GetIssues().ToString());

        result = db.ExecuteQuery(R"(
            DROP USER user1;
        )", TTxControl::NoTx()).ExtractValueSync();
        UNIT_ASSERT_VALUES_EQUAL_C(result.GetStatus(), EStatus::SUCCESS, result.GetIssues().ToString());

        result = db.ExecuteQuery(R"(
            ALTER USER user1 WITH ENCRYPTED PASSWORD 'password3';
        )", TTxControl::NoTx()).ExtractValueSync();
        UNIT_ASSERT_VALUES_EQUAL_C(result.GetStatus(), EStatus::PRECONDITION_FAILED, result.GetIssues().ToString());

        result = db.ExecuteQuery(R"(
            DROP USER user1;
        )", TTxControl::NoTx()).ExtractValueSync();
        UNIT_ASSERT_VALUES_EQUAL_C(result.GetStatus(), EStatus::PRECONDITION_FAILED, result.GetIssues().ToString());

        result = db.ExecuteQuery(R"(
            DROP USER IF EXISTS user1;
        )", TTxControl::NoTx()).ExtractValueSync();
        UNIT_ASSERT_VALUES_EQUAL_C(result.GetStatus(), EStatus::SUCCESS, result.GetIssues().ToString());
    }

    Y_UNIT_TEST(CreateTempTable) {
        NKikimrConfig::TAppConfig appConfig;
        appConfig.MutableTableServiceConfig()->SetEnablePreparedDdl(true);
        auto setting = NKikimrKqp::TKqpSetting();
        auto serverSettings = TKikimrSettings()
            .SetAppConfig(appConfig)
            .SetKqpSettings({setting});
        TKikimrRunner kikimr(
            serverSettings.SetWithSampleTables(false).SetEnableTempTables(true));
        auto clientConfig = NGRpcProxy::TGRpcClientConfig(kikimr.GetEndpoint());
        auto client = kikimr.GetQueryClient();
        {
            auto session = client.GetSession().GetValueSync().GetSession();
            auto id = session.GetId();

            const auto queryCreate = Q_(R"(
                --!syntax_v1
                CREATE TEMP TABLE Temp (
                    Key Uint64 NOT NULL,
                    Value String,
                    PRIMARY KEY (Key)
                );)");

            auto resultCreate = session.ExecuteQuery(queryCreate, NYdb::NQuery::TTxControl::NoTx()).ExtractValueSync();
            UNIT_ASSERT_C(resultCreate.IsSuccess(), resultCreate.GetIssues().ToString());

            const auto querySelect = Q_(R"(
                --!syntax_v1
                SELECT * FROM Temp;
            )");

            auto resultSelect = session.ExecuteQuery(
                querySelect, NYdb::NQuery::TTxControl::BeginTx().CommitTx()).ExtractValueSync();
            UNIT_ASSERT_C(resultSelect.IsSuccess(), resultSelect.GetIssues().ToString());

            const TVector<TString> sessionIdSplitted = StringSplitter(id).SplitByString("&id=");
            const auto queryCreateRestricted = Q_(fmt::format(R"(
                --!syntax_v1
                CREATE TABLE `/Root/.tmp/sessions/{}/Test` (
                    Key Uint64 NOT NULL,
                    Value String,
                    PRIMARY KEY (Key)
                );)", sessionIdSplitted.back()));

            auto resultCreateRestricted = session.ExecuteQuery(queryCreateRestricted, NYdb::NQuery::TTxControl::NoTx()).ExtractValueSync();
            UNIT_ASSERT(!resultCreateRestricted.IsSuccess());
            UNIT_ASSERT_C(resultCreateRestricted.GetIssues().ToString().Contains("error: path is temporary"), resultCreateRestricted.GetIssues().ToString());

            bool allDoneOk = true;
            NTestHelpers::CheckDelete(clientConfig, id, Ydb::StatusIds::SUCCESS, allDoneOk);

            UNIT_ASSERT(allDoneOk);
        }

        {
            const auto querySelect = Q_(R"(
                --!syntax_v1
                SELECT * FROM Temp;
            )");

            auto resultSelect = client.ExecuteQuery(
                querySelect, NYdb::NQuery::TTxControl::BeginTx().CommitTx()).ExtractValueSync();
            UNIT_ASSERT(!resultSelect.IsSuccess());
        }

        Sleep(TDuration::Seconds(1));

        {
            auto schemeClient = kikimr.GetSchemeClient();
            auto listResult = schemeClient.ListDirectory("/Root/.tmp/sessions").GetValueSync();
            UNIT_ASSERT_VALUES_EQUAL_C(listResult.GetStatus(), NYdb::EStatus::SUCCESS, listResult.GetIssues().ToString());
            UNIT_ASSERT_VALUES_EQUAL(listResult.GetChildren().size(), 0);
        }
    }

    Y_UNIT_TEST(AlterTempTable) {
        NKikimrConfig::TAppConfig appConfig;
        appConfig.MutableTableServiceConfig()->SetEnablePreparedDdl(true);
        auto setting = NKikimrKqp::TKqpSetting();
        auto serverSettings = TKikimrSettings()
            .SetAppConfig(appConfig)
            .SetKqpSettings({setting});
        TKikimrRunner kikimr(
            serverSettings.SetWithSampleTables(false).SetEnableTempTables(true));
        auto clientConfig = NGRpcProxy::TGRpcClientConfig(kikimr.GetEndpoint());
        auto client = kikimr.GetQueryClient();
        auto settings = NYdb::NQuery::TExecuteQuerySettings()
            .StatsMode(NYdb::NQuery::EStatsMode::Basic);
        {
            auto session = client.GetSession().GetValueSync().GetSession();
            auto id = session.GetId();

            {
                const auto query = Q_(R"(
                    --!syntax_v1
                    CREATE TEMP TABLE Temp (
                        Key Int32 NOT NULL,
                        Value Int32,
                        PRIMARY KEY (Key)
                    );)");

                auto result =
                    session.ExecuteQuery(query, NYdb::NQuery::TTxControl::NoTx(), settings).ExtractValueSync();
                UNIT_ASSERT_C(result.IsSuccess(), result.GetIssues().ToString());
                auto stats = NYdb::TProtoAccessor::GetProto(*result.GetStats());
                UNIT_ASSERT_VALUES_EQUAL(stats.compilation().from_cache(), false);
            }

            {
                const auto query = Q_(R"(
                    --!syntax_v1
                    ALTER TABLE Temp DROP COLUMN Value;
                )");
                auto result =
                    session.ExecuteQuery(query, NYdb::NQuery::TTxControl::NoTx(), settings).ExtractValueSync();
                UNIT_ASSERT_C(result.IsSuccess(), result.GetIssues().ToString());
                auto stats = NYdb::TProtoAccessor::GetProto(*result.GetStats());
                UNIT_ASSERT_VALUES_EQUAL(stats.compilation().from_cache(), false);
            }

            {
                const auto query = Q_(R"(
                    --!syntax_v1
                    DROP TABLE Temp;
                )");

                auto result =
                    session.ExecuteQuery(query, NYdb::NQuery::TTxControl::NoTx(), settings).ExtractValueSync();
                UNIT_ASSERT_C(result.IsSuccess(), result.GetIssues().ToString());
                auto stats = NYdb::TProtoAccessor::GetProto(*result.GetStats());
                UNIT_ASSERT_VALUES_EQUAL(stats.compilation().from_cache(), false);
            }

            {
                const auto query = Q_(R"(
                    --!syntax_v1
                    CREATE TEMP TABLE Temp (
                        Key Int32 NOT NULL,
                        Value Int32,
                        PRIMARY KEY (Key)
                    );)");

                auto result =
                    session.ExecuteQuery(query, NYdb::NQuery::TTxControl::NoTx(), settings).ExtractValueSync();
                UNIT_ASSERT_C(result.IsSuccess(), result.GetIssues().ToString());
                auto stats = NYdb::TProtoAccessor::GetProto(*result.GetStats());
                UNIT_ASSERT_VALUES_EQUAL(stats.compilation().from_cache(), false);

                auto resultInsert = session.ExecuteQuery(R"(
                    UPSERT INTO Temp (Key, Value) VALUES (1, 1);
                )", NYdb::NQuery::TTxControl::BeginTx().CommitTx(), settings).ExtractValueSync();
                UNIT_ASSERT_VALUES_EQUAL_C(
                    resultInsert.GetStatus(), EStatus::SUCCESS, resultInsert.GetIssues().ToString());
            }

            {
                const auto query = Q_(R"(
                    --!syntax_v1
                    SELECT * FROM Temp;
                )");

                auto result = session.ExecuteQuery(
                    query, NYdb::NQuery::TTxControl::BeginTx().CommitTx(), settings).ExtractValueSync();
                UNIT_ASSERT_C(result.IsSuccess(), result.GetIssues().ToString());
                auto stats = NYdb::TProtoAccessor::GetProto(*result.GetStats());
                UNIT_ASSERT_VALUES_EQUAL(stats.compilation().from_cache(), false);

                UNIT_ASSERT_C(!result.GetResultSets().empty(), "results are empty");
                CompareYson(R"([[1;[1]]])", FormatResultSetYson(result.GetResultSet(0)));
            }

            {
                auto result = session.ExecuteQuery(R"(
                    ALTER TABLE Temp DROP COLUMN Value;
                )", NYdb::NQuery::TTxControl::NoTx(), settings).ExtractValueSync();
                UNIT_ASSERT_C(result.IsSuccess(), result.GetIssues().ToString());
                auto stats = NYdb::TProtoAccessor::GetProto(*result.GetStats());
                UNIT_ASSERT_VALUES_EQUAL(stats.compilation().from_cache(), false);
            }

            {
                const auto query = Q_(R"(
                    --!syntax_v1
                    SELECT * FROM Temp;
                )");

                auto result = session.ExecuteQuery(
                    query, NYdb::NQuery::TTxControl::BeginTx().CommitTx(), settings).ExtractValueSync();
                UNIT_ASSERT_C(result.IsSuccess(), result.GetIssues().ToString());
                auto stats = NYdb::TProtoAccessor::GetProto(*result.GetStats());
                UNIT_ASSERT_VALUES_EQUAL(stats.compilation().from_cache(), false);

                UNIT_ASSERT_C(!result.GetResultSets().empty(), "results are empty");
                CompareYson(R"([[1]])", FormatResultSetYson(result.GetResultSet(0)));
            }

            {
                const auto query = Q_(R"(
                    --!syntax_v1
                    DROP TABLE Temp;
                )");

                auto result =
                    session.ExecuteQuery(query, NYdb::NQuery::TTxControl::NoTx(), settings).ExtractValueSync();
                UNIT_ASSERT_C(result.IsSuccess(), result.GetIssues().ToString());
                auto stats = NYdb::TProtoAccessor::GetProto(*result.GetStats());
                UNIT_ASSERT_VALUES_EQUAL(stats.compilation().from_cache(), false);
            }

            {
                const auto querySelect = Q_(R"(
                    --!syntax_v1
                    SELECT * FROM Temp;
                )");

                auto resultSelect = client.ExecuteQuery(
                    querySelect, NYdb::NQuery::TTxControl::BeginTx().CommitTx()).ExtractValueSync();
                UNIT_ASSERT(!resultSelect.IsSuccess());
            }

            bool allDoneOk = true;
            NTestHelpers::CheckDelete(clientConfig, id, Ydb::StatusIds::SUCCESS, allDoneOk);

            UNIT_ASSERT(allDoneOk);
        }

        {
            const auto querySelect = Q_(R"(
                --!syntax_v1
                SELECT * FROM Temp;
            )");

            auto resultSelect = client.ExecuteQuery(
                querySelect, NYdb::NQuery::TTxControl::BeginTx().CommitTx()).ExtractValueSync();
            UNIT_ASSERT(!resultSelect.IsSuccess());
        }
    }

    Y_UNIT_TEST(TempTablesDrop) {
        NKikimrConfig::TAppConfig appConfig;
        appConfig.MutableTableServiceConfig()->SetEnablePreparedDdl(true);
        auto setting = NKikimrKqp::TKqpSetting();
        auto serverSettings = TKikimrSettings()
            .SetAppConfig(appConfig)
            .SetKqpSettings({setting});
        TKikimrRunner kikimr(
            serverSettings.SetWithSampleTables(false).SetEnableTempTables(true));
        auto clientConfig = NGRpcProxy::TGRpcClientConfig(kikimr.GetEndpoint());
        auto client = kikimr.GetQueryClient();

        auto session = client.GetSession().GetValueSync().GetSession();
        auto id = session.GetId();

        const auto queryCreate = Q_(R"(
            --!syntax_v1
            CREATE TEMPORARY TABLE `/Root/test/Temp` (
                Key Uint64 NOT NULL,
                Value String,
                PRIMARY KEY (Key)
            );)");

        auto resultCreate = session.ExecuteQuery(queryCreate, NYdb::NQuery::TTxControl::NoTx()).ExtractValueSync();
        UNIT_ASSERT_C(resultCreate.IsSuccess(), resultCreate.GetIssues().ToString());

        {
            const auto querySelect = Q_(R"(
                --!syntax_v1
                SELECT * FROM `/Root/test/Temp`;
            )");

            auto resultSelect = session.ExecuteQuery(
                querySelect, NYdb::NQuery::TTxControl::BeginTx().CommitTx()).ExtractValueSync();
            UNIT_ASSERT_C(resultSelect.IsSuccess(), resultSelect.GetIssues().ToString());
        }

        const auto queryDrop = Q_(R"(
            --!syntax_v1
            DROP TABLE `/Root/test/Temp`;
        )");

        auto resultDrop = session.ExecuteQuery(
            queryDrop, NYdb::NQuery::TTxControl::NoTx()).ExtractValueSync();
        UNIT_ASSERT_C(resultDrop.IsSuccess(), resultDrop.GetIssues().ToString());

        {
            const auto querySelect = Q_(R"(
                --!syntax_v1
                SELECT * FROM `/Root/test/Temp`;
            )");

            auto resultSelect = session.ExecuteQuery(
                querySelect, NYdb::NQuery::TTxControl::BeginTx().CommitTx()).ExtractValueSync();
            UNIT_ASSERT(!resultSelect.IsSuccess());
        }

        bool allDoneOk = true;
        NTestHelpers::CheckDelete(clientConfig, id, Ydb::StatusIds::SUCCESS, allDoneOk);

        UNIT_ASSERT(allDoneOk);

        auto sessionAnother = client.GetSession().GetValueSync().GetSession();
        auto idAnother = sessionAnother.GetId();
        UNIT_ASSERT(id != idAnother);

        {
            const auto querySelect = Q_(R"(
                --!syntax_v1
                SELECT * FROM `/Root/test/Temp`;
            )");

            auto resultSelect = sessionAnother.ExecuteQuery(
                querySelect, NYdb::NQuery::TTxControl::BeginTx().CommitTx()).ExtractValueSync();
            UNIT_ASSERT(!resultSelect.IsSuccess());
        }
    }

    Y_UNIT_TEST(DdlGroup) {
        NKikimrConfig::TAppConfig appConfig;
        appConfig.MutableTableServiceConfig()->SetEnablePreparedDdl(true);
        auto setting = NKikimrKqp::TKqpSetting();
        auto serverSettings = TKikimrSettings()
            .SetAppConfig(appConfig)
            .SetKqpSettings({setting});

        TKikimrRunner kikimr(serverSettings);
        auto db = kikimr.GetQueryClient();

        // Check create and drop group
        auto result = db.ExecuteQuery(R"(
            CREATE GROUP group1;
        )", TTxControl::NoTx()).ExtractValueSync();
        UNIT_ASSERT_VALUES_EQUAL_C(result.GetStatus(), EStatus::SUCCESS, result.GetIssues().ToString());

        result = db.ExecuteQuery(R"(
            CREATE GROUP group1;
        )", TTxControl::NoTx()).ExtractValueSync();
        UNIT_ASSERT_VALUES_EQUAL_C(result.GetStatus(), EStatus::PRECONDITION_FAILED, result.GetIssues().ToString());

        result = db.ExecuteQuery(R"(
            DROP GROUP group1;
        )", TTxControl::NoTx()).ExtractValueSync();
        UNIT_ASSERT_VALUES_EQUAL_C(result.GetStatus(), EStatus::SUCCESS, result.GetIssues().ToString());

        result = db.ExecuteQuery(R"(
            CREATE GROUP group1;
        )", TTxControl::NoTx()).ExtractValueSync();
        UNIT_ASSERT_VALUES_EQUAL_C(result.GetStatus(), EStatus::SUCCESS, result.GetIssues().ToString());

        result = db.ExecuteQuery(R"(
            DROP GROUP group2;
        )", TTxControl::NoTx()).ExtractValueSync();
        UNIT_ASSERT_VALUES_EQUAL_C(result.GetStatus(), EStatus::PRECONDITION_FAILED, result.GetIssues().ToString());

        result = db.ExecuteQuery(R"(
            DROP GROUP IF EXISTS group2;
        )", TTxControl::NoTx()).ExtractValueSync();
        UNIT_ASSERT_VALUES_EQUAL_C(result.GetStatus(), EStatus::SUCCESS, result.GetIssues().ToString());

        // Check rename group
        result = db.ExecuteQuery(R"(
            ALTER GROUP group1 RENAME TO group2;
        )", TTxControl::NoTx()).ExtractValueSync();
        UNIT_ASSERT_VALUES_EQUAL_C(result.GetStatus(), EStatus::SUCCESS, result.GetIssues().ToString());

        result = db.ExecuteQuery(R"(
            CREATE GROUP group1;
        )", TTxControl::NoTx()).ExtractValueSync();
        UNIT_ASSERT_VALUES_EQUAL_C(result.GetStatus(), EStatus::SUCCESS, result.GetIssues().ToString());

        result = db.ExecuteQuery(R"(
            CREATE GROUP group2;
        )", TTxControl::NoTx()).ExtractValueSync();
        UNIT_ASSERT_VALUES_EQUAL_C(result.GetStatus(), EStatus::PRECONDITION_FAILED, result.GetIssues().ToString());

        // Check add and drop users
        result = db.ExecuteQuery(R"(
            CREATE USER user1;
        )", TTxControl::NoTx()).ExtractValueSync();
        UNIT_ASSERT_VALUES_EQUAL_C(result.GetStatus(), EStatus::SUCCESS, result.GetIssues().ToString());

        result = db.ExecuteQuery(R"(
            CREATE USER user2;
        )", TTxControl::NoTx()).ExtractValueSync();
        UNIT_ASSERT_VALUES_EQUAL_C(result.GetStatus(), EStatus::SUCCESS, result.GetIssues().ToString());

        result = db.ExecuteQuery(R"(
            ALTER GROUP group1 ADD USER user1;
        )", TTxControl::NoTx()).ExtractValueSync();
        UNIT_ASSERT_VALUES_EQUAL_C(result.GetStatus(), EStatus::SUCCESS, result.GetIssues().ToString());

        result = db.ExecuteQuery(R"(
            ALTER GROUP group1 ADD USER user1;
        )", TTxControl::NoTx()).ExtractValueSync();
        UNIT_ASSERT_VALUES_EQUAL_C(result.GetStatus(), EStatus::SUCCESS, result.GetIssues().ToString());
        UNIT_ASSERT(result.GetIssues().Size() == 1);
        UNIT_ASSERT(result.GetIssues().ToOneLineString() == "{ <main>: Info: Success, code: 4 subissue: { <main>: Info: Role \"user1\" is already a member of role \"group1\", code: 2 } }");

        result = db.ExecuteQuery(R"(
            ALTER GROUP group1 ADD USER user3;
        )", TTxControl::NoTx()).ExtractValueSync();
        UNIT_ASSERT_VALUES_EQUAL_C(result.GetStatus(), EStatus::PRECONDITION_FAILED, result.GetIssues().ToString());

        result = db.ExecuteQuery(R"(
            ALTER GROUP group1 DROP USER user1;
        )", TTxControl::NoTx()).ExtractValueSync();
        UNIT_ASSERT_VALUES_EQUAL_C(result.GetStatus(), EStatus::SUCCESS, result.GetIssues().ToString());

        result = db.ExecuteQuery(R"(
            ALTER GROUP group1 DROP USER user1;
        )", TTxControl::NoTx()).ExtractValueSync();
        UNIT_ASSERT_VALUES_EQUAL_C(result.GetStatus(), EStatus::SUCCESS, result.GetIssues().ToString());
        UNIT_ASSERT(result.GetIssues().Size() == 1);
        UNIT_ASSERT(result.GetIssues().ToOneLineString() == "{ <main>: Warning: Success, code: 4 subissue: { <main>: Warning: Role \"user1\" is not a member of role \"group1\", code: 3 } }");

        result = db.ExecuteQuery(R"(
            ALTER GROUP group1 DROP USER user3;
        )", TTxControl::NoTx()).ExtractValueSync();
        UNIT_ASSERT_VALUES_EQUAL_C(result.GetStatus(), EStatus::SUCCESS, result.GetIssues().ToString());
        UNIT_ASSERT(result.GetIssues().Size() == 1);
        UNIT_ASSERT(result.GetIssues().ToOneLineString() == "{ <main>: Warning: Success, code: 4 subissue: { <main>: Warning: Role \"user3\" is not a member of role \"group1\", code: 3 } }");

        result = db.ExecuteQuery(R"(
            ALTER GROUP group1 ADD USER user1, user3, user2;
        )", TTxControl::NoTx()).ExtractValueSync();
        UNIT_ASSERT_VALUES_EQUAL_C(result.GetStatus(), EStatus::PRECONDITION_FAILED, result.GetIssues().ToString());

        result = db.ExecuteQuery(R"(
            ALTER GROUP group1 ADD USER user1;
        )", TTxControl::NoTx()).ExtractValueSync();
        UNIT_ASSERT_VALUES_EQUAL_C(result.GetStatus(), EStatus::SUCCESS, result.GetIssues().ToString());
        UNIT_ASSERT(result.GetIssues().Size() == 1);
        UNIT_ASSERT(result.GetIssues().ToOneLineString() == "{ <main>: Info: Success, code: 4 subissue: { <main>: Info: Role \"user1\" is already a member of role \"group1\", code: 2 } }");

        result = db.ExecuteQuery(R"(
            ALTER GROUP group1 ADD USER user2;
        )", TTxControl::NoTx()).ExtractValueSync();
        UNIT_ASSERT_VALUES_EQUAL_C(result.GetStatus(), EStatus::SUCCESS, result.GetIssues().ToString());
        UNIT_ASSERT(result.GetIssues().Size() == 0);

        result = db.ExecuteQuery(R"(
            ALTER GROUP group1 DROP USER user1, user3, user2;
        )", TTxControl::NoTx()).ExtractValueSync();
        UNIT_ASSERT_VALUES_EQUAL_C(result.GetStatus(), EStatus::SUCCESS, result.GetIssues().ToString());
        UNIT_ASSERT(result.GetIssues().Size() == 1);
        UNIT_ASSERT(result.GetIssues().ToOneLineString() == "{ <main>: Warning: Success, code: 4 subissue: { <main>: Warning: Role \"user3\" is not a member of role \"group1\", code: 3 } }");

        result = db.ExecuteQuery(R"(
            ALTER GROUP group1 DROP USER user1;
        )", TTxControl::NoTx()).ExtractValueSync();
        UNIT_ASSERT_VALUES_EQUAL_C(result.GetStatus(), EStatus::SUCCESS, result.GetIssues().ToString());
        UNIT_ASSERT(result.GetIssues().Size() == 1);
        UNIT_ASSERT(result.GetIssues().ToOneLineString() == "{ <main>: Warning: Success, code: 4 subissue: { <main>: Warning: Role \"user1\" is not a member of role \"group1\", code: 3 } }");

        result = db.ExecuteQuery(R"(
            ALTER GROUP group1 DROP USER user2;
        )", TTxControl::NoTx()).ExtractValueSync();
        UNIT_ASSERT_VALUES_EQUAL_C(result.GetStatus(), EStatus::SUCCESS, result.GetIssues().ToString());
        UNIT_ASSERT(result.GetIssues().Size() == 1);
        UNIT_ASSERT(result.GetIssues().ToOneLineString() == "{ <main>: Warning: Success, code: 4 subissue: { <main>: Warning: Role \"user2\" is not a member of role \"group1\", code: 3 } }");

        //Check create with users
        result = db.ExecuteQuery(R"(
            CREATE GROUP group3 WITH USER user1;
        )", TTxControl::NoTx()).ExtractValueSync();
        UNIT_ASSERT_VALUES_EQUAL_C(result.GetStatus(), EStatus::SUCCESS, result.GetIssues().ToString());

        result = db.ExecuteQuery(R"(
            CREATE GROUP group3;
        )", TTxControl::NoTx()).ExtractValueSync();
        UNIT_ASSERT_VALUES_EQUAL_C(result.GetStatus(), EStatus::PRECONDITION_FAILED, result.GetIssues().ToString());

        result = db.ExecuteQuery(R"(
            ALTER GROUP group3 ADD USER user1;
        )", TTxControl::NoTx()).ExtractValueSync();
        UNIT_ASSERT_VALUES_EQUAL_C(result.GetStatus(), EStatus::SUCCESS, result.GetIssues().ToString());
        UNIT_ASSERT(result.GetIssues().Size() == 1);
        UNIT_ASSERT(result.GetIssues().ToOneLineString() == "{ <main>: Info: Success, code: 4 subissue: { <main>: Info: Role \"user1\" is already a member of role \"group3\", code: 2 } }");

        result = db.ExecuteQuery(R"(
            ALTER GROUP group3 ADD USER user2;
        )", TTxControl::NoTx()).ExtractValueSync();
        UNIT_ASSERT_VALUES_EQUAL_C(result.GetStatus(), EStatus::SUCCESS, result.GetIssues().ToString());

        result = db.ExecuteQuery(R"(
            CREATE GROUP group4 WITH USER user1, user3, user2;
        )", TTxControl::NoTx()).ExtractValueSync();
        UNIT_ASSERT_VALUES_EQUAL_C(result.GetStatus(), EStatus::PRECONDITION_FAILED, result.GetIssues().ToString());

        result = db.ExecuteQuery(R"(
            CREATE GROUP group4;
        )", TTxControl::NoTx()).ExtractValueSync();
        UNIT_ASSERT_VALUES_EQUAL_C(result.GetStatus(), EStatus::PRECONDITION_FAILED, result.GetIssues().ToString());
        UNIT_ASSERT(result.GetIssues().Size() == 1);
        UNIT_ASSERT(result.GetIssues().ToOneLineString() == "{ <main>: Error: Group already exists, code: 2029 }");

        result = db.ExecuteQuery(R"(
            ALTER GROUP group4 ADD USER user1;
        )", TTxControl::NoTx()).ExtractValueSync();
        UNIT_ASSERT_VALUES_EQUAL_C(result.GetStatus(), EStatus::SUCCESS, result.GetIssues().ToString());
        UNIT_ASSERT(result.GetIssues().Size() == 1);
        UNIT_ASSERT(result.GetIssues().ToOneLineString() == "{ <main>: Info: Success, code: 4 subissue: { <main>: Info: Role \"user1\" is already a member of role \"group4\", code: 2 } }");

        result = db.ExecuteQuery(R"(
            ALTER GROUP group4 ADD USER user2;
        )", TTxControl::NoTx()).ExtractValueSync();
        UNIT_ASSERT_VALUES_EQUAL_C(result.GetStatus(), EStatus::SUCCESS, result.GetIssues().ToString());
        UNIT_ASSERT(result.GetIssues().Size() == 0);
    }

    struct ExpectedPermissions {
        TString Path;
        THashMap<TString, TVector<TString>> Permissions;
    };

    Y_UNIT_TEST(DdlPermission) {
        NKikimrConfig::TAppConfig appConfig;
        appConfig.MutableTableServiceConfig()->SetEnablePreparedDdl(true);
        auto setting = NKikimrKqp::TKqpSetting();
        auto serverSettings = TKikimrSettings()
            .SetAppConfig(appConfig)
            .SetKqpSettings({setting});

        TKikimrRunner kikimr(serverSettings);
        auto db = kikimr.GetQueryClient();
        auto session = kikimr.GetTableClient().CreateSession().GetValueSync().GetSession();

        const auto checkPermissions = [](NYdb::NTable::TSession& session, TVector<ExpectedPermissions>&& expectedPermissionsValues) {
            for (auto& value : expectedPermissionsValues) {
                NYdb::NTable::TDescribeTableResult describe = session.DescribeTable(value.Path).GetValueSync();
                UNIT_ASSERT_VALUES_EQUAL(describe.GetStatus(), EStatus::SUCCESS);
                auto tableDesc = describe.GetTableDescription();
                const auto& permissions = tableDesc.GetPermissions();

                THashMap<TString, TVector<TString>> describePermissions;
                for (const auto& permission : permissions) {
                    auto& permissionNames = describePermissions[permission.Subject];
                    permissionNames.insert(permissionNames.end(), permission.PermissionNames.begin(), permission.PermissionNames.end());
                }

                auto& expectedPermissions = value.Permissions;
                UNIT_ASSERT_VALUES_EQUAL_C(expectedPermissions.size(), describePermissions.size(), "Number of user names does not equal on path: " + value.Path);
                for (auto& item : expectedPermissions) {
                    auto& expectedPermissionNames = item.second;
                    auto& describedPermissionNames = describePermissions[item.first];
                    UNIT_ASSERT_VALUES_EQUAL_C(expectedPermissionNames.size(), describedPermissionNames.size(), "Number of permissions for " + item.first + " does not equal on path: " + value.Path);
                    sort(expectedPermissionNames.begin(), expectedPermissionNames.end());
                    sort(describedPermissionNames.begin(), describedPermissionNames.end());
                    UNIT_ASSERT_VALUES_EQUAL_C(expectedPermissionNames, describedPermissionNames, "Permissions are not equal on path: " + value.Path);
                }
            }
        };

        auto result = db.ExecuteQuery(R"(
            GRANT ROW SELECT ON `/Root` TO user1;
        )", TTxControl::NoTx()).ExtractValueSync();
        UNIT_ASSERT_VALUES_EQUAL_C(result.GetStatus(), EStatus::GENERIC_ERROR, result.GetIssues().ToString());
        UNIT_ASSERT_STRING_CONTAINS(result.GetIssues().ToString(), "Unexpected token 'ROW'");
        checkPermissions(session, {{.Path = "/Root", .Permissions = {}}});

        result = db.ExecuteQuery(R"(
            GRANT `ydb.database.connect` ON `/Root` TO user1;
        )", TTxControl::NoTx()).ExtractValueSync();
        UNIT_ASSERT_VALUES_EQUAL_C(result.GetStatus(), EStatus::GENERIC_ERROR, result.GetIssues().ToString());
        UNIT_ASSERT_STRING_CONTAINS(result.GetIssues().ToString(), "Unexpected token '`ydb.database.connect`'");
        checkPermissions(session, {{.Path = "/Root", .Permissions = {}}});

        result = db.ExecuteQuery(R"(
            GRANT CONNECT, READ ON `/Root` TO user1;
        )", TTxControl::NoTx()).ExtractValueSync();
        UNIT_ASSERT_VALUES_EQUAL_C(result.GetStatus(), EStatus::GENERIC_ERROR, result.GetIssues().ToString());
        UNIT_ASSERT_STRING_CONTAINS(result.GetIssues().ToString(), "Unexpected token 'READ'");
        checkPermissions(session, {{.Path = "/Root", .Permissions = {}}});

        result = db.ExecuteQuery(R"(
            GRANT "" ON `/Root` TO user1;
        )", TTxControl::NoTx()).ExtractValueSync();
        UNIT_ASSERT_VALUES_EQUAL_C(result.GetStatus(), EStatus::GENERIC_ERROR, result.GetIssues().ToString());
        UNIT_ASSERT_STRING_CONTAINS(result.GetIssues().ToString(), "Unknown permission name: ");
        checkPermissions(session, {{.Path = "/Root", .Permissions = {}}});

        result = db.ExecuteQuery(R"(
            CREATE TABLE TestDdl1 (
                Key Uint64,
                PRIMARY KEY (Key)
            );
        )", TTxControl::NoTx()).ExtractValueSync();

        result = db.ExecuteQuery(R"(
            CREATE TABLE TestDdl2 (
                Key Uint64,
                PRIMARY KEY (Key)
            );
        )", TTxControl::NoTx()).ExtractValueSync();

        result = db.ExecuteQuery(R"(
            GRANT CONNECT ON `/Root` TO user1;
        )", TTxControl::NoTx()).ExtractValueSync();
        UNIT_ASSERT_VALUES_EQUAL_C(result.GetStatus(), EStatus::SUCCESS, result.GetIssues().ToString());
        checkPermissions(session, {
            {.Path = "/Root", .Permissions = {{"user1", {"ydb.database.connect"}}}},
            {.Path = "/Root/TestDdl1", .Permissions = {}},
            {.Path = "/Root/TestDdl2", .Permissions = {}}
        });

        result = db.ExecuteQuery(R"(
            REVOKE "ydb.database.connect" ON `/Root` FROM user1;
        )", TTxControl::NoTx()).ExtractValueSync();
        UNIT_ASSERT_VALUES_EQUAL_C(result.GetStatus(), EStatus::SUCCESS, result.GetIssues().ToString());
        checkPermissions(session, {
            {.Path = "/Root", .Permissions = {}},
            {.Path = "/Root/TestDdl1", .Permissions = {}},
            {.Path = "/Root/TestDdl2", .Permissions = {}}
        });

        result = db.ExecuteQuery(R"(
            GRANT MODIFY TABLES, 'ydb.tables.read' ON `/Root/TestDdl1`, `/Root/TestDdl2` TO user2;
        )", TTxControl::NoTx()).ExtractValueSync();
        UNIT_ASSERT_VALUES_EQUAL_C(result.GetStatus(), EStatus::SUCCESS, result.GetIssues().ToString());
        checkPermissions(session, {
            {.Path = "/Root", .Permissions = {}},
            {.Path = "/Root/TestDdl1", .Permissions = {{"user2", {"ydb.tables.read", "ydb.tables.modify"}}}},
            {.Path = "/Root/TestDdl2", .Permissions = {{"user2", {"ydb.tables.read", "ydb.tables.modify"}}}}
        });

        result = db.ExecuteQuery(R"(
            REVOKE SELECT TABLES, "ydb.tables.modify", ON `/Root/TestDdl2` FROM user2;
        )", TTxControl::NoTx()).ExtractValueSync();
        UNIT_ASSERT_VALUES_EQUAL_C(result.GetStatus(), EStatus::SUCCESS, result.GetIssues().ToString());
        checkPermissions(session, {
            {.Path = "/Root", .Permissions = {}},
            {.Path = "/Root/TestDdl1", .Permissions = {{"user2", {"ydb.tables.read", "ydb.tables.modify"}}}},
            {.Path = "/Root/TestDdl2", .Permissions = {}}
        });

        result = db.ExecuteQuery(R"(
            GRANT "ydb.generic.read", LIST, "ydb.generic.write", USE LEGACY ON `/Root` TO user3, user4, user5;
        )", TTxControl::NoTx()).ExtractValueSync();
        UNIT_ASSERT_VALUES_EQUAL_C(result.GetStatus(), EStatus::SUCCESS, result.GetIssues().ToString());
        checkPermissions(session, {
            {.Path = "/Root", .Permissions = {
                {"user3", {"ydb.generic.read", "ydb.generic.list", "ydb.generic.write", "ydb.generic.use_legacy"}},
                {"user4", {"ydb.generic.read", "ydb.generic.list", "ydb.generic.write", "ydb.generic.use_legacy"}},
                {"user5", {"ydb.generic.read", "ydb.generic.list", "ydb.generic.write", "ydb.generic.use_legacy"}}
            }},
            {.Path = "/Root/TestDdl1", .Permissions = {{"user2", {"ydb.tables.read", "ydb.tables.modify"}}}},
            {.Path = "/Root/TestDdl2", .Permissions = {}}
        });

        result = db.ExecuteQuery(R"(
            REVOKE "ydb.generic.use_legacy", SELECT, "ydb.generic.list", INSERT ON `/Root` FROM user4, user3;
        )", TTxControl::NoTx()).ExtractValueSync();
        UNIT_ASSERT_VALUES_EQUAL_C(result.GetStatus(), EStatus::SUCCESS, result.GetIssues().ToString());
        checkPermissions(session, {
            {.Path = "/Root", .Permissions = {{"user5", {"ydb.generic.read", "ydb.generic.list", "ydb.generic.write", "ydb.generic.use_legacy"}}}},
            {.Path = "/Root/TestDdl1", .Permissions = {{"user2", {"ydb.tables.read", "ydb.tables.modify"}}}},
            {.Path = "/Root/TestDdl2", .Permissions = {}}
        });

        result = db.ExecuteQuery(R"(
            GRANT ALL ON `/Root` TO user6;
        )", TTxControl::NoTx()).ExtractValueSync();
        UNIT_ASSERT_VALUES_EQUAL_C(result.GetStatus(), EStatus::SUCCESS, result.GetIssues().ToString());
        checkPermissions(session, {
            {.Path = "/Root", .Permissions = {
                {"user5", {"ydb.generic.read", "ydb.generic.list", "ydb.generic.write", "ydb.generic.use_legacy"}},
                {"user6", {"ydb.generic.full"}}
            }},
            {.Path = "/Root/TestDdl1", .Permissions = {{"user2", {"ydb.tables.read", "ydb.tables.modify"}}}},
            {.Path = "/Root/TestDdl2", .Permissions = {}}
        });

        result = db.ExecuteQuery(R"(
            REVOKE ALL PRIVILEGES ON `/Root` FROM user6;
        )", TTxControl::NoTx()).ExtractValueSync();
        UNIT_ASSERT_VALUES_EQUAL_C(result.GetStatus(), EStatus::SUCCESS, result.GetIssues().ToString());
        checkPermissions(session, {
            {.Path = "/Root", .Permissions = {{"user5", {"ydb.generic.read", "ydb.generic.list", "ydb.generic.write", "ydb.generic.use_legacy"}}}},
            {.Path = "/Root/TestDdl1", .Permissions = {{"user2", {"ydb.tables.read", "ydb.tables.modify"}}}},
            {.Path = "/Root/TestDdl2", .Permissions = {}}
        });

        result = db.ExecuteQuery(R"(
            GRANT "ydb.generic.use", "ydb.generic.manage" ON `/Root` TO user7 WITH GRANT OPTION;
        )", TTxControl::NoTx()).ExtractValueSync();
        UNIT_ASSERT_VALUES_EQUAL_C(result.GetStatus(), EStatus::SUCCESS, result.GetIssues().ToString());
        checkPermissions(session, {
            {.Path = "/Root", .Permissions = {
                {"user5", {"ydb.generic.read", "ydb.generic.list", "ydb.generic.write", "ydb.generic.use_legacy"}},
                {"user7", {"ydb.generic.use", "ydb.generic.manage", "ydb.access.grant"}}
            }},
            {.Path = "/Root/TestDdl1", .Permissions = {{"user2", {"ydb.tables.read", "ydb.tables.modify"}}}},
            {.Path = "/Root/TestDdl2", .Permissions = {}}
        });

        result = db.ExecuteQuery(R"(
            REVOKE GRANT OPTION FOR USE, MANAGE ON `/Root` FROM user7;
        )", TTxControl::NoTx()).ExtractValueSync();
        UNIT_ASSERT_VALUES_EQUAL_C(result.GetStatus(), EStatus::SUCCESS, result.GetIssues().ToString());
        checkPermissions(session, {
            {.Path = "/Root", .Permissions = {{"user5", {"ydb.generic.read", "ydb.generic.list", "ydb.generic.write", "ydb.generic.use_legacy"}}}},
            {.Path = "/Root/TestDdl1", .Permissions = {{"user2", {"ydb.tables.read", "ydb.tables.modify"}}}},
            {.Path = "/Root/TestDdl2", .Permissions = {}}
        });

        result = db.ExecuteQuery(R"(
            GRANT USE LEGACY, FULL LEGACY, FULL, CREATE, DROP, GRANT,
                  SELECT ROW, UPDATE ROW, ERASE ROW, SELECT ATTRIBUTES,
                  MODIFY ATTRIBUTES, CREATE DIRECTORY, CREATE TABLE, CREATE QUEUE,
                  REMOVE SCHEMA, DESCRIBE SCHEMA, ALTER SCHEMA ON `/Root` TO user8;
        )", TTxControl::NoTx()).ExtractValueSync();
        UNIT_ASSERT_VALUES_EQUAL_C(result.GetStatus(), EStatus::SUCCESS, result.GetIssues().ToString());
        checkPermissions(session, {
            {.Path = "/Root", .Permissions = {
                {"user5", {"ydb.generic.read", "ydb.generic.list", "ydb.generic.write", "ydb.generic.use_legacy"}},
                {"user8", {"ydb.generic.use_legacy", "ydb.generic.full_legacy", "ydb.generic.full", "ydb.database.create",
                    "ydb.database.drop", "ydb.access.grant", "ydb.granular.select_row", "ydb.granular.update_row",
                    "ydb.granular.erase_row", "ydb.granular.read_attributes", "ydb.granular.write_attributes",
                    "ydb.granular.create_directory", "ydb.granular.create_table", "ydb.granular.create_queue",
                    "ydb.granular.remove_schema", "ydb.granular.describe_schema", "ydb.granular.alter_schema"}}
            }},
            {.Path = "/Root/TestDdl1", .Permissions = {{"user2", {"ydb.tables.read", "ydb.tables.modify"}}}},
            {.Path = "/Root/TestDdl2", .Permissions = {}}
        });

        result = db.ExecuteQuery(R"(
            REVOKE "ydb.granular.write_attributes", "ydb.granular.create_directory", "ydb.granular.create_table", "ydb.granular.create_queue",
                   "ydb.granular.select_row", "ydb.granular.update_row", "ydb.granular.erase_row", "ydb.granular.read_attributes",
                   "ydb.generic.use_legacy", "ydb.generic.full_legacy", "ydb.generic.full", "ydb.database.create", "ydb.database.drop", "ydb.access.grant",
                   "ydb.granular.remove_schema", "ydb.granular.describe_schema", "ydb.granular.alter_schema" ON `/Root` FROM user8;
        )", TTxControl::NoTx()).ExtractValueSync();
        UNIT_ASSERT_VALUES_EQUAL_C(result.GetStatus(), EStatus::SUCCESS, result.GetIssues().ToString());
        checkPermissions(session, {
            {.Path = "/Root", .Permissions = {{"user5", {"ydb.generic.read", "ydb.generic.list", "ydb.generic.write", "ydb.generic.use_legacy"}}}},
            {.Path = "/Root/TestDdl1", .Permissions = {{"user2", {"ydb.tables.read", "ydb.tables.modify"}}}},
            {.Path = "/Root/TestDdl2", .Permissions = {}}
        });

        result = db.ExecuteQuery(R"(
            REVOKE LIST, INSERT ON `/Root` FROM user9, user4, user5;
        )", TTxControl::NoTx()).ExtractValueSync();
        UNIT_ASSERT_VALUES_EQUAL_C(result.GetStatus(), EStatus::SUCCESS, result.GetIssues().ToString());
        checkPermissions(session, {
            {.Path = "/Root", .Permissions = {{"user5", {"ydb.generic.read", "ydb.generic.use_legacy"}}}},
            {.Path = "/Root/TestDdl1", .Permissions = {{"user2", {"ydb.tables.read", "ydb.tables.modify"}}}},
            {.Path = "/Root/TestDdl2", .Permissions = {}}
        });

        result = db.ExecuteQuery(R"(
            REVOKE ALL ON `/Root`, `/Root/TestDdl1` FROM user9, user4, user5, user2;
        )", TTxControl::NoTx()).ExtractValueSync();
        UNIT_ASSERT_VALUES_EQUAL_C(result.GetStatus(), EStatus::SUCCESS, result.GetIssues().ToString());
        checkPermissions(session, {
            {.Path = "/Root", .Permissions = {}},
            {.Path = "/Root/TestDdl1", .Permissions = {}},
            {.Path = "/Root/TestDdl2", .Permissions = {}}
        });
    }

    Y_UNIT_TEST(DdlSecret) {
        NKikimrConfig::TAppConfig appConfig;
        appConfig.MutableTableServiceConfig()->SetEnablePreparedDdl(true);
        auto setting = NKikimrKqp::TKqpSetting();
        auto serverSettings = TKikimrSettings()
            .SetAppConfig(appConfig)
            .SetKqpSettings({setting});

        TKikimrRunner kikimr(serverSettings);
        auto db = kikimr.GetQueryClient();

        enum EEx {
            Empty,
            IfExists,
            IfNotExists,
        };

        auto executeSql = [&](const TString& sql, bool expectSuccess) {
            Cerr << "Execute SQL:\n" << sql << Endl;

            auto result = db.ExecuteQuery(sql, TTxControl::NoTx()).ExtractValueSync();
            if (expectSuccess) {
                UNIT_ASSERT_VALUES_EQUAL_C(result.GetStatus(), EStatus::SUCCESS, result.GetIssues().ToString());
            } else {
                UNIT_ASSERT_VALUES_UNEQUAL_C(result.GetStatus(), EStatus::SUCCESS, result.GetIssues().ToString());
            }
            UNIT_ASSERT(result.GetResultSets().empty());
        };

        auto checkCreate = [&](bool expectSuccess, EEx exMode, int nameSuffix) {
            UNIT_ASSERT_UNEQUAL(exMode, EEx::IfExists);
            const TString ifNotExistsStatement = exMode == EEx::IfNotExists ? "IF NOT EXISTS" : "";
            const TString sql = fmt::format(R"sql(
                CREATE OBJECT {if_not_exists} my_secret_{name_suffix} (TYPE SECRET) WITH (value="qwerty");
                )sql",
                "if_not_exists"_a = ifNotExistsStatement,
                "name_suffix"_a = nameSuffix
            );

            executeSql(sql, expectSuccess);
        };

        auto checkAlter = [&](bool expectSuccess, int nameSuffix) {
            const TString sql = fmt::format(R"sql(
                ALTER OBJECT my_secret_{name_suffix} (TYPE SECRET) SET value = "abcde";
                )sql",
                "name_suffix"_a = nameSuffix
            );

            executeSql(sql, expectSuccess);
        };

        auto checkUpsert = [&](bool expectSuccess, int nameSuffix) {
            const TString sql = fmt::format(R"sql(
                UPSERT OBJECT my_secret_{name_suffix} (TYPE SECRET) WITH value = "edcba";
                )sql",
                "name_suffix"_a = nameSuffix
            );

            executeSql(sql, expectSuccess);
        };

        auto checkDrop = [&](bool expectSuccess, EEx exMode, int nameSuffix) {
            UNIT_ASSERT_UNEQUAL(exMode, EEx::IfNotExists);
            const TString ifExistsStatement = exMode == EEx::IfExists ? "IF EXISTS" : "";
            const TString sql = fmt::format(R"sql(
                DROP OBJECT {if_exists} my_secret_{name_suffix} (TYPE SECRET);
                )sql",
                "if_exists"_a = ifExistsStatement,
                "name_suffix"_a = nameSuffix
            );

            executeSql(sql, expectSuccess);
        };

        checkCreate(true, EEx::Empty, 0);
        checkCreate(false, EEx::Empty, 0);
        checkAlter(true, 0);
        checkAlter(false, 2); // not exists
        checkDrop(true, EEx::Empty, 0);
        checkDrop(true, EEx::Empty, 0); // we don't check object existence

        checkCreate(true, EEx::IfNotExists, 1);
        checkCreate(true, EEx::IfNotExists, 1);
        checkDrop(true, EEx::IfExists, 1);
        checkDrop(true, EEx::IfExists, 1);

        checkUpsert(true, 2);
        checkCreate(false, EEx::Empty, 2); // already exists
        checkUpsert(true, 2);
    }

    Y_UNIT_TEST(DdlCache) {
        NKikimrConfig::TAppConfig appConfig;
        appConfig.MutableTableServiceConfig()->SetEnablePreparedDdl(true);
        auto setting = NKikimrKqp::TKqpSetting();
        auto serverSettings = TKikimrSettings()
            .SetAppConfig(appConfig)
            .SetKqpSettings({setting});

        TKikimrRunner kikimr(serverSettings);
        auto db = kikimr.GetQueryClient();

        auto settings = TExecuteQuerySettings()
            .StatsMode(EStatsMode::Basic);

        auto result = db.ExecuteQuery(R"(
            CREATE TABLE TestDdl (
                Key Uint64,
                Value String,
                PRIMARY KEY (Key)
            );
        )", TTxControl::NoTx(), settings).ExtractValueSync();
        UNIT_ASSERT_VALUES_EQUAL_C(result.GetStatus(), EStatus::SUCCESS, result.GetIssues().ToString());

        auto stats = NYdb::TProtoAccessor::GetProto(*result.GetStats());
        UNIT_ASSERT_VALUES_EQUAL(stats.compilation().from_cache(), false);

        {
            // TODO: Switch to query service.
            auto session = kikimr.GetTableClient().CreateSession().GetValueSync().GetSession();

            UNIT_ASSERT(session.ExecuteSchemeQuery(R"(
                DROP TABLE TestDdl;
            )").GetValueSync().IsSuccess());
        }

        result = db.ExecuteQuery(R"(
            CREATE TABLE TestDdl (
                Key Uint64,
                Value String,
                PRIMARY KEY (Key)
            );
        )", TTxControl::NoTx(), settings).ExtractValueSync();
        UNIT_ASSERT_VALUES_EQUAL_C(result.GetStatus(), EStatus::SUCCESS, result.GetIssues().ToString());

        stats = NYdb::TProtoAccessor::GetProto(*result.GetStats());
        UNIT_ASSERT_VALUES_EQUAL(stats.compilation().from_cache(), false);
    }

    Y_UNIT_TEST(DdlTx) {
        NKikimrConfig::TAppConfig appConfig;
        appConfig.MutableTableServiceConfig()->SetEnablePreparedDdl(true);
        auto setting = NKikimrKqp::TKqpSetting();
        auto serverSettings = TKikimrSettings()
            .SetAppConfig(appConfig)
            .SetKqpSettings({setting});

        TKikimrRunner kikimr(serverSettings);
        auto db = kikimr.GetQueryClient();

        auto result = db.ExecuteQuery(R"(
            CREATE TABLE TestDdl (
                Key Uint64,
                Value String,
                PRIMARY KEY (Key)
            );
        )", TTxControl::BeginTx().CommitTx()).ExtractValueSync();
        UNIT_ASSERT_VALUES_EQUAL_C(result.GetStatus(), EStatus::PRECONDITION_FAILED, result.GetIssues().ToString());
    }

    Y_UNIT_TEST(DdlExecuteScript) {
        NKikimrConfig::TAppConfig appConfig;
        appConfig.MutableTableServiceConfig()->SetEnablePreparedDdl(true);
        auto setting = NKikimrKqp::TKqpSetting();
        auto serverSettings = TKikimrSettings()
            .SetAppConfig(appConfig)
            .SetKqpSettings({setting})
            .SetEnableScriptExecutionOperations(true);

        TKikimrRunner kikimr(serverSettings);
        auto db = kikimr.GetQueryClient();

        const TString sql = R"sql(
            CREATE TABLE TestDdlExecuteScript (
                Key Uint64,
                Value String,
                PRIMARY KEY (Key)
            );
        )sql";

        auto scriptExecutionOperation = db.ExecuteScript(sql).ExtractValueSync();
        UNIT_ASSERT_VALUES_EQUAL_C(scriptExecutionOperation.Status().GetStatus(), EStatus::SUCCESS, scriptExecutionOperation.Status().GetIssues().ToString());
        UNIT_ASSERT(scriptExecutionOperation.Metadata().ExecutionId);

        NYdb::NOperation::TOperationClient client(kikimr.GetDriver());
        TMaybe<NYdb::NQuery::TScriptExecutionOperation> readyOp;
        while (true) {
            auto op = client.Get<NYdb::NQuery::TScriptExecutionOperation>(scriptExecutionOperation.Id()).GetValueSync();
            if (op.Ready()) {
                readyOp = std::move(op);
                break;
            }
            UNIT_ASSERT_C(op.Status().IsSuccess(), TStringBuilder() << op.Status().GetStatus() << ":" << op.Status().GetIssues().ToString());
            Sleep(TDuration::MilliSeconds(10));
        }
        UNIT_ASSERT_C(readyOp->Status().IsSuccess(), readyOp->Status().GetIssues().ToString());
        UNIT_ASSERT_EQUAL_C(readyOp->Metadata().ExecStatus, EExecStatus::Completed, readyOp->Status().GetIssues().ToString());
    }

    Y_UNIT_TEST(DdlMixedDml) {
        NKikimrConfig::TAppConfig appConfig;
        appConfig.MutableTableServiceConfig()->SetEnablePreparedDdl(true);
        auto setting = NKikimrKqp::TKqpSetting();
        auto serverSettings = TKikimrSettings()
            .SetAppConfig(appConfig)
            .SetKqpSettings({setting});

        TKikimrRunner kikimr(serverSettings);
        auto db = kikimr.GetQueryClient();

        auto result = db.ExecuteQuery(R"(
            CREATE TABLE TestDdl (
                Key Uint64,
                Value String,
                PRIMARY KEY (Key)
            );

            UPSERT INTO TestDdl (Key, Value) VALUES (1, "One");
        )", TTxControl::NoTx()).ExtractValueSync();
        UNIT_ASSERT_VALUES_EQUAL_C(result.GetStatus(), EStatus::GENERIC_ERROR, result.GetIssues().ToString());
        UNIT_ASSERT(HasIssue(result.GetIssues(), NYql::TIssuesIds::KIKIMR_MIXED_SCHEME_DATA_TX));
    }

    Y_UNIT_TEST(DmlNoTx) {
        auto kikimr = DefaultKikimrRunner();
        auto db = kikimr.GetQueryClient();

        auto result = db.ExecuteQuery(R"(
            UPSERT INTO KeyValue (Key, Value) VALUES (3, "Three");
            SELECT * FROM KeyValue;
        )", TTxControl::NoTx()).ExtractValueSync();
        UNIT_ASSERT_VALUES_EQUAL_C(result.GetStatus(), EStatus::SUCCESS, result.GetIssues().ToString());
    }

    Y_UNIT_TEST(Tcl) {
        auto kikimr = DefaultKikimrRunner();
        auto db = kikimr.GetQueryClient();

        auto result = db.ExecuteQuery(R"(
            SELECT 1;
            COMMIT;
        )", TTxControl::NoTx()).ExtractValueSync();
        UNIT_ASSERT_VALUES_EQUAL_C(result.GetStatus(), EStatus::GENERIC_ERROR, result.GetIssues().ToString());
        UNIT_ASSERT(HasIssue(result.GetIssues(), NYql::TIssuesIds::KIKIMR_BAD_OPERATION));

        result = db.ExecuteQuery(R"(
            SELECT 1;
            ROLLBACK;
        )", TTxControl::NoTx()).ExtractValueSync();
        UNIT_ASSERT_VALUES_EQUAL_C(result.GetStatus(), EStatus::GENERIC_ERROR, result.GetIssues().ToString());
        UNIT_ASSERT(HasIssue(result.GetIssues(), NYql::TIssuesIds::KIKIMR_BAD_OPERATION));
    }

    Y_UNIT_TEST(MaterializeTxResults) {
        auto kikimr = DefaultKikimrRunner();
        auto db = kikimr.GetQueryClient();

        auto result = db.ExecuteQuery(R"(
            DELETE FROM KeyValue;
        )", TTxControl::BeginTx().CommitTx()).ExtractValueSync();
        UNIT_ASSERT_VALUES_EQUAL_C(result.GetStatus(), EStatus::SUCCESS, result.GetIssues().ToString());

        result = db.ExecuteQuery(R"(
            SELECT * FROM KeyValue;
        )", TTxControl::BeginTx().CommitTx()).ExtractValueSync();
        UNIT_ASSERT_VALUES_EQUAL_C(result.GetStatus(), EStatus::SUCCESS, result.GetIssues().ToString());

        CompareYson(R"([])", FormatResultSetYson(result.GetResultSet(0)));
    }

    Y_UNIT_TEST(CloseConnection) {
        auto kikimr = DefaultKikimrRunner();

        NKqp::TKqpCounters counters(kikimr.GetTestServer().GetRuntime()->GetAppData().Counters);

        int maxTimeoutMs = 100;

        for (int i = 1; i < maxTimeoutMs; i++) {
            auto it = kikimr.GetQueryClient().StreamExecuteQuery(R"(
                SELECT * FROM `/Root/EightShard` WHERE Text = "Value1" ORDER BY Key;
            )", TTxControl::BeginTx().CommitTx(), TExecuteQuerySettings().ClientTimeout(TDuration::MilliSeconds(i))).GetValueSync();

            if (it.IsSuccess()) {
                try {
                    for (;;) {
                        auto streamPart = it.ReadNext().GetValueSync();
                        if (!streamPart.IsSuccess()) {
                            break;
                        }
                    }
                } catch (const TStreamReadError& ex) {
                    UNIT_ASSERT_VALUES_EQUAL(ex.Status, NYdb::EStatus::CLIENT_DEADLINE_EXCEEDED);
                } catch (const std::exception& ex) {
                    UNIT_ASSERT_C(false, "unknown exception during the test");
                }
            } else {
                UNIT_ASSERT_VALUES_EQUAL(it.GetStatus(), NYdb::EStatus::CLIENT_DEADLINE_EXCEEDED);
            }
        }

        WaitForZeroSessions(counters);

        for (const auto& service: kikimr.GetTestServer().GetGRpcServer().GetServices()) {
            UNIT_ASSERT_VALUES_EQUAL(service->RequestsInProgress(), 0);
            UNIT_ASSERT(!service->IsUnsafeToShutdown());
        }
    }

    Y_UNIT_TEST(DdlWithExplicitTransaction) {
        NKikimrConfig::TAppConfig appConfig;
        appConfig.MutableTableServiceConfig()->SetEnablePreparedDdl(true);
        appConfig.MutableTableServiceConfig()->SetEnableAstCache(true);
        appConfig.MutableTableServiceConfig()->SetEnablePerStatementQueryExecution(true);
        auto setting = NKikimrKqp::TKqpSetting();
        auto serverSettings = TKikimrSettings()
            .SetAppConfig(appConfig)
            .SetKqpSettings({setting});

        TKikimrRunner kikimr(serverSettings);
        auto db = kikimr.GetQueryClient();

        {
            // DDl with explicit transaction
            auto result = db.ExecuteQuery(R"(
                CREATE TABLE TestDdlDml1 (
                    Key Uint64,
                    PRIMARY KEY (Key)
                );
            )", TTxControl::BeginTx().CommitTx()).ExtractValueSync();
            UNIT_ASSERT_VALUES_EQUAL_C(result.GetStatus(), EStatus::PRECONDITION_FAILED, result.GetIssues().ToString());
            UNIT_ASSERT(result.GetIssues().ToOneLineString().Contains("Scheme operations cannot be executed inside transaction"));
        }

        {
            // DDl with explicit transaction
            auto result = db.ExecuteQuery(R"(
                CREATE TABLE TestDdlDml1 (
                    Key Uint64,
                    PRIMARY KEY (Key)
                );
                CREATE TABLE TestDdlDml2 (
                    Key Uint64,
                    PRIMARY KEY (Key)
                );
            )", TTxControl::BeginTx().CommitTx()).ExtractValueSync();
            UNIT_ASSERT_VALUES_EQUAL_C(result.GetStatus(), EStatus::PRECONDITION_FAILED, result.GetIssues().ToString());
            UNIT_ASSERT(result.GetIssues().ToOneLineString().Contains("Scheme operations cannot be executed inside transaction"));
        }

        {
            // DDl with implicit transaction
            auto result = db.ExecuteQuery(R"(
                CREATE TABLE TestDdlDml1 (
                    Key Uint64,
                    PRIMARY KEY (Key)
                );
            )", TTxControl::NoTx()).ExtractValueSync();
            UNIT_ASSERT_VALUES_EQUAL_C(result.GetStatus(), EStatus::SUCCESS, result.GetIssues().ToString());
        }

        {
            // DDl + DML with explicit transaction
            auto result = db.ExecuteQuery(R"(
                SELECT * FROM TestDdlDml1;
                CREATE TABLE TestDdlDml2 (
                    Key Uint64,
                    PRIMARY KEY (Key)
                );
                SELECT * FROM TestDdlDml2;
            )", TTxControl::BeginTx().CommitTx()).ExtractValueSync();
            UNIT_ASSERT_VALUES_EQUAL_C(result.GetStatus(), EStatus::GENERIC_ERROR, result.GetIssues().ToString());
            UNIT_ASSERT(result.GetIssues().ToOneLineString().Contains("Queries with mixed data and scheme operations are not supported."));
        }
    }

    Y_UNIT_TEST(Ddl_Dml) {
        NKikimrConfig::TAppConfig appConfig;
        appConfig.MutableTableServiceConfig()->SetEnablePreparedDdl(true);
        appConfig.MutableTableServiceConfig()->SetEnableAstCache(true);
        appConfig.MutableTableServiceConfig()->SetEnablePerStatementQueryExecution(true);
        auto setting = NKikimrKqp::TKqpSetting();
        auto serverSettings = TKikimrSettings()
            .SetAppConfig(appConfig)
            .SetKqpSettings({setting});

        TKikimrRunner kikimr(serverSettings);
        auto db = kikimr.GetQueryClient();

        {
            // DDl + DML with implicit transaction
            auto result = db.ExecuteQuery(R"(
                CREATE TABLE TestDdlDml2 (
                    Key Uint64,
                    Value1 String,
                    Value2 String,
                    PRIMARY KEY (Key)
                );
                UPSERT INTO TestDdlDml2 (Key, Value1, Value2) VALUES (1, "1", "1");
                SELECT * FROM TestDdlDml2;
                ALTER TABLE TestDdlDml2 DROP COLUMN Value2;
                UPSERT INTO TestDdlDml2 (Key, Value1) VALUES (2, "2");
                SELECT * FROM TestDdlDml2;
            )", TTxControl::NoTx()).ExtractValueSync();
            UNIT_ASSERT_VALUES_EQUAL_C(result.GetStatus(), EStatus::SUCCESS, result.GetIssues().ToString());
            UNIT_ASSERT_VALUES_EQUAL(result.GetResultSets().size(), 2);
            CompareYson(R"([[[1u];["1"];["1"]]])", FormatResultSetYson(result.GetResultSet(0)));
            CompareYson(R"([[[1u];["1"]];[[2u];["2"]]])", FormatResultSetYson(result.GetResultSet(1)));
            UNIT_ASSERT_EQUAL_C(result.GetIssues().Size(), 0, result.GetIssues().ToString());

            result = db.ExecuteQuery(R"(
                SELECT * FROM TestDdlDml2;
            )", TTxControl::BeginTx().CommitTx()).ExtractValueSync();
            UNIT_ASSERT_VALUES_EQUAL_C(result.GetStatus(), EStatus::SUCCESS, result.GetIssues().ToString());
            UNIT_ASSERT_VALUES_EQUAL(result.GetResultSets().size(), 1);
            CompareYson(R"([[[1u];["1"]];[[2u];["2"]]])", FormatResultSetYson(result.GetResultSet(0)));

            result = db.ExecuteQuery(R"(
                CREATE TABLE TestDdlDml4 (
                    Key Uint64,
                    Value1 String,
                    Value2 String,
                    PRIMARY KEY (Key)
                );
                UPSERT INTO TestDdlDml4 (Key, Value1, Value2) VALUES (1, "1", "2");
                SELECT * FROM TestDdlDml4;
                ALTER TABLE TestDdlDml4 DROP COLUMN Value2;
                UPSERT INTO TestDdlDml4 (Key, Value1) VALUES (2, "2");
                SELECT * FROM TestDdlDml5;
            )", TTxControl::NoTx()).ExtractValueSync();
            UNIT_ASSERT_VALUES_EQUAL_C(result.GetStatus(), EStatus::SCHEME_ERROR, result.GetIssues().ToString());
            UNIT_ASSERT_VALUES_EQUAL(result.GetResultSets().size(), 0);

            result = db.ExecuteQuery(R"(
                SELECT * FROM TestDdlDml4;
            )", TTxControl::NoTx()).ExtractValueSync();
            UNIT_ASSERT_VALUES_EQUAL_C(result.GetStatus(), EStatus::SUCCESS, result.GetIssues().ToString());
            UNIT_ASSERT_VALUES_EQUAL(result.GetResultSets().size(), 1);
            CompareYson(R"([])", FormatResultSetYson(result.GetResultSet(0)));
        }

        {
            // Base test with ddl and dml statements
            auto result = db.ExecuteQuery(R"(
                DECLARE $name AS Text;
                $a = (SELECT * FROM TestDdl1);
                CREATE TABLE TestDdl1 (
                    Key Uint64,
                    Value String,
                    PRIMARY KEY (Key)
                );
                UPSERT INTO TestDdl1 (Key, Value) VALUES (1, "One");
                CREATE TABLE TestDdl2 (
                    Key Uint64,
                    Value String,
                    PRIMARY KEY (Key)
                );
                UPSERT INTO TestDdl1 (Key, Value) VALUES (2, "Two");
                SELECT * FROM $a;
            )", TTxControl::NoTx()).ExtractValueSync();
            UNIT_ASSERT_VALUES_EQUAL_C(result.GetStatus(), EStatus::SUCCESS, result.GetIssues().ToString());
            UNIT_ASSERT_VALUES_EQUAL(result.GetResultSets().size(), 1);
            CompareYson(R"([[[1u];["One"]];[[2u];["Two"]]])", FormatResultSetYson(result.GetResultSet(0)));
            UNIT_ASSERT_EQUAL_C(result.GetIssues().Size(), 0, result.GetIssues().ToString());

            result = db.ExecuteQuery(R"(
                UPSERT INTO TestDdl1 (Key, Value) VALUES (3, "Three");
            )", TTxControl::NoTx()).ExtractValueSync();
            UNIT_ASSERT_VALUES_EQUAL_C(result.GetStatus(), EStatus::SUCCESS, result.GetIssues().ToString());
            UNIT_ASSERT_EQUAL_C(result.GetIssues().Size(), 0, result.GetIssues().ToString());

            result = db.ExecuteQuery(R"(
                SELECT * FROM TestDdl1;
            )", TTxControl::NoTx()).ExtractValueSync();
            UNIT_ASSERT_VALUES_EQUAL_C(result.GetStatus(), EStatus::SUCCESS, result.GetIssues().ToString());
            UNIT_ASSERT_VALUES_EQUAL(result.GetResultSets().size(), 1);
            CompareYson(R"([[[1u];["One"]];[[2u];["Two"]];[[3u];["Three"]]])", FormatResultSetYson(result.GetResultSet(0)));
            UNIT_ASSERT_EQUAL_C(result.GetIssues().Size(), 0, result.GetIssues().ToString());

            result = db.ExecuteQuery(R"(
                CREATE TABLE TestDdl1 (
                    Key Uint64,
                    Value String,
                    PRIMARY KEY (Key)
                );
            )", TTxControl::NoTx()).ExtractValueSync();
            UNIT_ASSERT_VALUES_EQUAL_C(result.GetStatus(), EStatus::GENERIC_ERROR, result.GetIssues().ToString());
            UNIT_ASSERT(result.GetIssues().ToOneLineString().Contains("Check failed: path: '/Root/TestDdl1', error: path exist"));

            result = db.ExecuteQuery(R"(
                CREATE TABLE TestDdl2 (
                    Key Uint64,
                    Value String,
                    PRIMARY KEY (Key)
                );
            )", TTxControl::NoTx()).ExtractValueSync();
            UNIT_ASSERT_VALUES_EQUAL_C(result.GetStatus(), EStatus::GENERIC_ERROR, result.GetIssues().ToString());
            UNIT_ASSERT(result.GetIssues().ToOneLineString().Contains("Check failed: path: '/Root/TestDdl2', error: path exist"));

            result = db.ExecuteQuery(R"(
                UPSERT INTO TestDdl2 SELECT * FROM TestDdl1;
            )", TTxControl::NoTx()).ExtractValueSync();
            UNIT_ASSERT_VALUES_EQUAL_C(result.GetStatus(), EStatus::SUCCESS, result.GetIssues().ToString());
            UNIT_ASSERT_VALUES_EQUAL(result.GetResultSets().size(), 0);
            UNIT_ASSERT_EQUAL_C(result.GetIssues().Size(), 0, result.GetIssues().ToString());
        }

        {
            // Test with query with error
            auto result = db.ExecuteQuery(R"(
                SELECT * FROM TestDdl2;
            )", TTxControl::NoTx()).ExtractValueSync();
            UNIT_ASSERT_VALUES_EQUAL_C(result.GetStatus(), EStatus::SUCCESS, result.GetIssues().ToString());
            UNIT_ASSERT_VALUES_EQUAL(result.GetResultSets().size(), 1);
            CompareYson(R"([[[1u];["One"]];[[2u];["Two"]];[[3u];["Three"]]])", FormatResultSetYson(result.GetResultSet(0)));
            UNIT_ASSERT_EQUAL_C(result.GetIssues().Size(), 0, result.GetIssues().ToString());

            result = db.ExecuteQuery(R"(
                UPSERT INTO TestDdl2 (Key, Value) VALUES (4, "Four");
                CREATE TABLE TestDdl3 (
                    Key Uint64,
                    Value String,
                    PRIMARY KEY (Key)
                );
                UPSERT INTO TestDdl2 (Key, Value) VALUES (5, "Five");
                CREATE TABLE TestDdl2 (
                    Key Uint64,
                    Value String,
                    PRIMARY KEY (Key)
                );
                CREATE TABLE TestDdl4 (
                    Key Uint64,
                    Value String,
                    PRIMARY KEY (Key)
                );
            )", TTxControl::NoTx()).ExtractValueSync();
            UNIT_ASSERT_VALUES_EQUAL_C(result.GetStatus(), EStatus::GENERIC_ERROR, result.GetIssues().ToString());
            UNIT_ASSERT_VALUES_EQUAL(result.GetResultSets().size(), 0);
            UNIT_ASSERT(result.GetIssues().ToOneLineString().Contains("Check failed: path: '/Root/TestDdl2', error: path exist"));

            result = db.ExecuteQuery(R"(
                SELECT * FROM TestDdl2;
            )", TTxControl::NoTx()).ExtractValueSync();
            UNIT_ASSERT_VALUES_EQUAL_C(result.GetStatus(), EStatus::SUCCESS, result.GetIssues().ToString());
            UNIT_ASSERT_VALUES_EQUAL(result.GetResultSets().size(), 1);
            CompareYson(R"([[[1u];["One"]];[[2u];["Two"]];[[3u];["Three"]]])", FormatResultSetYson(result.GetResultSet(0)));
            UNIT_ASSERT_EQUAL_C(result.GetIssues().Size(), 0, result.GetIssues().ToString());

            result = db.ExecuteQuery(R"(
                SELECT * FROM TestDdl3;
            )", TTxControl::NoTx()).ExtractValueSync();
            UNIT_ASSERT_VALUES_EQUAL_C(result.GetStatus(), EStatus::SUCCESS, result.GetIssues().ToString());
            UNIT_ASSERT_VALUES_EQUAL(result.GetResultSets().size(), 1);
            CompareYson(R"([])", FormatResultSetYson(result.GetResultSet(0)));
            UNIT_ASSERT_EQUAL_C(result.GetIssues().Size(), 0, result.GetIssues().ToString());

            result = db.ExecuteQuery(R"(
                SELECT * FROM TestDdl4;
            )", TTxControl::NoTx()).ExtractValueSync();
            UNIT_ASSERT_VALUES_EQUAL_C(result.GetStatus(), EStatus::SCHEME_ERROR, result.GetIssues().ToString());
            UNIT_ASSERT(result.GetIssues().ToOneLineString().Contains("Cannot find table 'db.[/Root/TestDdl4]'"));
        }

        {
            // Check result sets
            auto result = db.ExecuteQuery(R"(
                $a = (SELECT * FROM TestDdl1);
                SELECT * FROM $a;
                UPSERT INTO TestDdl1 (Key, Value) VALUES (4, "Four");
                SELECT * FROM $a;
                CREATE TABLE TestDdl4 (
                    Key Uint64,
                    Value Uint64,
                    PRIMARY KEY (Key)
                );
                UPSERT INTO TestDdl4 (Key, Value) VALUES (1, 1);
                SELECT * FROM TestDdl4;
            )", TTxControl::NoTx()).ExtractValueSync();
            UNIT_ASSERT_VALUES_EQUAL_C(result.GetStatus(), EStatus::SUCCESS, result.GetIssues().ToString());
            UNIT_ASSERT_VALUES_EQUAL(result.GetResultSets().size(), 3);
            CompareYson(R"([[[1u];["One"]];[[2u];["Two"]];[[3u];["Three"]]])", FormatResultSetYson(result.GetResultSet(0)));
            CompareYson(R"([[[1u];["One"]];[[2u];["Two"]];[[3u];["Three"]];[[4u];["Four"]]])", FormatResultSetYson(result.GetResultSet(1)));
            CompareYson(R"([[[1u];[1u]]])", FormatResultSetYson(result.GetResultSet(2)));
            UNIT_ASSERT_EQUAL_C(result.GetIssues().Size(), 0, result.GetIssues().ToString());

            result = db.ExecuteQuery(R"(
                UPSERT INTO TestDdl2 SELECT * FROM TestDdl1;
            )", TTxControl::BeginTx().CommitTx()).ExtractValueSync();
            UNIT_ASSERT_VALUES_EQUAL_C(result.GetStatus(), EStatus::SUCCESS, result.GetIssues().ToString());
            UNIT_ASSERT_VALUES_EQUAL(result.GetResultSets().size(), 0);
            UNIT_ASSERT_EQUAL_C(result.GetIssues().Size(), 0, result.GetIssues().ToString());
        }

        {
            // Check EVALUATE FOR
            auto result = db.ExecuteQuery(R"(
                EVALUATE FOR $i IN AsList(1, 2, 3) DO BEGIN
                    SELECT $i;
                    SELECT $i;
                END DO;
            )", TTxControl::NoTx()).ExtractValueSync();
            UNIT_ASSERT_VALUES_EQUAL_C(result.GetStatus(), EStatus::SUCCESS, result.GetIssues().ToString());
        }

        {
            // Check parser errors
            auto result = db.ExecuteQuery(R"(
                UPSERT INTO TestDdl4 (Key, Value) VALUES (2, 2);
                SELECT * FROM $a;
                UPSERT INTO TestDdl4 (Key, Value) VALUES (3, 3);
            )", TTxControl::NoTx()).ExtractValueSync();
            UNIT_ASSERT_VALUES_EQUAL_C(result.GetStatus(), EStatus::GENERIC_ERROR, result.GetIssues().ToString());
            UNIT_ASSERT(result.GetIssues().ToOneLineString().Contains("Unknown name: $a"));

            result = db.ExecuteQuery(R"(
                SELECT * FROM TestDdl4;
            )", TTxControl::NoTx()).ExtractValueSync();
            UNIT_ASSERT_VALUES_EQUAL_C(result.GetStatus(), EStatus::SUCCESS, result.GetIssues().ToString());
            UNIT_ASSERT_VALUES_EQUAL(result.GetResultSets().size(), 1);
            CompareYson(R"([[[1u];[1u]]])", FormatResultSetYson(result.GetResultSet(0)));

            result = db.ExecuteQuery(R"(
                UPSERT INTO TestDdl4 (Key, Value) VALUES (2, 2);
                UPSERT INTO TestDdl4 (Key, Value) VALUES (3, "3");
            )", TTxControl::NoTx()).ExtractValueSync();
            UNIT_ASSERT_VALUES_EQUAL_C(result.GetStatus(), EStatus::GENERIC_ERROR, result.GetIssues().ToString());
            UNIT_ASSERT(result.GetIssues().ToOneLineString().Contains("Error: Failed to convert 'Value': String to Optional<Uint64>"));

            result = db.ExecuteQuery(R"(
                SELECT * FROM TestDdl4;
            )", TTxControl::NoTx()).ExtractValueSync();
            UNIT_ASSERT_VALUES_EQUAL_C(result.GetStatus(), EStatus::SUCCESS, result.GetIssues().ToString());
            UNIT_ASSERT_VALUES_EQUAL(result.GetResultSets().size(), 1);
            CompareYson(R"([[[1u];[1u]]])", FormatResultSetYson(result.GetResultSet(0)));

            result = db.ExecuteQuery(R"(
                CREATE TABLE TestDdl5 (
                    Key Uint64,
                    Value Uint64,
                    PRIMARY KEY (Key)
                );
                UPSERT INTO TestDdl5 (Key, Value) VALUES (1, 1);
                UPSERT INTO TestDdl5 (Key, Value) VALUES (3, "3");
            )", TTxControl::NoTx()).ExtractValueSync();
            UNIT_ASSERT_VALUES_EQUAL_C(result.GetStatus(), EStatus::GENERIC_ERROR, result.GetIssues().ToString());
            UNIT_ASSERT(result.GetIssues().ToOneLineString().Contains("Error: Failed to convert 'Value': String to Optional<Uint64>"));

            result = db.ExecuteQuery(R"(
                SELECT * FROM TestDdl5;
            )", TTxControl::NoTx()).ExtractValueSync();
            UNIT_ASSERT_VALUES_EQUAL_C(result.GetStatus(), EStatus::SUCCESS, result.GetIssues().ToString());
            UNIT_ASSERT_VALUES_EQUAL(result.GetResultSets().size(), 1);
            CompareYson(R"([])", FormatResultSetYson(result.GetResultSet(0)));
        }
    }

    Y_UNIT_TEST(SeveralCTAS) {
        NKikimrConfig::TAppConfig appConfig;
        appConfig.MutableTableServiceConfig()->SetEnablePreparedDdl(true);
        appConfig.MutableTableServiceConfig()->SetEnableAstCache(true);
        appConfig.MutableTableServiceConfig()->SetEnableOlapSink(true);
        appConfig.MutableTableServiceConfig()->SetEnablePreparedDdl(true);
        appConfig.MutableTableServiceConfig()->SetEnableCreateTableAs(true);
        appConfig.MutableTableServiceConfig()->SetEnablePerStatementQueryExecution(true);
        auto setting = NKikimrKqp::TKqpSetting();
        auto serverSettings = TKikimrSettings()
            .SetAppConfig(appConfig)
            .SetKqpSettings({setting})
            .SetWithSampleTables(false)
            .SetEnableTempTables(true);

        TKikimrRunner kikimr(serverSettings);
        auto db = kikimr.GetQueryClient();

        {
            auto result = db.ExecuteQuery(R"(
                CREATE TABLE Table1 (
                    PRIMARY KEY (Key)
                ) AS SELECT 1u AS Key, "1" AS Value1, "1" AS Value2;
                CREATE TABLE Table2 (
                    PRIMARY KEY (Key)
                ) AS SELECT 2u AS Key, "2" AS Value1, "2" AS Value2;
                CREATE TABLE Table3 (
                    PRIMARY KEY (Key)
                ) AS SELECT * FROM Table2 UNION ALL SELECT * FROM Table1;
                SELECT * FROM Table1 ORDER BY Key;
                SELECT * FROM Table2 ORDER BY Key;
                SELECT * FROM Table3 ORDER BY Key;
            )", TTxControl::NoTx(), TExecuteQuerySettings()).ExtractValueSync();
            UNIT_ASSERT_VALUES_EQUAL_C(result.GetStatus(), EStatus::SUCCESS, result.GetIssues().ToString());
            UNIT_ASSERT_VALUES_EQUAL(result.GetResultSets().size(), 3);
            // Results are empty. Snapshot was taken before tables were created, so we don't see changes after snapshot.
            // This will be fixed in future, for example, by implicit commit before/after each ddl statement.
            CompareYson(R"([])", FormatResultSetYson(result.GetResultSet(0)));
            CompareYson(R"([])", FormatResultSetYson(result.GetResultSet(1)));
            CompareYson(R"([])", FormatResultSetYson(result.GetResultSet(2)));

            result = db.ExecuteQuery(R"(
                SELECT * FROM Table1 ORDER BY Key;
                SELECT * FROM Table2 ORDER BY Key;
                SELECT * FROM Table3 ORDER BY Key;
            )", TTxControl::BeginTx().CommitTx()).ExtractValueSync();
            UNIT_ASSERT_VALUES_EQUAL_C(result.GetStatus(), EStatus::SUCCESS, result.GetIssues().ToString());
            UNIT_ASSERT_VALUES_EQUAL(result.GetResultSets().size(), 3);
            CompareYson(R"([[[1u];["1"];["1"]]])", FormatResultSetYson(result.GetResultSet(0)));
            CompareYson(R"([[[2u];["2"];["2"]]])", FormatResultSetYson(result.GetResultSet(1)));
            // Also empty now(
            CompareYson(R"([])", FormatResultSetYson(result.GetResultSet(2)));
        }
    }

    Y_UNIT_TEST(TableSink_ReplaceFromSelectOlap) {
        NKikimrConfig::TAppConfig appConfig;
        appConfig.MutableTableServiceConfig()->SetEnableOlapSink(true);
        auto settings = TKikimrSettings()
            .SetAppConfig(appConfig)
            .SetWithSampleTables(false);
        TKikimrRunner kikimr(settings);
        Tests::NCommon::TLoggerInit(kikimr).Initialize();

        auto session = kikimr.GetTableClient().CreateSession().GetValueSync().GetSession();

        const TString query = R"(
            CREATE TABLE `/Root/ColumnSource` (
                Col1 Uint64 NOT NULL,
                Col2 String,
                Col3 Int32 NOT NULL,
                PRIMARY KEY (Col1)
            )
            PARTITION BY HASH(Col1)
            WITH (STORE = COLUMN, AUTO_PARTITIONING_MIN_PARTITIONS_COUNT = 10);

            CREATE TABLE `/Root/ColumnShard1` (
                Col1 Uint64 NOT NULL,
                Col2 String,
                Col3 Int32 NOT NULL,
                PRIMARY KEY (Col1)
            )
            PARTITION BY HASH(Col1)
            WITH (STORE = COLUMN, AUTO_PARTITIONING_MIN_PARTITIONS_COUNT = 3);

            CREATE TABLE `/Root/ColumnShard2` (
                Col1 Uint64 NOT NULL,
                Col2 String,
                Col3 Int32 NOT NULL,
                PRIMARY KEY (Col1)
            )
            PARTITION BY HASH(Col1)
            WITH (STORE = COLUMN, AUTO_PARTITIONING_MIN_PARTITIONS_COUNT = 16);
        )";

        auto result = session.ExecuteSchemeQuery(query).GetValueSync();
        UNIT_ASSERT_C(result.GetStatus() == NYdb::EStatus::SUCCESS, result.GetIssues().ToString());

        auto client = kikimr.GetQueryClient();
        {
            auto prepareResult = client.ExecuteQuery(R"(
                REPLACE INTO `/Root/ColumnSource` (Col1, Col2, Col3) VALUES
                    (1u, "test1", 10), (2u, "test2", 11), (3u, "test3", 12), (4u, NULL, 13);
            )", NYdb::NQuery::TTxControl::BeginTx().CommitTx()).ExtractValueSync();
            UNIT_ASSERT_C(prepareResult.IsSuccess(), prepareResult.GetIssues().ToString());
        }

        {
            // empty
            const TString sql = R"(
                REPLACE INTO `/Root/ColumnShard1`
                SELECT * FROM `/Root/ColumnSource` WHERE Col3 == 0
            )";
            auto insertResult = client.ExecuteQuery(sql, NYdb::NQuery::TTxControl::BeginTx().CommitTx()).GetValueSync();
            UNIT_ASSERT_C(insertResult.IsSuccess(), insertResult.GetIssues().ToString());

            auto it = client.StreamExecuteQuery(R"(
                SELECT * FROM `/Root/ColumnShard1` ORDER BY Col1, Col2, Col3;
            )", NYdb::NQuery::TTxControl::BeginTx().CommitTx()).ExtractValueSync();
            UNIT_ASSERT_VALUES_EQUAL_C(it.GetStatus(), EStatus::SUCCESS, it.GetIssues().ToString());
            TString output = StreamResultToYson(it);
            CompareYson(
                output,
                R"([])");
        }

        {
            // Missing Nullable column
            const TString sql = R"(
                REPLACE INTO `/Root/ColumnShard1`
                SELECT 10u + Col1 AS Col1, 100 + Col3 AS Col3 FROM `/Root/ColumnSource`
            )";
            auto insertResult = client.ExecuteQuery(sql, NYdb::NQuery::TTxControl::BeginTx().CommitTx()).GetValueSync();
            UNIT_ASSERT_C(insertResult.IsSuccess(), insertResult.GetIssues().ToString());

            auto it = client.StreamExecuteQuery(R"(
                SELECT * FROM `/Root/ColumnShard1` ORDER BY Col1, Col2, Col3;
            )", NYdb::NQuery::TTxControl::BeginTx().CommitTx()).ExtractValueSync();
            UNIT_ASSERT_VALUES_EQUAL_C(it.GetStatus(), EStatus::SUCCESS, it.GetIssues().ToString());
            TString output = StreamResultToYson(it);
            CompareYson(
                output,
                R"([[11u;#;110];[12u;#;111];[13u;#;112];[14u;#;113]])");
        }

        {
            // column -> column
            const TString sql = R"(
                REPLACE INTO `/Root/ColumnShard2`
                SELECT * FROM `/Root/ColumnSource`
            )";
            auto insertResult = client.ExecuteQuery(sql, NYdb::NQuery::TTxControl::BeginTx().CommitTx()).GetValueSync();
            UNIT_ASSERT_C(insertResult.IsSuccess(), insertResult.GetIssues().ToString());

            auto it = client.StreamExecuteQuery(R"(
                SELECT * FROM `/Root/ColumnShard2` ORDER BY Col1, Col2, Col3;
            )", NYdb::NQuery::TTxControl::BeginTx().CommitTx()).ExtractValueSync();
            UNIT_ASSERT_VALUES_EQUAL_C(it.GetStatus(), EStatus::SUCCESS, it.GetIssues().ToString());
            TString output = StreamResultToYson(it);
            CompareYson(
                output,
                R"([[1u;["test1"];10];[2u;["test2"];11];[3u;["test3"];12];[4u;#;13]])");
        }
    }

    Y_UNIT_TEST(TableSink_BadTransactions) {
        NKikimrConfig::TAppConfig appConfig;
        appConfig.MutableTableServiceConfig()->SetEnableOlapSink(true);
        appConfig.MutableTableServiceConfig()->SetEnableOltpSink(true);
        auto settings = TKikimrSettings()
            .SetAppConfig(appConfig)
            .SetWithSampleTables(false);
        TKikimrRunner kikimr(settings);
        Tests::NCommon::TLoggerInit(kikimr).Initialize();

        auto session = kikimr.GetTableClient().CreateSession().GetValueSync().GetSession();

        const TString query = R"(
            CREATE TABLE `/Root/ColumnShard` (
                Col1 Uint64 NOT NULL,
                Col2 String,
                Col3 Int32 NOT NULL,
                PRIMARY KEY (Col1)
            )
            PARTITION BY HASH(Col1)
            WITH (STORE = COLUMN, AUTO_PARTITIONING_MIN_PARTITIONS_COUNT = 10);

            CREATE TABLE `/Root/DataShard` (
                Col1 Uint64 NOT NULL,
                Col2 String,
                Col3 Int32 NOT NULL,
                PRIMARY KEY (Col1)
            )
            WITH (UNIFORM_PARTITIONS = 2, AUTO_PARTITIONING_MIN_PARTITIONS_COUNT = 2);
        )";

        auto result = session.ExecuteSchemeQuery(query).GetValueSync();
        UNIT_ASSERT_C(result.GetStatus() == NYdb::EStatus::SUCCESS, result.GetIssues().ToString());

        auto client = kikimr.GetQueryClient();
        {
            auto prepareResult = client.ExecuteQuery(R"(
                REPLACE INTO `/Root/ColumnShard` (Col1, Col2, Col3) VALUES
                    (1u, "test1", 10), (2u, "test2", 11), (3u, "test3", 12), (4u, NULL, 13);
            )", NYdb::NQuery::TTxControl::BeginTx().CommitTx()).ExtractValueSync();
            UNIT_ASSERT_C(prepareResult.IsSuccess(), prepareResult.GetIssues().ToString());
        }
        {
            auto prepareResult = client.ExecuteQuery(R"(
                REPLACE INTO `/Root/DataShard` (Col1, Col2, Col3) VALUES
                    (10u, "test1", 10), (20u, "test2", 11), (30u, "test3", 12), (40u, NULL, 13);
            )", NYdb::NQuery::TTxControl::BeginTx().CommitTx()).ExtractValueSync();
            UNIT_ASSERT_C(prepareResult.IsSuccess(), prepareResult.GetIssues().ToString());
        }

        {
            // column -> row
            const TString sql = R"(
                REPLACE INTO `/Root/DataShard`
                SELECT * FROM `/Root/ColumnShard`
            )";
            auto insertResult = client.ExecuteQuery(sql, NYdb::NQuery::TTxControl::BeginTx().CommitTx()).GetValueSync();
            UNIT_ASSERT(!insertResult.IsSuccess());
            UNIT_ASSERT_C(
                insertResult.GetIssues().ToString().Contains("Write transactions between column and row tables are disabled at current time"),
                insertResult.GetIssues().ToString());
        }

        {
            // row -> column
            const TString sql = R"(
                REPLACE INTO `/Root/ColumnShard`
                SELECT * FROM `/Root/DataShard`
            )";
            auto insertResult = client.ExecuteQuery(sql, NYdb::NQuery::TTxControl::BeginTx().CommitTx()).GetValueSync();
            UNIT_ASSERT(!insertResult.IsSuccess());
            UNIT_ASSERT_C(
                insertResult.GetIssues().ToString().Contains("Write transactions between column and row tables are disabled at current time"),
                insertResult.GetIssues().ToString());
        }

        {
            // column & row write
            const TString sql = R"(
                REPLACE INTO `/Root/DataShard` (Col1, Col2, Col3) VALUES
                    (1u, "test1", 10), (2u, "test2", 11), (3u, "test3", 12), (4u, NULL, 13);
                REPLACE INTO `/Root/ColumnShard` (Col1, Col2, Col3) VALUES
                    (1u, "test1", 10), (2u, "test2", 11), (3u, "test3", 12), (4u, NULL, 13);
            )";
            auto insertResult = client.ExecuteQuery(sql, NYdb::NQuery::TTxControl::BeginTx().CommitTx()).GetValueSync();
            UNIT_ASSERT(!insertResult.IsSuccess());
            UNIT_ASSERT_C(
                insertResult.GetIssues().ToString().Contains("Write transactions between column and row tables are disabled at current time"),
                insertResult.GetIssues().ToString());
        }

        {
            // column read & row write
            const TString sql = R"(
                REPLACE INTO `/Root/DataShard` (Col1, Col2, Col3) VALUES
                    (1u, "test1", 10), (2u, "test2", 11), (3u, "test3", 12), (4u, NULL, 13);
                SELECT * FROM `/Root/ColumnShard`;
            )";
            auto insertResult = client.ExecuteQuery(sql, NYdb::NQuery::TTxControl::BeginTx().CommitTx()).GetValueSync();
            UNIT_ASSERT(!insertResult.IsSuccess());
            UNIT_ASSERT_C(
                insertResult.GetIssues().ToString().Contains("Write transactions between column and row tables are disabled at current time"),
                insertResult.GetIssues().ToString());
        }

        {
            // column write & row read
            const TString sql = R"(
                REPLACE INTO `/Root/ColumnShard` (Col1, Col2, Col3) VALUES
                    (1u, "test1", 10), (2u, "test2", 11), (3u, "test3", 12), (4u, NULL, 13);
                SELECT * FROM `/Root/DataShard`;
            )";
            auto insertResult = client.ExecuteQuery(sql, NYdb::NQuery::TTxControl::BeginTx().CommitTx()).GetValueSync();
            UNIT_ASSERT(!insertResult.IsSuccess());
            UNIT_ASSERT_C(
                insertResult.GetIssues().ToString().Contains("Write transactions between column and row tables are disabled at current time"),
                insertResult.GetIssues().ToString());
        }
    }

    Y_UNIT_TEST(TableSink_ReplaceFromSelectLargeOlap) {
        NKikimrConfig::TAppConfig appConfig;
        appConfig.MutableTableServiceConfig()->SetEnableOlapSink(true);
        auto settings = TKikimrSettings()
            .SetAppConfig(appConfig)
            .SetWithSampleTables(false);

        TTestHelper testHelper(settings);

        TKikimrRunner& kikimr = testHelper.GetKikimr();
        Tests::NCommon::TLoggerInit(kikimr).Initialize();

        TVector<TTestHelper::TColumnSchema> schema = {
            TTestHelper::TColumnSchema().SetName("Col1").SetType(NScheme::NTypeIds::Int64).SetNullable(false),
            TTestHelper::TColumnSchema().SetName("Col2").SetType(NScheme::NTypeIds::Int32).SetNullable(false),
        };

        TTestHelper::TColumnTable testTable1;
        testTable1.SetName("/Root/ColumnShard1").SetPrimaryKey({ "Col1" }).SetSharding({ "Col1" }).SetSchema(schema).SetMinPartitionsCount(1000);
        testHelper.CreateTable(testTable1);

        TTestHelper::TColumnTable testTable2;
        testTable2.SetName("/Root/ColumnShard2").SetPrimaryKey({ "Col1" }).SetSharding({ "Col1" }).SetSchema(schema).SetMinPartitionsCount(1000);
        testHelper.CreateTable(testTable2);

        {
            TTestHelper::TUpdatesBuilder tableInserter(testTable1.GetArrowSchema(schema));
            for (size_t index = 0; index < 10000; ++index) {
                tableInserter.AddRow().Add(index).Add(index * 10);
            }
            testHelper.BulkUpsert(testTable1, tableInserter);
        }

        auto session = kikimr.GetTableClient().CreateSession().GetValueSync().GetSession();
        auto client = kikimr.GetQueryClient();

        {
            const TString sql = R"(
                REPLACE INTO `/Root/ColumnShard2`
                SELECT * FROM `/Root/ColumnShard1`
            )";
            auto insertResult = client.ExecuteQuery(sql, NYdb::NQuery::TTxControl::BeginTx().CommitTx()).GetValueSync();
            UNIT_ASSERT_C(insertResult.IsSuccess(), insertResult.GetIssues().ToString());

            auto it = client.StreamExecuteQuery(R"(
                SELECT COUNT(*) FROM `/Root/ColumnShard2`;
            )", NYdb::NQuery::TTxControl::BeginTx().CommitTx()).ExtractValueSync();
            UNIT_ASSERT_VALUES_EQUAL_C(it.GetStatus(), EStatus::SUCCESS, it.GetIssues().ToString());
            TString output = StreamResultToYson(it);
            CompareYson(
                output,
                R"([[10000u]])");
        }
    }

    Y_UNIT_TEST(TableSink_ReplaceColumnShard) {
        NKikimrConfig::TAppConfig appConfig;
        appConfig.MutableTableServiceConfig()->SetEnableOlapSink(true);
        auto settings = TKikimrSettings()
            .SetAppConfig(appConfig)
            .SetWithSampleTables(false);
        TKikimrRunner kikimr(settings);
        Tests::NCommon::TLoggerInit(kikimr).Initialize();

        auto session = kikimr.GetTableClient().CreateSession().GetValueSync().GetSession();

        const TString query = R"(
            CREATE TABLE `/Root/ColumnShard` (
                Col1 Uint64 NOT NULL,
                Col2 Int32,
                Col4 String,
                Col3 String NOT NULL,
                PRIMARY KEY (Col1, Col3)
            )
            PARTITION BY HASH(Col1)
            WITH (STORE = COLUMN, AUTO_PARTITIONING_MIN_PARTITIONS_COUNT = 10);
        )";

        auto result = session.ExecuteSchemeQuery(query).GetValueSync();
        UNIT_ASSERT_C(result.GetStatus() == NYdb::EStatus::SUCCESS, result.GetIssues().ToString());

        // Shuffled
        auto client = kikimr.GetQueryClient();
        { 
            auto prepareResult = client.ExecuteQuery(R"(
                REPLACE INTO `/Root/ColumnShard` (Col3, Col4, Col2, Col1) VALUES
                    ("test100", "100", 1000, 100u);
            )", NYdb::NQuery::TTxControl::BeginTx().CommitTx()).ExtractValueSync();
            UNIT_ASSERT_C(prepareResult.IsSuccess(), prepareResult.GetIssues().ToString());
        }

        {
            auto prepareResult = client.ExecuteQuery(R"(
                REPLACE INTO `/Root/ColumnShard` (Col1, Col3, Col2, Col4) VALUES
                    (1u, "test1", 10, "1"), (2u, "test2", NULL, "2"), (3u, "test3", 12, NULL), (4u, "test4", NULL, NULL);
            )", NYdb::NQuery::TTxControl::BeginTx().CommitTx()).ExtractValueSync();
            UNIT_ASSERT_C(prepareResult.IsSuccess(), prepareResult.GetIssues().ToString());
        }

        auto it = client.StreamExecuteQuery(R"(
            SELECT Col1, Col3, Col2, Col4 FROM `/Root/ColumnShard` ORDER BY Col1, Col3, Col2, Col4;
        )", NYdb::NQuery::TTxControl::BeginTx().CommitTx()).ExtractValueSync();
        UNIT_ASSERT_VALUES_EQUAL_C(it.GetStatus(), EStatus::SUCCESS, it.GetIssues().ToString());
        TString output = StreamResultToYson(it);
        CompareYson(output, R"([[1u;"test1";[10];["1"]];[2u;"test2";#;["2"]];[3u;"test3";[12];#];[4u;"test4";#;#];[100u;"test100";[1000];["100"]]])");
    }

    Y_UNIT_TEST(TableSink_OltpReplace) {
        NKikimrConfig::TAppConfig appConfig;
        appConfig.MutableTableServiceConfig()->SetEnableOltpSink(true);
        auto settings = TKikimrSettings()
            .SetAppConfig(appConfig)
            .SetWithSampleTables(false);

        TKikimrRunner kikimr(settings);
        Tests::NCommon::TLoggerInit(kikimr).Initialize();

        auto session = kikimr.GetTableClient().CreateSession().GetValueSync().GetSession();

        const TString query = R"(
            CREATE TABLE `/Root/DataShard` (
                Col1 Uint64 NOT NULL,
                Col2 Int32,
                Col3 String,
                PRIMARY KEY (Col1)
            );
        )";

        auto result = session.ExecuteSchemeQuery(query).GetValueSync();
        UNIT_ASSERT_C(result.GetStatus() == NYdb::EStatus::SUCCESS, result.GetIssues().ToString());

        auto client = kikimr.GetQueryClient();
        
        {
            auto it = client.ExecuteQuery(R"(
                REPLACE INTO `/Root/DataShard` (Col1, Col2) VALUES (0u, 0);
                REPLACE INTO `/Root/DataShard` (Col1, Col3) VALUES (1u, 'test');
            )", NYdb::NQuery::TTxControl::BeginTx().CommitTx()).ExtractValueSync();
            UNIT_ASSERT_C(it.IsSuccess(), it.GetIssues().ToString());
        }

        {
            auto it = client.StreamExecuteQuery(R"(
                SELECT * FROM `/Root/DataShard`;
            )", NYdb::NQuery::TTxControl::BeginTx().CommitTx()).ExtractValueSync();
            UNIT_ASSERT_VALUES_EQUAL_C(it.GetStatus(), EStatus::SUCCESS, it.GetIssues().ToString());
            TString output = StreamResultToYson(it);
            CompareYson(output, R"([[0u;[0];#];[1u;#;["test"]]])");
        }

        { 
            auto it = client.ExecuteQuery(R"(
                REPLACE INTO `/Root/DataShard` (Col1, Col3) VALUES (0u, 'null');
                REPLACE INTO `/Root/DataShard` (Col1) VALUES (1u);
            )", NYdb::NQuery::TTxControl::BeginTx().CommitTx()).ExtractValueSync();
            UNIT_ASSERT_C(it.IsSuccess(), it.GetIssues().ToString());
        }


        {
            auto it = client.StreamExecuteQuery(R"(
                SELECT * FROM `/Root/DataShard`;
            )", NYdb::NQuery::TTxControl::BeginTx().CommitTx()).ExtractValueSync();
            UNIT_ASSERT_VALUES_EQUAL_C(it.GetStatus(), EStatus::SUCCESS, it.GetIssues().ToString());
            TString output = StreamResultToYson(it);
            CompareYson(output, R"([[0u;#;["null"]];[1u;#;#]])");
        }
    }

    class TTableDataModificationTester {
    protected:
        NKikimrConfig::TAppConfig AppConfig;
        std::unique_ptr<TKikimrRunner> Kikimr;
        YDB_ACCESSOR(bool, IsOlap, false);
        virtual void DoExecute() = 0;
    public:
        void Execute() {
            AppConfig.MutableTableServiceConfig()->SetEnableOlapSink(true);
            AppConfig.MutableTableServiceConfig()->SetEnableOltpSink(true);
            AppConfig.MutableTableServiceConfig()->SetEnableKqpDataQueryStreamLookup(true);
            auto settings = TKikimrSettings().SetAppConfig(AppConfig).SetWithSampleTables(false);

            Kikimr = std::make_unique<TKikimrRunner>(settings);
            Tests::NCommon::TLoggerInit(*Kikimr).Initialize();

            auto session = Kikimr->GetTableClient().CreateSession().GetValueSync().GetSession();

            const TString query = Sprintf(R"(
                CREATE TABLE `/Root/DataShard` (
                    Col1 Uint64 NOT NULL,
                    Col2 Int32,
                    Col3 String,
                    PRIMARY KEY (Col1)
                ) WITH (
                    STORE = %s,
                    AUTO_PARTITIONING_MIN_PARTITIONS_COUNT = 10
                );
            )", IsOlap ? "COLUMN" : "ROW");

            auto result = session.ExecuteSchemeQuery(query).GetValueSync();
            UNIT_ASSERT_C(result.GetStatus() == NYdb::EStatus::SUCCESS, result.GetIssues().ToString());
            DoExecute();
        }

    };

    class TUpsertFromTableTester: public TTableDataModificationTester {
    protected:
        void DoExecute() override {
            auto client = Kikimr->GetQueryClient();

            {
                auto it = client.ExecuteQuery(R"(
                UPSERT INTO `/Root/DataShard` (Col1, Col2) VALUES (0u, 0);
                UPSERT INTO `/Root/DataShard` (Col1, Col3) VALUES (1u, 'test');
            )", NYdb::NQuery::TTxControl::BeginTx().CommitTx()).ExtractValueSync();
                UNIT_ASSERT_C(it.IsSuccess(), it.GetIssues().ToString());
            }

            {
                auto it = client.StreamExecuteQuery(R"(
                SELECT * FROM `/Root/DataShard` ORDER BY Col1;
            )", NYdb::NQuery::TTxControl::BeginTx().CommitTx()).ExtractValueSync();
                UNIT_ASSERT_VALUES_EQUAL_C(it.GetStatus(), EStatus::SUCCESS, it.GetIssues().ToString());
                TString output = StreamResultToYson(it);
                CompareYson(output, R"([[0u;[0];#];[1u;#;["test"]]])");
            }

            {
                auto it = client.ExecuteQuery(R"(
                UPSERT INTO `/Root/DataShard` (Col1, Col3) VALUES (0u, 'null');
                UPSERT INTO `/Root/DataShard` (Col1) VALUES (1u);
            )", NYdb::NQuery::TTxControl::BeginTx().CommitTx()).ExtractValueSync();
                UNIT_ASSERT_C(it.IsSuccess(), it.GetIssues().ToString());
            }

            {
                auto it = client.StreamExecuteQuery(R"(
                SELECT * FROM `/Root/DataShard` ORDER BY Col1;
            )", NYdb::NQuery::TTxControl::BeginTx().CommitTx()).ExtractValueSync();
                UNIT_ASSERT_VALUES_EQUAL_C(it.GetStatus(), EStatus::SUCCESS, it.GetIssues().ToString());
                TString output = StreamResultToYson(it);
                CompareYson(output, R"([[0u;[0];["null"]];[1u;#;["test"]]])");
            }
        }
    };

    Y_UNIT_TEST(TableSink_OltpUpsert) {
        TUpsertFromTableTester tester;
        tester.SetIsOlap(false);
        tester.Execute();
    }

    Y_UNIT_TEST(TableSink_OlapUpsert) {
        TUpsertFromTableTester tester;
        tester.SetIsOlap(true);
        tester.Execute();
    }

    class TInsertFromTableTester: public TTableDataModificationTester {
    protected:
        void DoExecute() override {
            auto client = Kikimr->GetQueryClient();

            {
                auto it = client.ExecuteQuery(R"(
                INSERT INTO `/Root/DataShard` (Col1, Col2) VALUES (0u, 0);
                INSERT INTO `/Root/DataShard` (Col1, Col3) VALUES (1u, 'test');
                INSERT INTO `/Root/DataShard` (Col1, Col3, Col2) VALUES (2u, 't', 3);
            )", NYdb::NQuery::TTxControl::BeginTx().CommitTx()).ExtractValueSync();
                UNIT_ASSERT_C(it.IsSuccess(), it.GetIssues().ToString());
            }

            {
                auto it = client.StreamExecuteQuery(R"(
                SELECT * FROM `/Root/DataShard` ORDER BY Col1;
            )", NYdb::NQuery::TTxControl::BeginTx().CommitTx()).ExtractValueSync();
                UNIT_ASSERT_VALUES_EQUAL_C(it.GetStatus(), EStatus::SUCCESS, it.GetIssues().ToString());
                TString output = StreamResultToYson(it);
                CompareYson(output, R"([[0u;[0];#];[1u;#;["test"]];[2u;[3];["t"]]])");
            }

            {
                auto it = client.ExecuteQuery(R"(
                INSERT INTO `/Root/DataShard` (Col1, Col3) VALUES (0u, 'null');
            )", NYdb::NQuery::TTxControl::BeginTx().CommitTx()).ExtractValueSync();
                UNIT_ASSERT_C(!it.IsSuccess(), it.GetIssues().ToString());
                UNIT_ASSERT_C(
                    it.GetIssues().ToString().Contains("Operation is aborting because an duplicate key")
                    || it.GetIssues().ToString().Contains("Conflict with existing key."),
                    it.GetIssues().ToString());
            }

            {
                auto it = client.StreamExecuteQuery(R"(
                SELECT * FROM `/Root/DataShard` ORDER BY Col1;
            )", NYdb::NQuery::TTxControl::BeginTx().CommitTx()).ExtractValueSync();
                UNIT_ASSERT_VALUES_EQUAL_C(it.GetStatus(), EStatus::SUCCESS, it.GetIssues().ToString());
                TString output = StreamResultToYson(it);
                CompareYson(output, R"([[0u;[0];#];[1u;#;["test"]];[2u;[3];["t"]]])");
            }
        }
    };

    Y_UNIT_TEST(TableSink_OltpInsert) {
        TInsertFromTableTester tester;
        tester.SetIsOlap(false);
        tester.Execute();
    }

    Y_UNIT_TEST(TableSink_OlapInsert) {
        TInsertFromTableTester tester;
        tester.SetIsOlap(true);
        tester.Execute();
    }

    class TDeleteFromTableTester: public TTableDataModificationTester {
    protected:
        void DoExecute() override {
            auto client = Kikimr->GetQueryClient();

            {
                auto it = client.ExecuteQuery(R"(
                INSERT INTO `/Root/DataShard` (Col1, Col2) VALUES (0u, 0);
                INSERT INTO `/Root/DataShard` (Col1, Col3) VALUES (1u, 'test');
                INSERT INTO `/Root/DataShard` (Col1, Col3, Col2) VALUES (2u, 't', 3);
            )", NYdb::NQuery::TTxControl::BeginTx().CommitTx()).ExtractValueSync();
                UNIT_ASSERT_C(it.IsSuccess(), it.GetIssues().ToString());
            }

            {
                auto it = client.StreamExecuteQuery(R"(
                SELECT * FROM `/Root/DataShard` ORDER BY Col1;
            )", NYdb::NQuery::TTxControl::BeginTx().CommitTx()).ExtractValueSync();
                UNIT_ASSERT_VALUES_EQUAL_C(it.GetStatus(), EStatus::SUCCESS, it.GetIssues().ToString());
                TString output = StreamResultToYson(it);
                CompareYson(output, R"([[0u;[0];#];[1u;#;["test"]];[2u;[3];["t"]]])");
            }

            {
                auto it = client.ExecuteQuery(R"(
                DELETE FROM `/Root/DataShard` WHERE Col3 == 't';
            )", NYdb::NQuery::TTxControl::BeginTx().CommitTx()).ExtractValueSync();
                UNIT_ASSERT_C(it.IsSuccess(), it.GetIssues().ToString());
            }
            {
                auto it = client.StreamExecuteQuery(R"(
                SELECT * FROM `/Root/DataShard` ORDER BY Col1;
            )", NYdb::NQuery::TTxControl::BeginTx().CommitTx()).ExtractValueSync();
                UNIT_ASSERT_VALUES_EQUAL_C(it.GetStatus(), EStatus::SUCCESS, it.GetIssues().ToString());
                TString output = StreamResultToYson(it);
                CompareYson(output, R"([[0u;[0];#];[1u;#;["test"]]])");
            }

            {
                auto it = client.ExecuteQuery(R"(
                DELETE FROM `/Root/DataShard` WHERE Col3 == 'not found';
            )", NYdb::NQuery::TTxControl::BeginTx().CommitTx()).ExtractValueSync();
                UNIT_ASSERT_C(it.IsSuccess(), it.GetIssues().ToString());
            }

            {
                auto it = client.ExecuteQuery(R"(
                DELETE FROM `/Root/DataShard` ON SELECT 0 AS Col1;
            )", NYdb::NQuery::TTxControl::BeginTx().CommitTx()).ExtractValueSync();
                UNIT_ASSERT_C(it.IsSuccess(), it.GetIssues().ToString());
            }

            {
                auto it = client.StreamExecuteQuery(R"(
                SELECT * FROM `/Root/DataShard` ORDER BY Col1;
            )", NYdb::NQuery::TTxControl::BeginTx().CommitTx()).ExtractValueSync();
                UNIT_ASSERT_VALUES_EQUAL_C(it.GetStatus(), EStatus::SUCCESS, it.GetIssues().ToString());
                TString output = StreamResultToYson(it);
                CompareYson(output, R"([[1u;#;["test"]]])");
            }
        }
    };

    Y_UNIT_TEST(TableSink_OltpDelete) {
        TDeleteFromTableTester tester;
        tester.SetIsOlap(false);
        tester.Execute();
    }

    Y_UNIT_TEST(TableSink_OlapDelete) {
        TDeleteFromTableTester tester;
        tester.SetIsOlap(true);
        tester.Execute();
    }

    class TUpdateFromTableTester: public TTableDataModificationTester {
    protected:
        void DoExecute() override {
            auto client = Kikimr->GetQueryClient();

            {
                auto it = client.ExecuteQuery(R"(
                INSERT INTO `/Root/DataShard` (Col1, Col2) VALUES (0u, 0);
                INSERT INTO `/Root/DataShard` (Col1, Col3) VALUES (1u, 'test');
                INSERT INTO `/Root/DataShard` (Col1, Col3, Col2) VALUES (2u, 't', 3);
            )", NYdb::NQuery::TTxControl::BeginTx().CommitTx()).ExtractValueSync();
                UNIT_ASSERT_C(it.IsSuccess(), it.GetIssues().ToString());
            }

            {
                auto it = client.StreamExecuteQuery(R"(
                SELECT * FROM `/Root/DataShard` ORDER BY Col1;
            )", NYdb::NQuery::TTxControl::BeginTx().CommitTx()).ExtractValueSync();
                UNIT_ASSERT_VALUES_EQUAL_C(it.GetStatus(), EStatus::SUCCESS, it.GetIssues().ToString());
                TString output = StreamResultToYson(it);
                CompareYson(output, R"([[0u;[0];#];[1u;#;["test"]];[2u;[3];["t"]]])");
            }

            {
                auto it = client.ExecuteQuery(R"(
                UPDATE `/Root/DataShard` SET Col2 = 42 WHERE Col3 == 'not found';
            )", NYdb::NQuery::TTxControl::BeginTx().CommitTx()).ExtractValueSync();
                UNIT_ASSERT_C(it.IsSuccess(), it.GetIssues().ToString());
            }

            {
                auto it = client.ExecuteQuery(R"(
                UPDATE `/Root/DataShard` SET Col2 = 42 WHERE Col3 == 't';
            )", NYdb::NQuery::TTxControl::BeginTx().CommitTx()).ExtractValueSync();
                UNIT_ASSERT_C(it.IsSuccess(), it.GetIssues().ToString());
            }

            {
                auto it = client.StreamExecuteQuery(R"(
                SELECT * FROM `/Root/DataShard` ORDER BY Col1;
            )", NYdb::NQuery::TTxControl::BeginTx().CommitTx()).ExtractValueSync();
                UNIT_ASSERT_VALUES_EQUAL_C(it.GetStatus(), EStatus::SUCCESS, it.GetIssues().ToString());
                TString output = StreamResultToYson(it);
                CompareYson(output, R"([[0u;[0];#];[1u;#;["test"]];[2u;[42];["t"]]])");
            }

            {
                auto it = client.ExecuteQuery(R"(
                UPDATE `/Root/DataShard` ON SELECT 0u AS Col1, 1 AS Col2, 'text' AS Col3;
            )", NYdb::NQuery::TTxControl::BeginTx().CommitTx()).ExtractValueSync();
                UNIT_ASSERT_C(it.IsSuccess(), it.GetIssues().ToString());
            }

            {
                auto it = client.ExecuteQuery(R"(
                UPDATE `/Root/DataShard` ON SELECT 10u AS Col1, 1 AS Col2, 'text' AS Col3;
            )", NYdb::NQuery::TTxControl::BeginTx().CommitTx()).ExtractValueSync();
                UNIT_ASSERT_C(it.IsSuccess(), it.GetIssues().ToString());
            }

            auto it = client.StreamExecuteQuery(R"(
                SELECT * FROM `/Root/DataShard` ORDER BY Col1;
            )", NYdb::NQuery::TTxControl::BeginTx().CommitTx()).ExtractValueSync();
                UNIT_ASSERT_VALUES_EQUAL_C(it.GetStatus(), EStatus::SUCCESS, it.GetIssues().ToString());
                TString output = StreamResultToYson(it);
                CompareYson(output, R"([[0u;[1];["text"]];[1u;#;["test"]];[2u;[42];["t"]]])");
        }
    };

    Y_UNIT_TEST(TableSink_OltpUpdate) {
        TUpdateFromTableTester tester;
        tester.SetIsOlap(false);
        tester.Execute();
    }

    Y_UNIT_TEST(TableSink_OlapUpdate) {
        TUpdateFromTableTester tester;
        tester.SetIsOlap(true);
        tester.Execute();
    }

    Y_UNIT_TEST(TableSink_ReplaceDuplicatesOlap) {
        NKikimrConfig::TAppConfig appConfig;
        appConfig.MutableTableServiceConfig()->SetEnableOlapSink(true);
        auto settings = TKikimrSettings()
            .SetAppConfig(appConfig)
            .SetWithSampleTables(false);

        TKikimrRunner kikimr(settings);
        Tests::NCommon::TLoggerInit(kikimr).Initialize();

        auto session = kikimr.GetTableClient().CreateSession().GetValueSync().GetSession();

        const TString query = R"(
            CREATE TABLE `/Root/ColumnShard` (
                Col1 Uint64 NOT NULL,
                Col2 Int32,
                PRIMARY KEY (Col1)
            )
            PARTITION BY HASH(Col1)
            WITH (STORE = COLUMN, AUTO_PARTITIONING_MIN_PARTITIONS_COUNT = 10);
        )";

        auto result = session.ExecuteSchemeQuery(query).GetValueSync();
        UNIT_ASSERT_C(result.GetStatus() == NYdb::EStatus::SUCCESS, result.GetIssues().ToString());

        auto client = kikimr.GetQueryClient();
        { 
            auto prepareResult = client.ExecuteQuery(R"(
                REPLACE INTO `/Root/ColumnShard` (Col1, Col2) VALUES
                    (100u, 1000), (100u, 1000);
            )", NYdb::NQuery::TTxControl::BeginTx().CommitTx()).ExtractValueSync();
            UNIT_ASSERT_C(prepareResult.IsSuccess(), prepareResult.GetIssues().ToString());
        }

        { 
            auto prepareResult = client.ExecuteQuery(R"(
                REPLACE INTO `/Root/ColumnShard` (Col1, Col2) VALUES
                    (100u, 1000), (100u, 1000);
            )", NYdb::NQuery::TTxControl::BeginTx().CommitTx()).ExtractValueSync();
            UNIT_ASSERT_C(prepareResult.IsSuccess(), prepareResult.GetIssues().ToString());
        }

        auto it = client.StreamExecuteQuery(R"(
            SELECT * FROM `/Root/ColumnShard` ORDER BY Col1, Col2;
        )", NYdb::NQuery::TTxControl::BeginTx().CommitTx()).ExtractValueSync();
        UNIT_ASSERT_VALUES_EQUAL_C(it.GetStatus(), EStatus::SUCCESS, it.GetIssues().ToString());
        TString output = StreamResultToYson(it);
        CompareYson(output, R"([[100u;[1000]]])");
    }

    Y_UNIT_TEST(TableSink_DisableSink) {
        NKikimrConfig::TAppConfig appConfig;
        appConfig.MutableTableServiceConfig()->SetEnableOlapSink(false);
        appConfig.MutableTableServiceConfig()->SetEnableOltpSink(false);
        auto settings = TKikimrSettings()
            .SetAppConfig(appConfig)
            .SetWithSampleTables(false);

        TKikimrRunner kikimr(settings);
        Tests::NCommon::TLoggerInit(kikimr).Initialize();

        auto session = kikimr.GetTableClient().CreateSession().GetValueSync().GetSession();

        const TString query = R"(
            CREATE TABLE `/Root/ColumnShard` (
                Col1 Uint64 NOT NULL,
                Col2 Int32,
                PRIMARY KEY (Col1)
            )
            PARTITION BY HASH(Col1)
            WITH (STORE = COLUMN, AUTO_PARTITIONING_MIN_PARTITIONS_COUNT = 16);
        )";

        auto result = session.ExecuteSchemeQuery(query).GetValueSync();
        UNIT_ASSERT_C(result.GetStatus() == NYdb::EStatus::SUCCESS, result.GetIssues().ToString());

        auto client = kikimr.GetQueryClient();
        { 
            auto prepareResult = client.ExecuteQuery(R"(
                REPLACE INTO `/Root/ColumnShard` (Col1, Col2) VALUES (1u, 1)
            )", NYdb::NQuery::TTxControl::BeginTx().CommitTx()).ExtractValueSync();
            UNIT_ASSERT(!prepareResult.IsSuccess());
            UNIT_ASSERT_C(
                prepareResult.GetIssues().ToString().Contains("Data manipulation queries do not support column shard tables."),
                prepareResult.GetIssues().ToString());
        }

        {
            auto it = client.StreamExecuteQuery(R"(
                SELECT * FROM `/Root/ColumnShard`;
            )", NYdb::NQuery::TTxControl::BeginTx().CommitTx()).ExtractValueSync();
            UNIT_ASSERT_VALUES_EQUAL_C(it.GetStatus(), EStatus::SUCCESS, it.GetIssues().ToString());
            TString output = StreamResultToYson(it);
            CompareYson(output, R"([])");
        }
    }

    Y_UNIT_TEST_TWIN(TableSink_ReplaceDataShard, UseSink) {
        NKikimrConfig::TAppConfig appConfig;
        appConfig.MutableTableServiceConfig()->SetEnableOlapSink(UseSink);
        appConfig.MutableTableServiceConfig()->SetEnableOltpSink(UseSink);
        auto settings = TKikimrSettings()
            .SetAppConfig(appConfig)
            .SetWithSampleTables(false);
        TKikimrRunner kikimr(settings);
        Tests::NCommon::TLoggerInit(kikimr).Initialize();

        auto session = kikimr.GetTableClient().CreateSession().GetValueSync().GetSession();

        const TString query = R"(
            CREATE TABLE `/Root/DataShard` (
                Col1 Uint32 NOT NULL,
                Col2 String,
                Col3 Int32 NOT NULL,
                PRIMARY KEY (Col1)
            )
            WITH (
                AUTO_PARTITIONING_BY_SIZE = DISABLED,
                AUTO_PARTITIONING_MIN_PARTITIONS_COUNT = 16,
                AUTO_PARTITIONING_MAX_PARTITIONS_COUNT = 16,
                UNIFORM_PARTITIONS = 16);

            CREATE TABLE `/Root/DataShard2` (
                Col1 Uint32 NOT NULL,
                Col2 String,
                Col3 Int32 NOT NULL,
                PRIMARY KEY (Col1)
            )
            WITH (
                AUTO_PARTITIONING_BY_SIZE = DISABLED,
                AUTO_PARTITIONING_MIN_PARTITIONS_COUNT = 17,
                AUTO_PARTITIONING_MAX_PARTITIONS_COUNT = 17,
                UNIFORM_PARTITIONS = 17);
        )";

        auto result = session.ExecuteSchemeQuery(query).GetValueSync();
        UNIT_ASSERT_C(result.GetStatus() == NYdb::EStatus::SUCCESS, result.GetIssues().ToString());

        auto client = kikimr.GetQueryClient();
        {
            auto prepareResult = client.ExecuteQuery(R"(
                REPLACE INTO `/Root/DataShard` (Col1, Col2, Col3) VALUES
                    (10u, "test1", 10), (20u, "test2", 11), (2147483647u, "test3", 12), (2147483640u, NULL, 13);
            )", NYdb::NQuery::TTxControl::BeginTx().CommitTx()).ExtractValueSync();
            UNIT_ASSERT_C(prepareResult.IsSuccess(), prepareResult.GetIssues().ToString());
        }

        {
            auto it = client.StreamExecuteQuery(R"(
                SELECT COUNT(*) FROM `/Root/DataShard`;
            )", NYdb::NQuery::TTxControl::BeginTx().CommitTx()).ExtractValueSync();
            UNIT_ASSERT_VALUES_EQUAL_C(it.GetStatus(), EStatus::SUCCESS, it.GetIssues().ToString());
            TString output = StreamResultToYson(it);
            CompareYson(
                output,
                R"([[4u]])");
        }

        {
            auto prepareResult = client.ExecuteQuery(R"(
                REPLACE INTO `/Root/DataShard2` SELECT * FROM `/Root/DataShard`;
            )", NYdb::NQuery::TTxControl::BeginTx().CommitTx()).ExtractValueSync();
            UNIT_ASSERT_C(prepareResult.IsSuccess(), prepareResult.GetIssues().ToString());
        }

        {
            auto it = client.StreamExecuteQuery(R"(
                SELECT COUNT(*) FROM `/Root/DataShard2`;
            )", NYdb::NQuery::TTxControl::BeginTx().CommitTx()).ExtractValueSync();
            UNIT_ASSERT_VALUES_EQUAL_C(it.GetStatus(), EStatus::SUCCESS, it.GetIssues().ToString());
            TString output = StreamResultToYson(it);
            CompareYson(
                output,
                R"([[4u]])");
        }

        {
            auto prepareResult = client.ExecuteQuery(R"(
                REPLACE INTO `/Root/DataShard2` (Col1, Col2, Col3) VALUES
                    (11u, "test1", 10), (21u, "test2", 11), (2147483646u, "test3", 12), (2147483641u, NULL, 13);
                SELECT COUNT(*) FROM `/Root/DataShard`;
            )", NYdb::NQuery::TTxControl::BeginTx().CommitTx()).ExtractValueSync();
            UNIT_ASSERT_C(prepareResult.IsSuccess(), prepareResult.GetIssues().ToString());
        }

        {
            auto it = client.StreamExecuteQuery(R"(
                SELECT COUNT(*) FROM `/Root/DataShard2`;
            )", NYdb::NQuery::TTxControl::BeginTx().CommitTx()).ExtractValueSync();
            UNIT_ASSERT_VALUES_EQUAL_C(it.GetStatus(), EStatus::SUCCESS, it.GetIssues().ToString());
            TString output = StreamResultToYson(it);
            CompareYson(
                output,
                R"([[8u]])");
        }
    }

<<<<<<< HEAD
    Y_UNIT_TEST(AlterTable_SetNotNull_Invalid) {
        NKikimrConfig::TAppConfig appConfig;
=======
    Y_UNIT_TEST(ReadDatashardAndColumnshard) {
        NKikimrConfig::TAppConfig appConfig;
        appConfig.MutableTableServiceConfig()->SetEnableOlapSink(true);
        appConfig.MutableTableServiceConfig()->SetEnableOltpSink(true);
>>>>>>> 893f3254
        auto settings = TKikimrSettings()
            .SetAppConfig(appConfig)
            .SetWithSampleTables(false);

        TKikimrRunner kikimr(settings);
        Tests::NCommon::TLoggerInit(kikimr).Initialize();

        auto client = kikimr.GetQueryClient();

        {
            auto createTable = client.ExecuteQuery(R"sql(
<<<<<<< HEAD
                CREATE TABLE `/Root/test/alterNotNull` (
                    id Int32 NOT NULL,
                    val Int32 DEFAULT(0),
                    PRIMARY KEY (id)
=======
                CREATE TABLE `/Root/DataShard` (
                    Col1 Uint64 NOT NULL,
                    Col2 Int32,
                    Col3 String,
                    PRIMARY KEY (Col1)
                ) WITH (
                    STORE = ROW,
                    AUTO_PARTITIONING_MIN_PARTITIONS_COUNT = 10
                );
                CREATE TABLE `/Root/ColumnShard` (
                    Col1 Uint64 NOT NULL,
                    Col2 Int32,
                    Col3 String,
                    PRIMARY KEY (Col1)
                ) WITH (
                    STORE = COLUMN,
                    AUTO_PARTITIONING_MIN_PARTITIONS_COUNT = 10
>>>>>>> 893f3254
                );
            )sql", NYdb::NQuery::TTxControl::NoTx()).ExtractValueSync();
            UNIT_ASSERT_C(createTable.IsSuccess(), createTable.GetIssues().ToString());
        }

        {
<<<<<<< HEAD
            auto initValues = client.ExecuteQuery(R"sql(
                REPLACE INTO `/Root/test/alterNotNull` (id, val)
                VALUES
                ( 1, 1 ),
                ( 2, 10 ),
                ( 3, 100 ),
                ( 4, NULL ),
                ( 5, 10000 ),
                ( 6, 100000 ),
                ( 7, 1000000 );
            )sql", NYdb::NQuery::TTxControl::BeginTx().CommitTx()).ExtractValueSync();
            UNIT_ASSERT_C(initValues.IsSuccess(), initValues.GetIssues().ToString());
        }

        {
            auto setNotNull = client.ExecuteQuery(R"sql(
                ALTER TABLE `/Root/test/alterNotNull`
                ALTER COLUMN val SET NOT NULL;
            )sql", NYdb::NQuery::TTxControl::NoTx()).ExtractValueSync();
            UNIT_ASSERT_C(!setNotNull.IsSuccess(), setNotNull.GetIssues().ToString());
        }

        {
            auto initNullValues = client.ExecuteQuery(R"sql(
                REPLACE INTO `/Root/test/alterNotNull` (id, val)
                VALUES
                ( 1, NULL ),
                ( 2, NULL );
            )sql", NYdb::NQuery::TTxControl::BeginTx().CommitTx()).ExtractValueSync();
            UNIT_ASSERT_C(initNullValues.IsSuccess(), initNullValues.GetIssues().ToString());
        }
    }

    Y_UNIT_TEST(AlterTable_SetNotNull_Valid) {
        NKikimrConfig::TAppConfig appConfig;
        auto settings = TKikimrSettings()
            .SetAppConfig(appConfig)
            .SetWithSampleTables(false);

        TKikimrRunner kikimr(settings);
        Tests::NCommon::TLoggerInit(kikimr).Initialize();

        auto client = kikimr.GetQueryClient();

        {
            auto createTable = client.ExecuteQuery(R"sql(
                CREATE TABLE `/Root/test/alterNotNull` (
                    id Int32 NOT NULL,
                    val Int32 DEFAULT(0),
                    PRIMARY KEY (id)
                );
            )sql", NYdb::NQuery::TTxControl::NoTx()).ExtractValueSync();
            UNIT_ASSERT_C(createTable.IsSuccess(), createTable.GetIssues().ToString());
        }

        {
            auto initValues = client.ExecuteQuery(R"sql(
                REPLACE INTO `/Root/test/alterNotNull` (id, val)
                VALUES
                ( 1, 1 ),
                ( 2, 10 ),
                ( 3, 100 ),
                ( 4, 1000 ),
                ( 5, 10000 ),
                ( 6, 100000 ),
                ( 7, 1000000 );
            )sql", NYdb::NQuery::TTxControl::BeginTx().CommitTx()).ExtractValueSync();
            UNIT_ASSERT_C(initValues.IsSuccess(), initValues.GetIssues().ToString());
        }

        {
            auto setNotNull = client.ExecuteQuery(R"sql(
                ALTER TABLE `/Root/test/alterNotNull`
                ALTER COLUMN val SET NOT NULL;
            )sql", NYdb::NQuery::TTxControl::NoTx()).ExtractValueSync();
            UNIT_ASSERT_C(setNotNull.IsSuccess(), setNotNull.GetIssues().ToString());
        }

        {
            auto initNullValues = client.ExecuteQuery(R"sql(
                REPLACE INTO `/Root/test/alterNotNull` (id, val)
                VALUES
                ( 1, NULL ),
                ( 2, NULL );
            )sql", NYdb::NQuery::TTxControl::BeginTx().CommitTx()).ExtractValueSync();
            UNIT_ASSERT_C(!initNullValues.IsSuccess(), initNullValues.GetIssues().ToString());
=======
            auto replaceValues = client.ExecuteQuery(R"sql(
                REPLACE INTO `/Root/DataShard` (Col1, Col2, Col3) VALUES
                    (1u, 1, "row");
            )sql", NYdb::NQuery::TTxControl::BeginTx().CommitTx()).ExtractValueSync();
            UNIT_ASSERT_C(replaceValues.IsSuccess(), replaceValues.GetIssues().ToString());
        }

        {
            auto replaceValues = client.ExecuteQuery(R"sql(
                REPLACE INTO `/Root/ColumnShard` (Col1, Col2, Col3) VALUES
                    (2u, 2, "column");
            )sql", NYdb::NQuery::TTxControl::BeginTx().CommitTx()).ExtractValueSync();
            UNIT_ASSERT_C(replaceValues.IsSuccess(), replaceValues.GetIssues().ToString());
        }

        {
            auto it = client.StreamExecuteQuery(R"sql(
                SELECT * FROM `/Root/ColumnShard`;
            )sql", NYdb::NQuery::TTxControl::BeginTx().CommitTx()).ExtractValueSync();
            UNIT_ASSERT_VALUES_EQUAL_C(it.GetStatus(), EStatus::SUCCESS, it.GetIssues().ToString());
            TString output = StreamResultToYson(it);
            CompareYson(
                output,
                R"([[2u;[2];["column"]]])");
        }

        {
            auto it = client.StreamExecuteQuery(R"sql(
                SELECT * FROM `/Root/DataShard`
                UNION ALL
                SELECT * FROM `/Root/ColumnShard`;
            )sql", NYdb::NQuery::TTxControl::BeginTx().CommitTx()).ExtractValueSync();
            UNIT_ASSERT_VALUES_EQUAL_C(it.GetStatus(), EStatus::SUCCESS, it.GetIssues().ToString());
            TString output = StreamResultToYson(it);
            CompareYson(
                output,
                R"([[1u;[1];["row"]];[2u;[2];["column"]]])");
        }

        {
            auto it = client.StreamExecuteQuery(R"sql(
                SELECT r.Col3, c.Col3 FROM `/Root/DataShard` AS r
                JOIN `/Root/ColumnShard` AS c ON r.Col1 + 1 = c.Col1;
            )sql", NYdb::NQuery::TTxControl::BeginTx().CommitTx()).ExtractValueSync();
            UNIT_ASSERT_VALUES_EQUAL_C(it.GetStatus(), EStatus::SUCCESS, it.GetIssues().ToString());
            TString output = StreamResultToYson(it);
            CompareYson(
                output,
                R"([[["row"];["column"]]])");
>>>>>>> 893f3254
        }
    }

    Y_UNIT_TEST(ReplaceIntoWithDefaultValue) {
        NKikimrConfig::TAppConfig appConfig;
        auto settings = TKikimrSettings()
            .SetAppConfig(appConfig)
            .SetWithSampleTables(false);

        TKikimrRunner kikimr(settings);
        Tests::NCommon::TLoggerInit(kikimr).Initialize();

        auto client = kikimr.GetQueryClient();

        {
            auto createTable = client.ExecuteQuery(R"sql(
                CREATE TABLE `/Root/test/tb` (
                    id UInt32,
                    val UInt32 NOT NULL DEFAULT(100),
                    PRIMARY KEY(id)
                );
            )sql", NYdb::NQuery::TTxControl::NoTx()).ExtractValueSync();
            UNIT_ASSERT_C(createTable.IsSuccess(), createTable.GetIssues().ToString());
        }

        {
            auto replaceValues = client.ExecuteQuery(R"sql(
                REPLACE INTO `/Root/test/tb` (id) VALUES
                    ( 1 )
                ;
            )sql", NYdb::NQuery::TTxControl::BeginTx().CommitTx()).ExtractValueSync();
            UNIT_ASSERT_C(replaceValues.IsSuccess(), replaceValues.GetIssues().ToString());
        }
    }

    Y_UNIT_TEST(AlterTable_DropNotNull_Valid) {
        NKikimrConfig::TAppConfig appConfig;
        auto settings = TKikimrSettings()
            .SetAppConfig(appConfig)
            .SetWithSampleTables(false);

        TKikimrRunner kikimr(settings);
        Tests::NCommon::TLoggerInit(kikimr).Initialize();

        auto client = kikimr.GetQueryClient();

        {
            auto createTable = client.ExecuteQuery(R"sql(
                CREATE TABLE `/Root/test/alterDropNotNull` (
                    id Int32 NOT NULL,
                    val Int32 NOT NULL,
                    PRIMARY KEY (id)
                );
            )sql", NYdb::NQuery::TTxControl::NoTx()).ExtractValueSync();
            UNIT_ASSERT_C(createTable.IsSuccess(), createTable.GetIssues().ToString());
        }

        {
            auto initValues = client.ExecuteQuery(R"sql(
                REPLACE INTO `/Root/test/alterDropNotNull` (id, val)
                VALUES
                ( 1, 1 ),
                ( 2, 10 ),
                ( 3, 100 ),
                ( 4, 1000 ),
                ( 5, 10000 ),
                ( 6, 100000 ),
                ( 7, 1000000 );
            )sql", NYdb::NQuery::TTxControl::BeginTx().CommitTx()).ExtractValueSync();
            UNIT_ASSERT_C(initValues.IsSuccess(), initValues.GetIssues().ToString());
        }

        {
            auto initNullValues = client.ExecuteQuery(R"sql(
                REPLACE INTO `/Root/test/alterDropNotNull` (id, val)
                VALUES
                ( 1, NULL ),
                ( 2, NULL );
            )sql", NYdb::NQuery::TTxControl::BeginTx().CommitTx()).ExtractValueSync();
            UNIT_ASSERT_C(!initNullValues.IsSuccess(), initNullValues.GetIssues().ToString());
            UNIT_ASSERT_STRING_CONTAINS(initNullValues.GetIssues().ToString(), "Failed to convert type: Struct<'id':Int32,'val':Null> to Struct<'id':Int32,'val':Int32>");
        }

        {
            auto setNull = client.ExecuteQuery(R"sql(
                ALTER TABLE `/Root/test/alterDropNotNull`
                ALTER COLUMN val DROP NOT NULL;
            )sql", NYdb::NQuery::TTxControl::NoTx()).ExtractValueSync();
            UNIT_ASSERT_C(setNull.IsSuccess(), setNull.GetIssues().ToString());
        }

        {
            auto initNullValues = client.ExecuteQuery(R"sql(
                REPLACE INTO `/Root/test/alterDropNotNull` (id, val)
                VALUES
                ( 1, NULL ),
                ( 2, NULL );
            )sql", NYdb::NQuery::TTxControl::BeginTx().CommitTx()).ExtractValueSync();
            UNIT_ASSERT_C(initNullValues.IsSuccess(), initNullValues.GetIssues().ToString());
        }

        {
            auto getValues = client.StreamExecuteQuery(R"sql(
                SELECT *
                FROM `/Root/test/alterDropNotNull`;
            )sql", NYdb::NQuery::TTxControl::BeginTx().CommitTx()).ExtractValueSync();

            UNIT_ASSERT_VALUES_EQUAL_C(getValues.GetStatus(), EStatus::SUCCESS, getValues.GetIssues().ToString());
            CompareYson(
                StreamResultToYson(getValues),
                R"([[1;#];[2;#];[3;[100]];[4;[1000]];[5;[10000]];[6;[100000]];[7;[1000000]]])"
            );
        }
    }

    Y_UNIT_TEST(AlterTable_DropNotNull_WithSetFamily_Valid) {
        NKikimrConfig::TAppConfig appConfig;
        auto settings = TKikimrSettings()
            .SetAppConfig(appConfig)
            .SetWithSampleTables(false);

        TKikimrRunner kikimr(settings);
        Tests::NCommon::TLoggerInit(kikimr).Initialize();

        auto client = kikimr.GetQueryClient();

        {
            auto createTable = client.ExecuteQuery(R"sql(
                CREATE TABLE `/Root/test/alterDropNotNullWithSetFamily` (
                    id Int32 NOT NULL,
                    val1 Int32 FAMILY Family1 NOT NULL,
                    val2 Int32,
                    PRIMARY KEY (id),

                    FAMILY default (
                        DATA = "test",
                        COMPRESSION = "lz4"
                    ),
                    FAMILY Family1 (
                        DATA = "test",
                        COMPRESSION = "off"
                    )
                );
            )sql", NYdb::NQuery::TTxControl::NoTx()).ExtractValueSync();
            UNIT_ASSERT_C(createTable.IsSuccess(), createTable.GetIssues().ToString());
        }

        {
            auto initValues = client.ExecuteQuery(R"sql(
                REPLACE INTO `/Root/test/alterDropNotNullWithSetFamily` (id, val1, val2)
                VALUES
                ( 1, 1, 1 ),
                ( 2, 10, 10 ),
                ( 3, 100, 100 ),
                ( 4, 1000, 1000 ),
                ( 5, 10000, 10000 ),
                ( 6, 100000, 100000 ),
                ( 7, 1000000, 1000000 );
            )sql", NYdb::NQuery::TTxControl::BeginTx().CommitTx()).ExtractValueSync();
            UNIT_ASSERT_C(initValues.IsSuccess(), initValues.GetIssues().ToString());
        }

        {
            auto initNullValues = client.ExecuteQuery(R"sql(
                REPLACE INTO `/Root/test/alterDropNotNullWithSetFamily` (id, val1, val2)
                VALUES
                ( 1, NULL, 1 ),
                ( 2, NULL, 2 );
            )sql", NYdb::NQuery::TTxControl::BeginTx().CommitTx()).ExtractValueSync();
            UNIT_ASSERT_C(!initNullValues.IsSuccess(), initNullValues.GetIssues().ToString());
            UNIT_ASSERT_STRING_CONTAINS(initNullValues.GetIssues().ToString(), "Failed to convert type: Struct<'id':Int32,'val1':Null,'val2':Int32> to Struct<'id':Int32,'val1':Int32,'val2':Int32?>");
        }

        {
            auto setNull = client.ExecuteQuery(R"sql(
                ALTER TABLE `/Root/test/alterDropNotNullWithSetFamily`
                ALTER COLUMN val1 DROP NOT NULL;
            )sql", NYdb::NQuery::TTxControl::NoTx()).ExtractValueSync();
            UNIT_ASSERT_C(setNull.IsSuccess(), setNull.GetIssues().ToString());
        }

        {
            auto setNull = client.ExecuteQuery(R"sql(
                ALTER TABLE `/Root/test/alterDropNotNullWithSetFamily`
                ALTER COLUMN val1 SET FAMILY Family1;
            )sql", NYdb::NQuery::TTxControl::NoTx()).ExtractValueSync();
            UNIT_ASSERT_C(setNull.IsSuccess(), setNull.GetIssues().ToString());
        }

        {
            auto initNullValues = client.ExecuteQuery(R"sql(
                REPLACE INTO `/Root/test/alterDropNotNullWithSetFamily` (id, val1, val2)
                VALUES
                ( 1, NULL, 1 ),
                ( 2, NULL, 2 );
            )sql", NYdb::NQuery::TTxControl::BeginTx().CommitTx()).ExtractValueSync();
            UNIT_ASSERT_C(initNullValues.IsSuccess(), initNullValues.GetIssues().ToString());
        }

        {
            auto getValues = client.StreamExecuteQuery(R"sql(
                SELECT *
                FROM `/Root/test/alterDropNotNullWithSetFamily`;
            )sql", NYdb::NQuery::TTxControl::BeginTx().CommitTx()).ExtractValueSync();

            UNIT_ASSERT_VALUES_EQUAL_C(getValues.GetStatus(), EStatus::SUCCESS, getValues.GetIssues().ToString());
            CompareYson(
                StreamResultToYson(getValues),
                R"([[1;#;[1]];[2;#;[2]];[3;[100];[100]];[4;[1000];[1000]];[5;[10000];[10000]];[6;[100000];[100000]];[7;[1000000];[1000000]]])"
            );
        }
    }
}

} // namespace NKqp
} // namespace NKikimr<|MERGE_RESOLUTION|>--- conflicted
+++ resolved
@@ -3520,15 +3520,10 @@
         }
     }
 
-<<<<<<< HEAD
-    Y_UNIT_TEST(AlterTable_SetNotNull_Invalid) {
-        NKikimrConfig::TAppConfig appConfig;
-=======
     Y_UNIT_TEST(ReadDatashardAndColumnshard) {
         NKikimrConfig::TAppConfig appConfig;
         appConfig.MutableTableServiceConfig()->SetEnableOlapSink(true);
         appConfig.MutableTableServiceConfig()->SetEnableOltpSink(true);
->>>>>>> 893f3254
         auto settings = TKikimrSettings()
             .SetAppConfig(appConfig)
             .SetWithSampleTables(false);
@@ -3540,12 +3535,6 @@
 
         {
             auto createTable = client.ExecuteQuery(R"sql(
-<<<<<<< HEAD
-                CREATE TABLE `/Root/test/alterNotNull` (
-                    id Int32 NOT NULL,
-                    val Int32 DEFAULT(0),
-                    PRIMARY KEY (id)
-=======
                 CREATE TABLE `/Root/DataShard` (
                     Col1 Uint64 NOT NULL,
                     Col2 Int32,
@@ -3563,14 +3552,297 @@
                 ) WITH (
                     STORE = COLUMN,
                     AUTO_PARTITIONING_MIN_PARTITIONS_COUNT = 10
->>>>>>> 893f3254
                 );
             )sql", NYdb::NQuery::TTxControl::NoTx()).ExtractValueSync();
             UNIT_ASSERT_C(createTable.IsSuccess(), createTable.GetIssues().ToString());
         }
 
         {
-<<<<<<< HEAD
+            auto replaceValues = client.ExecuteQuery(R"sql(
+                REPLACE INTO `/Root/DataShard` (Col1, Col2, Col3) VALUES
+                    (1u, 1, "row");
+            )sql", NYdb::NQuery::TTxControl::BeginTx().CommitTx()).ExtractValueSync();
+            UNIT_ASSERT_C(replaceValues.IsSuccess(), replaceValues.GetIssues().ToString());
+        }
+
+        {
+            auto replaceValues = client.ExecuteQuery(R"sql(
+                REPLACE INTO `/Root/ColumnShard` (Col1, Col2, Col3) VALUES
+                    (2u, 2, "column");
+            )sql", NYdb::NQuery::TTxControl::BeginTx().CommitTx()).ExtractValueSync();
+            UNIT_ASSERT_C(replaceValues.IsSuccess(), replaceValues.GetIssues().ToString());
+        }
+
+        {
+            auto it = client.StreamExecuteQuery(R"sql(
+                SELECT * FROM `/Root/ColumnShard`;
+            )sql", NYdb::NQuery::TTxControl::BeginTx().CommitTx()).ExtractValueSync();
+            UNIT_ASSERT_VALUES_EQUAL_C(it.GetStatus(), EStatus::SUCCESS, it.GetIssues().ToString());
+            TString output = StreamResultToYson(it);
+            CompareYson(
+                output,
+                R"([[2u;[2];["column"]]])");
+        }
+
+        {
+            auto it = client.StreamExecuteQuery(R"sql(
+                SELECT * FROM `/Root/DataShard`
+                UNION ALL
+                SELECT * FROM `/Root/ColumnShard`;
+            )sql", NYdb::NQuery::TTxControl::BeginTx().CommitTx()).ExtractValueSync();
+            UNIT_ASSERT_VALUES_EQUAL_C(it.GetStatus(), EStatus::SUCCESS, it.GetIssues().ToString());
+            TString output = StreamResultToYson(it);
+            CompareYson(
+                output,
+                R"([[1u;[1];["row"]];[2u;[2];["column"]]])");
+        }
+
+        {
+            auto it = client.StreamExecuteQuery(R"sql(
+                SELECT r.Col3, c.Col3 FROM `/Root/DataShard` AS r
+                JOIN `/Root/ColumnShard` AS c ON r.Col1 + 1 = c.Col1;
+            )sql", NYdb::NQuery::TTxControl::BeginTx().CommitTx()).ExtractValueSync();
+            UNIT_ASSERT_VALUES_EQUAL_C(it.GetStatus(), EStatus::SUCCESS, it.GetIssues().ToString());
+            TString output = StreamResultToYson(it);
+            CompareYson(
+                output,
+                R"([[["row"];["column"]]])");
+        }
+    }
+
+    Y_UNIT_TEST(ReplaceIntoWithDefaultValue) {
+        NKikimrConfig::TAppConfig appConfig;
+        auto settings = TKikimrSettings()
+            .SetAppConfig(appConfig)
+            .SetWithSampleTables(false);
+
+        TKikimrRunner kikimr(settings);
+        Tests::NCommon::TLoggerInit(kikimr).Initialize();
+
+        auto client = kikimr.GetQueryClient();
+
+        {
+            auto createTable = client.ExecuteQuery(R"sql(
+                CREATE TABLE `/Root/test/tb` (
+                    id UInt32,
+                    val UInt32 NOT NULL DEFAULT(100),
+                    PRIMARY KEY(id)
+                );
+            )sql", NYdb::NQuery::TTxControl::NoTx()).ExtractValueSync();
+            UNIT_ASSERT_C(createTable.IsSuccess(), createTable.GetIssues().ToString());
+        }
+
+        {
+            auto replaceValues = client.ExecuteQuery(R"sql(
+                REPLACE INTO `/Root/test/tb` (id) VALUES
+                    ( 1 )
+                ;
+            )sql", NYdb::NQuery::TTxControl::BeginTx().CommitTx()).ExtractValueSync();
+            UNIT_ASSERT_C(replaceValues.IsSuccess(), replaceValues.GetIssues().ToString());
+        }
+    }
+
+    Y_UNIT_TEST(AlterTable_DropNotNull_Valid) {
+        NKikimrConfig::TAppConfig appConfig;
+        auto settings = TKikimrSettings()
+            .SetAppConfig(appConfig)
+            .SetWithSampleTables(false);
+
+        TKikimrRunner kikimr(settings);
+        Tests::NCommon::TLoggerInit(kikimr).Initialize();
+
+        auto client = kikimr.GetQueryClient();
+
+        {
+            auto createTable = client.ExecuteQuery(R"sql(
+                CREATE TABLE `/Root/test/alterDropNotNull` (
+                    id Int32 NOT NULL,
+                    val Int32 NOT NULL,
+                    PRIMARY KEY (id)
+                );
+            )sql", NYdb::NQuery::TTxControl::NoTx()).ExtractValueSync();
+            UNIT_ASSERT_C(createTable.IsSuccess(), createTable.GetIssues().ToString());
+        }
+
+        {
+            auto initValues = client.ExecuteQuery(R"sql(
+                REPLACE INTO `/Root/test/alterDropNotNull` (id, val)
+                VALUES
+                ( 1, 1 ),
+                ( 2, 10 ),
+                ( 3, 100 ),
+                ( 4, 1000 ),
+                ( 5, 10000 ),
+                ( 6, 100000 ),
+                ( 7, 1000000 );
+            )sql", NYdb::NQuery::TTxControl::BeginTx().CommitTx()).ExtractValueSync();
+            UNIT_ASSERT_C(initValues.IsSuccess(), initValues.GetIssues().ToString());
+        }
+
+        {
+            auto initNullValues = client.ExecuteQuery(R"sql(
+                REPLACE INTO `/Root/test/alterDropNotNull` (id, val)
+                VALUES
+                ( 1, NULL ),
+                ( 2, NULL );
+            )sql", NYdb::NQuery::TTxControl::BeginTx().CommitTx()).ExtractValueSync();
+            UNIT_ASSERT_C(!initNullValues.IsSuccess(), initNullValues.GetIssues().ToString());
+            UNIT_ASSERT_STRING_CONTAINS(initNullValues.GetIssues().ToString(), "Failed to convert type: Struct<'id':Int32,'val':Null> to Struct<'id':Int32,'val':Int32>");
+        }
+
+        {
+            auto setNull = client.ExecuteQuery(R"sql(
+                ALTER TABLE `/Root/test/alterDropNotNull`
+                ALTER COLUMN val DROP NOT NULL;
+            )sql", NYdb::NQuery::TTxControl::NoTx()).ExtractValueSync();
+            UNIT_ASSERT_C(setNull.IsSuccess(), setNull.GetIssues().ToString());
+        }
+
+        {
+            auto initNullValues = client.ExecuteQuery(R"sql(
+                REPLACE INTO `/Root/test/alterDropNotNull` (id, val)
+                VALUES
+                ( 1, NULL ),
+                ( 2, NULL );
+            )sql", NYdb::NQuery::TTxControl::BeginTx().CommitTx()).ExtractValueSync();
+            UNIT_ASSERT_C(initNullValues.IsSuccess(), initNullValues.GetIssues().ToString());
+        }
+
+        {
+            auto getValues = client.StreamExecuteQuery(R"sql(
+                SELECT *
+                FROM `/Root/test/alterDropNotNull`;
+            )sql", NYdb::NQuery::TTxControl::BeginTx().CommitTx()).ExtractValueSync();
+
+            UNIT_ASSERT_VALUES_EQUAL_C(getValues.GetStatus(), EStatus::SUCCESS, getValues.GetIssues().ToString());
+            CompareYson(
+                StreamResultToYson(getValues),
+                R"([[1;#];[2;#];[3;[100]];[4;[1000]];[5;[10000]];[6;[100000]];[7;[1000000]]])"
+            );
+        }
+    }
+
+    Y_UNIT_TEST(AlterTable_DropNotNull_WithSetFamily_Valid) {
+        NKikimrConfig::TAppConfig appConfig;
+        auto settings = TKikimrSettings()
+            .SetAppConfig(appConfig)
+            .SetWithSampleTables(false);
+
+        TKikimrRunner kikimr(settings);
+        Tests::NCommon::TLoggerInit(kikimr).Initialize();
+
+        auto client = kikimr.GetQueryClient();
+
+        {
+            auto createTable = client.ExecuteQuery(R"sql(
+                CREATE TABLE `/Root/test/alterDropNotNullWithSetFamily` (
+                    id Int32 NOT NULL,
+                    val1 Int32 FAMILY Family1 NOT NULL,
+                    val2 Int32,
+                    PRIMARY KEY (id),
+
+                    FAMILY default (
+                        DATA = "test",
+                        COMPRESSION = "lz4"
+                    ),
+                    FAMILY Family1 (
+                        DATA = "test",
+                        COMPRESSION = "off"
+                    )
+                );
+            )sql", NYdb::NQuery::TTxControl::NoTx()).ExtractValueSync();
+            UNIT_ASSERT_C(createTable.IsSuccess(), createTable.GetIssues().ToString());
+        }
+
+        {
+            auto initValues = client.ExecuteQuery(R"sql(
+                REPLACE INTO `/Root/test/alterDropNotNullWithSetFamily` (id, val1, val2)
+                VALUES
+                ( 1, 1, 1 ),
+                ( 2, 10, 10 ),
+                ( 3, 100, 100 ),
+                ( 4, 1000, 1000 ),
+                ( 5, 10000, 10000 ),
+                ( 6, 100000, 100000 ),
+                ( 7, 1000000, 1000000 );
+            )sql", NYdb::NQuery::TTxControl::BeginTx().CommitTx()).ExtractValueSync();
+            UNIT_ASSERT_C(initValues.IsSuccess(), initValues.GetIssues().ToString());
+        }
+
+        {
+            auto initNullValues = client.ExecuteQuery(R"sql(
+                REPLACE INTO `/Root/test/alterDropNotNullWithSetFamily` (id, val1, val2)
+                VALUES
+                ( 1, NULL, 1 ),
+                ( 2, NULL, 2 );
+            )sql", NYdb::NQuery::TTxControl::BeginTx().CommitTx()).ExtractValueSync();
+            UNIT_ASSERT_C(!initNullValues.IsSuccess(), initNullValues.GetIssues().ToString());
+            UNIT_ASSERT_STRING_CONTAINS(initNullValues.GetIssues().ToString(), "Failed to convert type: Struct<'id':Int32,'val1':Null,'val2':Int32> to Struct<'id':Int32,'val1':Int32,'val2':Int32?>");
+        }
+
+        {
+            auto setNull = client.ExecuteQuery(R"sql(
+                ALTER TABLE `/Root/test/alterDropNotNullWithSetFamily`
+                ALTER COLUMN val1 DROP NOT NULL;
+            )sql", NYdb::NQuery::TTxControl::NoTx()).ExtractValueSync();
+            UNIT_ASSERT_C(setNull.IsSuccess(), setNull.GetIssues().ToString());
+        }
+
+        {
+            auto setNull = client.ExecuteQuery(R"sql(
+                ALTER TABLE `/Root/test/alterDropNotNullWithSetFamily`
+                ALTER COLUMN val1 SET FAMILY Family1;
+            )sql", NYdb::NQuery::TTxControl::NoTx()).ExtractValueSync();
+            UNIT_ASSERT_C(setNull.IsSuccess(), setNull.GetIssues().ToString());
+        }
+
+        {
+            auto initNullValues = client.ExecuteQuery(R"sql(
+                REPLACE INTO `/Root/test/alterDropNotNullWithSetFamily` (id, val1, val2)
+                VALUES
+                ( 1, NULL, 1 ),
+                ( 2, NULL, 2 );
+            )sql", NYdb::NQuery::TTxControl::BeginTx().CommitTx()).ExtractValueSync();
+            UNIT_ASSERT_C(initNullValues.IsSuccess(), initNullValues.GetIssues().ToString());
+        }
+
+        {
+            auto getValues = client.StreamExecuteQuery(R"sql(
+                SELECT *
+                FROM `/Root/test/alterDropNotNullWithSetFamily`;
+            )sql", NYdb::NQuery::TTxControl::BeginTx().CommitTx()).ExtractValueSync();
+
+            UNIT_ASSERT_VALUES_EQUAL_C(getValues.GetStatus(), EStatus::SUCCESS, getValues.GetIssues().ToString());
+            CompareYson(
+                StreamResultToYson(getValues),
+                R"([[1;#;[1]];[2;#;[2]];[3;[100];[100]];[4;[1000];[1000]];[5;[10000];[10000]];[6;[100000];[100000]];[7;[1000000];[1000000]]])"
+            );
+        }
+    }
+
+    Y_UNIT_TEST(AlterTable_SetNotNull_Invalid) {
+        NKikimrConfig::TAppConfig appConfig;
+        auto settings = TKikimrSettings()
+            .SetAppConfig(appConfig)
+            .SetWithSampleTables(false);
+
+        TKikimrRunner kikimr(settings);
+        Tests::NCommon::TLoggerInit(kikimr).Initialize();
+
+        auto client = kikimr.GetQueryClient();
+
+        {
+            auto createTable = client.ExecuteQuery(R"sql(
+                CREATE TABLE `/Root/test/alterNotNull` (
+                    id Int32 NOT NULL,
+                    val Int32 DEFAULT(0),
+                    PRIMARY KEY (id)
+                );
+            )sql", NYdb::NQuery::TTxControl::NoTx()).ExtractValueSync();
+            UNIT_ASSERT_C(createTable.IsSuccess(), createTable.GetIssues().ToString());
+        }
+
+        {
             auto initValues = client.ExecuteQuery(R"sql(
                 REPLACE INTO `/Root/test/alterNotNull` (id, val)
                 VALUES
@@ -3657,267 +3929,6 @@
                 ( 2, NULL );
             )sql", NYdb::NQuery::TTxControl::BeginTx().CommitTx()).ExtractValueSync();
             UNIT_ASSERT_C(!initNullValues.IsSuccess(), initNullValues.GetIssues().ToString());
-=======
-            auto replaceValues = client.ExecuteQuery(R"sql(
-                REPLACE INTO `/Root/DataShard` (Col1, Col2, Col3) VALUES
-                    (1u, 1, "row");
-            )sql", NYdb::NQuery::TTxControl::BeginTx().CommitTx()).ExtractValueSync();
-            UNIT_ASSERT_C(replaceValues.IsSuccess(), replaceValues.GetIssues().ToString());
-        }
-
-        {
-            auto replaceValues = client.ExecuteQuery(R"sql(
-                REPLACE INTO `/Root/ColumnShard` (Col1, Col2, Col3) VALUES
-                    (2u, 2, "column");
-            )sql", NYdb::NQuery::TTxControl::BeginTx().CommitTx()).ExtractValueSync();
-            UNIT_ASSERT_C(replaceValues.IsSuccess(), replaceValues.GetIssues().ToString());
-        }
-
-        {
-            auto it = client.StreamExecuteQuery(R"sql(
-                SELECT * FROM `/Root/ColumnShard`;
-            )sql", NYdb::NQuery::TTxControl::BeginTx().CommitTx()).ExtractValueSync();
-            UNIT_ASSERT_VALUES_EQUAL_C(it.GetStatus(), EStatus::SUCCESS, it.GetIssues().ToString());
-            TString output = StreamResultToYson(it);
-            CompareYson(
-                output,
-                R"([[2u;[2];["column"]]])");
-        }
-
-        {
-            auto it = client.StreamExecuteQuery(R"sql(
-                SELECT * FROM `/Root/DataShard`
-                UNION ALL
-                SELECT * FROM `/Root/ColumnShard`;
-            )sql", NYdb::NQuery::TTxControl::BeginTx().CommitTx()).ExtractValueSync();
-            UNIT_ASSERT_VALUES_EQUAL_C(it.GetStatus(), EStatus::SUCCESS, it.GetIssues().ToString());
-            TString output = StreamResultToYson(it);
-            CompareYson(
-                output,
-                R"([[1u;[1];["row"]];[2u;[2];["column"]]])");
-        }
-
-        {
-            auto it = client.StreamExecuteQuery(R"sql(
-                SELECT r.Col3, c.Col3 FROM `/Root/DataShard` AS r
-                JOIN `/Root/ColumnShard` AS c ON r.Col1 + 1 = c.Col1;
-            )sql", NYdb::NQuery::TTxControl::BeginTx().CommitTx()).ExtractValueSync();
-            UNIT_ASSERT_VALUES_EQUAL_C(it.GetStatus(), EStatus::SUCCESS, it.GetIssues().ToString());
-            TString output = StreamResultToYson(it);
-            CompareYson(
-                output,
-                R"([[["row"];["column"]]])");
->>>>>>> 893f3254
-        }
-    }
-
-    Y_UNIT_TEST(ReplaceIntoWithDefaultValue) {
-        NKikimrConfig::TAppConfig appConfig;
-        auto settings = TKikimrSettings()
-            .SetAppConfig(appConfig)
-            .SetWithSampleTables(false);
-
-        TKikimrRunner kikimr(settings);
-        Tests::NCommon::TLoggerInit(kikimr).Initialize();
-
-        auto client = kikimr.GetQueryClient();
-
-        {
-            auto createTable = client.ExecuteQuery(R"sql(
-                CREATE TABLE `/Root/test/tb` (
-                    id UInt32,
-                    val UInt32 NOT NULL DEFAULT(100),
-                    PRIMARY KEY(id)
-                );
-            )sql", NYdb::NQuery::TTxControl::NoTx()).ExtractValueSync();
-            UNIT_ASSERT_C(createTable.IsSuccess(), createTable.GetIssues().ToString());
-        }
-
-        {
-            auto replaceValues = client.ExecuteQuery(R"sql(
-                REPLACE INTO `/Root/test/tb` (id) VALUES
-                    ( 1 )
-                ;
-            )sql", NYdb::NQuery::TTxControl::BeginTx().CommitTx()).ExtractValueSync();
-            UNIT_ASSERT_C(replaceValues.IsSuccess(), replaceValues.GetIssues().ToString());
-        }
-    }
-
-    Y_UNIT_TEST(AlterTable_DropNotNull_Valid) {
-        NKikimrConfig::TAppConfig appConfig;
-        auto settings = TKikimrSettings()
-            .SetAppConfig(appConfig)
-            .SetWithSampleTables(false);
-
-        TKikimrRunner kikimr(settings);
-        Tests::NCommon::TLoggerInit(kikimr).Initialize();
-
-        auto client = kikimr.GetQueryClient();
-
-        {
-            auto createTable = client.ExecuteQuery(R"sql(
-                CREATE TABLE `/Root/test/alterDropNotNull` (
-                    id Int32 NOT NULL,
-                    val Int32 NOT NULL,
-                    PRIMARY KEY (id)
-                );
-            )sql", NYdb::NQuery::TTxControl::NoTx()).ExtractValueSync();
-            UNIT_ASSERT_C(createTable.IsSuccess(), createTable.GetIssues().ToString());
-        }
-
-        {
-            auto initValues = client.ExecuteQuery(R"sql(
-                REPLACE INTO `/Root/test/alterDropNotNull` (id, val)
-                VALUES
-                ( 1, 1 ),
-                ( 2, 10 ),
-                ( 3, 100 ),
-                ( 4, 1000 ),
-                ( 5, 10000 ),
-                ( 6, 100000 ),
-                ( 7, 1000000 );
-            )sql", NYdb::NQuery::TTxControl::BeginTx().CommitTx()).ExtractValueSync();
-            UNIT_ASSERT_C(initValues.IsSuccess(), initValues.GetIssues().ToString());
-        }
-
-        {
-            auto initNullValues = client.ExecuteQuery(R"sql(
-                REPLACE INTO `/Root/test/alterDropNotNull` (id, val)
-                VALUES
-                ( 1, NULL ),
-                ( 2, NULL );
-            )sql", NYdb::NQuery::TTxControl::BeginTx().CommitTx()).ExtractValueSync();
-            UNIT_ASSERT_C(!initNullValues.IsSuccess(), initNullValues.GetIssues().ToString());
-            UNIT_ASSERT_STRING_CONTAINS(initNullValues.GetIssues().ToString(), "Failed to convert type: Struct<'id':Int32,'val':Null> to Struct<'id':Int32,'val':Int32>");
-        }
-
-        {
-            auto setNull = client.ExecuteQuery(R"sql(
-                ALTER TABLE `/Root/test/alterDropNotNull`
-                ALTER COLUMN val DROP NOT NULL;
-            )sql", NYdb::NQuery::TTxControl::NoTx()).ExtractValueSync();
-            UNIT_ASSERT_C(setNull.IsSuccess(), setNull.GetIssues().ToString());
-        }
-
-        {
-            auto initNullValues = client.ExecuteQuery(R"sql(
-                REPLACE INTO `/Root/test/alterDropNotNull` (id, val)
-                VALUES
-                ( 1, NULL ),
-                ( 2, NULL );
-            )sql", NYdb::NQuery::TTxControl::BeginTx().CommitTx()).ExtractValueSync();
-            UNIT_ASSERT_C(initNullValues.IsSuccess(), initNullValues.GetIssues().ToString());
-        }
-
-        {
-            auto getValues = client.StreamExecuteQuery(R"sql(
-                SELECT *
-                FROM `/Root/test/alterDropNotNull`;
-            )sql", NYdb::NQuery::TTxControl::BeginTx().CommitTx()).ExtractValueSync();
-
-            UNIT_ASSERT_VALUES_EQUAL_C(getValues.GetStatus(), EStatus::SUCCESS, getValues.GetIssues().ToString());
-            CompareYson(
-                StreamResultToYson(getValues),
-                R"([[1;#];[2;#];[3;[100]];[4;[1000]];[5;[10000]];[6;[100000]];[7;[1000000]]])"
-            );
-        }
-    }
-
-    Y_UNIT_TEST(AlterTable_DropNotNull_WithSetFamily_Valid) {
-        NKikimrConfig::TAppConfig appConfig;
-        auto settings = TKikimrSettings()
-            .SetAppConfig(appConfig)
-            .SetWithSampleTables(false);
-
-        TKikimrRunner kikimr(settings);
-        Tests::NCommon::TLoggerInit(kikimr).Initialize();
-
-        auto client = kikimr.GetQueryClient();
-
-        {
-            auto createTable = client.ExecuteQuery(R"sql(
-                CREATE TABLE `/Root/test/alterDropNotNullWithSetFamily` (
-                    id Int32 NOT NULL,
-                    val1 Int32 FAMILY Family1 NOT NULL,
-                    val2 Int32,
-                    PRIMARY KEY (id),
-
-                    FAMILY default (
-                        DATA = "test",
-                        COMPRESSION = "lz4"
-                    ),
-                    FAMILY Family1 (
-                        DATA = "test",
-                        COMPRESSION = "off"
-                    )
-                );
-            )sql", NYdb::NQuery::TTxControl::NoTx()).ExtractValueSync();
-            UNIT_ASSERT_C(createTable.IsSuccess(), createTable.GetIssues().ToString());
-        }
-
-        {
-            auto initValues = client.ExecuteQuery(R"sql(
-                REPLACE INTO `/Root/test/alterDropNotNullWithSetFamily` (id, val1, val2)
-                VALUES
-                ( 1, 1, 1 ),
-                ( 2, 10, 10 ),
-                ( 3, 100, 100 ),
-                ( 4, 1000, 1000 ),
-                ( 5, 10000, 10000 ),
-                ( 6, 100000, 100000 ),
-                ( 7, 1000000, 1000000 );
-            )sql", NYdb::NQuery::TTxControl::BeginTx().CommitTx()).ExtractValueSync();
-            UNIT_ASSERT_C(initValues.IsSuccess(), initValues.GetIssues().ToString());
-        }
-
-        {
-            auto initNullValues = client.ExecuteQuery(R"sql(
-                REPLACE INTO `/Root/test/alterDropNotNullWithSetFamily` (id, val1, val2)
-                VALUES
-                ( 1, NULL, 1 ),
-                ( 2, NULL, 2 );
-            )sql", NYdb::NQuery::TTxControl::BeginTx().CommitTx()).ExtractValueSync();
-            UNIT_ASSERT_C(!initNullValues.IsSuccess(), initNullValues.GetIssues().ToString());
-            UNIT_ASSERT_STRING_CONTAINS(initNullValues.GetIssues().ToString(), "Failed to convert type: Struct<'id':Int32,'val1':Null,'val2':Int32> to Struct<'id':Int32,'val1':Int32,'val2':Int32?>");
-        }
-
-        {
-            auto setNull = client.ExecuteQuery(R"sql(
-                ALTER TABLE `/Root/test/alterDropNotNullWithSetFamily`
-                ALTER COLUMN val1 DROP NOT NULL;
-            )sql", NYdb::NQuery::TTxControl::NoTx()).ExtractValueSync();
-            UNIT_ASSERT_C(setNull.IsSuccess(), setNull.GetIssues().ToString());
-        }
-
-        {
-            auto setNull = client.ExecuteQuery(R"sql(
-                ALTER TABLE `/Root/test/alterDropNotNullWithSetFamily`
-                ALTER COLUMN val1 SET FAMILY Family1;
-            )sql", NYdb::NQuery::TTxControl::NoTx()).ExtractValueSync();
-            UNIT_ASSERT_C(setNull.IsSuccess(), setNull.GetIssues().ToString());
-        }
-
-        {
-            auto initNullValues = client.ExecuteQuery(R"sql(
-                REPLACE INTO `/Root/test/alterDropNotNullWithSetFamily` (id, val1, val2)
-                VALUES
-                ( 1, NULL, 1 ),
-                ( 2, NULL, 2 );
-            )sql", NYdb::NQuery::TTxControl::BeginTx().CommitTx()).ExtractValueSync();
-            UNIT_ASSERT_C(initNullValues.IsSuccess(), initNullValues.GetIssues().ToString());
-        }
-
-        {
-            auto getValues = client.StreamExecuteQuery(R"sql(
-                SELECT *
-                FROM `/Root/test/alterDropNotNullWithSetFamily`;
-            )sql", NYdb::NQuery::TTxControl::BeginTx().CommitTx()).ExtractValueSync();
-
-            UNIT_ASSERT_VALUES_EQUAL_C(getValues.GetStatus(), EStatus::SUCCESS, getValues.GetIssues().ToString());
-            CompareYson(
-                StreamResultToYson(getValues),
-                R"([[1;#;[1]];[2;#;[2]];[3;[100];[100]];[4;[1000];[1000]];[5;[10000];[10000]];[6;[100000];[100000]];[7;[1000000];[1000000]]])"
-            );
         }
     }
 }
