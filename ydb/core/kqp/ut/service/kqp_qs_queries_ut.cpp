#include <ydb/core/kqp/counters/kqp_counters.h>
#include <ydb/core/kqp/ut/common/kqp_ut_common.h>
#include <ydb/core/kqp/ut/common/columnshard.h>
#include <ydb/core/testlib/common_helper.h>
#include <ydb/core/tx/columnshard/hooks/abstract/abstract.h>
#include <ydb/core/tx/columnshard/hooks/testing/controller.h>
#include <ydb/public/lib/ut_helpers/ut_helpers_query.h>
#include <ydb/core/base/tablet_pipecache.h>
#include <ydb-cpp-sdk/client/operation/operation.h>
#include <ydb-cpp-sdk/client/proto/accessor.h>
#include <ydb-cpp-sdk/client/types/exceptions/exceptions.h>
#include <ydb-cpp-sdk/client/types/operation/operation.h>

#include <ydb/core/kqp/counters/kqp_counters.h>
#include <ydb/core/base/counters.h>
#include <library/cpp/threading/local_executor/local_executor.h>

#include <fmt/format.h>

namespace NKikimr {
namespace NKqp {

using namespace NYdb;
using namespace NYdb::NQuery;
using namespace fmt::literals;

Y_UNIT_TEST_SUITE(KqpQueryService) {
    Y_UNIT_TEST(SessionFromPoolError) {
        auto kikimr = DefaultKikimrRunner();
        auto settings = NYdb::NQuery::TClientSettings().Database("WrongDB");
        auto db = kikimr.GetQueryClient(settings);

        auto result = db.GetSession().GetValueSync();
        UNIT_ASSERT_VALUES_EQUAL_C(result.GetStatus(), EStatus::NOT_FOUND, result.GetIssues().ToString());
    }

    Y_UNIT_TEST(SessionFromPoolSuccess) {
        auto kikimr = DefaultKikimrRunner();
        NKqp::TKqpCounters counters(kikimr.GetTestServer().GetRuntime()->GetAppData().Counters);

        {
            auto db = kikimr.GetQueryClient();

            TString id;
            {
                auto result = db.GetSession().GetValueSync();
                UNIT_ASSERT_VALUES_EQUAL_C(result.GetStatus(), EStatus::SUCCESS, result.GetIssues().ToString());
                UNIT_ASSERT(!result.GetSession().GetId().empty());
                id = result.GetSession().GetId();
            }
            {
                auto result = db.GetSession().GetValueSync();
                UNIT_ASSERT_VALUES_EQUAL_C(result.GetStatus(), EStatus::SUCCESS, result.GetIssues().ToString());
                UNIT_ASSERT_VALUES_EQUAL(result.GetSession().GetId(), id);
            }
        }
        WaitForZeroSessions(counters);
    }

    void DoClosedSessionRemovedWhileActiveTest(bool withQuery) {
        auto kikimr = DefaultKikimrRunner();
        auto clientConfig = NGRpcProxy::TGRpcClientConfig(kikimr.GetEndpoint());
        NKqp::TKqpCounters counters(kikimr.GetTestServer().GetRuntime()->GetAppData().Counters);

        {
            auto db = kikimr.GetQueryClient();

            TString id;
            {
                auto result = db.GetSession().GetValueSync();
                UNIT_ASSERT_VALUES_EQUAL_C(result.GetStatus(), EStatus::SUCCESS, result.GetIssues().ToString());
                UNIT_ASSERT(!result.GetSession().GetId().empty());
                auto session = result.GetSession();
                id = session.GetId();

                bool allDoneOk = true;
                NTestHelpers::CheckDelete(clientConfig, id, Ydb::StatusIds::SUCCESS, allDoneOk);

                UNIT_ASSERT(allDoneOk);

                if (withQuery) {
                    auto execResult = session.ExecuteQuery("SELECT 1;",
                        NYdb::NQuery::TTxControl::BeginTx().CommitTx()).ExtractValueSync();

                    UNIT_ASSERT_VALUES_EQUAL(execResult.GetStatus(), EStatus::BAD_SESSION);
                }
            }
            // closed session must be removed from session pool
            {
                auto result = db.GetSession().GetValueSync();
                UNIT_ASSERT_VALUES_EQUAL_C(result.GetStatus(), EStatus::SUCCESS, result.GetIssues().ToString());
                UNIT_ASSERT(result.GetSession().GetId() != id);
            }
            UNIT_ASSERT_VALUES_EQUAL(db.GetActiveSessionCount(), 0);
        }
        WaitForZeroSessions(counters);
    }

    Y_UNIT_TEST(ClosedSessionRemovedWhileActiveWithQuery) {
        // - Session is active (user gfot it)
        // - server close it
        // - user executes query (got BAD SESSION)
        // - session should be removed from pool
        DoClosedSessionRemovedWhileActiveTest(true);
    }

/*  Not implemented in the sdk
    Y_UNIT_TEST(ClosedSessionRemovedWhileActiveWithoutQuery) {
        // - Session is active (user gfot it)
        // - server close it
        // - user do not executes any query
        // - session should be removed from pool
        DoClosedSessionRemovedWhileActiveTest(false);
    }
*/
    // Copy paste from table service but with some modifications for query service
    // Checks read iterators/session/sdk counters have expected values
    Y_UNIT_TEST(CloseSessionsWithLoad) {
        auto kikimr = std::make_shared<TKikimrRunner>();
        kikimr->GetTestServer().GetRuntime()->SetLogPriority(NKikimrServices::KQP_EXECUTER, NLog::PRI_DEBUG);
        kikimr->GetTestServer().GetRuntime()->SetLogPriority(NKikimrServices::KQP_SESSION, NLog::PRI_DEBUG);
        kikimr->GetTestServer().GetRuntime()->SetLogPriority(NKikimrServices::KQP_COMPILE_ACTOR, NLog::PRI_DEBUG);
        kikimr->GetTestServer().GetRuntime()->SetLogPriority(NKikimrServices::KQP_COMPILE_SERVICE, NLog::PRI_DEBUG);

        NYdb::NQuery::TQueryClient db = kikimr->GetQueryClient();

        const ui32 SessionsCount = 50;
        const TDuration WaitDuration = TDuration::Seconds(1);

        TVector<NYdb::NQuery::TQueryClient::TSession> sessions;
        for (ui32 i = 0; i < SessionsCount; ++i) {
            auto sessionResult = db.GetSession().GetValueSync();
            UNIT_ASSERT_C(sessionResult.IsSuccess(), sessionResult.GetIssues().ToString());

            sessions.push_back(sessionResult.GetSession());
        }

        NPar::LocalExecutor().RunAdditionalThreads(SessionsCount + 1);
        NPar::LocalExecutor().ExecRange([&kikimr, sessions, WaitDuration](int id) mutable {
            if (id == (i32)sessions.size()) {
                Sleep(WaitDuration);
                Cerr << "start sessions close....." << Endl;
                auto clientConfig = NGRpcProxy::TGRpcClientConfig(kikimr->GetEndpoint());
                for (ui32 i = 0; i < sessions.size(); ++i) {
                    bool allDoneOk = true;
                    NTestHelpers::CheckDelete(clientConfig, TString{sessions[i].GetId()}, Ydb::StatusIds::SUCCESS, allDoneOk);
                    UNIT_ASSERT(allDoneOk);
                }

                Cerr << "finished sessions close....." << Endl;
                auto counters = GetServiceCounters(kikimr->GetTestServer().GetRuntime()->GetAppData(0).Counters,  "ydb");

                ui64 pendingCompilations = 0;
                do {
                    Sleep(WaitDuration);
                    pendingCompilations = counters->GetNamedCounter("name", "table.query.compilation.active_count", false)->Val();
                    Cerr << "still compiling... " << pendingCompilations << Endl;
                } while (pendingCompilations != 0);

                ui64 pendingSessions = 0;
                do {
                    Sleep(WaitDuration);
                    pendingSessions = counters->GetNamedCounter("name", "table.session.active_count", false)->Val();
                    Cerr << "still active sessions ... " << pendingSessions << Endl;
                } while (pendingSessions != 0);

                return;
            }

            auto session = sessions[id];
            std::optional<TTransaction> tx;

            while (true) {
                if (tx) {
                    auto result = tx->Commit().GetValueSync();
                    if (!result.IsSuccess()) {
                        return;
                    }

                    tx = {};
                    continue;
                }

                auto query = Sprintf(R"(
                    SELECT Key, Text, Data FROM `/Root/EightShard` WHERE Key=%1$d + 0;
                    SELECT Key, Data, Text FROM `/Root/EightShard` WHERE Key=%1$d + 1;
                    SELECT Text, Key, Data FROM `/Root/EightShard` WHERE Key=%1$d + 2;
                    SELECT Text, Data, Key FROM `/Root/EightShard` WHERE Key=%1$d + 3;
                    SELECT Data, Key, Text FROM `/Root/EightShard` WHERE Key=%1$d + 4;
                    SELECT Data, Text, Key FROM `/Root/EightShard` WHERE Key=%1$d + 5;

                    UPSERT INTO `/Root/EightShard` (Key, Text) VALUES
                        (%2$dul, "New");
                )", RandomNumber<ui32>(), RandomNumber<ui32>());

                auto result = session.ExecuteQuery(query, TTxControl::BeginTx()).GetValueSync();
                if (!result.IsSuccess()) {
                    UNIT_ASSERT_VALUES_EQUAL(result.GetStatus(), EStatus::BAD_SESSION);
                    Cerr << "received non-success status for session " << id << Endl;
                    return;
                }

                tx = result.GetTransaction();
            }
        }, 0, SessionsCount + 1, NPar::TLocalExecutor::WAIT_COMPLETE | NPar::TLocalExecutor::MED_PRIORITY);
        WaitForZeroReadIterators(kikimr->GetTestServer(), "/Root/EightShard");
    }

    Y_UNIT_TEST(PeriodicTaskInSessionPool) {
        auto kikimr = DefaultKikimrRunner();
        auto clientConfig = NGRpcProxy::TGRpcClientConfig(kikimr.GetEndpoint());
        NKqp::TKqpCounters counters(kikimr.GetTestServer().GetRuntime()->GetAppData().Counters);

        {
            auto db = kikimr.GetQueryClient();

            TString id;
            {
                auto result = db.GetSession().GetValueSync();
                UNIT_ASSERT_VALUES_EQUAL_C(result.GetStatus(), EStatus::SUCCESS, result.GetIssues().ToString());
                UNIT_ASSERT(!result.GetSession().GetId().empty());
                auto session = result.GetSession();
                id = session.GetId();

                auto execResult = session.ExecuteQuery("SELECT 1;",
                    NYdb::NQuery::TTxControl::BeginTx().CommitTx()).ExtractValueSync();
                UNIT_ASSERT_VALUES_EQUAL(execResult.GetStatus(), EStatus::SUCCESS);
            }
            // This time is more then internal sdk periodic timeout but less than close session
            // expect nothing happens with session in the pool
            Sleep(TDuration::Seconds(10));

            {
                auto result = db.GetSession().GetValueSync();
                UNIT_ASSERT_VALUES_EQUAL_C(result.GetStatus(), EStatus::SUCCESS, result.GetIssues().ToString());
                UNIT_ASSERT(result.GetSession().GetId() == id);

                auto execResult = result.GetSession().ExecuteQuery("SELECT 1;",
                    NYdb::NQuery::TTxControl::BeginTx().CommitTx()).ExtractValueSync();

                UNIT_ASSERT_VALUES_EQUAL(execResult.GetStatus(), EStatus::SUCCESS);
            }
        }
        WaitForZeroSessions(counters);
    }

    Y_UNIT_TEST(PeriodicTaskInSessionPoolSessionCloseByIdle) {
        auto kikimr = DefaultKikimrRunner();
        auto clientConfig = NGRpcProxy::TGRpcClientConfig(kikimr.GetEndpoint());
        NKqp::TKqpCounters counters(kikimr.GetTestServer().GetRuntime()->GetAppData().Counters);

        {
            auto settings = NYdb::NQuery::TClientSettings().SessionPoolSettings(
                NYdb::NQuery::TSessionPoolSettings()
                    .MinPoolSize(0)
                    .CloseIdleThreshold(TDuration::Seconds(1)));
            auto db = kikimr.GetQueryClient(settings);

            TString id;
            {
                auto result = db.GetSession().GetValueSync();
                UNIT_ASSERT_VALUES_EQUAL_C(result.GetStatus(), EStatus::SUCCESS, result.GetIssues().ToString());
                UNIT_ASSERT(!result.GetSession().GetId().empty());
                auto session = result.GetSession();
                id = session.GetId();

                auto execResult = session.ExecuteQuery("SELECT 1;",
                    NYdb::NQuery::TTxControl::BeginTx().CommitTx()).ExtractValueSync();
                UNIT_ASSERT_VALUES_EQUAL(execResult.GetStatus(), EStatus::SUCCESS);
            }

            Sleep(TDuration::Seconds(11));
            UNIT_ASSERT_VALUES_EQUAL(db.GetCurrentPoolSize(), 0);

            {
                auto result = db.GetSession().GetValueSync();
                UNIT_ASSERT_VALUES_EQUAL_C(result.GetStatus(), EStatus::SUCCESS, result.GetIssues().ToString());
                UNIT_ASSERT(result.GetSession().GetId() != id);

                auto execResult = result.GetSession().ExecuteQuery("SELECT 1;",
                    NYdb::NQuery::TTxControl::BeginTx().CommitTx()).ExtractValueSync();
                UNIT_ASSERT_VALUES_EQUAL(execResult.GetStatus(), EStatus::SUCCESS);
            }
        }
        WaitForZeroSessions(counters);
    }

    // Check closed session removed while its in the session pool
    Y_UNIT_TEST(ClosedSessionRemovedFromPool) {
        auto kikimr = DefaultKikimrRunner();
        auto clientConfig = NGRpcProxy::TGRpcClientConfig(kikimr.GetEndpoint());
        NKqp::TKqpCounters counters(kikimr.GetTestServer().GetRuntime()->GetAppData().Counters);

        {
            auto db = kikimr.GetQueryClient();

            TString id;
            {
                auto result = db.GetSession().GetValueSync();
                UNIT_ASSERT_VALUES_EQUAL_C(result.GetStatus(), EStatus::SUCCESS, result.GetIssues().ToString());
                UNIT_ASSERT(!result.GetSession().GetId().empty());
                auto session = result.GetSession();
                id = session.GetId();
            }

            bool allDoneOk = true;
            NTestHelpers::CheckDelete(clientConfig, id, Ydb::StatusIds::SUCCESS, allDoneOk);

            Sleep(TDuration::Seconds(5));

            UNIT_ASSERT(allDoneOk);
            {
                auto result = db.GetSession().GetValueSync();
                UNIT_ASSERT_VALUES_EQUAL_C(result.GetStatus(), EStatus::SUCCESS, result.GetIssues().ToString());
                auto newSession = result.GetSession();
                UNIT_ASSERT_C(newSession.GetId() != id, "closed id: " << id << " new id: " << newSession.GetId());

                auto execResult = newSession.ExecuteQuery("SELECT 1;",
                    NYdb::NQuery::TTxControl::BeginTx().CommitTx()).ExtractValueSync();

                UNIT_ASSERT_VALUES_EQUAL(execResult.GetStatus(), EStatus::SUCCESS);
            }
        }
        WaitForZeroSessions(counters);
    }

    // Attempt to trigger simultanous server side close and return session
    // From sdk perspective check no dataraces
    Y_UNIT_TEST(ReturnAndCloseSameTime) {
        auto kikimr = DefaultKikimrRunner();
        auto clientConfig = NGRpcProxy::TGRpcClientConfig(kikimr.GetEndpoint());
        NKqp::TKqpCounters counters(kikimr.GetTestServer().GetRuntime()->GetAppData().Counters);

        size_t iterations = 999;
        auto db = kikimr.GetQueryClient();

        NPar::LocalExecutor().RunAdditionalThreads(2);
        while (iterations--) {
            auto lim = iterations % 33;
            TVector<NYdb::NQuery::TQueryClient::TSession> sessions;
            TVector<TString> sids;
            sessions.reserve(lim);
            sids.reserve(lim);
            for (size_t i = 0; i < lim; ++i) {
                auto sessionResult = db.GetSession().GetValueSync();
                UNIT_ASSERT_C(sessionResult.IsSuccess(), sessionResult.GetIssues().ToString());

                sessions.push_back(sessionResult.GetSession());
                sids.push_back(TString{sessions.back().GetId()});
            }

            if (iterations & 1) {
                auto rng = std::default_random_engine {};
                std::ranges::shuffle(sids, rng);
            }

            NPar::LocalExecutor().ExecRange([sessions{std::move(sessions)}, sids{std::move(sids)}, clientConfig](int id) mutable{
                if (id == 0) {
                    for (size_t i = 0; i < sessions.size(); i++) {
                        auto s = std::move(sessions[i]);
                        auto execResult = s.ExecuteQuery("SELECT 1;",
                            NYdb::NQuery::TTxControl::BeginTx().CommitTx()).ExtractValueSync();
                        switch (execResult.GetStatus()) {
                            case EStatus::SUCCESS:
                            case EStatus::BAD_SESSION:
                                break;
                            default:
                                UNIT_ASSERT_C(false, "unexpected status: " << execResult.GetStatus());
                        }
                    }
                } else if (id == 1) {
                    for (size_t i = 0; i < sids.size(); i++) {
                        bool allDoneOk = true;
                        NTestHelpers::CheckDelete(clientConfig, sids[i], Ydb::StatusIds::SUCCESS, allDoneOk);
                        UNIT_ASSERT(allDoneOk);
                    }
                } else {
                    Y_ABORT_UNLESS(false, "unexpected thread cxount");
                }
            }, 0, 2, NPar::TLocalExecutor::WAIT_COMPLETE | NPar::TLocalExecutor::MED_PRIORITY);
        }

        WaitForZeroSessions(counters);
    }

    Y_UNIT_TEST(StreamExecuteQueryPure) {
        auto kikimr = DefaultKikimrRunner();
        auto db = kikimr.GetQueryClient();

        auto params = TParamsBuilder()
            .AddParam("$value").Int64(17).Build()
            .Build();

        auto it = db.StreamExecuteQuery(R"(
            DECLARE $value As Int64;
            SELECT $value;
        )", TTxControl::BeginTx().CommitTx(), params).ExtractValueSync();
        UNIT_ASSERT_C(it.IsSuccess(), it.GetIssues().ToString());

        ui64 count = 0;
        for (;;) {
            auto streamPart = it.ReadNext().GetValueSync();
            if (!streamPart.IsSuccess()) {
                UNIT_ASSERT_C(streamPart.EOS(), streamPart.GetIssues().ToString());
                break;
            }

            if (streamPart.HasResultSet()) {
                auto resultSet = streamPart.ExtractResultSet();
                count += resultSet.RowsCount();
            }
        }

        UNIT_ASSERT_VALUES_EQUAL(count, 1);
    }

    Y_UNIT_TEST(ExecuteQueryUpsertDoesntChangeIndexedValuesIfNotChanged) {
        auto kikimr = DefaultKikimrRunner();
        auto db = kikimr.GetQueryClient();

        auto settings = TExecuteQuerySettings()
            .StatsMode(EStatsMode::Full);

        {
            auto result = db.ExecuteQuery(R"(
                create table test (
                    id1 Uint64,
                    id2 Uint64,
                    value Utf8,
                    PRIMARY KEY(id1, id2),
                    INDEX Id2Idx GLOBAL ON (id2),
                    INDEX ValueIdx GLOBAL ON (value)
                );

            )", TTxControl::NoTx()).ExtractValueSync();
            UNIT_ASSERT_VALUES_EQUAL_C(result.GetStatus(), EStatus::SUCCESS, result.GetIssues().ToString());
        }

        {
            auto result = db.ExecuteQuery(R"(
                UPSERT INTO test (id1, id2, value) VALUES (2, 2, "c"u), (3, 3, null), (4, 4, null);
            )", TTxControl::BeginTx().CommitTx(), settings).ExtractValueSync();
            UNIT_ASSERT_VALUES_EQUAL_C(result.GetStatus(), EStatus::SUCCESS, result.GetIssues().ToString());
            auto stats = NYdb::TProtoAccessor::GetProto(*result.GetStats());
            AssertTableStats(stats, "/Root/test", {.ExpectedUpdates = 3});
            AssertTableStats(stats, "/Root/test/Id2Idx/indexImplTable", {.ExpectedUpdates = 3});
            AssertTableStats(stats, "/Root/test/ValueIdx/indexImplTable", {.ExpectedUpdates = 3});
        }

        // value not changed, no updates to indexes
        {
            auto result = db.ExecuteQuery(R"(
                UPSERT INTO test (id1, id2) VALUES (2, 2);
            )", TTxControl::BeginTx().CommitTx(), settings).ExtractValueSync();
            UNIT_ASSERT_VALUES_EQUAL_C(result.GetStatus(), EStatus::SUCCESS, result.GetIssues().ToString());
            auto stats = NYdb::TProtoAccessor::GetProto(*result.GetStats());
            AssertTableStats(stats, "/Root/test", {.ExpectedUpdates = 1});
            AssertTableStats(stats, "/Root/test/Id2Idx/indexImplTable", {.ExpectedUpdates = 0});
            AssertTableStats(stats, "/Root/test/ValueIdx/indexImplTable", {.ExpectedUpdates = 0});
        }

        // value not changed, no updates to indexes
        {
            auto result = db.ExecuteQuery(R"(
                UPSERT INTO test (id1, id2, value) VALUES (2, 2, "c"u);
            )", TTxControl::BeginTx().CommitTx(), settings).ExtractValueSync();
            UNIT_ASSERT_VALUES_EQUAL_C(result.GetStatus(), EStatus::SUCCESS, result.GetIssues().ToString());
            auto stats = NYdb::TProtoAccessor::GetProto(*result.GetStats());
            AssertTableStats(stats, "/Root/test", {.ExpectedUpdates = 1});
            AssertTableStats(stats, "/Root/test/Id2Idx/indexImplTable", {.ExpectedUpdates = 0});
            AssertTableStats(stats, "/Root/test/ValueIdx/indexImplTable", {.ExpectedUpdates = 0});
        }

        // value IS changed, updates to index by VALUE
        {
            auto result = db.ExecuteQuery(R"(
                UPSERT INTO test (id1, id2, value) VALUES (2, 2, "Q"u);
            )", TTxControl::BeginTx().CommitTx(), settings).ExtractValueSync();
            UNIT_ASSERT_VALUES_EQUAL_C(result.GetStatus(), EStatus::SUCCESS, result.GetIssues().ToString());
            auto stats = NYdb::TProtoAccessor::GetProto(*result.GetStats());
            AssertTableStats(stats, "/Root/test", {.ExpectedUpdates = 1});
            AssertTableStats(stats, "/Root/test/Id2Idx/indexImplTable", {.ExpectedUpdates = 0});
            AssertTableStats(stats, "/Root/test/ValueIdx/indexImplTable", {.ExpectedUpdates = 1});
            const TString query = "SELECT id1, id2, value FROM test VIEW ValueIdx WHERE value = \"Q\"u";
            auto selectResult = db.ExecuteQuery(query, TTxControl::BeginTx().CommitTx(), settings).ExtractValueSync();
            CompareYson(R"([[[2u];[2u];["Q"]]])", FormatResultSetYson(selectResult.GetResultSet(0)));
        }

        // value IS NOT changed
        {
            auto result = db.ExecuteQuery(R"(
                UPDATE test ON SELECT 2 as id1, 2 as id2, "Q"u as value;
            )", TTxControl::BeginTx().CommitTx(), settings).ExtractValueSync();
            UNIT_ASSERT_VALUES_EQUAL_C(result.GetStatus(), EStatus::SUCCESS, result.GetIssues().ToString());
            auto stats = NYdb::TProtoAccessor::GetProto(*result.GetStats());
            AssertTableStats(stats, "/Root/test", {.ExpectedUpdates = 1});
            AssertTableStats(stats, "/Root/test/Id2Idx/indexImplTable", {.ExpectedUpdates = 0});
            AssertTableStats(stats, "/Root/test/ValueIdx/indexImplTable", {.ExpectedUpdates = 0});
            const TString query = "SELECT id1, id2, value FROM test VIEW ValueIdx WHERE value = \"Q\"u";
            auto selectResult = db.ExecuteQuery(query, TTxControl::BeginTx().CommitTx(), settings).ExtractValueSync();
            CompareYson(R"([[[2u];[2u];["Q"]]])", FormatResultSetYson(selectResult.GetResultSet(0)));
        }


        // value IS NOT changed
        {
            auto result = db.ExecuteQuery(R"(
                UPDATE test ON SELECT 2 as id1, 2 as id2, "R"u as value;
            )", TTxControl::BeginTx().CommitTx(), settings).ExtractValueSync();
            UNIT_ASSERT_VALUES_EQUAL_C(result.GetStatus(), EStatus::SUCCESS, result.GetIssues().ToString());
            auto stats = NYdb::TProtoAccessor::GetProto(*result.GetStats());
            AssertTableStats(stats, "/Root/test", {.ExpectedUpdates = 1});
            AssertTableStats(stats, "/Root/test/Id2Idx/indexImplTable", {.ExpectedUpdates = 0});
            AssertTableStats(stats, "/Root/test/ValueIdx/indexImplTable", {.ExpectedUpdates = 1});
            const TString query = "SELECT id1, id2, value FROM test VIEW ValueIdx WHERE value = \"R\"u";
            auto selectResult = db.ExecuteQuery(query, TTxControl::BeginTx().CommitTx(), settings).ExtractValueSync();
            CompareYson(R"([[[2u];[2u];["R"]]])", FormatResultSetYson(selectResult.GetResultSet(0)));
        }

        // value (null) IS NOT changed
        {
            auto result = db.ExecuteQuery(R"(
                UPSERT INTO test (id1, id2, value) VALUES (3, 3, null);
            )", TTxControl::BeginTx().CommitTx(), settings).ExtractValueSync();
            UNIT_ASSERT_VALUES_EQUAL_C(result.GetStatus(), EStatus::SUCCESS, result.GetIssues().ToString());
            auto stats = NYdb::TProtoAccessor::GetProto(*result.GetStats());
            AssertTableStats(stats, "/Root/test", {.ExpectedUpdates = 1});
            AssertTableStats(stats, "/Root/test/Id2Idx/indexImplTable", {.ExpectedUpdates = 0});
            AssertTableStats(stats, "/Root/test/ValueIdx/indexImplTable", {.ExpectedUpdates = 0});
            const TString query = "SELECT id1, id2, value FROM test VIEW ValueIdx WHERE value is null";
            auto selectResult = db.ExecuteQuery(query, TTxControl::BeginTx().CommitTx(), settings).ExtractValueSync();
            CompareYson(R"([[[3u];[3u];#];[[4u];[4u];#]])", FormatResultSetYson(selectResult.GetResultSet(0)));
        }

        // value (null) IS NOT changed
        {
            auto result = db.ExecuteQuery(R"(
                UPDATE test ON SELECT 3 as id1, 3 as id2, null as value;
            )", TTxControl::BeginTx().CommitTx(), settings).ExtractValueSync();
            UNIT_ASSERT_VALUES_EQUAL_C(result.GetStatus(), EStatus::SUCCESS, result.GetIssues().ToString());
            auto stats = NYdb::TProtoAccessor::GetProto(*result.GetStats());
            AssertTableStats(stats, "/Root/test", {.ExpectedUpdates = 1});
            AssertTableStats(stats, "/Root/test/Id2Idx/indexImplTable", {.ExpectedUpdates = 0});
            AssertTableStats(stats, "/Root/test/ValueIdx/indexImplTable", {.ExpectedUpdates = 0});
            const TString query = "SELECT id1, id2, value FROM test VIEW ValueIdx WHERE value is null";
            auto selectResult = db.ExecuteQuery(query, TTxControl::BeginTx().CommitTx(), settings).ExtractValueSync();
            CompareYson(R"([[[3u];[3u];#];[[4u];[4u];#]])", FormatResultSetYson(selectResult.GetResultSet(0)));
        }

        // value (null) IS changed
        {
            auto result = db.ExecuteQuery(R"(
                UPSERT INTO test (id1, id2, value) VALUES (3, 3, "T"u);
            )", TTxControl::BeginTx().CommitTx(), settings).ExtractValueSync();
            UNIT_ASSERT_VALUES_EQUAL_C(result.GetStatus(), EStatus::SUCCESS, result.GetIssues().ToString());
            auto stats = NYdb::TProtoAccessor::GetProto(*result.GetStats());
            AssertTableStats(stats, "/Root/test", {.ExpectedUpdates = 1});
            AssertTableStats(stats, "/Root/test/Id2Idx/indexImplTable", {.ExpectedUpdates = 0});
            AssertTableStats(stats, "/Root/test/ValueIdx/indexImplTable", {.ExpectedUpdates = 1});
            const TString query = "SELECT id1, id2, value FROM test VIEW ValueIdx WHERE value = \"T\"u";
            auto selectResult = db.ExecuteQuery(query, TTxControl::BeginTx().CommitTx(), settings).ExtractValueSync();
            CompareYson(R"([[[3u];[3u];["T"]]])", FormatResultSetYson(selectResult.GetResultSet(0)));
        }

        // value (null) IS changed
        {
            auto result = db.ExecuteQuery(R"(
                UPDATE test ON SELECT 4 as id1, 4 as id2, "L"u as value;
            )", TTxControl::BeginTx().CommitTx(), settings).ExtractValueSync();
            UNIT_ASSERT_VALUES_EQUAL_C(result.GetStatus(), EStatus::SUCCESS, result.GetIssues().ToString());
            auto stats = NYdb::TProtoAccessor::GetProto(*result.GetStats());
            AssertTableStats(stats, "/Root/test", {.ExpectedUpdates = 1});
            AssertTableStats(stats, "/Root/test/Id2Idx/indexImplTable", {.ExpectedUpdates = 0});
            AssertTableStats(stats, "/Root/test/ValueIdx/indexImplTable", {.ExpectedUpdates = 1});
            const TString query = "SELECT id1, id2, value FROM test VIEW ValueIdx WHERE value = \"L\"u";
            auto selectResult = db.ExecuteQuery(query, TTxControl::BeginTx().CommitTx(), settings).ExtractValueSync();
            CompareYson(R"([[[4u];[4u];["L"]]])", FormatResultSetYson(selectResult.GetResultSet(0)));
        }
    }

    Y_UNIT_TEST(ExecuteQueryPure) {
        auto kikimr = DefaultKikimrRunner();
        auto db = kikimr.GetQueryClient();

        auto params = TParamsBuilder()
            .AddParam("$value").Int64(17).Build()
            .Build();

        auto result = db.ExecuteQuery(R"(
            DECLARE $value As Int64;
            SELECT $value;
        )", TTxControl::BeginTx().CommitTx(), params).ExtractValueSync();
        UNIT_ASSERT_VALUES_EQUAL_C(result.GetStatus(), EStatus::SUCCESS, result.GetIssues().ToString());

        CompareYson(R"([[17]])", FormatResultSetYson(result.GetResultSet(0)));
    }

    Y_UNIT_TEST(StreamExecuteQuery) {
        auto kikimr = DefaultKikimrRunner();
        auto db = kikimr.GetQueryClient();

        {
            auto it = db.StreamExecuteQuery(R"(
                SELECT Key, Value2 FROM TwoShard WHERE Value2 > 0;
            )", TTxControl::BeginTx().CommitTx()).ExtractValueSync();
            UNIT_ASSERT_C(it.IsSuccess(), it.GetIssues().ToString());

            ui64 count = 0;
            for (;;) {
                auto streamPart = it.ReadNext().GetValueSync();
                if (!streamPart.IsSuccess()) {
                    UNIT_ASSERT_C(streamPart.EOS(), streamPart.GetIssues().ToString());
                    break;
                }

                if (streamPart.HasResultSet()) {
                    auto resultSet = streamPart.ExtractResultSet();
                    count += resultSet.RowsCount();
                }
            }

            UNIT_ASSERT_VALUES_EQUAL(count, 2);
        }

        {
            auto it = db.StreamExecuteQuery(R"(
                SELECT Key, Value2 FROM TwoShard WHERE false ORDER BY Key > 0;
            )", TTxControl::BeginTx().CommitTx()).ExtractValueSync();
            UNIT_ASSERT_C(it.IsSuccess(), it.GetIssues().ToString());

            ui32 rsCount = 0;
            ui32 columns = 0;
            for (;;) {
                auto streamPart = it.ReadNext().GetValueSync();
                if (!streamPart.IsSuccess()) {
                    UNIT_ASSERT_C(streamPart.EOS(), streamPart.GetIssues().ToString());
                    break;
                }

                if (streamPart.HasResultSet()) {
                    auto resultSet = streamPart.ExtractResultSet();
                    columns = resultSet.ColumnsCount();
                    CompareYson(R"([])", FormatResultSetYson(resultSet));
                    rsCount++;
                }
            }

            UNIT_ASSERT_VALUES_EQUAL(rsCount, 1);
            UNIT_ASSERT_VALUES_EQUAL(columns, 2);
        }
    }

    Y_UNIT_TEST(ExecuteCollectMeta) {
        auto kikimr = DefaultKikimrRunner();
        auto db = kikimr.GetQueryClient();

        {
            TExecuteQuerySettings settings;
            settings.StatsMode(EStatsMode::Full);

            auto result = db.ExecuteQuery(R"(
                SELECT Key, Value2 FROM TwoShard WHERE Value2 > 0;
            )", TTxControl::BeginTx().CommitTx(), settings).ExtractValueSync();

            UNIT_ASSERT_VALUES_EQUAL_C(result.GetStatus(), EStatus::SUCCESS, result.GetIssues().ToString());
            auto& stats = NYdb::TProtoAccessor::GetProto(*result.GetStats());
            UNIT_ASSERT_C(!stats.query_meta().empty(), "Query result meta is empty");

            TStringStream in;
            in << stats.query_meta();
            NJson::TJsonValue value;
            ReadJsonTree(&in, &value);

            UNIT_ASSERT_C(value.IsMap(), "Incorrect Meta");
            UNIT_ASSERT_C(value.Has("query_id"), "Incorrect Meta");
            UNIT_ASSERT_C(!value.Has("query_text"), "Incorrect Meta");
            UNIT_ASSERT_C(value.Has("version"), "Incorrect Meta");
            UNIT_ASSERT_C(value.Has("query_parameter_types"), "Incorrect Meta");
            UNIT_ASSERT_C(value.Has("table_metadata"), "Incorrect Meta");
            UNIT_ASSERT_C(value["table_metadata"].IsArray(), "Incorrect Meta: table_metadata type should be an array");
            UNIT_ASSERT_C(value.Has("created_at"), "Incorrect Meta");
            UNIT_ASSERT_C(value.Has("query_syntax"), "Incorrect Meta");
            UNIT_ASSERT_C(value.Has("query_database"), "Incorrect Meta");
            UNIT_ASSERT_C(value.Has("query_cluster"), "Incorrect Meta");
            UNIT_ASSERT_C(!value.Has("query_plan"), "Incorrect Meta");
            UNIT_ASSERT_C(value.Has("query_type"), "Incorrect Meta");
        }

        {
            TExecuteQuerySettings settings;
            settings.StatsMode(EStatsMode::Basic);

            auto result = db.ExecuteQuery(R"(
                SELECT Key, Value2 FROM TwoShard WHERE Value2 > 0;
            )", TTxControl::BeginTx().CommitTx(), settings).ExtractValueSync();

            UNIT_ASSERT_VALUES_EQUAL_C(result.GetStatus(), EStatus::SUCCESS, result.GetIssues().ToString().c_str());

            auto& stats = NYdb::TProtoAccessor::GetProto(*result.GetStats());
            UNIT_ASSERT_C(stats.query_meta().empty(), "Query result Meta should be empty, but it's not");
        }

        {
            TExecuteQuerySettings settings;
            settings.ExecMode(EExecMode::Explain);

            auto result = db.ExecuteQuery(R"(
                SELECT Key, Value2 FROM TwoShard WHERE Value2 > 0;
            )", TTxControl::BeginTx().CommitTx(), settings).ExtractValueSync();
            UNIT_ASSERT_VALUES_EQUAL_C(result.GetStatus(), EStatus::SUCCESS, result.GetIssues().ToString());
            UNIT_ASSERT(result.GetResultSets().empty());

            UNIT_ASSERT(result.GetStats().has_value());

            auto& stats = NYdb::TProtoAccessor::GetProto(*result.GetStats());
            UNIT_ASSERT_C(!stats.query_ast().empty(), "Query result ast is empty");
            UNIT_ASSERT_C(!stats.query_meta().empty(), "Query result meta is empty");

            TStringStream in;
            in << stats.query_meta();
            NJson::TJsonValue value;
            ReadJsonTree(&in, &value);

            UNIT_ASSERT_C(value.IsMap(), "Incorrect Meta");
            UNIT_ASSERT_C(value.Has("query_id"), "Incorrect Meta");
            UNIT_ASSERT_C(value.Has("version"), "Incorrect Meta");
            UNIT_ASSERT_C(!value.Has("query_text"), "Incorrect Meta");
            UNIT_ASSERT_C(value.Has("query_parameter_types"), "Incorrect Meta");
            UNIT_ASSERT_C(value.Has("table_metadata"), "Incorrect Meta");
            UNIT_ASSERT_C(value["table_metadata"].IsArray(), "Incorrect Meta: table_metadata type should be an array");
            UNIT_ASSERT_C(value.Has("created_at"), "Incorrect Meta");
            UNIT_ASSERT_C(value.Has("query_syntax"), "Incorrect Meta");
            UNIT_ASSERT_C(value.Has("query_database"), "Incorrect Meta");
            UNIT_ASSERT_C(value.Has("query_cluster"), "Incorrect Meta");
            UNIT_ASSERT_C(!value.Has("query_plan"), "Incorrect Meta");
            UNIT_ASSERT_C(value.Has("query_type"), "Incorrect Meta");
        }
    }

    Y_UNIT_TEST(StreamExecuteCollectMeta) {
        auto kikimr = DefaultKikimrRunner();
        auto db = kikimr.GetQueryClient();

        {
            TExecuteQuerySettings settings;
            settings.StatsMode(EStatsMode::Full);

            auto it = db.StreamExecuteQuery(R"(
                SELECT Key, Value2 FROM TwoShard WHERE Value2 > 0;
            )", TTxControl::BeginTx().CommitTx(), settings).ExtractValueSync();
            UNIT_ASSERT_VALUES_EQUAL_C(it.GetStatus(), EStatus::SUCCESS, it.GetIssues().ToString());

            TString statsString;
            for (;;) {
                auto streamPart = it.ReadNext().GetValueSync();
                if (!streamPart.IsSuccess()) {
                    UNIT_ASSERT_C(streamPart.EOS(), streamPart.GetIssues().ToString());
                    break;
                }

                const auto& execStats = streamPart.GetStats();
                if (execStats) {
                    auto& stats = NYdb::TProtoAccessor::GetProto(*execStats);
                    statsString = stats.query_meta();
                }
            }

            UNIT_ASSERT_C(!statsString.empty(), "Query result meta is empty");

            TStringStream in;
            in << statsString;
            NJson::TJsonValue value;
            ReadJsonTree(&in, &value);

            UNIT_ASSERT_C(value.IsMap(), "Incorrect Meta");
            UNIT_ASSERT_C(value.Has("query_id"), "Incorrect Meta");
            UNIT_ASSERT_C(!value.Has("query_text"), "Incorrect Meta");
            UNIT_ASSERT_C(value.Has("version"), "Incorrect Meta");
            UNIT_ASSERT_C(value.Has("query_parameter_types"), "Incorrect Meta");
            UNIT_ASSERT_C(value.Has("table_metadata"), "Incorrect Meta");
            UNIT_ASSERT_C(value["table_metadata"].IsArray(), "Incorrect Meta: table_metadata type should be an array");
            UNIT_ASSERT_C(value.Has("created_at"), "Incorrect Meta");
            UNIT_ASSERT_C(value.Has("query_syntax"), "Incorrect Meta");
            UNIT_ASSERT_C(value.Has("query_database"), "Incorrect Meta");
            UNIT_ASSERT_C(value.Has("query_cluster"), "Incorrect Meta");
            UNIT_ASSERT_C(!value.Has("query_plan"), "Incorrect Meta");
            UNIT_ASSERT_C(value.Has("query_type"), "Incorrect Meta");
        }

        {
            auto settings = TExecuteQuerySettings().ExecMode(EExecMode::Explain);

            auto it = db.StreamExecuteQuery(R"(
                SELECT Key, Value2 FROM TwoShard WHERE Value2 > 0;
            )", TTxControl::BeginTx().CommitTx(), settings).ExtractValueSync();
            UNIT_ASSERT_VALUES_EQUAL_C(it.GetStatus(), EStatus::SUCCESS, it.GetIssues().ToString());

            TString statsString;
            for (;;) {
                auto streamPart = it.ReadNext().GetValueSync();
                if (!streamPart.IsSuccess()) {
                    UNIT_ASSERT_C(streamPart.EOS(), streamPart.GetIssues().ToString());
                    break;
                }

                const auto& execStats = streamPart.GetStats();
                if (execStats) {
                    auto& stats = NYdb::TProtoAccessor::GetProto(*execStats);
                    statsString = stats.query_meta();
                }
            }

            UNIT_ASSERT_C(!statsString.empty(), "Query result meta is empty");

            TStringStream in;
            in << statsString;
            NJson::TJsonValue value;
            ReadJsonTree(&in, &value);

            UNIT_ASSERT_C(value.IsMap(), "Incorrect Meta");
            UNIT_ASSERT_C(value.Has("query_id"), "Incorrect Meta");
            UNIT_ASSERT_C(value.Has("version"), "Incorrect Meta");
            UNIT_ASSERT_C(!value.Has("query_text"), "Incorrect Meta");
            UNIT_ASSERT_C(value.Has("query_parameter_types"), "Incorrect Meta");
            UNIT_ASSERT_C(value.Has("table_metadata"), "Incorrect Meta");
            UNIT_ASSERT_C(value["table_metadata"].IsArray(), "Incorrect Meta: table_metadata type should be an array");
            UNIT_ASSERT_C(value.Has("created_at"), "Incorrect Meta");
            UNIT_ASSERT_C(value.Has("query_syntax"), "Incorrect Meta");
            UNIT_ASSERT_C(value.Has("query_database"), "Incorrect Meta");
            UNIT_ASSERT_C(value.Has("query_cluster"), "Incorrect Meta");
            UNIT_ASSERT_C(!value.Has("query_plan"), "Incorrect Meta");
            UNIT_ASSERT_C(value.Has("query_type"), "Incorrect Meta");
        }

        {
            TExecuteQuerySettings settings;
            settings.StatsMode(EStatsMode::Basic);

            auto it = db.StreamExecuteQuery(R"(
                SELECT Key, Value2 FROM TwoShard WHERE Value2 > 0;
            )", TTxControl::BeginTx().CommitTx(), settings).ExtractValueSync();
            UNIT_ASSERT_VALUES_EQUAL_C(it.GetStatus(), EStatus::SUCCESS, it.GetIssues().ToString());

            TString statsString;
            for (;;) {
                auto streamPart = it.ReadNext().GetValueSync();
                if (!streamPart.IsSuccess()) {
                    UNIT_ASSERT_C(streamPart.EOS(), streamPart.GetIssues().ToString());
                    break;
                }

                const auto& execStats = streamPart.GetStats();
                if (execStats) {
                    auto& stats = NYdb::TProtoAccessor::GetProto(*execStats);
                    statsString = stats.query_meta();
                }
            }

            UNIT_ASSERT_C(statsString.empty(), "Query result meta should be empty, but it's not");
        }
    }

    void CheckQueryResult(TExecuteQueryResult result) {
        UNIT_ASSERT_VALUES_EQUAL_C(result.GetStatus(), EStatus::SUCCESS, result.GetIssues().ToString());
        UNIT_ASSERT_VALUES_EQUAL(result.GetResultSets().size(), 1);
        CompareYson(R"([
            [[3u];[1]];
            [[4000000003u];[1]]
        ])", FormatResultSetYson(result.GetResultSet(0)));
    }

    Y_UNIT_TEST(ExecuteQuery) {
        auto kikimr = DefaultKikimrRunner();
        auto db = kikimr.GetQueryClient();

        const TString query = "SELECT Key, Value2 FROM TwoShard WHERE Value2 > 0 ORDER BY Key";
        auto result = db.ExecuteQuery(query, TTxControl::BeginTx().CommitTx()).ExtractValueSync();
        CheckQueryResult(result);
    }

    Y_UNIT_TEST(ExecuteQueryExplicitBeginCommitRollback) {
        auto kikimr = DefaultKikimrRunner();
        auto db = kikimr.GetQueryClient();
        auto sessionResult = db.GetSession().ExtractValueSync();
        UNIT_ASSERT_VALUES_EQUAL_C(sessionResult.GetStatus(), EStatus::SUCCESS, sessionResult.GetIssues().ToString());
        auto session = sessionResult.GetSession();

        {
            auto beginTxResult = session.BeginTransaction(TTxSettings::OnlineRO()).ExtractValueSync();
            UNIT_ASSERT_VALUES_EQUAL_C(beginTxResult.GetStatus(), EStatus::BAD_REQUEST, beginTxResult.GetIssues().ToString());
            UNIT_ASSERT(beginTxResult.GetIssues());
        }

        {
            auto beginTxResult = session.BeginTransaction(TTxSettings::SerializableRW()).ExtractValueSync();
            UNIT_ASSERT_VALUES_EQUAL_C(beginTxResult.GetStatus(), EStatus::SUCCESS, beginTxResult.GetIssues().ToString());

            auto transaction = beginTxResult.GetTransaction();
            auto commitTxResult = transaction.Commit().ExtractValueSync();
            UNIT_ASSERT_VALUES_EQUAL_C(commitTxResult.GetStatus(), EStatus::SUCCESS, commitTxResult.GetIssues().ToString());

            auto rollbackTxResult = transaction.Rollback().ExtractValueSync();
            UNIT_ASSERT_VALUES_EQUAL_C(rollbackTxResult.GetStatus(), EStatus::NOT_FOUND, rollbackTxResult.GetIssues().ToString());
        }
    }

    Y_UNIT_TEST(Followers) {
        NKikimrConfig::TAppConfig config;

        auto kikimr = TKikimrRunner(TKikimrSettings().SetAppConfig(config).SetUseRealThreads(false));
        auto db = kikimr.GetQueryClient();

        TExecuteQuerySettings settings;

        THashMap<TActorId, ui64> countResolveTablet;
        countResolveTablet[NKikimr::MakePipePerNodeCacheID(false)] = 0;
        countResolveTablet[NKikimr::MakePipePerNodeCacheID(true)] = 0;
        auto counterObserver = [&countResolveTablet](TAutoPtr<IEventHandle>& ev) -> auto {
            if (ev->GetTypeRewrite() == NKikimr::TEvPipeCache::TEvGetTabletNode::EventType) {
                countResolveTablet[ev->Recipient]++;
                return TTestActorRuntime::EEventAction::PROCESS;
            }

            return TTestActorRuntime::EEventAction::PROCESS;
        };

        kikimr.GetTestServer().GetRuntime()->SetObserverFunc(counterObserver);

        Y_DEFER {
            kikimr.GetTestServer().GetRuntime()->SetObserverFunc(TTestActorRuntime::DefaultObserverFunc);
        };

        {
            const TString query = "SELECT Key, Value2 FROM TwoShard WHERE Key = 1u";
            auto result = kikimr.RunCall([&] { return db.ExecuteQuery(query, NQuery::TTxControl::BeginTx(TTxSettings::StaleRO()).CommitTx()).ExtractValueSync(); });
            UNIT_ASSERT_VALUES_EQUAL_C(result.GetStatus(), EStatus::SUCCESS, result.GetIssues().ToString());
            UNIT_ASSERT_VALUES_EQUAL(result.GetResultSets().size(), 1);
            CompareYson(R"([
                [[1u];[-1]]
            ])", FormatResultSetYson(result.GetResultSet(0)));
            UNIT_ASSERT(countResolveTablet[NKikimr::MakePipePerNodeCacheID(false)] == 0);
            // using followers resolver.
            UNIT_ASSERT(countResolveTablet[NKikimr::MakePipePerNodeCacheID(true)] > 0);
        }
    }

    Y_UNIT_TEST(ExecuteQueryWithWorkloadManager) {
        NKikimrConfig::TAppConfig config;
        config.MutableFeatureFlags()->SetEnableResourcePools(true);

        auto kikimr = TKikimrRunner(TKikimrSettings()
            .SetAppConfig(config)
            .SetEnableResourcePools(true));
        auto db = kikimr.GetQueryClient();

        TExecuteQuerySettings settings;

        {  // Existing pool
            settings.ResourcePool("default");

            const TString query = "SELECT Key, Value2 FROM TwoShard WHERE Value2 > 0 ORDER BY Key";
            auto result = db.ExecuteQuery(query, TTxControl::BeginTx().CommitTx(), settings).ExtractValueSync();
            CheckQueryResult(result);
        }

        {  // Not existing pool (check workload manager enabled)
            settings.ResourcePool("another_pool_id");

            const TString query = "SELECT Key, Value2 FROM TwoShard WHERE Value2 > 0 ORDER BY Key";
            auto result = db.ExecuteQuery(query, TTxControl::BeginTx().CommitTx(), settings).ExtractValueSync();
            UNIT_ASSERT_VALUES_EQUAL_C(result.GetStatus(), EStatus::NOT_FOUND, result.GetIssues().ToOneLineString());
            UNIT_ASSERT_STRING_CONTAINS(result.GetIssues().ToString(), "Resource pool another_pool_id not found");
            UNIT_ASSERT_STRING_CONTAINS(result.GetIssues().ToString(), "Failed to resolve pool id another_pool");
            UNIT_ASSERT_STRING_CONTAINS(result.GetIssues().ToString(), "Query failed during adding/waiting in workload pool");
        }
    }

    Y_UNIT_TEST(ExecuteQueryWithResourcePoolClassifier) {
        NKikimrConfig::TAppConfig config;
        config.MutableFeatureFlags()->SetEnableResourcePools(true);

        auto kikimr = TKikimrRunner(TKikimrSettings()
            .SetAppConfig(config)
            .SetEnableResourcePools(true));
        auto db = kikimr.GetQueryClient();

        const TString userSID = TStringBuilder() << "test@" << BUILTIN_ACL_DOMAIN;
        const TString schemeSql = TStringBuilder() << R"(
            CREATE RESOURCE POOL MyPool WITH (
                CONCURRENT_QUERY_LIMIT=0
            );
            CREATE RESOURCE POOL CLASSIFIER MyPoolClassifier WITH (
                RESOURCE_POOL="MyPool",
                MEMBER_NAME=")" << userSID << R"("
            );
            GRANT ALL ON `/Root` TO `)" << userSID << R"(`;
        )";
        auto schemeResult = db.ExecuteQuery(schemeSql, TTxControl::NoTx()).ExtractValueSync();
        UNIT_ASSERT_VALUES_EQUAL_C(schemeResult.GetStatus(), EStatus::SUCCESS, schemeResult.GetIssues().ToString());

        auto testUserClient = kikimr.GetQueryClient(TClientSettings().AuthToken(userSID));
        const TDuration timeout = TDuration::Seconds(5);
        const TInstant start = TInstant::Now();
        while (TInstant::Now() - start <= timeout) {
            const TString query = "SELECT 42;";
            auto result = testUserClient.ExecuteQuery(query, TTxControl::BeginTx().CommitTx()).ExtractValueSync();
            if (!result.IsSuccess()) {
                UNIT_ASSERT_VALUES_EQUAL_C(result.GetStatus(), EStatus::PRECONDITION_FAILED, result.GetIssues().ToString());
                UNIT_ASSERT_STRING_CONTAINS(result.GetIssues().ToString(), "Resource pool MyPool was disabled due to zero concurrent query limit");
                return;
            }

            Cerr << "Wait resource pool classifier " << TInstant::Now() - start << ": status = " << result.GetStatus() << ", issues = " << result.GetIssues().ToOneLineString() << "\n";
            Sleep(TDuration::Seconds(1));
        }
        UNIT_ASSERT_C(false, "Waiting resource pool classifier timeout. Spent time " << TInstant::Now() - start << " exceeds limit " << timeout);
    }

    std::pair<ui32, ui32> CalcRowsAndBatches(TExecuteQueryIterator& it) {
        ui32 totalRows = 0;
        ui32 totalBatches = 0;
        for (;;) {
            auto streamPart = it.ReadNext().GetValueSync();
            if (!streamPart.IsSuccess()) {
                UNIT_ASSERT_C(streamPart.EOS(), streamPart.GetIssues().ToString());
                break;
            }

            if (streamPart.HasResultSet()) {
                auto result = streamPart.ExtractResultSet();
                UNIT_ASSERT(!result.Truncated());
                totalRows += result.RowsCount();
                totalBatches++;
            }
        }
        return {totalRows, totalBatches};
    }

    Y_UNIT_TEST(FlowControllOnHugeLiteralAsTable) {
        auto kikimr = DefaultKikimrRunner();
        auto db = kikimr.GetQueryClient();

        const TString query = "SELECT * FROM AS_TABLE(ListReplicate(AsStruct(\"12345678\" AS Key), 100000))";

        {
            // Check range for chunk size settings
            auto settings = TExecuteQuerySettings().OutputChunkMaxSize(48_MB);
            auto it = db.StreamExecuteQuery(query, TTxControl::BeginTx().CommitTx(), settings).ExtractValueSync();
            UNIT_ASSERT_VALUES_EQUAL_C(it.GetStatus(), EStatus::SUCCESS, it.GetIssues().ToString());
            auto streamPart = it.ReadNext().GetValueSync();
            UNIT_ASSERT_VALUES_EQUAL_C(streamPart.GetStatus(), EStatus::BAD_REQUEST, streamPart.GetIssues().ToString());
        }

        auto settings = TExecuteQuerySettings().OutputChunkMaxSize(10000);
        auto it = db.StreamExecuteQuery(query, TTxControl::BeginTx().CommitTx(), settings).ExtractValueSync();
        UNIT_ASSERT_VALUES_EQUAL_C(it.GetStatus(), EStatus::SUCCESS, it.GetIssues().ToString());

        auto [totalRows, totalBatches] = CalcRowsAndBatches(it);

        UNIT_ASSERT_VALUES_EQUAL(totalRows, 100000);
        // 100000 rows * 9 (?) byte per row / 10000 chunk size limit -> expect 90 batches
        UNIT_ASSERT(totalBatches >= 90); // but got 91 in our case
        UNIT_ASSERT(totalBatches < 100);
    }

    TString GetQueryToFillTable(bool longRow) {
        TString s = "12345678";
        int rows = 100000;
        if (longRow) {
            rows /= 1000;
            s.resize(1000, 'x');
        }
        return Sprintf("UPSERT INTO test SELECT * FROM AS_TABLE (ListMap(ListEnumerate(ListReplicate(\"%s\", %d)), "
                       "($x) -> {RETURN AsStruct($x.0 AS Key, $x.1 as Value)}))",
                       s.c_str(), rows);
    }

    void DoFlowControllOnHugeRealTable(bool longRow) {
        auto kikimr = DefaultKikimrRunner();
        auto db = kikimr.GetQueryClient();

        {
            const TString q = "CREATE TABLE test (Key Uint64, Value String, PRIMARY KEY (Key))";
            auto r = db.ExecuteQuery(q, TTxControl::NoTx()).ExtractValueSync();
            UNIT_ASSERT_VALUES_EQUAL_C(r.GetStatus(), EStatus::SUCCESS, r.GetIssues().ToString());
        }

        {
            auto q = GetQueryToFillTable(longRow);
            auto r = db.ExecuteQuery(q, TTxControl::BeginTx().CommitTx()).ExtractValueSync();
            UNIT_ASSERT_VALUES_EQUAL_C(r.GetStatus(), EStatus::SUCCESS, r.GetIssues().ToString());
        }

        const TString query = "SELECT * FROM test";
        if (longRow) {
            // Check the case of limit less than one row size - expect one batch for each row
            auto settings = TExecuteQuerySettings().OutputChunkMaxSize(100);
            auto it = db.StreamExecuteQuery(query, TTxControl::BeginTx().CommitTx(), settings).ExtractValueSync();
            UNIT_ASSERT_VALUES_EQUAL_C(it.GetStatus(), EStatus::SUCCESS, it.GetIssues().ToString());

            auto [totalRows, totalBatches] = CalcRowsAndBatches(it);

            UNIT_ASSERT_VALUES_EQUAL(totalRows, 100);
            UNIT_ASSERT_VALUES_EQUAL(totalBatches, 100);
        }

        auto settings = TExecuteQuerySettings().OutputChunkMaxSize(10000);
        auto it = db.StreamExecuteQuery(query, TTxControl::BeginTx().CommitTx(), settings).ExtractValueSync();
        UNIT_ASSERT_VALUES_EQUAL_C(it.GetStatus(), EStatus::SUCCESS, it.GetIssues().ToString());

        auto [totalRows, totalBatches] = CalcRowsAndBatches(it);

        Cerr << totalBatches << Endl;
        if (longRow) {
            UNIT_ASSERT_VALUES_EQUAL(totalRows, 100);
            // 100 rows * 1000 byte per row / 10000 chunk size limit -> expect 10 batches
            UNIT_ASSERT(9 <= totalBatches);
            UNIT_ASSERT_LT_C(totalBatches, 13, totalBatches);
        } else {
            UNIT_ASSERT_VALUES_EQUAL(totalRows, 100000);
            // 100000 rows * 12 byte per row / 10000 chunk size limit -> expect 120 batches
            UNIT_ASSERT(119 <= totalBatches);
            UNIT_ASSERT_LT_C(totalBatches, 123, totalBatches);
        }
    }

    Y_UNIT_TEST_TWIN(FlowControllOnHugeRealTable, LongRow) {
        DoFlowControllOnHugeRealTable(LongRow);
    }

    Y_UNIT_TEST(ExecuteQueryExplicitTxTLI) {
        auto kikimr = DefaultKikimrRunner();
        auto db = kikimr.GetQueryClient();
        auto sessionResult = db.GetSession().ExtractValueSync();
        UNIT_ASSERT_VALUES_EQUAL_C(sessionResult.GetStatus(), EStatus::SUCCESS, sessionResult.GetIssues().ToString());
        auto session = sessionResult.GetSession();

        auto beginTxResult = session.BeginTransaction(TTxSettings::SerializableRW()).ExtractValueSync();
        UNIT_ASSERT_VALUES_EQUAL_C(beginTxResult.GetStatus(), EStatus::SUCCESS, beginTxResult.GetIssues().ToString());
        auto transaction = beginTxResult.GetTransaction();
        UNIT_ASSERT(transaction.IsActive());

        {
            const TString query = "UPDATE TwoShard SET Value2 = 0";
            auto result = transaction.GetSession().ExecuteQuery(query, TTxControl::Tx(transaction.GetId())).ExtractValueSync();
            UNIT_ASSERT_VALUES_EQUAL_C(result.GetStatus(), EStatus::SUCCESS, result.GetIssues().ToString());
        }

        {

            const TString query = "UPDATE TwoShard SET Value2 = 1";
            auto result = db.ExecuteQuery(query, TTxControl::BeginTx().CommitTx()).ExtractValueSync();
            UNIT_ASSERT_VALUES_EQUAL_C(result.GetStatus(), EStatus::SUCCESS, result.GetIssues().ToString());
        }

        auto commitTxResult = transaction.Commit().ExtractValueSync();
        UNIT_ASSERT_VALUES_EQUAL_C(commitTxResult.GetStatus(), EStatus::ABORTED, commitTxResult.GetIssues().ToString());
    }

    Y_UNIT_TEST(ExecuteQueryInteractiveTx) {
        auto kikimr = DefaultKikimrRunner();
        auto db = kikimr.GetQueryClient();
        auto sessionResult = db.GetSession().ExtractValueSync();
        UNIT_ASSERT_VALUES_EQUAL_C(sessionResult.GetStatus(), EStatus::SUCCESS, sessionResult.GetIssues().ToString());
        auto session = sessionResult.GetSession();

        {
            const TString query = "UPDATE TwoShard SET Value2 = 0";
            auto result = session.ExecuteQuery(query, TTxControl::BeginTx()).ExtractValueSync();
            UNIT_ASSERT_VALUES_EQUAL_C(result.GetStatus(), EStatus::SUCCESS, result.GetIssues().ToString());
            auto transaction = result.GetTransaction();
            UNIT_ASSERT(transaction->IsActive());

            auto checkResult = [&](TString expected) {
                auto selectRes = db.ExecuteQuery(
                    "SELECT * FROM TwoShard ORDER BY Key",
                    TTxControl::BeginTx().CommitTx()
                ).ExtractValueSync();

                UNIT_ASSERT_C(selectRes.IsSuccess(), selectRes.GetIssues().ToString());
                CompareYson(expected, FormatResultSetYson(selectRes.GetResultSet(0)));
            };
            checkResult(R"([[[1u];["One"];[-1]];[[2u];["Two"];[0]];[[3u];["Three"];[1]];[[4000000001u];["BigOne"];[-1]];[[4000000002u];["BigTwo"];[0]];[[4000000003u];["BigThree"];[1]]])");

            auto txRes = transaction->Commit().GetValueSync();
            UNIT_ASSERT_VALUES_EQUAL_C(txRes.GetStatus(), EStatus::SUCCESS, txRes.GetIssues().ToString());

            checkResult(R"([[[1u];["One"];[0]];[[2u];["Two"];[0]];[[3u];["Three"];[0]];[[4000000001u];["BigOne"];[0]];[[4000000002u];["BigTwo"];[0]];[[4000000003u];["BigThree"];[0]]])");
        }

        {
            const TString query = "UPDATE TwoShard SET Value2 = 1";
            auto result = session.ExecuteQuery(query, TTxControl::BeginTx()).ExtractValueSync();
            UNIT_ASSERT_VALUES_EQUAL_C(result.GetStatus(), EStatus::SUCCESS, result.GetIssues().ToString());
            auto transaction = result.GetTransaction();
            UNIT_ASSERT(transaction->IsActive());

            const TString query2 = "UPDATE KeyValue SET Value = 'Vic'";
            auto result2 = session.ExecuteQuery(query2, TTxControl::Tx(transaction->GetId())).ExtractValueSync();
            UNIT_ASSERT_VALUES_EQUAL_C(result2.GetStatus(), EStatus::SUCCESS, result2.GetIssues().ToString());
            auto transaction2 = result2.GetTransaction();
            UNIT_ASSERT(transaction2->IsActive());

            auto checkResult = [&](TString table, TString expected) {
                auto selectRes = db.ExecuteQuery(
                    Sprintf("SELECT * FROM %s ORDER BY Key", table.data()),
                    TTxControl::BeginTx().CommitTx()
                ).ExtractValueSync();

                UNIT_ASSERT_C(selectRes.IsSuccess(), selectRes.GetIssues().ToString());
                CompareYson(expected, FormatResultSetYson(selectRes.GetResultSet(0)));
            };
            checkResult("TwoShard", R"([[[1u];["One"];[0]];[[2u];["Two"];[0]];[[3u];["Three"];[0]];[[4000000001u];["BigOne"];[0]];[[4000000002u];["BigTwo"];[0]];[[4000000003u];["BigThree"];[0]]])");
            checkResult("KeyValue", R"([[[1u];["One"]];[[2u];["Two"]]])");
            auto txRes = transaction->Commit().GetValueSync();
            UNIT_ASSERT_VALUES_EQUAL_C(txRes.GetStatus(), EStatus::SUCCESS, txRes.GetIssues().ToString());

            checkResult("KeyValue", R"([[[1u];["Vic"]];[[2u];["Vic"]]])");
            checkResult("TwoShard", R"([[[1u];["One"];[1]];[[2u];["Two"];[1]];[[3u];["Three"];[1]];[[4000000001u];["BigOne"];[1]];[[4000000002u];["BigTwo"];[1]];[[4000000003u];["BigThree"];[1]]])");
        }
    }

    Y_UNIT_TEST(IssuesInCaseOfSuccess) {
        auto kikimr = DefaultKikimrRunner();
        auto db = kikimr.GetQueryClient();
        auto session = kikimr.GetTableClient().CreateSession().GetValueSync().GetSession();
        CreateSampleTablesWithIndex(session, true);
        auto selectRes = db.ExecuteQuery(
            "SELECT Value FROM `/Root/SecondaryKeys` VIEW Index WHERE Key = 2",
            TTxControl::BeginTx().CommitTx()
        ).ExtractValueSync();

        UNIT_ASSERT_C(selectRes.IsSuccess(), selectRes.GetIssues().ToString());
        const TString expected = R"([[["Payload2"]]])";
        CompareYson(expected, FormatResultSetYson(selectRes.GetResultSet(0)));
        UNIT_ASSERT_C(HasIssue(selectRes.GetIssues(), NYql::TIssuesIds::KIKIMR_WRONG_INDEX_USAGE,
            [](const auto& issue) {
                return issue.GetMessage().contains("Given predicate is not suitable for used index: Index");
            }), selectRes.GetIssues().ToString());
    }

    Y_UNIT_TEST(ExecuteQueryInteractiveTxCommitWithQuery) {
        auto kikimr = DefaultKikimrRunner();
        auto db = kikimr.GetQueryClient();
        auto sessionResult = db.GetSession().ExtractValueSync();
        UNIT_ASSERT_VALUES_EQUAL_C(sessionResult.GetStatus(), EStatus::SUCCESS, sessionResult.GetIssues().ToString());
        auto session = sessionResult.GetSession();

        const TString query = "UPDATE TwoShard SET Value2 = 0";
        auto result = session.ExecuteQuery(query, TTxControl::BeginTx()).ExtractValueSync();
        UNIT_ASSERT_VALUES_EQUAL_C(result.GetStatus(), EStatus::SUCCESS, result.GetIssues().ToString());
        auto transaction = result.GetTransaction();
        UNIT_ASSERT(transaction->IsActive());

        auto checkResult = [&](TString expected) {
            auto selectRes = db.ExecuteQuery(
                "SELECT * FROM TwoShard ORDER BY Key",
                TTxControl::BeginTx().CommitTx()
            ).ExtractValueSync();

            UNIT_ASSERT_C(selectRes.IsSuccess(), selectRes.GetIssues().ToString());
            CompareYson(expected, FormatResultSetYson(selectRes.GetResultSet(0)));
        };
        checkResult(R"([[[1u];["One"];[-1]];[[2u];["Two"];[0]];[[3u];["Three"];[1]];[[4000000001u];["BigOne"];[-1]];[[4000000002u];["BigTwo"];[0]];[[4000000003u];["BigThree"];[1]]])");

        result = session.ExecuteQuery("UPDATE TwoShard SET Value2 = 1 WHERE Key = 1",
            TTxControl::Tx(transaction->GetId()).CommitTx()).ExtractValueSync();;
        UNIT_ASSERT_VALUES_EQUAL_C(result.GetStatus(), EStatus::SUCCESS, result.GetIssues().ToString());
        UNIT_ASSERT(!result.GetTransaction());

        checkResult(R"([[[1u];["One"];[1]];[[2u];["Two"];[0]];[[3u];["Three"];[0]];[[4000000001u];["BigOne"];[0]];[[4000000002u];["BigTwo"];[0]];[[4000000003u];["BigThree"];[0]]])");
    }


    Y_UNIT_TEST(ForbidInteractiveTxOnImplicitSession) {
        auto kikimr = DefaultKikimrRunner();
        auto db = kikimr.GetQueryClient();

        const TString query = "SELECT 1";
        UNIT_ASSERT_EXCEPTION(db.ExecuteQuery(query, TTxControl::BeginTx()).ExtractValueSync(), NYdb::TContractViolation);
    }

    Y_UNIT_TEST(ExecuteRetryQuery) {
        auto kikimr = DefaultKikimrRunner();
        auto db = kikimr.GetQueryClient();
        const TString query = "SELECT Key, Value2 FROM TwoShard WHERE Value2 > 0 ORDER BY Key";
        auto queryFunc = [&query](TSession session) -> TAsyncExecuteQueryResult {
            return session.ExecuteQuery(query, TTxControl::BeginTx().CommitTx());
        };

        auto resultRetryFunc = db.RetryQuery(std::move(queryFunc)).GetValueSync();
        int attempt = 10;
        while (attempt-- && db.GetActiveSessionCount() > 0) {
            Sleep(TDuration::MilliSeconds(100));
        }
        UNIT_ASSERT_VALUES_EQUAL(db.GetActiveSessionCount(), 0);
        CheckQueryResult(resultRetryFunc);
    }

    Y_UNIT_TEST(ExecuteQueryPg) {
        auto kikimr = DefaultKikimrRunner();
        auto db = kikimr.GetQueryClient();

        auto settings = TExecuteQuerySettings()
            .Syntax(ESyntax::Pg);

        auto result = db.ExecuteQuery(R"(
            SELECT * FROM (VALUES
                (1::int8, 'one'),
                (2::int8, 'two'),
                (3::int8, 'three')
            ) AS t;
        )", TTxControl::BeginTx().CommitTx(), settings).ExtractValueSync();
        UNIT_ASSERT_VALUES_EQUAL_C(result.GetStatus(), EStatus::SUCCESS, result.GetIssues().ToString());

        CompareYson(R"([
            ["1";"one"];
            ["2";"two"];
            ["3";"three"]
        ])", FormatResultSetYson(result.GetResultSet(0)));
    }

    //KIKIMR-18492
    Y_UNIT_TEST(ExecuteQueryPgTableSelect) {
        TKikimrRunner kikimr(NKqp::TKikimrSettings().SetWithSampleTables(false));
        auto settings = TExecuteQuerySettings()
            .Syntax(ESyntax::Pg);
        {
            auto db = kikimr.GetTableClient();
            auto session = db.CreateSession().GetValueSync().GetSession();
            auto result = session.ExecuteSchemeQuery(R"(
                CREATE TABLE test (id int16,PRIMARY KEY (id)))"
            ).GetValueSync();

            UNIT_ASSERT_C(result.IsSuccess(), result.GetIssues().ToString());
        }
        {
            auto db = kikimr.GetQueryClient();
            auto result = db.ExecuteQuery(
                "SELECT * FROM test",
                TTxControl::BeginTx().CommitTx(), settings
            ).ExtractValueSync();

            UNIT_ASSERT_C(result.IsSuccess(), result.GetIssues().ToString());
            CompareYson(R"([])", FormatResultSetYson(result.GetResultSet(0)));
        }
    }

    Y_UNIT_TEST(ExecuteDDLStatusCodeSchemeError) {
        TKikimrRunner kikimr(NKqp::TKikimrSettings().SetWithSampleTables(false));
        {
            auto db = kikimr.GetQueryClient();
            auto result = db.ExecuteQuery(R"(
                CREATE TABLE unsupported_TzTimestamp (key Int32, payload TzTimestamp, primary key(key)))",
                TTxControl::NoTx()
            ).GetValueSync();

            UNIT_ASSERT_VALUES_EQUAL_C(result.GetStatus(), EStatus::SCHEME_ERROR, result.GetIssues().ToString());
        }
    }

    Y_UNIT_TEST(ExecuteQueryScalar) {
        auto kikimr = DefaultKikimrRunner();
        auto db = kikimr.GetQueryClient();

        auto result = db.ExecuteQuery(R"(
            SELECT COUNT(*) FROM EightShard;
        )", TTxControl::BeginTx().CommitTx()).ExtractValueSync();
        UNIT_ASSERT_VALUES_EQUAL_C(result.GetStatus(), EStatus::SUCCESS, result.GetIssues().ToString());

        CompareYson(R"([[24u]])", FormatResultSetYson(result.GetResultSet(0)));
    }

    Y_UNIT_TEST(ExecuteQueryMultiResult) {
        auto kikimr = DefaultKikimrRunner();
        auto db = kikimr.GetQueryClient();

        auto settings = TExecuteQuerySettings()
            .StatsMode(EStatsMode::Basic);

        auto result = db.ExecuteQuery(R"(
            SELECT * FROM EightShard WHERE Text = "Value2" AND Data = 1 ORDER BY Key;
            SELECT * FROM TwoShard WHERE Key < 10 ORDER BY Key;
        )", TTxControl::BeginTx().CommitTx(), settings).ExtractValueSync();
        UNIT_ASSERT_VALUES_EQUAL_C(result.GetStatus(), EStatus::SUCCESS, result.GetIssues().ToString());

        auto& stats = NYdb::TProtoAccessor::GetProto(*result.GetStats());
        UNIT_ASSERT_VALUES_EQUAL(stats.query_phases().size(), 1);

        CompareYson(R"([
            [[1];[202u];["Value2"]];
            [[1];[502u];["Value2"]];
            [[1];[802u];["Value2"]]])", FormatResultSetYson(result.GetResultSet(0)));
        CompareYson(R"([
            [[1u];["One"];[-1]];
            [[2u];["Two"];[0]];
            [[3u];["Three"];[1]]])", FormatResultSetYson(result.GetResultSet(1)));
    }

    Y_UNIT_TEST(ExecuteQueryMultiScalar) {
        auto kikimr = DefaultKikimrRunner();
        auto db = kikimr.GetQueryClient();

        auto result = db.ExecuteQuery(R"(
            SELECT COUNT(*) FROM EightShard;
            SELECT COUNT(*) FROM TwoShard;
        )", TTxControl::BeginTx().CommitTx()).ExtractValueSync();
        UNIT_ASSERT_VALUES_EQUAL_C(result.GetStatus(), EStatus::SUCCESS, result.GetIssues().ToString());

        CompareYson(R"([[24u]])", FormatResultSetYson(result.GetResultSet(0)));
        CompareYson(R"([[6u]])", FormatResultSetYson(result.GetResultSet(1)));
    }

    Y_UNIT_TEST(StreamExecuteQueryMultiResult) {
        auto kikimr = DefaultKikimrRunner();
        auto db = kikimr.GetQueryClient();

        auto it = db.StreamExecuteQuery(R"(
            SELECT * FROM EightShard WHERE Text = "Value2" AND Data = 1 ORDER BY Key;
            SELECT 2;
            SELECT * FROM TwoShard WHERE Key < 10 ORDER BY Key;
        )", TTxControl::BeginTx().CommitTx()).ExtractValueSync();
        UNIT_ASSERT_C(it.IsSuccess(), it.GetIssues().ToString());

        ui64 lastResultSetIndex = 0;
        ui64 count = 0;
        for (;;) {
            auto streamPart = it.ReadNext().GetValueSync();
            if (!streamPart.IsSuccess()) {
                UNIT_ASSERT_C(streamPart.EOS(), streamPart.GetIssues().ToString());
                break;
            }

            if (streamPart.HasResultSet()) {
                if (streamPart.GetResultSetIndex() != lastResultSetIndex) {
                    UNIT_ASSERT_VALUES_EQUAL(streamPart.GetResultSetIndex(), lastResultSetIndex + 1);
                    ++lastResultSetIndex;
                }

                auto resultSet = streamPart.ExtractResultSet();
                count += resultSet.RowsCount();
            }
        }

        UNIT_ASSERT_VALUES_EQUAL(count, 7);
    }

    Y_UNIT_TEST(Write) {
        auto kikimr = DefaultKikimrRunner();
        auto db = kikimr.GetQueryClient();

        auto result = db.ExecuteQuery(R"(
            UPSERT INTO TwoShard (Key, Value2) VALUES(0, 101);

            SELECT Value2 FROM TwoShard WHERE Key = 0;
        )", TTxControl::BeginTx().CommitTx()).ExtractValueSync();
        UNIT_ASSERT_VALUES_EQUAL_C(result.GetStatus(), EStatus::SUCCESS, result.GetIssues().ToString());

        CompareYson(R"([[[101]]])", FormatResultSetYson(result.GetResultSet(0)));
    }

    Y_UNIT_TEST(Explain) {
        auto kikimr = DefaultKikimrRunner();
        auto db = kikimr.GetQueryClient();

        auto params = TParamsBuilder()
            .AddParam("$value").Int64(17).Build()
            .Build();

        auto settings = TExecuteQuerySettings()
            .ExecMode(EExecMode::Explain);

        auto result = db.ExecuteQuery(R"(
            DECLARE $value As Int64;
            SELECT $value;
        )", TTxControl::NoTx(), params, settings).ExtractValueSync();
        UNIT_ASSERT_VALUES_EQUAL_C(result.GetStatus(), EStatus::SUCCESS, result.GetIssues().ToString());
        UNIT_ASSERT(result.GetResultSets().empty());

        UNIT_ASSERT(result.GetStats().has_value());
        UNIT_ASSERT(result.GetStats()->GetPlan().has_value());

        NJson::TJsonValue plan;
        NJson::ReadJsonTree(*result.GetStats()->GetPlan(), &plan, true);
        UNIT_ASSERT(ValidatePlanNodeIds(plan));
    }

    Y_UNIT_TEST(ExecStats) {
        auto kikimr = DefaultKikimrRunner();
        auto db = kikimr.GetQueryClient();

        auto params = TParamsBuilder()
            .AddParam("$value").Uint32(10).Build()
            .Build();

        auto settings = TExecuteQuerySettings()
            .StatsMode(EStatsMode::Basic);

        auto result = db.ExecuteQuery(R"(
            DECLARE $value As Uint32;
            SELECT * FROM TwoShard WHERE Key < $value;
        )", TTxControl::BeginTx().CommitTx(), params, settings).ExtractValueSync();
        UNIT_ASSERT_VALUES_EQUAL_C(result.GetStatus(), EStatus::SUCCESS, result.GetIssues().ToString());

        UNIT_ASSERT_VALUES_EQUAL(result.GetResultSet(0).RowsCount(), 3);
        UNIT_ASSERT(result.GetStats().has_value());
        UNIT_ASSERT(!result.GetStats()->GetPlan().has_value());

        auto& stats = NYdb::TProtoAccessor::GetProto(*result.GetStats());
        UNIT_ASSERT_VALUES_EQUAL(stats.query_phases().size(), 1);
    }

    Y_UNIT_TEST(ExecStatsPlan) {
        auto kikimr = DefaultKikimrRunner();
        auto db = kikimr.GetQueryClient();

        auto params = TParamsBuilder()
            .AddParam("$value").Uint32(10).Build()
            .Build();

        auto settings = TExecuteQuerySettings()
            .StatsMode(EStatsMode::Full);

        auto result = db.ExecuteQuery(R"(
            DECLARE $value As Uint32;
            SELECT * FROM TwoShard WHERE Key < $value;
        )", TTxControl::BeginTx().CommitTx(), params, settings).ExtractValueSync();
        UNIT_ASSERT_VALUES_EQUAL_C(result.GetStatus(), EStatus::SUCCESS, result.GetIssues().ToString());

        UNIT_ASSERT_VALUES_EQUAL(result.GetResultSet(0).RowsCount(), 3);
        UNIT_ASSERT(result.GetStats().has_value());
        UNIT_ASSERT(result.GetStats()->GetPlan().has_value());

        NJson::TJsonValue plan;
        NJson::ReadJsonTree(*result.GetStats()->GetPlan(), &plan, true);

        auto stages = FindPlanStages(plan);

        i64 totalTasks = 0;
        for (const auto& stage : stages) {
            if (stage.GetMapSafe().contains("Stats")) {
                totalTasks += stage.GetMapSafe().at("Stats").GetMapSafe().at("Tasks").GetIntegerSafe();
            }
        }
        UNIT_ASSERT_VALUES_EQUAL(totalTasks, 2);
    }

    Y_UNIT_TEST(ExecStatsAst) {
        auto kikimr = DefaultKikimrRunner();
        auto db = kikimr.GetQueryClient();

        auto settings = TExecuteQuerySettings()
            .StatsMode(EStatsMode::Full);

        std::vector<std::pair<TString, EStatus>> cases = {
            { "SELECT 42 AS test_ast_column", EStatus::SUCCESS },
            { "SELECT test_ast_column FROM TwoShard", EStatus::GENERIC_ERROR },
            { "SELECT UNWRAP(42 / 0) AS test_ast_column", EStatus::PRECONDITION_FAILED },
        };

        for (const auto& [sql, status] : cases) {
            auto result = db.ExecuteQuery(sql, TTxControl::BeginTx().CommitTx(), settings).ExtractValueSync();
            UNIT_ASSERT_VALUES_EQUAL_C(result.GetStatus(), status, result.GetIssues().ToString());

            UNIT_ASSERT(result.GetStats().has_value());
            UNIT_ASSERT(result.GetStats()->GetAst().has_value());
            UNIT_ASSERT_STRING_CONTAINS(*result.GetStats()->GetAst(), "test_ast_column");
        }
    }

    Y_UNIT_TEST(Ddl) {
        NKikimrConfig::TAppConfig appConfig;
        auto setting = NKikimrKqp::TKqpSetting();
        auto serverSettings = TKikimrSettings()
            .SetAppConfig(appConfig)
            .SetKqpSettings({setting});

        TKikimrRunner kikimr(serverSettings);
        auto db = kikimr.GetQueryClient();

        enum EEx {
            Empty,
            IfExists,
            IfNotExists,
        };

        auto checkCreate = [&](bool expectSuccess, EEx exMode, int nameSuffix) {
            UNIT_ASSERT_UNEQUAL(exMode, EEx::IfExists);
            const TString ifNotExistsStatement = exMode == EEx::IfNotExists ? "IF NOT EXISTS" : "";
            const TString sql = fmt::format(R"sql(
                CREATE TABLE {if_not_exists} TestDdl_{name_suffix} (
                    Key Uint64,
                    Value String,
                    PRIMARY KEY (Key)
                );
                )sql",
                "if_not_exists"_a = ifNotExistsStatement,
                "name_suffix"_a = nameSuffix
            );

            auto result = db.ExecuteQuery(sql, TTxControl::NoTx()).ExtractValueSync();
            if (expectSuccess) {
                UNIT_ASSERT_VALUES_EQUAL_C(result.GetStatus(), EStatus::SUCCESS, result.GetIssues().ToString());
            } else {
                UNIT_ASSERT_VALUES_UNEQUAL_C(result.GetStatus(), EStatus::SUCCESS, result.GetIssues().ToString());
            }
            UNIT_ASSERT(result.GetResultSets().empty());
        };

        auto checkDrop = [&](bool expectSuccess, EEx exMode, int nameSuffix) {
            UNIT_ASSERT_UNEQUAL(exMode, EEx::IfNotExists);
            const TString ifExistsStatement = exMode == EEx::IfExists ? "IF EXISTS" : "";
            const TString sql = fmt::format(R"sql(
                DROP TABLE {if_exists} TestDdl_{name_suffix};
                )sql",
                "if_exists"_a = ifExistsStatement,
                "name_suffix"_a = nameSuffix
            );

            auto result = db.ExecuteQuery(sql, TTxControl::NoTx()).ExtractValueSync();
            if (expectSuccess) {
                UNIT_ASSERT_VALUES_EQUAL_C(result.GetStatus(), EStatus::SUCCESS, result.GetIssues().ToString());
            } else {
                UNIT_ASSERT_VALUES_UNEQUAL_C(result.GetStatus(), EStatus::SUCCESS, result.GetIssues().ToString());
            }
            UNIT_ASSERT(result.GetResultSets().empty());
        };

        auto checkUpsert = [&](int nameSuffix) {
            const TString sql = fmt::format(R"sql(
                UPSERT INTO TestDdl_{name_suffix} (Key, Value) VALUES (1, "One");
                )sql",
                "name_suffix"_a = nameSuffix
            );

            auto result = db.ExecuteQuery(sql, TTxControl::BeginTx().CommitTx()).ExtractValueSync();
            UNIT_ASSERT_VALUES_EQUAL_C(result.GetStatus(), EStatus::SUCCESS, result.GetIssues().ToString());
        };

        auto checkExists = [&](bool expectSuccess, int nameSuffix) {
            const TString sql = fmt::format(R"sql(
                SELECT * FROM TestDdl_{name_suffix};
                )sql",
                "name_suffix"_a = nameSuffix
            );
            auto result = db.ExecuteQuery(sql, TTxControl::BeginTx().CommitTx()).ExtractValueSync();

            if (expectSuccess) {
                UNIT_ASSERT_VALUES_EQUAL_C(result.GetStatus(), EStatus::SUCCESS, result.GetIssues().ToString());
                CompareYson(R"([[[1u];["One"]]])", FormatResultSetYson(result.GetResultSet(0)));
            } else {
                UNIT_ASSERT_VALUES_EQUAL_C(result.GetStatus(), EStatus::SCHEME_ERROR, result.GetIssues().ToString());
            }
        };

        auto checkRename = [&](bool expectSuccess, int nameSuffix, int nameSuffixTo) {
            const TString sql = fmt::format(R"sql(
                ALTER TABLE TestDdl_{name_suffix} RENAME TO TestDdl_{name_suffix_to}
                )sql",
                "name_suffix"_a = nameSuffix,
                "name_suffix_to"_a = nameSuffixTo
            );

            auto result = db.ExecuteQuery(sql, TTxControl::NoTx()).ExtractValueSync();
            if (expectSuccess) {
                UNIT_ASSERT_VALUES_EQUAL_C(result.GetStatus(), EStatus::SUCCESS, result.GetIssues().ToString());
            } else {
                UNIT_ASSERT_VALUES_UNEQUAL_C(result.GetStatus(), EStatus::SUCCESS, result.GetIssues().ToString());
            }
            UNIT_ASSERT(result.GetResultSets().empty());
        };

        // usual create
        checkCreate(true, EEx::Empty, 0);
        checkUpsert(0);
        checkExists(true, 0);

        // create already existing table
        checkCreate(false, EEx::Empty, 0); // already exists
        checkCreate(true, EEx::IfNotExists, 0);
        checkExists(true, 0);

        // usual drop
        checkDrop(true, EEx::Empty, 0);
        checkExists(false, 0);
        checkDrop(false, EEx::Empty, 0); // no such table

        // drop if exists
        checkDrop(true, EEx::IfExists, 0);
        checkExists(false, 0);

        // failed attempt to drop nonexisting table
        checkDrop(false, EEx::Empty, 0);

        // create with if not exists
        checkCreate(true, EEx::IfNotExists, 1); // real creation
        checkUpsert(1);
        checkExists(true, 1);
        checkCreate(true, EEx::IfNotExists, 1);

        // drop if exists
        checkDrop(true, EEx::IfExists, 1); // real drop
        checkExists(false, 1);
        checkDrop(true, EEx::IfExists, 1);

        // rename
        Y_UNUSED(checkRename);
        /*
        checkCreate(true, EEx::Empty, 2);
        checkRename(true, 2, 3);
        checkRename(false, 2, 3); // already renamed, no such table
        checkDrop(false, EEx::Empty, 2); // no such table
        checkDrop(true, EEx::Empty, 3);
        */
    }

    Y_UNIT_TEST(DdlColumnTable) {
        const TVector<TTestHelper::TColumnSchema> schema = {
            TTestHelper::TColumnSchema().SetName("Key").SetType(NScheme::NTypeIds::Uint64).SetNullable(false),
            TTestHelper::TColumnSchema().SetName("Value").SetType(NScheme::NTypeIds::String)
        };

        NKikimrConfig::TAppConfig appConfig;
        auto setting = NKikimrKqp::TKqpSetting();
        auto serverSettings = TKikimrSettings()
            .SetAppConfig(appConfig)
            .SetKqpSettings({setting});

        TTestHelper testHelper(serverSettings);
        auto& kikimr = testHelper.GetKikimr();

        auto db = kikimr.GetQueryClient();

        enum EEx {
            Empty,
            IfExists,
            IfNotExists,
        };

        auto checkCreate = [&](bool expectSuccess, EEx exMode, const TString& objPath, bool isStore) {
            UNIT_ASSERT_UNEQUAL(exMode, EEx::IfExists);
            const TString ifNotExistsStatement = exMode == EEx::IfNotExists ? "IF NOT EXISTS" : "";
            const TString objType = isStore ? "TABLESTORE" : "TABLE";
            const TString hash = !isStore ? " PARTITION BY HASH(Key) " : "";
            auto sql = TStringBuilder() << R"(
                --!syntax_v1
                CREATE )" << objType << " " << ifNotExistsStatement << " `" << objPath << R"(` (
                    Key Uint64 NOT NULL,
                    Value String,
                    PRIMARY KEY (Key)
                ))" << hash << R"(
                WITH (
                    STORE = COLUMN,
                    AUTO_PARTITIONING_MIN_PARTITIONS_COUNT = 10
                );)";

            auto result = db.ExecuteQuery(sql, TTxControl::NoTx()).ExtractValueSync();
            if (expectSuccess) {
                UNIT_ASSERT_VALUES_EQUAL_C(result.GetStatus(), EStatus::SUCCESS, result.GetIssues().ToString());
            } else {
                UNIT_ASSERT_VALUES_UNEQUAL_C(result.GetStatus(), EStatus::SUCCESS, result.GetIssues().ToString());
            }
            UNIT_ASSERT(result.GetResultSets().empty());
        };

        auto checkAlter = [&](const TString& objPath, bool isStore) {
            const TString objType = isStore ? "TABLESTORE" : "TABLE";
            {
                auto sql = TStringBuilder() << R"(
                    --!syntax_v1
                    ALTER )" << objType << " `" << objPath << R"(`
                        ADD COLUMN NewColumn Uint64;
                    ;)";

                auto result = db.ExecuteQuery(sql, TTxControl::NoTx()).ExtractValueSync();
                UNIT_ASSERT_VALUES_EQUAL_C(result.GetStatus(), EStatus::SUCCESS, result.GetIssues().ToString());
            }
            {
                auto sql = TStringBuilder() << R"(
                    --!syntax_v1
                    ALTER )" << objType << " `" << objPath << R"(`
                        DROP COLUMN NewColumn;
                    ;)";

                auto result = db.ExecuteQuery(sql, TTxControl::NoTx()).ExtractValueSync();
                UNIT_ASSERT_VALUES_EQUAL_C(result.GetStatus(), EStatus::SUCCESS, result.GetIssues().ToString());
            }
        };

        auto checkDrop = [&](bool expectSuccess, EEx exMode,
                const TString& objPath, bool isStore) {
            UNIT_ASSERT_UNEQUAL(exMode, EEx::IfNotExists);
            const TString ifExistsStatement = exMode == EEx::IfExists ? "IF EXISTS" : "";
            const TString objType = isStore ? "TABLESTORE" : "TABLE";
            auto sql = TStringBuilder() << R"(
                --!syntax_v1
                DROP )" << objType << " " << ifExistsStatement << " `" << objPath << R"(`;)";

            auto result = db.ExecuteQuery(sql, TTxControl::NoTx()).ExtractValueSync();
            if (expectSuccess) {
                UNIT_ASSERT_VALUES_EQUAL_C(result.GetStatus(), EStatus::SUCCESS, result.GetIssues().ToString());
            } else {
                UNIT_ASSERT_VALUES_UNEQUAL_C(result.GetStatus(), EStatus::SUCCESS, result.GetIssues().ToString());
            }
            UNIT_ASSERT(result.GetResultSets().empty());
        };

        auto checkAddRow = [&](const TString& objPath) {
            const size_t inserted_rows = 5;
            TTestHelper::TColumnTable testTable;
            testTable.SetName(objPath)
                .SetPrimaryKey({"Key"})
                .SetSharding({"Key"})
                .SetSchema(schema);
            {
                TTestHelper::TUpdatesBuilder tableInserter(testTable.GetArrowSchema(schema));
                for (size_t i = 0; i < inserted_rows; i++) {
                    tableInserter.AddRow().Add(i).Add("test_res_" + std::to_string(i));
                }
                testHelper.BulkUpsert(testTable, tableInserter);
            }

            Sleep(TDuration::Seconds(100));

            auto sql = TStringBuilder() << R"(
                SELECT Value FROM `)" << objPath << R"(` WHERE Key=1)";

            testHelper.ReadData(sql, "[[[\"test_res_1\"]]]");
        };

        checkCreate(true, EEx::Empty, "/Root/TableStoreTest", true);
        checkCreate(false, EEx::Empty, "/Root/TableStoreTest", true);
        checkCreate(true, EEx::IfNotExists, "/Root/TableStoreTest", true);
        checkDrop(true, EEx::Empty, "/Root/TableStoreTest", true);
        checkDrop(true, EEx::IfExists, "/Root/TableStoreTest", true);
        checkDrop(false, EEx::Empty, "/Root/TableStoreTest", true);

        checkCreate(true, EEx::IfNotExists, "/Root/TableStoreTest", true);
        checkCreate(false, EEx::Empty, "/Root/TableStoreTest", true);
        checkDrop(true, EEx::IfExists, "/Root/TableStoreTest", true);
        checkDrop(false, EEx::Empty, "/Root/TableStoreTest", true);

        checkCreate(true, EEx::IfNotExists, "/Root/ColumnTable", false);
        checkAlter("/Root/ColumnTable", false);
        checkDrop(true, EEx::IfExists, "/Root/ColumnTable", false);

        checkCreate(true, EEx::Empty, "/Root/ColumnTable", false);
        checkCreate(false, EEx::Empty, "/Root/ColumnTable", false);
        checkCreate(true, EEx::IfNotExists, "/Root/ColumnTable", false);
        checkAddRow("/Root/ColumnTable");
        checkDrop(true, EEx::IfExists, "/Root/ColumnTable", false);
        checkDrop(false, EEx::Empty, "/Root/ColumnTable", false);
        checkDrop(true, EEx::IfExists, "/Root/ColumnTable", false);
    }

    Y_UNIT_TEST(DdlUser) {
        NKikimrConfig::TAppConfig appConfig;
        auto setting = NKikimrKqp::TKqpSetting();
        auto serverSettings = TKikimrSettings()
            .SetAppConfig(appConfig)
            .SetKqpSettings({setting});

        TKikimrRunner kikimr(serverSettings);
        auto db = kikimr.GetQueryClient();

        auto result = db.ExecuteQuery(R"(
            CREATE USER user1 PASSWORD 'password1';
        )", TTxControl::NoTx()).ExtractValueSync();
        UNIT_ASSERT_VALUES_EQUAL_C(result.GetStatus(), EStatus::SUCCESS, result.GetIssues().ToString());

        result = db.ExecuteQuery(R"(
            CREATE USER user1 PASSWORD 'password1';
        )", TTxControl::NoTx()).ExtractValueSync();
        UNIT_ASSERT_VALUES_EQUAL_C(result.GetStatus(), EStatus::PRECONDITION_FAILED, result.GetIssues().ToString());

        result = db.ExecuteQuery(R"(
            ALTER USER user1 WITH ENCRYPTED PASSWORD 'password3';
        )", TTxControl::NoTx()).ExtractValueSync();
        UNIT_ASSERT_VALUES_EQUAL_C(result.GetStatus(), EStatus::SUCCESS, result.GetIssues().ToString());

        result = db.ExecuteQuery(R"(
            DROP USER user1;
        )", TTxControl::NoTx()).ExtractValueSync();
        UNIT_ASSERT_VALUES_EQUAL_C(result.GetStatus(), EStatus::SUCCESS, result.GetIssues().ToString());

        result = db.ExecuteQuery(R"(
            ALTER USER user1 WITH ENCRYPTED PASSWORD 'password3';
        )", TTxControl::NoTx()).ExtractValueSync();
        UNIT_ASSERT_VALUES_EQUAL_C(result.GetStatus(), EStatus::PRECONDITION_FAILED, result.GetIssues().ToString());

        result = db.ExecuteQuery(R"(
            DROP USER user1;
        )", TTxControl::NoTx()).ExtractValueSync();
        UNIT_ASSERT_VALUES_EQUAL_C(result.GetStatus(), EStatus::PRECONDITION_FAILED, result.GetIssues().ToString());

        result = db.ExecuteQuery(R"(
            DROP USER IF EXISTS user1;
        )", TTxControl::NoTx()).ExtractValueSync();
        UNIT_ASSERT_VALUES_EQUAL_C(result.GetStatus(), EStatus::SUCCESS, result.GetIssues().ToString());
    }

    Y_UNIT_TEST(CreateTempTable) {
        NKikimrConfig::TAppConfig appConfig;
        auto setting = NKikimrKqp::TKqpSetting();
        auto serverSettings = TKikimrSettings()
            .SetAppConfig(appConfig)
            .SetKqpSettings({setting})
            .SetAuthToken("user0@builtin");
        TKikimrRunner kikimr(
            serverSettings.SetWithSampleTables(false).SetEnableTempTables(true));
        auto clientConfig = NGRpcProxy::TGRpcClientConfig(kikimr.GetEndpoint());
        auto client = kikimr.GetQueryClient();
        {
            auto session = client.GetSession().GetValueSync().GetSession();
            auto id = session.GetId();

            const auto queryCreate = Q_(R"(
                --!syntax_v1
                CREATE TEMP TABLE Temp (
                    Key Uint64 NOT NULL,
                    Value String,
                    PRIMARY KEY (Key)
                );)");

            auto resultCreate = session.ExecuteQuery(queryCreate, NYdb::NQuery::TTxControl::NoTx()).ExtractValueSync();
            UNIT_ASSERT_C(resultCreate.IsSuccess(), resultCreate.GetIssues().ToString());

            const auto querySelect = Q_(R"(
                --!syntax_v1
                SELECT * FROM Temp;
            )");

            auto resultSelect = session.ExecuteQuery(
                querySelect, NYdb::NQuery::TTxControl::BeginTx().CommitTx()).ExtractValueSync();
            UNIT_ASSERT_C(resultSelect.IsSuccess(), resultSelect.GetIssues().ToString());

            const TVector<TString> sessionIdSplitted = StringSplitter(id).SplitByString("&id=");
            const auto queryCreateRestricted = Q_(fmt::format(R"(
                --!syntax_v1
                CREATE TABLE `/Root/.tmp/sessions/{}/Test` (
                    Key Uint64 NOT NULL,
                    Value String,
                    PRIMARY KEY (Key)
                );)", sessionIdSplitted.back()));

            auto resultCreateRestricted = session.ExecuteQuery(queryCreateRestricted, NYdb::NQuery::TTxControl::NoTx()).ExtractValueSync();
            UNIT_ASSERT(!resultCreateRestricted.IsSuccess());
            UNIT_ASSERT_C(resultCreateRestricted.GetIssues().ToString().contains("error: path is temporary"), resultCreateRestricted.GetIssues().ToString());

            bool allDoneOk = true;
            NTestHelpers::CheckDelete(clientConfig, TString{id}, Ydb::StatusIds::SUCCESS, allDoneOk);

            UNIT_ASSERT(allDoneOk);
        }

        {
            const auto querySelect = Q_(R"(
                --!syntax_v1
                SELECT * FROM Temp;
            )");

            auto resultSelect = client.ExecuteQuery(
                querySelect, NYdb::NQuery::TTxControl::BeginTx().CommitTx()).ExtractValueSync();
            UNIT_ASSERT(!resultSelect.IsSuccess());
        }

        Sleep(TDuration::Seconds(1));

        {
            auto schemeClient = kikimr.GetSchemeClient();
            auto listResult = schemeClient.ListDirectory("/Root/.tmp/sessions").GetValueSync();
            UNIT_ASSERT_VALUES_EQUAL_C(listResult.GetStatus(), NYdb::EStatus::SUCCESS, listResult.GetIssues().ToString());
            UNIT_ASSERT_VALUES_EQUAL(listResult.GetChildren().size(), 0);
        }
    }

    Y_UNIT_TEST(AlterTempTable) {
        NKikimrConfig::TAppConfig appConfig;
        auto setting = NKikimrKqp::TKqpSetting();
        auto serverSettings = TKikimrSettings()
            .SetAppConfig(appConfig)
            .SetKqpSettings({setting});
        TKikimrRunner kikimr(
            serverSettings.SetWithSampleTables(false).SetEnableTempTables(true));
        auto clientConfig = NGRpcProxy::TGRpcClientConfig(kikimr.GetEndpoint());
        auto client = kikimr.GetQueryClient();
        auto settings = NYdb::NQuery::TExecuteQuerySettings()
            .StatsMode(NYdb::NQuery::EStatsMode::Basic);
        {
            auto session = client.GetSession().GetValueSync().GetSession();
            auto id = session.GetId();

            {
                const auto query = Q_(R"(
                    --!syntax_v1
                    CREATE TEMP TABLE Temp (
                        Key Int32 NOT NULL,
                        Value Int32,
                        PRIMARY KEY (Key)
                    );)");

                auto result =
                    session.ExecuteQuery(query, NYdb::NQuery::TTxControl::NoTx(), settings).ExtractValueSync();
                UNIT_ASSERT_C(result.IsSuccess(), result.GetIssues().ToString());
                auto stats = NYdb::TProtoAccessor::GetProto(*result.GetStats());
                UNIT_ASSERT_VALUES_EQUAL(stats.compilation().from_cache(), false);
            }

            {
                const auto query = Q_(R"(
                    --!syntax_v1
                    ALTER TABLE Temp DROP COLUMN Value;
                )");
                auto result =
                    session.ExecuteQuery(query, NYdb::NQuery::TTxControl::NoTx(), settings).ExtractValueSync();
                UNIT_ASSERT_C(result.IsSuccess(), result.GetIssues().ToString());
                auto stats = NYdb::TProtoAccessor::GetProto(*result.GetStats());
                UNIT_ASSERT_VALUES_EQUAL(stats.compilation().from_cache(), false);
            }

            {
                const auto query = Q_(R"(
                    --!syntax_v1
                    DROP TABLE Temp;
                )");

                auto result =
                    session.ExecuteQuery(query, NYdb::NQuery::TTxControl::NoTx(), settings).ExtractValueSync();
                UNIT_ASSERT_C(result.IsSuccess(), result.GetIssues().ToString());
                auto stats = NYdb::TProtoAccessor::GetProto(*result.GetStats());
                UNIT_ASSERT_VALUES_EQUAL(stats.compilation().from_cache(), false);
            }

            {
                const auto query = Q_(R"(
                    --!syntax_v1
                    CREATE TEMP TABLE Temp (
                        Key Int32 NOT NULL,
                        Value Int32,
                        PRIMARY KEY (Key)
                    );)");

                auto result =
                    session.ExecuteQuery(query, NYdb::NQuery::TTxControl::NoTx(), settings).ExtractValueSync();
                UNIT_ASSERT_C(result.IsSuccess(), result.GetIssues().ToString());
                auto stats = NYdb::TProtoAccessor::GetProto(*result.GetStats());
                UNIT_ASSERT_VALUES_EQUAL(stats.compilation().from_cache(), false);

                auto resultInsert = session.ExecuteQuery(R"(
                    UPSERT INTO Temp (Key, Value) VALUES (1, 1);
                )", NYdb::NQuery::TTxControl::BeginTx().CommitTx(), settings).ExtractValueSync();
                UNIT_ASSERT_VALUES_EQUAL_C(
                    resultInsert.GetStatus(), EStatus::SUCCESS, resultInsert.GetIssues().ToString());
            }

            {
                const auto query = Q_(R"(
                    --!syntax_v1
                    SELECT * FROM Temp;
                )");

                auto result = session.ExecuteQuery(
                    query, NYdb::NQuery::TTxControl::BeginTx().CommitTx(), settings).ExtractValueSync();
                UNIT_ASSERT_C(result.IsSuccess(), result.GetIssues().ToString());
                auto stats = NYdb::TProtoAccessor::GetProto(*result.GetStats());
                UNIT_ASSERT_VALUES_EQUAL(stats.compilation().from_cache(), false);

                UNIT_ASSERT_C(!result.GetResultSets().empty(), "results are empty");
                CompareYson(R"([[1;[1]]])", FormatResultSetYson(result.GetResultSet(0)));
            }

            {
                auto result = session.ExecuteQuery(R"(
                    ALTER TABLE Temp DROP COLUMN Value;
                )", NYdb::NQuery::TTxControl::NoTx(), settings).ExtractValueSync();
                UNIT_ASSERT_C(result.IsSuccess(), result.GetIssues().ToString());
                auto stats = NYdb::TProtoAccessor::GetProto(*result.GetStats());
                UNIT_ASSERT_VALUES_EQUAL(stats.compilation().from_cache(), false);
            }

            {
                const auto query = Q_(R"(
                    --!syntax_v1
                    SELECT * FROM Temp;
                )");

                auto result = session.ExecuteQuery(
                    query, NYdb::NQuery::TTxControl::BeginTx().CommitTx(), settings).ExtractValueSync();
                UNIT_ASSERT_C(result.IsSuccess(), result.GetIssues().ToString());
                auto stats = NYdb::TProtoAccessor::GetProto(*result.GetStats());
                UNIT_ASSERT_VALUES_EQUAL(stats.compilation().from_cache(), false);

                UNIT_ASSERT_C(!result.GetResultSets().empty(), "results are empty");
                CompareYson(R"([[1]])", FormatResultSetYson(result.GetResultSet(0)));
            }

            {
                const auto query = Q_(R"(
                    --!syntax_v1
                    DROP TABLE Temp;
                )");

                auto result =
                    session.ExecuteQuery(query, NYdb::NQuery::TTxControl::NoTx(), settings).ExtractValueSync();
                UNIT_ASSERT_C(result.IsSuccess(), result.GetIssues().ToString());
                auto stats = NYdb::TProtoAccessor::GetProto(*result.GetStats());
                UNIT_ASSERT_VALUES_EQUAL(stats.compilation().from_cache(), false);
            }

            {
                const auto querySelect = Q_(R"(
                    --!syntax_v1
                    SELECT * FROM Temp;
                )");

                auto resultSelect = client.ExecuteQuery(
                    querySelect, NYdb::NQuery::TTxControl::BeginTx().CommitTx()).ExtractValueSync();
                UNIT_ASSERT(!resultSelect.IsSuccess());
            }

            bool allDoneOk = true;
            NTestHelpers::CheckDelete(clientConfig, TString{id}, Ydb::StatusIds::SUCCESS, allDoneOk);

            UNIT_ASSERT(allDoneOk);
        }

        {
            const auto querySelect = Q_(R"(
                --!syntax_v1
                SELECT * FROM Temp;
            )");

            auto resultSelect = client.ExecuteQuery(
                querySelect, NYdb::NQuery::TTxControl::BeginTx().CommitTx()).ExtractValueSync();
            UNIT_ASSERT(!resultSelect.IsSuccess());
        }
    }

    Y_UNIT_TEST(TempTablesDrop) {
        NKikimrConfig::TAppConfig appConfig;
        auto setting = NKikimrKqp::TKqpSetting();
        auto serverSettings = TKikimrSettings()
            .SetAppConfig(appConfig)
            .SetKqpSettings({setting});
        TKikimrRunner kikimr(
            serverSettings.SetWithSampleTables(false).SetEnableTempTables(true));
        auto clientConfig = NGRpcProxy::TGRpcClientConfig(kikimr.GetEndpoint());
        auto client = kikimr.GetQueryClient();

        auto session = client.GetSession().GetValueSync().GetSession();
        auto id = session.GetId();

        const auto queryCreate = Q_(R"(
            --!syntax_v1
            CREATE TEMPORARY TABLE `/Root/test/Temp` (
                Key Uint64 NOT NULL,
                Value String,
                PRIMARY KEY (Key)
            );)");

        auto resultCreate = session.ExecuteQuery(queryCreate, NYdb::NQuery::TTxControl::NoTx()).ExtractValueSync();
        UNIT_ASSERT_C(resultCreate.IsSuccess(), resultCreate.GetIssues().ToString());

        {
            const auto querySelect = Q_(R"(
                --!syntax_v1
                SELECT * FROM `/Root/test/Temp`;
            )");

            auto resultSelect = session.ExecuteQuery(
                querySelect, NYdb::NQuery::TTxControl::BeginTx().CommitTx()).ExtractValueSync();
            UNIT_ASSERT_C(resultSelect.IsSuccess(), resultSelect.GetIssues().ToString());
        }

        const auto queryDrop = Q_(R"(
            --!syntax_v1
            DROP TABLE `/Root/test/Temp`;
        )");

        auto resultDrop = session.ExecuteQuery(
            queryDrop, NYdb::NQuery::TTxControl::NoTx()).ExtractValueSync();
        UNIT_ASSERT_C(resultDrop.IsSuccess(), resultDrop.GetIssues().ToString());

        {
            const auto querySelect = Q_(R"(
                --!syntax_v1
                SELECT * FROM `/Root/test/Temp`;
            )");

            auto resultSelect = session.ExecuteQuery(
                querySelect, NYdb::NQuery::TTxControl::BeginTx().CommitTx()).ExtractValueSync();
            UNIT_ASSERT(!resultSelect.IsSuccess());
        }

        bool allDoneOk = true;
        NTestHelpers::CheckDelete(clientConfig, TString{id}, Ydb::StatusIds::SUCCESS, allDoneOk);

        UNIT_ASSERT(allDoneOk);

        auto sessionAnother = client.GetSession().GetValueSync().GetSession();
        auto idAnother = sessionAnother.GetId();
        UNIT_ASSERT(id != idAnother);

        {
            const auto querySelect = Q_(R"(
                --!syntax_v1
                SELECT * FROM `/Root/test/Temp`;
            )");

            auto resultSelect = sessionAnother.ExecuteQuery(
                querySelect, NYdb::NQuery::TTxControl::BeginTx().CommitTx()).ExtractValueSync();
            UNIT_ASSERT(!resultSelect.IsSuccess());
        }
    }

    Y_UNIT_TEST(DdlGroup) {
        NKikimrConfig::TAppConfig appConfig;
        auto setting = NKikimrKqp::TKqpSetting();
        auto serverSettings = TKikimrSettings()
            .SetAppConfig(appConfig)
            .SetKqpSettings({setting});

        TKikimrRunner kikimr(serverSettings);
        auto db = kikimr.GetQueryClient();

        // Check create and drop group
        auto result = db.ExecuteQuery(R"(
            CREATE GROUP group1;
        )", TTxControl::NoTx()).ExtractValueSync();
        UNIT_ASSERT_VALUES_EQUAL_C(result.GetStatus(), EStatus::SUCCESS, result.GetIssues().ToString());

        result = db.ExecuteQuery(R"(
            CREATE GROUP group1;
        )", TTxControl::NoTx()).ExtractValueSync();
        UNIT_ASSERT_VALUES_EQUAL_C(result.GetStatus(), EStatus::PRECONDITION_FAILED, result.GetIssues().ToString());

        result = db.ExecuteQuery(R"(
            DROP GROUP group1;
        )", TTxControl::NoTx()).ExtractValueSync();
        UNIT_ASSERT_VALUES_EQUAL_C(result.GetStatus(), EStatus::SUCCESS, result.GetIssues().ToString());

        result = db.ExecuteQuery(R"(
            CREATE GROUP group1;
        )", TTxControl::NoTx()).ExtractValueSync();
        UNIT_ASSERT_VALUES_EQUAL_C(result.GetStatus(), EStatus::SUCCESS, result.GetIssues().ToString());

        result = db.ExecuteQuery(R"(
            DROP GROUP group2;
        )", TTxControl::NoTx()).ExtractValueSync();
        UNIT_ASSERT_VALUES_EQUAL_C(result.GetStatus(), EStatus::PRECONDITION_FAILED, result.GetIssues().ToString());

        result = db.ExecuteQuery(R"(
            DROP GROUP IF EXISTS group2;
        )", TTxControl::NoTx()).ExtractValueSync();
        UNIT_ASSERT_VALUES_EQUAL_C(result.GetStatus(), EStatus::SUCCESS, result.GetIssues().ToString());

        // Check rename group
        result = db.ExecuteQuery(R"(
            ALTER GROUP group1 RENAME TO group2;
        )", TTxControl::NoTx()).ExtractValueSync();
        UNIT_ASSERT_VALUES_EQUAL_C(result.GetStatus(), EStatus::SUCCESS, result.GetIssues().ToString());

        result = db.ExecuteQuery(R"(
            CREATE GROUP group1;
        )", TTxControl::NoTx()).ExtractValueSync();
        UNIT_ASSERT_VALUES_EQUAL_C(result.GetStatus(), EStatus::SUCCESS, result.GetIssues().ToString());

        result = db.ExecuteQuery(R"(
            CREATE GROUP group2;
        )", TTxControl::NoTx()).ExtractValueSync();
        UNIT_ASSERT_VALUES_EQUAL_C(result.GetStatus(), EStatus::PRECONDITION_FAILED, result.GetIssues().ToString());

        // Check add and drop users
        result = db.ExecuteQuery(R"(
            CREATE USER user1;
        )", TTxControl::NoTx()).ExtractValueSync();
        UNIT_ASSERT_VALUES_EQUAL_C(result.GetStatus(), EStatus::SUCCESS, result.GetIssues().ToString());

        result = db.ExecuteQuery(R"(
            CREATE USER user2;
        )", TTxControl::NoTx()).ExtractValueSync();
        UNIT_ASSERT_VALUES_EQUAL_C(result.GetStatus(), EStatus::SUCCESS, result.GetIssues().ToString());

        result = db.ExecuteQuery(R"(
            ALTER GROUP group1 ADD USER user1;
        )", TTxControl::NoTx()).ExtractValueSync();
        UNIT_ASSERT_VALUES_EQUAL_C(result.GetStatus(), EStatus::SUCCESS, result.GetIssues().ToString());

        result = db.ExecuteQuery(R"(
            ALTER GROUP group1 ADD USER user1;
        )", TTxControl::NoTx()).ExtractValueSync();
        UNIT_ASSERT_VALUES_EQUAL_C(result.GetStatus(), EStatus::SUCCESS, result.GetIssues().ToString());
        UNIT_ASSERT(result.GetIssues().Size() == 1);
        UNIT_ASSERT(result.GetIssues().ToOneLineString() == "{ <main>: Info: Success, code: 4 subissue: { <main>: Info: Role \"user1\" is already a member of role \"group1\", code: 2 } }");

        result = db.ExecuteQuery(R"(
            ALTER GROUP group1 ADD USER user3;
        )", TTxControl::NoTx()).ExtractValueSync();
        UNIT_ASSERT_VALUES_EQUAL_C(result.GetStatus(), EStatus::PRECONDITION_FAILED, result.GetIssues().ToString());

        result = db.ExecuteQuery(R"(
            ALTER GROUP group1 DROP USER user1;
        )", TTxControl::NoTx()).ExtractValueSync();
        UNIT_ASSERT_VALUES_EQUAL_C(result.GetStatus(), EStatus::SUCCESS, result.GetIssues().ToString());

        result = db.ExecuteQuery(R"(
            ALTER GROUP group1 DROP USER user1;
        )", TTxControl::NoTx()).ExtractValueSync();
        UNIT_ASSERT_VALUES_EQUAL_C(result.GetStatus(), EStatus::SUCCESS, result.GetIssues().ToString());
        UNIT_ASSERT(result.GetIssues().Size() == 1);
        UNIT_ASSERT(result.GetIssues().ToOneLineString() == "{ <main>: Warning: Success, code: 4 subissue: { <main>: Warning: Role \"user1\" is not a member of role \"group1\", code: 3 } }");

        result = db.ExecuteQuery(R"(
            ALTER GROUP group1 DROP USER user3;
        )", TTxControl::NoTx()).ExtractValueSync();
        UNIT_ASSERT_VALUES_EQUAL_C(result.GetStatus(), EStatus::SUCCESS, result.GetIssues().ToString());
        UNIT_ASSERT(result.GetIssues().Size() == 1);
        UNIT_ASSERT(result.GetIssues().ToOneLineString() == "{ <main>: Warning: Success, code: 4 subissue: { <main>: Warning: Role \"user3\" is not a member of role \"group1\", code: 3 } }");

        result = db.ExecuteQuery(R"(
            ALTER GROUP group1 ADD USER user1, user3, user2;
        )", TTxControl::NoTx()).ExtractValueSync();
        UNIT_ASSERT_VALUES_EQUAL_C(result.GetStatus(), EStatus::PRECONDITION_FAILED, result.GetIssues().ToString());

        result = db.ExecuteQuery(R"(
            ALTER GROUP group1 ADD USER user1;
        )", TTxControl::NoTx()).ExtractValueSync();
        UNIT_ASSERT_VALUES_EQUAL_C(result.GetStatus(), EStatus::SUCCESS, result.GetIssues().ToString());
        UNIT_ASSERT(result.GetIssues().Size() == 1);
        UNIT_ASSERT(result.GetIssues().ToOneLineString() == "{ <main>: Info: Success, code: 4 subissue: { <main>: Info: Role \"user1\" is already a member of role \"group1\", code: 2 } }");

        result = db.ExecuteQuery(R"(
            ALTER GROUP group1 ADD USER user2;
        )", TTxControl::NoTx()).ExtractValueSync();
        UNIT_ASSERT_VALUES_EQUAL_C(result.GetStatus(), EStatus::SUCCESS, result.GetIssues().ToString());
        UNIT_ASSERT(result.GetIssues().Size() == 0);

        result = db.ExecuteQuery(R"(
            ALTER GROUP group1 DROP USER user1, user3, user2;
        )", TTxControl::NoTx()).ExtractValueSync();
        UNIT_ASSERT_VALUES_EQUAL_C(result.GetStatus(), EStatus::SUCCESS, result.GetIssues().ToString());
        UNIT_ASSERT(result.GetIssues().Size() == 1);
        UNIT_ASSERT(result.GetIssues().ToOneLineString() == "{ <main>: Warning: Success, code: 4 subissue: { <main>: Warning: Role \"user3\" is not a member of role \"group1\", code: 3 } }");

        result = db.ExecuteQuery(R"(
            ALTER GROUP group1 DROP USER user1;
        )", TTxControl::NoTx()).ExtractValueSync();
        UNIT_ASSERT_VALUES_EQUAL_C(result.GetStatus(), EStatus::SUCCESS, result.GetIssues().ToString());
        UNIT_ASSERT(result.GetIssues().Size() == 1);
        UNIT_ASSERT(result.GetIssues().ToOneLineString() == "{ <main>: Warning: Success, code: 4 subissue: { <main>: Warning: Role \"user1\" is not a member of role \"group1\", code: 3 } }");

        result = db.ExecuteQuery(R"(
            ALTER GROUP group1 DROP USER user2;
        )", TTxControl::NoTx()).ExtractValueSync();
        UNIT_ASSERT_VALUES_EQUAL_C(result.GetStatus(), EStatus::SUCCESS, result.GetIssues().ToString());
        UNIT_ASSERT(result.GetIssues().Size() == 1);
        UNIT_ASSERT(result.GetIssues().ToOneLineString() == "{ <main>: Warning: Success, code: 4 subissue: { <main>: Warning: Role \"user2\" is not a member of role \"group1\", code: 3 } }");

        //Check create with users
        result = db.ExecuteQuery(R"(
            CREATE GROUP group3 WITH USER user1;
        )", TTxControl::NoTx()).ExtractValueSync();
        UNIT_ASSERT_VALUES_EQUAL_C(result.GetStatus(), EStatus::SUCCESS, result.GetIssues().ToString());

        result = db.ExecuteQuery(R"(
            CREATE GROUP group3;
        )", TTxControl::NoTx()).ExtractValueSync();
        UNIT_ASSERT_VALUES_EQUAL_C(result.GetStatus(), EStatus::PRECONDITION_FAILED, result.GetIssues().ToString());

        result = db.ExecuteQuery(R"(
            ALTER GROUP group3 ADD USER user1;
        )", TTxControl::NoTx()).ExtractValueSync();
        UNIT_ASSERT_VALUES_EQUAL_C(result.GetStatus(), EStatus::SUCCESS, result.GetIssues().ToString());
        UNIT_ASSERT(result.GetIssues().Size() == 1);
        UNIT_ASSERT(result.GetIssues().ToOneLineString() == "{ <main>: Info: Success, code: 4 subissue: { <main>: Info: Role \"user1\" is already a member of role \"group3\", code: 2 } }");

        result = db.ExecuteQuery(R"(
            ALTER GROUP group3 ADD USER user2;
        )", TTxControl::NoTx()).ExtractValueSync();
        UNIT_ASSERT_VALUES_EQUAL_C(result.GetStatus(), EStatus::SUCCESS, result.GetIssues().ToString());

        result = db.ExecuteQuery(R"(
            CREATE GROUP group4 WITH USER user1, user3, user2;
        )", TTxControl::NoTx()).ExtractValueSync();
        UNIT_ASSERT_VALUES_EQUAL_C(result.GetStatus(), EStatus::PRECONDITION_FAILED, result.GetIssues().ToString());

        result = db.ExecuteQuery(R"(
            CREATE GROUP group4;
        )", TTxControl::NoTx()).ExtractValueSync();
        UNIT_ASSERT_VALUES_EQUAL_C(result.GetStatus(), EStatus::PRECONDITION_FAILED, result.GetIssues().ToString());
        UNIT_ASSERT(result.GetIssues().Size() == 1);
        UNIT_ASSERT(result.GetIssues().ToOneLineString() == "{ <main>: Error: Group already exists, code: 2029 }");

        result = db.ExecuteQuery(R"(
            ALTER GROUP group4 ADD USER user1;
        )", TTxControl::NoTx()).ExtractValueSync();
        UNIT_ASSERT_VALUES_EQUAL_C(result.GetStatus(), EStatus::SUCCESS, result.GetIssues().ToString());
        UNIT_ASSERT(result.GetIssues().Size() == 1);
        UNIT_ASSERT(result.GetIssues().ToOneLineString() == "{ <main>: Info: Success, code: 4 subissue: { <main>: Info: Role \"user1\" is already a member of role \"group4\", code: 2 } }");

        result = db.ExecuteQuery(R"(
            ALTER GROUP group4 ADD USER user2;
        )", TTxControl::NoTx()).ExtractValueSync();
        UNIT_ASSERT_VALUES_EQUAL_C(result.GetStatus(), EStatus::SUCCESS, result.GetIssues().ToString());
        UNIT_ASSERT(result.GetIssues().Size() == 0);
    }

    struct ExpectedPermissions {
        TString Path;
        THashMap<TString, TVector<TString>> Permissions;
    };

    Y_UNIT_TEST(DdlPermission) {
        NKikimrConfig::TAppConfig appConfig;
        auto setting = NKikimrKqp::TKqpSetting();
        auto serverSettings = TKikimrSettings()
            .SetAppConfig(appConfig)
            .SetKqpSettings({setting});

        TKikimrRunner kikimr(serverSettings);
        auto db = kikimr.GetQueryClient();
        auto session = kikimr.GetTableClient().CreateSession().GetValueSync().GetSession();

        const auto checkPermissions = [](NYdb::NTable::TSession& session, TVector<ExpectedPermissions>&& expectedPermissionsValues) {
            for (auto& value : expectedPermissionsValues) {
                NYdb::NTable::TDescribeTableResult describe = session.DescribeTable(value.Path).GetValueSync();
                UNIT_ASSERT_VALUES_EQUAL(describe.GetStatus(), EStatus::SUCCESS);
                auto tableDesc = describe.GetTableDescription();
                const auto& permissions = tableDesc.GetPermissions();

                THashMap<TString, TVector<TString>> describePermissions;
                for (const auto& permission : permissions) {
                    auto& permissionNames = describePermissions[permission.Subject];
                    permissionNames.insert(permissionNames.end(), permission.PermissionNames.begin(), permission.PermissionNames.end());
                }

                auto& expectedPermissions = value.Permissions;
                UNIT_ASSERT_VALUES_EQUAL_C(expectedPermissions.size(), describePermissions.size(), "Number of user names does not equal on path: " + value.Path);
                for (auto& item : expectedPermissions) {
                    auto& expectedPermissionNames = item.second;
                    auto& describedPermissionNames = describePermissions[item.first];
                    UNIT_ASSERT_VALUES_EQUAL_C(expectedPermissionNames.size(), describedPermissionNames.size(), "Number of permissions for " + item.first + " does not equal on path: " + value.Path);
                    sort(expectedPermissionNames.begin(), expectedPermissionNames.end());
                    sort(describedPermissionNames.begin(), describedPermissionNames.end());
                    UNIT_ASSERT_VALUES_EQUAL_C(expectedPermissionNames, describedPermissionNames, "Permissions are not equal on path: " + value.Path);
                }
            }
        };

        {
            auto query = TStringBuilder() << R"(
            --!syntax_v1
            CREATE USER user1 PASSWORD 'password1';
            CREATE USER user2 PASSWORD 'password2';
            CREATE USER user3 PASSWORD 'password3';
            CREATE USER user4 PASSWORD 'password4';
            CREATE USER user5 PASSWORD 'password5';
            CREATE USER user6 PASSWORD 'password6';
            CREATE USER user7 PASSWORD 'password7';
            CREATE USER user8 PASSWORD 'password8';
            CREATE USER user9 PASSWORD 'password9';
            )";
            auto result = session.ExecuteSchemeQuery(query).GetValueSync();
            UNIT_ASSERT_VALUES_EQUAL_C(result.GetStatus(), EStatus::SUCCESS, result.GetIssues().ToString());
        }

        auto result = db.ExecuteQuery(R"(
            GRANT ROW SELECT ON `/Root` TO user1;
        )", TTxControl::NoTx()).ExtractValueSync();
        UNIT_ASSERT_VALUES_EQUAL_C(result.GetStatus(), EStatus::GENERIC_ERROR, result.GetIssues().ToString());
        UNIT_ASSERT_STRING_CONTAINS(result.GetIssues().ToString(), "Unexpected token 'ROW'");
        checkPermissions(session, {{.Path = "/Root", .Permissions = {}}});

        result = db.ExecuteQuery(R"(
            GRANT `ydb.database.connect` ON `/Root` TO user1;
        )", TTxControl::NoTx()).ExtractValueSync();
        UNIT_ASSERT_VALUES_EQUAL_C(result.GetStatus(), EStatus::GENERIC_ERROR, result.GetIssues().ToString());
        UNIT_ASSERT_STRING_CONTAINS(result.GetIssues().ToString(), "Unexpected token '`ydb.database.connect`'");
        checkPermissions(session, {{.Path = "/Root", .Permissions = {}}});

        result = db.ExecuteQuery(R"(
            GRANT CONNECT, READ ON `/Root` TO user1;
        )", TTxControl::NoTx()).ExtractValueSync();
        UNIT_ASSERT_VALUES_EQUAL_C(result.GetStatus(), EStatus::GENERIC_ERROR, result.GetIssues().ToString());
        UNIT_ASSERT_STRING_CONTAINS(result.GetIssues().ToString(), "Unexpected token 'READ'");
        checkPermissions(session, {{.Path = "/Root", .Permissions = {}}});

        result = db.ExecuteQuery(R"(
            GRANT "" ON `/Root` TO user1;
        )", TTxControl::NoTx()).ExtractValueSync();
        UNIT_ASSERT_VALUES_EQUAL_C(result.GetStatus(), EStatus::GENERIC_ERROR, result.GetIssues().ToString());
        UNIT_ASSERT_STRING_CONTAINS(result.GetIssues().ToString(), "Unknown permission name: ");
        checkPermissions(session, {{.Path = "/Root", .Permissions = {}}});

        result = db.ExecuteQuery(R"(
            CREATE TABLE TestDdl1 (
                Key Uint64,
                PRIMARY KEY (Key)
            );
        )", TTxControl::NoTx()).ExtractValueSync();

        result = db.ExecuteQuery(R"(
            CREATE TABLE TestDdl2 (
                Key Uint64,
                PRIMARY KEY (Key)
            );
        )", TTxControl::NoTx()).ExtractValueSync();

        result = db.ExecuteQuery(R"(
            GRANT CONNECT ON `/Root` TO user1;
        )", TTxControl::NoTx()).ExtractValueSync();
        UNIT_ASSERT_VALUES_EQUAL_C(result.GetStatus(), EStatus::SUCCESS, result.GetIssues().ToString());
        checkPermissions(session, {
            {.Path = "/Root", .Permissions = {{"user1", {"ydb.database.connect"}}}},
            {.Path = "/Root/TestDdl1", .Permissions = {}},
            {.Path = "/Root/TestDdl2", .Permissions = {}}
        });

        result = db.ExecuteQuery(R"(
            REVOKE "ydb.database.connect" ON `/Root` FROM user1;
        )", TTxControl::NoTx()).ExtractValueSync();
        UNIT_ASSERT_VALUES_EQUAL_C(result.GetStatus(), EStatus::SUCCESS, result.GetIssues().ToString());
        checkPermissions(session, {
            {.Path = "/Root", .Permissions = {}},
            {.Path = "/Root/TestDdl1", .Permissions = {}},
            {.Path = "/Root/TestDdl2", .Permissions = {}}
        });

        result = db.ExecuteQuery(R"(
            GRANT MODIFY TABLES, 'ydb.tables.read' ON `/Root/TestDdl1`, `/Root/TestDdl2` TO user2;
        )", TTxControl::NoTx()).ExtractValueSync();
        UNIT_ASSERT_VALUES_EQUAL_C(result.GetStatus(), EStatus::SUCCESS, result.GetIssues().ToString());
        checkPermissions(session, {
            {.Path = "/Root", .Permissions = {}},
            {.Path = "/Root/TestDdl1", .Permissions = {{"user2", {"ydb.tables.read", "ydb.tables.modify"}}}},
            {.Path = "/Root/TestDdl2", .Permissions = {{"user2", {"ydb.tables.read", "ydb.tables.modify"}}}}
        });

        result = db.ExecuteQuery(R"(
            REVOKE SELECT TABLES, "ydb.tables.modify", ON `/Root/TestDdl2` FROM user2;
        )", TTxControl::NoTx()).ExtractValueSync();
        UNIT_ASSERT_VALUES_EQUAL_C(result.GetStatus(), EStatus::SUCCESS, result.GetIssues().ToString());
        checkPermissions(session, {
            {.Path = "/Root", .Permissions = {}},
            {.Path = "/Root/TestDdl1", .Permissions = {{"user2", {"ydb.tables.read", "ydb.tables.modify"}}}},
            {.Path = "/Root/TestDdl2", .Permissions = {}}
        });

        result = db.ExecuteQuery(R"(
            GRANT "ydb.generic.read", LIST, "ydb.generic.write", USE LEGACY ON `/Root` TO user3, user4, user5;
        )", TTxControl::NoTx()).ExtractValueSync();
        UNIT_ASSERT_VALUES_EQUAL_C(result.GetStatus(), EStatus::SUCCESS, result.GetIssues().ToString());
        checkPermissions(session, {
            {.Path = "/Root", .Permissions = {
                {"user3", {"ydb.generic.read", "ydb.generic.list", "ydb.generic.write", "ydb.generic.use_legacy"}},
                {"user4", {"ydb.generic.read", "ydb.generic.list", "ydb.generic.write", "ydb.generic.use_legacy"}},
                {"user5", {"ydb.generic.read", "ydb.generic.list", "ydb.generic.write", "ydb.generic.use_legacy"}}
            }},
            {.Path = "/Root/TestDdl1", .Permissions = {{"user2", {"ydb.tables.read", "ydb.tables.modify"}}}},
            {.Path = "/Root/TestDdl2", .Permissions = {}}
        });

        result = db.ExecuteQuery(R"(
            REVOKE "ydb.generic.use_legacy", SELECT, "ydb.generic.list", INSERT ON `/Root` FROM user4, user3;
        )", TTxControl::NoTx()).ExtractValueSync();
        UNIT_ASSERT_VALUES_EQUAL_C(result.GetStatus(), EStatus::SUCCESS, result.GetIssues().ToString());
        checkPermissions(session, {
            {.Path = "/Root", .Permissions = {{"user5", {"ydb.generic.read", "ydb.generic.list", "ydb.generic.write", "ydb.generic.use_legacy"}}}},
            {.Path = "/Root/TestDdl1", .Permissions = {{"user2", {"ydb.tables.read", "ydb.tables.modify"}}}},
            {.Path = "/Root/TestDdl2", .Permissions = {}}
        });

        result = db.ExecuteQuery(R"(
            GRANT ALL ON `/Root` TO user6;
        )", TTxControl::NoTx()).ExtractValueSync();
        UNIT_ASSERT_VALUES_EQUAL_C(result.GetStatus(), EStatus::SUCCESS, result.GetIssues().ToString());
        checkPermissions(session, {
            {.Path = "/Root", .Permissions = {
                {"user5", {"ydb.generic.read", "ydb.generic.list", "ydb.generic.write", "ydb.generic.use_legacy"}},
                {"user6", {"ydb.generic.full"}}
            }},
            {.Path = "/Root/TestDdl1", .Permissions = {{"user2", {"ydb.tables.read", "ydb.tables.modify"}}}},
            {.Path = "/Root/TestDdl2", .Permissions = {}}
        });

        result = db.ExecuteQuery(R"(
            REVOKE ALL PRIVILEGES ON `/Root` FROM user6;
        )", TTxControl::NoTx()).ExtractValueSync();
        UNIT_ASSERT_VALUES_EQUAL_C(result.GetStatus(), EStatus::SUCCESS, result.GetIssues().ToString());
        checkPermissions(session, {
            {.Path = "/Root", .Permissions = {{"user5", {"ydb.generic.read", "ydb.generic.list", "ydb.generic.write", "ydb.generic.use_legacy"}}}},
            {.Path = "/Root/TestDdl1", .Permissions = {{"user2", {"ydb.tables.read", "ydb.tables.modify"}}}},
            {.Path = "/Root/TestDdl2", .Permissions = {}}
        });

        result = db.ExecuteQuery(R"(
            GRANT "ydb.generic.use", "ydb.generic.manage" ON `/Root` TO user7 WITH GRANT OPTION;
        )", TTxControl::NoTx()).ExtractValueSync();
        UNIT_ASSERT_VALUES_EQUAL_C(result.GetStatus(), EStatus::SUCCESS, result.GetIssues().ToString());
        checkPermissions(session, {
            {.Path = "/Root", .Permissions = {
                {"user5", {"ydb.generic.read", "ydb.generic.list", "ydb.generic.write", "ydb.generic.use_legacy"}},
                {"user7", {"ydb.generic.use", "ydb.generic.manage", "ydb.access.grant"}}
            }},
            {.Path = "/Root/TestDdl1", .Permissions = {{"user2", {"ydb.tables.read", "ydb.tables.modify"}}}},
            {.Path = "/Root/TestDdl2", .Permissions = {}}
        });

        result = db.ExecuteQuery(R"(
            REVOKE GRANT OPTION FOR USE, MANAGE ON `/Root` FROM user7;
        )", TTxControl::NoTx()).ExtractValueSync();
        UNIT_ASSERT_VALUES_EQUAL_C(result.GetStatus(), EStatus::SUCCESS, result.GetIssues().ToString());
        checkPermissions(session, {
            {.Path = "/Root", .Permissions = {{"user5", {"ydb.generic.read", "ydb.generic.list", "ydb.generic.write", "ydb.generic.use_legacy"}}}},
            {.Path = "/Root/TestDdl1", .Permissions = {{"user2", {"ydb.tables.read", "ydb.tables.modify"}}}},
            {.Path = "/Root/TestDdl2", .Permissions = {}}
        });

        result = db.ExecuteQuery(R"(
            GRANT USE LEGACY, FULL LEGACY, FULL, CREATE, DROP, GRANT,
                  SELECT ROW, UPDATE ROW, ERASE ROW, SELECT ATTRIBUTES,
                  MODIFY ATTRIBUTES, CREATE DIRECTORY, CREATE TABLE, CREATE QUEUE,
                  REMOVE SCHEMA, DESCRIBE SCHEMA, ALTER SCHEMA ON `/Root` TO user8;
        )", TTxControl::NoTx()).ExtractValueSync();
        UNIT_ASSERT_VALUES_EQUAL_C(result.GetStatus(), EStatus::SUCCESS, result.GetIssues().ToString());
        checkPermissions(session, {
            {.Path = "/Root", .Permissions = {
                {"user5", {"ydb.generic.read", "ydb.generic.list", "ydb.generic.write", "ydb.generic.use_legacy"}},
                {"user8", {"ydb.generic.use_legacy", "ydb.generic.full_legacy", "ydb.generic.full", "ydb.database.create",
                    "ydb.database.drop", "ydb.access.grant", "ydb.granular.select_row", "ydb.granular.update_row",
                    "ydb.granular.erase_row", "ydb.granular.read_attributes", "ydb.granular.write_attributes",
                    "ydb.granular.create_directory", "ydb.granular.create_table", "ydb.granular.create_queue",
                    "ydb.granular.remove_schema", "ydb.granular.describe_schema", "ydb.granular.alter_schema"}}
            }},
            {.Path = "/Root/TestDdl1", .Permissions = {{"user2", {"ydb.tables.read", "ydb.tables.modify"}}}},
            {.Path = "/Root/TestDdl2", .Permissions = {}}
        });

        result = db.ExecuteQuery(R"(
            REVOKE "ydb.granular.write_attributes", "ydb.granular.create_directory", "ydb.granular.create_table", "ydb.granular.create_queue",
                   "ydb.granular.select_row", "ydb.granular.update_row", "ydb.granular.erase_row", "ydb.granular.read_attributes",
                   "ydb.generic.use_legacy", "ydb.generic.full_legacy", "ydb.generic.full", "ydb.database.create", "ydb.database.drop", "ydb.access.grant",
                   "ydb.granular.remove_schema", "ydb.granular.describe_schema", "ydb.granular.alter_schema" ON `/Root` FROM user8;
        )", TTxControl::NoTx()).ExtractValueSync();
        UNIT_ASSERT_VALUES_EQUAL_C(result.GetStatus(), EStatus::SUCCESS, result.GetIssues().ToString());
        checkPermissions(session, {
            {.Path = "/Root", .Permissions = {{"user5", {"ydb.generic.read", "ydb.generic.list", "ydb.generic.write", "ydb.generic.use_legacy"}}}},
            {.Path = "/Root/TestDdl1", .Permissions = {{"user2", {"ydb.tables.read", "ydb.tables.modify"}}}},
            {.Path = "/Root/TestDdl2", .Permissions = {}}
        });

        result = db.ExecuteQuery(R"(
            REVOKE LIST, INSERT ON `/Root` FROM user9, user4, user5;
        )", TTxControl::NoTx()).ExtractValueSync();
        UNIT_ASSERT_VALUES_EQUAL_C(result.GetStatus(), EStatus::SUCCESS, result.GetIssues().ToString());
        checkPermissions(session, {
            {.Path = "/Root", .Permissions = {{"user5", {"ydb.generic.read", "ydb.generic.use_legacy"}}}},
            {.Path = "/Root/TestDdl1", .Permissions = {{"user2", {"ydb.tables.read", "ydb.tables.modify"}}}},
            {.Path = "/Root/TestDdl2", .Permissions = {}}
        });

        result = db.ExecuteQuery(R"(
            REVOKE ALL ON `/Root`, `/Root/TestDdl1` FROM user9, user4, user5, user2;
        )", TTxControl::NoTx()).ExtractValueSync();
        UNIT_ASSERT_VALUES_EQUAL_C(result.GetStatus(), EStatus::SUCCESS, result.GetIssues().ToString());
        checkPermissions(session, {
            {.Path = "/Root", .Permissions = {}},
            {.Path = "/Root/TestDdl1", .Permissions = {}},
            {.Path = "/Root/TestDdl2", .Permissions = {}}
        });
    }

    Y_UNIT_TEST(DdlSecret) {
        NKikimrConfig::TAppConfig appConfig;
        auto setting = NKikimrKqp::TKqpSetting();
        auto serverSettings = TKikimrSettings()
            .SetAppConfig(appConfig)
            .SetKqpSettings({setting});

        TKikimrRunner kikimr(serverSettings);
        auto db = kikimr.GetQueryClient();

        enum EEx {
            Empty,
            IfExists,
            IfNotExists,
        };

        auto executeSql = [&](const TString& sql, bool expectSuccess) {
            Cerr << "Execute SQL:\n" << sql << Endl;

            auto result = db.ExecuteQuery(sql, TTxControl::NoTx()).ExtractValueSync();
            if (expectSuccess) {
                UNIT_ASSERT_VALUES_EQUAL_C(result.GetStatus(), EStatus::SUCCESS, result.GetIssues().ToString());
            } else {
                UNIT_ASSERT_VALUES_UNEQUAL_C(result.GetStatus(), EStatus::SUCCESS, result.GetIssues().ToString());
            }
            UNIT_ASSERT(result.GetResultSets().empty());
        };

        auto checkCreate = [&](bool expectSuccess, EEx exMode, int nameSuffix) {
            UNIT_ASSERT_UNEQUAL(exMode, EEx::IfExists);
            const TString ifNotExistsStatement = exMode == EEx::IfNotExists ? "IF NOT EXISTS" : "";
            const TString sql = fmt::format(R"sql(
                CREATE OBJECT {if_not_exists} my_secret_{name_suffix} (TYPE SECRET) WITH (value="qwerty");
                )sql",
                "if_not_exists"_a = ifNotExistsStatement,
                "name_suffix"_a = nameSuffix
            );

            executeSql(sql, expectSuccess);
        };

        auto checkAlter = [&](bool expectSuccess, int nameSuffix) {
            const TString sql = fmt::format(R"sql(
                ALTER OBJECT my_secret_{name_suffix} (TYPE SECRET) SET value = "abcde";
                )sql",
                "name_suffix"_a = nameSuffix
            );

            executeSql(sql, expectSuccess);
        };

        auto checkUpsert = [&](bool expectSuccess, int nameSuffix) {
            const TString sql = fmt::format(R"sql(
                UPSERT OBJECT my_secret_{name_suffix} (TYPE SECRET) WITH value = "edcba";
                )sql",
                "name_suffix"_a = nameSuffix
            );

            executeSql(sql, expectSuccess);
        };

        auto checkDrop = [&](bool expectSuccess, EEx exMode, int nameSuffix) {
            UNIT_ASSERT_UNEQUAL(exMode, EEx::IfNotExists);
            const TString ifExistsStatement = exMode == EEx::IfExists ? "IF EXISTS" : "";
            const TString sql = fmt::format(R"sql(
                DROP OBJECT {if_exists} my_secret_{name_suffix} (TYPE SECRET);
                )sql",
                "if_exists"_a = ifExistsStatement,
                "name_suffix"_a = nameSuffix
            );

            executeSql(sql, expectSuccess);
        };

        checkCreate(true, EEx::Empty, 0);
        checkCreate(false, EEx::Empty, 0);
        checkAlter(true, 0);
        checkAlter(false, 2); // not exists
        checkDrop(true, EEx::Empty, 0);
        checkDrop(true, EEx::Empty, 0); // we don't check object existence

        checkCreate(true, EEx::IfNotExists, 1);
        checkCreate(true, EEx::IfNotExists, 1);
        checkDrop(true, EEx::IfExists, 1);
        checkDrop(true, EEx::IfExists, 1);

        checkUpsert(true, 2);
        checkCreate(false, EEx::Empty, 2); // already exists
        checkUpsert(true, 2);
    }

    Y_UNIT_TEST(DdlCache) {
        NKikimrConfig::TAppConfig appConfig;
        auto setting = NKikimrKqp::TKqpSetting();
        auto serverSettings = TKikimrSettings()
            .SetAppConfig(appConfig)
            .SetKqpSettings({setting});

        TKikimrRunner kikimr(serverSettings);
        auto db = kikimr.GetQueryClient();

        auto settings = TExecuteQuerySettings()
            .StatsMode(EStatsMode::Basic);

        auto result = db.ExecuteQuery(R"(
            CREATE TABLE TestDdl (
                Key Uint64,
                Value String,
                PRIMARY KEY (Key)
            );
        )", TTxControl::NoTx(), settings).ExtractValueSync();
        UNIT_ASSERT_VALUES_EQUAL_C(result.GetStatus(), EStatus::SUCCESS, result.GetIssues().ToString());

        auto stats = NYdb::TProtoAccessor::GetProto(*result.GetStats());
        UNIT_ASSERT_VALUES_EQUAL(stats.compilation().from_cache(), false);

        {
            // TODO: Switch to query service.
            auto session = kikimr.GetTableClient().CreateSession().GetValueSync().GetSession();

            UNIT_ASSERT(session.ExecuteSchemeQuery(R"(
                DROP TABLE TestDdl;
            )").GetValueSync().IsSuccess());
        }

        result = db.ExecuteQuery(R"(
            CREATE TABLE TestDdl (
                Key Uint64,
                Value String,
                PRIMARY KEY (Key)
            );
        )", TTxControl::NoTx(), settings).ExtractValueSync();
        UNIT_ASSERT_VALUES_EQUAL_C(result.GetStatus(), EStatus::SUCCESS, result.GetIssues().ToString());

        stats = NYdb::TProtoAccessor::GetProto(*result.GetStats());
        UNIT_ASSERT_VALUES_EQUAL(stats.compilation().from_cache(), false);
    }

    Y_UNIT_TEST(DdlTx) {
        NKikimrConfig::TAppConfig appConfig;
        auto setting = NKikimrKqp::TKqpSetting();
        auto serverSettings = TKikimrSettings()
            .SetAppConfig(appConfig)
            .SetKqpSettings({setting});

        TKikimrRunner kikimr(serverSettings);
        auto db = kikimr.GetQueryClient();

        auto result = db.ExecuteQuery(R"(
            CREATE TABLE TestDdl (
                Key Uint64,
                Value String,
                PRIMARY KEY (Key)
            );
        )", TTxControl::BeginTx().CommitTx()).ExtractValueSync();
        UNIT_ASSERT_VALUES_EQUAL_C(result.GetStatus(), EStatus::PRECONDITION_FAILED, result.GetIssues().ToString());
    }

    Y_UNIT_TEST(DdlExecuteScript) {
        NKikimrConfig::TAppConfig appConfig;
        auto setting = NKikimrKqp::TKqpSetting();
        auto serverSettings = TKikimrSettings()
            .SetAppConfig(appConfig)
            .SetKqpSettings({setting})
            .SetEnableScriptExecutionOperations(true);

        TKikimrRunner kikimr(serverSettings);
        auto db = kikimr.GetQueryClient();

        const TString sql = R"sql(
            CREATE TABLE TestDdlExecuteScript (
                Key Uint64,
                Value String,
                PRIMARY KEY (Key)
            );
        )sql";

        auto scriptExecutionOperation = db.ExecuteScript(sql).ExtractValueSync();
        UNIT_ASSERT_VALUES_EQUAL_C(scriptExecutionOperation.Status().GetStatus(), EStatus::SUCCESS, scriptExecutionOperation.Status().GetIssues().ToString());
        UNIT_ASSERT(!scriptExecutionOperation.Metadata().ExecutionId.empty());

        NYdb::NOperation::TOperationClient client(kikimr.GetDriver());
        TMaybe<NYdb::NQuery::TScriptExecutionOperation> readyOp;
        while (true) {
            auto op = client.Get<NYdb::NQuery::TScriptExecutionOperation>(scriptExecutionOperation.Id()).GetValueSync();
            if (op.Ready()) {
                readyOp = std::move(op);
                break;
            }
            UNIT_ASSERT_C(op.Status().IsSuccess(), TStringBuilder() << op.Status().GetStatus() << ":" << op.Status().GetIssues().ToString());
            Sleep(TDuration::MilliSeconds(10));
        }
        UNIT_ASSERT_C(readyOp->Status().IsSuccess(), readyOp->Status().GetIssues().ToString());
        UNIT_ASSERT_EQUAL_C(readyOp->Metadata().ExecStatus, EExecStatus::Completed, readyOp->Status().GetIssues().ToString());
    }

    Y_UNIT_TEST(DdlMixedDml) {
        NKikimrConfig::TAppConfig appConfig;
        auto setting = NKikimrKqp::TKqpSetting();
        auto serverSettings = TKikimrSettings()
            .SetAppConfig(appConfig)
            .SetKqpSettings({setting});

        TKikimrRunner kikimr(serverSettings);
        auto db = kikimr.GetQueryClient();

        auto result = db.ExecuteQuery(R"(
            CREATE TABLE TestDdl (
                Key Uint64,
                Value String,
                PRIMARY KEY (Key)
            );

            UPSERT INTO TestDdl (Key, Value) VALUES (1, "One");
        )", TTxControl::NoTx()).ExtractValueSync();
        UNIT_ASSERT_VALUES_EQUAL_C(result.GetStatus(), EStatus::GENERIC_ERROR, result.GetIssues().ToString());
        UNIT_ASSERT(HasIssue(result.GetIssues(), NYql::TIssuesIds::KIKIMR_MIXED_SCHEME_DATA_TX));
    }

    Y_UNIT_TEST(DmlNoTx) {
        auto kikimr = DefaultKikimrRunner();
        auto db = kikimr.GetQueryClient();

        auto result = db.ExecuteQuery(R"(
            UPSERT INTO KeyValue (Key, Value) VALUES (3, "Three");
            SELECT * FROM KeyValue;
        )", TTxControl::NoTx()).ExtractValueSync();
        UNIT_ASSERT_VALUES_EQUAL_C(result.GetStatus(), EStatus::SUCCESS, result.GetIssues().ToString());
    }

    Y_UNIT_TEST(Tcl) {
        auto kikimr = DefaultKikimrRunner();
        auto db = kikimr.GetQueryClient();

        auto result = db.ExecuteQuery(R"(
            SELECT 1;
            COMMIT;
        )", TTxControl::NoTx()).ExtractValueSync();
        UNIT_ASSERT_VALUES_EQUAL_C(result.GetStatus(), EStatus::GENERIC_ERROR, result.GetIssues().ToString());
        UNIT_ASSERT(HasIssue(result.GetIssues(), NYql::TIssuesIds::KIKIMR_BAD_OPERATION));

        result = db.ExecuteQuery(R"(
            SELECT 1;
            ROLLBACK;
        )", TTxControl::NoTx()).ExtractValueSync();
        UNIT_ASSERT_VALUES_EQUAL_C(result.GetStatus(), EStatus::GENERIC_ERROR, result.GetIssues().ToString());
        UNIT_ASSERT(HasIssue(result.GetIssues(), NYql::TIssuesIds::KIKIMR_BAD_OPERATION));
    }

    Y_UNIT_TEST(MaterializeTxResults) {
        auto kikimr = DefaultKikimrRunner();
        auto db = kikimr.GetQueryClient();

        auto result = db.ExecuteQuery(R"(
            DELETE FROM KeyValue;
        )", TTxControl::BeginTx().CommitTx()).ExtractValueSync();
        UNIT_ASSERT_VALUES_EQUAL_C(result.GetStatus(), EStatus::SUCCESS, result.GetIssues().ToString());

        result = db.ExecuteQuery(R"(
            SELECT * FROM KeyValue;
        )", TTxControl::BeginTx().CommitTx()).ExtractValueSync();
        UNIT_ASSERT_VALUES_EQUAL_C(result.GetStatus(), EStatus::SUCCESS, result.GetIssues().ToString());

        CompareYson(R"([])", FormatResultSetYson(result.GetResultSet(0)));
    }

    Y_UNIT_TEST(CloseConnection) {
        auto kikimr = DefaultKikimrRunner();

        NKqp::TKqpCounters counters(kikimr.GetTestServer().GetRuntime()->GetAppData().Counters);

        int maxTimeoutMs = 100;

        for (int i = 1; i < maxTimeoutMs; i++) {
            auto it = kikimr.GetQueryClient().StreamExecuteQuery(R"(
                SELECT * FROM `/Root/EightShard` WHERE Text = "Value1" ORDER BY Key;
            )", TTxControl::BeginTx().CommitTx(), TExecuteQuerySettings().ClientTimeout(TDuration::MilliSeconds(i))).GetValueSync();

            if (it.IsSuccess()) {
                try {
                    for (;;) {
                        auto streamPart = it.ReadNext().GetValueSync();
                        if (!streamPart.IsSuccess()) {
                            break;
                        }
                    }
                } catch (const TStreamReadError& ex) {
                    UNIT_ASSERT_VALUES_EQUAL(ex.Status, NYdb::EStatus::CLIENT_DEADLINE_EXCEEDED);
                } catch (const std::exception& ex) {
                    UNIT_ASSERT_C(false, "unknown exception during the test");
                }
            } else {
                UNIT_ASSERT_VALUES_EQUAL(it.GetStatus(), NYdb::EStatus::CLIENT_DEADLINE_EXCEEDED);
            }
        }

        WaitForZeroSessions(counters);
        WaitForZeroReadIterators(kikimr.GetTestServer(), "/Root/EightShard");

        for (const auto& service: kikimr.GetTestServer().GetGRpcServer().GetServices()) {
            UNIT_ASSERT_VALUES_EQUAL(service->RequestsInProgress(), 0);
            UNIT_ASSERT(!service->IsUnsafeToShutdown());
        }
    }

    Y_UNIT_TEST(DdlWithExplicitTransaction) {
        NKikimrConfig::TAppConfig appConfig;
        appConfig.MutableTableServiceConfig()->SetEnableAstCache(true);
        appConfig.MutableTableServiceConfig()->SetEnablePerStatementQueryExecution(true);
        auto setting = NKikimrKqp::TKqpSetting();
        auto serverSettings = TKikimrSettings()
            .SetAppConfig(appConfig)
            .SetKqpSettings({setting});

        TKikimrRunner kikimr(serverSettings);
        auto db = kikimr.GetQueryClient();

        {
            // DDl with explicit transaction
            auto result = db.ExecuteQuery(R"(
                CREATE TABLE TestDdlDml1 (
                    Key Uint64,
                    PRIMARY KEY (Key)
                );
            )", TTxControl::BeginTx().CommitTx()).ExtractValueSync();
            UNIT_ASSERT_VALUES_EQUAL_C(result.GetStatus(), EStatus::PRECONDITION_FAILED, result.GetIssues().ToString());
            UNIT_ASSERT(result.GetIssues().ToOneLineString().contains("Scheme operations cannot be executed inside transaction"));
        }

        {
            // DDl with explicit transaction
            auto result = db.ExecuteQuery(R"(
                CREATE TABLE TestDdlDml1 (
                    Key Uint64,
                    PRIMARY KEY (Key)
                );
                CREATE TABLE TestDdlDml2 (
                    Key Uint64,
                    PRIMARY KEY (Key)
                );
            )", TTxControl::BeginTx().CommitTx()).ExtractValueSync();
            UNIT_ASSERT_VALUES_EQUAL_C(result.GetStatus(), EStatus::PRECONDITION_FAILED, result.GetIssues().ToString());
            UNIT_ASSERT(result.GetIssues().ToOneLineString().contains("Scheme operations cannot be executed inside transaction"));
        }

        {
            // DDl with implicit transaction
            auto result = db.ExecuteQuery(R"(
                CREATE TABLE TestDdlDml1 (
                    Key Uint64,
                    PRIMARY KEY (Key)
                );
            )", TTxControl::NoTx()).ExtractValueSync();
            UNIT_ASSERT_VALUES_EQUAL_C(result.GetStatus(), EStatus::SUCCESS, result.GetIssues().ToString());
        }

        {
            // DDl + DML with explicit transaction
            auto result = db.ExecuteQuery(R"(
                SELECT * FROM TestDdlDml1;
                CREATE TABLE TestDdlDml2 (
                    Key Uint64,
                    PRIMARY KEY (Key)
                );
                SELECT * FROM TestDdlDml2;
            )", TTxControl::BeginTx().CommitTx()).ExtractValueSync();
            UNIT_ASSERT_VALUES_EQUAL_C(result.GetStatus(), EStatus::GENERIC_ERROR, result.GetIssues().ToString());
            UNIT_ASSERT(result.GetIssues().ToOneLineString().contains("Queries with mixed data and scheme operations are not supported."));
        }
    }

    Y_UNIT_TEST(Ddl_Dml) {
        NKikimrConfig::TAppConfig appConfig;
        appConfig.MutableTableServiceConfig()->SetEnableAstCache(true);
        appConfig.MutableTableServiceConfig()->SetEnablePerStatementQueryExecution(true);
        auto setting = NKikimrKqp::TKqpSetting();
        auto serverSettings = TKikimrSettings()
            .SetAppConfig(appConfig)
            .SetKqpSettings({setting});

        TKikimrRunner kikimr(serverSettings);
        auto db = kikimr.GetQueryClient();

        {
            // DDl + DML with implicit transaction
            auto result = db.ExecuteQuery(R"(
                CREATE TABLE TestDdlDml2 (
                    Key Uint64,
                    Value1 String,
                    Value2 String,
                    PRIMARY KEY (Key)
                );
            )", TTxControl::NoTx()).ExtractValueSync();
            UNIT_ASSERT_VALUES_EQUAL_C(result.GetStatus(), EStatus::SUCCESS, result.GetIssues().ToString());

            result = db.ExecuteQuery(R"(
                UPSERT INTO TestDdlDml2 (Key, Value1, Value2) VALUES (1, "1", "1");
                SELECT * FROM TestDdlDml2;
                ALTER TABLE TestDdlDml2 DROP COLUMN Value2;
            )", TTxControl::NoTx()).ExtractValueSync();
            UNIT_ASSERT_VALUES_EQUAL_C(result.GetStatus(), EStatus::ABORTED, result.GetIssues().ToString());

            result = db.ExecuteQuery(R"(
                UPSERT INTO TestDdlDml2 (Key, Value1) VALUES (1, "1");
                SELECT * FROM TestDdlDml2;
                UPSERT INTO TestDdlDml2 (Key, Value1) VALUES (2, "2");
                SELECT * FROM TestDdlDml2;
                CREATE TABLE TestDdlDml33 (
                    Key Uint64,
                    PRIMARY KEY (Key)
                );
            )", TTxControl::NoTx()).ExtractValueSync();
            UNIT_ASSERT_VALUES_EQUAL_C(result.GetStatus(), EStatus::SUCCESS, result.GetIssues().ToString());
            UNIT_ASSERT_VALUES_EQUAL(result.GetResultSets().size(), 2);
            CompareYson(R"([[[1u];["1"]]])", FormatResultSetYson(result.GetResultSet(0)));
            CompareYson(R"([[[1u];["1"]];[[2u];["2"]]])", FormatResultSetYson(result.GetResultSet(1)));
            UNIT_ASSERT_EQUAL_C(result.GetIssues().Size(), 0, result.GetIssues().ToString());

            result = db.ExecuteQuery(R"(
                SELECT * FROM TestDdlDml2;
            )", TTxControl::BeginTx().CommitTx()).ExtractValueSync();
            UNIT_ASSERT_VALUES_EQUAL_C(result.GetStatus(), EStatus::SUCCESS, result.GetIssues().ToString());
            UNIT_ASSERT_VALUES_EQUAL(result.GetResultSets().size(), 1);
            CompareYson(R"([[[1u];["1"]];[[2u];["2"]]])", FormatResultSetYson(result.GetResultSet(0)));

            result = db.ExecuteQuery(R"(
                SELECT * FROM TestDdlDml33;
            )", TTxControl::BeginTx().CommitTx()).ExtractValueSync();
            UNIT_ASSERT_VALUES_EQUAL_C(result.GetStatus(), EStatus::SUCCESS, result.GetIssues().ToString());
            UNIT_ASSERT_VALUES_EQUAL(result.GetResultSets().size(), 1);
            CompareYson(R"([])", FormatResultSetYson(result.GetResultSet(0)));

            result = db.ExecuteQuery(R"(
                CREATE TABLE TestDdlDml4 (
                    Key Uint64,
                    Value1 String,
                    Value2 String,
                    PRIMARY KEY (Key)
                );
                UPSERT INTO TestDdlDml4 (Key, Value1, Value2) VALUES (1, "1", "2");
                SELECT * FROM TestDdlDml4;
                UPSERT INTO TestDdlDml4 (Key, Value1) VALUES (2, "2");
                SELECT * FROM TestDdlDml5;
            )", TTxControl::NoTx()).ExtractValueSync();
            UNIT_ASSERT_VALUES_EQUAL_C(result.GetStatus(), EStatus::SCHEME_ERROR, result.GetIssues().ToString());
            UNIT_ASSERT_VALUES_EQUAL(result.GetResultSets().size(), 0);

            result = db.ExecuteQuery(R"(
                SELECT * FROM TestDdlDml4;
            )", TTxControl::NoTx()).ExtractValueSync();
            UNIT_ASSERT_VALUES_EQUAL_C(result.GetStatus(), EStatus::SUCCESS, result.GetIssues().ToString());
            UNIT_ASSERT_VALUES_EQUAL(result.GetResultSets().size(), 1);
            CompareYson(R"([])", FormatResultSetYson(result.GetResultSet(0)));
        }

        {
            // Base test with ddl and dml statements
            auto result = db.ExecuteQuery(R"(
                DECLARE $name AS Text;
                $a = (SELECT * FROM TestDdl1);
                CREATE TABLE TestDdl1 (
                    Key Uint64,
                    Value String,
                    PRIMARY KEY (Key)
                );
                UPSERT INTO TestDdl1 (Key, Value) VALUES (1, "One");
                CREATE TABLE TestDdl2 (
                    Key Uint64,
                    Value String,
                    PRIMARY KEY (Key)
                );
                UPSERT INTO TestDdl1 (Key, Value) VALUES (2, "Two");
                SELECT * FROM $a;
            )", TTxControl::NoTx()).ExtractValueSync();
            UNIT_ASSERT_VALUES_EQUAL_C(result.GetStatus(), EStatus::SUCCESS, result.GetIssues().ToString());
            UNIT_ASSERT_VALUES_EQUAL(result.GetResultSets().size(), 1);
            CompareYson(R"([[[1u];["One"]];[[2u];["Two"]]])", FormatResultSetYson(result.GetResultSet(0)));
            UNIT_ASSERT_EQUAL_C(result.GetIssues().Size(), 0, result.GetIssues().ToString());

            result = db.ExecuteQuery(R"(
                UPSERT INTO TestDdl1 (Key, Value) VALUES (3, "Three");
            )", TTxControl::NoTx()).ExtractValueSync();
            UNIT_ASSERT_VALUES_EQUAL_C(result.GetStatus(), EStatus::SUCCESS, result.GetIssues().ToString());
            UNIT_ASSERT_EQUAL_C(result.GetIssues().Size(), 0, result.GetIssues().ToString());

            result = db.ExecuteQuery(R"(
                SELECT * FROM TestDdl1;
            )", TTxControl::NoTx()).ExtractValueSync();
            UNIT_ASSERT_VALUES_EQUAL_C(result.GetStatus(), EStatus::SUCCESS, result.GetIssues().ToString());
            UNIT_ASSERT_VALUES_EQUAL(result.GetResultSets().size(), 1);
            CompareYson(R"([[[1u];["One"]];[[2u];["Two"]];[[3u];["Three"]]])", FormatResultSetYson(result.GetResultSet(0)));
            UNIT_ASSERT_EQUAL_C(result.GetIssues().Size(), 0, result.GetIssues().ToString());

            result = db.ExecuteQuery(R"(
                CREATE TABLE TestDdl1 (
                    Key Uint64,
                    Value String,
                    PRIMARY KEY (Key)
                );
            )", TTxControl::NoTx()).ExtractValueSync();
            UNIT_ASSERT_VALUES_EQUAL_C(result.GetStatus(), EStatus::GENERIC_ERROR, result.GetIssues().ToString());
            UNIT_ASSERT(result.GetIssues().ToOneLineString().contains("Check failed: path: '/Root/TestDdl1', error: path exist"));

            result = db.ExecuteQuery(R"(
                CREATE TABLE TestDdl2 (
                    Key Uint64,
                    Value String,
                    PRIMARY KEY (Key)
                );
            )", TTxControl::NoTx()).ExtractValueSync();
            UNIT_ASSERT_VALUES_EQUAL_C(result.GetStatus(), EStatus::GENERIC_ERROR, result.GetIssues().ToString());
            UNIT_ASSERT(result.GetIssues().ToOneLineString().contains("Check failed: path: '/Root/TestDdl2', error: path exist"));

            result = db.ExecuteQuery(R"(
                UPSERT INTO TestDdl2 SELECT * FROM TestDdl1;
            )", TTxControl::NoTx()).ExtractValueSync();
            UNIT_ASSERT_VALUES_EQUAL_C(result.GetStatus(), EStatus::SUCCESS, result.GetIssues().ToString());
            UNIT_ASSERT_VALUES_EQUAL(result.GetResultSets().size(), 0);
            UNIT_ASSERT_EQUAL_C(result.GetIssues().Size(), 0, result.GetIssues().ToString());
        }

        {
            // Test with query with error
            auto result = db.ExecuteQuery(R"(
                SELECT * FROM TestDdl2;
            )", TTxControl::NoTx()).ExtractValueSync();
            UNIT_ASSERT_VALUES_EQUAL_C(result.GetStatus(), EStatus::SUCCESS, result.GetIssues().ToString());
            UNIT_ASSERT_VALUES_EQUAL(result.GetResultSets().size(), 1);
            CompareYson(R"([[[1u];["One"]];[[2u];["Two"]];[[3u];["Three"]]])", FormatResultSetYson(result.GetResultSet(0)));
            UNIT_ASSERT_EQUAL_C(result.GetIssues().Size(), 0, result.GetIssues().ToString());

            result = db.ExecuteQuery(R"(
                UPSERT INTO TestDdl2 (Key, Value) VALUES (4, "Four");
                CREATE TABLE TestDdl3 (
                    Key Uint64,
                    Value String,
                    PRIMARY KEY (Key)
                );
                UPSERT INTO TestDdl2 (Key, Value) VALUES (5, "Five");
                CREATE TABLE TestDdl2 (
                    Key Uint64,
                    Value String,
                    PRIMARY KEY (Key)
                );
                CREATE TABLE TestDdl4 (
                    Key Uint64,
                    Value String,
                    PRIMARY KEY (Key)
                );
            )", TTxControl::NoTx()).ExtractValueSync();
            UNIT_ASSERT_VALUES_EQUAL_C(result.GetStatus(), EStatus::GENERIC_ERROR, result.GetIssues().ToString());
            UNIT_ASSERT_VALUES_EQUAL(result.GetResultSets().size(), 0);
            UNIT_ASSERT(result.GetIssues().ToOneLineString().contains("Check failed: path: '/Root/TestDdl2', error: path exist"));

            result = db.ExecuteQuery(R"(
                SELECT * FROM TestDdl2;
            )", TTxControl::NoTx()).ExtractValueSync();
            UNIT_ASSERT_VALUES_EQUAL_C(result.GetStatus(), EStatus::SUCCESS, result.GetIssues().ToString());
            UNIT_ASSERT_VALUES_EQUAL(result.GetResultSets().size(), 1);
            CompareYson(R"([[[1u];["One"]];[[2u];["Two"]];[[3u];["Three"]]])", FormatResultSetYson(result.GetResultSet(0)));
            UNIT_ASSERT_EQUAL_C(result.GetIssues().Size(), 0, result.GetIssues().ToString());

            result = db.ExecuteQuery(R"(
                SELECT * FROM TestDdl3;
            )", TTxControl::NoTx()).ExtractValueSync();
            UNIT_ASSERT_VALUES_EQUAL_C(result.GetStatus(), EStatus::SUCCESS, result.GetIssues().ToString());
            UNIT_ASSERT_VALUES_EQUAL(result.GetResultSets().size(), 1);
            CompareYson(R"([])", FormatResultSetYson(result.GetResultSet(0)));
            UNIT_ASSERT_EQUAL_C(result.GetIssues().Size(), 0, result.GetIssues().ToString());

            result = db.ExecuteQuery(R"(
                SELECT * FROM TestDdl4;
            )", TTxControl::NoTx()).ExtractValueSync();
            UNIT_ASSERT_VALUES_EQUAL_C(result.GetStatus(), EStatus::SCHEME_ERROR, result.GetIssues().ToString());
            UNIT_ASSERT(result.GetIssues().ToOneLineString().contains("Cannot find table 'db.[/Root/TestDdl4]'"));
        }

        {
            // Check result sets
            auto result = db.ExecuteQuery(R"(
                $a = (SELECT * FROM TestDdl1);
                SELECT * FROM $a;
                UPSERT INTO TestDdl1 (Key, Value) VALUES (4, "Four");
                SELECT * FROM $a;
                CREATE TABLE TestDdl4 (
                    Key Uint64,
                    Value Uint64,
                    PRIMARY KEY (Key)
                );
                UPSERT INTO TestDdl4 (Key, Value) VALUES (1, 1);
                SELECT * FROM TestDdl4;
            )", TTxControl::NoTx()).ExtractValueSync();
            UNIT_ASSERT_VALUES_EQUAL_C(result.GetStatus(), EStatus::SUCCESS, result.GetIssues().ToString());
            UNIT_ASSERT_VALUES_EQUAL(result.GetResultSets().size(), 3);
            CompareYson(R"([[[1u];["One"]];[[2u];["Two"]];[[3u];["Three"]]])", FormatResultSetYson(result.GetResultSet(0)));
            CompareYson(R"([[[1u];["One"]];[[2u];["Two"]];[[3u];["Three"]];[[4u];["Four"]]])", FormatResultSetYson(result.GetResultSet(1)));
            CompareYson(R"([[[1u];[1u]]])", FormatResultSetYson(result.GetResultSet(2)));
            UNIT_ASSERT_EQUAL_C(result.GetIssues().Size(), 0, result.GetIssues().ToString());

            result = db.ExecuteQuery(R"(
                UPSERT INTO TestDdl2 SELECT * FROM TestDdl1;
            )", TTxControl::BeginTx().CommitTx()).ExtractValueSync();
            UNIT_ASSERT_VALUES_EQUAL_C(result.GetStatus(), EStatus::SUCCESS, result.GetIssues().ToString());
            UNIT_ASSERT_VALUES_EQUAL(result.GetResultSets().size(), 0);
            UNIT_ASSERT_EQUAL_C(result.GetIssues().Size(), 0, result.GetIssues().ToString());
        }

        {
            // Check EVALUATE FOR
            auto result = db.ExecuteQuery(R"(
                EVALUATE FOR $i IN AsList(1, 2, 3) DO BEGIN
                    SELECT $i;
                    SELECT $i;
                END DO;
            )", TTxControl::NoTx()).ExtractValueSync();
            UNIT_ASSERT_VALUES_EQUAL_C(result.GetStatus(), EStatus::SUCCESS, result.GetIssues().ToString());
        }

        {
            // Check parser errors
            auto result = db.ExecuteQuery(R"(
                UPSERT INTO TestDdl4 (Key, Value) VALUES (2, 2);
                SELECT * FROM $a;
                UPSERT INTO TestDdl4 (Key, Value) VALUES (3, 3);
            )", TTxControl::NoTx()).ExtractValueSync();
            UNIT_ASSERT_VALUES_EQUAL_C(result.GetStatus(), EStatus::GENERIC_ERROR, result.GetIssues().ToString());
            UNIT_ASSERT(result.GetIssues().ToOneLineString().contains("Unknown name: $a"));

            result = db.ExecuteQuery(R"(
                SELECT * FROM TestDdl4;
            )", TTxControl::NoTx()).ExtractValueSync();
            UNIT_ASSERT_VALUES_EQUAL_C(result.GetStatus(), EStatus::SUCCESS, result.GetIssues().ToString());
            UNIT_ASSERT_VALUES_EQUAL(result.GetResultSets().size(), 1);
            CompareYson(R"([[[1u];[1u]]])", FormatResultSetYson(result.GetResultSet(0)));

            result = db.ExecuteQuery(R"(
                UPSERT INTO TestDdl4 (Key, Value) VALUES (2, 2);
                UPSERT INTO TestDdl4 (Key, Value) VALUES (3, "3");
            )", TTxControl::NoTx()).ExtractValueSync();
            UNIT_ASSERT_VALUES_EQUAL_C(result.GetStatus(), EStatus::GENERIC_ERROR, result.GetIssues().ToString());
            UNIT_ASSERT(result.GetIssues().ToOneLineString().contains("Error: Failed to convert 'Value': String to Optional<Uint64>"));

            result = db.ExecuteQuery(R"(
                SELECT * FROM TestDdl4;
            )", TTxControl::NoTx()).ExtractValueSync();
            UNIT_ASSERT_VALUES_EQUAL_C(result.GetStatus(), EStatus::SUCCESS, result.GetIssues().ToString());
            UNIT_ASSERT_VALUES_EQUAL(result.GetResultSets().size(), 1);
            CompareYson(R"([[[1u];[1u]]])", FormatResultSetYson(result.GetResultSet(0)));

            result = db.ExecuteQuery(R"(
                CREATE TABLE TestDdl5 (
                    Key Uint64,
                    Value Uint64,
                    PRIMARY KEY (Key)
                );
                UPSERT INTO TestDdl5 (Key, Value) VALUES (1, 1);
                UPSERT INTO TestDdl5 (Key, Value) VALUES (3, "3");
            )", TTxControl::NoTx()).ExtractValueSync();
            UNIT_ASSERT_VALUES_EQUAL_C(result.GetStatus(), EStatus::GENERIC_ERROR, result.GetIssues().ToString());
            UNIT_ASSERT(result.GetIssues().ToOneLineString().contains("Error: Failed to convert 'Value': String to Optional<Uint64>"));

            result = db.ExecuteQuery(R"(
                SELECT * FROM TestDdl5;
            )", TTxControl::NoTx()).ExtractValueSync();
            UNIT_ASSERT_VALUES_EQUAL_C(result.GetStatus(), EStatus::SUCCESS, result.GetIssues().ToString());
            UNIT_ASSERT_VALUES_EQUAL(result.GetResultSets().size(), 1);
            CompareYson(R"([])", FormatResultSetYson(result.GetResultSet(0)));
        }
    }

    Y_UNIT_TEST(CTASWithoutPerStatement) {
        NKikimrConfig::TAppConfig appConfig;
        appConfig.MutableTableServiceConfig()->SetEnableOlapSink(true);
        appConfig.MutableTableServiceConfig()->SetEnableCreateTableAs(true);
        appConfig.MutableTableServiceConfig()->SetEnableAstCache(false);
        appConfig.MutableTableServiceConfig()->SetEnablePerStatementQueryExecution(false);
        auto setting = NKikimrKqp::TKqpSetting();
        auto serverSettings = TKikimrSettings()
            .SetAppConfig(appConfig)
            .SetKqpSettings({setting})
            .SetWithSampleTables(false)
            .SetEnableTempTables(true);

        TKikimrRunner kikimr(serverSettings);
        auto db = kikimr.GetQueryClient();

        {
            auto result = db.ExecuteQuery(R"(
                CREATE TABLE Table1 (
                    PRIMARY KEY (Key)
                ) AS SELECT 1u AS Key, "1" AS Value1, "1" AS Value2;
                CREATE TABLE Table2 (
                    PRIMARY KEY (Key)
                ) AS SELECT 2u AS Key, "2" AS Value1, "2" AS Value2;
                )", TTxControl::NoTx(), TExecuteQuerySettings()).ExtractValueSync();

            UNIT_ASSERT(!result.IsSuccess());
            UNIT_ASSERT_C(
                result.GetIssues().ToString().contains("Several CTAS statement can't be used without per-statement mode."),
                result.GetIssues().ToString());
        }

        {
            auto result = db.ExecuteQuery(R"(
                CREATE TABLE Table2 (
                    PRIMARY KEY (Key)
                ) AS SELECT 2u AS Key, "2" AS Value1, "2" AS Value2;
                SELECT * FROM Table1 ORDER BY Key;
                )", TTxControl::NoTx(), TExecuteQuerySettings()).ExtractValueSync();

            UNIT_ASSERT(!result.IsSuccess());
            UNIT_ASSERT_C(
                result.GetIssues().ToString().contains("CTAS statement can't be used with other statements without per-statement mode."),
                result.GetIssues().ToString());
        }

        {
            auto result = db.ExecuteQuery(R"(
            SELECT * FROM Table1 ORDER BY Key;
                CREATE TABLE Table2 (
                    PRIMARY KEY (Key)
                ) AS SELECT 2u AS Key, "2" AS Value1, "2" AS Value2;
                )", TTxControl::NoTx(), TExecuteQuerySettings()).ExtractValueSync();

            UNIT_ASSERT(!result.IsSuccess());
            UNIT_ASSERT_C(
                result.GetIssues().ToString().contains("CTAS statement can't be used with other statements without per-statement mode."),
                result.GetIssues().ToString());
        }

        {
            auto result = db.ExecuteQuery(R"(
                CREATE TABLE Table1 (
                    PRIMARY KEY (Key)
                ) AS SELECT 1u AS Key, "1" AS Value1, "1" AS Value2;
                )", TTxControl::NoTx(), TExecuteQuerySettings()).ExtractValueSync();

            UNIT_ASSERT_VALUES_EQUAL_C(result.GetStatus(), EStatus::SUCCESS, result.GetIssues().ToString());
        }

        {
            auto result = db.ExecuteQuery(R"(
                SELECT * FROM Table1 ORDER BY Key;
            )", TTxControl::BeginTx().CommitTx()).ExtractValueSync();
            UNIT_ASSERT_VALUES_EQUAL_C(result.GetStatus(), EStatus::SUCCESS, result.GetIssues().ToString());
            UNIT_ASSERT_VALUES_EQUAL(result.GetResultSets().size(), 1);
            CompareYson(R"([[[1u];["1"];["1"]]])", FormatResultSetYson(result.GetResultSet(0)));
        }
    }

    Y_UNIT_TEST_TWIN(SeveralCTAS, UseSink) {
        NKikimrConfig::TAppConfig appConfig;
        appConfig.MutableTableServiceConfig()->SetEnableAstCache(true);
        appConfig.MutableTableServiceConfig()->SetEnableOltpSink(UseSink);
        appConfig.MutableTableServiceConfig()->SetEnableOlapSink(true);
        appConfig.MutableTableServiceConfig()->SetEnableCreateTableAs(true);
        appConfig.MutableTableServiceConfig()->SetEnablePerStatementQueryExecution(true);
        auto setting = NKikimrKqp::TKqpSetting();
        auto serverSettings = TKikimrSettings()
            .SetAppConfig(appConfig)
            .SetKqpSettings({setting})
            .SetWithSampleTables(false)
            .SetEnableTempTables(true);

        TKikimrRunner kikimr(serverSettings);
        auto db = kikimr.GetQueryClient();

        {
            auto result = db.ExecuteQuery(R"(
                CREATE TABLE Table1 (
                    PRIMARY KEY (Key)
                ) AS SELECT 1u AS Key, "1" AS Value1, "1" AS Value2;
                CREATE TABLE Table2 (
                    PRIMARY KEY (Key)
                ) AS SELECT 2u AS Key, "2" AS Value1, "2" AS Value2;
                CREATE TABLE Table3 (
                    PRIMARY KEY (Key)
                ) AS SELECT * FROM Table2 UNION ALL SELECT * FROM Table1;
            )", TTxControl::NoTx(), TExecuteQuerySettings()).ExtractValueSync();
            UNIT_ASSERT_VALUES_EQUAL_C(result.GetStatus(), EStatus::SUCCESS, result.GetIssues().ToString());
        }

        {
            auto result = db.ExecuteQuery(R"(
                SELECT * FROM Table1 ORDER BY Key;
                SELECT * FROM Table2 ORDER BY Key;
                SELECT * FROM Table3 ORDER BY Key;
            )", TTxControl::BeginTx().CommitTx()).ExtractValueSync();
            UNIT_ASSERT_VALUES_EQUAL_C(result.GetStatus(), EStatus::SUCCESS, result.GetIssues().ToString());
            UNIT_ASSERT_VALUES_EQUAL(result.GetResultSets().size(), 3);
            CompareYson(R"([[[1u];["1"];["1"]]])", FormatResultSetYson(result.GetResultSet(0)));
            CompareYson(R"([[[2u];["2"];["2"]]])", FormatResultSetYson(result.GetResultSet(1)));
            // Also empty now(
            CompareYson(R"([])", FormatResultSetYson(result.GetResultSet(2)));
        }
    }

    Y_UNIT_TEST(CheckIsolationLevelFroPerStatementMode) {
        NKikimrConfig::TAppConfig appConfig;
        appConfig.MutableTableServiceConfig()->SetEnableAstCache(true);
        appConfig.MutableTableServiceConfig()->SetEnablePerStatementQueryExecution(true);
        auto setting = NKikimrKqp::TKqpSetting();
        auto serverSettings = TKikimrSettings()
            .SetAppConfig(appConfig)
            .SetKqpSettings({setting});

        TKikimrRunner kikimr(serverSettings);
        auto db = kikimr.GetQueryClient();
        auto tableClient = kikimr.GetTableClient();
        auto session = tableClient.CreateSession().GetValueSync().GetSession();

        {
            // 1 ddl statement
            auto result = db.ExecuteQuery(R"(
                CREATE TABLE Test1 (
                    Key Uint64,
                    Value1 String,
                    Value2 String,
                    PRIMARY KEY (Key)
                );
            )", TTxControl::NoTx()).ExtractValueSync();
            UNIT_ASSERT_VALUES_EQUAL_C(result.GetStatus(), EStatus::SUCCESS, result.GetIssues().ToString());
            UNIT_ASSERT_VALUES_EQUAL(result.GetResultSets().size(), 0);
            UNIT_ASSERT_EQUAL_C(result.GetIssues().Size(), 0, result.GetIssues().ToString());

            NYdb::NTable::TDescribeTableResult describe = session.DescribeTable("/Root/Test1").GetValueSync();
            UNIT_ASSERT_EQUAL(describe.GetStatus(), EStatus::SUCCESS);
        }

        {
            // 2 ddl statements
            auto result = db.ExecuteQuery(R"(
                CREATE TABLE Test2 (
                    Key Uint64,
                    Value1 String,
                    Value2 String,
                    PRIMARY KEY (Key)
                );
                CREATE TABLE Test3 (
                    Key Uint64,
                    Value1 String,
                    Value2 String,
                    PRIMARY KEY (Key)
                );
            )", TTxControl::NoTx()).ExtractValueSync();
            UNIT_ASSERT_VALUES_EQUAL_C(result.GetStatus(), EStatus::SUCCESS, result.GetIssues().ToString());
            UNIT_ASSERT_VALUES_EQUAL(result.GetResultSets().size(), 0);
            UNIT_ASSERT_EQUAL_C(result.GetIssues().Size(), 0, result.GetIssues().ToString());

            NYdb::NTable::TDescribeTableResult describe1 = session.DescribeTable("/Root/Test2").GetValueSync();
            UNIT_ASSERT_EQUAL(describe1.GetStatus(), EStatus::SUCCESS);
            NYdb::NTable::TDescribeTableResult describe2 = session.DescribeTable("/Root/Test3").GetValueSync();
            UNIT_ASSERT_EQUAL(describe2.GetStatus(), EStatus::SUCCESS);
        }

        {
            // 1 dml statement
            auto result = db.ExecuteQuery(R"(
                SELECT * FROM Test1;
            )", TTxControl::NoTx()).ExtractValueSync();
            UNIT_ASSERT_VALUES_EQUAL_C(result.GetStatus(), EStatus::SUCCESS, result.GetIssues().ToString());
            UNIT_ASSERT_VALUES_EQUAL(result.GetResultSets().size(), 1);
            UNIT_ASSERT_EQUAL_C(result.GetIssues().Size(), 0, result.GetIssues().ToString());
        }

        {
            // 2 dml statements
            auto result = db.ExecuteQuery(R"(
                SELECT * FROM Test2;
                SELECT * FROM Test3;
            )", TTxControl::NoTx()).ExtractValueSync();
            UNIT_ASSERT_VALUES_EQUAL_C(result.GetStatus(), EStatus::SUCCESS, result.GetIssues().ToString());
            UNIT_ASSERT_VALUES_EQUAL(result.GetResultSets().size(), 2);
            UNIT_ASSERT_EQUAL_C(result.GetIssues().Size(), 0, result.GetIssues().ToString());
        }

        {
            // 1 ddl 1 dml statements
            auto result = db.ExecuteQuery(R"(
                CREATE TABLE Test4 (
                    Key Uint64,
                    Value1 String,
                    Value2 String,
                    PRIMARY KEY (Key)
                );
                SELECT * FROM Test4;
            )", TTxControl::NoTx()).ExtractValueSync();
            UNIT_ASSERT_VALUES_EQUAL_C(result.GetStatus(), EStatus::SUCCESS, result.GetIssues().ToString());
            UNIT_ASSERT_VALUES_EQUAL(result.GetResultSets().size(), 1);
            UNIT_ASSERT_EQUAL_C(result.GetIssues().Size(), 0, result.GetIssues().ToString());
            NYdb::NTable::TDescribeTableResult describe = session.DescribeTable("/Root/Test4").GetValueSync();
            UNIT_ASSERT_EQUAL(describe.GetStatus(), EStatus::SUCCESS);
        }

        {
            // 1 dml 1 ddl statements
            auto result = db.ExecuteQuery(R"(
                SELECT * FROM Test4;
                CREATE TABLE Test5 (
                    Key Uint64,
                    Value1 String,
                    Value2 String,
                    PRIMARY KEY (Key)
                );
            )", TTxControl::NoTx()).ExtractValueSync();
            UNIT_ASSERT_VALUES_EQUAL_C(result.GetStatus(), EStatus::SUCCESS, result.GetIssues().ToString());
            UNIT_ASSERT_VALUES_EQUAL(result.GetResultSets().size(), 1);
            UNIT_ASSERT_EQUAL_C(result.GetIssues().Size(), 0, result.GetIssues().ToString());
            NYdb::NTable::TDescribeTableResult describe = session.DescribeTable("/Root/Test5").GetValueSync();
            UNIT_ASSERT_EQUAL(describe.GetStatus(), EStatus::SUCCESS);
        }

        {
            // 1 ddl 1 dml 1 ddl 1 dml statements
            auto result = db.ExecuteQuery(R"(
                CREATE TABLE Test6 (
                    Key Uint64,
                    Value1 String,
                    Value2 String,
                    PRIMARY KEY (Key)
                );
                SELECT * FROM Test6;
                CREATE TABLE Test7 (
                    Key Uint64,
                    Value1 String,
                    Value2 String,
                    PRIMARY KEY (Key)
                );
                SELECT * FROM Test7;
            )", TTxControl::NoTx()).ExtractValueSync();
            UNIT_ASSERT_VALUES_EQUAL_C(result.GetStatus(), EStatus::SUCCESS, result.GetIssues().ToString());
            UNIT_ASSERT_VALUES_EQUAL(result.GetResultSets().size(), 2);
            UNIT_ASSERT_EQUAL_C(result.GetIssues().Size(), 0, result.GetIssues().ToString());
            NYdb::NTable::TDescribeTableResult describe1 = session.DescribeTable("/Root/Test6").GetValueSync();
            UNIT_ASSERT_EQUAL(describe1.GetStatus(), EStatus::SUCCESS);
            NYdb::NTable::TDescribeTableResult describe2 = session.DescribeTable("/Root/Test7").GetValueSync();
            UNIT_ASSERT_EQUAL(describe2.GetStatus(), EStatus::SUCCESS);
        }

        {
            // 1 dml 1 ddl 1 dml 1 ddl statements
            auto result = db.ExecuteQuery(R"(
                SELECT * FROM Test7;
                CREATE TABLE Test8 (
                    Key Uint64,
                    Value1 String,
                    Value2 String,
                    PRIMARY KEY (Key)
                );
                SELECT * FROM Test8;
                CREATE TABLE Test9 (
                    Key Uint64,
                    Value1 String,
                    Value2 String,
                    PRIMARY KEY (Key)
                );
            )", TTxControl::NoTx()).ExtractValueSync();
            UNIT_ASSERT_VALUES_EQUAL_C(result.GetStatus(), EStatus::SUCCESS, result.GetIssues().ToString());
            UNIT_ASSERT_VALUES_EQUAL(result.GetResultSets().size(), 2);
            UNIT_ASSERT_EQUAL_C(result.GetIssues().Size(), 0, result.GetIssues().ToString());
            NYdb::NTable::TDescribeTableResult describe1 = session.DescribeTable("/Root/Test8").GetValueSync();
            UNIT_ASSERT_EQUAL(describe1.GetStatus(), EStatus::SUCCESS);
            NYdb::NTable::TDescribeTableResult describe2 = session.DescribeTable("/Root/Test9").GetValueSync();
            UNIT_ASSERT_EQUAL(describe2.GetStatus(), EStatus::SUCCESS);
        }
    }

    Y_UNIT_TEST(TableSink_ReplaceFromSelectOlap) {
        NKikimrConfig::TAppConfig appConfig;
        appConfig.MutableTableServiceConfig()->SetEnableOlapSink(true);
        auto settings = TKikimrSettings()
            .SetAppConfig(appConfig)
            .SetWithSampleTables(false);
        TKikimrRunner kikimr(settings);
        Tests::NCommon::TLoggerInit(kikimr).Initialize();

        auto session = kikimr.GetTableClient().CreateSession().GetValueSync().GetSession();

        const TString query = R"(
            CREATE TABLE `/Root/ColumnSource` (
                Col1 Uint64 NOT NULL,
                Col2 String,
                Col3 Int32 NOT NULL,
                PRIMARY KEY (Col1)
            )
            PARTITION BY HASH(Col1)
            WITH (STORE = COLUMN, AUTO_PARTITIONING_MIN_PARTITIONS_COUNT = 10);

            CREATE TABLE `/Root/ColumnShard1` (
                Col1 Uint64 NOT NULL,
                Col2 String,
                Col3 Int32 NOT NULL,
                PRIMARY KEY (Col1)
            )
            PARTITION BY HASH(Col1)
            WITH (STORE = COLUMN, AUTO_PARTITIONING_MIN_PARTITIONS_COUNT = 3);

            CREATE TABLE `/Root/ColumnShard2` (
                Col1 Uint64 NOT NULL,
                Col2 String,
                Col3 Int32 NOT NULL,
                PRIMARY KEY (Col1)
            )
            PARTITION BY HASH(Col1)
            WITH (STORE = COLUMN, AUTO_PARTITIONING_MIN_PARTITIONS_COUNT = 16);
        )";

        auto result = session.ExecuteSchemeQuery(query).GetValueSync();
        UNIT_ASSERT_C(result.GetStatus() == NYdb::EStatus::SUCCESS, result.GetIssues().ToString());

        auto client = kikimr.GetQueryClient();
        {
            auto prepareResult = client.ExecuteQuery(R"(
                REPLACE INTO `/Root/ColumnSource` (Col1, Col2, Col3) VALUES
                    (1u, "test1", 10), (2u, "test2", 11), (3u, "test3", 12), (4u, NULL, 13);
            )", NYdb::NQuery::TTxControl::BeginTx().CommitTx()).ExtractValueSync();
            UNIT_ASSERT_C(prepareResult.IsSuccess(), prepareResult.GetIssues().ToString());
        }

        {
            // empty
            const TString sql = R"(
                REPLACE INTO `/Root/ColumnShard1`
                SELECT * FROM `/Root/ColumnSource` WHERE Col3 == 0
            )";
            auto insertResult = client.ExecuteQuery(sql, NYdb::NQuery::TTxControl::BeginTx().CommitTx()).GetValueSync();
            UNIT_ASSERT_C(insertResult.IsSuccess(), insertResult.GetIssues().ToString());

            auto it = client.StreamExecuteQuery(R"(
                SELECT * FROM `/Root/ColumnShard1` ORDER BY Col1, Col2, Col3;
            )", NYdb::NQuery::TTxControl::BeginTx().CommitTx()).ExtractValueSync();
            UNIT_ASSERT_VALUES_EQUAL_C(it.GetStatus(), EStatus::SUCCESS, it.GetIssues().ToString());
            TString output = StreamResultToYson(it);
            CompareYson(
                output,
                R"([])");
        }

        {
            // Missing Nullable column
            const TString sql = R"(
                REPLACE INTO `/Root/ColumnShard1`
                SELECT 10u + Col1 AS Col1, 100 + Col3 AS Col3 FROM `/Root/ColumnSource`
            )";
            auto insertResult = client.ExecuteQuery(sql, NYdb::NQuery::TTxControl::BeginTx().CommitTx()).GetValueSync();
            UNIT_ASSERT_C(insertResult.IsSuccess(), insertResult.GetIssues().ToString());

            auto it = client.StreamExecuteQuery(R"(
                SELECT * FROM `/Root/ColumnShard1` ORDER BY Col1, Col2, Col3;
            )", NYdb::NQuery::TTxControl::BeginTx().CommitTx()).ExtractValueSync();
            UNIT_ASSERT_VALUES_EQUAL_C(it.GetStatus(), EStatus::SUCCESS, it.GetIssues().ToString());
            TString output = StreamResultToYson(it);
            CompareYson(
                output,
                R"([[11u;#;110];[12u;#;111];[13u;#;112];[14u;#;113]])");
        }

        {
            // column -> column
            const TString sql = R"(
                REPLACE INTO `/Root/ColumnShard2`
                SELECT * FROM `/Root/ColumnSource`
            )";
            auto insertResult = client.ExecuteQuery(sql, NYdb::NQuery::TTxControl::BeginTx().CommitTx()).GetValueSync();
            UNIT_ASSERT_C(insertResult.IsSuccess(), insertResult.GetIssues().ToString());

            auto it = client.StreamExecuteQuery(R"(
                SELECT * FROM `/Root/ColumnShard2` ORDER BY Col1, Col2, Col3;
            )", NYdb::NQuery::TTxControl::BeginTx().CommitTx()).ExtractValueSync();
            UNIT_ASSERT_VALUES_EQUAL_C(it.GetStatus(), EStatus::SUCCESS, it.GetIssues().ToString());
            TString output = StreamResultToYson(it);
            CompareYson(
                output,
                R"([[1u;["test1"];10];[2u;["test2"];11];[3u;["test3"];12];[4u;#;13]])");
        }
    }

    Y_UNIT_TEST_TWIN(TableSink_Htap, withOltpSink) {
        NKikimrConfig::TAppConfig appConfig;
        appConfig.MutableTableServiceConfig()->SetEnableOlapSink(true);
        appConfig.MutableTableServiceConfig()->SetEnableOltpSink(withOltpSink);
        appConfig.MutableTableServiceConfig()->SetEnableHtapTx(true);
        auto settings = TKikimrSettings()
            .SetAppConfig(appConfig)
            .SetWithSampleTables(false);
        TKikimrRunner kikimr(settings);
        Tests::NCommon::TLoggerInit(kikimr).Initialize();

        auto session = kikimr.GetTableClient().CreateSession().GetValueSync().GetSession();

        const TString query = R"(
            CREATE TABLE `/Root/ColumnShard` (
                Col1 Uint64 NOT NULL,
                Col2 String NOT NULL,
                Col3 Int32 NOT NULL,
                PRIMARY KEY (Col1)
            )
            PARTITION BY HASH(Col1)
            WITH (STORE = COLUMN, AUTO_PARTITIONING_MIN_PARTITIONS_COUNT = 10);

            CREATE TABLE `/Root/DataShard` (
                Col1 Uint64 NOT NULL,
                Col2 String NOT NULL,
                Col3 Int32 NOT NULL,
                PRIMARY KEY (Col1)
            )
            WITH (UNIFORM_PARTITIONS = 2, AUTO_PARTITIONING_MIN_PARTITIONS_COUNT = 2);
        )";

        auto result = session.ExecuteSchemeQuery(query).GetValueSync();
        UNIT_ASSERT_C(result.GetStatus() == NYdb::EStatus::SUCCESS, result.GetIssues().ToString());

        auto client = kikimr.GetQueryClient();

        {
            auto result = client.ExecuteQuery(R"(
                UPSERT INTO `/Root/ColumnShard` (Col1, Col2, Col3) VALUES
                    (1u, "test1", 10), (2u, "test2", 11), (3u, "test3", 12), (4u, "test", 13);
                UPSERT INTO `/Root/DataShard` (Col1, Col2, Col3) VALUES
                    (10u, "test1", 10), (20u, "test2", 11), (30u, "test3", 12), (40u, "test", 13);
                INSERT INTO `/Root/ColumnShard` SELECT * FROM `/Root/DataShard`;
                REPLACE INTO `/Root/DataShard` SELECT * FROM `/Root/ColumnShard`;
                SELECT * FROM `/Root/ColumnShard` ORDER BY Col1;
                SELECT * FROM `/Root/DataShard` ORDER BY Col1;
            )", NYdb::NQuery::TTxControl::BeginTx().CommitTx()).ExtractValueSync();
            UNIT_ASSERT_C(result.IsSuccess(), result.GetIssues().ToString());
            CompareYson(R"([[1u;"test1";10];[2u;"test2";11];[3u;"test3";12];[4u;"test";13];[10u;"test1";10];[20u;"test2";11];[30u;"test3";12];[40u;"test";13]])", FormatResultSetYson(result.GetResultSet(0)));
            CompareYson(R"([[1u;"test1";10];[2u;"test2";11];[3u;"test3";12];[4u;"test";13];[10u;"test1";10];[20u;"test2";11];[30u;"test3";12];[40u;"test";13]])", FormatResultSetYson(result.GetResultSet(1)));
        }

        {
            auto result = client.ExecuteQuery(R"(
                UPSERT INTO `/Root/DataShard` (Col1, Col2, Col3) VALUES (1u, "test", 0);
                UPSERT INTO `/Root/DataShard` (Col1, Col2, Col3) VALUES (2u, "test", 0);
                UPSERT INTO `/Root/ColumnShard` (Col1, Col2, Col3) VALUES (1u, "test", 0);
                UPSERT INTO `/Root/ColumnShard` (Col1, Col2, Col3) VALUES (2u, "test", 0);
                UPSERT INTO `/Root/DataShard` (Col1, Col2, Col3) VALUES (3u, "test", 0);
                UPSERT INTO `/Root/DataShard` (Col1, Col2, Col3) VALUES (4u, "test", 0);
                UPSERT INTO `/Root/ColumnShard` (Col1, Col2, Col3) VALUES (3u, "test", 0);
                UPSERT INTO `/Root/ColumnShard` (Col1, Col2, Col3) VALUES (4u, "test", 0);
            )", NYdb::NQuery::TTxControl::BeginTx().CommitTx()).ExtractValueSync();
            UNIT_ASSERT_C(result.IsSuccess(), result.GetIssues().ToString());
        }

        {
            auto result = client.ExecuteQuery(R"(
                SELECT COUNT(*) FROM `/Root/DataShard` WHERE Col3 = 0;
                SELECT COUNT(*) FROM `/Root/ColumnShard` WHERE Col3 = 0;
            )", NYdb::NQuery::TTxControl::BeginTx().CommitTx()).ExtractValueSync();
            UNIT_ASSERT_C(result.IsSuccess(), result.GetIssues().ToString());
            CompareYson(R"([[4u]])", FormatResultSetYson(result.GetResultSet(0)));
            CompareYson(R"([[4u]])", FormatResultSetYson(result.GetResultSet(1)));
        }

        {
            auto result = client.ExecuteQuery(R"(
                UPSERT INTO `/Root/ColumnShard` (Col1, Col2, Col3) VALUES (1u, "test", 1);
                UPSERT INTO `/Root/ColumnShard` (Col1, Col2, Col3) VALUES (2u, "test", 1);
                UPSERT INTO `/Root/DataShard` (Col1, Col2, Col3) VALUES (1u, "test", 1);
                UPSERT INTO `/Root/DataShard` (Col1, Col2, Col3) VALUES (2u, "test", 1);
                UPSERT INTO `/Root/ColumnShard` (Col1, Col2, Col3) VALUES (3u, "test", 1);
                UPSERT INTO `/Root/ColumnShard` (Col1, Col2, Col3) VALUES (4u, "test", 1);
                UPSERT INTO `/Root/DataShard` (Col1, Col2, Col3) VALUES (3u, "test", 1);
                UPSERT INTO `/Root/DataShard` (Col1, Col2, Col3) VALUES (4u, "test", 1);
            )", NYdb::NQuery::TTxControl::BeginTx().CommitTx()).ExtractValueSync();
            UNIT_ASSERT_C(result.IsSuccess(), result.GetIssues().ToString());
        }

        {
            auto result = client.ExecuteQuery(R"(
                SELECT COUNT(*) FROM `/Root/DataShard` WHERE Col3 = 1;
                SELECT COUNT(*) FROM `/Root/ColumnShard` WHERE Col3 = 1;
            )", NYdb::NQuery::TTxControl::BeginTx().CommitTx()).ExtractValueSync();
            UNIT_ASSERT_C(result.IsSuccess(), result.GetIssues().ToString());
            CompareYson(R"([[4u]])", FormatResultSetYson(result.GetResultSet(0)));
            CompareYson(R"([[4u]])", FormatResultSetYson(result.GetResultSet(1)));
        }

        {
            auto result = client.ExecuteQuery(R"(
                INSERT INTO `/Root/DataShard` SELECT Col1 + 100 AS Col1, Col2, Col3 + 100 AS Col3 FROM `/Root/ColumnShard` WHERE Col3 = 1;
                INSERT INTO `/Root/ColumnShard` SELECT Col1 + 100 AS Col1, Col2, Col3 + 100 AS Col3 FROM `/Root/DataShard` WHERE Col3 = 1;
            )", NYdb::NQuery::TTxControl::BeginTx().CommitTx()).ExtractValueSync();
            UNIT_ASSERT_C(result.IsSuccess(), result.GetIssues().ToString());
        }

        {
            auto result = client.ExecuteQuery(R"(
                SELECT COUNT(*) FROM `/Root/DataShard` WHERE Col3 = 101;
                SELECT COUNT(*) FROM `/Root/ColumnShard` WHERE Col3 = 101;
            )", NYdb::NQuery::TTxControl::BeginTx().CommitTx()).ExtractValueSync();
            UNIT_ASSERT_C(result.IsSuccess(), result.GetIssues().ToString());
            CompareYson(R"([[4u]])", FormatResultSetYson(result.GetResultSet(0)));
            CompareYson(R"([[4u]])", FormatResultSetYson(result.GetResultSet(1)));
        }

        {
            auto result = client.ExecuteQuery(R"(
                INSERT INTO `/Root/ColumnShard` SELECT Col1 + 1000 AS Col1, Col2, Col3 + 1000 AS Col3 FROM `/Root/DataShard` WHERE Col3 = 1;
                INSERT INTO `/Root/DataShard` SELECT Col1 + 1000 AS Col1, Col2, Col3 + 1000 AS Col3 FROM `/Root/ColumnShard` WHERE Col3 = 1;
            )", NYdb::NQuery::TTxControl::BeginTx().CommitTx()).ExtractValueSync();
            UNIT_ASSERT_C(result.IsSuccess(), result.GetIssues().ToString());
        }

        {
            auto result = client.ExecuteQuery(R"(
                SELECT COUNT(*) FROM `/Root/DataShard` WHERE Col3 = 1001;
                SELECT COUNT(*) FROM `/Root/ColumnShard` WHERE Col3 = 1001;
            )", NYdb::NQuery::TTxControl::BeginTx().CommitTx()).ExtractValueSync();
            UNIT_ASSERT_C(result.IsSuccess(), result.GetIssues().ToString());
            CompareYson(R"([[4u]])", FormatResultSetYson(result.GetResultSet(0)));
            CompareYson(R"([[4u]])", FormatResultSetYson(result.GetResultSet(1)));
        }

        {
            auto result = client.ExecuteQuery(R"(
                DELETE FROM `/Root/ColumnShard` ON SELECT * FROM `/Root/DataShard` WHERE Col1 > 9;
            )", NYdb::NQuery::TTxControl::BeginTx().CommitTx()).ExtractValueSync();
            UNIT_ASSERT_C(result.IsSuccess(), result.GetIssues().ToString());
        }

        {
            auto result = client.ExecuteQuery(R"(
                DELETE FROM `/Root/DataShard` ON SELECT Col1 FROM `/Root/ColumnShard`;
            )", NYdb::NQuery::TTxControl::BeginTx().CommitTx()).ExtractValueSync();
            UNIT_ASSERT_C(result.IsSuccess(), result.GetIssues().ToString());
        }

        {
            auto result = client.ExecuteQuery(R"(
                SELECT * FROM `/Root/DataShard` ORDER BY Col1;
                SELECT * FROM `/Root/ColumnShard` ORDER BY Col1;
            )", NYdb::NQuery::TTxControl::BeginTx().CommitTx()).ExtractValueSync();
            UNIT_ASSERT_C(result.IsSuccess(), result.GetIssues().ToString());
            CompareYson(R"([[10u;"test1";10];[20u;"test2";11];[30u;"test3";12];[40u;"test";13];[101u;"test";101];[102u;"test";101];[103u;"test";101];[104u;"test";101];[1001u;"test";1001];[1002u;"test";1001];[1003u;"test";1001];[1004u;"test";1001]])",
                FormatResultSetYson(result.GetResultSet(0)));
            CompareYson(R"([[1u;"test";1];[2u;"test";1];[3u;"test";1];[4u;"test";1]])", FormatResultSetYson(result.GetResultSet(1)));
        }

        {
            auto result = client.ExecuteQuery(R"(
                DELETE FROM `/Root/DataShard` WHERE Col2 != "not found";
                DELETE FROM `/Root/ColumnShard` WHERE Col2 != "not found";
            )", NYdb::NQuery::TTxControl::BeginTx().CommitTx()).ExtractValueSync();
            UNIT_ASSERT_C(result.IsSuccess(), result.GetIssues().ToString());
        }

        {
            auto result = client.ExecuteQuery(R"(
                SELECT * FROM `/Root/DataShard`;
                SELECT * FROM `/Root/ColumnShard`;
            )", NYdb::NQuery::TTxControl::BeginTx().CommitTx()).ExtractValueSync();
            UNIT_ASSERT_C(result.IsSuccess(), result.GetIssues().ToString());
            CompareYson(R"([])", FormatResultSetYson(result.GetResultSet(0)));
            CompareYson(R"([])", FormatResultSetYson(result.GetResultSet(1)));
        }

        {
            auto result = client.ExecuteQuery(R"(
                DELETE FROM `/Root/DataShard` WHERE Col2 = "not found";
                DELETE FROM `/Root/ColumnShard` WHERE Col2 = "not found";
            )", NYdb::NQuery::TTxControl::BeginTx().CommitTx()).ExtractValueSync();
            UNIT_ASSERT_C(result.IsSuccess(), result.GetIssues().ToString());
        }
    }

    Y_UNIT_TEST_TWIN(TableSink_HtapComplex, withOltpSink) {
        NKikimrConfig::TAppConfig appConfig;
        appConfig.MutableTableServiceConfig()->SetEnableOlapSink(true);
        appConfig.MutableTableServiceConfig()->SetEnableOltpSink(withOltpSink);
        appConfig.MutableTableServiceConfig()->SetEnableHtapTx(true);
        auto settings = TKikimrSettings()
            .SetAppConfig(appConfig)
            .SetWithSampleTables(false);
        TKikimrRunner kikimr(settings);
        Tests::NCommon::TLoggerInit(kikimr).Initialize();

        auto session = kikimr.GetTableClient().CreateSession().GetValueSync().GetSession();

        const TString query = R"(
            CREATE TABLE `/Root/ColumnSrc` (
                Col1 Uint64 NOT NULL,
                Col2 String NOT NULL,
                Col3 Int32 NOT NULL,
                PRIMARY KEY (Col1)
            )
            PARTITION BY HASH(Col1)
            WITH (STORE = COLUMN, AUTO_PARTITIONING_MIN_PARTITIONS_COUNT = 10);

            CREATE TABLE `/Root/RowSrc` (
                Col1 Uint64 NOT NULL,
                Col2 String NOT NULL,
                Col3 Int32 NOT NULL,
                PRIMARY KEY (Col1)
            )
            WITH (UNIFORM_PARTITIONS = 2, AUTO_PARTITIONING_MIN_PARTITIONS_COUNT = 2);

            CREATE TABLE `/Root/ColumnDst` (
                Col1 Uint64 NOT NULL,
                Col2 String,
                Col3 Int32,
                PRIMARY KEY (Col1)
            )
            PARTITION BY HASH(Col1)
            WITH (STORE = COLUMN, AUTO_PARTITIONING_MIN_PARTITIONS_COUNT = 10);

            CREATE TABLE `/Root/RowDst` (
                Col1 Uint64 NOT NULL,
                Col2 String,
                Col3 Int32,
                PRIMARY KEY (Col1)
            )
            WITH (UNIFORM_PARTITIONS = 2, AUTO_PARTITIONING_MIN_PARTITIONS_COUNT = 2);
        )";

        auto result = session.ExecuteSchemeQuery(query).GetValueSync();
        UNIT_ASSERT_C(result.GetStatus() == NYdb::EStatus::SUCCESS, result.GetIssues().ToString());

        auto client = kikimr.GetQueryClient();

        {
            auto result = client.ExecuteQuery(R"(
                UPSERT INTO `/Root/ColumnSrc` (Col1, Col2, Col3) VALUES
                    (1u, "test1", 10), (2u, "test2", 11);
                REPLACE INTO `/Root/ColumnSrc` (Col1, Col2, Col3) VALUES
                    (3u, "test3", 12), (4u, "test", 13);
                UPSERT INTO `/Root/RowSrc` (Col1, Col2, Col3) VALUES
                    (10u, "test1", 10), (20u, "test2", 11);
                REPLACE INTO `/Root/RowSrc` (Col1, Col2, Col3) VALUES
                    (30u, "test3", 12), (40u, "test", 13);
            )", NYdb::NQuery::TTxControl::BeginTx().CommitTx()).ExtractValueSync();
            UNIT_ASSERT_C(result.IsSuccess(), result.GetIssues().ToString());
        }

        {
            auto result = client.ExecuteQuery(R"(
                $data = SELECT c.Col1 as Col1, c.Col2 As Col2, r.Col3 AS Col3
                    FROM `/Root/ColumnSrc`as c
                    JOIN `/Root/RowSrc` as r
                    ON c.Col1 + 10 = r.Col3;
                UPSERT INTO `/Root/ColumnDst` SELECT * FROM $data;
                REPLACE INTO `/Root/RowDst` SELECT * FROM $data;
            )", NYdb::NQuery::TTxControl::BeginTx().CommitTx()).ExtractValueSync();
            UNIT_ASSERT_C(result.IsSuccess(), result.GetIssues().ToString());
        }

        {
            auto result = client.ExecuteQuery(R"(
                SELECT COUNT(*) FROM `/Root/ColumnDst`;
                SELECT COUNT(*) FROM `/Root/RowDst`;
                DELETE FROM `/Root/ColumnDst` WHERE 1=1;
                DELETE FROM `/Root/RowDst` WHERE 1=1;
            )", NYdb::NQuery::TTxControl::BeginTx().CommitTx()).ExtractValueSync();
            UNIT_ASSERT_C(result.IsSuccess(), result.GetIssues().ToString());
            CompareYson(R"([[3u]])", FormatResultSetYson(result.GetResultSet(0)));
            CompareYson(R"([[3u]])", FormatResultSetYson(result.GetResultSet(1)));
        }

        {
            auto result = client.ExecuteQuery(R"(
                $prepare = SELECT *
                    FROM `/Root/ColumnSrc`
                    WHERE Col2 LIKE '%test%test%';
                $data = SELECT c.Col1 as Col1, c.Col2 As Col2, r.Col3 AS Col3
                    FROM `/Root/RowSrc`as c
                    LEFT OUTER JOIN $prepare as r
                    ON c.Col1 + 10 = r.Col3;
                UPSERT INTO `/Root/ColumnDst` SELECT * FROM $data;
                REPLACE INTO `/Root/RowDst` SELECT * FROM $data;
            )", NYdb::NQuery::TTxControl::BeginTx().CommitTx()).ExtractValueSync();
            UNIT_ASSERT_C(result.IsSuccess(), result.GetIssues().ToString());
        }

        {
            auto result = client.ExecuteQuery(R"(
                SELECT COUNT(*) FROM `/Root/ColumnDst`;
                SELECT COUNT(*) FROM `/Root/RowDst`;
                DELETE FROM `/Root/ColumnDst` WHERE 1=1;
                DELETE FROM `/Root/RowDst` WHERE 1=1;
            )", NYdb::NQuery::TTxControl::BeginTx().CommitTx()).ExtractValueSync();
            UNIT_ASSERT_C(result.IsSuccess(), result.GetIssues().ToString());
            CompareYson(R"([[4u]])", FormatResultSetYson(result.GetResultSet(0)));
            CompareYson(R"([[4u]])", FormatResultSetYson(result.GetResultSet(1)));
        }
    }

    Y_UNIT_TEST_TWIN(TableSink_HtapInteractive, withOltpSink) {
        NKikimrConfig::TAppConfig appConfig;
        appConfig.MutableTableServiceConfig()->SetEnableOlapSink(true);
        appConfig.MutableTableServiceConfig()->SetEnableOltpSink(withOltpSink);
        appConfig.MutableTableServiceConfig()->SetEnableHtapTx(true);
        auto settings = TKikimrSettings()
            .SetAppConfig(appConfig)
            .SetWithSampleTables(false);
        TKikimrRunner kikimr(settings);
        Tests::NCommon::TLoggerInit(kikimr).Initialize();

        auto session = kikimr.GetTableClient().CreateSession().GetValueSync().GetSession();

        const TString query = R"(
            CREATE TABLE `/Root/ColumnShard` (
                Col1 Uint64 NOT NULL,
                Col2 String NOT NULL,
                Col3 Int32 NOT NULL,
                PRIMARY KEY (Col1)
            )
            PARTITION BY HASH(Col1)
            WITH (STORE = COLUMN, AUTO_PARTITIONING_MIN_PARTITIONS_COUNT = 10);

            CREATE TABLE `/Root/DataShard` (
                Col1 Uint64 NOT NULL,
                Col2 String NOT NULL,
                Col3 Int32 NOT NULL,
                PRIMARY KEY (Col1)
            )
            WITH (UNIFORM_PARTITIONS = 2, AUTO_PARTITIONING_MIN_PARTITIONS_COUNT = 2);
        )";

        auto result = session.ExecuteSchemeQuery(query).GetValueSync();
        UNIT_ASSERT_C(result.GetStatus() == NYdb::EStatus::SUCCESS, result.GetIssues().ToString());

        auto client = kikimr.GetQueryClient();

        {
            auto session = client.GetSession().GetValueSync().GetSession();
            auto result = session.ExecuteQuery(R"(
                INSERT INTO `/Root/ColumnShard` (Col1, Col2, Col3) VALUES
                    (1u, "test1", 1);
            )", NYdb::NQuery::TTxControl::BeginTx()).ExtractValueSync();
            UNIT_ASSERT_C(result.IsSuccess(), result.GetIssues().ToString());

            auto tx = result.GetTransaction();

            result = session.ExecuteQuery(R"(
                INSERT INTO `/Root/DataShard` (Col1, Col2, Col3) VALUES
                    (2u, "test2", 2);
            )", NYdb::NQuery::TTxControl::Tx(tx->GetId()).CommitTx()).ExtractValueSync();
            UNIT_ASSERT_C(result.IsSuccess(), result.GetIssues().ToString());
        }

        {
            auto session = client.GetSession().GetValueSync().GetSession();
            auto result = session.ExecuteQuery(R"(
                INSERT INTO `/Root/DataShard` (Col1, Col2, Col3) VALUES
                    (3u, "test1", 3);
            )", NYdb::NQuery::TTxControl::BeginTx()).ExtractValueSync();
            UNIT_ASSERT_C(result.IsSuccess(), result.GetIssues().ToString());

            auto tx = result.GetTransaction();

            result = session.ExecuteQuery(R"(
                INSERT INTO `/Root/ColumnShard` (Col1, Col2, Col3) VALUES
                    (4u, "test2", 4);
            )", NYdb::NQuery::TTxControl::Tx(tx->GetId()).CommitTx()).ExtractValueSync();
            UNIT_ASSERT_C(result.IsSuccess(), result.GetIssues().ToString());
        }

        {
            auto result = client.ExecuteQuery(R"(
                SELECT Col3 FROM `/Root/ColumnShard`
                UNION
                SELECT Col3 FROM `/Root/DataShard`
                ORDER BY Col3;
            )", NYdb::NQuery::TTxControl::BeginTx().CommitTx()).ExtractValueSync();
            UNIT_ASSERT_C(result.IsSuccess(), result.GetIssues().ToString());
            CompareYson(R"([[1];[2];[3];[4]])", FormatResultSetYson(result.GetResultSet(0)));
        }
    }

    Y_UNIT_TEST(TableSink_BadTransactions) {
        NKikimrConfig::TAppConfig appConfig;
        appConfig.MutableTableServiceConfig()->SetEnableOlapSink(true);
        appConfig.MutableTableServiceConfig()->SetEnableOltpSink(true);
        appConfig.MutableTableServiceConfig()->SetEnableHtapTx(false);
        auto settings = TKikimrSettings()
            .SetAppConfig(appConfig)
            .SetWithSampleTables(false);
        TKikimrRunner kikimr(settings);
        Tests::NCommon::TLoggerInit(kikimr).Initialize();

        auto session = kikimr.GetTableClient().CreateSession().GetValueSync().GetSession();

        const TString query = R"(
            CREATE TABLE `/Root/ColumnShard` (
                Col1 Uint64 NOT NULL,
                Col2 String,
                Col3 Int32 NOT NULL,
                PRIMARY KEY (Col1)
            )
            PARTITION BY HASH(Col1)
            WITH (STORE = COLUMN, AUTO_PARTITIONING_MIN_PARTITIONS_COUNT = 10);

            CREATE TABLE `/Root/DataShard` (
                Col1 Uint64 NOT NULL,
                Col2 String,
                Col3 Int32 NOT NULL,
                PRIMARY KEY (Col1)
            )
            WITH (UNIFORM_PARTITIONS = 2, AUTO_PARTITIONING_MIN_PARTITIONS_COUNT = 2);
        )";

        auto result = session.ExecuteSchemeQuery(query).GetValueSync();
        UNIT_ASSERT_C(result.GetStatus() == NYdb::EStatus::SUCCESS, result.GetIssues().ToString());

        auto client = kikimr.GetQueryClient();
        {
            auto prepareResult = client.ExecuteQuery(R"(
                REPLACE INTO `/Root/ColumnShard` (Col1, Col2, Col3) VALUES
                    (1u, "test1", 10), (2u, "test2", 11), (3u, "test3", 12), (4u, NULL, 13);
            )", NYdb::NQuery::TTxControl::BeginTx().CommitTx()).ExtractValueSync();
            UNIT_ASSERT_C(prepareResult.IsSuccess(), prepareResult.GetIssues().ToString());
        }
        {
            auto prepareResult = client.ExecuteQuery(R"(
                REPLACE INTO `/Root/DataShard` (Col1, Col2, Col3) VALUES
                    (10u, "test1", 10), (20u, "test2", 11), (30u, "test3", 12), (40u, NULL, 13);
            )", NYdb::NQuery::TTxControl::BeginTx().CommitTx()).ExtractValueSync();
            UNIT_ASSERT_C(prepareResult.IsSuccess(), prepareResult.GetIssues().ToString());
        }

        {
            // column -> row
            const TString sql = R"(
                REPLACE INTO `/Root/DataShard`
                SELECT * FROM `/Root/ColumnShard`
            )";
            auto insertResult = client.ExecuteQuery(sql, NYdb::NQuery::TTxControl::BeginTx().CommitTx()).GetValueSync();
            UNIT_ASSERT(!insertResult.IsSuccess());
            UNIT_ASSERT_C(
                insertResult.GetIssues().ToString().contains("Write transactions between column and row tables are disabled at current time"),
                insertResult.GetIssues().ToString());
        }

        {
            // row -> column
            const TString sql = R"(
                REPLACE INTO `/Root/ColumnShard`
                SELECT * FROM `/Root/DataShard`
            )";
            auto insertResult = client.ExecuteQuery(sql, NYdb::NQuery::TTxControl::BeginTx().CommitTx()).GetValueSync();
            UNIT_ASSERT(!insertResult.IsSuccess());
            UNIT_ASSERT_C(
                insertResult.GetIssues().ToString().contains("Write transactions between column and row tables are disabled at current time"),
                insertResult.GetIssues().ToString());
        }

        {
            // column & row write
            const TString sql = R"(
                REPLACE INTO `/Root/DataShard` (Col1, Col2, Col3) VALUES
                    (1u, "test1", 10), (2u, "test2", 11), (3u, "test3", 12), (4u, NULL, 13);
                REPLACE INTO `/Root/ColumnShard` (Col1, Col2, Col3) VALUES
                    (1u, "test1", 10), (2u, "test2", 11), (3u, "test3", 12), (4u, NULL, 13);
            )";
            auto insertResult = client.ExecuteQuery(sql, NYdb::NQuery::TTxControl::BeginTx().CommitTx()).GetValueSync();
            UNIT_ASSERT(!insertResult.IsSuccess());
            UNIT_ASSERT_C(
                insertResult.GetIssues().ToString().contains("Write transactions between column and row tables are disabled at current time"),
                insertResult.GetIssues().ToString());
        }

        {
            // column read & row write
            const TString sql = R"(
                REPLACE INTO `/Root/DataShard` (Col1, Col2, Col3) VALUES
                    (1u, "test1", 10), (2u, "test2", 11), (3u, "test3", 12), (4u, NULL, 13);
                SELECT * FROM `/Root/ColumnShard`;
            )";
            auto insertResult = client.ExecuteQuery(sql, NYdb::NQuery::TTxControl::BeginTx().CommitTx()).GetValueSync();
            UNIT_ASSERT(!insertResult.IsSuccess());
            UNIT_ASSERT_C(
                insertResult.GetIssues().ToString().contains("Write transactions between column and row tables are disabled at current time"),
                insertResult.GetIssues().ToString());
        }

        {
            // column write & row read
            const TString sql = R"(
                REPLACE INTO `/Root/ColumnShard` (Col1, Col2, Col3) VALUES
                    (1u, "test1", 10), (2u, "test2", 11), (3u, "test3", 12), (4u, NULL, 13);
                SELECT * FROM `/Root/DataShard`;
            )";
            auto insertResult = client.ExecuteQuery(sql, NYdb::NQuery::TTxControl::BeginTx().CommitTx()).GetValueSync();
            UNIT_ASSERT(!insertResult.IsSuccess());
            UNIT_ASSERT_C(
                insertResult.GetIssues().ToString().contains("Write transactions between column and row tables are disabled at current time"),
                insertResult.GetIssues().ToString());
        }

        {
            auto session = client.GetSession().GetValueSync().GetSession();
            {
                auto insertResult = session.ExecuteQuery(R"(
                    REPLACE INTO `/Root/ColumnShard` (Col1, Col2, Col3) VALUES
                        (1u, "test1", 10), (2u, "test2", 11), (3u, "test3", 12), (4u, NULL, 13);
                )", NYdb::NQuery::TTxControl::BeginTx().CommitTx()).GetValueSync();
                UNIT_ASSERT(insertResult.IsSuccess());
            }
            {
                auto insertResult = session.ExecuteQuery(R"(
                    REPLACE INTO `/Root/DataShard` (Col1, Col2, Col3) VALUES
                        (1u, "test1", 10), (2u, "test2", 11), (3u, "test3", 12), (4u, NULL, 13);
                )", NYdb::NQuery::TTxControl::BeginTx().CommitTx()).GetValueSync();
                UNIT_ASSERT(insertResult.IsSuccess());
            }
        }
    }

    Y_UNIT_TEST(TableSink_ReplaceFromSelectLargeOlap) {
        NKikimrConfig::TAppConfig appConfig;
        appConfig.MutableTableServiceConfig()->SetEnableOlapSink(true);
        auto settings = TKikimrSettings()
            .SetAppConfig(appConfig)
            .SetWithSampleTables(false);

        TTestHelper testHelper(settings);

        TKikimrRunner& kikimr = testHelper.GetKikimr();
        Tests::NCommon::TLoggerInit(kikimr).Initialize();

        TVector<TTestHelper::TColumnSchema> schema = {
            TTestHelper::TColumnSchema().SetName("Col1").SetType(NScheme::NTypeIds::Int64).SetNullable(false),
            TTestHelper::TColumnSchema().SetName("Col2").SetType(NScheme::NTypeIds::Int32).SetNullable(false),
        };

        TTestHelper::TColumnTable testTable1;
        testTable1.SetName("/Root/ColumnShard1").SetPrimaryKey({ "Col1" }).SetSharding({ "Col1" }).SetSchema(schema).SetMinPartitionsCount(1000);
        testHelper.CreateTable(testTable1);

        TTestHelper::TColumnTable testTable2;
        testTable2.SetName("/Root/ColumnShard2").SetPrimaryKey({ "Col1" }).SetSharding({ "Col1" }).SetSchema(schema).SetMinPartitionsCount(1000);
        testHelper.CreateTable(testTable2);

        {
            TTestHelper::TUpdatesBuilder tableInserter(testTable1.GetArrowSchema(schema));
            for (size_t index = 0; index < 10000; ++index) {
                tableInserter.AddRow().Add(index).Add(index * 10);
            }
            testHelper.BulkUpsert(testTable1, tableInserter);
        }

        auto session = kikimr.GetTableClient().CreateSession().GetValueSync().GetSession();
        auto client = kikimr.GetQueryClient();

        {
            const TString sql = R"(
                REPLACE INTO `/Root/ColumnShard2`
                SELECT * FROM `/Root/ColumnShard1`
            )";
            auto insertResult = client.ExecuteQuery(sql, NYdb::NQuery::TTxControl::BeginTx().CommitTx()).GetValueSync();
            UNIT_ASSERT_C(insertResult.IsSuccess(), insertResult.GetIssues().ToString());

            auto it = client.StreamExecuteQuery(R"(
                SELECT COUNT(*) FROM `/Root/ColumnShard2`;
            )", NYdb::NQuery::TTxControl::BeginTx().CommitTx()).ExtractValueSync();
            UNIT_ASSERT_VALUES_EQUAL_C(it.GetStatus(), EStatus::SUCCESS, it.GetIssues().ToString());
            TString output = StreamResultToYson(it);
            CompareYson(
                output,
                R"([[10000u]])");
        }
    }

    Y_UNIT_TEST(TableSink_Olap_Replace) {
        NKikimrConfig::TAppConfig appConfig;
        appConfig.MutableTableServiceConfig()->SetEnableOlapSink(true);
        auto settings = TKikimrSettings()
            .SetAppConfig(appConfig)
            .SetWithSampleTables(false);
        TKikimrRunner kikimr(settings);
        Tests::NCommon::TLoggerInit(kikimr).Initialize();

        auto session = kikimr.GetTableClient().CreateSession().GetValueSync().GetSession();

        const TString query = R"(
            CREATE TABLE `/Root/ColumnShard` (
                Col1 Uint64 NOT NULL,
                Col2 Int32,
                Col4 String,
                Col3 String NOT NULL,
                PRIMARY KEY (Col1, Col3)
            )
            PARTITION BY HASH(Col1)
            WITH (STORE = COLUMN, AUTO_PARTITIONING_MIN_PARTITIONS_COUNT = 10);
        )";

        auto result = session.ExecuteSchemeQuery(query).GetValueSync();
        UNIT_ASSERT_C(result.GetStatus() == NYdb::EStatus::SUCCESS, result.GetIssues().ToString());

        // Shuffled
        auto client = kikimr.GetQueryClient();
        {
            auto prepareResult = client.ExecuteQuery(R"(
                REPLACE INTO `/Root/ColumnShard` (Col3, Col4, Col2, Col1) VALUES
                    ("test100", "100", 1000, 100u);
            )", NYdb::NQuery::TTxControl::BeginTx().CommitTx()).ExtractValueSync();
            UNIT_ASSERT_C(prepareResult.IsSuccess(), prepareResult.GetIssues().ToString());
        }

        {
            auto prepareResult = client.ExecuteQuery(R"(
                REPLACE INTO `/Root/ColumnShard` (Col1, Col3, Col2, Col4) VALUES
                    (1u, "test1", 10, "1"), (2u, "test2", NULL, "2"), (3u, "test3", 12, NULL), (4u, "test4", NULL, NULL);
            )", NYdb::NQuery::TTxControl::BeginTx().CommitTx()).ExtractValueSync();
            UNIT_ASSERT_C(prepareResult.IsSuccess(), prepareResult.GetIssues().ToString());
        }

        auto it = client.StreamExecuteQuery(R"(
            SELECT Col1, Col3, Col2, Col4 FROM `/Root/ColumnShard` ORDER BY Col1, Col3, Col2, Col4;
        )", NYdb::NQuery::TTxControl::BeginTx().CommitTx()).ExtractValueSync();
        UNIT_ASSERT_VALUES_EQUAL_C(it.GetStatus(), EStatus::SUCCESS, it.GetIssues().ToString());
        TString output = StreamResultToYson(it);
        CompareYson(output, R"([[1u;"test1";[10];["1"]];[2u;"test2";#;["2"]];[3u;"test3";[12];#];[4u;"test4";#;#];[100u;"test100";[1000];["100"]]])");
    }

    Y_UNIT_TEST_TWIN(TableSink_OltpReplace, HasSecondaryIndex) {
        NKikimrConfig::TAppConfig appConfig;
        appConfig.MutableTableServiceConfig()->SetEnableOltpSink(true);
        auto settings = TKikimrSettings()
            .SetAppConfig(appConfig)
            .SetWithSampleTables(false);

        TKikimrRunner kikimr(settings);
        Tests::NCommon::TLoggerInit(kikimr).Initialize();

        auto session = kikimr.GetTableClient().CreateSession().GetValueSync().GetSession();

        const TString query = Sprintf(R"(
            CREATE TABLE `/Root/DataShard` (
                Col1 Uint64 NOT NULL,
                Col2 Int32,
                Col3 String,
                %s
                PRIMARY KEY (Col1)
            );
        )", (HasSecondaryIndex ? "INDEX idx_2 GLOBAL ON (Col2)," : ""));

        auto result = session.ExecuteSchemeQuery(query).GetValueSync();
        UNIT_ASSERT_C(result.GetStatus() == NYdb::EStatus::SUCCESS, result.GetIssues().ToString());

        auto client = kikimr.GetQueryClient();

        {
            auto it = client.ExecuteQuery(R"(
                REPLACE INTO `/Root/DataShard` (Col1, Col2) VALUES (0u, 0);
                REPLACE INTO `/Root/DataShard` (Col1, Col3) VALUES (1u, 'test');
            )", NYdb::NQuery::TTxControl::BeginTx().CommitTx(), TExecuteQuerySettings().ClientTimeout(TDuration::MilliSeconds(5000))).ExtractValueSync();
            UNIT_ASSERT_C(it.IsSuccess(), it.GetIssues().ToString());
        }

        {
            auto it = client.StreamExecuteQuery(R"(
                SELECT * FROM `/Root/DataShard`;
            )", NYdb::NQuery::TTxControl::BeginTx().CommitTx(), TExecuteQuerySettings().ClientTimeout(TDuration::MilliSeconds(5000))).ExtractValueSync();
            UNIT_ASSERT_VALUES_EQUAL_C(it.GetStatus(), EStatus::SUCCESS, it.GetIssues().ToString());
            TString output = StreamResultToYson(it);
            CompareYson(output, R"([[0u;[0];#];[1u;#;["test"]]])");
        }

        {
            auto it = client.ExecuteQuery(R"(
                REPLACE INTO `/Root/DataShard` (Col1, Col3) VALUES (0u, 'null');
                REPLACE INTO `/Root/DataShard` (Col1) VALUES (1u);
            )", NYdb::NQuery::TTxControl::BeginTx().CommitTx(), TExecuteQuerySettings().ClientTimeout(TDuration::MilliSeconds(5000))).ExtractValueSync();
            UNIT_ASSERT_C(it.IsSuccess(), it.GetIssues().ToString());
        }


        {
            auto it = client.StreamExecuteQuery(R"(
                SELECT * FROM `/Root/DataShard`;
            )", NYdb::NQuery::TTxControl::BeginTx().CommitTx(), TExecuteQuerySettings().ClientTimeout(TDuration::MilliSeconds(5000))).ExtractValueSync();
            UNIT_ASSERT_VALUES_EQUAL_C(it.GetStatus(), EStatus::SUCCESS, it.GetIssues().ToString());
            TString output = StreamResultToYson(it);
            CompareYson(output, R"([[0u;#;["null"]];[1u;#;#]])");
        }
    }

    Y_UNIT_TEST(TableSink_OltpLiteralUpsert) {
        NKikimrConfig::TAppConfig appConfig;
        appConfig.MutableTableServiceConfig()->SetEnableOltpSink(true);
        auto settings = TKikimrSettings()
            .SetAppConfig(appConfig)
            .SetWithSampleTables(false);

        TKikimrRunner kikimr(settings);
        Tests::NCommon::TLoggerInit(kikimr).Initialize();

        auto session = kikimr.GetTableClient().CreateSession().GetValueSync().GetSession();

        const TString query = Sprintf(R"(
            CREATE TABLE `/Root/DataShard` (
                Col1 Uint64 NOT NULL,
                Col2 Int32,
                PRIMARY KEY (Col1)
            );
        )");

        auto result = session.ExecuteSchemeQuery(query).GetValueSync();
        UNIT_ASSERT_C(result.GetStatus() == NYdb::EStatus::SUCCESS, result.GetIssues().ToString());

        auto client = kikimr.GetQueryClient();

        {
            auto it = client.ExecuteQuery(R"(
                UPSERT INTO `/Root/DataShard` (Col1, Col2) VALUES (0u, 0);
            )", NYdb::NQuery::TTxControl::BeginTx().CommitTx(), TExecuteQuerySettings().ClientTimeout(TDuration::MilliSeconds(1000))).ExtractValueSync();
            UNIT_ASSERT_C(it.IsSuccess(), it.GetIssues().ToString());
        }

        {
            auto it = client.StreamExecuteQuery(R"(
                SELECT * FROM `/Root/DataShard`;
            )", NYdb::NQuery::TTxControl::BeginTx().CommitTx(), TExecuteQuerySettings().ClientTimeout(TDuration::MilliSeconds(1000))).ExtractValueSync();
            UNIT_ASSERT_VALUES_EQUAL_C(it.GetStatus(), EStatus::SUCCESS, it.GetIssues().ToString());
            TString output = StreamResultToYson(it);
            CompareYson(output, R"([[0u;[0]]])");
        }
    }

    class TTableDataModificationTester {
    protected:
        NKikimrConfig::TAppConfig AppConfig;
        std::unique_ptr<TKikimrRunner> Kikimr;
        YDB_ACCESSOR(bool, IsOlap, false);
        virtual void DoExecute() = 0;
    public:
        void Execute() {
            AppConfig.MutableTableServiceConfig()->SetEnableOlapSink(IsOlap);
            AppConfig.MutableTableServiceConfig()->SetEnableOltpSink(!IsOlap);
            auto settings = TKikimrSettings().SetAppConfig(AppConfig).SetWithSampleTables(false);

            Kikimr = std::make_unique<TKikimrRunner>(settings);
            Tests::NCommon::TLoggerInit(*Kikimr).Initialize();

            auto session = Kikimr->GetTableClient().CreateSession().GetValueSync().GetSession();

            auto csController = NYDBTest::TControllers::RegisterCSControllerGuard<NYDBTest::NColumnShard::TController>();
            csController->SetOverridePeriodicWakeupActivationPeriod(TDuration::Seconds(1));
            csController->SetOverrideLagForCompactionBeforeTierings(TDuration::Seconds(1));
            csController->DisableBackground(NKikimr::NYDBTest::ICSController::EBackground::Indexation);

            const TString query = Sprintf(R"(
                CREATE TABLE `/Root/DataShard` (
                    Col1 Uint64 NOT NULL,
                    Col2 Int32,
                    Col3 String,
                    PRIMARY KEY (Col1)
                ) WITH (
                    STORE = %s,
                    AUTO_PARTITIONING_MIN_PARTITIONS_COUNT = 10
                );
            )", IsOlap ? "COLUMN" : "ROW");

            auto result = session.ExecuteSchemeQuery(query).GetValueSync();
            UNIT_ASSERT_C(result.GetStatus() == NYdb::EStatus::SUCCESS, result.GetIssues().ToString());
            DoExecute();
            csController->EnableBackground(NKikimr::NYDBTest::ICSController::EBackground::Indexation);
            csController->WaitIndexation(TDuration::Seconds(5));
        }

    };

    class TUpsertFromTableTester: public TTableDataModificationTester {
    protected:
        void DoExecute() override {
            auto client = Kikimr->GetQueryClient();

            {
                auto it = client.ExecuteQuery(R"(
                UPSERT INTO `/Root/DataShard` (Col1, Col2) VALUES (0u, 0);
                UPSERT INTO `/Root/DataShard` (Col1, Col3) VALUES (1u, 'test');
            )", NYdb::NQuery::TTxControl::BeginTx().CommitTx()).ExtractValueSync();
                UNIT_ASSERT_C(it.IsSuccess(), it.GetIssues().ToString());
            }

            {
                auto it = client.StreamExecuteQuery(R"(
                SELECT * FROM `/Root/DataShard` ORDER BY Col1;
            )", NYdb::NQuery::TTxControl::BeginTx().CommitTx()).ExtractValueSync();
                UNIT_ASSERT_VALUES_EQUAL_C(it.GetStatus(), EStatus::SUCCESS, it.GetIssues().ToString());
                TString output = StreamResultToYson(it);
                CompareYson(output, R"([[0u;[0];#];[1u;#;["test"]]])");
            }

            {
                auto it = client.ExecuteQuery(R"(
                UPSERT INTO `/Root/DataShard` (Col1, Col3) VALUES (0u, 'null');
                UPSERT INTO `/Root/DataShard` (Col1) VALUES (1u);
            )", NYdb::NQuery::TTxControl::BeginTx().CommitTx()).ExtractValueSync();
                UNIT_ASSERT_C(it.IsSuccess(), it.GetIssues().ToString());
            }

            {
                auto it = client.ExecuteQuery(R"(
                UPSERT INTO `/Root/DataShard` (Col3) VALUES ('null');
            )", NYdb::NQuery::TTxControl::BeginTx().CommitTx()).ExtractValueSync();
                UNIT_ASSERT(!it.IsSuccess());
            }

            {
                auto it = client.StreamExecuteQuery(R"(
                SELECT * FROM `/Root/DataShard` ORDER BY Col1;
            )", NYdb::NQuery::TTxControl::BeginTx().CommitTx()).ExtractValueSync();
                UNIT_ASSERT_VALUES_EQUAL_C(it.GetStatus(), EStatus::SUCCESS, it.GetIssues().ToString());
                TString output = StreamResultToYson(it);
                CompareYson(output, R"([[0u;[0];["null"]];[1u;#;["test"]]])");
            }
        }
    };

    Y_UNIT_TEST(TableSink_OltpUpsert) {
        TUpsertFromTableTester tester;
        tester.SetIsOlap(false);
        tester.Execute();
    }

    Y_UNIT_TEST(TableSink_OlapUpsert) {
        TUpsertFromTableTester tester;
        tester.SetIsOlap(true);
        tester.Execute();
    }

    class TInsertFromTableTester: public TTableDataModificationTester {
    protected:
        void DoExecute() override {
            auto client = Kikimr->GetQueryClient();

            {
                auto it = client.ExecuteQuery(R"(
                INSERT INTO `/Root/DataShard` (Col1, Col2) VALUES (0u, 0);
                INSERT INTO `/Root/DataShard` (Col1, Col3) VALUES (1u, 'test');
                INSERT INTO `/Root/DataShard` (Col1, Col3, Col2) VALUES (2u, 't', 3);
            )", NYdb::NQuery::TTxControl::BeginTx().CommitTx(), TExecuteQuerySettings().ClientTimeout(TDuration::MilliSeconds(1000))).ExtractValueSync();
                UNIT_ASSERT_C(it.IsSuccess(), it.GetIssues().ToString());
            }

            {
                auto it = client.StreamExecuteQuery(R"(
                SELECT * FROM `/Root/DataShard` ORDER BY Col1;
            )", NYdb::NQuery::TTxControl::BeginTx().CommitTx(), TExecuteQuerySettings().ClientTimeout(TDuration::MilliSeconds(1000))).ExtractValueSync();
                UNIT_ASSERT_VALUES_EQUAL_C(it.GetStatus(), EStatus::SUCCESS, it.GetIssues().ToString());
                TString output = StreamResultToYson(it);
                CompareYson(output, R"([[0u;[0];#];[1u;#;["test"]];[2u;[3];["t"]]])");
            }

            {
                auto it = client.ExecuteQuery(R"(
                INSERT INTO `/Root/DataShard` (Col1, Col3) VALUES (0u, 'null');
            )", NYdb::NQuery::TTxControl::BeginTx().CommitTx(), TExecuteQuerySettings().ClientTimeout(TDuration::MilliSeconds(1000))).ExtractValueSync();
                UNIT_ASSERT_C(!it.IsSuccess(), it.GetIssues().ToString());
                UNIT_ASSERT_C(
                    it.GetIssues().ToString().contains("Operation is aborting because an duplicate key")
                    || it.GetIssues().ToString().contains("Conflict with existing key."),
                    it.GetIssues().ToString());
            }

            {
                auto it = client.StreamExecuteQuery(R"(
                SELECT * FROM `/Root/DataShard` ORDER BY Col1;
            )", NYdb::NQuery::TTxControl::BeginTx().CommitTx(), TExecuteQuerySettings().ClientTimeout(TDuration::MilliSeconds(1000))).ExtractValueSync();
                UNIT_ASSERT_VALUES_EQUAL_C(it.GetStatus(), EStatus::SUCCESS, it.GetIssues().ToString());
                TString output = StreamResultToYson(it);
                CompareYson(output, R"([[0u;[0];#];[1u;#;["test"]];[2u;[3];["t"]]])");
            }
        }
    };

    Y_UNIT_TEST(TableSink_OltpInsert) {
        TInsertFromTableTester tester;
        tester.SetIsOlap(false);
        tester.Execute();
    }

    Y_UNIT_TEST(TableSink_OlapInsert) {
        TInsertFromTableTester tester;
        tester.SetIsOlap(true);
        tester.Execute();
    }

    class TDeleteFromTableTester: public TTableDataModificationTester {
    protected:
        void DoExecute() override {
            auto client = Kikimr->GetQueryClient();

            {
                auto it = client.ExecuteQuery(R"(
                INSERT INTO `/Root/DataShard` (Col1, Col2) VALUES (0u, 0);
                INSERT INTO `/Root/DataShard` (Col1, Col3) VALUES (1u, 'test');
                INSERT INTO `/Root/DataShard` (Col1, Col3, Col2) VALUES (2u, 't', 3);
            )", NYdb::NQuery::TTxControl::BeginTx().CommitTx()).ExtractValueSync();
                UNIT_ASSERT_C(it.IsSuccess(), it.GetIssues().ToString());
            }

            {
                auto it = client.StreamExecuteQuery(R"(
                SELECT * FROM `/Root/DataShard` ORDER BY Col1;
            )", NYdb::NQuery::TTxControl::BeginTx().CommitTx()).ExtractValueSync();
                UNIT_ASSERT_VALUES_EQUAL_C(it.GetStatus(), EStatus::SUCCESS, it.GetIssues().ToString());
                TString output = StreamResultToYson(it);
                CompareYson(output, R"([[0u;[0];#];[1u;#;["test"]];[2u;[3];["t"]]])");
            }

            {
                auto it = client.ExecuteQuery(R"(
                DELETE FROM `/Root/DataShard` WHERE Col3 == 't';
            )", NYdb::NQuery::TTxControl::BeginTx().CommitTx()).ExtractValueSync();
                UNIT_ASSERT_C(it.IsSuccess(), it.GetIssues().ToString());
            }
            {
                auto it = client.StreamExecuteQuery(R"(
                SELECT * FROM `/Root/DataShard` ORDER BY Col1;
            )", NYdb::NQuery::TTxControl::BeginTx().CommitTx()).ExtractValueSync();
                UNIT_ASSERT_VALUES_EQUAL_C(it.GetStatus(), EStatus::SUCCESS, it.GetIssues().ToString());
                TString output = StreamResultToYson(it);
                CompareYson(output, R"([[0u;[0];#];[1u;#;["test"]]])");
            }

            {
                auto it = client.ExecuteQuery(R"(
                DELETE FROM `/Root/DataShard` WHERE Col3 == 'not found';
            )", NYdb::NQuery::TTxControl::BeginTx().CommitTx()).ExtractValueSync();
                UNIT_ASSERT_C(it.IsSuccess(), it.GetIssues().ToString());
            }

            {
                auto it = client.ExecuteQuery(R"(
                DELETE FROM `/Root/DataShard` ON SELECT 0 AS Col1;
            )", NYdb::NQuery::TTxControl::BeginTx().CommitTx()).ExtractValueSync();
                UNIT_ASSERT_C(it.IsSuccess(), it.GetIssues().ToString());
            }

            {
                auto it = client.StreamExecuteQuery(R"(
                SELECT * FROM `/Root/DataShard` ORDER BY Col1;
            )", NYdb::NQuery::TTxControl::BeginTx().CommitTx()).ExtractValueSync();
                UNIT_ASSERT_VALUES_EQUAL_C(it.GetStatus(), EStatus::SUCCESS, it.GetIssues().ToString());
                TString output = StreamResultToYson(it);
                CompareYson(output, R"([[1u;#;["test"]]])");
            }
        }
    };

    Y_UNIT_TEST(TableSink_OltpDelete) {
        TDeleteFromTableTester tester;
        tester.SetIsOlap(false);
        tester.Execute();
    }

    Y_UNIT_TEST(TableSink_OlapDelete) {
        TDeleteFromTableTester tester;
        tester.SetIsOlap(true);
        tester.Execute();
    }

    class TUpdateFromTableTester: public TTableDataModificationTester {
    protected:
        void DoExecute() override {
            auto client = Kikimr->GetQueryClient();

            {
                auto it = client.ExecuteQuery(R"(
                INSERT INTO `/Root/DataShard` (Col1, Col2) VALUES (0u, 0);
                INSERT INTO `/Root/DataShard` (Col1, Col3) VALUES (1u, 'test');
                INSERT INTO `/Root/DataShard` (Col1, Col3, Col2) VALUES (2u, 't', 3);
            )", NYdb::NQuery::TTxControl::BeginTx().CommitTx(), TExecuteQuerySettings().ClientTimeout(TDuration::MilliSeconds(10000))).ExtractValueSync();
                UNIT_ASSERT_C(it.IsSuccess(), it.GetIssues().ToString());
            }

            {
                auto it = client.StreamExecuteQuery(R"(
                SELECT * FROM `/Root/DataShard` ORDER BY Col1;
            )", NYdb::NQuery::TTxControl::BeginTx().CommitTx(), TExecuteQuerySettings().ClientTimeout(TDuration::MilliSeconds(10000))).ExtractValueSync();
                UNIT_ASSERT_VALUES_EQUAL_C(it.GetStatus(), EStatus::SUCCESS, it.GetIssues().ToString());
                TString output = StreamResultToYson(it);
                CompareYson(output, R"([[0u;[0];#];[1u;#;["test"]];[2u;[3];["t"]]])");
            }

            {
                auto it = client.ExecuteQuery(R"(
                UPDATE `/Root/DataShard` SET Col2 = 42 WHERE Col3 == 'not found';
            )", NYdb::NQuery::TTxControl::BeginTx().CommitTx(), TExecuteQuerySettings().ClientTimeout(TDuration::MilliSeconds(10000))).ExtractValueSync();
                UNIT_ASSERT_C(it.IsSuccess(), it.GetIssues().ToString());
            }

            {
                auto it = client.ExecuteQuery(R"(
                UPDATE `/Root/DataShard` SET Col2 = 42 WHERE Col3 == 't';
            )", NYdb::NQuery::TTxControl::BeginTx().CommitTx(), TExecuteQuerySettings().ClientTimeout(TDuration::MilliSeconds(10000))).ExtractValueSync();
                UNIT_ASSERT_C(it.IsSuccess(), it.GetIssues().ToString());
            }

            {
                auto it = client.StreamExecuteQuery(R"(
                SELECT * FROM `/Root/DataShard` ORDER BY Col1;
            )", NYdb::NQuery::TTxControl::BeginTx().CommitTx(), TExecuteQuerySettings().ClientTimeout(TDuration::MilliSeconds(10000))).ExtractValueSync();
                UNIT_ASSERT_VALUES_EQUAL_C(it.GetStatus(), EStatus::SUCCESS, it.GetIssues().ToString());
                TString output = StreamResultToYson(it);
                CompareYson(output, R"([[0u;[0];#];[1u;#;["test"]];[2u;[42];["t"]]])");
            }

            {
                auto it = client.ExecuteQuery(R"(
                UPDATE `/Root/DataShard` ON SELECT 0u AS Col1, 1 AS Col2, 'text' AS Col3;
            )", NYdb::NQuery::TTxControl::BeginTx().CommitTx(), TExecuteQuerySettings().ClientTimeout(TDuration::MilliSeconds(10000))).ExtractValueSync();
                UNIT_ASSERT_C(it.IsSuccess(), it.GetIssues().ToString());
            }

            {
                auto it = client.ExecuteQuery(R"(
                UPDATE `/Root/DataShard` ON SELECT 10u AS Col1, 1 AS Col2, 'text' AS Col3;
            )", NYdb::NQuery::TTxControl::BeginTx().CommitTx(), TExecuteQuerySettings().ClientTimeout(TDuration::MilliSeconds(10000))).ExtractValueSync();
                UNIT_ASSERT_C(it.IsSuccess(), it.GetIssues().ToString());
            }

            auto it = client.StreamExecuteQuery(R"(
                SELECT * FROM `/Root/DataShard` ORDER BY Col1;
            )", NYdb::NQuery::TTxControl::BeginTx().CommitTx(), TExecuteQuerySettings().ClientTimeout(TDuration::MilliSeconds(10000))).ExtractValueSync();
                UNIT_ASSERT_VALUES_EQUAL_C(it.GetStatus(), EStatus::SUCCESS, it.GetIssues().ToString());
                TString output = StreamResultToYson(it);
                CompareYson(output, R"([[0u;[1];["text"]];[1u;#;["test"]];[2u;[42];["t"]]])");
        }
    };

    Y_UNIT_TEST(TableSink_OltpUpdate) {
        TUpdateFromTableTester tester;
        tester.SetIsOlap(false);
        tester.Execute();
    }

    Y_UNIT_TEST(TableSink_OlapUpdate) {
        TUpdateFromTableTester tester;
        tester.SetIsOlap(true);
        tester.Execute();
    }

    class TSinkOrderTester: public TTableDataModificationTester {
    protected:
        void DoExecute() override {
            auto client = Kikimr->GetQueryClient();

            for (size_t index = 0; index < 100; ++index) {
                auto session = client.GetSession().GetValueSync().GetSession();

                auto result = session.ExecuteQuery(fmt::format(R"(
                    UPSERT INTO `/Root/DataShard` (Col1, Col2) VALUES ({}u, 0);
                )", index), NYdb::NQuery::TTxControl::BeginTx(NYdb::NQuery::TTxSettings::SerializableRW())).ExtractValueSync();
                UNIT_ASSERT_VALUES_EQUAL_C(result.GetStatus(), EStatus::SUCCESS, result.GetIssues().ToString());

                auto tx = result.GetTransaction();
                UNIT_ASSERT(tx);

                result = session.ExecuteQuery(fmt::format(R"(
                    INSERT INTO `/Root/DataShard` (Col1, Col2) VALUES ({}u, 0);
                )", index), NYdb::NQuery::TTxControl::Tx(tx->GetId()).CommitTx()).ExtractValueSync();
<<<<<<< HEAD
                if (GetIsOlap()) {
                    // https://github.com/ydb-platform/ydb/issues/14383
                    UNIT_ASSERT_VALUES_EQUAL_C(result.GetStatus(), EStatus::BAD_REQUEST, result.GetIssues().ToString());
                } else {
                    UNIT_ASSERT_VALUES_EQUAL_C(result.GetStatus(), EStatus::PRECONDITION_FAILED, result.GetIssues().ToString());
                }
=======
                UNIT_ASSERT_VALUES_EQUAL_C(result.GetStatus(), EStatus::PRECONDITION_FAILED, result.GetIssues().ToString());
>>>>>>> f1686eb5
            }
        }
    };

    Y_UNIT_TEST(TableSink_OltpOrder) {
        TSinkOrderTester tester;
        tester.SetIsOlap(false);
        tester.Execute();
    }

    Y_UNIT_TEST(TableSink_OlapOrder) {
        TSinkOrderTester tester;
        tester.SetIsOlap(true);
        tester.Execute();
    }

    Y_UNIT_TEST(TableSink_ReplaceDuplicatesOlap) {
        NKikimrConfig::TAppConfig appConfig;
        appConfig.MutableTableServiceConfig()->SetEnableOlapSink(true);
        auto settings = TKikimrSettings()
            .SetAppConfig(appConfig)
            .SetWithSampleTables(false);

        TKikimrRunner kikimr(settings);
        Tests::NCommon::TLoggerInit(kikimr).Initialize();

        auto session = kikimr.GetTableClient().CreateSession().GetValueSync().GetSession();

        const TString query = R"(
            CREATE TABLE `/Root/ColumnShard` (
                Col1 Uint64 NOT NULL,
                Col2 Int32,
                PRIMARY KEY (Col1)
            )
            PARTITION BY HASH(Col1)
            WITH (STORE = COLUMN, AUTO_PARTITIONING_MIN_PARTITIONS_COUNT = 10);
        )";

        auto result = session.ExecuteSchemeQuery(query).GetValueSync();
        UNIT_ASSERT_C(result.GetStatus() == NYdb::EStatus::SUCCESS, result.GetIssues().ToString());

        auto client = kikimr.GetQueryClient();
        {
            auto prepareResult = client.ExecuteQuery(R"(
                REPLACE INTO `/Root/ColumnShard` (Col1, Col2) VALUES
                    (100u, 1000), (100u, 1000);
            )", NYdb::NQuery::TTxControl::BeginTx().CommitTx()).ExtractValueSync();
            UNIT_ASSERT_C(prepareResult.IsSuccess(), prepareResult.GetIssues().ToString());
        }

        {
            auto prepareResult = client.ExecuteQuery(R"(
                REPLACE INTO `/Root/ColumnShard` (Col1, Col2) VALUES
                    (100u, 1000), (100u, 1000);
            )", NYdb::NQuery::TTxControl::BeginTx().CommitTx()).ExtractValueSync();
            UNIT_ASSERT_C(prepareResult.IsSuccess(), prepareResult.GetIssues().ToString());
        }

        auto it = client.StreamExecuteQuery(R"(
            SELECT * FROM `/Root/ColumnShard` ORDER BY Col1, Col2;
        )", NYdb::NQuery::TTxControl::BeginTx().CommitTx()).ExtractValueSync();
        UNIT_ASSERT_VALUES_EQUAL_C(it.GetStatus(), EStatus::SUCCESS, it.GetIssues().ToString());
        TString output = StreamResultToYson(it);
        CompareYson(output, R"([[100u;[1000]]])");
    }

    Y_UNIT_TEST(TableSink_DisableSink) {
        NKikimrConfig::TAppConfig appConfig;
        appConfig.MutableTableServiceConfig()->SetEnableOlapSink(false);
        appConfig.MutableTableServiceConfig()->SetEnableOltpSink(false);
        auto settings = TKikimrSettings()
            .SetAppConfig(appConfig)
            .SetWithSampleTables(false);

        TKikimrRunner kikimr(settings);
        Tests::NCommon::TLoggerInit(kikimr).Initialize();

        auto session = kikimr.GetTableClient().CreateSession().GetValueSync().GetSession();

        const TString query = R"(
            CREATE TABLE `/Root/ColumnShard` (
                Col1 Uint64 NOT NULL,
                Col2 Int32,
                PRIMARY KEY (Col1)
            )
            PARTITION BY HASH(Col1)
            WITH (STORE = COLUMN, AUTO_PARTITIONING_MIN_PARTITIONS_COUNT = 16);
        )";

        auto result = session.ExecuteSchemeQuery(query).GetValueSync();
        UNIT_ASSERT_C(result.GetStatus() == NYdb::EStatus::SUCCESS, result.GetIssues().ToString());

        auto client = kikimr.GetQueryClient();
        {
            auto prepareResult = client.ExecuteQuery(R"(
                REPLACE INTO `/Root/ColumnShard` (Col1, Col2) VALUES (1u, 1)
            )", NYdb::NQuery::TTxControl::BeginTx().CommitTx()).ExtractValueSync();
            UNIT_ASSERT(!prepareResult.IsSuccess());
            UNIT_ASSERT_C(
                prepareResult.GetIssues().ToString().contains("Data manipulation queries do not support column shard tables."),
                prepareResult.GetIssues().ToString());
        }

        {
            auto it = client.StreamExecuteQuery(R"(
                SELECT * FROM `/Root/ColumnShard`;
            )", NYdb::NQuery::TTxControl::BeginTx().CommitTx()).ExtractValueSync();
            UNIT_ASSERT_VALUES_EQUAL_C(it.GetStatus(), EStatus::SUCCESS, it.GetIssues().ToString());
            TString output = StreamResultToYson(it);
            CompareYson(output, R"([])");
        }
    }

    Y_UNIT_TEST_TWIN(TableSink_Oltp_Replace, UseSink) {
        NKikimrConfig::TAppConfig appConfig;
        appConfig.MutableTableServiceConfig()->SetEnableOlapSink(UseSink);
        appConfig.MutableTableServiceConfig()->SetEnableOltpSink(UseSink);
        auto settings = TKikimrSettings()
            .SetAppConfig(appConfig)
            .SetWithSampleTables(false);
        TKikimrRunner kikimr(settings);
        Tests::NCommon::TLoggerInit(kikimr).Initialize();

        auto session = kikimr.GetTableClient().CreateSession().GetValueSync().GetSession();

        const TString query = R"(
            CREATE TABLE `/Root/DataShard` (
                Col1 Uint32 NOT NULL,
                Col2 String,
                Col3 Int32 NOT NULL,
                PRIMARY KEY (Col1)
            )
            WITH (
                AUTO_PARTITIONING_BY_SIZE = DISABLED,
                AUTO_PARTITIONING_MIN_PARTITIONS_COUNT = 16,
                AUTO_PARTITIONING_MAX_PARTITIONS_COUNT = 16,
                UNIFORM_PARTITIONS = 16);

            CREATE TABLE `/Root/DataShard2` (
                Col1 Uint32 NOT NULL,
                Col2 String,
                Col3 Int32 NOT NULL,
                PRIMARY KEY (Col1)
            )
            WITH (
                AUTO_PARTITIONING_BY_SIZE = DISABLED,
                AUTO_PARTITIONING_MIN_PARTITIONS_COUNT = 17,
                AUTO_PARTITIONING_MAX_PARTITIONS_COUNT = 17,
                UNIFORM_PARTITIONS = 17);
        )";

        auto result = session.ExecuteSchemeQuery(query).GetValueSync();
        UNIT_ASSERT_C(result.GetStatus() == NYdb::EStatus::SUCCESS, result.GetIssues().ToString());

        auto client = kikimr.GetQueryClient();
        {
            auto prepareResult = client.ExecuteQuery(R"(
                REPLACE INTO `/Root/DataShard` (Col1, Col2, Col3) VALUES
                    (10u, "test1", 10), (20u, "test2", 11), (2147483647u, "test3", 12), (2147483640u, NULL, 13);
            )", NYdb::NQuery::TTxControl::BeginTx().CommitTx(), TExecuteQuerySettings().ClientTimeout(TDuration::MilliSeconds(5000))).ExtractValueSync();
            UNIT_ASSERT_C(prepareResult.IsSuccess(), prepareResult.GetIssues().ToString());
        }

        {
            auto it = client.StreamExecuteQuery(R"(
                SELECT COUNT(*) FROM `/Root/DataShard`;
            )", NYdb::NQuery::TTxControl::BeginTx().CommitTx(), TExecuteQuerySettings().ClientTimeout(TDuration::MilliSeconds(5000))).ExtractValueSync();
            UNIT_ASSERT_VALUES_EQUAL_C(it.GetStatus(), EStatus::SUCCESS, it.GetIssues().ToString());
            TString output = StreamResultToYson(it);
            CompareYson(
                output,
                R"([[4u]])");
        }

        {
            auto prepareResult = client.ExecuteQuery(R"(
                REPLACE INTO `/Root/DataShard2` SELECT * FROM `/Root/DataShard`;
            )", NYdb::NQuery::TTxControl::BeginTx().CommitTx(), TExecuteQuerySettings().ClientTimeout(TDuration::MilliSeconds(5000))).ExtractValueSync();
            UNIT_ASSERT_C(prepareResult.IsSuccess(), prepareResult.GetIssues().ToString());
        }

        {
            // Empty replace
            auto prepareResult = client.ExecuteQuery(R"(
                REPLACE INTO `/Root/DataShard2` SELECT * FROM `/Root/DataShard` WHERE Col2 == 'not exists';
            )", NYdb::NQuery::TTxControl::BeginTx().CommitTx(), TExecuteQuerySettings().ClientTimeout(TDuration::MilliSeconds(5000))).ExtractValueSync();
            UNIT_ASSERT_C(prepareResult.IsSuccess(), prepareResult.GetIssues().ToString());
        }

        {
            auto it = client.StreamExecuteQuery(R"(
                SELECT COUNT(*) FROM `/Root/DataShard2`;
            )", NYdb::NQuery::TTxControl::BeginTx().CommitTx(), TExecuteQuerySettings().ClientTimeout(TDuration::MilliSeconds(5000))).ExtractValueSync();
            UNIT_ASSERT_VALUES_EQUAL_C(it.GetStatus(), EStatus::SUCCESS, it.GetIssues().ToString());
            TString output = StreamResultToYson(it);
            CompareYson(
                output,
                R"([[4u]])");
        }

        {
            auto prepareResult = client.ExecuteQuery(R"(
                REPLACE INTO `/Root/DataShard2` (Col1, Col2, Col3) VALUES
                    (11u, "test1", 10), (21u, "test2", 11), (2147483646u, "test3", 12), (2147483641u, NULL, 13);
                SELECT COUNT(*) FROM `/Root/DataShard`;
            )", NYdb::NQuery::TTxControl::BeginTx().CommitTx(), TExecuteQuerySettings().ClientTimeout(TDuration::MilliSeconds(5000))).ExtractValueSync();
            UNIT_ASSERT_C(prepareResult.IsSuccess(), prepareResult.GetIssues().ToString());
        }

        {
            auto it = client.StreamExecuteQuery(R"(
                SELECT COUNT(*) FROM `/Root/DataShard2`;
            )", NYdb::NQuery::TTxControl::BeginTx().CommitTx(), TExecuteQuerySettings().ClientTimeout(TDuration::MilliSeconds(5000))).ExtractValueSync();
            UNIT_ASSERT_VALUES_EQUAL_C(it.GetStatus(), EStatus::SUCCESS, it.GetIssues().ToString());
            TString output = StreamResultToYson(it);
            CompareYson(
                output,
                R"([[8u]])");
        }
    }

     Y_UNIT_TEST(TableSink_OltpInteractive) {
        NKikimrConfig::TAppConfig appConfig;
        appConfig.MutableTableServiceConfig()->SetEnableOlapSink(true);
        appConfig.MutableTableServiceConfig()->SetEnableOltpSink(true);
        auto settings = TKikimrSettings()
            .SetAppConfig(appConfig)
            .SetWithSampleTables(false);
        TKikimrRunner kikimr(settings);
        Tests::NCommon::TLoggerInit(kikimr).Initialize();

        auto session = kikimr.GetTableClient().CreateSession().GetValueSync().GetSession();

        const TString query = R"(
            CREATE TABLE `/Root/DataShard` (
                Col1 Uint32 NOT NULL,
                Col2 String,
                Col3 Int32 NOT NULL,
                PRIMARY KEY (Col1)
            )
            WITH (
                AUTO_PARTITIONING_BY_SIZE = DISABLED,
                AUTO_PARTITIONING_MIN_PARTITIONS_COUNT = 16,
                AUTO_PARTITIONING_MAX_PARTITIONS_COUNT = 16,
                UNIFORM_PARTITIONS = 16);

            CREATE TABLE `/Root/DataShard2` (
                Col1 Uint32 NOT NULL,
                Col2 String,
                Col3 Int32 NOT NULL,
                PRIMARY KEY (Col1)
            )
            WITH (
                AUTO_PARTITIONING_BY_SIZE = DISABLED,
                AUTO_PARTITIONING_MIN_PARTITIONS_COUNT = 17,
                AUTO_PARTITIONING_MAX_PARTITIONS_COUNT = 17,
                UNIFORM_PARTITIONS = 17);
        )";

        auto result = session.ExecuteSchemeQuery(query).GetValueSync();
        UNIT_ASSERT_C(result.GetStatus() == NYdb::EStatus::SUCCESS, result.GetIssues().ToString());

        auto client = kikimr.GetQueryClient();
        auto session2 = client.GetSession().GetValueSync().GetSession();

        auto tx = session2.BeginTransaction(NYdb::NQuery::TTxSettings::SerializableRW())
                .ExtractValueSync()
                .GetTransaction();
        UNIT_ASSERT(tx.IsActive());
        {
            auto prepareResult = session2.ExecuteQuery(R"(
                REPLACE INTO `/Root/DataShard` (Col1, Col2, Col3) VALUES
                    (10u, "test1", 10), (20u, "test2", 11), (2147483647u, "test3", 12), (2147483640u, NULL, 13);
            )", TTxControl::Tx(tx.GetId()), TExecuteQuerySettings().ClientTimeout(TDuration::MilliSeconds(5000))).ExtractValueSync();
            UNIT_ASSERT_C(prepareResult.IsSuccess(), prepareResult.GetIssues().ToString());
        }

        {
            auto prepareResult = session2.ExecuteQuery(R"(
                REPLACE INTO `/Root/DataShard2` (Col1, Col2, Col3) VALUES
                    (11u, "test1", 10), (21u, "test2", 11), (2147483646u, "test3", 12), (2147483641u, NULL, 13);
            )", TTxControl::Tx(tx.GetId()), TExecuteQuerySettings().ClientTimeout(TDuration::MilliSeconds(5000))).ExtractValueSync();
            UNIT_ASSERT_C(prepareResult.IsSuccess(), prepareResult.GetIssues().ToString());
        }

        {
            auto it = session2.StreamExecuteQuery(R"(
                SELECT COUNT(*) FROM `/Root/DataShard`;
            )", TTxControl::Tx(tx.GetId()), TExecuteQuerySettings().ClientTimeout(TDuration::MilliSeconds(5000))).ExtractValueSync();
            UNIT_ASSERT_VALUES_EQUAL_C(it.GetStatus(), EStatus::SUCCESS, it.GetIssues().ToString());
            TString output = StreamResultToYson(it);
            CompareYson(
                output,
                R"([[4u]])");
        }

        {
            auto prepareResult = session2.ExecuteQuery(R"(
                SELECT * FROM `/Root/DataShard2`;
            )", TTxControl::Tx(tx.GetId()), TExecuteQuerySettings().ClientTimeout(TDuration::MilliSeconds(5000))).ExtractValueSync();
            UNIT_ASSERT_C(prepareResult.IsSuccess(), prepareResult.GetIssues().ToString());
        }

        {
            auto prepareResult = session2.ExecuteQuery(R"(
                REPLACE INTO `/Root/DataShard2` (Col1, Col2, Col3) VALUES
                    (11u, "test1", 10), (21u, "test2", 11), (2147483646u, "test3", 12), (2147483641u, NULL, 13);
            )", TTxControl::Tx(tx.GetId()), TExecuteQuerySettings().ClientTimeout(TDuration::MilliSeconds(5000))).ExtractValueSync();
            UNIT_ASSERT_C(prepareResult.IsSuccess(), prepareResult.GetIssues().ToString());
        }

        {
            auto commitResult = tx.Commit().ExtractValueSync();
            UNIT_ASSERT_VALUES_EQUAL_C(commitResult.GetStatus(), EStatus::SUCCESS, commitResult.GetIssues().ToString());
        }

        {
            auto prepareResult = client.ExecuteQuery(R"(
                REPLACE INTO `/Root/DataShard2` SELECT * FROM `/Root/DataShard`;
            )", NYdb::NQuery::TTxControl::BeginTx().CommitTx(), TExecuteQuerySettings().ClientTimeout(TDuration::MilliSeconds(5000))).ExtractValueSync();
            UNIT_ASSERT_C(prepareResult.IsSuccess(), prepareResult.GetIssues().ToString());
        }
    }

    Y_UNIT_TEST(ReadDatashardAndColumnshard) {
        NKikimrConfig::TAppConfig appConfig;
        appConfig.MutableTableServiceConfig()->SetEnableOlapSink(true);
        appConfig.MutableTableServiceConfig()->SetEnableOltpSink(true);
        appConfig.MutableTableServiceConfig()->SetEnableHtapTx(false);
        auto settings = TKikimrSettings()
            .SetAppConfig(appConfig)
            .SetWithSampleTables(false);

        TKikimrRunner kikimr(settings);
        Tests::NCommon::TLoggerInit(kikimr).Initialize();

        auto client = kikimr.GetQueryClient();

        {
            auto createTable = client.ExecuteQuery(R"sql(
                CREATE TABLE `/Root/DataShard` (
                    Col1 Uint64 NOT NULL,
                    Col2 Int32,
                    Col3 String,
                    PRIMARY KEY (Col1)
                ) WITH (
                    STORE = ROW,
                    AUTO_PARTITIONING_MIN_PARTITIONS_COUNT = 10
                );
                CREATE TABLE `/Root/ColumnShard` (
                    Col1 Uint64 NOT NULL,
                    Col2 Int32,
                    Col3 String,
                    PRIMARY KEY (Col1)
                ) WITH (
                    STORE = COLUMN,
                    AUTO_PARTITIONING_MIN_PARTITIONS_COUNT = 10
                );
            )sql", NYdb::NQuery::TTxControl::NoTx()).ExtractValueSync();
            UNIT_ASSERT_C(createTable.IsSuccess(), createTable.GetIssues().ToString());
        }

        {
            auto replaceValues = client.ExecuteQuery(R"sql(
                REPLACE INTO `/Root/DataShard` (Col1, Col2, Col3) VALUES
                    (1u, 1, "row");
            )sql", NYdb::NQuery::TTxControl::BeginTx().CommitTx()).ExtractValueSync();
            UNIT_ASSERT_C(replaceValues.IsSuccess(), replaceValues.GetIssues().ToString());
        }

        {
            auto replaceValues = client.ExecuteQuery(R"sql(
                REPLACE INTO `/Root/ColumnShard` (Col1, Col2, Col3) VALUES
                    (2u, 2, "column");
            )sql", NYdb::NQuery::TTxControl::BeginTx().CommitTx()).ExtractValueSync();
            UNIT_ASSERT_C(replaceValues.IsSuccess(), replaceValues.GetIssues().ToString());
        }

        {
            auto it = client.StreamExecuteQuery(R"sql(
                SELECT * FROM `/Root/ColumnShard` ORDER BY Col1;
            )sql", NYdb::NQuery::TTxControl::BeginTx().CommitTx()).ExtractValueSync();
            UNIT_ASSERT_VALUES_EQUAL_C(it.GetStatus(), EStatus::SUCCESS, it.GetIssues().ToString());
            TString output = StreamResultToYson(it);
            CompareYson(
                output,
                R"([[2u;[2];["column"]]])");
        }

        {
            auto it = client.StreamExecuteQuery(R"sql(
                SELECT * FROM `/Root/DataShard`
                UNION ALL
                SELECT * FROM `/Root/ColumnShard`
                ORDER BY Col1;
            )sql", NYdb::NQuery::TTxControl::BeginTx().CommitTx()).ExtractValueSync();
            UNIT_ASSERT_VALUES_EQUAL_C(it.GetStatus(), EStatus::SUCCESS, it.GetIssues().ToString());
            TString output = StreamResultToYson(it);
            CompareYson(
                output,
                R"([[1u;[1];["row"]];[2u;[2];["column"]]])");
        }

        {
            auto it = client.StreamExecuteQuery(R"sql(
                SELECT r.Col3 AS a, c.Col3 AS b FROM `/Root/DataShard` AS r
                JOIN `/Root/ColumnShard` AS c ON r.Col1 + 1 = c.Col1
                ORDER BY a;
            )sql", NYdb::NQuery::TTxControl::BeginTx().CommitTx()).ExtractValueSync();
            UNIT_ASSERT_VALUES_EQUAL_C(it.GetStatus(), EStatus::SUCCESS, it.GetIssues().ToString());
            TString output = StreamResultToYson(it);
            CompareYson(
                output,
                R"([[["row"];["column"]]])");
        }
    }

    Y_UNIT_TEST(ReplaceIntoWithDefaultValue) {
        NKikimrConfig::TAppConfig appConfig;
        appConfig.MutableTableServiceConfig()->SetEnableOlapSink(false);
        appConfig.MutableTableServiceConfig()->SetEnableOltpSink(false);
        auto settings = TKikimrSettings()
            .SetAppConfig(appConfig)
            .SetWithSampleTables(false);

        TKikimrRunner kikimr(settings);
        Tests::NCommon::TLoggerInit(kikimr).Initialize();

        // auto session = kikimr.GetTableClient().CreateSession().GetValueSync().GetSession();
        auto client = kikimr.GetQueryClient();

        {
            auto createTable = client.ExecuteQuery(R"sql(
                CREATE TABLE `/Root/test/tb` (
                    id UInt32,
                    val UInt32 NOT NULL DEFAULT(100),
                    PRIMARY KEY(id)
                );
            )sql", NYdb::NQuery::TTxControl::NoTx()).ExtractValueSync();
            UNIT_ASSERT_C(createTable.IsSuccess(), createTable.GetIssues().ToString());
        }

        {
            auto replaceValues = client.ExecuteQuery(R"sql(
                REPLACE INTO `/Root/test/tb` (id) VALUES
                    ( 1 )
                ;
            )sql", NYdb::NQuery::TTxControl::BeginTx().CommitTx()).ExtractValueSync();
            UNIT_ASSERT_C(replaceValues.IsSuccess(), replaceValues.GetIssues().ToString());
        }
    }

    Y_UNIT_TEST(AlterTable_DropNotNull_Valid) {
        NKikimrConfig::TAppConfig appConfig;
        auto settings = TKikimrSettings()
            .SetAppConfig(appConfig)
            .SetWithSampleTables(false);

        TKikimrRunner kikimr(settings);
        Tests::NCommon::TLoggerInit(kikimr).Initialize();

        auto client = kikimr.GetQueryClient();

        {
            auto createTable = client.ExecuteQuery(R"sql(
                CREATE TABLE `/Root/test/alterDropNotNull` (
                    id Int32 NOT NULL,
                    val Int32 NOT NULL,
                    PRIMARY KEY (id)
                );
            )sql", NYdb::NQuery::TTxControl::NoTx()).ExtractValueSync();
            UNIT_ASSERT_C(createTable.IsSuccess(), createTable.GetIssues().ToString());
        }

        {
            auto initValues = client.ExecuteQuery(R"sql(
                REPLACE INTO `/Root/test/alterDropNotNull` (id, val)
                VALUES
                ( 1, 1 ),
                ( 2, 10 ),
                ( 3, 100 ),
                ( 4, 1000 ),
                ( 5, 10000 ),
                ( 6, 100000 ),
                ( 7, 1000000 );
            )sql", NYdb::NQuery::TTxControl::BeginTx().CommitTx()).ExtractValueSync();
            UNIT_ASSERT_C(initValues.IsSuccess(), initValues.GetIssues().ToString());
        }

        {
            auto initNullValues = client.ExecuteQuery(R"sql(
                REPLACE INTO `/Root/test/alterDropNotNull` (id, val)
                VALUES
                ( 1, NULL ),
                ( 2, NULL );
            )sql", NYdb::NQuery::TTxControl::BeginTx().CommitTx()).ExtractValueSync();
            UNIT_ASSERT_C(!initNullValues.IsSuccess(), initNullValues.GetIssues().ToString());
            UNIT_ASSERT_STRING_CONTAINS(initNullValues.GetIssues().ToString(), "Failed to convert type: Struct<'id':Int32,'val':Null> to Struct<'id':Int32,'val':Int32>");
        }

        {
            auto setNull = client.ExecuteQuery(R"sql(
                ALTER TABLE `/Root/test/alterDropNotNull`
                ALTER COLUMN val DROP NOT NULL;
            )sql", NYdb::NQuery::TTxControl::NoTx()).ExtractValueSync();
            UNIT_ASSERT_C(setNull.IsSuccess(), setNull.GetIssues().ToString());
        }

        {
            auto initNullValues = client.ExecuteQuery(R"sql(
                REPLACE INTO `/Root/test/alterDropNotNull` (id, val)
                VALUES
                ( 1, NULL ),
                ( 2, NULL );
            )sql", NYdb::NQuery::TTxControl::BeginTx().CommitTx()).ExtractValueSync();
            UNIT_ASSERT_C(initNullValues.IsSuccess(), initNullValues.GetIssues().ToString());
        }

        {
            auto getValues = client.StreamExecuteQuery(R"sql(
                SELECT *
                FROM `/Root/test/alterDropNotNull`;
            )sql", NYdb::NQuery::TTxControl::BeginTx().CommitTx()).ExtractValueSync();

            UNIT_ASSERT_VALUES_EQUAL_C(getValues.GetStatus(), EStatus::SUCCESS, getValues.GetIssues().ToString());
            CompareYson(
                StreamResultToYson(getValues),
                R"([[1;#];[2;#];[3;[100]];[4;[1000]];[5;[10000]];[6;[100000]];[7;[1000000]]])"
            );
        }
    }

    Y_UNIT_TEST(AlterTable_DropNotNull_WithSetFamily_Valid) {
        NKikimrConfig::TAppConfig appConfig;
        auto settings = TKikimrSettings()
            .SetAppConfig(appConfig)
            .SetWithSampleTables(false);

        TKikimrRunner kikimr(settings);
        Tests::NCommon::TLoggerInit(kikimr).Initialize();

        auto client = kikimr.GetQueryClient();

        {
            auto createTable = client.ExecuteQuery(R"sql(
                CREATE TABLE `/Root/test/alterDropNotNullWithSetFamily` (
                    id Int32 NOT NULL,
                    val1 Int32 FAMILY Family1 NOT NULL,
                    val2 Int32,
                    PRIMARY KEY (id),

                    FAMILY default (
                        DATA = "test",
                        COMPRESSION = "lz4"
                    ),
                    FAMILY Family1 (
                        DATA = "test",
                        COMPRESSION = "off"
                    )
                );
            )sql", NYdb::NQuery::TTxControl::NoTx()).ExtractValueSync();
            UNIT_ASSERT_C(createTable.IsSuccess(), createTable.GetIssues().ToString());
        }

        {
            auto initValues = client.ExecuteQuery(R"sql(
                REPLACE INTO `/Root/test/alterDropNotNullWithSetFamily` (id, val1, val2)
                VALUES
                ( 1, 1, 1 ),
                ( 2, 10, 10 ),
                ( 3, 100, 100 ),
                ( 4, 1000, 1000 ),
                ( 5, 10000, 10000 ),
                ( 6, 100000, 100000 ),
                ( 7, 1000000, 1000000 );
            )sql", NYdb::NQuery::TTxControl::BeginTx().CommitTx()).ExtractValueSync();
            UNIT_ASSERT_C(initValues.IsSuccess(), initValues.GetIssues().ToString());
        }

        {
            auto initNullValues = client.ExecuteQuery(R"sql(
                REPLACE INTO `/Root/test/alterDropNotNullWithSetFamily` (id, val1, val2)
                VALUES
                ( 1, NULL, 1 ),
                ( 2, NULL, 2 );
            )sql", NYdb::NQuery::TTxControl::BeginTx().CommitTx()).ExtractValueSync();
            UNIT_ASSERT_C(!initNullValues.IsSuccess(), initNullValues.GetIssues().ToString());
            UNIT_ASSERT_STRING_CONTAINS(initNullValues.GetIssues().ToString(), "Failed to convert type: Struct<'id':Int32,'val1':Null,'val2':Int32> to Struct<'id':Int32,'val1':Int32,'val2':Int32?>");
        }

        {
            auto setNull = client.ExecuteQuery(R"sql(
                ALTER TABLE `/Root/test/alterDropNotNullWithSetFamily`
                ALTER COLUMN val1 DROP NOT NULL;
            )sql", NYdb::NQuery::TTxControl::NoTx()).ExtractValueSync();
            UNIT_ASSERT_C(setNull.IsSuccess(), setNull.GetIssues().ToString());
        }

        {
            auto setNull = client.ExecuteQuery(R"sql(
                ALTER TABLE `/Root/test/alterDropNotNullWithSetFamily`
                ALTER COLUMN val1 SET FAMILY Family1;
            )sql", NYdb::NQuery::TTxControl::NoTx()).ExtractValueSync();
            UNIT_ASSERT_C(setNull.IsSuccess(), setNull.GetIssues().ToString());
        }

        {
            auto initNullValues = client.ExecuteQuery(R"sql(
                REPLACE INTO `/Root/test/alterDropNotNullWithSetFamily` (id, val1, val2)
                VALUES
                ( 1, NULL, 1 ),
                ( 2, NULL, 2 );
            )sql", NYdb::NQuery::TTxControl::BeginTx().CommitTx()).ExtractValueSync();
            UNIT_ASSERT_C(initNullValues.IsSuccess(), initNullValues.GetIssues().ToString());
        }

        {
            auto getValues = client.StreamExecuteQuery(R"sql(
                SELECT *
                FROM `/Root/test/alterDropNotNullWithSetFamily`;
            )sql", NYdb::NQuery::TTxControl::BeginTx().CommitTx()).ExtractValueSync();

            UNIT_ASSERT_VALUES_EQUAL_C(getValues.GetStatus(), EStatus::SUCCESS, getValues.GetIssues().ToString());
            CompareYson(
                StreamResultToYson(getValues),
                R"([[1;#;[1]];[2;#;[2]];[3;[100];[100]];[4;[1000];[1000]];[5;[10000];[10000]];[6;[100000];[100000]];[7;[1000000];[1000000]]])"
            );
        }
    }


    void RunQuery (const TString& query, auto& session, bool expectOk = true) {
        auto qResult = session.ExecuteQuery(query, NYdb::NQuery::TTxControl::NoTx()).ExtractValueSync();
        if (!qResult.IsSuccess()) {
            Cerr << "Query failed, status: " << qResult.GetStatus() << ": " << qResult.GetIssues().ToString() << Endl;
        }
        UNIT_ASSERT(qResult.IsSuccess() == expectOk);
    };

    struct TEntryCheck {
        NYdb::NScheme::ESchemeEntryType Type;
        TString Name;
        bool IsExpected;
        bool WasFound = false;
    };

    TEntryCheck ExpectedTopic(const TString& name) {
        return TEntryCheck{NYdb::NScheme::ESchemeEntryType::Topic, name, true};
    }
    TEntryCheck UnexpectedTopic(const TString& name) {
        return TEntryCheck{NYdb::NScheme::ESchemeEntryType::Topic, name, false};
    }

    void CheckDirEntry(TKikimrRunner& kikimr, TVector<TEntryCheck>& entriesToCheck) {
        auto res = kikimr.GetSchemeClient().ListDirectory("/Root").GetValueSync();
        for (const auto& entry : res.GetChildren()) {
            Cerr << "Scheme entry: " << entry << Endl;
            for (auto& checkEntry : entriesToCheck) {
                if (checkEntry.Name != entry.Name)
                    continue;
                if (checkEntry.IsExpected) {
                    UNIT_ASSERT_C(entry.Type == checkEntry.Type, checkEntry.Name);
                    checkEntry.WasFound = true;
                } else {
                    UNIT_ASSERT_C(entry.Type != checkEntry.Type, checkEntry.Name);
                }
            }
        }
        for (auto& checkEntry : entriesToCheck) {
            if (checkEntry.IsExpected) {
                UNIT_ASSERT_C(checkEntry.WasFound, checkEntry.Name);
            }
        }
    }

    Y_UNIT_TEST(CreateAndDropTopic) {
        NKikimrConfig::TAppConfig appConfig;
        auto setting = NKikimrKqp::TKqpSetting();
        auto serverSettings = TKikimrSettings()
            .SetAppConfig(appConfig)
            .SetKqpSettings({setting});
        serverSettings.PQConfig.SetRequireCredentialsInNewProtocol(false);
        TKikimrRunner kikimr(
            serverSettings.SetWithSampleTables(false).SetEnableTempTables(true));
        auto client = kikimr.GetQueryClient();
        auto session = client.GetSession().GetValueSync().GetSession();
        auto pq = NYdb::NTopic::TTopicClient(kikimr.GetDriver(),
                                             NYdb::NTopic::TTopicClientSettings().Database("/Root").AuthToken("root@builtin"));

        {
            const auto queryCreateTopic = Q_(R"(
                --!syntax_v1
                CREATE TOPIC `/Root/TempTopic` (CONSUMER cons1);
            )");
            RunQuery(queryCreateTopic, session);
            Cerr << "Topic created\n";
            auto desc = pq.DescribeTopic("/Root/TempTopic").ExtractValueSync();
            UNIT_ASSERT_VALUES_EQUAL(desc.GetTopicDescription().GetConsumers().size(), 1);
        }
        {
            const auto queryCreateTopic = Q_(R"(
                --!syntax_v1
                CREATE TOPIC IF NOT EXISTS `/Root/TempTopic` (CONSUMER cons1, CONSUMER cons2);
            )");
            RunQuery(queryCreateTopic, session);
            auto desc = pq.DescribeTopic("/Root/TempTopic").ExtractValueSync();
            UNIT_ASSERT_VALUES_EQUAL(desc.GetTopicDescription().GetConsumers().size(), 1);
        }
        {
            const auto queryCreateTopic = Q_(R"(
                --!syntax_v1
                CREATE TOPIC `/Root/TempTopic` (CONSUMER cons1, CONSUMER cons2, CONSUMER cons3);
            )");
            RunQuery(queryCreateTopic, session, false);
            auto desc = pq.DescribeTopic("/Root/TempTopic").ExtractValueSync();
            UNIT_ASSERT_VALUES_EQUAL(desc.GetTopicDescription().GetConsumers().size(), 1);
        }

        TVector<TEntryCheck> entriesToCheck = {ExpectedTopic("TempTopic")};
        CheckDirEntry(kikimr, entriesToCheck);
        {
            const auto query = Q_(R"(
                --!syntax_v1
                Drop TOPIC `/Root/TempTopic`;
            )");
            RunQuery(query, session);
            Cerr << "Topic dropped\n";
            TVector<TEntryCheck> entriesToCheck = {UnexpectedTopic("TempTopic")};
            CheckDirEntry(kikimr, entriesToCheck);
        }
        {
            const auto query = Q_(R"(
                --!syntax_v1
                Drop TOPIC IF EXISTS `/Root/TempTopic`;
            )");
            RunQuery(query, session);
        }
        {
            const auto query = Q_(R"(
                --!syntax_v1
                Drop TOPIC `/Root/TempTopic`;
            )");
            RunQuery(query, session, false);
        }
    }

    Y_UNIT_TEST(CreateAndAlterTopic) {
        NKikimrConfig::TAppConfig appConfig;
        auto setting = NKikimrKqp::TKqpSetting();
        auto serverSettings = TKikimrSettings()
            .SetAppConfig(appConfig)
            .SetKqpSettings({setting});
        TKikimrRunner kikimr{serverSettings};
        auto client = kikimr.GetQueryClient(NYdb::NQuery::TClientSettings{}.AuthToken("root@builtin"));
        auto session = client.GetSession().GetValueSync().GetSession();
        auto pq = NYdb::NTopic::TTopicClient(kikimr.GetDriver(),
                                             NYdb::NTopic::TTopicClientSettings().Database("/Root").AuthToken("root@builtin"));

        {
            const auto queryCreateTopic = Q_(R"(
                --!syntax_v1
                CREATE TOPIC `/Root/TempTopic` (CONSUMER cons1);
            )");
            RunQuery(queryCreateTopic, session);

            auto desc = pq.DescribeTopic("/Root/TempTopic").ExtractValueSync();
            UNIT_ASSERT_VALUES_EQUAL(desc.GetTopicDescription().GetPartitioningSettings().GetMinActivePartitions(), 1);
        }
        {
            const auto query = Q_(R"(
                --!syntax_v1
                ALTER TOPIC `/Root/TempTopic` SET (min_active_partitions = 10);
            )");
            RunQuery(query, session);
            auto desc = pq.DescribeTopic("/Root/TempTopic").ExtractValueSync();
            UNIT_ASSERT_VALUES_EQUAL(desc.GetTopicDescription().GetPartitioningSettings().GetMinActivePartitions(), 10);
        }
        {
            const auto query = Q_(R"(
                --!syntax_v1
                ALTER TOPIC IF EXISTS `/Root/TempTopic` SET (min_active_partitions = 15);
            )");
            RunQuery(query, session);
            auto desc = pq.DescribeTopic("/Root/TempTopic").ExtractValueSync();
            UNIT_ASSERT_VALUES_EQUAL(desc.GetTopicDescription().GetPartitioningSettings().GetMinActivePartitions(), 15);
        }

        {
            const auto query = Q_(R"(
                --!syntax_v1
                ALTER TOPIC `/Root/NoSuchTopic` SET (min_active_partitions = 10);
            )");
            RunQuery(query, session, false);

            TVector<TEntryCheck> entriesToCheck = {UnexpectedTopic("NoSuchTopic")};
            CheckDirEntry(kikimr, entriesToCheck);
        }
        {
            const auto query = Q_(R"(
                --!syntax_v1
                ALTER TOPIC IF EXISTS `/Root/NoSuchTopic` SET (min_active_partitions = 10);
            )");
            RunQuery(query, session);
            TVector<TEntryCheck> entriesToCheck = {UnexpectedTopic("NoSuchTopic")};
            CheckDirEntry(kikimr, entriesToCheck);
        }
    }

    Y_UNIT_TEST(CreateOrDropTopicOverTable) {
        NKikimrConfig::TAppConfig appConfig;
        auto setting = NKikimrKqp::TKqpSetting();
        auto serverSettings = TKikimrSettings()
            .SetAppConfig(appConfig)
            .SetKqpSettings({setting});
        TKikimrRunner kikimr{serverSettings};
        auto tableClient = kikimr.GetTableClient();

        {
            auto tcSession = tableClient.CreateSession().GetValueSync().GetSession();
            UNIT_ASSERT(tcSession.ExecuteSchemeQuery(R"(
                CREATE TABLE `/Root/TmpTable` (
                    Key Uint64,
                    Value String,
                    PRIMARY KEY (Key)
                );
            )").GetValueSync().IsSuccess());
            tcSession.Close();
        }

        auto client = kikimr.GetQueryClient(NYdb::NQuery::TClientSettings{}.AuthToken("root@builtin"));
        auto session = client.GetSession().GetValueSync().GetSession();

        TVector<TEntryCheck> entriesToCheck = {TEntryCheck{.Type = NYdb::NScheme::ESchemeEntryType::Table,
                                                           .Name = "TmpTable", .IsExpected = true}};
        {
            const auto queryCreateTopic = Q_(R"(
                --!syntax_v1
                CREATE TOPIC `/Root/TmpTable` (CONSUMER cons1);
            )");
            RunQuery(queryCreateTopic, session, false);
            CheckDirEntry(kikimr, entriesToCheck);

        }
        {
            const auto queryCreateTopic = Q_(R"(
                --!syntax_v1
                CREATE TOPIC IF NOT EXISTS `/Root/TmpTable` (CONSUMER cons1);
            )");
            RunQuery(queryCreateTopic, session, false);
            CheckDirEntry(kikimr, entriesToCheck);
        }
        {
            const auto queryDropTopic = Q_(R"(
                --!syntax_v1
                DROP TOPIC `/Root/TmpTable`;
            )");
            RunQuery(queryDropTopic, session, false);
        }
        {
            const auto queryDropTopic = Q_(R"(
                --!syntax_v1
                DROP TOPIC IF EXISTS `/Root/TmpTable`;
            )");
            RunQuery(queryDropTopic, session, false);
            CheckDirEntry(kikimr, entriesToCheck);
        }
        {
            auto tcSession = tableClient.CreateSession().GetValueSync().GetSession();
            auto type = TTypeBuilder().BeginOptional().Primitive(EPrimitiveType::Uint64).EndOptional().Build();
            auto alter = NYdb::NTable::TAlterTableSettings().AppendAddColumns(TColumn("NewColumn", type));

            auto alterResult = tcSession.AlterTable("/Root/TmpTable", alter
                            ).GetValueSync();

            UNIT_ASSERT_VALUES_EQUAL(alterResult.GetStatus(), EStatus::SUCCESS);
        }
    }

    Y_UNIT_TEST(AlterCdcTopic) {
        NKikimrConfig::TAppConfig appConfig;
        auto setting = NKikimrKqp::TKqpSetting();
        auto serverSettings = TKikimrSettings()
            .SetAppConfig(appConfig)
            .SetKqpSettings({setting});
        TKikimrRunner kikimr{serverSettings};
        auto tableClient = kikimr.GetTableClient();

        {
            auto tcSession = tableClient.CreateSession().GetValueSync().GetSession();
            UNIT_ASSERT(tcSession.ExecuteSchemeQuery(R"(
                CREATE TABLE `/Root/TmpTable` (
                    Key Uint64,
                    Value String,
                    PRIMARY KEY (Key)
                );
            )").GetValueSync().IsSuccess());

            UNIT_ASSERT(tcSession.ExecuteSchemeQuery(R"(
                ALTER TABLE `/Root/TmpTable` ADD CHANGEFEED `feed` WITH (
                    MODE = 'KEYS_ONLY', FORMAT = 'JSON'
                    );
            )").GetValueSync().IsSuccess());
            tcSession.Close();
        }

        auto pq = NYdb::NTopic::TTopicClient(kikimr.GetDriver(),
                                            NYdb::NTopic::TTopicClientSettings().Database("/Root").AuthToken("root@builtin"));

        auto client = kikimr.GetQueryClient(NYdb::NQuery::TClientSettings{}.AuthToken("root@builtin"));
        auto session = client.GetSession().GetValueSync().GetSession();
        {

            const auto query = Q_(R"(
                --!syntax_v1
                ALTER TOPIC `/Root/TmpTable/feed` ADD CONSUMER consumer21;
            )");

            RunQuery(query, session);
            auto desc = pq.DescribeTopic("/Root/TmpTable/feed").ExtractValueSync();
            const auto& consumers = desc.GetTopicDescription().GetConsumers();
            UNIT_ASSERT_VALUES_EQUAL(consumers.size(), 1);
            UNIT_ASSERT_VALUES_EQUAL(consumers[0].GetConsumerName(), "consumer21");

        }
        {
            const auto query = Q_(R"(
                --!syntax_v1
                ALTER TOPIC `/Root/TmpTable/feed` SET (min_active_partitions = 10);
            )");
            RunQuery(query, session, false);
            auto desc = pq.DescribeTopic("/Root/TmpTable/feed").ExtractValueSync();
            UNIT_ASSERT_VALUES_EQUAL(desc.GetTopicDescription().GetPartitioningSettings().GetMinActivePartitions(), 1);
        }

    }

    Y_UNIT_TEST(TableSink_OlapRWQueries) {
        NKikimrConfig::TAppConfig appConfig;
        appConfig.MutableTableServiceConfig()->SetEnableOlapSink(true);
        auto settings = TKikimrSettings()
            .SetAppConfig(appConfig)
            .SetWithSampleTables(false);
        TKikimrRunner kikimr(settings);
        Tests::NCommon::TLoggerInit(kikimr).Initialize();

        auto session = kikimr.GetTableClient().CreateSession().GetValueSync().GetSession();

        const TString query = R"(
            CREATE TABLE `/Root/ColumnShard` (
                Col1 Uint64 NOT NULL,
                Col2 String,
                Col3 Int32 NOT NULL,
                PRIMARY KEY (Col1)
            )
            PARTITION BY HASH(Col1)
            WITH (STORE = COLUMN, AUTO_PARTITIONING_MIN_PARTITIONS_COUNT = 3);
        )";

        auto result = session.ExecuteSchemeQuery(query).GetValueSync();
        UNIT_ASSERT_C(result.GetStatus() == NYdb::EStatus::SUCCESS, result.GetIssues().ToString());

        auto client = kikimr.GetQueryClient();
        {
            auto result = client.ExecuteQuery(R"(
                REPLACE INTO `/Root/ColumnShard` (Col1, Col2, Col3) VALUES
                    (1u, "test1", 10), (2u, "test2", 11), (3u, "test3", 12), (4u, NULL, 13);
                SELECT * FROM `/Root/ColumnShard` ORDER BY Col1;
                INSERT INTO `/Root/ColumnShard` SELECT Col1 + 100 AS Col1, Col2, Col3 FROM `/Root/ColumnShard`;
                SELECT * FROM `/Root/ColumnShard` ORDER BY Col1;
            )", NYdb::NQuery::TTxControl::BeginTx().CommitTx()).ExtractValueSync();
            UNIT_ASSERT_C(result.IsSuccess(), result.GetIssues().ToString());
            CompareYson(R"([[1u;["test1"];10];[2u;["test2"];11];[3u;["test3"];12];[4u;#;13]])", FormatResultSetYson(result.GetResultSet(0)));
            CompareYson(R"([[1u;["test1"];10];[2u;["test2"];11];[3u;["test3"];12];[4u;#;13];[101u;["test1"];10];[102u;["test2"];11];[103u;["test3"];12];[104u;#;13]])", FormatResultSetYson(result.GetResultSet(1)));
        }
    }

    Y_UNIT_TEST(MixedReadQueryWithoutStreamLookup) {
        NKikimrConfig::TAppConfig appConfig;
        appConfig.MutableTableServiceConfig()->SetEnableOlapSink(true);
        appConfig.MutableTableServiceConfig()->SetEnableOltpSink(false);
        appConfig.MutableTableServiceConfig()->SetEnableHtapTx(false);

        auto settings = TKikimrSettings()
            .SetAppConfig(appConfig)
            .SetWithSampleTables(false);

        TKikimrRunner kikimr(settings);
        Tests::NCommon::TLoggerInit(kikimr).Initialize();

        auto client = kikimr.GetQueryClient();

        {
            auto createTable = client.ExecuteQuery(R"sql(
                CREATE TABLE `/Root/DataShard` (
                    Col1 Uint64 NOT NULL,
                    Col2 Int32 NOT NULL,
                    Col3 String,
                    PRIMARY KEY (Col1, Col2)
                ) WITH (STORE = ROW);
                CREATE TABLE `/Root/ColumnShard` (
                    Col1 Uint64 NOT NULL,
                    Col2 Int32 NOT NULL,
                    Col3 String,
                    PRIMARY KEY (Col1, Col2)
                ) WITH (STORE = COLUMN);
            )sql", NYdb::NQuery::TTxControl::NoTx()).ExtractValueSync();
            UNIT_ASSERT_C(createTable.IsSuccess(), createTable.GetIssues().ToString());
        }

        {
            auto replaceValues = client.ExecuteQuery(R"sql(
                REPLACE INTO `/Root/DataShard` (Col1, Col2, Col3) VALUES
                    (1u, 1, "row"), (1u, 2, "row"), (1u, 3, "row"), (2u, 3, "row");
            )sql", NYdb::NQuery::TTxControl::BeginTx().CommitTx()).ExtractValueSync();
            UNIT_ASSERT_C(replaceValues.IsSuccess(), replaceValues.GetIssues().ToString());
        }
        {
            auto replaceValues = client.ExecuteQuery(R"sql(
                REPLACE INTO `/Root/ColumnShard` (Col1, Col2, Col3) VALUES
                    (1u, 1, "row"), (1u, 2, "row"), (1u, 3, "row"), (2u, 3, "row");
            )sql", NYdb::NQuery::TTxControl::BeginTx().CommitTx()).ExtractValueSync();
            UNIT_ASSERT_C(replaceValues.IsSuccess(), replaceValues.GetIssues().ToString());
        }

        {
            auto it = client.StreamExecuteQuery(R"sql(
                SELECT Col3 FROM `/Root/DataShard` WHERE Col1 = 1u
                UNION ALL
                SELECT Col3 FROM `/Root/ColumnShard` WHERE Col1 = 1u;
            )sql", NYdb::NQuery::TTxControl::BeginTx().CommitTx()).ExtractValueSync();
            UNIT_ASSERT_VALUES_EQUAL_C(it.GetStatus(), EStatus::SUCCESS, it.GetIssues().ToString());
            TString output = StreamResultToYson(it);
            CompareYson(
                output,
                R"([[["row"]];[["row"]];[["row"]];[["row"]];[["row"]];[["row"]]])");
        }

        {
            auto it = client.StreamExecuteQuery(R"sql(
                SELECT r.Col3
                FROM `/Root/DataShard` AS r
                JOIN `/Root/ColumnShard` AS c
                ON r.Col1 = c.Col1;
            )sql", NYdb::NQuery::TTxControl::BeginTx().CommitTx()).ExtractValueSync();
            UNIT_ASSERT_VALUES_EQUAL_C(it.GetStatus(), EStatus::SUCCESS, it.GetIssues().ToString());
            TString output = StreamResultToYson(it);
            CompareYson(
                output,
                R"([[["row"]];[["row"]];[["row"]];[["row"]];[["row"]];[["row"]];[["row"]];[["row"]];[["row"]];[["row"]]])");
        }
    }

    Y_UNIT_TEST(ReadManyRanges) {
        NKikimrConfig::TAppConfig appConfig;
        auto settings = TKikimrSettings()
            .SetAppConfig(appConfig)
            .SetWithSampleTables(false);

        TKikimrRunner kikimr(settings);
        Tests::NCommon::TLoggerInit(kikimr).Initialize();

        auto session = kikimr.GetTableClient().CreateSession().GetValueSync().GetSession();

        const TString query = R"(
            CREATE TABLE `/Root/DataShard` (
                Col1 String,
                Col2 String,
                Col3 String,
                PRIMARY KEY (Col1, Col2)
            )
            WITH (
                STORE = ROW,
                AUTO_PARTITIONING_MIN_PARTITIONS_COUNT = 10,
                PARTITION_AT_KEYS = (("a"), ("b"), ("c"), ("d"), ("e"), ("f"), ("g"), ("h"), ("k"), ("p"), ("q"), ("x"))
            );
        )";

        auto result = session.ExecuteSchemeQuery(query).GetValueSync();
        UNIT_ASSERT_C(result.GetStatus() == NYdb::EStatus::SUCCESS, result.GetIssues().ToString());

        auto client = kikimr.GetQueryClient();

        {
            auto prepareResult = client.ExecuteQuery(R"(
                UPSERT INTO `/Root/DataShard` (Col1, Col2) VALUES ("y", "1") , ("y", "2"), ("d", "1"), ("b", "1"), ("k", "1"), ("q", "1"), ("p", "1");
            )", NYdb::NQuery::TTxControl::BeginTx().CommitTx()).ExtractValueSync();
            UNIT_ASSERT_C(prepareResult.IsSuccess(), prepareResult.GetIssues().ToString());
        }

        {
            auto result = client.ExecuteQuery(R"(
                SELECT COUNT(*) FROM `/Root/DataShard` WHERE Col1 IN ("d", "b", "k", "q", "p") OR (Col1 = "y" AND Col2 = "2");
            )", NYdb::NQuery::TTxControl::BeginTx().CommitTx()).ExtractValueSync();
            UNIT_ASSERT_C(result.IsSuccess(), result.GetIssues().ToString());
            CompareYson(R"([[6u]])", FormatResultSetYson(result.GetResultSet(0)));
        }

        {
            auto result = client.ExecuteQuery(R"(
                SELECT COUNT(*) FROM `/Root/DataShard` WHERE Col1 = "y";
            )", NYdb::NQuery::TTxControl::BeginTx().CommitTx()).ExtractValueSync();
            UNIT_ASSERT_C(result.IsSuccess(), result.GetIssues().ToString());
            CompareYson(R"([[2u]])", FormatResultSetYson(result.GetResultSet(0)));
        }
    }

    Y_UNIT_TEST(ReadManyShardsRange) {
        NKikimrConfig::TAppConfig appConfig;
        auto settings = TKikimrSettings()
            .SetAppConfig(appConfig)
            .SetWithSampleTables(false);

        TKikimrRunner kikimr(settings);
        Tests::NCommon::TLoggerInit(kikimr).Initialize();

        auto session = kikimr.GetTableClient().CreateSession().GetValueSync().GetSession();

        const TString query = R"(
            CREATE TABLE `/Root/DataShard` (
                Col1 String,
                Col2 String,
                Col3 String,
                PRIMARY KEY (Col1, Col2)
            )
            WITH (
                STORE = ROW,
                AUTO_PARTITIONING_MIN_PARTITIONS_COUNT = 10,
                PARTITION_AT_KEYS = (("a", "0"), ("b", "b"), ("c", "d"))
            );
        )";

        auto result = session.ExecuteSchemeQuery(query).GetValueSync();
        UNIT_ASSERT_C(result.GetStatus() == NYdb::EStatus::SUCCESS, result.GetIssues().ToString());

        auto client = kikimr.GetQueryClient();

        {
            auto prepareResult = client.ExecuteQuery(R"(
                UPSERT INTO `/Root/DataShard` (Col1, Col2) VALUES ("a", "a") , ("c", "c"), ("d", "d");
            )", NYdb::NQuery::TTxControl::BeginTx().CommitTx()).ExtractValueSync();
            UNIT_ASSERT_C(prepareResult.IsSuccess(), prepareResult.GetIssues().ToString());
        }

        {
            auto result = client.ExecuteQuery(R"(
                SELECT COUNT(*) FROM `/Root/DataShard` WHERE  "a" <= Col1 AND Col1 <= "c";
            )", NYdb::NQuery::TTxControl::BeginTx().CommitTx()).ExtractValueSync();
            UNIT_ASSERT_C(result.IsSuccess(), result.GetIssues().ToString());
            CompareYson(R"([[2u]])", FormatResultSetYson(result.GetResultSet(0)));
        }
    }

    Y_UNIT_TEST(ReadManyRangesAndPoints) {
        NKikimrConfig::TAppConfig appConfig;
        auto settings = TKikimrSettings()
            .SetAppConfig(appConfig)
            .SetWithSampleTables(false);

        TKikimrRunner kikimr(settings);
        Tests::NCommon::TLoggerInit(kikimr).Initialize();

        auto session = kikimr.GetTableClient().CreateSession().GetValueSync().GetSession();

        const TString query = R"(
            CREATE TABLE `/Root/DataShard` (
                Col1 String,
                Col2 String,
                PRIMARY KEY (Col1)
            )
            WITH (
                STORE = ROW,
                AUTO_PARTITIONING_MIN_PARTITIONS_COUNT = 10,
                PARTITION_AT_KEYS = (("a"), ("b"), ("c"), ("d"), ("e"), ("f"), ("g"), ("h"), ("i"))
            );
        )";

        auto result = session.ExecuteSchemeQuery(query).GetValueSync();
        UNIT_ASSERT_C(result.GetStatus() == NYdb::EStatus::SUCCESS, result.GetIssues().ToString());

        auto client = kikimr.GetQueryClient();

        {
            auto prepareResult = client.ExecuteQuery(R"(
                UPSERT INTO `/Root/DataShard` (Col1, Col2) VALUES ("a", "a") , ("c", "c"), ("e", "e");
            )", NYdb::NQuery::TTxControl::BeginTx().CommitTx()).ExtractValueSync();
            UNIT_ASSERT_C(prepareResult.IsSuccess(), prepareResult.GetIssues().ToString());
        }

        {
            auto result = client.ExecuteQuery(R"(
                SELECT Col2 FROM `/Root/DataShard` WHERE
                    ('f' <= Col1 AND Col1 <= 'g') OR
                    ('h' <= Col1 AND Col1 <= 'i') OR
                    ('j' <= Col1 AND Col1 <= 'k') OR
                    ('l' <= Col1 AND Col1 <= 'm') OR
                    Col1 == "a" OR
                    Col1 == "c" OR
                    Col1 == "e" OR
                    Col1 == "";
            )", NYdb::NQuery::TTxControl::BeginTx().CommitTx()).ExtractValueSync();
            UNIT_ASSERT_C(result.IsSuccess(), result.GetIssues().ToString());
        }
    }

    Y_UNIT_TEST(TableSinkHtapInsert) {
        NKikimrConfig::TAppConfig appConfig;
        appConfig.MutableTableServiceConfig()->SetEnableOlapSink(true);
        appConfig.MutableTableServiceConfig()->SetEnableOltpSink(true);
        appConfig.MutableTableServiceConfig()->SetEnableHtapTx(true);
        auto settings = TKikimrSettings()
            .SetAppConfig(appConfig)
            .SetWithSampleTables(false);
        TKikimrRunner kikimr(settings);
        Tests::NCommon::TLoggerInit(kikimr).Initialize();

        auto session = kikimr.GetTableClient().CreateSession().GetValueSync().GetSession();

        const TString query = R"(
            CREATE TABLE `/Root/ColumnShard` (
                Col1 Uint32 NOT NULL,
                Col2 String NOT NULL,
                PRIMARY KEY (Col1)
            )
            PARTITION BY HASH(Col1)
            WITH (STORE = COLUMN, AUTO_PARTITIONING_MIN_PARTITIONS_COUNT = 64);

            CREATE TABLE `/Root/DataShard` (
                Col1 Uint32 NOT NULL,
                Col2 String NOT NULL,
                PRIMARY KEY (Col1)
            )
            WITH (UNIFORM_PARTITIONS = 64, AUTO_PARTITIONING_MIN_PARTITIONS_COUNT = 64);
        )";

        auto result = session.ExecuteSchemeQuery(query).GetValueSync();
        UNIT_ASSERT_C(result.GetStatus() == NYdb::EStatus::SUCCESS, result.GetIssues().ToString());

        auto client = kikimr.GetQueryClient();

        {
            auto result = client.ExecuteQuery(R"(
                INSERT INTO `/Root/DataShard` (Col1, Col2) VALUES
                    (10u, "test1");
            )", NYdb::NQuery::TTxControl::BeginTx().CommitTx()).ExtractValueSync();
            UNIT_ASSERT_C(result.IsSuccess(), result.GetIssues().ToString());
        }

        {
            auto session = client.GetSession().GetValueSync().GetSession();
            auto result = session.ExecuteQuery(R"(
                INSERT INTO `/Root/ColumnShard` (Col1, Col2) VALUES
                    (1u, "test1"), (2u, "test2"), (4294967280u, "test3"), (4294967286u, "test");
            )", NYdb::NQuery::TTxControl::BeginTx()).ExtractValueSync();
            UNIT_ASSERT_C(result.IsSuccess(), result.GetIssues().ToString());

            auto tx = result.GetTransaction();
            UNIT_ASSERT(tx);

            // non-volatile tx commit
            auto result2 = session.ExecuteQuery(R"(
                INSERT INTO `/Root/DataShard` (Col1, Col2) VALUES
                    (10u, "test1"), (20u, "test2"), (4294967280u, "test3"), (4294967286u, "test");
            )", NYdb::NQuery::TTxControl::Tx(tx->GetId()).CommitTx()).ExtractValueSync();
            UNIT_ASSERT_VALUES_EQUAL_C(result2.GetStatus(), EStatus::PRECONDITION_FAILED, result2.GetIssues().ToString());
        }

        {
            auto result = client.ExecuteQuery(R"(
                SELECT COUNT(*) FROM `/Root/DataShard`;
                SELECT COUNT(*) FROM `/Root/ColumnShard`;
            )", NYdb::NQuery::TTxControl::BeginTx().CommitTx()).ExtractValueSync();
            UNIT_ASSERT_C(result.IsSuccess(), result.GetIssues().ToString());
            CompareYson(R"([[1u]])", FormatResultSetYson(result.GetResultSet(0)));
            CompareYson(R"([[0u]])", FormatResultSetYson(result.GetResultSet(1)));
        }
    }

    Y_UNIT_TEST(NonVolatileTxInsert) {
        NKikimrConfig::TAppConfig appConfig;
        appConfig.MutableTableServiceConfig()->SetEnableOlapSink(true);
        appConfig.MutableTableServiceConfig()->SetEnableOltpSink(true);
        appConfig.MutableTableServiceConfig()->SetEnableHtapTx(true);
        appConfig.MutableFeatureFlags()->SetEnableDataShardVolatileTransactions(false);
        auto settings = TKikimrSettings()
            .SetAppConfig(appConfig)
            .SetWithSampleTables(false);
        TKikimrRunner kikimr(settings);
        Tests::NCommon::TLoggerInit(kikimr).Initialize();

        auto session = kikimr.GetTableClient().CreateSession().GetValueSync().GetSession();

        const TString query = R"(
            CREATE TABLE `/Root/DataShard` (
                Col1 Uint32 NOT NULL,
                Col2 String NOT NULL,
                PRIMARY KEY (Col1)
            )
            WITH (UNIFORM_PARTITIONS = 64, AUTO_PARTITIONING_MIN_PARTITIONS_COUNT = 64);
        )";

        auto result = session.ExecuteSchemeQuery(query).GetValueSync();
        UNIT_ASSERT_C(result.GetStatus() == NYdb::EStatus::SUCCESS, result.GetIssues().ToString());

        auto client = kikimr.GetQueryClient();

        {
            auto result = client.ExecuteQuery(R"(
                INSERT INTO `/Root/DataShard` (Col1, Col2) VALUES
                    (10u, "test1");
            )", NYdb::NQuery::TTxControl::BeginTx().CommitTx()).ExtractValueSync();
            UNIT_ASSERT_C(result.IsSuccess(), result.GetIssues().ToString());
        }

        {
            // non-volatile tx commit
            auto result = client.ExecuteQuery(R"(
                INSERT INTO `/Root/DataShard` (Col1, Col2) VALUES
                    (10u, "test1"), (20u, "test2"), (4294967280u, "test3"), (4294967286u, "test");
            )", NYdb::NQuery::TTxControl::BeginTx().CommitTx()).ExtractValueSync();
            UNIT_ASSERT_VALUES_EQUAL_C(result.GetStatus(), EStatus::PRECONDITION_FAILED, result.GetIssues().ToString());
        }

        {
            auto result = client.ExecuteQuery(R"(
                SELECT COUNT(*) FROM `/Root/DataShard`;
                UPSERT INTO `/Root/DataShard` (Col1, Col2) VALUES
                    (10u, "test1"), (20u, "test2"), (4294967280u, "test3"), (4294967286u, "test");
            )", NYdb::NQuery::TTxControl::BeginTx().CommitTx()).ExtractValueSync();
            UNIT_ASSERT_C(result.IsSuccess(), result.GetIssues().ToString());
        }

        {
            auto result = client.ExecuteQuery(R"(
                SELECT COUNT(*) FROM `/Root/DataShard`;
            )", NYdb::NQuery::TTxControl::BeginTx().CommitTx()).ExtractValueSync();
            UNIT_ASSERT_C(result.IsSuccess(), result.GetIssues().ToString());
            CompareYson(R"([[4u]])", FormatResultSetYson(result.GetResultSet(0)));
        }
    }
}

} // namespace NKqp
} // namespace NKikimr<|MERGE_RESOLUTION|>--- conflicted
+++ resolved
@@ -4825,16 +4825,7 @@
                 result = session.ExecuteQuery(fmt::format(R"(
                     INSERT INTO `/Root/DataShard` (Col1, Col2) VALUES ({}u, 0);
                 )", index), NYdb::NQuery::TTxControl::Tx(tx->GetId()).CommitTx()).ExtractValueSync();
-<<<<<<< HEAD
-                if (GetIsOlap()) {
-                    // https://github.com/ydb-platform/ydb/issues/14383
-                    UNIT_ASSERT_VALUES_EQUAL_C(result.GetStatus(), EStatus::BAD_REQUEST, result.GetIssues().ToString());
-                } else {
-                    UNIT_ASSERT_VALUES_EQUAL_C(result.GetStatus(), EStatus::PRECONDITION_FAILED, result.GetIssues().ToString());
-                }
-=======
                 UNIT_ASSERT_VALUES_EQUAL_C(result.GetStatus(), EStatus::PRECONDITION_FAILED, result.GetIssues().ToString());
->>>>>>> f1686eb5
             }
         }
     };
