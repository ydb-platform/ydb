--- conflicted
+++ resolved
@@ -4669,8 +4669,6 @@
             CompareYson(R"([[1u;["test1"];10];[2u;["test2"];11];[3u;["test3"];12];[4u;#;13];[101u;["test1"];10];[102u;["test2"];11];[103u;["test3"];12];[104u;#;13]])", FormatResultSetYson(result.GetResultSet(1)));
         }
     }
-<<<<<<< HEAD
-=======
 
     Y_UNIT_TEST(MixedReadQueryWithoutStreamLookup) {
         NKikimrConfig::TAppConfig appConfig;
@@ -4748,7 +4746,6 @@
                 R"([[["row"]];[["row"]];[["row"]];[["row"]];[["row"]];[["row"]];[["row"]];[["row"]];[["row"]];[["row"]]])");
         }
     }
->>>>>>> edc94119
 }
 
 } // namespace NKqp
