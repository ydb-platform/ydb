--- conflicted
+++ resolved
@@ -39,10 +39,6 @@
     auto* ts = appCfg.MutableTableServiceConfig();
 
     ts->SetEnableQueryServiceSpilling(enableSpilling);
-<<<<<<< HEAD
-    ts->SetEnableSpillingInHashJoinShuffleConnections(false);
-=======
->>>>>>> 041b08df
 
     auto* rm = ts->MutableResourceManager();
     rm->SetMkqlLightProgramMemoryLimit(100);
