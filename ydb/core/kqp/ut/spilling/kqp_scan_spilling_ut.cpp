--- conflicted
+++ resolved
@@ -39,10 +39,7 @@
     auto* ts = appCfg.MutableTableServiceConfig();
 
     ts->SetEnableQueryServiceSpilling(enableSpilling);
-<<<<<<< HEAD
-=======
     ts->SetEnableSpillingInHashJoinShuffleConnections(false);
->>>>>>> f1686eb5
 
     auto* rm = ts->MutableResourceManager();
     rm->SetMkqlLightProgramMemoryLimit(100);
