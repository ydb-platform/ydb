// we define this to allow using sdk build info.
#define INCLUDE_YDB_INTERNAL_H
#include <ydb/core/kqp/ut/common/kqp_ut_common.h>

#include <util/system/getpid.h>
#include <ydb/core/sys_view/service/query_history.h>
#include <ydb/public/sdk/cpp/src/client/impl/ydb_internal/grpc_connections/grpc_connections.h>

namespace NKikimr {
namespace NKqp {

using namespace NYdb;
using namespace NYdb::NTable;
using namespace NYdb::NScheme;

Y_UNIT_TEST_SUITE(KqpSystemView) {

    Y_UNIT_TEST(Join) {
        TKikimrRunner kikimr;
        auto client = kikimr.GetTableClient();

        while (true) {
            auto it = client.StreamExecuteScanQuery(
                "select NodeId from `/Root/.sys/partition_stats` where Path = '/Root/KeyValue' limit 1"
            ).GetValueSync();
            UNIT_ASSERT_C(it.IsSuccess(), it.GetIssues().ToString());
            if (StreamResultToYson(it) == "[[#]]") {
                ::Sleep(TDuration::Seconds(1));
                Cerr << "waiting..." << Endl;
                Cerr.Flush();
            } else {
                break;
            }
        }

        auto it = client.StreamExecuteScanQuery(R"(
            --!syntax_v1
            select n.Host, ps.Path, ps.RowCount
            from `/Root/.sys/partition_stats` as ps
            join `/Root/.sys/nodes` as n
            on ps.NodeId = n.NodeId
            where ps.Path = '/Root/KeyValue'
        )").GetValueSync();

        UNIT_ASSERT_C(it.IsSuccess(), it.GetIssues().ToString());
        CompareYson(R"([[["::1"];["/Root/KeyValue"];[2u]]])", StreamResultToYson(it));
    }

    Y_UNIT_TEST_TWIN(Sessions, EnableRealSystemViewPaths) {
        NKikimrConfig::TFeatureFlags featureFlags;
        featureFlags.SetEnableRealSystemViewPaths(EnableRealSystemViewPaths);
        TKikimrRunner kikimr(featureFlags, "root@builtin");

        if (EnableRealSystemViewPaths) {
            TPermissions permissions("root@builtin",
                {"ydb.granular.describe_schema", "ydb.granular.select_row"}
            );
            auto schemeClient = kikimr.GetSchemeClient();
            auto result = schemeClient.ModifyPermissions("/Root/.sys",
                TModifyPermissionsSettings().AddGrantPermissions(permissions)
            ).ExtractValueSync();
            AssertSuccessResult(result);
        }

        auto client = kikimr.GetQueryClient();
        auto tableClient = kikimr.GetTableClient();
        const size_t sessionsCount = 50;
        std::vector<NYdb::NQuery::TSession> sessionsSet;
        for(ui32 i = 0; i < sessionsCount; i++) {
            sessionsSet.emplace_back(std::move(client.GetSession().GetValueSync().GetSession()));
        }

        Cerr << kikimr.GetTestServer().GetRuntime()->GetNodeId() << Endl;

        ui32 nodeId = kikimr.GetTestServer().GetRuntime()->GetNodeId();

        std::sort(sessionsSet.begin(), sessionsSet.end(), [](const NYdb::NQuery::TSession& a, const NYdb::NQuery::TSession& b){
            return a.GetId() < b.GetId();
        });

        std::vector<TString> stringParts;
        for(ui32 i = 0; i < sessionsCount - 1; i++) {
            stringParts.push_back(Sprintf("[[\"%s\"];[\"IDLE\"];[\"<empty>\"];[%du];[\"\"]];", sessionsSet[i].GetId().data(), nodeId));
        }

        {
            auto result = sessionsSet.front().ExecuteQuery(R"(--!syntax_v1
select 1;)", NYdb::NQuery::TTxControl::NoTx()).GetValueSync();

            UNIT_ASSERT_C(result.IsSuccess(), result.GetIssues().ToString());
        }

        TString otherSessions = JoinSeq("\n", stringParts);

        Cerr << NYdb::CreateSDKBuildInfo() << Endl;

        {
            auto result = sessionsSet.back().ExecuteQuery(R"(--!syntax_v1
select SessionId, State, ApplicationName, NodeId, Query from `/Root/.sys/query_sessions` order by SessionId;)", NYdb::NQuery::TTxControl::NoTx()).GetValueSync();

            UNIT_ASSERT_C(result.IsSuccess(), result.GetIssues().ToString());

            CompareYson(Sprintf(R"([
                %s
                [["%s"];["EXECUTING"];["<empty>"];[%du];["--!syntax_v1\nselect SessionId, State, ApplicationName, NodeId, Query from `/Root/.sys/query_sessions` order by SessionId;"]]
            ])", otherSessions.data(), sessionsSet.back().GetId().data(), nodeId), FormatResultSetYson(result.GetResultSet(0)));
        }

        {
            auto result = sessionsSet.back().ExecuteQuery(Sprintf(R"(--!syntax_v1
select SessionId, State, ApplicationName, NodeId, Query from `/Root/.sys/query_sessions` WHERE StartsWith(SessionId, "ydb://session/3?node_id=%d");)", nodeId), NYdb::NQuery::TTxControl::NoTx()).GetValueSync();
            CompareYson(Sprintf(R"([
                %s
                [["%s"];["EXECUTING"];["<empty>"];[%du];["--!syntax_v1\nselect SessionId, State, ApplicationName, NodeId, Query from `/Root/.sys/query_sessions` WHERE StartsWith(SessionId, \"ydb://session/3?node_id=%d\");"]]
            ])", otherSessions.data(), sessionsSet.back().GetId().data(), nodeId, nodeId), FormatResultSetYson(result.GetResultSet(0)));
        }

        {
            auto result = sessionsSet.back().ExecuteQuery(R"(--!syntax_v1
select ClientSdkBuildInfo, Count(SessionId) from `/Root/.sys/query_sessions` group by ClientSdkBuildInfo;)", NYdb::NQuery::TTxControl::NoTx()).GetValueSync();

            UNIT_ASSERT_C(result.IsSuccess(), result.GetIssues().ToString());

            CompareYson(Sprintf(R"([
                [["%s"];%du]
            ])", NYdb::CreateSDKBuildInfo().data(), (ui32)sessionsSet.size()), FormatResultSetYson(result.GetResultSet(0)));
        }

        {
            auto result = sessionsSet.back().ExecuteQuery(R"(--!syntax_v1
select ClientPID, Count(SessionId) from `/Root/.sys/query_sessions` group by ClientPID;)", NYdb::NQuery::TTxControl::NoTx()).GetValueSync();

            UNIT_ASSERT_C(result.IsSuccess(), result.GetIssues().ToString());

            CompareYson(Sprintf(R"([
                [["%d"];%du]
            ])", (int)GetPID(), (ui32)sessionsSet.size()), FormatResultSetYson(result.GetResultSet(0)));
        }

        {
            auto result = sessionsSet.back().ExecuteQuery(R"(--!syntax_v1
select UserSID, Count(SessionId) from `/Root/.sys/query_sessions` group by UserSID;)", NYdb::NQuery::TTxControl::NoTx()).GetValueSync();

            UNIT_ASSERT_C(result.IsSuccess(), result.GetIssues().ToString());

            CompareYson(Sprintf(R"([
                [["root@builtin"];%du]
            ])", (ui32)sessionsSet.size()), FormatResultSetYson(result.GetResultSet(0)));
        }

        {
            auto result = sessionsSet.back().ExecuteQuery(R"(--!syntax_v1
select QueryCount, Count(SessionId) from `/Root/.sys/query_sessions` group by QueryCount order by QueryCount;)", NYdb::NQuery::TTxControl::NoTx()).GetValueSync();

            UNIT_ASSERT_C(result.IsSuccess(), result.GetIssues().ToString());

            CompareYson(Sprintf(R"([
                [[0u];%du];
                [[1u];1u];
                [[6u];1u]
            ])", (ui32)sessionsSet.size() - 2), FormatResultSetYson(result.GetResultSet(0)));
        }

        {
            auto result = sessionsSet.back().ExecuteQuery(R"(--!syntax_v1
select Count(SessionId) from `/Root/.sys/query_sessions` where ClientUserAgent LIKE 'grpc%';)", NYdb::NQuery::TTxControl::NoTx()).GetValueSync();

            UNIT_ASSERT_C(result.IsSuccess(), result.GetIssues().ToString());

            CompareYson(Sprintf(R"([
                [%du]
            ])", (ui32)sessionsSet.size()), FormatResultSetYson(result.GetResultSet(0)));
        }

        {
            auto result = sessionsSet.back().ExecuteQuery(R"(--!syntax_v1
select Count(SessionId) from `/Root/.sys/query_sessions` where ClientAddress LIKE '%:%';)", NYdb::NQuery::TTxControl::NoTx()).GetValueSync();

            UNIT_ASSERT_C(result.IsSuccess(), result.GetIssues().ToString());

            CompareYson(Sprintf(R"([
                [%du]
            ])", (ui32)sessionsSet.size()), FormatResultSetYson(result.GetResultSet(0)));
        }

        {

            auto result = sessionsSet.back().ExecuteQuery(Sprintf(R"(--!syntax_v1
$date_format = DateTime::Format("%s");
select SessionId from `/Root/.sys/query_sessions`
where
SessionId LIKE Utf8("%s") and
StartsWith($date_format(SessionStartAt), cast(DateTime::GetYear(CurrentUtcTimestamp()) as utf8)) and
StartsWith($date_format(StateChangeAt), cast(DateTime::GetYear(CurrentUtcTimestamp()) as utf8)) and
StartsWith($date_format(QueryStartAt), cast(DateTime::GetYear(CurrentUtcTimestamp()) as utf8))
order by SessionId;)", "%Y-%m-%d %H:%M:%S %Z", sessionsSet.back().GetId().data()), NYdb::NQuery::TTxControl::NoTx()).GetValueSync();

            UNIT_ASSERT_C(result.IsSuccess(), result.GetIssues().ToString());

            CompareYson(Sprintf(R"([
                [["%s"]]
            ])", sessionsSet.back().GetId().data()), FormatResultSetYson(result.GetResultSet(0)));
        }

        {

            auto result = sessionsSet.back().ExecuteQuery(Sprintf(R"(--!syntax_v1
$date_format = DateTime::Format("%s");
select SessionId, QueryStartAt from `/Root/.sys/query_sessions`
where
SessionId LIKE Utf8("%s") and
StartsWith($date_format(SessionStartAt), cast(DateTime::GetYear(CurrentUtcTimestamp()) as utf8)) and
StartsWith($date_format(StateChangeAt), cast(DateTime::GetYear(CurrentUtcTimestamp()) as utf8))
order by SessionId;)", "%Y-%m-%d %H:%M:%S %Z", sessionsSet.front().GetId().data()), NYdb::NQuery::TTxControl::NoTx()).GetValueSync();

            UNIT_ASSERT_C(result.IsSuccess(), result.GetIssues().ToString());

            CompareYson(Sprintf(R"([
                [["%s"];#]
            ])", sessionsSet.front().GetId().data()), FormatResultSetYson(result.GetResultSet(0)));
        }

        {
            auto result = sessionsSet.back().ExecuteQuery(Sprintf(R"(
                --!syntax_v1
                select SessionId
                from `/Root/.sys/query_sessions`
                where SessionId="%s"
            )", sessionsSet.back().GetId().data()), NYdb::NQuery::TTxControl::NoTx()).GetValueSync();

            CompareYson(Sprintf(R"([
                [["%s"]]
            ])", sessionsSet.back().GetId().data()), FormatResultSetYson(result.GetResultSet(0)));
        }

        {
            auto it = tableClient.StreamExecuteScanQuery(Sprintf(R"(
                --!syntax_v1
                select SessionId
                from `/Root/.sys/query_sessions`
                where SessionId="%s"
            )", sessionsSet.back().GetId().data())).GetValueSync();

            CompareYson(Sprintf(R"([
                [["%s"]]
            ])", sessionsSet.back().GetId().data()), StreamResultToYson(it));
        }
    }

    Y_UNIT_TEST(PartitionStatsSimple) {
        TKikimrRunner kikimr;
        auto client = kikimr.GetTableClient();

        const auto describeResult = kikimr.GetTestClient().Describe(
            kikimr.GetTestServer().GetRuntime(), "/Root/TwoShard");
        const auto startPathId = describeResult.GetPathId();

        auto it = client.StreamExecuteScanQuery(R"(
            SELECT OwnerId, PartIdx, Path, PathId
            FROM `/Root/.sys/partition_stats`
            ORDER BY PathId, PartIdx;
        )").GetValueSync();

        UNIT_ASSERT_C(it.IsSuccess(), it.GetIssues().ToString());

<<<<<<< HEAD
        CompareYson(R"([
            [[72057594046644480u];[0u];["/Root/TwoShard"];[2u]];
            [[72057594046644480u];[1u];["/Root/TwoShard"];[2u]];
            [[72057594046644480u];[0u];["/Root/EightShard"];[3u]];
            [[72057594046644480u];[1u];["/Root/EightShard"];[3u]];
            [[72057594046644480u];[2u];["/Root/EightShard"];[3u]];
            [[72057594046644480u];[3u];["/Root/EightShard"];[3u]];
            [[72057594046644480u];[4u];["/Root/EightShard"];[3u]];
            [[72057594046644480u];[5u];["/Root/EightShard"];[3u]];
            [[72057594046644480u];[6u];["/Root/EightShard"];[3u]];
            [[72057594046644480u];[7u];["/Root/EightShard"];[3u]];
            [[72057594046644480u];[0u];["/Root/Logs"];[4u]];
            [[72057594046644480u];[1u];["/Root/Logs"];[4u]];
            [[72057594046644480u];[2u];["/Root/Logs"];[4u]];
            [[72057594046644480u];[0u];["/Root/BatchUpload"];[5u]];
            [[72057594046644480u];[1u];["/Root/BatchUpload"];[5u]];
            [[72057594046644480u];[2u];["/Root/BatchUpload"];[5u]];
            [[72057594046644480u];[3u];["/Root/BatchUpload"];[5u]];
            [[72057594046644480u];[4u];["/Root/BatchUpload"];[5u]];
            [[72057594046644480u];[5u];["/Root/BatchUpload"];[5u]];
            [[72057594046644480u];[6u];["/Root/BatchUpload"];[5u]];
            [[72057594046644480u];[7u];["/Root/BatchUpload"];[5u]];
            [[72057594046644480u];[8u];["/Root/BatchUpload"];[5u]];
            [[72057594046644480u];[9u];["/Root/BatchUpload"];[5u]];
            [[72057594046644480u];[0u];["/Root/KeyValue"];[6u]];
            [[72057594046644480u];[0u];["/Root/KeyValue2"];[7u]];
            [[72057594046644480u];[0u];["/Root/KeyValueLargePartition"];[8u]];
            [[72057594046644480u];[0u];["/Root/Test"];[9u]];
            [[72057594046644480u];[0u];["/Root/Join1"];[10u]];
            [[72057594046644480u];[1u];["/Root/Join1"];[10u]];
            [[72057594046644480u];[0u];["/Root/Join2"];[11u]];
            [[72057594046644480u];[1u];["/Root/Join2"];[11u]];
            [[72057594046644480u];[0u];["/Root/ReorderKey"];[12u]];
            [[72057594046644480u];[1u];["/Root/ReorderKey"];[12u]];
            [[72057594046644480u];[2u];["/Root/ReorderKey"];[12u]];
            [[72057594046644480u];[0u];["/Root/ReorderOptionalKey"];[13u]];
            [[72057594046644480u];[1u];["/Root/ReorderOptionalKey"];[13u]];
            [[72057594046644480u];[2u];["/Root/ReorderOptionalKey"];[13u]];
            [[72057594046644480u];[3u];["/Root/ReorderOptionalKey"];[13u]];
            [[72057594046644480u];[4u];["/Root/ReorderOptionalKey"];[13u]]
        ])", StreamResultToYson(it));
=======
        TStringBuilder expectedYson;
        expectedYson << "[" << Endl;

        for (size_t i = 0; i < 2; ++i) {
            expectedYson << Sprintf(R"([
                [72057594046644480u];[%luu];["/Root/TwoShard"];[%luu]
            ];)", i, startPathId)  << Endl;
        }

        for (size_t i = 0; i < 8; ++i) {
            expectedYson << Sprintf(R"([
                [72057594046644480u];[%luu];["/Root/EightShard"];[%luu]
            ];)", i, startPathId + 1)  << Endl;
        }

        for (size_t i = 0; i < 3; ++i) {
            expectedYson << Sprintf(R"([
                [72057594046644480u];[%luu];["/Root/Logs"];[%luu]
            ];)", i, startPathId + 2)  << Endl;
        }

        for (size_t i = 0; i < 10; ++i) {
            expectedYson << Sprintf(R"([
                [72057594046644480u];[%luu];["/Root/BatchUpload"];[%luu]
            ];)", i, startPathId + 3)  << Endl;
        }

        expectedYson << Sprintf(R"(
            [[72057594046644480u];[0u];["/Root/KeyValue"];[%luu]];
            [[72057594046644480u];[0u];["/Root/KeyValue2"];[%luu]];
            [[72057594046644480u];[0u];["/Root/KeyValueLargePartition"];[%luu]];
            [[72057594046644480u];[0u];["/Root/Test"];[%luu]];
        )", startPathId + 4, startPathId + 5, startPathId + 6, startPathId + 7)  << Endl;

        for (size_t i = 0; i < 2; ++i) {
            expectedYson << Sprintf(R"([
                [72057594046644480u];[%luu];["/Root/Join1"];[%luu]
            ];)", i, startPathId + 8)  << Endl;
        }

        for (size_t i = 0; i < 2; ++i) {
            expectedYson << Sprintf(R"([
                [72057594046644480u];[%luu];["/Root/Join2"];[%luu]
            ];)", i, startPathId + 9)  << Endl;
        }

        for (size_t i = 0; i < 3; ++i) {
            expectedYson << Sprintf(R"([
                [72057594046644480u];[%luu];["/Root/TuplePrimaryDescending"];[%luu]
            ];)", i, startPathId + 10)  << Endl;
        }

        expectedYson << "]";

        CompareYson(expectedYson, StreamResultToYson(it));
>>>>>>> 1878def7
    }

    Y_UNIT_TEST(PartitionStatsRanges) {
        TKikimrRunner kikimr;
        auto client = kikimr.GetTableClient();
        const auto describeResult = kikimr.GetTestClient().Describe(
            kikimr.GetTestServer().GetRuntime(), "Root/BatchUpload");
        const auto tablePathId = describeResult.GetPathId();

        auto it = client.StreamExecuteScanQuery(Sprintf(R"(
            SELECT OwnerId, PartIdx, Path, PathId
            FROM `/Root/.sys/partition_stats`
            WHERE
            OwnerId = 72057594046644480ul
            AND PathId = %luu
            AND (PartIdx BETWEEN 0 AND 2 OR PartIdx BETWEEN 6 AND 9)
            ORDER BY PathId, PartIdx;
        )", tablePathId)).GetValueSync();

        UNIT_ASSERT_C(it.IsSuccess(), it.GetIssues().ToString());

        TStringBuilder expectedYson;
        expectedYson << "[" << Endl;
        for (size_t i : {0, 1, 2, 6, 7, 8, 9}) {
            expectedYson << Sprintf(R"([
                [72057594046644480u];[%luu];["/Root/BatchUpload"];[%luu]
            ];)", i, tablePathId)  << Endl;
        }
        expectedYson << "]";

        CompareYson(expectedYson, StreamResultToYson(it));
    }

    Y_UNIT_TEST(PartitionStatsParametricRanges) {
        TKikimrRunner kikimr;
        const auto describeResult = kikimr.GetTestClient().Describe(
            kikimr.GetTestServer().GetRuntime(), "Root/BatchUpload");
        const auto tablePathId = describeResult.GetPathId();

        auto client = kikimr.GetTableClient();

        auto paramsBuilder = client.GetParamsBuilder();
        auto params = paramsBuilder
            .AddParam("$l1").Int32(0).Build()
            .AddParam("$r1").Int32(2).Build()
            .AddParam("$l2").Int32(6).Build()
            .AddParam("$r2").Int32(9).Build().Build();

        auto it = client.StreamExecuteScanQuery(Sprintf(R"(
            DECLARE $l1 AS Int32;
            DECLARE $r1 AS Int32;

            DECLARE $l2 AS Int32;
            DECLARE $r2 AS Int32;

            SELECT OwnerId, PartIdx, Path, PathId
            FROM `/Root/.sys/partition_stats`
            WHERE
            OwnerId = 72057594046644480ul
            AND PathId = %luu
            AND (PartIdx BETWEEN $l1 AND $r1 OR PartIdx BETWEEN $l2 AND $r2)
            ORDER BY PathId, PartIdx;
        )", tablePathId), params).GetValueSync();

        UNIT_ASSERT_C(it.IsSuccess(), it.GetIssues().ToString());

        TStringBuilder expectedYson;
        expectedYson << "[" << Endl;
        for (size_t i : {0, 1, 2, 6, 7, 8, 9}) {
            expectedYson << Sprintf(R"([
                [72057594046644480u];[%luu];["/Root/BatchUpload"];[%luu]
            ];)", i, tablePathId)  << Endl;
        }
        expectedYson << "]";

        CompareYson(expectedYson, StreamResultToYson(it));
    }

    Y_UNIT_TEST(PartitionStatsRange1) {
        TKikimrRunner kikimr;
        const auto describeResult = kikimr.GetTestClient().Describe(
            kikimr.GetTestServer().GetRuntime(), "Root/BatchUpload");
        const auto startPathId = describeResult.GetPathId();

        auto client = kikimr.GetTableClient();

        TString query = Sprintf(R"(
            SELECT OwnerId, PathId, PartIdx, Path
            FROM `/Root/.sys/partition_stats`
            WHERE OwnerId = 72057594046644480ul AND PathId > %luu AND PathId <= %luu
            ORDER BY PathId, PartIdx;
        )", startPathId, startPathId + 5);


        TString expectedYson = Sprintf(R"([
            [[72057594046644480u];[%luu];[0u];["/Root/KeyValue"]];
            [[72057594046644480u];[%luu];[0u];["/Root/KeyValue2"]];
            [[72057594046644480u];[%luu];[0u];["/Root/KeyValueLargePartition"]];
            [[72057594046644480u];[%luu];[0u];["/Root/Test"]];
            [[72057594046644480u];[%luu];[0u];["/Root/Join1"]];
            [[72057594046644480u];[%luu];[1u];["/Root/Join1"]]
        ])", startPathId + 1, startPathId + 2, startPathId + 3, startPathId + 4, startPathId + 5, startPathId + 5);

        auto it = client.StreamExecuteScanQuery(query).GetValueSync();
        UNIT_ASSERT_C(it.IsSuccess(), it.GetIssues().ToString());
        CompareYson(expectedYson, StreamResultToYson(it));
    }

    Y_UNIT_TEST(PartitionStatsRange2) {
        TKikimrRunner kikimr;
        const auto describeResult = kikimr.GetTestClient().Describe(
            kikimr.GetTestServer().GetRuntime(), "Root/KeyValue");
        const auto startPathId = describeResult.GetPathId();

        auto client = kikimr.GetTableClient();
        TString query = Sprintf(R"(
            SELECT OwnerId, PathId, PartIdx, Path
            FROM `/Root/.sys/partition_stats`
            WHERE OwnerId = 72057594046644480ul AND PathId >= %luu AND PathId < %luu
            ORDER BY PathId, PartIdx;
        )", startPathId, startPathId + 3);

        TString expectedYson = Sprintf(R"([
            [[72057594046644480u];[%luu];[0u];["/Root/KeyValue"]];
            [[72057594046644480u];[%luu];[0u];["/Root/KeyValue2"]];
            [[72057594046644480u];[%luu];[0u];["/Root/KeyValueLargePartition"]]
        ])", startPathId, startPathId + 1,  startPathId + 2);

        auto it = client.StreamExecuteScanQuery(query).GetValueSync();
        UNIT_ASSERT_C(it.IsSuccess(), it.GetIssues().ToString());
        CompareYson(expectedYson, StreamResultToYson(it));
    }

    Y_UNIT_TEST(PartitionStatsRange3) {
        TKikimrRunner kikimr;
        auto client = kikimr.GetTableClient();
        const auto describeResult = kikimr.GetTestClient().Describe(
            kikimr.GetTestServer().GetRuntime(), "Root/BatchUpload");
        const auto tablePathId = describeResult.GetPathId();

        auto it = client.StreamExecuteScanQuery(Sprintf(R"(
            SELECT OwnerId, PathId, PartIdx, Path
            FROM `/Root/.sys/partition_stats`
            WHERE OwnerId = 72057594046644480ul AND PathId = %luu AND PartIdx > 1u AND PartIdx < 7u
            ORDER BY PathId, PartIdx;
        )", tablePathId)).GetValueSync();

        UNIT_ASSERT_C(it.IsSuccess(), it.GetIssues().ToString());

        TStringBuilder expectedYson;
        expectedYson << "[" << Endl;
        for (size_t i = 2; i < 7; ++i) {
            expectedYson << Sprintf(R"([
                [72057594046644480u];[%luu];[%luu];["/Root/BatchUpload"]
            ];)", tablePathId, i)  << Endl;
        }
        expectedYson << "]";

        CompareYson(expectedYson, StreamResultToYson(it));
    }

    Y_UNIT_TEST(NodesSimple) {
        TKikimrRunner kikimr("", KikimrDefaultUtDomainRoot, 3);
        auto client = kikimr.GetTableClient();

        ui32 offset = kikimr.GetTestServer().GetRuntime()->GetNodeId(0);

        auto it = client.StreamExecuteScanQuery(R"(
            SELECT NodeId, Host
            FROM `/Root/.sys/nodes`;
        )").GetValueSync();

        UNIT_ASSERT_C(it.IsSuccess(), it.GetIssues().ToString());

        auto expected = Sprintf(R"([
            [[%du];["::1"]];
            [[%du];["::1"]];
            [[%du];["::1"]]
        ])", offset, offset + 1, offset + 2);

        CompareYson(expected, StreamResultToYson(it));
    }

    Y_UNIT_TEST(NodesRange1) {
        TKikimrRunner kikimr("", KikimrDefaultUtDomainRoot, 5);
        auto client = kikimr.GetTableClient();

        ui32 offset = kikimr.GetTestServer().GetRuntime()->GetNodeId(0);

        auto query = Sprintf(R"(
            SELECT NodeId, Host
            FROM `/Root/.sys/nodes`
            WHERE NodeId >= %du AND NodeId <= %du
        )", offset + 1, offset + 3);

        auto it = client.StreamExecuteScanQuery(query).GetValueSync();
        UNIT_ASSERT_C(it.IsSuccess(), it.GetIssues().ToString());

        auto expected = Sprintf(R"([
            [[%du];["::1"]];
            [[%du];["::1"]];
            [[%du];["::1"]]
        ])", offset + 1, offset + 2, offset + 3);

        CompareYson(expected, StreamResultToYson(it));
    }

    Y_UNIT_TEST(NodesRange2) {
        TKikimrRunner kikimr("", KikimrDefaultUtDomainRoot, 5);
        auto client = kikimr.GetTableClient();

        ui32 offset = kikimr.GetTestServer().GetRuntime()->GetNodeId(0);

        auto query = Sprintf(R"(
            SELECT NodeId, Host
            FROM `/Root/.sys/nodes`
            WHERE NodeId > %du AND NodeId < %du
        )", offset + 1, offset + 3);

        auto it = client.StreamExecuteScanQuery(query).GetValueSync();
        UNIT_ASSERT_C(it.IsSuccess(), it.GetIssues().ToString());

        auto expected = Sprintf(R"([
            [[%du];["::1"]];
        ])", offset + 2);

        CompareYson(expected, StreamResultToYson(it));
    }

    Y_UNIT_TEST(QueryStatsSimple) {
        auto checkTable = [&] (const TStringBuf tableName) {
            TKikimrRunner kikimr("", KikimrDefaultUtDomainRoot, 3);

            auto client = kikimr.GetTableClient();
            auto session = client.CreateSession().GetValueSync().GetSession();
            {
                auto result = session.ExecuteDataQuery("SELECT 1;",
                    TTxControl::BeginTx().CommitTx()).GetValueSync();
                UNIT_ASSERT_VALUES_EQUAL(result.GetStatus(), EStatus::SUCCESS);
            }
            {
                auto result = session.ExecuteDataQuery(Q_(R"(
                    SELECT * FROM `/Root/TwoShard`
                )"), TTxControl::BeginTx().CommitTx()).GetValueSync();
                UNIT_ASSERT_VALUES_EQUAL(result.GetStatus(), EStatus::SUCCESS);
            }
            {
                auto result = session.ExecuteDataQuery(Q_(R"(
                    SELECT * FROM `/Root/EightShard`
                )"), TTxControl::BeginTx().CommitTx()).GetValueSync();
                UNIT_ASSERT_VALUES_EQUAL(result.GetStatus(), EStatus::SUCCESS);
            }

            TStringStream request;
            request << "SELECT ReadBytes FROM " << tableName << " ORDER BY ReadBytes";

            auto it = client.StreamExecuteScanQuery(request.Str()).GetValueSync();

            UNIT_ASSERT_C(it.IsSuccess(), it.GetIssues().ToString());

            TSet<ui64> readBytesSet;
            for (;;) {
                auto streamPart = it.ReadNext().GetValueSync();
                if (!streamPart.IsSuccess()) {
                    UNIT_ASSERT_C(streamPart.EOS(), streamPart.GetIssues().ToString());
                    break;
                }

                if (streamPart.HasResultSet()) {
                    auto resultSet = streamPart.ExtractResultSet();

                    NYdb::TResultSetParser parser(resultSet);
                    while (parser.TryNextRow()) {
                        auto value = parser.ColumnParser("ReadBytes").GetOptionalUint64();
                        UNIT_ASSERT(value);
                        readBytesSet.emplace(*value);
                    }
                }
            }

            UNIT_ASSERT(readBytesSet.contains(0)); // Pure
            UNIT_ASSERT(readBytesSet.contains(79)); // TwoShard
            UNIT_ASSERT(readBytesSet.contains(432)); // EightShard
        };

        checkTable("`/Root/.sys/top_queries_by_read_bytes_one_minute`");
        checkTable("`/Root/.sys/top_queries_by_read_bytes_one_hour`");
        checkTable("`/Root/.sys/top_queries_by_duration_one_minute`");
        checkTable("`/Root/.sys/top_queries_by_duration_one_hour`");
        checkTable("`/Root/.sys/top_queries_by_cpu_time_one_minute`");
        checkTable("`/Root/.sys/top_queries_by_cpu_time_one_hour`");
    }

    Y_UNIT_TEST(QueryStatsScan) {
        auto checkTable = [&] (const TStringBuf tableName) {
            auto kikimr = DefaultKikimrRunner();
            auto client = kikimr.GetTableClient();

            {
                auto it = kikimr.GetTableClient().StreamExecuteScanQuery(R"(
                    SELECT COUNT(*) FROM `/Root/EightShard`
                )").GetValueSync();

                UNIT_ASSERT_C(it.IsSuccess(), it.GetIssues().ToString());
                CompareYson(R"([[24u]])", StreamResultToYson(it));
            }

            TStringStream request;
            request << "SELECT ReadBytes FROM " << tableName << " ORDER BY ReadBytes";

            auto it = client.StreamExecuteScanQuery(request.Str()).GetValueSync();
            UNIT_ASSERT_C(it.IsSuccess(), it.GetIssues().ToString());

            TSet<ui64> readBytesSet;
            for (;;) {
                auto streamPart = it.ReadNext().GetValueSync();
                if (!streamPart.IsSuccess()) {
                    UNIT_ASSERT_C(streamPart.EOS(), streamPart.GetIssues().ToString());
                    break;
                }

                if (streamPart.HasResultSet()) {
                    auto resultSet = streamPart.ExtractResultSet();

                    NYdb::TResultSetParser parser(resultSet);
                    while (parser.TryNextRow()) {
                        auto value = parser.ColumnParser("ReadBytes").GetOptionalUint64();
                        UNIT_ASSERT(value);
                        readBytesSet.emplace(*value);
                    }
                }
            }

            UNIT_ASSERT(readBytesSet.contains(192)); // EightShard
        };

        checkTable("`/Root/.sys/top_queries_by_read_bytes_one_minute`");
    }

    Y_UNIT_TEST(FailNavigate) {
        TKikimrRunner kikimr("user0@builtin");
        auto client = kikimr.GetTableClient();

        auto it = client.StreamExecuteScanQuery(R"(
            SELECT PathId FROM `/Root/.sys/partition_stats`;
        )").GetValueSync();

        UNIT_ASSERT_C(it.IsSuccess(), it.GetIssues().ToString());
        auto streamPart = it.ReadNext().GetValueSync();
        UNIT_ASSERT_VALUES_EQUAL(streamPart.GetStatus(), EStatus::SCHEME_ERROR);
    }

    Y_UNIT_TEST(FailResolve) {
        TKikimrRunner kikimr;
        {
            TPermissions permissions("user0@builtin",
                {"ydb.deprecated.describe_schema"}
            );
            auto schemeClient = kikimr.GetSchemeClient();
            auto result = schemeClient.ModifyPermissions("/Root",
                TModifyPermissionsSettings().AddGrantPermissions(permissions)
            ).ExtractValueSync();
            AssertSuccessResult(result);
        }

        auto driverConfig = TDriverConfig()
            .SetEndpoint(kikimr.GetEndpoint())
            .SetAuthToken("user0@builtin");
        auto driver = TDriver(driverConfig);

        TTableClient client(driver);
        auto it = client.StreamExecuteScanQuery(R"(
            SELECT PathId FROM `/Root/.sys/partition_stats`;
        )").GetValueSync();

        UNIT_ASSERT_C(it.IsSuccess(), it.GetIssues().ToString());
        auto streamPart = it.ReadNext().GetValueSync();
        // TODO: Should be UNAUTHORIZED
        UNIT_ASSERT_VALUES_EQUAL(streamPart.GetStatus(), EStatus::ABORTED);
        driver.Stop(true);
    }

    Y_UNIT_TEST(ReadSuccess) {
        TKikimrRunner kikimr;
        {
            TPermissions permissions("user0@builtin",
                {"ydb.deprecated.describe_schema", "ydb.deprecated.select_row"}
            );
            auto schemeClient = kikimr.GetSchemeClient();
            auto result = schemeClient.ModifyPermissions("/Root",
                TModifyPermissionsSettings().AddGrantPermissions(permissions)
            ).ExtractValueSync();
            AssertSuccessResult(result);
        }

        auto driverConfig = TDriverConfig()
            .SetEndpoint(kikimr.GetEndpoint())
            .SetAuthToken("user0@builtin");
        auto driver = TDriver(driverConfig);

        TTableClient client(driver);
        auto it = client.StreamExecuteScanQuery(R"(
            SELECT PathId FROM `/Root/.sys/partition_stats`;
        )").GetValueSync();

        UNIT_ASSERT_C(it.IsSuccess(), it.GetIssues().ToString());
        auto streamPart = it.ReadNext().GetValueSync();
        UNIT_ASSERT_VALUES_EQUAL(streamPart.GetStatus(), EStatus::SUCCESS);
        driver.Stop(true);
    }

    Y_UNIT_TEST(PartitionStatsFollower) {
        auto settings = TKikimrSettings()
            .SetEnableForceFollowers(true)
            .SetWithSampleTables(false);

        TKikimrRunner kikimr(settings);

        auto& runtime = *kikimr.GetTestServer().GetRuntime();
        runtime.SetLogPriority(NKikimrServices::TX_DATASHARD, NLog::PRI_TRACE);
        runtime.SetLogPriority(NKikimrServices::FLAT_TX_SCHEMESHARD, NLog::PRI_TRACE);
        runtime.SetLogPriority(NKikimrServices::SYSTEM_VIEWS, NLog::PRI_TRACE);

        auto client = kikimr.GetTableClient();
        auto session = client.CreateSession().GetValueSync().GetSession();

        AssertSuccessResult(session.ExecuteSchemeQuery(R"(
            --!syntax_v1
            CREATE TABLE Followers (
                Key Uint64,
                Value String,
                PRIMARY KEY (Key)
            )
            WITH (
                READ_REPLICAS_SETTINGS = "ANY_AZ:3"
            );
        )").GetValueSync());

        const auto describeResult = kikimr.GetTestClient().Describe(&runtime, "/Root/Followers");
        const auto tablePathId = describeResult.GetPathId();

        Cerr << "... UPSERT" << Endl;
        AssertSuccessResult(session.ExecuteDataQuery(R"(
            --!syntax_v1
            UPSERT INTO Followers (Key, Value) VALUES
                (1u, "One"),
                (11u, "Two"),
                (21u, "Three"),
                (31u, "Four");
        )", TTxControl::BeginTx().CommitTx()).GetValueSync());

        Cerr << "... SELECT from leader" << Endl;
        {
            auto result = session.ExecuteDataQuery(R"(
                --!syntax_v1
                SELECT * FROM Followers WHERE Key = 11;
            )", TTxControl::BeginTx().CommitTx()).GetValueSync();
            AssertSuccessResult(result);

            TString actual = FormatResultSetYson(result.GetResultSet(0));
            CompareYson(R"([
                [[11u];["Two"]]
            ])", actual);
        }

        // from master - should read
        CheckTableReads(session, "/Root/Followers", false, true);
        // from followers - should NOT read yet
        CheckTableReads(session, "/Root/Followers", true, false);

        Cerr << "... SELECT from follower" << Endl;
        {
            auto result = session.ExecuteDataQuery(R"(
                --!syntax_v1
                SELECT * FROM Followers WHERE Key >= 21;
            )", TTxControl::BeginTx(TTxSettings::StaleRO()).CommitTx()).ExtractValueSync();
            AssertSuccessResult(result);

            TString actual = FormatResultSetYson(result.GetResultSet(0));
            CompareYson(R"([
                [[21u];["Three"]];
                [[31u];["Four"]]
            ])", actual);
        }

        // from master - should read
        CheckTableReads(session, "/Root/Followers", false, true);
        // from followers - should read
        CheckTableReads(session, "/Root/Followers", true, true);

        for (size_t attempt = 0; attempt < 30; ++attempt)
        {
            Cerr << "... SELECT from partition_stats, attempt " << attempt << Endl;
            auto result = session.ExecuteDataQuery(R"(
                SELECT OwnerId, PartIdx, Path, PathId, TabletId,
                    RowCount, RowUpdates, RowReads, RangeReadRows,
                    IF(FollowerId = 0, 'L', 'F') AS LeaderFollower
                FROM `/Root/.sys/partition_stats`
                WHERE RowCount != 0
                ORDER BY PathId, PartIdx, LeaderFollower;
            )", TTxControl::BeginTx(TTxSettings::SerializableRW()).CommitTx()).ExtractValueSync();
            AssertSuccessResult(result);

            auto rs = result.GetResultSet(0);
            if (rs.RowsCount() != 2) {
                Sleep(TDuration::Seconds(5));
                continue;
            }

            // Leader and follower have different row stats
            TString actual = FormatResultSetYson(rs);
            CompareYson(Sprintf(R"([
                [[72057594046644480u];[0u];["/Root/Followers"];[%luu];[72075186224037888u];[4u];[0u];[0u];[2u];"F"];
                [[72057594046644480u];[0u];["/Root/Followers"];[%luu];[72075186224037888u];[4u];[4u];[1u];[0u];"L"]
            ])", tablePathId, tablePathId), actual);
            return;
        }

        Y_FAIL("Timeout waiting for from partition_stats");
    }
}

} // namspace NKqp
} // namespace NKikimr<|MERGE_RESOLUTION|>--- conflicted
+++ resolved
@@ -263,49 +263,6 @@
 
         UNIT_ASSERT_C(it.IsSuccess(), it.GetIssues().ToString());
 
-<<<<<<< HEAD
-        CompareYson(R"([
-            [[72057594046644480u];[0u];["/Root/TwoShard"];[2u]];
-            [[72057594046644480u];[1u];["/Root/TwoShard"];[2u]];
-            [[72057594046644480u];[0u];["/Root/EightShard"];[3u]];
-            [[72057594046644480u];[1u];["/Root/EightShard"];[3u]];
-            [[72057594046644480u];[2u];["/Root/EightShard"];[3u]];
-            [[72057594046644480u];[3u];["/Root/EightShard"];[3u]];
-            [[72057594046644480u];[4u];["/Root/EightShard"];[3u]];
-            [[72057594046644480u];[5u];["/Root/EightShard"];[3u]];
-            [[72057594046644480u];[6u];["/Root/EightShard"];[3u]];
-            [[72057594046644480u];[7u];["/Root/EightShard"];[3u]];
-            [[72057594046644480u];[0u];["/Root/Logs"];[4u]];
-            [[72057594046644480u];[1u];["/Root/Logs"];[4u]];
-            [[72057594046644480u];[2u];["/Root/Logs"];[4u]];
-            [[72057594046644480u];[0u];["/Root/BatchUpload"];[5u]];
-            [[72057594046644480u];[1u];["/Root/BatchUpload"];[5u]];
-            [[72057594046644480u];[2u];["/Root/BatchUpload"];[5u]];
-            [[72057594046644480u];[3u];["/Root/BatchUpload"];[5u]];
-            [[72057594046644480u];[4u];["/Root/BatchUpload"];[5u]];
-            [[72057594046644480u];[5u];["/Root/BatchUpload"];[5u]];
-            [[72057594046644480u];[6u];["/Root/BatchUpload"];[5u]];
-            [[72057594046644480u];[7u];["/Root/BatchUpload"];[5u]];
-            [[72057594046644480u];[8u];["/Root/BatchUpload"];[5u]];
-            [[72057594046644480u];[9u];["/Root/BatchUpload"];[5u]];
-            [[72057594046644480u];[0u];["/Root/KeyValue"];[6u]];
-            [[72057594046644480u];[0u];["/Root/KeyValue2"];[7u]];
-            [[72057594046644480u];[0u];["/Root/KeyValueLargePartition"];[8u]];
-            [[72057594046644480u];[0u];["/Root/Test"];[9u]];
-            [[72057594046644480u];[0u];["/Root/Join1"];[10u]];
-            [[72057594046644480u];[1u];["/Root/Join1"];[10u]];
-            [[72057594046644480u];[0u];["/Root/Join2"];[11u]];
-            [[72057594046644480u];[1u];["/Root/Join2"];[11u]];
-            [[72057594046644480u];[0u];["/Root/ReorderKey"];[12u]];
-            [[72057594046644480u];[1u];["/Root/ReorderKey"];[12u]];
-            [[72057594046644480u];[2u];["/Root/ReorderKey"];[12u]];
-            [[72057594046644480u];[0u];["/Root/ReorderOptionalKey"];[13u]];
-            [[72057594046644480u];[1u];["/Root/ReorderOptionalKey"];[13u]];
-            [[72057594046644480u];[2u];["/Root/ReorderOptionalKey"];[13u]];
-            [[72057594046644480u];[3u];["/Root/ReorderOptionalKey"];[13u]];
-            [[72057594046644480u];[4u];["/Root/ReorderOptionalKey"];[13u]]
-        ])", StreamResultToYson(it));
-=======
         TStringBuilder expectedYson;
         expectedYson << "[" << Endl;
 
@@ -354,14 +311,19 @@
 
         for (size_t i = 0; i < 3; ++i) {
             expectedYson << Sprintf(R"([
-                [72057594046644480u];[%luu];["/Root/TuplePrimaryDescending"];[%luu]
+                [72057594046644480u];[%luu];["/Root/ReorderKey"];[%luu]
             ];)", i, startPathId + 10)  << Endl;
         }
+      
+        for (size_t i = 0; i < 5; ++i) {
+            expectedYson << Sprintf(R"([
+                [72057594046644480u];[%luu];["/Root/ReorderOptionalKey"];[%luu]
+            ];)", i, startPathId + 11)  << Endl;
+        }
 
         expectedYson << "]";
 
         CompareYson(expectedYson, StreamResultToYson(it));
->>>>>>> 1878def7
     }
 
     Y_UNIT_TEST(PartitionStatsRanges) {
