#include <ydb/core/kqp/ut/common/kqp_ut_common.h>

namespace NKikimr {
namespace NKqp {

using namespace NYdb;
using namespace NYdb::NTable;

Y_UNIT_TEST_SUITE(KqpLocks) {
    Y_UNIT_TEST(Invalidate) {
        TKikimrRunner kikimr;
        auto db = kikimr.GetTableClient();

        auto session1 = db.CreateSession().GetValueSync().GetSession();
        auto session2 = db.CreateSession().GetValueSync().GetSession();

        auto result = session1.ExecuteDataQuery(Q_(R"(
            UPSERT INTO `/Root/Test`
            SELECT Group + 10U AS Group, Name, Amount, Comment ?? "" || "Updated" AS Comment
            FROM `/Root/Test`
            WHERE Group == 1U AND Name == "Paul";
        )"), TTxControl::BeginTx(TTxSettings::SerializableRW())).ExtractValueSync();
        UNIT_ASSERT_VALUES_EQUAL_C(result.GetStatus(), EStatus::SUCCESS, result.GetIssues().ToString());

        auto tx1 = result.GetTransaction();
        UNIT_ASSERT(tx1);

        result = session2.ExecuteDataQuery(Q_(R"(
            UPSERT INTO `/Root/Test` (Group, Name, Comment)
            VALUES (1U, "Paul", "Changed");
        )"), TTxControl::BeginTx(TTxSettings::SerializableRW()).CommitTx()).ExtractValueSync();
        UNIT_ASSERT_VALUES_EQUAL_C(result.GetStatus(), EStatus::SUCCESS, result.GetIssues().ToString());

        result = session1.ExecuteDataQuery(Q_(R"(
            UPSERT INTO `/Root/Test` (Group, Name, Comment)
            VALUES (11U, "Sergey", "BadRow");
        )"), TTxControl::Tx(*tx1).CommitTx()).ExtractValueSync();
        UNIT_ASSERT_VALUES_EQUAL_C(result.GetStatus(), EStatus::ABORTED, result.GetIssues().ToString());
        result.GetIssues().PrintTo(Cerr);
        UNIT_ASSERT(HasIssue(result.GetIssues(), NYql::TIssuesIds::KIKIMR_LOCKS_INVALIDATED,
            [] (const NYql::TIssue& issue) {
                return issue.GetMessage().Contains("/Root/Test");
            }));

        result = session2.ExecuteDataQuery(Q_(R"(
            SELECT * FROM `/Root/Test` WHERE Name == "Paul" ORDER BY Group, Name;
        )"), TTxControl::BeginTx(TTxSettings::SerializableRW()).CommitTx()).ExtractValueSync();
        UNIT_ASSERT_VALUES_EQUAL_C(result.GetStatus(), EStatus::SUCCESS, result.GetIssues().ToString());
        CompareYson(R"([[[300u];["Changed"];[1u];["Paul"]]])", FormatResultSetYson(result.GetResultSet(0)));
    }

    Y_UNIT_TEST(InvalidateOnCommit) {
        TKikimrRunner kikimr;
        auto db = kikimr.GetTableClient();

        auto session1 = db.CreateSession().GetValueSync().GetSession();
        auto session2 = db.CreateSession().GetValueSync().GetSession();

        auto result = session1.ExecuteDataQuery(Q_(R"(
            UPSERT INTO `/Root/Test`
            SELECT Group + 10U AS Group, Name, Amount, Comment ?? "" || "Updated" AS Comment
            FROM `/Root/Test`
            WHERE Group == 1U AND Name == "Paul";
        )"), TTxControl::BeginTx(TTxSettings::SerializableRW())).ExtractValueSync();
        UNIT_ASSERT_VALUES_EQUAL_C(result.GetStatus(), EStatus::SUCCESS, result.GetIssues().ToString());

        auto tx1 = result.GetTransaction();
        UNIT_ASSERT(tx1);

        result = session2.ExecuteDataQuery(Q_(R"(
            UPSERT INTO `/Root/Test` (Group, Name, Comment)
            VALUES (1U, "Paul", "Changed");
        )"), TTxControl::BeginTx(TTxSettings::SerializableRW()).CommitTx()).ExtractValueSync();
        UNIT_ASSERT_VALUES_EQUAL_C(result.GetStatus(), EStatus::SUCCESS, result.GetIssues().ToString());

        auto commitResult = tx1->Commit().GetValueSync();
        UNIT_ASSERT_VALUES_EQUAL_C(commitResult.GetStatus(), EStatus::ABORTED, commitResult.GetIssues().ToString());
        commitResult.GetIssues().PrintTo(Cerr);
        UNIT_ASSERT(HasIssue(commitResult.GetIssues(), NYql::TIssuesIds::KIKIMR_LOCKS_INVALIDATED,
            [] (const NYql::TIssue& issue) {
                return issue.GetMessage().Contains("/Root/Test");
            }));

        result = session2.ExecuteDataQuery(Q_(R"(
            SELECT * FROM `/Root/Test` WHERE Name == "Paul" ORDER BY Group, Name;
        )"), TTxControl::BeginTx(TTxSettings::SerializableRW()).CommitTx()).ExtractValueSync();
        UNIT_ASSERT_VALUES_EQUAL_C(result.GetStatus(), EStatus::SUCCESS, result.GetIssues().ToString());
        CompareYson(R"([[[300u];["Changed"];[1u];["Paul"]]])", FormatResultSetYson(result.GetResultSet(0)));
    }

    Y_UNIT_TEST(DifferentKeyUpdate) {
        TKikimrRunner kikimr;
        auto db = kikimr.GetTableClient();

        auto session1 = db.CreateSession().GetValueSync().GetSession();
        auto session2 = db.CreateSession().GetValueSync().GetSession();

        auto result = session1.ExecuteDataQuery(Q_(R"(
            SELECT * FROM `/Root/Test` WHERE Group = 1;
        )"), TTxControl::BeginTx(TTxSettings::SerializableRW())).ExtractValueSync();
        UNIT_ASSERT(result.IsSuccess());

        auto tx1 = result.GetTransaction();
        UNIT_ASSERT(tx1);

        result = session2.ExecuteDataQuery(Q_(R"(
            UPSERT INTO `/Root/Test` (Group, Name, Comment)
            VALUES (2U, "Paul", "Changed");
        )"), TTxControl::BeginTx(TTxSettings::SerializableRW()).CommitTx()).ExtractValueSync();
        UNIT_ASSERT(result.IsSuccess());

        result = session1.ExecuteDataQuery(Q_(R"(
            SELECT "Nothing";
        )"), TTxControl::Tx(*tx1).CommitTx()).ExtractValueSync();
        UNIT_ASSERT(result.IsSuccess());
    }

    Y_UNIT_TEST(EmptyRange) {
        TKikimrRunner kikimr;
        auto db = kikimr.GetTableClient();

        auto session1 = db.CreateSession().GetValueSync().GetSession();
        auto session2 = db.CreateSession().GetValueSync().GetSession();

        auto result = session1.ExecuteDataQuery(Q1_(R"(
            SELECT * FROM Test WHERE Group = 11;
        )"), TTxControl::BeginTx()).ExtractValueSync();
        UNIT_ASSERT_VALUES_EQUAL_C(result.GetStatus(), EStatus::SUCCESS, result.GetIssues().ToString());
        CompareYson(R"([])", FormatResultSetYson(result.GetResultSet(0)));

        auto tx1 = result.GetTransaction();
        UNIT_ASSERT(tx1);

        result = session2.ExecuteDataQuery(Q1_(R"(
            SELECT * FROM Test WHERE Group = 11;

            UPSERT INTO Test (Group, Name, Amount) VALUES
                (11, "Session2", 2);
        )"), TTxControl::BeginTx().CommitTx()).ExtractValueSync();
        UNIT_ASSERT_VALUES_EQUAL_C(result.GetStatus(), EStatus::SUCCESS, result.GetIssues().ToString());
        CompareYson(R"([])", FormatResultSetYson(result.GetResultSet(0)));

        result = session1.ExecuteDataQuery(Q1_(R"(
            UPSERT INTO Test (Group, Name, Amount) VALUES
                (11, "Session1", 1);
        )"), TTxControl::Tx(*tx1).CommitTx()).ExtractValueSync();
        UNIT_ASSERT_VALUES_EQUAL_C(result.GetStatus(), EStatus::ABORTED, result.GetIssues().ToString());
        result.GetIssues().PrintTo(Cerr);
        UNIT_ASSERT(HasIssue(result.GetIssues(), NYql::TIssuesIds::KIKIMR_LOCKS_INVALIDATED,
            [] (const NYql::TIssue& issue) {
                return issue.GetMessage().Contains("/Root/Test");
            }));

        result = session1.ExecuteDataQuery(Q1_(R"(
            SELECT * FROM Test WHERE Group = 11;
        )"), TTxControl::BeginTx().CommitTx()).ExtractValueSync();
        UNIT_ASSERT_VALUES_EQUAL_C(result.GetStatus(), EStatus::SUCCESS, result.GetIssues().ToString());
        CompareYson(R"([[[2u];#;[11u];["Session2"]]])", FormatResultSetYson(result.GetResultSet(0)));
    }

    Y_UNIT_TEST(EmptyRangeAlreadyBroken) {
        TKikimrRunner kikimr;
        auto db = kikimr.GetTableClient();

        auto session1 = db.CreateSession().GetValueSync().GetSession();
        auto session2 = db.CreateSession().GetValueSync().GetSession();

        auto result = session1.ExecuteDataQuery(Q1_(R"(
            SELECT * FROM Test WHERE Group = 10;
        )"), TTxControl::BeginTx()).ExtractValueSync();
        UNIT_ASSERT_VALUES_EQUAL_C(result.GetStatus(), EStatus::SUCCESS, result.GetIssues().ToString());
        CompareYson(R"([])", FormatResultSetYson(result.GetResultSet(0)));

        auto tx1 = result.GetTransaction();
        UNIT_ASSERT(tx1);

        result = session2.ExecuteDataQuery(Q1_(R"(
            SELECT * FROM Test WHERE Group = 11;

            UPSERT INTO Test (Group, Name, Amount) VALUES
                (11, "Session2", 2);
        )"), TTxControl::BeginTx().CommitTx()).ExtractValueSync();
        UNIT_ASSERT_VALUES_EQUAL_C(result.GetStatus(), EStatus::SUCCESS, result.GetIssues().ToString());
        CompareYson(R"([])", FormatResultSetYson(result.GetResultSet(0)));

        result = session1.ExecuteDataQuery(Q1_(R"(
            SELECT * FROM Test WHERE Group = 11;

            UPSERT INTO Test (Group, Name, Amount) VALUES
                (11, "Session1", 1);
        )"), TTxControl::Tx(*tx1).CommitTx()).ExtractValueSync();
        UNIT_ASSERT_VALUES_EQUAL_C(result.GetStatus(), EStatus::ABORTED, result.GetIssues().ToString());
        result.GetIssues().PrintTo(Cerr);
        UNIT_ASSERT(HasIssue(result.GetIssues(), NYql::TIssuesIds::KIKIMR_LOCKS_INVALIDATED));

        UNIT_ASSERT(HasIssue(result.GetIssues(), NYql::TIssuesIds::KIKIMR_LOCKS_INVALIDATED,
            [] (const NYql::TIssue& issue) {
                return issue.GetMessage().Contains("/Root/Test");
            }));

        result = session1.ExecuteDataQuery(Q1_(R"(
            SELECT * FROM Test WHERE Group = 11;
        )"), TTxControl::BeginTx().CommitTx()).ExtractValueSync();
        UNIT_ASSERT_VALUES_EQUAL_C(result.GetStatus(), EStatus::SUCCESS, result.GetIssues().ToString());
        CompareYson(R"([[[2u];#;[11u];["Session2"]]])", FormatResultSetYson(result.GetResultSet(0)));
    }

    Y_UNIT_TEST(TwoPhaseTx) {
        TKikimrRunner kikimr;
        auto db = kikimr.GetTableClient();

        auto session1 = db.CreateSession().GetValueSync().GetSession();
        auto session2 = db.CreateSession().GetValueSync().GetSession();

        auto result = session1.ExecuteDataQuery(Q_(R"(
            REPLACE INTO `/Root/Test` (Group, Name, Comment) VALUES (1U, "Paul", "Changed");
            SELECT * FROM `/Root/Test` WHERE Name == "Paul" ORDER BY Group, Name;
        )"), TTxControl::BeginTx(TTxSettings::SerializableRW())).ExtractValueSync();
        UNIT_ASSERT_VALUES_EQUAL_C(result.GetStatus(), EStatus::SUCCESS, result.GetIssues().ToString());

        auto tx1 = result.GetTransaction();
        UNIT_ASSERT(tx1);

        result = session2.ExecuteDataQuery(Q_(R"(
            REPLACE INTO `/Root/Test` (Group, Name, Comment)
            VALUES (1U, "Paul", "Changed");
        )"), TTxControl::BeginTx(TTxSettings::SerializableRW()).CommitTx()).ExtractValueSync();
        UNIT_ASSERT_VALUES_EQUAL_C(result.GetStatus(), EStatus::SUCCESS, result.GetIssues().ToString());

        result = session1.ExecuteDataQuery(Q_(R"(
            SELECT * FROM `KeyValue`;
        )"), TTxControl::Tx(*tx1)).ExtractValueSync();
        UNIT_ASSERT_VALUES_EQUAL_C(result.GetStatus(), EStatus::SUCCESS, result.GetIssues().ToString());

        auto commitResult = tx1->Commit().GetValueSync();
        UNIT_ASSERT_VALUES_EQUAL_C(commitResult.GetStatus(), EStatus::ABORTED, result.GetIssues().ToString());
        commitResult.GetIssues().PrintTo(Cerr);
        UNIT_ASSERT_C(HasIssue(commitResult.GetIssues(), NYql::TIssuesIds::KIKIMR_LOCKS_INVALIDATED,
            [] (const NYql::TIssue& issue) {
                return issue.GetMessage().Contains("/Root/Test");
            }), commitResult.GetIssues().ToString());
    }
<<<<<<< HEAD
=======

    Y_UNIT_TEST(MixedTxFail) {
        NKikimrConfig::TAppConfig appConfig;
        appConfig.MutableTableServiceConfig()->SetEnableOlapSink(true);
        appConfig.MutableTableServiceConfig()->SetEnableHtapTx(true);
        auto settings = TKikimrSettings().SetAppConfig(appConfig).SetWithSampleTables(false);

        auto kikimr = std::make_unique<TKikimrRunner>(settings);

        auto client = kikimr->GetQueryClient();

        {
            auto createTable = client.ExecuteQuery(R"sql(
                CREATE TABLE `/Root/DataShard` (
                    Col1 Uint64 NOT NULL,
                    Col2 Int32 NOT NULL,
                    Col3 String,
                    PRIMARY KEY (Col1, Col2)
                ) WITH (STORE = ROW);
                CREATE TABLE `/Root/ColumnShard` (
                    Col1 Uint64 NOT NULL,
                    Col2 Int32 NOT NULL,
                    Col3 String,
                    PRIMARY KEY (Col1, Col2)
                ) WITH (STORE = COLUMN);
            )sql", NYdb::NQuery::TTxControl::NoTx()).ExtractValueSync();
            UNIT_ASSERT_C(createTable.IsSuccess(), createTable.GetIssues().ToString());
        }

        {
            auto replaceValues = client.ExecuteQuery(R"sql(
                REPLACE INTO `/Root/DataShard` (Col1, Col2, Col3) VALUES
                    (1u, 1, "row"), (1u, 2, "row"), (1u, 3, "row"), (2u, 3, "row");
            )sql", NYdb::NQuery::TTxControl::BeginTx().CommitTx()).ExtractValueSync();
            UNIT_ASSERT_C(replaceValues.IsSuccess(), replaceValues.GetIssues().ToString());
        }
        {
            auto replaceValues = client.ExecuteQuery(R"sql(
                REPLACE INTO `/Root/ColumnShard` (Col1, Col2, Col3) VALUES
                    (1u, 1, "row"), (1u, 2, "row"), (1u, 3, "row"), (2u, 3, "row");
            )sql", NYdb::NQuery::TTxControl::BeginTx().CommitTx()).ExtractValueSync();
            UNIT_ASSERT_C(replaceValues.IsSuccess(), replaceValues.GetIssues().ToString());
        }

        auto session = client.GetSession().GetValueSync().GetSession();
        auto writeSession = client.GetSession().GetValueSync().GetSession();

        auto result = session.ExecuteQuery(R"sql(
            SELECT * FROM `/Root/DataShard`;
        )sql", NYdb::NQuery::TTxControl::BeginTx()).ExtractValueSync();
        UNIT_ASSERT_C(result.IsSuccess(), result.GetIssues().ToString());

        auto tx = result.GetTransaction();

        result = writeSession.ExecuteQuery(R"sql(
            INSERT INTO `/Root/DataShard` (Col1, Col2, Col3) VALUES (2u, 1, "test");
        )sql", NYdb::NQuery::TTxControl::BeginTx().CommitTx()).ExtractValueSync();
        UNIT_ASSERT_C(result.IsSuccess(), result.GetIssues().ToString());

        result = session.ExecuteQuery(R"sql(
            INSERT INTO `/Root/ColumnShard` (Col1, Col2, Col3) VALUES (2u, 1, "test");
        )sql", NYdb::NQuery::TTxControl::Tx(tx->GetId()).CommitTx()).ExtractValueSync();
        UNIT_ASSERT_C(!result.IsSuccess(), result.GetIssues().ToString());
        UNIT_ASSERT_STRING_CONTAINS_C(result.GetIssues().ToString(), "Transaction locks invalidated. Table: `/Root/DataShard`", result.GetIssues().ToString());
    }
>>>>>>> edc94119
}

} // namespace NKqp
} // namespace NKikimr<|MERGE_RESOLUTION|>--- conflicted
+++ resolved
@@ -240,8 +240,6 @@
                 return issue.GetMessage().Contains("/Root/Test");
             }), commitResult.GetIssues().ToString());
     }
-<<<<<<< HEAD
-=======
 
     Y_UNIT_TEST(MixedTxFail) {
         NKikimrConfig::TAppConfig appConfig;
@@ -307,7 +305,6 @@
         UNIT_ASSERT_C(!result.IsSuccess(), result.GetIssues().ToString());
         UNIT_ASSERT_STRING_CONTAINS_C(result.GetIssues().ToString(), "Transaction locks invalidated. Table: `/Root/DataShard`", result.GetIssues().ToString());
     }
->>>>>>> edc94119
 }
 
 } // namespace NKqp
