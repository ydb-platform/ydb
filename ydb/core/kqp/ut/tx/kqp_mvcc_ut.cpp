--- conflicted
+++ resolved
@@ -132,10 +132,7 @@
     Y_UNIT_TEST_TWIN(ReadOnlyTxWithIndexCommitsOnConcurrentWrite, withSink) {
         NKikimrConfig::TAppConfig appConfig;
         appConfig.MutableTableServiceConfig()->SetEnableOltpSink(withSink);
-<<<<<<< HEAD
-=======
         appConfig.MutableTableServiceConfig()->SetEnableKqpDataQueryStreamLookup(true);
->>>>>>> edc94119
         TKikimrRunner kikimr(
             TKikimrSettings()
                 .SetAppConfig(appConfig)
