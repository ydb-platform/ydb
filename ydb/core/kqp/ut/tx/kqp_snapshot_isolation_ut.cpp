--- conflicted
+++ resolved
@@ -140,7 +140,6 @@
         }
     };
 
-<<<<<<< HEAD
     Y_UNIT_TEST_QUAD(ConflictWrite, IsOlap, FillTables) {
         for (const std::string operation : {"insert", "upsert_partial", "upsert_full", "replace", "delete", "update", "delete_on", "update_on"}) {
             TConflictWrite tester(operation);
@@ -148,42 +147,6 @@
             tester.SetFillTables(FillTables);
             tester.Execute();
         }
-=======
-    Y_UNIT_TEST(TConflictWriteOltp) {
-        TConflictWrite tester("upsert_partial");
-        tester.SetIsOlap(false);
-        tester.Execute();
-    }
-
-    Y_UNIT_TEST(TConflictWriteOlapInsert) {
-        TConflictWrite tester("insert");
-        tester.SetIsOlap(true);
-        tester.Execute();
-    }
-
-    Y_UNIT_TEST(TConflictWriteOlapUpsertPartial) {
-        TConflictWrite tester("upsert_partial");
-        tester.SetIsOlap(true);
-        tester.Execute();
-    }
-
-    Y_UNIT_TEST(TConflictWriteOlapUpsertFull) {
-        TConflictWrite tester("upsert_full");
-        tester.SetIsOlap(true);
-        tester.Execute();
-    }
-
-    Y_UNIT_TEST(TConflictWriteOlapReplace) {
-        TConflictWrite tester("replace");
-        tester.SetIsOlap(true);
-        tester.Execute();
-    }
-
-    Y_UNIT_TEST(TConflictWriteOlapDelete) {
-        TConflictWrite tester("delete");
-        tester.SetIsOlap(true);
-        tester.Execute();
->>>>>>> 4ddc676f
     }
 
     class TConflictReadWrite : public TTableDataModificationTester {
