--- conflicted
+++ resolved
@@ -80,9 +80,6 @@
 RECURSE_FOR_TESTS(
     ut
     tools/combiner_perf/bin
-<<<<<<< HEAD
+    tools/join_perf
     common/result_set_format/ut
-=======
-    tools/join_perf
->>>>>>> f41318a5
 )