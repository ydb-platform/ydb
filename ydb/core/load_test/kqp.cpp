--- conflicted
+++ resolved
@@ -666,12 +666,8 @@
     size_t NumOfSessions = 0;
     bool IncreaseSessions = false;
     size_t ResultsReceived = 0;
-<<<<<<< HEAD
     TString WorkloadClass;
-=======
-    NYdbWorkload::EWorkload WorkloadClass;
     NKikimrKqp::EQueryType QueryType;
->>>>>>> 3422227d
 
     NYdbWorkload::TQueryInfoList InitData;
 
