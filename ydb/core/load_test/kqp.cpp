--- conflicted
+++ resolved
@@ -255,11 +255,6 @@
         Total = std::make_unique<MonitoringData>();
 
         if (cmd.Workload_case() == NKikimr::TEvLoadTestRequest_TKqpLoad::WorkloadCase::kStock) {
-<<<<<<< HEAD
-            params.PartitionsByLoad = cmd.GetStock().GetPartitionsByLoad();
-            params.DbPath = WorkingDir;
-=======
->>>>>>> 4b2ba747
             WorkloadClass = "stock";
             auto params = std::make_shared<NYdbWorkload::TStockWorkloadParams>();
             params->PartitionsByLoad = cmd.GetStock().GetPartitionsByLoad();
@@ -316,10 +311,6 @@
                 << "Limit: " << params->Limit << " "
                 << "DbPath: " << params->DbPath << " "
                 << "MinPartitions: " << params->MinPartitions);
-<<<<<<< HEAD
-            NYdbWorkload::TKvWorkloadParams* params = static_cast<NYdbWorkload::TKvWorkloadParams*>(WorkloadQueryGen->GetParams());
-=======
->>>>>>> 4b2ba747
         } else if (WorkloadClass == "kv") {
             NYdbWorkload::TKvWorkloadParams* params = static_cast<NYdbWorkload::TKvWorkloadParams*>(WorkloadQueryGenParams.get());
             LOG_INFO_S(ctx, NKikimrServices::KQP_LOAD_TEST, "Tag# " << Tag << " Starting load actor with workload KV, Params: {"
