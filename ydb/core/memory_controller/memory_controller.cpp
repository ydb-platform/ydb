--- conflicted
+++ resolved
@@ -77,7 +77,7 @@
 class TPortionsMemoryConsumer: public TMemoryConsumer {
 public:
     TPortionsMemoryConsumer()
-        : TMemoryConsumer(EMemoryConsumerKind::PortionsMetaDataCache, {}) {
+        : TMemoryConsumer(EMemoryConsumerKind::ColumnTablesPortionsMetaDataCache, {}) {
     }
 
     ui64 GetConsumption() const override {
@@ -134,7 +134,7 @@
         , ResourceBrokerSelfConfig(resourceBrokerConfig)
         , Counters(counters)
     {
-        Consumers.emplace(EMemoryConsumerKind::PortionsMetaDataCache, MakeIntrusive<TPortionsMemoryConsumer>());
+        Consumers.emplace(EMemoryConsumerKind::ColumnTablesPortionsMetaDataCache, MakeIntrusive<TPortionsMemoryConsumer>());
     }
 
     void Bootstrap(const TActorContext& ctx) {
@@ -367,23 +367,14 @@
             case EMemoryConsumerKind::MemTable:
             case EMemoryConsumerKind::SharedCache:
                 return Max(consumer.Consumption, consumer.GetLimit(coefficient));
-<<<<<<< HEAD
-            case EMemoryConsumerKind::BlobCache:
-            case EMemoryConsumerKind::DataAccessorCache:
-            case EMemoryConsumerKind::ColumnDataCache:
-            case EMemoryConsumerKind::ScanGroupedMemoryLimiter:
-            case EMemoryConsumerKind::CompGroupedMemoryLimiter:
-            case EMemoryConsumerKind::DeduplicationGroupedMemoryLimiter:
-            case EMemoryConsumerKind::PortionsMetaDataCache:
-=======
             // column tables memory limits are not flexible for now, use only their consumption:
             case EMemoryConsumerKind::ColumnTablesBlobCache:
             case EMemoryConsumerKind::ColumnTablesDataAccessorCache:
             case EMemoryConsumerKind::ColumnTablesColumnDataCache:
+            case EMemoryConsumerKind::ColumnTablesPortionsMetaDataCache:
             case EMemoryConsumerKind::ColumnTablesScanGroupedMemory:
             case EMemoryConsumerKind::ColumnTablesCompGroupedMemory:
             case EMemoryConsumerKind::ColumnTablesDeduplicationGroupedMemory:
->>>>>>> 45628570
                 return consumer.Consumption;
         }
     }
@@ -402,7 +393,7 @@
             case EMemoryConsumerKind::ColumnTablesDeduplicationGroupedMemory:
                 Send(consumer.ActorId, new TEvConsumerLimit(limitBytes));
                 break;
-            case EMemoryConsumerKind::PortionsMetaDataCache:
+            case EMemoryConsumerKind::ColumnTablesPortionsMetaDataCache:
                 NKikimr::NOlap::NStorageOptimizer::IOptimizerPlanner::SetPortionsCacheLimit(limitBytes);
                 break;
         }
@@ -451,7 +442,7 @@
         if (config == CurrentResourceBrokerConfig) {
             return;
         }
-        
+
         LOG_INFO_S(*TlsActivationContext, NKikimrServices::MEMORY_CONTROLLER, "Apply ResourceBroker config: " << config.ToString());
 
         TAutoPtr<TEvResourceBroker::TEvConfigure> configure = new TEvResourceBroker::TEvConfigure();
@@ -516,16 +507,10 @@
                 stats.SetColumnTablesCompactionLimit(limitBytes);
                 break;
             }
-<<<<<<< HEAD
-            case EMemoryConsumerKind::PortionsMetaDataCache:
-            case EMemoryConsumerKind::DataAccessorCache:
-            case EMemoryConsumerKind::ColumnDataCache:
-            case EMemoryConsumerKind::BlobCache: {
-=======
+            case EMemoryConsumerKind::ColumnTablesPortionsMetaDataCache:
             case EMemoryConsumerKind::ColumnTablesDataAccessorCache:
             case EMemoryConsumerKind::ColumnTablesColumnDataCache:
             case EMemoryConsumerKind::ColumnTablesBlobCache: {
->>>>>>> 45628570
                 stats.SetColumnTablesCacheConsumption(stats.GetColumnTablesCacheConsumption() + consumer.Consumption);
                 stats.SetColumnTablesCacheLimit(stats.GetColumnTablesCacheLimit() + limitBytes);
                 break;
@@ -564,28 +549,16 @@
                 result.MinBytes = result.MaxBytes = GetColumnTablesBlobCacheLimitBytes(Config, hardLimitBytes);
                 break;
             }
-<<<<<<< HEAD
-            case EMemoryConsumerKind::DataAccessorCache: {
-                result.MinBytes = GetDataAccessorCacheLimitBytes(Config, hardLimitBytes);
-                result.MaxBytes = result.MinBytes;
-                break;
-            }
-            case EMemoryConsumerKind::ColumnDataCache: {
-                result.MinBytes = GetColumnDataCacheLimitBytes(Config, hardLimitBytes);
-                result.MaxBytes = result.MinBytes;
-                break;
-            }
-            case EMemoryConsumerKind::PortionsMetaDataCache: {
-                result.MinBytes = GetPortionsMetaDataLimitBytes(Config, hardLimitBytes);
-                result.MaxBytes = result.MinBytes;
-=======
             case EMemoryConsumerKind::ColumnTablesDataAccessorCache: {
                 result.MinBytes = result.MaxBytes = GetColumnTablesDataAccessorCacheLimitBytes(Config, hardLimitBytes);
                 break;
             }
             case EMemoryConsumerKind::ColumnTablesColumnDataCache: {
                 result.MinBytes = result.MaxBytes = GetColumnTablesColumnDataCacheLimitBytes(Config, hardLimitBytes);
->>>>>>> 45628570
+                break;
+            }
+            case EMemoryConsumerKind::ColumnTablesPortionsMetaDataCache: {
+                result.MaxBytes = result.MinBytes = GetPortionsMetaDataCacheLimitBytes(Config, hardLimitBytes);
                 break;
             }
         }
