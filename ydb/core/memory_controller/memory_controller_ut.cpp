#include <library/cpp/testing/unittest/registar.h>
#include <library/cpp/testing/unittest/tests_data.h>
#include <memory_controller_config.h>
#include <ydb/core/tablet/resource_broker.h>
#include <ydb/core/tablet_flat/shared_sausagecache.h>
#include <ydb/core/tx/datashard/ut_common/datashard_ut_common.h>
#include <ydb/core/tx/columnshard/common/limits.h>
#include <ydb/core/tx/limiter/grouped_memory/usage/service.h>
#include <ydb/library/actors/testlib/test_runtime.h>

namespace NKikimr::NMemory {

using namespace Tests;
using namespace NSharedCache;

namespace {

void UpsertRows(TServer::TPtr server, TActorId sender, ui32 keyFrom = 0, ui32 keyTo = 2000) {
    TString query = "UPSERT INTO `/Root/table-1` (key, value) VALUES ";
    for (auto key : xrange(keyFrom, keyTo)) {
        if (key != keyFrom)
            query += ", ";
        query += "(" + ToString(key) + ", " + ToString(key) + ") ";
    }
    ExecSQL(server, sender, query);
}

class TWithMemoryControllerServer : public TServer {
    struct TProcessMemoryInfoProvider : public IProcessMemoryInfoProvider {
        TProcessMemoryInfo Get() const override {
            return ProcessMemoryInfo;
        }

        TProcessMemoryInfo ProcessMemoryInfo{0_MB, 0_MB, {}, {}, {}, {}};
    };

public:
    TWithMemoryControllerServer(const TServerSettings& settings)
        : TServer(settings, false)
    {
        PreInitialize();
        Initialize();
    }

    void PrintCounters() const {
        Cerr << "SharedCache:" << Endl;
        Cerr << "    ActiveBytes = " << SharedPageCacheCounters->ActiveBytes->Val() << Endl;
        Cerr << "    PassiveBytes = " << SharedPageCacheCounters->PassiveBytes->Val() << Endl;
        Cerr << "    ConfigLimitBytes = " << SharedPageCacheCounters->ConfigLimitBytes->Val() << Endl;
        Cerr << "    MemLimitBytes = " << SharedPageCacheCounters->MemLimitBytes->Val() << Endl;
    }

private:
    void PreInitialize() {
        ProcessMemoryInfoProvider = MakeIntrusive<TProcessMemoryInfoProvider>();
        ProcessMemoryInfo = &ProcessMemoryInfoProvider->ProcessMemoryInfo;

        // copy-paste from TMemoryControllerInitializer::InitializeServices
        NMemory::TResourceBrokerConfig resourceBrokerSelfConfig;
        const auto& resourceBrokerConfig = Settings->AppConfig->GetResourceBrokerConfig();
        if (resourceBrokerConfig.HasResourceLimit() && resourceBrokerConfig.GetResourceLimit().HasMemory()) {
            resourceBrokerSelfConfig.LimitBytes = resourceBrokerConfig.GetResourceLimit().GetMemory();
        }
        for (const auto& queue : resourceBrokerConfig.GetQueues()) {
            if (queue.HasLimit() && queue.GetLimit().HasMemory()) {
                resourceBrokerSelfConfig.QueueLimits[queue.GetName()] = queue.GetLimit().GetMemory();
            }
        }
        Cerr << "ResourceBrokerSelfConfig: " << resourceBrokerSelfConfig.ToString() << Endl;

        for (ui32 nodeIndex = 0; nodeIndex < Runtime->GetNodeCount(); ++nodeIndex) {
            Runtime->AddLocalService(MakeMemoryControllerId(nodeIndex),
                TActorSetupCmd(
                    CreateMemoryController(TDuration::Seconds(1), (TIntrusivePtr<IProcessMemoryInfoProvider>)ProcessMemoryInfoProvider,
                        Settings->AppConfig->GetMemoryControllerConfig(), resourceBrokerSelfConfig,
                        Runtime->GetDynamicCounters()),
                    TMailboxType::ReadAsFilled,
                    0),
                nodeIndex);
        }

        SharedPageCacheCounters = MakeHolder<TSharedPageCacheCounters>(GetServiceCounters(Runtime->GetDynamicCounters(), "tablets")->GetSubgroup("type", "S_CACHE"));
        MemoryControllerCounters = GetServiceCounters(Runtime->GetDynamicCounters(), "utils")->GetSubgroup("component", "memory_controller");

        Runtime->SetLogPriority(NKikimrServices::MEMORY_CONTROLLER, NLog::PRI_TRACE);
        Runtime->SetLogPriority(NKikimrServices::TABLET_SAUSAGECACHE, NLog::PRI_TRACE);
        Runtime->SetLogPriority(NKikimrServices::RESOURCE_BROKER, NLog::PRI_TRACE);
    }

private:
    TIntrusivePtr<TProcessMemoryInfoProvider> ProcessMemoryInfoProvider;

public:
    THolder<TSharedPageCacheCounters> SharedPageCacheCounters;
    TIntrusivePtr<::NMonitoring::TDynamicCounters> MemoryControllerCounters;
    TProcessMemoryInfo* ProcessMemoryInfo;
};

}

Y_UNIT_TEST_SUITE(TMemoryController) {

Y_UNIT_TEST(Counters) {
    TPortManager pm;
    TServerSettings serverSettings(pm.GetPort(2134));
    serverSettings.SetDomainName("Root")
        .SetUseRealThreads(false);

    auto memoryControllerConfig = serverSettings.AppConfig->MutableMemoryControllerConfig();
    memoryControllerConfig->SetHardLimitBytes(200_MB);

    auto server = MakeIntrusive<TWithMemoryControllerServer>(serverSettings);
    auto& runtime = *server->GetRuntime();

    runtime.SimulateSleep(TDuration::Seconds(2));
    UNIT_ASSERT_VALUES_EQUAL(server->MemoryControllerCounters->GetCounter("Stats/AnonRss")->Val(), 0_MB);
    UNIT_ASSERT_VALUES_EQUAL(server->MemoryControllerCounters->GetCounter("Stats/CGroupLimit")->Val(), 0_MB);
    UNIT_ASSERT_VALUES_EQUAL(server->MemoryControllerCounters->GetCounter("Stats/AllocatedMemory")->Val(), 0_MB);
    UNIT_ASSERT_VALUES_EQUAL(server->MemoryControllerCounters->GetCounter("Stats/HardLimit")->Val(), 200_MB);
    UNIT_ASSERT_VALUES_EQUAL(server->MemoryControllerCounters->GetCounter("Stats/SoftLimit")->Val(), 150_MB);
    UNIT_ASSERT_VALUES_EQUAL(server->MemoryControllerCounters->GetCounter("Stats/TargetUtilization")->Val(), 100_MB);

    server->ProcessMemoryInfo->AnonRss = 44_MB;
    runtime.SimulateSleep(TDuration::Seconds(2));
    UNIT_ASSERT_VALUES_EQUAL(server->MemoryControllerCounters->GetCounter("Stats/AnonRss")->Val(), 44_MB);

    server->ProcessMemoryInfo->AllocatedMemory = 33_MB;
    runtime.SimulateSleep(TDuration::Seconds(2));
    UNIT_ASSERT_VALUES_EQUAL(server->MemoryControllerCounters->GetCounter("Stats/AllocatedMemory")->Val(), 33_MB);

    server->ProcessMemoryInfo->CGroupLimit = 1000_MB;
    runtime.SimulateSleep(TDuration::Seconds(2));
    UNIT_ASSERT_VALUES_EQUAL(server->MemoryControllerCounters->GetCounter("Stats/CGroupLimit")->Val(), 1000_MB);
    UNIT_ASSERT_VALUES_EQUAL(server->MemoryControllerCounters->GetCounter("Stats/HardLimit")->Val(), 200_MB);

    server->ProcessMemoryInfo->CGroupLimit = 100_MB;
    runtime.SimulateSleep(TDuration::Seconds(2));
    UNIT_ASSERT_VALUES_EQUAL(server->MemoryControllerCounters->GetCounter("Stats/CGroupLimit")->Val(), 100_MB);
    UNIT_ASSERT_VALUES_EQUAL(server->MemoryControllerCounters->GetCounter("Stats/HardLimit")->Val(), 100_MB);
}

Y_UNIT_TEST(Counters_HardLimit) {
    TPortManager pm;
    TServerSettings serverSettings(pm.GetPort(2134));
    serverSettings.SetDomainName("Root")
        .SetUseRealThreads(false);

    auto memoryControllerConfig = serverSettings.AppConfig->MutableMemoryControllerConfig();
    memoryControllerConfig->SetHardLimitBytes(1000_MB);

    auto server = MakeIntrusive<TWithMemoryControllerServer>(serverSettings);
    auto& runtime = *server->GetRuntime();

    runtime.SimulateSleep(TDuration::Seconds(2));
    UNIT_ASSERT_VALUES_EQUAL(server->MemoryControllerCounters->GetCounter("Stats/AnonRss")->Val(), 0_MB);
    UNIT_ASSERT_VALUES_EQUAL(server->MemoryControllerCounters->GetCounter("Stats/CGroupLimit")->Val(), 0_MB);
    UNIT_ASSERT_VALUES_EQUAL(server->MemoryControllerCounters->GetCounter("Stats/MemTotal")->Val(), 0_MB);
    UNIT_ASSERT_VALUES_EQUAL(server->MemoryControllerCounters->GetCounter("Stats/AllocatedMemory")->Val(), 0_MB);
    UNIT_ASSERT_VALUES_EQUAL(server->MemoryControllerCounters->GetCounter("Stats/HardLimit")->Val(), 1000_MB);
    UNIT_ASSERT_VALUES_EQUAL(server->MemoryControllerCounters->GetCounter("Stats/SoftLimit")->Val(), 750_MB);
    UNIT_ASSERT_VALUES_EQUAL(server->MemoryControllerCounters->GetCounter("Stats/TargetUtilization")->Val(), 500_MB);

    server->ProcessMemoryInfo->CGroupLimit = 200_MB;
    runtime.SimulateSleep(TDuration::Seconds(2));
    UNIT_ASSERT_VALUES_EQUAL(server->MemoryControllerCounters->GetCounter("Stats/AnonRss")->Val(), 0_MB);
    UNIT_ASSERT_VALUES_EQUAL(server->MemoryControllerCounters->GetCounter("Stats/CGroupLimit")->Val(), 200_MB);
    UNIT_ASSERT_VALUES_EQUAL(server->MemoryControllerCounters->GetCounter("Stats/MemTotal")->Val(), 0_MB);
    UNIT_ASSERT_VALUES_EQUAL(server->MemoryControllerCounters->GetCounter("Stats/AllocatedMemory")->Val(), 0_MB);
    UNIT_ASSERT_VALUES_EQUAL(server->MemoryControllerCounters->GetCounter("Stats/HardLimit")->Val(), 200_MB);
    UNIT_ASSERT_VALUES_EQUAL(server->MemoryControllerCounters->GetCounter("Stats/SoftLimit")->Val(), 150_MB);
    UNIT_ASSERT_VALUES_EQUAL(server->MemoryControllerCounters->GetCounter("Stats/TargetUtilization")->Val(), 100_MB);
}

Y_UNIT_TEST(Counters_NoHardLimit) {
    TPortManager pm;
    TServerSettings serverSettings(pm.GetPort(2134));
    serverSettings.SetDomainName("Root")
        .SetUseRealThreads(false);

    auto server = MakeIntrusive<TWithMemoryControllerServer>(serverSettings);
    auto& runtime = *server->GetRuntime();

    runtime.SimulateSleep(TDuration::Seconds(2));
    UNIT_ASSERT_VALUES_EQUAL(server->MemoryControllerCounters->GetCounter("Stats/AnonRss")->Val(), 0_MB);
    UNIT_ASSERT_VALUES_EQUAL(server->MemoryControllerCounters->GetCounter("Stats/CGroupLimit")->Val(), 0_MB);
    UNIT_ASSERT_VALUES_EQUAL(server->MemoryControllerCounters->GetCounter("Stats/MemTotal")->Val(), 0_MB);
    UNIT_ASSERT_VALUES_EQUAL(server->MemoryControllerCounters->GetCounter("Stats/AllocatedMemory")->Val(), 0_MB);
    UNIT_ASSERT_VALUES_EQUAL(server->MemoryControllerCounters->GetCounter("Stats/HardLimit")->Val(), 2_GB); // default
    UNIT_ASSERT_VALUES_EQUAL(server->MemoryControllerCounters->GetCounter("Stats/SoftLimit")->Val(), 1536_MB);
    UNIT_ASSERT_VALUES_EQUAL(server->MemoryControllerCounters->GetCounter("Stats/TargetUtilization")->Val(), 1_GB);

    server->ProcessMemoryInfo->CGroupLimit = 200_MB;
    runtime.SimulateSleep(TDuration::Seconds(2));
    UNIT_ASSERT_VALUES_EQUAL(server->MemoryControllerCounters->GetCounter("Stats/AnonRss")->Val(), 0_MB);
    UNIT_ASSERT_VALUES_EQUAL(server->MemoryControllerCounters->GetCounter("Stats/CGroupLimit")->Val(), 200_MB);
    UNIT_ASSERT_VALUES_EQUAL(server->MemoryControllerCounters->GetCounter("Stats/MemTotal")->Val(), 0_MB);
    UNIT_ASSERT_VALUES_EQUAL(server->MemoryControllerCounters->GetCounter("Stats/AllocatedMemory")->Val(), 0_MB);
    UNIT_ASSERT_VALUES_EQUAL(server->MemoryControllerCounters->GetCounter("Stats/HardLimit")->Val(), 200_MB);
    UNIT_ASSERT_VALUES_EQUAL(server->MemoryControllerCounters->GetCounter("Stats/SoftLimit")->Val(), 150_MB);
    UNIT_ASSERT_VALUES_EQUAL(server->MemoryControllerCounters->GetCounter("Stats/TargetUtilization")->Val(), 100_MB);

    server->ProcessMemoryInfo->CGroupLimit = {};
    server->ProcessMemoryInfo->MemTotal = 220_MB;
    runtime.SimulateSleep(TDuration::Seconds(2));
    UNIT_ASSERT_VALUES_EQUAL(server->MemoryControllerCounters->GetCounter("Stats/AnonRss")->Val(), 0_MB);
    UNIT_ASSERT_VALUES_EQUAL(server->MemoryControllerCounters->GetCounter("Stats/CGroupLimit")->Val(), 0_MB);
    UNIT_ASSERT_VALUES_EQUAL(server->MemoryControllerCounters->GetCounter("Stats/MemTotal")->Val(), 220_MB);
    UNIT_ASSERT_VALUES_EQUAL(server->MemoryControllerCounters->GetCounter("Stats/AllocatedMemory")->Val(), 0_MB);
    UNIT_ASSERT_VALUES_EQUAL(server->MemoryControllerCounters->GetCounter("Stats/HardLimit")->Val(), 220_MB);
    UNIT_ASSERT_VALUES_EQUAL(server->MemoryControllerCounters->GetCounter("Stats/SoftLimit")->Val(), 165_MB);
    UNIT_ASSERT_VALUES_EQUAL(server->MemoryControllerCounters->GetCounter("Stats/TargetUtilization")->Val(), 110_MB);
}

Y_UNIT_TEST(Config_ConsumerLimits) {
    TPortManager pm;
    TServerSettings serverSettings(pm.GetPort(2134));
    serverSettings.SetDomainName("Root")
        .SetUseRealThreads(false);

    auto memoryControllerConfig = serverSettings.AppConfig->MutableMemoryControllerConfig();

    memoryControllerConfig->SetSharedCacheMinPercent(20);
    memoryControllerConfig->SetSharedCacheMaxPercent(30);
    memoryControllerConfig->SetSharedCacheMinBytes(100_MB);
    memoryControllerConfig->SetSharedCacheMaxBytes(500_MB);

    memoryControllerConfig->SetMemTableMinPercent(10);
    memoryControllerConfig->SetMemTableMaxPercent(20);
    memoryControllerConfig->SetMemTableMinBytes(10_MB);
    memoryControllerConfig->SetMemTableMaxBytes(50_MB);

    memoryControllerConfig->SetQueryExecutionLimitPercent(15);
    memoryControllerConfig->SetQueryExecutionLimitBytes(30_MB);

    auto server = MakeIntrusive<TWithMemoryControllerServer>(serverSettings);
    auto& runtime = *server->GetRuntime();

    server->ProcessMemoryInfo->CGroupLimit = 1000_MB;
    runtime.SimulateSleep(TDuration::Seconds(2));
    UNIT_ASSERT_VALUES_EQUAL(server->MemoryControllerCounters->GetCounter("Consumer/SharedCache/LimitMin")->Val(), 200_MB);
    UNIT_ASSERT_VALUES_EQUAL(server->MemoryControllerCounters->GetCounter("Consumer/SharedCache/LimitMax")->Val(), 300_MB);
    UNIT_ASSERT_VALUES_EQUAL(server->MemoryControllerCounters->GetCounter("Consumer/MemTable/LimitMin")->Val(), 50_MB);
    UNIT_ASSERT_VALUES_EQUAL(server->MemoryControllerCounters->GetCounter("Consumer/MemTable/LimitMax")->Val(), 50_MB);
    UNIT_ASSERT_VALUES_EQUAL(server->MemoryControllerCounters->GetCounter("Consumer/QueryExecution/Limit")->Val(), 30_MB);

    server->ProcessMemoryInfo->CGroupLimit = 400_MB;
    runtime.SimulateSleep(TDuration::Seconds(2));
    UNIT_ASSERT_VALUES_EQUAL(server->MemoryControllerCounters->GetCounter("Consumer/SharedCache/LimitMin")->Val(), 100_MB);
    UNIT_ASSERT_VALUES_EQUAL(server->MemoryControllerCounters->GetCounter("Consumer/SharedCache/LimitMax")->Val(), 120_MB);
    UNIT_ASSERT_VALUES_EQUAL(server->MemoryControllerCounters->GetCounter("Consumer/MemTable/LimitMin")->Val(), 40_MB);
    UNIT_ASSERT_VALUES_EQUAL(server->MemoryControllerCounters->GetCounter("Consumer/MemTable/LimitMax")->Val(), 50_MB);
    UNIT_ASSERT_VALUES_EQUAL(server->MemoryControllerCounters->GetCounter("Consumer/QueryExecution/Limit")->Val(), 30_MB);

    server->ProcessMemoryInfo->CGroupLimit = 100_MB;
    runtime.SimulateSleep(TDuration::Seconds(2));
    UNIT_ASSERT_VALUES_EQUAL(server->MemoryControllerCounters->GetCounter("Consumer/SharedCache/LimitMin")->Val(), 30_MB);
    UNIT_ASSERT_VALUES_EQUAL(server->MemoryControllerCounters->GetCounter("Consumer/SharedCache/LimitMax")->Val(), 30_MB);
    UNIT_ASSERT_VALUES_EQUAL(server->MemoryControllerCounters->GetCounter("Consumer/MemTable/LimitMin")->Val(), 10_MB);
    UNIT_ASSERT_VALUES_EQUAL(server->MemoryControllerCounters->GetCounter("Consumer/MemTable/LimitMax")->Val(), 20_MB);
    UNIT_ASSERT_VALUES_EQUAL(server->MemoryControllerCounters->GetCounter("Consumer/QueryExecution/Limit")->Val(), 15_MB);
}

Y_UNIT_TEST(SharedCache) {
    TPortManager pm;
    TServerSettings serverSettings(pm.GetPort(2134));
    serverSettings.SetDomainName("Root")
        .SetUseRealThreads(false);

    auto memoryControllerConfig = serverSettings.AppConfig->MutableMemoryControllerConfig();
    memoryControllerConfig->SetHardLimitBytes(200_MB);

    auto server = MakeIntrusive<TWithMemoryControllerServer>(serverSettings);
    auto& runtime = *server->GetRuntime();
    auto sender = runtime.AllocateEdgeActor();

    InitRoot(server, sender);
    auto [shards, tableId1] = CreateShardedTable(server, sender, "/Root", "table-1", 1);
    UpsertRows(server, sender);
    CompactTable(runtime, shards[0], tableId1);

    server->PrintCounters();
    UNIT_ASSERT_VALUES_EQUAL(server->SharedPageCacheCounters->ConfigLimitBytes->Val(), 32_MB);
    UNIT_ASSERT_VALUES_EQUAL(server->SharedPageCacheCounters->ActiveLimitBytes->Val(), server->SharedPageCacheCounters->ConfigLimitBytes->Val());

    runtime.SimulateSleep(TDuration::Seconds(2));
    server->PrintCounters();
    UNIT_ASSERT_DOUBLES_EQUAL(server->SharedPageCacheCounters->MemLimitBytes->Val(), static_cast<i64>(94_MB), static_cast<i64>(1_MB));
    UNIT_ASSERT_VALUES_EQUAL(server->SharedPageCacheCounters->ActiveLimitBytes->Val(), server->SharedPageCacheCounters->ConfigLimitBytes->Val());

    server->ProcessMemoryInfo->AllocatedMemory = 30_MB;
    runtime.SimulateSleep(TDuration::Seconds(2));
    server->PrintCounters();
    UNIT_ASSERT_DOUBLES_EQUAL(server->SharedPageCacheCounters->MemLimitBytes->Val(), static_cast<i64>(66_MB), static_cast<i64>(1_MB));
    UNIT_ASSERT_VALUES_EQUAL(server->SharedPageCacheCounters->ActiveLimitBytes->Val(), server->SharedPageCacheCounters->ConfigLimitBytes->Val());

    server->ProcessMemoryInfo->AllocatedMemory = 70_MB;
    runtime.SimulateSleep(TDuration::Seconds(2));
    server->PrintCounters();
    UNIT_ASSERT_DOUBLES_EQUAL(server->SharedPageCacheCounters->MemLimitBytes->Val(), static_cast<i64>(40_MB), static_cast<i64>(1_MB));
    UNIT_ASSERT_VALUES_EQUAL(server->SharedPageCacheCounters->ActiveLimitBytes->Val(), server->SharedPageCacheCounters->ConfigLimitBytes->Val());

    server->ProcessMemoryInfo->AllocatedMemory = 90_MB;
    runtime.SimulateSleep(TDuration::Seconds(2));
    server->PrintCounters();
    UNIT_ASSERT_DOUBLES_EQUAL(server->SharedPageCacheCounters->MemLimitBytes->Val(), static_cast<i64>(40_MB), static_cast<i64>(1_MB));
    UNIT_ASSERT_VALUES_EQUAL(server->SharedPageCacheCounters->ActiveLimitBytes->Val(), server->SharedPageCacheCounters->ConfigLimitBytes->Val());

    server->ProcessMemoryInfo->AllocatedMemory = 120_MB; // exceeds soft limit
    runtime.SimulateSleep(TDuration::Seconds(2));
    server->PrintCounters();
    UNIT_ASSERT_DOUBLES_EQUAL(server->SharedPageCacheCounters->MemLimitBytes->Val(), static_cast<i64>(28_MB), static_cast<i64>(1_MB));
    UNIT_ASSERT_VALUES_EQUAL(server->SharedPageCacheCounters->ActiveLimitBytes->Val(), server->SharedPageCacheCounters->MemLimitBytes->Val());

    UNIT_ASSERT_DOUBLES_EQUAL(server->SharedPageCacheCounters->ActiveBytes->Val(), static_cast<i64>(32_KB), static_cast<i64>(5_KB));
    UNIT_ASSERT_VALUES_EQUAL(server->SharedPageCacheCounters->PassiveBytes->Val(), 0);
    UNIT_ASSERT_VALUES_EQUAL(server->SharedPageCacheCounters->ActiveBytes->Val(), server->MemoryControllerCounters->GetCounter("Consumer/SharedCache/Consumption")->Val());

    server->ProcessMemoryInfo->AllocatedMemory = 1000_MB;
    runtime.SimulateSleep(TDuration::Seconds(2));
    server->PrintCounters();
    UNIT_ASSERT_VALUES_EQUAL(server->SharedPageCacheCounters->MemLimitBytes->Val(), 0);
    UNIT_ASSERT_VALUES_EQUAL(server->SharedPageCacheCounters->ActiveLimitBytes->Val(), server->SharedPageCacheCounters->MemLimitBytes->Val());

    UNIT_ASSERT_VALUES_EQUAL(server->SharedPageCacheCounters->ActiveBytes->Val(), 0);
    UNIT_ASSERT_GT(server->SharedPageCacheCounters->PassiveBytes->Val(), 0);
    UNIT_ASSERT_VALUES_EQUAL(server->SharedPageCacheCounters->PassiveBytes->Val(), server->MemoryControllerCounters->GetCounter("Consumer/SharedCache/Consumption")->Val());
}

Y_UNIT_TEST(SharedCache_ConfigLimit) {
    TPortManager pm;
    TServerSettings serverSettings(pm.GetPort(2134));
    serverSettings.SetDomainName("Root")
        .SetUseRealThreads(false);

    auto memoryControllerConfig = serverSettings.AppConfig->MutableMemoryControllerConfig();
    memoryControllerConfig->SetHardLimitBytes(300_MB);
    serverSettings.AppConfig->MutableSharedCacheConfig()->SetMemoryLimit(100_MB);

    auto server = MakeIntrusive<TWithMemoryControllerServer>(serverSettings);
    auto& runtime = *server->GetRuntime();

    server->PrintCounters();
    UNIT_ASSERT_VALUES_EQUAL(server->SharedPageCacheCounters->ConfigLimitBytes->Val(), 100_MB);
    UNIT_ASSERT_VALUES_EQUAL(server->SharedPageCacheCounters->MemLimitBytes->Val(), 0);
    UNIT_ASSERT_VALUES_EQUAL(server->SharedPageCacheCounters->ActiveLimitBytes->Val(), 100_MB);

    runtime.SimulateSleep(TDuration::Seconds(2));
    server->PrintCounters();
    UNIT_ASSERT_VALUES_EQUAL(server->SharedPageCacheCounters->ConfigLimitBytes->Val(), 100_MB);
    UNIT_ASSERT_DOUBLES_EQUAL(server->SharedPageCacheCounters->MemLimitBytes->Val(), static_cast<i64>(141_MB), static_cast<i64>(1_MB));
    UNIT_ASSERT_VALUES_EQUAL(server->SharedPageCacheCounters->ActiveLimitBytes->Val(), server->SharedPageCacheCounters->ConfigLimitBytes->Val());

    server->ProcessMemoryInfo->AllocatedMemory = 150_MB;
    runtime.SimulateSleep(TDuration::Seconds(2));
    server->PrintCounters();
    UNIT_ASSERT_VALUES_EQUAL(server->SharedPageCacheCounters->ConfigLimitBytes->Val(), 100_MB);
    UNIT_ASSERT_DOUBLES_EQUAL(server->SharedPageCacheCounters->MemLimitBytes->Val(), static_cast<i64>(60_MB), static_cast<i64>(1_MB));
    UNIT_ASSERT_VALUES_EQUAL(server->SharedPageCacheCounters->ActiveLimitBytes->Val(), server->SharedPageCacheCounters->MemLimitBytes->Val());
}

Y_UNIT_TEST(MemTable) {
    TPortManager pm;
    TServerSettings serverSettings(pm.GetPort(2134));
    serverSettings.SetDomainName("Root")
        .SetUseRealThreads(false);

    auto memoryControllerConfig = serverSettings.AppConfig->MutableMemoryControllerConfig();
    memoryControllerConfig->SetHardLimitBytes(200_MB);
    memoryControllerConfig->SetMemTableMinPercent(0);
    memoryControllerConfig->SetMemTableMaxPercent(100);
    memoryControllerConfig->SetMemTableMinBytes(100_KB);
    memoryControllerConfig->SetMemTableMaxBytes(10_MB);

    auto server = MakeIntrusive<TWithMemoryControllerServer>(serverSettings);
    auto& runtime = *server->GetRuntime();
    auto sender = runtime.AllocateEdgeActor();

    InitRoot(server, sender);
    CreateShardedTable(server, sender, "/Root", "table-1", 1);
    const auto tableId1 = ResolveTableId(server, sender, "/Root/table-1");
    UpsertRows(server, sender);

    runtime.SimulateSleep(TDuration::Seconds(2));
    UNIT_ASSERT_DOUBLES_EQUAL(server->MemoryControllerCounters->GetCounter("Consumer/MemTable/Limit")->Val(), static_cast<i64>(8_MB), static_cast<i64>(1_MB));
    UNIT_ASSERT_GT(server->MemoryControllerCounters->GetCounter("Consumer/MemTable/Consumption")->Val(), static_cast<i64>(100_KB));

    server->ProcessMemoryInfo->AllocatedMemory = 1000_MB;
    runtime.SimulateSleep(TDuration::Seconds(2));
    UNIT_ASSERT_VALUES_EQUAL(server->MemoryControllerCounters->GetCounter("Consumer/MemTable/Limit")->Val(), static_cast<i64>(100_KB));
    UNIT_ASSERT_LE(server->MemoryControllerCounters->GetCounter("Consumer/MemTable/Consumption")->Val(), static_cast<i64>(100_KB));
    UNIT_ASSERT_GT(server->MemoryControllerCounters->GetCounter("Consumer/MemTable/Consumption")->Val(), static_cast<i64>(1_KB));
}

Y_UNIT_TEST(ResourceBroker) {
    using namespace NResourceBroker;

    TPortManager pm;
    TServerSettings serverSettings(pm.GetPort(2134));
    serverSettings.SetDomainName("Root")
        .SetUseRealThreads(false);

    auto memoryControllerConfig = serverSettings.AppConfig->MutableMemoryControllerConfig();
    memoryControllerConfig->SetQueryExecutionLimitPercent(15);

    auto resourceBrokerConfig = serverSettings.AppConfig->MutableResourceBrokerConfig();
    auto queue = resourceBrokerConfig->AddQueues();
    queue->SetName("queue_cs_scan_read");
    queue->MutableLimit()->SetMemory(13_MB);

    auto server = MakeIntrusive<TWithMemoryControllerServer>(serverSettings);
    server->ProcessMemoryInfo->CGroupLimit = 1000_MB;
    auto& runtime = *server->GetRuntime();
    TAutoPtr<IEventHandle> handle;
    auto sender = runtime.AllocateEdgeActor();
    auto senderSubscriber = runtime.AllocateEdgeActor();

    InitRoot(server, sender);

    runtime.SimulateSleep(TDuration::Seconds(2));
    runtime.Send(new IEventHandle(MakeResourceBrokerID(), sender, new TEvResourceBroker::TEvConfigRequest(NLocalDb::KqpResourceManagerQueue)));
    auto config = runtime.GrabEdgeEvent<TEvResourceBroker::TEvConfigResponse>(sender);
    UNIT_ASSERT_VALUES_EQUAL(config->Get()->QueueConfig->GetLimit().GetMemory(), 150_MB);
    UNIT_ASSERT_VALUES_EQUAL(server->MemoryControllerCounters->GetCounter("Consumer/QueryExecution/Limit")->Val(), 150_MB);
    UNIT_ASSERT_VALUES_EQUAL(server->MemoryControllerCounters->GetCounter("Stats/ActivitiesLimitBytes")->Val(), 300_MB);

    runtime.SimulateSleep(TDuration::Seconds(2));
    runtime.Send(new IEventHandle(MakeResourceBrokerID(), senderSubscriber, new TEvResourceBroker::TEvConfigRequest(NLocalDb::KqpResourceManagerQueue, /*subscribe=*/ true)));
    config = runtime.GrabEdgeEvent<TEvResourceBroker::TEvConfigResponse>(senderSubscriber);
    UNIT_ASSERT_VALUES_EQUAL(config->Get()->QueueConfig->GetLimit().GetMemory(), 150_MB);

    server->ProcessMemoryInfo->CGroupLimit = 500_MB;
    runtime.SimulateSleep(TDuration::Seconds(2));
    runtime.Send(new IEventHandle(MakeResourceBrokerID(), sender, new TEvResourceBroker::TEvConfigRequest(NLocalDb::KqpResourceManagerQueue)));
    config = runtime.GrabEdgeEvent<TEvResourceBroker::TEvConfigResponse>(sender);
    UNIT_ASSERT_VALUES_EQUAL(config->Get()->QueueConfig->GetLimit().GetMemory(), 75_MB);
    UNIT_ASSERT_VALUES_EQUAL(server->MemoryControllerCounters->GetCounter("Consumer/QueryExecution/Limit")->Val(), 75_MB);
    UNIT_ASSERT_VALUES_EQUAL(server->MemoryControllerCounters->GetCounter("Stats/ActivitiesLimitBytes")->Val(), 150_MB);

    config = runtime.GrabEdgeEvent<TEvResourceBroker::TEvConfigResponse>(senderSubscriber);
    UNIT_ASSERT_VALUES_EQUAL(config->Get()->QueueConfig->GetLimit().GetMemory(), 75_MB);

    // ensure that other settings are not affected:
    runtime.Send(new IEventHandle(MakeResourceBrokerID(), sender, new TEvResourceBroker::TEvConfigRequest("queue_cs_scan_read")));
    config = runtime.GrabEdgeEvent<TEvResourceBroker::TEvConfigResponse>(sender);
    UNIT_ASSERT_VALUES_EQUAL(config->Get()->QueueConfig->GetLimit().GetCpu(), 3);
    UNIT_ASSERT_VALUES_EQUAL(config->Get()->QueueConfig->GetLimit().GetMemory(), 13_MB);
}

Y_UNIT_TEST(ResourceBroker_ConfigLimit) {
    using namespace NResourceBroker;

    TPortManager pm;
    TServerSettings serverSettings(pm.GetPort(2134));
    serverSettings.SetDomainName("Root")
        .SetUseRealThreads(false);

    auto memoryControllerConfig = serverSettings.AppConfig->MutableMemoryControllerConfig();
    memoryControllerConfig->SetQueryExecutionLimitPercent(15);

    auto resourceBrokerConfig = serverSettings.AppConfig->MutableResourceBrokerConfig();
    resourceBrokerConfig->MutableResourceLimit()->SetMemory(1000_MB);
    auto queue = resourceBrokerConfig->AddQueues();
    queue->SetName(NLocalDb::KqpResourceManagerQueue);
    queue->MutableLimit()->SetMemory(999_MB);
    queue = resourceBrokerConfig->AddQueues();
    queue->SetName("queue_cs_scan_read");
    queue->MutableLimit()->SetMemory(13_MB);

    auto server = MakeIntrusive<TWithMemoryControllerServer>(serverSettings);
    server->ProcessMemoryInfo->CGroupLimit = 500_MB;
    auto& runtime = *server->GetRuntime();
    TAutoPtr<IEventHandle> handle;
    auto sender = runtime.AllocateEdgeActor();

    InitRoot(server, sender);

    runtime.SimulateSleep(TDuration::Seconds(2));
    runtime.Send(new IEventHandle(MakeResourceBrokerID(), sender, new TEvResourceBroker::TEvConfigRequest(NLocalDb::KqpResourceManagerQueue)));
    auto config = runtime.GrabEdgeEvent<TEvResourceBroker::TEvConfigResponse>(handle);
    UNIT_ASSERT_VALUES_EQUAL(config->QueueConfig->GetLimit().GetMemory(), 999_MB);
    UNIT_ASSERT_VALUES_EQUAL(server->MemoryControllerCounters->GetCounter("Consumer/QueryExecution/Limit")->Val(), 999_MB);
    UNIT_ASSERT_VALUES_EQUAL(server->MemoryControllerCounters->GetCounter("Stats/ActivitiesLimitBytes")->Val(), 1000_MB);

    server->ProcessMemoryInfo->CGroupLimit = 200_MB;
    runtime.SimulateSleep(TDuration::Seconds(2));
    runtime.Send(new IEventHandle(MakeResourceBrokerID(), sender, new TEvResourceBroker::TEvConfigRequest(NLocalDb::KqpResourceManagerQueue)));
    config = runtime.GrabEdgeEvent<TEvResourceBroker::TEvConfigResponse>(handle);
    UNIT_ASSERT_VALUES_EQUAL(config->QueueConfig->GetLimit().GetMemory(), 999_MB);
    UNIT_ASSERT_VALUES_EQUAL(server->MemoryControllerCounters->GetCounter("Consumer/QueryExecution/Limit")->Val(), 999_MB);
    UNIT_ASSERT_VALUES_EQUAL(server->MemoryControllerCounters->GetCounter("Stats/ActivitiesLimitBytes")->Val(), 1000_MB);

    // ensure that other settings are not affected:
    runtime.Send(new IEventHandle(MakeResourceBrokerID(), sender, new TEvResourceBroker::TEvConfigRequest("queue_cs_scan_read")));
    config = runtime.GrabEdgeEvent<TEvResourceBroker::TEvConfigResponse>(handle);
    UNIT_ASSERT_VALUES_EQUAL(config->QueueConfig->GetLimit().GetCpu(), 3);
    UNIT_ASSERT_VALUES_EQUAL(config->QueueConfig->GetLimit().GetMemory(), 13_MB);
}

Y_UNIT_TEST(ResourceBroker_ConfigCS) {
    using namespace NResourceBroker;

    TPortManager pm;
    TServerSettings serverSettings(pm.GetPort(2134));
    serverSettings.SetDomainName("Root").SetUseRealThreads(false);

    const ui64 compactionMemoryLimitPercent = 36;
    auto memoryControllerConfig = serverSettings.AppConfig->MutableMemoryControllerConfig();
    memoryControllerConfig->SetColumnTablesCompactionLimitPercent(compactionMemoryLimitPercent);

    auto server = MakeIntrusive<TWithMemoryControllerServer>(serverSettings);
    auto& runtime = *server->GetRuntime();
    TAutoPtr<IEventHandle> handle;
    auto sender = runtime.AllocateEdgeActor();
    InitRoot(server, sender);
    
    ui64 currentHardMemoryLimit = 1000_MB;
    server->ProcessMemoryInfo->CGroupLimit = currentHardMemoryLimit;
    runtime.SimulateSleep(TDuration::Seconds(2));

    auto checkMemoryLimit = [&](const TString& queueName, const double coeff) {
        runtime.Send(new IEventHandle(MakeResourceBrokerID(), sender, new TEvResourceBroker::TEvConfigRequest(queueName)));
        auto config = runtime.GrabEdgeEvent<TEvResourceBroker::TEvConfigResponse>(handle);
        UNIT_ASSERT_DOUBLES_EQUAL_C(
            static_cast<double>(config->QueueConfig->GetLimit().GetMemory()),
            static_cast<double>(currentHardMemoryLimit * coeff * compactionMemoryLimitPercent / 100),
            1_KB,
            queueName << " " << coeff);
    };

    checkMemoryLimit(NLocalDb::ColumnShardCompactionIndexationQueue, ColumnTablesCompactionIndexationQueueFraction);
    checkMemoryLimit(NLocalDb::ColumnShardCompactionTtlQueue, ColumnTablesTtlQueueFraction);
    checkMemoryLimit(NLocalDb::ColumnShardCompactionGeneralQueue, ColumnTablesGeneralQueueFraction);
    checkMemoryLimit(NLocalDb::ColumnShardCompactionNormalizerQueue, ColumnTablesNormalizerQueueFraction);

    Cerr << "Check memory change" << Endl;
    currentHardMemoryLimit = 100_MB;
    server->ProcessMemoryInfo->CGroupLimit = currentHardMemoryLimit;
    runtime.SimulateSleep(TDuration::Seconds(2));

    checkMemoryLimit(NLocalDb::ColumnShardCompactionIndexationQueue, ColumnTablesCompactionIndexationQueueFraction);
    checkMemoryLimit(NLocalDb::ColumnShardCompactionTtlQueue, ColumnTablesTtlQueueFraction);
    checkMemoryLimit(NLocalDb::ColumnShardCompactionGeneralQueue, ColumnTablesGeneralQueueFraction);
    checkMemoryLimit(NLocalDb::ColumnShardCompactionNormalizerQueue, ColumnTablesNormalizerQueueFraction);
}

Y_UNIT_TEST(GroupedMemoryLimiter_ConfigCS) {
    using namespace NResourceBroker;

    TPortManager pm;
    TServerSettings serverSettings(pm.GetPort(2134));
    serverSettings.SetDomainName("Root").SetUseRealThreads(false);

    const ui64 compactionMemoryLimitPercent = 36;
    const ui64 readExecutionMemoryLimitPercent = 20;
    auto memoryControllerConfig = serverSettings.AppConfig->MutableMemoryControllerConfig();
    memoryControllerConfig->SetColumnTablesCompactionLimitPercent(compactionMemoryLimitPercent);
    memoryControllerConfig->SetColumnTablesReadExecutionLimitPercent(readExecutionMemoryLimitPercent);

    ui64 currentHardMemoryLimit = 1000_MB;
    auto server = MakeIntrusive<TWithMemoryControllerServer>(serverSettings);
    server->ProcessMemoryInfo->CGroupLimit = currentHardMemoryLimit;
    auto& runtime = *server->GetRuntime();
    TAutoPtr<IEventHandle> handle;
    auto sender = runtime.AllocateEdgeActor();

    auto scanLimits = NKikimr::NOlap::NGroupedMemoryManager::TScanMemoryLimiterOperator::GetDefaultStageFeatures();
    auto compactionLimits = NKikimr::NOlap::NGroupedMemoryManager::TCompMemoryLimiterOperator::GetDefaultStageFeatures();

    InitRoot(server, sender);

    auto checkMemoryLimits = [&]() {
        using OlapLimits = NKikimr::NOlap::TGlobalLimits;
<<<<<<< HEAD
        UNIT_ASSERT_VALUES_EQUAL(static_cast<ui64>(currentHardMemoryLimit * OlapLimits::GroupedMemoryLimiterSoftLimitCoefficient *
                                                   (1.0 - OlapLimits::DeduplicationInScanMemoryFraction) * readExecutionMemoryLimitPercent /
                                                   100), scanLimits->GetLimit());
        UNIT_ASSERT_VALUES_EQUAL(currentHardMemoryLimit * (1.0 - OlapLimits::DeduplicationInScanMemoryFraction) * readExecutionMemoryLimitPercent / 100, scanLimits->GetHardLimit());

        UNIT_ASSERT_VALUES_EQUAL(static_cast<ui64>(currentHardMemoryLimit * OlapLimits::GroupedMemoryLimiterSoftLimitCoefficient * compactionMemoryLimitPercent / 100),
            compactionLimits->GetLimit());
        UNIT_ASSERT_VALUES_EQUAL(static_cast<ui64>(currentHardMemoryLimit * compactionMemoryLimitPercent / 100),
            compactionLimits->GetHardLimit());
=======

        UNIT_ASSERT_DOUBLES_EQUAL(
            static_cast<double>(currentHardMemoryLimit * OlapLimits::GroupedMemoryLimiterSoftLimitCoefficient *
                (1.0 - ColumnTablesDeduplicationGroupedMemoryFraction) * readExecutionMemoryLimitPercent / 100),
            static_cast<double>(scanLimits->GetLimit()),
            1_KB);

        UNIT_ASSERT_DOUBLES_EQUAL(
            static_cast<double>(currentHardMemoryLimit * (1.0 - ColumnTablesDeduplicationGroupedMemoryFraction) * readExecutionMemoryLimitPercent / 100), 
            static_cast<double>(scanLimits->GetHardLimit().value()),
            1_KB);

        UNIT_ASSERT_DOUBLES_EQUAL(
            static_cast<double>(currentHardMemoryLimit * ColumnTablesCompGroupedMemoryFraction * OlapLimits::GroupedMemoryLimiterSoftLimitCoefficient * compactionMemoryLimitPercent / 100),
            static_cast<double>(compactionLimits->GetLimit()),
            1_KB);
        
        UNIT_ASSERT_DOUBLES_EQUAL(
            static_cast<double>(currentHardMemoryLimit * ColumnTablesCompGroupedMemoryFraction * compactionMemoryLimitPercent / 100),
            static_cast<double>(compactionLimits->GetHardLimit().value()),
            1_KB);
>>>>>>> 45628570
    };

    runtime.SimulateSleep(TDuration::Seconds(2));
    checkMemoryLimits();

    // Check memory decrease
    currentHardMemoryLimit = 500_MB;
    server->ProcessMemoryInfo->CGroupLimit = currentHardMemoryLimit;
    runtime.SimulateSleep(TDuration::Seconds(2));
    checkMemoryLimits();

    // Check memory increase
    currentHardMemoryLimit = 2000_MB;
    server->ProcessMemoryInfo->CGroupLimit = currentHardMemoryLimit;
    runtime.SimulateSleep(TDuration::Seconds(2));
    checkMemoryLimits();
}
}

}<|MERGE_RESOLUTION|>--- conflicted
+++ resolved
@@ -512,7 +512,7 @@
     TAutoPtr<IEventHandle> handle;
     auto sender = runtime.AllocateEdgeActor();
     InitRoot(server, sender);
-    
+
     ui64 currentHardMemoryLimit = 1000_MB;
     server->ProcessMemoryInfo->CGroupLimit = currentHardMemoryLimit;
     runtime.SimulateSleep(TDuration::Seconds(2));
@@ -570,17 +570,6 @@
 
     auto checkMemoryLimits = [&]() {
         using OlapLimits = NKikimr::NOlap::TGlobalLimits;
-<<<<<<< HEAD
-        UNIT_ASSERT_VALUES_EQUAL(static_cast<ui64>(currentHardMemoryLimit * OlapLimits::GroupedMemoryLimiterSoftLimitCoefficient *
-                                                   (1.0 - OlapLimits::DeduplicationInScanMemoryFraction) * readExecutionMemoryLimitPercent /
-                                                   100), scanLimits->GetLimit());
-        UNIT_ASSERT_VALUES_EQUAL(currentHardMemoryLimit * (1.0 - OlapLimits::DeduplicationInScanMemoryFraction) * readExecutionMemoryLimitPercent / 100, scanLimits->GetHardLimit());
-
-        UNIT_ASSERT_VALUES_EQUAL(static_cast<ui64>(currentHardMemoryLimit * OlapLimits::GroupedMemoryLimiterSoftLimitCoefficient * compactionMemoryLimitPercent / 100),
-            compactionLimits->GetLimit());
-        UNIT_ASSERT_VALUES_EQUAL(static_cast<ui64>(currentHardMemoryLimit * compactionMemoryLimitPercent / 100),
-            compactionLimits->GetHardLimit());
-=======
 
         UNIT_ASSERT_DOUBLES_EQUAL(
             static_cast<double>(currentHardMemoryLimit * OlapLimits::GroupedMemoryLimiterSoftLimitCoefficient *
@@ -589,20 +578,19 @@
             1_KB);
 
         UNIT_ASSERT_DOUBLES_EQUAL(
-            static_cast<double>(currentHardMemoryLimit * (1.0 - ColumnTablesDeduplicationGroupedMemoryFraction) * readExecutionMemoryLimitPercent / 100), 
+            static_cast<double>(currentHardMemoryLimit * (1.0 - ColumnTablesDeduplicationGroupedMemoryFraction) * readExecutionMemoryLimitPercent / 100),
             static_cast<double>(scanLimits->GetHardLimit().value()),
             1_KB);
 
         UNIT_ASSERT_DOUBLES_EQUAL(
-            static_cast<double>(currentHardMemoryLimit * ColumnTablesCompGroupedMemoryFraction * OlapLimits::GroupedMemoryLimiterSoftLimitCoefficient * compactionMemoryLimitPercent / 100),
+            static_cast<double>(currentHardMemoryLimit * OlapLimits::GroupedMemoryLimiterSoftLimitCoefficient * compactionMemoryLimitPercent / 100),
             static_cast<double>(compactionLimits->GetLimit()),
             1_KB);
-        
+
         UNIT_ASSERT_DOUBLES_EQUAL(
-            static_cast<double>(currentHardMemoryLimit * ColumnTablesCompGroupedMemoryFraction * compactionMemoryLimitPercent / 100),
+            static_cast<double>(currentHardMemoryLimit * compactionMemoryLimitPercent / 100.0),
             static_cast<double>(compactionLimits->GetHardLimit().value()),
             1_KB);
->>>>>>> 45628570
     };
 
     runtime.SimulateSleep(TDuration::Seconds(2));
