--- conflicted
+++ resolved
@@ -1229,14 +1229,11 @@
             }
 
             group->SetGroupSizeInUnits(groupInfo.GroupSizeInUnits);
-<<<<<<< HEAD
-=======
 
             if (groupInfo.BridgeGroupInfo) {
                 const bool success = group->MergeFromString(*groupInfo.BridgeGroupInfo);
                 Y_DEBUG_ABORT_UNLESS(success);
             }
->>>>>>> 832cd121
         }
 
         void TBlobStorageController::SerializeSettings(NKikimrBlobStorage::TUpdateSettings *settings) {
