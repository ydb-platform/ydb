--- conflicted
+++ resolved
@@ -151,12 +151,8 @@
                     ExpectedSlotSize.pop_front();
                 }
                 ui32 groupSizeInUnits = StoragePool.DefaultGroupSizeInUnits;
-<<<<<<< HEAD
-                AllocateOrSanitizeGroup(groupId, group, {}, {}, requiredSpace, false, &TGroupGeometryInfo::AllocateGroup);
-=======
                 AllocateOrSanitizeGroup(groupId, group, {}, {}, groupSizeInUnits, requiredSpace, false, bridgePileId,
                     &TGroupGeometryInfo::AllocateGroup);
->>>>>>> 832cd121
 
                 // scan all comprising PDisks for PDiskCategory
                 TMaybe<TPDiskCategory> desiredPDiskCategory;
@@ -503,8 +499,6 @@
             }
 
         private:
-<<<<<<< HEAD
-=======
             template<typename T>
             using TAllocateOrSanitizeGroupResult = std::invoke_result_t<T,
                 TGroupGeometryInfo&,
@@ -518,7 +512,6 @@
                 i64,
                 std::optional<TBridgePileId>>;
 
->>>>>>> 832cd121
             template<typename T>
             TAllocateOrSanitizeGroupResult<T> AllocateOrSanitizeGroup(
                     TGroupId groupId,
