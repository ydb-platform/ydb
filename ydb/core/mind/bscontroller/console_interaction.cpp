#include "console_interaction.h"
#include "impl.h"

#include <ydb/library/yaml_config/public/yaml_config.h>
#include <ydb/library/yaml_config/yaml_config_helpers.h>
#include <ydb/library/yaml_json/yaml_to_json.h>
#include <ydb/core/blobstorage/nodewarden/distconf.h>
#include <ydb/core/blobstorage/nodewarden/node_warden_impl.h>

namespace NKikimr::NBsController {

    void TBlobStorageController::StartConsoleInteraction() {
        ConsoleInteraction = std::make_unique<TConsoleInteraction>(*this);
        STLOG(PRI_DEBUG, BS_CONTROLLER, BSC22, "Console interaction started");
    }

    TBlobStorageController::TConsoleInteraction::TConsoleInteraction(TBlobStorageController& controller)
        : Self(controller)
    {}

    void TBlobStorageController::TConsoleInteraction::Start() {
        if (ClientId) {
            IssueGRpcResponse(NKikimrBlobStorage::TEvControllerReplaceConfigResponse::SessionClosed, "race");
        }
        GetBlockBackoff.Reset();
        if (ConsolePipe) {
            NTabletPipe::CloseClient(Self.SelfId(), ConsolePipe);
        }
        auto pipe = NTabletPipe::CreateClient(Self.SelfId(), MakeConsoleID(), NTabletPipe::TClientRetryPolicy::WithRetries());
        ConsolePipe = Self.Register(pipe);
        STLOG(PRI_DEBUG, BS_CONTROLLER, BSC18, "Console connection service started");
        auto proposeConfigEv = std::make_unique<TEvBlobStorage::TEvControllerProposeConfigRequest>();
        if (Self.YamlConfig) {
            const auto& [yaml, configVersion, yamlReturnedByFetch] = *Self.YamlConfig;
            proposeConfigEv->Record.SetConfigHash(NKikimr::NYaml::GetConfigHash(yamlReturnedByFetch));
            proposeConfigEv->Record.SetConfigVersion(configVersion);
        } else {
            // otherwise Console will send us the most relevant stored YamlConfig
        }
        NTabletPipe::SendData(Self.SelfId(), ConsolePipe, proposeConfigEv.release());
        Working = true;
    }

    void TBlobStorageController::TConsoleInteraction::Handle(TEvTabletPipe::TEvClientConnected::TPtr& /*ev*/) {
    }

    void TBlobStorageController::TConsoleInteraction::Handle(TEvTabletPipe::TEvClientDestroyed::TPtr& ev) {
        STLOG(PRI_DEBUG, BS_CONTROLLER, BSC33, "Console pipe destroyed", (ConsolePipe, ConsolePipe),
            (ClientId, ev->Get()->ClientId), (Working, Working));
        ConsolePipe = {};
        if (Working) {
            if (ClientId) {
                IssueGRpcResponse(NKikimrBlobStorage::TEvControllerReplaceConfigResponse::SessionClosed,
                    "connection to Console tablet terminated");
            }
            MakeGetBlock();
        }
    }

    void TBlobStorageController::TConsoleInteraction::MakeGetBlock() {
        STLOG(PRI_DEBUG, BS_CONTROLLER, BSC34, "Issuing GetBlock for BSC");
        auto ev = std::make_unique<TEvBlobStorage::TEvGetBlock>(Self.TabletID(), TInstant::Max());
        auto bsProxyEv = CreateEventForBSProxy(Self.SelfId(), Self.Info()->GroupFor(0, Self.Executor()->Generation()),
            ev.release(), 0);
        TActivationContext::Schedule(TDuration::MilliSeconds(GetBlockBackoff.NextBackoffMs()), bsProxyEv);
    }

    void TBlobStorageController::TConsoleInteraction::Handle(TEvBlobStorage::TEvControllerProposeConfigResponse::TPtr &ev) {
        if (!Working) {
            return;
        }

        auto& record = ev->Get()->Record;
        STLOG(PRI_DEBUG, BS_CONTROLLER, BSC19, "Console proposed config response", (Response, record));

        if (!Self.EnableConfigV2 && !PendingReplaceRequest) {
            return;
        }

        auto overwriteConfig = [&] {
            TString yamlReturnedByFetch = record.GetYAML();
            if (!yamlReturnedByFetch) {
                return; // no yaml config stored in Console
            }
            try {
                NKikimrConfig::TAppConfig appConfig = NYaml::Parse(yamlReturnedByFetch);
                NKikimrBlobStorage::TStorageConfig storageConfig;
                TString temp;
                if (!NKikimr::NStorage::DeriveStorageConfig(appConfig, &storageConfig, &temp)) {
                    STLOG(PRI_ERROR, BS_CONTROLLER, BSC21, "failed to derive storage config from one stored in Console",
                        (ErrorReason, temp), (AppConfig, appConfig));
                } else if (auto errorReason = NKikimr::NStorage::ValidateConfig(storageConfig)) {
                    STLOG(PRI_ERROR, BS_CONTROLLER, BSC23, "failed to validate StorageConfig",
                        (ErrorReason, errorReason), (StorageConfig, storageConfig));
                } else {
                    // try to obtain original config, without version incremented
                    TString yaml;
                    ui64 version = record.GetConsoleConfigVersion() - 1; // Console config version is the next expected one
                    if (auto m = NYamlConfig::GetMainMetadata(yamlReturnedByFetch); m.Version.value_or(0)) {
                        version = m.Version.emplace(*m.Version - 1);
                        yaml = NYamlConfig::ReplaceMetadata(yamlReturnedByFetch, m);
                    }

                    TYamlConfig yamlConfig(std::move(yaml), version, std::move(yamlReturnedByFetch));
                    Self.Execute(Self.CreateTxCommitConfig(std::move(yamlConfig), std::nullopt,
                        std::move(storageConfig), std::nullopt, nullptr, std::nullopt,
                        std::nullopt));
                    CommitInProgress = true;
                }
            } catch (const std::exception& ex) {
                STLOG(PRI_ERROR, BS_CONTROLLER, BSC26, "failed to parse config obtained from Console",
                    (ErrorReason, ex.what()), (Yaml, yamlReturnedByFetch));
            }
        };

        switch (record.GetStatus()) {
            case NKikimrBlobStorage::TEvControllerProposeConfigResponse::HashMismatch:
                STLOG(PRI_CRIT, BS_CONTROLLER, BSC25, "Config hash mismatch.");
                Y_DEBUG_ABORT();
                break;

            case NKikimrBlobStorage::TEvControllerProposeConfigResponse::UnexpectedConfig:
                if (record.GetProposedConfigVersion() + 1 < record.GetConsoleConfigVersion()) {
                    // console has a newer config, possibly updated during older version of server running
                    if (Self.StorageYamlConfig) {
                        STLOG(PRI_ERROR, BS_CONTROLLER, BSC30, "Console has newer config, but BSC has dedicated storage"
                            " yaml config section, config not updated");
                    } else if (record.HasYAML()) {
                        overwriteConfig();
                    } else {
                        STLOG(PRI_ERROR, BS_CONTROLLER, BSC32, "Console has newer config, but no yaml was returned");
                    }
                } else {
                    STLOG(PRI_CRIT, BS_CONTROLLER, BSC31, "Console has older config version than BSC");
                    Y_DEBUG_ABORT();
                }
                break;

            case NKikimrBlobStorage::TEvControllerProposeConfigResponse::CommitIsNotNeeded:
                break;

            case NKikimrBlobStorage::TEvControllerProposeConfigResponse::CommitIsNeeded:
                if (ConsolePipe) {
                    Y_ABORT_UNLESS(Self.YamlConfig);
                    if (const auto& [yaml, configVersion, yamlReturnedByFetch] = *Self.YamlConfig; yaml) {
                        NTabletPipe::SendData(Self.SelfId(), ConsolePipe, new TEvBlobStorage::TEvControllerConsoleCommitRequest(yaml));
                    }
                }
                break;

            case NKikimrBlobStorage::TEvControllerProposeConfigResponse::ReverseCommit:
                if (PendingReplaceRequest) {
                    ExpectedYamlConfigVersion.emplace(record.GetConsoleConfigVersion());
                    Handle(PendingReplaceRequest);
                    PendingReplaceRequest.Reset();
                } else if (!Self.YamlConfig && !Self.StorageYamlConfig) {
                    overwriteConfig();
                } else {
                    STLOG(PRI_CRIT, BS_CONTROLLER, BSC29, "ReverseCommit status received when BSC has YamlConfig/StorageYamlConfig",
                        (YamlConfig, Self.YamlConfig), (StorageYamlConfig, Self.StorageYamlConfig), (Record,  record));
                    Y_DEBUG_ABORT();
                }
                break;

            default:
                MakeGetBlock();
                break;
        }
    }

    void TBlobStorageController::TConsoleInteraction::OnConfigCommit() {
        CommitInProgress = false;
        if (!Working) {
            return;
        }
        if (ConsolePipe) {
            Y_ABORT_UNLESS(Self.YamlConfig);
            if (const auto& [yaml, configVersion, yamlReturnedByFetch] = *Self.YamlConfig; yaml) {
                NTabletPipe::SendData(Self.SelfId(), ConsolePipe, new TEvBlobStorage::TEvControllerConsoleCommitRequest(yaml));
            }
        } else {
            Y_ABORT_UNLESS(!ClientId);
        }
    }

    void TBlobStorageController::TConsoleInteraction::Stop() {
        STLOG(PRI_DEBUG, BS_CONTROLLER, BSC35, "Stopping console interaction", (ConsolePipe, ConsolePipe), (Working, Working));
        if (ConsolePipe) {
            NTabletPipe::CloseClient(Self.SelfId(), ConsolePipe);
            ConsolePipe = {};
        }
        Working = false;
    }

    void TBlobStorageController::TConsoleInteraction::Handle(TEvBlobStorage::TEvControllerConsoleCommitResponse::TPtr &ev) {
        if (!Working) {
            return;
        }
        STLOG(PRI_DEBUG, BS_CONTROLLER, BSC20, "Console commit config response", (Response, ev->Get()->Record));
        auto& record = ev->Get()->Record;
        switch (auto status = record.GetStatus()) {
            case NKikimrBlobStorage::TEvControllerConsoleCommitResponse::SessionMismatch:
                NTabletPipe::CloseAndForgetClient(Self.SelfId(), ConsolePipe);
                MakeGetBlock();
                break;

            case NKikimrBlobStorage::TEvControllerConsoleCommitResponse::NotCommitted:
                STLOG(PRI_CRIT, BS_CONTROLLER, BSC28, "Console config not committed");
                Y_DEBUG_ABORT_S(record.GetErrorReason()); // FIXME: fails here on force
                break;

            case NKikimrBlobStorage::TEvControllerConsoleCommitResponse::Committed:
                if (ClientId) {
                    IssueGRpcResponse(NKikimrBlobStorage::TEvControllerReplaceConfigResponse::Success);
                }
                break;

            default:
                Y_FAIL("Unexpected console commit config response status: %d", status);
        }
    }

    void TBlobStorageController::TConsoleInteraction::Handle(TEvBlobStorage::TEvControllerReplaceConfigRequest::TPtr &ev) {
        STLOG(PRI_DEBUG, BS_CONTROLLER, BSC24, "Console replace config request", (Request, ev->Get()->Record));

        auto& record = ev->Get()->Record;

        const bool reasonOngoingCommit = CommitInProgress || (ClientId && ClientId != ev->Sender);
<<<<<<< HEAD
        if (reasonOngoingCommit || (!Self.EnableConfigV2 && !record.GetSwitchEnableConfigV2())) {
            // reply to newly came query
            const TActorId temp = std::exchange(ClientId, ev->Sender);
            if (reasonOngoingCommit) {
=======
        if (!ConsolePipe || reasonOngoingCommit || (!Self.EnableConfigV2 && !record.GetSwitchEnableConfigV2())) {
            // reply to newly came query
            const TActorId temp = std::exchange(ClientId, ev->Sender);
            if (!ConsolePipe) {
                IssueGRpcResponse(NKikimrBlobStorage::TEvControllerReplaceConfigResponse::SessionClosed,
                    "connection to Console tablet terminated");
            } else if (reasonOngoingCommit) {
>>>>>>> 041b08df
                IssueGRpcResponse(NKikimrBlobStorage::TEvControllerReplaceConfigResponse::OngoingCommit, "ongoing commit");
            } else {
                IssueGRpcResponse(NKikimrBlobStorage::TEvControllerReplaceConfigResponse::InvalidRequest, "configuration v2 is disabled", true);
            }
            ClientId = temp;
            return;
        }

        ClientId = ev->Sender;
        ++ExpectedValidationTimeoutCookie;

        // audit log settings
        AuditLogInfo.emplace(record.GetPeerName(), NACLib::TUserToken{record.GetUserToken()});

        if (!Self.ConfigLock.empty() || Self.SelfManagementEnabled) {
            return IssueGRpcResponse(NKikimrBlobStorage::TEvControllerReplaceConfigResponse::OngoingCommit,
                "configuration is locked by distconf");
        }

        SwitchEnableConfigV2 = record.HasSwitchEnableConfigV2()
            ? std::make_optional(record.GetSwitchEnableConfigV2())
            : std::nullopt;

        if (!Self.EnableConfigV2 && record.HasSwitchDedicatedStorageSection()) {
            return IssueGRpcResponse(NKikimrBlobStorage::TEvControllerReplaceConfigResponse::InvalidRequest,
                "can't enable configuration v2 and switch dedicated storage section mode at the same time");
        }

        if (Self.EnableConfigV2 && SwitchEnableConfigV2 && !*SwitchEnableConfigV2 && Self.StorageYamlConfig) {
            return IssueGRpcResponse(NKikimrBlobStorage::TEvControllerReplaceConfigResponse::InvalidRequest,
                "can't revert to configuration v1 with dedicated storage section enabled");
        }

        if (!Self.EnableConfigV2 && !PendingReplaceRequest) {
            Y_ABORT_UNLESS(SwitchEnableConfigV2);
            Y_ABORT_UNLESS(*SwitchEnableConfigV2);
            if (!ConsolePipe) {
                return IssueGRpcResponse(NKikimrBlobStorage::TEvControllerReplaceConfigResponse::SessionClosed,
                    "connection to Console tablet terminated");
            }

            // just ask console for the latest config
            NTabletPipe::SendData(Self.SelfId(), ConsolePipe, new TEvBlobStorage::TEvControllerProposeConfigRequest);
            PendingReplaceRequest = std::move(ev);
            return;
        }

        PendingStorageYamlConfig.reset();

        if (Self.StorageYamlConfig.has_value()) { // separate configuration
            if (record.HasSwitchDedicatedStorageSection() && !record.GetSwitchDedicatedStorageSection()) {
                // dedicated storage section is being turned off, so we have to have only single one cluster yaml and no storage
                if (record.HasStorageYaml() || record.GetDedicatedConfigMode()) {
                    return IssueGRpcResponse(NKikimrBlobStorage::TEvControllerReplaceConfigResponse::InvalidRequest,
                        "storage YAML is provided while disabling dedicated storage section");
                }
                if (!record.HasClusterYaml()) {
                    // the cluster YAML is to be generated automatically
                    // TODO(alexvru)
                }
                PendingStorageYamlConfig.emplace(std::nullopt);
            } else {
                // we are in separate configuration mode; we can have either one of storage or cluster yamls, or both of them
                if (!record.GetDedicatedConfigMode()) {
                    return IssueGRpcResponse(NKikimrBlobStorage::TEvControllerReplaceConfigResponse::InvalidRequest,
                        "configuration request is submitted as in single-configuration mode");
                }
                if (record.HasStorageYaml()) {
                    PendingStorageYamlConfig.emplace(record.GetStorageYaml());
                }
            }
        } else { // single configuration
            if (record.GetSwitchDedicatedStorageSection()) {
                // turning on separate storage section; the section is either provided or not; in latter case we take it
                // from the cluster yaml somehow
                if (!record.GetDedicatedConfigMode()) {
                    return IssueGRpcResponse(NKikimrBlobStorage::TEvControllerReplaceConfigResponse::InvalidRequest,
                        "configuration request is submitted as in single-configuration mode");
                }
                TString storageYaml;
                if (record.HasStorageYaml()) {
                    storageYaml = record.GetStorageYaml();
                } else {
                    // TODO(alexvru)
                }
                PendingStorageYamlConfig.emplace(storageYaml);
            } else {
                if (record.HasStorageYaml() || record.GetDedicatedConfigMode()) {
                    return IssueGRpcResponse(NKikimrBlobStorage::TEvControllerReplaceConfigResponse::InvalidRequest,
                        "storage YAML is provided when there is no dedicated storage section enabled");
                }
            }
        }

        if (record.HasClusterYaml()) {
            PendingYamlConfig.emplace(record.GetClusterYaml());

            // don't need to reset them explicitly
            // every time we get new request we just replace them
            AllowUnknownFields = record.GetAllowUnknownFields();

            if (Self.YamlConfig && PendingYamlConfig == std::get<0>(*Self.YamlConfig)) {
                PendingYamlConfig.reset(); // no cluster yaml config changed
            }
        } else {
            PendingYamlConfig.reset();
        }

        if (PendingStorageYamlConfig == Self.StorageYamlConfig) {
            PendingStorageYamlConfig.reset(); // no storage yaml config changed
        }

        if (!PendingYamlConfig && !PendingStorageYamlConfig) {
            // nothing changes -- finish request now
            return IssueGRpcResponse(NKikimrBlobStorage::TEvControllerReplaceConfigResponse::Success);
        }

        if (PendingYamlConfig) {
            const ui64 expected = ExpectedYamlConfigVersion.value_or(Self.YamlConfig ? GetVersion(*Self.YamlConfig) + 1 : 0);

            if (!NYamlConfig::IsMainConfig(*PendingYamlConfig)) {
                return IssueGRpcResponse(NKikimrBlobStorage::TEvControllerReplaceConfigResponse::InvalidRequest,
                    "cluster YAML config is not of MainConfig kind");
            } else if (const auto& meta = NYamlConfig::GetMainMetadata(*PendingYamlConfig); meta.Version != expected) {
                return IssueGRpcResponse(NKikimrBlobStorage::TEvControllerReplaceConfigResponse::InvalidRequest,
                     TStringBuilder() << "cluster YAML config version mismatch got# " << meta.Version
                         << " expected# " << expected);
           } else if (meta.Cluster != AppData()->ClusterName) {
                return IssueGRpcResponse(NKikimrBlobStorage::TEvControllerReplaceConfigResponse::InvalidRequest,
                     TStringBuilder() << "cluster YAML config cluster name mismatch got# " << meta.Cluster
                         << " expected# " << AppData()->ClusterName);
           }
        }

        if (PendingStorageYamlConfig && *PendingStorageYamlConfig) {
            const ui64 expected = Self.ExpectedStorageYamlConfigVersion;

            if (!NYamlConfig::IsStorageConfig(**PendingStorageYamlConfig)) {
                return IssueGRpcResponse(NKikimrBlobStorage::TEvControllerReplaceConfigResponse::InvalidRequest,
                    "storage YAML config is not of StorageConfig kind");
            } else if (const auto& meta = NYamlConfig::GetStorageMetadata(**PendingStorageYamlConfig); meta.Version != expected) {
                return IssueGRpcResponse(NKikimrBlobStorage::TEvControllerReplaceConfigResponse::InvalidRequest,
                    TStringBuilder() << "storage YAML config version mismatch got# " << meta.Version
                        << " expected# " << expected);
           } else if (meta.Cluster != AppData()->ClusterName) {
                return IssueGRpcResponse(NKikimrBlobStorage::TEvControllerReplaceConfigResponse::InvalidRequest,
                     TStringBuilder() << "storage YAML config cluster name mismatch got# " << meta.Cluster
                         << " expected# " << AppData()->ClusterName);
           }
        }

        if (record.GetSkipConsoleValidation() || !record.HasClusterYaml()) {
            // TODO(alexvru): INCORRECT!!!
            Y_DEBUG_ABORT();
            auto validateConfigResponse = std::make_unique<TEvBlobStorage::TEvControllerValidateConfigResponse>();
            validateConfigResponse->Record.SetStatus(NKikimrBlobStorage::TEvControllerValidateConfigResponse::ConfigIsValid);
            Self.Send(ev->Sender, validateConfigResponse.release());
            return;
        }

        if (!std::exchange(ValidationTimeout, TActivationContext::Now() + TDuration::Minutes(2))) {
            // no timeout event was scheduled
            TActivationContext::Schedule(ValidationTimeout, new IEventHandle(TEvPrivate::EvValidationTimeout, 0,
                Self.SelfId(), TActorId(), nullptr, ExpectedValidationTimeoutCookie));
        }

        auto validateConfigEv = std::make_unique<TEvBlobStorage::TEvControllerValidateConfigRequest>();
        validateConfigEv->Record.SetYAML(record.GetClusterYaml());
        validateConfigEv->Record.SetAllowUnknownFields(record.GetAllowUnknownFields());
        validateConfigEv->Record.SetBypassMetadataChecks(record.GetBypassMetadataChecks());
        STLOG(PRI_DEBUG, BS_CONTROLLER, BSC36, "Sending TEvControllerValidateConfigRequest to console",
            (ConsolePipe, ConsolePipe));
        NTabletPipe::SendData(Self.SelfId(), ConsolePipe, validateConfigEv.release());
    }

    void TBlobStorageController::TConsoleInteraction::Handle(TEvBlobStorage::TEvControllerFetchConfigRequest::TPtr &ev) {
        const auto& record = ev->Get()->Record;
        auto response = std::make_unique<TEvBlobStorage::TEvControllerFetchConfigResponse>();
        if (!Self.EnableConfigV2) {
            response->Record.SetErrorReason("configuration v2 is disabled");
            response->Record.SetDisabledConfigV2(true);
        } else if (!Self.ConfigLock.empty() || Self.SelfManagementEnabled) {
            response->Record.SetErrorReason("configuration is locked by distconf");
        } else if (Self.StorageYamlConfig) {
            if (record.GetDedicatedStorageSection()) {
                response->Record.SetStorageYaml(*Self.StorageYamlConfig);
            }
            if (record.GetDedicatedClusterSection() && Self.YamlConfig) {
                const auto& [yaml, configVersion, yamlReturnedByFetch] = *Self.YamlConfig;
                response->Record.SetClusterYaml(yaml);
            }
        } else {
            if (!record.GetDedicatedClusterSection() && !record.GetDedicatedStorageSection() && Self.YamlConfig) {
                const auto& [yaml, configVersion, yamlReturnedByFetch] = *Self.YamlConfig;
                response->Record.SetClusterYaml(yaml);
            }
        }
        auto h = std::make_unique<IEventHandle>(ev->Sender, Self.SelfId(), response.release(), 0, ev->Cookie);
        if (ev->InterconnectSession) {
            h->Rewrite(TEvInterconnect::EvForward, ev->InterconnectSession);
        }
        TActivationContext::Send(h.release());
    }

    void TBlobStorageController::TConsoleInteraction::HandleValidationTimeout(TAutoPtr<IEventHandle>& ev) {
        Y_ABORT_UNLESS(ValidationTimeout); // sanity check
        ValidationTimeout = {};

        if (ev->Cookie == ExpectedValidationTimeoutCookie) {
            IssueGRpcResponse(NKikimrBlobStorage::TEvControllerReplaceConfigResponse::ValidationTimeout, "validation timeout");
        } else if (ValidationTimeout) {
            TActivationContext::Schedule(ValidationTimeout, new IEventHandle(TEvPrivate::EvValidationTimeout, 0,
                Self.SelfId(), TActorId(), nullptr, ExpectedValidationTimeoutCookie));
        }
    }

    void TBlobStorageController::TConsoleInteraction::Handle(TEvBlobStorage::TEvControllerValidateConfigResponse::TPtr &ev) {
        STLOG(PRI_DEBUG, BS_CONTROLLER, BSC27, "Console validate config response", (Response, ev->Get()->Record));
        ++ExpectedValidationTimeoutCookie; // spoil validation timeout cookie to prevent event from firing
        using TResponseProto = NKikimrBlobStorage::TEvControllerReplaceConfigResponse;
        auto& record = ev->Get()->Record;
        switch (auto status = record.GetStatus()) {
            case NKikimrBlobStorage::TEvControllerValidateConfigResponse::IdPipeServerMismatch:
                NTabletPipe::CloseAndForgetClient(Self.SelfId(), ConsolePipe);
                MakeGetBlock();
                return;

            case NKikimrBlobStorage::TEvControllerValidateConfigResponse::ConfigNotValid:
                return IssueGRpcResponse(TResponseProto::ConsoleInvalidConfig, record.GetErrorReason());

            case NKikimrBlobStorage::TEvControllerValidateConfigResponse::ConfigIsValid:
                break;

            default:
                Y_FAIL("Unexpected console validate config response status: %d", status);
        }

        struct TExError : std::exception {
            TString ErrorReason;
            TExError(TString errorReason) : ErrorReason(std::move(errorReason)) {}
        };

        try {
            auto parseConfig = [&](const TString& yaml, NKikimrConfig::TAppConfig& appConfig, ui64& version) {
                try {
                    auto json = NYaml::Yaml2Json(YAML::Load(yaml), true);
                    NYaml::Parse(json, NYaml::GetJsonToProtoConfig(AllowUnknownFields), appConfig, true);
                    if (json.Has("metadata")) {
                        if (auto& metadata = json["metadata"]; metadata.Has("version")) {
                            version = metadata["version"].GetUIntegerRobust();
                        }
                    }
                } catch (const std::exception& ex) {
                    throw TExError(TStringBuilder() << "failed to parse YAML config: " << ex.what() << "\n" << yaml);
                }
            };

            const NKikimrConfig::TAppConfig *effectiveConfig = nullptr;

            // parse storage app config, if provided
            std::optional<NKikimrConfig::TAppConfig> storageAppConfig;
            ui64 storageYamlConfigVersion = 0;
            std::optional<ui64> expectedStorageYamlConfigVersion;
            if (PendingStorageYamlConfig && *PendingStorageYamlConfig) {
                parseConfig(**PendingStorageYamlConfig, storageAppConfig.emplace(), storageYamlConfigVersion);
                effectiveConfig = &storageAppConfig.value(); // use this configuration for storage config update
                expectedStorageYamlConfigVersion.emplace(storageYamlConfigVersion + 1); // update expected version
            }

            // parse cluster YAML config, if provided, and calculate its version
            std::optional<NKikimrConfig::TAppConfig> clusterAppConfig;
            ui64 yamlConfigVersion = 0;
            std::optional<TYamlConfig> yamlConfig;
            if (PendingYamlConfig) {
                parseConfig(*PendingYamlConfig, clusterAppConfig.emplace(), yamlConfigVersion);
                if (!effectiveConfig && !Self.StorageYamlConfig) {
                    effectiveConfig = &clusterAppConfig.value(); // use cluster config if we employ single-config mode
                }
                yamlConfig.emplace(std::move(*PendingYamlConfig), yamlConfigVersion, record.GetYAML());
            }

            // check if we are changing StorageConfig here
            std::optional<NKikimrBlobStorage::TStorageConfig> storageConfig;
            if (effectiveConfig) {
                TString temp;
                if (!NKikimr::NStorage::DeriveStorageConfig(*effectiveConfig, &storageConfig.emplace(), &temp)) {
                    throw TExError(TStringBuilder() << "failed to derive AppConfig to StorageConfig: " << temp);
                } else if (auto errorReason = NKikimr::NStorage::ValidateConfig(*storageConfig)) {
                    throw TExError(TStringBuilder() << "failed to validate derived StorageConfig: " << *errorReason);
                }
            }

            Self.Execute(Self.CreateTxCommitConfig(std::move(yamlConfig), std::exchange(PendingStorageYamlConfig, {}),
                std::move(storageConfig), expectedStorageYamlConfigVersion, nullptr, SwitchEnableConfigV2,
                std::move(AuditLogInfo)));
            CommitInProgress = true;
            PendingYamlConfig.reset();
        } catch (const TExError& error) {
            IssueGRpcResponse(TResponseProto::BSCInvalidConfig, error.ErrorReason);
        }
    }

    void TBlobStorageController::TConsoleInteraction::Handle(TEvBlobStorage::TEvGetBlockResult::TPtr& ev) {
        auto* msg = ev->Get();

        STLOG(PRI_DEBUG, BS_CONTROLLER, BSC37, "TEvGetBlockResult received", (ConsolePipe, ConsolePipe),
            (Working, Working), (Status, msg->Status), (BlockedGeneration, msg->BlockedGeneration),
            (Generation, Self.Executor()->Generation()));

        if (!Working) {
            return;
        }

        auto blockedGeneration = msg->BlockedGeneration;
        auto generation = Self.Executor()->Generation();
        switch (msg->Status) {
            case NKikimrProto::OK:
                if (generation <= blockedGeneration) {
                    return Self.HandlePoison(TActivationContext::AsActorContext());
                }
                if (generation == blockedGeneration + 1 && !ConsolePipe) {
                    return Start();
                }
                Y_VERIFY_DEBUG_S(generation == blockedGeneration + 1, "BlockedGeneration#" << blockedGeneration
                    << " Tablet generation#" << generation);
                break;
            case NKikimrProto::BLOCKED:
                Self.HandlePoison(TActivationContext::AsActorContext());
                break;
            case NKikimrProto::DEADLINE:
            case NKikimrProto::RACE:
            case NKikimrProto::ERROR:
                MakeGetBlock();
                break;
            default:
                Y_ABORT("unexpected status");
        }
    }

    void TBlobStorageController::TConsoleInteraction::IssueGRpcResponse(
            NKikimrBlobStorage::TEvControllerReplaceConfigResponse::EStatus status, std::optional<TString> errorReason,
            bool disabledConfigV2) {
        Y_ABORT_UNLESS(ClientId);
        auto resp = std::make_unique<TEvBlobStorage::TEvControllerReplaceConfigResponse>(status, std::move(errorReason));
        if (disabledConfigV2) {
            resp->Record.SetDisabledConfigV2(true);
        }
        Self.Send(ClientId, resp.release());
        ClientId = {};
        ++ExpectedValidationTimeoutCookie; // spoil validation cookie as incoming GRPC request has expired
        PendingYamlConfig.reset();
        PendingStorageYamlConfig.reset();
        ExpectedYamlConfigVersion.reset();
        PendingReplaceRequest.Reset();
    }

}<|MERGE_RESOLUTION|>--- conflicted
+++ resolved
@@ -226,12 +226,6 @@
         auto& record = ev->Get()->Record;
 
         const bool reasonOngoingCommit = CommitInProgress || (ClientId && ClientId != ev->Sender);
-<<<<<<< HEAD
-        if (reasonOngoingCommit || (!Self.EnableConfigV2 && !record.GetSwitchEnableConfigV2())) {
-            // reply to newly came query
-            const TActorId temp = std::exchange(ClientId, ev->Sender);
-            if (reasonOngoingCommit) {
-=======
         if (!ConsolePipe || reasonOngoingCommit || (!Self.EnableConfigV2 && !record.GetSwitchEnableConfigV2())) {
             // reply to newly came query
             const TActorId temp = std::exchange(ClientId, ev->Sender);
@@ -239,7 +233,6 @@
                 IssueGRpcResponse(NKikimrBlobStorage::TEvControllerReplaceConfigResponse::SessionClosed,
                     "connection to Console tablet terminated");
             } else if (reasonOngoingCommit) {
->>>>>>> 041b08df
                 IssueGRpcResponse(NKikimrBlobStorage::TEvControllerReplaceConfigResponse::OngoingCommit, "ongoing commit");
             } else {
                 IssueGRpcResponse(NKikimrBlobStorage::TEvControllerReplaceConfigResponse::InvalidRequest, "configuration v2 is disabled", true);
