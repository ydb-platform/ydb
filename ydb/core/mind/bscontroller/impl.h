#pragma once
#include "defs.h"
#include "bsc.h"
#include "scheme.h"
#include "mood.h"
#include "types.h"
#include "resources.h"
#include "stat_processor.h"
#include "indir.h"
#include "self_heal.h"
#include "storage_pool_stat.h"

#include <util/generic/hash_multi_map.h>

inline IOutputStream& operator <<(IOutputStream& o, NKikimr::TErasureType::EErasureSpecies p) {
    return o << NKikimr::TErasureType::ErasureSpeciesName(p);
}

namespace NKikimr {

namespace NBsController {

class TGroupGeometryInfo;

using NTabletFlatExecutor::TTabletExecutedFlat;
using NTabletFlatExecutor::ITransaction;
using NTabletFlatExecutor::TTransactionBase;
using NTabletFlatExecutor::TTransactionContext;

class TRequestCounter {
    TTabletCountersBase *Counters;
    THPTimer Timer;
    int MicrosecIndex;

public:
    TRequestCounter(TTabletCountersBase *counters, int microsecIndex)
        : Counters(counters)
        , MicrosecIndex(microsecIndex)
    {}

    ~TRequestCounter() {
        TDuration passed = TDuration::Seconds(Timer.Passed());
        Counters->Cumulative()[MicrosecIndex].Increment(passed.MicroSeconds());
    }
};

class TBlobStorageController : public TActor<TBlobStorageController>, public TTabletExecutedFlat {
public:
    using THostConfigId = Schema::HostConfig::TKey::Type;
    using THostId = std::tuple<TString, i32>; // (Host, IcPort) identifier

    class TTxInitScheme;
    class TTxMigrate;
    class TTxLoadEverything;
    class TTxMonEvent_OperationLog;
    class TTxMonEvent_OperationLogEntry;
    class TTxMonEvent_HealthEvents;
    class TTxMonEvent_SetDown;
    class TTxMonEvent_GetDown;
    class TTxUpdateDiskMetrics;
    class TTxUpdateGroupLatencies;
    class TTxGroupMetricsExchange;
    class TTxNodeReport;
    class TTxUpdateSeenOperational;
    class TTxConfigCmd;
    class TTxCommitConfig;
    class TTxProposeGroupKey;
    class TTxRegisterNode;
    class TTxGetGroup;
    class TTxRequestControllerInfo;
    class TTxSelectGroups;
    class TTxDropDonor;
    class TTxScrubStart;
    class TTxScrubQuantumFinished;
    class TTxUpdateLastSeenReady;
    class TTxUpdateNodeDrives;
    class TTxUpdateNodeDisconnectTimestamp;
    class TTxUpdateShred;

    class TVSlotInfo;
    class TPDiskInfo;
    class TGroupInfo;
    class TConfigState;
    class TGroupSelector;
    class TGroupFitter;
    class TSelfHealActor;

    using TVSlotReadyTimestampQ = std::list<std::pair<TMonotonic, TVSlotInfo*>>;

    // VDisk will be considered READY during this period after reporting its READY state
    static constexpr TDuration ReadyStablePeriod = TDuration::Seconds(15);

    class TVSlotInfo : public TIndirectReferable<TVSlotInfo> {
    public:
        using Table = Schema::VSlot;

        const TVSlotId VSlotId;
        TIndirectReferable<TPDiskInfo>::TPtr PDisk; // PDisk this slot resides on
        TGroupId GroupId = TGroupId::Zero();
        Table::GroupGeneration::Type GroupPrevGeneration = 0;
        Table::GroupGeneration::Type GroupGeneration = 0;
        Table::Category::Type Kind = NKikimrBlobStorage::TVDiskKind::Default;
        Table::RingIdx::Type RingIdx = 0;
        Table::FailDomainIdx::Type FailDomainIdx = 0;
        Table::VDiskIdx::Type VDiskIdx = 0;
        Table::Mood::Type Mood;
        TIndirectReferable<TGroupInfo>::TPtr Group; // group to which this VSlot belongs (or nullptr if it doesn't belong to any)
        THashSet<TVSlotId> Donors; // a set of alive donors for this disk (which are not being deleted)
        TInstant LastSeenReady;
        TInstant LastGotReplicating;
        TDuration ReplicationTime;

        // volatile state
        mutable NKikimrBlobStorage::TVDiskMetrics Metrics;
        mutable bool MetricsDirty = false;
        mutable TResourceRawValues DiskResourceValues;
        mutable TResourceRawValues MaximumResourceValues{
            1ULL << 40, // 1 TB
        };

        // not persistent field; set only when VSlot is scheduled for deletion
        std::optional<TBoxStoragePoolId> DeletedFromStoragePoolId;

        ////////////////////////////////////////////////////////////////////////////////////////////////////////////////
        // VDisk status management
        ////////////////////////////////////////////////////////////////////////////////////////////////////////////////

    private:
        TVSlotReadyTimestampQ& VSlotReadyTimestampQ;
        TVSlotReadyTimestampQ::iterator VSlotReadyTimestampIter;

    public:
        std::optional<NKikimrBlobStorage::EVDiskStatus> VDiskStatus;
        TMonotonic VDiskStatusTimestamp;
        bool IsReady = false;
        bool OnlyPhantomsRemain = false;

    public:
        void SetStatus(NKikimrBlobStorage::EVDiskStatus status, TMonotonic now, TInstant instant, bool onlyPhantomsRemain,
                TBlobStorageController *controller) {
            if (status != VDiskStatus) {
                if (status == NKikimrBlobStorage::EVDiskStatus::REPLICATING) { // became "replicating"
                    LastGotReplicating = instant;
                } else if (VDiskStatus == NKikimrBlobStorage::EVDiskStatus::REPLICATING) { // was "replicating"
                    Y_DEBUG_ABORT_UNLESS(LastGotReplicating != TInstant::Zero());
                    ReplicationTime += instant - LastGotReplicating;
                    LastGotReplicating = {};
                }
                if (status == NKikimrBlobStorage::EVDiskStatus::READY) {
                    ReplicationTime = TDuration::Zero();
                }
                if (IsReady) {
                    LastSeenReady = instant;
                }

                VDiskStatus = status;
                IsReady = false;
                if (status == NKikimrBlobStorage::EVDiskStatus::READY) {
                    PutInVSlotReadyTimestampQ(now);
                } else {
                    DropFromVSlotReadyTimestampQ();
                }
                if (const_cast<TGroupInfo&>(*Group).CalculateGroupStatus()) {
                    controller->SysViewChangedGroups.insert(Group->ID);
                }
            }
            if (status == NKikimrBlobStorage::EVDiskStatus::REPLICATING) {
                OnlyPhantomsRemain = onlyPhantomsRemain;
            }
        }

        NKikimrBlobStorage::EVDiskStatus GetStatus() const {
            return VDiskStatus.value_or(NKikimrBlobStorage::EVDiskStatus::ERROR);
        }

        void PutInVSlotReadyTimestampQ(TMonotonic now) {
            const TMonotonic readyAfter = now + ReadyStablePeriod; // vdisk will be treated as READY one shortly, but not now
            Y_ABORT_UNLESS(VSlotReadyTimestampIter == TVSlotReadyTimestampQ::iterator());
            Y_ABORT_UNLESS(Group);
            Y_DEBUG_ABORT_UNLESS(VSlotReadyTimestampQ.empty() || VSlotReadyTimestampQ.back().first <= readyAfter);
            VSlotReadyTimestampIter = VSlotReadyTimestampQ.emplace(VSlotReadyTimestampQ.end(), readyAfter, this);
        }

        void DropFromVSlotReadyTimestampQ() {
            if (VSlotReadyTimestampIter != TVSlotReadyTimestampQ::iterator()) {
                VSlotReadyTimestampQ.erase(VSlotReadyTimestampIter);
                ResetVSlotReadyTimestampIter();
            }
        }

        void ResetVSlotReadyTimestampIter() {
            VSlotReadyTimestampIter = {};
        }

        bool IsInVSlotReadyTimestampQ() const {
            return VSlotReadyTimestampIter != TVSlotReadyTimestampQ::iterator();
        }

        ////////////////////////////////////////////////////////////////////////////////////////////////////////////////

        template<typename T>
        static void Apply(TBlobStorageController* /*controller*/, T&& callback) {
            static TTableAdapter<Table, TVSlotInfo,
                    Table::Category,
                    Table::GroupID,
                    Table::GroupGeneration,
                    Table::RingIdx,
                    Table::FailDomainIdx,
                    Table::VDiskIdx,
                    Table::GroupPrevGeneration,
                    Table::Mood,
                    Table::LastSeenReady,
                    Table::LastGotReplicating,
                    Table::ReplicationTime
                > adapter(
                    &TVSlotInfo::Kind,
                    &TVSlotInfo::GroupId,
                    &TVSlotInfo::GroupGeneration,
                    &TVSlotInfo::RingIdx,
                    &TVSlotInfo::FailDomainIdx,
                    &TVSlotInfo::VDiskIdx,
                    &TVSlotInfo::GroupPrevGeneration,
                    &TVSlotInfo::Mood,
                    &TVSlotInfo::LastSeenReady,
                    &TVSlotInfo::LastGotReplicating,
                    &TVSlotInfo::ReplicationTime
                );
            callback(&adapter);
        }

        TVSlotInfo() = delete;

        TVSlotInfo(TVSlotId vSlotId, TPDiskInfo *pdisk, TGroupId groupId, Table::GroupGeneration::Type groupPrevGeneration,
                Table::GroupGeneration::Type groupGeneration, Table::Category::Type kind, Table::RingIdx::Type ringIdx,
                Table::FailDomainIdx::Type failDomainIdx, Table::VDiskIdx::Type vDiskIdx, Table::Mood::Type mood,
                TGroupInfo *group, TVSlotReadyTimestampQ *vslotReadyTimestampQ, TInstant lastSeenReady,
                TDuration replicationTime); // implemented in bsc.cpp

        // is the slot being deleted (marked as deleted)
        bool IsBeingDeleted() const {
            return Mood == TMood::Delete;
        }

        void ScheduleForDeletion(TBoxStoragePoolId deletedFromStoragePoolId) {
            Y_ABORT_UNLESS(!IsBeingDeleted());
            Mood = TMood::Delete;
            GroupPrevGeneration = std::exchange(GroupGeneration, 0);
            Group = nullptr;
            DeletedFromStoragePoolId = deletedFromStoragePoolId;
        }

        void MakeDonorFor(TVSlotInfo *newSlot) {
            Y_ABORT_UNLESS(newSlot);
            Y_ABORT_UNLESS(!IsBeingDeleted());
            Y_ABORT_UNLESS(GroupId == newSlot->GroupId);
            Y_ABORT_UNLESS(GetShortVDiskId() == newSlot->GetShortVDiskId());
            Mood = TMood::Donor;
            Group = nullptr; // we are not part of this group anymore
            Donors.insert(VSlotId);
            Donors.swap(newSlot->Donors);
            Y_ABORT_UNLESS(Donors.empty());
        }

        TVDiskID GetVDiskId() const {
            ui32 generation = IsBeingDeleted() // when the slot is scheduled for deletion, its last known generation is
                ? GroupPrevGeneration          // stored in GroupPrevGeneration
                : GroupGeneration;             // otherwise actual value is held in GroupGeneration
            Y_ABORT_UNLESS(generation);
            return TVDiskID(GroupId, generation, RingIdx, FailDomainIdx, VDiskIdx);
        }

        TVDiskIdShort GetShortVDiskId() const {
            return TVDiskIdShort(RingIdx, FailDomainIdx, VDiskIdx);
        }

        bool IsSameVDisk(const TVDiskID &id) {
            return (GroupId == id.GroupID &&
                    RingIdx == id.FailRealm &&
                    FailDomainIdx == id.FailDomain &&
                    VDiskIdx == id.VDisk);
        }

        void UpdateVDiskMetrics() const {
            DiskResourceValues.DataSize = Metrics.GetAllocatedSize();
            MaximumResourceValues.DataSize = Metrics.GetAvailableSize() + DiskResourceValues.DataSize;
        }

        bool UpdateVDiskMetrics(const NKikimrBlobStorage::TVDiskMetrics& vDiskMetrics, i64 *allocatedSizeIncrementPtr) const {
            const ui64 allocatedSizeBefore = Metrics.GetAllocatedSize();
            const ui32 prevStatusFlags = Metrics.GetStatusFlags();
            Metrics.MergeFrom(vDiskMetrics);
            Metrics.DiscardUnknownFields();
            MetricsDirty = true;
            UpdateVDiskMetrics();
            *allocatedSizeIncrementPtr = Metrics.GetAllocatedSize() - allocatedSizeBefore;
            return prevStatusFlags != Metrics.GetStatusFlags();
        }

        TResourceRawValues GetResourceCurrentValues() const {
            return DiskResourceValues;
        }

        TResourceRawValues GetResourceMaximumValues() const {
            return MaximumResourceValues;
        }

        TString GetStatusString() const {
            TStringStream s;
            const auto status = GetStatus();
            s << NKikimrBlobStorage::EVDiskStatus_Name(status);
            if (status == NKikimrBlobStorage::REPLICATING && OnlyPhantomsRemain) {
                s << "/p";
            }
            return s.Str();
        }

        bool IsOperational() const {
            return GetStatus() >= NKikimrBlobStorage::REPLICATING;
        }

        void OnCommit();
    };

    using TVSlots = TMap<TVSlotId, THolder<TVSlotInfo>>;

    class TPDiskInfo : public TIndirectReferable<TPDiskInfo> {
    public:
        using Table = Schema::PDisk;

        THostId HostId;
        Table::Path::Type Path;
        Table::Category::Type Kind = 0;
        Table::Guid::Type Guid = 0;
        TMaybe<Table::SharedWithOs::Type> SharedWithOs; // null on old versions
        TMaybe<Table::ReadCentric::Type> ReadCentric; // null on old versions
        Table::NextVSlotId::Type NextVSlotId; // null on old versions
        Table::PDiskConfig::Type PDiskConfig;
        bool ShredComplete;
        TBoxId BoxId;
        ui32 ExpectedSlotCount = 0;
        bool HasExpectedSlotCount = false;
<<<<<<< HEAD
        ui32 NumActiveSlots = 0; // number of active VSlots created over this PDisk
=======
        ui32 NumActiveSlots = 0; // sum of owners weights allocated on this PDisk
>>>>>>> 832cd121
        ui32 SlotSizeInUnits = 0;
        TMap<Schema::VSlot::VSlotID::Type, TIndirectReferable<TVSlotInfo>::TPtr> VSlotsOnPDisk; // vslots over this PDisk

        bool Operational = false; // set to true when both containing node is connected and Operational is reported in Metrics

        NKikimrBlobStorage::TPDiskMetrics Metrics;
        bool MetricsDirty = false;

        NKikimrBlobStorage::EDriveStatus Status;
        TInstant StatusTimestamp;
        NKikimrBlobStorage::EDecommitStatus DecommitStatus;
        Table::Mood::Type Mood;
        TString ExpectedSerial;
        TString LastSeenSerial;
        TString LastSeenPath;
        const ui32 StaticSlotUsage = 0;

        bool ShredInProgress = false; // set to true when shredding is started for this disk

        NKikimrBlobStorage::TMaintenanceStatus::E MaintenanceStatus;

        template<typename T>
        static void Apply(TBlobStorageController* /*controller*/, T&& callback) {
            static TTableAdapter<Table, TPDiskInfo,
                    Table::Path,
                    Table::Category,
                    Table::Guid,
                    Table::SharedWithOs,
                    Table::ReadCentric,
                    Table::NextVSlotId,
                    Table::PDiskConfig,
                    Table::Status,
                    Table::Timestamp,
                    Table::Mood,
                    Table::ExpectedSerial,
                    Table::LastSeenSerial,
                    Table::LastSeenPath,
                    Table::DecommitStatus,
                    Table::ShredComplete,
                    Table::MaintenanceStatus
                > adapter(
                    &TPDiskInfo::Path,
                    &TPDiskInfo::Kind,
                    &TPDiskInfo::Guid,
                    &TPDiskInfo::SharedWithOs,
                    &TPDiskInfo::ReadCentric,
                    &TPDiskInfo::NextVSlotId,
                    &TPDiskInfo::PDiskConfig,
                    &TPDiskInfo::Status,
                    &TPDiskInfo::StatusTimestamp,
                    &TPDiskInfo::Mood,
                    &TPDiskInfo::ExpectedSerial,
                    &TPDiskInfo::LastSeenSerial,
                    &TPDiskInfo::LastSeenPath,
                    &TPDiskInfo::DecommitStatus,
                    &TPDiskInfo::ShredComplete,
                    &TPDiskInfo::MaintenanceStatus
                );
            callback(&adapter);
        }

        TPDiskInfo(THostId hostId,
                   Table::Path::Type path,
                   Table::Category::Type kind,
                   Table::Guid::Type guid,
                   TMaybe<Table::SharedWithOs::Type> sharedWithOs,
                   TMaybe<Table::ReadCentric::Type> readCentric,
                   Table::NextVSlotId::Type nextVSlotId,
                   Table::PDiskConfig::Type pdiskConfig,
                   TBoxId boxId,
                   ui32 defaultMaxSlots,
                   NKikimrBlobStorage::EDriveStatus status,
                   TInstant statusTimestamp,
                   NKikimrBlobStorage::EDecommitStatus decommitStatus,
                   Table::Mood::Type mood,
                   const TString& expectedSerial,
                   const TString& lastSeenSerial,
                   const TString& lastSeenPath,
                   ui32 staticSlotUsage,
                   bool shredComplete,
                   NKikimrBlobStorage::TMaintenanceStatus::E maintenanceStatus)
            : HostId(hostId)
            , Path(path)
            , Kind(kind)
            , Guid(guid)
            , SharedWithOs(sharedWithOs)
            , ReadCentric(readCentric)
            , NextVSlotId(nextVSlotId)
            , PDiskConfig(std::move(pdiskConfig))
            , ShredComplete(shredComplete)
            , BoxId(boxId)
            , Status(status)
            , StatusTimestamp(statusTimestamp)
            , DecommitStatus(decommitStatus)
            , Mood(mood)
            , ExpectedSerial(expectedSerial)
            , LastSeenSerial(lastSeenSerial)
            , LastSeenPath(lastSeenPath)
            , StaticSlotUsage(staticSlotUsage)
            , MaintenanceStatus(maintenanceStatus)
        {
            ExtractConfig(defaultMaxSlots);
        }

        void ExtractConfig(ui32 defaultMaxSlots) {
            ExpectedSlotCount = defaultMaxSlots;

            NKikimrBlobStorage::TPDiskConfig pdiskConfig;
            if (pdiskConfig.ParseFromString(PDiskConfig)) {
                if (pdiskConfig.HasExpectedSlotCount()) {
                    ExpectedSlotCount = pdiskConfig.GetExpectedSlotCount();
                    HasExpectedSlotCount = true;
                }
                if (pdiskConfig.HasSlotSizeInUnits()) {
                    SlotSizeInUnits = pdiskConfig.GetSlotSizeInUnits();
                }
            }
        }

        bool SlotSpaceEnforced(TBlobStorageController& self) const {
            return Metrics.HasEnforcedDynamicSlotSize() &&
                self.PDiskSpaceColorBorder >= NKikimrBlobStorage::TPDiskSpaceColor::YELLOW;
        }

        bool HasFullMetrics() const {
            return Metrics.GetTotalSize()
                && Metrics.HasMaxIOPS()
                && Metrics.HasMaxReadThroughput()
                && Metrics.HasMaxWriteThroughput();
        }

        bool UpdatePDiskMetrics(const NKikimrBlobStorage::TPDiskMetrics& pDiskMetrics, TInstant now) {
            const bool hadMetrics = HasFullMetrics();
            Metrics.CopyFrom(pDiskMetrics);
            Metrics.SetUpdateTimestamp(now.GetValue());
            MetricsDirty = true;
            return !hadMetrics && HasFullMetrics(); // true if metrics have just arrived
        }

        void UpdateOperational(bool nodeConnected) {
            Operational = nodeConnected && (!Metrics.HasState() ||
                Metrics.GetState() == NKikimrBlobStorage::TPDiskState::Normal);
        }

        bool ShouldBeSettledBySelfHeal() const {
            return Status == NKikimrBlobStorage::EDriveStatus::FAULTY
                || Status == NKikimrBlobStorage::EDriveStatus::TO_BE_REMOVED
                || DecommitStatus == NKikimrBlobStorage::EDecommitStatus::DECOMMIT_IMMINENT
                || MaintenanceStatus == NKikimrBlobStorage::TMaintenanceStatus::LONG_TERM_MAINTENANCE_PLANNED;
        }

        bool IsSelfHealReasonDecommit() const {
            return DecommitStatus == NKikimrBlobStorage::EDecommitStatus::DECOMMIT_IMMINENT &&
                Status != NKikimrBlobStorage::EDriveStatus::FAULTY &&
                Status != NKikimrBlobStorage::EDriveStatus::TO_BE_REMOVED;
        }

        bool UsableInTermsOfDecommission(bool isSelfHealReasonDecommit) const {
            return DecommitStatus == NKikimrBlobStorage::EDecommitStatus::DECOMMIT_NONE // acceptable in any case
                || DecommitStatus == NKikimrBlobStorage::EDecommitStatus::DECOMMIT_REJECTED && !isSelfHealReasonDecommit;
        }

        bool BadInTermsOfSelfHeal() const {
            return Status == NKikimrBlobStorage::EDriveStatus::FAULTY
                || Status == NKikimrBlobStorage::EDriveStatus::INACTIVE;
        }

        auto GetSelfHealStatusTuple() const {
            return std::make_tuple(ShouldBeSettledBySelfHeal(), BadInTermsOfSelfHeal(), Decommitted(), IsSelfHealReasonDecommit());
        }

        bool AcceptsNewSlots() const {
            return Status == NKikimrBlobStorage::EDriveStatus::ACTIVE
                && MaintenanceStatus != NKikimrBlobStorage::TMaintenanceStatus::LONG_TERM_MAINTENANCE_PLANNED;
        }

        bool Decommitted() const {
            switch (DecommitStatus) {
                case NKikimrBlobStorage::EDecommitStatus::DECOMMIT_NONE:
                    return false;
                case NKikimrBlobStorage::EDecommitStatus::DECOMMIT_PENDING:
                case NKikimrBlobStorage::EDecommitStatus::DECOMMIT_IMMINENT:
                case NKikimrBlobStorage::EDecommitStatus::DECOMMIT_REJECTED:
                    return true;
                case NKikimrBlobStorage::EDecommitStatus::DECOMMIT_UNSET:
                case NKikimrBlobStorage::EDecommitStatus::EDecommitStatus_INT_MIN_SENTINEL_DO_NOT_USE_:
                case NKikimrBlobStorage::EDecommitStatus::EDecommitStatus_INT_MAX_SENTINEL_DO_NOT_USE_:
                    break;
            }
            Y_ABORT("unexpected EDecommitStatus");
        }

        bool HasGoodExpectedStatus() const {
            switch (Status) {
                case NKikimrBlobStorage::EDriveStatus::UNKNOWN:
                case NKikimrBlobStorage::EDriveStatus::BROKEN:
                case NKikimrBlobStorage::EDriveStatus::INACTIVE:
                case NKikimrBlobStorage::EDriveStatus::FAULTY:
                case NKikimrBlobStorage::EDriveStatus::TO_BE_REMOVED:
                    return false;

                case NKikimrBlobStorage::EDriveStatus::ACTIVE:
                    return true;

                case NKikimrBlobStorage::EDriveStatus::EDriveStatus_INT_MIN_SENTINEL_DO_NOT_USE_:
                case NKikimrBlobStorage::EDriveStatus::EDriveStatus_INT_MAX_SENTINEL_DO_NOT_USE_:
                    break;
            }
            Y_ABORT("unexpected EDriveStatus");
        }

        TString PathOrSerial() const {
            return Path ? Path : ExpectedSerial;
        }

        void OnCommit();
    };

    using TPDisks = TMap<TPDiskId, THolder<TPDiskInfo>>;

    using TGroupSpecies = std::tuple<Schema::Group::ErasureSpecies::Type,
                                     Schema::Group::DesiredPDiskCategory::Type,
                                     Schema::Group::DesiredVDiskCategory::Type>;

    class TGroupInfo : public TIndirectReferable<TGroupInfo> {
    public:
        using Table = Schema::Group;

        TGroupId ID;
        Table::Generation::Type Generation = 0;
        Table::Owner::Type Owner = 0;
        Table::ErasureSpecies::Type ErasureSpecies = Schema::Group::ErasureSpecies::Type();
        Table::DesiredPDiskCategory::Type DesiredPDiskCategory = 0;
        Table::DesiredVDiskCategory::Type DesiredVDiskCategory = NKikimrBlobStorage::TVDiskKind::Default;
        TMaybe<Table::EncryptionMode::Type> EncryptionMode; // null on old versions
        TMaybe<Table::LifeCyclePhase::Type> LifeCyclePhase; // null on old versions
        TMaybe<Table::MainKeyId::Type> MainKeyId; // null on old versions
        TMaybe<Table::EncryptedGroupKey::Type> EncryptedGroupKey; // null on old versions
        TMaybe<Table::GroupKeyNonce::Type> GroupKeyNonce; // null on old versions
        TMaybe<Table::MainKeyVersion::Type> MainKeyVersion; // null on old verstions
        bool PersistedDown = false; // the value stored in the database
        bool SeenOperational = false;

        Table::DecommitStatus::Type DecommitStatus = NKikimrBlobStorage::TGroupDecommitStatus::NONE;

        Table::GroupSizeInUnits::Type GroupSizeInUnits;

<<<<<<< HEAD
=======
        TMaybe<Table::BridgePileId::Type> BridgePileId;

>>>>>>> 832cd121
        TMaybe<Table::VirtualGroupName::Type> VirtualGroupName;
        TMaybe<Table::VirtualGroupState::Type> VirtualGroupState;
        TMaybe<Table::HiveId::Type> HiveId;
        TMaybe<Table::Database::Type> Database;
        TMaybe<Table::BlobDepotConfig::Type> BlobDepotConfig;
        TMaybe<Table::BlobDepotId::Type> BlobDepotId;
        TMaybe<Table::ErrorReason::Type> ErrorReason;
        TMaybe<Table::NeedAlter::Type> NeedAlter;
        std::optional<NKikimrBlobStorage::TGroupMetrics> GroupMetrics;
        TMaybe<Table::BridgeGroupInfo::Type> BridgeGroupInfo;

        bool Down = false; // is group are down right now (not selectable)
        TVector<TIndirectReferable<TVSlotInfo>::TPtr> VDisksInGroup;
        THashSet<TVSlotId> VSlotsBeingDeleted;
        TGroupLatencyStats LatencyStats;
        TBoxStoragePoolId StoragePoolId;
        mutable TStorageStatusFlags StatusFlags;

        TActorId VirtualGroupSetupMachineId;

        // nodes waiting for this group to become listable
        THashSet<TNodeId> WaitingNodes;

        // group's geometry; it doesn't ever change since the group is created
        const ui32 NumFailRealms = 0;
        const ui32 NumFailDomainsPerFailRealm = 0;
        const ui32 NumVDisksPerFailDomain = 0;

        // topology according to the geometry
        std::shared_ptr<TBlobStorageGroupInfo::TTopology> Topology;

        struct TGroupStatus {
            // status derived from the actual state of VDisks (IsReady() to be exact)
            NKikimrBlobStorage::TGroupStatus::E OperatingStatus = NKikimrBlobStorage::TGroupStatus::UNKNOWN;
            // status derived by adding underlying PDisk status (some of them are assumed to be not working ones)
            NKikimrBlobStorage::TGroupStatus::E ExpectedStatus = NKikimrBlobStorage::TGroupStatus::UNKNOWN;

            void MakeWorst(NKikimrBlobStorage::TGroupStatus::E operating, NKikimrBlobStorage::TGroupStatus::E expected) {
                OperatingStatus = Max(OperatingStatus, operating);
                ExpectedStatus = Max(ExpectedStatus, expected);
            }

            friend std::strong_ordering operator <=>(const TGroupStatus&, const TGroupStatus&) = default;
        } Status;

        // group status depends on the IsReady value for every VDisk; so it has to be updated every time there is possible
        // change; source of this change include:
        // 1. Node disconnection
        // 2. VDisk status update
        // 3. VSlotReadyUpdate timer hit
        // 4. Group contents change
        //
        // also it depends on the Status of underlying PDisks, so every time their status change, group status has to
        // be recalculated too
        bool CalculateGroupStatus();

        // group layout status: whether it is positioned correctly
        bool LayoutCorrect = false;

        void CalculateLayoutStatus(TBlobStorageController *self, TBlobStorageGroupInfo::TTopology *topology,
            const std::function<TGroupGeometryInfo()>& getGeom);

        template<typename T>
        static void Apply(TBlobStorageController* /*controller*/, T&& callback) {
            static TTableAdapter<Table, TGroupInfo,
                    Table::Generation,
                    Table::Owner,
                    Table::ErasureSpecies,
                    Table::DesiredPDiskCategory,
                    Table::DesiredVDiskCategory,
                    Table::EncryptionMode,
                    Table::LifeCyclePhase,
                    Table::MainKeyId,
                    Table::EncryptedGroupKey,
                    Table::GroupKeyNonce,
                    Table::MainKeyVersion,
                    Table::SeenOperational,
                    Table::DecommitStatus,
                    Table::GroupSizeInUnits,
<<<<<<< HEAD
=======
                    Table::BridgePileId,
>>>>>>> 832cd121
                    Table::VirtualGroupName,
                    Table::VirtualGroupState,
                    Table::HiveId,
                    Table::Database,
                    Table::BlobDepotConfig,
                    Table::BlobDepotId,
                    Table::ErrorReason,
                    Table::NeedAlter,
                    Table::BridgeGroupInfo
                > adapter(
                    &TGroupInfo::Generation,
                    &TGroupInfo::Owner,
                    &TGroupInfo::ErasureSpecies,
                    &TGroupInfo::DesiredPDiskCategory,
                    &TGroupInfo::DesiredVDiskCategory,
                    &TGroupInfo::EncryptionMode,
                    &TGroupInfo::LifeCyclePhase,
                    &TGroupInfo::MainKeyId,
                    &TGroupInfo::EncryptedGroupKey,
                    &TGroupInfo::GroupKeyNonce,
                    &TGroupInfo::MainKeyVersion,
                    &TGroupInfo::SeenOperational,
                    &TGroupInfo::DecommitStatus,
                    &TGroupInfo::GroupSizeInUnits,
<<<<<<< HEAD
=======
                    &TGroupInfo::BridgePileId,
>>>>>>> 832cd121
                    &TGroupInfo::VirtualGroupName,
                    &TGroupInfo::VirtualGroupState,
                    &TGroupInfo::HiveId,
                    &TGroupInfo::Database,
                    &TGroupInfo::BlobDepotConfig,
                    &TGroupInfo::BlobDepotId,
                    &TGroupInfo::ErrorReason,
                    &TGroupInfo::NeedAlter,
                    &TGroupInfo::BridgeGroupInfo
                );
            callback(&adapter);
        }

        TGroupInfo(TGroupId id,
                   Schema::Group::Generation::Type generation,
                   Schema::Group::Owner::Type owner,
                   Schema::Group::ErasureSpecies::Type erasureSpecies,
                   Schema::Group::DesiredPDiskCategory::Type desiredPDiskCategory,
                   Schema::Group::DesiredVDiskCategory::Type desiredVDiskCategory,
                   Schema::Group::EncryptionMode::Type encryptionMode,
                   Schema::Group::LifeCyclePhase::Type lifeCyclePhase,
                   Schema::Group::MainKeyId::Type mainKeyId,
                   Schema::Group::EncryptedGroupKey::Type encryptedGroupKey,
                   Schema::Group::GroupKeyNonce::Type groupKeyNonce,
                   Schema::Group::MainKeyVersion::Type mainKeyVersion,
                   Schema::Group::Down::Type down,
                   Schema::Group::SeenOperational::Type seenOperational,
                   Schema::Group::GroupSizeInUnits::Type groupSizeInUnits,
                   TBoxStoragePoolId storagePoolId,
                   ui32 numFailRealms,
                   ui32 numFailDomainsPerFailRealm,
                   ui32 numVDisksPerFailDomain)
            : ID(id)
            , Generation(generation)
            , Owner(owner)
            , ErasureSpecies(erasureSpecies)
            , DesiredPDiskCategory(desiredPDiskCategory)
            , DesiredVDiskCategory(desiredVDiskCategory)
            , EncryptionMode(encryptionMode)
            , LifeCyclePhase(lifeCyclePhase)
            , MainKeyId(mainKeyId)
            , EncryptedGroupKey(encryptedGroupKey)
            , GroupKeyNonce(groupKeyNonce)
            , MainKeyVersion(mainKeyVersion)
            , PersistedDown(down)
            , SeenOperational(seenOperational)
            , GroupSizeInUnits(groupSizeInUnits)
            , Down(PersistedDown)
            , VDisksInGroup(numFailRealms * numFailDomainsPerFailRealm * numVDisksPerFailDomain)
            , StoragePoolId(storagePoolId)
            , NumFailRealms(numFailRealms)
            , NumFailDomainsPerFailRealm(numFailDomainsPerFailRealm)
            , NumVDisksPerFailDomain(numVDisksPerFailDomain)
            , Topology(std::make_shared<TBlobStorageGroupInfo::TTopology>(TBlobStorageGroupType(ErasureSpecies),
                NumFailRealms, NumFailDomainsPerFailRealm, NumVDisksPerFailDomain))
        {
            Topology->FinalizeConstruction();
            Y_ABORT_UNLESS(VDisksInGroup.size() == Topology->GetTotalVDisksNum());
        }

        bool Listable() const {
            return VDisksInGroup
                || !VirtualGroupState
                || *VirtualGroupState == NKikimrBlobStorage::EVirtualGroupState::WORKING
                || *VirtualGroupState == NKikimrBlobStorage::EVirtualGroupState::CREATE_FAILED;
        }

        void ClearVDisksInGroup() {
            std::fill(VDisksInGroup.begin(), VDisksInGroup.end(), nullptr);
        }

        void AddVSlot(const TVSlotInfo *vslot) {
            Y_ABORT_UNLESS(vslot->Group == this);
            const ui32 index = Topology->GetOrderNumber(vslot->GetShortVDiskId());
            Y_ABORT_UNLESS(!VDisksInGroup[index]);
            VDisksInGroup[index] = vslot;
        }

        void FinishVDisksInGroup() {
            for (const TVSlotInfo *slot : VDisksInGroup) {
                Y_ABORT_UNLESS(slot);
            }
        }

        TGroupSpecies GetGroupSpecies() const {
            return TGroupSpecies(ErasureSpecies, DesiredPDiskCategory, DesiredVDiskCategory);
        }

        TResourceRawValues GetResourceCurrentValues() const {
            TResourceRawValues values = {};
            for (const TVSlotInfo *vslot : VDisksInGroup) {
                values += vslot->GetResourceCurrentValues();
            }
            return values;
        }

        NPDisk::EDeviceType GetCommonDeviceType() const {
            if (VDisksInGroup) {
                const NPDisk::EDeviceType type = VDisksInGroup.front()->PDisk->Kind.Type();
                for (const TVSlotInfo *vslot : VDisksInGroup) {
                    if (type != vslot->PDisk->Kind.Type()) {
                        return NPDisk::DEVICE_TYPE_UNKNOWN;
                    }
                }
                return type;
            } else {
                return NPDisk::DEVICE_TYPE_UNKNOWN;
            }
        }

        void FillInGroupParameters(NKikimrBlobStorage::TEvControllerSelectGroupsResult::TGroupParameters *params) const {
            if (GroupMetrics) {
                params->MergeFrom(GroupMetrics->GetGroupParameters());
            } else {
                FillInResources(params->MutableAssuredResources(), true);
                FillInResources(params->MutableCurrentResources(), false);
                FillInVDiskResources(params);
            }
        }

        void FillInResources(NKikimrBlobStorage::TEvControllerSelectGroupsResult::TGroupParameters::TResources *pb, bool countMaxSlots) const {
            // count minimum params for each of slots assuming they are shared fairly between all the slots (expected or currently created)
            std::optional<ui64> size;
            std::optional<double> iops;
            std::optional<ui64> readThroughput;
            std::optional<ui64> writeThroughput;
            std::optional<double> occupancy;
            for (const TVSlotInfo *vslot : VDisksInGroup) {
                const TPDiskInfo *pdisk = vslot->PDisk;
                const auto& metrics = pdisk->Metrics;
                const ui32 shareFactor = countMaxSlots ? pdisk->ExpectedSlotCount : pdisk->NumActiveSlots;
                ui64 vdiskSlotSize = 0;
                if (metrics.HasEnforcedDynamicSlotSize()) {
                    vdiskSlotSize = metrics.GetEnforcedDynamicSlotSize();
                } else if (metrics.GetTotalSize()) {
                    vdiskSlotSize = metrics.GetTotalSize() / shareFactor;
                }
                if (vdiskSlotSize) {
                    size = Min(size.value_or(Max<ui64>()), vdiskSlotSize);
                }
                if (metrics.HasMaxIOPS()) {
                    iops = Min(iops.value_or(Max<double>()), metrics.GetMaxIOPS() * 100 / shareFactor * 0.01);
                }
                if (metrics.HasMaxReadThroughput()) {
                    readThroughput = Min(readThroughput.value_or(Max<ui64>()), metrics.GetMaxReadThroughput() / shareFactor);
                }
                if (metrics.HasMaxWriteThroughput()) {
                    writeThroughput = Min(writeThroughput.value_or(Max<ui64>()), metrics.GetMaxWriteThroughput() / shareFactor);
                }
                if (const auto& vm = vslot->Metrics; vm.HasOccupancy()) {
                    occupancy = Max(occupancy.value_or(0), vm.GetOccupancy());
                }
            }

            // and recalculate it to the total size of the group according to the erasure
            TBlobStorageGroupType type(ErasureSpecies);
            const double factor = (double)VDisksInGroup.size() * type.DataParts() / type.TotalPartCount();
            if (size) {
                pb->SetSpace(*size * factor);
            }
            if (iops) {
                pb->SetIOPS(*iops * VDisksInGroup.size() / type.TotalPartCount());
            }
            if (readThroughput) {
                pb->SetReadThroughput(*readThroughput * factor);
            }
            if (writeThroughput) {
                pb->SetWriteThroughput(*writeThroughput * factor);
            }
            if (occupancy) {
                pb->SetOccupancy(*occupancy);
            }
        }

        void FillInVDiskResources(NKikimrBlobStorage::TEvControllerSelectGroupsResult::TGroupParameters *pb) const {
            TBlobStorageGroupType type(ErasureSpecies);
            const double f = (double)VDisksInGroup.size() * type.DataParts() / type.TotalPartCount();
            for (const TVSlotInfo *vslot : VDisksInGroup) {
                const auto& m = vslot->Metrics;
                if (m.HasAvailableSize()) {
                    pb->SetAvailableSize(Min<ui64>(pb->HasAvailableSize() ? pb->GetAvailableSize() : Max<ui64>(), f * m.GetAvailableSize()));
                }
                if (m.HasAllocatedSize()) {
                    pb->SetAllocatedSize(Max<ui64>(pb->HasAllocatedSize() ? pb->GetAllocatedSize() : 0, f * m.GetAllocatedSize()));
                }
                if (m.HasSpaceColor()) {
                    pb->SetSpaceColor(pb->HasSpaceColor() ? Max(pb->GetSpaceColor(), m.GetSpaceColor()) : m.GetSpaceColor());
                }
            }
        }

        void UpdateSeenOperational() {
            TBlobStorageGroupInfo::TGroupFailDomains failed(Topology.get());
            for (const TVSlotInfo *slot : VDisksInGroup) {
                if (!slot->IsOperational()) {
                    failed |= {Topology.get(), {(ui8)slot->RingIdx, (ui8)slot->FailDomainIdx, (ui8)slot->VDiskIdx}};
                }
            }
            if (Topology->QuorumChecker->CheckFailModelForGroupDomains(failed)) {
                SeenOperational = true;
            }
        }

        TStorageStatusFlags GetStorageStatusFlags() const {
            TStorageStatusFlags res;
            for (const TVSlotInfo *slot : VDisksInGroup) {
                if (const auto& m = slot->Metrics; m.HasStatusFlags()) {
                    res.Merge(m.GetStatusFlags());
                }
            }
            return res;
        }

        bool IsPhysicalGroup() const {
            return !BlobDepotId && DecommitStatus == NKikimrBlobStorage::TGroupDecommitStatus::NONE;
        }

        bool IsDecommitted() const {
            return DecommitStatus != NKikimrBlobStorage::TGroupDecommitStatus::NONE;
        }

        void OnCommit();
    };

    using TGroups = TMap<TGroupId, THolder<TGroupInfo>>;

    class TNodeInfo {
    public:
        using Table = Schema::Node;

        TActorId ConnectedServerId; // the latest ServerId who sent RegisterNode
        TActorId InterconnectSessionId;
        Table::NextPDiskID::Type NextPDiskID;
        TInstant LastConnectTimestamp;
        TInstant LastDisconnectTimestamp;
        // in-mem only
        std::map<TString, NPDisk::TDriveData> KnownDrives;
        THashSet<TGroupId> WaitingForGroups;
        THashSet<TGroupId> GroupsRequested;
        bool DeclarativePDiskManagement = false;

        template<typename T>
        static void Apply(TBlobStorageController* /*controller*/, T&& callback) {
            static TTableAdapter<Table, TNodeInfo,
                    Table::NextPDiskID,
                    Table::LastConnectTimestamp,
                    Table::LastDisconnectTimestamp
                > adapter(
                    &TNodeInfo::NextPDiskID,
                    &TNodeInfo::LastConnectTimestamp,
                    &TNodeInfo::LastDisconnectTimestamp
                );
            callback(&adapter);
        }

        TNodeInfo()
            : NextPDiskID(0)
        {}

        TNodeInfo(Table::NextPDiskID::Type nextPDiskID)
            : NextPDiskID(nextPDiskID)
        {}

    };

    TMap<ui32, TSet<ui32>> NodesAwaitingKeysForGroup;

    struct THostConfigInfo {
        struct TDriveKey {
            Schema::HostConfigDrive::HostConfigId::Type HostConfigId;
            Schema::HostConfigDrive::Path::Type Path;

            TDriveKey() = default;
            TDriveKey(const TDriveKey&) = default;
            TDriveKey(TDriveKey&&) = default;

            TDriveKey(Schema::HostConfigDrive::TKey::Type key) {
                std::tie(HostConfigId, Path) = std::move(key);
            }

            auto GetKey() const {
                return std::tie(HostConfigId, Path);
            }

            friend bool operator<(const TDriveKey &x, const TDriveKey &y) {
                return x.GetKey() < y.GetKey();
            }
        };

        struct TDriveInfo {
            using Table = Schema::HostConfigDrive;

            Table::TypeCol::Type Type;
            Table::SharedWithOs::Type SharedWithOs;
            Table::ReadCentric::Type ReadCentric;
            Table::Kind::Type Kind;
            TMaybe<Table::PDiskConfig::Type> PDiskConfig;

            template<typename T>
            static void Apply(TBlobStorageController* /*controller*/, T&& callback) {
                static TTableAdapter<Table, TDriveInfo,
                        Table::TypeCol,
                        Table::SharedWithOs,
                        Table::ReadCentric,
                        Table::Kind,
                        Table::PDiskConfig
                    > adapter(
                        &TDriveInfo::Type,
                        &TDriveInfo::SharedWithOs,
                        &TDriveInfo::ReadCentric,
                        &TDriveInfo::Kind,
                        &TDriveInfo::PDiskConfig
                    );
                callback(&adapter);
            }
        };

        using TDrives = TMap<TDriveKey, TDriveInfo>;

        using Table = Schema::HostConfig;

        Table::Name::Type Name;
        TMaybe<Table::Generation::Type> Generation;
        TDrives Drives;

        template<typename T>
        static void Apply(TBlobStorageController* /*controller*/, T&& callback) {
            static TTableAdapter<Table, THostConfigInfo,
                    Table::Name,
                    Table::Generation,
                    TInlineTable<TDrives, Schema::HostConfigDrive>
                > adapter(
                    &THostConfigInfo::Name,
                    &THostConfigInfo::Generation,
                    &THostConfigInfo::Drives
                );
            callback(&adapter);
        }
    };

    struct TBoxInfo {
        struct THostKey {
            Schema::BoxHostV2::BoxId::Type BoxId;
            Schema::BoxHostV2::Fqdn::Type Fqdn;
            Schema::BoxHostV2::IcPort::Type IcPort;

            THostKey() = default;
            THostKey(const THostKey&) = default;
            THostKey(THostKey&&) = default;

            THostKey(Schema::BoxHostV2::TKey::Type key) {
                std::tie(BoxId, Fqdn, IcPort) = std::move(key);
            }

            THostKey ChangeBox(Schema::BoxHostV2::BoxId::Type newBoxId) const {
                return {{newBoxId, Fqdn, IcPort}};
            }

            auto GetKey() const {
                return std::tie(BoxId, Fqdn, IcPort);
            }

            friend bool operator<(const THostKey &x, const THostKey &y) {
                return x.GetKey() < y.GetKey();
            }

            operator THostId() const {
                return {Fqdn, IcPort};
            }
        };

        struct THostInfo {
            using Table = Schema::BoxHostV2;

            Schema::BoxHostV2::HostConfigId::Type HostConfigId;
            TMaybe<Schema::Node::ID::Type> EnforcedNodeId;

            template<typename T>
            static void Apply(TBlobStorageController* /*controller*/, T&& callback) {
                static TTableAdapter<Table, THostInfo,
                        Table::HostConfigId,
                        Table::EnforcedNodeId
                    > adapter(
                        &THostInfo::HostConfigId,
                        &THostInfo::EnforcedNodeId
                    );
                callback(&adapter);
            }
        };

        using Table = Schema::Box;

        using TUserIds = TSet<Schema::BoxUser::TKey::Type>;
        using THosts = TMap<THostKey, THostInfo>;

        Table::Name::Type Name;
        TMaybe<Table::Generation::Type> Generation;
        TUserIds UserIds;
        THosts Hosts;

        template<typename T>
        static void Apply(TBlobStorageController* /*controller*/, T&& callback) {
            static TTableAdapter<Table, TBoxInfo,
                    Table::Name,
                    Table::Generation,
                    TInlineTable<TUserIds, Schema::BoxUser>,
                    TInlineTable<THosts, Schema::BoxHostV2>
                > adapter(
                    &TBoxInfo::Name,
                    &TBoxInfo::Generation,
                    &TBoxInfo::UserIds,
                    &TBoxInfo::Hosts
                );
            callback(&adapter);
        }
    };

    struct TStoragePoolInfo {
        using Table = Schema::BoxStoragePool;

        struct TPDiskFilter {
            Schema::BoxStoragePoolPDiskFilter::BoxId::Type BoxId{};
            Schema::BoxStoragePoolPDiskFilter::StoragePoolId::Type StoragePoolId{};
            TMaybe<Schema::BoxStoragePoolPDiskFilter::TypeCol::Type> Type;
            TMaybe<Schema::BoxStoragePoolPDiskFilter::SharedWithOs::Type> SharedWithOs;
            TMaybe<Schema::BoxStoragePoolPDiskFilter::ReadCentric::Type> ReadCentric;
            TMaybe<Schema::BoxStoragePoolPDiskFilter::Kind::Type> Kind;

            template<typename TRowset>
            static TPDiskFilter CreateFromRowset(const TRowset &rowset) {
                using T = Schema::BoxStoragePoolPDiskFilter;
                TPDiskFilter result;
                result.BoxId = rowset.template GetValue<T::BoxId>();
                result.StoragePoolId = rowset.template GetValue<T::StoragePoolId>();
                if (rowset.template HaveValue<T::TypeCol>()) {
                    result.Type = rowset.template GetValue<T::TypeCol>();
                }
                if (rowset.template HaveValue<T::SharedWithOs>()) {
                    result.SharedWithOs = rowset.template GetValue<T::SharedWithOs>();
                }
                if (rowset.template HaveValue<T::ReadCentric>()) {
                    result.ReadCentric = rowset.template GetValue<T::ReadCentric>();
                }
                if (rowset.template HaveValue<T::Kind>()) {
                    result.Kind = rowset.template GetValue<T::Kind>();
                }
                return result;
            }

            bool MatchPDisk(ui64 category, TMaybe<bool> sharedWithOs, TMaybe<bool> readCentric) const {
                TPDiskCategory c(category);

                // determine disk type in terms of configuration
                Schema::BoxStoragePoolPDiskFilter::TypeCol::Type type = PDiskTypeToPDiskType(c.Type());

                // obtain disk kind
                Schema::BoxStoragePoolPDiskFilter::Kind::Type kind = c.Kind();

                return (!Type || *Type == type)
                    && (!SharedWithOs || *SharedWithOs == sharedWithOs)
                    && (!ReadCentric || *ReadCentric == readCentric)
                    && (!Kind || *Kind == kind);
            }

            bool MatchPDisk(const TPDiskInfo& pdisk) const {
                return MatchPDisk(pdisk.Kind, pdisk.SharedWithOs, pdisk.ReadCentric);
            }

            void Output(IOutputStream& s) const {
                bool first = true;
                auto comma = [&] { return std::exchange(first, false) ? "" : ","; };
                if (const auto& x = Type) {
                    s << comma() << "Type:" << NKikimrBlobStorage::EPDiskType_Name(*x);
                }
                if (const auto& x = SharedWithOs) {
                    s << comma() << "SharedWithOs:" << (int)*x;
                }
                if (const auto& x = ReadCentric) {
                    s << comma() << "ReadCentric:" << (int)*x;
                }
                if (const auto& x = Kind) {
                    s << comma() << "Kind:" << *x;
                }
            }

            static TString ToString(const TSet<TPDiskFilter>& filters) {
                TStringStream s;
                for (auto it = filters.begin(); it != filters.end(); ++it) {
                    if (it != filters.begin()) {
                        s << "|";
                    }
                    it->Output(s);
                }
                return s.Str();
            }

            auto GetKey() const {
                return std::tie(BoxId, StoragePoolId, Type, SharedWithOs, ReadCentric, Kind);
            }

            friend bool operator <(const TPDiskFilter &x, const TPDiskFilter &y) {
                return x.GetKey() < y.GetKey();
            }

            Y_SAVELOAD_DEFINE(Type, SharedWithOs, ReadCentric, Kind);
        };

        Table::Name::Type Name;
        Table::ErasureSpecies::Type ErasureSpecies;
        TMaybe<Table::RealmLevelBegin::Type> RealmLevelBegin;
        TMaybe<Table::RealmLevelEnd::Type> RealmLevelEnd;
        TMaybe<Table::DomainLevelBegin::Type> DomainLevelBegin;
        TMaybe<Table::DomainLevelEnd::Type> DomainLevelEnd;
        TMaybe<Table::NumFailRealms::Type> NumFailRealms;
        TMaybe<Table::NumFailDomainsPerFailRealm::Type> NumFailDomainsPerFailRealm;
        TMaybe<Table::NumVDisksPerFailDomain::Type> NumVDisksPerFailDomain;
        Table::VDiskKind::Type VDiskKind;
        TMaybe<Table::SpaceBytes::Type> SpaceBytes;
        TMaybe<Table::WriteIOPS::Type> WriteIOPS;
        TMaybe<Table::WriteBytesPerSecond::Type> WriteBytesPerSecond;
        TMaybe<Table::ReadIOPS::Type> ReadIOPS;
        TMaybe<Table::ReadBytesPerSecond::Type> ReadBytesPerSecond;
        TMaybe<Table::InMemCacheBytes::Type> InMemCacheBytes;
        Table::Kind::Type Kind;
        Table::NumGroups::Type NumGroups;
        TMaybe<Table::Generation::Type> Generation;
        TMaybe<Table::EncryptionMode::Type> EncryptionMode; // null on old versions
        TMaybe<ui64> SchemeshardId;
        TMaybe<ui64> PathItemId;
        bool RandomizeGroupMapping;
        Table::DefaultGroupSizeInUnits::Type DefaultGroupSizeInUnits;
<<<<<<< HEAD
=======
        Table::BridgeMode::Type BridgeMode = false;
>>>>>>> 832cd121

        bool IsSameGeometry(const TStoragePoolInfo& other) const {
            return ErasureSpecies == other.ErasureSpecies
                && RealmLevelBegin == other.RealmLevelBegin
                && RealmLevelEnd == other.RealmLevelEnd
                && DomainLevelBegin == other.DomainLevelBegin
                && DomainLevelEnd == other.DomainLevelEnd
                && NumFailRealms == other.NumFailRealms
                && NumFailDomainsPerFailRealm == other.NumFailDomainsPerFailRealm
                && NumVDisksPerFailDomain == other.NumVDisksPerFailDomain;
        }

        bool HasGroupGeometry() const {
            return RealmLevelBegin || RealmLevelEnd || DomainLevelBegin || DomainLevelEnd || NumFailRealms ||
                NumFailDomainsPerFailRealm || NumVDisksPerFailDomain;
        }

        NKikimrBlobStorage::TGroupGeometry GetGroupGeometry() const {
            NKikimrBlobStorage::TGroupGeometry res;
            if (RealmLevelBegin) {
                res.SetRealmLevelBegin(*RealmLevelBegin);
            }
            if (RealmLevelEnd) {
                res.SetRealmLevelEnd(*RealmLevelEnd);
            }
            if (DomainLevelBegin) {
                res.SetDomainLevelBegin(*DomainLevelBegin);
            }
            if (DomainLevelEnd) {
                res.SetDomainLevelEnd(*DomainLevelEnd);
            }
            if (NumFailRealms) {
                res.SetNumFailRealms(*NumFailRealms);
            }
            if (NumFailDomainsPerFailRealm) {
                res.SetNumFailDomainsPerFailRealm(*NumFailDomainsPerFailRealm);
            }
            if (NumVDisksPerFailDomain) {
                res.SetNumVDisksPerFailDomain(*NumVDisksPerFailDomain);
            }
            return res;
        }

        bool HasUsagePattern() const {
            return SpaceBytes || WriteIOPS || WriteBytesPerSecond || ReadIOPS || ReadBytesPerSecond || InMemCacheBytes;
        }

        NKikimrBlobStorage::TGroupUsagePattern GetUsagePattern() const {
            NKikimrBlobStorage::TGroupUsagePattern res;
            if (SpaceBytes) {
                res.SetSpaceBytes(*SpaceBytes);
            }
            if (WriteIOPS) {
                res.SetWriteIOPS(*WriteIOPS);
            }
            if (WriteBytesPerSecond) {
                res.SetWriteBytesPerSecond(*WriteBytesPerSecond);
            }
            if (ReadIOPS) {
                res.SetReadIOPS(*ReadIOPS);
            }
            if (ReadBytesPerSecond) {
                res.SetReadBytesPerSecond(*ReadBytesPerSecond);
            }
            if (InMemCacheBytes) {
                res.SetInMemCacheBytes(*InMemCacheBytes);
            }
            return res;
        }

        using TUserIds = TSet<Schema::BoxStoragePoolUser::TKey::Type>;
        using TPDiskFilters = TSet<TPDiskFilter>;

        TUserIds UserIds;
        TPDiskFilters PDiskFilters;

        template<typename T>
        static void Apply(TBlobStorageController* /*controller*/, T&& callback) {
            static TTableAdapter<Table, TStoragePoolInfo,
                    Table::Name,
                    Table::ErasureSpecies,
                    Table::RealmLevelBegin,
                    Table::RealmLevelEnd,
                    Table::DomainLevelBegin,
                    Table::DomainLevelEnd,
                    Table::NumFailRealms,
                    Table::NumFailDomainsPerFailRealm,
                    Table::NumVDisksPerFailDomain,
                    Table::VDiskKind,
                    Table::SpaceBytes,
                    Table::WriteIOPS,
                    Table::WriteBytesPerSecond,
                    Table::ReadIOPS,
                    Table::ReadBytesPerSecond,
                    Table::InMemCacheBytes,
                    Table::Kind,
                    Table::NumGroups,
                    Table::Generation,
                    Table::EncryptionMode,
                    Table::SchemeshardId,
                    Table::PathItemId,
                    Table::RandomizeGroupMapping,
                    Table::DefaultGroupSizeInUnits,
<<<<<<< HEAD
=======
                    Table::BridgeMode,
>>>>>>> 832cd121
                    TInlineTable<TUserIds, Schema::BoxStoragePoolUser>,
                    TInlineTable<TPDiskFilters, Schema::BoxStoragePoolPDiskFilter>
                > adapter(
                    &TStoragePoolInfo::Name,
                    &TStoragePoolInfo::ErasureSpecies,
                    &TStoragePoolInfo::RealmLevelBegin,
                    &TStoragePoolInfo::RealmLevelEnd,
                    &TStoragePoolInfo::DomainLevelBegin,
                    &TStoragePoolInfo::DomainLevelEnd,
                    &TStoragePoolInfo::NumFailRealms,
                    &TStoragePoolInfo::NumFailDomainsPerFailRealm,
                    &TStoragePoolInfo::NumVDisksPerFailDomain,
                    &TStoragePoolInfo::VDiskKind,
                    &TStoragePoolInfo::SpaceBytes,
                    &TStoragePoolInfo::WriteIOPS,
                    &TStoragePoolInfo::WriteBytesPerSecond,
                    &TStoragePoolInfo::ReadIOPS,
                    &TStoragePoolInfo::ReadBytesPerSecond,
                    &TStoragePoolInfo::InMemCacheBytes,
                    &TStoragePoolInfo::Kind,
                    &TStoragePoolInfo::NumGroups,
                    &TStoragePoolInfo::Generation,
                    &TStoragePoolInfo::EncryptionMode,
                    &TStoragePoolInfo::SchemeshardId,
                    &TStoragePoolInfo::PathItemId,
                    &TStoragePoolInfo::RandomizeGroupMapping,
                    &TStoragePoolInfo::DefaultGroupSizeInUnits,
<<<<<<< HEAD
=======
                    &TStoragePoolInfo::BridgeMode,
>>>>>>> 832cd121
                    &TStoragePoolInfo::UserIds,
                    &TStoragePoolInfo::PDiskFilters
                );
            callback(&adapter);
        }
    };

    struct TSerial {
        TString Serial;

        TSerial(const TString& serial)
            : Serial(serial)
        {}

        auto GetKey() const {
            return std::tie(Serial);
        }

        operator TString() const {
            return Serial;
        }

        friend bool operator<(const TSerial &x, const TSerial &y) {
            return x.GetKey() < y.GetKey();
        }

        friend bool operator==(const TSerial &x, const TSerial &y) {
            return x.GetKey() == y.GetKey();
        }

        friend bool operator!=(const TSerial &x, const TSerial &y) {
            return !(x == y);
        }
    };

    struct TDriveSerialInfo {
        using Table = Schema::DriveSerial;

        Table::BoxId::Type BoxId;
        TMaybe<Table::NodeId::Type> NodeId;
        TMaybe<Table::PDiskId::Type> PDiskId;
        TMaybe<Table::Guid::Type> Guid;
        Table::LifeStage::Type LifeStage = NKikimrBlobStorage::TDriveLifeStage::FREE;
        Table::Kind::Type Kind = 0;
        Table::PDiskType::Type PDiskType = PDiskTypeToPDiskType(NPDisk::DEVICE_TYPE_UNKNOWN);
        TMaybe<Table::PDiskConfig::Type> PDiskConfig;
        TMaybe<Table::Path::Type> Path;

        TDriveSerialInfo() = default;
        TDriveSerialInfo(const TDriveSerialInfo&) = default;

        TDriveSerialInfo(Table::BoxId::Type boxId)
          : BoxId(boxId)
        {}

        template<typename T>
        static void Apply(TBlobStorageController* /*controller*/, T&& callback) {
            static TTableAdapter<Table, TDriveSerialInfo,
                    Table::BoxId,
                    Table::NodeId,
                    Table::PDiskId,
                    Table::Guid,
                    Table::LifeStage,
                    Table::Kind,
                    Table::PDiskType,
                    Table::PDiskConfig,
                    Table::Path
                > adapter(
                    &TDriveSerialInfo::BoxId,
                    &TDriveSerialInfo::NodeId,
                    &TDriveSerialInfo::PDiskId,
                    &TDriveSerialInfo::Guid,
                    &TDriveSerialInfo::LifeStage,
                    &TDriveSerialInfo::Kind,
                    &TDriveSerialInfo::PDiskType,
                    &TDriveSerialInfo::PDiskConfig,
                    &TDriveSerialInfo::Path
                );
            callback(&adapter);
        }

        void OnCommit() {}
        void OnClone(const THolder<TDriveSerialInfo>&) {}
    };

    struct TBlobDepotDeleteQueueInfo {
        using Table = Schema::BlobDepotDeleteQueue;

        TMaybe<Table::HiveId::Type> HiveId;
        TMaybe<Table::BlobDepotId::Type> BlobDepotId;
        TActorId VirtualGroupSetupMachineId;

        TBlobDepotDeleteQueueInfo() = default;

        TBlobDepotDeleteQueueInfo(TMaybe<Table::HiveId::Type> hiveId, TMaybe<Table::BlobDepotId::Type> blobDepotId)
            : HiveId(std::move(hiveId))
            , BlobDepotId(std::move(blobDepotId))
        {}

        template<typename T>
        static void Apply(TBlobStorageController* /*controller*/, T&& callback) {
            static TTableAdapter<Table, TBlobDepotDeleteQueueInfo,
                    Table::HiveId,
                    Table::BlobDepotId
                > adapter(
                    &TBlobDepotDeleteQueueInfo::HiveId,
                    &TBlobDepotDeleteQueueInfo::BlobDepotId
                );
            callback(&adapter);
        }
    };

    struct THostRecord {
        TNodeId NodeId;
        TNodeLocation Location;

        THostRecord(const TEvInterconnect::TNodeInfo& nodeInfo)
            : NodeId(nodeInfo.NodeId)
            , Location(nodeInfo.Location)
        {}

        THostRecord(const NKikimrBlobStorage::TNodeIdentifier& node)
            : NodeId(node.GetNodeId())
            , Location(node.GetLocation())
        {}
    };

    class THostRecordMapImpl {
        THashMap<THostId, THostRecord> HostIdToRecord;
        THashMap<TNodeId, THostId> NodeIdToHostId;
        THashMultiMap<TString, TNodeId> FqdnToNodeId;

    public:
        THostRecordMapImpl() = default;

        THostRecordMapImpl(TEvInterconnect::TEvNodesInfo *msg) {
            for (const TEvInterconnect::TNodeInfo& nodeInfo : msg->Nodes) {
                const THostId hostId(nodeInfo.Host, nodeInfo.Port);
                NodeIdToHostId.emplace(nodeInfo.NodeId, hostId);
                HostIdToRecord.emplace(hostId, nodeInfo);
                FqdnToNodeId.emplace(nodeInfo.Host, nodeInfo.NodeId);
            }
        }

        THostRecordMapImpl(const NKikimrBlobStorage::TStorageConfig& config) {
            for (const auto& item : config.GetAllNodes()) {
                const THostId hostId(item.GetHost(), item.GetPort());
                const TNodeId nodeId = item.GetNodeId();
                NodeIdToHostId.emplace(nodeId, hostId);
                HostIdToRecord.emplace(hostId, item);
                FqdnToNodeId.emplace(item.GetHost(), nodeId);
            }
        }

        const TNodeLocation& GetLocation(TNodeId nodeId) const {
            if (auto it = NodeIdToHostId.find(nodeId); it != NodeIdToHostId.end()) {
                if (auto hostIt = HostIdToRecord.find(it->second); hostIt != HostIdToRecord.end()) {
                    return hostIt->second.Location;
                }
            }
            Y_ABORT();
        }

        TMaybe<TNodeId> ResolveNodeId(const THostId& hostId) const {
            if (const auto it = HostIdToRecord.find(hostId); it != HostIdToRecord.end()) {
                return it->second.NodeId;
            } else {
                return {};
            }
        }

        TMaybe<TNodeId> ResolveNodeId(const TBoxInfo::THostKey& key, const TBoxInfo::THostInfo& info) const {
            return info.EnforcedNodeId ? info.EnforcedNodeId : ResolveNodeId(key);
        }

        TMaybe<THostId> GetHostId(TNodeId nodeId) const {
            if (const auto it = NodeIdToHostId.find(nodeId); it != NodeIdToHostId.end()) {
                return it->second;
            } else {
                return {};
            }
        }

        auto ResolveNodeId(const TString& fqdn) const {
            return FqdnToNodeId.equal_range(fqdn);
        }

        auto begin() const {
            return HostIdToRecord.begin();
        }

        auto end() const {
            return HostIdToRecord.end();
        }
    };

    using THostRecordMap = std::shared_ptr<THostRecordMapImpl>;

private:
    TString InstanceId;
    std::shared_ptr<std::atomic_uint64_t> SelfHealUnreassignableGroups = std::make_shared<std::atomic_uint64_t>();
    std::shared_ptr<std::atomic_uint64_t> GroupLayoutSanitizerInvalidGroups = std::make_shared<std::atomic_uint64_t>();
    TMaybe<TActorId> MigrationId;
    TVSlots VSlots; // ordering is important
    TPDisks PDisks; // ordering is important
    TMap<TSerial, THolder<TDriveSerialInfo>> DrivesSerials;
    TGroups GroupMap;
    THashMap<TGroupId, TGroupInfo*> GroupLookup;
    TMap<TGroupSpecies, TVector<TGroupId>> IndexGroupSpeciesToGroup;
    TMap<TNodeId, TNodeInfo> Nodes;
    Schema::Group::ID::Type NextGroupID = Schema::Group::ID::Type::Zero();
    Schema::Group::ID::Type NextVirtualGroupId = Schema::Group::ID::Type::Zero();
    Schema::State::NextStoragePoolId::Type NextStoragePoolId = 0;
    ui32 DefaultMaxSlots = 0;
    ui32 PDiskSpaceMarginPromille = 0;
    ui32 GroupReserveMin = 0;
    ui32 GroupReservePart = 0;
    ui32 MaxScrubbedDisksAtOnce = 0;
    TTabletCountersBase* TabletCounters;
    TAutoPtr<TTabletCountersBase> TabletCountersPtr;
    TActorId ResponsivenessActorID;
    TTabletResponsivenessPinger* ResponsivenessPinger;
    TMap<THostConfigId, THostConfigInfo> HostConfigs;
    TMap<TBoxId, TBoxInfo> Boxes;
    TMap<TBoxStoragePoolId, TStoragePoolInfo> StoragePools;
    TMultiMap<TBoxStoragePoolId, TGroupId> StoragePoolGroups;
    TMap<TGroupId, TBlobDepotDeleteQueueInfo> BlobDepotDeleteQueue;
    ui64 NextOperationLogIndex = 1;
    TActorId StatProcessorActorId;
    bool SelfHealEnable = false;
    bool UseSelfHealLocalPolicy = false;
    bool TryToRelocateBrokenDisksLocallyFirst = false;
    bool DonorMode = false;
    TDuration ScrubPeriodicity;
    std::shared_ptr<const NKikimrBlobStorage::TStorageConfig> StorageConfig;
<<<<<<< HEAD
=======
    TBridgeInfo::TPtr BridgeInfo;
>>>>>>> 832cd121
    bool SelfManagementEnabled = false;
    std::optional<TYamlConfig> YamlConfig;
    ui64 YamlConfigHash = 0;
    std::optional<TString> StorageYamlConfig; // if separate config is in effect
    ui64 StorageYamlConfigVersion = 0;
    ui64 StorageYamlConfigHash = 0;
    ui64 ExpectedStorageYamlConfigVersion = 0;
    TBackoffTimer GetBlockBackoff{1, 1000};

    THashMap<TPDiskId, std::reference_wrapper<const NKikimrBlobStorage::TNodeWardenServiceSet::TPDisk>> StaticPDiskMap;
    THashMap<TPDiskId, ui32> StaticPDiskSlotUsage;
    std::unique_ptr<TStoragePoolStat> StoragePoolStat;
    bool StopGivingGroups = false;
    bool GroupLayoutSanitizerEnabled = false;
    bool AllowMultipleRealmsOccupation = true;
    bool Loaded = false;
    bool EnableConfigV2 = false;
    std::shared_ptr<TControlWrapper> EnableSelfHealWithDegraded;

    struct TLifetimeToken {};
    std::shared_ptr<TLifetimeToken> LifetimeToken = std::make_shared<TLifetimeToken>();

    std::set<std::tuple<TGroupId, TNodeId>> GroupToNode;

    NKikimrBlobStorage::TSerialManagementStage::E SerialManagementStage
            = NKikimrBlobStorage::TSerialManagementStage::DISCOVER_SERIAL;

    NKikimrBlobStorage::TPDiskSpaceColor::E PDiskSpaceColorBorder
            = NKikimrBlobStorage::TPDiskSpaceColor::GREEN;

    TActorId SystemViewsCollectorId;

    // a set of VSlots with LastSeenReady != TInstant::Zero()
    std::unordered_set<TVSlotId, THash<TVSlotId>> NotReadyVSlotIds;

    friend class TConfigState;

    class TNodeWardenUpdateNotifier;

    class TConsoleInteraction;
    std::unique_ptr<TConsoleInteraction> ConsoleInteraction;

    struct TEvPrivate {
        enum EEv {
            EvUpdateSystemViews = EventSpaceBegin(TEvents::ES_PRIVATE),
            EvUpdateSelfHealCounters,
            EvDropDonor,
            EvScrub,
            EvVSlotReadyUpdate,
            EvVSlotNotReadyHistogramUpdate,
            EvProcessIncomingEvent,
            EvUpdateHostRecords,
            EvUpdateShredState,
            EvCommitMetrics,
        };

        struct TEvUpdateSystemViews : public TEventLocal<TEvUpdateSystemViews, EvUpdateSystemViews> {};
        struct TEvUpdateSelfHealCounters : TEventLocal<TEvUpdateSelfHealCounters, EvUpdateSelfHealCounters> {};

        struct TEvDropDonor : TEventLocal<TEvDropDonor, EvDropDonor> {
            std::vector<TVSlotId> VSlotIds;
        };

        struct TEvScrub : TEventLocal<TEvScrub, EvScrub> {};
        struct TEvVSlotReadyUpdate : TEventLocal<TEvVSlotReadyUpdate, EvVSlotReadyUpdate> {};
        struct TEvVSlotNotReadyHistogramUpdate : TEventLocal<TEvVSlotNotReadyHistogramUpdate, EvVSlotNotReadyHistogramUpdate> {};

        struct TEvUpdateHostRecords : TEventLocal<TEvUpdateHostRecords, EvUpdateHostRecords> {
            THostRecordMap HostRecords;

            TEvUpdateHostRecords(THostRecordMap hostRecords)
                : HostRecords(std::move(hostRecords))
            {}
        };
    };

    static constexpr TDuration UpdateSystemViewsPeriod = TDuration::Seconds(5);

    std::unordered_set<TPDiskId, THash<TPDiskId>> SysViewChangedPDisks;
    std::unordered_set<TVSlotId, THash<TVSlotId>> SysViewChangedVSlots;
    std::unordered_set<TGroupId, THash<TGroupId>> SysViewChangedGroups;
    std::unordered_set<TBoxStoragePoolId, THash<TBoxStoragePoolId>> SysViewChangedStoragePools;
    bool SysViewChangedSettings = false;

    IActor* CreateSystemViewsCollector();
    void UpdateSystemViews();

    bool CommitConfigUpdates(TConfigState& state, bool suppressFailModelChecking, bool suppressDegradedGroupsChecking,
        bool suppressDisintegratedGroupsChecking, TTransactionContext& txc, TString *errorDescription,
        NKikimrBlobStorage::TConfigResponse *response = nullptr);

    void CommitSelfHealUpdates(TConfigState& state);
    void CommitScrubUpdates(TConfigState& state, TTransactionContext& txc);
    void CommitStoragePoolStatUpdates(TConfigState& state);
    void CommitSysViewUpdates(TConfigState& state);
    void CommitShredUpdates(TConfigState& state);

    void InitializeSelfHealState();
    void FillInSelfHealGroups(TEvControllerUpdateSelfHealInfo& msg, TConfigState *state);
    void PushStaticGroupsToSelfHeal();
    void ProcessVDiskStatus(const google::protobuf::RepeatedPtrField<NKikimrBlobStorage::TVDiskStatus>& s);

    void UpdateSelfHealCounters();

    void ValidateInternalState();

    const TVSlotInfo* FindAcceptor(const TVSlotInfo& donor) {
        Y_ABORT_UNLESS(donor.Mood == TMood::Donor);
        TGroupInfo *group = FindGroup(donor.GroupId);
        Y_ABORT_UNLESS(group);
        const ui32 orderNumber = group->Topology->GetOrderNumber(donor.GetShortVDiskId());
        const TVSlotInfo *acceptor = group->VDisksInGroup[orderNumber];
        Y_ABORT_UNLESS(donor.GroupId == acceptor->GroupId && donor.GroupGeneration < acceptor->GroupGeneration &&
            donor.GetShortVDiskId() == acceptor->GetShortVDiskId());
        return acceptor;
    }

    TVSlotInfo* FindVSlot(TVSlotId id) {
        auto it = VSlots.find(id);
        return it != VSlots.end() ? it->second.Get() : nullptr;
    }

    TVSlotInfo* FindVSlot(TVDiskID id) { // GroupGeneration may be zero
        if (TGroupInfo *group = FindGroup(id.GroupID); group && !group->VDisksInGroup.empty()) {
            Y_ABORT_UNLESS(group->Topology->IsValidId(id));
            const ui32 index = group->Topology->GetOrderNumber(id);
            const TVSlotInfo *slot = group->VDisksInGroup[index];
            Y_ABORT_UNLESS(slot->GetShortVDiskId() == TVDiskIdShort(id)); // sanity check
            if (id.GroupGeneration == 0 || id.GroupGeneration == slot->GroupGeneration) {
                return const_cast<TVSlotInfo*>(slot);
            }
        }
        return nullptr;
    }

    bool HasScrubVSlot(TVSlotId id) {
        if (TVSlotInfo *slot = FindVSlot(id); slot && !slot->IsBeingDeleted()) {
            return true;
        } else {
            return StaticVSlots.count(id);
        }
    }

    template <typename... Types>
    TVSlotInfo& AddVSlot(TVSlotId id, Types... values) {
        SysViewChangedVSlots.insert(id);
        return *VSlots.emplace(id, MakeHolder<TVSlotInfo>(id, std::forward<Types>(values)...)).first->second;
    }

    ////////////////////////////////////////////////////////////////////////////////////////////////////////////////////
    // GROUP ACCESS

    TGroupInfo* FindGroup(TGroupId id) {
        if (const auto it = GroupLookup.find(id); it != GroupLookup.end()) {
            Y_DEBUG_ABORT_UNLESS(GroupMap[id].Get() == it->second && it->second);
            return it->second;
        } else {
            Y_DEBUG_ABORT_UNLESS(!GroupMap.count(id));
            return nullptr;
        }
    }

    template <typename... Types>
    TGroupInfo& AddGroup(TGroupId id, Types&&... values) {
        SysViewChangedGroups.insert(id);
        auto&& [it, inserted] = GroupMap.emplace(id, MakeHolder<TGroupInfo>(id, std::forward<Types>(values)...));
        Y_ABORT_UNLESS(inserted);
        GroupLookup.emplace(id, it->second.Get());
        return *it->second;
    }

    ////////////////////////////////////////////////////////////////////////////////////////////////////////////////////
    // NODE ACCESS

    TNodeInfo* FindNode(TNodeId id) {
        auto it = Nodes.find(id);
        if (it == Nodes.end())
            return nullptr;
        return &it->second;
    }

    TNodeInfo& GetNode(TNodeId id) {
        auto it = Nodes.find(id);
        if (it == Nodes.end()) {
            it = Nodes.emplace(id, TNodeInfo()).first;
        }
        return it->second;
    }

    bool AddNode(TNodeId id, const TNodeInfo& info) {
        return Nodes.emplace(id, info).second;
    }

    TPDiskInfo* FindPDisk(TPDiskId id) {
        auto it = PDisks.find(id);
        return it != PDisks.end() ? it->second.Get() : nullptr;
    }

    template<typename... Types>
    TPDiskInfo& AddPDisk(TPDiskId id, Types&&... values) {
        SysViewChangedPDisks.insert(id);
        auto&& [it, inserted] = PDisks.emplace(id, MakeHolder<TPDiskInfo>(std::forward<Types>(values)...));
        Y_ABORT_UNLESS(inserted);
        return *it->second;
    }

    //TGroupStatusTracker GroupStatusTracker;
    TDeque<TAutoPtr<IEventHandle>> InitQueue;
    THashMap<Schema::Group::Owner::Type, Schema::Group::ID::Type> OwnerIdIdxToGroup;

    void ReadGroups(TSet<ui32>& groupIDsToRead, bool discard, TEvBlobStorage::TEvControllerNodeServiceSetUpdate *result,
            TNodeId nodeId);

    void ReadPDisk(const TPDiskId& pdiskId, const TPDiskInfo& pdisk,
            TEvBlobStorage::TEvControllerNodeServiceSetUpdate *result,
            const NKikimrBlobStorage::EEntityStatus entityStatus);

    void ReadVSlot(const TVSlotInfo& vslot, TEvBlobStorage::TEvControllerNodeServiceSetUpdate *result);

    void DefaultSignalTabletActive(const TActorContext&) override
    {} // do nothing, we will signal tablet active explicitly after initialization

    void PassAway() override;

    void OnDetach(const TActorContext&) override {
        STLOG(PRI_DEBUG, BS_CONTROLLER, BSC02, "OnDetach");
        PassAway();
    }

    void OnTabletDead(TEvTablet::TEvTabletDead::TPtr &ev, const TActorContext&) override {
        STLOG(PRI_DEBUG, BS_CONTROLLER, BSC03, "OnTabletDead", (Event, ev->Get()->ToString()));
        PassAway();
    }

    void Execute(TAutoPtr<ITransaction> tx) {
        TTabletExecutedFlat::Execute(tx, TActivationContext::AsActorContext());
    }

    void Execute(std::unique_ptr<ITransaction> tx) {
        TTabletExecutedFlat::Execute(tx.release(), TActivationContext::AsActorContext());
    }

    void OnActivateExecutor(const TActorContext&) override;

    ////////////////////////////////////////////////////////////////////////////////////////////////////////////////////

    THashSet<TActorId> ConfigLock; // PipeServerId's locking configuration change

    void Handle(TEvNodeWardenStorageConfig::TPtr ev);
    void Handle(TEvents::TEvUndelivered::TPtr ev);
    bool HostConfigEquals(const THostConfigInfo& left, const NKikimrBlobStorage::TDefineHostConfig& right) const;
    void ApplyBscSettings(const NKikimrConfig::TBlobStorageConfig& bsConfig);
    void ApplyStorageConfig(bool ignoreDistconf = false);
    void Handle(TEvBlobStorage::TEvControllerConfigResponse::TPtr ev);
    void Handle(TEvBlobStorage::TEvControllerDistconfRequest::TPtr ev);

    bool OnRenderAppHtmlPage(NMon::TEvRemoteHttpInfo::TPtr ev, const TActorContext&) override;
    void ProcessPostQuery(const NActorsProto::TRemoteHttpInfo& query, TActorId sender);

    void StartConsoleInteraction();

    void RenderResourceValues(IOutputStream& out, const TResourceRawValues& current);
    void RenderHeader(IOutputStream& out);
    void RenderFooter(IOutputStream& out);
    void RenderMonPage(IOutputStream& out);
    void RenderInternalTables(IOutputStream& out, const TString& table);
    void RenderVirtualGroups(IOutputStream& out);
    void RenderGroupDetail(IOutputStream &out, TGroupId groupId);
    void RenderGroupsInStoragePool(IOutputStream &out, const TBoxStoragePoolId& id);
    void RenderVSlotTable(IOutputStream& out, std::function<void()> callback);
    void RenderVSlotRow(IOutputStream& out, const TVSlotInfo& slot);
    void RenderGroupTable(IOutputStream& out, std::function<void()> callback);
    void RenderGroupRow(IOutputStream& out, const TGroupInfo& group);

    void Enqueue(STFUNC_SIG) override {
        STLOG(PRI_DEBUG, BS_CONTROLLER, BSC04, "Enqueue", (TabletID, TabletID()), (Type, ev->GetTypeRewrite()),
            (Event, ev->ToString()));
        InitQueue.push_back(ev);
    }

    THostRecordMap HostRecords;
    void Handle(TEvInterconnect::TEvNodesInfo::TPtr &ev);
    void SetHostRecords(THostRecordMap hostRecords);

    void CommitMetrics();

public:
    // Self-heal actor's main purpose is to monitor FAULTY pdisks and to slightly move groups out of them; every move
    // should not render group unusable, also it should not exceed its fail model. It also takes into account replication
    // broker features such as only one vslot over PDisk is being replicated at a moment.
    //
    // It interacts with BS_CONTROLLER and group observer (which provides information about group state on a per-vdisk
    // basis). BS_CONTROLLER reports faulty PDisks and all involved groups in a push notification manner.
    IActor *CreateSelfHealActor();
    TActorId SelfHealId;

    bool IsGroupLayoutSanitizerEnabled() const {
        return GroupLayoutSanitizerEnabled;
    }

    // For test purposes, required for self heal actor
    void CreateEmptyHostRecordsMap() {
        HostRecords = std::make_shared<THostRecordMapImpl>();
    }

    ui64 NextConfigTxSeqNo = 1;

private:
    ////////////////////////////////////////////////////////////////////////////////////////////////////////////////////
    // Online state
    void Handle(TEvBlobStorage::TEvControllerRegisterNode::TPtr &ev);
    void Handle(TEvBlobStorage::TEvControllerGetGroup::TPtr &ev);
    void Handle(TEvBlobStorage::TEvControllerSelectGroups::TPtr &ev);
    void Handle(TEvBlobStorage::TEvControllerUpdateDiskStatus::TPtr &ev);
    void Handle(TEvBlobStorage::TEvControllerUpdateGroupStat::TPtr &ev);
    void Handle(TEvBlobStorage::TEvControllerGroupMetricsExchange::TPtr &ev);
    void Handle(TEvBlobStorage::TEvControllerUpdateNodeDrives::TPtr &ev);
    void Handle(TEvControllerCommitGroupLatencies::TPtr &ev);
    void Handle(TEvBlobStorage::TEvRequestControllerInfo::TPtr &ev);
    void Handle(TEvBlobStorage::TEvControllerNodeReport::TPtr &ev);
    void Handle(TEvBlobStorage::TEvControllerConfigRequest::TPtr &ev);
    void Handle(TEvBlobStorage::TEvControllerProposeGroupKey::TPtr &ev);
    void ForwardToSystemViewsCollector(STATEFN_SIG);
    void Handle(TEvPrivate::TEvUpdateSystemViews::TPtr &ev);
    void Handle(TEvBlobStorage::TEvGetBlockResult::TPtr &ev);

    ////////////////////////////////////////////////////////////////////////////////////////////////////////////////////
    // Shred support

    class TShredState {
        friend class TBlobStorageController;
        friend class TTxUpdateShred;
        class TImpl;
        std::unique_ptr<TImpl> Impl;

    public:
        TShredState(TBlobStorageController *self);
        ~TShredState();
        void Handle(TEvBlobStorage::TEvControllerShredRequest::TPtr ev);
        void OnLoad(const TString& buffer);
        void Initialize();
        void HandleUpdateShredState();
        std::optional<ui64> GetCurrentGeneration() const;
        bool ShouldShred(TPDiskId pdiskId, const TPDiskInfo& pdiskInfo) const;
        void OnShredFinished(TPDiskId pdiskId, TPDiskInfo& pdiskInfo, ui64 generation, TTransactionContext& txc);
        void OnShredAborted(TPDiskId pdiskId, TPDiskInfo& pdiskInfo);
        void OnNodeReportTxComplete();
        void OnRegisterNode(TPDiskId pdiskId, std::optional<ui64> shredCompleteGeneration, bool shredInProgress,
            TTransactionContext& txc);
        void OnWardenConnected(TNodeId nodeId);
        void Render(IOutputStream& str, const TCgiParameters& cgi);
    };

    TShredState ShredState{this};

    ////////////////////////////////////////////////////////////////////////////////////////////////////////////////////
    // Scrub handling

    class TScrubState {
        friend class TBlobStorageController;
        friend class TTxScrubCommit;
        class TImpl;
        std::unique_ptr<TImpl> Impl;

    public:
        TScrubState(TBlobStorageController *self);
        ~TScrubState();
        void HandleTimer();
        void Clear();
        void AddItem(TVSlotId vslotId, std::optional<TString> state, TInstant scrubCycleStartTime,
            TInstant scrubCycleFinishTime, std::optional<bool> success);
        void OnDeletePDisk(TPDiskId pdiskId);
        void OnDeleteVSlot(TVSlotId vslotId, TTransactionContext& txc);
        void OnDeleteGroup(TGroupId groupId);
        void Render(IOutputStream& str);
        void OnNodeDisconnected(TNodeId nodeId);
        void OnScrubPeriodicityChange();
        void OnMaxScrubbedDisksAtOnceChange();
        void UpdateVDiskState(const TVSlotInfo *vslot);
    };

    TScrubState ScrubState;

    void Handle(TEvBlobStorage::TEvControllerScrubQueryStartQuantum::TPtr ev);
    void Handle(TEvBlobStorage::TEvControllerScrubQuantumFinished::TPtr ev);
    void Handle(TEvBlobStorage::TEvControllerScrubReportQuantumInProgress::TPtr ev);

    void IssueInitialGroupContent();

    ////////////////////////////////////////////////////////////////////////////////////////////////////////////////////
    // Metric collection

    struct TSelectGroupsQueueItem {
        TActorId RespondTo;
        ui64 Cookie;
        THolder<TEvBlobStorage::TEvControllerSelectGroupsResult> Event;
        TSet<TPDiskId> BlockedPDisks;

        TSelectGroupsQueueItem(TActorId respondTo, ui64 cookie, THolder<TEvBlobStorage::TEvControllerSelectGroupsResult> event)
            : RespondTo(respondTo)
            , Cookie(cookie)
            , Event(std::move(event))
        {}
    };

    struct TPDiskToQueueComp {
        using TIterator = TList<TSelectGroupsQueueItem>::iterator;
        using T = std::pair<TPDiskId, TIterator>;

        static void *IteratorToPtr(const TIterator& x) {
            return x == TIterator() ? nullptr : &*x;
        }

        bool operator ()(const TIterator& x, const TIterator& y) const {
            return IteratorToPtr(x) < IteratorToPtr(y);
        }

        bool operator ()(const T& x, const T& y) const {
            return x.first < y.first || (x.first == y.first && (*this)(x.second, y.second));
        }
    };

    TList<TSelectGroupsQueueItem> SelectGroupsQueue;
    TSet<std::pair<TPDiskId, TList<TSelectGroupsQueueItem>::iterator>, TPDiskToQueueComp> PDiskToQueue;

    void ProcessSelectGroupsQueueItem(TList<TSelectGroupsQueueItem>::iterator it);

    void NotifyNodesAwaitingKeysForGroups(ui32 groupId);
    ITransaction* CreateTxInitScheme();
    ITransaction* CreateTxMigrate();
    ITransaction* CreateTxLoadEverything();
    ITransaction* CreateTxUpdateSeenOperational(TVector<TGroupId> groups);

    struct TAuditLogInfo {
        TString PeerName;
        const NACLib::TUserToken UserToken;
    };

    ITransaction* CreateTxCommitConfig(std::optional<TYamlConfig>&& yamlConfig,
        std::optional<std::optional<TString>>&& storageYamlConfig,
        std::optional<NKikimrBlobStorage::TStorageConfig>&& storageConfig,
        std::optional<ui64> expectedStorageYamlConfigVersion,
        std::unique_ptr<IEventHandle> handle,
        std::optional<bool> switchEnableConfigV2, std::optional<TAuditLogInfo>&& auditLogInfo);

    struct TVDiskAvailabilityTiming {
        TVSlotId VSlotId;
        TInstant LastSeenReady;
        TInstant LastGotReplicating;
        TDuration ReplicationTime;

        TVDiskAvailabilityTiming() = default;
        TVDiskAvailabilityTiming(const TVDiskAvailabilityTiming&) = default;
        TVDiskAvailabilityTiming& operator=(const TVDiskAvailabilityTiming&) = default;

        TVDiskAvailabilityTiming(const TVSlotInfo& vslot)
            : VSlotId(vslot.VSlotId)
            , LastSeenReady(vslot.LastSeenReady)
            , LastGotReplicating(vslot.LastGotReplicating)
            , ReplicationTime(vslot.ReplicationTime)
        {}
    };
    ITransaction* CreateTxUpdateLastSeenReady(std::vector<TVDiskAvailabilityTiming> timingQ);

    void Handle(TEvPrivate::TEvDropDonor::TPtr ev);

    void AllocatePDiskWithSerial(TConfigState& state, ui32 nodeId, const TSerial& serial, TDriveSerialInfo *driveInfo);
    void ValidatePDiskWithSerial(TConfigState& state, ui32 nodeId, const TSerial& serial, const TDriveSerialInfo& driveInfo,
            std::function<TDriveSerialInfo*()> getMutableItem);
    void FitPDisksForUserConfig(TConfigState &state);
    void FitGroupsForUserConfig(TConfigState &state, ui32 availabilityDomainId,
        const NKikimrBlobStorage::TConfigRequest& cmd, std::deque<ui64> expectedSlotSize,
        NKikimrBlobStorage::TConfigResponse::TStatus& status);

public:
    static constexpr NKikimrServices::TActivity::EType ActorActivityType() {
        return NKikimrServices::TActivity::BS_CONTROLLER_ACTOR;
    }

    TBlobStorageController(const TActorId &tablet, TTabletStorageInfo *info);

    ~TBlobStorageController();

    STFUNC(StateInit) {
        STLOG(PRI_DEBUG, BS_CONTROLLER, BSC05, "StateInit event", (Type, ev->GetTypeRewrite()),
            (Event, ev->ToString()));
        switch (ev->GetTypeRewrite()) {
            hFunc(TEvInterconnect::TEvNodesInfo, Handle);
            hFunc(TEvNodeWardenStorageConfig, Handle);
            hFunc(TEvents::TEvUndelivered, Handle);
            default:
                StateInitImpl(ev, SelfId());
        }
    }

    std::multimap<ui32, std::unique_ptr<IEventHandle>> IncomingEventQ; // sorted by priority

    ui32 GetEventPriority(IEventHandle *ev);

    void EnqueueIncomingEvent(STATEFN_SIG) {
        const ui32 priority = GetEventPriority(ev.Get());
        if (IncomingEventQ.empty()) { // for the first event in the queue we have to push special event
            PushProcessIncomingEvent();
        }
        IncomingEventQ.emplace(priority, std::unique_ptr<IEventHandle>(ev.Release()));
    }

    void PushProcessIncomingEvent() {
        TActivationContext::Send(new IEventHandle(TEvPrivate::EvProcessIncomingEvent, 0, SelfId(), {}, nullptr, 0));
    }

    void ProcessIncomingEvent() {
        Y_ABORT_UNLESS(!IncomingEventQ.empty());
        const auto it = IncomingEventQ.begin();
        ProcessControllerEvent(it->second.release());
        IncomingEventQ.erase(it);
        if (!IncomingEventQ.empty()) {
            PushProcessIncomingEvent();
        }
    }

    bool ValidateIncomingNodeWardenEvent(const IEventHandle& ev) {
        auto makeError = [&](TString message) {
            STLOG(PRI_ERROR, BS_CONTROLLER, BSC16, "ValidateIncomingNodeWardenEvent error",
                (Sender, ev.Sender), (PipeServerId, ev.Recipient), (InterconnectSessionId, ev.InterconnectSession),
                (Type, ev.GetTypeRewrite()), (Message, message));
            return false;
        };

        switch (ev.GetTypeRewrite()) {
            case TEvBlobStorage::EvControllerRegisterNode: {
                if (const auto pipeIt = PipeServerToNode.find(ev.Recipient); pipeIt == PipeServerToNode.end()) {
                    return makeError("incorrect pipe server");
                } else if (pipeIt->second) {
                    return makeError("duplicate RegisterNode event");
                }
                break;
            }

            case TEvBlobStorage::EvControllerGetGroup:
                if (ev.Sender == SelfId()) {
                    break;
                } else if (ev.Cookie == Max<ui64>()) {
                    break; // for testing purposes
                }
                [[fallthrough]];
            case TEvBlobStorage::EvControllerUpdateDiskStatus:
            case TEvBlobStorage::EvControllerProposeGroupKey:
            case TEvBlobStorage::EvControllerUpdateGroupStat:
            case TEvBlobStorage::EvControllerScrubQueryStartQuantum:
            case TEvBlobStorage::EvControllerScrubQuantumFinished:
            case TEvBlobStorage::EvControllerScrubReportQuantumInProgress:
            case TEvBlobStorage::EvControllerUpdateNodeDrives:
            case TEvBlobStorage::EvControllerNodeReport: {
                if (const auto pipeIt = PipeServerToNode.find(ev.Recipient); pipeIt == PipeServerToNode.end()) {
                    return makeError("incorrect pipe server");
                } else if (const auto& nodeId = pipeIt->second; !nodeId) {
                    return makeError("no RegisterNode event received");
                } else if (*nodeId != ev.Sender.NodeId()) {
                    return makeError("NodeId mismatch");
                } else if (TNodeInfo *node = FindNode(*nodeId); !node) {
                    return makeError("no TNodeInfo record for node");
                } else if (node->InterconnectSessionId != ev.InterconnectSession) {
                    return makeError("InterconnectSession mismatch");
                } else if (node->ConnectedServerId != ev.Recipient) {
                    return makeError("pipe server mismatch");
                }
                break;
            }
        }

        return true;
    }

    void ProcessControllerEvent(TAutoPtr<IEventHandle> ev) {
        const ui32 type = ev->GetTypeRewrite();
        THPTimer timer;

        if (!ValidateIncomingNodeWardenEvent(*ev)) {
            return;
        }

        switch (type) {
            hFunc(TEvBlobStorage::TEvControllerRegisterNode, Handle);
            hFunc(TEvBlobStorage::TEvControllerGetGroup, Handle);
            hFunc(TEvBlobStorage::TEvControllerSelectGroups, Handle);
            hFunc(TEvBlobStorage::TEvControllerUpdateDiskStatus, Handle);
            hFunc(TEvBlobStorage::TEvControllerUpdateGroupStat, Handle);
            hFunc(TEvBlobStorage::TEvControllerGroupMetricsExchange, Handle);
            hFunc(TEvBlobStorage::TEvControllerUpdateNodeDrives, Handle);
            hFunc(TEvControllerCommitGroupLatencies, Handle);
            hFunc(TEvBlobStorage::TEvRequestControllerInfo, Handle);
            hFunc(TEvBlobStorage::TEvControllerNodeReport, Handle);
            hFunc(TEvBlobStorage::TEvControllerConfigRequest, Handle);
            hFunc(TEvBlobStorage::TEvControllerProposeGroupKey, Handle);
            hFunc(TEvPrivate::TEvUpdateSystemViews, Handle);
            cFunc(TEvPrivate::EvUpdateSelfHealCounters, UpdateSelfHealCounters);
            hFunc(TEvPrivate::TEvDropDonor, Handle);
            hFunc(TEvBlobStorage::TEvControllerScrubQueryStartQuantum, Handle);
            hFunc(TEvBlobStorage::TEvControllerScrubQuantumFinished, Handle);
            hFunc(TEvBlobStorage::TEvControllerScrubReportQuantumInProgress, Handle);
            hFunc(TEvBlobStorage::TEvControllerGroupDecommittedNotify, Handle);
            cFunc(TEvPrivate::EvScrub, ScrubState.HandleTimer);
            cFunc(TEvPrivate::EvVSlotReadyUpdate, VSlotReadyUpdate);
            hFunc(TEvBlobStorage::TEvControllerShredRequest, ShredState.Handle);
        }

        if (const TDuration time = TDuration::Seconds(timer.Passed()); time >= TDuration::MilliSeconds(100)) {
            STLOG(PRI_ERROR, BS_CONTROLLER, BSC07, "ProcessControllerEvent event processing took too much time", (Type, type),
                (Duration, time));
        }
    }

    STFUNC(StateWork);

    void LoadFinished() {
        STLOG(PRI_DEBUG, BS_CONTROLLER, BSC09, "LoadFinished");
        Become(&TThis::StateWork);

        ValidateInternalState();
        UpdatePDisksCounters();
        IssueInitialGroupContent();
        InitializeSelfHealState();
        UpdateSystemViews();
        UpdateSelfHealCounters();
        SignalTabletActive(TActivationContext::AsActorContext());
        Loaded = true;
        ApplyStorageConfig();

        for (const auto& [id, info] : GroupMap) {
            if (info->VirtualGroupState) {
                StartVirtualGroupSetupMachine(info.Get());
            }
        }
        for (auto& [groupId, info] : BlobDepotDeleteQueue) {
            StartVirtualGroupDeleteMachine(groupId, info);
        }

        for (; !InitQueue.empty(); InitQueue.pop_front()) {
            TAutoPtr<IEventHandle> &ev = InitQueue.front();
            STLOG(PRI_DEBUG, BS_CONTROLLER, BSC08, "Dequeue", (TabletID, TabletID()), (Type, ev->GetTypeRewrite()),
                (Event, ev->ToString()));
            StateWork(ev);
        }

        ShredState.Initialize();
        CommitMetrics();
    }

    void UpdatePDisksCounters() {
        ui32 numWithoutSlotCount = 0;
        ui32 numWithoutSerial = 0;
        for (const auto& [id, pdisk] : PDisks) {
            numWithoutSlotCount += !pdisk->HasExpectedSlotCount;
            numWithoutSerial += !pdisk->ExpectedSerial;
        }
        auto& counters = TabletCounters->Simple();
        counters[NBlobStorageController::COUNTER_PDISKS_WITHOUT_EXPECTED_SLOT_COUNT].Set(numWithoutSlotCount);
        counters[NBlobStorageController::COUNTER_PDISKS_WITHOUT_EXPECTED_SERIAL].Set(numWithoutSerial);

        ui32 numFree = 0;
        ui32 numAdded = 0;
        ui32 numRemoved = 0;
        for (const auto& [serial, driveInfo] : DrivesSerials) {
            switch (driveInfo->LifeStage) {
                case NKikimrBlobStorage::TDriveLifeStage::FREE:
                    ++numFree;
                    break;
                case NKikimrBlobStorage::TDriveLifeStage::ADDED_BY_DSTOOL:
                    ++numAdded;
                    break;
                case NKikimrBlobStorage::TDriveLifeStage::REMOVED_BY_DSTOOL:
                    ++numRemoved;
                    break;
                default:
                    break;
            }
        }

        counters[NBlobStorageController::COUNTER_DRIVE_SERIAL_FREE].Set(numFree);
        counters[NBlobStorageController::COUNTER_DRIVE_SERIAL_ADDED_BY_DSTOOL].Set(numAdded);
        counters[NBlobStorageController::COUNTER_DRIVE_SERIAL_REMOVED_BY_DSTOOL].Set(numRemoved);
    }

    ////////////////////////////////////////////////////////////////////////////////////////////////////////////////////
    // VIRTUAL GROUP MANAGEMENT

    class TVirtualGroupSetupMachine;

    void CommitVirtualGroupUpdates(TConfigState& state);

    void StartVirtualGroupSetupMachine(TGroupInfo *group);
    void StartVirtualGroupDeleteMachine(TGroupId groupId, TBlobDepotDeleteQueueInfo& info);

    void Handle(TEvBlobStorage::TEvControllerGroupDecommittedNotify::TPtr ev);

    ////////////////////////////////////////////////////////////////////////////////////////////////////////////////////
    // VSLOT READINESS EVALUATION

    TVSlotReadyTimestampQ VSlotReadyTimestampQ;
    bool VSlotReadyUpdateScheduled = false;

    void VSlotReadyUpdate() {
        std::vector<TVDiskAvailabilityTiming> timingQ;

        Y_ABORT_UNLESS(VSlotReadyUpdateScheduled);
        VSlotReadyUpdateScheduled = false;

        const TMonotonic now = TActivationContext::Monotonic();
        THashSet<TGroupInfo*> groups;

        std::vector<TEvControllerUpdateSelfHealInfo::TVDiskStatusUpdate> updates;
        for (auto it = VSlotReadyTimestampQ.begin(); it != VSlotReadyTimestampQ.end() && it->first <= now;
                it = VSlotReadyTimestampQ.erase(it)) {
            Y_DEBUG_ABORT_UNLESS(!it->second->IsReady);

            updates.push_back({
                .VDiskId = it->second->GetVDiskId(),
                .IsReady = true,
            });
            it->second->IsReady = true;
            it->second->ResetVSlotReadyTimestampIter();
            if (const TGroupInfo *group = it->second->Group) {
                groups.insert(const_cast<TGroupInfo*>(group));
                it->second->LastSeenReady = TInstant::Zero();
                timingQ.emplace_back(*it->second);
                NotReadyVSlotIds.erase(it->second->VSlotId);
            }
            ScrubState.UpdateVDiskState(&*it->second);
        }
        for (TGroupInfo *group : groups) {
            if (group->CalculateGroupStatus()) {
                SysViewChangedGroups.insert(group->ID);
            }
        }
        ScheduleVSlotReadyUpdate();
        if (!timingQ.empty()) {
            Execute(CreateTxUpdateLastSeenReady(std::move(timingQ)));
        }
        if (!updates.empty()) {
            Send(SelfHealId, new TEvControllerUpdateSelfHealInfo(std::move(updates)));
        }
    }

    void ScheduleVSlotReadyUpdate() {
        if (!VSlotReadyTimestampQ.empty() && !std::exchange(VSlotReadyUpdateScheduled, true)) {
            Schedule(VSlotReadyTimestampQ.front().first, new TEvPrivate::TEvVSlotReadyUpdate);
        }
    }

    void VSlotNotReadyHistogramUpdate() {
        const TInstant now = TActivationContext::Now();
        auto& histo = TabletCounters->Percentile()[NBlobStorageController::COUNTER_NUM_NOT_READY_VDISKS];
        auto& histoReplROT = TabletCounters->Percentile()[NBlobStorageController::COUNTER_NUM_REPLICATING_VDISKS_ROT];
        auto& histoReplOther = TabletCounters->Percentile()[NBlobStorageController::COUNTER_NUM_REPLICATING_VDISKS_OTHER];
        histo.Clear();
        histoReplROT.Clear();
        histoReplOther.Clear();
        for (const TVSlotId vslotId : NotReadyVSlotIds) {
            if (const TVSlotInfo *slot = FindVSlot(vslotId)) {
                Y_ABORT_UNLESS(slot->LastSeenReady != TInstant::Zero());
                const TDuration passed = now - slot->LastSeenReady;
                histo.IncrementFor(passed.Seconds());

                TDuration timeBeingReplicating = slot->ReplicationTime;
                if (slot->GetStatus() == NKikimrBlobStorage::EVDiskStatus::REPLICATING) {
                    timeBeingReplicating += now - slot->LastGotReplicating;
                }

                if (timeBeingReplicating != TDuration::Zero()) {
                    auto& hist = slot->PDisk->Kind.Type() == NPDisk::DEVICE_TYPE_ROT
                        ? histoReplROT
                        : histoReplOther;
                    hist.IncrementFor(timeBeingReplicating.Seconds());
                }
            } else {
                Y_DEBUG_ABORT_UNLESS(false);
            }
        }
        Schedule(TDuration::Seconds(15), new TEvPrivate::TEvVSlotNotReadyHistogramUpdate);
    }

    ////////////////////////////////////////////////////////////////////////////////////////////////////////////////////
    // STATIC GROUP OVERSEEING

    struct TStaticVSlotInfo {
        const TVDiskID VDiskId;
        const NKikimrBlobStorage::TVDiskKind::EVDiskKind VDiskKind;

        std::optional<NKikimrBlobStorage::TVDiskMetrics> VDiskMetrics;
        std::optional<NKikimrBlobStorage::EVDiskStatus> VDiskStatus;
        TMonotonic VDiskStatusTimestamp;
        TMonotonic ReadySince = TMonotonic::Max(); // when IsReady becomes true for this disk; Max() in non-READY state
        bool MetricsDirty = false;

        TStaticVSlotInfo(const NKikimrBlobStorage::TNodeWardenServiceSet::TVDisk& vdisk,
                std::map<TVSlotId, TStaticVSlotInfo>& prev, TMonotonic mono)
            : VDiskId(VDiskIDFromVDiskID(vdisk.GetVDiskID()))
            , VDiskKind(vdisk.GetVDiskKind())
        {
            const auto& loc = vdisk.GetVDiskLocation();
            const TVSlotId vslotId(loc.GetNodeID(), loc.GetPDiskID(), loc.GetVDiskSlotID());
            if (const auto it = prev.find(vslotId); it != prev.end()) {
                TStaticVSlotInfo& item = it->second;
                VDiskMetrics = std::move(item.VDiskMetrics);
                VDiskStatus = item.VDiskStatus;
                VDiskStatusTimestamp = item.VDiskStatusTimestamp;
                ReadySince = item.ReadySince;
            } else {
                VDiskStatusTimestamp = mono;
            }
        }
    };

    std::map<TVSlotId, TStaticVSlotInfo> StaticVSlots;
    std::map<TVDiskID, TVSlotId> StaticVDiskMap;

    struct TStaticPDiskInfo {
        const Schema::PDisk::NodeID::Type NodeId;
        const Schema::PDisk::PDiskID::Type PDiskId;
        const TString Path;
        const TPDiskCategory Category;
        const Schema::PDisk::Guid::Type Guid;
        Schema::PDisk::PDiskConfig::Type PDiskConfig;
        ui32 ExpectedSlotCount = 0;

        // runtime info
        ui32 StaticSlotUsage = 0;
        std::optional<NKikimrBlobStorage::TPDiskMetrics> PDiskMetrics;

        TStaticPDiskInfo(const NKikimrBlobStorage::TNodeWardenServiceSet::TPDisk& pdisk,
                std::map<TPDiskId, TStaticPDiskInfo>& prev)
            : NodeId(pdisk.GetNodeID())
            , PDiskId(pdisk.GetPDiskID())
            , Path(pdisk.GetPath())
            , Category(pdisk.GetPDiskCategory())
            , Guid(pdisk.GetPDiskGuid())
        {
            if (pdisk.HasPDiskConfig()) {
                const auto& cfg = pdisk.GetPDiskConfig();
                bool success = cfg.SerializeToString(&PDiskConfig);
                Y_ABORT_UNLESS(success);
                ExpectedSlotCount = cfg.GetExpectedSlotCount();
            }

            const TPDiskId pdiskId(NodeId, PDiskId);
            if (const auto it = prev.find(pdiskId); it != prev.end()) {
                TStaticPDiskInfo& item = it->second;
                PDiskMetrics = std::move(item.PDiskMetrics);
            }
        }
    };

    std::map<TPDiskId, TStaticPDiskInfo> StaticPDisks;

    ////////////////////////////////////////////////////////////////////////////////////////////////////////////////////
    // NODE WARDEN PIPE LIFETIME MANAGEMENT

    THashMap<TActorId, std::optional<TNodeId>> PipeServerToNode;

    void Handle(TEvTabletPipe::TEvServerConnected::TPtr& ev);
    void Handle(TEvTabletPipe::TEvServerDisconnected::TPtr& ev);
    bool OnRegisterNode(const TActorId& serverId, TNodeId nodeId, TActorId interconnectSessionId);
    void OnWardenConnected(TNodeId nodeId, TActorId serverId, TActorId interconnectSessionId);
    void OnWardenDisconnected(TNodeId nodeId, TActorId serverId);
    void EraseKnownDrivesOnDisconnected(TNodeInfo *nodeInfo);
    void SendToWarden(TNodeId nodeId, std::unique_ptr<IEventBase> ev, ui64 cookie);
    void SendInReply(const IEventHandle& query, std::unique_ptr<IEventBase> ev);

    using TVSlotFinder = std::function<void(TVSlotId, const std::function<void(const TVSlotInfo&)>&)>;

    static void Serialize(NKikimrBlobStorage::TDefineHostConfig *pb, const THostConfigId &id, const THostConfigInfo &hostConfig);
    static void Serialize(NKikimrBlobStorage::TDefineBox *pb, const TBoxId &id, const TBoxInfo &box);
    static void Serialize(NKikimrBlobStorage::TDefineStoragePool *pb, const TBoxStoragePoolId &id, const TStoragePoolInfo &pool);
    static void Serialize(NKikimrBlobStorage::TPDiskFilter *pb, const TStoragePoolInfo::TPDiskFilter &filter);
    static void Serialize(NKikimrBlobStorage::TBaseConfig::TPDisk *pb, const TPDiskId &id, const TPDiskInfo &pdisk);
    static void Serialize(NKikimrBlobStorage::TVSlotId *pb, TVSlotId id);
    static void Serialize(NKikimrBlobStorage::TVDiskLocation *pb, const TVSlotInfo& vslot);
    static void Serialize(NKikimrBlobStorage::TVDiskLocation *pb, const TVSlotId& vslotId);
    static void Serialize(NKikimrBlobStorage::TBaseConfig::TVSlot *pb, const TVSlotInfo &vslot, const TVSlotFinder& finder);
    static void Serialize(NKikimrBlobStorage::TBaseConfig::TGroup *pb, const TGroupInfo &group);
    static void SerializeDonors(NKikimrBlobStorage::TNodeWardenServiceSet::TVDisk *vdisk, const TVSlotInfo& vslot,
        const TGroupInfo& group, const TVSlotFinder& finder);
    static void SerializeGroupInfo(NKikimrBlobStorage::TGroupInfo *group, const TGroupInfo& groupInfo,
        const TString& storagePoolName, const TMaybe<TKikimrScopeId>& scopeId);

    void SerializeSettings(NKikimrBlobStorage::TUpdateSettings *settings);

    static NKikimrBlobStorage::TGroupStatus::E DeriveStatus(const TBlobStorageGroupInfo::TTopology *topology,
        const TBlobStorageGroupInfo::TGroupVDisks& failed);
};

} //NBsController
} // NKikimr<|MERGE_RESOLUTION|>--- conflicted
+++ resolved
@@ -339,11 +339,7 @@
         TBoxId BoxId;
         ui32 ExpectedSlotCount = 0;
         bool HasExpectedSlotCount = false;
-<<<<<<< HEAD
-        ui32 NumActiveSlots = 0; // number of active VSlots created over this PDisk
-=======
         ui32 NumActiveSlots = 0; // sum of owners weights allocated on this PDisk
->>>>>>> 832cd121
         ui32 SlotSizeInUnits = 0;
         TMap<Schema::VSlot::VSlotID::Type, TIndirectReferable<TVSlotInfo>::TPtr> VSlotsOnPDisk; // vslots over this PDisk
 
@@ -591,11 +587,8 @@
 
         Table::GroupSizeInUnits::Type GroupSizeInUnits;
 
-<<<<<<< HEAD
-=======
         TMaybe<Table::BridgePileId::Type> BridgePileId;
 
->>>>>>> 832cd121
         TMaybe<Table::VirtualGroupName::Type> VirtualGroupName;
         TMaybe<Table::VirtualGroupState::Type> VirtualGroupState;
         TMaybe<Table::HiveId::Type> HiveId;
@@ -675,10 +668,7 @@
                     Table::SeenOperational,
                     Table::DecommitStatus,
                     Table::GroupSizeInUnits,
-<<<<<<< HEAD
-=======
                     Table::BridgePileId,
->>>>>>> 832cd121
                     Table::VirtualGroupName,
                     Table::VirtualGroupState,
                     Table::HiveId,
@@ -703,10 +693,7 @@
                     &TGroupInfo::SeenOperational,
                     &TGroupInfo::DecommitStatus,
                     &TGroupInfo::GroupSizeInUnits,
-<<<<<<< HEAD
-=======
                     &TGroupInfo::BridgePileId,
->>>>>>> 832cd121
                     &TGroupInfo::VirtualGroupName,
                     &TGroupInfo::VirtualGroupState,
                     &TGroupInfo::HiveId,
@@ -1238,10 +1225,7 @@
         TMaybe<ui64> PathItemId;
         bool RandomizeGroupMapping;
         Table::DefaultGroupSizeInUnits::Type DefaultGroupSizeInUnits;
-<<<<<<< HEAD
-=======
         Table::BridgeMode::Type BridgeMode = false;
->>>>>>> 832cd121
 
         bool IsSameGeometry(const TStoragePoolInfo& other) const {
             return ErasureSpecies == other.ErasureSpecies
@@ -1345,10 +1329,7 @@
                     Table::PathItemId,
                     Table::RandomizeGroupMapping,
                     Table::DefaultGroupSizeInUnits,
-<<<<<<< HEAD
-=======
                     Table::BridgeMode,
->>>>>>> 832cd121
                     TInlineTable<TUserIds, Schema::BoxStoragePoolUser>,
                     TInlineTable<TPDiskFilters, Schema::BoxStoragePoolPDiskFilter>
                 > adapter(
@@ -1376,10 +1357,7 @@
                     &TStoragePoolInfo::PathItemId,
                     &TStoragePoolInfo::RandomizeGroupMapping,
                     &TStoragePoolInfo::DefaultGroupSizeInUnits,
-<<<<<<< HEAD
-=======
                     &TStoragePoolInfo::BridgeMode,
->>>>>>> 832cd121
                     &TStoragePoolInfo::UserIds,
                     &TStoragePoolInfo::PDiskFilters
                 );
@@ -1615,10 +1593,7 @@
     bool DonorMode = false;
     TDuration ScrubPeriodicity;
     std::shared_ptr<const NKikimrBlobStorage::TStorageConfig> StorageConfig;
-<<<<<<< HEAD
-=======
     TBridgeInfo::TPtr BridgeInfo;
->>>>>>> 832cd121
     bool SelfManagementEnabled = false;
     std::optional<TYamlConfig> YamlConfig;
     ui64 YamlConfigHash = 0;
