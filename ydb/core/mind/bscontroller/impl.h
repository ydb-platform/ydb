#pragma once
#include "defs.h"
#include "bsc.h"
#include "scheme.h"
#include "mood.h"
#include "types.h"
#include "resources.h"
#include "stat_processor.h"
#include "indir.h"
#include "self_heal.h"
#include "storage_pool_stat.h"

#include <util/generic/hash_multi_map.h>

inline IOutputStream& operator <<(IOutputStream& o, NKikimr::TErasureType::EErasureSpecies p) {
    return o << NKikimr::TErasureType::ErasureSpeciesName(p);
}

namespace NKikimr {

namespace NBsController {

using NTabletFlatExecutor::TTabletExecutedFlat;
using NTabletFlatExecutor::ITransaction;
using NTabletFlatExecutor::TTransactionBase;
using NTabletFlatExecutor::TTransactionContext;

class TRequestCounter {
    TTabletCountersBase *Counters;
    THPTimer Timer;
    int MicrosecIndex;

public:
    TRequestCounter(TTabletCountersBase *counters, int microsecIndex)
        : Counters(counters)
        , MicrosecIndex(microsecIndex)
    {}

    ~TRequestCounter() {
        TDuration passed = TDuration::Seconds(Timer.Passed());
        Counters->Cumulative()[MicrosecIndex].Increment(passed.MicroSeconds());
    }
};

class TBlobStorageController : public TActor<TBlobStorageController>, public TTabletExecutedFlat {
public:
    using THostConfigId = Schema::HostConfig::TKey::Type;
    using THostId = std::tuple<TString, i32>; // (Host, IcPort) identifier

    class TTxInitScheme;
    class TTxMigrate;
    class TTxLoadEverything;
    class TTxMonEvent_OperationLog;
    class TTxMonEvent_OperationLogEntry;
    class TTxMonEvent_HealthEvents;
    class TTxMonEvent_SetDown;
    class TTxMonEvent_GetDown;
    class TTxUpdateDiskMetrics;
    class TTxUpdateGroupLatencies;
    class TTxGroupMetricsExchange;
    class TTxNodeReport;
    class TTxUpdateSeenOperational;
    class TTxConfigCmd;
    class TTxProposeGroupKey;
    class TTxRegisterNode;
    class TTxGetGroup;
    class TTxRequestControllerInfo;
    class TTxSelectGroups;
    class TTxDropDonor;
    class TTxScrubStart;
    class TTxScrubQuantumFinished;
    class TTxUpdateLastSeenReady;
    class TTxUpdateNodeDrives;
    class TTxUpdateNodeDisconnectTimestamp;

    class TVSlotInfo;
    class TPDiskInfo;
    class TGroupInfo;
    class TConfigState;
    class TGroupSelector;
    class TGroupFitter;
    class TSelfHealActor;

    using TVSlotReadyTimestampQ = std::list<std::pair<TMonotonic, TVSlotInfo*>>;

    // VDisk will be considered READY during this period after reporting its READY state
    static constexpr TDuration ReadyStablePeriod = TDuration::Seconds(15);

    class TVSlotInfo : public TIndirectReferable<TVSlotInfo> {
    public:
        using Table = Schema::VSlot;

        const TVSlotId VSlotId;
        TIndirectReferable<TPDiskInfo>::TPtr PDisk; // PDisk this slot resides on
        TGroupId GroupId = TGroupId::Zero();
        Table::GroupGeneration::Type GroupPrevGeneration = 0;
        Table::GroupGeneration::Type GroupGeneration = 0;
        Table::Category::Type Kind = NKikimrBlobStorage::TVDiskKind::Default;
        Table::RingIdx::Type RingIdx = 0;
        Table::FailDomainIdx::Type FailDomainIdx = 0;
        Table::VDiskIdx::Type VDiskIdx = 0;
        Table::Mood::Type Mood;
        TIndirectReferable<TGroupInfo>::TPtr Group; // group to which this VSlot belongs (or nullptr if it doesn't belong to any)
        THashSet<TVSlotId> Donors; // a set of alive donors for this disk (which are not being deleted)
        TInstant LastSeenReady;
        TInstant LastGotReplicating;
        TDuration ReplicationTime;

        // volatile state
        mutable NKikimrBlobStorage::TVDiskMetrics Metrics;
        mutable bool MetricsDirty = false;
        mutable TResourceRawValues DiskResourceValues;
        mutable TResourceRawValues MaximumResourceValues{
            1ULL << 40, // 1 TB
        };

        // not persistent field; set only when VSlot is scheduled for deletion
        std::optional<TBoxStoragePoolId> DeletedFromStoragePoolId;

        ////////////////////////////////////////////////////////////////////////////////////////////////////////////////
        // VDisk status management
        ////////////////////////////////////////////////////////////////////////////////////////////////////////////////

    private:
        TVSlotReadyTimestampQ& VSlotReadyTimestampQ;
        TVSlotReadyTimestampQ::iterator VSlotReadyTimestampIter;

    public:
        std::optional<NKikimrBlobStorage::EVDiskStatus> VDiskStatus;
        TMonotonic VDiskStatusTimestamp;
        bool IsReady = false;
        bool OnlyPhantomsRemain = false;

    public:
        void SetStatus(NKikimrBlobStorage::EVDiskStatus status, TMonotonic now, TInstant instant, bool onlyPhantomsRemain) {
            if (status != VDiskStatus) {
                if (status == NKikimrBlobStorage::EVDiskStatus::REPLICATING) { // became "replicating"
                    LastGotReplicating = instant;
                } else if (VDiskStatus == NKikimrBlobStorage::EVDiskStatus::REPLICATING) { // was "replicating"
                    Y_DEBUG_ABORT_UNLESS(LastGotReplicating != TInstant::Zero());
                    ReplicationTime += instant - LastGotReplicating;
                    LastGotReplicating = {};
                }
                if (status == NKikimrBlobStorage::EVDiskStatus::READY) {
                    ReplicationTime = TDuration::Zero();
                }
                if (IsReady) {
                    LastSeenReady = instant;
                }

                VDiskStatus = status;
                IsReady = false;
                if (status == NKikimrBlobStorage::EVDiskStatus::READY) {
                    PutInVSlotReadyTimestampQ(now);
                } else {
                    DropFromVSlotReadyTimestampQ();
                }
                const_cast<TGroupInfo&>(*Group).CalculateGroupStatus();
            }
            if (status == NKikimrBlobStorage::EVDiskStatus::REPLICATING) {
                OnlyPhantomsRemain = onlyPhantomsRemain;
            }
        }

        NKikimrBlobStorage::EVDiskStatus GetStatus() const {
            return VDiskStatus.value_or(NKikimrBlobStorage::EVDiskStatus::ERROR);
        }

        void PutInVSlotReadyTimestampQ(TMonotonic now) {
            const TMonotonic readyAfter = now + ReadyStablePeriod; // vdisk will be treated as READY one shortly, but not now
            Y_ABORT_UNLESS(VSlotReadyTimestampIter == TVSlotReadyTimestampQ::iterator());
            Y_ABORT_UNLESS(Group);
            Y_DEBUG_ABORT_UNLESS(VSlotReadyTimestampQ.empty() || VSlotReadyTimestampQ.back().first <= readyAfter);
            VSlotReadyTimestampIter = VSlotReadyTimestampQ.emplace(VSlotReadyTimestampQ.end(), readyAfter, this);
        }

        void DropFromVSlotReadyTimestampQ() {
            if (VSlotReadyTimestampIter != TVSlotReadyTimestampQ::iterator()) {
                VSlotReadyTimestampQ.erase(VSlotReadyTimestampIter);
                ResetVSlotReadyTimestampIter();
            }
        }

        void ResetVSlotReadyTimestampIter() {
            VSlotReadyTimestampIter = {};
        }

        bool IsInVSlotReadyTimestampQ() const {
            return VSlotReadyTimestampIter != TVSlotReadyTimestampQ::iterator();
        }

        ////////////////////////////////////////////////////////////////////////////////////////////////////////////////

        template<typename T>
        static void Apply(TBlobStorageController* /*controller*/, T&& callback) {
            static TTableAdapter<Table, TVSlotInfo,
                    Table::Category,
                    Table::GroupID,
                    Table::GroupGeneration,
                    Table::RingIdx,
                    Table::FailDomainIdx,
                    Table::VDiskIdx,
                    Table::GroupPrevGeneration,
                    Table::Mood,
                    Table::LastSeenReady,
                    Table::LastGotReplicating,
                    Table::ReplicationTime
                > adapter(
                    &TVSlotInfo::Kind,
                    &TVSlotInfo::GroupId,
                    &TVSlotInfo::GroupGeneration,
                    &TVSlotInfo::RingIdx,
                    &TVSlotInfo::FailDomainIdx,
                    &TVSlotInfo::VDiskIdx,
                    &TVSlotInfo::GroupPrevGeneration,
                    &TVSlotInfo::Mood,
                    &TVSlotInfo::LastSeenReady,
                    &TVSlotInfo::LastGotReplicating,
                    &TVSlotInfo::ReplicationTime
                );
            callback(&adapter);
        }

        TVSlotInfo() = delete;

        TVSlotInfo(TVSlotId vSlotId, TPDiskInfo *pdisk, TGroupId groupId, Table::GroupGeneration::Type groupPrevGeneration,
                Table::GroupGeneration::Type groupGeneration, Table::Category::Type kind, Table::RingIdx::Type ringIdx,
                Table::FailDomainIdx::Type failDomainIdx, Table::VDiskIdx::Type vDiskIdx, Table::Mood::Type mood,
                TGroupInfo *group, TVSlotReadyTimestampQ *vslotReadyTimestampQ, TInstant lastSeenReady,
                TDuration replicationTime); // implemented in bsc.cpp

        // is the slot being deleted (marked as deleted)
        bool IsBeingDeleted() const {
            return Mood == TMood::Delete;
        }

        void ScheduleForDeletion(TBoxStoragePoolId deletedFromStoragePoolId) {
            Y_ABORT_UNLESS(!IsBeingDeleted());
            Mood = TMood::Delete;
            GroupPrevGeneration = std::exchange(GroupGeneration, 0);
            Group = nullptr;
            DeletedFromStoragePoolId = deletedFromStoragePoolId;
        }

        void MakeDonorFor(TVSlotInfo *newSlot) {
            Y_ABORT_UNLESS(newSlot);
            Y_ABORT_UNLESS(!IsBeingDeleted());
            Y_ABORT_UNLESS(GroupId == newSlot->GroupId);
            Y_ABORT_UNLESS(GetShortVDiskId() == newSlot->GetShortVDiskId());
            Mood = TMood::Donor;
            Group = nullptr; // we are not part of this group anymore
            Donors.insert(VSlotId);
            Donors.swap(newSlot->Donors);
            Y_ABORT_UNLESS(Donors.empty());
        }

        TVDiskID GetVDiskId() const {
            ui32 generation = IsBeingDeleted() // when the slot is scheduled for deletion, its last known generation is
                ? GroupPrevGeneration          // stored in GroupPrevGeneration
                : GroupGeneration;             // otherwise actual value is held in GroupGeneration
            Y_ABORT_UNLESS(generation);
            return TVDiskID(GroupId, generation, RingIdx, FailDomainIdx, VDiskIdx);
        }

        TVDiskIdShort GetShortVDiskId() const {
            return TVDiskIdShort(RingIdx, FailDomainIdx, VDiskIdx);
        }

        bool IsSameVDisk(const TVDiskID &id) {
            return (GroupId == id.GroupID &&
                    RingIdx == id.FailRealm &&
                    FailDomainIdx == id.FailDomain &&
                    VDiskIdx == id.VDisk);
        }

        void UpdateVDiskMetrics() const {
            DiskResourceValues.DataSize = Metrics.GetAllocatedSize();
            MaximumResourceValues.DataSize = Metrics.GetAvailableSize() + DiskResourceValues.DataSize;
        }

        bool UpdateVDiskMetrics(const NKikimrBlobStorage::TVDiskMetrics& vDiskMetrics, i64 *allocatedSizeIncrementPtr) const {
            const ui64 allocatedSizeBefore = Metrics.GetAllocatedSize();
            const ui32 prevStatusFlags = Metrics.GetStatusFlags();
            Metrics.MergeFrom(vDiskMetrics);
            MetricsDirty = true;
            UpdateVDiskMetrics();
            *allocatedSizeIncrementPtr = Metrics.GetAllocatedSize() - allocatedSizeBefore;
            return prevStatusFlags != Metrics.GetStatusFlags();
        }

        TResourceRawValues GetResourceCurrentValues() const {
            return DiskResourceValues;
        }

        TResourceRawValues GetResourceMaximumValues() const {
            return MaximumResourceValues;
        }

        TString GetStatusString() const {
            TStringStream s;
            const auto status = GetStatus();
            s << NKikimrBlobStorage::EVDiskStatus_Name(status);
            if (status == NKikimrBlobStorage::REPLICATING && OnlyPhantomsRemain) {
                s << "/p";
            }
            return s.Str();
        }

        bool IsOperational() const {
            return GetStatus() >= NKikimrBlobStorage::REPLICATING;
        }

        void OnCommit();
    };

    using TVSlots = TMap<TVSlotId, THolder<TVSlotInfo>>;

    class TPDiskInfo : public TIndirectReferable<TPDiskInfo> {
    public:
        using Table = Schema::PDisk;

        THostId HostId;
        Table::Path::Type Path;
        Table::Category::Type Kind = 0;
        Table::Guid::Type Guid = 0;
        TMaybe<Table::SharedWithOs::Type> SharedWithOs; // null on old versions
        TMaybe<Table::ReadCentric::Type> ReadCentric; // null on old versions
        Table::NextVSlotId::Type NextVSlotId; // null on old versions
        Table::PDiskConfig::Type PDiskConfig;
        TBoxId BoxId;
        ui32 ExpectedSlotCount = 0;
        bool HasExpectedSlotCount = false;
        ui32 NumActiveSlots = 0; // number of active VSlots created over this PDisk
        TMap<Schema::VSlot::VSlotID::Type, TIndirectReferable<TVSlotInfo>::TPtr> VSlotsOnPDisk; // vslots over this PDisk

        bool Operational = false; // set to true when both containing node is connected and Operational is reported in Metrics

        NKikimrBlobStorage::TPDiskMetrics Metrics;
        bool MetricsDirty = false;

        NKikimrBlobStorage::EDriveStatus Status;
        TInstant StatusTimestamp;
        NKikimrBlobStorage::EDecommitStatus DecommitStatus;
        Table::Mood::Type Mood;
        TString ExpectedSerial;
        TString LastSeenSerial;
        TString LastSeenPath;
        const ui32 StaticSlotUsage = 0;

        template<typename T>
        static void Apply(TBlobStorageController* /*controller*/, T&& callback) {
            static TTableAdapter<Table, TPDiskInfo,
                    Table::Path,
                    Table::Category,
                    Table::Guid,
                    Table::SharedWithOs,
                    Table::ReadCentric,
                    Table::NextVSlotId,
                    Table::PDiskConfig,
                    Table::Status,
                    Table::Timestamp,
                    Table::Mood,
                    Table::ExpectedSerial,
                    Table::LastSeenSerial,
                    Table::LastSeenPath,
                    Table::DecommitStatus
                > adapter(
                    &TPDiskInfo::Path,
                    &TPDiskInfo::Kind,
                    &TPDiskInfo::Guid,
                    &TPDiskInfo::SharedWithOs,
                    &TPDiskInfo::ReadCentric,
                    &TPDiskInfo::NextVSlotId,
                    &TPDiskInfo::PDiskConfig,
                    &TPDiskInfo::Status,
                    &TPDiskInfo::StatusTimestamp,
                    &TPDiskInfo::Mood,
                    &TPDiskInfo::ExpectedSerial,
                    &TPDiskInfo::LastSeenSerial,
                    &TPDiskInfo::LastSeenPath,
                    &TPDiskInfo::DecommitStatus
                );
            callback(&adapter);
        }

        TPDiskInfo(THostId hostId,
                   Table::Path::Type path,
                   Table::Category::Type kind,
                   Table::Guid::Type guid,
                   TMaybe<Table::SharedWithOs::Type> sharedWithOs,
                   TMaybe<Table::ReadCentric::Type> readCentric,
                   Table::NextVSlotId::Type nextVSlotId,
                   Table::PDiskConfig::Type pdiskConfig,
                   TBoxId boxId,
                   ui32 defaultMaxSlots,
                   NKikimrBlobStorage::EDriveStatus status,
                   TInstant statusTimestamp,
                   NKikimrBlobStorage::EDecommitStatus decommitStatus,
                   Table::Mood::Type mood,
                   const TString& expectedSerial,
                   const TString& lastSeenSerial,
                   const TString& lastSeenPath,
                   ui32 staticSlotUsage)
            : HostId(hostId)
            , Path(path)
            , Kind(kind)
            , Guid(guid)
            , SharedWithOs(sharedWithOs)
            , ReadCentric(readCentric)
            , NextVSlotId(nextVSlotId)
            , PDiskConfig(std::move(pdiskConfig))
            , BoxId(boxId)
            , Status(status)
            , StatusTimestamp(statusTimestamp)
            , DecommitStatus(decommitStatus)
            , Mood(mood)
            , ExpectedSerial(expectedSerial)
            , LastSeenSerial(lastSeenSerial)
            , LastSeenPath(lastSeenPath)
            , StaticSlotUsage(staticSlotUsage)
        {
            ExtractConfig(defaultMaxSlots);
        }

        void ExtractConfig(ui32 defaultMaxSlots) {
            ExpectedSlotCount = defaultMaxSlots;

            NKikimrBlobStorage::TPDiskConfig pdiskConfig;
            if (pdiskConfig.ParseFromString(PDiskConfig) && pdiskConfig.HasExpectedSlotCount()) {
                ExpectedSlotCount = pdiskConfig.GetExpectedSlotCount();
                HasExpectedSlotCount = true;
            }
        }

        bool SlotSpaceEnforced(TBlobStorageController& self) const {
            return Metrics.HasEnforcedDynamicSlotSize() &&
                self.PDiskSpaceColorBorder >= NKikimrBlobStorage::TPDiskSpaceColor::YELLOW;
        }

        bool HasFullMetrics() const {
            return Metrics.GetTotalSize()
                && Metrics.HasMaxIOPS()
                && Metrics.HasMaxReadThroughput()
                && Metrics.HasMaxWriteThroughput();
        }

        bool UpdatePDiskMetrics(const NKikimrBlobStorage::TPDiskMetrics& pDiskMetrics, TInstant now) {
            const bool hadMetrics = HasFullMetrics();
            Metrics.CopyFrom(pDiskMetrics);
            Metrics.SetUpdateTimestamp(now.GetValue());
            MetricsDirty = true;
            return !hadMetrics && HasFullMetrics(); // true if metrics have just arrived
        }

        void UpdateOperational(bool nodeConnected) {
            Operational = nodeConnected && (!Metrics.HasState() ||
                Metrics.GetState() == NKikimrBlobStorage::TPDiskState::Normal);
        }

        bool ShouldBeSettledBySelfHeal() const {
            return Status == NKikimrBlobStorage::EDriveStatus::FAULTY
                || Status == NKikimrBlobStorage::EDriveStatus::TO_BE_REMOVED
                || DecommitStatus == NKikimrBlobStorage::EDecommitStatus::DECOMMIT_IMMINENT;
        }

        bool IsSelfHealReasonDecommit() const {
            return DecommitStatus == NKikimrBlobStorage::EDecommitStatus::DECOMMIT_IMMINENT &&
                Status != NKikimrBlobStorage::EDriveStatus::FAULTY &&
                Status != NKikimrBlobStorage::EDriveStatus::TO_BE_REMOVED;
        }

        bool UsableInTermsOfDecommission(bool isSelfHealReasonDecommit) const {
            return DecommitStatus == NKikimrBlobStorage::EDecommitStatus::DECOMMIT_NONE // acceptable in any case
                || DecommitStatus == NKikimrBlobStorage::EDecommitStatus::DECOMMIT_REJECTED && !isSelfHealReasonDecommit;
        }

        bool BadInTermsOfSelfHeal() const {
            return Status == NKikimrBlobStorage::EDriveStatus::FAULTY
                || Status == NKikimrBlobStorage::EDriveStatus::INACTIVE;
        }

        auto GetSelfHealStatusTuple() const {
            return std::make_tuple(ShouldBeSettledBySelfHeal(), BadInTermsOfSelfHeal(), Decommitted(), IsSelfHealReasonDecommit());
        }

        bool AcceptsNewSlots() const {
            return Status == NKikimrBlobStorage::EDriveStatus::ACTIVE;
        }

        bool Decommitted() const {
            switch (DecommitStatus) {
                case NKikimrBlobStorage::EDecommitStatus::DECOMMIT_NONE:
                    return false;
                case NKikimrBlobStorage::EDecommitStatus::DECOMMIT_PENDING:
                case NKikimrBlobStorage::EDecommitStatus::DECOMMIT_IMMINENT:
                case NKikimrBlobStorage::EDecommitStatus::DECOMMIT_REJECTED:
                    return true;
                case NKikimrBlobStorage::EDecommitStatus::DECOMMIT_UNSET:
                case NKikimrBlobStorage::EDecommitStatus::EDecommitStatus_INT_MIN_SENTINEL_DO_NOT_USE_:
                case NKikimrBlobStorage::EDecommitStatus::EDecommitStatus_INT_MAX_SENTINEL_DO_NOT_USE_:
                    break;
            }
            Y_ABORT("unexpected EDecommitStatus");
        }

        bool HasGoodExpectedStatus() const {
            switch (Status) {
                case NKikimrBlobStorage::EDriveStatus::UNKNOWN:
                case NKikimrBlobStorage::EDriveStatus::BROKEN:
                case NKikimrBlobStorage::EDriveStatus::INACTIVE:
                case NKikimrBlobStorage::EDriveStatus::FAULTY:
                case NKikimrBlobStorage::EDriveStatus::TO_BE_REMOVED:
                    return false;

                case NKikimrBlobStorage::EDriveStatus::ACTIVE:
                    return true;

                case NKikimrBlobStorage::EDriveStatus::EDriveStatus_INT_MIN_SENTINEL_DO_NOT_USE_:
                case NKikimrBlobStorage::EDriveStatus::EDriveStatus_INT_MAX_SENTINEL_DO_NOT_USE_:
                    break;
            }
            Y_ABORT("unexpected EDriveStatus");
        }

        TString PathOrSerial() const {
            return Path ? Path : ExpectedSerial;
        }

        void OnCommit();
    };

    using TPDisks = TMap<TPDiskId, THolder<TPDiskInfo>>;

    using TGroupSpecies = std::tuple<Schema::Group::ErasureSpecies::Type,
                                     Schema::Group::DesiredPDiskCategory::Type,
                                     Schema::Group::DesiredVDiskCategory::Type>;

    class TGroupInfo : public TIndirectReferable<TGroupInfo> {
    public:
        using Table = Schema::Group;

        TGroupId ID;
        Table::Generation::Type Generation = 0;
        Table::Owner::Type Owner = 0;
        Table::ErasureSpecies::Type ErasureSpecies = Schema::Group::ErasureSpecies::Type();
        Table::DesiredPDiskCategory::Type DesiredPDiskCategory = 0;
        Table::DesiredVDiskCategory::Type DesiredVDiskCategory = NKikimrBlobStorage::TVDiskKind::Default;
        TMaybe<Table::EncryptionMode::Type> EncryptionMode; // null on old versions
        TMaybe<Table::LifeCyclePhase::Type> LifeCyclePhase; // null on old versions
        TMaybe<Table::MainKeyId::Type> MainKeyId; // null on old versions
        TMaybe<Table::EncryptedGroupKey::Type> EncryptedGroupKey; // null on old versions
        TMaybe<Table::GroupKeyNonce::Type> GroupKeyNonce; // null on old versions
        TMaybe<Table::MainKeyVersion::Type> MainKeyVersion; // null on old verstions
        bool PersistedDown = false; // the value stored in the database
        bool SeenOperational = false;

        Table::DecommitStatus::Type DecommitStatus = NKikimrBlobStorage::TGroupDecommitStatus::NONE;

        TMaybe<Table::VirtualGroupName::Type> VirtualGroupName;
        TMaybe<Table::VirtualGroupState::Type> VirtualGroupState;
        TMaybe<Table::HiveId::Type> HiveId;
        TMaybe<Table::Database::Type> Database;
        TMaybe<Table::BlobDepotConfig::Type> BlobDepotConfig;
        TMaybe<Table::BlobDepotId::Type> BlobDepotId;
        TMaybe<Table::ErrorReason::Type> ErrorReason;
        TMaybe<Table::NeedAlter::Type> NeedAlter;
        std::optional<NKikimrBlobStorage::TGroupMetrics> GroupMetrics;

        bool Down = false; // is group are down right now (not selectable)
        TVector<TIndirectReferable<TVSlotInfo>::TPtr> VDisksInGroup;
        THashSet<TVSlotId> VSlotsBeingDeleted;
        TGroupLatencyStats LatencyStats;
        TBoxStoragePoolId StoragePoolId;
        mutable TStorageStatusFlags StatusFlags;

        TActorId VirtualGroupSetupMachineId;

        // nodes waiting for this group to become listable
        THashSet<TNodeId> WaitingNodes;

        // group's geometry; it doesn't ever change since the group is created
        const ui32 NumFailRealms = 0;
        const ui32 NumFailDomainsPerFailRealm = 0;
        const ui32 NumVDisksPerFailDomain = 0;

        // topology according to the geometry
        std::shared_ptr<TBlobStorageGroupInfo::TTopology> Topology;

        struct TGroupStatus {
            // status derived from the actual state of VDisks (IsReady() to be exact)
            NKikimrBlobStorage::TGroupStatus::E OperatingStatus = NKikimrBlobStorage::TGroupStatus::UNKNOWN;
            // status derived by adding underlying PDisk status (some of them are assumed to be not working ones)
            NKikimrBlobStorage::TGroupStatus::E ExpectedStatus = NKikimrBlobStorage::TGroupStatus::UNKNOWN;

            void MakeWorst(NKikimrBlobStorage::TGroupStatus::E operating, NKikimrBlobStorage::TGroupStatus::E expected) {
                OperatingStatus = Max(OperatingStatus, operating);
                ExpectedStatus = Max(ExpectedStatus, expected);
            }
        } Status;

        // group status depends on the IsReady value for every VDisk; so it has to be updated every time there is possible
        // change; source of this change include:
        // 1. Node disconnection
        // 2. VDisk status update
        // 3. VSlotReadyUpdate timer hit
        // 4. Group contents change
        //
        // also it depends on the Status of underlying PDisks, so every time their status change, group status has to
        // be recalculated too
        void CalculateGroupStatus();

        template<typename T>
        static void Apply(TBlobStorageController* /*controller*/, T&& callback) {
            static TTableAdapter<Table, TGroupInfo,
                    Table::Generation,
                    Table::Owner,
                    Table::ErasureSpecies,
                    Table::DesiredPDiskCategory,
                    Table::DesiredVDiskCategory,
                    Table::EncryptionMode,
                    Table::LifeCyclePhase,
                    Table::MainKeyId,
                    Table::EncryptedGroupKey,
                    Table::GroupKeyNonce,
                    Table::MainKeyVersion,
                    Table::SeenOperational,
                    Table::DecommitStatus,
                    Table::VirtualGroupName,
                    Table::VirtualGroupState,
                    Table::HiveId,
                    Table::Database,
                    Table::BlobDepotConfig,
                    Table::BlobDepotId,
                    Table::ErrorReason,
                    Table::NeedAlter
                > adapter(
                    &TGroupInfo::Generation,
                    &TGroupInfo::Owner,
                    &TGroupInfo::ErasureSpecies,
                    &TGroupInfo::DesiredPDiskCategory,
                    &TGroupInfo::DesiredVDiskCategory,
                    &TGroupInfo::EncryptionMode,
                    &TGroupInfo::LifeCyclePhase,
                    &TGroupInfo::MainKeyId,
                    &TGroupInfo::EncryptedGroupKey,
                    &TGroupInfo::GroupKeyNonce,
                    &TGroupInfo::MainKeyVersion,
                    &TGroupInfo::SeenOperational,
                    &TGroupInfo::DecommitStatus,
                    &TGroupInfo::VirtualGroupName,
                    &TGroupInfo::VirtualGroupState,
                    &TGroupInfo::HiveId,
                    &TGroupInfo::Database,
                    &TGroupInfo::BlobDepotConfig,
                    &TGroupInfo::BlobDepotId,
                    &TGroupInfo::ErrorReason,
                    &TGroupInfo::NeedAlter
                );
            callback(&adapter);
        }

        TGroupInfo(TGroupId id,
                   Schema::Group::Generation::Type generation,
                   Schema::Group::Owner::Type owner,
                   Schema::Group::ErasureSpecies::Type erasureSpecies,
                   Schema::Group::DesiredPDiskCategory::Type desiredPDiskCategory,
                   Schema::Group::DesiredVDiskCategory::Type desiredVDiskCategory,
                   Schema::Group::EncryptionMode::Type encryptionMode,
                   Schema::Group::LifeCyclePhase::Type lifeCyclePhase,
                   Schema::Group::MainKeyId::Type mainKeyId,
                   Schema::Group::EncryptedGroupKey::Type encryptedGroupKey,
                   Schema::Group::GroupKeyNonce::Type groupKeyNonce,
                   Schema::Group::MainKeyVersion::Type mainKeyVersion,
                   Schema::Group::Down::Type down,
                   Schema::Group::SeenOperational::Type seenOperational,
                   TBoxStoragePoolId storagePoolId,
                   ui32 numFailRealms,
                   ui32 numFailDomainsPerFailRealm,
                   ui32 numVDisksPerFailDomain)
            : ID(id)
            , Generation(generation)
            , Owner(owner)
            , ErasureSpecies(erasureSpecies)
            , DesiredPDiskCategory(desiredPDiskCategory)
            , DesiredVDiskCategory(desiredVDiskCategory)
            , EncryptionMode(encryptionMode)
            , LifeCyclePhase(lifeCyclePhase)
            , MainKeyId(mainKeyId)
            , EncryptedGroupKey(encryptedGroupKey)
            , GroupKeyNonce(groupKeyNonce)
            , MainKeyVersion(mainKeyVersion)
            , PersistedDown(down)
            , SeenOperational(seenOperational)
            , Down(PersistedDown)
            , VDisksInGroup(numFailRealms * numFailDomainsPerFailRealm * numVDisksPerFailDomain)
            , StoragePoolId(storagePoolId)
            , NumFailRealms(numFailRealms)
            , NumFailDomainsPerFailRealm(numFailDomainsPerFailRealm)
            , NumVDisksPerFailDomain(numVDisksPerFailDomain)
            , Topology(std::make_shared<TBlobStorageGroupInfo::TTopology>(TBlobStorageGroupType(ErasureSpecies),
                NumFailRealms, NumFailDomainsPerFailRealm, NumVDisksPerFailDomain))
        {
            Topology->FinalizeConstruction();
            Y_ABORT_UNLESS(VDisksInGroup.size() == Topology->GetTotalVDisksNum());
        }

        bool Listable() const {
            return VDisksInGroup
                || !VirtualGroupState
                || *VirtualGroupState == NKikimrBlobStorage::EVirtualGroupState::WORKING
                || *VirtualGroupState == NKikimrBlobStorage::EVirtualGroupState::CREATE_FAILED;
        }

        void ClearVDisksInGroup() {
            std::fill(VDisksInGroup.begin(), VDisksInGroup.end(), nullptr);
        }

        void AddVSlot(const TVSlotInfo *vslot) {
            Y_ABORT_UNLESS(vslot->Group == this);
            const ui32 index = Topology->GetOrderNumber(vslot->GetShortVDiskId());
            Y_ABORT_UNLESS(!VDisksInGroup[index]);
            VDisksInGroup[index] = vslot;
        }

        void FinishVDisksInGroup() {
            for (const TVSlotInfo *slot : VDisksInGroup) {
                Y_ABORT_UNLESS(slot);
            }
        }

        TGroupSpecies GetGroupSpecies() const {
            return TGroupSpecies(ErasureSpecies, DesiredPDiskCategory, DesiredVDiskCategory);
        }

        TResourceRawValues GetResourceCurrentValues() const {
            TResourceRawValues values = {};
            for (const TVSlotInfo *vslot : VDisksInGroup) {
                values += vslot->GetResourceCurrentValues();
            }
            return values;
        }

        NPDisk::EDeviceType GetCommonDeviceType() const {
            if (VDisksInGroup) {
                const NPDisk::EDeviceType type = VDisksInGroup.front()->PDisk->Kind.Type();
                for (const TVSlotInfo *vslot : VDisksInGroup) {
                    if (type != vslot->PDisk->Kind.Type()) {
                        return NPDisk::DEVICE_TYPE_UNKNOWN;
                    }
                }
                return type;
            } else {
                return NPDisk::DEVICE_TYPE_UNKNOWN;
            }
        }

        void FillInGroupParameters(NKikimrBlobStorage::TEvControllerSelectGroupsResult::TGroupParameters *params) const {
            if (GroupMetrics) {
                params->MergeFrom(GroupMetrics->GetGroupParameters());
            } else {
                FillInResources(params->MutableAssuredResources(), true);
                FillInResources(params->MutableCurrentResources(), false);
                FillInVDiskResources(params);
            }
        }

        void FillInResources(NKikimrBlobStorage::TEvControllerSelectGroupsResult::TGroupParameters::TResources *pb, bool countMaxSlots) const {
            // count minimum params for each of slots assuming they are shared fairly between all the slots (expected or currently created)
            std::optional<ui64> size;
            std::optional<double> iops;
            std::optional<ui64> readThroughput;
            std::optional<ui64> writeThroughput;
            std::optional<double> occupancy;
            for (const TVSlotInfo *vslot : VDisksInGroup) {
                const TPDiskInfo *pdisk = vslot->PDisk;
                const auto& metrics = pdisk->Metrics;
                const ui32 shareFactor = countMaxSlots ? pdisk->ExpectedSlotCount : pdisk->NumActiveSlots;
                ui64 vdiskSlotSize = 0;
                if (metrics.HasEnforcedDynamicSlotSize()) {
                    vdiskSlotSize = metrics.GetEnforcedDynamicSlotSize();
                } else if (metrics.GetTotalSize()) {
                    vdiskSlotSize = metrics.GetTotalSize() / shareFactor;
                }
                if (vdiskSlotSize) {
                    size = Min(size.value_or(Max<ui64>()), vdiskSlotSize);
                }
                if (metrics.HasMaxIOPS()) {
                    iops = Min(iops.value_or(Max<double>()), metrics.GetMaxIOPS() * 100 / shareFactor * 0.01);
                }
                if (metrics.HasMaxReadThroughput()) {
                    readThroughput = Min(readThroughput.value_or(Max<ui64>()), metrics.GetMaxReadThroughput() / shareFactor);
                }
                if (metrics.HasMaxWriteThroughput()) {
                    writeThroughput = Min(writeThroughput.value_or(Max<ui64>()), metrics.GetMaxWriteThroughput() / shareFactor);
                }
                if (const auto& vm = vslot->Metrics; vm.HasOccupancy()) {
                    occupancy = Max(occupancy.value_or(0), vm.GetOccupancy());
                }
            }

            // and recalculate it to the total size of the group according to the erasure
            TBlobStorageGroupType type(ErasureSpecies);
            const double factor = (double)VDisksInGroup.size() * type.DataParts() / type.TotalPartCount();
            if (size) {
                pb->SetSpace(*size * factor);
            }
            if (iops) {
                pb->SetIOPS(*iops * VDisksInGroup.size() / type.TotalPartCount());
            }
            if (readThroughput) {
                pb->SetReadThroughput(*readThroughput * factor);
            }
            if (writeThroughput) {
                pb->SetWriteThroughput(*writeThroughput * factor);
            }
            if (occupancy) {
                pb->SetOccupancy(*occupancy);
            }
        }

        void FillInVDiskResources(NKikimrBlobStorage::TEvControllerSelectGroupsResult::TGroupParameters *pb) const {
            TBlobStorageGroupType type(ErasureSpecies);
            const double f = (double)VDisksInGroup.size() * type.DataParts() / type.TotalPartCount();
            for (const TVSlotInfo *vslot : VDisksInGroup) {
                const auto& m = vslot->Metrics;
                if (m.HasAvailableSize()) {
                    pb->SetAvailableSize(Min<ui64>(pb->HasAvailableSize() ? pb->GetAvailableSize() : Max<ui64>(), f * m.GetAvailableSize()));
                }
                if (m.HasAllocatedSize()) {
                    pb->SetAllocatedSize(Max<ui64>(pb->HasAllocatedSize() ? pb->GetAllocatedSize() : 0, f * m.GetAllocatedSize()));
                }
                if (m.HasSpaceColor()) {
                    pb->SetSpaceColor(pb->HasSpaceColor() ? Max(pb->GetSpaceColor(), m.GetSpaceColor()) : m.GetSpaceColor());
                }
            }
        }

        void UpdateSeenOperational() {
            TBlobStorageGroupInfo::TGroupFailDomains failed(Topology.get());
            for (const TVSlotInfo *slot : VDisksInGroup) {
                if (!slot->IsOperational()) {
                    failed |= {Topology.get(), {(ui8)slot->RingIdx, (ui8)slot->FailDomainIdx, (ui8)slot->VDiskIdx}};
                }
            }
            if (Topology->QuorumChecker->CheckFailModelForGroupDomains(failed)) {
                SeenOperational = true;
            }
        }

        TStorageStatusFlags GetStorageStatusFlags() const {
            TStorageStatusFlags res;
            for (const TVSlotInfo *slot : VDisksInGroup) {
                if (const auto& m = slot->Metrics; m.HasStatusFlags()) {
                    res.Merge(m.GetStatusFlags());
                }
            }
            return res;
        }

        bool IsPhysicalGroup() const {
            return !BlobDepotId && DecommitStatus == NKikimrBlobStorage::TGroupDecommitStatus::NONE;
        }

        bool IsDecommitted() const {
            return DecommitStatus != NKikimrBlobStorage::TGroupDecommitStatus::NONE;
        }

        void OnCommit();
    };

    using TGroups = TMap<TGroupId, THolder<TGroupInfo>>;

    class TNodeInfo {
    public:
        using Table = Schema::Node;

        TActorId ConnectedServerId; // the latest ServerId who sent RegisterNode
        TActorId InterconnectSessionId;
        Table::NextPDiskID::Type NextPDiskID;
        TInstant LastConnectTimestamp;
        TInstant LastDisconnectTimestamp;
        // in-mem only
        std::map<TString, NPDisk::TDriveData> KnownDrives;
        THashSet<TGroupId> WaitingForGroups;
        THashSet<TGroupId> GroupsRequested;
        bool DeclarativePDiskManagement = false;

        template<typename T>
        static void Apply(TBlobStorageController* /*controller*/, T&& callback) {
            static TTableAdapter<Table, TNodeInfo,
                    Table::NextPDiskID,
                    Table::LastConnectTimestamp,
                    Table::LastDisconnectTimestamp
                > adapter(
                    &TNodeInfo::NextPDiskID,
                    &TNodeInfo::LastConnectTimestamp,
                    &TNodeInfo::LastDisconnectTimestamp
                );
            callback(&adapter);
        }

        TNodeInfo()
            : NextPDiskID(0)
        {}

        TNodeInfo(Table::NextPDiskID::Type nextPDiskID)
            : NextPDiskID(nextPDiskID)
        {}

    };

    TMap<ui32, TSet<ui32>> NodesAwaitingKeysForGroup;

    struct THostConfigInfo {
        struct TDriveKey {
            Schema::HostConfigDrive::HostConfigId::Type HostConfigId;
            Schema::HostConfigDrive::Path::Type Path;

            TDriveKey() = default;
            TDriveKey(const TDriveKey&) = default;
            TDriveKey(TDriveKey&&) = default;

            TDriveKey(Schema::HostConfigDrive::TKey::Type key) {
                std::tie(HostConfigId, Path) = std::move(key);
            }

            auto GetKey() const {
                return std::tie(HostConfigId, Path);
            }

            friend bool operator<(const TDriveKey &x, const TDriveKey &y) {
                return x.GetKey() < y.GetKey();
            }
        };

        struct TDriveInfo {
            using Table = Schema::HostConfigDrive;

            Table::TypeCol::Type Type;
            Table::SharedWithOs::Type SharedWithOs;
            Table::ReadCentric::Type ReadCentric;
            Table::Kind::Type Kind;
            TMaybe<Table::PDiskConfig::Type> PDiskConfig;

            template<typename T>
            static void Apply(TBlobStorageController* /*controller*/, T&& callback) {
                static TTableAdapter<Table, TDriveInfo,
                        Table::TypeCol,
                        Table::SharedWithOs,
                        Table::ReadCentric,
                        Table::Kind,
                        Table::PDiskConfig
                    > adapter(
                        &TDriveInfo::Type,
                        &TDriveInfo::SharedWithOs,
                        &TDriveInfo::ReadCentric,
                        &TDriveInfo::Kind,
                        &TDriveInfo::PDiskConfig
                    );
                callback(&adapter);
            }
        };

        using TDrives = TMap<TDriveKey, TDriveInfo>;

        using Table = Schema::HostConfig;

        Table::Name::Type Name;
        TMaybe<Table::Generation::Type> Generation;
        TDrives Drives;

        template<typename T>
        static void Apply(TBlobStorageController* /*controller*/, T&& callback) {
            static TTableAdapter<Table, THostConfigInfo,
                    Table::Name,
                    Table::Generation,
                    TInlineTable<TDrives, Schema::HostConfigDrive>
                > adapter(
                    &THostConfigInfo::Name,
                    &THostConfigInfo::Generation,
                    &THostConfigInfo::Drives
                );
            callback(&adapter);
        }
    };

    struct TBoxInfo {
        struct THostKey {
            Schema::BoxHostV2::BoxId::Type BoxId;
            Schema::BoxHostV2::Fqdn::Type Fqdn;
            Schema::BoxHostV2::IcPort::Type IcPort;

            THostKey() = default;
            THostKey(const THostKey&) = default;
            THostKey(THostKey&&) = default;

            THostKey(Schema::BoxHostV2::TKey::Type key) {
                std::tie(BoxId, Fqdn, IcPort) = std::move(key);
            }

            auto GetKey() const {
                return std::tie(BoxId, Fqdn, IcPort);
            }

            friend bool operator<(const THostKey &x, const THostKey &y) {
                return x.GetKey() < y.GetKey();
            }

            operator THostId() const {
                return {Fqdn, IcPort};
            }
        };

        struct THostInfo {
            using Table = Schema::BoxHostV2;

            Schema::BoxHostV2::HostConfigId::Type HostConfigId;
            TMaybe<Schema::Node::ID::Type> EnforcedNodeId;

            template<typename T>
            static void Apply(TBlobStorageController* /*controller*/, T&& callback) {
                static TTableAdapter<Table, THostInfo,
                        Table::HostConfigId,
                        Table::EnforcedNodeId
                    > adapter(
                        &THostInfo::HostConfigId,
                        &THostInfo::EnforcedNodeId
                    );
                callback(&adapter);
            }
        };

        using Table = Schema::Box;

        using TUserIds = TSet<Schema::BoxUser::TKey::Type>;
        using THosts = TMap<THostKey, THostInfo>;

        Table::Name::Type Name;
        TMaybe<Table::Generation::Type> Generation;
        TUserIds UserIds;
        THosts Hosts;

        template<typename T>
        static void Apply(TBlobStorageController* /*controller*/, T&& callback) {
            static TTableAdapter<Table, TBoxInfo,
                    Table::Name,
                    Table::Generation,
                    TInlineTable<TUserIds, Schema::BoxUser>,
                    TInlineTable<THosts, Schema::BoxHostV2>
                > adapter(
                    &TBoxInfo::Name,
                    &TBoxInfo::Generation,
                    &TBoxInfo::UserIds,
                    &TBoxInfo::Hosts
                );
            callback(&adapter);
        }
    };

    struct TStoragePoolInfo {
        using Table = Schema::BoxStoragePool;

        struct TPDiskFilter {
            Schema::BoxStoragePoolPDiskFilter::BoxId::Type BoxId{};
            Schema::BoxStoragePoolPDiskFilter::StoragePoolId::Type StoragePoolId{};
            TMaybe<Schema::BoxStoragePoolPDiskFilter::TypeCol::Type> Type;
            TMaybe<Schema::BoxStoragePoolPDiskFilter::SharedWithOs::Type> SharedWithOs;
            TMaybe<Schema::BoxStoragePoolPDiskFilter::ReadCentric::Type> ReadCentric;
            TMaybe<Schema::BoxStoragePoolPDiskFilter::Kind::Type> Kind;

            template<typename TRowset>
            static TPDiskFilter CreateFromRowset(const TRowset &rowset) {
                using T = Schema::BoxStoragePoolPDiskFilter;
                TPDiskFilter result;
                result.BoxId = rowset.template GetValue<T::BoxId>();
                result.StoragePoolId = rowset.template GetValue<T::StoragePoolId>();
                if (rowset.template HaveValue<T::TypeCol>()) {
                    result.Type = rowset.template GetValue<T::TypeCol>();
                }
                if (rowset.template HaveValue<T::SharedWithOs>()) {
                    result.SharedWithOs = rowset.template GetValue<T::SharedWithOs>();
                }
                if (rowset.template HaveValue<T::ReadCentric>()) {
                    result.ReadCentric = rowset.template GetValue<T::ReadCentric>();
                }
                if (rowset.template HaveValue<T::Kind>()) {
                    result.Kind = rowset.template GetValue<T::Kind>();
                }
                return result;
            }

            bool MatchPDisk(ui64 category, TMaybe<bool> sharedWithOs, TMaybe<bool> readCentric) const {
                TPDiskCategory c(category);

                // determine disk type in terms of configuration
                Schema::BoxStoragePoolPDiskFilter::TypeCol::Type type = PDiskTypeToPDiskType(c.Type());

                // obtain disk kind
                Schema::BoxStoragePoolPDiskFilter::Kind::Type kind = c.Kind();

                return (!Type || *Type == type)
                    && (!SharedWithOs || *SharedWithOs == sharedWithOs)
                    && (!ReadCentric || *ReadCentric == readCentric)
                    && (!Kind || *Kind == kind);
            }

            bool MatchPDisk(const TPDiskInfo& pdisk) const {
                return MatchPDisk(pdisk.Kind, pdisk.SharedWithOs, pdisk.ReadCentric);
            }

            void Output(IOutputStream& s) const {
                bool first = true;
                auto comma = [&] { return std::exchange(first, false) ? "" : ","; };
                if (const auto& x = Type) {
                    s << comma() << "Type:" << NKikimrBlobStorage::EPDiskType_Name(*x);
                }
                if (const auto& x = SharedWithOs) {
                    s << comma() << "SharedWithOs:" << (int)*x;
                }
                if (const auto& x = ReadCentric) {
                    s << comma() << "ReadCentric:" << (int)*x;
                }
                if (const auto& x = Kind) {
                    s << comma() << "Kind:" << *x;
                }
            }

            static TString ToString(const TSet<TPDiskFilter>& filters) {
                TStringStream s;
                for (auto it = filters.begin(); it != filters.end(); ++it) {
                    if (it != filters.begin()) {
                        s << "|";
                    }
                    it->Output(s);
                }
                return s.Str();
            }

            auto GetKey() const {
                return std::tie(BoxId, StoragePoolId, Type, SharedWithOs, ReadCentric, Kind);
            }

            friend bool operator <(const TPDiskFilter &x, const TPDiskFilter &y) {
                return x.GetKey() < y.GetKey();
            }

            Y_SAVELOAD_DEFINE(Type, SharedWithOs, ReadCentric, Kind);
        };

        Table::Name::Type Name;
        Table::ErasureSpecies::Type ErasureSpecies;
        TMaybe<Table::RealmLevelBegin::Type> RealmLevelBegin;
        TMaybe<Table::RealmLevelEnd::Type> RealmLevelEnd;
        TMaybe<Table::DomainLevelBegin::Type> DomainLevelBegin;
        TMaybe<Table::DomainLevelEnd::Type> DomainLevelEnd;
        TMaybe<Table::NumFailRealms::Type> NumFailRealms;
        TMaybe<Table::NumFailDomainsPerFailRealm::Type> NumFailDomainsPerFailRealm;
        TMaybe<Table::NumVDisksPerFailDomain::Type> NumVDisksPerFailDomain;
        Table::VDiskKind::Type VDiskKind;
        TMaybe<Table::SpaceBytes::Type> SpaceBytes;
        TMaybe<Table::WriteIOPS::Type> WriteIOPS;
        TMaybe<Table::WriteBytesPerSecond::Type> WriteBytesPerSecond;
        TMaybe<Table::ReadIOPS::Type> ReadIOPS;
        TMaybe<Table::ReadBytesPerSecond::Type> ReadBytesPerSecond;
        TMaybe<Table::InMemCacheBytes::Type> InMemCacheBytes;
        Table::Kind::Type Kind;
        Table::NumGroups::Type NumGroups;
        TMaybe<Table::Generation::Type> Generation;
        TMaybe<Table::EncryptionMode::Type> EncryptionMode; // null on old versions
        TMaybe<ui64> SchemeshardId;
        TMaybe<ui64> PathItemId;
        bool RandomizeGroupMapping;

        bool IsSameGeometry(const TStoragePoolInfo& other) const {
            return ErasureSpecies == other.ErasureSpecies
                && RealmLevelBegin == other.RealmLevelBegin
                && RealmLevelEnd == other.RealmLevelEnd
                && DomainLevelBegin == other.DomainLevelBegin
                && DomainLevelEnd == other.DomainLevelEnd
                && NumFailRealms == other.NumFailRealms
                && NumFailDomainsPerFailRealm == other.NumFailDomainsPerFailRealm
                && NumVDisksPerFailDomain == other.NumVDisksPerFailDomain;
        }

        bool HasGroupGeometry() const {
            return RealmLevelBegin || RealmLevelEnd || DomainLevelBegin || DomainLevelEnd || NumFailRealms ||
                NumFailDomainsPerFailRealm || NumVDisksPerFailDomain;
        }

        NKikimrBlobStorage::TGroupGeometry GetGroupGeometry() const {
            NKikimrBlobStorage::TGroupGeometry res;
            if (RealmLevelBegin) {
                res.SetRealmLevelBegin(*RealmLevelBegin);
            }
            if (RealmLevelEnd) {
                res.SetRealmLevelEnd(*RealmLevelEnd);
            }
            if (DomainLevelBegin) {
                res.SetDomainLevelBegin(*DomainLevelBegin);
            }
            if (DomainLevelEnd) {
                res.SetDomainLevelEnd(*DomainLevelEnd);
            }
            if (NumFailRealms) {
                res.SetNumFailRealms(*NumFailRealms);
            }
            if (NumFailDomainsPerFailRealm) {
                res.SetNumFailDomainsPerFailRealm(*NumFailDomainsPerFailRealm);
            }
            if (NumVDisksPerFailDomain) {
                res.SetNumVDisksPerFailDomain(*NumVDisksPerFailDomain);
            }
            return res;
        }

        bool HasUsagePattern() const {
            return SpaceBytes || WriteIOPS || WriteBytesPerSecond || ReadIOPS || ReadBytesPerSecond || InMemCacheBytes;
        }

        NKikimrBlobStorage::TGroupUsagePattern GetUsagePattern() const {
            NKikimrBlobStorage::TGroupUsagePattern res;
            if (SpaceBytes) {
                res.SetSpaceBytes(*SpaceBytes);
            }
            if (WriteIOPS) {
                res.SetWriteIOPS(*WriteIOPS);
            }
            if (WriteBytesPerSecond) {
                res.SetWriteBytesPerSecond(*WriteBytesPerSecond);
            }
            if (ReadIOPS) {
                res.SetReadIOPS(*ReadIOPS);
            }
            if (ReadBytesPerSecond) {
                res.SetReadBytesPerSecond(*ReadBytesPerSecond);
            }
            if (InMemCacheBytes) {
                res.SetInMemCacheBytes(*InMemCacheBytes);
            }
            return res;
        }

        using TUserIds = TSet<Schema::BoxStoragePoolUser::TKey::Type>;
        using TPDiskFilters = TSet<TPDiskFilter>;

        TUserIds UserIds;
        TPDiskFilters PDiskFilters;

        template<typename T>
        static void Apply(TBlobStorageController* /*controller*/, T&& callback) {
            static TTableAdapter<Table, TStoragePoolInfo,
                    Table::Name,
                    Table::ErasureSpecies,
                    Table::RealmLevelBegin,
                    Table::RealmLevelEnd,
                    Table::DomainLevelBegin,
                    Table::DomainLevelEnd,
                    Table::NumFailRealms,
                    Table::NumFailDomainsPerFailRealm,
                    Table::NumVDisksPerFailDomain,
                    Table::VDiskKind,
                    Table::SpaceBytes,
                    Table::WriteIOPS,
                    Table::WriteBytesPerSecond,
                    Table::ReadIOPS,
                    Table::ReadBytesPerSecond,
                    Table::InMemCacheBytes,
                    Table::Kind,
                    Table::NumGroups,
                    Table::Generation,
                    Table::EncryptionMode,
                    Table::SchemeshardId,
                    Table::PathItemId,
                    Table::RandomizeGroupMapping,
                    TInlineTable<TUserIds, Schema::BoxStoragePoolUser>,
                    TInlineTable<TPDiskFilters, Schema::BoxStoragePoolPDiskFilter>
                > adapter(
                    &TStoragePoolInfo::Name,
                    &TStoragePoolInfo::ErasureSpecies,
                    &TStoragePoolInfo::RealmLevelBegin,
                    &TStoragePoolInfo::RealmLevelEnd,
                    &TStoragePoolInfo::DomainLevelBegin,
                    &TStoragePoolInfo::DomainLevelEnd,
                    &TStoragePoolInfo::NumFailRealms,
                    &TStoragePoolInfo::NumFailDomainsPerFailRealm,
                    &TStoragePoolInfo::NumVDisksPerFailDomain,
                    &TStoragePoolInfo::VDiskKind,
                    &TStoragePoolInfo::SpaceBytes,
                    &TStoragePoolInfo::WriteIOPS,
                    &TStoragePoolInfo::WriteBytesPerSecond,
                    &TStoragePoolInfo::ReadIOPS,
                    &TStoragePoolInfo::ReadBytesPerSecond,
                    &TStoragePoolInfo::InMemCacheBytes,
                    &TStoragePoolInfo::Kind,
                    &TStoragePoolInfo::NumGroups,
                    &TStoragePoolInfo::Generation,
                    &TStoragePoolInfo::EncryptionMode,
                    &TStoragePoolInfo::SchemeshardId,
                    &TStoragePoolInfo::PathItemId,
                    &TStoragePoolInfo::RandomizeGroupMapping,
                    &TStoragePoolInfo::UserIds,
                    &TStoragePoolInfo::PDiskFilters
                );
            callback(&adapter);
        }
    };

    struct TSerial {
        TString Serial;

        TSerial(const TString& serial)
            : Serial(serial)
        {}

        auto GetKey() const {
            return std::tie(Serial);
        }

        operator TString() const {
            return Serial;
        }

        friend bool operator<(const TSerial &x, const TSerial &y) {
            return x.GetKey() < y.GetKey();
        }

        friend bool operator==(const TSerial &x, const TSerial &y) {
            return x.GetKey() == y.GetKey();
        }

        friend bool operator!=(const TSerial &x, const TSerial &y) {
            return !(x == y);
        }
    };

    struct TDriveSerialInfo {
        using Table = Schema::DriveSerial;

        Table::BoxId::Type BoxId;
        TMaybe<Table::NodeId::Type> NodeId;
        TMaybe<Table::PDiskId::Type> PDiskId;
        TMaybe<Table::Guid::Type> Guid;
        Table::LifeStage::Type LifeStage = NKikimrBlobStorage::TDriveLifeStage::FREE;
        Table::Kind::Type Kind = 0;
        Table::PDiskType::Type PDiskType = PDiskTypeToPDiskType(NPDisk::DEVICE_TYPE_UNKNOWN);
        TMaybe<Table::PDiskConfig::Type> PDiskConfig;
        TMaybe<Table::Path::Type> Path;

        TDriveSerialInfo() = default;
        TDriveSerialInfo(const TDriveSerialInfo&) = default;

        TDriveSerialInfo(Table::BoxId::Type boxId)
          : BoxId(boxId)
        {}

        template<typename T>
        static void Apply(TBlobStorageController* /*controller*/, T&& callback) {
            static TTableAdapter<Table, TDriveSerialInfo,
                    Table::BoxId,
                    Table::NodeId,
                    Table::PDiskId,
                    Table::Guid,
                    Table::LifeStage,
                    Table::Kind,
                    Table::PDiskType,
                    Table::PDiskConfig,
                    Table::Path
                > adapter(
                    &TDriveSerialInfo::BoxId,
                    &TDriveSerialInfo::NodeId,
                    &TDriveSerialInfo::PDiskId,
                    &TDriveSerialInfo::Guid,
                    &TDriveSerialInfo::LifeStage,
                    &TDriveSerialInfo::Kind,
                    &TDriveSerialInfo::PDiskType,
                    &TDriveSerialInfo::PDiskConfig,
                    &TDriveSerialInfo::Path
                );
            callback(&adapter);
        }

        void OnCommit() {}
        void OnClone(const THolder<TDriveSerialInfo>&) {}
    };

    struct TBlobDepotDeleteQueueInfo {
        using Table = Schema::BlobDepotDeleteQueue;

        TMaybe<Table::HiveId::Type> HiveId;
        TMaybe<Table::BlobDepotId::Type> BlobDepotId;
        TActorId VirtualGroupSetupMachineId;

        TBlobDepotDeleteQueueInfo() = default;

        TBlobDepotDeleteQueueInfo(TMaybe<Table::HiveId::Type> hiveId, TMaybe<Table::BlobDepotId::Type> blobDepotId)
            : HiveId(std::move(hiveId))
            , BlobDepotId(std::move(blobDepotId))
        {}

        template<typename T>
        static void Apply(TBlobStorageController* /*controller*/, T&& callback) {
            static TTableAdapter<Table, TBlobDepotDeleteQueueInfo,
                    Table::HiveId,
                    Table::BlobDepotId
                > adapter(
                    &TBlobDepotDeleteQueueInfo::HiveId,
                    &TBlobDepotDeleteQueueInfo::BlobDepotId
                );
            callback(&adapter);
        }
    };

    struct THostRecord {
        TNodeId NodeId;
        TNodeLocation Location;

        THostRecord(const TEvInterconnect::TNodeInfo& nodeInfo)
            : NodeId(nodeInfo.NodeId)
            , Location(nodeInfo.Location)
        {}
    };

    class THostRecordMapImpl {
        THashMap<THostId, THostRecord> HostIdToRecord;
        THashMap<TNodeId, THostId> NodeIdToHostId;
        THashMultiMap<TString, TNodeId> FqdnToNodeId;

    public:
        THostRecordMapImpl() = default;

        THostRecordMapImpl(TEvInterconnect::TEvNodesInfo *msg) {
            for (const TEvInterconnect::TNodeInfo& nodeInfo : msg->Nodes) {
                const THostId hostId(nodeInfo.Host, nodeInfo.Port);
                NodeIdToHostId.emplace(nodeInfo.NodeId, hostId);
<<<<<<< HEAD
                FqdnToNodeId.emplace(nodeInfo.Host, nodeInfo.NodeId);
                HostIdToRecord.emplace(hostId, std::move(nodeInfo));
=======
                HostIdToRecord.emplace(hostId, nodeInfo);
>>>>>>> 70882812
            }
        }

        const TNodeLocation& GetLocation(TNodeId nodeId) const {
            if (auto it = NodeIdToHostId.find(nodeId); it != NodeIdToHostId.end()) {
                if (auto hostIt = HostIdToRecord.find(it->second); hostIt != HostIdToRecord.end()) {
                    return hostIt->second.Location;
                }
            }
            Y_ABORT();
        }

        TMaybe<TNodeId> ResolveNodeId(const THostId& hostId) const {
            if (const auto it = HostIdToRecord.find(hostId); it != HostIdToRecord.end()) {
                return it->second.NodeId;
            } else {
                return {};
            }
        }

        TMaybe<TNodeId> ResolveNodeId(const TBoxInfo::THostKey& key, const TBoxInfo::THostInfo& info) const {
            return info.EnforcedNodeId ? info.EnforcedNodeId : ResolveNodeId(key);
        }

        TMaybe<THostId> GetHostId(TNodeId nodeId) const {
            if (const auto it = NodeIdToHostId.find(nodeId); it != NodeIdToHostId.end()) {
                return it->second;
            } else {
                return {};
            }
        }

        auto ResolveNodeId(const TString& fqdn) const {
            return FqdnToNodeId.equal_range(fqdn);
        }

        auto begin() const {
            return HostIdToRecord.begin();
        }

        auto end() const {
            return HostIdToRecord.end();
        }
    };

    using THostRecordMap = std::shared_ptr<THostRecordMapImpl>;

private:
    TString InstanceId;
    std::shared_ptr<std::atomic_uint64_t> SelfHealUnreassignableGroups = std::make_shared<std::atomic_uint64_t>();
    TMaybe<TActorId> MigrationId;
    TVSlots VSlots; // ordering is important
    TPDisks PDisks; // ordering is important
    TMap<TSerial, THolder<TDriveSerialInfo>> DrivesSerials;
    TGroups GroupMap;
    THashMap<TGroupId, TGroupInfo*> GroupLookup;
    TMap<TGroupSpecies, TVector<TGroupId>> IndexGroupSpeciesToGroup;
    TMap<TNodeId, TNodeInfo> Nodes;
    Schema::Group::ID::Type NextGroupID = Schema::Group::ID::Type::Zero();
    Schema::Group::ID::Type NextVirtualGroupId = Schema::Group::ID::Type::Zero();
    Schema::State::NextStoragePoolId::Type NextStoragePoolId = 0;
    ui32 DefaultMaxSlots = 0;
    ui32 PDiskSpaceMarginPromille = 0;
    ui32 GroupReserveMin = 0;
    ui32 GroupReservePart = 0;
    ui32 MaxScrubbedDisksAtOnce = 0;
    TTabletCountersBase* TabletCounters;
    TAutoPtr<TTabletCountersBase> TabletCountersPtr;
    TActorId ResponsivenessActorID;
    TTabletResponsivenessPinger* ResponsivenessPinger;
    TMap<THostConfigId, THostConfigInfo> HostConfigs;
    TMap<TBoxId, TBoxInfo> Boxes;
    TMap<TBoxStoragePoolId, TStoragePoolInfo> StoragePools;
    TMultiMap<TBoxStoragePoolId, TGroupId> StoragePoolGroups;
    TMap<TGroupId, TBlobDepotDeleteQueueInfo> BlobDepotDeleteQueue;
    ui64 NextOperationLogIndex = 1;
    TActorId StatProcessorActorId;
    TInstant LastMetricsCommit;
    bool SelfHealEnable = false;
    bool UseSelfHealLocalPolicy = false;
    bool TryToRelocateBrokenDisksLocallyFirst = false;
    bool DonorMode = false;
    TDuration ScrubPeriodicity;
    NKikimrBlobStorage::TStorageConfig StorageConfig;
    THashMap<TPDiskId, std::reference_wrapper<const NKikimrBlobStorage::TNodeWardenServiceSet::TPDisk>> StaticPDiskMap;
    THashMap<TPDiskId, ui32> StaticPDiskSlotUsage;
    std::unique_ptr<TStoragePoolStat> StoragePoolStat;
    bool StopGivingGroups = false;
    bool GroupLayoutSanitizerEnabled = false;
    bool AllowMultipleRealmsOccupation = true;
    bool StorageConfigObtained = false;
    bool Loaded = false;
    std::shared_ptr<TControlWrapper> EnableSelfHealWithDegraded;

    std::set<std::tuple<TGroupId, TNodeId>> GroupToNode;

    NKikimrBlobStorage::TSerialManagementStage::E SerialManagementStage
            = NKikimrBlobStorage::TSerialManagementStage::DISCOVER_SERIAL;

    NKikimrBlobStorage::TPDiskSpaceColor::E PDiskSpaceColorBorder
            = NKikimrBlobStorage::TPDiskSpaceColor::GREEN;

    TActorId SystemViewsCollectorId;

    // a set of VSlots with LastSeenReady != TInstant::Zero()
    std::unordered_set<TVSlotId, THash<TVSlotId>> NotReadyVSlotIds;

    friend class TConfigState;

    class TNodeWardenUpdateNotifier;

    struct TEvPrivate {
        enum EEv {
            EvUpdateSystemViews = EventSpaceBegin(TEvents::ES_PRIVATE),
            EvUpdateSelfHealCounters,
            EvDropDonor,
            EvScrub,
            EvVSlotReadyUpdate,
            EvVSlotNotReadyHistogramUpdate,
            EvProcessIncomingEvent,
            EvUpdateHostRecords,
        };

        struct TEvUpdateSystemViews : public TEventLocal<TEvUpdateSystemViews, EvUpdateSystemViews> {};
        struct TEvUpdateSelfHealCounters : TEventLocal<TEvUpdateSelfHealCounters, EvUpdateSelfHealCounters> {};

        struct TEvDropDonor : TEventLocal<TEvDropDonor, EvDropDonor> {
            std::vector<TVSlotId> VSlotIds;
        };

        struct TEvScrub : TEventLocal<TEvScrub, EvScrub> {};
        struct TEvVSlotReadyUpdate : TEventLocal<TEvVSlotReadyUpdate, EvVSlotReadyUpdate> {};
        struct TEvVSlotNotReadyHistogramUpdate : TEventLocal<TEvVSlotNotReadyHistogramUpdate, EvVSlotNotReadyHistogramUpdate> {};

        struct TEvUpdateHostRecords : TEventLocal<TEvUpdateHostRecords, EvUpdateHostRecords> {
            THostRecordMap HostRecords;

            TEvUpdateHostRecords(THostRecordMap hostRecords)
                : HostRecords(std::move(hostRecords))
            {}
        };
    };

    static constexpr TDuration UpdateSystemViewsPeriod = TDuration::Seconds(5);

    std::unordered_set<TPDiskId, THash<TPDiskId>> SysViewChangedPDisks;
    std::unordered_set<TVSlotId, THash<TVSlotId>> SysViewChangedVSlots;
    std::unordered_set<TGroupId, THash<TGroupId>> SysViewChangedGroups;
    std::unordered_set<TBoxStoragePoolId, THash<TBoxStoragePoolId>> SysViewChangedStoragePools;
    bool SysViewChangedSettings = false;

    IActor* CreateSystemViewsCollector();
    void UpdateSystemViews();

    bool CommitConfigUpdates(TConfigState& state, bool suppressFailModelChecking, bool suppressDegradedGroupsChecking,
        bool suppressDisintegratedGroupsChecking, TTransactionContext& txc, TString *errorDescription,
        NKikimrBlobStorage::TConfigResponse *response = nullptr);

    void CommitSelfHealUpdates(TConfigState& state);
    void CommitScrubUpdates(TConfigState& state, TTransactionContext& txc);
    void CommitStoragePoolStatUpdates(TConfigState& state);
    void CommitSysViewUpdates(TConfigState& state);

    void InitializeSelfHealState();
    void FillInSelfHealGroups(TEvControllerUpdateSelfHealInfo& msg, TConfigState *state);
    void PushStaticGroupsToSelfHeal();
    void ProcessVDiskStatus(const google::protobuf::RepeatedPtrField<NKikimrBlobStorage::TVDiskStatus>& s);

    void UpdateSelfHealCounters();

    void ValidateInternalState();

    const TVSlotInfo* FindAcceptor(const TVSlotInfo& donor) {
        Y_ABORT_UNLESS(donor.Mood == TMood::Donor);
        TGroupInfo *group = FindGroup(donor.GroupId);
        Y_ABORT_UNLESS(group);
        const ui32 orderNumber = group->Topology->GetOrderNumber(donor.GetShortVDiskId());
        const TVSlotInfo *acceptor = group->VDisksInGroup[orderNumber];
        Y_ABORT_UNLESS(donor.GroupId == acceptor->GroupId && donor.GroupGeneration < acceptor->GroupGeneration &&
            donor.GetShortVDiskId() == acceptor->GetShortVDiskId());
        return acceptor;
    }

    TVSlotInfo* FindVSlot(TVSlotId id) {
        auto it = VSlots.find(id);
        return it != VSlots.end() ? it->second.Get() : nullptr;
    }

    TVSlotInfo* FindVSlot(TVDiskID id) { // GroupGeneration may be zero
        if (TGroupInfo *group = FindGroup(id.GroupID); group && !group->VDisksInGroup.empty()) {
            Y_ABORT_UNLESS(group->Topology->IsValidId(id));
            const ui32 index = group->Topology->GetOrderNumber(id);
            const TVSlotInfo *slot = group->VDisksInGroup[index];
            Y_ABORT_UNLESS(slot->GetShortVDiskId() == TVDiskIdShort(id)); // sanity check
            if (id.GroupGeneration == 0 || id.GroupGeneration == slot->GroupGeneration) {
                return const_cast<TVSlotInfo*>(slot);
            }
        }
        return nullptr;
    }

    bool HasScrubVSlot(TVSlotId id) {
        if (TVSlotInfo *slot = FindVSlot(id); slot && !slot->IsBeingDeleted()) {
            return true;
        } else {
            return StaticVSlots.count(id);
        }
    }

    template <typename... Types>
    TVSlotInfo& AddVSlot(TVSlotId id, Types... values) {
        SysViewChangedVSlots.insert(id);
        return *VSlots.emplace(id, MakeHolder<TVSlotInfo>(id, std::forward<Types>(values)...)).first->second;
    }

    ////////////////////////////////////////////////////////////////////////////////////////////////////////////////////
    // GROUP ACCESS

    TGroupInfo* FindGroup(TGroupId id) {
        if (const auto it = GroupLookup.find(id); it != GroupLookup.end()) {
            Y_DEBUG_ABORT_UNLESS(GroupMap[id].Get() == it->second && it->second);
            return it->second;
        } else {
            Y_DEBUG_ABORT_UNLESS(!GroupMap.count(id));
            return nullptr;
        }
    }

    template <typename... Types>
    TGroupInfo& AddGroup(TGroupId id, Types&&... values) {
        SysViewChangedGroups.insert(id);
        auto&& [it, inserted] = GroupMap.emplace(id, MakeHolder<TGroupInfo>(id, std::forward<Types>(values)...));
        Y_ABORT_UNLESS(inserted);
        GroupLookup.emplace(id, it->second.Get());
        return *it->second;
    }

    ////////////////////////////////////////////////////////////////////////////////////////////////////////////////////
    // NODE ACCESS

    TNodeInfo* FindNode(TNodeId id) {
        auto it = Nodes.find(id);
        if (it == Nodes.end())
            return nullptr;
        return &it->second;
    }

    TNodeInfo& GetNode(TNodeId id) {
        auto it = Nodes.find(id);
        if (it == Nodes.end()) {
            it = Nodes.emplace(id, TNodeInfo()).first;
        }
        return it->second;
    }

    bool AddNode(TNodeId id, const TNodeInfo& info) {
        return Nodes.emplace(id, info).second;
    }

    TPDiskInfo* FindPDisk(TPDiskId id) {
        auto it = PDisks.find(id);
        return it != PDisks.end() ? it->second.Get() : nullptr;
    }

    template<typename... Types>
    TPDiskInfo& AddPDisk(TPDiskId id, Types&&... values) {
        SysViewChangedPDisks.insert(id);
        auto&& [it, inserted] = PDisks.emplace(id, MakeHolder<TPDiskInfo>(std::forward<Types>(values)...));
        Y_ABORT_UNLESS(inserted);
        return *it->second;
    }

    //TGroupStatusTracker GroupStatusTracker;
    TDeque<TAutoPtr<IEventHandle>> InitQueue;
    THashMap<Schema::Group::Owner::Type, Schema::Group::ID::Type> OwnerIdIdxToGroup;

    void ReadGroups(TSet<ui32>& groupIDsToRead, bool discard, TEvBlobStorage::TEvControllerNodeServiceSetUpdate *result,
            TNodeId nodeId);

    void ReadPDisk(const TPDiskId& pdiskId, const TPDiskInfo& pdisk,
            TEvBlobStorage::TEvControllerNodeServiceSetUpdate *result,
            const NKikimrBlobStorage::EEntityStatus entityStatus);

    void ReadVSlot(const TVSlotInfo& vslot, TEvBlobStorage::TEvControllerNodeServiceSetUpdate *result);

    void DefaultSignalTabletActive(const TActorContext&) override
    {} // do nothing, we will signal tablet active explicitly after initialization

    void PassAway() override {
        if (ResponsivenessPinger) {
            ResponsivenessPinger->Detach(TActivationContext::ActorContextFor(ResponsivenessActorID));
            ResponsivenessPinger = nullptr;
        }
        for (TActorId *ptr : {&SelfHealId, &StatProcessorActorId, &SystemViewsCollectorId}) {
            if (const TActorId actorId = std::exchange(*ptr, {})) {
                TActivationContext::Send(new IEventHandle(TEvents::TSystem::Poison, 0, actorId, SelfId(), nullptr, 0));
            }
        }
        for (const auto& [id, info] : GroupMap) {
            if (const auto& actorId = info->VirtualGroupSetupMachineId) {
                TActivationContext::Send(new IEventHandle(TEvents::TSystem::Poison, 0, actorId, SelfId(), nullptr, 0));
            }
        }
        for (const auto& [groupId, info] : BlobDepotDeleteQueue) {
            if (const auto& actorId = info.VirtualGroupSetupMachineId) {
                TActivationContext::Send(new IEventHandle(TEvents::TSystem::Poison, 0, actorId, SelfId(), nullptr, 0));
            }
        }
        TActivationContext::Send(new IEventHandle(TEvents::TSystem::Unsubscribe, 0, GetNameserviceActorId(), SelfId(),
            nullptr, 0));
        TActivationContext::Send(new IEventHandle(TEvents::TSystem::Unsubscribe, 0, MakeBlobStorageNodeWardenID(SelfId().NodeId()),
            SelfId(), nullptr, 0));
        return TActor::PassAway();
    }

    void OnDetach(const TActorContext&) override {
        STLOG(PRI_DEBUG, BS_CONTROLLER, BSC02, "OnDetach");
        PassAway();
    }

    void OnTabletDead(TEvTablet::TEvTabletDead::TPtr &ev, const TActorContext&) override {
        STLOG(PRI_DEBUG, BS_CONTROLLER, BSC03, "OnTabletDead", (Event, ev->Get()->ToString()));
        PassAway();
    }

    void Execute(TAutoPtr<ITransaction> tx) {
        TTabletExecutedFlat::Execute(tx, TActivationContext::AsActorContext());
    }

    void Execute(std::unique_ptr<ITransaction> tx) {
        TTabletExecutedFlat::Execute(tx.release(), TActivationContext::AsActorContext());
    }

    void OnActivateExecutor(const TActorContext&) override;

    void Handle(TEvNodeWardenStorageConfig::TPtr ev);
    void Handle(TEvents::TEvUndelivered::TPtr ev);
    void ApplyStorageConfig();
    void Handle(TEvBlobStorage::TEvControllerConfigResponse::TPtr ev);

    bool OnRenderAppHtmlPage(NMon::TEvRemoteHttpInfo::TPtr ev, const TActorContext&) override;
    void ProcessPostQuery(const NActorsProto::TRemoteHttpInfo& query, TActorId sender);

    void RenderResourceValues(IOutputStream& out, const TResourceRawValues& current);
    void RenderHeader(IOutputStream& out);
    void RenderFooter(IOutputStream& out);
    void RenderMonPage(IOutputStream& out);
    void RenderInternalTables(IOutputStream& out, const TString& table);
    void RenderVirtualGroups(IOutputStream& out);
    void RenderGroupDetail(IOutputStream &out, TGroupId groupId);
    void RenderGroupsInStoragePool(IOutputStream &out, const TBoxStoragePoolId& id);
    void RenderVSlotTable(IOutputStream& out, std::function<void()> callback);
    void RenderVSlotRow(IOutputStream& out, const TVSlotInfo& slot);
    void RenderGroupTable(IOutputStream& out, std::function<void()> callback);
    void RenderGroupRow(IOutputStream& out, const TGroupInfo& group);

    void Enqueue(STFUNC_SIG) override {
        STLOG(PRI_DEBUG, BS_CONTROLLER, BSC04, "Enqueue", (TabletID, TabletID()), (Type, ev->GetTypeRewrite()),
            (Event, ev->ToString()));
        InitQueue.push_back(ev);
    }

    THostRecordMap HostRecords;
    void Handle(TEvInterconnect::TEvNodesInfo::TPtr &ev);

public:
    // Self-heal actor's main purpose is to monitor FAULTY pdisks and to slightly move groups out of them; every move
    // should not render group unusable, also it should not exceed its fail model. It also takes into account replication
    // broker features such as only one vslot over PDisk is being replicated at a moment.
    //
    // It interacts with BS_CONTROLLER and group observer (which provides information about group state on a per-vdisk
    // basis). BS_CONTROLLER reports faulty PDisks and all involved groups in a push notification manner.
    IActor *CreateSelfHealActor();
    TActorId SelfHealId;

    bool IsGroupLayoutSanitizerEnabled() const {
        return GroupLayoutSanitizerEnabled;
    }

    // For test purposes, required for self heal actor
    void CreateEmptyHostRecordsMap() {
        HostRecords = std::make_shared<THostRecordMapImpl>();
    }

    ui64 NextConfigTxSeqNo = 1;

private:
    ////////////////////////////////////////////////////////////////////////////////////////////////////////////////////
    // Online state
    void Handle(TEvBlobStorage::TEvControllerRegisterNode::TPtr &ev);
    void Handle(TEvBlobStorage::TEvControllerGetGroup::TPtr &ev);
    void Handle(TEvBlobStorage::TEvControllerSelectGroups::TPtr &ev);
    void Handle(TEvBlobStorage::TEvControllerUpdateDiskStatus::TPtr &ev);
    void Handle(TEvBlobStorage::TEvControllerUpdateGroupStat::TPtr &ev);
    void Handle(TEvBlobStorage::TEvControllerGroupMetricsExchange::TPtr &ev);
    void Handle(TEvBlobStorage::TEvControllerUpdateNodeDrives::TPtr &ev);
    void Handle(TEvControllerCommitGroupLatencies::TPtr &ev);
    void Handle(TEvBlobStorage::TEvRequestControllerInfo::TPtr &ev);
    void Handle(TEvBlobStorage::TEvControllerNodeReport::TPtr &ev);
    void Handle(TEvBlobStorage::TEvControllerConfigRequest::TPtr &ev);
    void Handle(TEvBlobStorage::TEvControllerProposeGroupKey::TPtr &ev);
    void ForwardToSystemViewsCollector(STATEFN_SIG);
    void Handle(TEvPrivate::TEvUpdateSystemViews::TPtr &ev);

    ////////////////////////////////////////////////////////////////////////////////////////////////////////////////////
    // Scrub handling

    class TScrubState {
        friend class TBlobStorageController;
        friend class TTxScrubCommit;
        class TImpl;
        std::unique_ptr<TImpl> Impl;

    public:
        TScrubState(TBlobStorageController *self);
        ~TScrubState();
        void HandleTimer();
        void Clear();
        void AddItem(TVSlotId vslotId, std::optional<TString> state, TInstant scrubCycleStartTime,
            TInstant scrubCycleFinishTime, std::optional<bool> success);
        void OnDeletePDisk(TPDiskId pdiskId);
        void OnDeleteVSlot(TVSlotId vslotId, TTransactionContext& txc);
        void OnDeleteGroup(TGroupId groupId);
        void Render(IOutputStream& str);
        void OnNodeDisconnected(TNodeId nodeId);
        void OnScrubPeriodicityChange();
        void OnMaxScrubbedDisksAtOnceChange();
        void UpdateVDiskState(const TVSlotInfo *vslot);
    };

    TScrubState ScrubState;

    void Handle(TEvBlobStorage::TEvControllerScrubQueryStartQuantum::TPtr ev);
    void Handle(TEvBlobStorage::TEvControllerScrubQuantumFinished::TPtr ev);
    void Handle(TEvBlobStorage::TEvControllerScrubReportQuantumInProgress::TPtr ev);

    void IssueInitialGroupContent();

    ////////////////////////////////////////////////////////////////////////////////////////////////////////////////////
    // Metric collection

    struct TSelectGroupsQueueItem {
        TActorId RespondTo;
        ui64 Cookie;
        THolder<TEvBlobStorage::TEvControllerSelectGroupsResult> Event;
        TSet<TPDiskId> BlockedPDisks;

        TSelectGroupsQueueItem(TActorId respondTo, ui64 cookie, THolder<TEvBlobStorage::TEvControllerSelectGroupsResult> event)
            : RespondTo(respondTo)
            , Cookie(cookie)
            , Event(std::move(event))
        {}
    };

    struct TPDiskToQueueComp {
        using TIterator = TList<TSelectGroupsQueueItem>::iterator;
        using T = std::pair<TPDiskId, TIterator>;

        static void *IteratorToPtr(const TIterator& x) {
            return x == TIterator() ? nullptr : &*x;
        }

        bool operator ()(const TIterator& x, const TIterator& y) const {
            return IteratorToPtr(x) < IteratorToPtr(y);
        }

        bool operator ()(const T& x, const T& y) const {
            return x.first < y.first || (x.first == y.first && (*this)(x.second, y.second));
        }
    };

    TList<TSelectGroupsQueueItem> SelectGroupsQueue;
    TSet<std::pair<TPDiskId, TList<TSelectGroupsQueueItem>::iterator>, TPDiskToQueueComp> PDiskToQueue;

    void ProcessSelectGroupsQueueItem(TList<TSelectGroupsQueueItem>::iterator it);

    void NotifyNodesAwaitingKeysForGroups(ui32 groupId);
    ITransaction* CreateTxInitScheme();
    ITransaction* CreateTxMigrate();
    ITransaction* CreateTxLoadEverything();
    ITransaction* CreateTxUpdateSeenOperational(TVector<TGroupId> groups);

    struct TVDiskAvailabilityTiming {
        TVSlotId VSlotId;
        TInstant LastSeenReady;
        TInstant LastGotReplicating;
        TDuration ReplicationTime;

        TVDiskAvailabilityTiming() = default;
        TVDiskAvailabilityTiming(const TVDiskAvailabilityTiming&) = default;
        TVDiskAvailabilityTiming& operator=(const TVDiskAvailabilityTiming&) = default;

        TVDiskAvailabilityTiming(const TVSlotInfo& vslot)
            : VSlotId(vslot.VSlotId)
            , LastSeenReady(vslot.LastSeenReady)
            , LastGotReplicating(vslot.LastGotReplicating)
            , ReplicationTime(vslot.ReplicationTime)
        {}
    };
    ITransaction* CreateTxUpdateLastSeenReady(std::vector<TVDiskAvailabilityTiming> timingQ);

    void Handle(TEvPrivate::TEvDropDonor::TPtr ev);

    void AllocatePDiskWithSerial(TConfigState& state, ui32 nodeId, const TSerial& serial, TDriveSerialInfo *driveInfo);
    void ValidatePDiskWithSerial(TConfigState& state, ui32 nodeId, const TSerial& serial, const TDriveSerialInfo& driveInfo,
            std::function<TDriveSerialInfo*()> getMutableItem);
    void FitPDisksForUserConfig(TConfigState &state);
    void FitGroupsForUserConfig(TConfigState &state, ui32 availabilityDomainId,
        const NKikimrBlobStorage::TConfigRequest& cmd, std::deque<ui64> expectedSlotSize,
        NKikimrBlobStorage::TConfigResponse::TStatus& status);

public:
    static constexpr NKikimrServices::TActivity::EType ActorActivityType() {
        return NKikimrServices::TActivity::BS_CONTROLLER_ACTOR;
    }

    TBlobStorageController(const TActorId &tablet, TTabletStorageInfo *info)
        : TActor(&TThis::StateInit)
        , TTabletExecutedFlat(info, tablet, new NMiniKQL::TMiniKQLFactory)
        , ResponsivenessPinger(nullptr)
        , ScrubState(this)
    {
        using namespace NBlobStorageController;
        TabletCountersPtr.Reset(new TProtobufTabletCounters<
            ESimpleCounters_descriptor,
            ECumulativeCounters_descriptor,
            EPercentileCounters_descriptor,
            ETxTypes_descriptor
        >());
        TabletCounters = TabletCountersPtr.Get();
    }

    STFUNC(StateInit) {
        STLOG(PRI_DEBUG, BS_CONTROLLER, BSC05, "StateInit event", (Type, ev->GetTypeRewrite()),
            (Event, ev->ToString()));
        switch (ev->GetTypeRewrite()) {
            hFunc(TEvInterconnect::TEvNodesInfo, Handle);
            hFunc(TEvNodeWardenStorageConfig, Handle);
            hFunc(TEvents::TEvUndelivered, Handle);
            default:
                StateInitImpl(ev, SelfId());
        }
    }

    std::multimap<ui32, std::unique_ptr<IEventHandle>> IncomingEventQ; // sorted by priority

    ui32 GetEventPriority(IEventHandle *ev);

    void EnqueueIncomingEvent(STATEFN_SIG) {
        const ui32 priority = GetEventPriority(ev.Get());
        if (IncomingEventQ.empty()) { // for the first event in the queue we have to push special event
            PushProcessIncomingEvent();
        }
        IncomingEventQ.emplace(priority, std::unique_ptr<IEventHandle>(ev.Release()));
    }

    void PushProcessIncomingEvent() {
        TActivationContext::Send(new IEventHandle(TEvPrivate::EvProcessIncomingEvent, 0, SelfId(), {}, nullptr, 0));
    }

    void ProcessIncomingEvent() {
        Y_ABORT_UNLESS(!IncomingEventQ.empty());
        const auto it = IncomingEventQ.begin();
        ProcessControllerEvent(it->second.release());
        IncomingEventQ.erase(it);
        if (!IncomingEventQ.empty()) {
            PushProcessIncomingEvent();
        }
    }

    bool ValidateIncomingNodeWardenEvent(const IEventHandle& ev) {
        auto makeError = [&](TString message) {
            STLOG(PRI_ERROR, BS_CONTROLLER, BSC16, "ValidateIncomingNodeWardenEvent error",
                (Sender, ev.Sender), (PipeServerId, ev.Recipient), (InterconnectSessionId, ev.InterconnectSession),
                (Type, ev.GetTypeRewrite()), (Message, message));
            return false;
        };

        switch (ev.GetTypeRewrite()) {
            case TEvBlobStorage::EvControllerRegisterNode: {
                if (const auto pipeIt = PipeServerToNode.find(ev.Recipient); pipeIt == PipeServerToNode.end()) {
                    return makeError("incorrect pipe server");
                } else if (pipeIt->second) {
                    return makeError("duplicate RegisterNode event");
                }
                break;
            }

            case TEvBlobStorage::EvControllerGetGroup:
                if (ev.Sender == SelfId()) {
                    break;
                } else if (ev.Cookie == Max<ui64>()) {
                    break; // for testing purposes
                }
                [[fallthrough]];
            case TEvBlobStorage::EvControllerUpdateDiskStatus:
            case TEvBlobStorage::EvControllerProposeGroupKey:
            case TEvBlobStorage::EvControllerUpdateGroupStat:
            case TEvBlobStorage::EvControllerScrubQueryStartQuantum:
            case TEvBlobStorage::EvControllerScrubQuantumFinished:
            case TEvBlobStorage::EvControllerScrubReportQuantumInProgress:
            case TEvBlobStorage::EvControllerUpdateNodeDrives:
            case TEvBlobStorage::EvControllerNodeReport: {
                if (const auto pipeIt = PipeServerToNode.find(ev.Recipient); pipeIt == PipeServerToNode.end()) {
                    return makeError("incorrect pipe server");
                } else if (const auto& nodeId = pipeIt->second; !nodeId) {
                    return makeError("no RegisterNode event received");
                } else if (*nodeId != ev.Sender.NodeId()) {
                    return makeError("NodeId mismatch");
                } else if (TNodeInfo *node = FindNode(*nodeId); !node) {
                    return makeError("no TNodeInfo record for node");
                } else if (node->InterconnectSessionId != ev.InterconnectSession) {
                    return makeError("InterconnectSession mismatch");
                } else if (node->ConnectedServerId != ev.Recipient) {
                    return makeError("pipe server mismatch");
                }
                break;
            }
        }

        return true;
    }

    void ProcessControllerEvent(TAutoPtr<IEventHandle> ev) {
        const ui32 type = ev->GetTypeRewrite();
        THPTimer timer;

        if (!ValidateIncomingNodeWardenEvent(*ev)) {
            return;
        }

        switch (type) {
            hFunc(TEvBlobStorage::TEvControllerRegisterNode, Handle);
            hFunc(TEvBlobStorage::TEvControllerGetGroup, Handle);
            hFunc(TEvBlobStorage::TEvControllerSelectGroups, Handle);
            hFunc(TEvBlobStorage::TEvControllerUpdateDiskStatus, Handle);
            hFunc(TEvBlobStorage::TEvControllerUpdateGroupStat, Handle);
            hFunc(TEvBlobStorage::TEvControllerGroupMetricsExchange, Handle);
            hFunc(TEvBlobStorage::TEvControllerUpdateNodeDrives, Handle);
            hFunc(TEvControllerCommitGroupLatencies, Handle);
            hFunc(TEvBlobStorage::TEvRequestControllerInfo, Handle);
            hFunc(TEvBlobStorage::TEvControllerNodeReport, Handle);
            hFunc(TEvBlobStorage::TEvControllerConfigRequest, Handle);
            hFunc(TEvBlobStorage::TEvControllerProposeGroupKey, Handle);
            hFunc(TEvPrivate::TEvUpdateSystemViews, Handle);
            cFunc(TEvPrivate::EvUpdateSelfHealCounters, UpdateSelfHealCounters);
            hFunc(TEvPrivate::TEvDropDonor, Handle);
            hFunc(TEvBlobStorage::TEvControllerScrubQueryStartQuantum, Handle);
            hFunc(TEvBlobStorage::TEvControllerScrubQuantumFinished, Handle);
            hFunc(TEvBlobStorage::TEvControllerScrubReportQuantumInProgress, Handle);
            hFunc(TEvBlobStorage::TEvControllerGroupDecommittedNotify, Handle);
            cFunc(TEvPrivate::EvScrub, ScrubState.HandleTimer);
            cFunc(TEvPrivate::EvVSlotReadyUpdate, VSlotReadyUpdate);
        }

        if (const TDuration time = TDuration::Seconds(timer.Passed()); time >= TDuration::MilliSeconds(100)) {
            STLOG(PRI_ERROR, BS_CONTROLLER, BSC07, "ProcessControllerEvent event processing took too much time", (Type, type),
                (Duration, time));
        }
    }

    STFUNC(StateWork) {
        const ui32 type = ev->GetTypeRewrite();
        THPTimer timer;

        switch (type) {
            fFunc(TEvBlobStorage::EvControllerRegisterNode, EnqueueIncomingEvent);
            fFunc(TEvBlobStorage::EvControllerGetGroup, EnqueueIncomingEvent);
            fFunc(TEvBlobStorage::EvControllerSelectGroups, EnqueueIncomingEvent);
            fFunc(TEvBlobStorage::EvControllerUpdateDiskStatus, EnqueueIncomingEvent);
            fFunc(TEvBlobStorage::EvControllerUpdateGroupStat, EnqueueIncomingEvent);
            fFunc(TEvBlobStorage::EvControllerGroupMetricsExchange, EnqueueIncomingEvent);
            fFunc(TEvBlobStorage::EvControllerUpdateNodeDrives, EnqueueIncomingEvent);
            fFunc(TEvControllerCommitGroupLatencies::EventType, EnqueueIncomingEvent);
            fFunc(TEvBlobStorage::EvRequestControllerInfo, EnqueueIncomingEvent);
            fFunc(TEvBlobStorage::EvControllerNodeReport, EnqueueIncomingEvent);
            fFunc(TEvBlobStorage::EvControllerConfigRequest, EnqueueIncomingEvent);
            fFunc(TEvBlobStorage::EvControllerProposeGroupKey, EnqueueIncomingEvent);
            fFunc(NSysView::TEvSysView::EvGetPDisksRequest, ForwardToSystemViewsCollector);
            fFunc(NSysView::TEvSysView::EvGetVSlotsRequest, ForwardToSystemViewsCollector);
            fFunc(NSysView::TEvSysView::EvGetGroupsRequest, ForwardToSystemViewsCollector);
            fFunc(NSysView::TEvSysView::EvGetStoragePoolsRequest, ForwardToSystemViewsCollector);
            fFunc(NSysView::TEvSysView::EvGetStorageStatsRequest, ForwardToSystemViewsCollector);
            fFunc(TEvPrivate::EvUpdateSystemViews, EnqueueIncomingEvent);
            hFunc(TEvInterconnect::TEvNodesInfo, Handle);
            hFunc(TEvTabletPipe::TEvServerConnected, Handle);
            hFunc(TEvTabletPipe::TEvServerDisconnected, Handle);
            fFunc(TEvPrivate::EvUpdateSelfHealCounters, EnqueueIncomingEvent);
            fFunc(TEvPrivate::EvDropDonor, EnqueueIncomingEvent);
            fFunc(TEvBlobStorage::EvControllerScrubQueryStartQuantum, EnqueueIncomingEvent);
            fFunc(TEvBlobStorage::EvControllerScrubQuantumFinished, EnqueueIncomingEvent);
            fFunc(TEvBlobStorage::EvControllerScrubReportQuantumInProgress, EnqueueIncomingEvent);
            fFunc(TEvBlobStorage::EvControllerGroupDecommittedNotify, EnqueueIncomingEvent);
            fFunc(TEvPrivate::EvScrub, EnqueueIncomingEvent);
            fFunc(TEvPrivate::EvVSlotReadyUpdate, EnqueueIncomingEvent);
            cFunc(TEvPrivate::EvVSlotNotReadyHistogramUpdate, VSlotNotReadyHistogramUpdate);
            cFunc(TEvPrivate::EvProcessIncomingEvent, ProcessIncomingEvent);
            hFunc(TEvNodeWardenStorageConfig, Handle);
            hFunc(TEvBlobStorage::TEvControllerConfigResponse, Handle);
            default:
                if (!HandleDefaultEvents(ev, SelfId())) {
                    STLOG(PRI_ERROR, BS_CONTROLLER, BSC06, "StateWork unexpected event", (Type, type),
                        (Event, ev->ToString()));
                }
            break;
        }

        if (const TDuration time = TDuration::Seconds(timer.Passed()); time >= TDuration::MilliSeconds(100)) {
            STLOG(PRI_ERROR, BS_CONTROLLER, BSC00, "StateWork event processing took too much time", (Type, type),
                (Duration, time));
        }
    }

    void LoadFinished() {
        STLOG(PRI_DEBUG, BS_CONTROLLER, BSC09, "LoadFinished");
        Become(&TThis::StateWork);

        ValidateInternalState();
        UpdatePDisksCounters();
        IssueInitialGroupContent();
        InitializeSelfHealState();
        UpdateSystemViews();
        UpdateSelfHealCounters();
        SignalTabletActive(TActivationContext::AsActorContext());
        Loaded = true;
        ApplyStorageConfig();

        for (const auto& [id, info] : GroupMap) {
            if (info->VirtualGroupState) {
                StartVirtualGroupSetupMachine(info.Get());
            }
        }
        for (auto& [groupId, info] : BlobDepotDeleteQueue) {
            StartVirtualGroupDeleteMachine(groupId, info);
        }

        for (; !InitQueue.empty(); InitQueue.pop_front()) {
            TAutoPtr<IEventHandle> &ev = InitQueue.front();
            STLOG(PRI_DEBUG, BS_CONTROLLER, BSC08, "Dequeue", (TabletID, TabletID()), (Type, ev->GetTypeRewrite()),
                (Event, ev->ToString()));
            StateWork(ev);
        }
    }

    void UpdatePDisksCounters() {
        ui32 numWithoutSlotCount = 0;
        ui32 numWithoutSerial = 0;
        for (const auto& [id, pdisk] : PDisks) {
            numWithoutSlotCount += !pdisk->HasExpectedSlotCount;
            numWithoutSerial += !pdisk->ExpectedSerial;
        }
        auto& counters = TabletCounters->Simple();
        counters[NBlobStorageController::COUNTER_PDISKS_WITHOUT_EXPECTED_SLOT_COUNT].Set(numWithoutSlotCount);
        counters[NBlobStorageController::COUNTER_PDISKS_WITHOUT_EXPECTED_SERIAL].Set(numWithoutSerial);

        ui32 numFree = 0;
        ui32 numAdded = 0;
        ui32 numRemoved = 0;
        for (const auto& [serial, driveInfo] : DrivesSerials) {
            switch (driveInfo->LifeStage) {
                case NKikimrBlobStorage::TDriveLifeStage::FREE:
                    ++numFree;
                    break;
                case NKikimrBlobStorage::TDriveLifeStage::ADDED_BY_DSTOOL:
                    ++numAdded;
                    break;
                case NKikimrBlobStorage::TDriveLifeStage::REMOVED_BY_DSTOOL:
                    ++numRemoved;
                    break;
                default:
                    break;
            }
        }

        counters[NBlobStorageController::COUNTER_DRIVE_SERIAL_FREE].Set(numFree);
        counters[NBlobStorageController::COUNTER_DRIVE_SERIAL_ADDED_BY_DSTOOL].Set(numAdded);
        counters[NBlobStorageController::COUNTER_DRIVE_SERIAL_REMOVED_BY_DSTOOL].Set(numRemoved);
    }

    ////////////////////////////////////////////////////////////////////////////////////////////////////////////////////
    // VIRTUAL GROUP MANAGEMENT

    class TVirtualGroupSetupMachine;

    void CommitVirtualGroupUpdates(TConfigState& state);

    void StartVirtualGroupSetupMachine(TGroupInfo *group);
    void StartVirtualGroupDeleteMachine(TGroupId groupId, TBlobDepotDeleteQueueInfo& info);

    void Handle(TEvBlobStorage::TEvControllerGroupDecommittedNotify::TPtr ev);

    ////////////////////////////////////////////////////////////////////////////////////////////////////////////////////
    // VSLOT READINESS EVALUATION

    TVSlotReadyTimestampQ VSlotReadyTimestampQ;
    bool VSlotReadyUpdateScheduled = false;

    void VSlotReadyUpdate() {
        std::vector<TVDiskAvailabilityTiming> timingQ;

        Y_ABORT_UNLESS(VSlotReadyUpdateScheduled);
        VSlotReadyUpdateScheduled = false;

        const TMonotonic now = TActivationContext::Monotonic();
        THashSet<TGroupInfo*> groups;

        std::vector<TEvControllerUpdateSelfHealInfo::TVDiskStatusUpdate> updates;
        for (auto it = VSlotReadyTimestampQ.begin(); it != VSlotReadyTimestampQ.end() && it->first <= now;
                it = VSlotReadyTimestampQ.erase(it)) {
            Y_DEBUG_ABORT_UNLESS(!it->second->IsReady);
            
            updates.push_back({
                .VDiskId = it->second->GetVDiskId(),
                .IsReady = true,
            });
            it->second->IsReady = true;
            it->second->ResetVSlotReadyTimestampIter();
            if (const TGroupInfo *group = it->second->Group) {
                groups.insert(const_cast<TGroupInfo*>(group));
                it->second->LastSeenReady = TInstant::Zero();
                timingQ.emplace_back(*it->second);
                NotReadyVSlotIds.erase(it->second->VSlotId);
            }
            ScrubState.UpdateVDiskState(&*it->second);
        }
        for (TGroupInfo *group : groups) {
            group->CalculateGroupStatus();
        }
        ScheduleVSlotReadyUpdate();
        if (!timingQ.empty()) {
            Execute(CreateTxUpdateLastSeenReady(std::move(timingQ)));
        }
        if (!updates.empty()) {
            Send(SelfHealId, new TEvControllerUpdateSelfHealInfo(std::move(updates)));
        }
    }

    void ScheduleVSlotReadyUpdate() {
        if (!VSlotReadyTimestampQ.empty() && !std::exchange(VSlotReadyUpdateScheduled, true)) {
            Schedule(VSlotReadyTimestampQ.front().first, new TEvPrivate::TEvVSlotReadyUpdate);
        }
    }

    void VSlotNotReadyHistogramUpdate() {
        const TInstant now = TActivationContext::Now();
        auto& histo = TabletCounters->Percentile()[NBlobStorageController::COUNTER_NUM_NOT_READY_VDISKS];
        auto& histoReplROT = TabletCounters->Percentile()[NBlobStorageController::COUNTER_NUM_REPLICATING_VDISKS_ROT];
        auto& histoReplOther = TabletCounters->Percentile()[NBlobStorageController::COUNTER_NUM_REPLICATING_VDISKS_OTHER];
        histo.Clear();
        histoReplROT.Clear();
        histoReplOther.Clear();
        for (const TVSlotId vslotId : NotReadyVSlotIds) {
            if (const TVSlotInfo *slot = FindVSlot(vslotId)) {
                Y_ABORT_UNLESS(slot->LastSeenReady != TInstant::Zero());
                const TDuration passed = now - slot->LastSeenReady;
                histo.IncrementFor(passed.Seconds());

                TDuration timeBeingReplicating = slot->ReplicationTime;
                if (slot->GetStatus() == NKikimrBlobStorage::EVDiskStatus::REPLICATING) {
                    timeBeingReplicating += now - slot->LastGotReplicating;
                }

                if (timeBeingReplicating != TDuration::Zero()) {
                    auto& hist = slot->PDisk->Kind.Type() == NPDisk::DEVICE_TYPE_ROT
                        ? histoReplROT
                        : histoReplOther;
                    hist.IncrementFor(timeBeingReplicating.Seconds());
                }
            } else {
                Y_DEBUG_ABORT_UNLESS(false);
            }
        }
        Schedule(TDuration::Seconds(15), new TEvPrivate::TEvVSlotNotReadyHistogramUpdate);
    }

    ////////////////////////////////////////////////////////////////////////////////////////////////////////////////////
    // STATIC GROUP OVERSEEING

    struct TStaticVSlotInfo {
        const TVDiskID VDiskId;
        const NKikimrBlobStorage::TVDiskKind::EVDiskKind VDiskKind;

        std::optional<NKikimrBlobStorage::TVDiskMetrics> VDiskMetrics;
        std::optional<NKikimrBlobStorage::EVDiskStatus> VDiskStatus;
        TMonotonic VDiskStatusTimestamp;
        TMonotonic ReadySince = TMonotonic::Max(); // when IsReady becomes true for this disk; Max() in non-READY state

        TStaticVSlotInfo(const NKikimrBlobStorage::TNodeWardenServiceSet::TVDisk& vdisk,
                std::map<TVSlotId, TStaticVSlotInfo>& prev, TMonotonic mono)
            : VDiskId(VDiskIDFromVDiskID(vdisk.GetVDiskID()))
            , VDiskKind(vdisk.GetVDiskKind())
        {
            const auto& loc = vdisk.GetVDiskLocation();
            const TVSlotId vslotId(loc.GetNodeID(), loc.GetPDiskID(), loc.GetVDiskSlotID());
            if (const auto it = prev.find(vslotId); it != prev.end()) {
                TStaticVSlotInfo& item = it->second;
                VDiskMetrics = std::move(item.VDiskMetrics);
                VDiskStatus = item.VDiskStatus;
                VDiskStatusTimestamp = item.VDiskStatusTimestamp;
                ReadySince = item.ReadySince;
            } else {
                VDiskStatusTimestamp = mono;
            }
        }
    };

    std::map<TVSlotId, TStaticVSlotInfo> StaticVSlots;
    std::map<TVDiskID, TVSlotId> StaticVDiskMap;

    struct TStaticPDiskInfo {
        const Schema::PDisk::NodeID::Type NodeId;
        const Schema::PDisk::PDiskID::Type PDiskId;
        const TString Path;
        const TPDiskCategory Category;
        const Schema::PDisk::Guid::Type Guid;
        Schema::PDisk::PDiskConfig::Type PDiskConfig;
        ui32 ExpectedSlotCount = 0;

        // runtime info
        ui32 StaticSlotUsage = 0;
        std::optional<NKikimrBlobStorage::TPDiskMetrics> PDiskMetrics;

        TStaticPDiskInfo(const NKikimrBlobStorage::TNodeWardenServiceSet::TPDisk& pdisk,
                std::map<TPDiskId, TStaticPDiskInfo>& prev)
            : NodeId(pdisk.GetNodeID())
            , PDiskId(pdisk.GetPDiskID())
            , Path(pdisk.GetPath())
            , Category(pdisk.GetPDiskCategory())
            , Guid(pdisk.GetPDiskGuid())
        {
            if (pdisk.HasPDiskConfig()) {
                const auto& cfg = pdisk.GetPDiskConfig();
                bool success = cfg.SerializeToString(&PDiskConfig);
                Y_ABORT_UNLESS(success);
                ExpectedSlotCount = cfg.GetExpectedSlotCount();
            }

            const TPDiskId pdiskId(NodeId, PDiskId);
            if (const auto it = prev.find(pdiskId); it != prev.end()) {
                TStaticPDiskInfo& item = it->second;
                PDiskMetrics = std::move(item.PDiskMetrics);
            }
        }
    };

    std::map<TPDiskId, TStaticPDiskInfo> StaticPDisks;

    ////////////////////////////////////////////////////////////////////////////////////////////////////////////////////
    // NODE WARDEN PIPE LIFETIME MANAGEMENT

    THashMap<TActorId, std::optional<TNodeId>> PipeServerToNode;

    void Handle(TEvTabletPipe::TEvServerConnected::TPtr& ev);
    void Handle(TEvTabletPipe::TEvServerDisconnected::TPtr& ev);
    bool OnRegisterNode(const TActorId& serverId, TNodeId nodeId, TActorId interconnectSessionId);
    void OnWardenConnected(TNodeId nodeId, TActorId serverId, TActorId interconnectSessionId);
    void OnWardenDisconnected(TNodeId nodeId, TActorId serverId);
    void EraseKnownDrivesOnDisconnected(TNodeInfo *nodeInfo);
    void SendToWarden(TNodeId nodeId, std::unique_ptr<IEventBase> ev, ui64 cookie);
    void SendInReply(const IEventHandle& query, std::unique_ptr<IEventBase> ev);

    using TVSlotFinder = std::function<void(TVSlotId, const std::function<void(const TVSlotInfo&)>&)>;

    static void Serialize(NKikimrBlobStorage::TDefineHostConfig *pb, const THostConfigId &id, const THostConfigInfo &hostConfig);
    static void Serialize(NKikimrBlobStorage::TDefineBox *pb, const TBoxId &id, const TBoxInfo &box);
    static void Serialize(NKikimrBlobStorage::TDefineStoragePool *pb, const TBoxStoragePoolId &id, const TStoragePoolInfo &pool);
    static void Serialize(NKikimrBlobStorage::TPDiskFilter *pb, const TStoragePoolInfo::TPDiskFilter &filter);
    static void Serialize(NKikimrBlobStorage::TBaseConfig::TPDisk *pb, const TPDiskId &id, const TPDiskInfo &pdisk);
    static void Serialize(NKikimrBlobStorage::TVSlotId *pb, TVSlotId id);
    static void Serialize(NKikimrBlobStorage::TVDiskLocation *pb, const TVSlotInfo& vslot);
    static void Serialize(NKikimrBlobStorage::TVDiskLocation *pb, const TVSlotId& vslotId);
    static void Serialize(NKikimrBlobStorage::TBaseConfig::TVSlot *pb, const TVSlotInfo &vslot, const TVSlotFinder& finder);
    static void Serialize(NKikimrBlobStorage::TBaseConfig::TGroup *pb, const TGroupInfo &group);
    static void SerializeDonors(NKikimrBlobStorage::TNodeWardenServiceSet::TVDisk *vdisk, const TVSlotInfo& vslot,
        const TGroupInfo& group, const TVSlotFinder& finder);
    static void SerializeGroupInfo(NKikimrBlobStorage::TGroupInfo *group, const TGroupInfo& groupInfo,
        const TString& storagePoolName, const TMaybe<TKikimrScopeId>& scopeId);

    void SerializeSettings(NKikimrBlobStorage::TUpdateSettings *settings);

    static NKikimrBlobStorage::TGroupStatus::E DeriveStatus(const TBlobStorageGroupInfo::TTopology *topology,
        const TBlobStorageGroupInfo::TGroupVDisks& failed);
};

} //NBsController
} // NKikimr<|MERGE_RESOLUTION|>--- conflicted
+++ resolved
@@ -1432,12 +1432,8 @@
             for (const TEvInterconnect::TNodeInfo& nodeInfo : msg->Nodes) {
                 const THostId hostId(nodeInfo.Host, nodeInfo.Port);
                 NodeIdToHostId.emplace(nodeInfo.NodeId, hostId);
-<<<<<<< HEAD
                 FqdnToNodeId.emplace(nodeInfo.Host, nodeInfo.NodeId);
-                HostIdToRecord.emplace(hostId, std::move(nodeInfo));
-=======
                 HostIdToRecord.emplace(hostId, nodeInfo);
->>>>>>> 70882812
             }
         }
 
