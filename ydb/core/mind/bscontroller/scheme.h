--- conflicted
+++ resolved
@@ -68,10 +68,7 @@
         struct SeenOperational : Column<14, NScheme::NTypeIds::Bool> { static constexpr Type Default = false; };
         struct DecommitStatus : Column<15, NScheme::NTypeIds::Uint32> { using Type = NKikimrBlobStorage::TGroupDecommitStatus::E; };
         struct GroupSizeInUnits : Column<16, NScheme::NTypeIds::Uint32> { static constexpr Type Default = 0; };
-<<<<<<< HEAD
-=======
         struct BridgePileId : Column<17, NScheme::NTypeIds::Uint32> { using Type = TBridgePileId; };
->>>>>>> 832cd121
 
         // VirtualGroup management code
         struct VirtualGroupName  : Column<112, NScheme::NTypeIds::Utf8>   {}; // unique name of the virtual group
@@ -88,13 +85,8 @@
         using TKey = TableKey<ID>;
         using TColumns = TableColumns<ID, Generation, ErasureSpecies, Owner, DesiredPDiskCategory, DesiredVDiskCategory,
               EncryptionMode, LifeCyclePhase, MainKeyId, EncryptedGroupKey, GroupKeyNonce, MainKeyVersion, Down,
-<<<<<<< HEAD
-              SeenOperational, DecommitStatus, GroupSizeInUnits, VirtualGroupName, VirtualGroupState, HiveId, Database,
-              BlobDepotConfig, BlobDepotId, ErrorReason, NeedAlter, Metrics>;
-=======
               SeenOperational, DecommitStatus, GroupSizeInUnits, BridgePileId, VirtualGroupName, VirtualGroupState,
               HiveId, Database, BlobDepotConfig, BlobDepotId, ErrorReason, NeedAlter, Metrics, BridgeGroupInfo>;
->>>>>>> 832cd121
     };
 
     struct State : Table<1> {
@@ -321,23 +313,16 @@
         struct RandomizeGroupMapping : Column<25, NScheme::NTypeIds::Bool> { static constexpr Type Default = false; };
         // this value is only accounted when new groups are added to the pool
         struct DefaultGroupSizeInUnits : Column<26, NScheme::NTypeIds::Uint32> { static constexpr Type Default = 0; };
-<<<<<<< HEAD
-=======
         // does this storage pool work in bridge mode?
         struct BridgeMode : Column<27, NScheme::NTypeIds::Bool> { static constexpr Type Default = false; };
->>>>>>> 832cd121
 
         using TKey = TableKey<BoxId, StoragePoolId>;
 
         using TColumns = TableColumns<BoxId, StoragePoolId, Name, ErasureSpecies, RealmLevelBegin, RealmLevelEnd,
           DomainLevelBegin, DomainLevelEnd, NumFailRealms, NumFailDomainsPerFailRealm, NumVDisksPerFailDomain,
           VDiskKind, SpaceBytes, WriteIOPS, WriteBytesPerSecond, ReadIOPS, ReadBytesPerSecond, InMemCacheBytes,
-<<<<<<< HEAD
-          Kind, NumGroups, Generation, EncryptionMode, SchemeshardId, PathItemId, RandomizeGroupMapping, DefaultGroupSizeInUnits>;
-=======
           Kind, NumGroups, Generation, EncryptionMode, SchemeshardId, PathItemId, RandomizeGroupMapping,
           DefaultGroupSizeInUnits, BridgeMode>;
->>>>>>> 832cd121
     };
 
     struct BoxStoragePoolUser : Table<121> {
