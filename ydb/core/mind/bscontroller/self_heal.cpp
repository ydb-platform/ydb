--- conflicted
+++ resolved
@@ -1042,11 +1042,7 @@
     }
 
     void TBlobStorageController::PushStaticGroupsToSelfHeal() {
-<<<<<<< HEAD
-        if (!SelfHealId || !StorageConfigObtained || !StorageConfig->HasBlobStorageConfig() || !SelfManagementEnabled) {
-=======
         if (!SelfHealId || !StorageConfig || !StorageConfig->HasBlobStorageConfig() || !SelfManagementEnabled) {
->>>>>>> 832cd121
             return;
         }
 
