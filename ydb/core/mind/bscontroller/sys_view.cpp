--- conflicted
+++ resolved
@@ -405,11 +405,6 @@
         info->SetGetFastLatency(latencyStats.GetFast->MicroSeconds());
     }
 
-<<<<<<< HEAD
-    info->SetLayoutCorrect(groupInfo->LayoutCorrect);
-    info->SetOperatingStatus(NKikimrBlobStorage::TGroupStatus::E_Name(groupInfo->Status.OperatingStatus));
-    info->SetExpectedStatus(NKikimrBlobStorage::TGroupStatus::E_Name(groupInfo->Status.ExpectedStatus));
-
     if (groupInfo->BridgePileId) {
         info->SetBridgePileId(groupInfo->BridgePileId->GetRawId());
     }
@@ -418,12 +413,10 @@
         info->SetProxyGroupId(groupInfo->BridgeProxyGroupId->GetRawId());
     }
 
-=======
     info->SetLayoutCorrect(groupInfo->IsLayoutCorrect(finder));
     const auto& status = groupInfo->GetStatus(finder);
     info->SetOperatingStatus(NKikimrBlobStorage::TGroupStatus::E_Name(status.OperatingStatus));
     info->SetExpectedStatus(NKikimrBlobStorage::TGroupStatus::E_Name(status.ExpectedStatus));
->>>>>>> 973850db
 }
 
 void CopyInfo(NKikimrSysView::TStoragePoolInfo* info, const TBlobStorageController::TStoragePoolInfo& poolInfo,
