--- conflicted
+++ resolved
@@ -1723,8 +1723,6 @@
     }
 }
 
-<<<<<<< HEAD
-=======
 void THive::UpdateCounterNodesDown(i64 nodesDownDiff) {
     if (TabletCounters != nullptr) {
         auto& counter = TabletCounters->Simple()[NHive::COUNTER_NODES_DOWN];
@@ -1741,7 +1739,6 @@
     }
 }
 
->>>>>>> a3fdda7c
 void THive::RecordTabletMove(const TTabletMoveInfo& moveInfo) {
     TabletMoveHistory.PushBack(moveInfo);
     TabletCounters->Cumulative()[NHive::COUNTER_TABLETS_MOVED].Increment(1);
