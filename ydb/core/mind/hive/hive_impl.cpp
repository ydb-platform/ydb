#include "hive_impl.h"
#include "hive_log.h"
#include <ydb/core/cms/console/console.h>
#include <ydb/core/cms/console/configs_dispatcher.h>
#include <ydb/core/protos/counters_hive.pb.h>
#include <ydb/core/util/tuples.h>
#include <ydb/library/yverify_stream/yverify_stream.h>
#include <ydb/library/actors/interconnect/interconnect.h>
#include <library/cpp/random_provider/random_provider.h>
#include <library/cpp/time_provider/time_provider.h>
#include <util/generic/array_ref.h>

Y_DECLARE_OUT_SPEC(inline, TArrayRef<const NKikimrHive::TDataCentersGroup*>, out, vec) {
    out << '[';
    for (auto it = vec.begin(); it != vec.end(); ++it) {
        if (it != vec.begin())
            out << ';';
        out << (*it)->ShortDebugString();
    }
    out << ']';
}

Y_DECLARE_OUT_SPEC(inline, TArrayRef<const NKikimr::TSubDomainKey>, out, vec) {
    out << '[' << JoinSeq(',', vec) << ']';
}

namespace NKikimr {
namespace NHive {

void THive::Handle(TEvHive::TEvCreateTablet::TPtr& ev) {
    NKikimrHive::TEvCreateTablet& rec = ev->Get()->Record;
    if (rec.HasOwner() && rec.HasOwnerIdx() && rec.HasTabletType() && rec.BindedChannelsSize() != 0) {
        BLOG_D("Handle TEvHive::TEvCreateTablet(" << rec.GetTabletType() << '(' << rec.GetOwner() << ',' << rec.GetOwnerIdx() << "))");
        Execute(CreateCreateTablet(std::move(rec), ev->Sender, ev->Cookie));
    } else {
        BLOG_ERROR("Invalid arguments specified to TEvCreateTablet: " << rec.DebugString());
        THolder<TEvHive::TEvCreateTabletReply> reply = MakeHolder<TEvHive::TEvCreateTabletReply>();
        reply->Record.SetStatus(NKikimrProto::EReplyStatus::ERROR);
        reply->Record.SetErrorReason(NKikimrHive::EErrorReason::ERROR_REASON_INVALID_ARGUMENTS);
        if (rec.HasOwner()) {
            reply->Record.SetOwner(rec.GetOwner());
        }
        if (rec.HasOwnerIdx()) {
            reply->Record.SetOwnerIdx(rec.GetOwnerIdx());
        }
        Send(ev->Sender, reply.Release(), 0, ev->Cookie);
    }
}

void THive::Handle(TEvHive::TEvAdoptTablet::TPtr& ev) {
    BLOG_D("Handle TEvHive::TEvAdoptTablet");
    NKikimrHive::TEvAdoptTablet& rec = ev->Get()->Record;
    Y_ABORT_UNLESS(rec.HasOwner() && rec.HasOwnerIdx() && rec.HasTabletType());
    Execute(CreateAdoptTablet(rec, ev->Sender, ev->Cookie));
}

void THive::Handle(TEvTabletPipe::TEvClientConnected::TPtr& ev) {
    TEvTabletPipe::TEvClientConnected *msg = ev->Get();
    if (msg->ClientId == BSControllerPipeClient && msg->Status != NKikimrProto::OK) {
        RestartBSControllerPipe();
        return;
    }
    if (msg->ClientId == RootHivePipeClient && msg->Status != NKikimrProto::OK) {
        RestartRootHivePipe();
        return;
    }
    if (!PipeClientCache->OnConnect(ev)) {
        BLOG_ERROR("Failed to connect to tablet " << ev->Get()->TabletId << " from tablet " << TabletID());
        RestartPipeTx(ev->Get()->TabletId);
    } else {
        BLOG_D("Connected to tablet " << ev->Get()->TabletId << " from tablet " << TabletID());
    }
}

void THive::Handle(TEvTabletPipe::TEvClientDestroyed::TPtr& ev) {
    TEvTabletPipe::TEvClientDestroyed *msg = ev->Get();
    if (msg->ClientId == BSControllerPipeClient) {
        RestartBSControllerPipe();
        return;
    }
    if (msg->ClientId == RootHivePipeClient) {
        RestartRootHivePipe();
        return;
    }
    BLOG_D("Client pipe to tablet " << ev->Get()->TabletId << " from " << TabletID() << " is reset");
    PipeClientCache->OnDisconnect(ev);
    RestartPipeTx(ev->Get()->TabletId);
}

void THive::RestartPipeTx(ui64 tabletId) {
    for (auto txid : PipeTracker.FindTx(tabletId)) {
        BLOG_D("Pipe reset to tablet " << tabletId << " caused restart of txid# " << txid << " at tablet " << TabletID());
        // TODO: restart all the dependent transactions
    }
}

void THive::Handle(TEvTabletPipe::TEvServerConnected::TPtr& ev) {
    if (ev->Get()->TabletId == TabletID()) {
        BLOG_TRACE("Handle TEvTabletPipe::TEvServerConnected(" << ev->Get()->ClientId << ") " << ev->Get()->ServerId);
        TNodeInfo& node = GetNode(ev->Get()->ClientId.NodeId());
        node.PipeServers.emplace_back(ev->Get()->ServerId);
    }
}

void THive::Handle(TEvTabletPipe::TEvServerDisconnected::TPtr& ev) {
    if (ev->Get()->TabletId == TabletID()) {
        BLOG_TRACE("Handle TEvTabletPipe::TEvServerDisconnected(" << ev->Get()->ClientId << ") " << ev->Get()->ServerId);
        TNodeInfo* node = FindNode(ev->Get()->ClientId.NodeId());
        if (node != nullptr) {
            Erase(node->PipeServers, ev->Get()->ServerId);
            if (node->PipeServers.empty() && node->IsUnknown() && node->CanBeDeleted()) {
                ObjectDistributions.RemoveNode(*node);
                DeleteNode(node->Id);
            }
        }
    }
}

void THive::Handle(TEvLocal::TEvRegisterNode::TPtr& ev) {
    NKikimrLocal::TEvRegisterNode& record = ev->Get()->Record;
    if (record.GetHiveId() == TabletID()) {
        const TActorId &local = ev->Sender;
        BLOG_D("Handle TEvLocal::TEvRegisterNode from " << ev->Sender << " " << record.ShortDebugString());
        Send(GetNameserviceActorId(), new TEvInterconnect::TEvGetNode(ev->Sender.NodeId()));
        Execute(CreateRegisterNode(local, std::move(record)));
    } else {
        BLOG_W("Handle incorrect TEvLocal::TEvRegisterNode from " << ev->Sender << " " << record.ShortDebugString());
    }
}

bool THive::OnRenderAppHtmlPage(NMon::TEvRemoteHttpInfo::TPtr ev, const TActorContext& ctx) {
    if (!Executor() || !Executor()->GetStats().IsActive)
        return false;

    if (!ev)
        return true;

    CreateEvMonitoring(ev, ctx);
    return true;
}

void THive::Handle(TEvHive::TEvStopTablet::TPtr& ev) {
    BLOG_D("Handle StopTablet");
    NKikimrHive::TEvStopTablet& rec = ev->Get()->Record;
    const TActorId actorToNotify = rec.HasActorToNotify() ? ActorIdFromProto(rec.GetActorToNotify()) : ev->Sender;
    if (rec.HasTabletID()) {

    } else {
        Y_ENSURE_LOG(rec.HasTabletID(), rec.ShortDebugString());
        Send(actorToNotify, new TEvHive::TEvStopTabletResult(NKikimrProto::ERROR, 0), 0, ev->Cookie);
    }
}

void THive::Handle(TEvHive::TEvDeleteTablet::TPtr& ev) {
    Execute(CreateDeleteTablet(ev));
}

void THive::Handle(TEvHive::TEvDeleteOwnerTablets::TPtr& ev) {
    Execute(CreateDeleteOwnerTablets(ev));
}

void THive::DeleteTabletWithoutStorage(TLeaderTabletInfo* tablet) {
    Y_ENSURE_LOG(tablet->IsDeleting(), "tablet " << tablet->Id);
    Y_ENSURE_LOG(tablet->TabletStorageInfo->Channels.empty() || tablet->TabletStorageInfo->Channels[0].History.empty(), "tablet " << tablet->Id);

    // Tablet has no storage, so there's nothing to block or delete
    // Simulate a response from CreateTabletReqDelete as if all steps have been completed
    Send(SelfId(), new TEvTabletBase::TEvDeleteTabletResult(NKikimrProto::OK, tablet->Id));
}

void THive::DeleteTabletWithoutStorage(TLeaderTabletInfo* tablet, TSideEffects& sideEffects) {
    Y_ENSURE_LOG(tablet->IsDeleting(), "tablet " << tablet->Id);
    Y_ENSURE_LOG(tablet->TabletStorageInfo->Channels.empty() || tablet->TabletStorageInfo->Channels[0].History.empty(), "tablet " << tablet->Id);

    // Tablet has no storage, so there's nothing to block or delete
    // Simulate a response from CreateTabletReqDelete as if all steps have been completed
    sideEffects.Send(SelfId(), new TEvTabletBase::TEvDeleteTabletResult(NKikimrProto::OK, tablet->Id));
}

TInstant THive::GetAllowedBootingTime() {
    auto connectedNodes = TabletCounters->Simple()[NHive::COUNTER_NODES_CONNECTED].Get();
    BLOG_D(connectedNodes << " nodes connected out of " << ExpectedNodes);
    if (connectedNodes == 0) {
        return {};
    }
    TInstant result = LastConnect + MaxTimeBetweenConnects * std::max<i64>(static_cast<i64>(ExpectedNodes) - static_cast<i64>(connectedNodes), 1);
    if (connectedNodes < ExpectedNodes) {
        result = std::max(result, StartTime() + GetWarmUpBootWaitingPeriod());
    }
    result = std::min(result, StartTime() + GetMaxWarmUpPeriod());
    return result;
}

void THive::ExecuteProcessBootQueue(NIceDb::TNiceDb& db, TSideEffects& sideEffects) {
    TInstant now = TActivationContext::Now();
    if (WarmUp) {
        TInstant allowed = GetAllowedBootingTime();
        if (now < allowed) {
            BLOG_D("ProcessBootQueue - waiting until " << allowed << " because of warmup, now: " << now);
            ProcessBootQueueScheduled = false;
            PostponeProcessBootQueue(allowed - now);
            return;
        }
    }
    BLOG_D("Handle ProcessBootQueue (size: " << BootQueue.BootQueue.size() << ")");
    THPTimer bootQueueProcessingTimer;
    if (ProcessWaitQueueScheduled) {
        BLOG_D("Handle ProcessWaitQueue (size: " << BootQueue.WaitQueue.size() << ")");
        BootQueue.MoveFromWaitQueueToBootQueue();
        ProcessWaitQueueScheduled = false;
    }
    ProcessBootQueueScheduled = false;
    ui64 processedItems = 0;
    ui64 tabletsStarted = 0;
    TInstant postponedStart;
    TStackVec<TBootQueue::TBootQueueRecord> delayedTablets;
    while (!BootQueue.BootQueue.empty() && processedItems < GetMaxBootBatchSize()) {
        TBootQueue::TBootQueueRecord record = BootQueue.PopFromBootQueue();
        ++processedItems;
        TTabletInfo* tablet = FindTablet(record.TabletId);
        if (tablet == nullptr) {
            continue;
        }
        if (tablet->IsAlive()) {
            BLOG_D("tablet " << record.TabletId << " already alive, skipping");
            continue;
        }
        if (tablet->IsReadyToStart(now)) {
            TBestNodeResult bestNodeResult = FindBestNode(*tablet);
            if (bestNodeResult.BestNode != nullptr) {
                if (tablet->InitiateStart(bestNodeResult.BestNode)) {
                    ++tabletsStarted;
                    continue;
                }
            } else {
                if (!bestNodeResult.TryToContinue) {
                    delayedTablets.push_back(record);
                    break;
                } else {
                    for (const TActorId actorToNotify : tablet->ActorsToNotifyOnRestart) {
                        sideEffects.Send(actorToNotify, new TEvPrivate::TEvRestartComplete(tablet->GetFullTabletId(), "boot delay"));
                    }
                    tablet->ActorsToNotifyOnRestart.clear();
                    if (tablet->IsFollower()) {
                        TLeaderTabletInfo& leader = tablet->GetLeader();
                        UpdateTabletFollowersNumber(leader, db, sideEffects);
                    }
                    BootQueue.AddToWaitQueue(record); // waiting for new node
                    continue;
                }
            }
        } else {
            TInstant tabletPostponedStart = tablet->PostponedStart;
            BLOG_D("tablet " << record.TabletId << " has postponed start at " << tabletPostponedStart);
            if (tabletPostponedStart > now) {
                if (postponedStart) {
                    postponedStart = std::min(postponedStart, tabletPostponedStart);
                } else {
                    postponedStart = tabletPostponedStart;
                }
            }
        }
        if (tablet->IsBooting()) {
            delayedTablets.push_back(record);
        }
    }
    for (TBootQueue::TBootQueueRecord record : delayedTablets) {
        BootQueue.AddToBootQueue(record);
    }
    if (TabletCounters != nullptr) {
        UpdateCounterBootQueueSize(BootQueue.BootQueue.size());
        TabletCounters->Simple()[NHive::COUNTER_WAITQUEUE_SIZE].Set(BootQueue.WaitQueue.size());
        TabletCounters->Cumulative()[NHive::COUNTER_BOOTQUEUE_PROCESSED].Increment(1);
        TabletCounters->Cumulative()[NHive::COUNTER_BOOTQUEUE_TIME].Increment(ui64(1000000. * bootQueueProcessingTimer.PassedReset()));
    }
    if (BootQueue.BootQueue.empty()) {
        BLOG_D("ProcessBootQueue - BootQueue empty (WaitQueue: " << BootQueue.WaitQueue.size() << ")");
    }
    if (processedItems > 0) {
        if (tabletsStarted > 0) {
            WarmUp = false;
        }
        if (processedItems == delayedTablets.size() && postponedStart < now) {
            BLOG_D("ProcessBootQueue - BootQueue throttling (size: " << BootQueue.BootQueue.size() << ")");
            return;
        }
        if (processedItems == GetMaxBootBatchSize()) {
            BLOG_D("ProcessBootQueue - rescheduling");
            ProcessBootQueue();
        } else if (postponedStart > now) {
            BLOG_D("ProcessBootQueue - postponing");
            PostponeProcessBootQueue(postponedStart - now);
        }
    }
}

void THive::HandleInit(TEvPrivate::TEvProcessBootQueue::TPtr&) {
    BLOG_W("Received TEvProcessBootQueue while in StateInit");
    Schedule(TDuration::Seconds(1), new TEvPrivate::TEvProcessBootQueue());
}

void THive::Handle(TEvPrivate::TEvProcessBootQueue::TPtr&) {
    BLOG_TRACE("ProcessBootQueue - executing");
    Execute(CreateProcessBootQueue());
}

void THive::Handle(TEvPrivate::TEvPostponeProcessBootQueue::TPtr&) {
    BLOG_D("Handle PostponeProcessBootQueue");
    ProcessBootQueuePostponed = false;
    ProcessBootQueue();
}

void THive::ProcessBootQueue() {
    BLOG_D("ProcessBootQueue (" << BootQueue.BootQueue.size() << ")");
    if (!ProcessBootQueueScheduled) {
        BLOG_TRACE("ProcessBootQueue - sending");
        ProcessBootQueueScheduled = true;
        Send(SelfId(), new TEvPrivate::TEvProcessBootQueue());
    }
}

void THive::PostponeProcessBootQueue(TDuration after) {
    TInstant postponeUntil = TActivationContext::Now() + after;
    if (!ProcessBootQueuePostponed || postponeUntil < ProcessBootQueuePostponedUntil) {
        BLOG_D("PostponeProcessBootQueue (" << after << ")");
        ProcessBootQueuePostponed = true;
        ProcessBootQueuePostponedUntil = postponeUntil;
        Schedule(after, new TEvPrivate::TEvPostponeProcessBootQueue());
    }
}

void THive::ProcessWaitQueue() {
    BLOG_D("ProcessWaitQueue (" << BootQueue.WaitQueue.size() << ")");
    ProcessWaitQueueScheduled = true;
    ProcessBootQueue();
}

void THive::AddToBootQueue(TTabletInfo* tablet) {
    tablet->UpdateWeight();
    tablet->BootState = BootStateBooting;
    BootQueue.AddToBootQueue(*tablet);
    UpdateCounterBootQueueSize(BootQueue.BootQueue.size());
}

void THive::Handle(TEvPrivate::TEvProcessPendingOperations::TPtr&) {
    BLOG_D("Handle ProcessPendingOperations");
}

void THive::Handle(TEvPrivate::TEvBalancerOut::TPtr&) {
    BLOG_D("Handle BalancerOut");
}


void THive::Handle(TEvPrivate::TEvStartStorageBalancer::TPtr& ev) {
    BLOG_D("Handle StartStorageBalancer");
    StartHiveStorageBalancer(std::move(ev->Get()->Settings));
}

void THive::Handle(TEvHive::TEvBootTablet::TPtr& ev) {
    TTabletId tabletId = ev->Get()->Record.GetTabletID();
    TTabletInfo* tablet = FindTablet(tabletId);
    Y_ABORT_UNLESS(tablet != nullptr);
    if (tablet->IsReadyToBoot()) {
        tablet->InitiateBoot();
    }
}

TVector<TTabletId> THive::UpdateStoragePools(const google::protobuf::RepeatedPtrField<NKikimrBlobStorage::TEvControllerSelectGroupsResult::TGroupParameters>& groups) {
    TVector<TTabletId> tabletsToUpdate;
    std::unordered_map<TString, std::vector<const NKikimrBlobStorage::TEvControllerSelectGroupsResult::TGroupParameters*>> poolToGroup;
    for (const auto& gp : groups) {
        poolToGroup[gp.GetStoragePoolName()].emplace_back(&gp);
    }
    for (const auto& [poolName, groupParams] : poolToGroup) {
        std::unordered_set<TStorageGroupId> groups;
        TStoragePoolInfo& storagePool = GetStoragePool(poolName);
        std::transform(storagePool.Groups.begin(), storagePool.Groups.end(), std::inserter(groups, groups.end()), [](const auto& pr) { return pr.first; });
        for (const NKikimrBlobStorage::TEvControllerSelectGroupsResult::TGroupParameters* group : groupParams) {
            TStorageGroupId groupId = group->GetGroupID();
            groups.erase(groupId);
            storagePool.UpdateStorageGroup(groupId, *group);
        }
        for (TStorageGroupId groupId : groups) {
            storagePool.DeleteStorageGroup(groupId);
        }
        if (storagePool.RefreshRequestInFlight > 0) {
            --storagePool.RefreshRequestInFlight;
        } else {
            BLOG_W("THive::Handle TEvControllerSelectGroupsResult: Out of inflight counter response received");
        }
        storagePool.SetAsFresh();
        storagePool.ConfigurationGeneration = ConfigurationGeneration;
        TVector<TTabletId> tabletsWaiting = storagePool.PullWaitingTablets();
        tabletsToUpdate.reserve(tabletsToUpdate.size() + tabletsWaiting.size());
        for (TTabletId tabletId : tabletsWaiting) {
            tabletsToUpdate.emplace_back(tabletId);
        }
    }
    return tabletsToUpdate;
}

void THive::Handle(TEvBlobStorage::TEvControllerSelectGroupsResult::TPtr& ev) {
    NKikimrBlobStorage::TEvControllerSelectGroupsResult& rec = ev->Get()->Record;
    if (rec.GetStatus() == NKikimrProto::OK) {
        BLOG_D("THive::Handle TEvControllerSelectGroupsResult: success " << rec.ShortDebugString());
        if (rec.MatchingGroupsSize()) {
            TVector<TTabletId> tablets;
            for (const auto& matchingGroups : rec.GetMatchingGroups()) {
                if (matchingGroups.GroupsSize() == 0) {
                    BLOG_ERROR("THive::Handle TEvControllerSelectGroupsResult: BSC didn't return matching groups set");
                    continue;
                }
                TVector<TTabletId> tabletsWaiting = UpdateStoragePools(matchingGroups.GetGroups());
                tablets.reserve(tablets.size() + tabletsWaiting.size());
                for (TTabletId tablet : tabletsWaiting) {
                    tablets.emplace_back(tablet);
                }
            }
            std::sort(tablets.begin(), tablets.end());
            tablets.erase(std::unique(tablets.begin(), tablets.end()), tablets.end());
            for (TTabletId tabletId : tablets) {
                TLeaderTabletInfo* tablet = FindTablet(tabletId);
                if (!tablet) {
                    BLOG_ERROR("THive::Handle TEvControllerSelectGroupsResult: tablet# " << tabletId << " not found");
                } else {
                    Execute(CreateUpdateTabletGroups(tabletId));
                }
            }
        } else {
            BLOG_ERROR("THive::Handle TEvControllerSelectGroupsResult: obsolete BSC response");
        }
    } else {
        BLOG_ERROR("THive::Handle TEvControllerSelectGroupsResult: " << rec.GetStatus());
    }
}

void THive::Handle(TEvLocal::TEvTabletStatus::TPtr& ev) {
    TNodeId nodeId = ev->Sender.NodeId();
    TNodeInfo* node = FindNode(nodeId);
    if (node != nullptr) {
        if (node->IsDisconnected()) {
            BLOG_W("Handle TEvLocal::TEvTabletStatus, NodeId " << nodeId << " disconnected, reconnecting");
            node->SendReconnect(ev->Sender);
            return;
        }
    }
    TEvLocal::TEvTabletStatus* msg = ev->Get();
    NKikimrLocal::TEvTabletStatus& record = msg->Record;
    BLOG_D("Handle TEvLocal::TEvTabletStatus, TabletId: " << record.GetTabletID());
    if (FindTablet(record.GetTabletID(), record.GetFollowerId()) != nullptr) {
        Execute(CreateUpdateTabletStatus(
                    record.GetTabletID(),
                    ev->Sender,
                    record.GetGeneration(),
                    record.GetFollowerId(),
                    static_cast<TEvLocal::TEvTabletStatus::EStatus>(record.GetStatus()),
                    static_cast<TEvTablet::TEvTabletDead::EReason>(record.GetReason())
                ));
    } else {
        BLOG_W("Handle TEvLocal::TEvTabletStatus from node " << nodeId << ", TabletId: " << record.GetTabletID() << " not found");
    }
}

void THive::Handle(TEvPrivate::TEvBootTablets::TPtr&) {
    BLOG_D("Handle BootTablets");
    SignalTabletActive(DEPRECATED_CTX);
    ReadyForConnections = true;
    RequestPoolsInformation();
    for (auto& [id, node] : Nodes) {
        if (node.IsUnknown() && node.Local) {
            node.Ping();
        }
    }
    TVector<TTabletId> tabletsToReleaseFromParent;
    TSideEffects sideEffects;
    sideEffects.Reset(SelfId());
    for (auto& tab : Tablets) {
        TLeaderTabletInfo& tablet = tab.second;
        if (tablet.NeedToReleaseFromParent) {
            BLOG_D("Need to release from parent tablet " << tablet.ToString());
            tabletsToReleaseFromParent.push_back(tablet.Id);
        } else if (tablet.IsReadyToBoot()) {
            tablet.InitiateBoot();
        } else if (tablet.IsReadyToAssignGroups()) {
            tablet.InitiateAssignTabletGroups();
        } else if (tablet.IsReadyToBlockStorage()) {
            tablet.InitiateBlockStorage(sideEffects);
        } else if (tablet.IsDeleting()) {
            if (!tablet.InitiateBlockStorage(sideEffects, std::numeric_limits<ui32>::max())) {
                DeleteTabletWithoutStorage(&tablet);
            }
        } else if (tablet.IsLockedToActor()) {
            // we are wating for a lock
        } else if (tablet.IsExternalBoot()) {
            // we are wating for external boot request
        } else if (tablet.IsStopped() && tablet.State == ETabletState::Stopped) {
            ReportStoppedToWhiteboard(tablet);
            BLOG_D("Report tablet " << tablet.ToString() << " as stopped to Whiteboard");
        } else {
            BLOG_W("The tablet "
                   << tablet.ToString()
                   << " is not ready for anything State:"
                   << ETabletStateName(tablet.State)
                   << " VolatileState:"
                   << TTabletInfo::EVolatileStateName(tablet.GetVolatileState()));
        }
        for (const auto& domain : tablet.NodeFilter.AllowedDomains) {
            SeenDomain(domain);
        }
        if (tablet.ObjectDomain) {
            SeenDomain(tablet.ObjectDomain);
        }
    }
    sideEffects.Complete(DEPRECATED_CTX);
    if (AreWeRootHive()) {
        BLOG_D("Root Hive is ready");
    } else {
        BLOG_D("SubDomain Hive is ready");

        if (!PrimaryDomainKey && Info()->TenantPathId) {
            //NOTE: Primary(Sub)DomainKey isn't set after loading everything from the local db --
            // -- this is first time boot or incomplete configuration.
            BLOG_I("Primary(Sub)DomainKey is not set, setting it from TTabletStorageInfo::TenantPathId to " << Info()->TenantPathId);

            auto msg = MakeHolder<TEvHive::TEvConfigureHive>(TSubDomainKey(Info()->TenantPathId.OwnerId, Info()->TenantPathId.LocalPathId));
            TEvHive::TEvConfigureHive::TPtr event((TEventHandle<TEvHive::TEvConfigureHive>*) new IEventHandle(
                TActorId(), TActorId(), msg.Release()
            ));
            Execute(CreateConfigureSubdomain(event));
        }

        if (!TabletOwnersSynced) {
            // this code should be removed later
            THolder<TEvHive::TEvRequestTabletOwners> request(new TEvHive::TEvRequestTabletOwners());
            request->Record.SetOwnerID(TabletID());
            BLOG_D("Requesting TabletOwners from the Root");
            SendToRootHivePipe(request.Release());
            // this code should be removed later
        }
    }
    if (!tabletsToReleaseFromParent.empty()) {
        THolder<TEvHive::TEvReleaseTablets> request(new TEvHive::TEvReleaseTablets());
        request->Record.SetNewOwnerID(TabletID());
        for (TTabletId tabletId : tabletsToReleaseFromParent) {
            request->Record.AddTabletIDs(tabletId);
        }
        SendToRootHivePipe(request.Release());
    }
    ProcessPendingOperations();
}

void THive::Handle(TEvHive::TEvInitMigration::TPtr& ev) {
    BLOG_D("Handle InitMigration " << ev->Get()->Record);
    if (MigrationState == NKikimrHive::EMigrationState::MIGRATION_READY || MigrationState == NKikimrHive::EMigrationState::MIGRATION_COMPLETE) {
        if (ev->Get()->Record.GetMigrationFilter().GetFilterDomain().GetSchemeShard() == 0 && GetMySubDomainKey().GetSchemeShard() == 0) {
            BLOG_ERROR("Migration ignored - unknown domain");
            Send(ev->Sender, new TEvHive::TEvInitMigrationReply(NKikimrProto::ERROR));
            return;
        }
        MigrationFilter = ev->Get()->Record.GetMigrationFilter();
        if (!MigrationFilter.HasFilterDomain()) {
            MigrationFilter.MutableFilterDomain()->CopyFrom(GetMySubDomainKey());
        }
        MigrationState = NKikimrHive::EMigrationState::MIGRATION_ACTIVE;
        // MigrationProgress = 0;
        // ^ we want cumulative statistics
        if (MigrationFilter.GetMaxTabletsToSeize() == 0) {
            MigrationFilter.SetMaxTabletsToSeize(1);
        }
        MigrationFilter.SetNewOwnerID(TabletID());
        BLOG_D("Requesting migration " << MigrationFilter.ShortDebugString());
        SendToRootHivePipe(new TEvHive::TEvSeizeTablets(MigrationFilter));
        Send(ev->Sender, new TEvHive::TEvInitMigrationReply(NKikimrProto::OK));
    } else {
        BLOG_D("Migration already in progress " << MigrationProgress);
        Send(ev->Sender, new TEvHive::TEvInitMigrationReply(NKikimrProto::ALREADY));
    }
}

void THive::Handle(TEvHive::TEvQueryMigration::TPtr& ev) {
    BLOG_D("Handle QueryMigration");
    Send(ev->Sender, new TEvHive::TEvQueryMigrationReply(MigrationState, MigrationProgress));
}

void THive::OnDetach(const TActorContext&) {
    BLOG_D("THive::OnDetach");
    Cleanup();
    PassAway();
}

void THive::OnTabletDead(TEvTablet::TEvTabletDead::TPtr&, const TActorContext&) {
    BLOG_I("OnTabletDead: " << TabletID());
    Cleanup();
    return PassAway();
}

void THive::BuildLocalConfig() {
    LocalConfig.Clear();
    if (ResourceProfiles)
        ResourceProfiles->StoreProfiles(*LocalConfig.MutableResourceProfiles());
}

void THive::BuildCurrentConfig() {
    BLOG_D("THive::BuildCurrentConfig ClusterConfig = " << ClusterConfig.ShortDebugString());
    CurrentConfig = ClusterConfig;
    BLOG_D("THive::BuildCurrentConfig DatabaseConfig = " << DatabaseConfig.ShortDebugString());
    CurrentConfig.MergeFrom(DatabaseConfig);
    BLOG_D("THive::BuildCurrentConfig CurrentConfig = " << CurrentConfig.ShortDebugString());
    TabletLimit.clear();
    for (const auto& tabletLimit : CurrentConfig.GetDefaultTabletLimit()) {
        TabletLimit.emplace(tabletLimit.GetType(), tabletLimit);
    }
    DefaultDataCentersPreference.clear();
    for (const NKikimrConfig::THiveTabletPreference& tabletPreference : CurrentConfig.GetDefaultTabletPreference()) {
        DefaultDataCentersPreference[tabletPreference.GetType()] = tabletPreference.GetDataCentersPreference();
    }
    BalancerIgnoreTabletTypes.clear();
    for (auto i : CurrentConfig.GetBalancerIgnoreTabletTypes()) {
        const auto type = TTabletTypes::EType(i);
        if (IsValidTabletType(type)) {
            BalancerIgnoreTabletTypes.emplace_back(type);
        }
    }
    MakeTabletTypeSet(BalancerIgnoreTabletTypes);
    if (!CurrentConfig.GetSpreadNeighbours()) {
        // SpreadNeighbours can be turned off anytime, but
        // cannot be safely turned on without Hive restart
        // as the in-memory data on neighbours would not be accurate
        SpreadNeighbours = false;
        ObjectDistributions.Disable();
    }
}

void THive::Cleanup() {
    BLOG_D("THive::Cleanup");

    Send(NConsole::MakeConfigsDispatcherID(SelfId().NodeId()),
        new NConsole::TEvConfigsDispatcher::TEvSetConfigSubscriptionRequest());

    while (!SubActors.empty()) {
        SubActors.front()->Cleanup();
    }

    PipeClientCache->Detach(DEPRECATED_CTX);

    if (BSControllerPipeClient) {
        NTabletPipe::CloseClient(SelfId(), BSControllerPipeClient);
        BSControllerPipeClient = TActorId();
    }

    if (RootHivePipeClient) {
        NTabletPipe::CloseClient(SelfId(), RootHivePipeClient);
        RootHivePipeClient = TActorId();
    }

    if (ResponsivenessPinger) {
        ResponsivenessPinger->Detach(TlsActivationContext->ActorContextFor(ResponsivenessActorID));
        ResponsivenessPinger = nullptr;
    }
}

void THive::Handle(TEvLocal::TEvStatus::TPtr& ev) {
    BLOG_D("Handle TEvLocal::TEvStatus for Node " << ev->Sender.NodeId() << ": " << ev->Get()->Record.ShortDebugString());
    Execute(CreateStatus(ev->Sender, ev->Get()->Record));
}

void THive::Handle(TEvLocal::TEvSyncTablets::TPtr& ev) {
    BLOG_D("THive::Handle::TEvSyncTablets");
    Execute(CreateSyncTablets(ev->Sender, ev->Get()->Record));
}

void THive::Handle(TEvPrivate::TEvProcessDisconnectNode::TPtr& ev) {
    TAutoPtr<TEvPrivate::TEvProcessDisconnectNode> event = ev->Release();
    TNodeInfo& node = GetNode(event->NodeId);
    if (node.IsDisconnecting()) {
        auto itCategory = event->Tablets.begin();
        if (itCategory != event->Tablets.end()) {
            BLOG_D("THive::Handle::TEvProcessDisconnectNode: Node " << event->NodeId << " Category " << itCategory->first);
            for (std::pair<TTabletId, TFollowerId> tabletId : itCategory->second) {
                TTabletInfo* tablet = FindTablet(tabletId);
                if (tablet != nullptr) {
                    if (tablet->IsAlive()) {
                        Execute(CreateRestartTablet(tabletId));
                    }
                }
            }
            event->Tablets.erase(itCategory);
        }
        ScheduleDisconnectNode(event);
    }
}

void THive::Handle(TEvHive::TEvTabletMetrics::TPtr& ev) {
    TNodeId nodeId = ev->Sender.NodeId();
    BLOG_TRACE("THive::Handle::TEvTabletMetrics, NodeId " << nodeId << " " << ev->Get()->Record.ShortDebugString());
    if (UpdateTabletMetricsInProgress < MAX_UPDATE_TABLET_METRICS_IN_PROGRESS) {
        UpdateTabletMetricsInProgress++;
        if (UpdateTabletMetricsInProgress > (MAX_UPDATE_TABLET_METRICS_IN_PROGRESS / 2)) {
            BLOG_W("THive::Handle::TEvTabletMetrics, NodeId " << nodeId << " transactions in progress is over 50% of MAX_UPDATE_TABLET_METRICS_IN_PROGRESS");
        }
        Execute(CreateUpdateTabletMetrics(ev));
    } else {
        BLOG_ERROR("THive::Handle::TEvTabletMetrics, NodeId " << nodeId << " was skipped due to reaching of MAX_UPDATE_TABLET_METRICS_IN_PROGRESS");
        Send(ev->Sender, new TEvLocal::TEvTabletMetricsAck);
    }
}

void THive::Handle(TEvInterconnect::TEvNodeConnected::TPtr &ev) {
    TNodeId nodeId = ev->Get()->NodeId;
    if (ConnectedNodes.insert(nodeId).second) {
        BLOG_W("Handle TEvInterconnect::TEvNodeConnected, NodeId " << nodeId << " Cookie " << ev->Cookie);
        Send(GetNameserviceActorId(), new TEvInterconnect::TEvGetNode(nodeId));
    } else {
        BLOG_TRACE("Handle TEvInterconnect::TEvNodeConnected (duplicate), NodeId " << nodeId << " Cookie " << ev->Cookie);
    }
}

void THive::Handle(TEvInterconnect::TEvNodeDisconnected::TPtr &ev) {
    TNodeId nodeId = ev->Get()->NodeId;
    BLOG_W("Handle TEvInterconnect::TEvNodeDisconnected, NodeId " << nodeId);
    ConnectedNodes.erase(nodeId);
    Execute(CreateDisconnectNode(THolder<TEvInterconnect::TEvNodeDisconnected>(ev->Release().Release())));
}

void THive::Handle(TEvInterconnect::TEvNodeInfo::TPtr &ev) {
    THolder<TEvInterconnect::TNodeInfo>& node = ev->Get()->Node;
    if (node) {
        TEvInterconnect::TNodeInfo& nodeInfo = *node;
        NodesInfo[node->NodeId] = nodeInfo;
        TNodeInfo* hiveNodeInfo = FindNode(nodeInfo.NodeId);
        if (hiveNodeInfo != nullptr) {
            hiveNodeInfo->Location = nodeInfo.Location;
            hiveNodeInfo->LocationAcquired = true;
            BLOG_D("TEvInterconnect::TEvNodeInfo NodeId " << nodeInfo.NodeId << " Location " << GetLocationString(hiveNodeInfo->Location));
        }
    }
}

void THive::Handle(TEvInterconnect::TEvNodesInfo::TPtr &ev) {
    THashSet<TDataCenterId> dataCenters;
    for (const TEvInterconnect::TNodeInfo& node : ev->Get()->Nodes) {
        NodesInfo[node.NodeId] = node;
        dataCenters.insert(node.Location.GetDataCenterId());
    }
    dataCenters.erase(0); // remove default data center id if exists
    if (!dataCenters.empty()) {
        if (DataCenters != dataCenters.size()) {
            DataCenters = dataCenters.size();
            BLOG_D("TEvInterconnect::TEvNodesInfo DataCenters=" << DataCenters << " RegisteredDataCenters=" << RegisteredDataCenters);
        }
    }
    Execute(CreateLoadEverything());
}

void THive::ScheduleDisconnectNode(THolder<TEvPrivate::TEvProcessDisconnectNode> event) {
    auto itCategory = event->Tablets.begin();
    if (itCategory != event->Tablets.end()) {
        TTabletCategoryInfo& category = GetTabletCategory(itCategory->first);
        TDuration spentTime = TActivationContext::Now() - event->StartTime;
        TDuration disconnectTimeout = TDuration::MilliSeconds(category.MaxDisconnectTimeout);
        if (disconnectTimeout > spentTime) {
            Schedule(disconnectTimeout - spentTime, event.Release());
        } else {
            Send(SelfId(), event.Release());
        }
    } else {
        KillNode(event->NodeId, event->Local);
    }
}

void THive::Handle(TEvPrivate::TEvKickTablet::TPtr &ev) {
    TFullTabletId tabletId(ev->Get()->TabletId);
    TTabletInfo* tablet = FindTablet(tabletId);
    if (tablet == nullptr) {
        BLOG_W("THive::Handle::TEvKickTablet" <<
                   " TabletId=" << tabletId <<
                   " tablet not found");
        return;
    }

    if (!tablet->IsAlive()) {
        BLOG_D("THive::Handle::TEvKickTablet" <<
                    " TabletId=" << tabletId <<
                    " tablet isn't alive");
        return;
    }

    BLOG_D("THive::Handle::TEvKickTablet TabletId=" << tabletId);
    TBestNodeResult result = FindBestNode(*tablet);
    if (result.BestNode == nullptr) {
        Execute(CreateRestartTablet(tabletId));
    } else if (result.BestNode != tablet->Node) {
        if (IsTabletMoveExpedient(*tablet, *result.BestNode)) {
            Execute(CreateRestartTablet(tabletId));
        }
    }
}

void THive::Handle(TEvHive::TEvInitiateBlockStorage::TPtr& ev) {
    TTabletId tabletId = ev->Get()->TabletId;
    BLOG_D("THive::Handle::TEvInitiateBlockStorage TabletId=" << tabletId);
    TSideEffects sideEffects;
    sideEffects.Reset(SelfId());
    TLeaderTabletInfo* tablet = FindTabletEvenInDeleting(tabletId);
    if (tablet != nullptr) {
        if (tablet->IsDeleting()) {
            if (!tablet->InitiateBlockStorage(sideEffects, std::numeric_limits<ui32>::max())) {
                DeleteTabletWithoutStorage(tablet);
            }
        } else
        if (tablet->IsReadyToBlockStorage()) {
            tablet->InitiateBlockStorage(sideEffects);
        }
    }
    sideEffects.Complete(DEPRECATED_CTX);
}

void THive::Handle(TEvHive::TEvInitiateDeleteStorage::TPtr &ev) {
    TTabletId tabletId = ev->Get()->TabletId;
    BLOG_D("THive::Handle::TEvInitiateDeleteStorage TabletId=" << tabletId);
    TSideEffects sideEffects;
    sideEffects.Reset(SelfId());
    TLeaderTabletInfo* tablet = FindTabletEvenInDeleting(tabletId);
    if (tablet != nullptr) {
        tablet->InitiateDeleteStorage(sideEffects);
    }
    sideEffects.Complete(DEPRECATED_CTX);
}

void THive::Handle(TEvHive::TEvGetTabletStorageInfo::TPtr& ev) {
    TTabletId tabletId = ev->Get()->Record.GetTabletID();
    BLOG_D("THive::Handle::TEvGetTabletStorageInfo TabletId=" << tabletId);

    TLeaderTabletInfo* tablet = FindTabletEvenInDeleting(tabletId);
    if (tablet == nullptr) {
        // Tablet doesn't exist
        Send(
            ev->Sender,
            new TEvHive::TEvGetTabletStorageInfoResult(tabletId, NKikimrProto::ERROR, "Tablet doesn't exist"),
            0, ev->Cookie);
        return;
    }

    switch (tablet->State) {
    case ETabletState::Unknown:
    case ETabletState::StoppingInGroupAssignment:
        // Subscribing in these states doesn't make sense, as it will never complete
        BLOG_ERROR("Requesting TabletStorageInfo with tablet State="
                << ETabletStateName(tablet->State));
        Send(
            ev->Sender,
            new TEvHive::TEvGetTabletStorageInfoResult(tabletId, NKikimrProto::ERROR, "Tablet is in an unexpected state"),
            0, ev->Cookie);
        break;
    case ETabletState::Deleting:
    case ETabletState::GroupAssignment:
        // We need to subscribe until group assignment or deletion is finished
        tablet->StorageInfoSubscribers.emplace_back(ev->Sender);
        Send(ev->Sender, new TEvHive::TEvGetTabletStorageInfoRegistered(tabletId), 0, ev->Cookie);
        break;
    default:
        // Return what we have right now
        Send(
            ev->Sender,
            new TEvHive::TEvGetTabletStorageInfoResult(tabletId, *tablet->TabletStorageInfo),
            0, ev->Cookie);
        break;
    }
}

void THive::Handle(TEvents::TEvUndelivered::TPtr &ev) {
    BLOG_W("THive::Handle::TEvUndelivered Sender=" << ev->Sender << ", Type=" << ev->Get()->SourceType );
    switch (ev->Get()->SourceType) {
    case TEvLocal::EvBootTablet: {
        // restart boot of the tablet (on different node)
        TTabletId tabletId = ev->Cookie;
        TLeaderTabletInfo* tablet = FindTablet(tabletId);
        if (tablet != nullptr && tablet->IsStarting()) {
            Execute(CreateRestartTablet(tablet->GetFullTabletId()));
        }
        break;
    }
    case TEvLocal::EvPing: {
        TNodeId nodeId = ev->Cookie;
        TNodeInfo* node = FindNode(nodeId);
        if (node != nullptr && ev->Sender == node->Local) {
            if (node->IsDisconnecting()) {
                // ping continiousily until we fully disconnected from the node
                node->Ping();
            } else {
                KillNode(node->Id, node->Local);
            }
        }
        break;
    }
    };
}

void THive::Handle(TEvHive::TEvReassignTablet::TPtr &ev) {
    BLOG_D("THive::TEvReassignTablet " << ev->Get()->Record.ShortUtf8DebugString());
    TLeaderTabletInfo* tablet = FindTablet(ev->Get()->Record.GetTabletID());
    if (tablet != nullptr) {
        tablet->ChannelProfileReassignReason = ev->Get()->Record.GetReassignReason();
        std::bitset<MAX_TABLET_CHANNELS> channelProfileNewGroup;
        const auto& record(ev->Get()->Record);
        auto channels = tablet->GetChannelCount();
        for (ui32 channel : record.GetChannels()) {
            if (channel >= channels) {
                break;
            }
            channelProfileNewGroup.set(channel);
        }
        auto forcedGroupsSize = record.ForcedGroupIDsSize();
        if (forcedGroupsSize > 0) {
            TVector<NKikimrBlobStorage::TEvControllerSelectGroupsResult::TGroupParameters> groups;
            tablet->ChannelProfileNewGroup = channelProfileNewGroup;
            groups.resize(forcedGroupsSize);
            for (ui32 i = 0; i < forcedGroupsSize; ++i) {
                ui32 channel = record.GetChannels(i);
                Y_ABORT_UNLESS(channel < channels);
                auto parameters = BuildGroupParametersForChannel(*tablet, channel);
                const auto& groupParameters = parameters->GroupParameters;
                if (groupParameters.HasStoragePoolSpecifier()) {
                    groups[i].SetStoragePoolName(groupParameters.GetStoragePoolSpecifier().GetName());
                }
                if (groupParameters.HasErasureSpecies()) {
                    groups[i].SetErasureSpecies(groupParameters.GetErasureSpecies());
                }
                groups[i].SetGroupID(record.GetForcedGroupIDs(i));
            }
            Execute(CreateUpdateTabletGroups(tablet->Id, std::move(groups)));
        } else {
            Execute(CreateReassignGroups(tablet->Id, ev.Get()->Sender, channelProfileNewGroup));
        }
    }
}

void THive::OnActivateExecutor(const TActorContext&) {
    BLOG_D("THive::OnActivateExecutor");
    TDomainsInfo* domainsInfo = AppData()->DomainsInfo.Get();
    HiveUid = domainsInfo->GetDefaultHiveUid(domainsInfo->Domains.begin()->first);
    HiveDomain = domainsInfo->GetHiveDomainUid(HiveUid);
    const TDomainsInfo::TDomain& domain = domainsInfo->GetDomain(HiveDomain);
    RootHiveId = domainsInfo->GetHive(domain.DefaultHiveUid);
    Y_ABORT_UNLESS(HiveUid != Max<ui32>() && HiveDomain != TDomainsInfo::BadDomainId);
    HiveId = TabletID();
    HiveGeneration = Executor()->Generation();
    RootDomainKey = TSubDomainKey(domain.SchemeRoot, 1);
    RootDomainName = "/" + domain.Name;
    Executor()->RegisterExternalTabletCounters(TabletCountersPtr);
    ResourceProfiles = AppData()->ResourceProfiles ? AppData()->ResourceProfiles : new TResourceProfiles;
    BuildLocalConfig();
    ClusterConfig = AppData()->HiveConfig;
    SpreadNeighbours = ClusterConfig.GetSpreadNeighbours();
    Send(NConsole::MakeConfigsDispatcherID(SelfId().NodeId()),
        new NConsole::TEvConfigsDispatcher::TEvSetConfigSubscriptionRequest(NKikimrConsole::TConfigItem::HiveConfigItem));
    Execute(CreateInitScheme());
    if (!ResponsivenessPinger) {
        ResponsivenessPinger = new TTabletResponsivenessPinger(TabletCounters->Simple()[NHive::COUNTER_RESPONSE_TIME_USEC], TDuration::Seconds(1));
        ResponsivenessActorID = RegisterWithSameMailbox(ResponsivenessPinger);
    }
}

void THive::DefaultSignalTabletActive(const TActorContext& ctx) {
    Y_UNUSED(ctx);
}


void THive::AssignTabletGroups(TLeaderTabletInfo& tablet) {
    ui32 channels = tablet.GetChannelCount();
    THashSet<TString> storagePoolsToRefresh;
    // was this method called for the first time for this tablet?
    bool firstInvocation = tablet.ChannelProfileNewGroup.none();

    for (ui32 channelId = 0; channelId < channels; ++channelId) {
        if (firstInvocation || tablet.ChannelProfileNewGroup.test(channelId)) {
            tablet.ChannelProfileNewGroup.set(channelId);
            TStoragePoolInfo& storagePool = tablet.GetStoragePool(channelId);
            if (!storagePool.IsFresh() || storagePool.ConfigurationGeneration != ConfigurationGeneration) {
                storagePoolsToRefresh.insert(storagePool.Name);
            }
        }
    }

    if (!storagePoolsToRefresh.empty()) {
        // we need to refresh storage pool state from BSC
        TVector<THolder<NKikimrBlobStorage::TEvControllerSelectGroups::TGroupParameters>> requests;
        for (TString storagePoolName : storagePoolsToRefresh) {
            TStoragePoolInfo& storagePool = GetStoragePool(storagePoolName);
            if (storagePool.AddTabletToWait(tablet.Id)) {
                THolder<NKikimrBlobStorage::TEvControllerSelectGroups::TGroupParameters> item = storagePool.BuildRefreshRequest();
                ++storagePool.RefreshRequestInFlight;
                requests.emplace_back(std::move(item));
            }
        }
        if (!requests.empty()) {
            THolder<TEvBlobStorage::TEvControllerSelectGroups> ev = MakeHolder<TEvBlobStorage::TEvControllerSelectGroups>();
            NKikimrBlobStorage::TEvControllerSelectGroups& record = ev->Record;
            record.SetReturnAllMatchingGroups(true);
            for (auto& request : requests) {
                record.MutableGroupParameters()->AddAllocated(std::move(request).Release());
            }
            BLOG_D("THive::AssignTabletGroups TEvControllerSelectGroups tablet " << tablet.Id << " " << ev->Record.ShortDebugString());
            SendToBSControllerPipe(ev.Release());
        } else {
            BLOG_D("THive::AssignTabletGroups TEvControllerSelectGroups tablet " << tablet.Id << " waiting for response");
        }
    } else {
        // we ready to update tablet groups immediately
        BLOG_D("THive::AssignTabletGroups CreateUpdateTabletGroups tablet " << tablet.Id);
        Execute(CreateUpdateTabletGroups(tablet.Id));
    }
}

void THive::SendToBSControllerPipe(IEventBase* payload) {
    if (!BSControllerPipeClient) {
        Y_ABORT_UNLESS(AppData()->DomainsInfo);
        ui32 domainUid = HiveDomain;
        ui64 defaultStateStorageGroup = AppData()->DomainsInfo->GetDefaultStateStorageGroup(domainUid);

        NTabletPipe::TClientConfig pipeConfig;
        pipeConfig.RetryPolicy = NTabletPipe::TClientRetryPolicy::WithRetries();
        BSControllerPipeClient = Register(NTabletPipe::CreateClient(
            SelfId(), MakeBSControllerID(defaultStateStorageGroup), pipeConfig));
    }
    NTabletPipe::SendData(SelfId(), BSControllerPipeClient, payload);
}

void THive::SendToRootHivePipe(IEventBase* payload) {
    if (!RootHivePipeClient) {
        NTabletPipe::TClientConfig pipeConfig;
        pipeConfig.RetryPolicy = NTabletPipe::TClientRetryPolicy::WithRetries();
        RootHivePipeClient = Register(NTabletPipe::CreateClient(SelfId(), RootHiveId, pipeConfig));
    }
    NTabletPipe::SendData(SelfId(), RootHivePipeClient, payload);
}

void THive::RestartBSControllerPipe() {
    BLOG_D("THive::RestartBSControllerPipe");
    if (BSControllerPipeClient) {
        NTabletPipe::CloseClient(SelfId(), BSControllerPipeClient);
        BSControllerPipeClient = TActorId();
    }
    RequestPoolsInformation();
    for (auto it = Tablets.begin(); it != Tablets.end(); ++it) {
        TLeaderTabletInfo& tablet(it->second);
        if (tablet.IsReadyToAssignGroups()) {
            tablet.ResetTabletGroupsRequests();
            tablet.InitiateAssignTabletGroups();
        }
    }
}

void THive::RestartRootHivePipe() {
    BLOG_D("THive::RestartRootHivePipe");
    if (RootHivePipeClient) {
        NTabletPipe::CloseClient(SelfId(), RootHivePipeClient);
        RootHivePipeClient = TActorId();
    }
    // trying to retry for free sequence request
    if (RequestingSequenceNow) {
        RequestFreeSequence();
    }
    // trying to restart migration
    if (MigrationState == NKikimrHive::EMigrationState::MIGRATION_ACTIVE) {
        SendToRootHivePipe(new TEvHive::TEvSeizeTablets(MigrationFilter));
    }
}

void THive::Handle(TEvTabletBase::TEvBlockBlobStorageResult::TPtr &ev) {
    Execute(CreateBlockStorageResult(ev));
}

void THive::Handle(TEvTabletBase::TEvDeleteTabletResult::TPtr &ev) {
    Execute(CreateDeleteTabletResult(ev));
}

template <>
TNodeInfo* THive::SelectNode<NKikimrConfig::THiveConfig::HIVE_NODE_SELECT_STRATEGY_RANDOM>(const std::vector<THive::TSelectedNode>& selectedNodes) {
    if (selectedNodes.empty()) {
        return nullptr;
    }
    return selectedNodes[TAppData::RandomProvider->GenRand() % selectedNodes.size()].Node;
}

template <>
TNodeInfo* THive::SelectNode<NKikimrConfig::THiveConfig::HIVE_NODE_SELECT_STRATEGY_WEIGHTED_RANDOM>(const std::vector<THive::TSelectedNode>& selectedNodes) {
    if (selectedNodes.empty()) {
        return nullptr;
    }
    double sumUsage = 0;
    double maxUsage = 0;
    for (const TSelectedNode& selectedNode : selectedNodes) {
        double usage = selectedNode.Usage;
        sumUsage += usage;
        maxUsage = std::max(maxUsage, usage);
    }
    double sumAvail = maxUsage * selectedNodes.size() - sumUsage;
    if (sumAvail > 0) {
        double pos = TAppData::RandomProvider->GenRandReal2() * sumAvail;
        for (const TSelectedNode& selectedNode : selectedNodes) {
            double avail = maxUsage - selectedNode.Usage;
            if (pos < avail) {
                return selectedNode.Node;
            } else {
                pos -= avail;
            }
        }
    }
    return SelectNode<NKikimrConfig::THiveConfig::HIVE_NODE_SELECT_STRATEGY_RANDOM>(selectedNodes);
}

template <>
TNodeInfo* THive::SelectNode<NKikimrConfig::THiveConfig::HIVE_NODE_SELECT_STRATEGY_EXACT_MIN>(const std::vector<THive::TSelectedNode>& selectedNodes) {
    if (selectedNodes.empty()) {
        return nullptr;
    }
    auto itMin = std::min_element(selectedNodes.begin(), selectedNodes.end());
    return itMin->Node;
}

template <>
TNodeInfo* THive::SelectNode<NKikimrConfig::THiveConfig::HIVE_NODE_SELECT_STRATEGY_RANDOM_MIN_7P>(const std::vector<THive::TSelectedNode>& selectedNodes) {
    if (selectedNodes.empty()) {
        return nullptr;
    }
    std::vector<TSelectedNode> nodes(selectedNodes);
    auto itNode = nodes.begin();
    auto itPartition = itNode;
    size_t percent7 = std::max<size_t>(nodes.size() * 7 / 100, 1);
    std::advance(itPartition, percent7);
    std::nth_element(nodes.begin(), itPartition, nodes.end());
    std::advance(itNode, TAppData::RandomProvider->GenRand64() % percent7);
    return itNode->Node;
}

TVector<THive::TSelectedNode> THive::SelectMaxPriorityNodes(TVector<TSelectedNode> selectedNodes, const TTabletInfo& tablet) const
{
    i32 priority = std::numeric_limits<i32>::min();
    for (const TSelectedNode& selectedNode : selectedNodes) {
        priority = std::max(priority, selectedNode.Node->GetPriorityForTablet(tablet));
    }

    auto it = std::partition(selectedNodes.begin(), selectedNodes.end(), [&] (const TSelectedNode& selectedNode) {
        return selectedNode.Node->GetPriorityForTablet(tablet) == priority;
    });

    selectedNodes.erase(it, selectedNodes.end());

    return selectedNodes;
}

THive::TBestNodeResult THive::FindBestNode(const TTabletInfo& tablet) {
    BLOG_D("[FBN] Finding best node for tablet " << tablet.ToString());
    BLOG_TRACE("[FBN] Tablet " << tablet.ToString() << " family " << tablet.FamilyString());

    if (tablet.PreferredNodeId != 0) {
        TNodeInfo* node = FindNode(tablet.PreferredNodeId);
        if (node != nullptr) {
            if (node->IsAlive() && node->IsAllowedToRunTablet(tablet) && node->IsAbleToScheduleTablet() && node->IsAbleToRunTablet(tablet)) {
                BLOG_TRACE("[FBN] Tablet " << tablet.ToString() << " choose node " << node->Id << " because of preferred node");
                return TBestNodeResult(*node);
            }
            if (node->Freeze) {
                BLOG_TRACE("[FBN] Tablet " << tablet.ToString() << " preferred to freezed node " << node->Id);
                tablet.BootState = TStringBuilder() << "Preferred to freezed node " << node->Id;
                return TBestNodeResult(true);
            }
        }
    }

    /*
    TNodeInfo* bestNodeInfo = nullptr;
    double bestUsage = 0;
    if (tablet.IsAlive() && tablet.Node->IsAllowedToRunTablet(tablet) && !tablet.Node->IsOverloaded()) {
        bestNodeInfo = &(Nodes.find(tablet.Node->Id)->second);
        bestUsage = tablet.Node->GetNodeUsageForTablet(tablet);
        BLOG_TRACE("[FBN] Tablet " << tablet.ToString() << " starting with usage " << Sprintf("%.9f", bestUsage) << " of node " << bestNodeInfo->Id);
    }
    */

    TTabletDebugState debugState;
    std::vector<NKikimrHive::TDataCentersGroup> dataCentersGroupsHolder;
    std::vector<const NKikimrHive::TDataCentersGroup*> dataCentersGroupsPointers;
    TArrayRef<const NKikimrHive::TDataCentersGroup*> dataCentersGroups; // std::span

    if (tablet.IsLeader()) {
        const TLeaderTabletInfo& leader(tablet.GetLeader());
        dataCentersGroups = TArrayRef<const NKikimrHive::TDataCentersGroup*>(
                    const_cast<const NKikimrHive::TDataCentersGroup**>(leader.DataCentersPreference.GetDataCentersGroups().data()),
                    leader.DataCentersPreference.GetDataCentersGroups().size());
        if (dataCentersGroups.empty()) {
            dataCentersGroups = GetDefaultDataCentersPreference(leader.Type);
        }
        if (dataCentersGroups.empty()) {
            if (leader.Category && leader.Category->StickTogetherInDC) {
                std::unordered_map<TDataCenterId, ui32> dcTablets;
                for (TLeaderTabletInfo* tab : leader.Category->Tablets) {
                    if (tab->IsAlive()) {
                        TDataCenterId dc = tab->Node->GetDataCenter();
                        dcTablets[dc]++;
                    }
                }
                if (!dcTablets.empty()) {
                    dataCentersGroupsHolder.resize(dcTablets.size());
                    dataCentersGroupsPointers.resize(dcTablets.size());
                    std::vector<TDataCenterId> dcs;
                    for (const auto& [dc, count] : dcTablets) {
                        dcs.push_back(dc);
                    }
                    std::sort(dcs.begin(), dcs.end(), [&](TDataCenterId a, TDataCenterId b) -> bool {
                        return dcTablets[a] > dcTablets[b];
                    });
                    for (size_t i = 0; i < dcs.size(); ++i) {
                        dataCentersGroupsHolder[i].AddDataCenter(dcs[i]);
                        dataCentersGroupsHolder[i].AddDataCenterNum(DataCenterFromString(dcs[i]));
                        dataCentersGroupsPointers[i] = dataCentersGroupsHolder.data() + i;
                    }
                    dataCentersGroups = TArrayRef<const NKikimrHive::TDataCentersGroup*>(dataCentersGroupsPointers.data(), dcTablets.size());
                }
            }
        }
        if (!dataCentersGroups.empty()) {
            BLOG_TRACE("[FBN] Tablet " << tablet.ToString() << " using DC preference: " << dataCentersGroups);
        }
    }

    std::vector<std::vector<TNodeInfo*>> candidateGroups;
    candidateGroups.resize(dataCentersGroups.size() + 1);
    std::unordered_map<TDataCenterId, std::vector<TNodeInfo*>*> indexDC2Group;
    for (size_t numGroup = 0; numGroup < dataCentersGroups.size(); ++numGroup) {
        const NKikimrHive::TDataCentersGroup* dcGroup = dataCentersGroups[numGroup];
        if (dcGroup->DataCenterSize()) {
            for (TDataCenterId dc : dcGroup->GetDataCenter()) {
                indexDC2Group[dc] = candidateGroups.data() + numGroup;
            }
        } else {
            for (const ui64 dcId : dcGroup->GetDataCenterNum()) {
                indexDC2Group[DataCenterToString(dcId)] = candidateGroups.data() + numGroup;
            }
        }
    }
    for (auto it = Nodes.begin(); it != Nodes.end(); ++it) {
        TNodeInfo* nodeInfo = &it->second;
        if (nodeInfo->IsAlive()) {
            TDataCenterId dataCenterId = nodeInfo->GetDataCenter();
            auto itDataCenter = indexDC2Group.find(dataCenterId);
            if (itDataCenter != indexDC2Group.end()) {
                itDataCenter->second->push_back(nodeInfo);
            } else {
                candidateGroups.back().push_back(nodeInfo);
            }
        } else {
            BLOG_TRACE("[FBN] Tablet " << tablet.ToString() << " node " << nodeInfo->Id << " is not alive");
            debugState.NodesDead++;
        }
    }

    TVector<TSelectedNode> selectedNodes;
    bool thereAreNodesWithManyStarts = false;

    for (auto itCandidateNodes = candidateGroups.begin(); itCandidateNodes != candidateGroups.end(); ++itCandidateNodes) {
        const std::vector<TNodeInfo*>& candidateNodes(*itCandidateNodes);
        if (candidateGroups.size() > 1) {
            BLOG_TRACE("[FBN] Tablet " << tablet.ToString()
                       << " checking candidates group " << (itCandidateNodes - candidateGroups.begin() + 1)
                       << " of " << candidateGroups.size());
        }

        selectedNodes.clear();
        selectedNodes.reserve(candidateNodes.size());

        for (auto it = candidateNodes.begin(); it != candidateNodes.end(); ++it) {
            TNodeInfo& nodeInfo = *(*it);
            if (nodeInfo.IsAllowedToRunTablet(tablet, &debugState)) {
                if (nodeInfo.IsAbleToScheduleTablet()) {
                    if (nodeInfo.IsAbleToRunTablet(tablet, &debugState)) {
                        double usage = nodeInfo.GetNodeUsageForTablet(tablet);
                        selectedNodes.emplace_back(usage, &nodeInfo);
                        BLOG_TRACE("[FBN] Tablet " << tablet.ToString() << " selected usage " << Sprintf("%.9f", usage) << " of node " << nodeInfo.Id);
                    } else {
                        BLOG_TRACE("[FBN] Tablet " << tablet.ToString() << " node " << nodeInfo.Id << " is not able to run the tablet");
                    }
                } else {
                    BLOG_TRACE("[FBN] Tablet " << tablet.ToString() << " node " << nodeInfo.Id << " is not able to schedule the tablet");
                    thereAreNodesWithManyStarts = true;
                    if (GetBootStrategy() == NKikimrConfig::THiveConfig::HIVE_BOOT_STRATEGY_BALANCED) {
                        tablet.BootState = BootStateTooManyStarting;
                        return TBestNodeResult(false);
                    }
                }
            } else {
                BLOG_TRACE("[FBN] Node " << nodeInfo.Id << " is not allowed"
                            << " to run the tablet " << tablet.ToString()
                            << " node domains " << nodeInfo.ServicedDomains
                            << " tablet object domain " << tablet.GetLeader().ObjectDomain
                            << " tablet allowed domains " << tablet.GetNodeFilter().AllowedDomains
                            << " tablet effective allowed domains " << tablet.GetNodeFilter().GetEffectiveAllowedDomains());
            }
        }
        if (!selectedNodes.empty()) {
            break;
        }
    }
    BLOG_TRACE("[FBN] Tablet " << tablet.ToString() << " selected nodes count " << selectedNodes.size());
    if (selectedNodes.empty() && thereAreNodesWithManyStarts) {
        BLOG_TRACE("[FBN] Tablet " << tablet.ToString() << " all available nodes are booting too many tablets");
        return TBestNodeResult(false);
    }

    TNodeInfo* selectedNode = nullptr;
    if (!selectedNodes.empty()) {
        selectedNodes = SelectMaxPriorityNodes(std::move(selectedNodes), tablet);
        BLOG_TRACE("[FBN] Tablet " << tablet.ToString() << " selected max priority nodes count " << selectedNodes.size());

        switch (GetNodeSelectStrategy()) {
            case NKikimrConfig::THiveConfig::HIVE_NODE_SELECT_STRATEGY_WEIGHTED_RANDOM:
                selectedNode = SelectNode<NKikimrConfig::THiveConfig::HIVE_NODE_SELECT_STRATEGY_WEIGHTED_RANDOM>(selectedNodes);
                break;
            case NKikimrConfig::THiveConfig::HIVE_NODE_SELECT_STRATEGY_EXACT_MIN:
                selectedNode = SelectNode<NKikimrConfig::THiveConfig::HIVE_NODE_SELECT_STRATEGY_EXACT_MIN>(selectedNodes);
                break;
            case NKikimrConfig::THiveConfig::HIVE_NODE_SELECT_STRATEGY_RANDOM_MIN_7P:
                selectedNode = SelectNode<NKikimrConfig::THiveConfig::HIVE_NODE_SELECT_STRATEGY_RANDOM_MIN_7P>(selectedNodes);
                break;
            case NKikimrConfig::THiveConfig::HIVE_NODE_SELECT_STRATEGY_RANDOM:
            default:
                selectedNode = SelectNode<NKikimrConfig::THiveConfig::HIVE_NODE_SELECT_STRATEGY_RANDOM>(selectedNodes);
                break;
        }
    }
    if (selectedNode != nullptr) {
        BLOG_TRACE("[FBN] Tablet " << tablet.ToString() << " selected node " << selectedNode->Id);
        tablet.BootState = BootStateStarting;
        return TBestNodeResult(*selectedNode);
    } else {
        BLOG_TRACE("[FBN] Tablet " << tablet.ToString() << " no node was selected");

        ui32 nodesLeft = Nodes.size();

        if (tablet.IsFollower() && debugState.LeaderNotRunning) {
            tablet.BootState = BootStateLeaderNotRunning;
            return TBestNodeResult(true);
        }
        if (debugState.NodesDead == nodesLeft) {
            tablet.BootState = BootStateAllNodesAreDead;
            return TBestNodeResult(true);
        }
        nodesLeft -= debugState.NodesDead;
        if (debugState.NodesDown == nodesLeft) {
            tablet.BootState = BootStateAllNodesAreDeadOrDown;
            return TBestNodeResult(true);
        }
        nodesLeft -= debugState.NodesDown;
        if (debugState.NodesNotAllowed + debugState.NodesInDatacentersNotAllowed == nodesLeft) {
            tablet.BootState = BootStateNoNodesAllowedToRun;
            return TBestNodeResult(true);
        }
        nodesLeft -= debugState.NodesNotAllowed;
        nodesLeft -= debugState.NodesInDatacentersNotAllowed;
        if (debugState.NodesWithSomeoneFromOurFamily == nodesLeft) {
            tablet.BootState = BootStateWeFilledAllAvailableNodes;
            return TBestNodeResult(true);
        }
        nodesLeft -= debugState.NodesWithSomeoneFromOurFamily;
        if (debugState.NodesWithoutDomain == nodesLeft) {
            tablet.BootState = TStringBuilder() << "Can't find domain " << tablet.GetNodeFilter().GetEffectiveAllowedDomains();
            return TBestNodeResult(true);
        }
        nodesLeft -= debugState.NodesWithoutDomain;
        if (tablet.IsFollower() && debugState.NodesFilledWithDatacenterFollowers == nodesLeft) {
            tablet.BootState = BootStateNotEnoughDatacenters;
            return TBestNodeResult(true);
        }
        if (debugState.NodesWithoutResources == nodesLeft) {
            tablet.BootState = BootStateNotEnoughResources;
            return TBestNodeResult(true);
        }
        if (debugState.NodesWithoutLocation == nodesLeft) {
            tablet.BootState = BootStateNodesLocationUnknown;
            return TBestNodeResult(true);
        }

        TStringBuilder state;

        if (debugState.LeaderNotRunning) {
            state << "LeaderNotRunning;";
        }
        if (debugState.NodesDead) {
            state << "NodesDead:" << debugState.NodesDead << ";";
        }
        if (debugState.NodesDown) {
            state << "NodesDown:" << debugState.NodesDown << ";";
        }
        if (debugState.NodesNotAllowed) {
            state << "NodesNotAllowed:" << debugState.NodesNotAllowed << ";";
        }
        if (debugState.NodesInDatacentersNotAllowed) {
            state << "NodesInDatacentersNotAllowed:" << debugState.NodesInDatacentersNotAllowed << ";";
        }
        if (debugState.NodesWithLeaderNotLocal) {
            state << "NodesWithLeaderNotLocal:" << debugState.NodesWithLeaderNotLocal << ";";
        }
        if (debugState.NodesWithoutDomain) {
            state << "NodesWithoutDomain:" << debugState.NodesWithoutDomain << ";";
        }
        if (debugState.NodesFilledWithDatacenterFollowers) {
            state << "NodesFilledWithDatacenterFollowers:" << debugState.NodesFilledWithDatacenterFollowers << ";";
        }
        if (debugState.NodesWithoutResources) {
            state << "NodesWithoutResources:" << debugState.NodesWithoutResources << ";";
        }
        if (debugState.NodesWithSomeoneFromOurFamily) {
            state << "NodesWithSomeoneFromOurFamily:" << debugState.NodesWithSomeoneFromOurFamily << ";";
        }
        if (debugState.NodesWithoutLocation) {
            state << "NodesWithoutLocation:" << debugState.NodesWithoutLocation << ";";
        }
        tablet.BootState = state;

        return TBestNodeResult(true);
    }
}

const TNodeLocation& THive::GetNodeLocation(TNodeId nodeId) const {
    auto it = NodesInfo.find(nodeId);
    if (it != NodesInfo.end())
        return it->second.Location;
    static TNodeLocation defaultLocation;
    return defaultLocation;
}

TNodeInfo& THive::GetNode(TNodeId nodeId) {
    auto it = Nodes.find(nodeId);
    if (it == Nodes.end()) {
        it = Nodes.emplace(std::piecewise_construct, std::tuple<TNodeId>(nodeId), std::tuple<TNodeId, THive&>(nodeId, *this)).first;
        TabletCounters->Simple()[NHive::COUNTER_NODES_TOTAL].Add(1);
    }
    return it->second;
}

TNodeInfo* THive::FindNode(TNodeId nodeId) {
    auto it = Nodes.find(nodeId);
    if (it == Nodes.end())
        return nullptr;
    return &it->second;
}

TLeaderTabletInfo& THive::GetTablet(TTabletId tabletId) {
    auto it = Tablets.find(tabletId);
    if (it == Tablets.end()) {
        it = Tablets.emplace(std::piecewise_construct, std::tuple<TTabletId>(tabletId), std::tuple<TTabletId, THive&>(tabletId, *this)).first;
        UpdateCounterTabletsTotal(+1);
    }
    return it->second;
}

TLeaderTabletInfo* THive::FindTablet(TTabletId tabletId) {
    auto it = Tablets.find(tabletId);
    if (it == Tablets.end() || it->second.IsDeleting())
        return nullptr;
    return &it->second;
}

TLeaderTabletInfo* THive::FindTabletEvenInDeleting(TTabletId tabletId) {
    auto it = Tablets.find(tabletId);
    if (it == Tablets.end())
        return nullptr;
    return &it->second;
}

TTabletInfo& THive::GetTablet(TTabletId tabletId, TFollowerId followerId) {
    TLeaderTabletInfo& leader = GetTablet(tabletId);
    return leader.GetTablet(followerId);
}

TTabletInfo* THive::FindTablet(TTabletId tabletId, TFollowerId followerId) {
    TLeaderTabletInfo* leader = FindTablet(tabletId);
    if (leader == nullptr) {
        return nullptr;
    }
    return leader->FindTablet(followerId);
}

TTabletInfo* THive::FindTabletEvenInDeleting(TTabletId tabletId, TFollowerId followerId) {
    TLeaderTabletInfo* leader = FindTabletEvenInDeleting(tabletId);
    if (leader == nullptr) {
        return nullptr;
    }
    return leader->FindTablet(followerId);
}

TStoragePoolInfo& THive::GetStoragePool(const TString& name) {
    auto it = StoragePools.find(name);
    if (it == StoragePools.end()) {
        it = StoragePools.emplace(std::piecewise_construct, std::tuple<TString>(name), std::tuple<TString, THive*>(name, this)).first;
    }
    return it->second;
}

TStoragePoolInfo* THive::FindStoragePool(const TString& name) {
    auto it = StoragePools.find(name);
    if (it == StoragePools.end()) {
        return nullptr;
    }
    return &it->second;
}

TDomainInfo* THive::FindDomain(TSubDomainKey key) {
    auto it = Domains.find(key);
    if (it == Domains.end()) {
        return nullptr;
    }
    return &it->second;
}

const TDomainInfo* THive::FindDomain(TSubDomainKey key) const {
    auto it = Domains.find(key);
    if (it == Domains.end()) {
        return nullptr;
    }
    return &it->second;
}

void THive::DeleteTablet(TTabletId tabletId) {
    auto it = Tablets.find(tabletId);
    if (it != Tablets.end()) {
        TLeaderTabletInfo& tablet(it->second);
        tablet.BecomeStopped();
        for (TFollowerTabletInfo& follower : tablet.Followers) {
            follower.BecomeStopped();
        }
        ReportDeletedToWhiteboard(tablet);
        tablet.ReleaseAllocationUnits();
        OwnerToTablet.erase(tablet.Owner);
        if (tablet.Category) {
            tablet.Category->Tablets.erase(&tablet);
        }
        auto itObj = ObjectToTabletMetrics.find(tablet.ObjectId);
        if (itObj != ObjectToTabletMetrics.end()) {
            itObj->second.DecreaseCount();
            if (itObj->second.Counter == 0) {
                ObjectToTabletMetrics.erase(itObj);
            }
        }
        auto itType = TabletTypeToTabletMetrics.find(tablet.Type);
        if (itType != TabletTypeToTabletMetrics.end()) {
            itType->second.DecreaseCount();
            if (itType->second.Counter == 0) {
                TabletTypeToTabletMetrics.erase(itType);
            }
        }
        for (auto nt = Nodes.begin(); nt != Nodes.end(); ++nt) {
            for (auto st = nt->second.Tablets.begin(); st != nt->second.Tablets.end(); ++st) {
                Y_ENSURE_LOG(st->second.count(&tablet) == 0, " Deleting tablet found on node " << nt->first << " in state " << TTabletInfo::EVolatileStateName(st->first));
            }
            Y_ENSURE_LOG(nt->second.LockedTablets.count(&tablet) == 0, " Deleting tablet found on node " << nt->first << " in locked set");
        }
        UpdateCounterTabletsTotal(-1 - (tablet.Followers.size()));
        Tablets.erase(it);
    }
}

void THive::DeleteNode(TNodeId nodeId) {
    TabletCounters->Simple()[NHive::COUNTER_NODES_TOTAL].Sub(1);
    Nodes.erase(nodeId);
}

TTabletCategoryInfo& THive::GetTabletCategory(TTabletCategoryId tabletCategoryId) {
    auto it = TabletCategories.find(tabletCategoryId);
    if (it == TabletCategories.end())
        it = TabletCategories.emplace(tabletCategoryId, tabletCategoryId).first; // emplace()
    return it->second;
}

void THive::KillNode(TNodeId nodeId, const TActorId& local) {
    TNodeInfo* node = FindNode(nodeId);
    if (node != nullptr) {
        TVector<TTabletInfo*> tabletsToKill;
        for (const auto& t : node->Tablets) {
            for (TTabletInfo* tablet : t.second) {
                tabletsToKill.push_back(tablet);
            }
        }
        for (TTabletInfo* tablet : tabletsToKill) {
            Execute(CreateRestartTablet(tablet->GetFullTabletId()));
        }
    }
    Execute(CreateKillNode(nodeId, local));
}

void THive::SetCounterTabletsTotal(ui64 tabletsTotal) {
    if (TabletCounters != nullptr) {
        auto& counter = TabletCounters->Simple()[NHive::COUNTER_TABLETS_TOTAL];
        TabletsTotal = tabletsTotal;
        counter.Set(TabletsTotal);
        TabletCounters->Simple()[NHive::COUNTER_STATE_DONE].Set(TabletsTotal == TabletsAlive ? 1 : 0);
    }
}

void THive::UpdateCounterTabletsTotal(i64 tabletsTotalDiff) {
    if (TabletCounters != nullptr) {
        auto& counter = TabletCounters->Simple()[NHive::COUNTER_TABLETS_TOTAL];
        TabletsTotal = counter.Get() + tabletsTotalDiff;
        counter.Set(TabletsTotal);
        TabletCounters->Simple()[NHive::COUNTER_STATE_DONE].Set(TabletsTotal == TabletsAlive ? 1 : 0);
    }
}

void THive::UpdateCounterTabletsAlive(i64 tabletsAliveDiff) {
    if (TabletCounters != nullptr) {
        auto& counter = TabletCounters->Simple()[NHive::COUNTER_TABLETS_ALIVE];
        TabletsAlive = counter.Get() + tabletsAliveDiff;
        counter.Set(TabletsAlive);
        TabletCounters->Simple()[NHive::COUNTER_STATE_DONE].Set(TabletsTotal == TabletsAlive ? 1 : 0);
    }
}

void THive::UpdateCounterBootQueueSize(ui64 bootQueueSize) {
    if (TabletCounters != nullptr) {
        auto& counter = TabletCounters->Simple()[NHive::COUNTER_BOOTQUEUE_SIZE];
        counter.Set(bootQueueSize);
    }
}
void THive::UpdateCounterEventQueueSize(i64 eventQueueSizeDiff) {
    if (TabletCounters != nullptr) {
        auto& counter = TabletCounters->Simple()[NHive::COUNTER_EVENTQUEUE_SIZE];
        auto newValue = counter.Get() + eventQueueSizeDiff;
        counter.Set(newValue);
    }
}

void THive::UpdateCounterNodesConnected(i64 nodesConnectedDiff) {
    if (TabletCounters != nullptr) {
        auto& counter = TabletCounters->Simple()[NHive::COUNTER_NODES_CONNECTED];
        auto newValue = counter.Get() + nodesConnectedDiff;
        counter.Set(newValue);
    }
}

void THive::RecordTabletMove(const TTabletMoveInfo& moveInfo) {
    TabletMoveHistory.PushBack(moveInfo);
    TabletCounters->Cumulative()[NHive::COUNTER_TABLETS_MOVED].Increment(1);
    if (TabletMoveSamplesForLog.size() < MOVE_SAMPLES_PER_LOG_ENTRY) {
        TabletMoveSamplesForLog.push_back(moveInfo);
        std::push_heap(TabletMoveSamplesForLog.begin(), TabletMoveSamplesForLog.end(), std::greater<TTabletMoveInfo>{});
    } else if (moveInfo.Priority > TabletMoveSamplesForLog.front().Priority) {
        TabletMoveSamplesForLog.push_back(moveInfo);
        std::pop_heap(TabletMoveSamplesForLog.begin(), TabletMoveSamplesForLog.end(), std::greater<TTabletMoveInfo>{});
        TabletMoveSamplesForLog.pop_back();
    }
    TabletMovesByTypeForLog[moveInfo.TabletType]++;
    if (!LogTabletMovesScheduled) {
        LogTabletMovesScheduled = true;
        LogTabletMovesSchedulingTime = moveInfo.Timestamp;
        Schedule(TDuration::Minutes(5), new TEvPrivate::TEvLogTabletMoves());
    }
}

bool THive::DomainHasNodes(const TSubDomainKey &domainKey) const {
    return !DomainsView.IsEmpty(domainKey);
}

TResourceNormalizedValues THive::GetStDevResourceValues() const {
    TVector<TResourceNormalizedValues> values;
    values.reserve(Nodes.size());
    for (const auto& ni : Nodes) {
        if (ni.second.IsAlive() && !ni.second.Down) {
            values.push_back(NormalizeRawValues(ni.second.GetResourceCurrentValues(), ni.second.GetResourceMaximumValues()));
        }
    }
    return GetStDev(values);
}

bool THive::IsTabletMoveExpedient(const TTabletInfo& tablet, const TNodeInfo& node) const {
    if (!tablet.IsAlive()) {
        BLOG_TRACE("[TME] Move of tablet " << tablet.ToString() << " to " << node.Id
                   << " is expedient because the tablet is not alive");
        return true;
    }
    if (tablet.Node->Freeze) {
        BLOG_TRACE("[TME] Move of tablet " << tablet.ToString() << " from " << tablet.NodeId << " to " << node.Id
                   << " is not expedient because the source node is freezed");
        return false;
    }
    if (node.Freeze) {
        BLOG_TRACE("[TME] Move of tablet " << tablet.ToString() << " from " << tablet.NodeId << " to " << node.Id
                   << " is not expedient because the target node is freezed");
        return false;
    }
    if (tablet.Node->Down) {
        BLOG_TRACE("[TME] Move of tablet " << tablet.ToString() << " from " << tablet.NodeId << " to " << node.Id
                   << " is expedient because the node is down");
        return true;
    }
    if (!tablet.Node->IsAllowedToRunTablet(tablet)) {
        BLOG_TRACE("[TME] Move of tablet " << tablet.ToString() << " from " << tablet.NodeId << " to " << node.Id
                   << " is expedient because the current node is unappropriate target for the tablet");
        return true;
    }
    if (tablet.Node->Id == node.Id) {
        BLOG_TRACE("[TME] Move of tablet " << tablet.ToString() << " from " << tablet.NodeId << " to " << node.Id
                   << " is not expedient because node is the same");
        return false;
    }
    if (tablet.Node->IsOverloaded() && !node.IsOverloaded()) {
        BLOG_TRACE("[TME] Move of tablet " << tablet.ToString() << " from " << tablet.NodeId << " to " << node.Id
                   << " is forcefully expedient because source node is overloaded");
        return true;
    }
    if (GetSpreadNeighbours() && tablet.Node->GetTabletNeighboursCount(tablet) > node.GetTabletNeighboursCount(tablet)) {
        BLOG_TRACE("[TME] Move of tablet " << tablet.ToString() << " from " << tablet.NodeId << " to " << node.Id
                   << " is expedient because it spreads neighbours");
        return true;
    }

    if (!GetCheckMoveExpediency()) {
        BLOG_TRACE("[TME] Move of tablet " << tablet.ToString() << " from " << tablet.NodeId << " to " << node.Id
                   << " is forcefully expedient because of the setting");
        return true;
    }

    TVector<TResourceNormalizedValues> values;
    std::size_t oldNode = std::numeric_limits<std::size_t>::max();
    std::size_t newNode = std::numeric_limits<std::size_t>::max();
    values.reserve(Nodes.size());
    for (const auto& ni : Nodes) {
        if (ni.second.IsAlive() && !ni.second.Down) {
            if (ni.first == node.Id)
                newNode = values.size();
            if (ni.first == tablet.Node->Id)
                oldNode = values.size();
            values.push_back(NormalizeRawValues(ni.second.GetResourceCurrentValues(), ni.second.GetResourceMaximumValues()));
        }
    }

    if (oldNode == std::numeric_limits<std::size_t>::max()
            || newNode == std::numeric_limits<std::size_t>::max()) {
        return false;
    }

    auto tabletResources = tablet.GetResourceCurrentValues();
//    NMetrics::TResourceMetrics::TResourceNormalizedValues oldValues = values[oldNode];
//    NMetrics::TResourceMetrics::TResourceNormalizedValues newValues = values[newNode] + NMetrics::TResourceMetrics::Normalize(tabletResources, node.GetResourceMaximumValues());
//    return sum(newValues) < sum(oldValues);

    TResourceNormalizedValues beforeStDev = GetStDev(values);
    values[oldNode] -= NormalizeRawValues(tabletResources, tablet.Node->GetResourceMaximumValues());
    values[newNode] += NormalizeRawValues(tabletResources, node.GetResourceMaximumValues());
    TResourceNormalizedValues afterStDev = GetStDev(values);
    tablet.FilterRawValues(beforeStDev);
    tablet.FilterRawValues(afterStDev);
    double before = max(beforeStDev);
    double after = max(afterStDev);
    bool result = after < before;
    if (result) {
        BLOG_TRACE("[TME] Move of tablet " << tablet.ToString() << " from " << tablet.NodeId << " to " << node.Id
                   << " is expedient, beforeStDev " << beforeStDev << " afterStDev " << afterStDev);
    } else {
        BLOG_TRACE("[TME] Move of tablet " << tablet.ToString() << " from " << tablet.NodeId << " to " << node.Id
                   << " is not expedient, beforeStDev " << beforeStDev << " afterStDev " << afterStDev);
    }
    return result;
}

void THive::FillTabletInfo(NKikimrHive::TEvResponseHiveInfo& response, ui64 tabletId, const TLeaderTabletInfo *info, const NKikimrHive::TEvRequestHiveInfo &req) {
    if (info) {
        auto& tabletInfo = *response.AddTablets();
        tabletInfo.SetTabletID(tabletId);
        tabletInfo.SetTabletType(info->Type);
        tabletInfo.SetObjectId(info->ObjectId.second);
        tabletInfo.SetState(static_cast<ui32>(info->State));
        tabletInfo.SetTabletBootMode(info->BootMode);
        tabletInfo.SetVolatileState(info->GetVolatileState());
        tabletInfo.SetNodeID(info->NodeId);
        tabletInfo.MutableTabletOwner()->SetOwner(info->Owner.first);
        tabletInfo.MutableTabletOwner()->SetOwnerIdx(info->Owner.second);
        tabletInfo.SetGeneration(info->KnownGeneration);
        tabletInfo.MutableObjectDomain()->CopyFrom(info->ObjectDomain);
        if (info->BalancerPolicy != NKikimrHive::EBalancerPolicy::POLICY_BALANCE) {
            tabletInfo.SetBalancerPolicy(info->BalancerPolicy);
        }
        if (!info->IsRunning()) {
            tabletInfo.SetLastAliveTimestamp(info->Statistics.GetLastAliveTimestamp());
        }
        tabletInfo.SetRestartsPerPeriod(info->Statistics.RestartTimestampSize());
        if (req.GetReturnMetrics()) {
            tabletInfo.MutableMetrics()->CopyFrom(info->GetResourceValues());
        }
        if (req.GetReturnChannelHistory()) {
            for (const auto& channel : info->TabletStorageInfo->Channels) {
                auto& tabletChannel = *tabletInfo.AddTabletChannels();
                for (const auto& history : channel.History) {
                    auto& tabletHistory = *tabletChannel.AddHistory();
                    tabletHistory.SetGroup(history.GroupID);
                    tabletHistory.SetGeneration(history.FromGeneration);
                    tabletHistory.SetTimestamp(history.Timestamp.MilliSeconds());
                }
            }
        }
        if (req.GetReturnFollowers()) {
            for (const auto& follower : info->Followers) {
                if (req.HasFollowerID() && req.GetFollowerID() != follower.Id)
                    continue;
                NKikimrHive::TTabletInfo& tabletInfo = *response.AddTablets();
                tabletInfo.SetTabletID(tabletId);
                tabletInfo.SetTabletType(info->Type);
                tabletInfo.SetFollowerID(follower.Id);
                tabletInfo.SetVolatileState(follower.GetVolatileState());
                tabletInfo.SetNodeID(follower.NodeId);
                tabletInfo.MutableTabletOwner()->SetOwner(info->Owner.first);
                tabletInfo.MutableTabletOwner()->SetOwnerIdx(info->Owner.second);
                tabletInfo.MutableObjectDomain()->CopyFrom(info->ObjectDomain);
                if (!follower.IsRunning()) {
                    tabletInfo.SetLastAliveTimestamp(follower.Statistics.GetLastAliveTimestamp());
                }
                tabletInfo.SetRestartsPerPeriod(follower.Statistics.RestartTimestampSize());
                if (req.GetReturnMetrics()) {
                    tabletInfo.MutableMetrics()->CopyFrom(follower.GetResourceValues());
                }
            }
        }
    }
}

void THive::Handle(TEvHive::TEvRequestHiveInfo::TPtr& ev) {
    const auto& record = ev->Get()->Record;
    TAutoPtr<TEvHive::TEvResponseHiveInfo> response = new TEvHive::TEvResponseHiveInfo();
    TInstant now = TlsActivationContext->Now();
    if (record.HasTabletID()) {
        TTabletId tabletId = record.GetTabletID();
        NKikimrHive::TForwardRequest forwardRequest;
        if (CheckForForwardTabletRequest(tabletId, forwardRequest)) {
            response->Record.MutableForwardRequest()->CopyFrom(forwardRequest);
        }
        TLeaderTabletInfo* tablet = FindTablet(tabletId);
        if (tablet) {
            tablet->ActualizeTabletStatistics(now);
            FillTabletInfo(response->Record, record.GetTabletID(), tablet, record);
        } else {
            BLOG_W("Can't find the tablet from RequestHiveInfo(TabletID=" << tabletId << ")");
        }
    } else {
        response->Record.MutableTablets()->Reserve(Tablets.size());
        for (auto it = Tablets.begin(); it != Tablets.end(); ++it) {
            if (record.HasTabletType() && record.GetTabletType() != it->second.Type) {
                continue;
            }
            if (it->second.IsDeleting()) {
                continue;
            }
            it->second.ActualizeTabletStatistics(now);
            FillTabletInfo(response->Record, it->first, &it->second, record);
        }
        response->Record.set_starttimetimestamp(StartTime().MilliSeconds());
        response->Record.set_responsetimestamp(TAppData::TimeProvider->Now().MilliSeconds());
    }

    Send(ev->Sender, response.Release(), 0, ev->Cookie);
}

NKikimrTabletBase::TMetrics& operator +=(NKikimrTabletBase::TMetrics& metrics, const NKikimrTabletBase::TMetrics& toAdd) {
    if (toAdd.HasCPU()) {
        metrics.SetCPU(metrics.GetCPU() + toAdd.GetCPU());
    }
    if (toAdd.HasMemory()) {
        metrics.SetMemory(metrics.GetMemory() + toAdd.GetMemory());
    }
    if (toAdd.HasNetwork()) {
        metrics.SetNetwork(metrics.GetNetwork() + toAdd.GetNetwork());
    }
    if (toAdd.HasStorage()) {
        metrics.SetStorage(metrics.GetStorage() + toAdd.GetStorage());
    }
    if (toAdd.HasReadThroughput()) {
        metrics.SetReadThroughput(metrics.GetReadThroughput() + toAdd.GetReadThroughput());
    }
    if (toAdd.HasWriteThroughput()) {
        metrics.SetWriteThroughput(metrics.GetWriteThroughput() + toAdd.GetWriteThroughput());
    }
    return metrics;
}

void THive::Handle(TEvHive::TEvRequestHiveDomainStats::TPtr& ev) {
    struct TSubDomainStats {
        THashMap<TTabletInfo::EVolatileState, ui32> StateCounter;
        THashSet<TNodeId> NodeIds;
        ui32 AliveNodes = 0;
        NKikimrTabletBase::TMetrics Metrics;
    };

    THashMap<TSubDomainKey, TSubDomainStats> subDomainStats;

    for (auto it = Tablets.begin(); it != Tablets.end(); ++it) {
        const TLeaderTabletInfo& tablet = it->second;
        TSubDomainKey domain = tablet.ObjectDomain;
        TSubDomainStats& stats = subDomainStats[domain];
        stats.StateCounter[tablet.GetVolatileState()]++;
        if (ev->Get()->Record.GetReturnMetrics()) {
            stats.Metrics += tablet.GetResourceValues();
        }
    }

    for (auto it = Nodes.begin(); it != Nodes.end(); ++it) {
        const TNodeInfo& node = it->second;
        for (const TSubDomainKey& domain : node.ServicedDomains) {
            TSubDomainStats& stats = subDomainStats[domain];
            if (node.IsAlive()) {
                stats.AliveNodes++;
                stats.NodeIds.emplace(node.Id);
            }
        }
    }

    THolder<TEvHive::TEvResponseHiveDomainStats> response = MakeHolder<TEvHive::TEvResponseHiveDomainStats>();
    auto& record = response->Record;

    for (const auto& pr1 : subDomainStats) {
        auto& domainStats = *record.AddDomainStats();
        domainStats.SetShardId(pr1.first.first);
        domainStats.SetPathId(pr1.first.second);
        if (ev->Get()->Record.GetReturnMetrics()) {
            domainStats.MutableMetrics()->CopyFrom(pr1.second.Metrics);
        }
        for (const auto& pr2 : pr1.second.StateCounter) {
            auto& stateStats = *domainStats.AddStateStats();
            stateStats.SetVolatileState(pr2.first);
            stateStats.SetCount(pr2.second);
        }
        for (const TNodeId nodeId : pr1.second.NodeIds) {
            domainStats.AddNodeIds(nodeId);
        }
        domainStats.SetAliveNodes(pr1.second.AliveNodes);
    }

    Send(ev->Sender, response.Release(), 0, ev->Cookie);
}

void THive::Handle(TEvHive::TEvRequestHiveNodeStats::TPtr& ev) {
    const auto& request(ev->Get()->Record);
    THolder<TEvHive::TEvResponseHiveNodeStats> response = MakeHolder<TEvHive::TEvResponseHiveNodeStats>();
    auto& record = response->Record;
    if (request.GetReturnExtendedTabletInfo()) {
        record.SetExtendedTabletInfo(true);
    }
    for (auto it = Nodes.begin(); it != Nodes.end(); ++it) {
        const TNodeInfo& node = it->second;
        if (node.IsUnknown()) {
            continue;
        }
        auto& nodeStats = *record.AddNodeStats();
        nodeStats.SetNodeId(node.Id);
        if (!node.ServicedDomains.empty()) {
            nodeStats.MutableNodeDomain()->CopyFrom(node.ServicedDomains.front());
        }
        if (request.GetReturnExtendedTabletInfo()) {
            if (request.HasFilterTabletsByPathId()) {
                auto itTabletsOfObject = node.TabletsOfObject.find({request.GetFilterTabletsBySchemeShardId(), request.GetFilterTabletsByPathId()});
                if (itTabletsOfObject != node.TabletsOfObject.end()) {
                    std::vector<std::vector<ui32>> tabletStateToTypeToCount;
                    tabletStateToTypeToCount.resize(NKikimrHive::ETabletVolatileState_ARRAYSIZE);
                    for (const TTabletInfo* tablet : itTabletsOfObject->second) {
                        NKikimrHive::ETabletVolatileState state = tablet->GetVolatileState();
                        if (state > NKikimrHive::ETabletVolatileState_MAX) {
                            continue;
                        }
                        std::vector<ui32>& tabletTypeToCount(tabletStateToTypeToCount[state]);
                        TTabletTypes::EType type = tablet->GetTabletType();
                        if (static_cast<size_t>(type) >= tabletTypeToCount.size()) {
                            tabletTypeToCount.resize(type + 1);
                        }
                        tabletTypeToCount[type]++;
                    }
                    for (unsigned int state = 0; state < tabletStateToTypeToCount.size(); ++state) {
                        const std::vector<ui32>& tabletTypeToCount(tabletStateToTypeToCount[state]);
                        for (unsigned int type = 0; type < tabletTypeToCount.size(); ++type) {
                            if (tabletTypeToCount[type] > 0) {
                                auto* stateStats = nodeStats.AddStateStats();
                                stateStats->SetVolatileState(static_cast<NKikimrHive::ETabletVolatileState>(state));
                                stateStats->SetTabletType(static_cast<TTabletTypes::EType>(type));
                                stateStats->SetCount(tabletTypeToCount[type]);
                            }
                        }
                    }
                }
            } else {
                for (const auto& [state, set] : node.Tablets) {
                    std::vector<ui32> tabletTypeToCount;
                    for (const TTabletInfo* tablet : set) {
                        TTabletTypes::EType type = tablet->GetTabletType();
                        if (static_cast<size_t>(type) >= tabletTypeToCount.size()) {
                            tabletTypeToCount.resize(type + 1);
                        }
                        tabletTypeToCount[type]++;
                    }
                    for (unsigned int type = 0; type < tabletTypeToCount.size(); ++type) {
                        if (tabletTypeToCount[type] > 0) {
                            auto* stateStats = nodeStats.AddStateStats();
                            stateStats->SetVolatileState(state);
                            stateStats->SetTabletType(static_cast<TTabletTypes::EType>(type));
                            stateStats->SetCount(tabletTypeToCount[type]);
                        }
                    }
                }
            }
        } else {
            for (const auto& [state, set] : node.Tablets) {
                if (!set.empty()) {
                    auto* stateStats = nodeStats.AddStateStats();
                    stateStats->SetVolatileState(state);
                    stateStats->SetCount(set.size());
                }
            }
        }
        if (request.GetReturnMetrics()) {
            nodeStats.MutableMetrics()->CopyFrom(MetricsFromResourceRawValues(node.GetResourceCurrentValues()));
        }
        if (!node.IsAlive()) {
            nodeStats.SetLastAliveTimestamp(node.Statistics.GetLastAliveTimestamp());
        }
        nodeStats.SetRestartsPerPeriod(node.Statistics.RestartTimestampSize());
    }
    Send(ev->Sender, response.Release(), 0, ev->Cookie);
}

void THive::Handle(TEvHive::TEvRequestHiveStorageStats::TPtr& ev) {
    THolder<TEvHive::TEvResponseHiveStorageStats> response = MakeHolder<TEvHive::TEvResponseHiveStorageStats>();
    auto& record = response->Record;
    for (const auto& [name, pool] : StoragePools) {
        auto& pbPool = *record.AddPools();
        pbPool.SetName(name);
        for (const auto& [id, group] : pool.Groups) {
            auto& pbGroup = *pbPool.AddGroups();
            pbGroup.SetGroupID(id);
            pbGroup.SetAcquiredUnits(group.Units.size());
            pbGroup.SetAcquiredIOPS(group.AcquiredIOPS);
            pbGroup.SetAcquiredThroughput(group.AcquiredThroughput);
            pbGroup.SetAcquiredSize(group.AcquiredSize);
            pbGroup.SetMaximumIOPS(group.MaximumIOPS);
            pbGroup.SetMaximumThroughput(group.MaximumThroughput);
            pbGroup.SetMaximumSize(group.MaximumSize);
            pbGroup.SetAllocatedSize(group.GroupParameters.GetAllocatedSize());
            pbGroup.SetAvailableSize(group.GroupParameters.GetAvailableSize());
        }
    }
    Send(ev->Sender, response.Release(), 0, ev->Cookie);
}

void THive::Handle(TEvHive::TEvLookupTablet::TPtr& ev) {
    const auto& request(ev->Get()->Record);
    TOwnerIdxType::TValueType ownerIdx(request.GetOwner(), request.GetOwnerIdx());
    auto itOwner = OwnerToTablet.find(ownerIdx);
    if (itOwner == OwnerToTablet.end()) {
        Send(ev->Sender, new TEvHive::TEvCreateTabletReply(NKikimrProto::NODATA, ownerIdx.first, ownerIdx.second), 0, ev->Cookie);
    } else {
        Send(ev->Sender, new TEvHive::TEvCreateTabletReply(NKikimrProto::OK, ownerIdx.first, ownerIdx.second, itOwner->second), 0, ev->Cookie);
    }
}

void THive::Handle(TEvHive::TEvLookupChannelInfo::TPtr& ev) {
    const auto& request(ev->Get()->Record);
    const TLeaderTabletInfo* tablet = FindTablet(request.GetTabletID());
    if (tablet == nullptr) {
        Send(ev->Sender, new TEvHive::TEvChannelInfo(NKikimrProto::ERROR, request.GetTabletID()));
        return;
    }
    TAutoPtr<TEvHive::TEvChannelInfo> response = new TEvHive::TEvChannelInfo(NKikimrProto::OK, tablet->Id);
    for (const TTabletChannelInfo& channelInfo : tablet->TabletStorageInfo->Channels) {
        if (request.ChannelsSize() > 0 ) {
            const auto& channels(request.GetChannels());
            if (std::find(channels.begin(), channels.end(), channelInfo.Channel) == channels.end())
                continue;
        }
        NKikimrHive::TChannelInfo* channel = response->Record.AddChannelInfo();
        channel->SetType(channelInfo.Type.GetErasure());
        for (const TTabletChannelInfo::THistoryEntry& historyInfo : channelInfo.History) {
            // TODO
            //if (request.HasForGeneration() && request.GetForGeneration() ? historyInfo.FromGeneration)
            //    continue;
            NKikimrHive::TChannelInfo_THistorySlot* history = channel->AddHistory();
            history->SetGroupID(historyInfo.GroupID);
            history->SetFromGeneration(historyInfo.FromGeneration);
            history->SetTimestamp(historyInfo.Timestamp.MilliSeconds());
        }
    }
    Send(ev->Sender, response.Release());
}

void THive::Handle(TEvHive::TEvCutTabletHistory::TPtr& ev) {
    Execute(CreateCutTabletHistory(ev));
}

void THive::Handle(TEvHive::TEvDrainNode::TPtr& ev) {
    Execute(CreateSwitchDrainOn(ev->Get()->Record.GetNodeID(),
    {
        .Persist = ev->Get()->Record.GetPersist(),
        .KeepDown = ev->Get()->Record.GetKeepDown(),
        .DrainInFlight = ev->Get()->Record.GetDrainInFlight(),
    }, ev->Sender));
}

void THive::Handle(TEvHive::TEvFillNode::TPtr& ev) {
    StartHiveFill(ev->Get()->Record.GetNodeID(), ev->Sender);
}

void THive::Handle(TEvHive::TEvInitiateTabletExternalBoot::TPtr& ev) {
    TTabletId tabletId = ev->Get()->Record.GetTabletID();
    TLeaderTabletInfo* tablet = FindTablet(tabletId);

    if (!tablet) {
        Send(ev->Sender, new TEvHive::TEvBootTabletReply(NKikimrProto::EReplyStatus::ERROR), 0, ev->Cookie);
        BLOG_ERROR("Tablet not found " << tabletId);
        return;
    }

    if (tablet->State == ETabletState::GroupAssignment ||
        tablet->State == ETabletState::BlockStorage)
    {
        Send(ev->Sender, new TEvHive::TEvBootTabletReply(NKikimrProto::EReplyStatus::TRYLATER), 0, ev->Cookie);
        BLOG_W("Tablet waiting for group assignment " << tabletId);
        return;
    }

    if (!tablet->IsBootingSuppressed()) {
        Send(ev->Sender, new TEvHive::TEvBootTabletReply(NKikimrProto::EReplyStatus::ERROR), 0, ev->Cookie);
        BLOG_ERROR("Tablet " << tabletId << " is not expected to boot externally");
        return;
    }

    Execute(CreateStartTablet(TFullTabletId(tabletId, 0), ev->Sender, ev->Cookie, /* external */ true));
}

void THive::Handle(NConsole::TEvConsole::TEvConfigNotificationRequest::TPtr& ev) {
    const NKikimrConsole::TConfigNotificationRequest& record = ev->Get()->Record;
    ClusterConfig = record.GetConfig().GetHiveConfig();
    BLOG_D("Received TEvConsole::TEvConfigNotificationRequest with update of cluster config: " << ClusterConfig.ShortDebugString());
    BuildCurrentConfig();
    Send(ev->Sender, new NConsole::TEvConsole::TEvConfigNotificationResponse(record), 0, ev->Cookie);
}

void THive::Handle(NConsole::TEvConfigsDispatcher::TEvSetConfigSubscriptionResponse::TPtr&) {
    // dummy
}

TResourceRawValues THive::GetDefaultResourceInitialMaximumValues() {
    TResourceRawValues values = {};
    std::get<NMetrics::EResource::Counter>(values) = 100000000; // MaximumTablets?
    std::get<NMetrics::EResource::CPU>(values) = 1000000 * 10; // 1 sec (per second) * 10 threads
    std::get<NMetrics::EResource::Memory>(values) = (ui64)512 << 30; // 512 GB
    std::get<NMetrics::EResource::Network>(values) = 1 << 30; // 10gbit network ~ 1gb/sec
    return values;
}

void THive::ProcessTabletBalancer() {
    if (!ProcessTabletBalancerScheduled && !ProcessTabletBalancerPostponed && BootQueue.BootQueue.empty()) {
        Schedule(GetBalancerCooldown(), new TEvPrivate::TEvProcessTabletBalancer());
        ProcessTabletBalancerScheduled = true;
    }
}

THive::THiveStats THive::GetStats() const {
    THiveStats stats = {};
    stats.Values.reserve(Nodes.size());
    for (const auto& ni : Nodes) {
        if (ni.second.IsAlive() && !ni.second.Down) {
            auto nodeValues = NormalizeRawValues(ni.second.ResourceValues, ni.second.GetResourceMaximumValues());
            stats.Values.emplace_back(ni.first, ni.second.GetNodeUsage(nodeValues), nodeValues);
        }
    }
    if (stats.Values.empty()) {
        return stats;
    }
    auto it = std::minmax_element(stats.Values.begin(), stats.Values.end(), [](const THiveStats::TNodeStat& a, const THiveStats::TNodeStat& b) -> bool {
        return a.Usage < b.Usage;
    });
    stats.MaxUsage = it.second->Usage;
    stats.MaxUsageNodeId = it.second->NodeId;
    stats.MinUsage = it.first->Usage;
    stats.MinUsageNodeId = it.first->NodeId;

    TResourceNormalizedValues minValues = stats.Values.front().ResourceNormValues;
    TResourceNormalizedValues maxValues = stats.Values.front().ResourceNormValues;
    for (size_t i = 1; i < stats.Values.size(); ++i) {
        minValues = piecewise_min(minValues, stats.Values[i].ResourceNormValues);
        maxValues = piecewise_max(maxValues, stats.Values[i].ResourceNormValues);
    }


    auto minValuesToBalance = GetMinNodeUsageToBalance();
    maxValues = piecewise_max(maxValues, minValuesToBalance);
    minValues = piecewise_max(minValues, minValuesToBalance);
    auto discrepancy = maxValues - minValues;
    auto& counterDiscrepancy = std::get<NMetrics::EResource::Counter>(discrepancy);
    if (counterDiscrepancy * CurrentConfig.GetMaxResourceCounter() <= 1.5) {
        // We should ignore counter discrepancy of one - it cannot be fixed by balancer
        // Value 1.5 is used to avoid rounding errors
        counterDiscrepancy = 0;
    }
    stats.ScatterByResource = safe_div(discrepancy, maxValues);
    stats.Scatter = max(stats.ScatterByResource);

    return stats;
}

double THive::GetScatter() const {
    THiveStats stats = GetStats();
    return stats.Scatter;
}

double THive::GetUsage() const {
    THiveStats stats = GetStats();
    return stats.MaxUsage;
}

std::optional<EResourceToBalance> THive::CheckScatter(const TResourceNormalizedValues& scatterByResource) const {
    auto minScatterToBalance = GetMinScatterToBalance();
    auto cmp = piecewise_compare(scatterByResource, minScatterToBalance);
    if (std::get<NMetrics::EResource::Counter>(cmp) == std::partial_ordering::greater) {
        return EResourceToBalance::Counter;
    }
    if (std::get<NMetrics::EResource::CPU>(cmp) == std::partial_ordering::greater) {
        return EResourceToBalance::CPU;
    }
    if (std::get<NMetrics::EResource::Memory>(cmp) == std::partial_ordering::greater) {
        return EResourceToBalance::Memory;
    }
    if (std::get<NMetrics::EResource::Network>(cmp) == std::partial_ordering::greater) {
        return EResourceToBalance::Network;
    }
    return std::nullopt;
}

void THive::HandleInit(TEvPrivate::TEvProcessTabletBalancer::TPtr&) {
    BLOG_W("Received TEvProcessTabletBalancer while in StateInit");
    Schedule(TDuration::Seconds(1), new TEvPrivate::TEvProcessTabletBalancer());
}

void THive::Handle(TEvPrivate::TEvProcessTabletBalancer::TPtr&) {
    ProcessTabletBalancerScheduled = false;
    if (!SubActors.empty()) {
        BLOG_D("Balancer has been postponed because of sub activity");
        ProcessTabletBalancerPostponed = true;
        return;
    }

    THiveStats stats = GetStats();
    BLOG_D("ProcessTabletBalancer"
           << " MaxUsage=" << Sprintf("%.9f", stats.MaxUsage) << " on #" << stats.MaxUsageNodeId
           << " MinUsage=" << Sprintf("%.9f", stats.MinUsage) << " on #" << stats.MinUsageNodeId
           << " Scatter=" << Sprintf("%.9f", stats.Scatter));

    TabletCounters->Simple()[NHive::COUNTER_BALANCE_SCATTER].Set(stats.Scatter * 100);
    TabletCounters->Simple()[NHive::COUNTER_BALANCE_USAGE_MIN].Set(stats.MinUsage * 100);
    TabletCounters->Simple()[NHive::COUNTER_BALANCE_USAGE_MAX].Set(stats.MaxUsage * 100);

    auto& nodeUsageHistogram = TabletCounters->Percentile()[NHive::COUNTER_NODE_USAGE];
    nodeUsageHistogram.Clear();
    for (const auto& record : stats.Values) {
        nodeUsageHistogram.IncrementFor(record.Usage * 100);
    }

    if (stats.MaxUsage >= GetMaxNodeUsageToKick()) {
        std::vector<TNodeId> overloadedNodes;
        for (const auto& [nodeId, nodeInfo] : Nodes) {
            if (nodeInfo.IsAlive() && !nodeInfo.Down && nodeInfo.IsOverloaded()) {
                overloadedNodes.emplace_back(nodeId);
            }
        }

        if (!overloadedNodes.empty()) {
            BLOG_D("Nodes " << overloadedNodes << " with usage over limit " << GetMaxNodeUsageToKick() << " - starting balancer");
            StartHiveBalancer({
                .Type = EBalancerType::Emergency,
                .MaxMovements = (int)CurrentConfig.GetMaxMovementsOnEmergencyBalancer(),
                .RecheckOnFinish = CurrentConfig.GetContinueEmergencyBalancer(),
                .MaxInFlight = GetEmergencyBalancerInflight(),
                .FilterNodeIds = std::move(overloadedNodes),
            });
            return;
        }
    }

    if (stats.MaxUsage < CurrentConfig.GetMinNodeUsageToBalance()) {
        TabletCounters->Cumulative()[NHive::COUNTER_SUGGESTED_SCALE_DOWN].Increment(1);
    }

    if (ObjectDistributions.GetMaxImbalance() > GetObjectImbalanceToBalance()) {
        TInstant now = TActivationContext::Now();
        if (LastBalancerTrigger != EBalancerType::SpreadNeighbours
            || BalancerStats[static_cast<std::size_t>(EBalancerType::SpreadNeighbours)].LastRunMovements != 0
            || BalancerStats[static_cast<std::size_t>(EBalancerType::SpreadNeighbours)].LastRunTimestamp + TDuration::Seconds(1) < now) {
            auto objectToBalance = ObjectDistributions.GetObjectToBalance();
            BLOG_D("Max imbalance " << ObjectDistributions.GetMaxImbalance() << " - starting balancer for object " << objectToBalance.ObjectId);
            StartHiveBalancer({
                .Type = EBalancerType::SpreadNeighbours,
                .MaxMovements = (int)CurrentConfig.GetMaxMovementsOnAutoBalancer(),
                .RecheckOnFinish = CurrentConfig.GetContinueAutoBalancer(),
                .MaxInFlight = GetBalancerInflight(),
                .FilterNodeIds = std::move(objectToBalance.Nodes),
                .FilterObjectId = objectToBalance.ObjectId,
            });
            return;
        } else {
            BLOG_D("Skipping SpreadNeigbours Balancer, now: " << now << ", allowed: " << BalancerStats[static_cast<std::size_t>(EBalancerType::SpreadNeighbours)].LastRunTimestamp + TDuration::Seconds(1));
        }
    }

    auto scatteredResource = CheckScatter(stats.ScatterByResource);
    if (scatteredResource) {
        EBalancerType balancerType = EBalancerType::Scatter;
        switch (*scatteredResource) {
            case EResourceToBalance::Counter:
                balancerType = EBalancerType::ScatterCounter;
                break;
            case EResourceToBalance::CPU:
                balancerType = EBalancerType::ScatterCPU;
                break;
            case EResourceToBalance::Memory:
                balancerType = EBalancerType::ScatterMemory;
                break;
            case EResourceToBalance::Network:
                balancerType = EBalancerType::ScatterNetwork;
                break;
            case EResourceToBalance::Dominant:
                balancerType = EBalancerType::Scatter;
                break;
        }
        BLOG_TRACE("Scatter " << stats.ScatterByResource << " over limit "
                   << GetMinScatterToBalance() << " - starting balancer " << EBalancerTypeName(balancerType));
        StartHiveBalancer({
            .Type = balancerType,
            .MaxMovements = (int)CurrentConfig.GetMaxMovementsOnAutoBalancer(),
            .RecheckOnFinish = CurrentConfig.GetContinueAutoBalancer(),
            .MaxInFlight = GetBalancerInflight(),
            .ResourceToBalance = *scatteredResource,
        });
        return;
    }

    Send(SelfId(), new TEvPrivate::TEvBalancerOut());
}

void THive::UpdateTotalResourceValues(
        const TNodeInfo* node,
        const TTabletInfo* tablet,
        const NKikimrTabletBase::TMetrics& before,
        const NKikimrTabletBase::TMetrics& after,
        TResourceRawValues deltaRaw,
        TResourceNormalizedValues deltaNormalized) {
    TotalRawResourceValues = TotalRawResourceValues + deltaRaw;
    TotalNormalizedResourceValues = TotalNormalizedResourceValues + deltaNormalized;
    TInstant now = TInstant::Now();

    if (LastResourceChangeReaction + GetResourceChangeReactionPeriod() < now) {
        // in case we had overloaded nodes
        if (!BootQueue.WaitQueue.empty()) {
            ProcessWaitQueue();
        } else if (!BootQueue.BootQueue.empty()) {
            ProcessBootQueue();
        }
        ProcessTabletBalancer();
        LastResourceChangeReaction = now;
    }

    Y_UNUSED(node);

    if (tablet != nullptr) {
        auto& objectMetrics = ObjectToTabletMetrics[tablet->GetObjectId()];
        auto beforeMetrics = objectMetrics.Metrics;
        objectMetrics.AggregateDiff(before, after, tablet);
        BLOG_TRACE("UpdateTotalResources: ObjectId " << tablet->GetObjectId() <<
                   ": {" << beforeMetrics.ShortDebugString() <<
                   "} -> {" << objectMetrics.Metrics.ShortDebugString() << "}");
        auto& typeMetrics = TabletTypeToTabletMetrics[tablet->GetTabletType()];
        beforeMetrics = typeMetrics.Metrics;
        typeMetrics.AggregateDiff(before, after, tablet);
        BLOG_TRACE("UpdateTotalResources: Type " << tablet->GetTabletType() <<
                   ": {" << beforeMetrics.ShortDebugString() <<
                   "} -> {" << typeMetrics.Metrics.ShortDebugString() << "}");
    }
    TabletCounters->Simple()[NHive::COUNTER_METRICS_COUNTER].Set(std::get<NMetrics::EResource::Counter>(TotalRawResourceValues));
    TabletCounters->Simple()[NHive::COUNTER_METRICS_CPU].Set(std::get<NMetrics::EResource::CPU>(TotalRawResourceValues));
    TabletCounters->Simple()[NHive::COUNTER_METRICS_MEMORY].Set(std::get<NMetrics::EResource::Memory>(TotalRawResourceValues));
    TabletCounters->Simple()[NHive::COUNTER_METRICS_NETWORK].Set(std::get<NMetrics::EResource::Network>(TotalRawResourceValues));
}

void THive::RemoveSubActor(ISubActor* subActor) {
    auto it = std::find(SubActors.begin(), SubActors.end(), subActor);
    if (it != SubActors.end()) {
        SubActors.erase(it);
    }
    if (SubActors.empty() && ProcessTabletBalancerPostponed) {
        ProcessTabletBalancerPostponed = false;
        ProcessTabletBalancer();
    }
}

bool THive::IsValidMetrics(const NKikimrTabletBase::TMetrics& metrics) {
    return IsValidMetricsCPU(metrics) || IsValidMetricsMemory(metrics) || IsValidMetricsNetwork(metrics);
}

bool THive::IsValidMetricsCPU(const NKikimrTabletBase::TMetrics& metrics) {
    return metrics.GetCPU() > 1'000/*1ms*/;
}

bool THive::IsValidMetricsMemory(const NKikimrTabletBase::TMetrics& metrics) {
    return metrics.GetMemory() > 128'000/*128KB*/;
}

bool THive::IsValidMetricsNetwork(const NKikimrTabletBase::TMetrics& metrics) {
    return metrics.GetNetwork() > 1024/*1KBps*/;
}

TString THive::DebugDomainsActiveNodes() const {
    return DomainsView.AsString();
}

void THive::AggregateMetricsMax(NKikimrTabletBase::TMetrics& aggregate, const NKikimrTabletBase::TMetrics& value) {
    aggregate.SetCPU(std::max(aggregate.GetCPU(), value.GetCPU()));
    aggregate.SetMemory(std::max(aggregate.GetMemory(), value.GetMemory()));
    aggregate.SetNetwork(std::max(aggregate.GetNetwork(), value.GetNetwork()));
    aggregate.SetCounter(std::max(aggregate.GetCounter(), value.GetCounter()));
    aggregate.SetStorage(std::max(aggregate.GetStorage(), value.GetStorage()));
    aggregate.SetReadThroughput(std::max(aggregate.GetReadThroughput(), value.GetReadThroughput()));
    aggregate.SetWriteThroughput(std::max(aggregate.GetWriteThroughput(), value.GetWriteThroughput()));
}

template <void (NKikimrTabletBase::TMetrics::* setter)(ui64), ui64 (NKikimrTabletBase::TMetrics::* getter)() const, void (NKikimrTabletBase::TMetrics::* clear)()>
static void AggregateDiff(NKikimrTabletBase::TMetrics& aggregate, const NKikimrTabletBase::TMetrics& before, const NKikimrTabletBase::TMetrics& after, TTabletId tabletId, const TString& name) {
    i64 oldValue = (aggregate.*getter)();
    i64 delta = (after.*getter)() - (before.*getter)();
    i64 newValue = oldValue + delta;
    Y_ENSURE_LOG(newValue >= 0, "tablet " << tabletId << " name=" << name << " oldValue=" << oldValue << " delta=" << delta << " newValue=" << newValue);
    newValue = Max(newValue, (i64)0);
    if (newValue != 0) {
        (aggregate.*setter)(newValue);
    } else {
        (aggregate.*clear)();
    }
}

void THive::AggregateMetricsDiff(NKikimrTabletBase::TMetrics& aggregate, const NKikimrTabletBase::TMetrics& before, const NKikimrTabletBase::TMetrics& after, const TTabletInfo* tablet) {
    AggregateDiff<&NKikimrTabletBase::TMetrics::SetCPU, &NKikimrTabletBase::TMetrics::GetCPU, &NKikimrTabletBase::TMetrics::ClearCPU>(aggregate, before, after, tablet->GetLeader().Id, "cpu");
    AggregateDiff<&NKikimrTabletBase::TMetrics::SetMemory, &NKikimrTabletBase::TMetrics::GetMemory, &NKikimrTabletBase::TMetrics::ClearMemory>(aggregate, before, after, tablet->GetLeader().Id, "memory");
    AggregateDiff<&NKikimrTabletBase::TMetrics::SetNetwork, &NKikimrTabletBase::TMetrics::GetNetwork, &NKikimrTabletBase::TMetrics::ClearNetwork>(aggregate, before, after, tablet->GetLeader().Id, "network");
    AggregateDiff<&NKikimrTabletBase::TMetrics::SetCounter, &NKikimrTabletBase::TMetrics::GetCounter, &NKikimrTabletBase::TMetrics::ClearCounter>(aggregate, before, after, tablet->GetLeader().Id, "counter");
    AggregateDiff<&NKikimrTabletBase::TMetrics::SetStorage, &NKikimrTabletBase::TMetrics::GetStorage, &NKikimrTabletBase::TMetrics::ClearStorage>(aggregate, before, after, tablet->GetLeader().Id, "storage");
    AggregateDiff<&NKikimrTabletBase::TMetrics::SetReadThroughput, &NKikimrTabletBase::TMetrics::GetReadThroughput, &NKikimrTabletBase::TMetrics::ClearReadThroughput>(aggregate, before, after, tablet->GetLeader().Id, "read");
    AggregateDiff<&NKikimrTabletBase::TMetrics::SetWriteThroughput, &NKikimrTabletBase::TMetrics::GetWriteThroughput, &NKikimrTabletBase::TMetrics::ClearWriteThroughput>(aggregate, before, after, tablet->GetLeader().Id, "write");
}

void THive::DivideMetrics(NKikimrTabletBase::TMetrics& metrics, ui64 divider) {
    metrics.SetCPU(metrics.GetCPU() / divider);
    metrics.SetMemory(metrics.GetMemory() / divider);
    metrics.SetNetwork(metrics.GetNetwork() / divider);
    metrics.SetCounter(metrics.GetCounter() / divider);
    metrics.SetStorage(metrics.GetStorage() / divider);
    metrics.SetReadThroughput(metrics.GetReadThroughput() / divider);
    metrics.SetWriteThroughput(metrics.GetWriteThroughput() / divider);
}

NKikimrTabletBase::TMetrics THive::GetDefaultResourceValuesForObject(TFullObjectId objectId) {
    NKikimrTabletBase::TMetrics metrics;
    auto itTablets = ObjectToTabletMetrics.find(objectId);
    if (itTablets != ObjectToTabletMetrics.end()) {
        metrics = itTablets->second.GetAverage();
        metrics.ClearCounter();
    }
    return metrics;
}

NKikimrTabletBase::TMetrics THive::GetDefaultResourceValuesForTabletType(TTabletTypes::EType type) {
    NKikimrTabletBase::TMetrics metrics;
    auto it = TabletTypeToTabletMetrics.find(type);
    if (it != TabletTypeToTabletMetrics.end()) {
        metrics = it->second.GetAverage();
        metrics.ClearCounter();
    }
    return metrics;
}

NKikimrTabletBase::TMetrics THive::GetDefaultResourceValuesForProfile(TTabletTypes::EType type, const TString& resourceProfile) {
    NKikimrTabletBase::TMetrics resourceValues;
    // copy default resource usage from resource profile
    if (ResourceProfiles) {
        // TODO: provide Hive with resource profile used by the tablet instead of default one.
        auto profile = ResourceProfiles->GetProfile(type, resourceProfile);
        resourceValues.SetMemory(profile->GetDefaultTabletMemoryUsage());
    }
    return resourceValues;
}

const TVector<i64>& THive::GetDefaultAllowedMetricIdsForType(TTabletTypes::EType type) {
    static const TVector<i64> defaultAllowedMetricIds = {
        NKikimrTabletBase::TMetrics::kCounterFieldNumber,
        NKikimrTabletBase::TMetrics::kCPUFieldNumber,
        NKikimrTabletBase::TMetrics::kMemoryFieldNumber,
        NKikimrTabletBase::TMetrics::kNetworkFieldNumber,
        NKikimrTabletBase::TMetrics::kStorageFieldNumber,
        NKikimrTabletBase::TMetrics::kGroupReadThroughputFieldNumber,
        NKikimrTabletBase::TMetrics::kGroupWriteThroughputFieldNumber
    };
    static const TVector<i64> onlyCounterAndStorage = {
        NKikimrTabletBase::TMetrics::kCounterFieldNumber,
        NKikimrTabletBase::TMetrics::kStorageFieldNumber,
        NKikimrTabletBase::TMetrics::kGroupReadThroughputFieldNumber,
        NKikimrTabletBase::TMetrics::kGroupWriteThroughputFieldNumber,
    };
    switch (type) {
        case TTabletTypes::ColumnShard:
            return onlyCounterAndStorage;
        default:
            return defaultAllowedMetricIds;
    }
}

const TVector<i64>& THive::GetTabletTypeAllowedMetricIds(TTabletTypes::EType type) const {
    const TVector<i64>& defaultAllowedMetricIds = GetDefaultAllowedMetricIdsForType(type);
    auto it = TabletTypeAllowedMetrics.find(type);
    if (it != TabletTypeAllowedMetrics.end()) {
        return it->second;
    }
    return defaultAllowedMetricIds;
}

THolder<TGroupFilter> THive::BuildGroupParametersForChannel(const TLeaderTabletInfo& tablet, ui32 channelId) {
    auto filter = MakeHolder<TGroupFilter>();
    Y_ABORT_UNLESS(channelId < tablet.BoundChannels.size());
    const auto& binding = tablet.BoundChannels[channelId];
    filter->GroupParameters.MutableStoragePoolSpecifier()->SetName(binding.GetStoragePoolName());
    if (binding.HasPhysicalGroupsOnly()) {
        filter->PhysicalGroupsOnly = binding.GetPhysicalGroupsOnly();
    } else {
        filter->PhysicalGroupsOnly = channelId < 2; // true for channels 0, 1 by default and false for the others
    }
    return filter;
}

void THive::ExecuteStartTablet(TFullTabletId tabletId, const TActorId& local, ui64 cookie, bool external) {
    Execute(CreateStartTablet(tabletId, local, cookie, external));
}

void THive::SendPing(const TActorId& local, TNodeId id) {
    Send(local,
         new TEvLocal::TEvPing(HiveId,
                               HiveGeneration,
                               false,
                               GetLocalConfig()),
         IEventHandle::FlagTrackDelivery | IEventHandle::FlagSubscribeOnSession,
         id);
}

void THive::SendReconnect(const TActorId& local) {
    Send(local, new TEvLocal::TEvReconnect(HiveId, HiveGeneration));
}

ui32 THive::GetDataCenters() {
    return DataCenters ? DataCenters : 1;
}

ui32 THive::GetRegisteredDataCenters() {
    return RegisteredDataCenters ? RegisteredDataCenters : 1;
}

void THive::UpdateRegisteredDataCenters() {
    if (RegisteredDataCenters != RegisteredDataCenterNodes.size()) {
        BLOG_D("THive (UpdateRegisteredDC) DataCenters=" << DataCenters << " RegisteredDataCenters=" << RegisteredDataCenters << "->" << RegisteredDataCenterNodes.size());
        RegisteredDataCenters = RegisteredDataCenterNodes.size();
    }
}

void THive::AddRegisteredDataCentersNode(TDataCenterId dataCenterId, TNodeId nodeId) {
    if (dataCenterId != 0) { // ignore default data center id if exists
        if (RegisteredDataCenterNodes[dataCenterId].insert(nodeId).second) {
            if (RegisteredDataCenters != RegisteredDataCenterNodes.size()) {
                UpdateRegisteredDataCenters();
            }
        }
    }
}

void THive::RemoveRegisteredDataCentersNode(TDataCenterId dataCenterId, TNodeId nodeId) {
    if (dataCenterId != 0) { // ignore default data center id if exists
        RegisteredDataCenterNodes[dataCenterId].erase(nodeId);
        if (RegisteredDataCenterNodes[dataCenterId].size() == 0) {
            RegisteredDataCenterNodes.erase(dataCenterId);
        }
        if (RegisteredDataCenters != RegisteredDataCenterNodes.size()) {
            UpdateRegisteredDataCenters();
        }
    }
}

void THive::UpdateTabletFollowersNumber(TLeaderTabletInfo& tablet, NIceDb::TNiceDb& db, TSideEffects& sideEffects) {
    BLOG_D("UpdateTabletFollowersNumber Tablet " << tablet.ToString() << " RegisteredDataCenters=" << GetRegisteredDataCenters());
    for (TFollowerGroup& group : tablet.FollowerGroups) {
        ui32 followerCount = tablet.GetActualFollowerCount(group.Id);
        ui32 requiredFollowerCount = group.GetComputedFollowerCount(GetRegisteredDataCenters());

        while (followerCount < requiredFollowerCount) {
            BLOG_D("UpdateTabletFollowersNumber Tablet " << tablet.ToString() << " is increasing number of followers (" << followerCount << "<" << requiredFollowerCount << ")");

            TFollowerTabletInfo& follower = tablet.AddFollower(group);
            follower.Statistics.SetLastAliveTimestamp(TlsActivationContext->Now().MilliSeconds());
            db.Table<Schema::TabletFollowerTablet>().Key(tablet.Id, follower.Id).Update(
                        NIceDb::TUpdate<Schema::TabletFollowerTablet::GroupID>(follower.FollowerGroup.Id),
                        NIceDb::TUpdate<Schema::TabletFollowerTablet::FollowerNode>(0),
                        NIceDb::TUpdate<Schema::TabletFollowerTablet::Statistics>(follower.Statistics));
            follower.InitTabletMetrics();
            follower.BecomeStopped();
            ++followerCount;
        }

        while (followerCount > requiredFollowerCount) {
            BLOG_D("UpdateTabletFollowersNumber Tablet " << tablet.ToString() << " is decreasing number of followers (" << followerCount << ">" << requiredFollowerCount << ")");

            auto itFollower = tablet.Followers.rbegin();
            while (itFollower != tablet.Followers.rend() && itFollower->FollowerGroup.Id != group.Id) {
                ++itFollower;
            }
            if (itFollower == tablet.Followers.rend()) {
                break;
            }
            TFollowerTabletInfo& follower = *itFollower;
            db.Table<Schema::TabletFollowerTablet>().Key(tablet.Id, follower.Id).Delete();
            db.Table<Schema::Metrics>().Key(tablet.Id, follower.Id).Delete();
            follower.InitiateStop(sideEffects);
            tablet.Followers.erase(std::prev(itFollower.base()));
            --followerCount;
        }
    }
}

TDuration THive::GetBalancerCooldown() const {
    switch(LastBalancerTrigger) {
        case EBalancerType::Scatter:
        case EBalancerType::ScatterCounter:
        case EBalancerType::ScatterCPU:
        case EBalancerType::ScatterMemory:
        case EBalancerType::ScatterNetwork:
        case EBalancerType::SpreadNeighbours:
        case EBalancerType::Storage:
            return GetMinPeriodBetweenBalance();
        case EBalancerType::Emergency:
            return GetMinPeriodBetweenEmergencyBalance();
        case EBalancerType::Manual:
            return TDuration::Seconds(1);
    }
}

void THive::UpdateObjectCount(const TLeaderTabletInfo& tablet, const TNodeInfo& node, i64 diff) {
    if (!GetSpreadNeighbours()) {
        return;
    }
    ObjectDistributions.UpdateCountForTablet(tablet, node, diff);
    TabletCounters->Simple()[NHive::COUNTER_IMBALANCED_OBJECTS].Set(ObjectDistributions.GetImbalancedObjectsCount());
    TabletCounters->Simple()[NHive::COUNTER_WORST_OBJECT_VARIANCE].Set(ObjectDistributions.GetWorstObjectVariance());
    BLOG_TRACE("UpdateObjectCount " << "for " << tablet.ObjectId << " on " << node.Id << " (" << diff << ") ~> Imbalance: " << ObjectDistributions.GetMaxImbalance());
}

ui64 THive::GetObjectImbalance(TFullObjectId object) {
    auto it = ObjectDistributions.Distributions.find(object);
    if (it == ObjectDistributions.Distributions.end()) {
        return 0;
    }
    return it->second->GetImbalance();
}

THive::THive(TTabletStorageInfo *info, const TActorId &tablet)
    : TActor(&TThis::StateInit)
    , TTabletExecutedFlat(info, tablet, new NMiniKQL::TMiniKQLFactory)
    , HiveUid(Max<ui32>())
    , HiveDomain(Max<ui32>())
    , RootHiveId()
    , HiveId(Max<ui64>())
    , HiveGeneration(0)
    , PipeClientCacheConfig(new NTabletPipe::TBoundedClientCacheConfig())
    , PipeClientCache(NTabletPipe::CreateBoundedClientCache(PipeClientCacheConfig))
    , PipeTracker(*PipeClientCache)
    , PipeRetryPolicy()
    , ObjectDistributions(Nodes)
    , ResponsivenessPinger(nullptr)
{
    TabletCountersPtr.Reset(new TProtobufTabletCounters<
        ESimpleCounters_descriptor,
        ECumulativeCounters_descriptor,
        EPercentileCounters_descriptor,
        ETxTypes_descriptor
    >());
    TabletCounters = TabletCountersPtr.Get();
}

void THive::Handle(TEvHive::TEvInvalidateStoragePools::TPtr& ev) {
    auto& record = ev->Get()->Record;
    if (record.StoragePoolNameSize()) {
        for (const auto& name : record.GetStoragePoolName()) {
            if (const auto it = StoragePools.find(name); it != StoragePools.end()) {
                it->second.Invalidate();
            }
        }
    } else {
        for (auto& [_, pool] : StoragePools) {
            pool.Invalidate();
        }
    }

    auto reply = std::make_unique<IEventHandle>(TEvHive::EvInvalidateStoragePoolsReply, 0, ev->Sender, SelfId(), nullptr, ev->Cookie);
    if (ev->InterconnectSession) {
        reply->Rewrite(TEvInterconnect::EvForward, ev->InterconnectSession);
    }
    TActivationContext::Send(reply.release());
}

void THive::Handle(TEvHive::TEvReassignOnDecommitGroup::TPtr& ev) {
    const ui32 groupId = ev->Get()->Record.GetGroupId();
    BLOG_D("THive::Handle(TEvReassignOnDecommitGroup) GroupId# " << groupId);
    auto reply = std::make_unique<IEventHandle>(TEvHive::EvReassignOnDecommitGroupReply, 0, ev->Sender, SelfId(), nullptr, ev->Cookie);
    if (ev->InterconnectSession) {
        reply->Rewrite(TEvInterconnect::EvForward, ev->InterconnectSession);
    }
    Execute(CreateReassignGroupsOnDecommit(groupId, std::move(reply)));
}

void THive::Handle(TEvPrivate::TEvProcessIncomingEvent::TPtr&) {
    UpdateCounterEventQueueSize(-1);
    EventQueue.ProcessIncomingEvent();
}

void THive::InitDefaultChannelBind(TChannelBind& bind) {
    if (!bind.HasIOPS()) {
        bind.SetIOPS(GetDefaultUnitIOPS());
    }
    if (!bind.HasSize()) {
        bind.SetSize(GetDefaultUnitSize());
    }
    if (!bind.HasThroughput()) {
        bind.SetThroughput(GetDefaultUnitThroughput());
    }
}

void THive::RequestPoolsInformation() {
    BLOG_D("THive::RequestPoolsInformation()");
    TVector<THolder<NKikimrBlobStorage::TEvControllerSelectGroups::TGroupParameters>> requests;

    for (auto& [poolName, storagePool] : StoragePools) {
        THolder<NKikimrBlobStorage::TEvControllerSelectGroups::TGroupParameters> item = storagePool.BuildRefreshRequest();
        ++storagePool.RefreshRequestInFlight;
        requests.emplace_back(std::move(item));
    }

    if (!requests.empty()) {
        THolder<TEvBlobStorage::TEvControllerSelectGroups> ev = MakeHolder<TEvBlobStorage::TEvControllerSelectGroups>();
        NKikimrBlobStorage::TEvControllerSelectGroups& record = ev->Record;
        record.SetReturnAllMatchingGroups(true);
        record.SetBlockUntilAllResourcesAreComplete(true);
        for (auto& request : requests) {
            record.MutableGroupParameters()->AddAllocated(std::move(request).Release());
        }
        SendToBSControllerPipe(ev.Release());
    }
    Schedule(TDuration::Minutes(10), new TEvPrivate::TEvRefreshStorageInfo());
}

ui32 THive::GetEventPriority(IEventHandle* ev) {
    switch (ev->GetTypeRewrite()) {
        case TEvHive::EvRequestHiveInfo:
        case TEvHive::EvRequestHiveDomainStats:
        case TEvHive::EvRequestHiveNodeStats:
        case TEvHive::EvRequestHiveStorageStats:
            return 10;
        default:
            return 50;
    }
}

void THive::PushProcessIncomingEvent() {
    Send(SelfId(), new TEvPrivate::TEvProcessIncomingEvent());
}

void THive::ProcessEvent(std::unique_ptr<IEventHandle> event) {
    TAutoPtr ev = event.release();
    switch (ev->GetTypeRewrite()) {
        hFunc(TEvHive::TEvCreateTablet, Handle);
        hFunc(TEvHive::TEvAdoptTablet, Handle);
        hFunc(TEvHive::TEvStopTablet, Handle);
        hFunc(TEvHive::TEvBootTablet, Handle);
        hFunc(TEvLocal::TEvStatus, Handle);
        hFunc(TEvLocal::TEvTabletStatus, Handle); // from bootqueue
        hFunc(TEvLocal::TEvRegisterNode, Handle); // from local
        hFunc(TEvBlobStorage::TEvControllerSelectGroupsResult, Handle);
        hFunc(TEvTabletPipe::TEvClientConnected, Handle);
        hFunc(TEvTabletPipe::TEvClientDestroyed, Handle);
        hFunc(TEvTabletPipe::TEvServerConnected, Handle);
        hFunc(TEvTabletPipe::TEvServerDisconnected, Handle);
        hFunc(TEvPrivate::TEvBootTablets, Handle);
        hFunc(TEvHive::TEvInitMigration, Handle);
        hFunc(TEvHive::TEvQueryMigration, Handle);
        hFunc(TEvInterconnect::TEvNodeConnected, Handle);
        hFunc(TEvInterconnect::TEvNodeDisconnected, Handle);
        hFunc(TEvInterconnect::TEvNodeInfo, Handle);
        hFunc(TEvInterconnect::TEvNodesInfo, Handle);
        hFunc(TEvents::TEvUndelivered, Handle);
        hFunc(TEvPrivate::TEvProcessBootQueue, Handle);
        hFunc(TEvPrivate::TEvPostponeProcessBootQueue, Handle);
        hFunc(TEvPrivate::TEvProcessPendingOperations, Handle);
        hFunc(TEvPrivate::TEvProcessDisconnectNode, Handle);
        hFunc(TEvLocal::TEvSyncTablets, Handle);
        hFunc(TEvPrivate::TEvKickTablet, Handle);
        hFunc(TEvHive::TEvTabletMetrics, Handle);
        hFunc(TEvTabletBase::TEvBlockBlobStorageResult, Handle);
        hFunc(TEvTabletBase::TEvDeleteTabletResult, Handle);
        hFunc(TEvHive::TEvReassignTablet, Handle);
        hFunc(TEvHive::TEvInitiateBlockStorage, Handle);
        hFunc(TEvHive::TEvDeleteTablet, Handle);
        hFunc(TEvHive::TEvDeleteOwnerTablets, Handle);
        hFunc(TEvHive::TEvRequestHiveInfo, Handle);
        hFunc(TEvHive::TEvLookupTablet, Handle);
        hFunc(TEvHive::TEvLookupChannelInfo, Handle);
        hFunc(TEvHive::TEvCutTabletHistory, Handle);
        hFunc(TEvHive::TEvDrainNode, Handle);
        hFunc(TEvHive::TEvFillNode, Handle);
        hFunc(TEvHive::TEvInitiateDeleteStorage, Handle);
        hFunc(TEvHive::TEvGetTabletStorageInfo, Handle);
        hFunc(TEvHive::TEvLockTabletExecution, Handle);
        hFunc(TEvHive::TEvUnlockTabletExecution, Handle);
        hFunc(TEvPrivate::TEvProcessTabletBalancer, Handle);
        hFunc(TEvPrivate::TEvUnlockTabletReconnectTimeout, Handle);
        hFunc(TEvHive::TEvInitiateTabletExternalBoot, Handle);
        hFunc(TEvHive::TEvRequestHiveDomainStats, Handle);
        hFunc(TEvHive::TEvRequestHiveNodeStats, Handle);
        hFunc(TEvHive::TEvRequestHiveStorageStats, Handle);
        hFunc(TEvHive::TEvInvalidateStoragePools, Handle);
        hFunc(TEvHive::TEvReassignOnDecommitGroup, Handle);
        hFunc(TEvHive::TEvRequestTabletIdSequence, Handle);
        hFunc(TEvHive::TEvResponseTabletIdSequence, Handle);
        hFunc(TEvHive::TEvSeizeTablets, Handle);
        hFunc(TEvHive::TEvSeizeTabletsReply, Handle);
        hFunc(TEvHive::TEvReleaseTablets, Handle);
        hFunc(TEvHive::TEvReleaseTabletsReply, Handle);
        hFunc(TEvSubDomain::TEvConfigure, Handle);
        hFunc(TEvHive::TEvConfigureHive, Handle);
        hFunc(TEvTxProxySchemeCache::TEvNavigateKeySetResult, Handle);
        hFunc(NConsole::TEvConsole::TEvConfigNotificationRequest, Handle);
        hFunc(NConsole::TEvConfigsDispatcher::TEvSetConfigSubscriptionResponse, Handle);
        hFunc(NSysView::TEvSysView::TEvGetTabletIdsRequest, Handle);
        hFunc(NSysView::TEvSysView::TEvGetTabletsRequest, Handle);
        hFunc(TEvHive::TEvRequestTabletOwners, Handle);
        hFunc(TEvHive::TEvTabletOwnersReply, Handle);
        hFunc(TEvPrivate::TEvBalancerOut, Handle);
        hFunc(TEvHive::TEvUpdateTabletsObject, Handle);
        hFunc(TEvPrivate::TEvRefreshStorageInfo, Handle);
        hFunc(TEvPrivate::TEvLogTabletMoves, Handle);
<<<<<<< HEAD
        hFunc(TEvPrivate::TEvStartStorageBalancer, Handle);
=======
        hFunc(TEvHive::TEvUpdateDomain, Handle);
>>>>>>> f2395c8d
    }
}

void THive::EnqueueIncomingEvent(STATEFN_SIG) {
    EventQueue.EnqueueIncomingEvent(ev);
    UpdateCounterEventQueueSize(+1);
}

STFUNC(THive::StateInit) {
    switch (ev->GetTypeRewrite()) {
        hFunc(TEvInterconnect::TEvNodesInfo, Handle);
        hFunc(TEvPrivate::TEvProcessBootQueue, HandleInit);
        hFunc(TEvPrivate::TEvProcessTabletBalancer, HandleInit);
        // We subscribe to config updates before hive is fully loaded
        hFunc(TEvPrivate::TEvProcessIncomingEvent, Handle);
        fFunc(NConsole::TEvConsole::TEvConfigNotificationRequest::EventType, EnqueueIncomingEvent);
        fFunc(NConsole::TEvConfigsDispatcher::TEvSetConfigSubscriptionResponse::EventType, EnqueueIncomingEvent);
    default:
        StateInitImpl(ev, SelfId());
    }
}

STFUNC(THive::StateWork) {
    if (ResponsivenessPinger)
        ResponsivenessPinger->OnAnyEvent();

    switch (ev->GetTypeRewrite()) {
        fFunc(TEvHive::TEvCreateTablet::EventType, EnqueueIncomingEvent);
        fFunc(TEvHive::TEvAdoptTablet::EventType, EnqueueIncomingEvent);
        fFunc(TEvHive::TEvStopTablet::EventType, EnqueueIncomingEvent);
        fFunc(TEvHive::TEvBootTablet::EventType, EnqueueIncomingEvent);
        fFunc(TEvLocal::TEvStatus::EventType, EnqueueIncomingEvent);
        fFunc(TEvLocal::TEvTabletStatus::EventType, EnqueueIncomingEvent); // from bootqueue
        fFunc(TEvLocal::TEvRegisterNode::EventType, EnqueueIncomingEvent); // from local
        fFunc(TEvBlobStorage::TEvControllerSelectGroupsResult::EventType, EnqueueIncomingEvent);
        fFunc(TEvTabletPipe::TEvClientConnected::EventType, EnqueueIncomingEvent);
        fFunc(TEvTabletPipe::TEvClientDestroyed::EventType, EnqueueIncomingEvent);
        fFunc(TEvTabletPipe::TEvServerConnected::EventType, EnqueueIncomingEvent);
        fFunc(TEvTabletPipe::TEvServerDisconnected::EventType, EnqueueIncomingEvent);
        fFunc(TEvPrivate::TEvBootTablets::EventType, EnqueueIncomingEvent);
        fFunc(TEvHive::TEvInitMigration::EventType, EnqueueIncomingEvent);
        fFunc(TEvHive::TEvQueryMigration::EventType, EnqueueIncomingEvent);
        fFunc(TEvInterconnect::TEvNodeConnected::EventType, EnqueueIncomingEvent);
        fFunc(TEvInterconnect::TEvNodeDisconnected::EventType, EnqueueIncomingEvent);
        fFunc(TEvInterconnect::TEvNodeInfo::EventType, EnqueueIncomingEvent);
        fFunc(TEvInterconnect::TEvNodesInfo::EventType, EnqueueIncomingEvent);
        fFunc(TEvents::TEvUndelivered::EventType, EnqueueIncomingEvent);
        fFunc(TEvPrivate::TEvProcessBootQueue::EventType, EnqueueIncomingEvent);
        fFunc(TEvPrivate::TEvPostponeProcessBootQueue::EventType, EnqueueIncomingEvent);
        fFunc(TEvPrivate::TEvProcessPendingOperations::EventType, EnqueueIncomingEvent);
        fFunc(TEvPrivate::TEvProcessDisconnectNode::EventType, EnqueueIncomingEvent);
        fFunc(TEvLocal::TEvSyncTablets::EventType, EnqueueIncomingEvent);
        fFunc(TEvPrivate::TEvKickTablet::EventType, EnqueueIncomingEvent);
        fFunc(TEvHive::TEvTabletMetrics::EventType, EnqueueIncomingEvent);
        fFunc(TEvTabletBase::TEvBlockBlobStorageResult::EventType, EnqueueIncomingEvent);
        fFunc(TEvTabletBase::TEvDeleteTabletResult::EventType, EnqueueIncomingEvent);
        fFunc(TEvHive::TEvReassignTablet::EventType, EnqueueIncomingEvent);
        fFunc(TEvHive::TEvInitiateBlockStorage::EventType, EnqueueIncomingEvent);
        fFunc(TEvHive::TEvDeleteTablet::EventType, EnqueueIncomingEvent);
        fFunc(TEvHive::TEvDeleteOwnerTablets::EventType, EnqueueIncomingEvent);
        fFunc(TEvHive::TEvRequestHiveInfo::EventType, EnqueueIncomingEvent);
        fFunc(TEvHive::TEvLookupTablet::EventType, EnqueueIncomingEvent);
        fFunc(TEvHive::TEvLookupChannelInfo::EventType, EnqueueIncomingEvent);
        fFunc(TEvHive::TEvCutTabletHistory::EventType, EnqueueIncomingEvent);
        fFunc(TEvHive::TEvDrainNode::EventType, EnqueueIncomingEvent);
        fFunc(TEvHive::TEvFillNode::EventType, EnqueueIncomingEvent);
        fFunc(TEvHive::TEvInitiateDeleteStorage::EventType, EnqueueIncomingEvent);
        fFunc(TEvHive::TEvGetTabletStorageInfo::EventType, EnqueueIncomingEvent);
        fFunc(TEvHive::TEvLockTabletExecution::EventType, EnqueueIncomingEvent);
        fFunc(TEvHive::TEvUnlockTabletExecution::EventType, EnqueueIncomingEvent);
        fFunc(TEvPrivate::TEvProcessTabletBalancer::EventType, EnqueueIncomingEvent);
        fFunc(TEvPrivate::TEvUnlockTabletReconnectTimeout::EventType, EnqueueIncomingEvent);
        fFunc(TEvHive::TEvInitiateTabletExternalBoot::EventType, EnqueueIncomingEvent);
        fFunc(TEvHive::TEvRequestHiveDomainStats::EventType, EnqueueIncomingEvent);
        fFunc(TEvHive::TEvRequestHiveNodeStats::EventType, EnqueueIncomingEvent);
        fFunc(TEvHive::TEvRequestHiveStorageStats::EventType, EnqueueIncomingEvent);
        fFunc(TEvHive::TEvInvalidateStoragePools::EventType, EnqueueIncomingEvent);
        fFunc(TEvHive::TEvReassignOnDecommitGroup::EventType, EnqueueIncomingEvent);
        fFunc(TEvHive::TEvRequestTabletIdSequence::EventType, EnqueueIncomingEvent);
        fFunc(TEvHive::TEvResponseTabletIdSequence::EventType, EnqueueIncomingEvent);
        fFunc(TEvHive::TEvSeizeTablets::EventType, EnqueueIncomingEvent);
        fFunc(TEvHive::TEvSeizeTabletsReply::EventType, EnqueueIncomingEvent);
        fFunc(TEvHive::TEvReleaseTablets::EventType, EnqueueIncomingEvent);
        fFunc(TEvHive::TEvReleaseTabletsReply::EventType, EnqueueIncomingEvent);
        fFunc(TEvSubDomain::TEvConfigure::EventType, EnqueueIncomingEvent);
        fFunc(TEvHive::TEvConfigureHive::EventType, EnqueueIncomingEvent);
        fFunc(TEvTxProxySchemeCache::TEvNavigateKeySetResult::EventType, EnqueueIncomingEvent);
        fFunc(NConsole::TEvConsole::TEvConfigNotificationRequest::EventType, EnqueueIncomingEvent);
        fFunc(NConsole::TEvConfigsDispatcher::TEvSetConfigSubscriptionResponse::EventType, EnqueueIncomingEvent);
        fFunc(NSysView::TEvSysView::TEvGetTabletIdsRequest::EventType, EnqueueIncomingEvent);
        fFunc(NSysView::TEvSysView::TEvGetTabletsRequest::EventType, EnqueueIncomingEvent);
        fFunc(TEvHive::TEvRequestTabletOwners::EventType, EnqueueIncomingEvent);
        fFunc(TEvHive::TEvTabletOwnersReply::EventType, EnqueueIncomingEvent);
        fFunc(TEvPrivate::TEvBalancerOut::EventType, EnqueueIncomingEvent);
        fFunc(TEvHive::TEvUpdateTabletsObject::EventType, EnqueueIncomingEvent);
        fFunc(TEvPrivate::TEvRefreshStorageInfo::EventType, EnqueueIncomingEvent);
        fFunc(TEvPrivate::TEvLogTabletMoves::EventType, EnqueueIncomingEvent);
<<<<<<< HEAD
        fFunc(TEvPrivate::TEvStartStorageBalancer::EventType, EnqueueIncomingEvent);
=======
        fFunc(TEvHive::TEvUpdateDomain::EventType, EnqueueIncomingEvent);
>>>>>>> f2395c8d
        hFunc(TEvPrivate::TEvProcessIncomingEvent, Handle);
    default:
        if (!HandleDefaultEvents(ev, SelfId())) {
            BLOG_W("THive::StateWork unhandled event type: " << ev->GetTypeRewrite()
                   << " event: " << ev->ToString());
        }
        break;
    }
}

void THive::KickTablet(const TTabletInfo& tablet) {
    Send(SelfId(), new TEvPrivate::TEvKickTablet(tablet));
}

void THive::Handle(TEvHive::TEvRequestTabletIdSequence::TPtr& ev) {
    Execute(CreateRequestTabletSequence(std::move(ev)));
}

void THive::Handle(TEvHive::TEvResponseTabletIdSequence::TPtr& ev) {
    Execute(CreateResponseTabletSequence(std::move(ev)));
}

void THive::RequestFreeSequence() {
    TIntrusivePtr<TDomainsInfo> domains = AppData()->DomainsInfo;
    TIntrusivePtr<TDomainsInfo::TDomain> domain = domains->Domains.begin()->second;
    TTabletId rootHiveId = domains->GetHive(domain->DefaultHiveUid);
    if (rootHiveId != TabletID()) {
        size_t sequenceIndex = Sequencer.NextFreeSequenceIndex();
        size_t sequenceSize = GetRequestSequenceSize();

        if (PendingCreateTablets.size() > sequenceSize) {
            size_t newSequenceSize = ((PendingCreateTablets.size() / sequenceSize) + 1) * sequenceSize;
            BLOG_W("Increasing sequence size from " << sequenceSize << " to " << newSequenceSize << " due to PendingCreateTablets.size() == " << PendingCreateTablets.size());
            sequenceSize = newSequenceSize;
        }

        BLOG_D("Requesting free sequence #" << sequenceIndex << " of " << sequenceSize << " from root hive");
        SendToRootHivePipe(new TEvHive::TEvRequestTabletIdSequence(TabletID(), sequenceIndex, sequenceSize));
        RequestingSequenceNow = true;
        RequestingSequenceIndex = sequenceIndex;
    } else {
        BLOG_ERROR("We ran out of tablet ids");
    }
}

void THive::ProcessPendingOperations() {
    Execute(CreateProcessPendingOperations());
}

void THive::Handle(TEvSubDomain::TEvConfigure::TPtr& ev) {
    BLOG_D("Handle TEvSubDomain::TEvConfigure(" << ev->Get()->Record.ShortDebugString() << ")");
    Send(ev->Sender, new TEvSubDomain::TEvConfigureStatus(NKikimrTx::TEvSubDomainConfigurationAck::SUCCESS, TabletID()));
}

void THive::Handle(TEvHive::TEvConfigureHive::TPtr& ev) {
    BLOG_D("Handle TEvHive::TEvConfigureHive(" << ev->Get()->Record.ShortDebugString() << ")");
    Execute(CreateConfigureSubdomain(std::move(ev)));
}


void THive::Handle(NSysView::TEvSysView::TEvGetTabletIdsRequest::TPtr& ev) {
    const auto& request = ev->Get()->Record;
    auto fromId = request.GetFrom();
    auto toId = request.GetTo();

    auto response = MakeHolder<NSysView::TEvSysView::TEvGetTabletIdsResponse>();
    auto& record = response->Record;

    for (const auto& [tabletId, _] : Tablets) {
        if (tabletId >= fromId && tabletId <= toId) {
            record.AddTabletIds(tabletId);
        }
    }

    Send(ev->Sender, response.Release());
}

void THive::Handle(NSysView::TEvSysView::TEvGetTabletsRequest::TPtr& ev) {
    const auto& request = ev->Get()->Record;

    auto response = MakeHolder<NSysView::TEvSysView::TEvGetTabletsResponse>();
    auto& record = response->Record;

    auto limit = request.GetBatchSizeLimit();
    size_t count = 0;

    for (size_t i = 0; i < request.TabletIdsSize(); ++i) {
        auto tabletId = request.GetTabletIds(i);
        auto lookup = Tablets.find(tabletId);
        if (lookup == Tablets.end()) {
            continue;
        }

        auto* entry = record.AddEntries();
        ++count;

        const auto& tablet = lookup->second;
        auto tabletTypeName = TTabletTypes::TypeToStr(tablet.Type);

        entry->SetTabletId(tabletId);
        entry->SetFollowerId(0);

        entry->SetType(tabletTypeName);
        entry->SetState(ETabletStateName(tablet.State));
        entry->SetVolatileState(TTabletInfo::EVolatileStateName(tablet.GetVolatileState()));
        entry->SetBootState(tablet.BootState);
        entry->SetGeneration(tablet.KnownGeneration);
        entry->SetNodeId(tablet.NodeId);

        const auto& resourceValues = tablet.GetResourceValues();
        entry->SetCPU(resourceValues.GetCPU());
        entry->SetMemory(resourceValues.GetMemory());
        entry->SetNetwork(resourceValues.GetNetwork());

        for (const auto& follower : tablet.Followers) {
            auto* entry = record.AddEntries();
            ++count;

            entry->SetTabletId(tabletId);
            entry->SetFollowerId(follower.Id);

            entry->SetType(tabletTypeName);
            // state is null
            entry->SetVolatileState(TTabletInfo::EVolatileStateName(follower.GetVolatileState()));
            entry->SetBootState(follower.BootState);
            // generation is null
            entry->SetNodeId(follower.NodeId);

            const auto& resourceValues = follower.GetResourceValues();
            entry->SetCPU(resourceValues.GetCPU());
            entry->SetMemory(resourceValues.GetMemory());
            entry->SetNetwork(resourceValues.GetNetwork());
        }

        if (count >= limit && i < request.TabletIdsSize() - 1) {
            record.SetNextTabletId(request.GetTabletIds(i + 1));
            break;
        }
    }

    Send(ev->Sender, response.Release());
}

const TTabletMetricsAggregates& THive::GetDefaultResourceMetricsAggregates() const {
    return DefaultResourceMetricsAggregates;
}

bool THive::CheckForForwardTabletRequest(TTabletId tabletId, NKikimrHive::TForwardRequest& forwardRequest) {
    const TLeaderTabletInfo* tablet = FindTablet(tabletId);
    if (tablet == nullptr) {
        TOwnershipKeeper::TOwnerType owner = Keeper.GetOwner(UniqPartFromTabletID(tabletId));
        if (owner == TSequencer::NO_OWNER && AreWeSubDomainHive()) {
            owner = RootHiveId;
        }
        if (owner != TSequencer::NO_OWNER && owner != TabletID()) {
            BLOG_NOTICE("Forwarding TabletRequest(TabletID " << tabletId << ") to Hive " << owner);
            forwardRequest.SetHiveTabletId(owner);
            return true;
        }
    }
    return false;
}

TSubDomainKey THive::GetRootDomainKey() const {
    return RootDomainKey;
}

TSubDomainKey THive::GetMySubDomainKey() const {
    if (AreWeRootHive()) {
        return GetRootDomainKey();
    }
    if (PrimaryDomainKey) {
        return PrimaryDomainKey;
    }
    if (Domains.size() == 1) {
        // not very straight way to get our domain key
        return Domains.begin()->first;
    }
    if (!Tablets.empty()) {
        std::unordered_set<TSubDomainKey> objectDomains;
        for (const auto& [id, tablet] : Tablets) {
            objectDomains.insert(tablet.ObjectDomain);
        }
        if (objectDomains.size() == 1) {
            BLOG_W("GetMySubDomainKey() - guessed PrimaryDomainKey to " << *objectDomains.begin());
            return *objectDomains.begin();
        } else {
            BLOG_W("GetMySubDomainKey() - couldn't guess PrimaryDomainKey: " << objectDomains.size() << " object domains found");
        }
    }
    return {};
}

void THive::Handle(TEvHive::TEvSeizeTablets::TPtr& ev) {
    BLOG_D("Handle TEvHive::TEvSeizeTablets(" << ev->Get()->Record.ShortDebugString() << ")");
    Execute(CreateSeizeTablets(ev));
}

void THive::Handle(TEvHive::TEvSeizeTabletsReply::TPtr& ev) {
    BLOG_D("Handle TEvHive::TEvSeizeTabletsReply(" << ev->Get()->Record.ShortDebugString() << ")");
    Execute(CreateSeizeTabletsReply(ev));
}

void THive::Handle(TEvHive::TEvReleaseTablets::TPtr& ev) {
    BLOG_D("Handle TEvHive::TEvReleaseTablets(" << ev->Get()->Record.ShortDebugString() << ")");
    Execute(CreateReleaseTablets(ev));
}

void THive::Handle(TEvHive::TEvReleaseTabletsReply::TPtr& ev) {
    BLOG_D("Handle TEvHive::TEvReleaseTabletsReply(" << ev->Get()->Record.ShortDebugString() << ")");
    Execute(CreateReleaseTabletsReply(ev));
}

void THive::Handle(TEvHive::TEvRequestTabletOwners::TPtr& ev) {
    BLOG_D("Handle TEvHive::TEvRequestTabletOwners(" << ev->Get()->Record.ShortDebugString() << ")");
    Execute(CreateRequestTabletOwners(std::move(ev)));
}

void THive::Handle(TEvHive::TEvTabletOwnersReply::TPtr& ev) {
    BLOG_D("Handle TEvHive::TEvTabletOwnersReply()");
    Execute(CreateTabletOwnersReply(std::move(ev)));
}

void THive::Handle(TEvHive::TEvUpdateTabletsObject::TPtr& ev) {
    BLOG_D("Handle TEvHive::TEvUpdateTabletsObject");
    Execute(CreateUpdateTabletsObject(std::move(ev)));
}

void THive::Handle(TEvPrivate::TEvRefreshStorageInfo::TPtr&) {
    RequestPoolsInformation();
}

void THive::Handle(TEvPrivate::TEvLogTabletMoves::TPtr&) {
    LogTabletMovesScheduled = false;
    if (TabletMovesByTypeForLog.empty()) {
        return;
    }
    std::sort(TabletMoveSamplesForLog.begin(), TabletMoveSamplesForLog.end(), [](const TTabletMoveInfo& lhs, const TTabletMoveInfo& rhs) {
        return lhs.Timestamp < rhs.Timestamp;
    });
    TStringBuilder movesByTypeString;
    ui64 movesCount = 0;
    for (const auto& [type, cnt] : TabletMovesByTypeForLog) {
        if (!movesByTypeString.empty()) {
            movesByTypeString << ", ";
        }
        movesByTypeString << cnt << "x " << TTabletTypes::TypeToStr(type);
        movesCount += cnt;
    }
    BLOG_I("Made " << movesCount <<
           " tablet moves (" << movesByTypeString <<
           ") since " << LogTabletMovesSchedulingTime <<
           ", including:");
    for (const auto& moveInfo : TabletMoveSamplesForLog) {
        auto tablet = FindTablet(moveInfo.Tablet);
        BLOG_I("tablet " << (tablet ? tablet->ToString() : ToString(moveInfo.Tablet)) <<
               " from node " << moveInfo.From <<
               " to node " << moveInfo.To <<
               " at " << moveInfo.Timestamp);
    }
    TabletMoveSamplesForLog.clear();
    TabletMovesByTypeForLog.clear();
}

TVector<TNodeId> THive::GetNodesForWhiteboardBroadcast(size_t maxNodesToReturn) {
    TVector<TNodeId> nodes;
    TNodeId selfNodeId = SelfId().NodeId();
    nodes.emplace_back(selfNodeId);
    for (const auto& [nodeId, nodeInfo] : Nodes) {
        if (nodes.size() >= maxNodesToReturn) {
            break;
        }
        if (nodeId != selfNodeId && nodeInfo.IsAlive()) {
            nodes.emplace_back(nodeId);
        }
    }
    return nodes;
}

void THive::ReportStoppedToWhiteboard(const TLeaderTabletInfo& tablet) {
    ReportTabletStateToWhiteboard(tablet, NKikimrWhiteboard::TTabletStateInfo::Stopped);
}

void THive::ReportDeletedToWhiteboard(const TLeaderTabletInfo& tablet) {
    ReportTabletStateToWhiteboard(tablet, NKikimrWhiteboard::TTabletStateInfo::Deleted);
}

void THive::ReportTabletStateToWhiteboard(const TLeaderTabletInfo& tablet, NKikimrWhiteboard::TTabletStateInfo::ETabletState state) {
    ui32 generation = state == NKikimrWhiteboard::TTabletStateInfo::Deleted ? std::numeric_limits<ui32>::max() : tablet.KnownGeneration;
    TPathId pathId = tablet.GetTenant();
    TSubDomainKey tenantId(pathId.OwnerId, pathId.LocalPathId);
    for (TNodeId nodeId : GetNodesForWhiteboardBroadcast()) {
        TActorId whiteboardId = NNodeWhiteboard::MakeNodeWhiteboardServiceId(nodeId);
        THolder<NNodeWhiteboard::TEvWhiteboard::TEvTabletStateUpdate> event = MakeHolder<NNodeWhiteboard::TEvWhiteboard::TEvTabletStateUpdate>();
        event->Record.SetTabletId(tablet.Id);
        event->Record.SetType(tablet.Type);
        event->Record.SetLeader(true);
        event->Record.SetGeneration(generation);
        event->Record.SetState(state);
        event->Record.SetHiveId(TabletID());
        event->Record.MutableTenantId()->CopyFrom(tenantId);
        Send(whiteboardId, event.Release());
        for (const TFollowerTabletInfo& follower : tablet.Followers) {
            THolder<NNodeWhiteboard::TEvWhiteboard::TEvTabletStateUpdate> event = MakeHolder<NNodeWhiteboard::TEvWhiteboard::TEvTabletStateUpdate>();
            event->Record.SetTabletId(follower.LeaderTablet.Id);
            event->Record.SetFollowerId(follower.Id);
            event->Record.SetType(tablet.Type);
            event->Record.SetGeneration(generation);
            event->Record.SetState(state);
            event->Record.SetHiveId(TabletID());
            event->Record.MutableTenantId()->CopyFrom(tenantId);
            Send(whiteboardId, event.Release());
        }
    }
}

void THive::ActualizeRestartStatistics(google::protobuf::RepeatedField<google::protobuf::uint64>& array, ui64 barrier) {
    static constexpr decltype(array.size()) MAX_RESTARTS_PER_PERIOD = 128;
    auto begin = array.begin();
    auto end = array.end();
    auto it = begin;
    if (array.size() > MAX_RESTARTS_PER_PERIOD) {
        it = end - MAX_RESTARTS_PER_PERIOD;
    }
    while (it != end && *it < barrier) {
        ++it;
    }
    array.erase(begin, it);
}

bool THive::IsSystemTablet(TTabletTypes::EType type) {
    switch (type) {
        case TTabletTypes::Coordinator:
        case TTabletTypes::Mediator:
        case TTabletTypes::TxAllocator:
        //case TTabletTypes::SchemeShard:
            return true;
        default:
            return false;
    }
}

TString THive::GetLogPrefix() const {
    return TStringBuilder() << "HIVE#" << TabletID() << " ";
}

bool THive::IsItPossibleToStartBalancer(EBalancerType balancerType) {
    for (std::size_t balancer = 0; balancer < std::size(BalancerStats); ++balancer) {
        const auto& stats(BalancerStats[balancer]);
        if (stats.IsRunningNow) {
            EBalancerType type = static_cast<EBalancerType>(balancer);
            BLOG_D("It's not possible to start balancer " << EBalancerTypeName(balancerType) << " because balancer " << EBalancerTypeName(type) << " is already running");
            return false;
        }
    }
    return true;
}

} // NHive

IActor* CreateDefaultHive(const TActorId &tablet, TTabletStorageInfo *info) {
    return new NHive::THive(info, tablet);
}

} // NKikimr<|MERGE_RESOLUTION|>--- conflicted
+++ resolved
@@ -2850,11 +2850,8 @@
         hFunc(TEvHive::TEvUpdateTabletsObject, Handle);
         hFunc(TEvPrivate::TEvRefreshStorageInfo, Handle);
         hFunc(TEvPrivate::TEvLogTabletMoves, Handle);
-<<<<<<< HEAD
         hFunc(TEvPrivate::TEvStartStorageBalancer, Handle);
-=======
         hFunc(TEvHive::TEvUpdateDomain, Handle);
->>>>>>> f2395c8d
     }
 }
 
@@ -2952,11 +2949,8 @@
         fFunc(TEvHive::TEvUpdateTabletsObject::EventType, EnqueueIncomingEvent);
         fFunc(TEvPrivate::TEvRefreshStorageInfo::EventType, EnqueueIncomingEvent);
         fFunc(TEvPrivate::TEvLogTabletMoves::EventType, EnqueueIncomingEvent);
-<<<<<<< HEAD
         fFunc(TEvPrivate::TEvStartStorageBalancer::EventType, EnqueueIncomingEvent);
-=======
         fFunc(TEvHive::TEvUpdateDomain::EventType, EnqueueIncomingEvent);
->>>>>>> f2395c8d
         hFunc(TEvPrivate::TEvProcessIncomingEvent, Handle);
     default:
         if (!HandleDefaultEvents(ev, SelfId())) {
