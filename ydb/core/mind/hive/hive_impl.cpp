--- conflicted
+++ resolved
@@ -2235,14 +2235,7 @@
 void THive::Handle(NConsole::TEvConsole::TEvConfigNotificationRequest::TPtr& ev) {
     const NKikimrConsole::TConfigNotificationRequest& record = ev->Get()->Record;
     ClusterConfig = record.GetConfig().GetHiveConfig();
-<<<<<<< HEAD
-    BLOG_D("Received TEvConsole::TEvConfigNotificationRequest with update of cluster config: " << ClusterConfig.ShortDebugString());
-    BLOG_D("Database config: " << DatabaseConfig.ShortDebugString());
-=======
     NodeBrokerEpoch = TDuration::MicroSeconds(record.GetConfig().GetNodeBrokerConfig().GetEpochDuration());
-    BLOG_D("Received TEvConsole::TEvConfigNotificationRequest with update of cluster config: " << ClusterConfig.ShortDebugString() 
-           << "; " << record.GetConfig().GetNodeBrokerConfig().ShortDebugString());
->>>>>>> 77e599f7
     BuildCurrentConfig();
     BLOG_D("Merged config: " << CurrentConfig);
     Send(ev->Sender, new NConsole::TEvConsole::TEvConfigNotificationResponse(record), 0, ev->Cookie);
