--- conflicted
+++ resolved
@@ -3068,11 +3068,8 @@
         hFunc(TEvHive::TEvUpdateDomain, Handle);
         hFunc(TEvPrivate::TEvDeleteNode, Handle);
         hFunc(TEvHive::TEvRequestTabletDistribution, Handle);
-<<<<<<< HEAD
         cFunc(TEvPrivate::EvUpdateBalanceCounters, UpdateBalanceCounters);
-=======
         hFunc(TEvPrivate::TEvUpdateDataCenterFollowers, Handle);
->>>>>>> 40429633
     }
 }
 
@@ -3175,11 +3172,8 @@
         fFunc(TEvPrivate::TEvProcessStorageBalancer::EventType, EnqueueIncomingEvent);
         fFunc(TEvPrivate::TEvDeleteNode::EventType, EnqueueIncomingEvent);
         fFunc(TEvHive::TEvRequestTabletDistribution::EventType, EnqueueIncomingEvent);
-<<<<<<< HEAD
         fFunc(TEvPrivate::TEvUpdateBalanceCounters::EventType, EnqueueIncomingEvent);
-=======
         fFunc(TEvPrivate::TEvUpdateDataCenterFollowers::EventType, EnqueueIncomingEvent);
->>>>>>> 40429633
         hFunc(TEvPrivate::TEvProcessIncomingEvent, Handle);
     default:
         if (!HandleDefaultEvents(ev, SelfId())) {
