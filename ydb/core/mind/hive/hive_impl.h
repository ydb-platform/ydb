#pragma once
#include <bitset>
#include <ydb/library/actors/core/interconnect.h>
#include <ydb/core/base/hive.h>
#include <ydb/core/base/statestorage.h>
#include <ydb/core/base/blobstorage.h>
#include <ydb/core/base/subdomain.h>
#include <ydb/core/base/appdata.h>
#include <ydb/core/base/tablet_pipe.h>
#include <ydb/core/blobstorage/base/blobstorage_events.h>
#include <ydb/core/mind/local.h>
#include <ydb/core/node_whiteboard/node_whiteboard.h>
#include <ydb/core/tablet/tablet_exception.h>
#include <ydb/core/tablet/tablet_responsiveness_pinger.h>
#include <ydb/core/scheme/scheme_types_defs.h>
#include <ydb/core/engine/minikql/flat_local_tx_factory.h>
#include <ydb/core/tablet/tablet_counters_aggregator.h>
#include <ydb/core/tablet/tablet_counters_protobuf.h>
#include <ydb/core/tablet/tablet_pipe_client_cache.h>
#include <ydb/core/tablet/pipe_tracker.h>
#include <ydb/core/tablet/tablet_impl.h>
#include <ydb/core/tx/scheme_cache/scheme_cache.h>
#include <ydb/core/tx/tx.h>
#include <ydb/core/tablet_flat/tablet_flat_executed.h>
#include <ydb/core/tablet_flat/flat_executor_counters.h>
#include <ydb/core/tablet_flat/flat_cxx_database.h>
#include <ydb/core/sys_view/common/events.h>
#include <ydb/core/cms/console/console.h>
#include <ydb/core/cms/console/configs_dispatcher.h>
#include <ydb/core/util/event_priority_queue.h>

#include <ydb/library/actors/core/interconnect.h>
#include <ydb/library/actors/core/hfunc.h>
#include <library/cpp/containers/ring_buffer/ring_buffer.h>

#include <util/generic/queue.h>
#include <util/random/random.h>

#include <ydb/core/tablet/tablet_metrics.h>

#include "hive.h"
#include "hive_transactions.h"
#include "hive_events.h"
#include "hive_domains.h"
#include "hive_schema.h"
#include "domain_info.h"
#include "tablet_info.h"
#include "leader_tablet_info.h"
#include "follower_tablet_info.h"
#include "follower_group.h"
#include "node_info.h"
#include "storage_group_info.h"
#include "storage_pool_info.h"
#include "sequencer.h"
#include "boot_queue.h"
#include "object_distribution.h"
#include "data_center_info.h"

#define DEPRECATED_CTX (ActorContext())
#define DEPRECATED_NOW (TActivationContext::Now())

template <typename T>
inline IOutputStream& operator <<(IOutputStream& out, const TVector<T>& vec) {
    out << '[';
    for (auto it = vec.begin(); it != vec.end(); ++it) {
        if (it != vec.begin())
            out << ',';
        out << *it;
    }
    out << ']';
    return out;
}

template <typename T>
inline IOutputStream& operator <<(IOutputStream& out, const std::vector<T>& vec) {
    out << '[';
    for (auto it = vec.begin(); it != vec.end(); ++it) {
        if (it != vec.begin())
            out << ',';
        out << *it;
    }
    out << ']';
    return out;
}

template <size_t I>
inline IOutputStream& operator <<(IOutputStream& out, const std::bitset<I>& vec) {
    out << '[';
    size_t bits = 0;
    for (size_t i = 0; i < I; ++i) {
        if (vec.test(i)) {
            if (bits > 0) {
                out << ',';
            }
            out << i;
            ++bits;
        }
    }
    out << ']';
    return out;
}

inline IOutputStream& operator <<(IOutputStream& out, std::pair<ui64, ui64> pr) {
    return out << std::tuple<ui64, ui64>(pr);
}

inline IOutputStream& operator <<(IOutputStream& out, NKikimr::NHive::TSequencer::TSequence sq) {
    return out << sq.Next << "@[" << sq.Begin << ".." << sq.End << ')';
}

namespace std {
    template <>
    struct hash<NKikimr::TSubDomainKey> {
        std::size_t operator()(const NKikimr::TSubDomainKey& key) const {
            return key.Hash();
        }
    };
}

namespace NKikimr {
namespace NHive {

TResourceRawValues ResourceRawValuesFromMetrics(const NKikimrTabletBase::TMetrics& metrics);
NKikimrTabletBase::TMetrics MetricsFromResourceRawValues(const TResourceRawValues& values);
TResourceRawValues ResourceRawValuesFromMetrics(const NKikimrHive::TTabletMetrics& tabletMetrics);
TString GetResourceValuesText(const NKikimrTabletBase::TMetrics& values);
TString GetResourceValuesText(const TTabletInfo& tablet);
TString GetResourceValuesText(const TResourceRawValues& values);
NJson::TJsonValue GetResourceValuesJson(const TResourceRawValues& values);
TString GetResourceValuesText(const TResourceNormalizedValues& values);
NJson::TJsonValue GetResourceValuesJson(const TResourceNormalizedValues& values);
TString GetResourceValuesHtml(const TResourceRawValues& values);
NJson::TJsonValue GetResourceValuesJson(const TResourceRawValues& values);
NJson::TJsonValue GetResourceValuesJson(const TResourceRawValues& values, const TResourceRawValues& maximum);
TString GetResourceValuesHtml(const NKikimrTabletBase::TMetrics& values);
NJson::TJsonValue GetResourceValuesJson(const NKikimrTabletBase::TMetrics& values);
ui64 GetReadThroughput(const NKikimrTabletBase::TMetrics& values);
ui64 GetWriteThroughput(const NKikimrTabletBase::TMetrics& values);
TString GetCounter(i64 counter, const TString& zero = "0");
TString GetBytes(i64 bytes, const TString& zero = "0B");
TString GetBytesPerSecond(i64 bytes, const TString& zero = "0B/s");
TString GetTimes(i64 times, const TString& zero = "0.00%");
TString GetConditionalGreyString(const TString& str, bool condition);
TString GetConditionalBoldString(const TString& str, bool condition);
TString GetConditionalRedString(const TString& str, bool condition);
TString GetValueWithColoredGlyph(double val, double maxVal);
TString GetDataCenterName(ui64 dataCenterId);
TString GetLocationString(const NActors::TNodeLocation& location);
void MakeTabletTypeSet(std::vector<TTabletTypes::EType>& list);
bool IsValidTabletType(TTabletTypes::EType type);
bool IsValidObjectId(const TFullObjectId& objectId);
TString GetRunningTabletsText(ui64 runningTablets, ui64 totalTablets, bool warmUp);
bool IsResourceDrainingState(TTabletInfo::EVolatileState state);
bool IsAliveState(TTabletInfo::EVolatileState state);
TString GetTabletTypeShortName(TTabletTypes::EType type);
TTabletTypes::EType GetTabletTypeByShortName(const TString& name);
TString GetTypesHtml(const std::set<TTabletTypes::EType>& typesToShow, const std::unordered_map<TTabletTypes::EType, NKikimrConfig::THiveTabletLimit>& tabletLimits);

class THive : public TActor<THive>, public TTabletExecutedFlat, public THiveSharedSettings {
public:
    using IActorOps::Register;

protected:
    friend class THiveBalancer;
    friend class THiveDrain;
    friend class THiveFill;
    friend class TReassignTabletWaitActor;
    friend class TMoveTabletWaitActor;
    friend class TStopTabletWaitActor;
    friend class TResumeTabletWaitActor;
    friend class TInitMigrationWaitActor;
    friend class TQueryMigrationWaitActor;
    friend class TReleaseTabletsWaitActor;
    friend class TDrainNodeWaitActor;
    friend class THiveStorageBalancer;;
    friend struct TNodeInfo;
    friend struct TLeaderTabletInfo;

    friend class TTxInitScheme;
    friend class TTxDeleteBase;
    friend class TTxDeleteTablet;
    friend class TTxDeleteOwnerTablets;
    friend class TTxReassignGroups;
    friend class TTxReassignGroupsOnDecommit;
    friend class TTxStartTablet;
    friend class TTxCreateTablet;
    friend class TTxCutTabletHistory;
    friend class TTxBlockStorageResult;
    friend class TTxAdoptTablet;
    friend class TTxDeleteTabletResult;
    friend class TTxMonEvent_MemStateTablets;
    friend class TTxMonEvent_MemStateNodes;
    friend class TTxMonEvent_MemStateDomains;
    friend class TTxMonEvent_Resources;
    friend class TTxMonEvent_Settings;
    friend class TTxMonEvent_Landing;
    friend class TTxMonEvent_LandingData;
    friend class TTxMonEvent_SetDown;
    friend class TTxMonEvent_SetFreeze;
    friend class TTxMonEvent_KickNode;
    friend class TTxMonEvent_DrainNode;
    friend class TTxMonEvent_Rebalance;
    friend class TTxMonEvent_Storage;
    friend class TTxMonEvent_FindTablet;
    friend class TTxMonEvent_MoveTablet;
    friend class TTxMonEvent_StopTablet;
    friend class TTxMonEvent_ResumeTablet;
    friend class TTxMonEvent_InitMigration;
    friend class TTxMonEvent_QueryMigration;
    friend class TTxMonEvent_RebalanceFromScratch;
    friend class TTxMonEvent_ObjectStats;
    friend class TTxMonEvent_StorageRebalance;
    friend class TTxMonEvent_Subactors;
    friend class TTxKillNode;
    friend class TTxLoadEverything;
    friend class TTxRestartTablet;
    friend class TTxLockTabletExecution;
    friend class TTxMonEvent_ReassignTablet;
    friend class TTxRegisterNode;
    friend class TTxSyncTablets;
    friend class TTxRequestTabletSequence;
    friend class TTxResponseTabletSequence;
    friend class TTxDisconnectNode;
    friend class TTxProcessPendingOperations;
    friend class TTxStopTablet;
    friend class TTxResumeTablet;
    friend class TTxUpdateTabletStatus;
    friend class TTxUpdateTabletMetrics;
    friend class TTxSeizeTablets;
    friend class TTxSeizeTabletsReply;
    friend class TTxReleaseTablets;
    friend class TTxReleaseTabletsReply;
    friend class TTxConfigureSubdomain;
    friend class TTxStatus;
    friend class TTxSwitchDrainOn;
    friend class TTxSwitchDrainOff;
    friend class TTxTabletOwnersReply;
    friend class TTxRequestTabletOwners;
    friend class TTxUpdateTabletsObject;
    friend class TTxUpdateTabletGroups;
    friend class TTxMonEvent_TabletAvailability;
    friend class TLoggedMonTransaction;
    friend class TTxUpdateDcFollowers;

    friend class TDeleteTabletActor;

    friend struct TStoragePoolInfo;

    bool IsSafeOperation(NMon::TEvRemoteHttpInfo::TPtr& ev, const TActorContext& ctx);
    bool IsItPossibleToStartBalancer(EBalancerType balancerType);
    void StartHiveBalancer(TBalancerSettings&& settings);
    void StartHiveDrain(TNodeId nodeId, TDrainSettings settings);
    void StartHiveFill(TNodeId nodeId, const TActorId& initiator);
    void StartHiveStorageBalancer(TStorageBalancerSettings settings);
    void CreateEvMonitoring(NMon::TEvRemoteHttpInfo::TPtr& ev, const TActorContext& ctx);
    NJson::TJsonValue GetBalancerProgressJson();
    ITransaction* CreateDeleteTablet(TEvHive::TEvDeleteTablet::TPtr& ev);
    ITransaction* CreateDeleteOwnerTablets(TEvHive::TEvDeleteOwnerTablets::TPtr& ev);
    ITransaction* CreateDeleteTabletResult(TEvTabletBase::TEvDeleteTabletResult::TPtr& ev);
    ITransaction* CreateCutTabletHistory(TEvHive::TEvCutTabletHistory::TPtr& ev);
    ITransaction* CreateBlockStorageResult(TEvTabletBase::TEvBlockBlobStorageResult::TPtr& ev);
    ITransaction* CreateRestartTablet(TFullTabletId tabletId);
    ITransaction* CreateRestartTablet(TFullTabletId tabletId, TNodeId preferredNodeId);
    ITransaction* CreateInitScheme();
    ITransaction* CreateAdoptTablet(NKikimrHive::TEvAdoptTablet &rec, const TActorId &sender, const ui64 cookie);
    ITransaction* CreateCreateTablet(NKikimrHive::TEvCreateTablet rec, const TActorId& sender, const ui64 cookie);
    ITransaction* CreateLoadEverything();
    ITransaction* CreateRegisterNode(const TActorId& local, NKikimrLocal::TEvRegisterNode rec);
    ITransaction* CreateStatus(const TActorId& local, NKikimrLocal::TEvStatus rec);
    ITransaction* CreateUpdateTabletStatus(TTabletId tabletId,
                                           const TActorId &local,
                                           ui32 generation,
                                           TFollowerId followerId,
                                           TEvLocal::TEvTabletStatus::EStatus status,
                                           TEvTablet::TEvTabletDead::EReason reason);
    ITransaction* CreateBootTablet(TTabletId tabletId);
    ITransaction* CreateKillNode(TNodeId nodeId, const TActorId& local);
    ITransaction* CreateUpdateTabletGroups(TTabletId tabletId, TVector<NKikimrBlobStorage::TEvControllerSelectGroupsResult::TGroupParameters> groups = {});
    ITransaction* CreateCheckTablets();
    ITransaction* CreateSyncTablets(const TActorId &local, NKikimrLocal::TEvSyncTablets& rec);
    ITransaction* CreateStopTablet(TTabletId tabletId, const TActorId& actorToNotify);
    ITransaction* CreateResumeTablet(TTabletId tabletId, const TActorId& actorToNotify);
    ITransaction* CreateStartTablet(TFullTabletId tabletId, const TActorId& local, ui64 cookie, bool external = false);
    ITransaction* CreateUpdateTabletMetrics(TEvHive::TEvTabletMetrics::TPtr& ev);
    ITransaction* CreateReassignGroups(TTabletId tabletId, const TActorId& actorToNotify, const std::bitset<MAX_TABLET_CHANNELS>& channelProfileNewGroup);
    ITransaction* CreateReassignGroupsOnDecommit(ui32 groupId, std::unique_ptr<IEventHandle> reply);
    ITransaction* CreateLockTabletExecution(const NKikimrHive::TEvLockTabletExecution& rec, const TActorId& sender, const ui64 cookie);
    ITransaction* CreateUnlockTabletExecution(const NKikimrHive::TEvUnlockTabletExecution& rec, const TActorId& sender, const ui64 cookie);
    ITransaction* CreateUnlockTabletExecution(ui64 tabletId, ui64 seqNo);
    ITransaction* CreateRequestTabletSequence(TEvHive::TEvRequestTabletIdSequence::TPtr event);
    ITransaction* CreateResponseTabletSequence(TEvHive::TEvResponseTabletIdSequence::TPtr event);
    ITransaction* CreateDisconnectNode(THolder<TEvInterconnect::TEvNodeDisconnected> event);
    ITransaction* CreateProcessPendingOperations();
    ITransaction* CreateProcessBootQueue();
    ITransaction* CreateSeizeTablets(TEvHive::TEvSeizeTablets::TPtr event);
    ITransaction* CreateSeizeTabletsReply(TEvHive::TEvSeizeTabletsReply::TPtr event);
    ITransaction* CreateReleaseTablets(TEvHive::TEvReleaseTablets::TPtr event);
    ITransaction* CreateReleaseTabletsReply(TEvHive::TEvReleaseTabletsReply::TPtr event);
    ITransaction* CreateConfigureSubdomain(TEvHive::TEvConfigureHive::TPtr event);
    ITransaction* CreateSwitchDrainOn(TNodeId nodeId, TDrainSettings settings, const TActorId& initiator);
    ITransaction* CreateSwitchDrainOff(TNodeId nodeId, TDrainSettings settings, NKikimrProto::EReplyStatus status, ui32 movements);
    ITransaction* CreateTabletOwnersReply(TEvHive::TEvTabletOwnersReply::TPtr event);
    ITransaction* CreateRequestTabletOwners(TEvHive::TEvRequestTabletOwners::TPtr event);
    ITransaction* CreateUpdateTabletsObject(TEvHive::TEvUpdateTabletsObject::TPtr event);
    ITransaction* CreateUpdateDomain(TSubDomainKey subdomainKey, TEvHive::TEvUpdateDomain::TPtr event = {});
    ITransaction* CreateUpdateDcFollowers(const TDataCenterId& dc);
    ITransaction* CreateGenerateTestData(uint64_t seed);
    ITransaction* CreateDeleteNode(TNodeId nodeId);

public:
    TDomainsView DomainsView;

protected:
    TActorId BSControllerPipeClient;
    TActorId RootHivePipeClient;
    TTabletId RootHiveId;
    TTabletId HiveId;
    ui64 HiveGeneration;
    TSubDomainKey RootDomainKey;
    TSubDomainKey PrimaryDomainKey;
    TString RootDomainName;
    TIntrusivePtr<NTabletPipe::TBoundedClientCacheConfig> PipeClientCacheConfig;
    THolder<NTabletPipe::IClientCache> PipeClientCache;
    TPipeTracker PipeTracker;
    NTabletPipe::TClientRetryPolicy PipeRetryPolicy;
    std::unordered_map<TNodeId, TNodeInfo> Nodes;
    std::unordered_map<TTabletId, TLeaderTabletInfo> Tablets;
    std::unordered_map<TOwnerIdxType::TValueType, TTabletId> OwnerToTablet;
    std::unordered_map<TTabletCategoryId, TTabletCategoryInfo> TabletCategories;
    std::unordered_map<TTabletTypes::EType, TVector<i64>> TabletTypeAllowedMetrics;
    std::unordered_map<TString, TStoragePoolInfo> StoragePools;
    std::unordered_map<TSubDomainKey, TDomainInfo> Domains;
    std::unordered_set<TOwnerId> BlockedOwners;
    ui32 ConfigurationGeneration = 0;
    ui64 TabletsTotal = 0;
    ui64 TabletsAlive = 0;
    TObjectDistributions ObjectDistributions;
    double StorageScatter = 0;
    std::set<TTabletTypes::EType> SeenTabletTypes;

    bool AreWeRootHive() const { return RootHiveId == HiveId; }
    bool AreWeSubDomainHive() const { return RootHiveId != HiveId; }

    struct TAggregateMetrics {
        NKikimrTabletBase::TMetrics Metrics;
        ui64 Counter = 0;

        void IncreaseCount(ui64 value = 1) {
            Counter += value;
        }

        void DecreaseCount() {
            Y_ABORT_UNLESS(Counter > 0);
            --Counter;
        }

        void AggregateDiff(const NKikimrTabletBase::TMetrics& before, const NKikimrTabletBase::TMetrics& after, const TTabletInfo* tablet) {
            AggregateMetricsDiff(Metrics, before, after, tablet);
        }

        NKikimrTabletBase::TMetrics GetAverage() const {
            NKikimrTabletBase::TMetrics metrics;
            if (Counter > 0) {
                metrics.CopyFrom(Metrics);
                DivideMetrics(metrics, Counter);
            }
            return metrics;
        }
    };

    std::unordered_map<TFullObjectId, TAggregateMetrics> ObjectToTabletMetrics;
    std::unordered_map<TTabletTypes::EType, TAggregateMetrics> TabletTypeToTabletMetrics;

    TBootQueue BootQueue;
    bool ProcessWaitQueueScheduled = false;
    bool ProcessBootQueueScheduled = false;
    bool ProcessBootQueuePostponed = false;
    TInstant LastConnect;
    TInstant ProcessBootQueuePostponedUntil;
    TDuration MaxTimeBetweenConnects;
    bool WarmUp;
    ui64 ExpectedNodes;

    THashMap<ui32, TEvInterconnect::TNodeInfo> NodesInfo;
    TTabletCountersBase* TabletCounters;
    TAutoPtr<TTabletCountersBase> TabletCountersPtr;
    std::unordered_set<TNodeId> BalancerNodes; // all nodes, affected by running balancers
    EBalancerType LastBalancerTrigger = EBalancerType::Manual;
    std::array<TBalancerStats, EBalancerTypeSize> BalancerStats;
    NKikimrHive::EMigrationState MigrationState = NKikimrHive::EMigrationState::MIGRATION_UNKNOWN;
    i32 MigrationProgress = 0;
    NKikimrHive::TEvSeizeTablets MigrationFilter;

    TActorId ResponsivenessActorID;
    TTabletResponsivenessPinger *ResponsivenessPinger;
    // remove after upgrade to sub hives
    ui64 NextTabletId = 0x10000;
    /////////////////////////////////////
    bool RequestingSequenceNow = false;
    size_t RequestingSequenceIndex = 0;
    bool ProcessTabletBalancerScheduled = false;
    bool ProcessTabletBalancerPostponed = false;
    bool ProcessPendingOperationsScheduled = false;
    bool LogTabletMovesScheduled = false;
    bool ProcessStorageBalancerScheduled = false;
    TResourceRawValues TotalRawResourceValues = {};
    TResourceNormalizedValues TotalNormalizedResourceValues = {};
    TInstant LastResourceChangeReaction;
    //TDuration ResourceChangeReactionPeriod = TDuration::Seconds(10);
    TVector<ISubActor*> SubActors;
    TResourceProfilesPtr ResourceProfiles;
    NKikimrLocal::TLocalConfig LocalConfig;
    bool ReadyForConnections = false; // is Hive ready for incoming connections?
    ui64 NextTabletUnlockSeqNo = 1; // sequence number for unlock events
    bool SpreadNeighbours = true; // spread tablets of the same object across cluster
    TSequenceGenerator Sequencer;
    TOwnershipKeeper Keeper;
    TEventPriorityQueue<THive> EventQueue{*this};
    ui64 OperationsLogIndex = 0;
    std::vector<TActorId> ActorsWaitingToMoveTablets;
    std::queue<TActorId> NodePingQueue;
    std::unordered_set<TNodeId> NodePingsInProgress;

    struct TPendingCreateTablet {
        NKikimrHive::TEvCreateTablet CreateTablet;
        TActorId Sender;
        ui64 Cookie;
    };

    std::unordered_map<std::pair<ui64, ui64>, TPendingCreateTablet> PendingCreateTablets;
    std::deque<THolder<IEventHandle>> PendingOperations;

    ui64 UpdateTabletMetricsInProgress = 0;
    static constexpr ui64 MAX_UPDATE_TABLET_METRICS_IN_PROGRESS = 10000; // 10K

    TString BootStateBooting = "Booting";
    TString BootStateStarting = "Starting";
    TString BootStateRunning = "Running";
    TString BootStateTooManyStarting = "Too many tablets starting";
    TString BootStateLeaderNotRunning = "Leader not running";
    TString BootStateAllNodesAreDead = "All nodes are dead";
    TString BootStateAllNodesAreDeadOrDown = "All nodes are dead or down";
    TString BootStateNoNodesAllowedToRun = "No nodes allowed to run";
    TString BootStateNotEnoughDatacenters = "Not enough datacenters";
    TString BootStateNotEnoughResources = "Not enough resources";
    TString BootStateNodesLocationUnknown = "Nodes location unknown";
    TString BootStateWeFilledAllAvailableNodes = "All available nodes are already filled with someone from our family";

    NKikimrConfig::THiveConfig ClusterConfig;
    NKikimrConfig::THiveConfig DatabaseConfig;
    TDuration NodeBrokerEpoch;
    std::unordered_map<TTabletTypes::EType, NKikimrConfig::THiveTabletLimit> TabletLimit; // built from CurrentConfig
    std::unordered_map<TTabletTypes::EType, NKikimrHive::TDataCentersPreference> DefaultDataCentersPreference;
    std::unordered_map<TDataCenterId, TDataCenterInfo> DataCenters;
    std::unordered_set<TNodeId> ConnectedNodes;

    // normalized to be sorted list of unique values
    std::vector<TTabletTypes::EType> BalancerIgnoreTabletTypes; // built from CurrentConfig
    std::vector<TTabletTypes::EType> CutHistoryDenyList; // built from CurrentConfig
    std::vector<TTabletTypes::EType> CutHistoryAllowList; // built from CurrentConfig

    struct TTabletMoveInfo {
        TInstant Timestamp;
        TFullTabletId Tablet;
        TNodeId From;
        TNodeId To;
        double Priority;
        TTabletTypes::EType TabletType;


        TTabletMoveInfo(TInstant timestamp, const TTabletInfo& tablet, TNodeId from, TNodeId to);

        TString ToHTML() const;

        std::weak_ordering operator<=>(const TTabletMoveInfo& other) const;
    };

    TStaticRingBuffer<TTabletMoveInfo, 5> TabletMoveHistory;
    std::vector<TTabletMoveInfo> TabletMoveSamplesForLog; // stores (at most) MOVE_SAMPLES_PER_LOG_ENTRY highest priority moves in a heap
    static constexpr size_t MOVE_SAMPLES_PER_LOG_ENTRY = 10;
    std::unordered_map<TTabletTypes::EType, ui64> TabletMovesByTypeForLog;
    TInstant LogTabletMovesSchedulingTime;


    // to be removed later
    bool TabletOwnersSynced = false;
    // to be removed later

    void OnActivateExecutor(const TActorContext& ctx) override;
    void DefaultSignalTabletActive(const TActorContext& ctx) override;
    void OnDetach(const TActorContext&) override;
    void OnTabletDead(TEvTablet::TEvTabletDead::TPtr &ev, const TActorContext&) override;
    bool OnRenderAppHtmlPage(NMon::TEvRemoteHttpInfo::TPtr ev, const TActorContext&) override;

    bool ReassignChannelsEnabled() const override {
        return true;
    }

    void BuildLocalConfig();
    void BuildCurrentConfig();
    void Cleanup();

    void Handle(TEvHive::TEvCreateTablet::TPtr&);
    void Handle(TEvHive::TEvAdoptTablet::TPtr&);
    void Handle(TEvHive::TEvStopTablet::TPtr&);
    void Handle(TEvHive::TEvBootTablet::TPtr&);
    void Handle(TEvLocal::TEvStatus::TPtr&);
    void Handle(TEvLocal::TEvTabletStatus::TPtr&);
    void Handle(TEvLocal::TEvRegisterNode::TPtr&);
    void Handle(TEvBlobStorage::TEvControllerSelectGroupsResult::TPtr&);
    void Handle(TEvTabletPipe::TEvClientConnected::TPtr&);
    void Handle(TEvTabletPipe::TEvClientDestroyed::TPtr&);
    void Handle(TEvTabletPipe::TEvServerConnected::TPtr&);
    void Handle(TEvTabletPipe::TEvServerDisconnected::TPtr&);
    void Handle(TEvInterconnect::TEvNodeConnected::TPtr&);
    void Handle(TEvInterconnect::TEvNodeDisconnected::TPtr&);
    void Handle(TEvInterconnect::TEvNodeInfo::TPtr&);
    void Handle(TEvInterconnect::TEvNodesInfo::TPtr&);
    void Handle(TEvents::TEvUndelivered::TPtr&);
    void Handle(TEvHive::TEvTabletMetrics::TPtr&);
    void Handle(TEvHive::TEvReassignTablet::TPtr&);
    void Handle(TEvHive::TEvInitiateBlockStorage::TPtr&);
    void Handle(TEvLocal::TEvSyncTablets::TPtr&);
    void Handle(TEvTabletBase::TEvBlockBlobStorageResult::TPtr&);
    void Handle(TEvTabletBase::TEvDeleteTabletResult::TPtr&);
    void Handle(TEvHive::TEvDeleteTablet::TPtr&);
    void Handle(TEvHive::TEvDeleteOwnerTablets::TPtr&);
    void Handle(TEvHive::TEvRequestHiveInfo::TPtr&);
    void Handle(TEvHive::TEvLookupTablet::TPtr&);
    void Handle(TEvHive::TEvLookupChannelInfo::TPtr&);
    void Handle(TEvHive::TEvCutTabletHistory::TPtr&);
    void Handle(TEvHive::TEvDrainNode::TPtr&);
    void Handle(TEvHive::TEvFillNode::TPtr&);
    void Handle(TEvHive::TEvInitiateDeleteStorage::TPtr&);
    void Handle(TEvHive::TEvGetTabletStorageInfo::TPtr&);
    void Handle(TEvHive::TEvLockTabletExecution::TPtr&);
    void Handle(TEvHive::TEvUnlockTabletExecution::TPtr&);
    void Handle(TEvHive::TEvInitiateTabletExternalBoot::TPtr&);
    void Handle(TEvHive::TEvRequestHiveDomainStats::TPtr&);
    void Handle(TEvHive::TEvRequestHiveNodeStats::TPtr&);
    void Handle(TEvHive::TEvRequestHiveStorageStats::TPtr&);
    void Handle(TEvHive::TEvInvalidateStoragePools::TPtr&);
    void Handle(TEvHive::TEvReassignOnDecommitGroup::TPtr&);
    void Handle(TEvHive::TEvRequestTabletIdSequence::TPtr&);
    void Handle(TEvHive::TEvResponseTabletIdSequence::TPtr&);
    void Handle(TEvHive::TEvSeizeTablets::TPtr&);
    void Handle(TEvHive::TEvSeizeTabletsReply::TPtr&);
    void Handle(TEvHive::TEvReleaseTablets::TPtr&);
    void Handle(TEvHive::TEvReleaseTabletsReply::TPtr&);
    void Handle(TEvSubDomain::TEvConfigure::TPtr&);
    void Handle(TEvHive::TEvConfigureHive::TPtr& ev);
    void Handle(TEvHive::TEvInitMigration::TPtr&);
    void Handle(TEvHive::TEvQueryMigration::TPtr&);
    void Handle(TEvPrivate::TEvKickTablet::TPtr&);
    void Handle(TEvPrivate::TEvBootTablets::TPtr&);
    void Handle(TEvPrivate::TEvCheckTabletNodeAlive::TPtr&);
    void HandleInit(TEvPrivate::TEvProcessBootQueue::TPtr&);
    void Handle(TEvPrivate::TEvProcessBootQueue::TPtr&);
    void Handle(TEvPrivate::TEvPostponeProcessBootQueue::TPtr&);
    void Handle(TEvPrivate::TEvProcessDisconnectNode::TPtr&);
    void HandleInit(TEvPrivate::TEvProcessTabletBalancer::TPtr&);
    void Handle(TEvPrivate::TEvProcessTabletBalancer::TPtr&);
    void Handle(TEvPrivate::TEvUnlockTabletReconnectTimeout::TPtr&);
    void Handle(TEvPrivate::TEvProcessPendingOperations::TPtr&);
    void Handle(TEvPrivate::TEvBalancerOut::TPtr&);
    void Handle(TEvTxProxySchemeCache::TEvNavigateKeySetResult::TPtr& ev);
    void Handle(NConsole::TEvConsole::TEvConfigNotificationRequest::TPtr& ev);
    void Handle(NConsole::TEvConfigsDispatcher::TEvSetConfigSubscriptionResponse::TPtr& ev);
    void Handle(NSysView::TEvSysView::TEvGetTabletIdsRequest::TPtr& ev);
    void Handle(NSysView::TEvSysView::TEvGetTabletsRequest::TPtr& ev);
    void Handle(TEvHive::TEvRequestTabletOwners::TPtr& ev);
    void Handle(TEvHive::TEvTabletOwnersReply::TPtr& ev);
    void Handle(TEvHive::TEvUpdateTabletsObject::TPtr& ev);
    void Handle(TEvPrivate::TEvRefreshStorageInfo::TPtr& ev);
    void Handle(TEvPrivate::TEvLogTabletMoves::TPtr& ev);
    void Handle(TEvPrivate::TEvStartStorageBalancer::TPtr& ev);
    void Handle(TEvPrivate::TEvProcessStorageBalancer::TPtr& ev);
    void Handle(TEvPrivate::TEvProcessIncomingEvent::TPtr& ev);
    void Handle(TEvHive::TEvUpdateDomain::TPtr& ev);
    void Handle(TEvPrivate::TEvDeleteNode::TPtr& ev);
    void Handle(TEvHive::TEvRequestTabletDistribution::TPtr& ev);
    void Handle(TEvPrivate::TEvUpdateDataCenterFollowers::TPtr& ev);
    void Handle(TEvHive::TEvRequestScaleRecommendation::TPtr& ev);
<<<<<<< HEAD
    void Handle(TEvPrivate::TEvGenerateTestData::TPtr& ev);
=======
    void Handle(TEvPrivate::TEvRefreshScaleRecommendation::TPtr& ev);
>>>>>>> 5cd65a52

protected:
    void RestartPipeTx(ui64 tabletId);
    bool TryToDeleteNode(TNodeInfo* node);

public:
    static constexpr NKikimrServices::TActivity::EType ActorActivityType() {
        return NKikimrServices::TActivity::HIVE_ACTOR;
    }

    THive(TTabletStorageInfo *info, const TActorId &tablet);

protected:
    STATEFN(StateInit);
    STATEFN(StateWork);

    void SendToBSControllerPipe(IEventBase* payload);
    void SendToRootHivePipe(IEventBase* payload);
    void RestartBSControllerPipe();
    void RestartRootHivePipe();

    struct TNoNodeFound {};
    struct TTooManyTabletsStarting {};
    using TBestNodeResult = std::variant<TNodeInfo*, TNoNodeFound, TTooManyTabletsStarting>;

    TBestNodeResult FindBestNode(const TTabletInfo& tablet, TNodeId suggestedNodeId = 0);

    struct TSelectedNode {
        double Usage;
        TNodeInfo* Node;

        TSelectedNode(double usage, TNodeInfo* node)
            : Usage(usage)
            , Node(node)
        {}

        bool operator <(const TSelectedNode& b) const {
            return Usage < b.Usage;
        }
    };

    template <NKikimrConfig::THiveConfig::EHiveNodeSelectStrategy Strategy>
    TNodeInfo* SelectNode(const std::vector<TSelectedNode>& selectedNodes);
    TVector<TSelectedNode> SelectMaxPriorityNodes(TVector<TSelectedNode> selectedNodes, const TTabletInfo& tablet) const;

public:
    void AssignTabletGroups(TLeaderTabletInfo& tablet);
    TNodeInfo& GetNode(TNodeId nodeId);
    TNodeInfo* FindNode(TNodeId nodeId);
    TLeaderTabletInfo& GetTablet(TTabletId tabletId);
    TLeaderTabletInfo* FindTablet(TTabletId tabletId);
    TLeaderTabletInfo* FindTabletEvenInDeleting(TTabletId tabletId); // find tablets, even deleting ones
    TTabletInfo& GetTablet(TTabletId tabletId, TFollowerId followerId);
    TTabletInfo* FindTablet(TTabletId tabletId, TFollowerId followerId);
    TTabletInfo* FindTablet(const TFullTabletId& tabletId) { return FindTablet(tabletId.first, tabletId.second); }
TTabletInfo* FindTabletEvenInDeleting(TTabletId tabletId, TFollowerId followerId);
    TStoragePoolInfo& GetStoragePool(const TString& name);
    TStoragePoolInfo* FindStoragePool(const TString& name);
    TDomainInfo* FindDomain(TSubDomainKey key);
    const TDomainInfo* FindDomain(TSubDomainKey key) const;
    const TNodeLocation& GetNodeLocation(TNodeId nodeId) const;
    void DeleteTablet(TTabletId tabletId);
    void DeleteNode(TNodeId nodeId);
    TVector<TNodeId> GetNodesForWhiteboardBroadcast(size_t maxNodesToReturn = 3);
    void ReportTabletStateToWhiteboard(const TLeaderTabletInfo& tablet, NKikimrWhiteboard::TTabletStateInfo::ETabletState state);
    void ReportStoppedToWhiteboard(const TLeaderTabletInfo& tablet);
    void ReportDeletedToWhiteboard(const TLeaderTabletInfo& tablet);
    TTabletCategoryInfo& GetTabletCategory(TTabletCategoryId tabletCategoryId);
    void KillNode(TNodeId nodeId, const TActorId& local);
    void AddToBootQueue(TTabletInfo* tablet, TNodeId node = 0);
    void UpdateDomainTabletsTotal(const TSubDomainKey& objectDomain, i64 tabletsTotalDiff);
    void UpdateDomainTabletsAlive(const TSubDomainKey& objectDomain, i64 tabletsAliveDiff, const TSubDomainKey& tabletNodeDomain);
    void SetCounterTabletsTotal(ui64 tabletsTotal);
    void UpdateCounterTabletsTotal(i64 tabletsTotalDiff);
    void UpdateCounterTabletsAlive(i64 tabletsAliveDiff);
    void UpdateCounterBootQueueSize(ui64 bootQueueSize);
    void UpdateCounterEventQueueSize(i64 eventQueueSizeDiff);
    void UpdateCounterNodesConnected(i64 nodesConnectedDiff);
    void UpdateCounterTabletsStarting(i64 tabletsStartingDiff);
    void UpdateCounterPingQueueSize();
    void UpdateCounterTabletChannelHistorySize();
    void RecordTabletMove(const TTabletMoveInfo& info);
    bool DomainHasNodes(const TSubDomainKey &domainKey) const;
    void ProcessBootQueue();
    void ProcessWaitQueue();
    void PostponeProcessBootQueue(TDuration after);
    void ProcessPendingOperations();
    void ProcessTabletBalancer();
    void ProcessStorageBalancer();
    const TVector<i64>& GetTabletTypeAllowedMetricIds(TTabletTypes::EType type) const;
    static const TVector<i64>& GetDefaultAllowedMetricIdsForType(TTabletTypes::EType type);
    static bool IsValidMetrics(const NKikimrTabletBase::TMetrics& metrics);
    static bool IsValidMetricsCPU(const NKikimrTabletBase::TMetrics& metrics);
    static bool IsValidMetricsMemory(const NKikimrTabletBase::TMetrics& metrics);
    static bool IsValidMetricsNetwork(const NKikimrTabletBase::TMetrics& metrics);
    void UpdateTotalResourceValues(
            const TNodeInfo* node,
            const TTabletInfo* tablet,
            const NKikimrTabletBase::TMetrics& before,
            const NKikimrTabletBase::TMetrics& after,
            NKikimr::NHive::TResourceRawValues deltaRaw,
            NKikimr::NHive::TResourceNormalizedValues deltaNormalized);
    void FillTabletInfo(NKikimrHive::TEvResponseHiveInfo& response, ui64 tabletId, const TLeaderTabletInfo* info, const NKikimrHive::TEvRequestHiveInfo& req);
    void ExecuteStartTablet(TFullTabletId tabletId, const TActorId& local, ui64 cookie, bool external);
    ui32 GetDataCenters();
    void AddRegisteredDataCentersNode(TDataCenterId dataCenterId, TNodeId nodeId);
    void RemoveRegisteredDataCentersNode(TDataCenterId dataCenterId, TNodeId nodeId);
    void QueuePing(const TActorId& local);
    void SendPing(const TActorId& local, TNodeId id);
    void RemoveFromPingInProgress(TNodeId node);
    void ProcessNodePingQueue();
    void SendReconnect(const TActorId& local);
    static THolder<TGroupFilter> BuildGroupParametersForChannel(const TLeaderTabletInfo& tablet, ui32 channelId);
    void KickTablet(const TTabletInfo& tablet);
    void StopTablet(const TActorId& local, const TTabletInfo& tablet);
    void StopTablet(const TActorId& local, TFullTabletId tabletId);
    void ExecuteProcessBootQueue(NIceDb::TNiceDb& db, TSideEffects& sideEffects);
    void CreateTabletFollowers(TLeaderTabletInfo& tablet, NIceDb::TNiceDb& db, TSideEffects& sideEffects);
    TDuration GetBalancerCooldown(EBalancerType balancerType) const;
    void UpdateObjectCount(const TLeaderTabletInfo& tablet, const TNodeInfo& node, i64 diff);
    ui64 GetObjectImbalance(TFullObjectId object);

    ui32 GetEventPriority(IEventHandle* ev);
    void PushProcessIncomingEvent();
    void ProcessEvent(std::unique_ptr<NActors::IEventHandle> event);

    TTabletMetricsAggregates DefaultResourceMetricsAggregates;
    ui64 MetricsWindowSize = TDuration::Minutes(1).MilliSeconds();
    const TTabletMetricsAggregates& GetDefaultResourceMetricsAggregates() const;
    bool CheckForForwardTabletRequest(TTabletId tabletId, NKikimrHive::TForwardRequest& forwardRequest);
    TSubDomainKey GetRootDomainKey() const;
    TString GetLogPrefix() const;

    double GetResourceOvercommitment() const {
        return CurrentConfig.GetResourceOvercommitment();
    }

    TDuration GetTabletKickCooldownPeriod() const {
        return TDuration::Seconds(CurrentConfig.GetTabletKickCooldownPeriod());
    }

    TDuration GetResourceChangeReactionPeriod() const {
        return TDuration::Seconds(CurrentConfig.GetResourceChangeReactionPeriod());
    }

    TDuration GetMinPeriodBetweenBalance() const {
        return TDuration::Seconds(CurrentConfig.GetMinPeriodBetweenBalance());
    }

    TDuration GetMinPeriodBetweenEmergencyBalance() const {
        return TDuration::Seconds(CurrentConfig.GetMinPeriodBetweenEmergencyBalance());
    }

    TDuration GetMinPeriodBetweenReassign() const {
        return TDuration::Seconds(CurrentConfig.GetMinPeriodBetweenReassign());
    }

    TDuration GetTabletRestartWatchPeriod() const {
        return TDuration::Seconds(CurrentConfig.GetTabletRestartWatchPeriod());
    }

    TDuration GetNodeRestartWatchPeriod() const {
        return TDuration::Seconds(CurrentConfig.GetNodeRestartWatchPeriod());
    }

    TDuration GetNodeDeletePeriod() const {
        if (CurrentConfig.HasNodeDeletePeriod()) {
            return TDuration::Seconds(CurrentConfig.GetNodeDeletePeriod());
        } else {
            return NodeBrokerEpoch;
        }
    }

    ui64 GetDrainInflight() const {
        return CurrentConfig.GetDrainInflight();
    }

    ui64 GetBalancerInflight() const {
        return CurrentConfig.GetBalancerInflight();
    }

    ui64 GetEmergencyBalancerInflight() const {
        return CurrentConfig.GetEmergencyBalancerInflight();
    }

    ui64 GetMaxBootBatchSize() const {
        return CurrentConfig.GetMaxBootBatchSize();
    }

    TResourceNormalizedValues GetMinScatterToBalance() const {
        TResourceNormalizedValues minScatter;
        std::get<NMetrics::EResource::CPU>(minScatter) = CurrentConfig.GetMinCPUScatterToBalance();
        std::get<NMetrics::EResource::Memory>(minScatter) = CurrentConfig.GetMinMemoryScatterToBalance();
        std::get<NMetrics::EResource::Network>(minScatter) = CurrentConfig.GetMinNetworkScatterToBalance();
        std::get<NMetrics::EResource::Counter>(minScatter) = CurrentConfig.GetMinCounterScatterToBalance();

        if (CurrentConfig.HasMinScatterToBalance()) {
            if (!CurrentConfig.HasMinCPUScatterToBalance()) {
                std::get<NMetrics::EResource::CPU>(minScatter) = CurrentConfig.GetMinScatterToBalance();
            }
            if (!CurrentConfig.HasMinNetworkScatterToBalance()) {
                std::get<NMetrics::EResource::Network>(minScatter) = CurrentConfig.GetMinScatterToBalance();
            }
            if (!CurrentConfig.HasMinMemoryScatterToBalance()) {
                std::get<NMetrics::EResource::Memory>(minScatter) = CurrentConfig.GetMinScatterToBalance();
            }
        }

        return minScatter;
    }

    double GetMaxNodeUsageToKick() const {
        return CurrentConfig.GetMaxNodeUsageToKick();
    }

    TResourceNormalizedValues GetMinNodeUsageToBalance() const {
        // MinNodeUsageToBalance is needed so that small fluctuations in metrics do not cause scatter
        // when cluster load is low. Counter does not fluctuate, so it does not need it.
        double minUsageToBalance = CurrentConfig.GetMinNodeUsageToBalance();
        TResourceNormalizedValues minValuesToBalance;
        std::get<NMetrics::EResource::CPU>(minValuesToBalance) = minUsageToBalance;
        std::get<NMetrics::EResource::Memory>(minValuesToBalance) = minUsageToBalance;
        std::get<NMetrics::EResource::Network>(minValuesToBalance) = minUsageToBalance;
        std::get<NMetrics::EResource::Counter>(minValuesToBalance) = 0;
        return minValuesToBalance;
    }

    ui64 GetMaxTabletsScheduled() const {
        return CurrentConfig.GetMaxTabletsScheduled();
    }

    bool GetSpreadNeighbours() const {
        return SpreadNeighbours;
    }

    ui64 GetDefaultUnitIOPS() const {
        return CurrentConfig.GetDefaultUnitIOPS();
    }

    ui64 GetDefaultUnitSize() const {
        return CurrentConfig.GetDefaultUnitSize();
    }

    ui64 GetDefaultUnitThroughput() const {
        return CurrentConfig.GetDefaultUnitThroughput();
    }

    ui64 GetRequestSequenceSize() const {
        return CurrentConfig.GetRequestSequenceSize();
    }

    ui64 GetMetricsWindowSize() const {
        return CurrentConfig.GetMetricsWindowSize();
    }

    ui64 GetMinRequestSequenceSize() const {
        return CurrentConfig.GetMinRequestSequenceSize();
    }

    ui64 GetMaxRequestSequenceSize() const {
        return CurrentConfig.GetMaxRequestSequenceSize();
    }

    bool GetEnableFastTabletMove() const {
        return CurrentConfig.GetEnableFastTabletMove();
    }

    TDuration GetTabletRestartsPeriod() const {
        return TDuration::MilliSeconds(CurrentConfig.GetTabletRestartsPeriod());
    }

    ui64 GetTabletRestartsMaxCount() const {
        if (CurrentConfig.HasTabletRestarsMaxCount() && !CurrentConfig.HasTabletRestartsMaxCount()) {
            return CurrentConfig.GetTabletRestarsMaxCount();
        }
        return CurrentConfig.GetTabletRestartsMaxCount();
    }

    TDuration GetPostponeStartPeriod() const {
        return TDuration::MilliSeconds(CurrentConfig.GetPostponeStartPeriod());
    }

    bool GetCheckMoveExpediency() const {
        return CurrentConfig.GetCheckMoveExpediency();
    }

    ui64 GetObjectImbalanceToBalance() {
        if (GetSpreadNeighbours()) {
            return CurrentConfig.GetObjectImbalanceToBalance();
        } else {
            return std::numeric_limits<ui64>::max();
        }
    }

    bool GetEnableDestroyOperations() {
        return CurrentConfig.GetEnableDestroyOperations();
    }

    const std::unordered_map<TTabletTypes::EType, NKikimrConfig::THiveTabletLimit>& GetTabletLimit() const {
        return TabletLimit;
    }

    TArrayRef<const NKikimrHive::TDataCentersGroup*> GetDefaultDataCentersPreference(TTabletTypes::EType type) {
        auto itDCsPreference = DefaultDataCentersPreference.find(type);
        if (itDCsPreference != DefaultDataCentersPreference.end()) {
            return TArrayRef<const NKikimrHive::TDataCentersGroup*>(
                        const_cast<const NKikimrHive::TDataCentersGroup**>(itDCsPreference->second.GetDataCentersGroups().data()),
                        itDCsPreference->second.GetDataCentersGroups().size());
        }
        return {};
    }

    TResourceRawValues GetResourceInitialMaximumValues() const {
        TResourceRawValues initialMaximum;
        std::get<NMetrics::EResource::CPU>(initialMaximum) = CurrentConfig.GetMaxResourceCPU();
        std::get<NMetrics::EResource::Memory>(initialMaximum) = CurrentConfig.GetMaxResourceMemory();
        std::get<NMetrics::EResource::Network>(initialMaximum) = CurrentConfig.GetMaxResourceNetwork();
        std::get<NMetrics::EResource::Counter>(initialMaximum) = CurrentConfig.GetMaxResourceCounter();
        return initialMaximum;
    }

    bool IsInBalancerIgnoreList(TTabletTypes::EType type) const {
        const auto& ignoreList = BalancerIgnoreTabletTypes;
        auto found = std::find(ignoreList.begin(), ignoreList.end(), type);
        return (found != ignoreList.end());
    }

    bool IsCutHistoryAllowed(TTabletTypes::EType type) const {
        bool allowed = true;
        const auto& denyList = CutHistoryDenyList;
        if (!denyList.empty()) {
            bool found = std::find(denyList.begin(), denyList.end(), type) != denyList.end();
            allowed &= !found;
        }
        const auto& allowList = CutHistoryAllowList;
        if (!allowList.empty()) {
            bool found = std::find(allowList.begin(), allowList.end(), type) != allowList.end();
            allowed &= found;
        }
        return allowed;
    }

    double GetSpaceUsagePenaltyThreshold() {
        return CurrentConfig.GetSpaceUsagePenaltyThreshold();
    }

    double GetSpaceUsagePenalty() {
        return CurrentConfig.GetSpaceUsagePenalty();
    }

    TDuration GetWarmUpBootWaitingPeriod() const {
        return TDuration::MilliSeconds(CurrentConfig.GetWarmUpBootWaitingPeriod());
    }

    TDuration GetMaxWarmUpPeriod() const {
        return TDuration::Seconds(CurrentConfig.GetMaxWarmUpPeriod());
    }

    ui64 GetNodeRestartsToIgnoreInWarmup() const {
        return CurrentConfig.GetNodeRestartsToIgnoreInWarmup();
    }

    NKikimrConfig::THiveConfig::EHiveBootStrategy GetBootStrategy() const {
        return CurrentConfig.GetBootStrategy();
    }

    NKikimrConfig::THiveConfig::EHiveChannelBalanceStrategy GetChannelBalanceStrategy() const {
        return CurrentConfig.GetChannelBalanceStrategy();
    }

    ui64 GetMaxChannelHistorySize() const {
        return CurrentConfig.GetMaxChannelHistorySize();
    }

    TDuration GetStorageInfoRefreshFrequency() const {
        return TDuration::MilliSeconds(CurrentConfig.GetStorageInfoRefreshFrequency());
    }

    TDuration GetScaleRecommendationRefreshFrequency() const {
        return TDuration::MilliSeconds(CurrentConfig.GetScaleRecommendationRefreshFrequency());
    }

    double GetMinStorageScatterToBalance() const {
        return CurrentConfig.GetMinStorageScatterToBalance();
    }

    ui64 GetStorageBalancerInflight() const {
        return CurrentConfig.GetStorageBalancerInflight();
    }

    double GetNodeUsageRangeToKick() const {
        return CurrentConfig.GetNodeUsageRangeToKick();
    }

    bool GetLessSystemTabletsMoves() const {
        return CurrentConfig.GetLessSystemTabletsMoves();
    }

    ui64 GetMaxPingsInFlight() const {
        return CurrentConfig.GetMaxPingsInFlight();
    }

    static void ActualizeRestartStatistics(google::protobuf::RepeatedField<google::protobuf::uint64>& restartTimestamps, ui64 barrier);
    static ui64 GetRestartsPerPeriod(const google::protobuf::RepeatedField<google::protobuf::uint64>& restartTimestamps, ui64 barrier);
    static bool IsSystemTablet(TTabletTypes::EType type);

protected:
    void ScheduleDisconnectNode(THolder<TEvPrivate::TEvProcessDisconnectNode> event);
    void DeleteTabletWithoutStorage(TLeaderTabletInfo* tablet);
    void DeleteTabletWithoutStorage(TLeaderTabletInfo* tablet, TSideEffects& sideEffects);
    TInstant GetAllowedBootingTime();
    void ScheduleUnlockTabletExecution(TNodeInfo& node);
    TString DebugDomainsActiveNodes() const;
    TResourceNormalizedValues GetStDevResourceValues() const;
    bool IsTabletMoveExpedient(const TTabletInfo& tablet, const TNodeInfo& node) const;
    TResourceRawValues GetDefaultResourceInitialMaximumValues();
    double GetScatter() const;
    double GetUsage() const;
    // If the scatter is considered okay, returns nullopt. Otherwise, returns the resource that should be better balanced.
    std::optional<EResourceToBalance> CheckScatter(const TResourceNormalizedValues& scatterByResource) const;

    struct THiveStats {
        struct TNodeStat {
            TNodeId NodeId;
            double Usage;
            TResourceNormalizedValues ResourceNormValues;

            TNodeStat(TNodeId node, double usage, TResourceNormalizedValues values)
                : NodeId(node)
                , Usage(usage)
                , ResourceNormValues(values)
            {
            }
        };

        double MinUsage;
        TNodeId MinUsageNodeId;
        double MaxUsage;
        TNodeId MaxUsageNodeId;
        double Scatter;
        TResourceNormalizedValues ScatterByResource;
        std::vector<TNodeStat> Values;
    };

    THiveStats GetStats() const;
    void RemoveSubActor(ISubActor* subActor);
    bool StopSubActor(TSubActorId subActorId);
    void WaitToMoveTablets(TActorId actor);
    const NKikimrLocal::TLocalConfig &GetLocalConfig() const { return LocalConfig; }
    NKikimrTabletBase::TMetrics GetDefaultResourceValuesForObject(TFullObjectId objectId);
    NKikimrTabletBase::TMetrics GetDefaultResourceValuesForTabletType(TTabletTypes::EType type);
    NKikimrTabletBase::TMetrics GetDefaultResourceValuesForProfile(TTabletTypes::EType type, const TString& resourceProfile);
    static void AggregateMetricsMax(NKikimrTabletBase::TMetrics& aggregate, const NKikimrTabletBase::TMetrics& value);
    static void AggregateMetricsDiff(NKikimrTabletBase::TMetrics& aggregate,
            const NKikimrTabletBase::TMetrics& before,
            const NKikimrTabletBase::TMetrics& after,
            const TTabletInfo* tablet);
    static void DivideMetrics(NKikimrTabletBase::TMetrics& metrics, ui64 divider);
    TVector<TTabletId> UpdateStoragePools(const google::protobuf::RepeatedPtrField<NKikimrBlobStorage::TEvControllerSelectGroupsResult::TGroupParameters>& groups);
    void InitDefaultChannelBind(TChannelBind& bind);
    void RequestPoolsInformation();
    void RequestFreeSequence();
    void EnqueueIncomingEvent(STATEFN_SIG);

    bool SeenDomain(TSubDomainKey domain);
    void ResolveDomain(TSubDomainKey domain);
    TString GetDomainName(TSubDomainKey domain);
    TSubDomainKey GetMySubDomainKey() const;

    template <typename TIt>
    static ui32 CalculateRecommendedNodes(TIt windowBegin, TIt windowEnd, size_t readyNodes, double target);
    void MakeScaleRecommendation();
};

} // NHive
} // NKikimr

inline IOutputStream& operator <<(IOutputStream& o, NKikimr::NHive::ETabletState s) {
    return o << "ETabletState(" << static_cast<ui64>(s) << ")";
}<|MERGE_RESOLUTION|>--- conflicted
+++ resolved
@@ -581,11 +581,8 @@
     void Handle(TEvHive::TEvRequestTabletDistribution::TPtr& ev);
     void Handle(TEvPrivate::TEvUpdateDataCenterFollowers::TPtr& ev);
     void Handle(TEvHive::TEvRequestScaleRecommendation::TPtr& ev);
-<<<<<<< HEAD
     void Handle(TEvPrivate::TEvGenerateTestData::TPtr& ev);
-=======
     void Handle(TEvPrivate::TEvRefreshScaleRecommendation::TPtr& ev);
->>>>>>> 5cd65a52
 
 protected:
     void RestartPipeTx(ui64 tabletId);
