--- conflicted
+++ resolved
@@ -7533,7 +7533,6 @@
         MakeSureTabletIsUp(runtime, tablet2, 0);
     }
 
-<<<<<<< HEAD
     Y_UNIT_TEST(TestTabletAvailability) {
         TTestBasicRuntime runtime(1, false);
         Setup(runtime, true);
@@ -7599,7 +7598,8 @@
         }
 
         MakeSureTabletIsUp(runtime, tabletId, 0);
-=======
+    }
+
     Y_UNIT_TEST(TestTabletsStartingCounter) {
       TTestBasicRuntime runtime(1, false);
       Setup(runtime, true);
@@ -7673,7 +7673,6 @@
       UNIT_ASSERT(result);
 
       UNIT_ASSERT_VALUES_EQUAL(0, getTabletsStartingCounter());
->>>>>>> 50c45e63
     }
 }
 
