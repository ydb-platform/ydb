--- conflicted
+++ resolved
@@ -7417,7 +7417,6 @@
         }
     }
 
-<<<<<<< HEAD
     Y_UNIT_TEST(TestCutHistoryAuto) {
         TTestBasicRuntime runtime(1, false);
         Setup(runtime, true, 5, [](TAppPrepare& app) {
@@ -7552,7 +7551,8 @@
             UNIT_ASSERT_VALUES_EQUAL(tabletStorageInfo.GetChannels(1).GetHistory().size(), 3);
             UNIT_ASSERT_VALUES_EQUAL(tabletStorageInfo.GetChannels(2).GetHistory().size(), 6);
         }
-=======
+    }
+
     Y_UNIT_TEST(TestBootProgress) {
         TTestBasicRuntime runtime(1, false);
         Setup(runtime, true, 3, [](TAppPrepare& app) {
@@ -7678,7 +7678,6 @@
 
         MakeSureTabletIsUp(runtime, tablet1, 0);
         MakeSureTabletIsUp(runtime, tablet2, 0);
->>>>>>> cde1dc25
     }
 }
 
