#include <math.h>
#include <ranges>
#include <ydb/core/base/hive.h>
#include <ydb/core/base/appdata.h>
#include <ydb/core/blobstorage/crypto/default.h>
#include <ydb/core/node_whiteboard/node_whiteboard.h>
#include <ydb/core/base/tablet_resolver.h>
#include <ydb/core/base/statestorage_impl.h>
#include <ydb/core/blobstorage/nodewarden/node_warden.h>
#include <ydb/core/blobstorage/nodewarden/node_warden_events.h>
#include <ydb/core/blobstorage/base/blobstorage_events.h>
#include <ydb/core/blobstorage/pdisk/blobstorage_pdisk_tools.h>
#include <ydb/core/protos/counters_hive.pb.h>
#include <ydb/core/protos/follower_group.pb.h>
#include <ydb/core/protos/schemeshard/operations.pb.h>
#include <ydb/core/protos/tx_proxy.pb.h>
#include <ydb/core/mind/bscontroller/bsc.h>
#include <ydb/core/mind/tenant_pool.h>
#include <ydb/core/tablet_flat/tablet_flat_executed.h>
#include <ydb/core/tablet/tablet_impl.h>
#include <ydb/core/testlib/actors/block_events.h>
#include <ydb/core/testlib/basics/appdata.h>
#include <ydb/core/testlib/basics/helpers.h>
#include <ydb/core/testlib/tablet_helpers.h>
#include <ydb/core/testlib/tenant_runtime.h>
#include <ydb/core/tx/columnshard/columnshard.h>
#include <ydb/core/tx/schemeshard/schemeshard.h>
#include <ydb/core/tx/mediator/mediator.h>
#include <ydb/core/util/random.h>

#include <ydb/core/mind/hive/hive_events.h>

#include <ydb/library/actors/interconnect/interconnect_impl.h>

#include <library/cpp/malloc/api/malloc.h>
#include <ydb/library/actors/core/interconnect.h>
#include <util/stream/null.h>
#include <util/string/printf.h>
#include <util/string/subst.h>
#include <util/system/sanitizers.h>

#include <google/protobuf/text_format.h>
#include <library/cpp/testing/unittest/registar.h>

#ifdef NDEBUG
#define Ctest Cnull
#else
#define Ctest Cerr
#endif

const bool STRAND_PDISK = true;
#ifndef NDEBUG
static constexpr bool ENABLE_DETAILED_HIVE_LOG = true;
#else
static constexpr bool ENABLE_DETAILED_HIVE_LOG = false;
#endif
const char *DOMAIN_NAME = "dc-1";

namespace NKikimr {

using NNodeWhiteboard::TTabletId;
using NNodeWhiteboard::TFollowerId;

namespace {
    using namespace NActors;

    void SetupLogging(TTestActorRuntime& runtime) {
        NActors::NLog::EPriority priority = ENABLE_DETAILED_HIVE_LOG ? NLog::PRI_DEBUG : NLog::PRI_NOTICE;
        NActors::NLog::EPriority otherPriority = NLog::PRI_DEBUG;

        if (ENABLE_DETAILED_HIVE_LOG) {
            runtime.SetLogPriority(NKikimrServices::HIVE, NLog::PRI_TRACE);
            runtime.SetLogPriority(NKikimrServices::BS_CONTROLLER, NLog::PRI_TRACE);
        } else {
            runtime.SetLogPriority(NKikimrServices::HIVE, priority);
            runtime.SetLogPriority(NKikimrServices::BS_CONTROLLER, priority);
        }
        runtime.SetLogPriority(NKikimrServices::BS_CONTROLLER, NLog::PRI_ERROR);
        runtime.SetLogPriority(NKikimrServices::LOCAL, priority);
        runtime.SetLogPriority(NKikimrServices::TABLET_MAIN, otherPriority);
        runtime.SetLogPriority(NKikimrServices::TABLET_EXECUTOR, otherPriority);
        runtime.SetLogPriority(NKikimrServices::BS_NODE, otherPriority);
        runtime.SetLogPriority(NKikimrServices::BS_PROXY, otherPriority);
        runtime.SetLogPriority(NKikimrServices::BS_SYNCLOG, NLog::PRI_CRIT);
        runtime.SetLogPriority(NKikimrServices::BS_SYNCER, NLog::PRI_CRIT);
        runtime.SetLogPriority(NKikimrServices::BS_PROXY_GET, otherPriority);
        runtime.SetLogPriority(NKikimrServices::BS_PROXY_PUT, otherPriority);
        runtime.SetLogPriority(NKikimrServices::BS_PROXY_COLLECT, otherPriority);
        runtime.SetLogPriority(NKikimrServices::BS_PROXY_BLOCK, otherPriority);
        runtime.SetLogPriority(NKikimrServices::BS_PROXY_RANGE, otherPriority);
        runtime.SetLogPriority(NKikimrServices::BS_PROXY_DISCOVER, otherPriority);
        runtime.SetLogPriority(NKikimrServices::BS_PROXY_BRIDGE, otherPriority);
        runtime.SetLogPriority(NKikimrServices::PIPE_CLIENT, otherPriority);
        runtime.SetLogPriority(NKikimrServices::PIPE_SERVER, otherPriority);
        runtime.SetLogPriority(NKikimrServices::TX_DUMMY, otherPriority);
        runtime.SetLogPriority(NKikimrServices::TABLET_RESOLVER, otherPriority);
        runtime.SetLogPriority(NKikimrServices::STATESTORAGE, otherPriority);
        runtime.SetLogPriority(NKikimrServices::BOOTSTRAPPER, otherPriority);
        runtime.SetLogPriority(NKikimrServices::TX_COLUMNSHARD, otherPriority);
    }

    THashMap<ui32, TIntrusivePtr<TNodeWardenConfig>> NodeWardenConfigs;

    void SetupDomainInfo(TTestActorRuntime &runtime, TAppPrepare &app)  {
        app.ClearDomainsAndHive();

        ui32 domainUid = TTestTxConfig::DomainUid;
        ui32 planResolution = 50;
        ui64 schemeRoot = TTestTxConfig::SchemeShard;
        ui64 hive = MakeDefaultHiveID();
        auto domain = TDomainsInfo::TDomain::ConstructDomainWithExplicitTabletIds(
                    DOMAIN_NAME, domainUid, schemeRoot,
                    planResolution,
                    TVector<ui64>{TDomainsInfo::MakeTxCoordinatorIDFixed(1)},
                    TVector<ui64>{},
                    TVector<ui64>{TDomainsInfo::MakeTxAllocatorIDFixed(1)},
                    DefaultPoolKinds(2));

        TVector<ui64> ids = runtime.GetTxAllocatorTabletIds();
        ids.insert(ids.end(), domain->TxAllocators.begin(), domain->TxAllocators.end());
        runtime.SetTxAllocatorTabletIds(ids);

        app.AddDomain(domain.Release());
        app.AddHive(hive);
    }

    static TString STORAGE_POOL = "def";

    void SetupChannels(TAppPrepare &app) {
        TIntrusivePtr<TChannelProfiles> channelProfiles = new TChannelProfiles;
        channelProfiles->Profiles.emplace_back();
        TChannelProfiles::TProfile &profile = channelProfiles->Profiles.back();
        for (ui32 channelIdx = 0; channelIdx < 3; ++channelIdx) {
            profile.Channels.push_back(
                TChannelProfiles::TProfile::TChannel(TBlobStorageGroupType::ErasureNone, 0, NKikimrBlobStorage::TVDiskKind::Default));
        }
        app.SetChannels(std::move(channelProfiles));
    }

    static TChannelBind GetChannelBind(const TString& storagePool) {
        TChannelBind bind;
        bind.SetStoragePoolName(storagePool);
        return bind;
    }

    static TChannelsBindings BINDED_CHANNELS = {GetChannelBind(STORAGE_POOL + "1"), GetChannelBind(STORAGE_POOL + "2"), GetChannelBind(STORAGE_POOL + "3")};

    static TString GetPDiskPath(ui32 nodeIdx) {
        return TStringBuilder() << "SectorMap:" << nodeIdx << ":3200";
    }

    void SetupNodeWarden(TTestActorRuntime &runtime) {
        for (ui32 nodeIndex = 0; nodeIndex < runtime.GetNodeCount(); ++nodeIndex) {
            TIntrusivePtr<TNodeWardenConfig> nodeWardenConfig = new TNodeWardenConfig(
                    STRAND_PDISK && !runtime.IsRealThreads() ? static_cast<IPDiskServiceFactory*>(new TStrandedPDiskServiceFactory(runtime)) :
                    static_cast<IPDiskServiceFactory*>(new TRealPDiskServiceFactory()));
                //nodeWardenConfig->Monitoring = monitoring;
            auto* serviceSet = nodeWardenConfig->BlobStorageConfig.MutableServiceSet();
            serviceSet->AddAvailabilityDomains(0);
            for (ui32 i = 0; i < runtime.GetNodeCount(); ++i) {
                auto* pdisk = serviceSet->AddPDisks();
                pdisk->SetNodeID(runtime.GetNodeId(i));
                pdisk->SetPDiskID(1);
                pdisk->SetPDiskGuid(i + 1);
                pdisk->SetPath(GetPDiskPath(i));
            }
            auto* vdisk = serviceSet->AddVDisks();
            vdisk->MutableVDiskID()->SetGroupID(0);
            vdisk->MutableVDiskID()->SetGroupGeneration(1);
            vdisk->MutableVDiskID()->SetRing(0);
            vdisk->MutableVDiskID()->SetDomain(0);
            vdisk->MutableVDiskID()->SetVDisk(0);
            vdisk->MutableVDiskLocation()->SetNodeID(runtime.GetNodeId(0));
            vdisk->MutableVDiskLocation()->SetPDiskID(1);
            vdisk->MutableVDiskLocation()->SetPDiskGuid(1);
            vdisk->MutableVDiskLocation()->SetVDiskSlotID(0);
            auto* staticGroup = serviceSet->AddGroups();
            staticGroup->SetGroupID(0);
            staticGroup->SetGroupGeneration(1);
            staticGroup->SetErasureSpecies(0); // none
            staticGroup->AddRings()->AddFailDomains()->AddVDiskLocations()->CopyFrom(vdisk->GetVDiskLocation());

            TIntrusivePtr<TNodeWardenConfig> existingNodeWardenConfig = NodeWardenConfigs[nodeIndex];
            if (existingNodeWardenConfig != nullptr) {
                std::swap(nodeWardenConfig->SectorMaps, existingNodeWardenConfig->SectorMaps);
            }

            NodeWardenConfigs[nodeIndex] = nodeWardenConfig;
        }
    }

    void SetupPDisk(TTestActorRuntime &runtime) {
        if (runtime.GetNodeCount() == 0)
            return;
        static ui64 iteration = 0;
        ++iteration;

        for (ui32 i = 0; i < runtime.GetNodeCount(); ++i) {
            TIntrusivePtr<TNodeWardenConfig> nodeWardenConfig = NodeWardenConfigs[i];

            TString pDiskPath = GetPDiskPath(i);
            TIntrusivePtr<NPDisk::TSectorMap> sectorMap;
            ui64 pDiskSize = 32ull << 30ull;
            ui64 pDiskChunkSize = 32u << 20u;
            auto& existing = nodeWardenConfig->SectorMaps[pDiskPath];
            if (existing && existing->DeviceSize == pDiskSize) {
                sectorMap = existing;
            } else {
                sectorMap.Reset(new NPDisk::TSectorMap(pDiskSize));
                nodeWardenConfig->SectorMaps[pDiskPath] = sectorMap;
            }
            ui64 pDiskGuid = i + 1;
            FormatPDisk(
                        pDiskPath,
                        pDiskSize,
                        4 << 10,
                        pDiskChunkSize,
                        pDiskGuid,
                        0x1234567890 + iteration,
                        0x4567890123 + iteration,
                        0x7890123456 + iteration,
                        NPDisk::YdbDefaultPDiskSequence,
                        TString(""),
                        false,
                        false,
                        sectorMap,
                        false);
        }
    }

    TLocalConfig::TPtr MakeDefaultLocalConfig() {
        TLocalConfig::TPtr localConfig(new TLocalConfig());
        localConfig->TabletClassInfo[TTabletTypes::Dummy].SetupInfo = new TTabletSetupInfo(
                    &CreateFlatDummyTablet,
                    TMailboxType::Simple, 0,
                    TMailboxType::Simple, 0);
        localConfig->TabletClassInfo[TTabletTypes::Hive].SetupInfo = new TTabletSetupInfo(
                    &CreateDefaultHive,
                    TMailboxType::Simple, 0,
                    TMailboxType::Simple, 0);
        localConfig->TabletClassInfo[TTabletTypes::Mediator].SetupInfo = new TTabletSetupInfo(
                    &CreateTxMediator,
                    TMailboxType::Simple, 0,
                    TMailboxType::Simple, 0);
        localConfig->TabletClassInfo[TTabletTypes::ColumnShard].SetupInfo = new TTabletSetupInfo(
                    &CreateColumnShard,
                    TMailboxType::Simple, 0,
                    TMailboxType::Simple, 0);
        return localConfig;
    }

    void SetupLocals(TTestActorRuntime &runtime, bool isLocalEnabled) {
        if (!isLocalEnabled) {
            return;
        }

        for (ui32 nodeIndex = 0; nodeIndex < runtime.GetNodeCount(); ++nodeIndex) {
            auto localConfig = MakeDefaultLocalConfig();
            TTenantPoolConfig::TPtr tenantPoolConfig = new TTenantPoolConfig(localConfig);
            tenantPoolConfig->AddStaticSlot(DOMAIN_NAME);

            runtime.AddLocalService(MakeTenantPoolRootID(), TActorSetupCmd(
                CreateTenantPool(tenantPoolConfig), TMailboxType::Revolving, 0), nodeIndex);
        }
    }

    void EnableSchedule(TTestActorRuntime &runtime, bool isLocalEnabled) {
        for (ui32 nodeIndex = 0; nodeIndex < runtime.GetNodeCount(); ++nodeIndex) {
            if (isLocalEnabled) {
                TActorId localActor = runtime.GetLocalServiceId(MakeLocalID(runtime.GetNodeId(nodeIndex)), nodeIndex);
                runtime.EnableScheduleForActor(localActor, true);
            }
            runtime.EnableScheduleForActor(runtime.GetLocalServiceId(MakeBlobStorageNodeWardenID(runtime.GetNodeId(nodeIndex)), nodeIndex), true);
            runtime.EnableScheduleForActor(runtime.GetLocalServiceId(MakeTabletResolverID(), nodeIndex), true);
        }
    }

    void SetupServices(TTestActorRuntime &runtime, bool isLocalEnabled, const std::function<void(TAppPrepare&)> & appConfigSetup) {
        TAppPrepare app;

        SetupDomainInfo(runtime, app);
        SetupChannels(app);

        app.SetMinRequestSequenceSize(10); // for smaller sequences and high interaction between root and domain hives
        app.SetRequestSequenceSize(10);
        app.SetHiveStoragePoolFreshPeriod(0);

        app.HiveConfig.SetMaxNodeUsageToKick(0.9);
        app.HiveConfig.SetMinCounterScatterToBalance(0.02);
        app.HiveConfig.SetMinScatterToBalance(0.5);
        app.HiveConfig.SetObjectImbalanceToBalance(0.02);
        app.HiveConfig.SetScaleInWindowSize(1);
        app.HiveConfig.SetScaleOutWindowSize(1);
        if (appConfigSetup) {
            appConfigSetup(app);
        }

        SetupNodeWarden(runtime);
        SetupPDisk(runtime);

        SetupLocals(runtime, isLocalEnabled);

        for (ui32 nodeIndex = 0; nodeIndex < runtime.GetNodeCount(); ++nodeIndex) {
            SetupStateStorage(runtime, nodeIndex);
            SetupBSNodeWarden(runtime, nodeIndex, NodeWardenConfigs[nodeIndex]);
            SetupTabletResolver(runtime, nodeIndex);
            SetupNodeWhiteboard(runtime, nodeIndex);
        }

        runtime.Initialize(app.Unwrap());

        EnableSchedule(runtime, isLocalEnabled);

        const ui32 domainsNum = 1;
        const ui32 disksInDomain = 1;
        if (!runtime.IsRealThreads()) {
            TDispatchOptions options;
            options.FinalEvents.push_back(TDispatchOptions::TFinalEventCondition(
                TEvBlobStorage::EvLocalRecoveryDone, domainsNum * disksInDomain));
            runtime.DispatchEvents(options);
        }

        CreateTestBootstrapper(runtime, CreateTestTabletInfo(MakeBSControllerID(), TTabletTypes::BSController),
            &CreateFlatBsController);
    }

    void SetupBoxAndStoragePool(TTestActorRuntime &runtime, ui32 numGroups = 1, const TString& storagePoolNamePrefix = STORAGE_POOL, ui64 numPools = 3) {
        TActorId sender = runtime.AllocateEdgeActor();

        NTabletPipe::TClientConfig pipeConfig;
        pipeConfig.RetryPolicy = NTabletPipe::TClientRetryPolicy::WithRetries();

        runtime.Send(new IEventHandle(GetNameserviceActorId(), sender, new TEvInterconnect::TEvListNodes));
        TAutoPtr<IEventHandle> handleNodesInfo;
        auto nodesInfo = runtime.GrabEdgeEventRethrow<TEvInterconnect::TEvNodesInfo>(handleNodesInfo);

        auto bsConfigureRequest = MakeHolder<TEvBlobStorage::TEvControllerConfigRequest>();

        NKikimrBlobStorage::TDefineBox boxConfig;
        boxConfig.SetBoxId(1);

        for (ui32 nodeIndex = 0; nodeIndex < runtime.GetNodeCount(); ++nodeIndex) {
            ui32 nodeId = runtime.GetNodeId(nodeIndex);
            Y_ABORT_UNLESS(nodesInfo->Nodes[nodeIndex].NodeId == nodeId);
            auto& nodeInfo = nodesInfo->Nodes[nodeIndex];

            NKikimrBlobStorage::TDefineHostConfig hostConfig;
            hostConfig.SetHostConfigId(nodeId);
            hostConfig.AddDrive()->SetPath(GetPDiskPath(nodeIndex));
            bsConfigureRequest->Record.MutableRequest()->AddCommand()->MutableDefineHostConfig()->CopyFrom(hostConfig);

            auto &host = *boxConfig.AddHost();
            host.MutableKey()->SetFqdn(nodeInfo.Host);
            host.MutableKey()->SetIcPort(nodeInfo.Port);
            Cerr << "node " << nodeId << " [host] " << nodeInfo.Host << ":" << nodeInfo.Port << Endl;
            host.SetHostConfigId(hostConfig.GetHostConfigId());
        }
        bsConfigureRequest->Record.MutableRequest()->AddCommand()->MutableDefineBox()->CopyFrom(boxConfig);

        for (ui64 i = 1; i <= numPools; ++i) {
            NKikimrBlobStorage::TDefineStoragePool storagePool;
            storagePool.SetBoxId(1);
            storagePool.SetStoragePoolId(i);
            storagePool.SetName(storagePoolNamePrefix + ToString(i));
            storagePool.SetErasureSpecies("none");
            storagePool.SetVDiskKind("Default");
            storagePool.SetKind("DefaultStoragePool");
            storagePool.SetNumGroups(numGroups);
            storagePool.AddPDiskFilter()->AddProperty()->SetType(NKikimrBlobStorage::ROT);
            bsConfigureRequest->Record.MutableRequest()->AddCommand()->MutableDefineStoragePool()->CopyFrom(storagePool);
        }

        runtime.SendToPipe(MakeBSControllerID(), sender, bsConfigureRequest.Release(), 0, pipeConfig);

        TAutoPtr<IEventHandle> handleConfigureResponse;
        auto configureResponse = runtime.GrabEdgeEventRethrow<TEvBlobStorage::TEvControllerConfigResponse>(handleConfigureResponse);
        if (!configureResponse->Record.GetResponse().GetSuccess()) {
            Ctest << "\n\n configResponse is #" << configureResponse->Record.DebugString() << "\n\n";
        }
        UNIT_ASSERT(configureResponse->Record.GetResponse().GetSuccess());
    }

    void Setup(TTestActorRuntime& runtime, bool isLocalEnabled = true, ui32 numGroups = 1, const std::function<void(TAppPrepare&)> & appConfigSetup = nullptr, ui64 numPools = 3) {
        using namespace NMalloc;
        TMallocInfo mallocInfo = MallocInfo();
        mallocInfo.SetParam("FillMemoryOnAllocation", "false");
        SetupLogging(runtime);
        SetupServices(runtime, isLocalEnabled, appConfigSetup);
        SetupBoxAndStoragePool(runtime, numGroups, STORAGE_POOL, numPools);
    }

    class THiveInitialEventsFilter : TNonCopyable {
        bool IsDone;
    public:
        THiveInitialEventsFilter()
            : IsDone(false)
        {}

        TTestActorRuntime::TEventFilter Prepare() {
            IsDone = false;
            return [&](TTestActorRuntimeBase& runtime, TAutoPtr<IEventHandle>& event) {
                return (*this)(runtime, event);
            };
        }

        bool operator()(TTestActorRuntimeBase& runtime, TAutoPtr<IEventHandle>& event) {
            Y_UNUSED(runtime);
            if (event->GetTypeRewrite() == TEvHive::EvCreateTablet) {
                IsDone = true;
                return true;
            }

            return !IsDone;
        }
    };

    class THiveEveryEventFilter : TNonCopyable {
    public:
        THiveEveryEventFilter()
        {}

        TTestActorRuntime::TEventFilter Prepare() {
            return [&](TTestActorRuntimeBase& runtime, TAutoPtr<IEventHandle>& event) {
                return (*this)(runtime, event);
            };
        }

        bool operator()(TTestActorRuntimeBase& runtime, TAutoPtr<IEventHandle>& event) {
            Y_UNUSED(runtime);
            Y_UNUSED(event);
            return false;
            /*return (event->GetTypeRewrite() >= EventSpaceBegin(TKikimrEvents::ES_HIVE)
                && event->GetTypeRewrite() < EventSpaceEnd(TKikimrEvents::ES_HIVE));*/
        }
    };

}

void FormatPDiskForTest(TString path, ui64 diskSize, ui32 chunkSize, ui64 guid,
        TIntrusivePtr<NPDisk::TSectorMap> sectorMap) {
    NPDisk::TKey chunkKey;
    NPDisk::TKey logKey;
    NPDisk::TKey sysLogKey;
    SafeEntropyPoolRead(&chunkKey, sizeof(NKikimr::NPDisk::TKey));
    SafeEntropyPoolRead(&logKey, sizeof(NKikimr::NPDisk::TKey));
    SafeEntropyPoolRead(&sysLogKey, sizeof(NKikimr::NPDisk::TKey));

    NKikimr::FormatPDisk(path, diskSize, 4 << 10, chunkSize, guid,
        chunkKey, logKey, sysLogKey, NPDisk::YdbDefaultPDiskSequence, "", false, false, sectorMap,
        false);
}

void InitSchemeRoot(TTestBasicRuntime& runtime, const TActorId& sender) {
    auto evTx = MakeHolder<NSchemeShard::TEvSchemeShard::TEvModifySchemeTransaction>(1, TTestTxConfig::SchemeShard);
    auto transaction = evTx->Record.AddTransaction();
    transaction->SetOperationType(NKikimrSchemeOp::EOperationType::ESchemeOpAlterSubDomain);
    transaction->SetWorkingDir("/");
    auto op = transaction->MutableSubDomain();
    op->SetName(DOMAIN_NAME);

    for (const auto& [kind, pool] :runtime.GetAppData().DomainsInfo->GetDomain(0).StoragePoolTypes) {
        auto* p = op->AddStoragePools();
        p->SetKind(kind);
        p->SetName(pool.GetName());
    }

    runtime.SendToPipe(TTestTxConfig::SchemeShard, sender, evTx.Release(), 0, GetPipeConfigWithRetries());

    {
        TAutoPtr<IEventHandle> handle;
        auto event = runtime.GrabEdgeEvent<NSchemeShard::TEvSchemeShard::TEvModifySchemeTransactionResult>(handle);
        UNIT_ASSERT_VALUES_EQUAL(event->Record.GetSchemeshardId(), TTestTxConfig::SchemeShard);
        UNIT_ASSERT_VALUES_EQUAL(event->Record.GetStatus(), NKikimrScheme::EStatus::StatusAccepted);
    }

// there is no coordinators, so transaction is doomed to hung
//
//    auto evSubscribe = MakeHolder<NSchemeShard::TEvSchemeShard::TEvNotifyTxCompletion>(1);
//    runtime.SendToPipe(TTestTxConfig::SchemeShard, sender, evSubscribe.Release(), 0, GetPipeConfigWithRetries());

//    {
//        TAutoPtr<IEventHandle> handle;
//        auto event = runtime.GrabEdgeEvent<NSchemeShard::TEvSchemeShard::TEvNotifyTxCompletionResult>(handle);
//        UNIT_ASSERT_VALUES_EQUAL(event->Record.GetTxId(), 1);
//    }
}

Y_UNIT_TEST_SUITE(THiveTest) {
    template <std::ranges::range TRange>
    static double GetStDev(const TRange& values) {
        double sum = double();
        size_t cnt = 0;
        for (const auto& v : values) {
            sum += v;
            ++cnt;
        }
        if (cnt == 0) {
            return sum;
        }
        double mean = sum / cnt;
        sum = double();
        for (const auto& v : values) {
            auto diff = (double)v - mean;
            sum += diff * diff;
        }
        auto div = sum / cnt;
        auto st_dev = ::sqrt(div);
        return st_dev;
    }

    template <typename KeyType, typename ValueType>
    static ValueType GetMinMaxDiff(const THashMap<KeyType, ValueType>& values) {
        ValueType minVal = std::numeric_limits<ValueType>::max();
        ValueType maxVal = std::numeric_limits<ValueType>::min();

        if (values.empty()) {
            return std::numeric_limits<ValueType>::max();
        }

        for (const auto& v : values) {
            minVal = std::min(minVal, v.second);
            maxVal = std::max(maxVal, v.second);
        }
        return maxVal - minVal;
    }

    void SendToLocal(TTestActorRuntime &runtime, ui32 nodeIndex, IEventBase* event) {
        TActorId local = MakeLocalID(runtime.GetNodeId(nodeIndex));
        runtime.Send(new IEventHandle(local, TActorId(), event), nodeIndex);
    }

    void SendKillLocal(TTestActorRuntime &runtime, ui32 nodeIndex) {
        SendToLocal(runtime, nodeIndex, new TEvents::TEvPoisonPill());
    }

    void WaitForEvServerDisconnected(TTestActorRuntime &runtime) {
        TDispatchOptions disconnectOptions;
        disconnectOptions.FinalEvents.push_back(
            TDispatchOptions::TFinalEventCondition(TEvTabletPipe::EvServerDisconnected));
        runtime.DispatchEvents(disconnectOptions);
    }

    ui64 SendCreateTestTablet(TTestActorRuntime &runtime, ui64 hiveTablet, ui64 testerTablet,
            THolder<TEvHive::TEvCreateTablet> ev, ui32 nodeIndex, bool doWaitForResult,
            NKikimrProto::EReplyStatus expectedStatus = NKikimrProto::OK) {
        TActorId senderB = runtime.AllocateEdgeActor(nodeIndex);
        runtime.SendToPipe(hiveTablet, senderB, ev.Release(), 0, GetPipeConfigWithRetries());
        TAutoPtr<IEventHandle> handle;
        auto createTabletReply = runtime.GrabEdgeEventRethrow<TEvHive::TEvCreateTabletReply>(handle);
        UNIT_ASSERT(createTabletReply);
        UNIT_ASSERT_EQUAL_C(createTabletReply->Record.GetStatus(), expectedStatus,
            (ui32)createTabletReply->Record.GetStatus() << " != " << (ui32)expectedStatus);
        UNIT_ASSERT_EQUAL_C(createTabletReply->Record.GetOwner(), testerTablet,
            createTabletReply->Record.GetOwner() << " != " << testerTablet);
        ui64 tabletId = createTabletReply->Record.GetTabletID();
        while (doWaitForResult) {
            auto tabletCreationResult = runtime.GrabEdgeEventRethrow<TEvHive::TEvTabletCreationResult>(handle);
            if (tabletId == tabletCreationResult->Record.GetTabletID()) {
                UNIT_ASSERT(tabletCreationResult);
                UNIT_ASSERT_EQUAL_C(tabletCreationResult->Record.GetStatus(), NKikimrProto::OK,
                    (ui32)tabletCreationResult->Record.GetStatus() << " != " << (ui32)NKikimrProto::OK);
                break;
            }
        }
        return tabletId;
    }

    bool SendDeleteTestTablet(TTestActorRuntime &runtime, ui64 hiveTablet,
            THolder<TEvHive::TEvDeleteTablet> ev, ui32 nodeIndex = 0,
            NKikimrProto::EReplyStatus expectedStatus = NKikimrProto::OK) {
        bool seenEvDeleteTabletResult = false;
        TTestActorRuntime::TEventObserver prevObserverFunc;
        prevObserverFunc = runtime.SetObserverFunc([&](TAutoPtr<IEventHandle>& event) {
            if (event->GetTypeRewrite() == TEvTabletBase::EvDeleteTabletResult) {
                seenEvDeleteTabletResult = true;
            }
            return prevObserverFunc(event);
        });
        TActorId senderB = runtime.AllocateEdgeActor(nodeIndex);
        runtime.SendToPipe(hiveTablet, senderB, ev.Release(), 0, GetPipeConfigWithRetries());
        TAutoPtr<IEventHandle> handle;
        auto deleteTabletReply = runtime.GrabEdgeEventRethrow<TEvHive::TEvDeleteTabletReply>(handle);
        UNIT_ASSERT(deleteTabletReply);
        UNIT_ASSERT_EQUAL_C(deleteTabletReply->Record.GetStatus(), expectedStatus,
            (ui32)deleteTabletReply->Record.GetStatus() << " != " << (ui32)expectedStatus);
        runtime.SetObserverFunc(prevObserverFunc);
        return seenEvDeleteTabletResult;
    }

    bool SendDeleteTestOwner(TTestActorRuntime &runtime, ui64 hiveTablet,
                              THolder<TEvHive::TEvDeleteOwnerTablets> ev, ui32 nodeIndex = 0,
                              NKikimrProto::EReplyStatus expectedStatus = NKikimrProto::OK) {
        ui64 owner = ev->Record.GetOwner();
        ui64 txId = ev->Record.GetTxId();

        bool seenEvDeleteTabletResult = false;
        TTestActorRuntime::TEventObserver prevObserverFunc;
        prevObserverFunc = runtime.SetObserverFunc([&](TAutoPtr<IEventHandle>& event) {
            if (event->GetTypeRewrite() == TEvTabletBase::EvDeleteTabletResult) {
                seenEvDeleteTabletResult = true;
            }
            return prevObserverFunc(event);
        });
        TActorId senderB = runtime.AllocateEdgeActor(nodeIndex);
        runtime.SendToPipe(hiveTablet, senderB, ev.Release(), 0, GetPipeConfigWithRetries());
        TAutoPtr<IEventHandle> handle;
        auto deleteTabletReply = runtime.GrabEdgeEventRethrow<TEvHive::TEvDeleteOwnerTabletsReply>(handle);
        UNIT_ASSERT(deleteTabletReply);
        UNIT_ASSERT_EQUAL_C(deleteTabletReply->Record.GetStatus(), expectedStatus,
                            (ui32)deleteTabletReply->Record.GetStatus() << " != " << (ui32)expectedStatus);
        UNIT_ASSERT_EQUAL_C(deleteTabletReply->Record.GetOwner(), owner,
                            deleteTabletReply->Record.GetOwner() << " != " << owner);
        UNIT_ASSERT_EQUAL_C(deleteTabletReply->Record.GetTxId(), txId,
                            deleteTabletReply->Record.GetTxId() << " != " << txId);
        runtime.SetObserverFunc(prevObserverFunc);
        return seenEvDeleteTabletResult;
    }

    void WaitEvDeleteTabletResult(TTestActorRuntime& runtime) {
        TDispatchOptions options;
        options.FinalEvents.emplace_back(TEvTabletBase::EvDeleteTabletResult);
        runtime.DispatchEvents(options);
    }

    void SendStopTablet(TTestActorRuntime &runtime, ui64 hiveTablet, ui64 tabletId, ui32 nodeIndex) {
        TActorId senderB = runtime.AllocateEdgeActor(nodeIndex);
        runtime.SendToPipe(hiveTablet, senderB, new TEvHive::TEvStopTablet(tabletId), 0, GetPipeConfigWithRetries());
        TAutoPtr<IEventHandle> handle;
        auto stopTabletResult = runtime.GrabEdgeEventRethrow<TEvHive::TEvStopTabletResult>(handle);
        UNIT_ASSERT(stopTabletResult);
        UNIT_ASSERT_EQUAL_C(stopTabletResult->Record.GetTabletID(), tabletId,
            stopTabletResult->Record.GetTabletID() << " != " << tabletId);
        UNIT_ASSERT_EQUAL_C(stopTabletResult->Record.GetStatus(), NKikimrProto::OK,
            (ui32)stopTabletResult->Record.GetStatus() << " != " << (ui32)NKikimrProto::OK);
    }

    void SendReassignTablet(TTestActorRuntime &runtime,
                            ui64 hiveTablet,
                            ui64 tabletId,
                            const TVector<ui32>& channels,
                            ui32 nodeIndex) {
        TActorId senderB = runtime.AllocateEdgeActor(nodeIndex);
        runtime.SendToPipe(hiveTablet, senderB, new TEvHive::TEvReassignTablet(tabletId, channels), 0, GetPipeConfigWithRetries());
    }

    void SendReassignTabletSpace(TTestActorRuntime &runtime,
                                 ui64 hiveTablet,
                                 ui64 tabletId,
                                 const TVector<ui32>& channels,
                                 ui32 nodeIndex) {
        TActorId senderB = runtime.AllocateEdgeActor(nodeIndex);
        runtime.SendToPipe(hiveTablet, senderB, new TEvHive::TEvReassignTabletSpace(tabletId, channels), 0, GetPipeConfigWithRetries());
    }

    TActorId GetHiveActor(TTestActorRuntime& runtime, ui64 hiveTablet) {
        TActorId senderB = runtime.AllocateEdgeActor(0);
        runtime.SendToPipe(hiveTablet, senderB, new TEvHive::TEvTabletMetrics, 0, GetPipeConfigWithRetries());
        TAutoPtr<IEventHandle> handle;
        runtime.GrabEdgeEventRethrow<TEvLocal::TEvTabletMetricsAck>(handle);
        return handle->Sender;
    }

    TActorId GetBscActor(TTestActorRuntime& runtime, ui64 bsControllerTablet) {
        TActorId senderB = runtime.AllocateEdgeActor(0);
        runtime.SendToPipe(bsControllerTablet, senderB, new TEvBlobStorage::TEvControllerConfigRequest, 0, GetPipeConfigWithRetries());
        TAutoPtr<IEventHandle> handle;
        runtime.GrabEdgeEventRethrow<TEvBlobStorage::TEvControllerConfigResponse>(handle);
        return handle->Sender;
    }

    void MakeSureTabletIsDown(TTestActorRuntime &runtime, ui64 tabletId, ui32 nodeIndex) {
        TActorId sender = runtime.AllocateEdgeActor(nodeIndex);
        runtime.ConnectToPipe(tabletId, sender, nodeIndex, NTabletPipe::TClientConfig());
        bool isException = false;
        TEvTabletPipe::TEvClientConnected* clientConnectedResult;
        TAutoPtr<IEventHandle> handle;
        try {
            do {
                clientConnectedResult = runtime.GrabEdgeEventRethrow<TEvTabletPipe::TEvClientConnected>(handle);
            } while(handle->Recipient != sender);
        } catch (...) {
            isException = true;
        }
        UNIT_ASSERT(isException || clientConnectedResult->Status != NKikimrProto::OK);
        runtime.ResetScheduledCount();
    }

    void CreateLocal(TTestActorRuntime &runtime, ui32 nodeIndex, TLocalConfig::TPtr localConfig = {}) {
        if (localConfig == nullptr) {
            localConfig = MakeDefaultLocalConfig();
        }
        TTenantPoolConfig::TPtr tenantPoolConfig = new TTenantPoolConfig(localConfig);
        tenantPoolConfig->AddStaticSlot(DOMAIN_NAME);

        TActorId actorId = runtime.Register(
            CreateTenantPool(tenantPoolConfig), nodeIndex, 0, TMailboxType::Revolving, 0);
        runtime.EnableScheduleForActor(actorId, true);
        runtime.RegisterService(MakeTenantPoolRootID(), actorId, nodeIndex);
    }

    void CreateLocalForTenant(TTestActorRuntime &runtime, ui32 nodeIndex, const TString& tenant) {
        TLocalConfig::TPtr localConfig(new TLocalConfig());
        localConfig->TabletClassInfo[TTabletTypes::Dummy].SetupInfo = new TTabletSetupInfo(
                    &CreateFlatDummyTablet,
                    TMailboxType::Simple, 0,
                    TMailboxType::Simple, 0);
        localConfig->TabletClassInfo[TTabletTypes::Hive].SetupInfo = new TTabletSetupInfo(
                    &CreateDefaultHive,
                    TMailboxType::Simple, 0,
                    TMailboxType::Simple, 0);
        TTenantPoolConfig::TPtr tenantPoolConfig = new TTenantPoolConfig(localConfig);
        // tenantPoolConfig->AddStaticSlot(DOMAIN_NAME);
        tenantPoolConfig->AddStaticSlot(tenant);

        TActorId actorId = runtime.Register(
            CreateTenantPool(tenantPoolConfig), nodeIndex, 0, TMailboxType::Revolving, 0);
        runtime.EnableScheduleForActor(actorId, true);
        runtime.RegisterService(MakeTenantPoolID(runtime.GetNodeId(nodeIndex)), actorId, nodeIndex);
    }

    void MakeSureTabletIsUp(TTestActorRuntime &runtime, ui64 tabletId, ui32 nodeIndex, NTabletPipe::TClientConfig* pipeConfig = nullptr, bool* roleConnected = nullptr) {
        TActorId sender = runtime.AllocateEdgeActor(nodeIndex);
        runtime.ConnectToPipe(tabletId, sender, nodeIndex, pipeConfig ? *pipeConfig : GetPipeConfigWithRetries());
        for(;;) {
            TAutoPtr<IEventHandle> handle;
            auto clientConnectedResult = runtime.GrabEdgeEventRethrow<TEvTabletPipe::TEvClientConnected>(handle);
            if (handle->Recipient == sender) {
                UNIT_ASSERT(clientConnectedResult->Status == NKikimrProto::OK);
                if (roleConnected != nullptr) {
                    *roleConnected = clientConnectedResult->Leader;
                }
                break;
            }
        }
    }

    void MakeSureTheTabletIsDeleted(TTestActorRuntime &runtime, ui64 hiveTablet, ui64 tabletId) {
        TActorId sender = runtime.AllocateEdgeActor();
        runtime.SendToPipe(hiveTablet, sender, new TEvHive::TEvRequestHiveInfo(true));
        TAutoPtr<IEventHandle> handle;
        TEvHive::TEvResponseHiveInfo* response = runtime.GrabEdgeEventRethrow<TEvHive::TEvResponseHiveInfo>(handle);
        for (const NKikimrHive::TTabletInfo& tablet : response->Record.GetTablets()) {
            UNIT_ASSERT_VALUES_UNEQUAL(tablet.GetTabletID(), tabletId);
        }
    }

    void WaitForTabletIsUp(
                TTestActorRuntime &runtime,
                i64 tabletId,
                ui32 nodeIndex,
                NTabletPipe::TClientConfig* pipeConfig = nullptr,
                bool* roleConnected = nullptr,
                ui32 maxAttempts = 10) {
        TActorId sender = runtime.AllocateEdgeActor(nodeIndex);
        ui32 attempts = 0;
        runtime.ConnectToPipe(tabletId, sender, nodeIndex, pipeConfig ? *pipeConfig : GetPipeConfigWithRetries());
        for(;;) {
            TAutoPtr<IEventHandle> handle;
            auto result = runtime.GrabEdgeEventsRethrow<TEvTabletPipe::TEvClientConnected, TEvTabletPipe::TEvClientDestroyed>(handle);
            if (handle->Recipient == sender) {
                if (std::get<TEvTabletPipe::TEvClientDestroyed*>(result) != nullptr) {
                    UNIT_ASSERT(++attempts < maxAttempts);
                    runtime.ConnectToPipe(tabletId, sender, nodeIndex, pipeConfig ? *pipeConfig : GetPipeConfigWithRetries());
                    continue;
                }
                TEvTabletPipe::TEvClientConnected* event = std::get<TEvTabletPipe::TEvClientConnected*>(result);
                UNIT_ASSERT(event != nullptr);
                UNIT_ASSERT(event->Type() == TEvTabletPipe::TEvClientConnected::EventType);
                UNIT_ASSERT(event->Status == NKikimrProto::OK);
                if (roleConnected != nullptr) {
                    *roleConnected = event->Leader;
                }
                break;
            }
        }
    }

    bool CheckTabletIsUp(
                TTestActorRuntime &runtime,
                i64 tabletId,
                ui32 nodeIndex,
                NTabletPipe::TClientConfig* pipeConfig = nullptr,
                bool* roleConnected = nullptr,
                ui32 maxAttempts = 10) {
        TActorId sender = runtime.AllocateEdgeActor(nodeIndex);
        ui32 attempts = 0;
        runtime.ConnectToPipe(tabletId, sender, nodeIndex, pipeConfig ? *pipeConfig : GetPipeConfigWithRetries());
        for(;;) {
            TAutoPtr<IEventHandle> handle;
            auto result = runtime.GrabEdgeEventsRethrow<TEvTabletPipe::TEvClientConnected, TEvTabletPipe::TEvClientDestroyed>(handle);
            if (handle->Recipient == sender) {
                if (std::get<TEvTabletPipe::TEvClientDestroyed*>(result) != nullptr) {
                    if (++attempts >= maxAttempts) {
                        Ctest << "Couldn't establish pipe because of TEvClientDestroyed" << Endl;
                        return false;
                    }
                    runtime.ConnectToPipe(tabletId, sender, nodeIndex, pipeConfig ? *pipeConfig : GetPipeConfigWithRetries());
                    continue;
                }
                TEvTabletPipe::TEvClientConnected* event = std::get<TEvTabletPipe::TEvClientConnected*>(result);
                if ((event != nullptr)
                        && (event->Type() == TEvTabletPipe::TEvClientConnected::EventType)
                        && (event->Status == NKikimrProto::OK)) {
                    if (roleConnected != nullptr) {
                        *roleConnected = event->Leader;
                    }
                    return true;
                } else {
                    if ((event != nullptr)
                            && (event->Type() == TEvTabletPipe::TEvClientConnected::EventType)
                            && (event->Status == NKikimrProto::TRYLATER || event->Status == NKikimrProto::ERROR)) {
                        if (++attempts >= maxAttempts) {
                            Ctest << "Couldn't establish pipe because of status " << event->Status << Endl;
                            return false;
                        }
                        runtime.ConnectToPipe(tabletId, sender, nodeIndex, pipeConfig ? *pipeConfig : GetPipeConfigWithRetries());
                        continue;
                    }
                    return false;
                }
            }
        }
    }

    static bool TabletActiveEvent(IEventHandle& ev) {
        if (ev.GetTypeRewrite() == NNodeWhiteboard::TEvWhiteboard::EvTabletStateUpdate) {
            if (ev.Get<NNodeWhiteboard::TEvWhiteboard::TEvTabletStateUpdate>()->Record.GetState()
                    == NKikimrWhiteboard::TTabletStateInfo::Active) {
                return true;
            }
        }
        /*if (ev.GetTypeRewrite() == TEvLocal::TEvTabletStatus::EventType) {
            if (ev.Get<TEvLocal::TEvTabletStatus>()->Record.GetStatus() == TEvLocal::TEvTabletStatus::StatusOk) {
                return true;
            }
        }*/
        return false;
    }

    void WaitForTabletsBecomeActive(TTestActorRuntime& runtime, ui32 count) {
        TDispatchOptions options;
        options.FinalEvents.emplace_back(&NTestSuiteTHiveTest::TabletActiveEvent, count);
        runtime.DispatchEvents(options);
    }

    NKikimrTabletBase::TEvGetCountersResponse GetCounters(TTestBasicRuntime& runtime, ui64 tabletId) {
        const auto sender = runtime.AllocateEdgeActor();
        runtime.SendToPipe(tabletId, sender, new TEvTablet::TEvGetCounters);
        auto ev = runtime.GrabEdgeEvent<TEvTablet::TEvGetCountersResponse>(sender);

        UNIT_ASSERT(ev);
        return ev->Get()->Record;
    }

    ui64 GetSimpleCounter(TTestBasicRuntime& runtime, ui64 tabletId,
                          NHive::ESimpleCounters counter) {
      return GetCounters(runtime, tabletId)
          .GetTabletCounters()
          .GetAppCounters()
          .GetSimpleCounters(counter)
          .GetValue();
    }

    void WaitForBootQueue(TTestBasicRuntime& runtime, ui64 hiveTabletId) {
        for (;;) {
            auto counters = GetCounters(runtime, hiveTabletId);
            ui64 bootQueueSize = counters.GetTabletCounters().GetAppCounters().GetSimpleCounters(NHive::COUNTER_BOOTQUEUE_SIZE).GetValue();
            ui64 waitQueueSize = counters.GetTabletCounters().GetAppCounters().GetSimpleCounters(NHive::COUNTER_WAITQUEUE_SIZE).GetValue();
            Ctest << "Hive/BootQueueSize=" << bootQueueSize << Endl;
            Ctest << "Hive/WaitQueueSize=" << bootQueueSize << Endl;
            if (bootQueueSize == 0 && waitQueueSize == 0) {
                break;
            }
            TDispatchOptions options;
            runtime.DispatchEvents(options, TDuration::MilliSeconds(500));
        }
    }

    Y_UNIT_TEST(TestCreateTablet) {
        TTestBasicRuntime runtime(1, false);
        Setup(runtime, true);
        const ui64 hiveTablet = MakeDefaultHiveID();
        const ui64 testerTablet = MakeTabletID(false, 1);
        CreateTestBootstrapper(runtime, CreateTestTabletInfo(hiveTablet, TTabletTypes::Hive), &CreateDefaultHive);
        MakeSureTabletIsUp(runtime, hiveTablet, 0);
        TTabletTypes::EType tabletType = TTabletTypes::Dummy;
        ui64 tabletId = SendCreateTestTablet(runtime, hiveTablet, testerTablet, MakeHolder<TEvHive::TEvCreateTablet>(testerTablet, 0, tabletType, BINDED_CHANNELS), 0, true);
        MakeSureTabletIsUp(runtime, tabletId, 0);
    }

    Y_UNIT_TEST(TestBlockCreateTablet) {
        TTestBasicRuntime runtime(1, false);
        Setup(runtime, true);
        const ui64 hiveTablet = MakeDefaultHiveID();
        const ui64 testerTablet = MakeTabletID(false, 1);
        CreateTestBootstrapper(runtime, CreateTestTabletInfo(hiveTablet, TTabletTypes::Hive), &CreateDefaultHive);
        MakeSureTabletIsUp(runtime, hiveTablet, 0);
        TTabletTypes::EType tabletType = TTabletTypes::Dummy;
        ui64 tabletId = SendCreateTestTablet(runtime, hiveTablet, testerTablet, MakeHolder<TEvHive::TEvCreateTablet>(testerTablet, 0, tabletType, BINDED_CHANNELS), 0, true);
        MakeSureTabletIsUp(runtime, tabletId, 0);
        THolder<TEvHive::TEvDeleteOwnerTablets> deleteOwner = MakeHolder<TEvHive::TEvDeleteOwnerTablets>(testerTablet, 1);
        TActorId senderB = runtime.AllocateEdgeActor(0);
        runtime.SendToPipe(hiveTablet, senderB, deleteOwner.Release(), 0, GetPipeConfigWithRetries());
        TAutoPtr<IEventHandle> handle;
        auto deleteTabletsReply = runtime.GrabEdgeEventRethrow<TEvHive::TEvDeleteOwnerTabletsReply>(handle);
        UNIT_ASSERT(deleteTabletsReply);
        runtime.SendToPipe(hiveTablet, senderB, new TEvHive::TEvCreateTablet(testerTablet, 1, tabletType, BINDED_CHANNELS), 0, GetPipeConfigWithRetries());
        auto createTabletReply = runtime.GrabEdgeEventRethrow<TEvHive::TEvCreateTabletReply>(handle);
        UNIT_ASSERT(createTabletReply);
        UNIT_ASSERT_EQUAL_C(createTabletReply->Record.GetStatus(), NKikimrProto::BLOCKED,
            createTabletReply->Record.GetStatus() << " != " << NKikimrProto::BLOCKED);
    }

    Y_UNIT_TEST(TestCreate100Tablets) {
        TTestBasicRuntime runtime(1, false);
        Setup(runtime, true);
        const ui64 hiveTablet = MakeDefaultHiveID();
        const ui64 testerTablet = MakeTabletID(false, 1);
        CreateTestBootstrapper(runtime, CreateTestTabletInfo(hiveTablet, TTabletTypes::Hive), &CreateDefaultHive);
        MakeSureTabletIsUp(runtime, hiveTablet, 0);
        TTabletTypes::EType tabletType = TTabletTypes::Dummy;
        TVector<TTabletId> tablets;
        TActorId senderB = runtime.AllocateEdgeActor(0);
        for (int i = 0; i < 100; ++i) {
            runtime.SendToPipe(hiveTablet, senderB, new TEvHive::TEvCreateTablet(testerTablet, i, tabletType, BINDED_CHANNELS), 0, GetPipeConfigWithRetries());
        }
        for (int i = 0; i < 100; ++i) {
            TAutoPtr<IEventHandle> handle;
            auto createTabletReply = runtime.GrabEdgeEventRethrow<TEvHive::TEvCreateTabletReply>(handle);
            ui64 tabletId = createTabletReply->Record.GetTabletID();
            tablets.emplace_back(tabletId);
        }
        for (TTabletId tabletId : tablets) {
            MakeSureTabletIsUp(runtime, tabletId, 0);
        }
    }

    void TestDrain(TTestBasicRuntime& runtime) {
        const int numNodes = runtime.GetNodeCount();
        const int NUM_TABLETS = 100;
        const ui64 hiveTablet = MakeDefaultHiveID();
        const ui64 testerTablet = MakeTabletID(false, 1);
        CreateTestBootstrapper(runtime, CreateTestTabletInfo(hiveTablet, TTabletTypes::Hive), &CreateDefaultHive);
        {
            TDispatchOptions options;
            options.FinalEvents.emplace_back(TEvLocal::EvStatus, numNodes);
            runtime.DispatchEvents(options);
        }
        TTabletTypes::EType tabletType = TTabletTypes::Dummy;
        std::unordered_set<TTabletId> tablets;
        TActorId senderA = runtime.AllocateEdgeActor(0);
        for (int i = 0; i < NUM_TABLETS; ++i) {
            THolder<TEvHive::TEvCreateTablet> ev(new TEvHive::TEvCreateTablet(testerTablet, 100500 + i, tabletType, BINDED_CHANNELS));
            auto* followerGroup = ev->Record.AddFollowerGroups();
            followerGroup->SetFollowerCount(1);
            runtime.SendToPipe(hiveTablet, senderA, ev.Release(), 0, GetPipeConfigWithRetries());
        }
        for (int i = 0; i < NUM_TABLETS; ++i) {
            TAutoPtr<IEventHandle> handle;
            auto createTabletReply = runtime.GrabEdgeEventRethrow<TEvHive::TEvCreateTabletReply>(handle);
            ui64 tabletId = createTabletReply->Record.GetTabletID();
            tablets.emplace(tabletId);
        }
        NTabletPipe::TClientConfig pipeConfig;
        pipeConfig.RetryPolicy = NTabletPipe::TClientRetryPolicy::WithRetries();
        pipeConfig.ForceFollower = true;
        for (TTabletId tabletId : tablets) {
            MakeSureTabletIsUp(runtime, tabletId, 0, &pipeConfig);
        }

        ui32 nodeId = runtime.GetNodeId(0);
        int drainMovements = 0;
        {
            runtime.SendToPipe(hiveTablet, senderA, new TEvHive::TEvDrainNode(nodeId));
            TAutoPtr<IEventHandle> handle;
            auto drainResponse = runtime.GrabEdgeEventRethrow<TEvHive::TEvDrainNodeResult>(handle, TDuration::Seconds(30));
            UNIT_ASSERT_VALUES_EQUAL(drainResponse->Record.GetStatus(), NKikimrProto::EReplyStatus::OK);
            drainMovements = drainResponse->Record.GetMovements();
            UNIT_ASSERT(drainMovements > 0);
        }

        std::unordered_map<NKikimrWhiteboard::TTabletStateInfo::ETabletState, int> tabletStates;
        {
            TAutoPtr<IEventHandle> handle;
            TActorId whiteboard = NNodeWhiteboard::MakeNodeWhiteboardServiceId(nodeId);
            runtime.Send(new IEventHandle(whiteboard, senderA, new NNodeWhiteboard::TEvWhiteboard::TEvTabletStateRequest()));
            NNodeWhiteboard::TEvWhiteboard::TEvTabletStateResponse* wbResponse = runtime.GrabEdgeEventRethrow<NNodeWhiteboard::TEvWhiteboard::TEvTabletStateResponse>(handle);
            for (const NKikimrWhiteboard::TTabletStateInfo& tabletInfo : wbResponse->Record.GetTabletStateInfo()) {
                if (tablets.count(tabletInfo.GetTabletId()) == 0) {
                    continue;
                }
                tabletStates[tabletInfo.GetState()]++;
                if (tabletInfo.GetState() != NKikimrWhiteboard::TTabletStateInfo::Dead) {
                    Ctest << "Tablet " << tabletInfo.GetTabletId() << "." << tabletInfo.GetFollowerId()
                        << " is not dead yet (" << NKikimrWhiteboard::TTabletStateInfo::ETabletState_Name(tabletInfo.GetState()) << ")" << Endl;
                }
            }
        }
        UNIT_ASSERT_VALUES_EQUAL(tabletStates.size(), 1);
        UNIT_ASSERT_VALUES_EQUAL(tabletStates[NKikimrWhiteboard::TTabletStateInfo::Dead], drainMovements);
    }

    Y_UNIT_TEST(TestDrain) {
        TTestBasicRuntime runtime(3, false);
        Setup(runtime, true);
        TestDrain(runtime);
    }

    Y_UNIT_TEST(TestDrainWithMaxTabletsScheduled) {
        TTestBasicRuntime runtime(3, false);
        Setup(runtime, true, 2, [](TAppPrepare& app) {
            app.HiveConfig.SetMaxTabletsScheduled(1);
        });
        TestDrain(runtime);
    }

    Y_UNIT_TEST(TestDownAfterDrain) {
        // 1. Drain node
        // 2. Create some more tablets
        // 3. Ensure none of them started on the node
        // 4. Restart the node
        // 5. Create more tablets
        // 6. Ensure that now there are tablets on the node

        const int NUM_NODES = 3;
        const int NUM_TABLETS = 10;
        TTestBasicRuntime runtime(NUM_NODES, false);
        Setup(runtime, true);
        const ui64 hiveTablet = MakeDefaultHiveID();
        const ui64 testerTablet = MakeTabletID(false, 1);
        CreateTestBootstrapper(runtime, CreateTestTabletInfo(hiveTablet, TTabletTypes::Hive), &CreateDefaultHive);
        {
            TDispatchOptions options;
            options.FinalEvents.emplace_back(TEvLocal::EvStatus, NUM_NODES);
            runtime.DispatchEvents(options);
        }
        TTabletTypes::EType tabletType = TTabletTypes::Dummy;
        std::unordered_set<TTabletId> tablets;
        TActorId senderA = runtime.AllocateEdgeActor(0);
        auto createTablets = [&] {
            for (int i = 0; i < NUM_TABLETS; ++i) {
                THolder<TEvHive::TEvCreateTablet> ev(new TEvHive::TEvCreateTablet(testerTablet, 100500 + tablets.size() + i, tabletType, BINDED_CHANNELS));
                runtime.SendToPipe(hiveTablet, senderA, ev.Release(), 0, GetPipeConfigWithRetries());
            }
            for (int i = 0; i < NUM_TABLETS; ++i) {
                TAutoPtr<IEventHandle> handle;
                auto createTabletReply = runtime.GrabEdgeEventRethrow<TEvHive::TEvCreateTabletReply>(handle);
                ui64 tabletId = createTabletReply->Record.GetTabletID();
                tablets.insert(tabletId);
            }
            NTabletPipe::TClientConfig pipeConfig;
            pipeConfig.RetryPolicy = NTabletPipe::TClientRetryPolicy::WithRetries();
            for (TTabletId tabletId : tablets) {
                Ctest << "wait for tablet " << tabletId << Endl;
                MakeSureTabletIsUp(runtime, tabletId, 0, &pipeConfig);
            }
        };

        createTablets();

        ui32 nodeId = runtime.GetNodeId(0);
        {
            runtime.SendToPipe(hiveTablet, senderA, new TEvHive::TEvDrainNode(nodeId));
            TAutoPtr<IEventHandle> handle;
            auto drainResponse = runtime.GrabEdgeEventRethrow<TEvHive::TEvDrainNodeResult>(handle, TDuration::Seconds(30));
            UNIT_ASSERT_VALUES_EQUAL(drainResponse->Record.GetStatus(), NKikimrProto::EReplyStatus::OK);
        }

        auto isNodeEmpty = [&](ui32 nodeId) -> bool {
            bool empty = true;
            TAutoPtr<IEventHandle> handle;
            TActorId whiteboard = NNodeWhiteboard::MakeNodeWhiteboardServiceId(nodeId);
            runtime.Send(new IEventHandle(whiteboard, senderA, new NNodeWhiteboard::TEvWhiteboard::TEvTabletStateRequest()));
            NNodeWhiteboard::TEvWhiteboard::TEvTabletStateResponse* wbResponse = runtime.GrabEdgeEventRethrow<NNodeWhiteboard::TEvWhiteboard::TEvTabletStateResponse>(handle);
            for (const NKikimrWhiteboard::TTabletStateInfo& tabletInfo : wbResponse->Record.GetTabletStateInfo()) {
                if (tablets.contains(tabletInfo.GetTabletId()) && tabletInfo.GetState() != NKikimrWhiteboard::TTabletStateInfo::Dead) {
                    Ctest << "Tablet " << tabletInfo.GetTabletId() << "." << tabletInfo.GetFollowerId()
                        << " is not dead yet (" << NKikimrWhiteboard::TTabletStateInfo::ETabletState_Name(tabletInfo.GetState()) << ")" << Endl;
                    empty = false;
                }
            }
            return empty;
        };

        createTablets();

        UNIT_ASSERT(isNodeEmpty(nodeId));

        SendKillLocal(runtime, 0);
        CreateLocal(runtime, 0);
        {
            TDispatchOptions options;
            options.FinalEvents.emplace_back(TEvLocal::EvStatus, 2);
            runtime.DispatchEvents(options);
        }

        createTablets();

        UNIT_ASSERT(!isNodeEmpty(nodeId));
    }

    Y_UNIT_TEST(DrainWithHiveRestart) {
        // 1. Drain a node
        // 2. Kill it & wait for hive to delete it
        // 3. Start the node again
        // 4. Restart hive
        // 5. Ensure node is not down (by creating tablets)
        const int NUM_NODES = 3;
        const int NUM_TABLETS = 10;
        TTestBasicRuntime runtime(NUM_NODES, false);
        Setup(runtime, true, 2, [](TAppPrepare& app) {
            app.HiveConfig.SetNodeDeletePeriod(1);
        });
        const ui64 hiveTablet = MakeDefaultHiveID();
        const ui64 testerTablet = MakeTabletID(false, 1);
        const TActorId hiveActor = CreateTestBootstrapper(runtime, CreateTestTabletInfo(hiveTablet, TTabletTypes::Hive), &CreateDefaultHive);
        runtime.EnableScheduleForActor(hiveActor);
        {
            TDispatchOptions options;
            options.FinalEvents.emplace_back(TEvLocal::EvStatus, NUM_NODES);
            runtime.DispatchEvents(options);
        }
        TTabletTypes::EType tabletType = TTabletTypes::Dummy;
        std::unordered_set<TTabletId> tablets;
        TActorId senderA = runtime.AllocateEdgeActor(0);
        auto createTablets = [&] {
            for (int i = 0; i < NUM_TABLETS; ++i) {
                THolder<TEvHive::TEvCreateTablet> ev(new TEvHive::TEvCreateTablet(testerTablet, 100500 + tablets.size(), tabletType, BINDED_CHANNELS));
                runtime.SendToPipe(hiveTablet, senderA, ev.Release(), 0, GetPipeConfigWithRetries());
                TAutoPtr<IEventHandle> handle;
                auto createTabletReply = runtime.GrabEdgeEventRethrow<TEvHive::TEvCreateTabletReply>(handle);
                ui64 tabletId = createTabletReply->Record.GetTabletID();
                tablets.insert(tabletId);
            }
            NTabletPipe::TClientConfig pipeConfig;
            pipeConfig.RetryPolicy = NTabletPipe::TClientRetryPolicy::WithRetries();
            for (TTabletId tabletId : tablets) {
                MakeSureTabletIsUp(runtime, tabletId, 0, &pipeConfig);
            }
        };

        createTablets();

        ui32 nodeIdx = 0;
        ui32 nodeId = runtime.GetNodeId(nodeIdx);
        {
            Ctest << "1. Drain a node\n";

            runtime.SendToPipe(hiveTablet, senderA, new TEvHive::TEvDrainNode(nodeId));

            Ctest << "2. Kill it & wait for hive to delete it\n";

            SendKillLocal(runtime, nodeIdx);
            {
                TDispatchOptions options;
                options.FinalEvents.emplace_back(NHive::TEvPrivate::EvDeleteNode);
                runtime.DispatchEvents(options);
                runtime.AdvanceCurrentTime(TDuration::Seconds(2));
                runtime.DispatchEvents(options);
            }
        }

        auto isNodeEmpty = [&](ui32 nodeId) -> bool {
            bool empty = true;
            TAutoPtr<IEventHandle> handle;
            TActorId whiteboard = NNodeWhiteboard::MakeNodeWhiteboardServiceId(nodeId);
            runtime.Send(new IEventHandle(whiteboard, senderA, new NNodeWhiteboard::TEvWhiteboard::TEvTabletStateRequest()));
            NNodeWhiteboard::TEvWhiteboard::TEvTabletStateResponse* wbResponse = runtime.GrabEdgeEventRethrow<NNodeWhiteboard::TEvWhiteboard::TEvTabletStateResponse>(handle);
            for (const NKikimrWhiteboard::TTabletStateInfo& tabletInfo : wbResponse->Record.GetTabletStateInfo()) {
                if (tablets.contains(tabletInfo.GetTabletId()) && tabletInfo.GetState() != NKikimrWhiteboard::TTabletStateInfo::Dead) {
                    Ctest << "Tablet " << tabletInfo.GetTabletId() << "." << tabletInfo.GetFollowerId()
                        << " is not dead yet (" << NKikimrWhiteboard::TTabletStateInfo::ETabletState_Name(tabletInfo.GetState()) << ")" << Endl;
                    empty = false;
                }
            }
            return empty;
        };

        Ctest << "3. Start the node again\n";
        CreateLocal(runtime, nodeIdx);

        {
            TDispatchOptions options;
            options.FinalEvents.emplace_back(TEvLocal::EvStatus);
            runtime.DispatchEvents(options);
        }

        Ctest << "4. Restart hive\n";

        runtime.Register(CreateTabletKiller(hiveTablet));
        {
            TDispatchOptions options;
            std::unordered_set<ui32> nodesConnected;
            auto observer = runtime.AddObserver<TEvLocal::TEvStatus>([&](auto&& ev) { nodesConnected.insert(ev->Sender.NodeId()); });
            auto waitFor = [&](const auto& condition, const TString& description) {
                while (!condition()) {
                    Ctest << "waiting for " << description << Endl;
                    TDispatchOptions options;
                    options.CustomFinalCondition = [&]() {
                        return condition();
                    };
                    runtime.DispatchEvents(options);
                }
            };
            waitFor([&](){return nodesConnected.size() == NUM_NODES; }, "nodes to connect");
        }

        Ctest << "5. Ensure node is not down (by creating tablets)\n";

        createTablets();

        UNIT_ASSERT(!isNodeEmpty(nodeId));
    }

    Y_UNIT_TEST(TestCreateSubHiveCreateTablet) {
        TTestBasicRuntime runtime(1, false);
        Setup(runtime, true);

        const ui64 hiveTablet = MakeDefaultHiveID();
        const ui64 testerTablet = MakeTabletID(false, 1);
        const TActorId hiveActor = CreateTestBootstrapper(runtime, CreateTestTabletInfo(hiveTablet, TTabletTypes::Hive), &CreateDefaultHive);
        runtime.EnableScheduleForActor(hiveActor);
        CreateTestBootstrapper(runtime, CreateTestTabletInfo(TTestTxConfig::SchemeShard, TTabletTypes::SchemeShard), &CreateFlatTxSchemeShard);
        MakeSureTabletIsUp(runtime, hiveTablet, 0); // root hive good
        MakeSureTabletIsUp(runtime, TTestTxConfig::SchemeShard, 0); // root ss good

        TActorId sender = runtime.AllocateEdgeActor(0);
        InitSchemeRoot(runtime, sender);

        TSubDomainKey subdomainKey;

        // Create subdomain
        do {
            auto x = MakeHolder<NSchemeShard::TEvSchemeShard::TEvModifySchemeTransaction>();
            auto* tran = x->Record.AddTransaction();
            tran->SetWorkingDir("/dc-1");
            tran->SetOperationType(NKikimrSchemeOp::ESchemeOpCreateSubDomain);
            auto* subd = tran->MutableSubDomain();
            subd->SetName("tenant1");
            runtime.SendToPipe(TTestTxConfig::SchemeShard, sender, x.Release());
            TAutoPtr<IEventHandle> handle;
            auto reply = runtime.GrabEdgeEventRethrow<NSchemeShard::TEvSchemeShard::TEvModifySchemeTransactionResult>(handle, TDuration::MilliSeconds(100));
            if (reply) {
                subdomainKey = TSubDomainKey(reply->Record.GetSchemeshardId(), reply->Record.GetPathId());
                UNIT_ASSERT_VALUES_EQUAL(reply->Record.GetStatus(), NKikimrScheme::EStatus::StatusAccepted);
                break;
            }
        } while (true);

        THolder<TEvHive::TEvCreateTablet> createHive = MakeHolder<TEvHive::TEvCreateTablet>(testerTablet, 0, TTabletTypes::Hive, BINDED_CHANNELS);
        createHive->Record.AddAllowedDomains();
        createHive->Record.MutableAllowedDomains(0)->SetSchemeShard(subdomainKey.first);
        createHive->Record.MutableAllowedDomains(0)->SetPathId(subdomainKey.second);
        ui64 subHiveTablet = SendCreateTestTablet(runtime, hiveTablet, testerTablet, std::move(createHive), 0, false);

        TTestActorRuntime::TEventObserver prevObserverFunc;
        prevObserverFunc = runtime.SetObserverFunc([&](TAutoPtr<IEventHandle>& event) {
            if (event->GetTypeRewrite() == NSchemeShard::TEvSchemeShard::EvDescribeSchemeResult) {
                event->Get<NSchemeShard::TEvSchemeShard::TEvDescribeSchemeResult>()->MutableRecord()->
                MutablePathDescription()->MutableDomainDescription()->MutableProcessingParams()->SetHive(subHiveTablet);
            }
            return prevObserverFunc(event);
        });

        Ctest << "Creating new tenant" << Endl;
        SendKillLocal(runtime, 0);
        CreateLocalForTenant(runtime, 0, "/dc-1/tenant1");

        MakeSureTabletIsUp(runtime, subHiveTablet, 0); // sub hive good

        THolder<TEvHive::TEvCreateTablet> createTablet = MakeHolder<TEvHive::TEvCreateTablet>(testerTablet, 1, TTabletTypes::Dummy, BINDED_CHANNELS);
        createTablet->Record.AddAllowedDomains();
        createTablet->Record.MutableAllowedDomains(0)->SetSchemeShard(subdomainKey.first);
        createTablet->Record.MutableAllowedDomains(0)->SetPathId(subdomainKey.second);
        ui64 tabletId = SendCreateTestTablet(runtime, subHiveTablet, testerTablet, std::move(createTablet), 0, true);
        MakeSureTabletIsUp(runtime, tabletId, 0); // dummy from sub hive also good
        runtime.SetObserverFunc(prevObserverFunc);
    }

    Y_UNIT_TEST(TestCheckSubHiveForwarding) {
        TTestBasicRuntime runtime(1, false);
        Setup(runtime, true);

        const ui64 hiveTablet = MakeDefaultHiveID();
        const ui64 testerTablet = MakeTabletID(false, 1);
        const TActorId hiveActor = CreateTestBootstrapper(runtime, CreateTestTabletInfo(hiveTablet, TTabletTypes::Hive), &CreateDefaultHive);
        runtime.EnableScheduleForActor(hiveActor);
        CreateTestBootstrapper(runtime, CreateTestTabletInfo(TTestTxConfig::SchemeShard, TTabletTypes::SchemeShard), &CreateFlatTxSchemeShard);
        MakeSureTabletIsUp(runtime, hiveTablet, 0); // root hive good
        MakeSureTabletIsUp(runtime, TTestTxConfig::SchemeShard, 0); // root ss good


        TActorId sender = runtime.AllocateEdgeActor(0);
        InitSchemeRoot(runtime, sender);

        TSubDomainKey subdomainKey;
        // Create subdomain
        do {
            auto x = MakeHolder<NSchemeShard::TEvSchemeShard::TEvModifySchemeTransaction>();
            auto* tran = x->Record.AddTransaction();
            tran->SetWorkingDir("/dc-1");
            tran->SetOperationType(NKikimrSchemeOp::ESchemeOpCreateSubDomain);
            auto* subd = tran->MutableSubDomain();
            subd->SetName("tenant1");
            runtime.SendToPipe(TTestTxConfig::SchemeShard, sender, x.Release());
            TAutoPtr<IEventHandle> handle;
            auto reply = runtime.GrabEdgeEventRethrow<NSchemeShard::TEvSchemeShard::TEvModifySchemeTransactionResult>(handle, TDuration::MilliSeconds(100));
            if (reply) {
                subdomainKey = TSubDomainKey(reply->Record.GetSchemeshardId(), reply->Record.GetPathId());
                UNIT_ASSERT_VALUES_EQUAL(reply->Record.GetStatus(), NKikimrScheme::EStatus::StatusAccepted);
                break;
            }
        } while (true);

        THolder<TEvHive::TEvCreateTablet> createHive = MakeHolder<TEvHive::TEvCreateTablet>(testerTablet, 0, TTabletTypes::Hive, BINDED_CHANNELS);
        createHive->Record.AddAllowedDomains();
        createHive->Record.MutableAllowedDomains(0)->SetSchemeShard(subdomainKey.first);
        createHive->Record.MutableAllowedDomains(0)->SetPathId(subdomainKey.second);
        ui64 subHiveTablet = SendCreateTestTablet(runtime, hiveTablet, testerTablet, std::move(createHive), 0, false);

        TTestActorRuntime::TEventObserver prevObserverFunc;
        prevObserverFunc = runtime.SetObserverFunc([&](TAutoPtr<IEventHandle>& event) {
            if (event->GetTypeRewrite() == NSchemeShard::TEvSchemeShard::EvDescribeSchemeResult) {
                event->Get<NSchemeShard::TEvSchemeShard::TEvDescribeSchemeResult>()->MutableRecord()->
                MutablePathDescription()->MutableDomainDescription()->MutableProcessingParams()->SetHive(subHiveTablet);
            }
            return prevObserverFunc(event);
        });

        SendKillLocal(runtime, 0);
        CreateLocalForTenant(runtime, 0, "/dc-1/tenant1");

        MakeSureTabletIsUp(runtime, subHiveTablet, 0); // sub hive good

        THolder<TEvHive::TEvCreateTablet> createTablet1 = MakeHolder<TEvHive::TEvCreateTablet>(testerTablet, 1, TTabletTypes::Dummy, BINDED_CHANNELS);
        createTablet1->Record.AddAllowedDomains();
        createTablet1->Record.MutableAllowedDomains(0)->SetSchemeShard(subdomainKey.first);
        createTablet1->Record.MutableAllowedDomains(0)->SetPathId(subdomainKey.second);
        ui64 tabletId1 = SendCreateTestTablet(runtime, hiveTablet, testerTablet, std::move(createTablet1), 0, true);
        MakeSureTabletIsUp(runtime, tabletId1, 0);

        THolder<TEvHive::TEvCreateTablet> createTablet2 = MakeHolder<TEvHive::TEvCreateTablet>(testerTablet, 2, TTabletTypes::Dummy, BINDED_CHANNELS);
        createTablet2->Record.AddAllowedDomains();
        createTablet2->Record.MutableAllowedDomains(0)->SetSchemeShard(subdomainKey.first);
        createTablet2->Record.MutableAllowedDomains(0)->SetPathId(subdomainKey.second);
        ui64 tabletId2 = SendCreateTestTablet(runtime, subHiveTablet, testerTablet, std::move(createTablet2), 0, true);
        MakeSureTabletIsUp(runtime, tabletId2, 0); // dummy from sub hive also good

        // retry create request to sub domain hive
        createTablet1 = MakeHolder<TEvHive::TEvCreateTablet>(testerTablet, 1, TTabletTypes::Dummy, BINDED_CHANNELS);
        createTablet1->Record.SetTabletID(tabletId1);

        runtime.SendToPipe(subHiveTablet, sender, createTablet1.Release(), 0, GetPipeConfigWithRetries());
        TAutoPtr<IEventHandle> handle;
        auto createTabletReply = runtime.GrabEdgeEventRethrow<TEvHive::TEvCreateTabletReply>(handle);
        UNIT_ASSERT(createTabletReply);
        UNIT_ASSERT(createTabletReply->Record.HasForwardRequest());
        UNIT_ASSERT_VALUES_EQUAL(createTabletReply->Record.GetForwardRequest().GetHiveTabletId(), hiveTablet);

        // trying to delete same tablet from sub domain hive
        THolder<TEvHive::TEvDeleteTablet> deleteTablet1 = MakeHolder<TEvHive::TEvDeleteTablet>(testerTablet, 1, 0);
        deleteTablet1->Record.AddTabletID(tabletId1);

        runtime.SendToPipe(subHiveTablet, sender, deleteTablet1.Release(), 0, GetPipeConfigWithRetries());
        auto deleteTabletReply = runtime.GrabEdgeEventRethrow<TEvHive::TEvDeleteTabletReply>(handle);
        UNIT_ASSERT(deleteTabletReply);
        UNIT_ASSERT(deleteTabletReply->Record.HasForwardRequest());
        UNIT_ASSERT_VALUES_EQUAL(deleteTabletReply->Record.GetForwardRequest().GetHiveTabletId(), hiveTablet);

        // retry create request to root hive
        createTablet2 = MakeHolder<TEvHive::TEvCreateTablet>(testerTablet, 2, TTabletTypes::Dummy, BINDED_CHANNELS);
        createTablet2->Record.SetTabletID(tabletId2);

        runtime.SendToPipe(hiveTablet, sender, createTablet2.Release(), 0, GetPipeConfigWithRetries());
        createTabletReply = runtime.GrabEdgeEventRethrow<TEvHive::TEvCreateTabletReply>(handle);
        UNIT_ASSERT(createTabletReply);
        UNIT_ASSERT(createTabletReply->Record.HasForwardRequest());
        UNIT_ASSERT_VALUES_EQUAL(createTabletReply->Record.GetForwardRequest().GetHiveTabletId(), subHiveTablet);

        // trying to delete same tablet from root hive
        THolder<TEvHive::TEvDeleteTablet> deleteTablet2 = MakeHolder<TEvHive::TEvDeleteTablet>(testerTablet, 2, 0);
        deleteTablet2->Record.AddTabletID(tabletId2);

        runtime.SendToPipe(hiveTablet, sender, deleteTablet2.Release(), 0, GetPipeConfigWithRetries());
        deleteTabletReply = runtime.GrabEdgeEventRethrow<TEvHive::TEvDeleteTabletReply>(handle);
        UNIT_ASSERT(deleteTabletReply);
        UNIT_ASSERT(deleteTabletReply->Record.HasForwardRequest());
        UNIT_ASSERT_VALUES_EQUAL(deleteTabletReply->Record.GetForwardRequest().GetHiveTabletId(), subHiveTablet);

        runtime.SetObserverFunc(prevObserverFunc);
    }

    Y_UNIT_TEST(TestCheckSubHiveDrain) {
        TTestBasicRuntime runtime(2, false);
        Setup(runtime, true);

        const ui64 hiveTablet = MakeDefaultHiveID();
        const ui64 testerTablet = MakeTabletID(false, 1);
        const TActorId hiveActor = CreateTestBootstrapper(runtime, CreateTestTabletInfo(hiveTablet, TTabletTypes::Hive), &CreateDefaultHive);
        runtime.EnableScheduleForActor(hiveActor);
        CreateTestBootstrapper(runtime, CreateTestTabletInfo(TTestTxConfig::SchemeShard, TTabletTypes::SchemeShard), &CreateFlatTxSchemeShard);
        MakeSureTabletIsUp(runtime, hiveTablet, 0); // root hive good
        MakeSureTabletIsUp(runtime, TTestTxConfig::SchemeShard, 0); // root ss good


        TActorId sender = runtime.AllocateEdgeActor(0);
        InitSchemeRoot(runtime, sender);

        TSubDomainKey subdomainKey;
        // Create subdomain
        do {
            auto x = MakeHolder<NSchemeShard::TEvSchemeShard::TEvModifySchemeTransaction>();
            auto* tran = x->Record.AddTransaction();
            tran->SetWorkingDir("/dc-1");
            tran->SetOperationType(NKikimrSchemeOp::ESchemeOpCreateSubDomain);
            auto* subd = tran->MutableSubDomain();
            subd->SetName("tenant1");
            runtime.SendToPipe(TTestTxConfig::SchemeShard, sender, x.Release());
            TAutoPtr<IEventHandle> handle;
            auto reply = runtime.GrabEdgeEventRethrow<NSchemeShard::TEvSchemeShard::TEvModifySchemeTransactionResult>(handle, TDuration::MilliSeconds(100));
            if (reply) {
                subdomainKey = TSubDomainKey(reply->Record.GetSchemeshardId(), reply->Record.GetPathId());
                UNIT_ASSERT_VALUES_EQUAL(reply->Record.GetStatus(), NKikimrScheme::EStatus::StatusAccepted);
                break;
            }
        } while (true);

        THolder<TEvHive::TEvCreateTablet> createHive = MakeHolder<TEvHive::TEvCreateTablet>(testerTablet, 0, TTabletTypes::Hive, BINDED_CHANNELS);
        createHive->Record.AddAllowedDomains();
        createHive->Record.MutableAllowedDomains(0)->SetSchemeShard(subdomainKey.first);
        createHive->Record.MutableAllowedDomains(0)->SetPathId(subdomainKey.second);
        ui64 subHiveTablet = SendCreateTestTablet(runtime, hiveTablet, testerTablet, std::move(createHive), 0, false);

        TTestActorRuntime::TEventObserver prevObserverFunc;
        prevObserverFunc = runtime.SetObserverFunc([&](TAutoPtr<IEventHandle>& event) {
            if (event->GetTypeRewrite() == NSchemeShard::TEvSchemeShard::EvDescribeSchemeResult) {
                event->Get<NSchemeShard::TEvSchemeShard::TEvDescribeSchemeResult>()->MutableRecord()->
                MutablePathDescription()->MutableDomainDescription()->MutableProcessingParams()->SetHive(subHiveTablet);
            }
            return prevObserverFunc(event);
        });

        SendKillLocal(runtime, 0);
        CreateLocalForTenant(runtime, 0, "/dc-1/tenant1");

        MakeSureTabletIsUp(runtime, subHiveTablet, 0); // sub hive good

        THolder<TEvHive::TEvCreateTablet> createTablet1 = MakeHolder<TEvHive::TEvCreateTablet>(testerTablet, 1, TTabletTypes::Dummy, BINDED_CHANNELS);
        createTablet1->Record.AddAllowedDomains();
        createTablet1->Record.MutableAllowedDomains(0)->SetSchemeShard(subdomainKey.first);
        createTablet1->Record.MutableAllowedDomains(0)->SetPathId(subdomainKey.second);
        ui64 tabletId1 = SendCreateTestTablet(runtime, hiveTablet, testerTablet, std::move(createTablet1), 0, true);
        MakeSureTabletIsUp(runtime, tabletId1, 0);

        THolder<TEvHive::TEvCreateTablet> createTablet2 = MakeHolder<TEvHive::TEvCreateTablet>(testerTablet, 2, TTabletTypes::Dummy, BINDED_CHANNELS);
        createTablet2->Record.AddAllowedDomains();
        createTablet2->Record.MutableAllowedDomains(0)->SetSchemeShard(subdomainKey.first);
        createTablet2->Record.MutableAllowedDomains(0)->SetPathId(subdomainKey.second);
        ui64 tabletId2 = SendCreateTestTablet(runtime, subHiveTablet, testerTablet, std::move(createTablet2), 0, true);
        MakeSureTabletIsUp(runtime, tabletId2, 0); // dummy from sub hive also good

        CreateLocalForTenant(runtime, 1, "/dc-1/tenant1");
        {
            TDispatchOptions options;
            options.FinalEvents.emplace_back(TEvLocal::EvStatus);
            runtime.DispatchEvents(options);
        }

        ui32 nodeId = runtime.GetNodeId(0);
        {
            runtime.SendToPipe(hiveTablet, sender, new TEvHive::TEvDrainNode(nodeId));
            {
                TDispatchOptions options;
                options.FinalEvents.emplace_back(TEvTablet::TEvCommit::EventType);
                runtime.DispatchEvents(options);
            }
            Ctest << "Register killer\n";
            runtime.Register(CreateTabletKiller(hiveTablet));
            bool wasDedup = false;
            auto observerHolder = runtime.AddObserver<TEvHive::TEvDrainNodeResult>([&](auto&& event) {
                if (event->Get()->Record.GetStatus() == NKikimrProto::EReplyStatus::ALREADY) {
                    wasDedup = true;
                }
            });
            while (!wasDedup) {
                runtime.DispatchEvents({});
            }
        }
    }

    Y_UNIT_TEST(TestCheckSubHiveMigration) {
        TTestBasicRuntime runtime(2, false);
        Setup(runtime, true);

        const ui64 hiveTablet = MakeDefaultHiveID();
        const ui64 testerTablet = MakeTabletID(false, 1);
        CreateTestBootstrapper(runtime, CreateTestTabletInfo(hiveTablet, TTabletTypes::Hive), &CreateDefaultHive);
        CreateTestBootstrapper(runtime, CreateTestTabletInfo(TTestTxConfig::SchemeShard, TTabletTypes::SchemeShard), &CreateFlatTxSchemeShard);
        MakeSureTabletIsUp(runtime, hiveTablet, 0); // root hive good
        MakeSureTabletIsUp(runtime, TTestTxConfig::SchemeShard, 0); // root ss good


        TActorId sender = runtime.AllocateEdgeActor(0);
        InitSchemeRoot(runtime, sender);

        TSubDomainKey subdomainKey;

        // Create subdomain
        do {
            auto x = MakeHolder<NSchemeShard::TEvSchemeShard::TEvModifySchemeTransaction>();
            auto* tran = x->Record.AddTransaction();
            tran->SetWorkingDir("/dc-1");
            tran->SetOperationType(NKikimrSchemeOp::ESchemeOpCreateSubDomain);
            auto* subd = tran->MutableSubDomain();
            subd->SetName("tenant1");
            runtime.SendToPipe(TTestTxConfig::SchemeShard, sender, x.Release());
            TAutoPtr<IEventHandle> handle;
            auto reply = runtime.GrabEdgeEventRethrow<NSchemeShard::TEvSchemeShard::TEvModifySchemeTransactionResult>(handle, TDuration::MilliSeconds(100));
            if (reply) {
                subdomainKey = TSubDomainKey(reply->Record.GetSchemeshardId(), reply->Record.GetPathId());
                UNIT_ASSERT_VALUES_EQUAL(reply->Record.GetStatus(), NKikimrScheme::EStatus::StatusAccepted);
                break;
            }
        } while (true);

        THolder<TEvHive::TEvCreateTablet> createHive = MakeHolder<TEvHive::TEvCreateTablet>(testerTablet, 0, TTabletTypes::Hive, BINDED_CHANNELS);
        createHive->Record.AddAllowedDomains();
        createHive->Record.MutableAllowedDomains(0)->SetSchemeShard(subdomainKey.first);
        createHive->Record.MutableAllowedDomains(0)->SetPathId(subdomainKey.second);
        ui64 subHiveTablet = SendCreateTestTablet(runtime, hiveTablet, testerTablet, std::move(createHive), 0, false);

        TTestActorRuntime::TEventObserver prevObserverFunc;
        prevObserverFunc = runtime.SetObserverFunc([&](TAutoPtr<IEventHandle>& event) {
            if (event->GetTypeRewrite() == NSchemeShard::TEvSchemeShard::EvDescribeSchemeResult) {
                event->Get<NSchemeShard::TEvSchemeShard::TEvDescribeSchemeResult>()->MutableRecord()->
                MutablePathDescription()->MutableDomainDescription()->MutableProcessingParams()->SetHive(subHiveTablet);
            }
            return prevObserverFunc(event);
        });

        SendKillLocal(runtime, 1);
        CreateLocalForTenant(runtime, 1, "/dc-1/tenant1");

        MakeSureTabletIsUp(runtime, subHiveTablet, 0); // sub hive good

        THolder<TEvHive::TEvConfigureHive> configureHive = MakeHolder<TEvHive::TEvConfigureHive>(subdomainKey);

        runtime.SendToPipe(subHiveTablet, sender, configureHive.Release(), 0, GetPipeConfigWithRetries());
        TAutoPtr<IEventHandle> handle;

        auto configureHiveReply = runtime.GrabEdgeEventRethrow<TEvSubDomain::TEvConfigureStatus>(handle);

        Y_UNUSED(configureHiveReply);

        THolder<TEvHive::TEvCreateTablet> createTablet1 = MakeHolder<TEvHive::TEvCreateTablet>(testerTablet, 1, TTabletTypes::Dummy, BINDED_CHANNELS);
        createTablet1->Record.AddAllowedDomains();
        createTablet1->Record.MutableAllowedDomains(0)->SetSchemeShard(subdomainKey.first);
        createTablet1->Record.MutableAllowedDomains(0)->SetPathId(subdomainKey.second);
        ui64 tabletId1 = SendCreateTestTablet(runtime, hiveTablet, testerTablet, std::move(createTablet1), 0, true);

        MakeSureTabletIsUp(runtime, tabletId1, 0); // tablet up in root hive

        int iterations = 0;

        for (;; ++iterations) {
            UNIT_ASSERT(iterations < 100); // 10 seconds max

            runtime.SendToPipe(subHiveTablet, sender, new TEvHive::TEvQueryMigration(), 0, GetPipeConfigWithRetries());
            auto queryMigrationReply = runtime.GrabEdgeEventRethrow<TEvHive::TEvQueryMigrationReply>(handle);

            if (queryMigrationReply->Record.GetMigrationState() == NKikimrHive::EMigrationState::MIGRATION_COMPLETE) {
                break;
            }

            if (queryMigrationReply->Record.GetMigrationState() == NKikimrHive::EMigrationState::MIGRATION_READY) {
                THolder<TEvHive::TEvInitMigration> migration = MakeHolder<TEvHive::TEvInitMigration>();
                runtime.SendToPipe(subHiveTablet, sender, migration.Release(), 0, GetPipeConfigWithRetries());
                auto initMigrationReply = runtime.GrabEdgeEventRethrow<TEvHive::TEvInitMigrationReply>(handle);
                UNIT_ASSERT(initMigrationReply);
                UNIT_ASSERT(initMigrationReply->Record.GetStatus() == NKikimrProto::OK);
            }

            TDispatchOptions options;
            runtime.DispatchEvents(options, TDuration::MilliSeconds(100));
        }

        MakeSureTabletIsUp(runtime, tabletId1, 0); // tablet up in sub hive

        // retry create request to sub domain hive
        createTablet1 = MakeHolder<TEvHive::TEvCreateTablet>(testerTablet, 1, TTabletTypes::Dummy, BINDED_CHANNELS);
        createTablet1->Record.SetTabletID(tabletId1);

        runtime.SendToPipe(hiveTablet, sender, createTablet1.Release(), 0, GetPipeConfigWithRetries());
        auto createTabletReply = runtime.GrabEdgeEventRethrow<TEvHive::TEvCreateTabletReply>(handle);
        UNIT_ASSERT(createTabletReply);
        UNIT_ASSERT(createTabletReply->Record.HasForwardRequest());
        UNIT_ASSERT_VALUES_EQUAL(createTabletReply->Record.GetForwardRequest().GetHiveTabletId(), subHiveTablet);

        runtime.SetObserverFunc(prevObserverFunc);
    }

    Y_UNIT_TEST(TestNoMigrationToSelf) {
        TTestBasicRuntime runtime(2, false);
        Setup(runtime, true);

        const ui64 hiveTablet = MakeDefaultHiveID();
        const ui64 testerTablet = MakeTabletID(false, 1);
        TActorId sender = runtime.AllocateEdgeActor(0);
        CreateTestBootstrapper(runtime, CreateTestTabletInfo(hiveTablet, TTabletTypes::Hive), &CreateDefaultHive);
        MakeSureTabletIsUp(runtime, hiveTablet, 0);

        THolder<TEvHive::TEvCreateTablet> createTablet = MakeHolder<TEvHive::TEvCreateTablet>(testerTablet, 1, TTabletTypes::Dummy, BINDED_CHANNELS);
        SendCreateTestTablet(runtime, hiveTablet, testerTablet, std::move(createTablet), 0, true);

        THolder<TEvHive::TEvInitMigration> migration = MakeHolder<TEvHive::TEvInitMigration>();
        runtime.SendToPipe(hiveTablet, sender, migration.Release(), 0, GetPipeConfigWithRetries());
        TAutoPtr<IEventHandle> handle;
        auto initMigrationReply = runtime.GrabEdgeEventRethrow<TEvHive::TEvInitMigrationReply>(handle);
        UNIT_ASSERT(initMigrationReply);
        UNIT_ASSERT(initMigrationReply->Record.GetStatus() == NKikimrProto::ERROR);
    }

    Y_UNIT_TEST(TestCheckSubHiveMigrationManyTablets) {
        TTestBasicRuntime runtime(2, false);
        Setup(runtime, true);

        const ui64 hiveTablet = MakeDefaultHiveID();
        const ui64 testerTablet = MakeTabletID(false, 1);
        const TActorId hiveActor = CreateTestBootstrapper(runtime, CreateTestTabletInfo(hiveTablet, TTabletTypes::Hive), &CreateDefaultHive);
        runtime.EnableScheduleForActor(hiveActor);
        CreateTestBootstrapper(runtime, CreateTestTabletInfo(TTestTxConfig::SchemeShard, TTabletTypes::SchemeShard), &CreateFlatTxSchemeShard);
        MakeSureTabletIsUp(runtime, hiveTablet, 0); // root hive good
        MakeSureTabletIsUp(runtime, TTestTxConfig::SchemeShard, 0); // root ss good


        TActorId sender = runtime.AllocateEdgeActor(0);
        InitSchemeRoot(runtime, sender);

        TSubDomainKey subdomainKey;

        // Create subdomain
        do {
            auto x = MakeHolder<NSchemeShard::TEvSchemeShard::TEvModifySchemeTransaction>();
            auto* tran = x->Record.AddTransaction();
            tran->SetWorkingDir("/dc-1");
            tran->SetOperationType(NKikimrSchemeOp::ESchemeOpCreateSubDomain);
            auto* subd = tran->MutableSubDomain();
            subd->SetName("tenant1");
            runtime.SendToPipe(TTestTxConfig::SchemeShard, sender, x.Release());
            TAutoPtr<IEventHandle> handle;
            auto reply = runtime.GrabEdgeEventRethrow<NSchemeShard::TEvSchemeShard::TEvModifySchemeTransactionResult>(handle, TDuration::MilliSeconds(100));
            if (reply) {
                subdomainKey = TSubDomainKey(reply->Record.GetSchemeshardId(), reply->Record.GetPathId());
                UNIT_ASSERT_VALUES_EQUAL(reply->Record.GetStatus(), NKikimrScheme::EStatus::StatusAccepted);
                break;
            }
        } while (true);

        THolder<TEvHive::TEvCreateTablet> createHive = MakeHolder<TEvHive::TEvCreateTablet>(testerTablet, 0, TTabletTypes::Hive, BINDED_CHANNELS);
        createHive->Record.AddAllowedDomains();
        createHive->Record.MutableAllowedDomains(0)->SetSchemeShard(subdomainKey.first);
        createHive->Record.MutableAllowedDomains(0)->SetPathId(subdomainKey.second);
        ui64 subHiveTablet = SendCreateTestTablet(runtime, hiveTablet, testerTablet, std::move(createHive), 0, false);

        TTestActorRuntime::TEventObserver prevObserverFunc;
        prevObserverFunc = runtime.SetObserverFunc([&](TAutoPtr<IEventHandle>& event) {
            if (event->GetTypeRewrite() == NSchemeShard::TEvSchemeShard::EvDescribeSchemeResult) {
                event->Get<NSchemeShard::TEvSchemeShard::TEvDescribeSchemeResult>()->MutableRecord()->
                MutablePathDescription()->MutableDomainDescription()->MutableProcessingParams()->SetHive(subHiveTablet);
            }
            return prevObserverFunc(event);
        });

        SendKillLocal(runtime, 1);
        CreateLocalForTenant(runtime, 1, "/dc-1/tenant1");

        MakeSureTabletIsUp(runtime, subHiveTablet, 0); // sub hive good

        THolder<TEvHive::TEvConfigureHive> configureHive = MakeHolder<TEvHive::TEvConfigureHive>(subdomainKey);

        runtime.SendToPipe(subHiveTablet, sender, configureHive.Release(), 0, GetPipeConfigWithRetries());
        TAutoPtr<IEventHandle> handle;

        auto configureHiveReply = runtime.GrabEdgeEventRethrow<TEvSubDomain::TEvConfigureStatus>(handle);

        Y_UNUSED(configureHiveReply);

        static constexpr int TABLETS = 100;

        std::vector<ui64> tabletIds;

        for (int i = 0; i < TABLETS; ++i) {
            THolder<TEvHive::TEvCreateTablet> createTablet1 = MakeHolder<TEvHive::TEvCreateTablet>(testerTablet, i + 1, TTabletTypes::Dummy, BINDED_CHANNELS);
            createTablet1->Record.AddAllowedDomains();
            createTablet1->Record.MutableAllowedDomains(0)->SetSchemeShard(subdomainKey.first);
            createTablet1->Record.MutableAllowedDomains(0)->SetPathId(subdomainKey.second);
            ui64 tabletId1 = SendCreateTestTablet(runtime, hiveTablet, testerTablet, std::move(createTablet1), 0, true);
            MakeSureTabletIsUp(runtime, tabletId1, 0); // tablet up in root hive
            tabletIds.push_back(tabletId1);
        }

        int iterations = 0;

        for (;; ++iterations) {
            UNIT_ASSERT(iterations < 300); // 30 seconds max

            runtime.SendToPipe(subHiveTablet, sender, new TEvHive::TEvQueryMigration(), 0, GetPipeConfigWithRetries());
            auto queryMigrationReply = runtime.GrabEdgeEventRethrow<TEvHive::TEvQueryMigrationReply>(handle);

            if (queryMigrationReply->Record.GetMigrationState() == NKikimrHive::EMigrationState::MIGRATION_COMPLETE) {
                break;
            }

            if (queryMigrationReply->Record.GetMigrationState() == NKikimrHive::EMigrationState::MIGRATION_READY) {
                THolder<TEvHive::TEvInitMigration> migration = MakeHolder<TEvHive::TEvInitMigration>();
                runtime.SendToPipe(subHiveTablet, sender, migration.Release(), 0, GetPipeConfigWithRetries());
                auto initMigrationReply = runtime.GrabEdgeEventRethrow<TEvHive::TEvInitMigrationReply>(handle);
                UNIT_ASSERT(initMigrationReply);
                UNIT_ASSERT(initMigrationReply->Record.GetStatus() == NKikimrProto::OK);
            }

            TDispatchOptions options;
            runtime.DispatchEvents(options, TDuration::MilliSeconds(100));
        }

        for (int i = 0; i < (int)tabletIds.size(); ++i) {
            MakeSureTabletIsUp(runtime, tabletIds[i], 0); // tablet up in sub hive

            // retry create request to sub domain hive
            THolder<TEvHive::TEvCreateTablet> createTablet1 = MakeHolder<TEvHive::TEvCreateTablet>(testerTablet, i + 1, TTabletTypes::Dummy, BINDED_CHANNELS);
            createTablet1->Record.SetTabletID(tabletIds[i]);

            runtime.SendToPipe(hiveTablet, sender, createTablet1.Release(), 0, GetPipeConfigWithRetries());
            auto createTabletReply = runtime.GrabEdgeEventRethrow<TEvHive::TEvCreateTabletReply>(handle);
            UNIT_ASSERT(createTabletReply);
            UNIT_ASSERT(createTabletReply->Record.HasForwardRequest());
            UNIT_ASSERT_VALUES_EQUAL(createTabletReply->Record.GetForwardRequest().GetHiveTabletId(), subHiveTablet);
        }

        runtime.SetObserverFunc(prevObserverFunc);
    }

    Y_UNIT_TEST(TestCreateSubHiveCreateManyTablets) {
        TTestBasicRuntime runtime(1, false);
        Setup(runtime, true);
        static constexpr int TABLETS = 1000;
        const ui64 hiveTablet = MakeDefaultHiveID();
        const ui64 testerTablet = MakeTabletID(false, 1);
        const TActorId hiveActor = CreateTestBootstrapper(runtime, CreateTestTabletInfo(hiveTablet, TTabletTypes::Hive), &CreateDefaultHive);
        runtime.EnableScheduleForActor(hiveActor);
        CreateTestBootstrapper(runtime, CreateTestTabletInfo(TTestTxConfig::SchemeShard, TTabletTypes::SchemeShard), &CreateFlatTxSchemeShard);
        MakeSureTabletIsUp(runtime, hiveTablet, 0); // root hive good
        MakeSureTabletIsUp(runtime, TTestTxConfig::SchemeShard, 0); // root ss good

        TActorId sender = runtime.AllocateEdgeActor(0);
        InitSchemeRoot(runtime, sender);

        TSubDomainKey subdomainKey;

        // Create subdomain
        do {
            auto x = MakeHolder<NSchemeShard::TEvSchemeShard::TEvModifySchemeTransaction>();
            auto* tran = x->Record.AddTransaction();
            tran->SetWorkingDir("/dc-1");
            tran->SetOperationType(NKikimrSchemeOp::ESchemeOpCreateSubDomain);
            auto* subd = tran->MutableSubDomain();
            subd->SetName("tenant1");
            runtime.SendToPipe(TTestTxConfig::SchemeShard, sender, x.Release());
            TAutoPtr<IEventHandle> handle;
            auto reply = runtime.GrabEdgeEventRethrow<NSchemeShard::TEvSchemeShard::TEvModifySchemeTransactionResult>(handle, TDuration::MilliSeconds(100));
            if (reply) {
                subdomainKey = TSubDomainKey(reply->Record.GetSchemeshardId(), reply->Record.GetPathId());
                UNIT_ASSERT_VALUES_EQUAL(reply->Record.GetStatus(), NKikimrScheme::EStatus::StatusAccepted);
                break;
            }
        } while (true);

        THolder<TEvHive::TEvCreateTablet> createHive = MakeHolder<TEvHive::TEvCreateTablet>(testerTablet, 0, TTabletTypes::Hive, BINDED_CHANNELS);
        createHive->Record.AddAllowedDomains();
        createHive->Record.MutableAllowedDomains(0)->SetSchemeShard(subdomainKey.first);
        createHive->Record.MutableAllowedDomains(0)->SetPathId(subdomainKey.second);
        ui64 subHiveTablet = SendCreateTestTablet(runtime, hiveTablet, testerTablet, std::move(createHive), 0, false);

        TTestActorRuntime::TEventObserver prevObserverFunc;
        prevObserverFunc = runtime.SetObserverFunc([&](TAutoPtr<IEventHandle>& event) {
            if (event->GetTypeRewrite() == NSchemeShard::TEvSchemeShard::EvDescribeSchemeResult) {
                event->Get<NSchemeShard::TEvSchemeShard::TEvDescribeSchemeResult>()->MutableRecord()->
                MutablePathDescription()->MutableDomainDescription()->MutableProcessingParams()->SetHive(subHiveTablet);
            }
            return prevObserverFunc(event);
        });

        SendKillLocal(runtime, 0);
        CreateLocalForTenant(runtime, 0, "/dc-1/tenant1");

        MakeSureTabletIsUp(runtime, subHiveTablet, 0); // sub hive good

        NKikimrHive::TEvCreateTablet templateCreateTablet;
        templateCreateTablet.SetOwner(testerTablet);
        templateCreateTablet.SetOwnerIdx(0);
        templateCreateTablet.SetTabletType(TTabletTypes::Dummy);
        for (auto& channel : BINDED_CHANNELS) {
            (*templateCreateTablet.AddBindedChannels()) = channel;
        }
        templateCreateTablet.AddAllowedDomains();
        templateCreateTablet.MutableAllowedDomains(0)->SetSchemeShard(subdomainKey.first);
        templateCreateTablet.MutableAllowedDomains(0)->SetPathId(subdomainKey.second);
        for (int ownerIdx = 1; ownerIdx <= TABLETS; ++ownerIdx) {
            THolder<TEvHive::TEvCreateTablet> createTablet = MakeHolder<TEvHive::TEvCreateTablet>();
            createTablet->Record = templateCreateTablet;
            createTablet->Record.SetOwnerIdx(ownerIdx);
            runtime.SendToPipe(subHiveTablet, sender, createTablet.Release(), 0, GetPipeConfigWithRetries());
        }

        for (int ownerIdx = 1; ownerIdx <= TABLETS; ++ownerIdx) {
            TAutoPtr<IEventHandle> handle;
            auto createTabletReply = runtime.GrabEdgeEventRethrow<TEvHive::TEvCreateTabletReply>(handle);
            ui64 tabletId = createTabletReply->Record.GetTabletID();
            MakeSureTabletIsUp(runtime, tabletId, 0); // dummy from sub hive also good
        }

        runtime.SetObserverFunc(prevObserverFunc);
    }

    Y_UNIT_TEST(TestCreateSubHiveCreateManyTabletsWithReboots) {
        static constexpr int TABLETS = 100;
        const ui64 hiveTablet = MakeDefaultHiveID();
        const ui64 testerTablet = MakeTabletID(false, 1);
        THiveInitialEventsFilter initialEventsFilter;

        TVector<ui64> tabletIds;
        tabletIds.push_back(hiveTablet);
        tabletIds.push_back(testerTablet);
        RunTestWithReboots(tabletIds, [&]() {
            return initialEventsFilter.Prepare();
        }, [&](const TString &dispatchName, std::function<void(TTestActorRuntime&)> setup, bool &activeZone) {
            if (ENABLE_DETAILED_HIVE_LOG) {
                Ctest << "At dispatch " << dispatchName << Endl;
            }
            TTestBasicRuntime runtime(2, false);
            Setup(runtime, true);
            setup(runtime);

            CreateTestBootstrapper(runtime, CreateTestTabletInfo(hiveTablet, TTabletTypes::Hive), &CreateDefaultHive);
            CreateTestBootstrapper(runtime, CreateTestTabletInfo(TTestTxConfig::SchemeShard, TTabletTypes::SchemeShard), &CreateFlatTxSchemeShard);
            MakeSureTabletIsUp(runtime, hiveTablet, 0); // root hive good
            MakeSureTabletIsUp(runtime, TTestTxConfig::SchemeShard, 0); // root ss good

            TActorId sender = runtime.AllocateEdgeActor(0);
            InitSchemeRoot(runtime, sender);

            TSubDomainKey subdomainKey;

            // Create subdomain
            do {
                auto x = MakeHolder<NSchemeShard::TEvSchemeShard::TEvModifySchemeTransaction>();
                auto* tran = x->Record.AddTransaction();
                tran->SetWorkingDir("/dc-1");
                tran->SetOperationType(NKikimrSchemeOp::ESchemeOpCreateSubDomain);
                auto* subd = tran->MutableSubDomain();
                subd->SetName("tenant1");
                runtime.SendToPipe(TTestTxConfig::SchemeShard, sender, x.Release());
                TAutoPtr<IEventHandle> handle;
                auto reply = runtime.GrabEdgeEventRethrow<NSchemeShard::TEvSchemeShard::TEvModifySchemeTransactionResult>(handle, TDuration::MilliSeconds(100));
                if (reply) {
                    subdomainKey = TSubDomainKey(reply->Record.GetSchemeshardId(), reply->Record.GetPathId());
                    UNIT_ASSERT_VALUES_EQUAL(reply->Record.GetStatus(), NKikimrScheme::EStatus::StatusAccepted);
                    break;
                }
            } while (true);

            THolder<TEvHive::TEvCreateTablet> createHive = MakeHolder<TEvHive::TEvCreateTablet>(testerTablet, 0, TTabletTypes::Hive, BINDED_CHANNELS);
            createHive->Record.AddAllowedDomains();
            createHive->Record.MutableAllowedDomains(0)->SetSchemeShard(subdomainKey.first);
            createHive->Record.MutableAllowedDomains(0)->SetPathId(subdomainKey.second);
            ui64 subHiveTablet = SendCreateTestTablet(runtime, hiveTablet, testerTablet, std::move(createHive), 0, false);

            TTestActorRuntime::TEventObserver prevObserverFunc;
            prevObserverFunc = runtime.SetObserverFunc([&](TAutoPtr<IEventHandle>& event) {
                if (event->GetTypeRewrite() == NSchemeShard::TEvSchemeShard::EvDescribeSchemeResult) {
                    event->Get<NSchemeShard::TEvSchemeShard::TEvDescribeSchemeResult>()->MutableRecord()->
                    MutablePathDescription()->MutableDomainDescription()->MutableProcessingParams()->SetHive(subHiveTablet);
                }
                return prevObserverFunc(event);
            });

            SendKillLocal(runtime, 1);
            CreateLocalForTenant(runtime, 1, "/dc-1/tenant1");

            MakeSureTabletIsUp(runtime, subHiveTablet, 0); // sub hive good

            activeZone = true;

            NKikimrHive::TEvCreateTablet templateCreateTablet;
            templateCreateTablet.SetOwner(testerTablet);
            templateCreateTablet.SetOwnerIdx(0);
            templateCreateTablet.SetTabletType(TTabletTypes::Dummy);
            for (auto& channel : BINDED_CHANNELS) {
                (*templateCreateTablet.AddBindedChannels()) = channel;
            }
            templateCreateTablet.AddAllowedDomains();
            templateCreateTablet.MutableAllowedDomains(0)->SetSchemeShard(subdomainKey.first);
            templateCreateTablet.MutableAllowedDomains(0)->SetPathId(subdomainKey.second);
            for (int ownerIdx = 1; ownerIdx <= TABLETS; ++ownerIdx) {
                THolder<TEvHive::TEvCreateTablet> createTablet = MakeHolder<TEvHive::TEvCreateTablet>();
                createTablet->Record = templateCreateTablet;
                createTablet->Record.SetOwnerIdx(ownerIdx);
                runtime.SendToPipe(subHiveTablet, sender, createTablet.Release(), 0, GetPipeConfigWithRetries());
            }

            for (int ownerIdx = 1; ownerIdx <= TABLETS; ++ownerIdx) {
                TAutoPtr<IEventHandle> handle;
                auto createTabletReply = runtime.GrabEdgeEventRethrow<TEvHive::TEvCreateTabletReply>(handle);
                ui64 tabletId = createTabletReply->Record.GetTabletID();
                MakeSureTabletIsUp(runtime, tabletId, 0); // dummy from sub hive also good
            }

            activeZone = false;

            runtime.SetObserverFunc(prevObserverFunc);
        });
    }

    Y_UNIT_TEST(TestCheckSubHiveMigrationWithReboots) {
        const ui64 hiveTablet = MakeDefaultHiveID();
        const ui64 bsControllerTablet = MakeBSControllerID();
        const ui64 testerTablet = MakeTabletID(false, 1);
        THiveEveryEventFilter everyEventFilter;

        TVector<ui64> tabletIds;
        tabletIds.push_back(hiveTablet);
        tabletIds.push_back(bsControllerTablet);
        tabletIds.push_back(65536); // sub hive
        tabletIds.push_back(testerTablet);
        RunTestWithReboots(tabletIds, [&]() {
            return everyEventFilter.Prepare();
        }, [&](const TString &dispatchName, std::function<void(TTestActorRuntime&)> setup, bool &activeZone) {
            if (ENABLE_DETAILED_HIVE_LOG) {
                Ctest << "At dispatch " << dispatchName << Endl;
            }
            TTestBasicRuntime runtime(2, false);
            Setup(runtime, true);
            setup(runtime);

            CreateTestBootstrapper(runtime, CreateTestTabletInfo(hiveTablet, TTabletTypes::Hive), &CreateDefaultHive);
            CreateTestBootstrapper(runtime, CreateTestTabletInfo(TTestTxConfig::SchemeShard, TTabletTypes::SchemeShard), &CreateFlatTxSchemeShard);
            MakeSureTabletIsUp(runtime, hiveTablet, 0); // root hive good
            MakeSureTabletIsUp(runtime, TTestTxConfig::SchemeShard, 0); // root ss good

            TActorId sender = runtime.AllocateEdgeActor(0);
            InitSchemeRoot(runtime, sender);

            TSubDomainKey subdomainKey;

            // Create subdomain
            do {
                auto x = MakeHolder<NSchemeShard::TEvSchemeShard::TEvModifySchemeTransaction>();
                auto* tran = x->Record.AddTransaction();
                tran->SetWorkingDir("/dc-1");
                tran->SetOperationType(NKikimrSchemeOp::ESchemeOpCreateSubDomain);
                auto* subd = tran->MutableSubDomain();
                subd->SetName("tenant1");
                runtime.SendToPipe(TTestTxConfig::SchemeShard, sender, x.Release());
                TAutoPtr<IEventHandle> handle;
                auto reply = runtime.GrabEdgeEventRethrow<NSchemeShard::TEvSchemeShard::TEvModifySchemeTransactionResult>(handle, TDuration::MilliSeconds(100));
                if (reply) {
                    subdomainKey = TSubDomainKey(reply->Record.GetSchemeshardId(), reply->Record.GetPathId());
                    UNIT_ASSERT_VALUES_EQUAL(reply->Record.GetStatus(), NKikimrScheme::EStatus::StatusAccepted);
                    break;
                }
            } while (true);

            THolder<TEvHive::TEvCreateTablet> createHive = MakeHolder<TEvHive::TEvCreateTablet>(testerTablet, 0, TTabletTypes::Hive, BINDED_CHANNELS);
            createHive->Record.AddAllowedDomains();
            createHive->Record.MutableAllowedDomains(0)->SetSchemeShard(subdomainKey.first);
            createHive->Record.MutableAllowedDomains(0)->SetPathId(subdomainKey.second);
            ui64 subHiveTablet = SendCreateTestTablet(runtime, hiveTablet, testerTablet, std::move(createHive), 0, false);

            TTestActorRuntime::TEventObserver prevObserverFunc;
            prevObserverFunc = runtime.SetObserverFunc([&](TAutoPtr<IEventHandle>& event) {
                if (event->GetTypeRewrite() == NSchemeShard::TEvSchemeShard::EvDescribeSchemeResult) {
                    event->Get<NSchemeShard::TEvSchemeShard::TEvDescribeSchemeResult>()->MutableRecord()->
                    MutablePathDescription()->MutableDomainDescription()->MutableProcessingParams()->SetHive(subHiveTablet);
                }
                return prevObserverFunc(event);
            });

            SendKillLocal(runtime, 1);
            CreateLocalForTenant(runtime, 1, "/dc-1/tenant1");

            MakeSureTabletIsUp(runtime, subHiveTablet, 0); // sub hive good

            runtime.SetObserverFunc(prevObserverFunc);

            THolder<TEvHive::TEvConfigureHive> configureHive = MakeHolder<TEvHive::TEvConfigureHive>(subdomainKey);

            runtime.SendToPipe(subHiveTablet, sender, configureHive.Release(), 0, GetPipeConfigWithRetries());
            TAutoPtr<IEventHandle> handle;

            auto configureHiveReply = runtime.GrabEdgeEventRethrow<TEvSubDomain::TEvConfigureStatus>(handle);

            Y_UNUSED(configureHiveReply);

            THolder<TEvHive::TEvCreateTablet> createTablet1 = MakeHolder<TEvHive::TEvCreateTablet>(testerTablet, 1, TTabletTypes::Dummy, BINDED_CHANNELS);
            createTablet1->Record.AddAllowedDomains();
            createTablet1->Record.MutableAllowedDomains(0)->SetSchemeShard(subdomainKey.first);
            createTablet1->Record.MutableAllowedDomains(0)->SetPathId(subdomainKey.second);
            ui64 tabletId1 = SendCreateTestTablet(runtime, hiveTablet, testerTablet, std::move(createTablet1), 0, true);

            MakeSureTabletIsUp(runtime, tabletId1, 0); // tablet up in root hive

            activeZone = true;

            int iterations = 0;

            for (;; ++iterations) {
                UNIT_ASSERT(iterations < 100); // 10 seconds max

                runtime.SendToPipe(subHiveTablet, sender, new TEvHive::TEvQueryMigration(), 0, GetPipeConfigWithRetries());
                auto queryMigrationReply = runtime.GrabEdgeEventRethrow<TEvHive::TEvQueryMigrationReply>(handle, TDuration::MilliSeconds(100));

                if (queryMigrationReply) {
                    if (queryMigrationReply->Record.GetMigrationState() == NKikimrHive::EMigrationState::MIGRATION_COMPLETE) {
                        break;
                    }

                    if (queryMigrationReply->Record.GetMigrationState() == NKikimrHive::EMigrationState::MIGRATION_READY) {
                        // restart migration when needed
                        THolder<TEvHive::TEvInitMigration> migration = MakeHolder<TEvHive::TEvInitMigration>();
                        runtime.SendToPipe(subHiveTablet, sender, migration.Release(), 0, GetPipeConfigWithRetries());
                        auto initMigrationReply = runtime.GrabEdgeEventRethrow<TEvHive::TEvInitMigrationReply>(handle, TDuration::MilliSeconds(100));
                        if (initMigrationReply) {
                            UNIT_ASSERT(initMigrationReply->Record.GetStatus() == NKikimrProto::OK);
                        }
                    }

                    TDispatchOptions options;
                    runtime.DispatchEvents(options, TDuration::MilliSeconds(100));
                }
            }

            activeZone = false;

            MakeSureTabletIsUp(runtime, tabletId1, 0); // tablet up in sub hive

            // retry create request to sub domain hive
            createTablet1 = MakeHolder<TEvHive::TEvCreateTablet>(testerTablet, 1, TTabletTypes::Dummy, BINDED_CHANNELS);
            createTablet1->Record.SetTabletID(tabletId1);

            runtime.SendToPipe(hiveTablet, sender, createTablet1.Release(), 0, GetPipeConfigWithRetries());

            auto createTabletReply = runtime.GrabEdgeEventRethrow<TEvHive::TEvCreateTabletReply>(handle);
            UNIT_ASSERT(createTabletReply);
            UNIT_ASSERT(createTabletReply->Record.GetStatus() == NKikimrProto::INVALID_OWNER);
            UNIT_ASSERT(createTabletReply->Record.HasForwardRequest());
            UNIT_ASSERT_VALUES_EQUAL(createTabletReply->Record.GetForwardRequest().GetHiveTabletId(), subHiveTablet);

        }, Max<ui32>(), Max<ui64>(), 1, 2);
    }

    Y_UNIT_TEST(TestCreateAndDeleteTabletWithStoragePoolsReboots) {
        const ui64 hiveTablet = MakeDefaultHiveID();
        const ui64 bsControllerTablet = MakeBSControllerID();
        const ui64 testerTablet = MakeTabletID(false, 1);

        THiveInitialEventsFilter initialEventsFilter;

        TVector<ui64> tabletIds;
        tabletIds.push_back(hiveTablet);
        tabletIds.push_back(bsControllerTablet);
        tabletIds.push_back(testerTablet);
        RunTestWithReboots(tabletIds, [&]() {
            return initialEventsFilter.Prepare();
        }, [&](const TString &dispatchName, std::function<void(TTestActorRuntime&)> setup, bool &activeZone) {
            if (ENABLE_DETAILED_HIVE_LOG) {
                Ctest << "At dispatch " << dispatchName << Endl;
            }
            TTestBasicRuntime runtime(1, false);
            Setup(runtime, true);
            setup(runtime);

            CreateTestBootstrapper(runtime, CreateTestTabletInfo(hiveTablet, TTabletTypes::Hive), &CreateDefaultHive);

            TAutoPtr<TEvHive::TEvCreateTablet> ev(new TEvHive::TEvCreateTablet(testerTablet, 0, TTabletTypes::Dummy, BINDED_CHANNELS));
            const bool doWaitForResult = false;
            ui64 tabletId = SendCreateTestTablet(runtime, hiveTablet, testerTablet, ev, 0, doWaitForResult);

            activeZone = true;
            {
                bool allowIncompleteResult = (dispatchName != INITIAL_TEST_DISPATCH_NAME);
                try {
                    MakeSureTabletIsUp(runtime, tabletId, 0);
                } catch (TEmptyEventQueueException&) {
                    Ctest << "Event queue is empty at dispatch " << dispatchName << "\n";
                    if (!allowIncompleteResult)
                        throw;
                }
            }
            activeZone = false;
        });
    }

    Y_UNIT_TEST(TestCreateAndDeleteTabletWithStoragePools) {
        TTestBasicRuntime runtime(1, false);
        Setup(runtime);

        const ui64 hiveTablet = MakeDefaultHiveID();
        const ui64 testerTablet = MakeTabletID(false, 1);
        CreateTestBootstrapper(runtime, CreateTestTabletInfo(hiveTablet, TTabletTypes::Hive), &CreateDefaultHive);

        TTabletTypes::EType tabletType = TTabletTypes::Dummy;
        TAutoPtr<TEvHive::TEvCreateTablet> ev(new TEvHive::TEvCreateTablet(testerTablet, 0, tabletType, BINDED_CHANNELS));
        const bool doWaitForResult = true;
        ui64 tabletId = SendCreateTestTablet(runtime, hiveTablet, testerTablet, ev, 0, doWaitForResult);

        MakeSureTabletIsUp(runtime, tabletId, 0);

        SendKillLocal(runtime, 0);
        WaitForEvServerDisconnected(runtime);

        MakeSureTabletIsDown(runtime, tabletId, 0);
        CreateLocal(runtime, 0);
        MakeSureTabletIsUp(runtime, tabletId, 0);

        if (!SendDeleteTestTablet(runtime, hiveTablet, MakeHolder<TEvHive::TEvDeleteTablet>(testerTablet, 0, 0))) {
            WaitEvDeleteTabletResult(runtime);
        }

        MakeSureTheTabletIsDeleted(runtime, hiveTablet, tabletId);
    }

    Y_UNIT_TEST(TestCreateAndReassignTabletWithStoragePools) {
        TTestBasicRuntime runtime(1, false);
        Setup(runtime);

        const ui64 hiveTablet = MakeDefaultHiveID();
        const ui64 testerTablet = MakeTabletID(false, 1);
        CreateTestBootstrapper(runtime, CreateTestTabletInfo(hiveTablet, TTabletTypes::Hive), &CreateDefaultHive);
        CreateLocal(runtime, 0);

        TTabletTypes::EType tabletType = TTabletTypes::Dummy;
        TAutoPtr<TEvHive::TEvCreateTablet> ev(new TEvHive::TEvCreateTablet(testerTablet, 0, tabletType, BINDED_CHANNELS));
        const bool doWaitForResult = true;
        ui64 tabletId = SendCreateTestTablet(runtime, hiveTablet, testerTablet, ev, 0, doWaitForResult);

        MakeSureTabletIsUp(runtime, tabletId, 0);

        runtime.Register(CreateTabletKiller(hiveTablet, runtime.GetNodeId(0)));

        MakeSureTabletIsUp(runtime, hiveTablet, 0);
        MakeSureTabletIsUp(runtime, tabletId, 0);

        SendReassignTablet(runtime, hiveTablet, tabletId, {}, 0);
        {
            TDispatchOptions options;
            options.FinalEvents.push_back(TDispatchOptions::TFinalEventCondition(TEvBlobStorage::EvControllerSelectGroupsResult));
            runtime.DispatchEvents(options);
        }
        MakeSureTabletIsUp(runtime, tabletId, 0);

        if (!SendDeleteTestTablet(runtime, hiveTablet, MakeHolder<TEvHive::TEvDeleteTablet>(testerTablet, 0, 0))) {
            WaitEvDeleteTabletResult(runtime);
        }

        {
            TActorId sender = runtime.AllocateEdgeActor();
            runtime.SendToPipe(hiveTablet, sender, new TEvHive::TEvRequestHiveInfo(true));
            TAutoPtr<IEventHandle> handle;
            TEvHive::TEvResponseHiveInfo* response = runtime.GrabEdgeEventRethrow<TEvHive::TEvResponseHiveInfo>(handle);
            for (const NKikimrHive::TTabletInfo& tablet : response->Record.GetTablets()) {
                UNIT_ASSERT_VALUES_UNEQUAL(tablet.GetTabletID(), tabletId);
            }
        }
    }

    Y_UNIT_TEST(TestCreateAndReassignTabletWhileStarting) {
        TTestBasicRuntime runtime(1, false);
        Setup(runtime, true, 2);

        const ui64 hiveTablet = MakeDefaultHiveID();
        const ui64 testerTablet = MakeTabletID(false, 1);
        CreateTestBootstrapper(runtime, CreateTestTabletInfo(hiveTablet, TTabletTypes::Hive), &CreateDefaultHive);
        CreateLocal(runtime, 0);

        TTabletTypes::EType tabletType = TTabletTypes::Dummy;
        TAutoPtr<TEvHive::TEvCreateTablet> ev(new TEvHive::TEvCreateTablet(testerTablet, 0, tabletType, BINDED_CHANNELS));
        const bool doWaitForResult = true;
        ui64 tabletId = SendCreateTestTablet(runtime, hiveTablet, testerTablet, ev, 0, doWaitForResult);

        MakeSureTabletIsUp(runtime, tabletId, 0);

        SendReassignTablet(runtime, hiveTablet, tabletId, {}, 0);

        {
            TDispatchOptions options;
            options.FinalEvents.push_back(TDispatchOptions::TFinalEventCondition(TEvLocal::EvTabletStatus));
            runtime.DispatchEvents(options);
        }

        {
            TDispatchOptions options;
            options.FinalEvents.push_back(TDispatchOptions::TFinalEventCondition(TEvLocal::EvTabletStatus));
            runtime.DispatchEvents(options);
        }

        MakeSureTabletIsUp(runtime, tabletId, 0);

        TVector<THolder<IEventHandle>> blockedCommits;
        auto blockCommits = [&](TAutoPtr<IEventHandle>& ev) -> auto {
            switch (ev->GetTypeRewrite()) {
                case TEvTablet::TEvCommit::EventType: {
                    auto* msg = ev->Get<TEvTablet::TEvCommit>();
                    if (msg->TabletID == hiveTablet) {
                        Ctest << "blocked commit for tablet " << msg->TabletID << Endl;
                        blockedCommits.push_back(std::move(ev));
                        return TTestActorRuntime::EEventAction::DROP;
                    }
                }
            }
            return TTestActorRuntime::EEventAction::PROCESS;
        };
        Ctest << "blocking commits" << Endl;
        auto prevObserver = runtime.SetObserverFunc(blockCommits);

        SendReassignTabletSpace(runtime, hiveTablet, tabletId, {}, 0);

        auto waitFor = [&](const auto& condition, const TString& description) {
            while (!condition()) {
                Ctest << "waiting for " << description << Endl;
                TDispatchOptions options;
                options.CustomFinalCondition = [&]() {
                    return condition();
                };
                runtime.DispatchEvents(options);
            }
        };

        waitFor([&]{ return blockedCommits.size() >= 1; }, "at least 1 blocked commit");

        Ctest << "killing tablet " << tabletId << Endl;
        runtime.Register(CreateTabletKiller(tabletId, runtime.GetNodeId(0)));
        // runtime.Register(CreateTabletKiller(tabletId, runtime.GetNodeId(1)));

        waitFor([&]{ return blockedCommits.size() >= 2; }, "at least 2 blocked commits");

        Ctest << "restoring commits" << Endl;
        runtime.SetObserverFunc(prevObserver);
        for (auto& ev : blockedCommits) {
            runtime.Send(ev.Release(), 0, true);
        }

        {
            TDispatchOptions options;
            options.FinalEvents.push_back(TDispatchOptions::TFinalEventCondition(TEvLocal::EvBootTablet));
            runtime.DispatchEvents(options);
        }
    }

    Y_UNIT_TEST(TestCreateTabletsWithRaceForStoragePoolsKIKIMR_9659) {
        TTestBasicRuntime runtime(1, false);
        Setup(runtime);

        const ui64 hiveTablet = MakeDefaultHiveID();
        const ui64 testerTablet = MakeTabletID(false, 1);
        CreateTestBootstrapper(runtime, CreateTestTabletInfo(hiveTablet, TTabletTypes::Hive), &CreateDefaultHive);
        CreateLocal(runtime, 0);

        TTabletTypes::EType tabletType = TTabletTypes::Dummy;
        TVector<ui64> tabletIds;
        TActorId senderB = runtime.AllocateEdgeActor(0);
        for (int i = 0; i < 2; ++i) {
            TChannelsBindings bindings;
            for (int n = 0; n <= i + 1; ++n) {
                bindings.push_back(GetChannelBind(STORAGE_POOL + ToString(n + 1)));
            }
            TAutoPtr<TEvHive::TEvCreateTablet> ev(new TEvHive::TEvCreateTablet(testerTablet, i, tabletType, bindings));
            runtime.SendToPipe(hiveTablet, senderB, ev.Release(), 0, GetPipeConfigWithRetries());
        }

        for (int i = 0; i < 2; ++i) {
            TAutoPtr<IEventHandle> handle;
            auto createTabletReply = runtime.GrabEdgeEventRethrow<TEvHive::TEvCreateTabletReply>(handle);
            ui64 tabletId = createTabletReply->Record.GetTabletID();
            tabletIds.push_back(tabletId);
        }

        for (ui64 tabletId : tabletIds) {
            MakeSureTabletIsUp(runtime, tabletId, 0);
        }

        runtime.Register(CreateTabletKiller(hiveTablet, runtime.GetNodeId(0)));

        MakeSureTabletIsUp(runtime, hiveTablet, 0);

        for (ui64 tabletId : tabletIds) {
            MakeSureTabletIsUp(runtime, tabletId, 0);
        }
    }

    Y_UNIT_TEST(TestUpdateChannelValues) {
        TTestBasicRuntime runtime(1, false);
        Setup(runtime, true, 2);

        const ui64 hiveTablet = MakeDefaultHiveID();
        const ui64 testerTablet = MakeTabletID(false, 1);
        const TActorId sender = runtime.AllocateEdgeActor();
        CreateTestBootstrapper(runtime, CreateTestTabletInfo(hiveTablet, TTabletTypes::Hive), &CreateDefaultHive);
        CreateLocal(runtime, 0);

        TTabletTypes::EType tabletType = TTabletTypes::Dummy;
        TChannelsBindings channels = BINDED_CHANNELS;
        for (auto& bind : channels) {
            bind.SetSize(1000);
        }
        TAutoPtr<TEvHive::TEvCreateTablet> createTablet(new TEvHive::TEvCreateTablet(testerTablet, 0, tabletType, channels));
        ui64 tabletId = SendCreateTestTablet(runtime, hiveTablet, testerTablet, createTablet, 0, true);

        MakeSureTabletIsUp(runtime, tabletId, 0);

        for (auto& bind : channels) {
            bind.SetSize(1001);
        }
        channels[0].SetStoragePoolName("def2");
        channels[1].SetStoragePoolName("def1");
        TAutoPtr<TEvHive::TEvCreateTablet> updateTablet(new TEvHive::TEvCreateTablet(testerTablet, 0, tabletType, channels));
        tabletId = SendCreateTestTablet(runtime, hiveTablet, testerTablet, updateTablet, 0, true);

        runtime.SendToPipe(hiveTablet, sender, new TEvHive::TEvRequestHiveStorageStats());
        TAutoPtr<IEventHandle> handle;
        TEvHive::TEvResponseHiveStorageStats* storageStats = runtime.GrabEdgeEventRethrow<TEvHive::TEvResponseHiveStorageStats>(handle);

        for (const auto& pool : storageStats->Record.GetPools()) {
            for (const auto& group : pool.GetGroups()) {
                if (group.GetAcquiredSize() != 0) {
                    UNIT_ASSERT_VALUES_EQUAL(group.GetAcquiredSize(), 1001);
                }
            }
        }
    }

    Y_UNIT_TEST(TestDeleteTablet) {
        TTestBasicRuntime runtime(1, false);
        Setup(runtime, true);
        TActorId sender = runtime.AllocateEdgeActor();
        const ui64 hiveTablet = MakeDefaultHiveID();
        const ui64 testerTablet = MakeTabletID(false, 1);
        CreateTestBootstrapper(runtime, CreateTestTabletInfo(hiveTablet, TTabletTypes::Hive), &CreateDefaultHive);
        TTabletTypes::EType tabletType = TTabletTypes::Dummy;
        const ui64 tabletId = SendCreateTestTablet(runtime, hiveTablet, testerTablet, MakeHolder<TEvHive::TEvCreateTablet>(testerTablet, 0, tabletType, BINDED_CHANNELS), 0, false);
        {
            TDispatchOptions options;
            options.FinalEvents.emplace_back(TEvLocal::EvBootTablet);
            runtime.DispatchEvents(options);
        }

        if (!SendDeleteTestTablet(runtime, hiveTablet, MakeHolder<TEvHive::TEvDeleteTablet>(testerTablet, 0, 0))) {
            WaitEvDeleteTabletResult(runtime);
        }

        runtime.SendToPipe(hiveTablet, sender, new TEvHive::TEvRequestHiveInfo(true));
        TAutoPtr<IEventHandle> handle;
        TEvHive::TEvResponseHiveInfo* response = runtime.GrabEdgeEventRethrow<TEvHive::TEvResponseHiveInfo>(handle);
        for (const NKikimrHive::TTabletInfo& tablet : response->Record.GetTablets()) {
            UNIT_ASSERT_VALUES_UNEQUAL(tablet.GetTabletID(), tabletId);
        }
    }

    Y_UNIT_TEST(TestDeleteOwnerTablets) {
        TTestBasicRuntime runtime(1, false);
        Setup(runtime, true);
        TActorId sender = runtime.AllocateEdgeActor();
        const ui64 hiveTablet = MakeDefaultHiveID();
        const ui64 testerTablet = MakeTabletID(false, 1);
        CreateTestBootstrapper(runtime, CreateTestTabletInfo(hiveTablet, TTabletTypes::Hive), &CreateDefaultHive);
        TTabletTypes::EType tabletType = TTabletTypes::Dummy;
        const ui64 tabletId = SendCreateTestTablet(runtime, hiveTablet, testerTablet, MakeHolder<TEvHive::TEvCreateTablet>(testerTablet, 0, tabletType, BINDED_CHANNELS), 0, false);
        {
            TDispatchOptions options;
            options.FinalEvents.emplace_back(TEvLocal::EvBootTablet);
            runtime.DispatchEvents(options);
        }

        if (!SendDeleteTestOwner(runtime, hiveTablet, MakeHolder<TEvHive::TEvDeleteOwnerTablets>(testerTablet, 123))) {
            WaitEvDeleteTabletResult(runtime);
        }

        runtime.SendToPipe(hiveTablet, sender, new TEvHive::TEvRequestHiveInfo(true));
        TAutoPtr<IEventHandle> handle;
        TEvHive::TEvResponseHiveInfo* response = runtime.GrabEdgeEventRethrow<TEvHive::TEvResponseHiveInfo>(handle);
        for (const NKikimrHive::TTabletInfo& tablet : response->Record.GetTablets()) {
            UNIT_ASSERT_VALUES_UNEQUAL(tablet.GetTabletID(), tabletId);
        }

        SendDeleteTestOwner(runtime, hiveTablet, MakeHolder<TEvHive::TEvDeleteOwnerTablets>(testerTablet, 124), 0, NKikimrProto::OK);
    }

    Y_UNIT_TEST(TestDeleteOwnerTabletsMany) {
        TTestBasicRuntime runtime(1, false);
        Setup(runtime, true);
        TActorId sender = runtime.AllocateEdgeActor();
        const ui64 hiveTablet = MakeDefaultHiveID();
        const ui64 testerTablet = MakeTabletID(false, 1);
        CreateTestBootstrapper(runtime, CreateTestTabletInfo(hiveTablet, TTabletTypes::Hive), &CreateDefaultHive);
        TTabletTypes::EType tabletType = TTabletTypes::Dummy;
        const ui64 count = 100;
        TSet<ui64> tabletIds;
        for (ui64 i = 0; i < count; ++i) {
            const ui64 tabletId = SendCreateTestTablet(runtime, hiveTablet, testerTablet, MakeHolder<TEvHive::TEvCreateTablet>(testerTablet, i, tabletType, BINDED_CHANNELS), 0, false);
            tabletIds.insert(tabletId);
        }

        SendDeleteTestOwner(runtime, hiveTablet, MakeHolder<TEvHive::TEvDeleteOwnerTablets>(testerTablet, 123));

        runtime.SendToPipe(hiveTablet, sender, new TEvHive::TEvRequestHiveInfo(true));
        TAutoPtr<IEventHandle> handle;
        TEvHive::TEvResponseHiveInfo* response = runtime.GrabEdgeEventRethrow<TEvHive::TEvResponseHiveInfo>(handle);
        for (const NKikimrHive::TTabletInfo& tablet : response->Record.GetTablets()) {
            UNIT_ASSERT(!tabletIds.contains(tablet.GetTabletID()));
        }

        SendDeleteTestOwner(runtime, hiveTablet, MakeHolder<TEvHive::TEvDeleteOwnerTablets>(testerTablet, 124), 0, NKikimrProto::OK);
    }

    Y_UNIT_TEST(TestDeleteTabletWithFollowers) {
        TTestBasicRuntime runtime(3, false);
        Setup(runtime, true);
        const ui64 hiveTablet = MakeDefaultHiveID();
        const ui64 testerTablet = MakeTabletID(false, 1);
        CreateTestBootstrapper(runtime, CreateTestTabletInfo(hiveTablet, TTabletTypes::Hive), &CreateDefaultHive);
        TTabletTypes::EType tabletType = TTabletTypes::Dummy;
        THolder<TEvHive::TEvCreateTablet> ev(new TEvHive::TEvCreateTablet(testerTablet, 100500, tabletType, BINDED_CHANNELS));
        auto* followerGroup = ev->Record.AddFollowerGroups();
        followerGroup->SetFollowerCount(2);
        followerGroup->SetRequireDifferentNodes(true);
        ui64 tabletId = SendCreateTestTablet(runtime, hiveTablet, testerTablet, std::move(ev), 0, true);

        NTabletPipe::TClientConfig pipeConfig;
        pipeConfig.RetryPolicy = NTabletPipe::TClientRetryPolicy::WithRetries();
        pipeConfig.ForceLocal = true;
        pipeConfig.AllowFollower = true;

        MakeSureTabletIsUp(runtime, tabletId, 0, &pipeConfig);
        MakeSureTabletIsUp(runtime, tabletId, 1, &pipeConfig);
        MakeSureTabletIsUp(runtime, tabletId, 2, &pipeConfig);

        if (!SendDeleteTestTablet(runtime, hiveTablet, MakeHolder<TEvHive::TEvDeleteTablet>(testerTablet, 100500, 0))) {
            WaitEvDeleteTabletResult(runtime);
        }

        SendKillLocal(runtime, 0);
        WaitForEvServerDisconnected(runtime);
        SendKillLocal(runtime, 1);
        WaitForEvServerDisconnected(runtime);
        SendKillLocal(runtime, 2);
        WaitForEvServerDisconnected(runtime);
    }

    Y_UNIT_TEST(PipeAlivenessOfDeadTablet) {
        TTestBasicRuntime runtime(1, false);
        Setup(runtime, true);
        TActorId sender = runtime.AllocateEdgeActor();
        const ui64 hiveTablet = MakeDefaultHiveID();
        const ui64 testerTablet = 1;
        CreateTestBootstrapper(runtime, CreateTestTabletInfo(hiveTablet, TTabletTypes::Hive), &CreateDefaultHive);
        TTabletTypes::EType tabletType = TTabletTypes::Dummy;
        const ui64 tabletId = SendCreateTestTablet(runtime, hiveTablet, testerTablet, MakeHolder<TEvHive::TEvCreateTablet>(testerTablet, 0, tabletType, BINDED_CHANNELS), 0, true);
        MakeSureTabletIsUp(runtime, tabletId, 0);
        if (!SendDeleteTestTablet(runtime, hiveTablet, MakeHolder<TEvHive::TEvDeleteTablet>(testerTablet, 0, 0))) {
            WaitEvDeleteTabletResult(runtime);
        }
        MakeSureTabletIsDown(runtime, tabletId, 0);

        NTabletPipe::TClientConfig clientConfig;
        clientConfig.CheckAliveness = true;
        clientConfig.RetryPolicy = {.RetryLimitCount = 3};
        runtime.Register(NTabletPipe::CreateClient(sender, tabletId, clientConfig));
        TAutoPtr<IEventHandle> handle;
        auto connectResult = runtime.GrabEdgeEventRethrow<TEvTabletPipe::TEvClientConnected>(handle);
        UNIT_ASSERT(connectResult);
        UNIT_ASSERT(connectResult->Dead == true);
    }

    Y_UNIT_TEST(TestCreateTabletBeforeLocal) {
        TTestBasicRuntime runtime(1, false);
        Setup(runtime, false);
        TActorId sender = runtime.AllocateEdgeActor();
        const ui64 hiveTablet = MakeDefaultHiveID();
        const ui64 testerTablet = MakeTabletID(false, 1);
        const TActorId hiveActor = CreateTestBootstrapper(runtime, CreateTestTabletInfo(hiveTablet, TTabletTypes::Hive), &CreateDefaultHive);
        runtime.EnableScheduleForActor(hiveActor);

        TTabletTypes::EType tabletType = TTabletTypes::Dummy;
        runtime.SendToPipe(hiveTablet, sender, new TEvHive::TEvCreateTablet(testerTablet, 0, tabletType, BINDED_CHANNELS), 0, GetPipeConfigWithRetries());

        TDispatchOptions options;
        options.FinalEvents.push_back(TDispatchOptions::TFinalEventCondition(
            TEvBlobStorage::EvControllerSelectGroupsResult));
        runtime.DispatchEvents(options);

        TAutoPtr<IEventHandle> handle;
        auto createTabletReply = runtime.GrabEdgeEventRethrow<TEvHive::TEvCreateTabletReply>(handle);
        UNIT_ASSERT(createTabletReply);
        UNIT_ASSERT_EQUAL_C(createTabletReply->Record.GetStatus(), NKikimrProto::OK,
            (ui32)createTabletReply->Record.GetStatus() << " != " << (ui32)NKikimrProto::OK);
        UNIT_ASSERT_EQUAL_C(createTabletReply->Record.GetOwner(), testerTablet,
            createTabletReply->Record.GetOwner() << " != " << testerTablet);
        ui64 tabletId = createTabletReply->Record.GetTabletID();

        // Start local only when transaction is complete
        {
            TLocalConfig::TPtr localConfig(new TLocalConfig());
            localConfig->TabletClassInfo[TTabletTypes::Dummy].SetupInfo = new TTabletSetupInfo(&CreateFlatDummyTablet,
                    TMailboxType::Simple, 0,
                    TMailboxType::Simple, 0);
            TTenantPoolConfig::TPtr tenantPoolConfig = new TTenantPoolConfig(localConfig);
            tenantPoolConfig->AddStaticSlot(DOMAIN_NAME);

            TActorId actorId = runtime.Register(CreateTenantPool(tenantPoolConfig));
            runtime.EnableScheduleForActor(actorId, true);
            runtime.RegisterService(MakeTenantPoolRootID(), actorId);
        }

        MakeSureTabletIsUp(runtime, tabletId, 0);
    }

    Y_UNIT_TEST(TestReCreateTablet) {
        TTestBasicRuntime runtime;
        Setup(runtime, true);
        TActorId sender = runtime.AllocateEdgeActor();
        const ui64 hiveTablet = MakeDefaultHiveID();
        const ui64 testerTablet = MakeTabletID(false, 1);
        CreateTestBootstrapper(runtime, CreateTestTabletInfo(hiveTablet, TTabletTypes::Hive), &CreateDefaultHive);

        TTabletTypes::EType tabletType = TTabletTypes::Dummy;
        {
            runtime.SendToPipe(hiveTablet, sender, new TEvHive::TEvCreateTablet(testerTablet, 0, tabletType, BINDED_CHANNELS),
                0, GetPipeConfigWithRetries());
            TAutoPtr<IEventHandle> handle;
            auto createTabletReply = runtime.GrabEdgeEventRethrow<TEvHive::TEvCreateTabletReply>(handle);
            UNIT_ASSERT(createTabletReply);
            UNIT_ASSERT_EQUAL_C(createTabletReply->Record.GetStatus(), NKikimrProto::OK,
                (ui32)createTabletReply->Record.GetStatus() << " != " << (ui32)NKikimrProto::OK);
            UNIT_ASSERT_EQUAL_C(createTabletReply->Record.GetOwner(), testerTablet,
                createTabletReply->Record.GetOwner() << " != " << testerTablet);
            ui64 tabletId = createTabletReply->Record.GetTabletID();

            MakeSureTabletIsUp(runtime, tabletId, 0);
        }
        {
            runtime.SendToPipe(hiveTablet, sender, new TEvHive::TEvCreateTablet(testerTablet, 0, tabletType, BINDED_CHANNELS),
                0, GetPipeConfigWithRetries());
            TAutoPtr<IEventHandle> handle;
            auto createTabletReply = runtime.GrabEdgeEventRethrow<TEvHive::TEvCreateTabletReply>(handle);
            UNIT_ASSERT(createTabletReply);
            UNIT_ASSERT_EQUAL_C(createTabletReply->Record.GetStatus(), NKikimrProto::OK,
                (ui32)createTabletReply->Record.GetStatus() << " != " << (ui32)NKikimrProto::OK);
            UNIT_ASSERT_EQUAL_C(createTabletReply->Record.GetOwner(), testerTablet,
                createTabletReply->Record.GetOwner()  << " != " << testerTablet);
            ui64 tabletId = createTabletReply->Record.GetTabletID();

            MakeSureTabletIsUp(runtime, tabletId, 0);
        }
    }

    Y_UNIT_TEST(TestReCreateTabletError) {
        TTestBasicRuntime runtime;
        Setup(runtime, true);
        TActorId sender = runtime.AllocateEdgeActor();
        const ui64 hiveTablet = MakeDefaultHiveID();
        const ui64 testerTablet = MakeTabletID(false, 1);
        CreateTestBootstrapper(runtime, CreateTestTabletInfo(hiveTablet, TTabletTypes::Hive), &CreateDefaultHive);

        TTabletTypes::EType tabletType = TTabletTypes::Dummy;
        ui32 nodeIndex = 0;
        SendCreateTestTablet(runtime, hiveTablet, testerTablet,
            MakeHolder<TEvHive::TEvCreateTablet>(testerTablet, 0, tabletType, BINDED_CHANNELS), nodeIndex, true);
        {
            runtime.SendToPipe(hiveTablet, sender, new TEvHive::TEvCreateTablet(testerTablet, 0, TTabletTypes::TxAllocator, BINDED_CHANNELS),
                nodeIndex, GetPipeConfigWithRetries());
            TAutoPtr<IEventHandle> handle;
            auto event = runtime.GrabEdgeEventRethrow<TEvHive::TEvCreateTabletReply>(handle);
            UNIT_ASSERT(event);
            UNIT_ASSERT_EQUAL_C(event->Record.GetStatus(), NKikimrProto::ERROR,
                (ui32)event->Record.GetStatus() << " != " << (ui32)NKikimrProto::ERROR);
            UNIT_ASSERT_EQUAL_C(event->Record.GetOwner(), testerTablet,
                event->Record.GetOwner() << " != " << testerTablet);
        }
    }

    Y_UNIT_TEST(TestCreateTabletReboots) {
        const ui64 hiveTablet = MakeDefaultHiveID();
        const ui64 bsControllerTablet = MakeBSControllerID();
        const ui64 testerTablet = MakeTabletID(false, 1);

        THiveInitialEventsFilter initialEventsFilter;

        TVector<ui64> tabletIds;
        tabletIds.push_back(hiveTablet);
        tabletIds.push_back(bsControllerTablet);
        tabletIds.push_back(testerTablet);
        RunTestWithReboots(tabletIds, [&]() {
            return initialEventsFilter.Prepare();
        }, [&](const TString &dispatchName, std::function<void(TTestActorRuntime&)> setup, bool &activeZone) {
            if (ENABLE_DETAILED_HIVE_LOG) {
                Ctest << "At dispatch " << dispatchName << Endl;
            }
            TTestBasicRuntime runtime;
            Setup(runtime, true);
            setup(runtime);
            TActorId sender = runtime.AllocateEdgeActor();

            CreateTestBootstrapper(runtime, CreateTestTabletInfo(hiveTablet, TTabletTypes::Hive), &CreateDefaultHive);
            TDispatchOptions options;
            options.FinalEvents.push_back(TDispatchOptions::TFinalEventCondition(TEvTablet::EvBoot));
            runtime.DispatchEvents(options);

            ui64 tabletId = 0;
            TTabletTypes::EType tabletType = TTabletTypes::Dummy;

            runtime.SendToPipe(hiveTablet, sender, new TEvHive::TEvCreateTablet(testerTablet, 0, tabletType, BINDED_CHANNELS));
            TAutoPtr<IEventHandle> handle;
            auto createTabletReply = runtime.GrabEdgeEventRethrow<TEvHive::TEvCreateTabletReply>(handle);
            UNIT_ASSERT(createTabletReply);
            UNIT_ASSERT_EQUAL_C(createTabletReply->Record.GetStatus(), NKikimrProto::OK,
                (ui32)createTabletReply->Record.GetStatus() << " != " << (ui32)NKikimrProto::OK);
            UNIT_ASSERT_EQUAL_C(createTabletReply->Record.GetOwner(), testerTablet,
                createTabletReply->Record.GetOwner() << " != " << testerTablet);
            tabletId = createTabletReply->Record.GetTabletID();

            activeZone = true;
            {
                bool allowIncompleteResult = (dispatchName != INITIAL_TEST_DISPATCH_NAME);
                try {
                    MakeSureTabletIsUp(runtime, tabletId, 0);
                } catch (TEmptyEventQueueException&) {
                    Ctest << "Event queue is empty at dispatch " << dispatchName << "\n";
                    if (!allowIncompleteResult)
                        throw;
                }
            }
            activeZone = false;
        });
    }

    Y_UNIT_TEST(TestLocalDisconnect) {
        TTestBasicRuntime runtime(1, false);
        Setup(runtime, true);
        TVector<ui64> tabletIds;
        const ui64 hiveTablet = MakeDefaultHiveID();
        const ui64 testerTablet = MakeTabletID(false, 1);
        CreateTestBootstrapper(runtime, CreateTestTabletInfo(hiveTablet, TTabletTypes::Hive), &CreateDefaultHive);

        ui32 nodeIndex = 0;
        TTabletTypes::EType tabletType = TTabletTypes::Dummy;
        ui64 tabletId = SendCreateTestTablet(runtime, hiveTablet, testerTablet,
            MakeHolder<TEvHive::TEvCreateTablet>(testerTablet, 100500, tabletType, BINDED_CHANNELS), nodeIndex, true);
        MakeSureTabletIsUp(runtime, tabletId, nodeIndex);
        SendKillLocal(runtime, nodeIndex);
        WaitForEvServerDisconnected(runtime);
        CreateLocal(runtime, nodeIndex);
        MakeSureTabletIsUp(runtime, tabletId, nodeIndex);
    }

    Y_UNIT_TEST(TestNodeDisconnect) {
        TTestBasicRuntime runtime(1, false);
        Setup(runtime, true);
        TVector<ui64> tabletIds;
        TActorId sender = runtime.AllocateEdgeActor();
        //TAutoPtr<ITabletScheduledEventsGuard> guard = CreateTabletScheduledEventsGuard(tabletIds, runtime, sender);
        const ui64 hiveTablet = MakeDefaultHiveID();
        const ui64 testerTablet = MakeTabletID(false, 1);
        CreateTestBootstrapper(runtime, CreateTestTabletInfo(hiveTablet, TTabletTypes::Hive), &CreateDefaultHive);

        TTabletTypes::EType tabletType = TTabletTypes::Dummy;
        THolder<TEvHive::TEvCreateTablet> ev(new TEvHive::TEvCreateTablet(testerTablet, 100500, tabletType, BINDED_CHANNELS));
        ev->Record.SetFollowerCount(1);
        ui64 tabletId = SendCreateTestTablet(runtime, hiveTablet, testerTablet, std::move(ev), 0, true);

        NTabletPipe::TClientConfig pipeConfig;
        pipeConfig.RetryPolicy = NTabletPipe::TClientRetryPolicy::WithRetries();
        pipeConfig.ForceLocal = true;
        pipeConfig.AllowFollower = true;

        WaitForTabletIsUp(runtime, tabletId, 0, &pipeConfig);
        runtime.SendToPipe(hiveTablet, sender, new TEvInterconnect::TEvNodeDisconnected(runtime.GetNodeId(0)));
        //TActorId local = MakeLocalID(runtime.GetNodeId(0));
        //runtime.Send(new IEventHandle(local, sender, new TEvTabletPipe::TEvClientDestroyed(hiveTablet, TActorId(), TActorId())), 0);
        SendKillLocal(runtime, 0);
        runtime.Register(CreateTabletKiller(hiveTablet));
        {
            TDispatchOptions options;
            options.FinalEvents.push_back(TDispatchOptions::TFinalEventCondition(TEvLocal::EvPing));
            runtime.DispatchEvents(options);
        }
        CreateLocal(runtime, 0);
        WaitForTabletIsUp(runtime, tabletId, 0, &pipeConfig);
    }

    Y_UNIT_TEST(TestLocalReplacement) {
        TTestBasicRuntime runtime(2, false);
        Setup(runtime, true);
        TVector<ui64> tabletIds;
        const ui64 hiveTablet = MakeDefaultHiveID();
        const ui64 testerTablet = MakeTabletID(false, 1);
        CreateTestBootstrapper(runtime, CreateTestTabletInfo(hiveTablet, TTabletTypes::Hive), &CreateDefaultHive);

        // Kill local on node 1
        SendKillLocal(runtime, 1);
        // Create the tablet
        TTabletTypes::EType tabletType = TTabletTypes::Dummy;
        ui64 tabletId = SendCreateTestTablet(runtime, hiveTablet, testerTablet,
            MakeHolder<TEvHive::TEvCreateTablet>(testerTablet, 100500, tabletType, BINDED_CHANNELS), 0, true);
        // Make sure the tablet is OK
        WaitForTabletIsUp(runtime, tabletId, 0);
        // Re-create the local on node 1
        CreateLocal(runtime, 1);
        // Kill both local and the tablet on node 0
        SendKillLocal(runtime, 0);
        // Wait
        WaitForEvServerDisconnected(runtime);
        // Tablet should have moved to node 1
        // Make sure the tablet is OK
        WaitForTabletIsUp(runtime, tabletId, 1);
    }

    Y_UNIT_TEST(TestHiveRestart) {
        TTestBasicRuntime runtime(1, false);
        Setup(runtime, true);
        TVector<ui64> tabletIds;
        const ui64 hiveTablet = MakeDefaultHiveID();
        const ui64 testerTablet = MakeTabletID(false, 1);
        CreateTestBootstrapper(runtime, CreateTestTabletInfo(hiveTablet, TTabletTypes::Hive), &CreateDefaultHive);

        // creating tablet
        ui32 nodeIndex = 0;
        TTabletTypes::EType tabletType = TTabletTypes::Dummy;
        ui64 tabletId = SendCreateTestTablet(runtime, hiveTablet, testerTablet,
            MakeHolder<TEvHive::TEvCreateTablet>(testerTablet, 100500, tabletType, BINDED_CHANNELS), nodeIndex, true);
        MakeSureTabletIsUp(runtime, tabletId, nodeIndex);

        TActorId senderA = runtime.AllocateEdgeActor();

        // first check, aquiring generation
        runtime.SendToPipe(hiveTablet, senderA, new TEvHive::TEvRequestHiveInfo(tabletId));
        TAutoPtr<IEventHandle> handle1;
        TEvHive::TEvResponseHiveInfo* response1 = runtime.GrabEdgeEventRethrow<TEvHive::TEvResponseHiveInfo>(handle1);
        UNIT_ASSERT_VALUES_EQUAL(response1->Record.TabletsSize(), 1);
        const auto& tabletInfo1 = response1->Record.GetTablets(0);
        UNIT_ASSERT_VALUES_EQUAL(tabletInfo1.GetTabletID(), tabletId);
        UNIT_ASSERT_VALUES_EQUAL((int)tabletInfo1.GetVolatileState(), (int)NKikimrHive::ETabletVolatileState::TABLET_VOLATILE_STATE_RUNNING);

        // killing hive
        runtime.Register(CreateTabletKiller(hiveTablet));

        // waiting for node synchronization
        {
            TDispatchOptions options;
            options.FinalEvents.push_back(TDispatchOptions::TFinalEventCondition(TEvLocal::EvStatus));
            runtime.DispatchEvents(options);
        }

        // second check
        MakeSureTabletIsUp(runtime, tabletId, nodeIndex);

        runtime.SendToPipe(hiveTablet, senderA, new TEvHive::TEvRequestHiveInfo(tabletId));
        TAutoPtr<IEventHandle> handle2;
        TEvHive::TEvResponseHiveInfo* response2 = runtime.GrabEdgeEventRethrow<TEvHive::TEvResponseHiveInfo>(handle2);
        UNIT_ASSERT_VALUES_EQUAL(response2->Record.TabletsSize(), 1);
        const auto& tabletInfo2 = response2->Record.GetTablets(0);
        UNIT_ASSERT_VALUES_EQUAL(tabletInfo2.GetTabletID(), tabletId);
        UNIT_ASSERT_VALUES_EQUAL((int)tabletInfo2.GetVolatileState(), (int)NKikimrHive::ETabletVolatileState::TABLET_VOLATILE_STATE_RUNNING);

        // the most important check
        UNIT_ASSERT_VALUES_EQUAL(tabletInfo2.GetGeneration(), tabletInfo1.GetGeneration());
    }

    Y_UNIT_TEST(TestLimitedNodeList) {
        TTestBasicRuntime runtime(3, false);
        Setup(runtime, true);
        TVector<ui64> tabletIds;
        const ui64 hiveTablet = MakeDefaultHiveID();
        const ui64 testerTablet = MakeTabletID(false, 1);
        CreateTestBootstrapper(runtime, CreateTestTabletInfo(hiveTablet, TTabletTypes::Hive), &CreateDefaultHive);

        // Kill local on node 1
        SendKillLocal(runtime, 1);
        // Create the tablet
        TTabletTypes::EType tabletType = TTabletTypes::Dummy;
        THolder<TEvHive::TEvCreateTablet> ev(new TEvHive::TEvCreateTablet(testerTablet, 100500, tabletType, BINDED_CHANNELS));
        ev->Record.AddAllowedNodeIDs(runtime.GetNodeId(1));
        ui64 tabletId = SendCreateTestTablet(runtime, hiveTablet, testerTablet, std::move(ev), 0, false);
        // Make sure the tablet is down
        MakeSureTabletIsDown(runtime, tabletId, 0);
        // Re-create the local on node 1
        CreateLocal(runtime, 1);
        // Make sure the tablet is created OK on node 1
        MakeSureTabletIsUp(runtime, tabletId, 1);
    }

    Y_UNIT_TEST(TestCreateTabletAndReassignGroups) {
        TTestBasicRuntime runtime(1, false);
        Setup(runtime, true);
        const ui64 hiveTablet = MakeDefaultHiveID();
        const ui64 testerTablet = MakeTabletID(false, 1);
        CreateTestBootstrapper(runtime, CreateTestTabletInfo(hiveTablet, TTabletTypes::Hive), &CreateDefaultHive);

        TTabletTypes::EType tabletType = TTabletTypes::Dummy;
        ui64 tabletId = SendCreateTestTablet(runtime, hiveTablet, testerTablet,
            MakeHolder<TEvHive::TEvCreateTablet>(testerTablet, 0, tabletType, BINDED_CHANNELS), 0, true);
        MakeSureTabletIsUp(runtime, tabletId, 0);
        SendReassignTablet(runtime, hiveTablet, tabletId, {}, 0);
        MakeSureTabletIsUp(runtime, tabletId, 0);
    }

    Y_UNIT_TEST(TestCreateTabletWithWrongSPoolsAndReassignGroupsFailButDeletionIsOk) {
        TTestBasicRuntime runtime(1, false);
        Setup(runtime, true);
        const ui64 hiveTablet = MakeDefaultHiveID();
        const ui64 testerTablet = MakeTabletID(false, 1);
        CreateTestBootstrapper(runtime, CreateTestTabletInfo(hiveTablet, TTabletTypes::Hive), &CreateDefaultHive);

        TTabletTypes::EType tabletType = TTabletTypes::Dummy;
        TChannelsBindings channlesBinds = {GetDefaultChannelBind("NoExistStoragePool"),
                                           GetDefaultChannelBind("NoExistStoragePool")};
        auto ev = new TEvHive::TEvCreateTablet(testerTablet, 0, tabletType, channlesBinds);
        ui64 tabletId = SendCreateTestTablet(runtime, hiveTablet, testerTablet, THolder(ev), 0, false);

        MakeSureTabletIsDown(runtime, tabletId, 0);

        SendReassignTablet(runtime, hiveTablet, tabletId, {}, 0);

        /*{
            TDispatchOptions options;
            options.FinalEvents.push_back(TDispatchOptions::TFinalEventCondition(TEvBlobStorage::EvControllerSelectGroupsResult));
            runtime.DispatchEvents(options);
        }*/

        if (!SendDeleteTestTablet(runtime, hiveTablet, MakeHolder<TEvHive::TEvDeleteTablet>(testerTablet, 0, 0))) {
            WaitEvDeleteTabletResult(runtime);
        }

        MakeSureTheTabletIsDeleted(runtime, hiveTablet, tabletId);
    }

    Y_UNIT_TEST(TestCreateTabletAndReassignGroups3) {
        TTestBasicRuntime runtime(1, false);
        Setup(runtime, true, 3);
        const ui64 hiveTablet = MakeDefaultHiveID();
        const ui64 testerTablet = MakeTabletID(false, 1);
        CreateTestBootstrapper(runtime, CreateTestTabletInfo(hiveTablet, TTabletTypes::Hive), &CreateDefaultHive);

        TTabletTypes::EType tabletType = TTabletTypes::Dummy;
        ui64 tabletId = SendCreateTestTablet(runtime, hiveTablet, testerTablet,
            MakeHolder<TEvHive::TEvCreateTablet>(testerTablet, 0, tabletType, BINDED_CHANNELS), 0, true);
        MakeSureTabletIsUp(runtime, tabletId, 0);
        SendReassignTablet(runtime, hiveTablet, tabletId, {}, 0);
        SendReassignTablet(runtime, hiveTablet, tabletId, {}, 0);
        SendReassignTablet(runtime, hiveTablet, tabletId, {}, 0);
        MakeSureTabletIsUp(runtime, tabletId, 0);
        {
            TDispatchOptions options;
            //options.FinalEvents.push_back(TDispatchOptions::TFinalEventCondition(TEvBlobStorage::EvControllerSelectGroups));
            runtime.DispatchEvents(options);
        }
    }

    Y_UNIT_TEST(TestCreateTabletAndMixedReassignGroups3) {
        TTestBasicRuntime runtime(1, false);
        Setup(runtime, true, 3);
        const ui64 hiveTablet = MakeDefaultHiveID();
        const ui64 testerTablet = MakeTabletID(false, 1);
        CreateTestBootstrapper(runtime, CreateTestTabletInfo(hiveTablet, TTabletTypes::Hive), &CreateDefaultHive);

        TTabletTypes::EType tabletType = TTabletTypes::Dummy;
        ui64 tabletId = SendCreateTestTablet(runtime, hiveTablet, testerTablet,
            MakeHolder<TEvHive::TEvCreateTablet>(testerTablet, 0, tabletType, BINDED_CHANNELS), 0, true);
        MakeSureTabletIsUp(runtime, tabletId, 0);
        TActorId sender = runtime.AllocateEdgeActor();
        runtime.SendToPipe(hiveTablet, sender, new TEvHive::TEvRequestHiveInfo({
            .TabletId = tabletId,
            .ReturnChannelHistory = true,
        }));
        TAutoPtr<IEventHandle> handle;
        TEvHive::TEvResponseHiveInfo* response = runtime.GrabEdgeEventRethrow<TEvHive::TEvResponseHiveInfo>(handle);
        std::unordered_set<ui32> tabletGroups;
        for (const NKikimrHive::TTabletInfo& tablet : response->Record.GetTablets()) {
            for (const NKikimrHive::TTabletChannelInfo& channel : tablet.GetTabletChannels()) {
                for (const NKikimrHive::TTabletChannelGenInfo& history : channel.GetHistory()) {
                    tabletGroups.insert(history.GetGroup());
                }
            }
        }

        auto updateDiskStatus = MakeHolder<TEvBlobStorage::TEvControllerUpdateDiskStatus>();

        for (ui32 groupId = 0x80000000; groupId < 0x8000000a; ++groupId) {
            NKikimrBlobStorage::TVDiskMetrics* vdiskMetrics = updateDiskStatus->Record.AddVDisksMetrics();

            vdiskMetrics->MutableVDiskId()->SetGroupID(groupId);
            vdiskMetrics->MutableVDiskId()->SetGroupGeneration(1);
            vdiskMetrics->MutableVDiskId()->SetRing(0);
            vdiskMetrics->MutableVDiskId()->SetDomain(0);
            vdiskMetrics->MutableVDiskId()->SetVDisk(0);

            if (tabletGroups.contains(groupId)) {
                vdiskMetrics->SetOccupancy(1.0);
            } else {
                vdiskMetrics->SetOccupancy(0.8);
            }
        }

        runtime.SendToPipe(MakeBSControllerID(), sender, updateDiskStatus.Release(), 0, GetPipeConfigWithRetries());

        SendReassignTabletSpace(runtime, hiveTablet, tabletId, {}, 0);
        {
            TDispatchOptions options;
            options.FinalEvents.push_back(TDispatchOptions::TFinalEventCondition(TEvTablet::EvBoot));
            runtime.DispatchEvents(options);
        }
        MakeSureTabletIsUp(runtime, tabletId, 0);

        TChannelsBindings newBindings = BINDED_CHANNELS;
        newBindings.push_back(GetChannelBind(STORAGE_POOL + "3")); // add one more channel

        // re-create tablet to apply new channel bindings
        SendCreateTestTablet(runtime, hiveTablet, testerTablet,
            MakeHolder<TEvHive::TEvCreateTablet>(testerTablet, 0, tabletType, newBindings), 0, true);

        MakeSureTabletIsUp(runtime, tabletId, 0);
    }

    Y_UNIT_TEST(TestReassignGroupsWithRecreateTablet) {
        TTestBasicRuntime runtime(1, false);
        Setup(runtime, true, 3);
        TActorId sender = runtime.AllocateEdgeActor();
        const ui64 hiveTablet = MakeDefaultHiveID();
        const ui64 testerTablet = MakeTabletID(false, 1);
        CreateTestBootstrapper(runtime, CreateTestTabletInfo(hiveTablet, TTabletTypes::Hive), &CreateDefaultHive);

        TTabletTypes::EType tabletType = TTabletTypes::Dummy;
        ui64 tabletId = SendCreateTestTablet(runtime,
                                             hiveTablet,
                                             testerTablet,
                                             MakeHolder<TEvHive::TEvCreateTablet>(testerTablet, 0, tabletType, BINDED_CHANNELS),
                                             0,
                                             true);

        MakeSureTabletIsUp(runtime, tabletId, 0);

        runtime.SendToPipe(hiveTablet, sender, new TEvHive::TEvLookupChannelInfo(tabletId));
        TAutoPtr<IEventHandle> handle1;
        TEvHive::TEvChannelInfo* channelInfo1 = runtime.GrabEdgeEventRethrow<TEvHive::TEvChannelInfo>(handle1);
        TVector<ui32> channels = {1, 2};

        runtime.SendToPipe(hiveTablet, sender, new TEvHive::TEvInvalidateStoragePools(), 0, GetPipeConfigWithRetries());

        SendReassignTablet(runtime, hiveTablet, tabletId, channels, 0);

        {
            TDispatchOptions options;
            options.FinalEvents.push_back(TDispatchOptions::TFinalEventCondition(TEvBlobStorage::EvControllerSelectGroups));
            runtime.DispatchEvents(options);
        }

        tabletId = SendCreateTestTablet(runtime,
                                        hiveTablet,
                                        testerTablet,
                                        MakeHolder<TEvHive::TEvCreateTablet>(testerTablet, 0, tabletType, BINDED_CHANNELS),
                                        0,
                                        true,
                                        NKikimrProto::OK);

        MakeSureTabletIsUp(runtime, tabletId, 0);

        runtime.SendToPipe(hiveTablet, sender, new TEvHive::TEvLookupChannelInfo(tabletId));
        TAutoPtr<IEventHandle> handle2;
        TEvHive::TEvChannelInfo* channelInfo2 = runtime.GrabEdgeEventRethrow<TEvHive::TEvChannelInfo>(handle2);
        UNIT_ASSERT_VALUES_EQUAL(channelInfo1->Record.ChannelInfoSize(), channelInfo2->Record.ChannelInfoSize());
        int size = channelInfo1->Record.ChannelInfoSize();
        for (int channel = 0; channel < size; ++channel) {
            if (std::find(channels.begin(), channels.end(), channel) != channels.end())
                continue;
            const auto& history1 = channelInfo1->Record.GetChannelInfo(channel).GetHistory();
            const auto& history2 = channelInfo2->Record.GetChannelInfo(channel).GetHistory();
            UNIT_ASSERT_VALUES_EQUAL_C(history1.size(), history2.size(), "For channel " << channel);
        }
    }

    Y_UNIT_TEST(TestCreateTabletAndReassignGroupsWithReboots) {
        const ui64 hiveTablet = MakeDefaultHiveID();
        const ui64 bsControllerTablet = MakeBSControllerID();
        const ui64 testerTablet = MakeTabletID(false, 1);

        THiveInitialEventsFilter initialEventsFilter;

        RunTestWithReboots({hiveTablet, bsControllerTablet, testerTablet}, [&]() {
            return initialEventsFilter.Prepare();
        }, [&](const TString &dispatchName, std::function<void(TTestActorRuntime&)> setup, bool &activeZone) {
            if (ENABLE_DETAILED_HIVE_LOG) {
                Ctest << "At dispatch " << dispatchName << Endl;
            }
            TTestBasicRuntime runtime;
            Setup(runtime, true);
            setup(runtime);
            TActorId sender = runtime.AllocateEdgeActor();

            CreateTestBootstrapper(runtime, CreateTestTabletInfo(hiveTablet, TTabletTypes::Hive), &CreateDefaultHive);
            TDispatchOptions options;
            options.FinalEvents.push_back(TDispatchOptions::TFinalEventCondition(TEvTablet::EvBoot));
            runtime.DispatchEvents(options);

            ui64 tabletId = 0;
            TTabletTypes::EType tabletType = TTabletTypes::Dummy;

            runtime.SendToPipe(hiveTablet, sender, new TEvHive::TEvCreateTablet(testerTablet, 0, tabletType, BINDED_CHANNELS));
            TAutoPtr<IEventHandle> handle;
            auto createTabletReply = runtime.GrabEdgeEventRethrow<TEvHive::TEvCreateTabletReply>(handle);
            UNIT_ASSERT(createTabletReply);
            UNIT_ASSERT_EQUAL_C(createTabletReply->Record.GetStatus(), NKikimrProto::OK,
                (ui32)createTabletReply->Record.GetStatus() << " != " << (ui32)NKikimrProto::OK);
            UNIT_ASSERT_EQUAL_C(createTabletReply->Record.GetOwner(), testerTablet,
                createTabletReply->Record.GetOwner() << " != " << testerTablet);
            tabletId = createTabletReply->Record.GetTabletID();

            runtime.SendToPipe(hiveTablet, sender, new TEvHive::TEvReassignTablet(tabletId), 0, GetPipeConfigWithRetries());

            activeZone = true;
            {
                bool allowIncompleteResult = (dispatchName != INITIAL_TEST_DISPATCH_NAME);
                try {
                    TAutoPtr<IEventHandle> handle;
                    auto tabletCreationResult = runtime.GrabEdgeEventRethrow<TEvHive::TEvTabletCreationResult>(handle);
                    UNIT_ASSERT(tabletCreationResult);
                    UNIT_ASSERT_EQUAL_C(tabletCreationResult->Record.GetStatus(), NKikimrProto::OK,
                        (ui32)tabletCreationResult->Record.GetStatus() << " != " << (ui32)NKikimrProto::OK);
                    UNIT_ASSERT_EQUAL_C(tabletCreationResult->Record.GetTabletID(), tabletId,
                        tabletCreationResult->Record.GetTabletID() << " != " << tabletId);
                } catch (TEmptyEventQueueException&) {
                    Ctest << "Event queue is empty at dispatch " << dispatchName << "\n";
                    if (!allowIncompleteResult)
                        throw;
                }
            }
            activeZone = false;
        });
    }

    // Incorrect test, muted
    Y_UNIT_TEST(TestReassignUseRelativeSpace) {
        TTestBasicRuntime runtime(1, false);
        Setup(runtime, true, 5);
        const ui64 hiveTablet = MakeDefaultHiveID();
        const ui64 testerTablet = MakeTabletID(false, 1);
        CreateTestBootstrapper(runtime, CreateTestTabletInfo(hiveTablet, TTabletTypes::Hive), &CreateDefaultHive);

        TTabletTypes::EType tabletType = TTabletTypes::Dummy;
        ui64 tabletId = SendCreateTestTablet(runtime, hiveTablet, testerTablet,
            MakeHolder<TEvHive::TEvCreateTablet>(testerTablet, 0, tabletType, BINDED_CHANNELS), 0, true);
        MakeSureTabletIsUp(runtime, tabletId, 0);

        TActorId sender = runtime.AllocateEdgeActor();
        std::unordered_set<ui32> unusedGroups;
        auto getGroup = [&runtime, sender, hiveTablet](ui64 tabletId) {
            runtime.SendToPipe(hiveTablet, sender, new TEvHive::TEvRequestHiveInfo({
                .TabletId = tabletId,
                .ReturnChannelHistory = true,
            }));
            TAutoPtr<IEventHandle> handle;
            TEvHive::TEvResponseHiveInfo* response = runtime.GrabEdgeEventRethrow<TEvHive::TEvResponseHiveInfo>(handle);

            const auto& tablet = response->Record.GetTablets().Get(0);
            const auto& channel = tablet.GetTabletChannels().Get(0);
            const auto& history = channel.GetHistory();
            return history.Get(history.size() - 1).GetGroup();
        };

        {
            THolder<TEvBlobStorage::TEvControllerSelectGroups> selectGroups = MakeHolder<TEvBlobStorage::TEvControllerSelectGroups>();
            NKikimrBlobStorage::TEvControllerSelectGroups& record = selectGroups->Record;
            record.SetReturnAllMatchingGroups(true);
            record.AddGroupParameters()->MutableStoragePoolSpecifier()->SetName("def1");
            runtime.SendToPipe(MakeBSControllerID(), sender, selectGroups.Release());
            TAutoPtr<IEventHandle> handle;
            TEvBlobStorage::TEvControllerSelectGroupsResult* response = runtime.GrabEdgeEventRethrow<TEvBlobStorage::TEvControllerSelectGroupsResult>(handle);
            for (const auto& matchingGroups : response->Record.GetMatchingGroups()) {
                for (const auto& group : matchingGroups.GetGroups()) {
                    unusedGroups.insert(group.GetGroupID());
                }
            }
        }

        auto getFreshGroup = [&unusedGroups]() {
            UNIT_ASSERT(!unusedGroups.empty());
            ui32 group = *unusedGroups.begin();
            unusedGroups.erase(unusedGroups.begin());
            return group;
        };

        ui32 initialGroup = getGroup(tabletId);
        unusedGroups.erase(initialGroup);
        ui32 badGroup = getFreshGroup();
        ui32 goodGroup = getFreshGroup();
        Ctest << "Tablet is now in group " << initialGroup << ", should later move to " << goodGroup << Endl;

        struct TTestGroupInfo {
            ui32 Id;
            double Occupancy;
        };

        auto groupMetricsExchange = MakeHolder<TEvBlobStorage::TEvControllerGroupMetricsExchange>();
        std::vector<TTestGroupInfo> groups = {{initialGroup, 0.9},
                                              {badGroup, 0.91},
                                              {goodGroup, 0.89}};
        for (const auto& group : groups) {
            NKikimrBlobStorage::TGroupMetrics* metrics = groupMetricsExchange->Record.AddGroupMetrics();

            metrics->SetGroupId(group.Id);
            metrics->MutableGroupParameters()->SetGroupID(group.Id);
            metrics->MutableGroupParameters()->SetStoragePoolName("def1");
            metrics->MutableGroupParameters()->MutableCurrentResources()->SetOccupancy(group.Occupancy);
            // If assured space is not set, usage is always set to 1
            metrics->MutableGroupParameters()->MutableAssuredResources()->SetSpace(100000);
        }

        runtime.SendToPipe(MakeBSControllerID(), sender, groupMetricsExchange.Release(), 0, GetPipeConfigWithRetries());
        {
            TDispatchOptions options;
            options.FinalEvents.push_back(TDispatchOptions::TFinalEventCondition(TEvBlobStorage::EvControllerGroupMetricsExchange));
            runtime.DispatchEvents(options);
        }

        SendReassignTabletSpace(runtime, hiveTablet, tabletId, {}, 0);
        {
            TDispatchOptions options;
            options.FinalEvents.push_back(TDispatchOptions::TFinalEventCondition(TEvTablet::EvBoot));
            runtime.DispatchEvents(options);
        }
        MakeSureTabletIsUp(runtime, tabletId, 0);
        UNIT_ASSERT_VALUES_EQUAL(getGroup(tabletId), goodGroup);
    }

    Y_UNIT_TEST(TestStorageBalancer) {
        static constexpr ui64 NUM_TABLETS = 4;
        TTestBasicRuntime runtime(1, false);
        Setup(runtime, true, 2, [](TAppPrepare& app) {
            app.HiveConfig.SetMinPeriodBetweenReassign(0);
            app.HiveConfig.SetStorageInfoRefreshFrequency(200);
            app.HiveConfig.SetMinStorageScatterToBalance(0.5);
        });
        const ui64 hiveTablet = MakeDefaultHiveID();
        const ui64 testerTablet = MakeTabletID(false, 1);
        CreateTestBootstrapper(runtime, CreateTestTabletInfo(hiveTablet, TTabletTypes::Hive), &CreateDefaultHive);

        TTabletTypes::EType tabletType = TTabletTypes::Dummy;
        TVector<ui64> tablets;
        for (ui64 i = 0; i < NUM_TABLETS; ++i) {
            THolder<TEvHive::TEvCreateTablet> ev(new TEvHive::TEvCreateTablet(testerTablet, 100500 + i, tabletType, BINDED_CHANNELS));
            ev->Record.SetObjectId(i);
            ui64 tabletId = SendCreateTestTablet(runtime, hiveTablet, testerTablet, std::move(ev), 0, true);
            tablets.emplace_back(tabletId);
            MakeSureTabletIsUp(runtime, tabletId, 0);
        }
        ui64 tabletBase = tablets.front();

        TActorId sender = runtime.AllocateEdgeActor();
        auto getGroup = [&runtime, sender, hiveTablet](ui64 tabletId) {
            runtime.SendToPipe(hiveTablet, sender, new TEvHive::TEvRequestHiveInfo({
                .TabletId = tabletId,
                .ReturnChannelHistory = true,
            }));
            TAutoPtr<IEventHandle> handle;
            TEvHive::TEvResponseHiveInfo* response = runtime.GrabEdgeEventRethrow<TEvHive::TEvResponseHiveInfo>(handle);

            const auto& tablet = response->Record.GetTablets().Get(0);
            const auto& channel = tablet.GetTabletChannels().Get(0);
            const auto& history = channel.GetHistory();
            return history.Get(history.size() - 1).GetGroup();
        };

        std::unordered_map<ui64, std::vector<ui64>> groupToTablets;
        for (auto tablet : tablets) {
            groupToTablets[getGroup(tablet)].push_back(tablet);
        }
        ui64 tabletA;
        ui64 tabletB;
        for (const auto& [group, tablets] : groupToTablets) {
            if (tablets.size() >= 2) {
                tabletA = tablets[0];
                tabletB = tablets[1];
            }
        }

        // If assured space is not set, usage is always set to 1
        auto updateDiskStatus = MakeHolder<TEvBlobStorage::TEvControllerUpdateDiskStatus>();

        for (ui32 groupId = 0x80000000; groupId < 0x8000000a; ++groupId) {
            NKikimrBlobStorage::TVDiskMetrics* vdiskMetrics = updateDiskStatus->Record.AddVDisksMetrics();

            vdiskMetrics->MutableVDiskId()->SetGroupID(groupId);
            vdiskMetrics->MutableVDiskId()->SetGroupGeneration(1);
            vdiskMetrics->MutableVDiskId()->SetRing(0);
            vdiskMetrics->MutableVDiskId()->SetDomain(0);
            vdiskMetrics->MutableVDiskId()->SetVDisk(0);
            vdiskMetrics->SetAvailableSize(30'000'000);

        }

        runtime.SendToPipe(MakeBSControllerID(), sender, updateDiskStatus.Release(), 0, GetPipeConfigWithRetries());

        TChannelsBindings channels = BINDED_CHANNELS;
        channels[0].SetSize(500'000'000);
        for (auto tablet : {tabletA, tabletB}) {
            TAutoPtr<TEvHive::TEvCreateTablet> updateTablet(new TEvHive::TEvCreateTablet(testerTablet, 100500 + (tablet - tabletBase), tabletType, channels));
            SendCreateTestTablet(runtime, hiveTablet, testerTablet, updateTablet, 0, true);
        }

        {
            TDispatchOptions options;
            options.FinalEvents.emplace_back(NHive::TEvPrivate::EvStorageBalancerOut);
            runtime.DispatchEvents(options, TDuration::Minutes(1));
        }

        UNIT_ASSERT_VALUES_UNEQUAL(getGroup(tabletA), getGroup(tabletB));
    }

//    Y_UNIT_TEST(TestCreateTabletAndChangeProfiles) {
//        TTestBasicRuntime runtime(1, false);
//        Setup(runtime, true);
//        TActorId sender = runtime.AllocateEdgeActor();
//        CreatePDiskAndGroup(runtime, sender);
//        const ui64 hiveTablet = MakeDefaultHiveID();
//        const ui64 testerTablet = MakeTabletID(false, 1);
//        CreateTestBootstrapper(runtime, CreateTestTabletInfo(hiveTablet, TTabletTypes::Hive), &CreateDefaultHive);

//        ui32 tabletType = 0;
//        ui64 tabletId = SendCreateTestTablet(runtime, hiveTablet, testerTablet,
//            new TEvHive::TEvCreateTablet(testerTablet, 0, tabletType, 0), 0, true);
//        MakeSureTabletIsUp(runtime, tabletId, 0);

//        { // setup channel profiles
//            TIntrusivePtr<TChannelProfiles> channelProfiles = new TChannelProfiles;
//            channelProfiles->Profiles.emplace_back();
//            TChannelProfiles::TProfile &profile = channelProfiles->Profiles.back();
//            for (ui32 channelIdx = 0; channelIdx < 4; ++channelIdx) {
//                profile.Channels.emplace_back(TBlobStorageGroupType::Erasure4Plus2Block, 0, NKikimrBlobStorage::TVDiskKind::Default);
//            }
//            runtime.GetAppData().ChannelProfiles = channelProfiles;
//        }

//        tabletId = SendCreateTestTablet(runtime, hiveTablet, testerTablet,
//            new TEvHive::TEvCreateTablet(testerTablet, 0, tabletType, 0), 0, true);
//        MakeSureTabletIsUp(runtime, tabletId, 0);
//    }

    // FIXME: Hive does not pass this test.
    // Commented to remove noise from the unit-test logs
    /*
    Y_UNIT_TEST(topTablet) {
        TTestBasicRuntime runtime(1, false);
        Setup(runtime, true);
        TActorId sender = runtime.AllocateEdgeActor();
        const ui64 hiveTablet = MakeDefaultHiveID();
        const ui64 testerTablet = MakeTabletID(false, 1);
        CreateTestBootstrapper(runtime, CreateTestTabletInfo(hiveTablet, TTabletTypes::Hive), &CreateDefaultHive);

        TTabletTypes::EType tabletType = TTabletTypes::Dummy;
        ui64 tabletId = SendCreateTestTablet(runtime, hiveTablet, testerTablet,
            new TEvHive::TEvCreateTablet(testerTablet, 0, tabletType, 0), 0, true);
        MakeSureTabletIsUp(runtime, tabletId, 0);
        SendStopTablet(runtime, hiveTablet, tabletId, 0);
        MakeSureTabletIsDown(runtime, tabletId, 0);
    }
    */

    // FIXME: Hive does not pass this test.
    // Commented to remove noise from the unit-test logs
    /*
    Y_UNIT_TEST(TestStopAndRestartTablet) {
        TTestBasicRuntime runtime(1, false);
        Setup(runtime, true);
        TActorId sender = runtime.AllocateEdgeActor();
        TVector<ui64> tabletIds;
        TAutoPtr<ITabletScheduledEventsGuard> guard = CreateTabletScheduledEventsGuard(tabletIds, runtime, sender);
        const ui64 hiveTablet = MakeDefaultHiveID();
        const ui64 testerTablet = MakeTabletID(false, 1);
        CreateTestBootstrapper(runtime, CreateTestTabletInfo(hiveTablet, TTabletTypes::Hive), &CreateDefaultHive);

        TTabletTypes::EType tabletType = TTabletTypes::Dummy;
        ui64 tabletId = SendCreateTestTablet(runtime, hiveTablet, testerTablet,
            new TEvHive::TEvCreateTablet(testerTablet, 0, tabletType, 0), 0, true);
        MakeSureTabletIsUp(runtime, tabletId, 0);
        SendStopTablet(runtime, hiveTablet, tabletId, 0);
        MakeSureTabletIsDown(runtime, tabletId, 0);
        ui64 tabletId2 = SendCreateTestTablet(runtime, hiveTablet, testerTablet,
            new TEvHive::TEvCreateTablet(testerTablet, 0, tabletType, 0), 0, true, NKikimrProto::ALREADY);
        UNIT_ASSERT_C(tabletId2 == tabletId, tabletId2 << " != " << tabletId);
        MakeSureTabletIsUp(runtime, tabletId, 0);
    }
    */

    /*
    Y_UNIT_TEST(TestFailureNotification) {
        TTestBasicRuntime runtime(3, false);
        Setup(runtime, true);
        TVector<ui64> tabletIds;
        TActorId senderA = runtime.AllocateEdgeActor();
        TAutoPtr<ITabletScheduledEventsGuard> guard = CreateTabletScheduledEventsGuard(tabletIds, runtime, senderA);
        const ui64 hiveTablet = MakeDefaultHiveID();
        const ui64 testerTablet = MakeTabletID(false, 1);
        CreateTestBootstrapper(runtime, CreateTestTabletInfo(hiveTablet, TTabletTypes::Hive), &CreateDefaultHive);

        // Kill local on node 1
        SendKillLocal(runtime, 1);
        // Create the tablet
        ui32 tabletType = 0;
        THolder<TEvHive::TEvCreateTablet> ev(new TEvHive::TEvCreateTablet(testerTablet, 100500, tabletType, 0));
        TVector<ui32> allowedNodes;
        allowedNodes.push_back(runtime.GetNodeId(1));
        ev->SetStartupOptions(TEvHive::TEvCreateTablet::FlagLimitAllowedNodes, &allowedNodes, 0, 0);
        ui64 tabletId = SendCreateTestTablet(runtime, hiveTablet, testerTablet, ev.Release(), 0);
        // Make sure the tablet is down
        MakeSureTabletIsDown(runtime, tabletId, 0);
        // Re-create the local on node 1
        CreateLocal(runtime, 1);
        // Make sure the tablet is created OK on node 1
        MakeSureTabletIsUp(runtime, tabletId, 1);
    }
    */

    Y_UNIT_TEST(TestFollowers) {
        TTestBasicRuntime runtime(3, false);
        Setup(runtime, true);
        TVector<ui64> tabletIds;
        const ui64 hiveTablet = MakeDefaultHiveID();
        const ui64 testerTablet = MakeTabletID(false, 1);
        CreateTestBootstrapper(runtime, CreateTestTabletInfo(hiveTablet, TTabletTypes::Hive), &CreateDefaultHive);

        TTabletTypes::EType tabletType = TTabletTypes::Dummy;
        THolder<TEvHive::TEvCreateTablet> ev(new TEvHive::TEvCreateTablet(testerTablet, 100500, tabletType, BINDED_CHANNELS));
        auto* followerGroup = ev->Record.AddFollowerGroups();
        followerGroup->SetFollowerCount(2);
        followerGroup->SetRequireDifferentNodes(true);
        ui64 tabletId = SendCreateTestTablet(runtime, hiveTablet, testerTablet, std::move(ev), 0, true);

        NTabletPipe::TClientConfig pipeConfig;
        pipeConfig.RetryPolicy = NTabletPipe::TClientRetryPolicy::WithRetries();
        pipeConfig.ForceLocal = true;
        pipeConfig.AllowFollower = true;

        MakeSureTabletIsUp(runtime, tabletId, 0, &pipeConfig);
        MakeSureTabletIsUp(runtime, tabletId, 1, &pipeConfig);
        MakeSureTabletIsUp(runtime, tabletId, 2, &pipeConfig);
    }

    Y_UNIT_TEST(TestFollowersReconfiguration) {
        TTestBasicRuntime runtime(3, false);
        Setup(runtime, true);
        TVector<ui64> tabletIds;
        TActorId senderA = runtime.AllocateEdgeActor();
        //TAutoPtr<ITabletScheduledEventsGuard> guard = CreateTabletScheduledEventsGuard(tabletIds, runtime, senderA);
        const ui64 hiveTablet = MakeDefaultHiveID();
        const ui64 testerTablet = MakeTabletID(false, 1);
        CreateTestBootstrapper(runtime, CreateTestTabletInfo(hiveTablet, TTabletTypes::Hive), &CreateDefaultHive);

        TTabletTypes::EType tabletType = TTabletTypes::Dummy;
        THolder<TEvHive::TEvCreateTablet> ev(new TEvHive::TEvCreateTablet(testerTablet, 100500, tabletType, BINDED_CHANNELS));
        auto* followerGroup = ev->Record.AddFollowerGroups();
        followerGroup->SetFollowerCount(2);
        followerGroup->SetRequireDifferentNodes(true);
        ui64 tabletId = SendCreateTestTablet(runtime, hiveTablet, testerTablet, std::move(ev), 0, true);

        NTabletPipe::TClientConfig pipeConfig;
        pipeConfig.RetryPolicy = NTabletPipe::TClientRetryPolicy::WithRetries();
        pipeConfig.ForceLocal = true;
        pipeConfig.AllowFollower = true;

        WaitForTabletIsUp(runtime, tabletId, 0, &pipeConfig);
        WaitForTabletIsUp(runtime, tabletId, 1, &pipeConfig);
        WaitForTabletIsUp(runtime, tabletId, 2, &pipeConfig);

        ev.Reset(new TEvHive::TEvCreateTablet(testerTablet, 100500, tabletType, BINDED_CHANNELS));
        ev->Record.SetFollowerCount(1);
        runtime.SendToPipe(hiveTablet, senderA, ev.Release(), 0, GetPipeConfigWithRetries());

        {
            TDispatchOptions options;
            options.FinalEvents.emplace_back(TEvTablet::EvTabletDead);
            runtime.DispatchEvents(options);
        }

        ev.Reset(new TEvHive::TEvCreateTablet(testerTablet, 100500, tabletType, BINDED_CHANNELS));
        ev->Record.SetFollowerCount(2);
        runtime.SendToPipe(hiveTablet, senderA, ev.Release(), 0, GetPipeConfigWithRetries());

        {
            TDispatchOptions options;
            options.FinalEvents.emplace_back(TEvTablet::EvTabletActive);
            runtime.DispatchEvents(options);
        }
    }

    void TestFollowerPromotion(bool killDuringPromotion) {
        constexpr int NODES = 3;
        TTestBasicRuntime runtime(NODES, false);
        Setup(runtime, true);

        TVector<ui64> tabletIds;
        const ui64 hiveTablet = MakeDefaultHiveID();
        const ui64 testerTablet = MakeTabletID(false, 1);
        CreateTestBootstrapper(runtime, CreateTestTabletInfo(hiveTablet, TTabletTypes::Hive), &CreateDefaultHive);
        {
            TDispatchOptions options;
            options.FinalEvents.emplace_back(TEvLocal::EvSyncTablets, runtime.GetNodeCount());
            runtime.DispatchEvents(options);
        }
        TTabletTypes::EType tabletType = TTabletTypes::Dummy;
        THolder<TEvHive::TEvCreateTablet> ev(new TEvHive::TEvCreateTablet(testerTablet, 100500, tabletType, BINDED_CHANNELS));
        auto* followerGroup = ev->Record.AddFollowerGroups();
        followerGroup->SetFollowerCount(2);
        followerGroup->SetAllowLeaderPromotion(true);

        ui64 tabletId = SendCreateTestTablet(runtime, hiveTablet, testerTablet, std::move(ev), 0, true);

        NTabletPipe::TClientConfig pipeConfig;
        pipeConfig.RetryPolicy = NTabletPipe::TClientRetryPolicy::WithRetries();
        pipeConfig.ForceLocal = true;
        pipeConfig.AllowFollower = true;
        std::array<bool, NODES> tabletRolesBefore = {};
        for (int i = 0; i < NODES; ++i) {
            MakeSureTabletIsUp(runtime, tabletId, i, &pipeConfig, &tabletRolesBefore[i]);
        }
        int leaders = std::accumulate(tabletRolesBefore.begin(), tabletRolesBefore.end(), 0, [](int a, bool b) -> int { return b ? a + 1 : a; });
        int leaderNode = std::find(tabletRolesBefore.begin(), tabletRolesBefore.end(), true) - tabletRolesBefore.begin();
        UNIT_ASSERT_VALUES_EQUAL(leaders, 1);
        {
            TBlockEvents<TEvTablet::TEvPromoteToLeader> blockPromote(runtime);
            // killing leader
            SendKillLocal(runtime, leaderNode);

            while (blockPromote.empty()) {
                runtime.DispatchEvents({}, TDuration::MilliSeconds(100));
            }

            if (killDuringPromotion) {
                for (int i = 0; i < NODES; ++i) {
                    if (i == leaderNode) {
                        continue;
                    }
                    TActorId sender = runtime.AllocateEdgeActor(i);
                    runtime.SendToPipe(tabletId, sender, new TEvents::TEvPoisonPill, i, pipeConfig);
                }
            }

            runtime.DispatchEvents({}, TDuration::MilliSeconds(100));

            blockPromote.Stop().Unblock();
        }
        {
            TDispatchOptions options;
            options.FinalEvents.emplace_back(TEvLocal::EvTabletStatus, killDuringPromotion ? 3 : 1);
            runtime.DispatchEvents(options, TDuration::MilliSeconds(100));
        }
        std::unordered_set<std::pair<TTabletId, TFollowerId>> activeTablets;
        TActorId senderA = runtime.AllocateEdgeActor();
        for (int i = 0; i < NODES; ++i) {
            if (i == leaderNode) {
                continue;
            }
            TActorId whiteboard = NNodeWhiteboard::MakeNodeWhiteboardServiceId(runtime.GetNodeId(i));
            runtime.Send(new IEventHandle(whiteboard, senderA, new NNodeWhiteboard::TEvWhiteboard::TEvTabletStateRequest()));
            TAutoPtr<IEventHandle> handle;
            NNodeWhiteboard::TEvWhiteboard::TEvTabletStateResponse* response = runtime.GrabEdgeEventRethrow<NNodeWhiteboard::TEvWhiteboard::TEvTabletStateResponse>(handle);
            for (const NKikimrWhiteboard::TTabletStateInfo& tabletInfo : response->Record.GetTabletStateInfo()) {
                if (tabletInfo.GetTabletId() == tabletId && (
                        tabletInfo.GetState() == NKikimrWhiteboard::TTabletStateInfo::Active ||
                        tabletInfo.GetState() == NKikimrWhiteboard::TTabletStateInfo::ResolveLeader))
                {
                    activeTablets.insert({tabletInfo.GetTabletId(), tabletInfo.GetFollowerId()});
                }
            }
        }
        UNIT_ASSERT_VALUES_EQUAL(activeTablets.size(), 3);
        leaders = std::count_if(activeTablets.begin(), activeTablets.end(), [](auto&& p) { return p.second == 0; });
        UNIT_ASSERT_VALUES_EQUAL(leaders, 1);
    }

    Y_UNIT_TEST(TestFollowerPromotion) {
        TestFollowerPromotion(false);
    }

    Y_UNIT_TEST(TestFollowerPromotionFollowerDies) {
        TestFollowerPromotion(true);
    }

    Y_UNIT_TEST(TestManyFollowersOnOneNode) {
        TTestBasicRuntime runtime(2, false);
        Setup(runtime, true);
        const int nodeBase = runtime.GetNodeId(0);
        TVector<ui64> tabletIds;
        TActorId senderA = runtime.AllocateEdgeActor();
        const ui64 hiveTablet = MakeDefaultHiveID();
        const ui64 testerTablet = MakeTabletID(false, 1);
        CreateTestBootstrapper(runtime, CreateTestTabletInfo(hiveTablet, TTabletTypes::Hive), &CreateDefaultHive);
        {
            TDispatchOptions options;
            options.FinalEvents.emplace_back(TEvLocal::EvSyncTablets, runtime.GetNodeCount());
            runtime.DispatchEvents(options);
        }
        TTabletTypes::EType tabletType = TTabletTypes::Dummy;
        THolder<TEvHive::TEvCreateTablet> ev(new TEvHive::TEvCreateTablet(testerTablet, 100500, tabletType, BINDED_CHANNELS));
        auto* followerGroup = ev->Record.AddFollowerGroups();
        followerGroup->SetFollowerCount(3);
        followerGroup->SetAllowLeaderPromotion(true);
        SendCreateTestTablet(runtime, hiveTablet, testerTablet, std::move(ev), 0, true);
        /*{
            TDispatchOptions options;
            options.FinalEvents.emplace_back(TEvLocal::EvTabletStatus, 4);
            runtime.DispatchEvents(options);
        }*/
        // checking distribution, should be equal number of tablets on every node
        {
            std::array<int, 2> nodeTablets = {};
            {
                runtime.SendToPipe(hiveTablet, senderA, new TEvHive::TEvRequestHiveInfo(true));
                TAutoPtr<IEventHandle> handle;
                TEvHive::TEvResponseHiveInfo* response = runtime.GrabEdgeEventRethrow<TEvHive::TEvResponseHiveInfo>(handle);
                for (const NKikimrHive::TTabletInfo& tablet : response->Record.GetTablets()) {
                    UNIT_ASSERT_C(((int)tablet.GetNodeID() - nodeBase >= 0) && (tablet.GetNodeID() - nodeBase < 2),
                            "nodeId# " << tablet.GetNodeID() << " nodeBase# " << nodeBase);
                    nodeTablets[tablet.GetNodeID() - nodeBase]++;
                }
            }
            UNIT_ASSERT_VALUES_EQUAL(nodeTablets[0], 2);
            UNIT_ASSERT_VALUES_EQUAL(nodeTablets[1], 2);
        }
    }

    Y_UNIT_TEST(TestRestartsWithFollower) {
        static constexpr ui64 NUM_NODES = 3;
        TTestBasicRuntime runtime(NUM_NODES, false);
        Setup(runtime, true, 3, [](TAppPrepare& app) {
            app.HiveConfig.SetMaxBootBatchSize(1);
        });
        TVector<ui64> tabletIds;
        const ui64 hiveTablet = MakeDefaultHiveID();
        const ui64 testerTablet = MakeTabletID(false, 1);
        const TActorId bootstrapper = CreateTestBootstrapper(runtime, CreateTestTabletInfo(hiveTablet, TTabletTypes::Hive), &CreateDefaultHive);
        runtime.EnableScheduleForActor(bootstrapper);
        {
            TDispatchOptions options;
            options.FinalEvents.emplace_back(TEvLocal::EvSyncTablets, runtime.GetNodeCount());
            runtime.DispatchEvents(options);
        }
        TTabletTypes::EType tabletType = TTabletTypes::Dummy;
        THolder<TEvHive::TEvCreateTablet> ev(new TEvHive::TEvCreateTablet(testerTablet, 100500, tabletType, BINDED_CHANNELS));
        auto* followerGroup = ev->Record.AddFollowerGroups();
        followerGroup->SetFollowerCount(3);
        followerGroup->SetAllowLeaderPromotion(true);
        ui64 tabletId = SendCreateTestTablet(runtime, hiveTablet, testerTablet, std::move(ev), 0, true);
        for (unsigned i = 1; i < 10; ++i) {
            auto nodeIdx = 1 + (i % 2);
            Ctest << "Killing node " << nodeIdx << Endl;
            SendKillLocal(runtime, nodeIdx);
            MakeSureTabletIsUp(runtime, tabletId, 0);
            CreateLocal(runtime, nodeIdx);
        }
        for (unsigned i = 0; i < NUM_NODES; ++i) {
            SendKillLocal(runtime, i);
        }
        CreateLocal(runtime, 0);
        MakeSureTabletIsUp(runtime, tabletId, 0);
    }

    Y_UNIT_TEST(TestStartTabletTwiceInARow) {
        TTestBasicRuntime runtime(1, false);
        Setup(runtime, true);
        const ui64 hiveTablet = MakeDefaultHiveID();
        const ui64 testerTablet = MakeTabletID(false, 1);
        CreateTestBootstrapper(runtime, CreateTestTabletInfo(hiveTablet, TTabletTypes::Hive), &CreateDefaultHive);

        TTabletTypes::EType tabletType = TTabletTypes::Dummy;
        ui64 tabletId = SendCreateTestTablet(runtime, hiveTablet, testerTablet, MakeHolder<TEvHive::TEvCreateTablet>(testerTablet, 0, tabletType, BINDED_CHANNELS), 0, false);
        SendKillLocal(runtime, 0);
        CreateLocal(runtime, 0);
        {
            TDispatchOptions options;
            options.FinalEvents.emplace_back(TEvLocal::EvBootTablet);
            runtime.DispatchEvents(options);
        }
        SendKillLocal(runtime, 0);
        CreateLocal(runtime, 0);
        {
            TDispatchOptions options;
            options.FinalEvents.emplace_back(TEvLocal::EvBootTablet);
            runtime.DispatchEvents(options);
        }
        Y_UNUSED(tabletId);
    }

    Y_UNIT_TEST(TestHiveBalancer) {
        static const int NUM_NODES = 3;
        static const int NUM_TABLETS = NUM_NODES * 3;
        TTestBasicRuntime runtime(NUM_NODES, false);
        Setup(runtime, true);
        const int nodeBase = runtime.GetNodeId(0);
        TActorId senderA = runtime.AllocateEdgeActor();
        const ui64 hiveTablet = MakeDefaultHiveID();
        const ui64 testerTablet = MakeTabletID(false, 1);
        CreateTestBootstrapper(runtime, CreateTestTabletInfo(hiveTablet, TTabletTypes::Hive), &CreateDefaultHive);
        {
            TDispatchOptions options;
            options.FinalEvents.emplace_back(TEvLocal::EvStatus, NUM_NODES);
            runtime.DispatchEvents(options);
        }
        for (int nodeIdx = 0; nodeIdx < NUM_NODES; ++nodeIdx) {
            TActorId senderLocal = runtime.AllocateEdgeActor(nodeIdx);
            THolder<TEvHive::TEvTabletMetrics> ev = MakeHolder<TEvHive::TEvTabletMetrics>();
            ev->Record.MutableTotalResourceUsage()->SetCPU(999); // KIKIMR-9870
            runtime.SendToPipe(hiveTablet, senderLocal, ev.Release(), nodeIdx, GetPipeConfigWithRetries());
            TAutoPtr<IEventHandle> handle;
            TEvLocal::TEvTabletMetricsAck* response = runtime.GrabEdgeEvent<TEvLocal::TEvTabletMetricsAck>(handle);
            Y_UNUSED(response);
        }

        // creating NUM_TABLETS tablets
        TTabletTypes::EType tabletType = TTabletTypes::Dummy;
        TVector<ui64> tablets;
        for (int i = 0; i < NUM_TABLETS; ++i) {
            THolder<TEvHive::TEvCreateTablet> ev(new TEvHive::TEvCreateTablet(testerTablet, 100500 + i, tabletType, BINDED_CHANNELS));
            ev->Record.SetObjectId(i);
            ui64 tabletId = SendCreateTestTablet(runtime, hiveTablet, testerTablet, std::move(ev), 0, true);
            tablets.emplace_back(tabletId);
            MakeSureTabletIsUp(runtime, tabletId, 0);
        }

        // checking distribution, should be equal number of tablets on every node
        {
            std::array<int, NUM_NODES> nodeTablets = {};
            {
                runtime.SendToPipe(hiveTablet, senderA, new TEvHive::TEvRequestHiveInfo());
                TAutoPtr<IEventHandle> handle;
                TEvHive::TEvResponseHiveInfo* response = runtime.GrabEdgeEventRethrow<TEvHive::TEvResponseHiveInfo>(handle);
                for (const NKikimrHive::TTabletInfo& tablet : response->Record.GetTablets()) {
                    UNIT_ASSERT_C(((int)tablet.GetNodeID() - nodeBase >= 0) && (tablet.GetNodeID() - nodeBase < NUM_NODES),
                            "nodeId# " << tablet.GetNodeID() << " nodeBase# " << nodeBase);
                    nodeTablets[tablet.GetNodeID() - nodeBase]++;
                    Ctest << "tablet " << tablet.GetTabletID() << " on node " << tablet.GetNodeID() << Endl;
                }
            }
            auto mmElements = std::minmax_element(nodeTablets.begin(), nodeTablets.end());
            UNIT_ASSERT_VALUES_EQUAL(mmElements.first, nodeTablets.begin());
            UNIT_ASSERT_VALUES_EQUAL(mmElements.second, nodeTablets.end() - 1);
        }

        THashMap<ui64, ui64> tabletMetrics;

        // reporting uneven metrics for tablets
        {
            int i = 1;
            for (ui64 tabletId : tablets) {
                THolder<TEvHive::TEvTabletMetrics> metrics = MakeHolder<TEvHive::TEvTabletMetrics>();
                NKikimrHive::TTabletMetrics* metric = metrics->Record.AddTabletMetrics();
                metric->SetTabletID(tabletId);
                metric->MutableResourceUsage()->SetNetwork(100000 * i);
                tabletMetrics[tabletId] = 100000 * i;
                i *= 2;
                runtime.SendToPipe(hiveTablet, senderA, metrics.Release());
                TAutoPtr<IEventHandle> handle;
                runtime.GrabEdgeEventRethrow<TEvLocal::TEvTabletMetricsAck>(handle);
            }
        }

        // killing all tablets
        for (ui64 tabletId : tablets) {
            runtime.Register(CreateTabletKiller(tabletId));

            // wait for tablet to stop and start back up again
            TDispatchOptions options;
            options.FinalEvents.emplace_back(TEvLocal::EvTabletStatus, 2);
            runtime.DispatchEvents(options);
        }

        // checking distribution, should be almost all tablets on one node and two other tablets on two other nodes (7,1,1)
        {
            std::array<int, NUM_NODES> nodeTablets = {};
            {
                runtime.SendToPipe(hiveTablet, senderA, new TEvHive::TEvRequestHiveInfo());
                TAutoPtr<IEventHandle> handle;
                TEvHive::TEvResponseHiveInfo* response = runtime.GrabEdgeEventRethrow<TEvHive::TEvResponseHiveInfo>(handle);
                for (const NKikimrHive::TTabletInfo& tablet : response->Record.GetTablets()) {
                    UNIT_ASSERT_C(((int)tablet.GetNodeID() - nodeBase >= 0) && (tablet.GetNodeID() - nodeBase < NUM_NODES),
                            "nodeId# " << tablet.GetNodeID() << " nodeBase# " << nodeBase);
                    ui32 nodeId = tablet.GetNodeID() - nodeBase;
                    nodeTablets[nodeId]++;
                }
            }
            auto mmElements = std::minmax_element(nodeTablets.begin(), nodeTablets.end());
            UNIT_ASSERT_VALUES_EQUAL(1, *mmElements.first);
            UNIT_ASSERT_VALUES_EQUAL(7, *mmElements.second);
        }

        // creating NUM_TABLETS more tablets (with empty metrics)
        for (int i = 0; i < NUM_TABLETS; ++i) {
            THolder<TEvHive::TEvCreateTablet> ev(new TEvHive::TEvCreateTablet(testerTablet, 200500 + i, tabletType, BINDED_CHANNELS));
            ev->Record.SetObjectId(NUM_TABLETS + i);
            ui64 tabletId = SendCreateTestTablet(runtime, hiveTablet, testerTablet, std::move(ev), 0, true);
            tablets.emplace_back(tabletId);
        }

        // checking distribution, new tablets should go to less loaded nodes (7,6,5)
        {
            std::array<int, NUM_NODES> nodeTablets = {};
            {
                TEvHive::TEvRequestHiveInfo* request = new TEvHive::TEvRequestHiveInfo();
                request->Record.SetReturnMetrics(true);
                runtime.SendToPipe(hiveTablet, senderA, request);
                TAutoPtr<IEventHandle> handle;
                TEvHive::TEvResponseHiveInfo* response = runtime.GrabEdgeEventRethrow<TEvHive::TEvResponseHiveInfo>(handle);
                for (const NKikimrHive::TTabletInfo& tablet : response->Record.GetTablets()) {
                    UNIT_ASSERT_C(((int)tablet.GetNodeID() - nodeBase >= 0) && (tablet.GetNodeID() - nodeBase < NUM_NODES),
                            "nodeId# " << tablet.GetNodeID() << " nodeBase# " << nodeBase);
                    ui32 nodeId = tablet.GetNodeID() - nodeBase;
                    nodeTablets[nodeId]++;
                }
            }
            auto mmElements = std::minmax_element(nodeTablets.begin(), nodeTablets.end());
            UNIT_ASSERT_VALUES_EQUAL(2, *mmElements.first);
            UNIT_ASSERT_VALUES_EQUAL(11, *mmElements.second);
        }
    }

    TNodeLocation GetLocation(ui32 nodeId) {
        NActorsInterconnect::TNodeLocation location;
        location.SetDataCenter(ToString(nodeId / 2 + 1));
        location.SetModule("1");
        location.SetRack("1");
        location.SetUnit("1");
        return TNodeLocation(location); // DC = [1,1,2,2,3,3]
    }

    Y_UNIT_TEST(TestHiveBalancerWithPrefferedDC1) {
        static const int NUM_NODES = 6;
        static const int NUM_TABLETS = NUM_NODES * 3;
        TTestBasicRuntime runtime(NUM_NODES, false);

        runtime.LocationCallback = GetLocation;

        Setup(runtime, true);
        const int nodeBase = runtime.GetNodeId(0);
        TActorId senderA = runtime.AllocateEdgeActor();
        const ui64 hiveTablet = MakeDefaultHiveID();
        const ui64 testerTablet = MakeTabletID(false, 1);
        CreateTestBootstrapper(runtime, CreateTestTabletInfo(hiveTablet, TTabletTypes::Hive), &CreateDefaultHive);
        {
            TDispatchOptions options;
            options.FinalEvents.emplace_back(TEvLocal::EvStatus, NUM_NODES);
            runtime.DispatchEvents(options);
        }

        // creating NUM_TABLETS tablets
        TTabletTypes::EType tabletType = TTabletTypes::Dummy;
        TVector<ui64> tablets;
        for (int i = 0; i < NUM_TABLETS; ++i) {
            THolder<TEvHive::TEvCreateTablet> ev(new TEvHive::TEvCreateTablet(testerTablet, 100500 + i, tabletType, BINDED_CHANNELS));
            ev->Record.SetFollowerCount(3);
            ev->Record.MutableDataCentersPreference()->AddDataCentersGroups()->AddDataCenter(ToString(1));
            ev->Record.MutableDataCentersPreference()->AddDataCentersGroups()->AddDataCenter(ToString(2));
            ui64 tabletId = SendCreateTestTablet(runtime, hiveTablet, testerTablet, std::move(ev), 0, true);
            tablets.emplace_back(tabletId);
            MakeSureTabletIsUp(runtime, tabletId, 0);
        }

        // checking distribution, all leaders should be on the first node
        {
            std::array<int, NUM_NODES> nodeLeaders = {};
            std::array<int, NUM_NODES> nodeTablets = {};
            {
                THolder<TEvHive::TEvRequestHiveInfo> request = MakeHolder<TEvHive::TEvRequestHiveInfo>();
                request->Record.SetReturnFollowers(true);
                runtime.SendToPipe(hiveTablet, senderA, request.Release());
                TAutoPtr<IEventHandle> handle;
                TEvHive::TEvResponseHiveInfo* response = runtime.GrabEdgeEventRethrow<TEvHive::TEvResponseHiveInfo>(handle);
                for (const NKikimrHive::TTabletInfo& tablet : response->Record.GetTablets()) {
                    if (tablet.GetFollowerID() == 0) {
                        nodeLeaders[tablet.GetNodeID() - nodeBase]++;
                    }
                    nodeTablets[tablet.GetNodeID() - nodeBase]++;
                    Ctest << "tablet " << tablet.GetTabletID() << "." << tablet.GetFollowerID() << " on node " << tablet.GetNodeID() << Endl;
                }
            }
            UNIT_ASSERT_GT(nodeLeaders[0], 0);
            UNIT_ASSERT_GT(nodeLeaders[1], 0);
            UNIT_ASSERT_VALUES_EQUAL(nodeLeaders[2], 0);
            UNIT_ASSERT_VALUES_EQUAL(nodeLeaders[3], 0);
            UNIT_ASSERT_VALUES_EQUAL(nodeLeaders[4], 0);
            UNIT_ASSERT_VALUES_EQUAL(nodeLeaders[5], 0);
            UNIT_ASSERT_GT(nodeTablets[0], 0);
            UNIT_ASSERT_GT(nodeTablets[1], 0);
            UNIT_ASSERT_GT(nodeTablets[2], 0);
            UNIT_ASSERT_GT(nodeTablets[3], 0);
            UNIT_ASSERT_GT(nodeTablets[4], 0);
            UNIT_ASSERT_GT(nodeTablets[5], 0);
        }
    }

    Y_UNIT_TEST(TestHiveBalancerWithPrefferedDC2) {
        static const int NUM_NODES = 6;
        static const int NUM_TABLETS = NUM_NODES * 3;
        TTestBasicRuntime runtime(NUM_NODES, false);

        runtime.LocationCallback = GetLocation;

        Setup(runtime, true);
        const int nodeBase = runtime.GetNodeId(0);
        TActorId senderA = runtime.AllocateEdgeActor();
        const ui64 hiveTablet = MakeDefaultHiveID();
        const ui64 testerTablet = MakeTabletID(false, 1);
        CreateTestBootstrapper(runtime, CreateTestTabletInfo(hiveTablet, TTabletTypes::Hive), &CreateDefaultHive);
        {
            TDispatchOptions options;
            options.FinalEvents.emplace_back(TEvLocal::EvStatus, NUM_NODES);
            runtime.DispatchEvents(options);
        }

        // creating NUM_TABLETS tablets
        TTabletTypes::EType tabletType = TTabletTypes::Dummy;
        TVector<ui64> tablets;
        for (int i = 0; i < NUM_TABLETS; ++i) {
            THolder<TEvHive::TEvCreateTablet> ev(new TEvHive::TEvCreateTablet(testerTablet, 100500 + i, tabletType, BINDED_CHANNELS));
            ev->Record.SetFollowerCount(3);
            auto* group = ev->Record.MutableDataCentersPreference()->AddDataCentersGroups();
            group->AddDataCenter(ToString(1));
            group->AddDataCenter(ToString(2));
            ui64 tabletId = SendCreateTestTablet(runtime, hiveTablet, testerTablet, std::move(ev), 0, true);
            tablets.emplace_back(tabletId);
            MakeSureTabletIsUp(runtime, tabletId, 0);
        }

        // checking distribution, all leaders should be on the first node
        {
            std::array<int, NUM_NODES> nodeLeaders = {};
            std::array<int, NUM_NODES> nodeTablets = {};
            {
                THolder<TEvHive::TEvRequestHiveInfo> request = MakeHolder<TEvHive::TEvRequestHiveInfo>();
                request->Record.SetReturnFollowers(true);
                runtime.SendToPipe(hiveTablet, senderA, request.Release());
                TAutoPtr<IEventHandle> handle;
                TEvHive::TEvResponseHiveInfo* response = runtime.GrabEdgeEventRethrow<TEvHive::TEvResponseHiveInfo>(handle);
                for (const NKikimrHive::TTabletInfo& tablet : response->Record.GetTablets()) {
                    if (tablet.GetFollowerID() == 0) {
                        nodeLeaders[tablet.GetNodeID() - nodeBase]++;
                    }
                    nodeTablets[tablet.GetNodeID() - nodeBase]++;
                    Ctest << "tablet " << tablet.GetTabletID() << "." << tablet.GetFollowerID() << " on node " << tablet.GetNodeID() << Endl;
                }
            }
            UNIT_ASSERT_GT(nodeLeaders[0], 0);
            UNIT_ASSERT_GT(nodeLeaders[1], 0);
            UNIT_ASSERT_GT(nodeLeaders[2], 0);
            UNIT_ASSERT_GT(nodeLeaders[3], 0);
            UNIT_ASSERT_VALUES_EQUAL(nodeLeaders[4], 0);
            UNIT_ASSERT_VALUES_EQUAL(nodeLeaders[5], 0);
            UNIT_ASSERT_GT(nodeTablets[0], 0);
            UNIT_ASSERT_GT(nodeTablets[1], 0);
            UNIT_ASSERT_GT(nodeTablets[2], 0);
            UNIT_ASSERT_GT(nodeTablets[3], 0);
            UNIT_ASSERT_GT(nodeTablets[4], 0);
            UNIT_ASSERT_GT(nodeTablets[5], 0);
        }
    }

    Y_UNIT_TEST(TestHiveBalancerWithPreferredDC3) {
        // Tablet prefers DC 1, but the nodes there are constantly crashing
        // Test that it will be eventually launched in DC 2
        static const int NUM_NODES = 4;
        TTestBasicRuntime runtime(NUM_NODES, false);

        runtime.LocationCallback = GetLocation;

        Setup(runtime, true);
        const int nodeBase = runtime.GetNodeId(0);
        TActorId senderA = runtime.AllocateEdgeActor();
        const ui64 hiveTablet = MakeDefaultHiveID();
        const ui64 testerTablet = MakeTabletID(false, 1);
        CreateTestBootstrapper(runtime, CreateTestTabletInfo(hiveTablet, TTabletTypes::Hive), &CreateDefaultHive);
        {
            TDispatchOptions options;
            options.FinalEvents.emplace_back(TEvLocal::EvStatus, NUM_NODES);
            runtime.DispatchEvents(options);
        }

        TTabletTypes::EType tabletType = TTabletTypes::Dummy;
        THolder<TEvHive::TEvCreateTablet> ev(new TEvHive::TEvCreateTablet(testerTablet, 100500, tabletType, BINDED_CHANNELS));
        ev->Record.SetFollowerCount(3);
        auto* group = ev->Record.MutableDataCentersPreference()->AddDataCentersGroups();
        group->AddDataCenter(ToString(1));
        ui64 tabletId = SendCreateTestTablet(runtime, hiveTablet, testerTablet, std::move(ev), 0, true);
        MakeSureTabletIsUp(runtime, tabletId, 0);

        auto getTabletDC = [&]() -> std::optional<TString> {
            std::unique_ptr<TEvHive::TEvRequestHiveInfo> request = std::make_unique<TEvHive::TEvRequestHiveInfo>();
            runtime.SendToPipe(hiveTablet, senderA, request.release());
            TAutoPtr<IEventHandle> handle;
            TEvHive::TEvResponseHiveInfo* response = runtime.GrabEdgeEventRethrow<TEvHive::TEvResponseHiveInfo>(handle);
            for (const NKikimrHive::TTabletInfo& tablet : response->Record.GetTablets()) {
                if (tablet.GetTabletID() == tabletId) {
                    ui32 nodeId = tablet.GetNodeID();
                    if (nodeId == 0) {
                        return std::nullopt;
                    }
                    auto location = GetLocation(nodeId - nodeBase);
                    return location.GetDataCenterId();
                }
            }
            return std::nullopt;
        };

        UNIT_ASSERT_VALUES_EQUAL(getTabletDC(), "1");
        for (ui32 i = 0;; ++i) {
            // restart node in DC 1
            SendKillLocal(runtime, i % 2);
            CreateLocal(runtime, i % 2);
            auto dc = getTabletDC();
            Ctest << "tablet is in dc" << dc << Endl;
            if (dc == "2") {
                break;
            }
        }
    }

    Y_UNIT_TEST(TestHiveFollowersWithChangingDC) {
        static const int NUM_NODES = 6;
        static const int NUM_TABLETS = 1;
        TTestBasicRuntime runtime(NUM_NODES, false);

        runtime.LocationCallback = GetLocation;

        Setup(runtime, false);
        //const int nodeBase = runtime.GetNodeId(0);
        CreateLocal(runtime, 0);
        CreateLocal(runtime, 1);
        TActorId senderA = runtime.AllocateEdgeActor();
        const ui64 hiveTablet = MakeDefaultHiveID();
        const ui64 testerTablet = MakeTabletID(false, 1);
        const TActorId hiveActor = CreateTestBootstrapper(runtime, CreateTestTabletInfo(hiveTablet, TTabletTypes::Hive), &CreateDefaultHive);
        runtime.EnableScheduleForActor(hiveActor);

        // wait for creation of nodes
        {
            TDispatchOptions options;
            options.FinalEvents.emplace_back(TEvLocal::EvStatus, 2);
            runtime.DispatchEvents(options);
        }


        // creating NUM_TABLETS tablets
        TTabletTypes::EType tabletType = TTabletTypes::Dummy;
        TVector<ui64> tablets;
        for (int i = 0; i < NUM_TABLETS; ++i) {
            THolder<TEvHive::TEvCreateTablet> ev(new TEvHive::TEvCreateTablet(testerTablet, 100500 + i, tabletType, BINDED_CHANNELS));
            ev->Record.SetCrossDataCenterFollowerCount(1);
            ui64 tabletId = SendCreateTestTablet(runtime, hiveTablet, testerTablet, std::move(ev), 0, true);
            tablets.emplace_back(tabletId);
            MakeSureTabletIsUp(runtime, tabletId, 0);
        }

        // checking distribution, all leaders should be on the first node
        {
            int leaders = 0;
            int tablets = 0;
            {
                THolder<TEvHive::TEvRequestHiveInfo> request = MakeHolder<TEvHive::TEvRequestHiveInfo>();
                request->Record.SetReturnFollowers(true);
                runtime.SendToPipe(hiveTablet, senderA, request.Release());
                TAutoPtr<IEventHandle> handle;
                TEvHive::TEvResponseHiveInfo* response = runtime.GrabEdgeEventRethrow<TEvHive::TEvResponseHiveInfo>(handle);
                for (const NKikimrHive::TTabletInfo& tablet : response->Record.GetTablets()) {
                    if (tablet.GetFollowerID() == 0) {
                        leaders++;
                    }
                    tablets++;
                    Ctest << "tablet " << tablet.GetTabletID() << "." << tablet.GetFollowerID() << " on node " << tablet.GetNodeID() << Endl;
                }
            }
            UNIT_ASSERT_VALUES_EQUAL(leaders, 1);
            UNIT_ASSERT_VALUES_EQUAL(tablets, 2);
        }

        CreateLocal(runtime, 2);
        CreateLocal(runtime, 3);

        // no need to kill all tablets, hive must update followers on its own
        {
            TDispatchOptions options;
            options.FinalEvents.emplace_back(TEvLocal::EvTabletStatus);
            runtime.DispatchEvents(options);
        }
        /*
        for (ui64 tabletId : tablets) {
            runtime.Register(CreateTabletKiller(tabletId));

            // wait for tablet to stop and start back up again
            TDispatchOptions options;
             // leader (death, start) + new extra follower
            options.FinalEvents.emplace_back(TDispatchOptions::TFinalEventCondition(TEvLocal::EvTabletStatus, 3));
            runtime.DispatchEvents(options);
        }*/

        {
            int leaders = 0;
            int tablets = 0;
            {
                THolder<TEvHive::TEvRequestHiveInfo> request = MakeHolder<TEvHive::TEvRequestHiveInfo>();
                request->Record.SetReturnFollowers(true);
                runtime.SendToPipe(hiveTablet, senderA, request.Release());
                TAutoPtr<IEventHandle> handle;
                TEvHive::TEvResponseHiveInfo* response = runtime.GrabEdgeEventRethrow<TEvHive::TEvResponseHiveInfo>(handle);
                for (const NKikimrHive::TTabletInfo& tablet : response->Record.GetTablets()) {
                    if (tablet.GetFollowerID() == 0) {
                        leaders++;
                    }
                    tablets++;
                    Ctest << "tablet " << tablet.GetTabletID() << "." << tablet.GetFollowerID() << " on node " << tablet.GetNodeID() << Endl;
                }
            }
            UNIT_ASSERT_VALUES_EQUAL(leaders, 1);
            UNIT_ASSERT_VALUES_EQUAL(tablets, 3);
        }

        CreateLocal(runtime, 4);
        CreateLocal(runtime, 5);

        /*
        for (ui64 tabletId : tablets) {
            runtime.Register(CreateTabletKiller(tabletId));

            // wait for tablet to stop and start back up again
            TDispatchOptions options;
             // leader (death, start) + new extra follower
            options.FinalEvents.emplace_back(TDispatchOptions::TFinalEventCondition(TEvLocal::EvTabletStatus, 3));
            runtime.DispatchEvents(options);
        }
        */
        {
            TDispatchOptions options;
            options.FinalEvents.emplace_back(TEvLocal::EvTabletStatus);
            runtime.DispatchEvents(options);
        }

        {
            int leaders = 0;
            int tablets = 0;
            {
                THolder<TEvHive::TEvRequestHiveInfo> request = MakeHolder<TEvHive::TEvRequestHiveInfo>();
                request->Record.SetReturnFollowers(true);
                runtime.SendToPipe(hiveTablet, senderA, request.Release());
                TAutoPtr<IEventHandle> handle;
                TEvHive::TEvResponseHiveInfo* response = runtime.GrabEdgeEventRethrow<TEvHive::TEvResponseHiveInfo>(handle);
                for (const NKikimrHive::TTabletInfo& tablet : response->Record.GetTablets()) {
                    if (tablet.GetFollowerID() == 0) {
                        leaders++;
                    }
                    tablets++;
                    Ctest << "tablet " << tablet.GetTabletID() << "." << tablet.GetFollowerID() << " on node " << tablet.GetNodeID() << Endl;
                }
            }
            UNIT_ASSERT_VALUES_EQUAL(leaders, 1);
            UNIT_ASSERT_VALUES_EQUAL(tablets, 4);
        }

        SendKillLocal(runtime, 2);
        SendKillLocal(runtime, 3);
        SendKillLocal(runtime, 4);
        SendKillLocal(runtime, 5);

        {
            int leaders = 0;
            int tablets = 0;
            int iterations = 100;
            while (--iterations > 0) {
                leaders = 0;
                tablets = 0;
                {
                    THolder<TEvHive::TEvRequestHiveInfo> request = MakeHolder<TEvHive::TEvRequestHiveInfo>();
                    request->Record.SetReturnFollowers(true);
                    runtime.SendToPipe(hiveTablet, senderA, request.Release());
                    TAutoPtr<IEventHandle> handle;
                    TEvHive::TEvResponseHiveInfo* response = runtime.GrabEdgeEventRethrow<TEvHive::TEvResponseHiveInfo>(handle);
                    for (const NKikimrHive::TTabletInfo& tablet : response->Record.GetTablets()) {
                        if (tablet.GetFollowerID() == 0) {
                            leaders++;
                        }
                        tablets++;
                        Ctest << "tablet " << tablet.GetTabletID() << "." << tablet.GetFollowerID() << " on node " << tablet.GetNodeID() << Endl;
                    }
                }
                if (leaders == 1 && tablets == 2) {
                    break;
                }
                runtime.DispatchEvents({}, TDuration::MilliSeconds(100));
            }
            UNIT_ASSERT_VALUES_EQUAL(leaders, 1);
            UNIT_ASSERT_VALUES_EQUAL(tablets, 2);
        }
    }

    Y_UNIT_TEST(TestHiveBalancerWithSystemTablets) {
        static const int NUM_NODES = 6;
        static const int NUM_TABLETS = 12;
        TTestBasicRuntime runtime(NUM_NODES, false);

        runtime.LocationCallback = GetLocation;

        Setup(runtime, true);
        const int nodeBase = runtime.GetNodeId(0);
        TActorId senderA = runtime.AllocateEdgeActor();
        const ui64 hiveTablet = MakeDefaultHiveID();
        const ui64 testerTablet = MakeTabletID(false, 1);
        CreateTestBootstrapper(runtime, CreateTestTabletInfo(hiveTablet, TTabletTypes::Hive), &CreateDefaultHive);
        {
            TDispatchOptions options;
            options.FinalEvents.emplace_back(TEvLocal::EvStatus, NUM_NODES);
            runtime.DispatchEvents(options);
        }

        // creating NUM_TABLETS tablets
        TTabletTypes::EType tabletType = TTabletTypes::Mediator;
        TVector<ui64> tablets;
        for (int i = 0; i < NUM_TABLETS; ++i) {
            THolder<TEvHive::TEvCreateTablet> ev(new TEvHive::TEvCreateTablet(testerTablet, 100500 + i, tabletType, BINDED_CHANNELS));
            ui64 tabletId = SendCreateTestTablet(runtime, hiveTablet, testerTablet, std::move(ev), 0, true);
            tablets.emplace_back(tabletId);
            MakeSureTabletIsUp(runtime, tabletId, 0);
        }

        // checking distribution, all leaders should be on the first node
        {
            std::unordered_map<TString, ui64> dcTablets;
            {
                THolder<TEvHive::TEvRequestHiveInfo> request = MakeHolder<TEvHive::TEvRequestHiveInfo>();
                runtime.SendToPipe(hiveTablet, senderA, request.Release());
                TAutoPtr<IEventHandle> handle;
                TEvHive::TEvResponseHiveInfo* response = runtime.GrabEdgeEventRethrow<TEvHive::TEvResponseHiveInfo>(handle);
                for (const NKikimrHive::TTabletInfo& tablet : response->Record.GetTablets()) {
                    dcTablets[runtime.LocationCallback(tablet.GetNodeID() - nodeBase).GetDataCenterId()]++;
                    Ctest << "tablet " << tablet.GetTabletID() << "." << tablet.GetFollowerID() << " on node " << tablet.GetNodeID()
                          << " on DC " << runtime.LocationCallback(tablet.GetNodeID() - nodeBase).GetDataCenterId() << Endl;
                }
            }
            UNIT_ASSERT_VALUES_EQUAL(dcTablets.size(), 1);
            UNIT_ASSERT_VALUES_EQUAL(dcTablets.begin()->second, NUM_TABLETS);
        }
    }

    Y_UNIT_TEST(TestHiveBalancerWithFollowers) {
        static const int NUM_NODES = 8;
        static const int NUM_TABLETS = 24;
        TTestBasicRuntime runtime(NUM_NODES, false);
        Setup(runtime, true);
        const int nodeBase = runtime.GetNodeId(0);
        TActorId senderA = runtime.AllocateEdgeActor();
        const ui64 hiveTablet = MakeDefaultHiveID();
        const ui64 testerTablet = MakeTabletID(false, 1);
        CreateTestBootstrapper(runtime, CreateTestTabletInfo(hiveTablet, TTabletTypes::Hive), &CreateDefaultHive);
        MakeSureTabletIsUp(runtime, hiveTablet, 0);

        // create NUM_TABLETS tablets
        TTabletTypes::EType tabletType = TTabletTypes::Dummy;
        TVector<ui64> tablets;
        for (int i = 0; i < NUM_TABLETS; ++i) {
            THolder<TEvHive::TEvCreateTablet> ev(new TEvHive::TEvCreateTablet(testerTablet, 100500 + i, tabletType, BINDED_CHANNELS));
            ev->Record.SetObjectId(1);
            ev->Record.SetFollowerCount(3);
            ui64 tabletId = SendCreateTestTablet(runtime, hiveTablet, testerTablet, std::move(ev), 0, true);
            tablets.emplace_back(tabletId);
            MakeSureTabletIsUp(runtime, tabletId, 0);
        }

        // check leader distribution, should be equal number of tablets on every node
        {
            std::array<int, NUM_NODES> nodeTablets = {};
            {
                THolder<TEvHive::TEvRequestHiveInfo> request = MakeHolder<TEvHive::TEvRequestHiveInfo>();
                runtime.SendToPipe(hiveTablet, senderA, request.Release());
                TAutoPtr<IEventHandle> handle;
                TEvHive::TEvResponseHiveInfo* response = runtime.GrabEdgeEventRethrow<TEvHive::TEvResponseHiveInfo>(handle);
                for (const NKikimrHive::TTabletInfo& tablet : response->Record.GetTablets()) {
                    Ctest << tablet.ShortDebugString() << Endl;
                    UNIT_ASSERT_C(((int)tablet.GetNodeID() - nodeBase >= 0) && (tablet.GetNodeID() - nodeBase < NUM_NODES),
                            "nodeId# " << tablet.GetNodeID() << " nodeBase# " << nodeBase);
                    nodeTablets[tablet.GetNodeID() - nodeBase]++;
                }
            }
            auto mmElements = std::minmax_element(nodeTablets.begin(), nodeTablets.end());
            UNIT_ASSERT_VALUES_EQUAL(mmElements.first, nodeTablets.begin());
            UNIT_ASSERT_VALUES_EQUAL(mmElements.second, nodeTablets.end() - 1);
        }

        // check total distribution, should be equal number of tablets on every node
        {
            std::array<int, NUM_NODES> nodeTablets = {};
            {
                THolder<TEvHive::TEvRequestHiveInfo> request = MakeHolder<TEvHive::TEvRequestHiveInfo>();
                request->Record.SetReturnFollowers(true);
                runtime.SendToPipe(hiveTablet, senderA, request.Release());
                TAutoPtr<IEventHandle> handle;
                TEvHive::TEvResponseHiveInfo* response = runtime.GrabEdgeEventRethrow<TEvHive::TEvResponseHiveInfo>(handle);
                for (const NKikimrHive::TTabletInfo& tablet : response->Record.GetTablets()) {
                    Ctest << tablet.ShortDebugString() << Endl;
                    UNIT_ASSERT_C(((int)tablet.GetNodeID() - nodeBase >= 0) && (tablet.GetNodeID() - nodeBase < NUM_NODES),
                            "nodeId# " << tablet.GetNodeID() << " nodeBase# " << nodeBase);
                    nodeTablets[tablet.GetNodeID() - nodeBase]++;
                }
            }
            auto mmElements = std::minmax_element(nodeTablets.begin(), nodeTablets.end());
            UNIT_ASSERT_VALUES_EQUAL(mmElements.first, nodeTablets.begin());
            UNIT_ASSERT_VALUES_EQUAL(mmElements.second, nodeTablets.end() - 1);
        }

        THashMap<ui64, ui64> tabletMetrics;

        // report metrics for leaders only
        {
            for (ui64 tabletId : tablets) {
                THolder<TEvHive::TEvTabletMetrics> metrics = MakeHolder<TEvHive::TEvTabletMetrics>();
                NKikimrHive::TTabletMetrics* metric = metrics->Record.AddTabletMetrics();
                metric->SetTabletID(tabletId);
                metric->MutableResourceUsage()->SetCPU(5000);
                runtime.SendToPipe(hiveTablet, senderA, metrics.Release());
                TAutoPtr<IEventHandle> handle;
                runtime.GrabEdgeEventRethrow<TEvLocal::TEvTabletMetricsAck>(handle);
            }
        }

        // kill all tablets
        for (ui64 tabletId : tablets) {
            runtime.Register(CreateTabletKiller(tabletId));

            // wait for tablet to stop and start back up again
            TDispatchOptions options;
            options.FinalEvents.emplace_back(TEvLocal::EvTabletStatus, 2);
            runtime.DispatchEvents(options);
        }

        // check distribution, should be equal number of tablets on every node
        {
            std::array<int, NUM_NODES> nodeTablets = {};
            {
                runtime.SendToPipe(hiveTablet, senderA, new TEvHive::TEvRequestHiveInfo());
                TAutoPtr<IEventHandle> handle;
                TEvHive::TEvResponseHiveInfo* response = runtime.GrabEdgeEventRethrow<TEvHive::TEvResponseHiveInfo>(handle);
                for (const NKikimrHive::TTabletInfo& tablet : response->Record.GetTablets()) {
                    UNIT_ASSERT_C(((int)tablet.GetNodeID() - nodeBase >= 0) && (tablet.GetNodeID() - nodeBase < NUM_NODES),
                            "nodeId# " << tablet.GetNodeID() << " nodeBase# " << nodeBase);
                    nodeTablets[tablet.GetNodeID() - nodeBase]++;
                }
            }
            auto mmElements = std::minmax_element(nodeTablets.begin(), nodeTablets.end());
            UNIT_ASSERT_VALUES_EQUAL(mmElements.first, nodeTablets.begin());
            UNIT_ASSERT_VALUES_EQUAL(mmElements.second, nodeTablets.end() - 1);
        }
    }

    Y_UNIT_TEST(TestHiveBalancerWithLimit) {
        static const int NUM_NODES = 3;
        static const int NUM_TABLETS = NUM_NODES * 3;
        TTestBasicRuntime runtime(NUM_NODES, false);
        Setup(runtime, true);
        SendKillLocal(runtime, 0);
        SendKillLocal(runtime, 1);
        TLocalConfig::TPtr local0 = new TLocalConfig();
        {
            local0->TabletClassInfo[TTabletTypes::Dummy].SetupInfo = new TTabletSetupInfo(&CreateFlatDummyTablet,
                TMailboxType::Simple, 0,
                TMailboxType::Simple, 0);
            local0->TabletClassInfo[TTabletTypes::Dummy].MaxCount = 2;
        }
        CreateLocal(runtime, 0, local0); // max 2 dummies on 0
        TLocalConfig::TPtr local1 = new TLocalConfig();
        {
            // it can't be empty, otherwise it will fallback to default behavior
            local1->TabletClassInfo[TTabletTypes::Unknown].SetupInfo = nullptr;
        }
        CreateLocal(runtime, 1, local1); // no tablets on 1
        const int nodeBase = runtime.GetNodeId(0);
        TActorId senderA = runtime.AllocateEdgeActor();
        const ui64 hiveTablet = MakeDefaultHiveID();
        const ui64 testerTablet = MakeTabletID(false, 1);
        CreateTestBootstrapper(runtime, CreateTestTabletInfo(hiveTablet, TTabletTypes::Hive), &CreateDefaultHive);
        {
            TDispatchOptions options;
            options.FinalEvents.emplace_back(TEvLocal::EvStatus, NUM_NODES);
            runtime.DispatchEvents(options);
        }
        for (int nodeIdx = 0; nodeIdx < NUM_NODES; ++nodeIdx) {
            TActorId senderLocal = runtime.AllocateEdgeActor(nodeIdx);
            THolder<TEvHive::TEvTabletMetrics> ev = MakeHolder<TEvHive::TEvTabletMetrics>();
            ev->Record.MutableTotalResourceUsage()->SetCPU(999); // KIKIMR-9870
            runtime.SendToPipe(hiveTablet, senderLocal, ev.Release(), nodeIdx, GetPipeConfigWithRetries());
            TAutoPtr<IEventHandle> handle;
            TEvLocal::TEvTabletMetricsAck* response = runtime.GrabEdgeEvent<TEvLocal::TEvTabletMetricsAck>(handle);
            Y_UNUSED(response);
        }

        // creating NUM_TABLETS tablets
        TTabletTypes::EType tabletType = TTabletTypes::Dummy;
        TVector<ui64> tablets;
        for (int i = 0; i < NUM_TABLETS; ++i) {
            THolder<TEvHive::TEvCreateTablet> ev(new TEvHive::TEvCreateTablet(testerTablet, 100500 + i, tabletType, BINDED_CHANNELS));
            ev->Record.SetObjectId(i);
            ui64 tabletId = SendCreateTestTablet(runtime, hiveTablet, testerTablet, std::move(ev), 0, true);
            tablets.emplace_back(tabletId);
            MakeSureTabletIsUp(runtime, tabletId, 0);
        }

        // checking distribution, should be equal number of tablets on every node
        {
            std::array<int, NUM_NODES> nodeTablets = {};
            {
                runtime.SendToPipe(hiveTablet, senderA, new TEvHive::TEvRequestHiveInfo());
                TAutoPtr<IEventHandle> handle;
                TEvHive::TEvResponseHiveInfo* response = runtime.GrabEdgeEventRethrow<TEvHive::TEvResponseHiveInfo>(handle);
                for (const NKikimrHive::TTabletInfo& tablet : response->Record.GetTablets()) {
                    UNIT_ASSERT_C(((int)tablet.GetNodeID() - nodeBase >= 0) && (tablet.GetNodeID() - nodeBase < NUM_NODES),
                            "nodeId# " << tablet.GetNodeID() << " nodeBase# " << nodeBase);
                    nodeTablets[tablet.GetNodeID() - nodeBase]++;
                }
            }
            UNIT_ASSERT_VALUES_EQUAL(nodeTablets[0], 2);
            UNIT_ASSERT_VALUES_EQUAL(nodeTablets[1], 0);
            UNIT_ASSERT_VALUES_EQUAL(nodeTablets[2], NUM_TABLETS - 2);
        }
    }

    Y_UNIT_TEST(TestHiveBalancerIgnoreTablet) {
        // Test plan:
        // - create configuration where:
        //  - there is single node which run several tablets with different BalancerPolicy
        //  - and all tablets report very high resource usage
        //  (so that balancer wants to unload the node but have no space to move tablets to)
        // - then add enough empty nodes
        // - test that balancer moved out all tablets except those with BalancerPolicy=BALANCER_IGNORE
        // - change BalancerPolicy to BALANCER_BALANCE for all remaining tablets
        // - test that balancer also moved out former BALANCER_IGNORE tablets
        //
        static const int NUM_NODES = 6;
        static const int NUM_TABLETS = 6;
        static const ui64 SINGLE_TABLET_NETWORK_USAGE = 5'000'000;

        TTestBasicRuntime runtime(NUM_NODES, false);

        Setup(runtime, true, 1, [](TAppPrepare& app) {
            app.HiveConfig.SetMaxMovementsOnEmergencyBalancer(100);
            app.HiveConfig.SetMinPeriodBetweenBalance(0.1);
            app.HiveConfig.SetTabletKickCooldownPeriod(0);
            app.HiveConfig.SetResourceChangeReactionPeriod(0);
            // this value of MaxNodeUsageToKick is selected specifically to make test scenario work
            // in link with number of tablets and values of network usage metrics used below
            app.HiveConfig.SetMaxNodeUsageToKick(0.01);
            app.HiveConfig.SetNodeUsageRangeToKick(0);
            app.HiveConfig.SetEmergencyBalancerInflight(1); // to ensure fair distribution
            app.HiveConfig.SetResourceOvercommitment(1);
        });

        TActorId senderA = runtime.AllocateEdgeActor();
        const ui64 hiveTablet = MakeDefaultHiveID();

        CreateTestBootstrapper(runtime, CreateTestTabletInfo(hiveTablet, TTabletTypes::Hive), &CreateDefaultHive);

        // wait for creation of nodes
        {
            TDispatchOptions options;
            options.FinalEvents.emplace_back(TEvLocal::EvStatus, NUM_NODES);
            runtime.DispatchEvents(options);
        }

        // stop all but one local services to emulate single node configuration
        for (int i = 1; i < NUM_NODES; ++i) {
            SendKillLocal(runtime, i);
        }

        struct TTabletMiniInfo {
            ui64 TabletId;
            ui64 ObjectId;
            ui32 NodeIndex;
            NKikimrHive::EBalancerPolicy BalancerPolicy;
        };
        auto getTabletInfos = [&runtime, senderA] (ui64 hiveTablet) {
            runtime.SendToPipe(hiveTablet, senderA, new TEvHive::TEvRequestHiveInfo());
            TAutoPtr<IEventHandle> handle;
            TEvHive::TEvResponseHiveInfo* response = runtime.GrabEdgeEventRethrow<TEvHive::TEvResponseHiveInfo>(handle);
            const int nodeBase = runtime.GetNodeId(0);
            std::vector<TTabletMiniInfo> tabletInfos;
            for (const NKikimrHive::TTabletInfo& tablet : response->Record.GetTablets()) {
                int nodeIndex = (int)tablet.GetNodeID() - nodeBase;
                UNIT_ASSERT_C(nodeIndex >= 0 && nodeIndex < NUM_NODES, "nodeId# " << tablet.GetNodeID() << " nodeBase# " << nodeBase);
                tabletInfos.push_back({tablet.GetTabletID(), tablet.GetObjectId(), tablet.GetNodeID() - nodeBase, tablet.GetBalancerPolicy()});
            }
            std::reverse(tabletInfos.begin(), tabletInfos.end());
            return tabletInfos;
        };
        auto reportTabletMetrics = [&runtime, senderA, hiveTablet](ui64 tabletId, ui64 network, bool sync) {
            THolder<TEvHive::TEvTabletMetrics> metrics = MakeHolder<TEvHive::TEvTabletMetrics>();
            NKikimrHive::TTabletMetrics* metric = metrics->Record.AddTabletMetrics();
            metric->SetTabletID(tabletId);
            metric->MutableResourceUsage()->SetNetwork(network);

            runtime.SendToPipe(hiveTablet, senderA, metrics.Release());

            if (sync) {
                TAutoPtr<IEventHandle> handle;
                auto* response = runtime.GrabEdgeEvent<TEvLocal::TEvTabletMetricsAck>(handle);
                Y_UNUSED(response);
            }
        };

        const ui64 testerTablet = MakeTabletID(false, 1);
        const TTabletTypes::EType tabletType = TTabletTypes::Dummy;

        Ctest << "Step A: create tablets" << Endl;

        // create NUM_TABLETS tablets, some with BalancerPolicy set to "ignore"
        for (int i = 0; i < NUM_TABLETS; ++i) {
            THolder<TEvHive::TEvCreateTablet> ev(new TEvHive::TEvCreateTablet(testerTablet, 100500 + i, tabletType, BINDED_CHANNELS));
            ev->Record.SetObjectId(i);
            switch (i % 3) {
                case 0: // policy not explicitly set
                    break;
                case 1: // policy explicitly set to default value
                    ev->Record.SetBalancerPolicy(NKikimrHive::EBalancerPolicy::POLICY_BALANCE);
                    break;
                case 2: // policy explicitly set to ignore
                    ev->Record.SetBalancerPolicy(NKikimrHive::EBalancerPolicy::POLICY_IGNORE);
                    break;
            }
            ui64 tabletId = SendCreateTestTablet(runtime, hiveTablet, testerTablet, std::move(ev), 0, true);
            MakeSureTabletIsUp(runtime, tabletId, 0);
        }

        Ctest << "Step A: get tablets info" << Endl;
        auto tabletInfos_A = getTabletInfos(hiveTablet);

        // check that tablets retain their BalancerPolicy flags...
        for (const auto& i : tabletInfos_A) {
            Ctest << "Step A: tablet index " << i.ObjectId << ", tablet id " << i.TabletId << ", node index " << i.NodeIndex << ", balancer policy " << NKikimrHive::EBalancerPolicy_Name(i.BalancerPolicy) << Endl;
            switch (i.ObjectId % 3) {
                case 0:
                case 1:
                    UNIT_ASSERT_EQUAL_C(i.BalancerPolicy, NKikimrHive::EBalancerPolicy::POLICY_BALANCE, "objectId# " << i.ObjectId << " value# " << (ui64)i.BalancerPolicy << " name# " << NKikimrHive::EBalancerPolicy_Name(i.BalancerPolicy));
                    break;
                case 2:
                    UNIT_ASSERT_EQUAL_C(i.BalancerPolicy, NKikimrHive::EBalancerPolicy::POLICY_IGNORE, "value# " << (ui64)i.BalancerPolicy << " name# " << NKikimrHive::EBalancerPolicy_Name(i.BalancerPolicy));
                    break;
            }
        }
        // ...and that all tablets are distributed on a single node
        {
            std::array<int, NUM_NODES> nodeTablets = {};
            for (auto& i : tabletInfos_A) {
                ++nodeTablets[i.NodeIndex];
            }
            Ctest << "Step A: tablet distribution";
            for (auto i : nodeTablets) {
                Ctest << " " << i;
            }
            Ctest << Endl;
            auto minmax = std::minmax_element(nodeTablets.begin(), nodeTablets.end());
            UNIT_ASSERT_VALUES_EQUAL(*minmax.first, 0);
            UNIT_ASSERT_VALUES_EQUAL(*minmax.second, NUM_TABLETS);
        }

        Ctest << "Step B: report tablets metrics" << Endl;

        // report raised tablet metrics (to kickoff the balancer)
        for (const auto& i: tabletInfos_A) {
            reportTabletMetrics(i.TabletId, SINGLE_TABLET_NETWORK_USAGE, true);
        }

        Ctest << "Step B: wait for balancer to complete" << Endl;
        {
            TDispatchOptions options;
            options.FinalEvents.emplace_back(NHive::TEvPrivate::EvBalancerOut);
            runtime.DispatchEvents(options, TDuration::Seconds(10));
        }

        Ctest << "Step B: get tablets info" << Endl;
        auto tabletInfos_B = getTabletInfos(hiveTablet);

        // check that all tablet are still on a single node
        {
            std::array<int, NUM_NODES> nodeTablets = {};
            for (auto& i : tabletInfos_B) {
                ++nodeTablets[i.NodeIndex];
            }
            Ctest << "Step B: tablet distribution";
            for (auto i : nodeTablets) {
                Ctest << " " << i;
            }
            Ctest << Endl;
            auto minmax = std::minmax_element(nodeTablets.begin(), nodeTablets.end());
            UNIT_ASSERT_VALUES_EQUAL(*minmax.first, 0);
            UNIT_ASSERT_VALUES_EQUAL(*minmax.second, NUM_TABLETS);
        }

        Ctest << "Step C: add empty nodes" << Endl;
        for (int i = 1; i < NUM_NODES; ++i) {
            CreateLocal(runtime, i);
        }
        // wait for creation of nodes
        {
            TDispatchOptions options;
            options.FinalEvents.emplace_back(TEvLocal::EvStatus, NUM_NODES - 1);
            runtime.DispatchEvents(options);
        }

        Ctest << "Step C: touch tablets metrics" << Endl;
        // touch tablet metrics (to kickoff the balancer)
        for (const auto& i: tabletInfos_B) {
            reportTabletMetrics(i.TabletId, 0, true);
        }

        Ctest << "Step C: wait for balancer to complete" << Endl;
        {
            TDispatchOptions options;
            options.FinalEvents.emplace_back(NHive::TEvPrivate::EvBalancerOut);
            runtime.DispatchEvents(options, TDuration::Seconds(10));
        }

        Ctest << "Step C: get tablets info" << Endl;
        auto tabletInfos_C = getTabletInfos(hiveTablet);

        // check that ignored tablets stayed as they are...
        for (const auto& i : tabletInfos_C) {
            Ctest << "Step C: tablet index " << i.ObjectId << ", tablet id " << i.TabletId << ", node index " << i.NodeIndex << ", balancer policy " << NKikimrHive::EBalancerPolicy_Name(i.BalancerPolicy) << Endl;
            switch (i.ObjectId % NUM_TABLETS) {
                case 0:
                case 1:
                    break;
                case 2:
                    UNIT_ASSERT_EQUAL_C(i.BalancerPolicy, NKikimrHive::EBalancerPolicy::POLICY_IGNORE, "value# " << (ui64)i.BalancerPolicy << " name# " << NKikimrHive::EBalancerPolicy_Name(i.BalancerPolicy));
                    ui32 oldNodeIndex = tabletInfos_B[i.ObjectId].NodeIndex;
                    ui32 newNodeIndex = i.NodeIndex;
                    UNIT_ASSERT_VALUES_EQUAL(oldNodeIndex, newNodeIndex);
                    break;
            }
        }
        // ...but ordinary tablets did move out to other nodes
        {
            std::array<int, NUM_NODES> nodeTablets = {};
            for (auto& i : tabletInfos_C) {
                ++nodeTablets[i.NodeIndex];
            }
            Ctest << "Step C: tablet distribution";
            for (auto i : nodeTablets) {
                Ctest << " " << i;
            }
            Ctest << Endl;
            auto minmax = std::minmax_element(nodeTablets.begin(), nodeTablets.end());
            UNIT_ASSERT_VALUES_EQUAL(*minmax.first, 0);
            UNIT_ASSERT_VALUES_EQUAL(*minmax.second, NUM_TABLETS / 3);
            UNIT_ASSERT_VALUES_EQUAL(nodeTablets[0], NUM_TABLETS / 3);
        }

        Ctest << "Step D: change tablets BalancerPolicy" << Endl;

        // set all tablets with BalancerPolicy "ignore" back to "balance"
        for (int i = 0; i < NUM_TABLETS; ++i) {
            switch(i % 3) {
                case 0:
                case 1:
                    break;
                case 2:
                    THolder<TEvHive::TEvCreateTablet> ev(new TEvHive::TEvCreateTablet(testerTablet, 100500 + i, tabletType, BINDED_CHANNELS));
                    ev->Record.SetObjectId(i);
                    ev->Record.SetBalancerPolicy(NKikimrHive::EBalancerPolicy::POLICY_BALANCE);
                    ui64 tabletId = SendCreateTestTablet(runtime, hiveTablet, testerTablet, std::move(ev), 0, false);
                    Y_UNUSED(tabletId);
                    break;
            }
        }

        Ctest << "Step D: get tablets info" << Endl;
        auto tabletInfos_D = getTabletInfos(hiveTablet);

        // check that all BalancerPolicy "ignore" flags are dropped
        for (const auto& i : tabletInfos_D) {
            Ctest << "Step D: tablet index " << i.ObjectId << ", tablet id " << i.TabletId << ", node index " << i.NodeIndex << ", balancer policy " << NKikimrHive::EBalancerPolicy_Name(i.BalancerPolicy) << Endl;
            UNIT_ASSERT_EQUAL_C(i.BalancerPolicy, NKikimrHive::EBalancerPolicy::POLICY_BALANCE, "objectId# " << i.ObjectId << " value# " << (ui64)i.BalancerPolicy << " name# " << NKikimrHive::EBalancerPolicy_Name(i.BalancerPolicy));
        }

        Ctest << "Step D: raise metrics for previously ignored tablets" << Endl;
        for (const auto& i: tabletInfos_D) {
            switch(i.ObjectId % 3) {
                case 0:
                case 1:
                    break;
                case 2:
                    reportTabletMetrics(i.TabletId, 2 * SINGLE_TABLET_NETWORK_USAGE, true);
                    break;
            }
        }

        Ctest << "Step D: wait for balancer to complete" << Endl;
        {
            TDispatchOptions options;
            options.FinalEvents.emplace_back(NHive::TEvPrivate::EvBalancerOut);
            runtime.DispatchEvents(options, TDuration::Seconds(10));
        }

        Ctest << "Step E: get tablets info" << Endl;
        auto tabletInfos_E = getTabletInfos(hiveTablet);

        // check that (some) former ignored tablets have moved now...
        {
            bool ignoredTabletsAreMoved = false;
            for (const auto& i : tabletInfos_E) {
                Ctest << "Step E: tablet index " << i.ObjectId << ", tablet id " << i.TabletId << ", node index " << i.NodeIndex << ", balancer policy " << NKikimrHive::EBalancerPolicy_Name(i.BalancerPolicy) << Endl;
                switch (i.ObjectId % 3) {
                    case 0:
                    case 1:
                        break;
                    case 2:
                        ui32 oldNodeIndex = tabletInfos_A[i.ObjectId].NodeIndex;
                        ui32 newNodeIndex = i.NodeIndex;
                        if (oldNodeIndex != newNodeIndex) {
                            ignoredTabletsAreMoved = true;
                        }
                        break;
                }
            }
            UNIT_ASSERT_VALUES_EQUAL(ignoredTabletsAreMoved, true);
        }
        // ...and that the original node has only one tablet left
        {
            std::array<int, NUM_NODES> nodeTablets = {};
            for (auto& i : tabletInfos_E) {
                ++nodeTablets[i.NodeIndex];
            }
            Ctest << "Step E: tablet distribution";
            for (auto i : nodeTablets) {
                Ctest << " " << i;
            }
            Ctest << Endl;
            auto minmax = std::minmax_element(nodeTablets.begin(), nodeTablets.end());
            UNIT_ASSERT_VALUES_EQUAL(*minmax.first, 1);
            UNIT_ASSERT_VALUES_EQUAL(*minmax.second, 1);
            UNIT_ASSERT_VALUES_EQUAL(nodeTablets[0], 1);
        }
    }

    Y_UNIT_TEST(TestHiveBalancerNodeRestarts) {
        static const int NUM_NODES = 5;
        static const int TABLETS_PER_NODE = 5;
        static const int NUM_TABLETS = NUM_NODES * TABLETS_PER_NODE;

        TTestBasicRuntime runtime(NUM_NODES, false);
        Setup(runtime, true, 1, [](TAppPrepare& app) {
            app.HiveConfig.SetWarmUpEnabled(true);
        });
        const int nodeBase = runtime.GetNodeId(0);
        TActorId senderA = runtime.AllocateEdgeActor();
        const ui64 hiveTablet = MakeDefaultHiveID();
        const ui64 testerTablet = MakeTabletID(false, 1);

        auto check_distribution = [hiveTablet, nodeBase, senderA, &runtime]() {
            std::array<int, NUM_NODES> nodeTablets = {};
            {
                runtime.SendToPipe(hiveTablet, senderA, new TEvHive::TEvRequestHiveInfo());
                TAutoPtr<IEventHandle> handle;
                TEvHive::TEvResponseHiveInfo* response = runtime.GrabEdgeEventRethrow<TEvHive::TEvResponseHiveInfo>(handle);
                for (const NKikimrHive::TTabletInfo& tablet : response->Record.GetTablets()) {
                    UNIT_ASSERT_C(((int)tablet.GetNodeID() - nodeBase >= 0) && (tablet.GetNodeID() - nodeBase < NUM_NODES),
                            "nodeId# " << tablet.GetNodeID() << " nodeBase# " << nodeBase);
                    nodeTablets[tablet.GetNodeID() - nodeBase]++;
                }
            }
            Ctest << "Tablets distribution: ";
            for (const auto& i : nodeTablets) {
                Ctest << i << " ";
            }
            Ctest << Endl;
            auto mmElements = std::minmax_element(nodeTablets.begin(), nodeTablets.end());
            UNIT_ASSERT_VALUES_EQUAL(mmElements.first, nodeTablets.begin());
            UNIT_ASSERT_VALUES_EQUAL(mmElements.second, nodeTablets.end() - 1);
        };

        CreateTestBootstrapper(runtime, CreateTestTabletInfo(hiveTablet, TTabletTypes::Hive), &CreateDefaultHive);

        // wait for creation of nodes
        {
            TDispatchOptions options;
            options.FinalEvents.emplace_back(TEvLocal::EvStatus, NUM_NODES);
            runtime.DispatchEvents(options);
        }

        // create NUM_TABLETS tablets
        TTabletTypes::EType tabletType = TTabletTypes::Dummy;
        TVector<ui64> tablets;
        for (int i = 0; i < NUM_TABLETS; ++i) {
            THolder<TEvHive::TEvCreateTablet> ev(new TEvHive::TEvCreateTablet(testerTablet, 100500 + i, tabletType, BINDED_CHANNELS));
            ev->Record.SetObjectId(i);
            ui64 tabletId = SendCreateTestTablet(runtime, hiveTablet, testerTablet, std::move(ev), 0, true);
            tablets.emplace_back(tabletId);
            MakeSureTabletIsUp(runtime, tabletId, 0);
        }

        // check that the initial distribution is correct
        check_distribution();

        // first kill everything
        for (int i = 0; i < NUM_NODES; ++i) {
            SendKillLocal(runtime, i);
        }
        runtime.Register(CreateTabletKiller(hiveTablet));


        // then restart
        for (int i = 0; i < NUM_NODES; ++i) {
            CreateLocal(runtime, i);
        }

        // wait for tablets
        for (const auto& tablet : tablets) {
            WaitForTabletIsUp(runtime, tablet, 0);
        }

        // Note: trying to call balancer here would be useless because of cooldown

        // check distribution
        check_distribution();
    }

    Y_UNIT_TEST(TestSpreadNeighboursWithUpdateTabletsObject) {
        TTestBasicRuntime runtime(2, false);
        Setup(runtime, true, 1, [](TAppPrepare& app) {
            app.HiveConfig.SetResourceChangeReactionPeriod(0);
            app.HiveConfig.SetTabletKickCooldownPeriod(0);
            app.HiveConfig.SetMinNodeUsageToBalance(0);
            app.HiveConfig.SetMinScatterToBalance(0.4);
        });
        const int nodeBase = runtime.GetNodeId(0);
        TActorId senderA = runtime.AllocateEdgeActor();
        const ui64 hiveTablet = MakeDefaultHiveID();
        const ui64 testerTablet = MakeTabletID(false, 1);

        auto getDistribution = [hiveTablet, nodeBase, senderA, &runtime]() -> std::array<std::vector<ui64>, 2> {
            std::array<std::vector<ui64>, 2> nodeTablets = {};
            {
                runtime.SendToPipe(hiveTablet, senderA, new TEvHive::TEvRequestHiveInfo());
                TAutoPtr<IEventHandle> handle;
                TEvHive::TEvResponseHiveInfo* response = runtime.GrabEdgeEventRethrow<TEvHive::TEvResponseHiveInfo>(handle);
                for (const NKikimrHive::TTabletInfo& tablet : response->Record.GetTablets()) {
                    UNIT_ASSERT_C(((int)tablet.GetNodeID() - nodeBase >= 0) && (tablet.GetNodeID() - nodeBase < 2),
                            "nodeId# " << tablet.GetNodeID() << " nodeBase# " << nodeBase);
                    nodeTablets[tablet.GetNodeID() - nodeBase].push_back(tablet.GetTabletID());
                }
            }
            // Check even distribution: each node must have 4 tablets
            UNIT_ASSERT_VALUES_EQUAL(nodeTablets[0].size(), 4);
            UNIT_ASSERT_VALUES_EQUAL(nodeTablets[1].size(), 4);
            return nodeTablets;
        };

        CreateTestBootstrapper(runtime, CreateTestTabletInfo(hiveTablet, TTabletTypes::Hive), &CreateDefaultHive);

        // wait for creation of nodes
        {
            TDispatchOptions options;
            options.FinalEvents.emplace_back(TEvLocal::EvStatus, 2);
            runtime.DispatchEvents(options);
        }

        TTabletTypes::EType tabletType = TTabletTypes::Dummy;
        TVector<ui64> tablets;
        for (int i = 0; i < 8; ++i) {
            THolder<TEvHive::TEvCreateTablet> ev(new TEvHive::TEvCreateTablet(testerTablet, 100500 + i, tabletType, BINDED_CHANNELS));
            ev->Record.SetObjectId(0);
            ui64 tabletId = SendCreateTestTablet(runtime, hiveTablet, testerTablet, std::move(ev), 0, true);
            tablets.emplace_back(tabletId);
            MakeSureTabletIsUp(runtime, tabletId, 0);
        }

        // make metrics empty to turn neighbour-balancing on
        runtime.AdvanceCurrentTime(TDuration::Hours(24));
        for (auto tablet : tablets) {
            THolder<TEvHive::TEvTabletMetrics> metrics = MakeHolder<TEvHive::TEvTabletMetrics>();
            NKikimrHive::TTabletMetrics* metric = metrics->Record.AddTabletMetrics();
            metric->SetTabletID(tablet);
            metric->MutableResourceUsage()->SetMemory(0);

            runtime.SendToPipe(hiveTablet, senderA, metrics.Release());
        }

        // update objects, so that distribution of objects on nodes becomes {0, 0, 0, 1}, {0, 1, 1, 1}
        auto initialDistribution = getDistribution();
        TVector<ui64> tabletsToUpdate = {initialDistribution[0][0], initialDistribution[1][0], initialDistribution[1][1], initialDistribution[1][2]};
        auto wasTabletUpdated = [&tabletsToUpdate](ui64 tablet) {
            return std::find(tabletsToUpdate.begin(), tabletsToUpdate.end(), tablet) != tabletsToUpdate.end();
        };
        {
            auto ev = new TEvHive::TEvUpdateTabletsObject;
            ev->Record.SetObjectId(1);
            for (auto tablet : tabletsToUpdate) {
                ev->Record.AddTabletIds(tablet);
            }
            runtime.SendToPipe(hiveTablet, senderA, ev);
            TAutoPtr<IEventHandle> handle;
            TEvHive::TEvUpdateTabletsObjectReply* response = runtime.GrabEdgeEventRethrow<TEvHive::TEvUpdateTabletsObjectReply>(handle);
            UNIT_ASSERT_VALUES_EQUAL(response->Record.GetStatus(), NKikimrProto::OK);
        }
        Ctest << "Reassigned objects\n";

        // we want the distribution to become {0, 0, 0, 1}, {0, 0, 0, 1}

        // touch metrics to alert balancer
        {
            THolder<TEvHive::TEvTabletMetrics> metrics = MakeHolder<TEvHive::TEvTabletMetrics>();
            NKikimrHive::TTabletMetrics* metric = metrics->Record.AddTabletMetrics();
            metric->SetTabletID(tablets[0]);
            metric->MutableResourceUsage()->SetCounter(0);
            runtime.SendToPipe(hiveTablet, senderA, metrics.Release());
            TAutoPtr<IEventHandle> handle;
            auto* response = runtime.GrabEdgeEvent<TEvLocal::TEvTabletMetricsAck>(handle);
            Y_UNUSED(response);
        }
        {
            TDispatchOptions options;
            options.FinalEvents.emplace_back(NHive::TEvPrivate::EvBalancerOut);
            runtime.DispatchEvents(options);
        }

        /*
        for (ui64 node = 0; node < 2; ++node) {
            for (auto tablet : initialDistribution[node]) {
                runtime.Register(CreateTabletKiller(tablet, runtime.GetNodeId(node)));
                TDispatchOptions options;
                options.FinalEvents.emplace_back(TEvLocal::EvDeadTabletAck);
                runtime.DispatchEvents(options);
                Ctest << "Killed tablet " << tablet << "\n";
            }
        }

        for (auto tablet : tablets) {
            WaitForTabletIsUp(runtime, tablet, 0);
            Ctest << "Tablet " << tablet << " is up\n";
        }
        */

        auto newDistribution = getDistribution();
        ui64 updatedOnFirstNode = 0;
        for (auto tablet : newDistribution[0]) {
            updatedOnFirstNode += wasTabletUpdated(tablet);
        }
        UNIT_ASSERT_VALUES_EQUAL(updatedOnFirstNode, 2);
    }

    Y_UNIT_TEST(TestSpreadNeighboursDifferentOwners) {
        static constexpr ui64 TABLETS_PER_OWNER = 6;
        TTestBasicRuntime runtime(2, false);
        Setup(runtime, true);
        TActorId senderA = runtime.AllocateEdgeActor();
        const ui64 hiveTablet = MakeDefaultHiveID();

        CreateTestBootstrapper(runtime, CreateTestTabletInfo(hiveTablet, TTabletTypes::Hive), &CreateDefaultHive);

        // wait for creation of nodes
        {
            TDispatchOptions options;
            options.FinalEvents.emplace_back(TEvLocal::EvStatus, 2);
            runtime.DispatchEvents(options);
        }

        struct TTestOwner {
            const ui64 Id;
            ui64 Idx = 0;

            TTestOwner(ui64 id) : Id(id) {}

            ui64 CreateNewTablet(TTestBasicRuntime& runtime, ui64 hiveTablet) {
                auto ev = MakeHolder<TEvHive::TEvCreateTablet>(Id, ++Idx, TTabletTypes::Dummy, BINDED_CHANNELS);
                ev->Record.SetObjectId(1);
                return SendCreateTestTablet(runtime, hiveTablet, Id, std::move(ev), 0, true);
            }
        };

        TTestOwner owner1(MakeTabletID(false, 1));
        TTestOwner owner2(MakeTabletID(false, 2));

        for (ui64 i = 0; i < TABLETS_PER_OWNER; ++i) {
            ui64 tablet1;
            ui64 tablet2;
            if (i * 2 < TABLETS_PER_OWNER) {
                tablet1 = owner1.CreateNewTablet(runtime, hiveTablet);
                tablet2 = owner2.CreateNewTablet(runtime, hiveTablet);
            } else {
                tablet1 = owner2.CreateNewTablet(runtime, hiveTablet);
                tablet2 = owner1.CreateNewTablet(runtime, hiveTablet);
            }
            MakeSureTabletIsUp(runtime, tablet1, 0);
            MakeSureTabletIsUp(runtime, tablet2, 0);
        }

        runtime.SendToPipe(hiveTablet, senderA, new TEvHive::TEvRequestHiveInfo());
        TAutoPtr<IEventHandle> handle;
        TEvHive::TEvResponseHiveInfo* response = runtime.GrabEdgeEventRethrow<TEvHive::TEvResponseHiveInfo>(handle);

        struct TTestTabletInfo {
            ui64 OwnerId;
            ui64 NodeId;

            bool operator<(const TTestTabletInfo& other) const {
                return std::tie(OwnerId, NodeId) < std::tie(other.OwnerId, other.NodeId);
            }
        };
        std::map<TTestTabletInfo, ui64> distribution;

        for (const auto& tablet : response->Record.GetTablets()) {
            distribution[{tablet.GetTabletOwner().GetOwner(), tablet.GetNodeID()}]++;
        }

        // Each node should have half tablet from each owner
        for (const auto& p : distribution) {
            UNIT_ASSERT_VALUES_EQUAL(p.second, TABLETS_PER_OWNER / 2);
        }
    }

    Y_UNIT_TEST(TestHiveBalancerDifferentResources) {
        static constexpr ui64 TABLETS_PER_NODE = 4;
        TTestBasicRuntime runtime(2, false);
        Setup(runtime, true, 1, [](TAppPrepare& app) {
            app.HiveConfig.SetTabletKickCooldownPeriod(0);
            app.HiveConfig.SetResourceChangeReactionPeriod(0);
        });
        const int nodeBase = runtime.GetNodeId(0);
        TActorId senderA = runtime.AllocateEdgeActor();
        const ui64 hiveTablet = MakeDefaultHiveID();
        const ui64 testerTablet = MakeTabletID(false, 1);

        auto getDistribution = [hiveTablet, nodeBase, senderA, &runtime]() -> std::array<std::vector<ui64>, 2> {
            std::array<std::vector<ui64>, 2> nodeTablets = {};
            {
                runtime.SendToPipe(hiveTablet, senderA, new TEvHive::TEvRequestHiveInfo());
                TAutoPtr<IEventHandle> handle;
                TEvHive::TEvResponseHiveInfo* response = runtime.GrabEdgeEventRethrow<TEvHive::TEvResponseHiveInfo>(handle);
                for (const NKikimrHive::TTabletInfo& tablet : response->Record.GetTablets()) {
                    UNIT_ASSERT_C(((int)tablet.GetNodeID() - nodeBase >= 0) && (tablet.GetNodeID() - nodeBase < 2),
                            "nodeId# " << tablet.GetNodeID() << " nodeBase# " << nodeBase);
                    nodeTablets[tablet.GetNodeID() - nodeBase].push_back(tablet.GetTabletID());
                }
            }
            // Check even distribution
            UNIT_ASSERT_VALUES_EQUAL(nodeTablets[0].size(), TABLETS_PER_NODE);
            UNIT_ASSERT_VALUES_EQUAL(nodeTablets[1].size(), TABLETS_PER_NODE);
            return nodeTablets;
        };

        CreateTestBootstrapper(runtime, CreateTestTabletInfo(hiveTablet, TTabletTypes::Hive), &CreateDefaultHive);

        // wait for creation of nodes
        {
            TDispatchOptions options;
            options.FinalEvents.emplace_back(TEvLocal::EvStatus, 2);
            runtime.DispatchEvents(options);
        }

        TTabletTypes::EType tabletType = TTabletTypes::Dummy;
        for (size_t i = 0; i < 2 * TABLETS_PER_NODE; ++i) {
            THolder<TEvHive::TEvCreateTablet> ev(new TEvHive::TEvCreateTablet(testerTablet, 100500 + i, tabletType, BINDED_CHANNELS));
            ev->Record.SetObjectId(i);
            ui64 tabletId = SendCreateTestTablet(runtime, hiveTablet, testerTablet, std::move(ev), 0, true);
            MakeSureTabletIsUp(runtime, tabletId, 0);
        }

        auto initialDistribution = getDistribution();

        // report metrics: CPU for the first node, network for the second
        for (size_t i = 0; i < TABLETS_PER_NODE; ++i) {
            THolder<TEvHive::TEvTabletMetrics> metrics = MakeHolder<TEvHive::TEvTabletMetrics>();
            NKikimrHive::TTabletMetrics* cpu = metrics->Record.AddTabletMetrics();
            cpu->SetTabletID(initialDistribution[0][i]);
            cpu->MutableResourceUsage()->SetCPU(7'000'000 / TABLETS_PER_NODE);
            NKikimrHive::TTabletMetrics* network = metrics->Record.AddTabletMetrics();
            network->SetTabletID(initialDistribution[1][i]);
            network->MutableResourceUsage()->SetNetwork(700'000'000 / TABLETS_PER_NODE);

            runtime.SendToPipe(hiveTablet, senderA, metrics.Release());
        }

        {
            TDispatchOptions options;
            options.FinalEvents.emplace_back(NHive::TEvPrivate::EvBalancerOut);
            runtime.DispatchEvents(options, TDuration::Seconds(10));
        }

        // Check that balancer made some movements
        auto newDistribution = getDistribution();
        ui64 movedToFirstNode = 0;
        for (auto tablet : newDistribution[0]) {
            if (std::find(initialDistribution[0].begin(), initialDistribution[0].end(), tablet) == initialDistribution[0].end()) {
                ++movedToFirstNode;
            }
        }
        UNIT_ASSERT_GT(movedToFirstNode, 0);
        UNIT_ASSERT_LE(movedToFirstNode, TABLETS_PER_NODE / 2);
    }

    Y_UNIT_TEST(TestHiveBalancerDifferentResources2) {
        // Tablets on node 1 report high network usage but cannot be moved
        // other tablets have default low metrics
        // Nothing should be moved!
        static constexpr ui64 TABLETS_PER_NODE = 5;
        static constexpr ui64 NUM_NODES = 3;
        TTestBasicRuntime runtime(NUM_NODES, false);
        Setup(runtime, true, 1, [](TAppPrepare& app) {
            app.HiveConfig.SetTabletKickCooldownPeriod(0);
            app.HiveConfig.SetResourceChangeReactionPeriod(0);
        });
        const int nodeBase = runtime.GetNodeId(0);
        TActorId senderA = runtime.AllocateEdgeActor();
        const ui64 hiveTablet = MakeDefaultHiveID();
        const ui64 testerTablet = MakeTabletID(false, 1);

        auto getDistribution = [hiveTablet, nodeBase, senderA, &runtime]() -> std::array<std::vector<ui64>, NUM_NODES> {
            std::array<std::vector<ui64>, NUM_NODES> nodeTablets = {};
            {
                runtime.SendToPipe(hiveTablet, senderA, new TEvHive::TEvRequestHiveInfo());
                TAutoPtr<IEventHandle> handle;
                TEvHive::TEvResponseHiveInfo* response = runtime.GrabEdgeEventRethrow<TEvHive::TEvResponseHiveInfo>(handle);
                for (const NKikimrHive::TTabletInfo& tablet : response->Record.GetTablets()) {
                    UNIT_ASSERT_C(((int)tablet.GetNodeID() - nodeBase >= 0) && (tablet.GetNodeID() - nodeBase < 3),
                            "nodeId# " << tablet.GetNodeID() << " nodeBase# " << nodeBase);
                    nodeTablets[tablet.GetNodeID() - nodeBase].push_back(tablet.GetTabletID());
                }
            }
            for (auto& tablets : nodeTablets) {
                std::sort(tablets.begin(), tablets.end());
            }
            return nodeTablets;
        };

        CreateTestBootstrapper(runtime, CreateTestTabletInfo(hiveTablet, TTabletTypes::Hive), &CreateDefaultHive);

        // wait for creation of nodes
        {
            TDispatchOptions options;
            options.FinalEvents.emplace_back(TEvLocal::EvStatus, NUM_NODES);
            runtime.DispatchEvents(options);
        }

        TTabletTypes::EType tabletType = TTabletTypes::Dummy;
        for (size_t i = 0; i < NUM_NODES * TABLETS_PER_NODE; ++i) {
            THolder<TEvHive::TEvCreateTablet> ev(new TEvHive::TEvCreateTablet(testerTablet, 100500 + i, tabletType, BINDED_CHANNELS));
            ev->Record.SetObjectId(i);
            if (i % NUM_NODES == 0) {
                ev->Record.AddAllowedNodeIDs(nodeBase);
            }
            ui64 tabletId = SendCreateTestTablet(runtime, hiveTablet, testerTablet, std::move(ev), 0, true);
            MakeSureTabletIsUp(runtime, tabletId, 0);
        }

        // Check initial distribution
        auto initialDistribution = getDistribution();
        for (size_t i = 0; i < NUM_NODES; ++i) {
            UNIT_ASSERT_VALUES_EQUAL(initialDistribution[i].size(), TABLETS_PER_NODE);
        }

        for (auto tabletId : initialDistribution[0]) {
            THolder<TEvHive::TEvTabletMetrics> metrics = MakeHolder<TEvHive::TEvTabletMetrics>();
            NKikimrHive::TTabletMetrics* cpu = metrics->Record.AddTabletMetrics();
            cpu->SetTabletID(tabletId);
            cpu->MutableResourceUsage()->SetCPU(1'500'000);

            runtime.SendToPipe(hiveTablet, senderA, metrics.Release());
        }

        {
            TDispatchOptions options;
            options.FinalEvents.emplace_back(NHive::TEvPrivate::EvBalancerOut);
            runtime.DispatchEvents(options, TDuration::Seconds(10));
        }

        // Check nothing happened
        auto newDistribution = getDistribution();
        UNIT_ASSERT_EQUAL(initialDistribution, newDistribution);
    }

    Y_UNIT_TEST(TestHiveNoBalancingWithLowResourceUsage) {
        static constexpr ui64 NUM_NODES = 5;
        static constexpr ui64 NUM_TABLETS = 100;
        TTestBasicRuntime runtime(NUM_NODES, false);
        Setup(runtime, true, 1, [](TAppPrepare& app) {
            app.HiveConfig.SetTabletKickCooldownPeriod(0);
            app.HiveConfig.SetResourceChangeReactionPeriod(0);
            app.HiveConfig.SetMetricsWindowSize(1);
        });
        const int nodeBase = runtime.GetNodeId(0);
        TActorId senderA = runtime.AllocateEdgeActor();
        const ui64 hiveTablet = MakeDefaultHiveID();
        const ui64 testerTablet = MakeTabletID(false, 1);

        auto getDistribution = [hiveTablet, nodeBase, senderA, &runtime]() -> std::array<std::vector<ui64>, NUM_NODES> {
            std::array<std::vector<ui64>, NUM_NODES> nodeTablets = {};
            {
                runtime.SendToPipe(hiveTablet, senderA, new TEvHive::TEvRequestHiveInfo());
                TAutoPtr<IEventHandle> handle;
                TEvHive::TEvResponseHiveInfo* response = runtime.GrabEdgeEventRethrow<TEvHive::TEvResponseHiveInfo>(handle);
                for (const NKikimrHive::TTabletInfo& tablet : response->Record.GetTablets()) {
                    UNIT_ASSERT_C(((int)tablet.GetNodeID() - nodeBase >= 0) && (tablet.GetNodeID() - nodeBase < NUM_NODES),
                            "nodeId# " << tablet.GetNodeID() << " nodeBase# " << nodeBase);
                    nodeTablets[tablet.GetNodeID() - nodeBase].push_back(tablet.GetTabletID());
                }
            }
            return nodeTablets;
        };

        CreateTestBootstrapper(runtime, CreateTestTabletInfo(hiveTablet, TTabletTypes::Hive), &CreateDefaultHive);

        // wait for creation of nodes
        {
            TDispatchOptions options;
            options.FinalEvents.emplace_back(TEvLocal::EvStatus, NUM_NODES);
            runtime.DispatchEvents(options);
        }

        TTabletTypes::EType tabletType = TTabletTypes::Dummy;
        std::vector<ui64> tablets;
        tablets.reserve(NUM_TABLETS);
        for (size_t i = 0; i < NUM_TABLETS; ++i) {
            THolder<TEvHive::TEvCreateTablet> ev(new TEvHive::TEvCreateTablet(testerTablet, 100500 + i, tabletType, BINDED_CHANNELS));
            ev->Record.SetObjectId(i);
            ui64 tabletId = SendCreateTestTablet(runtime, hiveTablet, testerTablet, std::move(ev), 0, true);
            MakeSureTabletIsUp(runtime, tabletId, 0);
            tablets.push_back(tabletId);
        }

        auto initialDistribution = getDistribution();

        // report small metrics for some tablets
        auto rand = CreateDeterministicRandomProvider(777);
        for (auto tablet : tablets) {
            THolder<TEvHive::TEvTabletMetrics> metrics = MakeHolder<TEvHive::TEvTabletMetrics>();
            NKikimrHive::TTabletMetrics* metric = metrics->Record.AddTabletMetrics();
            metric->SetTabletID(tablet);
            if (rand->GenRand() % 2) {
                metric->MutableResourceUsage()->SetCPU(1001); // 1% core
                metric->MutableResourceUsage()->SetMemory(150'000); // 150kb
            } else {
                metric->MutableResourceUsage()->SetCPU(999);
                metric->MutableResourceUsage()->SetMemory(100'000);
            }

            runtime.SendToPipe(hiveTablet, senderA, metrics.Release());
        }

        {
            TDispatchOptions options;
            options.FinalEvents.emplace_back(NHive::TEvPrivate::EvBalancerOut);
            runtime.DispatchEvents(options, TDuration::Seconds(10));
        }

        // Check that balancer moved no tablets
        auto newDistribution = getDistribution();

        UNIT_ASSERT_EQUAL(initialDistribution, newDistribution);

        {
            auto request = std::make_unique<TEvHive::TEvRequestHiveDomainStats>();
            request->Record.SetReturnMetrics(true);
            runtime.SendToPipe(hiveTablet, senderA, request.release());
            TAutoPtr<IEventHandle> handle;
            TEvHive::TEvResponseHiveDomainStats* response = runtime.GrabEdgeEventRethrow<TEvHive::TEvResponseHiveDomainStats>(handle);
            ui64 totalCounter = response->Record.GetDomainStats(0).GetMetrics().GetCounter();
            UNIT_ASSERT_VALUES_EQUAL(totalCounter, 0);
        }
    }

    Y_UNIT_TEST(TestHiveBalancerUselessNeighbourMoves) {
        // 7 tablets of same object, 3 nodes, one of nodes cannot run them
        // distribution should be (4, 3, 0)
        // this should trigger balancer, but not lead to any moves
        static constexpr ui64 NUM_NODES = 3;
        static constexpr ui64 NUM_TABLETS = 7;
        TTestBasicRuntime runtime(NUM_NODES, false);
        Setup(runtime, true, 1, [](TAppPrepare& app) {
            app.HiveConfig.SetTabletKickCooldownPeriod(0);
            app.HiveConfig.SetResourceChangeReactionPeriod(0);
            app.HiveConfig.SetMetricsWindowSize(1);
        });
        const int nodeBase = runtime.GetNodeId(0);
        TActorId senderA = runtime.AllocateEdgeActor();
        const ui64 hiveTablet = MakeDefaultHiveID();
        const ui64 testerTablet = MakeTabletID(false, 1);

        auto getDistribution = [hiveTablet, nodeBase, senderA, &runtime]() -> std::array<std::vector<ui64>, NUM_NODES> {
            std::array<std::vector<ui64>, NUM_NODES> nodeTablets = {};
            {
                runtime.SendToPipe(hiveTablet, senderA, new TEvHive::TEvRequestHiveInfo());
                TAutoPtr<IEventHandle> handle;
                TEvHive::TEvResponseHiveInfo* response = runtime.GrabEdgeEventRethrow<TEvHive::TEvResponseHiveInfo>(handle);
                for (const NKikimrHive::TTabletInfo& tablet : response->Record.GetTablets()) {
                    UNIT_ASSERT_C(((int)tablet.GetNodeID() - nodeBase >= 0) && (tablet.GetNodeID() - nodeBase < NUM_NODES),
                            "nodeId# " << tablet.GetNodeID() << " nodeBase# " << nodeBase);
                    nodeTablets[tablet.GetNodeID() - nodeBase].push_back(tablet.GetTabletID());
                }
            }
            return nodeTablets;
        };

        CreateTestBootstrapper(runtime, CreateTestTabletInfo(hiveTablet, TTabletTypes::Hive), &CreateDefaultHive);

        // wait for creation of nodes
        {
            TDispatchOptions options;
            options.FinalEvents.emplace_back(TEvLocal::EvStatus, NUM_NODES);
            runtime.DispatchEvents(options);
        }

        TTabletTypes::EType tabletType = TTabletTypes::Dummy;
        std::vector<ui64> tablets;
        tablets.reserve(NUM_TABLETS);
        for (size_t i = 0; i < NUM_TABLETS; ++i) {
            THolder<TEvHive::TEvCreateTablet> ev(new TEvHive::TEvCreateTablet(testerTablet, 100500 + i, tabletType, BINDED_CHANNELS));
            ev->Record.SetObjectId(1);
            ev->Record.AddAllowedNodeIDs(nodeBase);
            ev->Record.AddAllowedNodeIDs(nodeBase + 1);
            ui64 tabletId = SendCreateTestTablet(runtime, hiveTablet, testerTablet, std::move(ev), 0, true);
            MakeSureTabletIsUp(runtime, tabletId, 0);
            tablets.push_back(tabletId);
        }

        auto initialDistribution = getDistribution();

        for (auto tablet : tablets) {
            THolder<TEvHive::TEvTabletMetrics> metrics = MakeHolder<TEvHive::TEvTabletMetrics>();
            NKikimrHive::TTabletMetrics* metric = metrics->Record.AddTabletMetrics();
            metric->SetTabletID(tablet);
            metric->MutableResourceUsage()->SetCPU(0);
            metric->MutableResourceUsage()->SetMemory(0);

            runtime.SendToPipe(hiveTablet, senderA, metrics.Release());
        }

        {
            TDispatchOptions options;
            options.FinalEvents.emplace_back(NHive::TEvPrivate::EvBalancerOut);
            runtime.DispatchEvents(options, TDuration::Seconds(10));
        }

        // Check that balancer moved no tablets
        auto newDistribution = getDistribution();

        UNIT_ASSERT_EQUAL(initialDistribution, newDistribution);
    }

    Y_UNIT_TEST(TestHiveBalancerWithImmovableTablets) {
        static constexpr ui64 TABLETS_PER_NODE = 10;
        TTestBasicRuntime runtime(3, false);
        Setup(runtime, true, 1, [](TAppPrepare& app) {
            app.HiveConfig.SetTabletKickCooldownPeriod(0);
            app.HiveConfig.SetResourceChangeReactionPeriod(0);
        });
        const int nodeBase = runtime.GetNodeId(0);
        TActorId senderA = runtime.AllocateEdgeActor();
        const ui64 hiveTablet = MakeDefaultHiveID();
        const ui64 testerTablet = MakeTabletID(false, 1);

        auto getDistribution = [hiveTablet, nodeBase, senderA, &runtime]() -> std::array<std::vector<ui64>, 3> {
            std::array<std::vector<ui64>, 3> nodeTablets = {};
            {
                runtime.SendToPipe(hiveTablet, senderA, new TEvHive::TEvRequestHiveInfo());
                TAutoPtr<IEventHandle> handle;
                TEvHive::TEvResponseHiveInfo* response = runtime.GrabEdgeEventRethrow<TEvHive::TEvResponseHiveInfo>(handle);
                for (const NKikimrHive::TTabletInfo& tablet : response->Record.GetTablets()) {
                    UNIT_ASSERT_C(((int)tablet.GetNodeID() - nodeBase >= 0) && (tablet.GetNodeID() - nodeBase < 3),
                            "nodeId# " << tablet.GetNodeID() << " nodeBase# " << nodeBase);
                    nodeTablets[tablet.GetNodeID() - nodeBase].push_back(tablet.GetTabletID());
                }
            }
            return nodeTablets;
        };

        CreateTestBootstrapper(runtime, CreateTestTabletInfo(hiveTablet, TTabletTypes::Hive), &CreateDefaultHive);

        // wait for creation of nodes
        {
            TDispatchOptions options;
            options.FinalEvents.emplace_back(TEvLocal::EvStatus, 2);
            runtime.DispatchEvents(options);
        }

        // every 3rd tablet is tied to the first node
        TTabletTypes::EType tabletType = TTabletTypes::Dummy;
        for (size_t i = 0; i < 3 * TABLETS_PER_NODE; ++i) {
            THolder<TEvHive::TEvCreateTablet> ev(new TEvHive::TEvCreateTablet(testerTablet, 100500 + i, tabletType, BINDED_CHANNELS));
            ev->Record.SetObjectId(i);
            if (i % 3 == 0) {
                ev->Record.AddAllowedNodeIDs(nodeBase);
            }
            ui64 tabletId = SendCreateTestTablet(runtime, hiveTablet, testerTablet, std::move(ev), 0, true);
            MakeSureTabletIsUp(runtime, tabletId, 0);
        }

        // Check initial distribution
        auto initialDistribution = getDistribution();
        for (size_t i = 0; i < 3; ++i) {
            UNIT_ASSERT_VALUES_EQUAL(initialDistribution[i].size(), TABLETS_PER_NODE);
        }

        // report metrics for all tablets on first node, and two tablets on second node
        std::vector<ui64> tabletsWithMetrics = initialDistribution[0];
        tabletsWithMetrics.push_back(initialDistribution[1][0]);
        tabletsWithMetrics.push_back(initialDistribution[1][1]);
        for (auto tabletId : tabletsWithMetrics) {
            THolder<TEvHive::TEvTabletMetrics> metrics = MakeHolder<TEvHive::TEvTabletMetrics>();
            NKikimrHive::TTabletMetrics* cpu = metrics->Record.AddTabletMetrics();
            cpu->SetTabletID(tabletId);
            cpu->MutableResourceUsage()->SetCPU(500'000);

            runtime.SendToPipe(hiveTablet, senderA, metrics.Release());
        }

        {
            TDispatchOptions options;
            options.FinalEvents.emplace_back(NHive::TEvPrivate::EvRestartComplete);
            runtime.DispatchEvents(options, TDuration::Seconds(10));
        }

        // Check that a tablet was moved from the second node to the third
        auto newDistribution = getDistribution();
        UNIT_ASSERT_VALUES_EQUAL(newDistribution[0].size(), TABLETS_PER_NODE);
        UNIT_ASSERT_VALUES_EQUAL(newDistribution[1].size(), TABLETS_PER_NODE - 1);
    }

    Y_UNIT_TEST(TestHiveBalancerHighUsage) {
        static constexpr ui64 NUM_NODES = 2;
        TTestBasicRuntime runtime(2, false);
        Setup(runtime, true, 1, [](TAppPrepare& app) {
            app.HiveConfig.SetTabletKickCooldownPeriod(0);
            app.HiveConfig.SetResourceChangeReactionPeriod(0);
        });
        const int nodeBase = runtime.GetNodeId(0);
        TActorId senderA = runtime.AllocateEdgeActor();
        const ui64 hiveTablet = MakeDefaultHiveID();
        const ui64 testerTablet = MakeTabletID(false, 1);

        auto getDistribution = [hiveTablet, nodeBase, senderA, &runtime]() -> std::array<std::vector<ui64>, NUM_NODES> {
            std::array<std::vector<ui64>, NUM_NODES> nodeTablets = {};
            {
                runtime.SendToPipe(hiveTablet, senderA, new TEvHive::TEvRequestHiveInfo());
                TAutoPtr<IEventHandle> handle;
                TEvHive::TEvResponseHiveInfo* response = runtime.GrabEdgeEventRethrow<TEvHive::TEvResponseHiveInfo>(handle);
                for (const NKikimrHive::TTabletInfo& tablet : response->Record.GetTablets()) {
                    UNIT_ASSERT_C(((int)tablet.GetNodeID() - nodeBase >= 0) && (tablet.GetNodeID() - nodeBase < NUM_NODES),
                            "nodeId# " << tablet.GetNodeID() << " nodeBase# " << nodeBase);
                    nodeTablets[tablet.GetNodeID() - nodeBase].push_back(tablet.GetTabletID());
                }
            }
            return nodeTablets;
        };

        CreateTestBootstrapper(runtime, CreateTestTabletInfo(hiveTablet, TTabletTypes::Hive), &CreateDefaultHive);

        // wait for creation of nodes
        {
            TDispatchOptions options;
            options.FinalEvents.emplace_back(TEvLocal::EvStatus, NUM_NODES);
            runtime.DispatchEvents(options);
        }

        TTabletTypes::EType tabletType = TTabletTypes::Dummy;
        for (size_t i = 0; i < 2; ++i) {
            THolder<TEvHive::TEvCreateTablet> ev(new TEvHive::TEvCreateTablet(testerTablet, 100500 + i, tabletType, BINDED_CHANNELS));
            ev->Record.SetObjectId(i);
            ui64 tabletId = SendCreateTestTablet(runtime, hiveTablet, testerTablet, std::move(ev), 0, true);
            MakeSureTabletIsUp(runtime, tabletId, 0);
        }

        auto initialDistribution = getDistribution();

        std::array<double, NUM_NODES> usages = {.89, .91};
        for (ui32 i = 0; i < 2; ++i) {
            for (ui32 node = 0; node < NUM_NODES; ++node) {
                TActorId sender = runtime.AllocateEdgeActor(node);
                THolder<TEvHive::TEvTabletMetrics> metrics = MakeHolder<TEvHive::TEvTabletMetrics>();
                metrics->Record.SetTotalNodeUsage(usages[node]);

                runtime.SendToPipe(hiveTablet, sender, metrics.Release(), node);
            }
        }

        {
            TDispatchOptions options;
            options.FinalEvents.emplace_back(NHive::TEvPrivate::EvBalancerOut);
            runtime.DispatchEvents(options, TDuration::Seconds(10));
        }

        // Check that balancer moved no tablets
        auto newDistribution = getDistribution();

        UNIT_ASSERT_EQUAL(initialDistribution, newDistribution);
    }

    Y_UNIT_TEST(TestHiveBalancerHighUsageAndColumnShards) {
        static constexpr ui64 NUM_NODES = 2;
        TTestBasicRuntime runtime(2, false);
        Setup(runtime, true, 1, [](TAppPrepare& app) {
            app.HiveConfig.SetTabletKickCooldownPeriod(0);
            app.HiveConfig.SetResourceChangeReactionPeriod(0);
        });
        const int nodeBase = runtime.GetNodeId(0);
        TActorId senderA = runtime.AllocateEdgeActor();
        const ui64 hiveTablet = MakeDefaultHiveID();
        const ui64 testerTablet = MakeTabletID(false, 1);

        auto getDistribution = [hiveTablet, nodeBase, senderA, &runtime]() -> std::array<std::vector<ui64>, NUM_NODES> {
            std::array<std::vector<ui64>, NUM_NODES> nodeTablets = {};
            {
                runtime.SendToPipe(hiveTablet, senderA, new TEvHive::TEvRequestHiveInfo());
                TAutoPtr<IEventHandle> handle;
                TEvHive::TEvResponseHiveInfo* response = runtime.GrabEdgeEventRethrow<TEvHive::TEvResponseHiveInfo>(handle);
                for (const NKikimrHive::TTabletInfo& tablet : response->Record.GetTablets()) {
                    UNIT_ASSERT_C(((int)tablet.GetNodeID() - nodeBase >= 0) && (tablet.GetNodeID() - nodeBase < NUM_NODES),
                            "nodeId# " << tablet.GetNodeID() << " nodeBase# " << nodeBase);
                    nodeTablets[tablet.GetNodeID() - nodeBase].push_back(tablet.GetTabletID());
                }
            }
            return nodeTablets;
        };

        CreateTestBootstrapper(runtime, CreateTestTabletInfo(hiveTablet, TTabletTypes::Hive), &CreateDefaultHive);

        // wait for creation of nodes
        {
            TDispatchOptions options;
            options.FinalEvents.emplace_back(TEvLocal::EvStatus, NUM_NODES);
            runtime.DispatchEvents(options);
        }
        SendKillLocal(runtime, 1);

        TTabletTypes::EType tabletType = TTabletTypes::ColumnShard;
        for (size_t i = 0; i < 2; ++i) {
            THolder<TEvHive::TEvCreateTablet> ev(new TEvHive::TEvCreateTablet(testerTablet, 100500 + i, tabletType, BINDED_CHANNELS));
            ev->Record.SetObjectId(i);
            ui64 tabletId = SendCreateTestTablet(runtime, hiveTablet, testerTablet, std::move(ev), 0, true);
            MakeSureTabletIsUp(runtime, tabletId, 0);
        }

        {
            TActorId sender = runtime.AllocateEdgeActor(0);
            THolder<TEvHive::TEvTabletMetrics> metrics = MakeHolder<TEvHive::TEvTabletMetrics>();
            metrics->Record.SetTotalNodeUsage(.95);

            runtime.SendToPipe(hiveTablet, sender, metrics.Release(), 0);
        }
        CreateLocal(runtime, 1);

        {
            TDispatchOptions options;
            options.FinalEvents.emplace_back(NHive::TEvPrivate::EvBalancerOut, 2);
            runtime.DispatchEvents(options, TDuration::Seconds(10));
        }

        // Check that balancer moved a tablet
        auto newDistribution = getDistribution();

        UNIT_ASSERT_VALUES_EQUAL(newDistribution[0].size(), newDistribution[1].size());
    }

    Y_UNIT_TEST(TestHiveBalancerOneTabletHighUsage) {
        static constexpr ui64 NUM_NODES = 4;
        static constexpr ui64 NUM_TABLETS = NUM_NODES * NUM_NODES;
        TTestBasicRuntime runtime(NUM_NODES, false);
        Setup(runtime, true, 1, [](TAppPrepare& app) {
            app.HiveConfig.SetTabletKickCooldownPeriod(3);
            app.HiveConfig.SetResourceChangeReactionPeriod(0);
            app.HiveConfig.SetMinPeriodBetweenEmergencyBalance(0);
        });
        const int nodeBase = runtime.GetNodeId(0);
        TActorId senderA = runtime.AllocateEdgeActor();
        const ui64 hiveTablet = MakeDefaultHiveID();
        const ui64 testerTablet = MakeTabletID(false, 1);

        using TDistribution = std::array<std::vector<ui64>, NUM_NODES>;
        auto getDistribution = [hiveTablet, nodeBase, senderA, &runtime]() -> TDistribution {
            std::array<std::vector<ui64>, NUM_NODES> nodeTablets = {};
            {
                runtime.SendToPipe(hiveTablet, senderA, new TEvHive::TEvRequestHiveInfo());
                TAutoPtr<IEventHandle> handle;
                TEvHive::TEvResponseHiveInfo* response = runtime.GrabEdgeEventRethrow<TEvHive::TEvResponseHiveInfo>(handle);
                for (const NKikimrHive::TTabletInfo& tablet : response->Record.GetTablets()) {
                    if (tablet.GetNodeID() == 0) {
                        continue;
                    }
                    UNIT_ASSERT_C(((int)tablet.GetNodeID() - nodeBase >= 0) && (tablet.GetNodeID() - nodeBase < NUM_NODES),
                            "nodeId# " << tablet.GetNodeID() << " nodeBase# " << nodeBase);
                    nodeTablets[tablet.GetNodeID() - nodeBase].push_back(tablet.GetTabletID());
                }
            }
            return nodeTablets;
        };

        auto tabletNode = [](const TDistribution& distribution, ui64 tabletId) -> std::optional<size_t> {
            auto hasTablet = [tabletId](const std::vector<ui64>& tablets) {
                return std::find(tablets.begin(), tablets.end(), tabletId) != tablets.end();
            };
            auto it = std::find_if(distribution.begin(), distribution.end(), hasTablet);
            if (it == distribution.end()) {
                return std::nullopt;
            }
            return it - distribution.begin();
        };

        CreateTestBootstrapper(runtime, CreateTestTabletInfo(hiveTablet, TTabletTypes::Hive), &CreateDefaultHive);

        // wait for creation of nodes
        {
            TDispatchOptions options;
            options.FinalEvents.emplace_back(TEvLocal::EvStatus, NUM_NODES);
            runtime.DispatchEvents(options);
        }

        TTabletTypes::EType tabletType = TTabletTypes::Dummy;
        std::vector<ui64> tablets;
        tablets.reserve(NUM_TABLETS);
        for (size_t i = 0; i < NUM_TABLETS; ++i) {
            THolder<TEvHive::TEvCreateTablet> ev(new TEvHive::TEvCreateTablet(testerTablet, 100500 + i, tabletType, BINDED_CHANNELS));
            ev->Record.SetObjectId(i);
            ui64 tabletId = SendCreateTestTablet(runtime, hiveTablet, testerTablet, std::move(ev), 0, true);
            tablets.push_back(tabletId);
            MakeSureTabletIsUp(runtime, tabletId, 0);
        }

        const ui64 overloadingTablet = tablets.front();
        auto distribution = getDistribution();
        auto nodeWithTablet = tabletNode(distribution, overloadingTablet);
        Ctest << "picked tablet " << overloadingTablet << Endl;
        unsigned moves = 0;

        for (int i = 0; i < 20; ++i) {
            for (int j = 0; j < 5; ++j) {
                for (ui32 node = 0; node < NUM_NODES; ++node) {
                    TActorId sender = runtime.AllocateEdgeActor(node);
                    THolder<TEvHive::TEvTabletMetrics> metrics = MakeHolder<TEvHive::TEvTabletMetrics>();
                    metrics->Record.SetTotalNodeUsage(node == nodeWithTablet ? .99 : .05);

                    runtime.SendToPipe(hiveTablet, sender, metrics.Release(), node);
                }
            }

            TDispatchOptions options;
            options.FinalEvents.emplace_back(NHive::TEvPrivate::EvBalancerOut);
            runtime.DispatchEvents(options, TDuration::MilliSeconds(10));
            runtime.AdvanceCurrentTime(TDuration::MilliSeconds(500));

            distribution = getDistribution();
            auto newNodeWithTablet = tabletNode(distribution, overloadingTablet);
            if (newNodeWithTablet != nodeWithTablet) {
                nodeWithTablet = newNodeWithTablet;
                if (newNodeWithTablet) {
                    ++moves;
                }
            }

            Ctest << "distribution: ";
            for (size_t i = 0; i < NUM_NODES; ++i) {
                if (i == nodeWithTablet) {
                    Ctest << "*";
                }
                Ctest << distribution[i].size() << " ";
            }
            Ctest << Endl;
        }

        UNIT_ASSERT_LE(moves, 2);

        std::set<size_t> tabletsOnNodes;
        Ctest << "Final distribution: ";
        for (size_t i = 0; i < NUM_NODES; ++i) {
            Ctest << distribution[i].size() << " ";
            if (i != nodeWithTablet) {
                tabletsOnNodes.insert(distribution[i].size());
            }
        }
        Ctest << Endl;
        UNIT_ASSERT_VALUES_EQUAL(distribution[*nodeWithTablet].size(), 1);
        UNIT_ASSERT_VALUES_EQUAL(tabletsOnNodes.size(), 1);
    }

    Y_UNIT_TEST(TestUpdateTabletsObjectUpdatesMetrics) {
        TTestBasicRuntime runtime(1, false);
        Setup(runtime, true);
        const ui64 hiveTablet = MakeDefaultHiveID();
        const ui64 testerTablet = MakeTabletID(false, 1);
        TActorId senderA = runtime.AllocateEdgeActor();
        TTabletTypes::EType tabletType = TTabletTypes::Dummy;
        static const int NUM_TABLETS = 5;
        TVector<ui64> tablets;
        ui64 totalNetwork = 0;

        CreateTestBootstrapper(runtime, CreateTestTabletInfo(hiveTablet, TTabletTypes::Hive), &CreateDefaultHive);

        for (size_t i = 0; i < NUM_TABLETS; ++i) {
            THolder<TEvHive::TEvCreateTablet> ev(new TEvHive::TEvCreateTablet(testerTablet, 100500 + i, tabletType, BINDED_CHANNELS));
            ev->Record.SetObjectId(i % 2);
            ui64 tabletId = SendCreateTestTablet(runtime, hiveTablet, testerTablet, std::move(ev), 0, true);
            tablets.emplace_back(tabletId);
            MakeSureTabletIsUp(runtime, tabletId, 0);
        }

        for (size_t i = 0; i < NUM_TABLETS; ++i) {
            THolder<TEvHive::TEvTabletMetrics> metrics = MakeHolder<TEvHive::TEvTabletMetrics>();
            NKikimrHive::TTabletMetrics* metric = metrics->Record.AddTabletMetrics();
            metric->SetTabletID(tablets[i]);
            metric->MutableResourceUsage()->SetNetwork(i);
            totalNetwork += i;

            runtime.SendToPipe(hiveTablet, senderA, metrics.Release());
        }

        {
            auto ev = new TEvHive::TEvUpdateTabletsObject;
            ev->Record.SetObjectId(1);
            for (size_t i = 0; i < NUM_TABLETS; i += 2) {
                ev->Record.AddTabletIds(tablets[i]);
            }
            runtime.SendToPipe(hiveTablet, senderA, ev);
            TAutoPtr<IEventHandle> handle;
            TEvHive::TEvUpdateTabletsObjectReply* response = runtime.GrabEdgeEventRethrow<TEvHive::TEvUpdateTabletsObjectReply>(handle);
            UNIT_ASSERT_VALUES_EQUAL(response->Record.GetStatus(), NKikimrProto::OK);
        }

        ui64 newTablet;
        {
            THolder<TEvHive::TEvCreateTablet> ev(new TEvHive::TEvCreateTablet(testerTablet, 100500 + NUM_TABLETS, tabletType, BINDED_CHANNELS));
            ev->Record.SetObjectId(1);
            newTablet = SendCreateTestTablet(runtime, hiveTablet, testerTablet, std::move(ev), 0, true);
            MakeSureTabletIsUp(runtime, newTablet, 0);
        }

        {
            THolder<TEvHive::TEvRequestHiveInfo> ev = MakeHolder<TEvHive::TEvRequestHiveInfo>(newTablet, false);
            ev->Record.SetReturnMetrics(true);
            runtime.SendToPipe(hiveTablet, senderA, ev.Release());
            TAutoPtr<IEventHandle> handle;
            TEvHive::TEvResponseHiveInfo* response = runtime.GrabEdgeEventRethrow<TEvHive::TEvResponseHiveInfo>(handle);
            ui64 newTabletNetwork = response->Record.GetTablets().Get(0).GetMetrics().GetNetwork();
            ui64 expectedNewTabletNetwork = totalNetwork / NUM_TABLETS;
            UNIT_ASSERT_VALUES_EQUAL(newTabletNetwork, expectedNewTabletNetwork);
        }
    }

    Y_UNIT_TEST(TestRestartTablets) {
        TTestBasicRuntime runtime(3, false);
        Setup(runtime, true);
        TVector<ui64> tabletIds;
        const ui64 hiveTablet = MakeDefaultHiveID();
        const ui64 testerTablet = MakeTabletID(false, 1);
        CreateTestBootstrapper(runtime, CreateTestTabletInfo(hiveTablet, TTabletTypes::Hive), &CreateDefaultHive);
        {
            TDispatchOptions options;
            options.FinalEvents.emplace_back(TEvLocal::EvSyncTablets, runtime.GetNodeCount());
            runtime.DispatchEvents(options);
        }
        TTabletTypes::EType tabletType = TTabletTypes::Dummy;
        THolder<TEvHive::TEvCreateTablet> ev(new TEvHive::TEvCreateTablet(testerTablet, 100500, tabletType, BINDED_CHANNELS));
        ev->Record.SetAllowFollowerPromotion(false);
        ev->Record.SetFollowerCount(2);
        ui64 tabletId = SendCreateTestTablet(runtime, hiveTablet, testerTablet, std::move(ev), 0, true);

        NTabletPipe::TClientConfig pipeConfig;
        pipeConfig.RetryPolicy = NTabletPipe::TClientRetryPolicy::WithRetries();
        pipeConfig.ForceLocal = true;
        pipeConfig.AllowFollower = true;

        WaitForTabletIsUp(runtime, tabletId, 0, &pipeConfig);
        WaitForTabletIsUp(runtime, tabletId, 1, &pipeConfig);
        WaitForTabletIsUp(runtime, tabletId, 2, &pipeConfig);

        runtime.Register(CreateTabletKiller(tabletId, runtime.GetNodeId(0)));
        {
            TDispatchOptions options;
            options.FinalEvents.emplace_back(TEvLocal::EvDeadTabletAck);
            runtime.DispatchEvents(options);
        }

        WaitForTabletIsUp(runtime, tabletId, 0, &pipeConfig);
        WaitForTabletIsUp(runtime, tabletId, 1, &pipeConfig);
        WaitForTabletIsUp(runtime, tabletId, 2, &pipeConfig);

        runtime.Register(CreateTabletKiller(tabletId, runtime.GetNodeId(1)));
        {
            TDispatchOptions options;
            options.FinalEvents.emplace_back(TEvLocal::EvDeadTabletAck);
            runtime.DispatchEvents(options);
        }

        WaitForTabletIsUp(runtime, tabletId, 0, &pipeConfig);
        WaitForTabletIsUp(runtime, tabletId, 1, &pipeConfig);
        WaitForTabletIsUp(runtime, tabletId, 2, &pipeConfig);

        runtime.Register(CreateTabletKiller(tabletId, runtime.GetNodeId(2)));
        {
            TDispatchOptions options;
            options.FinalEvents.emplace_back(TEvLocal::EvDeadTabletAck);
            runtime.DispatchEvents(options);
        }

        WaitForTabletIsUp(runtime, tabletId, 0, &pipeConfig);
        WaitForTabletIsUp(runtime, tabletId, 1, &pipeConfig);
        WaitForTabletIsUp(runtime, tabletId, 2, &pipeConfig);
    }

    Y_UNIT_TEST(TestFollowersCrossDC_Easy) {
        TTestBasicRuntime runtime((ui32)9, (ui32)3);
        Setup(runtime, true);
        TVector<ui64> tabletIds;
        const ui64 hiveTablet = MakeDefaultHiveID();
        const ui64 testerTablet = MakeTabletID(false, 1);
        CreateTestBootstrapper(runtime, CreateTestTabletInfo(hiveTablet, TTabletTypes::Hive), &CreateDefaultHive);
        {
            TDispatchOptions options;
            options.FinalEvents.emplace_back(TEvLocal::EvSyncTablets, runtime.GetNodeCount());
            runtime.DispatchEvents(options);
        }
        TTabletTypes::EType tabletType = TTabletTypes::Dummy;
        THolder<TEvHive::TEvCreateTablet> ev(new TEvHive::TEvCreateTablet(testerTablet, 100500, tabletType, BINDED_CHANNELS));
        ev->Record.SetCrossDataCenterFollowerCount(2);
        ui64 tabletId = SendCreateTestTablet(runtime, hiveTablet, testerTablet, std::move(ev), 0, true);

        NTabletPipe::TClientConfig pipeConfig;
        pipeConfig.ForceLocal = true;
        ui32 tabsPerDC[3] = {};
        ui32 leaders = 0;
        ui32 followers = 0;
        for (ui32 node = 0; node < 9; ++node) {
            bool leader;
            if (CheckTabletIsUp(runtime, tabletId, node, &pipeConfig, &leader)) {
                if (leader) {
                    leaders++;
                    tabsPerDC[node % 3]++;
                }
            }
        }
        pipeConfig.AllowFollower = true;
        pipeConfig.ForceFollower = true;
        for (ui32 node = 0; node < 9; ++node) {
            bool leader;
            if (CheckTabletIsUp(runtime, tabletId, node, &pipeConfig, &leader)) {
                if (!leader) {
                    followers++;
                    tabsPerDC[node % 3]++;
                }
            }
        }

        UNIT_ASSERT_VALUES_EQUAL(leaders, 1);
        UNIT_ASSERT_VALUES_EQUAL(followers, 6);
        UNIT_ASSERT(tabsPerDC[0] >= 2);
        UNIT_ASSERT(tabsPerDC[1] >= 2);
        UNIT_ASSERT(tabsPerDC[2] >= 2);
    }

    Y_UNIT_TEST(TestFollowers_LocalNodeOnly) {
        TTestBasicRuntime runtime((ui32)9, (ui32)3);
        Setup(runtime, true);
        TVector<ui64> tabletIds;
        const ui64 hiveTablet = MakeDefaultHiveID();
        const ui64 testerTablet = MakeTabletID(false, 1);
        CreateTestBootstrapper(runtime, CreateTestTabletInfo(hiveTablet, TTabletTypes::Hive), &CreateDefaultHive);
        {
            TDispatchOptions options;
            options.FinalEvents.emplace_back(TEvLocal::EvSyncTablets, runtime.GetNodeCount());
            runtime.DispatchEvents(options);
        }
        TTabletTypes::EType tabletType = TTabletTypes::Dummy;
        THolder<TEvHive::TEvCreateTablet> ev(new TEvHive::TEvCreateTablet(testerTablet, 100500, tabletType, BINDED_CHANNELS));
        auto* followerGroup = ev->Record.AddFollowerGroups();
        followerGroup->SetFollowerCount(1);
        followerGroup->SetLocalNodeOnly(true);
        followerGroup->SetAllowClientRead(true);
        ui64 tabletId = SendCreateTestTablet(runtime, hiveTablet, testerTablet, std::move(ev), 0, true);

        ui32 leaderNode = 999;
        {
            NTabletPipe::TClientConfig pipeConfig;
            pipeConfig.ForceLocal = true;

            ui32 leaders = 0;
            ui32 followers = 0;
            for (ui32 node = 0; node < 9; ++node) {
                bool leader;
                if (CheckTabletIsUp(runtime, tabletId, node, &pipeConfig, &leader)) {
                    if (leader) {
                        leaders++;
                        leaderNode = node;
                    }
                }
            }
            pipeConfig.AllowFollower = true;
            pipeConfig.ForceFollower = true;
            ui32 followerNode = 999;
            for (ui32 node = 0; node < 9; ++node) {
                bool leader;
                if (CheckTabletIsUp(runtime, tabletId, node, &pipeConfig, &leader)) {
                    if (!leader) {
                        followers++;
                        followerNode = node;
                    }
                }
            }

            UNIT_ASSERT_VALUES_EQUAL(leaders, 1);
            UNIT_ASSERT_VALUES_EQUAL(followers, 1);
            UNIT_ASSERT_VALUES_EQUAL(leaderNode, followerNode);
        }

        runtime.Register(CreateTabletKiller(tabletId, runtime.GetNodeId(leaderNode)));
        SendKillLocal(runtime, leaderNode);
        WaitForTabletsBecomeActive(runtime, 2);

        ui32 secondLeaderNode = 999;

        {
            NTabletPipe::TClientConfig pipeConfig;
            pipeConfig.ForceLocal = true;

            ui32 leaders = 0;
            ui32 followers = 0;
            for (ui32 node = 0; node < 9; ++node) {
                bool leader;
                if (CheckTabletIsUp(runtime, tabletId, node, &pipeConfig, &leader)) {
                    if (leader) {
                        leaders++;
                        secondLeaderNode = node;
                    }
                }
            }
            pipeConfig.AllowFollower = true;
            pipeConfig.ForceFollower = true;
            ui32 followerNode = 999;
            for (ui32 node = 0; node < 9; ++node) {
                bool leader;
                if (CheckTabletIsUp(runtime, tabletId, node, &pipeConfig, &leader)) {
                    if (!leader) {
                        followers++;
                        followerNode = node;
                    }
                }
            }

            UNIT_ASSERT_VALUES_EQUAL(leaders, 1);
            UNIT_ASSERT_VALUES_EQUAL(followers, 1);
            UNIT_ASSERT(leaderNode != secondLeaderNode);
            UNIT_ASSERT_VALUES_EQUAL(secondLeaderNode, followerNode);
        }
    }

    Y_UNIT_TEST(TestFollowersCrossDC_Tight) {
        static constexpr ui32 NODES = 9;
        static constexpr ui32 DCS = 3;
        static constexpr ui32 FOLLOWERS = NODES / DCS;
        TTestBasicRuntime runtime(NODES, DCS);
        Setup(runtime, true);
        TVector<ui64> tabletIds;
        const ui64 hiveTablet = MakeDefaultHiveID();
        const ui64 testerTablet = MakeTabletID(false, 1);
        CreateTestBootstrapper(runtime, CreateTestTabletInfo(hiveTablet, TTabletTypes::Hive), &CreateDefaultHive);
        {
            TDispatchOptions options;
            options.FinalEvents.emplace_back(TEvLocal::EvSyncTablets, runtime.GetNodeCount());
            runtime.DispatchEvents(options);
        }
        TTabletTypes::EType tabletType = TTabletTypes::Dummy;
        THolder<TEvHive::TEvCreateTablet> ev(new TEvHive::TEvCreateTablet(testerTablet, 100500, tabletType, BINDED_CHANNELS));
        ev->Record.SetCrossDataCenterFollowerCount(FOLLOWERS);
        ui64 tabletId = SendCreateTestTablet(runtime, hiveTablet, testerTablet, std::move(ev), 0, true);

        NTabletPipe::TClientConfig pipeConfig;
        pipeConfig.ForceLocal = true;
        ui32 followersPerDC[DCS] = {};
        ui32 leaders = 0;
        ui32 followers = 0;
        for (ui32 node = 0; node < NODES; ++node) {
            bool leader;
            if (CheckTabletIsUp(runtime, tabletId, node, &pipeConfig, &leader)) {
                if (leader) {
                    leaders++;
                }
            }
        }
        pipeConfig.AllowFollower = true;
        pipeConfig.ForceFollower = true;
        for (ui32 node = 0; node < NODES; ++node) {
            bool leader;
            if (CheckTabletIsUp(runtime, tabletId, node, &pipeConfig, &leader)) {
                if (!leader) {
                    followers++;
                    followersPerDC[node % DCS]++;
                }
            }
        }
        UNIT_ASSERT_VALUES_EQUAL(leaders, 1);
        UNIT_ASSERT_VALUES_EQUAL(followers, FOLLOWERS * DCS);
        for (ui32 dc = 0; dc < DCS; ++dc) {
            UNIT_ASSERT(followersPerDC[dc] == FOLLOWERS);
        }
    }

    Y_UNIT_TEST(TestFollowersCrossDC_MovingLeader) {
        static constexpr ui32 NODES = 9;
        static constexpr ui32 DCS = 3;
        static constexpr ui32 FOLLOWERS = NODES / DCS;
        TTestBasicRuntime runtime(NODES, DCS);
        Setup(runtime, true);
        TVector<ui64> tabletIds;
        const ui64 hiveTablet = MakeDefaultHiveID();
        const ui64 testerTablet = MakeTabletID(false, 1);
        CreateTestBootstrapper(runtime, CreateTestTabletInfo(hiveTablet, TTabletTypes::Hive), &CreateDefaultHive);
        {
            TDispatchOptions options;
            options.FinalEvents.emplace_back(TEvLocal::EvSyncTablets, runtime.GetNodeCount());
            runtime.DispatchEvents(options);
        }
        TTabletTypes::EType tabletType = TTabletTypes::Dummy;
        THolder<TEvHive::TEvCreateTablet> ev(new TEvHive::TEvCreateTablet(testerTablet, 100500, tabletType, BINDED_CHANNELS));
        ev->Record.SetCrossDataCenterFollowerCount(FOLLOWERS);
        ui64 tabletId = SendCreateTestTablet(runtime, hiveTablet, testerTablet, std::move(ev), 0, true);

        //WaitForTabletsBecomeActive(runtime, 3 * 3 + 1);

        ui32 leadersNode = 0;
        {
            NTabletPipe::TClientConfig pipeConfig;
            pipeConfig.ForceLocal = true;
            ui32 followersPerDC[DCS] = {};
            ui32 total = 0;
            ui32 leaders = 0;
            ui32 followers = 0;
            for (ui32 node = 0; node < NODES; ++node) {
                bool leader;
                if (CheckTabletIsUp(runtime, tabletId, node, &pipeConfig, &leader)) {
                    if (leader) {
                        leaders++;
                        leadersNode = node;
                        total++;
                    }
                }
            }
            pipeConfig.AllowFollower = true;
            pipeConfig.ForceFollower = true;
            for (ui32 node = 0; node < NODES; ++node) {
                bool leader;
                if (CheckTabletIsUp(runtime, tabletId, node, &pipeConfig, &leader)) {
                    if (!leader) {
                        total++;
                        followers++;
                        followersPerDC[node % DCS]++;
                    }
                }
            }
            UNIT_ASSERT_VALUES_EQUAL(total, 1 + FOLLOWERS * DCS);
            UNIT_ASSERT_VALUES_EQUAL(followers, FOLLOWERS * DCS);
            UNIT_ASSERT_VALUES_EQUAL(leaders, 1);
            for (ui32 dc = 0; dc < DCS; ++dc) {
                UNIT_ASSERT(followersPerDC[dc] == FOLLOWERS);
            }
        }

        runtime.Register(CreateTabletKiller(tabletId, runtime.GetNodeId(leadersNode)));
        WaitForTabletsBecomeActive(runtime, 1);

        {
            NTabletPipe::TClientConfig pipeConfig;
            // we need retry policy to handle possible follower reconnect
            pipeConfig.RetryPolicy = {.RetryLimitCount = 2, .MinRetryTime = TDuration::MilliSeconds(100)};
            pipeConfig.ForceLocal = true;
            ui32 followersPerDC[DCS] = {};
            ui32 total = 0;
            ui32 leaders = 0;
            ui32 followers = 0;
            for (ui32 node = 0; node < NODES; ++node) {
                bool leader;
                if (CheckTabletIsUp(runtime, tabletId, node, &pipeConfig, &leader)) {
                    if (leader) {
                        leaders++;
                        total++;
                    }
                }
            }
            pipeConfig.AllowFollower = true;
            pipeConfig.ForceFollower = true;
            for (ui32 node = 0; node < NODES; ++node) {
                bool leader;
                if (CheckTabletIsUp(runtime, tabletId, node, &pipeConfig, &leader)) {
                    if (!leader) {
                        total++;
                        followers++;
                        followersPerDC[node % DCS]++;
                    }
                }
            }
            UNIT_ASSERT_VALUES_EQUAL(total, 1 + FOLLOWERS * DCS);
            UNIT_ASSERT_VALUES_EQUAL(followers, FOLLOWERS * DCS);
            UNIT_ASSERT_VALUES_EQUAL(leaders, 1);
            for (ui32 dc = 0; dc < DCS; ++dc) {
                UNIT_ASSERT(followersPerDC[dc] == FOLLOWERS);
            }
        }
    }

    Y_UNIT_TEST(TestFollowersCrossDC_KillingHiveAndFollower) {
        static constexpr ui32 NODES = 3;
        static constexpr ui32 DCS = 3;
        static constexpr ui32 FOLLOWERS = 1;
        TTestBasicRuntime runtime(NODES, DCS);
        Setup(runtime, true);
        TVector<ui64> tabletIds;
        const ui64 hiveTablet = MakeDefaultHiveID();
        const ui64 testerTablet = MakeTabletID(false, 1);
        CreateTestBootstrapper(runtime, CreateTestTabletInfo(hiveTablet, TTabletTypes::Hive), &CreateDefaultHive, 0);
        {
            TDispatchOptions options;
            options.FinalEvents.emplace_back(TEvLocal::EvSyncTablets, runtime.GetNodeCount());
            runtime.DispatchEvents(options);
        }
        TTabletTypes::EType tabletType = TTabletTypes::Dummy;
        THolder<TEvHive::TEvCreateTablet> ev(new TEvHive::TEvCreateTablet(testerTablet, 100500, tabletType, BINDED_CHANNELS));
        ev->Record.SetObjectId(1337);
        auto* followerGroup = ev->Record.AddFollowerGroups();
        followerGroup->SetFollowerCount(FOLLOWERS);
        followerGroup->SetFollowerCountPerDataCenter(true);
        followerGroup->SetRequireAllDataCenters(true);
        ui64 tabletId = SendCreateTestTablet(runtime, hiveTablet, testerTablet, std::move(ev), 0, true);

        ui32 leaderNode = 0;
        ui32 followersNode = 0;
        {
            NTabletPipe::TClientConfig pipeConfig;
            pipeConfig.ForceLocal = true;
            ui32 total = 0;
            ui32 leaders = 0;
            ui32 followers = 0;
            for (ui32 node = 0; node < NODES; ++node) {
                bool leader;
                if (CheckTabletIsUp(runtime, tabletId, node, &pipeConfig, &leader)) {
                    if (leader) {
                        leaders++;
                        total++;
                        leaderNode = node;
                    }
                }
            }
            pipeConfig.AllowFollower = true;
            pipeConfig.ForceFollower = true;
            for (ui32 node = 0; node < NODES; ++node) {
                bool leader;
                if (CheckTabletIsUp(runtime, tabletId, node, &pipeConfig, &leader)) {
                    if (!leader) {
                        total++;
                        followers++;
                        if (node != leaderNode) {
                            followersNode = node;
                        }
                    }
                }
            }
            UNIT_ASSERT_VALUES_EQUAL(followers, FOLLOWERS * DCS);
            UNIT_ASSERT_VALUES_EQUAL(leaders, 1);
            UNIT_ASSERT_VALUES_EQUAL(total, 1 + FOLLOWERS * DCS);
        }

        runtime.Register(CreateTabletKiller(hiveTablet));
        {
            TDispatchOptions options;
            options.FinalEvents.emplace_back(TEvTablet::EvTabletDead);
            runtime.DispatchEvents(options);
        }
        SendKillLocal(runtime, followersNode);
        WaitForEvServerDisconnected(runtime);
        //WaitForTabletsBecomeActive(runtime, 1); // hive
        CreateLocal(runtime, followersNode);
        {
            TDispatchOptions options;
            options.FinalEvents.emplace_back(TEvLocal::EvSyncTablets, NODES);
            runtime.DispatchEvents(options);
        }
        runtime.Register(CreateTabletKiller(tabletId));
        {
            TDispatchOptions options;
            options.FinalEvents.emplace_back(TEvLocal::EvTabletStatus, 2);
            runtime.DispatchEvents(options);
        }

        {
            ui32 total = 0;
            ui32 leaders = 0;
            ui32 followers = 0;
            int iterations = 100;
            while (--iterations > 0) {
                NTabletPipe::TClientConfig pipeConfig;
                pipeConfig.ForceLocal = true;
                total = 0;
                leaders = 0;
                followers = 0;
                for (ui32 node = 0; node < NODES; ++node) {
                    bool leader;
                    if (CheckTabletIsUp(runtime, tabletId, node, &pipeConfig, &leader)) {
                        if (leader) {
                            leaders++;
                            total++;
                        }
                    }
                }
                pipeConfig.AllowFollower = true;
                pipeConfig.ForceFollower = true;
                for (ui32 node = 0; node < NODES; ++node) {
                    bool leader;
                    if (CheckTabletIsUp(runtime, tabletId, node, &pipeConfig, &leader)) {
                        if (!leader) {
                            total++;
                            followers++;
                        }
                    }
                }
                if (followers >= (FOLLOWERS * DCS - 1) && leaders == 1 && total >= FOLLOWERS * DCS) {
                    break;
                }
                runtime.DispatchEvents({}, TDuration::MilliSeconds(100));
            }
            UNIT_ASSERT(followers >= (FOLLOWERS * DCS - 1));
            UNIT_ASSERT_VALUES_EQUAL(leaders, 1);
            UNIT_ASSERT(total >= FOLLOWERS * DCS);
        }
    }

    void TestAncientFollowers(unsigned followerCount) {
        static constexpr ui32 NUM_NODES = 3;
        TTestBasicRuntime runtime(NUM_NODES, NUM_NODES); // num nodes = num dcs
        Setup(runtime, true);
        TVector<ui64> tabletIds;
        const ui64 hiveTablet = MakeDefaultHiveID();
        const ui64 testerTablet = MakeTabletID(false, 1);
        CreateTestBootstrapper(runtime, CreateTestTabletInfo(hiveTablet, TTabletTypes::Hive), &CreateDefaultHive, 0);
        {
            TDispatchOptions options;
            options.FinalEvents.emplace_back(TEvLocal::EvSyncTablets, runtime.GetNodeCount());
            runtime.DispatchEvents(options);
        }
        TTabletTypes::EType tabletType = TTabletTypes::Dummy;
        // RequireAllDataCenters = true, FollowerCountPerDataCenter = false
        // This confguration is nonsensical, and followers are never created like that
        // Yet, there might be some followers like that remaining from the olden pre-follower-groups days
        THolder<TEvHive::TEvCreateTablet> ev(new TEvHive::TEvCreateTablet(testerTablet, 100500, tabletType, BINDED_CHANNELS));
        ev->Record.SetObjectId(1);
        auto* followerGroup = ev->Record.AddFollowerGroups();
        followerGroup->SetFollowerCount(followerCount);
        followerGroup->SetFollowerCountPerDataCenter(false);
        followerGroup->SetRequireAllDataCenters(true);
        ui64 tabletId = SendCreateTestTablet(runtime, hiveTablet, testerTablet, std::move(ev), 0, true);
        // restart everything
        for (ui32 i = 0; i < NUM_NODES; ++i) {
            SendKillLocal(runtime, i);
        }
        runtime.Register(CreateTabletKiller(hiveTablet));
        for (ui32 i = 0; i < NUM_NODES; ++i) {
            CreateLocal(runtime, i);
        }
        {
            TDispatchOptions options;
            options.FinalEvents.emplace_back(TEvLocal::EvSyncTablets, runtime.GetNodeCount());
            runtime.DispatchEvents(options);
        }
        {
            TDispatchOptions options;
            options.FinalEvents.emplace_back(TEvLocal::EvTabletStatus, followerCount);
            runtime.DispatchEvents(options, TDuration::Seconds(1));
        }
        NTabletPipe::TClientConfig pipeConfig;
        pipeConfig.ForceLocal = true;
        pipeConfig.AllowFollower = true;
        pipeConfig.ForceFollower = true;
        unsigned actualFollowers = 0;
        for (ui32 node = 0; node < NUM_NODES; ++node) {
            if (CheckTabletIsUp(runtime, tabletId, node, &pipeConfig)) {
                ++actualFollowers;
            }
        }
        UNIT_ASSERT_VALUES_EQUAL(followerCount, actualFollowers);
    }

    Y_UNIT_TEST(TestFollowerCompatability1) {
        TestAncientFollowers(3);
    }

    Y_UNIT_TEST(TestFollowerCompatability2) {
        static constexpr ui32 NUM_NODES = 3;
        TTestBasicRuntime runtime(NUM_NODES, NUM_NODES); // num nodes = num dcs
        Setup(runtime, true);
        TVector<ui64> tabletIds;
        const ui64 hiveTablet = MakeDefaultHiveID();
        const ui64 testerTablet = MakeTabletID(false, 1);
        const TActorId senderA = runtime.AllocateEdgeActor(0);
        SendKillLocal(runtime, 0); // node 0 exists but does not run local - to simulate a case where a db does not have nodes in every dc
        CreateTestBootstrapper(runtime, CreateTestTabletInfo(hiveTablet, TTabletTypes::Hive), &CreateDefaultHive, 0);
        {
            TDispatchOptions options;
            options.FinalEvents.emplace_back(TEvLocal::EvSyncTablets, 2);
            runtime.DispatchEvents(options);
        }
        TTabletTypes::EType tabletType = TTabletTypes::Dummy;
        THolder<TEvHive::TEvCreateTablet> ev(new TEvHive::TEvCreateTablet(testerTablet, 100500, tabletType, BINDED_CHANNELS));
        ev->Record.SetObjectId(1);
        auto* followerGroup = ev->Record.AddFollowerGroups();
        followerGroup->SetFollowerCount(1);
        followerGroup->SetFollowerCountPerDataCenter(true);
        followerGroup->SetRequireAllDataCenters(true);
        ui64 tabletId = SendCreateTestTablet(runtime, hiveTablet, testerTablet, std::move(ev), 0, true);

        // drop dc column from followers - to imitate that they were created on an older version
        TStringBuilder program;
        program << "((let result (AsList ";
        for (unsigned i = 1; i < 3; ++i) {
            program << "(UpdateRow 'TabletFollowerTablet '('('TabletID (Uint64 '" << tabletId <<")) '('FollowerID (Uint64 '" << i << "))) '('('DataCenter)))";
        }
        program << ")) (return result))";
        auto mkql = std::make_unique<TEvTablet::TEvLocalMKQL>();
        mkql->Record.MutableProgram()->MutableProgram()->SetText(program);
        runtime.SendToPipe(hiveTablet, senderA, mkql.release());
        {
            TAutoPtr<IEventHandle> handle;
            runtime.GrabEdgeEvent<TEvTablet::TEvLocalMKQLResponse>(handle);
        }

        runtime.Register(CreateTabletKiller(hiveTablet));
        runtime.DispatchEvents({}, TDuration::MilliSeconds(50));

        // There should be exactly 2 followers, with ids 1 and 2
        // (that is, there should not be a follower created for the dc that node 0 is in)

        THolder<TEvHive::TEvRequestHiveInfo> request = MakeHolder<TEvHive::TEvRequestHiveInfo>();
        request->Record.SetReturnFollowers(true);
        runtime.SendToPipe(hiveTablet, senderA, request.Release());
        TAutoPtr<IEventHandle> handle;
        TEvHive::TEvResponseHiveInfo* response = runtime.GrabEdgeEventRethrow<TEvHive::TEvResponseHiveInfo>(handle);
        unsigned followers = 0;
        for (const NKikimrHive::TTabletInfo& tablet : response->Record.GetTablets()) {
            auto followerId = tablet.GetFollowerID();
            if (followerId > 0) {
                UNIT_ASSERT_LE(followerId, 2);
                ++followers;
            }
        }
        UNIT_ASSERT_VALUES_EQUAL(followers, 2);
    }

    Y_UNIT_TEST(TestFollowerCompatability3) {
        TestAncientFollowers(0);
    }

    Y_UNIT_TEST(TestCreateExternalTablet) {
        TTestBasicRuntime runtime(1, false);
        Setup(runtime, true);
        const ui64 hiveTablet = MakeDefaultHiveID();
        const ui64 testerTablet = MakeTabletID(false, 1);
        CreateTestBootstrapper(runtime, CreateTestTabletInfo(hiveTablet, TTabletTypes::Hive), &CreateDefaultHive);

        TTabletTypes::EType tabletType = TTabletTypes::Dummy;
        THolder<TEvHive::TEvCreateTablet> ev(new TEvHive::TEvCreateTablet(testerTablet, 0, tabletType, BINDED_CHANNELS));
        ev->Record.SetTabletBootMode(NKikimrHive::TABLET_BOOT_MODE_EXTERNAL);
        ui64 tabletId = SendCreateTestTablet(runtime, hiveTablet, testerTablet, std::move(ev), 0, true);
        MakeSureTabletIsDown(runtime, tabletId, 0);
    }

    Y_UNIT_TEST(TestCreateTabletChangeToExternal) {
        TTestBasicRuntime runtime(1, false);
        Setup(runtime, true);
        const ui64 hiveTablet = MakeDefaultHiveID();
        const ui64 testerTablet = MakeTabletID(false, 1);
        CreateTestBootstrapper(runtime, CreateTestTabletInfo(hiveTablet, TTabletTypes::Hive), &CreateDefaultHive);

        TTabletTypes::EType tabletType = TTabletTypes::Dummy;
        THolder<TEvHive::TEvCreateTablet> ev(new TEvHive::TEvCreateTablet(testerTablet, 0, tabletType, BINDED_CHANNELS));
        ui64 tabletId = SendCreateTestTablet(runtime, hiveTablet, testerTablet, std::move(ev), 0, true);
        MakeSureTabletIsUp(runtime, tabletId, 0);
        THolder<TEvHive::TEvCreateTablet> ev2(new TEvHive::TEvCreateTablet(testerTablet, 0, tabletType, BINDED_CHANNELS));
        ev2->Record.SetTabletBootMode(NKikimrHive::TABLET_BOOT_MODE_EXTERNAL);
        ui64 tabletId2 = SendCreateTestTablet(runtime, hiveTablet, testerTablet, std::move(ev2), 0, false, NKikimrProto::OK);
        UNIT_ASSERT_VALUES_EQUAL(tabletId, tabletId2);
        MakeSureTabletIsDown(runtime, tabletId2, 0);
    }

    void SendGetTabletStorageInfo(TTestActorRuntime& runtime, ui64 hiveTablet, ui64 tabletId, ui32 nodeIndex) {
        TActorId senderB = runtime.AllocateEdgeActor(nodeIndex);
        runtime.SendToPipe(hiveTablet, senderB, new TEvHive::TEvGetTabletStorageInfo(tabletId), nodeIndex, GetPipeConfigWithRetries());
    }

    Y_UNIT_TEST(TestGetStorageInfo) {
        TTestBasicRuntime runtime(1, false);
        Setup(runtime, true);
        const ui64 hiveTablet = MakeDefaultHiveID();
        const ui64 testerTablet = MakeTabletID(false, 1);
        CreateTestBootstrapper(runtime, CreateTestTabletInfo(hiveTablet, TTabletTypes::Hive), &CreateDefaultHive);

        TTabletTypes::EType tabletType = TTabletTypes::Dummy;
        THolder<TEvHive::TEvCreateTablet> ev(new TEvHive::TEvCreateTablet(testerTablet, 0, tabletType, BINDED_CHANNELS));
        ui64 tabletId = SendCreateTestTablet(runtime, hiveTablet, testerTablet, std::move(ev), 0, false);

        SendGetTabletStorageInfo(runtime, hiveTablet, tabletId, 0);

        TAutoPtr<IEventHandle> handle;
        auto getTabletStorageResult = runtime.GrabEdgeEventRethrow<TEvHive::TEvGetTabletStorageInfoResult>(handle);
        UNIT_ASSERT(getTabletStorageResult);
        UNIT_ASSERT_VALUES_EQUAL(getTabletStorageResult->Record.GetStatus(), NKikimrProto::OK);
        UNIT_ASSERT_VALUES_EQUAL(getTabletStorageResult->Record.GetTabletID(), tabletId);
    }

    Y_UNIT_TEST(TestGetStorageInfoDeleteTabletBeforeAssigned) {
        TTestBasicRuntime runtime(1, false);
        Setup(runtime, true);
        const ui64 hiveTablet = MakeDefaultHiveID();
        const ui64 testerTablet = MakeTabletID(false, 1);
        CreateTestBootstrapper(runtime, CreateTestTabletInfo(hiveTablet, TTabletTypes::Hive), &CreateDefaultHive);

        // Block group assignment
        runtime.SetObserverFunc([](TAutoPtr<IEventHandle>& event) {
            if (event->GetTypeRewrite() == TEvBlobStorage::EvControllerSelectGroups) {
                return TTestActorRuntime::EEventAction::DROP;
            }
            return TTestActorRuntime::DefaultObserverFunc(event);
        });

        TTabletTypes::EType tabletType = TTabletTypes::Dummy;
        THolder<TEvHive::TEvCreateTablet> ev(new TEvHive::TEvCreateTablet(testerTablet, 0, tabletType, BINDED_CHANNELS));
        ui64 tabletId = SendCreateTestTablet(runtime, hiveTablet, testerTablet, std::move(ev), 0, false);

        SendGetTabletStorageInfo(runtime, hiveTablet, tabletId, 0);

        // Must get a registered response
        {
            TAutoPtr<IEventHandle> handle;
            auto event = runtime.GrabEdgeEventRethrow<TEvHive::TEvGetTabletStorageInfoRegistered>(handle);
            UNIT_ASSERT(event);
            UNIT_ASSERT_VALUES_EQUAL(event->Record.GetTabletID(), tabletId);
        }

        // Delete tablet while info request is pending
        if (!SendDeleteTestTablet(runtime, hiveTablet, MakeHolder<TEvHive::TEvDeleteTablet>(testerTablet, 0, 0))) {
            WaitEvDeleteTabletResult(runtime);
        }

        // Must get a final response
        {
            TAutoPtr<IEventHandle> handle;
            auto event = runtime.GrabEdgeEventRethrow<TEvHive::TEvGetTabletStorageInfoResult>(handle);
            UNIT_ASSERT(event);
            UNIT_ASSERT_VALUES_EQUAL(event->Record.GetTabletID(), tabletId);
            UNIT_ASSERT_VALUES_EQUAL(event->Record.GetStatus(), NKikimrProto::ERROR);
        }
    }

    void SendLockTabletExecution(TTestActorRuntime& runtime, ui64 hiveTablet, ui64 tabletId, ui32 nodeIndex,
                                 NKikimrProto::EReplyStatus expectedStatus = NKikimrProto::OK,
                                 const TActorId& owner = TActorId(), ui64 maxTimeout = 0,
                                 bool reconnect = false)
    {
        THolder<TEvHive::TEvLockTabletExecution> event(new TEvHive::TEvLockTabletExecution(tabletId));
        if (owner) {
            ActorIdToProto(owner, event->Record.MutableOwnerActor());
        }
        if (maxTimeout > 0) {
            event->Record.SetMaxReconnectTimeout(maxTimeout);
        }
        if (reconnect) {
            event->Record.SetReconnect(true);
        }
        TActorId senderB = runtime.AllocateEdgeActor(nodeIndex);
        runtime.SendToPipe(hiveTablet, senderB, event.Release(), nodeIndex, GetPipeConfigWithRetries());

        TAutoPtr<IEventHandle> handle;
        auto result = runtime.GrabEdgeEventRethrow<TEvHive::TEvLockTabletExecutionResult>(handle);
        UNIT_ASSERT(result);
        UNIT_ASSERT_VALUES_EQUAL(result->Record.GetTabletID(), tabletId);
        UNIT_ASSERT_VALUES_EQUAL(result->Record.GetStatus(), expectedStatus);
    }

    void VerifyLockTabletExecutionLost(TTestActorRuntime& runtime, ui64 tabletId, const TActorId& owner, NKikimrHive::ELockLostReason reason) {
        TAutoPtr<IEventHandle> handle;
        auto result = runtime.GrabEdgeEventRethrow<TEvHive::TEvLockTabletExecutionLost>(handle);
        UNIT_ASSERT(result);
        UNIT_ASSERT_VALUES_EQUAL(handle->GetRecipientRewrite(), owner);
        UNIT_ASSERT_VALUES_EQUAL(result->Record.GetTabletID(), tabletId);
        UNIT_ASSERT_VALUES_EQUAL(static_cast<i32>(result->Record.GetReason()), static_cast<i32>(reason));
    }

    Y_UNIT_TEST(TestLockTabletExecution) {
        TTestBasicRuntime runtime(2, false);
        Setup(runtime, false);
        CreateLocal(runtime, 0); // only the 1st node has local running
        const ui64 hiveTablet = MakeDefaultHiveID();
        const ui64 testerTablet = MakeTabletID(false, 1);
        const TActorId hiveActor = CreateTestBootstrapper(runtime, CreateTestTabletInfo(hiveTablet, TTabletTypes::Hive), &CreateDefaultHive);
        runtime.EnableScheduleForActor(hiveActor);

        TTabletTypes::EType tabletType = TTabletTypes::Dummy;
        THolder<TEvHive::TEvCreateTablet> ev(new TEvHive::TEvCreateTablet(testerTablet, 0, tabletType, BINDED_CHANNELS));
        ui64 tabletId = SendCreateTestTablet(runtime, hiveTablet, testerTablet, std::move(ev), 0, true);
        MakeSureTabletIsUp(runtime, tabletId, 0);

        SendLockTabletExecution(runtime, hiveTablet, tabletId, 1);
        MakeSureTabletIsDown(runtime, tabletId, 0);

        TActorId disconnecter = runtime.AllocateEdgeActor(0);
        TActorId proxy = runtime.GetInterconnectProxy(0, 1);
        runtime.Send(new IEventHandle(proxy, disconnecter, new TEvInterconnect::TEvDisconnect()), 0);

        // Tablet should boot when the locking node disconnects
        WaitForTabletIsUp(runtime, tabletId, 0);
    }

    Y_UNIT_TEST(TestLockTabletExecutionBadOwner) {
        TTestBasicRuntime runtime(2, false);
        Setup(runtime, false);
        CreateLocal(runtime, 0); // only the 1st node has local running
        const ui64 hiveTablet = MakeDefaultHiveID();
        const ui64 testerTablet = MakeTabletID(false, 1);
        const TActorId hiveActor = CreateTestBootstrapper(runtime, CreateTestTabletInfo(hiveTablet, TTabletTypes::Hive), &CreateDefaultHive);
        runtime.EnableScheduleForActor(hiveActor);

        TTabletTypes::EType tabletType = TTabletTypes::Dummy;
        THolder<TEvHive::TEvCreateTablet> ev(new TEvHive::TEvCreateTablet(testerTablet, 0, tabletType, BINDED_CHANNELS));
        ui64 tabletId = SendCreateTestTablet(runtime, hiveTablet, testerTablet, std::move(ev), 0, true);
        MakeSureTabletIsUp(runtime, tabletId, 0);

        // Owner cannot be on a different node
        TActorId owner = runtime.AllocateEdgeActor(0);
        SendLockTabletExecution(runtime, hiveTablet, tabletId, 1, NKikimrProto::ERROR, owner);
        MakeSureTabletIsUp(runtime, tabletId, 0);
    }

    Y_UNIT_TEST(TestLockTabletExecutionTimeout) {
        TTestBasicRuntime runtime(2, false);
        Setup(runtime, false);
        CreateLocal(runtime, 0); // only the 1st node has local running
        const ui64 hiveTablet = MakeDefaultHiveID();
        const ui64 testerTablet = MakeTabletID(false, 1);
        const TActorId hiveActor = CreateTestBootstrapper(runtime, CreateTestTabletInfo(hiveTablet, TTabletTypes::Hive), &CreateDefaultHive);
        runtime.EnableScheduleForActor(hiveActor);

        TTabletTypes::EType tabletType = TTabletTypes::Dummy;
        THolder<TEvHive::TEvCreateTablet> ev(new TEvHive::TEvCreateTablet(testerTablet, 0, tabletType, BINDED_CHANNELS));
        ui64 tabletId = SendCreateTestTablet(runtime, hiveTablet, testerTablet, std::move(ev), 0, true);
        MakeSureTabletIsUp(runtime, tabletId, 0);

        TActorId owner = runtime.AllocateEdgeActor(1);
        SendLockTabletExecution(runtime, hiveTablet, tabletId, 1, NKikimrProto::OK, owner, 1000);
        MakeSureTabletIsDown(runtime, tabletId, 0);

        TActorId disconnecter = runtime.AllocateEdgeActor(0);
        TActorId proxy = runtime.GetInterconnectProxy(0, 1);
        runtime.Send(new IEventHandle(proxy, disconnecter, new TEvInterconnect::TEvDisconnect()), 0);

        // Tablet should boot when timeout expires
        WaitForTabletIsUp(runtime, tabletId, 0);

        // Hive should try to notify owner on unlocking
        VerifyLockTabletExecutionLost(runtime, tabletId, owner, NKikimrHive::LOCK_LOST_REASON_NODE_DISCONNECTED);
    }

    Y_UNIT_TEST(TestLockTabletExecutionRebootTimeout) {
        TTestBasicRuntime runtime(2, false);
        Setup(runtime, false);
        CreateLocal(runtime, 0); // only the 1st node has local running
        const ui64 hiveTablet = MakeDefaultHiveID();
        const ui64 testerTablet = MakeTabletID(false, 1);
        const TActorId hiveActor = CreateTestBootstrapper(runtime, CreateTestTabletInfo(hiveTablet, TTabletTypes::Hive), &CreateDefaultHive);
        runtime.EnableScheduleForActor(hiveActor);

        TTabletTypes::EType tabletType = TTabletTypes::Dummy;
        THolder<TEvHive::TEvCreateTablet> ev(new TEvHive::TEvCreateTablet(testerTablet, 0, tabletType, BINDED_CHANNELS));
        ui64 tabletId = SendCreateTestTablet(runtime, hiveTablet, testerTablet, std::move(ev), 0, true);
        MakeSureTabletIsUp(runtime, tabletId, 0);

        // Lock with a 40 second timeout (test reboots take 30 seconds)
        TActorId owner = runtime.AllocateEdgeActor(1);
        SendLockTabletExecution(runtime, hiveTablet, tabletId, 1, NKikimrProto::OK, owner, 40000);
        MakeSureTabletIsDown(runtime, tabletId, 0);

        // Reboot the hive tablet
        RebootTablet(runtime, hiveTablet, runtime.AllocateEdgeActor(0));

        // Tablet should boot when timeout expires
        WaitForTabletIsUp(runtime, tabletId, 0);

        // Hive should try to notify owner on unlocking
        VerifyLockTabletExecutionLost(runtime, tabletId, owner, NKikimrHive::LOCK_LOST_REASON_HIVE_RESTART);
    }

    Y_UNIT_TEST(TestLockTabletExecutionDelete) {
        TTestBasicRuntime runtime(2, false);
        Setup(runtime, false);
        CreateLocal(runtime, 0); // only the 1st node has local running
        TActorId sender = runtime.AllocateEdgeActor();
        const ui64 hiveTablet = MakeDefaultHiveID();
        const ui64 testerTablet = MakeTabletID(false, 1);
        const TActorId hiveActor = CreateTestBootstrapper(runtime, CreateTestTabletInfo(hiveTablet, TTabletTypes::Hive), &CreateDefaultHive);
        runtime.EnableScheduleForActor(hiveActor);

        TTabletTypes::EType tabletType = TTabletTypes::Dummy;
        THolder<TEvHive::TEvCreateTablet> ev(new TEvHive::TEvCreateTablet(testerTablet, 0, tabletType, BINDED_CHANNELS));
        ui64 tabletId = SendCreateTestTablet(runtime, hiveTablet, testerTablet, std::move(ev), 0, true);
        MakeSureTabletIsUp(runtime, tabletId, 0);

        TActorId owner = runtime.AllocateEdgeActor(1);
        SendLockTabletExecution(runtime, hiveTablet, tabletId, 1, NKikimrProto::OK, owner, 1000);
        MakeSureTabletIsDown(runtime, tabletId, 0);

        // Delete tablet while it is locked
        if (!SendDeleteTestTablet(runtime, hiveTablet, MakeHolder<TEvHive::TEvDeleteTablet>(testerTablet, 0, 0))) {
            WaitEvDeleteTabletResult(runtime);
        }

        // Make sure tablet does not exist anymore
        runtime.SendToPipe(hiveTablet, sender, new TEvHive::TEvRequestHiveInfo(true));
        TAutoPtr<IEventHandle> handle;
        TEvHive::TEvResponseHiveInfo* response = runtime.GrabEdgeEventRethrow<TEvHive::TEvResponseHiveInfo>(handle);
        for (const NKikimrHive::TTabletInfo& tablet : response->Record.GetTablets()) {
            UNIT_ASSERT_VALUES_UNEQUAL(tablet.GetTabletID(), tabletId);
        }

        // Hive should try to notify owner on unlocking
        VerifyLockTabletExecutionLost(runtime, tabletId, owner, NKikimrHive::LOCK_LOST_REASON_TABLET_DELETED);
    }

    Y_UNIT_TEST(TestLockTabletExecutionDeleteReboot) {
        TTestBasicRuntime runtime(2, false);
        Setup(runtime, false);
        CreateLocal(runtime, 0); // only the 1st node has local running
        const ui64 hiveTablet = MakeDefaultHiveID();
        const ui64 testerTablet = MakeTabletID(false, 1);
        const TActorId hiveActor = CreateTestBootstrapper(runtime, CreateTestTabletInfo(hiveTablet, TTabletTypes::Hive), &CreateDefaultHive);
        runtime.EnableScheduleForActor(hiveActor);

        TTabletTypes::EType tabletType = TTabletTypes::Dummy;
        THolder<TEvHive::TEvCreateTablet> ev(new TEvHive::TEvCreateTablet(testerTablet, 0, tabletType, BINDED_CHANNELS));
        ui64 tabletId = SendCreateTestTablet(runtime, hiveTablet, testerTablet, std::move(ev), 0, true);
        MakeSureTabletIsUp(runtime, tabletId, 0);

        TActorId owner = runtime.AllocateEdgeActor(1);
        SendLockTabletExecution(runtime, hiveTablet, tabletId, 1, NKikimrProto::OK, owner, 1000);
        MakeSureTabletIsDown(runtime, tabletId, 0);

        // Setup observer that would drop EvDeleteTabletResult messages
        TTestActorRuntime::TEventObserver prevObserverFunc;
        prevObserverFunc = runtime.SetObserverFunc([&](TAutoPtr<IEventHandle>& event) {
            if (event->GetTypeRewrite() == TEvTabletBase::EvDeleteTabletResult) {
                return TTestActorRuntime::EEventAction::DROP;
            }
            return prevObserverFunc(event);
        });

        // Delete tablet while it is locked
        SendDeleteTestTablet(runtime, hiveTablet, MakeHolder<TEvHive::TEvDeleteTablet>(testerTablet, 0, 0));

        // Reboot hive while tablet deletion is still delayed.
        RebootTablet(runtime, hiveTablet, runtime.AllocateEdgeActor(0));

        // Remove observer and reboot hive one more time, letting delete to finish normally.
        runtime.SetObserverFunc(prevObserverFunc);
        RebootTablet(runtime, hiveTablet, runtime.AllocateEdgeActor(0));

        // Hive should try to notify owner on unlocking
        VerifyLockTabletExecutionLost(runtime, tabletId, owner, NKikimrHive::LOCK_LOST_REASON_TABLET_DELETED);
    }

    void MakeSureTabletStaysDown(TTestActorRuntime& runtime, ui64 tabletId, const TDuration& timeout) {
        TActorId edge = runtime.AllocateEdgeActor();
        NTabletPipe::TClientConfig clientConfig;
        clientConfig.AllowFollower = true;
        clientConfig.RetryPolicy = NTabletPipe::TClientRetryPolicy::WithRetries();
        TActorId pipeClient = runtime.Register(NTabletPipe::CreateClient(edge, tabletId, clientConfig));
        TAutoPtr<IEventHandle> handle;
        TInstant deadline = TInstant::Now() + timeout;
        bool res = false;

        do {
            TEvTabletPipe::TEvClientConnected* ev = runtime.GrabEdgeEvent<TEvTabletPipe::TEvClientConnected>(handle, timeout);
            if (!ev) {
                continue;
            }
            if (ev->TabletId == tabletId) {
                res = (ev->Status == NKikimrProto::OK);
                if (res) {
                    break;
                }
            }
        } while (TInstant::Now() <= deadline);

        runtime.Send(new IEventHandle(pipeClient, TActorId(), new TEvents::TEvPoisonPill()));
        UNIT_ASSERT_C(!res, "Unexpected successful tablet connection");
    }

    Y_UNIT_TEST(TestLockTabletExecutionReconnect) {
        TTestBasicRuntime runtime(2, false);
        Setup(runtime, false);
        CreateLocal(runtime, 0); // only the 1st node has local running
        const ui64 hiveTablet = MakeDefaultHiveID();
        const ui64 testerTablet = MakeTabletID(false, 1);
        const TActorId hiveActor = CreateTestBootstrapper(runtime, CreateTestTabletInfo(hiveTablet, TTabletTypes::Hive), &CreateDefaultHive);
        runtime.EnableScheduleForActor(hiveActor);

        TTabletTypes::EType tabletType = TTabletTypes::Dummy;
        THolder<TEvHive::TEvCreateTablet> ev(new TEvHive::TEvCreateTablet(testerTablet, 0, tabletType, BINDED_CHANNELS));
        ui64 tabletId = SendCreateTestTablet(runtime, hiveTablet, testerTablet, std::move(ev), 0, true);
        MakeSureTabletIsUp(runtime, tabletId, 0);

        // lock with a 500ms timeout
        TActorId owner = runtime.AllocateEdgeActor(1);
        SendLockTabletExecution(runtime, hiveTablet, tabletId, 1, NKikimrProto::OK, owner, 500);
        MakeSureTabletIsDown(runtime, tabletId, 0);

        // disconnect the node
        TActorId disconnecter = runtime.AllocateEdgeActor(0);
        TActorId proxy = runtime.GetInterconnectProxy(0, 1);
        runtime.Send(new IEventHandle(proxy, disconnecter, new TEvInterconnect::TEvDisconnect()), 0);

        // reconnect the lock
        SendLockTabletExecution(runtime, hiveTablet, tabletId, 1, NKikimrProto::OK, owner, 500, true);
        MakeSureTabletStaysDown(runtime, tabletId, TDuration::MilliSeconds(1000));
    }

    Y_UNIT_TEST(TestLockTabletExecutionRebootReconnect) {
        TTestBasicRuntime runtime(2, false);
        Setup(runtime, false);
        CreateLocal(runtime, 0); // only the 1st node has local running
        const ui64 hiveTablet = MakeDefaultHiveID();
        const ui64 testerTablet = MakeTabletID(false, 1);
        const TActorId hiveActor = CreateTestBootstrapper(runtime, CreateTestTabletInfo(hiveTablet, TTabletTypes::Hive), &CreateDefaultHive);
        runtime.EnableScheduleForActor(hiveActor);

        TTabletTypes::EType tabletType = TTabletTypes::Dummy;
        THolder<TEvHive::TEvCreateTablet> ev(new TEvHive::TEvCreateTablet(testerTablet, 0, tabletType, BINDED_CHANNELS));
        ui64 tabletId = SendCreateTestTablet(runtime, hiveTablet, testerTablet, std::move(ev), 0, true);
        MakeSureTabletIsUp(runtime, tabletId, 0);

        // Lock with a 40 second timeout (test reboots take 30 seconds)
        TActorId owner = runtime.AllocateEdgeActor(1);
        SendLockTabletExecution(runtime, hiveTablet, tabletId, 1, NKikimrProto::OK, owner, 40000);
        MakeSureTabletIsDown(runtime, tabletId, 0);

        // Reboot the hive tablet
        RebootTablet(runtime, hiveTablet, runtime.AllocateEdgeActor(0));

        // Reconnect the lock
        SendLockTabletExecution(runtime, hiveTablet, tabletId, 1, NKikimrProto::OK, owner, 40000, true);
    }

    Y_UNIT_TEST(TestLockTabletExecutionReconnectExpire) {
        TTestBasicRuntime runtime(2, false);
        Setup(runtime, false);
        CreateLocal(runtime, 0); // only the 1st node has local running
        const ui64 hiveTablet = MakeDefaultHiveID();
        const ui64 testerTablet = MakeTabletID(false, 1);
        const TActorId hiveActor = CreateTestBootstrapper(runtime, CreateTestTabletInfo(hiveTablet, TTabletTypes::Hive), &CreateDefaultHive);
        runtime.EnableScheduleForActor(hiveActor);

        TTabletTypes::EType tabletType = TTabletTypes::Dummy;
        THolder<TEvHive::TEvCreateTablet> ev(new TEvHive::TEvCreateTablet(testerTablet, 0, tabletType, BINDED_CHANNELS));
        ui64 tabletId = SendCreateTestTablet(runtime, hiveTablet, testerTablet, std::move(ev), 0, true);
        MakeSureTabletIsUp(runtime, tabletId, 0);

        // lock with a 500ms timeout
        TActorId owner = runtime.AllocateEdgeActor(1);
        SendLockTabletExecution(runtime, hiveTablet, tabletId, 1, NKikimrProto::OK, owner, 500);
        MakeSureTabletIsDown(runtime, tabletId, 0);

        // disconnect the node
        TActorId disconnecter = runtime.AllocateEdgeActor(0);
        TActorId proxy = runtime.GetInterconnectProxy(0, 1);
        runtime.Send(new IEventHandle(proxy, disconnecter, new TEvInterconnect::TEvDisconnect()), 0);

        // wait for the lost lock notification
        VerifyLockTabletExecutionLost(runtime, tabletId, owner, NKikimrHive::LOCK_LOST_REASON_NODE_DISCONNECTED);

        // lock reconnect should fail
        SendLockTabletExecution(runtime, hiveTablet, tabletId, 1, NKikimrProto::ERROR, owner, 500, true);
    }

    void SendUnlockTabletExecution(TTestActorRuntime& runtime, ui64 hiveTablet, ui64 tabletId, ui32 nodeIndex,
                                   NKikimrProto::EReplyStatus expectedStatus = NKikimrProto::OK,
                                   const TActorId& owner = TActorId())
    {
        THolder<TEvHive::TEvUnlockTabletExecution> event(new TEvHive::TEvUnlockTabletExecution(tabletId));
        if (owner) {
            ActorIdToProto(owner, event->Record.MutableOwnerActor());
        }
        TActorId senderB = runtime.AllocateEdgeActor(nodeIndex);
        Ctest << "Send UnlockTablet\n";
        runtime.SendToPipe(hiveTablet, senderB, event.Release(), nodeIndex, GetPipeConfigWithRetries());

        TAutoPtr<IEventHandle> handle;
        auto result = runtime.GrabEdgeEventRethrow<TEvHive::TEvUnlockTabletExecutionResult>(handle);
        UNIT_ASSERT(result);
        UNIT_ASSERT_VALUES_EQUAL(result->Record.GetTabletID(), tabletId);
        UNIT_ASSERT_C(result->Record.GetStatus() == expectedStatus, "Expected status " << expectedStatus << ", got reply " << result->Record.ShortDebugString());
    }

    Y_UNIT_TEST(TestLockTabletExecutionBadUnlock) {
        TTestBasicRuntime runtime(2, false);
        Setup(runtime, false);
        CreateLocal(runtime, 0); // only the 1st node has local running
        const ui64 hiveTablet = MakeDefaultHiveID();
        const ui64 testerTablet = MakeTabletID(false, 1);
        const TActorId hiveActor = CreateTestBootstrapper(runtime, CreateTestTabletInfo(hiveTablet, TTabletTypes::Hive), &CreateDefaultHive);
        runtime.EnableScheduleForActor(hiveActor);

        TTabletTypes::EType tabletType = TTabletTypes::Dummy;
        THolder<TEvHive::TEvCreateTablet> ev(new TEvHive::TEvCreateTablet(testerTablet, 0, tabletType, BINDED_CHANNELS));
        ui64 tabletId = SendCreateTestTablet(runtime, hiveTablet, testerTablet, std::move(ev), 0, true);
        MakeSureTabletIsUp(runtime, tabletId, 0);

        SendLockTabletExecution(runtime, hiveTablet, tabletId, 1);
        MakeSureTabletIsDown(runtime, tabletId, 0);

        // Unlocking with a different owner (sender by default) is prohibited
        SendUnlockTabletExecution(runtime, hiveTablet, tabletId, 1, NKikimrProto::ERROR);
        MakeSureTabletIsDown(runtime, tabletId, 0);
    }

    Y_UNIT_TEST(TestLockTabletExecutionGoodUnlock) {
        TTestBasicRuntime runtime(2, false);
        Setup(runtime, false);
        CreateLocal(runtime, 0); // only the 1st node has local running
        const ui64 hiveTablet = MakeDefaultHiveID();
        const ui64 testerTablet = MakeTabletID(false, 1);
        const TActorId hiveActor = CreateTestBootstrapper(runtime, CreateTestTabletInfo(hiveTablet, TTabletTypes::Hive), &CreateDefaultHive);
        runtime.EnableScheduleForActor(hiveActor);

        TTabletTypes::EType tabletType = TTabletTypes::Dummy;
        THolder<TEvHive::TEvCreateTablet> ev(new TEvHive::TEvCreateTablet(testerTablet, 0, tabletType, BINDED_CHANNELS));
        ui64 tabletId = SendCreateTestTablet(runtime, hiveTablet, testerTablet, std::move(ev), 0, true);
        MakeSureTabletIsUp(runtime, tabletId, 0);

        TActorId owner = runtime.AllocateEdgeActor(1);
        SendLockTabletExecution(runtime, hiveTablet, tabletId, 1, NKikimrProto::OK, owner);
        MakeSureTabletIsDown(runtime, tabletId, 0);

        // Unlocking with the same owner should succeed and boot the tablet
        SendUnlockTabletExecution(runtime, hiveTablet, tabletId, 1, NKikimrProto::OK, owner);
        WaitForTabletIsUp(runtime, tabletId, 0);

        // Hive should try to notify owner on unlocking
        VerifyLockTabletExecutionLost(runtime, tabletId, owner, NKikimrHive::LOCK_LOST_REASON_UNLOCKED);
    }

    Y_UNIT_TEST(TestLockTabletExecutionStealLock) {
        TTestBasicRuntime runtime(2, false);
        Setup(runtime, false);
        CreateLocal(runtime, 0); // only the 1st node has local running
        const ui64 hiveTablet = MakeDefaultHiveID();
        const ui64 testerTablet = MakeTabletID(false, 1);
        const TActorId hiveActor = CreateTestBootstrapper(runtime, CreateTestTabletInfo(hiveTablet, TTabletTypes::Hive), &CreateDefaultHive);
        runtime.EnableScheduleForActor(hiveActor);

        TTabletTypes::EType tabletType = TTabletTypes::Dummy;
        THolder<TEvHive::TEvCreateTablet> ev(new TEvHive::TEvCreateTablet(testerTablet, 0, tabletType, BINDED_CHANNELS));
        ui64 tabletId = SendCreateTestTablet(runtime, hiveTablet, testerTablet, std::move(ev), 0, true);
        MakeSureTabletIsUp(runtime, tabletId, 0);

        TActorId owner = runtime.AllocateEdgeActor(1);
        SendLockTabletExecution(runtime, hiveTablet, tabletId, 1, NKikimrProto::OK, owner);
        MakeSureTabletIsDown(runtime, tabletId, 0);

        // Lock to a different owner
        TActorId owner2 = runtime.AllocateEdgeActor(1);
        SendLockTabletExecution(runtime, hiveTablet, tabletId, 1, NKikimrProto::OK, owner2);

        // Hive should notify the old owner on unlocking
        VerifyLockTabletExecutionLost(runtime, tabletId, owner, NKikimrHive::LOCK_LOST_REASON_NEW_LOCK);
    }

    Y_UNIT_TEST(TestLockTabletExecutionLocalGone) {
        TTestBasicRuntime runtime(3, false);
        Setup(runtime, false);
        CreateLocal(runtime, 0); // only the 1st node has local running
        const ui64 hiveTablet = MakeDefaultHiveID();
        const ui64 testerTablet = MakeTabletID(false, 1);
        const TActorId hiveActor = CreateTestBootstrapper(runtime, CreateTestTabletInfo(hiveTablet, TTabletTypes::Hive), &CreateDefaultHive);
        const TActorId senderA = runtime.AllocateEdgeActor(0);
        runtime.EnableScheduleForActor(hiveActor);

        TTabletTypes::EType tabletType = TTabletTypes::Dummy;
        THolder<TEvHive::TEvCreateTablet> ev(new TEvHive::TEvCreateTablet(testerTablet, 0, tabletType, BINDED_CHANNELS));
        ui64 tabletId = SendCreateTestTablet(runtime, hiveTablet, testerTablet, std::move(ev), 0, true);
        MakeSureTabletIsUp(runtime, tabletId, 0);

        TActorId owner = runtime.AllocateEdgeActor(1);
        SendLockTabletExecution(runtime, hiveTablet, tabletId, 1, NKikimrProto::OK, owner, 100500);
        MakeSureTabletIsDown(runtime, tabletId, 0);

        // Block events related to node disconnect
        // TEvents::TEvUndelivered - actor system does not guarantee that this event will be sent
        // TEvLocal::TEvStatus - we cannot expect that the disconnecting node will always be able to send this
        // TEvInterconnect::TEvNodeDisconnected - we will send this one, but follow it up with NodeConnected
        // This is simulating a case when a new host is using the old node id and that new host does not run Local
        TBlockEvents<TEvents::TEvUndelivered> blockUndleivered(runtime, [](auto&& ev) { return ev->Get()->SourceType == TEvLocal::EvPing; });
        TBlockEvents<TEvLocal::TEvStatus> blockStatus(runtime, [](auto&& ev) { return ev->Get()->Record.GetStatus() != NKikimrProto::OK; });
        SendKillLocal(runtime, 0);
        runtime.SendToPipe(hiveTablet, senderA, new TEvInterconnect::TEvNodeDisconnected(runtime.GetNodeId(0)), 0, GetPipeConfigWithRetries());
        CreateLocal(runtime, 2);
        runtime.Register(CreateTabletKiller(hiveTablet));
        runtime.SendToPipe(hiveTablet, senderA, new TEvInterconnect::TEvNodeConnected(runtime.GetNodeId(0)), 0, GetPipeConfigWithRetries());

        // Unlocking with the same owner should succeed and boot the tablet
        SendUnlockTabletExecution(runtime, hiveTablet, tabletId, 1, NKikimrProto::OK, owner);
        WaitForTabletIsUp(runtime, tabletId, 0);

    }

    Y_UNIT_TEST(TestExternalBoot) {
        TTestBasicRuntime runtime(1, false);
        Setup(runtime, true);
        CreateLocal(runtime, 0); // only the 1st node has local running
        const ui64 hiveTablet = MakeDefaultHiveID();
        const ui64 testerTablet = MakeTabletID(false, 1);
        CreateTestBootstrapper(runtime, CreateTestTabletInfo(hiveTablet, TTabletTypes::Hive), &CreateDefaultHive);

        TAutoPtr<TEvHive::TEvCreateTablet> ev = new TEvHive::TEvCreateTablet(testerTablet, 0, TTabletTypes::Dummy, BINDED_CHANNELS);
        ev->Record.SetTabletBootMode(NKikimrHive::ETabletBootMode::TABLET_BOOT_MODE_EXTERNAL);
        ui64 tabletId = SendCreateTestTablet(runtime, hiveTablet, testerTablet, std::move(ev), 0, true);

        TActorId owner1 = runtime.AllocateEdgeActor(0);
        runtime.SendToPipe(hiveTablet, owner1, new TEvHive::TEvInitiateTabletExternalBoot(tabletId), 0, GetPipeConfigWithRetries());

        TAutoPtr<IEventHandle> handle;
        auto* result = runtime.GrabEdgeEvent<TEvLocal::TEvBootTablet>(handle);
        UNIT_ASSERT(result);
        UNIT_ASSERT_VALUES_EQUAL(result->Record.GetSuggestedGeneration(), 1);
        UNIT_ASSERT_EQUAL(result->Record.GetBootMode(), NKikimrLocal::EBootMode::BOOT_MODE_LEADER);

        const auto& storageInfo = result->Record.GetInfo();
        UNIT_ASSERT_EQUAL(storageInfo.GetTabletID(), tabletId);
        UNIT_ASSERT_EQUAL(storageInfo.GetTabletType(), TTabletTypes::Dummy);
        UNIT_ASSERT(storageInfo.ChannelsSize() > 0);
    }

    Y_UNIT_TEST(TestExternalBootWhenLocked) {
        TTestBasicRuntime runtime(2, false);
        Setup(runtime, true);
        const ui64 hiveTablet = MakeDefaultHiveID();
        const ui64 testerTablet = MakeTabletID(false, 1);
        CreateTestBootstrapper(runtime, CreateTestTabletInfo(hiveTablet, TTabletTypes::Hive), &CreateDefaultHive);

        THolder<TEvHive::TEvCreateTablet> ev(new TEvHive::TEvCreateTablet(testerTablet, 0, TTabletTypes::Dummy, BINDED_CHANNELS));
        ui64 tabletId = SendCreateTestTablet(runtime, hiveTablet, testerTablet, std::move(ev), 0, true);
        MakeSureTabletIsUp(runtime, tabletId, 0);

        TActorId bootOwner = runtime.AllocateEdgeActor(1);

        // cannot use external boot for normal tablets
        {
            runtime.SendToPipe(hiveTablet, bootOwner, new TEvHive::TEvInitiateTabletExternalBoot(tabletId), 1, GetPipeConfigWithRetries());

            auto result = runtime.GrabEdgeEvent<TEvHive::TEvBootTabletReply>(bootOwner);
            const auto* msg = result->Get();
            UNIT_ASSERT_EQUAL(msg->Record.GetStatus(), NKikimrProto::EReplyStatus::ERROR);
        }

        TActorId lockOwner = runtime.AllocateEdgeActor(1);
        SendLockTabletExecution(runtime, hiveTablet, tabletId, 1, NKikimrProto::OK, lockOwner);
        MakeSureTabletIsDown(runtime, tabletId, 0);

        // should be possible to boot it externally after locking
        {
            runtime.SendToPipe(hiveTablet, bootOwner, new TEvHive::TEvInitiateTabletExternalBoot(tabletId), 1, GetPipeConfigWithRetries());

            auto result = runtime.GrabEdgeEvent<TEvLocal::TEvBootTablet>(bootOwner);
            const auto* msg = result->Get();
            UNIT_ASSERT_EQUAL(msg->Record.GetBootMode(), NKikimrLocal::EBootMode::BOOT_MODE_LEADER);

            const auto& storageInfo = msg->Record.GetInfo();
            UNIT_ASSERT_EQUAL(storageInfo.GetTabletID(), tabletId);
            UNIT_ASSERT_EQUAL(storageInfo.GetTabletType(), TTabletTypes::Dummy);
            UNIT_ASSERT(storageInfo.ChannelsSize() > 0);
        }
    }

    Y_UNIT_TEST(TestHiveBalancerWithSpareNodes) {
        static const int NUM_NODES = 6;
        static const int NUM_TABLETS = 9;
        TTestBasicRuntime runtime(NUM_NODES, false);
        runtime.LocationCallback = GetLocation;
        Setup(runtime, true);
        SendKillLocal(runtime, 0);
        SendKillLocal(runtime, 1);
        SendKillLocal(runtime, 3);
        SendKillLocal(runtime, 4);
        SendKillLocal(runtime, 5);
        {
            TLocalConfig::TPtr local = new TLocalConfig();
            local->TabletClassInfo[TTabletTypes::Dummy].SetupInfo = new TTabletSetupInfo(&CreateFlatDummyTablet,
                TMailboxType::Simple, 0,
                TMailboxType::Simple, 0);
            local->TabletClassInfo[TTabletTypes::Dummy].MaxCount = 2;
            CreateLocal(runtime, 0, local); // max 2 dummies on 0
        }
        {
            TLocalConfig::TPtr local = new TLocalConfig();
            // it can't be empty, otherwise it will fallback to default behavior
            local->TabletClassInfo[TTabletTypes::Unknown].SetupInfo = nullptr;
            CreateLocal(runtime, 1, local); // no tablets on 1
        }

        // 3, 4 & 5 are spare nodes for Dummy

        for (int i = 3; i != 5; ++i) {
            TLocalConfig::TPtr local = new TLocalConfig();
            local->TabletClassInfo[TTabletTypes::Dummy].SetupInfo = new TTabletSetupInfo(&CreateFlatDummyTablet,
                TMailboxType::Simple, 0,
                TMailboxType::Simple, 0);
            local->TabletClassInfo[TTabletTypes::Dummy].MaxCount = 3;
            local->TabletClassInfo[TTabletTypes::Dummy].Priority = -1;
            CreateLocal(runtime, i, local);
        }

        {
            TLocalConfig::TPtr local = new TLocalConfig();
            local->TabletClassInfo[TTabletTypes::Dummy].SetupInfo = new TTabletSetupInfo(&CreateFlatDummyTablet,
                TMailboxType::Simple, 0,
                TMailboxType::Simple, 0);
            local->TabletClassInfo[TTabletTypes::Dummy].Priority = -2;
            CreateLocal(runtime, 5, local);
        }

        const int nodeBase = runtime.GetNodeId(0);
        TActorId senderA = runtime.AllocateEdgeActor();
        const ui64 hiveTablet = MakeDefaultHiveID();
        const ui64 testerTablet = MakeTabletID(false, 1);
        CreateTestBootstrapper(runtime, CreateTestTabletInfo(hiveTablet, TTabletTypes::Hive), &CreateDefaultHive);
        {
            TDispatchOptions options;
            options.FinalEvents.emplace_back(TEvLocal::EvStatus, NUM_NODES);
            runtime.DispatchEvents(options);
        }
        for (int nodeIdx = 0; nodeIdx < NUM_NODES; ++nodeIdx) {
            TActorId senderLocal = runtime.AllocateEdgeActor(nodeIdx);
            THolder<TEvHive::TEvTabletMetrics> ev = MakeHolder<TEvHive::TEvTabletMetrics>();
            ev->Record.MutableTotalResourceUsage()->SetCPU(999); // KIKIMR-9870
            runtime.SendToPipe(hiveTablet, senderLocal, ev.Release(), nodeIdx, GetPipeConfigWithRetries());
            TAutoPtr<IEventHandle> handle;
            TEvLocal::TEvTabletMetricsAck* response = runtime.GrabEdgeEvent<TEvLocal::TEvTabletMetricsAck>(handle);
            Y_UNUSED(response);
        }

        // creating NUM_TABLETS tablets
        TTabletTypes::EType tabletType = TTabletTypes::Dummy;
        TVector<ui64> tablets;
        for (int i = 0; i < NUM_TABLETS; ++i) {
            THolder<TEvHive::TEvCreateTablet> ev(new TEvHive::TEvCreateTablet(testerTablet, 100500 + i, tabletType, BINDED_CHANNELS));
            ev->Record.SetObjectId(i);
            ev->Record.MutableDataCentersPreference()->AddDataCentersGroups()->AddDataCenter(ToString(1));
            ev->Record.MutableDataCentersPreference()->AddDataCentersGroups()->AddDataCenter(ToString(2));
            ui64 tabletId = SendCreateTestTablet(runtime, hiveTablet, testerTablet, std::move(ev), 0, true);
            tablets.emplace_back(tabletId);
            MakeSureTabletIsUp(runtime, tabletId, 0);
        }

        auto getNodeTablets = [&] {
            std::array<int, NUM_NODES> nodeTablets = {};
            runtime.SendToPipe(hiveTablet, senderA, new TEvHive::TEvRequestHiveInfo());
            TAutoPtr<IEventHandle> handle;
            TEvHive::TEvResponseHiveInfo* response = runtime.GrabEdgeEventRethrow<TEvHive::TEvResponseHiveInfo>(handle);
            for (const NKikimrHive::TTabletInfo& tablet : response->Record.GetTablets()) {
                UNIT_ASSERT_C(((int)tablet.GetNodeID() - nodeBase >= 0) && (tablet.GetNodeID() - nodeBase < NUM_NODES),
                        "nodeId# " << tablet.GetNodeID() << " nodeBase# " << nodeBase);
                nodeTablets[tablet.GetNodeID() - nodeBase]++;
            }

            return nodeTablets;
        };

        auto shutdownNode = [&] (ui32 nodeIndex, int expectedDrainMovements) {
            const ui32 nodeId = runtime.GetNodeId(nodeIndex);
            runtime.SendToPipe(hiveTablet, senderA, new TEvHive::TEvDrainNode(nodeId));
            TAutoPtr<IEventHandle> handle;
            auto drainResponse = runtime.GrabEdgeEventRethrow<TEvHive::TEvDrainNodeResult>(handle, TDuration::Seconds(30));
            UNIT_ASSERT_VALUES_EQUAL(drainResponse->Record.GetStatus(), NKikimrProto::EReplyStatus::OK);
            int drainMovements = drainResponse->Record.GetMovements();
            UNIT_ASSERT_VALUES_EQUAL(drainMovements, expectedDrainMovements);

            SendKillLocal(runtime, nodeIndex);

            WaitForEvServerDisconnected(runtime);

            for (TTabletId tabletId : tablets) {
                MakeSureTabletIsUp(runtime, tabletId, 0);
            }
        };

        auto nodeTablets = getNodeTablets();

        UNIT_ASSERT_VALUES_EQUAL(nodeTablets[0], 2);
        UNIT_ASSERT_VALUES_EQUAL(nodeTablets[1], 0);
        UNIT_ASSERT_VALUES_EQUAL(nodeTablets[2], NUM_TABLETS - 2);
        UNIT_ASSERT_VALUES_EQUAL(nodeTablets[3], 0);
        UNIT_ASSERT_VALUES_EQUAL(nodeTablets[4], 0);
        UNIT_ASSERT_VALUES_EQUAL(nodeTablets[5], 0);

        shutdownNode(0, 2);

        nodeTablets = getNodeTablets();

        UNIT_ASSERT_VALUES_EQUAL(nodeTablets[0], 0);
        UNIT_ASSERT_VALUES_EQUAL(nodeTablets[1], 0);
        UNIT_ASSERT_VALUES_EQUAL(nodeTablets[2], NUM_TABLETS);
        UNIT_ASSERT_VALUES_EQUAL(nodeTablets[3], 0);
        UNIT_ASSERT_VALUES_EQUAL(nodeTablets[4], 0);
        UNIT_ASSERT_VALUES_EQUAL(nodeTablets[5], 0);

        shutdownNode(2, NUM_TABLETS);

        nodeTablets = getNodeTablets();

        UNIT_ASSERT_VALUES_EQUAL(nodeTablets[0], 0);
        UNIT_ASSERT_VALUES_EQUAL(nodeTablets[1], 0);
        UNIT_ASSERT_VALUES_EQUAL(nodeTablets[2], 0);
        UNIT_ASSERT_VALUES_EQUAL(nodeTablets[3], 3);
        UNIT_ASSERT_VALUES_EQUAL(nodeTablets[4], 3);
        UNIT_ASSERT_VALUES_EQUAL(nodeTablets[5], 3);

        shutdownNode(3, 3);

        nodeTablets = getNodeTablets();

        UNIT_ASSERT_VALUES_EQUAL(nodeTablets[0], 0);
        UNIT_ASSERT_VALUES_EQUAL(nodeTablets[1], 0);
        UNIT_ASSERT_VALUES_EQUAL(nodeTablets[2], 0);
        UNIT_ASSERT_VALUES_EQUAL(nodeTablets[3], 0);
        UNIT_ASSERT_VALUES_EQUAL(nodeTablets[4], 3);
        UNIT_ASSERT_VALUES_EQUAL(nodeTablets[5], NUM_TABLETS - 3);

        shutdownNode(4, 3);

        nodeTablets = getNodeTablets();

        UNIT_ASSERT_VALUES_EQUAL(nodeTablets[0], 0);
        UNIT_ASSERT_VALUES_EQUAL(nodeTablets[1], 0);
        UNIT_ASSERT_VALUES_EQUAL(nodeTablets[2], 0);
        UNIT_ASSERT_VALUES_EQUAL(nodeTablets[3], 0);
        UNIT_ASSERT_VALUES_EQUAL(nodeTablets[4], 0);
        UNIT_ASSERT_VALUES_EQUAL(nodeTablets[5], NUM_TABLETS);
    }

    Y_UNIT_TEST(TestProgressWithMaxTabletsScheduled) {
        TTestBasicRuntime runtime(2, false);

        Setup(runtime, true, 1, [](TAppPrepare& app) {
            app.HiveConfig.SetMaxTabletsScheduled(1);
            app.HiveConfig.SetBootStrategy(NKikimrConfig::THiveConfig::HIVE_BOOT_STRATEGY_FAST);
        });

        const ui64 hiveTablet = MakeDefaultHiveID();
        const ui64 testerTablet = MakeTabletID(false, 1);

        CreateTestBootstrapper(runtime, CreateTestTabletInfo(hiveTablet, TTabletTypes::Hive), &CreateDefaultHive);

        TTabletTypes::EType tabletType = TTabletTypes::Dummy;
        TVector<ui64> tablets;
        for (int i = 0; i < 10; ++i) {
            THolder<TEvHive::TEvCreateTablet> ev(new TEvHive::TEvCreateTablet(testerTablet, 100500 + i, tabletType, BINDED_CHANNELS));
            ui64 tabletId = SendCreateTestTablet(runtime, hiveTablet, testerTablet, std::move(ev), 0, true);
            tablets.emplace_back(tabletId);
        };

        SendKillLocal(runtime, 0);
        for (auto tablet : tablets) {
            WaitForTabletIsUp(runtime, tablet, 1);
        }
    }

    Y_UNIT_TEST(TestLocalRegistrationInSharedHive) {
        TTestBasicRuntime runtime(2, false);
        Setup(runtime, true);

        const ui64 hiveTablet = MakeDefaultHiveID();
        const ui64 testerTablet = MakeTabletID(false, 1);
        CreateTestBootstrapper(runtime, CreateTestTabletInfo(hiveTablet, TTabletTypes::Hive), &CreateDefaultHive);
        CreateTestBootstrapper(runtime, CreateTestTabletInfo(TTestTxConfig::SchemeShard, TTabletTypes::SchemeShard), &CreateFlatTxSchemeShard);
        MakeSureTabletIsUp(runtime, hiveTablet, 0); // root hive good
        MakeSureTabletIsUp(runtime, TTestTxConfig::SchemeShard, 0); // root ss good

        TActorId sender = runtime.AllocateEdgeActor(0);
        InitSchemeRoot(runtime, sender);

        // Create subdomain
        ui32 txId = 100;
        TSubDomainKey subdomainKey;
        do {
            auto modifyScheme = MakeHolder<NSchemeShard::TEvSchemeShard::TEvModifySchemeTransaction>();
            modifyScheme->Record.SetTxId(++txId);
            auto* transaction = modifyScheme->Record.AddTransaction();
            transaction->SetWorkingDir("/dc-1");
            transaction->SetOperationType(NKikimrSchemeOp::ESchemeOpCreateExtSubDomain);
            auto* subdomain = transaction->MutableSubDomain();
            subdomain->SetName("tenant1");
            runtime.SendToPipe(TTestTxConfig::SchemeShard, sender, modifyScheme.Release());
            TAutoPtr<IEventHandle> handle;
            auto reply = runtime.GrabEdgeEventRethrow<NSchemeShard::TEvSchemeShard::TEvModifySchemeTransactionResult>(handle, TDuration::MilliSeconds(100));
            if (reply) {
                subdomainKey = TSubDomainKey(reply->Record.GetSchemeshardId(), reply->Record.GetPathId());
                UNIT_ASSERT_VALUES_EQUAL(reply->Record.GetStatus(), NKikimrScheme::EStatus::StatusAccepted);
                break;
            }
        } while (true);

        // Create shared hive
        THolder<TEvHive::TEvCreateTablet> createSharedHive = MakeHolder<TEvHive::TEvCreateTablet>(testerTablet, 0, TTabletTypes::Hive, BINDED_CHANNELS);
        createSharedHive->Record.AddAllowedDomains();
        createSharedHive->Record.MutableAllowedDomains(0)->SetSchemeShard(TTestTxConfig::SchemeShard);
        createSharedHive->Record.MutableAllowedDomains(0)->SetPathId(1);
        ui64 sharedHiveTablet = SendCreateTestTablet(runtime, hiveTablet, testerTablet, std::move(createSharedHive), 0, false);
        MakeSureTabletIsUp(runtime, sharedHiveTablet, 0); // shared hive good

        // Setup resolving shared hive for subdomain
        runtime.SetObserverFunc([&](TAutoPtr<IEventHandle>& event) {
            if (event->GetTypeRewrite() == NSchemeShard::TEvSchemeShard::EvDescribeSchemeResult) {
                auto* record = event->Get<NSchemeShard::TEvSchemeShard::TEvDescribeSchemeResult>()->MutableRecord();
                TSubDomainKey resolvingSubdomainKey(record->GetPathOwnerId(), record->GetPathId());
                if (resolvingSubdomainKey == subdomainKey) {
                    record->MutablePathDescription()->MutableDomainDescription()->SetSharedHive(sharedHiveTablet);
                }
            }
            return TTestActorRuntime::EEventAction::PROCESS;
        });

        // Start local for subdomain
        SendKillLocal(runtime, 1);
        CreateLocalForTenant(runtime, 1, "/dc-1/tenant1");

        bool seenLocalRegistrationInSharedHive = false;
        TTestActorRuntime::TEventObserver prevObserverFunc;
        prevObserverFunc = runtime.SetObserverFunc([&](TAutoPtr<IEventHandle>& event) {
            if (event->GetTypeRewrite() == TEvLocal::EvRegisterNode) {
                const auto& record = event->Get<TEvLocal::TEvRegisterNode>()->Record;
                if (record.GetHiveId() == sharedHiveTablet
                    && !record.GetServicedDomains().empty()
                    && TSubDomainKey(record.GetServicedDomains().Get(0)) == subdomainKey) {
                        seenLocalRegistrationInSharedHive = true;
                    }
            }
            return prevObserverFunc(event);
        });

        TDispatchOptions options;
        options.FinalEvents.emplace_back(TEvLocal::EvRegisterNode, 2);
        runtime.DispatchEvents(options);
        UNIT_ASSERT(seenLocalRegistrationInSharedHive);
    }

    void AssertTabletStartedOnNode(TTestBasicRuntime& runtime, ui64 tabletId, ui32 nodeIndex) {
        const ui64 hiveTablet = MakeDefaultHiveID();
        TActorId sender = runtime.AllocateEdgeActor(0);
        runtime.SendToPipe(hiveTablet, sender, new TEvHive::TEvRequestHiveInfo());
        TAutoPtr<IEventHandle> handle;
        TEvHive::TEvResponseHiveInfo* response = runtime.GrabEdgeEventRethrow<TEvHive::TEvResponseHiveInfo>(handle);
        ui32 nodeId = runtime.GetNodeId(nodeIndex);
        bool foundTablet = false;
        for (const NKikimrHive::TTabletInfo& tablet : response->Record.GetTablets()) {
            if (tablet.GetTabletID() == tabletId) {
                foundTablet = true;
                UNIT_ASSERT_EQUAL_C(tablet.GetNodeID(), nodeId, "tablet started on node " << tablet.GetNodeID() << " instead of " << nodeId);
            }
        }
        UNIT_ASSERT(foundTablet);
    }

    Y_UNIT_TEST(TestServerlessComputeResourcesMode) {
        TTestBasicRuntime runtime(2, false);
        Setup(runtime, true);

        const ui64 hiveTablet = MakeDefaultHiveID();
        const ui64 testerTablet = MakeTabletID(false, 1);
        const TActorId hiveActor = CreateTestBootstrapper(runtime, CreateTestTabletInfo(hiveTablet, TTabletTypes::Hive), &CreateDefaultHive);
        runtime.EnableScheduleForActor(hiveActor);
        CreateTestBootstrapper(runtime, CreateTestTabletInfo(TTestTxConfig::SchemeShard, TTabletTypes::SchemeShard), &CreateFlatTxSchemeShard);
        MakeSureTabletIsUp(runtime, hiveTablet, 0); // root hive good
        MakeSureTabletIsUp(runtime, TTestTxConfig::SchemeShard, 0); // root ss good

        TActorId sender = runtime.AllocateEdgeActor(0);
        InitSchemeRoot(runtime, sender);

        // Create subdomain
        ui32 txId = 100;
        TSubDomainKey subdomainKey;
        do {
            auto modifyScheme = MakeHolder<NSchemeShard::TEvSchemeShard::TEvModifySchemeTransaction>();
            modifyScheme->Record.SetTxId(++txId);
            auto* transaction = modifyScheme->Record.AddTransaction();
            transaction->SetWorkingDir("/dc-1");
            transaction->SetOperationType(NKikimrSchemeOp::ESchemeOpCreateExtSubDomain);
            auto* subdomain = transaction->MutableSubDomain();
            subdomain->SetName("tenant1");
            runtime.SendToPipe(TTestTxConfig::SchemeShard, sender, modifyScheme.Release());
            TAutoPtr<IEventHandle> handle;
            auto reply = runtime.GrabEdgeEventRethrow<NSchemeShard::TEvSchemeShard::TEvModifySchemeTransactionResult>(handle, TDuration::MilliSeconds(100));
            if (reply) {
                subdomainKey = TSubDomainKey(reply->Record.GetSchemeshardId(), reply->Record.GetPathId());
                UNIT_ASSERT_VALUES_EQUAL(reply->Record.GetStatus(), NKikimrScheme::EStatus::StatusAccepted);
                break;
            }
        } while (true);

        // Start local for subdomain
        SendKillLocal(runtime, 1);
        CreateLocalForTenant(runtime, 1, "/dc-1/tenant1");

        THolder<TEvHive::TEvCreateTablet> createTablet = MakeHolder<TEvHive::TEvCreateTablet>(testerTablet, 1, TTabletTypes::Dummy, BINDED_CHANNELS);
        createTablet->Record.AddAllowedDomains();
        createTablet->Record.MutableAllowedDomains(0)->SetSchemeShard(TTestTxConfig::SchemeShard);
        createTablet->Record.MutableAllowedDomains(0)->SetPathId(1);
        createTablet->Record.MutableObjectDomain()->SetSchemeShard(subdomainKey.GetSchemeShard());
        createTablet->Record.MutableObjectDomain()->SetPathId(subdomainKey.GetPathId());
        ui64 dummyTabletId = SendCreateTestTablet(runtime, hiveTablet, testerTablet, std::move(createTablet), 0, true);

        MakeSureTabletIsUp(runtime, dummyTabletId, 0);
        AssertTabletStartedOnNode(runtime, dummyTabletId, 0); // started in allowed domain

        {
            auto ev = MakeHolder<TEvHive::TEvUpdateDomain>();
            ev->Record.SetTxId(++txId);
            ev->Record.MutableDomainKey()->SetSchemeShard(subdomainKey.GetSchemeShard());
            ev->Record.MutableDomainKey()->SetPathId(subdomainKey.GetPathId());
            ev->Record.SetServerlessComputeResourcesMode(NKikimrSubDomains::EServerlessComputeResourcesModeExclusive);
            runtime.SendToPipe(hiveTablet, sender, ev.Release());
            TAutoPtr<IEventHandle> handle;
            TEvHive::TEvUpdateDomainReply* response = runtime.GrabEdgeEventRethrow<TEvHive::TEvUpdateDomainReply>(handle);
            UNIT_ASSERT_VALUES_EQUAL(response->Record.GetTxId(), txId);
            UNIT_ASSERT_VALUES_EQUAL(response->Record.GetOrigin(), hiveTablet);
        }

        // restart to kick tablet
        SendKillLocal(runtime, 0);
        {
            TDispatchOptions options;
            options.FinalEvents.emplace_back(TEvLocal::EvStopTablet);
            runtime.DispatchEvents(options);
        }
        CreateLocal(runtime, 0);

        MakeSureTabletIsUp(runtime, dummyTabletId, 0);
        AssertTabletStartedOnNode(runtime, dummyTabletId, 1); // started in object domain

        {
            auto ev = MakeHolder<TEvHive::TEvUpdateDomain>();
            ev->Record.SetTxId(++txId);
            ev->Record.MutableDomainKey()->SetSchemeShard(subdomainKey.GetSchemeShard());
            ev->Record.MutableDomainKey()->SetPathId(subdomainKey.GetPathId());
            ev->Record.SetServerlessComputeResourcesMode(NKikimrSubDomains::EServerlessComputeResourcesModeShared);
            runtime.SendToPipe(hiveTablet, sender, ev.Release());
            TAutoPtr<IEventHandle> handle;
            TEvHive::TEvUpdateDomainReply* response = runtime.GrabEdgeEventRethrow<TEvHive::TEvUpdateDomainReply>(handle);
            UNIT_ASSERT_VALUES_EQUAL(response->Record.GetTxId(), txId);
            UNIT_ASSERT_VALUES_EQUAL(response->Record.GetOrigin(), hiveTablet);
        }

        // restart to kick tablet
        SendKillLocal(runtime, 1);
        {
            TDispatchOptions options;
            options.FinalEvents.emplace_back(TEvLocal::EvStopTablet);
            runtime.DispatchEvents(options);
        }
        CreateLocalForTenant(runtime, 1, "/dc-1/tenant1");

        MakeSureTabletIsUp(runtime, dummyTabletId, 0);
        AssertTabletStartedOnNode(runtime, dummyTabletId, 0); // started in allowed domain

        SendKillLocal(runtime, 0);
        runtime.SimulateSleep(TDuration::Seconds(1));
        MakeSureTabletIsDown(runtime, dummyTabletId, 0); // can't start because there are no allowed domain nodes
    }

    Y_UNIT_TEST(TestResetServerlessComputeResourcesMode) {
        TTestBasicRuntime runtime(2, false);
        Setup(runtime, true);

        const ui64 hiveTablet = MakeDefaultHiveID();
        const ui64 testerTablet = MakeTabletID(false, 1);
        const TActorId hiveActor = CreateTestBootstrapper(runtime, CreateTestTabletInfo(hiveTablet, TTabletTypes::Hive), &CreateDefaultHive);
        runtime.EnableScheduleForActor(hiveActor);
        CreateTestBootstrapper(runtime, CreateTestTabletInfo(TTestTxConfig::SchemeShard, TTabletTypes::SchemeShard), &CreateFlatTxSchemeShard);
        MakeSureTabletIsUp(runtime, hiveTablet, 0); // root hive good
        MakeSureTabletIsUp(runtime, TTestTxConfig::SchemeShard, 0); // root ss good

        TActorId sender = runtime.AllocateEdgeActor(0);
        InitSchemeRoot(runtime, sender);

        // Create subdomain
        ui32 txId = 100;
        TSubDomainKey subdomainKey;
        do {
            auto modifyScheme = MakeHolder<NSchemeShard::TEvSchemeShard::TEvModifySchemeTransaction>();
            modifyScheme->Record.SetTxId(++txId);
            auto* transaction = modifyScheme->Record.AddTransaction();
            transaction->SetWorkingDir("/dc-1");
            transaction->SetOperationType(NKikimrSchemeOp::ESchemeOpCreateExtSubDomain);
            auto* subdomain = transaction->MutableSubDomain();
            subdomain->SetName("tenant1");
            runtime.SendToPipe(TTestTxConfig::SchemeShard, sender, modifyScheme.Release());
            TAutoPtr<IEventHandle> handle;
            auto reply = runtime.GrabEdgeEventRethrow<NSchemeShard::TEvSchemeShard::TEvModifySchemeTransactionResult>(handle, TDuration::MilliSeconds(100));
            if (reply) {
                subdomainKey = TSubDomainKey(reply->Record.GetSchemeshardId(), reply->Record.GetPathId());
                UNIT_ASSERT_VALUES_EQUAL(reply->Record.GetStatus(), NKikimrScheme::EStatus::StatusAccepted);
                break;
            }
        } while (true);

        // Start local for subdomain
        SendKillLocal(runtime, 1);
        CreateLocalForTenant(runtime, 1, "/dc-1/tenant1");

        THolder<TEvHive::TEvCreateTablet> createTablet = MakeHolder<TEvHive::TEvCreateTablet>(testerTablet, 1, TTabletTypes::Dummy, BINDED_CHANNELS);
        createTablet->Record.AddAllowedDomains();
        createTablet->Record.MutableAllowedDomains(0)->SetSchemeShard(TTestTxConfig::SchemeShard);
        createTablet->Record.MutableAllowedDomains(0)->SetPathId(1);
        createTablet->Record.MutableObjectDomain()->SetSchemeShard(subdomainKey.GetSchemeShard());
        createTablet->Record.MutableObjectDomain()->SetPathId(subdomainKey.GetPathId());
        ui64 dummyTabletId = SendCreateTestTablet(runtime, hiveTablet, testerTablet, std::move(createTablet), 0, true);

        MakeSureTabletIsUp(runtime, dummyTabletId, 0);
        AssertTabletStartedOnNode(runtime, dummyTabletId, 0); // started in allowed domain

        {
            auto ev = MakeHolder<TEvHive::TEvUpdateDomain>();
            ev->Record.SetTxId(++txId);
            ev->Record.MutableDomainKey()->SetSchemeShard(subdomainKey.GetSchemeShard());
            ev->Record.MutableDomainKey()->SetPathId(subdomainKey.GetPathId());
            ev->Record.SetServerlessComputeResourcesMode(NKikimrSubDomains::EServerlessComputeResourcesModeExclusive);
            runtime.SendToPipe(hiveTablet, sender, ev.Release());
            TAutoPtr<IEventHandle> handle;
            TEvHive::TEvUpdateDomainReply* response = runtime.GrabEdgeEventRethrow<TEvHive::TEvUpdateDomainReply>(handle);
            UNIT_ASSERT_VALUES_EQUAL(response->Record.GetTxId(), txId);
            UNIT_ASSERT_VALUES_EQUAL(response->Record.GetOrigin(), hiveTablet);
        }

        // restart to kick tablet
        SendKillLocal(runtime, 0);
        {
            TDispatchOptions options;
            options.FinalEvents.emplace_back(TEvLocal::EvStopTablet);
            runtime.DispatchEvents(options);
        }
        CreateLocal(runtime, 0);

        MakeSureTabletIsUp(runtime, dummyTabletId, 0);
        AssertTabletStartedOnNode(runtime, dummyTabletId, 1); // started in object domain

        // reset ServerlessComputeResourcesMode
        {
            auto ev = MakeHolder<TEvHive::TEvUpdateDomain>();
            ev->Record.SetTxId(++txId);
            ev->Record.MutableDomainKey()->SetSchemeShard(subdomainKey.GetSchemeShard());
            ev->Record.MutableDomainKey()->SetPathId(subdomainKey.GetPathId());
            runtime.SendToPipe(hiveTablet, sender, ev.Release());
            TAutoPtr<IEventHandle> handle;
            TEvHive::TEvUpdateDomainReply* response = runtime.GrabEdgeEventRethrow<TEvHive::TEvUpdateDomainReply>(handle);
            UNIT_ASSERT_VALUES_EQUAL(response->Record.GetTxId(), txId);
            UNIT_ASSERT_VALUES_EQUAL(response->Record.GetOrigin(), hiveTablet);
        }

        // restart to kick tablet
        SendKillLocal(runtime, 1);
        {
            TDispatchOptions options;
            options.FinalEvents.emplace_back(TEvLocal::EvStopTablet);
            runtime.DispatchEvents(options);
        }
        CreateLocalForTenant(runtime, 1, "/dc-1/tenant1");

        MakeSureTabletIsUp(runtime, dummyTabletId, 0);
        AssertTabletStartedOnNode(runtime, dummyTabletId, 0); // started in allowed domain
    }

    Y_UNIT_TEST(TestSkipBadNode) {
        TTestBasicRuntime runtime(2, false);
        Setup(runtime, true);
        const ui64 hiveTablet = MakeDefaultHiveID();
        const ui64 testerTablet = MakeTabletID(false, 1);
        CreateTestBootstrapper(runtime, CreateTestTabletInfo(hiveTablet, TTabletTypes::Hive), &CreateDefaultHive);
        MakeSureTabletIsUp(runtime, hiveTablet, 0);
        TTabletTypes::EType tabletType = TTabletTypes::Dummy;
        TVector<TTabletId> tablets;
        TActorId senderB = runtime.AllocateEdgeActor(0);
        ui32 badNode = runtime.GetNodeId(0);

        TTestActorRuntime::TEventObserver prevObserverFunc;
        prevObserverFunc = runtime.SetObserverFunc([&](TAutoPtr<IEventHandle>& event) {
            if (event->GetTypeRewrite() == TEvLocal::EvBootTablet) {
                const auto& record = event->Get<TEvLocal::TEvBootTablet>()->Record;
                if (event->Recipient.NodeId() == badNode) {
                    auto* response = new TEvLocal::TEvTabletStatus(
                        TEvLocal::TEvTabletStatus::EStatus::StatusBootFailed,
                        TEvTablet::TEvTabletDead::EReason::ReasonBootBSError,
                        {record.GetInfo().GetTabletID(), record.GetFollowerId()},
                        record.GetSuggestedGeneration()
                    );
                    runtime.Send(new IEventHandle(event->Sender, event->Recipient, response));
                    return TTestActorRuntime::EEventAction::DROP;
                }
            }
            return prevObserverFunc(event);
        });

        for (int i = 0; i < 3; ++i) {
            runtime.SendToPipe(hiveTablet, senderB, new TEvHive::TEvCreateTablet(testerTablet, i, tabletType, BINDED_CHANNELS), 0, GetPipeConfigWithRetries());
            TAutoPtr<IEventHandle> handle;
            auto createTabletReply = runtime.GrabEdgeEventRethrow<TEvHive::TEvCreateTabletReply>(handle);
            ui64 tabletId = createTabletReply->Record.GetTabletID();
            MakeSureTabletIsUp(runtime, tabletId, 0);
        }
    }

    Y_UNIT_TEST(TestBootProgress) {
        TTestBasicRuntime runtime(1, false);
        Setup(runtime, true, 3, [](TAppPrepare& app) {
            app.HiveConfig.SetMaxBootBatchSize(1);
            app.HiveConfig.SetResourceChangeReactionPeriod(0);
        });
        const ui64 hiveTablet = MakeDefaultHiveID();
        const ui64 testerTablet = MakeTabletID(false, 1);
        const TActorId bootstrapper = CreateTestBootstrapper(runtime, CreateTestTabletInfo(hiveTablet, TTabletTypes::Hive), &CreateDefaultHive);
        runtime.EnableScheduleForActor(bootstrapper);
        {
            TDispatchOptions options;
            options.FinalEvents.emplace_back(TEvLocal::EvSyncTablets, runtime.GetNodeCount());
            runtime.DispatchEvents(options, TDuration::Zero());
        }
        for (int i = 0; i < 5; ++i) {
            THolder<TEvHive::TEvCreateTablet> ev(new TEvHive::TEvCreateTablet(testerTablet, 100500 + i, TTabletTypes::Hive, BINDED_CHANNELS));
            ev->Record.AddAllowedDomains();
            ev->Record.MutableAllowedDomains(0)->SetSchemeShard(52); // garbage domain id - these tablets will never boot
            ev->Record.MutableAllowedDomains(0)->SetPathId(42);
            SendCreateTestTablet(runtime, hiveTablet, testerTablet, std::move(ev), 0, false);
        }
        TActorId hiveActor = GetHiveActor(runtime, hiveTablet);
        // Simulate a situation when wait queue is constantly processed
        // this could happen e. g. when nodes are often restarting
        // (previously it would happen all the time because of metric updates)
        auto handler = runtime.AddObserver<NHive::TEvPrivate::TEvProcessBootQueue>([=](auto&& ev) {
            if (ev->Recipient == hiveActor) {
                ev->Get()->ProcessWaitQueue = true;
            }
        });
        THolder<TEvHive::TEvCreateTablet> ev(new TEvHive::TEvCreateTablet(testerTablet, 100505, TTabletTypes::Dummy, BINDED_CHANNELS));
        auto tabletId = SendCreateTestTablet(runtime, hiveTablet, testerTablet, std::move(ev), 0, false);
        MakeSureTabletIsUp(runtime, tabletId, 0);

    }

    Y_UNIT_TEST(TestStopTenant) {
        TTestBasicRuntime runtime(2, false);
        Setup(runtime, true);

        const ui64 hiveTablet = MakeDefaultHiveID();
        const ui64 testerTablet = MakeTabletID(false, 1);
        const TActorId hiveActor = CreateTestBootstrapper(runtime, CreateTestTabletInfo(hiveTablet, TTabletTypes::Hive), &CreateDefaultHive);
        runtime.EnableScheduleForActor(hiveActor);
        MakeSureTabletIsUp(runtime, hiveTablet, 0); // root hive good
        TActorId sender = runtime.AllocateEdgeActor(0);

        THolder<TEvHive::TEvCreateTablet> createTablet1 = MakeHolder<TEvHive::TEvCreateTablet>(testerTablet, 1, TTabletTypes::Dummy, BINDED_CHANNELS);
        createTablet1->Record.AddAllowedDomains();
        createTablet1->Record.MutableAllowedDomains(0)->SetSchemeShard(TTestTxConfig::SchemeShard);
        createTablet1->Record.MutableAllowedDomains(0)->SetPathId(1);
        createTablet1->Record.MutableObjectDomain()->SetSchemeShard(1);
        createTablet1->Record.MutableObjectDomain()->SetPathId(3);
        ui64 tablet1 = SendCreateTestTablet(runtime, hiveTablet, testerTablet, std::move(createTablet1), 0, true);

        THolder<TEvHive::TEvCreateTablet> createTablet2 = MakeHolder<TEvHive::TEvCreateTablet>(testerTablet, 2, TTabletTypes::Dummy, BINDED_CHANNELS);
        createTablet2->Record.AddAllowedDomains();
        createTablet2->Record.MutableAllowedDomains(0)->SetSchemeShard(TTestTxConfig::SchemeShard);
        createTablet2->Record.MutableAllowedDomains(0)->SetPathId(1);
        createTablet2->Record.MutableObjectDomain()->SetSchemeShard(1);
        createTablet2->Record.MutableObjectDomain()->SetPathId(4);
        ui64 tablet2 = SendCreateTestTablet(runtime, hiveTablet, testerTablet, std::move(createTablet2), 0, true);

        MakeSureTabletIsUp(runtime, tablet1, 0);
        MakeSureTabletIsUp(runtime, tablet2, 0);

        {
            NActorsProto::TRemoteHttpInfo pb;
            pb.SetMethod(HTTP_METHOD_GET);
            pb.SetPath("/app");
            auto* p1 = pb.AddQueryParams();
            p1->SetKey("TabletID");
            p1->SetValue(TStringBuilder() << hiveTablet);
            auto* p2 = pb.AddQueryParams();
            p2->SetKey("page");
            p2->SetValue("StopDomain");
            auto* p3 = pb.AddQueryParams();
            p3->SetKey("ss");
            p3->SetValue("1");
            auto* p4 = pb.AddQueryParams();
            p4->SetKey("path");
            p4->SetValue("4");
            runtime.SendToPipe(hiveTablet, sender, new NMon::TEvRemoteHttpInfo(std::move(pb)), 0, GetPipeConfigWithRetries());
        }

        {
            TDispatchOptions options;
            options.FinalEvents.emplace_back(TEvLocal::EvStopTablet);
            runtime.DispatchEvents(options);
        }

        MakeSureTabletIsUp(runtime, tablet1, 0);
        MakeSureTabletIsDown(runtime, tablet2, 0);

        {
            NActorsProto::TRemoteHttpInfo pb;
            pb.SetMethod(HTTP_METHOD_GET);
            pb.SetPath("/app");
            auto* p1 = pb.AddQueryParams();
            p1->SetKey("TabletID");
            p1->SetValue(TStringBuilder() << hiveTablet);
            auto* p2 = pb.AddQueryParams();
            p2->SetKey("page");
            p2->SetValue("StopDomain");
            auto* p3 = pb.AddQueryParams();
            p3->SetKey("ss");
            p3->SetValue("1");
            auto* p4 = pb.AddQueryParams();
            p4->SetKey("path");
            p4->SetValue("4");
            auto* p5 = pb.AddQueryParams();
            p5->SetKey("stop");
            p5->SetValue("0");
            runtime.SendToPipe(hiveTablet, sender, new NMon::TEvRemoteHttpInfo(std::move(pb)), 0, GetPipeConfigWithRetries());
        }

        {
            TDispatchOptions options;
            options.FinalEvents.emplace_back(TEvLocal::EvBootTablet);
            runtime.DispatchEvents(options);
        }

        MakeSureTabletIsUp(runtime, tablet1, 0);
        MakeSureTabletIsUp(runtime, tablet2, 0);
    }

<<<<<<< HEAD
=======
    Y_UNIT_TEST(TestTabletAvailability) {
        TTestBasicRuntime runtime(1, false);
        Setup(runtime, true);

        const ui64 hiveTablet = MakeDefaultHiveID();
        const ui64 testerTablet = MakeTabletID(false, 1);
        const TActorId hiveActor = CreateTestBootstrapper(runtime, CreateTestTabletInfo(hiveTablet, TTabletTypes::Hive), &CreateDefaultHive);
        runtime.EnableScheduleForActor(hiveActor);
        MakeSureTabletIsUp(runtime, hiveTablet, 0); // root hive good
        TActorId sender = runtime.AllocateEdgeActor(0);

        {
            TDispatchOptions options;
            options.FinalEvents.emplace_back(TEvLocal::EvSyncTablets);
            runtime.DispatchEvents(options);
        }
        {
            NActorsProto::TRemoteHttpInfo pb;
            pb.SetMethod(HTTP_METHOD_GET);
            pb.SetPath("/app");
            auto* p1 = pb.AddQueryParams();
            p1->SetKey("TabletID");
            p1->SetValue(TStringBuilder() << hiveTablet);
            auto* p2 = pb.AddQueryParams();
            p2->SetKey("page");
            p2->SetValue("TabletAvailability");
            auto* p3 = pb.AddQueryParams();
            p3->SetKey("changetype");
            p3->SetValue(TStringBuilder() << (ui32)TTabletTypes::Dummy);
            auto* p4 = pb.AddQueryParams();
            p4->SetKey("maxcount");
            p4->SetValue("0");
            auto* p5 = pb.AddQueryParams();
            p5->SetKey("node");
            p5->SetValue(TStringBuilder() << runtime.GetNodeId(0));
            runtime.SendToPipe(hiveTablet, sender, new NMon::TEvRemoteHttpInfo(std::move(pb)), 0, GetPipeConfigWithRetries());
        }

        runtime.DispatchEvents();

        THolder<TEvHive::TEvCreateTablet> ev(new TEvHive::TEvCreateTablet(testerTablet, 100500, TTabletTypes::Dummy, BINDED_CHANNELS));
        auto tabletId = SendCreateTestTablet(runtime, hiveTablet, testerTablet, std::move(ev), 0, false);

        MakeSureTabletIsDown(runtime, tabletId, 0);

        {
            NActorsProto::TRemoteHttpInfo pb;
            pb.SetMethod(HTTP_METHOD_GET);
            pb.SetPath("/app");
            auto* p1 = pb.AddQueryParams();
            p1->SetKey("TabletID");
            p1->SetValue(TStringBuilder() << hiveTablet);
            auto* p2 = pb.AddQueryParams();
            p2->SetKey("page");
            p2->SetValue("TabletAvailability");
            auto* p3 = pb.AddQueryParams();
            p3->SetKey("resettype");
            p3->SetValue(TStringBuilder() << (ui32)TTabletTypes::Dummy);
            auto* p4 = pb.AddQueryParams();
            p4->SetKey("node");
            p4->SetValue(TStringBuilder() << runtime.GetNodeId(0));
            runtime.SendToPipe(hiveTablet, sender, new NMon::TEvRemoteHttpInfo(std::move(pb)), 0, GetPipeConfigWithRetries());
        }

        MakeSureTabletIsUp(runtime, tabletId, 0);
    }

>>>>>>> 832cd121
    Y_UNIT_TEST(TestTabletsStartingCounter) {
      TTestBasicRuntime runtime(1, false);
      Setup(runtime, true);
      const ui64 hiveTablet = MakeDefaultHiveID();
      const ui64 testerTablet = MakeTabletID(false, 1);
      CreateTestBootstrapper(
          runtime, CreateTestTabletInfo(hiveTablet, TTabletTypes::Hive),
          &CreateDefaultHive);
      MakeSureTabletIsUp(runtime, hiveTablet, 0);
      TTabletTypes::EType tabletType = TTabletTypes::Dummy;

      auto getTabletsStartingCounter = [&]() {
        return GetSimpleCounter(runtime, hiveTablet,
                                NHive::COUNTER_TABLETS_STARTING);
      };

      UNIT_ASSERT_VALUES_EQUAL(0, getTabletsStartingCounter());

      TBlockEvents<TEvLocal::TEvTabletStatus> blockStatus(runtime);

      ui64 tabletId = SendCreateTestTablet(
          runtime, hiveTablet, testerTablet,
          MakeHolder<TEvHive::TEvCreateTablet>(testerTablet, 0, tabletType,
                                               BINDED_CHANNELS),
          0, false);

      while (blockStatus.empty()) {
        runtime.DispatchEvents({}, TDuration::MilliSeconds(100));
      }

      UNIT_ASSERT_VALUES_EQUAL(1, getTabletsStartingCounter());
      blockStatus.Stop().Unblock();

      MakeSureTabletIsUp(runtime, tabletId, 0);

      UNIT_ASSERT_VALUES_EQUAL(0, getTabletsStartingCounter());
    }

    Y_UNIT_TEST(TestTabletsStartingCounterExternalBoot) {
      TTestBasicRuntime runtime(1, false);
      Setup(runtime, true);
      const ui64 hiveTablet = MakeDefaultHiveID();
      const ui64 testerTablet = MakeTabletID(false, 1);
      CreateTestBootstrapper(
          runtime, CreateTestTabletInfo(hiveTablet, TTabletTypes::Hive),
          &CreateDefaultHive);
      MakeSureTabletIsUp(runtime, hiveTablet, 0);
      TTabletTypes::EType tabletType = TTabletTypes::Dummy;

      auto getTabletsStartingCounter = [&]() {
        return GetSimpleCounter(runtime, hiveTablet,
                                NHive::COUNTER_TABLETS_STARTING);
      };

      UNIT_ASSERT_VALUES_EQUAL(0, getTabletsStartingCounter());

      THolder<TEvHive::TEvCreateTablet> ev(new TEvHive::TEvCreateTablet(
          testerTablet, 0, tabletType, BINDED_CHANNELS));
      ev->Record.SetTabletBootMode(NKikimrHive::TABLET_BOOT_MODE_EXTERNAL);
      ui64 tabletId = SendCreateTestTablet(runtime, hiveTablet, testerTablet,
                                           std::move(ev), 0, false);
      MakeSureTabletIsDown(runtime, tabletId, 0);

      TActorId owner1 = runtime.AllocateEdgeActor(0);
      runtime.SendToPipe(hiveTablet, owner1,
                         new TEvHive::TEvInitiateTabletExternalBoot(tabletId),
                         0, GetPipeConfigWithRetries());

      TAutoPtr<IEventHandle> handle;
      auto *result = runtime.GrabEdgeEvent<TEvLocal::TEvBootTablet>(handle);
      UNIT_ASSERT(result);

      UNIT_ASSERT_VALUES_EQUAL(0, getTabletsStartingCounter());
    }
<<<<<<< HEAD
=======

    class TDummyBridge {
        TTestBasicRuntime& Runtime;
        TTestActorRuntimeBase::TEventObserverHolder Observer;
        std::array<std::shared_ptr<TBridgeInfo>, 2> BridgeInfos;
        std::unordered_set<TActorId> Subscribers;
        std::unordered_set<TActorId> IgnoreActors;
        NKikimrConfig::TBridgeConfig BridgeConfig;

        void Notify() {
            for (auto subscriber : Subscribers) {
                auto pile = (subscriber.NodeId() - Runtime.GetNodeId(0)) % 2;
                auto ev  = std::make_unique<TEvNodeWardenStorageConfig>(nullptr, nullptr, true, BridgeInfos[pile]);
                Runtime.Send(new IEventHandle(subscriber, subscriber, ev.release()));
            }
        }

        void UpdateBridgeInfo(std::invocable<std::shared_ptr<TBridgeInfo>> auto&& func) {
            for (ui32 pile = 0; pile < 2; ++pile) {
                auto newInfo = std::make_shared<TBridgeInfo>();
                newInfo->Piles = BridgeInfos[pile]->Piles;
                func(newInfo);
                newInfo->SelfNodePile = newInfo->Piles.data() + pile;
                newInfo->BeingPromotedPile = nullptr;
                for (const auto& pile : newInfo->Piles) {
                    if (pile.IsPrimary) {
                        newInfo->PrimaryPile = &pile;
                    }
                    if (pile.IsBeingPromoted) {
                        newInfo->BeingPromotedPile = &pile;
                    }
                }
                BridgeInfos[pile].swap(newInfo);
            }
            Notify();
        }

        void Observe() {
            Observer = Runtime.AddObserver<TEvNodeWardenStorageConfig>([this](auto&& ev) {
                if (!IgnoreActors.contains(ev->Recipient)) {
                    auto pile = (ev->Sender.NodeId() - Runtime.GetNodeId(0)) % 2;
                    ev->Get()->BridgeInfo = BridgeInfos[pile];
                }
                return TTestActorRuntime::EEventAction::PROCESS;
            });
        }

    public:
        TDummyBridge(TTestBasicRuntime& runtime) : Runtime(runtime) 
        {
            std::vector<ui32> nodeIds(Runtime.GetNodeCount());
            for (ui32 i = 0; i < Runtime.GetNodeCount(); ++i) {
                nodeIds[i] = Runtime.GetNodeId(i);
            }
            for (ui32 pile = 0; pile < 2; ++pile) {
                BridgeInfos[pile] = std::make_shared<TBridgeInfo>();
                BridgeInfos[pile]->Piles.push_back(TBridgeInfo::TPile{
                    .BridgePileId = TBridgePileId::FromValue(0),
                    .State = NKikimrBridge::TClusterState::SYNCHRONIZED,
                    .IsPrimary = true,
                    .IsBeingPromoted = false,
                });
                BridgeInfos[pile]->Piles.push_back(TBridgeInfo::TPile{
                    .BridgePileId = TBridgePileId::FromValue(1),
                    .State = NKikimrBridge::TClusterState::SYNCHRONIZED,
                    .IsPrimary = false,
                    .IsBeingPromoted = false,
                });
                for (size_t i = 0; i < 2; ++i) {
                    for (size_t j = i; j < nodeIds.size(); j += 2) {
                        BridgeInfos[pile]->Piles[i].StaticNodeIds.push_back(nodeIds[j]);
                        BridgeInfos[pile]->StaticNodeIdToPile.emplace(nodeIds[j], BridgeInfos[pile]->Piles.data() + i);
                    }
                }
                BridgeInfos[pile]->PrimaryPile = BridgeInfos[pile]->Piles.data();
                BridgeInfos[pile]->SelfNodePile = BridgeInfos[pile]->Piles.data() + pile;
            }

            BridgeConfig.AddPiles()->SetName("pile0");
            BridgeConfig.AddPiles()->SetName("pile1");
            Runtime.AddAppDataInit([this](ui32, TAppData& appData) {
                appData.BridgeConfig = &BridgeConfig;
            });
            Observe();
        }

        void Subscribe(TActorId actor) {
            Subscribers.insert(actor);
        }

        void Unsubscribe(TActorId actor) {
            Subscribers.erase(actor);
        }

        void Ignore(TActorId actor) {
            IgnoreActors.insert(actor);
        }

        void Promote(ui32 pile) {
            UpdateBridgeInfo([pile](std::shared_ptr<TBridgeInfo> newState) {
                for (ui32 i = 0; i < newState->Piles.size(); ++i) {
                    if (i == pile) {
                        newState->Piles[i].IsBeingPromoted = true;
                    } else {
                        newState->Piles[i].IsBeingPromoted = false;
                    }
                }
            });
        }

        void Disconnect(ui32 pile) {
            UpdateBridgeInfo([pile](std::shared_ptr<TBridgeInfo> newState) {
                for (ui32 i = 0; i < newState->Piles.size(); ++i) {
                    if (i == pile) {
                        newState->Piles[i].IsPrimary = false;
                        newState->Piles[i].IsBeingPromoted = false;
                        newState->Piles[i].State = NKikimrBridge::TClusterState::DISCONNECTED;
                    } else {
                        newState->Piles[i].IsPrimary = true;
                        newState->Piles[i].IsBeingPromoted = false;
                    }
                }
            });
        }

        void Reconnect() {
            UpdateBridgeInfo([](std::shared_ptr<TBridgeInfo> newState) {
                for (ui32 i = 0; i < newState->Piles.size(); ++i) {
                    if (newState->Piles[i].State == NKikimrBridge::TClusterState::DISCONNECTED) {
                        newState->Piles[i].State = NKikimrBridge::TClusterState::NOT_SYNCHRONIZED;
                    }
                }
            });
        }

        void Synchronize() {
            UpdateBridgeInfo([](std::shared_ptr<TBridgeInfo> newState) {
                for (ui32 i = 0; i < newState->Piles.size(); ++i) {
                    if (newState->Piles[i].State == NKikimrBridge::TClusterState::NOT_SYNCHRONIZED) {
                        newState->Piles[i].State = NKikimrBridge::TClusterState::SYNCHRONIZED;
                    }
                }
            });
        }
    };

    Y_UNIT_TEST(TestBridgeCreateTablet) {
        TTestBasicRuntime runtime(2, false);
        TDummyBridge bridge(runtime);
        Setup(runtime, true);
        const ui64 hiveTablet = MakeDefaultHiveID();
        const ui64 testerTablet = MakeTabletID(false, 1);
        CreateTestBootstrapper(runtime, CreateTestTabletInfo(hiveTablet, TTabletTypes::Hive), &CreateDefaultHive);
        MakeSureTabletIsUp(runtime, hiveTablet, 0);
        bridge.Subscribe(GetHiveActor(runtime, hiveTablet));
        TTabletTypes::EType tabletType = TTabletTypes::Dummy;
        ui64 tablet1 = SendCreateTestTablet(runtime, hiveTablet, testerTablet, MakeHolder<TEvHive::TEvCreateTablet>(testerTablet, 0, tabletType, BINDED_CHANNELS), 0, true);
        MakeSureTabletIsUp(runtime, tablet1, 0);
        AssertTabletStartedOnNode(runtime, tablet1, 0);
        bridge.Promote(1);
        ui64 tablet2 = SendCreateTestTablet(runtime, hiveTablet, testerTablet, MakeHolder<TEvHive::TEvCreateTablet>(testerTablet, 1, tabletType, BINDED_CHANNELS), 0, true);
        MakeSureTabletIsUp(runtime, tablet2, 0);
        AssertTabletStartedOnNode(runtime, tablet2, 1);
        bridge.Disconnect(1);
        ui64 tablet3 = SendCreateTestTablet(runtime, hiveTablet, testerTablet, MakeHolder<TEvHive::TEvCreateTablet>(testerTablet, 2, tabletType, BINDED_CHANNELS), 0, true);
        MakeSureTabletIsUp(runtime, tablet3, 0);
        AssertTabletStartedOnNode(runtime, tablet3, 0);
        bridge.Reconnect();
        ui64 tablet4 = SendCreateTestTablet(runtime, hiveTablet, testerTablet, MakeHolder<TEvHive::TEvCreateTablet>(testerTablet, 3, tabletType, BINDED_CHANNELS), 0, true);
        MakeSureTabletIsUp(runtime, tablet4, 0);
        AssertTabletStartedOnNode(runtime, tablet4, 0);
        bridge.Synchronize();
        ui64 tablet5 = SendCreateTestTablet(runtime, hiveTablet, testerTablet, MakeHolder<TEvHive::TEvCreateTablet>(testerTablet, 4, tabletType, BINDED_CHANNELS), 0, true);
        MakeSureTabletIsUp(runtime, tablet5, 0);
        AssertTabletStartedOnNode(runtime, tablet5, 0);
        bridge.Disconnect(0);
        ui64 tablet6 = SendCreateTestTablet(runtime, hiveTablet, testerTablet, MakeHolder<TEvHive::TEvCreateTablet>(testerTablet, 5, tabletType, BINDED_CHANNELS), 0, true);
        MakeSureTabletIsUp(runtime, tablet6, 0);
        AssertTabletStartedOnNode(runtime, tablet6, 1);
    }
>>>>>>> 832cd121
}

Y_UNIT_TEST_SUITE(THeavyPerfTest) {
    Y_UNIT_TEST(TTestLoadEverything) {
        TTestBasicRuntime runtime(2, false);
        Setup(runtime, true);
        const ui64 hiveTablet = MakeDefaultHiveID();
        CreateTestBootstrapper(runtime, CreateTestTabletInfo(hiveTablet, TTabletTypes::Hive), &CreateDefaultHive);
        NTestSuiteTHiveTest::MakeSureTabletIsUp(runtime, hiveTablet, 0);
        TActorId senderB = runtime.AllocateEdgeActor(0);
        runtime.SendToPipe(hiveTablet, senderB, new NHive::TEvPrivate::TEvGenerateTestData(), 0, GetPipeConfigWithRetries());
        {
            TDispatchOptions options;
            options.FinalEvents.emplace_back(TEvTablet::TEvCommit::EventType, 2);
            runtime.DispatchEvents(options);
        }

        runtime.Register(CreateTabletKiller(hiveTablet));

        {
            TDispatchOptions options;
            options.FinalEvents.emplace_back(NHive::TEvPrivate::EvBootTablets);
            runtime.DispatchEvents(options);
        }

    }
}

Y_UNIT_TEST_SUITE(TStorageBalanceTest) {
    static constexpr i64 DEFAULT_BIND_SIZE = 100'000'000;
    const std::vector<TString> STORAGE_POOLS = {"def1"};

    class TMockBSController {
    protected:
        std::unordered_map<TString, std::vector<NKikimrBlobStorage::TEvControllerSelectGroupsResult::TGroupParameters>> GroupsByPool;
        std::unordered_map<ui32, std::pair<TString, size_t>> GroupIdToIdx;
        std::unordered_map<ui64, std::vector<ui32>> TabletToGroups;
        ui64 NoChangesCounter = 0;

        NKikimrBlobStorage::TEvControllerSelectGroupsResult::TGroupParameters& FindGroup(ui32 groupId) {
            const auto& [pool, idx] = GroupIdToIdx[groupId];
            return GroupsByPool[pool][idx];
        }

        void UpdateSpace(const std::vector<ui32>& groups, i64 diff) {
            for (ui32 groupId : groups) {
                auto& group = FindGroup(groupId);
                group.SetAllocatedSize(group.GetAllocatedSize() + diff);
                auto* resources = group.MutableCurrentResources();
                resources->SetSpace(resources->GetSpace() + diff);
                resources->SetOccupancy(static_cast<double>(group.GetAllocatedSize()) / group.GetAssuredResources().GetSpace());
            }
        }

    public:
        void AddGroup(NKikimrBlobStorage::TEvControllerSelectGroupsResult::TGroupParameters&& group) {
            NoChangesCounter = 0;
            const auto& name = group.GetStoragePoolName();
            auto& groups = GroupsByPool[name];
            GroupIdToIdx[group.GetGroupID()] = {name, groups.size()};
            groups.emplace_back(group);
            PrintState();
        }

        void OnBootTablet(const NKikimrTabletBase::TTabletStorageInfo& storageInfo) {
            NoChangesCounter = 0;
            auto tabletId = storageInfo.GetTabletID();
            auto it = TabletToGroups.find(tabletId);
            if (it != TabletToGroups.end()) {
                UpdateSpace(it->second, -DEFAULT_BIND_SIZE);
            }
            std::vector<ui32> channelGroups;
            for (const auto& channel : storageInfo.GetChannels()) {
                channelGroups.push_back(channel.GetHistory().rbegin()->GetGroupID());
            }
            UpdateSpace(channelGroups, +DEFAULT_BIND_SIZE);
            TabletToGroups.insert_or_assign(tabletId, channelGroups);
            PrintState();
        }

        NKikimrBlobStorage::TEvControllerSelectGroupsResult SelectGroups(const NKikimrBlobStorage::TEvControllerSelectGroups& request) {
            ++NoChangesCounter;
            NKikimrBlobStorage::TEvControllerSelectGroupsResult response;
            response.SetStatus(NKikimrProto::OK);
            for (const auto& gp : request.GetGroupParameters()) {
                const auto& name = gp.GetStoragePoolSpecifier().GetName();
                auto* matchingGroups = response.AddMatchingGroups();
                for (const auto& groupParams : GroupsByPool[name]) {
                    matchingGroups->MutableGroups()->Add()->CopyFrom(groupParams);
                }
            }
            PrintState();
            return response;
        }

        void PrintState() const {
            Cerr << "\033c";
            for (const auto& [pool, groups] : GroupsByPool) {
                Cerr << "[" << pool << "]" << Endl;
                for (const auto& group : groups) {
                    unsigned lineSize = std::min(std::round(group.GetAssuredResources().GetSpace() / DEFAULT_BIND_SIZE), 100.0);
                    unsigned taken = std::round(group.GetCurrentResources().GetOccupancy() * lineSize);
                    for (unsigned i = 0; i < lineSize; ++i) {
                        if (i < taken) {
                            Cerr << "*";
                        } else {
                            Cerr << "-";
                        }
                    }
                    Cerr << " (" << group.GetCurrentResources().GetOccupancy() << ")";
                    Cerr << Endl;
                }
                Cerr << Endl;
            }
            Sleep(TDuration::Seconds(.1));
        }

        auto GetObserver(TTestActorRuntime& runtime, TActorId edgeActor) {
            return [this, &runtime, edgeActor](TAutoPtr<IEventHandle>& ev) {
                switch (ev->GetTypeRewrite()) {
                    case TEvBlobStorage::EvControllerSelectGroups: {
                        const auto& record = ev->Get<TEvBlobStorage::TEvControllerSelectGroups>()->Record;
                        auto response = std::make_unique<TEvBlobStorage::TEvControllerSelectGroupsResult>();
                        response->Record.CopyFrom(SelectGroups(record));
                        runtime.Send(new IEventHandle(ev->Sender, edgeActor, response.release()));
                        return TTestActorRuntime::EEventAction::DROP;
                    }
                    case TEvLocal::EvBootTablet: {
                        const auto& info = ev->Get<TEvLocal::TEvBootTablet>()->Record.GetInfo();
                        OnBootTablet(info);
                        return TTestActorRuntime::EEventAction::PROCESS;
                    }
                }
                return TTestActorRuntime::EEventAction::PROCESS;
            };
        }

        bool IsStable() const {
            return NoChangesCounter >= 5;
        }

        double GetOccupancyStDev(const TString& pool) {
            auto getOccupancy = [](auto&& g) {
                return g.GetCurrentResources().GetOccupancy();
            };
            return NTestSuiteTHiveTest::GetStDev(GroupsByPool[pool] | std::views::transform(getOccupancy));
        }
    };

    TChannelBind GetChannelBindForMock(const TString& storagePool) {
        TChannelBind bind;
        bind.SetStoragePoolName(storagePool);
        bind.SetSize(2 * DEFAULT_BIND_SIZE);
        return bind;
    }

    const TChannelsBindings BINDED_CHANNELS_FOR_MOCK(3, GetChannelBindForMock("def1"));

    Y_UNIT_TEST(TestScenario1) {
        TMockBSController bsc;
        ui32 groupId = 0x80000000;
        for (const auto& pool : STORAGE_POOLS) {
            NKikimrBlobStorage::TEvControllerSelectGroupsResult::TGroupParameters group;
            group.SetGroupID(++groupId);
            group.SetStoragePoolName(pool);
            ui64 size = DEFAULT_BIND_SIZE * 300;
            group.MutableAssuredResources()->SetSpace(size);
            group.MutableAssuredResources()->SetOccupancy(0.0);
            bsc.AddGroup(std::move(group));
        }
        TTestBasicRuntime runtime(1, false);
        Setup(runtime, true, 8, [](TAppPrepare& app) {
            app.HiveConfig.SetMinPeriodBetweenReassign(0);
            app.HiveConfig.SetMinPeriodBetweenBalance(0);
            app.HiveConfig.SetStorageInfoRefreshFrequency(100);
            app.HiveConfig.SetMinStorageScatterToBalance(0.5);
        }, 1);
        TActorId actor = runtime.AllocateEdgeActor();
        runtime.SetObserverFunc(bsc.GetObserver(runtime, actor));
        const ui64 hiveTablet = MakeDefaultHiveID();
        const ui64 testerTablet = MakeTabletID(false, 1);
        CreateTestBootstrapper(runtime, CreateTestTabletInfo(hiveTablet, TTabletTypes::Hive), &CreateDefaultHive);
        NTestSuiteTHiveTest::MakeSureTabletIsUp(runtime, hiveTablet, 0);
        TTabletTypes::EType tabletType = TTabletTypes::Dummy;
        for (unsigned i = 0; i < 50; ++i) {
            ui64 tabletId = NTestSuiteTHiveTest::SendCreateTestTablet(runtime, hiveTablet, testerTablet, MakeHolder<TEvHive::TEvCreateTablet>(testerTablet, i, tabletType, BINDED_CHANNELS_FOR_MOCK), 0, true);
            NTestSuiteTHiveTest::MakeSureTabletIsUp(runtime, tabletId, 0);
        }
        NKikimrBlobStorage::TEvControllerSelectGroupsResult::TGroupParameters group;
        group.SetGroupID(++groupId);
        group.SetStoragePoolName("def1");
        ui64 size = DEFAULT_BIND_SIZE * 300;
        group.MutableAssuredResources()->SetSpace(size);
        group.MutableAssuredResources()->SetOccupancy(0.0);
        bsc.AddGroup(std::move(group));
        while (!bsc.IsStable()) {
            runtime.DispatchEvents({.CustomFinalCondition = [&bsc] { return bsc.IsStable(); }});
        }
        UNIT_ASSERT_LE(bsc.GetOccupancyStDev("def1"), 0.01);
    }

    Y_UNIT_TEST(TestScenario2) {
        TMockBSController bsc;
        ui32 groupId = 0x80000000;
        for (const auto& pool : STORAGE_POOLS) {
            for (unsigned i = 0; i < 10; ++i) {
                NKikimrBlobStorage::TEvControllerSelectGroupsResult::TGroupParameters group;
                group.SetGroupID(++groupId);
                group.SetStoragePoolName(pool);
                ui64 size = DEFAULT_BIND_SIZE * 30;
                group.MutableAssuredResources()->SetSpace(size);
                group.MutableAssuredResources()->SetOccupancy(0.0);
                bsc.AddGroup(std::move(group));
            }
        }
        TTestBasicRuntime runtime(10, false);
        Setup(runtime, true, 13, [](TAppPrepare& app) {
            app.HiveConfig.SetMinPeriodBetweenReassign(0);
            app.HiveConfig.SetMinPeriodBetweenBalance(0);
            app.HiveConfig.SetStorageInfoRefreshFrequency(10);
            app.HiveConfig.SetMinStorageScatterToBalance(0.5);
        }, 1);
        TActorId actor = runtime.AllocateEdgeActor();
        runtime.SetObserverFunc(bsc.GetObserver(runtime, actor));
        const ui64 hiveTablet = MakeDefaultHiveID();
        const ui64 testerTablet = MakeTabletID(false, 1);
        CreateTestBootstrapper(runtime, CreateTestTabletInfo(hiveTablet, TTabletTypes::Hive), &CreateDefaultHive);
        NTestSuiteTHiveTest::MakeSureTabletIsUp(runtime, hiveTablet, 0);
        TTabletTypes::EType tabletType = TTabletTypes::Dummy;
        for (unsigned i = 0; i < 100; ++i) {
            ui64 tabletId = NTestSuiteTHiveTest::SendCreateTestTablet(runtime, hiveTablet, testerTablet, MakeHolder<TEvHive::TEvCreateTablet>(testerTablet, i, tabletType, BINDED_CHANNELS_FOR_MOCK), 0, true);
            NTestSuiteTHiveTest::MakeSureTabletIsUp(runtime, tabletId, 0);
        }
        for (unsigned i = 0; i < 2; ++i) {
            NKikimrBlobStorage::TEvControllerSelectGroupsResult::TGroupParameters group;
            group.SetGroupID(++groupId);
            group.SetStoragePoolName("def1");
            ui64 size = DEFAULT_BIND_SIZE * 10;
            group.MutableAssuredResources()->SetSpace(size);
            group.MutableAssuredResources()->SetOccupancy(0.0);
            bsc.AddGroup(std::move(group));
        }
        while (!bsc.IsStable()) {
            runtime.DispatchEvents({.CustomFinalCondition = [&bsc] { return bsc.IsStable(); }});
        }
        UNIT_ASSERT_LE(bsc.GetOccupancyStDev("def1"), 0.2);
    }

    Y_UNIT_TEST(TestScenario3) {
        TMockBSController bsc;
        ui32 groupId = 0x80000000;
        for (const auto& pool : STORAGE_POOLS) {
            for (unsigned i = 0; i < 1; ++i) {
                NKikimrBlobStorage::TEvControllerSelectGroupsResult::TGroupParameters group;
                group.SetGroupID(++groupId);
                group.SetStoragePoolName(pool);
                ui64 size = DEFAULT_BIND_SIZE * 500;
                group.MutableAssuredResources()->SetSpace(size);
                group.MutableAssuredResources()->SetOccupancy(0.0);
                bsc.AddGroup(std::move(group));
            }
        }
        TTestBasicRuntime runtime(10, false);
        Setup(runtime, true, 13, [](TAppPrepare& app) {
            app.HiveConfig.SetMinPeriodBetweenReassign(0);
            app.HiveConfig.SetStorageInfoRefreshFrequency(10);
            app.HiveConfig.SetMinPeriodBetweenBalance(0);
            app.HiveConfig.SetMinStorageScatterToBalance(0.5);
        }, 1);
        TActorId actor = runtime.AllocateEdgeActor();
        runtime.SetObserverFunc(bsc.GetObserver(runtime, actor));
        const ui64 hiveTablet = MakeDefaultHiveID();
        const ui64 testerTablet = MakeTabletID(false, 1);
        CreateTestBootstrapper(runtime, CreateTestTabletInfo(hiveTablet, TTabletTypes::Hive), &CreateDefaultHive);
        NTestSuiteTHiveTest::MakeSureTabletIsUp(runtime, hiveTablet, 0);
        TTabletTypes::EType tabletType = TTabletTypes::Dummy;
        for (unsigned i = 0; i < 100; ++i) {
            ui64 tabletId = NTestSuiteTHiveTest::SendCreateTestTablet(runtime, hiveTablet, testerTablet, MakeHolder<TEvHive::TEvCreateTablet>(testerTablet, i, tabletType, BINDED_CHANNELS_FOR_MOCK), 0, true);
            NTestSuiteTHiveTest::MakeSureTabletIsUp(runtime, tabletId, 0);
        }
        for (unsigned i = 0; i < 10; ++i) {
            NKikimrBlobStorage::TEvControllerSelectGroupsResult::TGroupParameters group;
            group.SetGroupID(++groupId);
            group.SetStoragePoolName("def1");
            ui64 size = DEFAULT_BIND_SIZE * 500;
            group.MutableAssuredResources()->SetSpace(size);
            group.MutableAssuredResources()->SetOccupancy(0.0);
            bsc.AddGroup(std::move(group));
        }
        while (!bsc.IsStable()) {
            runtime.DispatchEvents({.CustomFinalCondition = [&bsc] { return bsc.IsStable(); }});
        }
        UNIT_ASSERT_LE(bsc.GetOccupancyStDev("def1"), 0.1);
    }
}

Y_UNIT_TEST_SUITE(TScaleRecommenderTest) {
    using namespace NTestSuiteTHiveTest;

    void ConfigureScaleRecommender(TTestBasicRuntime& runtime, ui64 hiveId, TSubDomainKey subdomainKey,
        ui32 targetCPUUtilization)
    {
        const auto sender = runtime.AllocateEdgeActor();

        auto request = std::make_unique<TEvHive::TEvConfigureScaleRecommender>();
        request->Record.MutableDomainKey()->SetSchemeShard(subdomainKey.GetSchemeShard());
        request->Record.MutableDomainKey()->SetPathId(subdomainKey.GetPathId());
        auto* policy = request->Record.MutablePolicies()->AddPolicies()->MutableTargetTrackingPolicy();
        policy->SetAverageCpuUtilizationPercent(targetCPUUtilization);

        runtime.SendToPipe(hiveId, sender, request.release());

        TAutoPtr<IEventHandle> handle;
        const auto* response = runtime.GrabEdgeEventRethrow<TEvHive::TEvConfigureScaleRecommenderReply>(handle);
        UNIT_ASSERT_VALUES_EQUAL(response->Record.GetStatus(), NKikimrProto::OK);
    }

    void AssertScaleRecommencation(TTestBasicRuntime& runtime, ui64 hiveId, TSubDomainKey subdomainKey,
        NKikimrProto::EReplyStatus expectedStatus, ui32 expectedNodes = 0)
    {
        const auto sender = runtime.AllocateEdgeActor();
        runtime.SendToPipe(hiveId, sender, new TEvHive::TEvRequestScaleRecommendation(subdomainKey));

        TAutoPtr<IEventHandle> handle;
        const auto* response = runtime.GrabEdgeEventRethrow<TEvHive::TEvResponseScaleRecommendation>(handle);
        UNIT_ASSERT_VALUES_EQUAL(response->Record.GetStatus(), expectedStatus);
        if (expectedNodes) {
            UNIT_ASSERT_VALUES_EQUAL(response->Record.GetRecommendedNodes(), expectedNodes);
        }
    }

    void RefreshScaleRecommendation(TTestBasicRuntime& runtime, ui64 hiveId) {
        const auto sender = runtime.AllocateEdgeActor();
        runtime.SendToPipe(hiveId, sender, new NHive::TEvPrivate::TEvRefreshScaleRecommendation());

        TDispatchOptions options;
        options.FinalEvents.emplace_back(NHive::TEvPrivate::EvRefreshScaleRecommendation);
        runtime.DispatchEvents(options);
    }

    void SendUsage(TTestBasicRuntime& runtime, ui64 hiveId, ui64 nodeIdx, double cpuUsage) {
        const auto sender = runtime.AllocateEdgeActor(nodeIdx);

        auto ev = std::make_unique<TEvHive::TEvTabletMetrics>();
        ev->Record.SetTotalNodeCpuUsage(cpuUsage);
        runtime.SendToPipe(hiveId, sender, ev.release(), nodeIdx, GetPipeConfigWithRetries());

        TAutoPtr<IEventHandle> handle;
        runtime.GrabEdgeEvent<TEvLocal::TEvTabletMetricsAck>(handle);
    }

    constexpr double LOW_CPU_USAGE = 0.2;
    constexpr double HIGH_CPU_USAGE = 0.95;

    Y_UNIT_TEST(BasicTest) {
        // Setup test runtime
        TTestBasicRuntime runtime(1, false);
        Setup(runtime, true);

        // Setup hive
        const ui64 hiveTablet = MakeDefaultHiveID();
        const ui64 testerTablet = MakeTabletID(false, 1);
        const TActorId hiveActor = CreateTestBootstrapper(runtime, CreateTestTabletInfo(hiveTablet, TTabletTypes::Hive), &CreateDefaultHive);
        runtime.EnableScheduleForActor(hiveActor);
        CreateTestBootstrapper(runtime, CreateTestTabletInfo(TTestTxConfig::SchemeShard, TTabletTypes::SchemeShard), &CreateFlatTxSchemeShard);
        MakeSureTabletIsUp(runtime, hiveTablet, 0); // root hive good
        MakeSureTabletIsUp(runtime, TTestTxConfig::SchemeShard, 0); // root ss good

        TActorId sender = runtime.AllocateEdgeActor(0);
        InitSchemeRoot(runtime, sender);

        TSubDomainKey subdomainKey;

        // Create subdomain
        do {
            auto x = MakeHolder<NSchemeShard::TEvSchemeShard::TEvModifySchemeTransaction>();
            auto* tran = x->Record.AddTransaction();
            tran->SetWorkingDir("/dc-1");
            tran->SetOperationType(NKikimrSchemeOp::ESchemeOpCreateSubDomain);
            auto* subd = tran->MutableSubDomain();
            subd->SetName("tenant1");
            runtime.SendToPipe(TTestTxConfig::SchemeShard, sender, x.Release());
            TAutoPtr<IEventHandle> handle;
            auto reply = runtime.GrabEdgeEventRethrow<NSchemeShard::TEvSchemeShard::TEvModifySchemeTransactionResult>(handle, TDuration::MilliSeconds(100));
            if (reply) {
                subdomainKey = TSubDomainKey(reply->Record.GetSchemeshardId(), reply->Record.GetPathId());
                UNIT_ASSERT_VALUES_EQUAL(reply->Record.GetStatus(), NKikimrScheme::EStatus::StatusAccepted);
                break;
            }
        } while (true);

        THolder<TEvHive::TEvCreateTablet> createHive = MakeHolder<TEvHive::TEvCreateTablet>(testerTablet, 0, TTabletTypes::Hive, BINDED_CHANNELS);
        createHive->Record.AddAllowedDomains();
        createHive->Record.MutableAllowedDomains(0)->SetSchemeShard(subdomainKey.first);
        createHive->Record.MutableAllowedDomains(0)->SetPathId(subdomainKey.second);
        ui64 subHiveTablet = SendCreateTestTablet(runtime, hiveTablet, testerTablet, std::move(createHive), 0, false);

        TTestActorRuntime::TEventObserver prevObserverFunc;
        prevObserverFunc = runtime.SetObserverFunc([&](TAutoPtr<IEventHandle>& event) {
            if (event->GetTypeRewrite() == NSchemeShard::TEvSchemeShard::EvDescribeSchemeResult) {
                event->Get<NSchemeShard::TEvSchemeShard::TEvDescribeSchemeResult>()->MutableRecord()->
                MutablePathDescription()->MutableDomainDescription()->MutableProcessingParams()->SetHive(subHiveTablet);
            }
            return prevObserverFunc(event);
        });

        SendKillLocal(runtime, 0);
        CreateLocalForTenant(runtime, 0, "/dc-1/tenant1");
        MakeSureTabletIsUp(runtime, subHiveTablet, 0); // sub hive good

        THolder<TEvHive::TEvCreateTablet> createTablet = MakeHolder<TEvHive::TEvCreateTablet>(testerTablet, 1, TTabletTypes::Dummy, BINDED_CHANNELS);
        createTablet->Record.AddAllowedDomains();
        createTablet->Record.MutableAllowedDomains(0)->SetSchemeShard(subdomainKey.first);
        createTablet->Record.MutableAllowedDomains(0)->SetPathId(subdomainKey.second);
        ui64 tabletId = SendCreateTestTablet(runtime, subHiveTablet, testerTablet, std::move(createTablet), 0, true);
        MakeSureTabletIsUp(runtime, tabletId, 0); // dummy from sub hive also good

        // Configure target CPU usage
        ConfigureScaleRecommender(runtime, subHiveTablet, subdomainKey, 60);

        // No data yet
        AssertScaleRecommencation(runtime, subHiveTablet, subdomainKey, NKikimrProto::NOTREADY);

        // Set low CPU usage on Node
        SendUsage(runtime, subHiveTablet, 0, LOW_CPU_USAGE);

        // Refresh to calculate new scale recommendation
        RefreshScaleRecommendation(runtime, subHiveTablet);

        // Check scale recommendation for low CPU usage
        AssertScaleRecommencation(runtime, subHiveTablet, subdomainKey, NKikimrProto::OK, 1);

        // Set high CPU usage on Node
        SendUsage(runtime, subHiveTablet, 0, HIGH_CPU_USAGE);

        // Refresh to calculate new scale recommendation
        RefreshScaleRecommendation(runtime, subHiveTablet);

        // Check scale recommendation for high CPU usage
        AssertScaleRecommencation(runtime, subHiveTablet, subdomainKey, NKikimrProto::OK, 2);
    }
}

}<|MERGE_RESOLUTION|>--- conflicted
+++ resolved
@@ -7547,8 +7547,6 @@
         MakeSureTabletIsUp(runtime, tablet2, 0);
     }
 
-<<<<<<< HEAD
-=======
     Y_UNIT_TEST(TestTabletAvailability) {
         TTestBasicRuntime runtime(1, false);
         Setup(runtime, true);
@@ -7616,7 +7614,6 @@
         MakeSureTabletIsUp(runtime, tabletId, 0);
     }
 
->>>>>>> 832cd121
     Y_UNIT_TEST(TestTabletsStartingCounter) {
       TTestBasicRuntime runtime(1, false);
       Setup(runtime, true);
@@ -7691,8 +7688,6 @@
 
       UNIT_ASSERT_VALUES_EQUAL(0, getTabletsStartingCounter());
     }
-<<<<<<< HEAD
-=======
 
     class TDummyBridge {
         TTestBasicRuntime& Runtime;
@@ -7873,7 +7868,6 @@
         MakeSureTabletIsUp(runtime, tablet6, 0);
         AssertTabletStartedOnNode(runtime, tablet6, 1);
     }
->>>>>>> 832cd121
 }
 
 Y_UNIT_TEST_SUITE(THeavyPerfTest) {
