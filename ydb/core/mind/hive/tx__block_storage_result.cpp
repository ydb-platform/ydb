--- conflicted
+++ resolved
@@ -53,15 +53,11 @@
                     }
                 }
             } else {
-<<<<<<< HEAD
                 BLOG_W("THive::TTxBlockStorageResult retrying for " << TabletId << " because of " << NKikimrProto::EReplyStatus_Name(msg->Status) << ": " << msg->ErrorReason);
-=======
-                BLOG_W("THive::TTxBlockStorageResult retrying for " << TabletId << " because of " << NKikimrProto::EReplyStatus_Name(msg->Status));
                 if (tablet->IsDeleting()) {
                     --Self->DeleteTabletInProgress;
                     Self->UpdateCounterTabletsDeleting();
                 }
->>>>>>> a0d5cb38
                 SideEffects.Schedule(TDuration::MilliSeconds(1000), new TEvHive::TEvInitiateBlockStorage(tablet->Id));
             }
         }
