#include "hive_impl.h"
#include "hive_log.h"

namespace NKikimr {
namespace NHive {

class TTxUpdateTabletStatus : public TTransactionBase<THive> {
    TTabletId TabletId;
    TFollowerId FollowerId;
    const TActorId Local;
    const TEvLocal::TEvTabletStatus::EStatus Status;
    const TEvTablet::TEvTabletDead::EReason Reason;
    ui32 Generation;
    TSideEffects SideEffects;

public:
    TTxUpdateTabletStatus(
            TTabletId tabletId,
            const TActorId &local,
            ui32 generation,
            TFollowerId followerId,
            TEvLocal::TEvTabletStatus::EStatus status,
            TEvTablet::TEvTabletDead::EReason reason,
            THive *hive)
        : TBase(hive)
        , TabletId(tabletId)
        , FollowerId(followerId)
        , Local(local)
        , Status(status)
        , Reason(reason)
        , Generation(generation)
    {}

    TTxType GetTxType() const override { return NHive::TXTYPE_UPDATE_TABLET_STATUS; }

    bool IsGoodStatusForPenalties() const {
        switch (Status) {
            case TEvLocal::TEvTabletStatus::StatusBootFailed:
                switch (Reason) {
                    case TEvTablet::TEvTabletDead::EReason::ReasonBootSSError:
                    case TEvTablet::TEvTabletDead::EReason::ReasonBootBSError:
                    case TEvTablet::TEvTabletDead::EReason::ReasonBootSSTimeout:
                        return true;
                    default:
                        break;
                }
                break;

            default:
                break;
        }
        return false;
    }

    TString GetStatus() {
        TStringBuilder str;
        str << (ui32)Status;
        if (Status != TEvLocal::TEvTabletStatus::StatusOk) {
            str << " reason " << Reason;
        }
        return str;
    }

    bool Execute(TTransactionContext &txc, const TActorContext&) override {
        SideEffects.Reset(Self->SelfId());
        TTabletInfo* tablet = Self->FindTablet(TabletId, FollowerId);
        if (tablet != nullptr) {
            BLOG_D("THive::TTxUpdateTabletStatus::Execute for tablet "
                        << tablet->ToString()
                        << " status "
                        << GetStatus()
                        << " generation "
                        << Generation
                        << " follower "
                        << FollowerId
                        << " from local "
                        << Local);
            NIceDb::TNiceDb db(txc.DB);
            TInstant now = TActivationContext::Now();
            if (Status == TEvLocal::TEvTabletStatus::StatusOk) {
                tablet->Statistics.AddRestartTimestamp(now.MilliSeconds());
                tablet->ActualizeTabletStatistics(now);
                if (tablet->BootTime != TInstant()) {
                    TDuration startTime = now - tablet->BootTime;
                    if (startTime > TDuration::Seconds(30)) {
                        BLOG_W("Tablet " << tablet->GetFullTabletId() << " was starting for " << startTime.Seconds() << " seconds");
                    }
                    Self->TabletCounters->Percentile()[NHive::COUNTER_TABLETS_START_TIME].IncrementFor(startTime.MilliSeconds());
                    Self->UpdateCounterTabletsStarting(-1);
                }
                TNodeInfo* node = Self->FindNode(Local.NodeId());
                if (node == nullptr) {
                    // event from IC about disconnection of the node could overtake events from the node itself because of Pipe Server
                    // KIKIMR-9614
                    return true;
                }
                if (tablet->IsLeader() && Generation < tablet->GetLeader().KnownGeneration) {
                    return true;
                }
                for (const TActorId& actor : tablet->ActorsToNotifyOnRestart) {
                    SideEffects.Send(actor, new TEvPrivate::TEvRestartComplete({TabletId, FollowerId}, "OK"));
                }
                tablet->ActorsToNotifyOnRestart.clear();
                for (const TActorId& actor : Self->ActorsWaitingToMoveTablets) {
                    SideEffects.Send(actor, new TEvPrivate::TEvCanMoveTablets());
                }
                Self->ActorsWaitingToMoveTablets.clear();
                if (tablet->GetLeader().IsDeleting()) {
                    tablet->SendStopTablet(SideEffects);
                    return true;
                }
                tablet->BecomeRunning(Local.NodeId());
                if (tablet->GetLeader().IsLockedToActor()) {
                    // Tablet is locked and shouldn't be running, but we just found out it's running on this node
                    // Ask it to stop using InitiateStop (which uses data saved by BecomeRunning call above)
                    tablet->InitiateStop(SideEffects);
                }
                tablet->BootState = Self->BootStateRunning;
                tablet->Statistics.SetLastAliveTimestamp(now.MilliSeconds());
                if (tablet->IsLeader()) {
                    TLeaderTabletInfo& leader(tablet->AsLeader());
                    leader.KnownGeneration = Generation;
                    db.Table<Schema::Tablet>().Key(TabletId).Update(NIceDb::TUpdate<Schema::Tablet::LeaderNode>(tablet->NodeId),
                                                                    NIceDb::TUpdate<Schema::Tablet::KnownGeneration>(Generation),
                                                                    NIceDb::TUpdate<Schema::Tablet::Statistics>(tablet->Statistics));
<<<<<<< HEAD
=======
                    Self->UpdateTabletFollowersNumber(leader, db, SideEffects);

                    // tablet booted successfully, we may actually cut history now
                    while (!leader.DeletedHistory.empty() && leader.DeletedHistory.front().DeletedAtGeneration < leader.KnownGeneration) {
                        leader.WasAliveSinceCutHistory = true;
                        const auto& entry = leader.DeletedHistory.front();
                        db.Table<Schema::TabletChannelGen>().Key(TabletId, entry.Channel, entry.Entry.FromGeneration).Delete();
                        leader.DeletedHistory.pop();
                    }
>>>>>>> a4003fe8
                } else {
                    db.Table<Schema::TabletFollowerTablet>().Key(TabletId, FollowerId).Update(
                                NIceDb::TUpdate<Schema::TabletFollowerTablet::GroupID>(tablet->AsFollower().FollowerGroup.Id),
                                NIceDb::TUpdate<Schema::TabletFollowerTablet::FollowerNode>(Local.NodeId()),
                                NIceDb::TUpdate<Schema::TabletFollowerTablet::Statistics>(tablet->Statistics));
                }
                for (const TActorId& actor : tablet->ActorsToNotify) {
                    SideEffects.Send(actor, new TEvHive::TEvTabletCreationResult(NKikimrProto::OK, TabletId));
                }
                tablet->ActorsToNotify.clear();
                db.Table<Schema::Tablet>().Key(TabletId).UpdateToNull<Schema::Tablet::ActorsToNotify>();
                tablet->FailedNodeId = 0;
            } else {
                if (Local) {
                    SideEffects.Send(Local, new TEvLocal::TEvDeadTabletAck(std::make_pair(TabletId, FollowerId), Generation));
                }
                if (tablet->IsLeader()) {
                    TLeaderTabletInfo& leader(tablet->AsLeader());
                    if (Generation < leader.KnownGeneration) {
                        return true;
                    }
                    if (leader.GetRestartsPerPeriod(now - Self->GetTabletRestartsPeriod()) >= Self->GetTabletRestartsMaxCount()) {
                        if (IsGoodStatusForPenalties()) {
                            leader.PostponeStart(now + Self->GetPostponeStartPeriod());
                            BLOG_D("THive::TTxUpdateTabletStatus::Execute for tablet " << tablet->ToString()
                                << " postponed start until " << leader.PostponedStart);
                        }
                    }
                }
                if (Local) {
                    if (tablet->IsAliveOnLocal(Local)) {
                        if (tablet->IsLeader()) {
                            TLeaderTabletInfo& leader(tablet->AsLeader());
                            db.Table<Schema::Tablet>().Key(TabletId).Update(NIceDb::TUpdate<Schema::Tablet::LeaderNode>(0),
                                                                            NIceDb::TUpdate<Schema::Tablet::KnownGeneration>(leader.KnownGeneration),
                                                                            NIceDb::TUpdate<Schema::Tablet::Statistics>(tablet->Statistics));
                        } else {
                            db.Table<Schema::TabletFollowerTablet>().Key(TabletId, FollowerId).Update(
                                        NIceDb::TUpdate<Schema::TabletFollowerTablet::GroupID>(tablet->AsFollower().FollowerGroup.Id),
                                        NIceDb::TUpdate<Schema::TabletFollowerTablet::FollowerNode>(0),
                                        NIceDb::TUpdate<Schema::TabletFollowerTablet::Statistics>(tablet->Statistics));
                        }
                        tablet->InitiateStop(SideEffects);
                    }
                    if (IsGoodStatusForPenalties()) {
                        tablet->FailedNodeId = Local.NodeId();
                    }
                }
                switch (tablet->GetLeader().State) {
                case ETabletState::GroupAssignment:
                    //Y_ABORT("Unexpected tablet boot failure during group assignment");
                    // Just ignore it. This is fail from previous generation.
                    return true;
                case ETabletState::StoppingInGroupAssignment:
                case ETabletState::Stopping:
                    if (tablet->IsLeader()) {
                        for (const TActorId& actor : tablet->GetLeader().ActorsToNotify) {
                            SideEffects.Send(actor, new TEvHive::TEvStopTabletResult(NKikimrProto::OK, TabletId));
                        }
                        tablet->GetLeader().ActorsToNotify.clear();
                    }
                    [[fallthrough]]; // AUTOGENERATED_FALLTHROUGH_FIXME

                case ETabletState::Stopped:
                    Self->ReportStoppedToWhiteboard(tablet->GetLeader());
                    BLOG_D("Report tablet " << tablet->ToString() << " as stopped to Whiteboard");
                    break;
                case ETabletState::BlockStorage:
                    // do nothing - let the tablet die
                    break;
                default:
                    break;
                };
            }
            tablet->GetLeader().TryToBoot();
        }
        Self->ProcessBootQueue(); // it's required to start followers on successful leader start
        return true;
    }

    void Complete(const TActorContext& ctx) override {
        BLOG_D("THive::TTxUpdateTabletStatus::Complete TabletId: " << TabletId << " SideEffects: " << SideEffects);
        SideEffects.Complete(ctx);
    }
};

ITransaction* THive::CreateUpdateTabletStatus(
        TTabletId tabletId,
        const TActorId &local,
        ui32 generation,
        TFollowerId followerId,
        TEvLocal::TEvTabletStatus::EStatus status,
        TEvTablet::TEvTabletDead::EReason reason) {
    return new TTxUpdateTabletStatus(tabletId, local, generation, followerId, status, reason, this);
}

} // NHive
} // NKikimr<|MERGE_RESOLUTION|>--- conflicted
+++ resolved
@@ -123,9 +123,7 @@
                     db.Table<Schema::Tablet>().Key(TabletId).Update(NIceDb::TUpdate<Schema::Tablet::LeaderNode>(tablet->NodeId),
                                                                     NIceDb::TUpdate<Schema::Tablet::KnownGeneration>(Generation),
                                                                     NIceDb::TUpdate<Schema::Tablet::Statistics>(tablet->Statistics));
-<<<<<<< HEAD
-=======
-                    Self->UpdateTabletFollowersNumber(leader, db, SideEffects);
+
 
                     // tablet booted successfully, we may actually cut history now
                     while (!leader.DeletedHistory.empty() && leader.DeletedHistory.front().DeletedAtGeneration < leader.KnownGeneration) {
@@ -134,7 +132,6 @@
                         db.Table<Schema::TabletChannelGen>().Key(TabletId, entry.Channel, entry.Entry.FromGeneration).Delete();
                         leader.DeletedHistory.pop();
                     }
->>>>>>> a4003fe8
                 } else {
                     db.Table<Schema::TabletFollowerTablet>().Key(TabletId, FollowerId).Update(
                                 NIceDb::TUpdate<Schema::TabletFollowerTablet::GroupID>(tablet->AsFollower().FollowerGroup.Id),
