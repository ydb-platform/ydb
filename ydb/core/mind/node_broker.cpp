--- conflicted
+++ resolved
@@ -846,7 +846,6 @@
     db.Table<T>().Key(node.NodeId).Update<T::Location>(node.Location.GetSerializedLocation());
 }
 
-<<<<<<< HEAD
 void TNodeBroker::DbReleaseSlotIndex(const TNodeInfo &node,
                                        TTransactionContext &txc) 
 {
@@ -854,7 +853,8 @@
     using T = Schema::Nodes;
     db.Table<T>().Key(node.NodeId)
         .UpdateToNull<T::SlotIndex>();
-=======
+}
+  
 void TNodeBroker::DbUpdateNodeAuthorizedByCertificate(const TNodeInfo &node,
                                        TTransactionContext &txc)
 {
@@ -865,7 +865,6 @@
     NIceDb::TNiceDb db(txc.DB);
     using T = Schema::Nodes;
     db.Table<T>().Key(node.NodeId).Update<T::AuthorizedByCertificate>(node.AuthorizedByCertificate);
->>>>>>> 721ecf31
 }
 
 void TNodeBroker::Handle(TEvConsole::TEvConfigNotificationRequest::TPtr &ev,
