--- conflicted
+++ resolved
@@ -26,17 +26,11 @@
     TActorId recepient,
     ui64 tabletId,
     const NPersQueue::TTopicConverterPtr& topicConverter,
-<<<<<<< HEAD
     ui32 partition,
     const TQuoterParams& params,
     ui64 quotaCreditBytes,
     const TTabletCountersBase& counters,
     const TDuration& doNotQuoteAfterErrorPeriod
-=======
-    const TPartitionId& partition,
-    const TString& user,
-    const TTabletCountersBase& counters
->>>>>>> 5594dac6
 )
         : KesusPath(params.KesusPath)
         , ResourcePath(params.ResourcePath)
@@ -180,7 +174,7 @@
     TActorId recepient,
     ui64 tabletId,
     const NPersQueue::TTopicConverterPtr& topicConverter,
-    ui32 partition,
+    const TPartitionId& partition,
     const TString& user,
     const TTabletCountersBase& counters
 )
