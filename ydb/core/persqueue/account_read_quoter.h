--- conflicted
+++ resolved
@@ -77,7 +77,7 @@
         TActorId recepient,
         ui64 tabletId,
         const NPersQueue::TTopicConverterPtr& topicConverter,
-        ui32 partition,
+        const TPartitionId& partition,
         const TQuoterParams& params,
         ui64 quotaCreditBytes,
         const TTabletCountersBase& counters,
@@ -168,17 +168,6 @@
 
 private:
     TQuoterParams GetQuoterParams(const TString& user);
-
-
-<<<<<<< HEAD
-=======
-private:
-    const TActorId TabletActor;
-    const TActorId Recepient;
-    const ui64 TabletId;
-    const NPersQueue::TTopicConverterPtr TopicConverter;
-    const TPartitionId Partition;
->>>>>>> 5594dac6
     const TString User;
     TString ConsumerPath;
 };
@@ -196,7 +185,7 @@
     static constexpr NKikimrServices::TActivity::EType ActorActivityType();
 
     TAccountWriteQuoter(TActorId tabletActor, TActorId recepient, ui64 tabletId,
-            const NPersQueue::TTopicConverterPtr& topicConverter, ui32 partition,
+            const NPersQueue::TTopicConverterPtr& topicConverter, const TPartitionId& partition,
             const TTabletCountersBase& counters, const TActorContext& ctx);
 
 protected:
