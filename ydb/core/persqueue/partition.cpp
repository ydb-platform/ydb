--- conflicted
+++ resolved
@@ -945,22 +945,6 @@
             ctx.Send(Tablet, MakeCommitDone(ev->Get()->Step, ev->Get()->TxId).Release());
             return;
         }
-<<<<<<< HEAD
-=======
-
-        auto tx = std::move(t->Record);
-
-        // This is a transaction for a write operation. Write operations will be added to the head of the queue
-        UserActionAndTransactionEvents.pop_front();
-        --ImmediateTxCount;
-
-        ProcessImmediateTx(tx, predicate, ctx);
-        ScheduleTransactionCompleted(tx);
-        TxInProgress = false;
-        ContinueProcessTxsAndUserActs(ctx);
-
-        return;
->>>>>>> 3d8e6529
     }
 
     auto txIter = TransactionsInflight.begin();
@@ -979,35 +963,11 @@
 
 void TPartition::Handle(TEvPQ::TEvTxRollback::TPtr& ev, const TActorContext& ctx)
 {
-<<<<<<< HEAD
     auto* event = ev->Get();
     if (PlanStep.Defined() && TxId.Defined()) {
         if (GetStepAndTxId(*event) < GetStepAndTxId(*PlanStep, *TxId)) {
             return;
         }
-=======
-    LOG_DEBUG_S(ctx, NKikimrServices::PERSQUEUE,
-                "TEvGetWriteInfoError Cookie: " << ev->Get()->Cookie);
-
-    Y_ABORT_UNLESS(TxInProgress);
-
-    WriteInfoResponse = nullptr;
-
-    if (auto* t = TryGetCurrentImmediateTransaction()) {
-        ScheduleReplyPropose(t->Record,
-                             NKikimrPQ::TEvProposeTransactionResult::ABORTED,
-                             NKikimrPQ::TError::BAD_REQUEST,
-                             ev->Get()->Message);
-        ScheduleTransactionCompleted(t->Record);
-
-        UserActionAndTransactionEvents.pop_front();
-        --ImmediateTxCount;
-
-        TxInProgress = false;
-        ContinueProcessTxsAndUserActs(ctx);
-
-        return;
->>>>>>> 3d8e6529
     }
 
     auto txIter = TransactionsInflight.begin();
@@ -1061,6 +1021,7 @@
     } else {
         tx.Predicate = false;
         tx.WriteInfoApplied = true;
+        tx.Message = ev->Get()->Message;
     }
     WriteInfosToTx.erase(txIter);
     ProcessTxsAndUserActs(ctx);
@@ -1676,82 +1637,66 @@
     }
 }
 
-void TPartition::ProcessTxsAndUserActs(const TActorContext& ctx)
-{
-    if (KVWriteInProgress) {
-        return;
-    }
-<<<<<<< HEAD
-    while (true) {
-        if (BatchingState == ETxBatchingState::PreProcessing) {
-            ContinueProcessTxsAndUserActs(ctx);
-=======
-
-    Y_ABORT_UNLESS(PendingUsersInfo.empty());
-    Y_ABORT_UNLESS(Replies.empty());
-    Y_ABORT_UNLESS(AffectedUsers.empty());
-
-    ContinueProcessTxsAndUserActs(ctx);
-}
-
-void TPartition::ContinueProcessTxsAndUserActs(const TActorContext& ctx)
-{
-    Y_ABORT_UNLESS(!KVWriteInProgress);
-    Y_ABORT_UNLESS(!TxInProgress);
-
-    THolder<TEvKeyValue::TEvRequest> request(new TEvKeyValue::TEvRequest);
-
-    if (DeletePartitionState == DELETION_INITED) {
-        ScheduleNegativeReplies();
-        ScheduleDeletePartitionDone();
-
-        AddCmdDeleteRangeForAllKeys(*request);
-
-        ctx.Send(Tablet, request.Release());
-
-        DeletePartitionState = DELETION_IN_PROCESS;
-        KVWriteInProgress = true;
-
-        return;
-    }
-
-    HaveWriteMsg = false;
-
-    if (UserActionAndTransactionEvents.empty()) {
-        const auto now = ctx.Now();
-
-        if (ManageWriteTimestampEstimate) {
-            WriteTimestampEstimate = now;
->>>>>>> 3d8e6529
-        }
-        if (BatchingState == ETxBatchingState::PreProcessing) {
-            return; // Still preprocessing - waiting for something;
-        }
-
-        // Preprocessing complete;
-        if (CurrentBatchSize > 0) {
-            Send(SelfId(), new TEvPQ::TEvTxBatchComplete(CurrentBatchSize));
-        }
-        CurrentBatchSize = 0;
-
-        if (!UserActionAndTxPendingCommit.empty()) {
-            ProcessCommitQueue();
-            if (!UserActionAndTxPendingCommit.empty()) {
-                return; // still pending some EvTxCommit;
-            }
+
+TPartition::EProcessResult TPartition::PreProcessUserActionOrTransaction(TSimpleSharedPtr<TTransaction>& t)
+{
+    auto result = EProcessResult::Continue;
+    if (!t->Predicate.GetOrElse(true)) {
+        t->State = ECommitState::Aborted;
+        ReplyToProposeOrPredicate(t, true);
+        return EProcessResult::Continue;
+    }
+    if (t->SupportivePartitionActor && !t->WriteInfo) {
+        return EProcessResult::NotReady;
+    }
+    if (t->WriteInfo && !t->WriteInfoApplied) {
+        result = ApplyWriteInfoResponse(*t);
+    }
+    if (!t->WriteInfoApplied) {
+        Y_ABORT_UNLESS(result != EProcessResult::Continue);
+        return result;
+    }
+    if (t->ProposeTransaction) {
+        return PreProcessImmediateTx(t->ProposeTransaction->Record);
+
+    } else if (t->Tx) {
+        if (t->SupportivePartitionActor && !t->WriteInfo) {
+            return EProcessResult::NotReady;
+        }
+
+        result = BeginTransaction(*t->Tx, t->Predicate.ConstructInPlace());
+        if (result == EProcessResult::Continue) {
+            ReplyToProposeOrPredicate(t, true);
         } else {
-            // Empty execute queue after processing - notthig to do;
-            BatchingState = ETxBatchingState::Finishing;
-        }
-        // Commit queue processing complete. Now can either swith to persist or continue preprocessing;
-        if (BatchingState == ETxBatchingState::Finishing) { // Persist required;
-            RunPersist();
-            return;
-        }
-        BatchingState = ETxBatchingState::PreProcessing;
-    }
-}
-
+            Y_ABORT_UNLESS(!t->Predicate.GetRef());
+        }
+        return result;
+    } else if (t->ProposeConfig) {
+        if (!FirstEvent) {
+            return EProcessResult::Blocked;
+        }
+
+        t->Predicate = BeginTransaction(*t->ProposeConfig);
+        ChangingConfig = true;
+        PendingPartitionConfig = GetPartitionConfig(t->ProposeConfig->Config);
+        //Y_VERIFY_DEBUG_S(PendingPartitionConfig, "Partition " << Partition << " config not found");
+        ReplyToProposeOrPredicate(t, false);
+        return EProcessResult::Break;
+    } else {
+        Y_ABORT_UNLESS(t->ChangeConfig);
+
+        Y_ABORT_UNLESS(!ChangeConfig && !ChangingConfig);
+        if (!FirstEvent)
+            return EProcessResult::Blocked;
+        ChangingConfig = true;
+        // Should remove this and add some id to TEvChangeConfig if we want to batch change of configs
+        t->State = ECommitState::Committed;
+        return EProcessResult::Break;
+    }
+    Y_ABORT();
+    return result;
+}
+    
 void TPartition::ContinueProcessTxsAndUserActs(const TActorContext&)
 {
     Y_ABORT_UNLESS(!KVWriteInProgress);
@@ -1982,7 +1927,7 @@
 bool TPartition::ExecUserActionOrTransaction(TSimpleSharedPtr<TTransaction>& t, TEvKeyValue::TEvRequest*)
 {
     if (t->ProposeTransaction) {
-        ExecImmediateTx(t->ProposeTransaction->Record);
+        ExecImmediateTx(t);
         return true;
     }
     switch(t->State) {
@@ -2413,16 +2358,7 @@
             ScheduleReplyPropose(tx,
                                  NKikimrPQ::TEvProposeTransactionResult::ABORTED);
             return EProcessResult::ContinueDrop;
-        }
-<<<<<<< HEAD
-=======
-    } else {
-        // This is a transaction for a read operation
-        ProcessImmediateTx(event.Record, true, ctx);
-        --ImmediateTxCount;
->>>>>>> 3d8e6529
-
-        if (operation.GetEnd() > EndOffset) {
+        } else if (operation.GetEnd() > EndOffset) {
             ScheduleReplyPropose(tx,
                                  NKikimrPQ::TEvProposeTransactionResult::BAD_REQUEST);
             return EProcessResult::ContinueDrop;
@@ -2439,23 +2375,22 @@
     return EProcessResult::Continue;
 }
 
-void TPartition::ExecImmediateTx(const NKikimrPQ::TEvProposeTransaction& tx)
+void TPartition::ExecImmediateTx(const TTransaction& t)
 {
     --ImmediateTxCount;
+    auto& tx = *t.ProposeTransaction
     Y_ABORT_UNLESS(tx.GetTxBodyCase() == NKikimrPQ::TEvProposeTransaction::kData);
     Y_ABORT_UNLESS(tx.HasData());
 
-<<<<<<< HEAD
-=======
-    if (!predicate) {
+
+    //ToDo - check, this probably wouldn't work any longer.
+    if (!t.Predicate.GetRef()) {
         ScheduleReplyPropose(tx,
                              NKikimrPQ::TEvProposeTransactionResult::ABORTED,
                              NKikimrPQ::TError::INTERNAL,
                              "not an empty list of keys");
         return;
     }
-
->>>>>>> 3d8e6529
     for (auto& operation : tx.GetData().GetOperations()) {
         Y_ABORT_UNLESS(operation.HasBegin() && operation.HasEnd() && operation.HasConsumer());
 
@@ -2500,16 +2435,12 @@
     }
 
     ScheduleReplyPropose(tx,
-<<<<<<< HEAD
-                         NKikimrPQ::TEvProposeTransactionResult::COMPLETE);
-    return;
-=======
                          NKikimrPQ::TEvProposeTransactionResult::COMPLETE,
                          NKikimrPQ::TError::OK,
                          "");
 
-    CommitWriteOperations(ctx);
->>>>>>> 3d8e6529
+    ScheduleTransactionComplete(tx);
+    return;
 }
 
 TPartition::EProcessResult TPartition::PreProcessUserActionOrTransaction(TSimpleSharedPtr<TEvPQ::TEvSetClientInfo>& act)
@@ -2715,10 +2646,6 @@
 */
     }
 
-<<<<<<< HEAD
-    RemoveUserAct(act.ClientId);
-    return EmulatePostProcessUserAct(act, userInfo, ActorContext());
-=======
     if (!IsActive() && act.Type == TEvPQ::TEvSetClientInfo::ESCI_OFFSET && static_cast<i64>(EndOffset) == userInfo.Offset && offset < EndOffset) {
         TabletCounters.Cumulative()[COUNTER_PQ_SET_CLIENT_OFFSET_ERROR].Increment(1);
         ScheduleReplyError(act.Cookie,
@@ -2728,8 +2655,8 @@
         return;
     }
 
-    EmulatePostProcessUserAct(act, userInfo, ctx);
->>>>>>> 3d8e6529
+    RemoveUserAct(act.ClientId);
+    return EmulatePostProcessUserAct(act, userInfo, ActorContext());
 }
 
 void TPartition::EmulatePostProcessUserAct(const TEvPQ::TEvSetClientInfo& act,
