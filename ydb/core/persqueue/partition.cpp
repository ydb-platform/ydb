#include "event_helpers.h"
#include "mirrorer.h"
#include "partition_log.h"
#include "partition_util.h"
#include "partition.h"
#include "read.h"

#include <ydb/core/base/appdata.h>
#include <ydb/core/base/blobstorage.h>
#include <ydb/core/base/counters.h>
#include <ydb/core/base/path.h>
#include <ydb/core/quoter/public/quoter.h>
#include <ydb/core/persqueue/writer/source_id_encoding.h>
#include <ydb/core/protos/counters_pq.pb.h>
#include <ydb/core/protos/msgbus.pb.h>
#include <ydb/library/persqueue/topic_parser/topic_parser.h>
#include <ydb/public/lib/base/msgbus.h>
#include <library/cpp/html/pcdata/pcdata.h>
#include <library/cpp/monlib/service/pages/templates.h>
#include <library/cpp/time_provider/time_provider.h>
#include <util/folder/path.h>
#include <util/string/escape.h>
#include <util/system/byteorder.h>

namespace NKikimr::NPQ {

static const TDuration WAKE_TIMEOUT = TDuration::Seconds(5);
static const TDuration UPDATE_AVAIL_SIZE_INTERVAL = TDuration::MilliSeconds(100);
static const TDuration MIN_UPDATE_COUNTERS_DELAY = TDuration::MilliSeconds(300);
static const ui32 MAX_USERS = 1000;
static const ui32 MAX_TXS = 1000;

auto GetStepAndTxId(ui64 step, ui64 txId)
{
    return std::make_pair(step, txId);
}

template<class E>
auto GetStepAndTxId(const E& event)
{
    return GetStepAndTxId(event.Step, event.TxId);
}

bool LastOffsetHasBeenCommited(const TUserInfo& userInfo, ui64 EndOffset) {
    return static_cast<ui64>(std::max<i64>(userInfo.Offset, 0)) == EndOffset;
}

struct TMirrorerInfo {
    TMirrorerInfo(const TActorId& actor, const TTabletCountersBase& baseline)
    : Actor(actor) {
        Baseline.Populate(baseline);
    }

    TActorId Actor;
    TTabletCountersBase Baseline;
};

template <class T>
T& TPartition::GetUserActionAndTransactionEventsFront()
{
    Y_ABORT_UNLESS(!UserActionAndTransactionEvents.empty());
    auto* ptr = get_if<TSimpleSharedPtr<T>>(&UserActionAndTransactionEvents.front());
    Y_ABORT_UNLESS(ptr);
    return **ptr;
}

template <class T>
bool TPartition::UserActionAndTransactionEventsFrontIs() const
{
    Y_ABORT_UNLESS(!UserActionAndTransactionEvents.empty());
    return get_if<TSimpleSharedPtr<T>>(&UserActionAndTransactionEvents.front());
}

const TString& TPartition::TopicName() const {
    return TopicConverter->GetClientsideName();
}

TString TPartition::LogPrefix() const {
    TString state;
    if (CurrentStateFunc() == &TThis::StateInit) {
        state = "StateInit";
    } else if (CurrentStateFunc() == &TThis::StateIdle) {
        state = "StateIdle";
    } else if (CurrentStateFunc() == &TThis::StateWrite) {
        state = "StateWrite";
    } else {
        state = "Unknown";
    }
    return TStringBuilder() << "" << SelfId() << " " << state << " Partition: " << Partition << " ";
}

bool TPartition::IsActive() const {
    return PartitionConfig == nullptr || PartitionConfig->GetStatus() == NKikimrPQ::ETopicPartitionStatus::Active;
}

bool TPartition::CanWrite() const {
    if (PartitionConfig == nullptr) {
        // Old format without AllPartitions configuration field.
        // It is not split/merge partition.
        return true;
    }
    if (NewPartition && PartitionConfig->ParentPartitionIdsSize() > 0) {
        // A tx of create partition configuration is not commited.
        return false;
    }
    if (PendingPartitionConfig && PendingPartitionConfig->GetStatus() != NKikimrPQ::ETopicPartitionStatus::Active) {
        // Pending configuration tx inactivate this partition.
        return false;
    }
<<<<<<< HEAD
    return IsActive();
}

bool TPartition::CanEnqueue() const {
    return IsActive();
=======
    if (ClosedInternalPartition)
        return false;

    return PartitionConfig->GetStatus() == NKikimrPQ::ETopicPartitionStatus::Active;
}

bool TPartition::CanEnqueue() const {
    if (ClosedInternalPartition)
        return false;
    return PartitionConfig == nullptr || PartitionConfig->GetStatus() == NKikimrPQ::ETopicPartitionStatus::Active;
>>>>>>> a9509038
}

ui64 GetOffsetEstimate(const std::deque<TDataKey>& container, TInstant timestamp, ui64 offset) {
    if (container.empty()) {
        return offset;
    }
    auto it = std::lower_bound(container.begin(), container.end(), timestamp,
                    [](const TDataKey& p, const TInstant timestamp) { return timestamp > p.Timestamp; });
    if (it == container.end()) {
        return offset;
    } else {
        return it->Key.GetOffset();
    }
}

void TPartition::ReplyError(const TActorContext& ctx, const ui64 dst, NPersQueue::NErrorCode::EErrorCode errorCode, const TString& error) {
    ReplyPersQueueError(
        dst == 0 ? ctx.SelfID : Tablet, ctx, TabletID, TopicName(), Partition,
        TabletCounters, NKikimrServices::PERSQUEUE, dst, errorCode, error, true
    );
}

void TPartition::ReplyPropose(const TActorContext& ctx,
                              const NKikimrPQ::TEvProposeTransaction& event,
                              NKikimrPQ::TEvProposeTransactionResult::EStatus statusCode)
{
    ctx.Send(ActorIdFromProto(event.GetSourceActor()),
             MakeReplyPropose(event, statusCode).Release());
}

void TPartition::ReplyOk(const TActorContext& ctx, const ui64 dst) {
    ctx.Send(Tablet, MakeReplyOk(dst).Release());
}

void TPartition::ReplyGetClientOffsetOk(const TActorContext& ctx, const ui64 dst, const i64 offset,
    const TInstant writeTimestamp, const TInstant createTimestamp) {
    ctx.Send(Tablet, MakeReplyGetClientOffsetOk(dst, offset, writeTimestamp, createTimestamp).Release());
}

NKikimrClient::TKeyValueRequest::EStorageChannel GetChannel(ui32 i) {
    return NKikimrClient::TKeyValueRequest::EStorageChannel(NKikimrClient::TKeyValueRequest::MAIN + i);
}


void AddCheckDiskRequest(TEvKeyValue::TEvRequest *request, ui32 numChannels) {
    for (ui32 i = 0; i < numChannels; ++i) {
        request->Record.AddCmdGetStatus()->SetStorageChannel(GetChannel(i));
    }
}

TPartition::TPartition(ui64 tabletId, const TPartitionId& partition, const TActorId& tablet, ui32 tabletGeneration, const TActorId& blobCache,
                       const NPersQueue::TTopicConverterPtr& topicConverter, TString dcId, bool isServerless,
                       const NKikimrPQ::TPQTabletConfig& tabletConfig, const TTabletCountersBase& counters, bool subDomainOutOfSpace, ui32 numChannels,
                       bool newPartition,
                       TVector<TTransaction> distrTxs, const TActorId& writeQuoterActorId)
    : Initializer(this)
    , TabletID(tabletId)
    , TabletGeneration(tabletGeneration)
    , Partition(partition)
    , TabletConfig(tabletConfig)
    , Counters(counters)
    , TopicConverter(topicConverter)
    , IsLocalDC(TabletConfig.GetLocalDC())
    , DCId(std::move(dcId))
    , PartitionGraph()
    , SourceManager(*this)
    , StartOffset(0)
    , EndOffset(0)
    , WriteInflightSize(0)
    , Tablet(tablet)
    , BlobCache(blobCache)
    , PartitionedBlob(partition, 0, 0, 0, 0, 0, Head, NewHead, true, false, 8_MB)
    , NewHeadKey{TKey{}, 0, TInstant::Zero(), 0}
    , BodySize(0)
    , MaxWriteResponsesSize(0)
    , GapSize(0)
    , IsServerless(isServerless)
    , ReadingTimestamp(false)
    , Cookie(0)
    , InitDuration(TDuration::Zero())
    , InitDone(false)
    , NewPartition(newPartition)
    , Subscriber(partition, TabletCounters, Tablet)
    , WriteCycleSize(0)
    , WriteNewSize(0)
    , WriteNewSizeInternal(0)
    , WriteNewSizeUncompressed(0)
    , WriteNewMessages(0)
    , WriteNewMessagesInternal(0)
    , DiskIsFull(false)
    , SubDomainOutOfSpace(subDomainOutOfSpace)
    , HasDataReqNum(0)
    , WriteQuotaTrackerActor(writeQuoterActorId)
    , AvgWriteBytes{{TDuration::Seconds(1), 1000}, {TDuration::Minutes(1), 1000}, {TDuration::Hours(1), 2000}, {TDuration::Days(1), 2000}}
    , AvgReadBytes(TDuration::Minutes(1), 1000)
    , AvgQuotaBytes{{TDuration::Seconds(1), 1000}, {TDuration::Minutes(1), 1000}, {TDuration::Hours(1), 2000}, {TDuration::Days(1), 2000}}
    , ReservedSize(0)
    , Channel(0)
    , NumChannels(numChannels)
    , WriteBufferIsFullCounter(nullptr)
    , WriteLagMs(TDuration::Minutes(1), 100)
    , LastEmittedHeartbeat(TRowVersion::Min())
{
    TabletCounters.Populate(Counters);

    if (!distrTxs.empty()) {
        for (auto& tx : distrTxs) {
            UserActionAndTransactionEvents.emplace_back(new TTransaction(std::move(tx)));
        }
        TxInProgress = GetUserActionAndTransactionEventsFront<TTransaction>().Predicate.Defined();
    }
}

void TPartition::EmplaceResponse(TMessage&& message, const TActorContext& ctx) {
    const auto now = ctx.Now();
    Responses.emplace_back(
        message.Body,
        (now - TInstant::Zero()) - message.QueueTime,
        now
    );
}

ui64 TPartition::MeteringDataSize(const TActorContext& /*ctx*/) const {
    if (DataKeysBody.size() <= 1) {
        // tiny optimization - we do not meter very small queues up to 16MB
        return 0;
    }

    // We assume that DataKyesBody contains an up-to-date set of blobs, their relevance is
    // maintained by the background process. However, the last block may contain several irrelevant
    // messages. Because of them, we throw out the size of the entire blob.
    ui64 size = Size() - DataKeysBody[0].Size;
    Y_DEBUG_ABORT_UNLESS(size >= 0, "Metering data size must be positive");
    return std::max<ui64>(size, 0);
}

ui64 TPartition::ReserveSize() const {
    return TopicPartitionReserveSize(Config);
}

ui64 TPartition::StorageSize(const TActorContext& ctx) const {
    return std::max<ui64>(MeteringDataSize(ctx), ReserveSize());
}

ui64 TPartition::UsedReserveSize(const TActorContext& ctx) const {
    return std::min<ui64>(MeteringDataSize(ctx), ReserveSize());
}

ui64 TPartition::GetUsedStorage(const TActorContext& ctx) {
    const auto now = ctx.Now();
    const auto duration = now - LastUsedStorageMeterTimestamp;
    LastUsedStorageMeterTimestamp = now;

    ui64 size = std::max<ui64>(MeteringDataSize(ctx) - ReserveSize(), 0);
    return size * duration.MilliSeconds() / 1000 / 1_MB; // mb*seconds
}

ui64 TPartition::ImportantClientsMinOffset() const {
    const auto& partConfig = Config.GetPartitionConfig();

    ui64 minOffset = EndOffset;
    for (const auto& importantClientId : partConfig.GetImportantClientId()) {
        const TUserInfo* userInfo = UsersInfoStorage->GetIfExists(importantClientId);
        ui64 curOffset = StartOffset;
        if (userInfo && userInfo->Offset >= 0) //-1 means no offset
            curOffset = userInfo->Offset;
        minOffset = Min<ui64>(minOffset, curOffset);
    }

    return minOffset;
}

void TPartition::HandleWakeup(const TActorContext& ctx) {
    FilterDeadlinedWrites(ctx);

    ctx.Schedule(WAKE_TIMEOUT, new TEvents::TEvWakeup());
    ctx.Send(Tablet, new TEvPQ::TEvPartitionCounters(Partition, TabletCounters));

    ui64 usedStorage = GetUsedStorage(ctx);
    if (usedStorage > 0) {
        ctx.Send(Tablet, new TEvPQ::TEvMetering(EMeteringJson::UsedStorageV1, usedStorage));
    }

    ReportCounters(ctx);

    ProcessHasDataRequests(ctx);

    const auto now = ctx.Now();
    for (auto& userInfo : UsersInfoStorage->GetAll()) {
        userInfo.second.UpdateReadingTimeAndState(now);
        for (auto& avg : userInfo.second.AvgReadBytes) {
            avg.Update(now);
        }
    }
    WriteBufferIsFullCounter.UpdateWorkingTime(now);

    WriteLagMs.Update(0, now);

    for (auto& avg : AvgWriteBytes) {
        avg.Update(now);
    }
    for (auto& avg : AvgQuotaBytes) {
        avg.Update(now);
    }

    if (CurrentStateFunc() == &TThis::StateWrite) {//Write will handle all itself
        return;
    }
    Y_ABORT_UNLESS(CurrentStateFunc() == &TThis::StateIdle);

    if (ManageWriteTimestampEstimate)
        WriteTimestampEstimate = now;

    THolder <TEvKeyValue::TEvRequest> request = MakeHolder<TEvKeyValue::TEvRequest>();
    bool haveChanges = CleanUp(request.Get(), ctx);
    if (DiskIsFull) {
        AddCheckDiskRequest(request.Get(), NumChannels);
        haveChanges = true;
    }

    if (haveChanges) {
        WriteCycleStartTime = now;
        WriteStartTime = now;
        TopicQuotaWaitTimeForCurrentBlob = TDuration::Zero();
        PartitionQuotaWaitTimeForCurrentBlob = TDuration::Zero();
        WritesTotal.Inc();
        Become(&TThis::StateWrite);
        AddMetaKey(request.Get());
        ctx.Send(Tablet, request.Release());
    }
}

void TPartition::AddMetaKey(TEvKeyValue::TEvRequest* request) {
    //Set Start Offset
    auto write = request->Record.AddCmdWrite();
    TKeyPrefix ikey(TKeyPrefix::TypeMeta, Partition);

    NKikimrPQ::TPartitionMeta meta;
    meta.SetStartOffset(StartOffset);
    meta.SetEndOffset(Max(NewHead.GetNextOffset(), EndOffset));
    meta.SetSubDomainOutOfSpace(SubDomainOutOfSpace);

    TString out;
    Y_PROTOBUF_SUPPRESS_NODISCARD meta.SerializeToString(&out);

    write->SetKey(ikey.Data(), ikey.Size());
    write->SetValue(out.c_str(), out.size());
    write->SetStorageChannel(NKikimrClient::TKeyValueRequest::INLINE);

}

bool TPartition::CleanUp(TEvKeyValue::TEvRequest* request, const TActorContext& ctx) {
    bool haveChanges = CleanUpBlobs(request, ctx);

    LOG_TRACE_S(ctx, NKikimrServices::PERSQUEUE, "Have " << request->Record.CmdDeleteRangeSize() << " items to delete old stuff");

    haveChanges |= SourceIdStorage.DropOldSourceIds(request, ctx.Now(), StartOffset, Partition,
                                                    Config.GetPartitionConfig());
    if (haveChanges) {
        SourceIdStorage.MarkOwnersForDeletedSourceId(Owners);
    }

    LOG_TRACE_S(ctx, NKikimrServices::PERSQUEUE, "Have " << request->Record.CmdDeleteRangeSize() << " items to delete all stuff. "
            << "Delete command " << request->ToString());

    return haveChanges;
}

bool TPartition::CleanUpBlobs(TEvKeyValue::TEvRequest *request, const TActorContext& ctx) {
    if (StartOffset == EndOffset || DataKeysBody.size() <= 1)
        return false;

    const auto& partConfig = Config.GetPartitionConfig();
    const TDuration lifetimeLimit{TDuration::Seconds(partConfig.GetLifetimeSeconds())};

    const bool hasStorageLimit = partConfig.HasStorageLimitBytes();
    const auto now = ctx.Now();
    const ui64 importantConsumerMinOffset = ImportantClientsMinOffset();

    bool hasDrop = false;
    while(DataKeysBody.size() > 1) {
        auto& nextKey = DataKeysBody[1].Key;
        if (importantConsumerMinOffset < nextKey.GetOffset()) {
            // The first message in the next blob was not read by an important consumer.
            // We also save the current blob, since not all messages from it could be read.
            break;
        }
        if (importantConsumerMinOffset == nextKey.GetOffset() && nextKey.GetPartNo() != 0) {
            // We save all the blobs that contain parts of the last message read by an important consumer.
            break;
        }

        auto& firstKey = DataKeysBody.front();
        if (hasStorageLimit) {
            const auto bodySize = BodySize - firstKey.Size;
            if (bodySize < partConfig.GetStorageLimitBytes()) {
                break;
            }
        } else {
            if (now < firstKey.Timestamp + lifetimeLimit) {
                break;
            }
        }

        BodySize -= firstKey.Size;
        DataKeysBody.pop_front();

        if (!GapOffsets.empty() && nextKey.GetOffset() == GapOffsets.front().second) {
            GapSize -= GapOffsets.front().second - GapOffsets.front().first;
            GapOffsets.pop_front();
        }

        hasDrop = true;
    }

    Y_ABORT_UNLESS(!DataKeysBody.empty());

    if (!hasDrop)
        return false;

    const auto& lastKey = DataKeysBody.front().Key;

    StartOffset = lastKey.GetOffset();
    if (lastKey.GetPartNo() > 0) {
        ++StartOffset;
    }

    TKey firstKey(TKeyPrefix::TypeData, Partition, 0, 0, 0, 0); //will drop all that could not be dropped before of case of full disks

    auto del = request->Record.AddCmdDeleteRange();
    auto range = del->MutableRange();
    range->SetFrom(firstKey.Data(), firstKey.Size());
    range->SetIncludeFrom(true);
    range->SetTo(lastKey.Data(), lastKey.Size());
    range->SetIncludeTo(StartOffset == EndOffset);

    return true;
}

void TPartition::Handle(TEvPQ::TEvMirrorerCounters::TPtr& ev, const TActorContext& /*ctx*/) {
    if (Mirrorer) {
        auto diff = ev->Get()->Counters.MakeDiffForAggr(Mirrorer->Baseline);
        TabletCounters.Populate(*diff.Get());
        ev->Get()->Counters.RememberCurrentStateAsBaseline(Mirrorer->Baseline);
    }
}

void TPartition::Handle(TEvents::TEvPoisonPill::TPtr&, const TActorContext& ctx) {
    // Reply to all outstanding requests in order to destroy corresponding actors

    TStringBuilder ss;
    ss << "Tablet is restarting, topic '" << TopicName() << "'";

    for (const auto& ev : WaitToChangeOwner) {
        ReplyError(ctx, ev->Cookie, NPersQueue::NErrorCode::INITIALIZING, ss);
    }

    for (const auto& w : Requests) {
        ReplyError(ctx, w.GetCookie(), NPersQueue::NErrorCode::INITIALIZING, ss);
    }

    for (const auto& wr : Responses) {
        ReplyError(ctx, wr.GetCookie(), NPersQueue::NErrorCode::INITIALIZING, TStringBuilder() << ss << " (WriteResponses)");
    }

    for (const auto& ri : ReadInfo) {
        ReplyError(ctx, ri.second.Destination, NPersQueue::NErrorCode::INITIALIZING,
            TStringBuilder() << ss << " (ReadInfo) cookie " << ri.first);
    }

    if (Mirrorer) {
        Send(Mirrorer->Actor, new TEvents::TEvPoisonPill());
    }

    if (UsersInfoStorage.Defined()) {
        UsersInfoStorage->Clear(ctx);
    }

    Send(ReadQuotaTrackerActor, new TEvents::TEvPoisonPill());
    Send(WriteQuotaTrackerActor, new TEvents::TEvPoisonPill());

    Die(ctx);
}

bool CheckDiskStatus(const TStorageStatusFlags status) {
    return !status.Check(NKikimrBlobStorage::StatusDiskSpaceYellowStop);
}

void TPartition::InitComplete(const TActorContext& ctx) {
    if (StartOffset == EndOffset && EndOffset == 0) {
        for (auto& [user, info] : UsersInfoStorage->GetAll()) {
            if (info.Offset > 0 && StartOffset < (ui64)info.Offset) {
                 Head.Offset = EndOffset = StartOffset = info.Offset;
            }
        }
    }

    LOG_INFO_S(
            ctx, NKikimrServices::PERSQUEUE,
            "init complete for topic '" << TopicName() << "' partition " << Partition << " " << ctx.SelfID
    );

    TStringBuilder ss;
    ss << "SYNC INIT topic " << TopicName() << " partitition " << Partition
       << " so " << StartOffset << " endOffset " << EndOffset << " Head " << Head << "\n";
    for (const auto& s : SourceIdStorage.GetInMemorySourceIds()) {
        ss << "SYNC INIT sourceId " << s.first << " seqNo " << s.second.SeqNo << " offset " << s.second.Offset << "\n";
    }
    for (const auto& h : DataKeysBody) {
        ss << "SYNC INIT DATA KEY: " << TString(h.Key.Data(), h.Key.Size()) << " size " << h.Size << "\n";
    }
    for (const auto& h : HeadKeys) {
        ss << "SYNC INIT HEAD KEY: " << TString(h.Key.Data(), h.Key.Size()) << " size " << h.Size << "\n";
    }
    LOG_DEBUG_S(ctx, NKikimrServices::PERSQUEUE, ss);

    CheckHeadConsistency();

    Become(&TThis::StateIdle);
    InitDuration = ctx.Now() - CreationTime;
    InitDone = true;
    TabletCounters.Percentile()[COUNTER_LATENCY_PQ_INIT].IncrementFor(InitDuration.MilliSeconds());

    FillReadFromTimestamps(Config, ctx);
    ResendPendingEvents(ctx);
    ProcessTxsAndUserActs(ctx);

    ctx.Send(ctx.SelfID, new TEvents::TEvWakeup());
    ctx.Send(Tablet, new TEvPQ::TEvInitComplete(Partition));

    for (const auto& s : SourceIdStorage.GetInMemorySourceIds()) {
        LOG_DEBUG_S(
                ctx, NKikimrServices::PERSQUEUE,
                "Init complete for topic '" << TopicName() << "' Partition: " << Partition
                    << " SourceId: " << s.first << " SeqNo: " << s.second.SeqNo << " offset: " << s.second.Offset
                    << " MaxOffset: " << EndOffset
        );
    }
    ProcessHasDataRequests(ctx);

    InitUserInfoForImportantClients(ctx);

    for (auto& userInfoPair : UsersInfoStorage->GetAll()) {
        Y_ABORT_UNLESS(userInfoPair.second.Offset >= 0);
        ReadTimestampForOffset(userInfoPair.first, userInfoPair.second, ctx);
    }
    if (PartitionCountersLabeled) {
        PartitionCountersLabeled->GetCounters()[METRIC_INIT_TIME] = InitDuration.MilliSeconds();
        PartitionCountersLabeled->GetCounters()[METRIC_LIFE_TIME] = CreationTime.MilliSeconds();
        PartitionCountersLabeled->GetCounters()[METRIC_PARTITIONS] = 1;
        PartitionCountersLabeled->GetCounters()[METRIC_PARTITIONS_TOTAL] = Config.PartitionIdsSize();
        ctx.Send(Tablet, new TEvPQ::TEvPartitionLabeledCounters(Partition, *PartitionCountersLabeled));
    }
    UpdateUserInfoEndOffset(ctx.Now());

    ScheduleUpdateAvailableSize(ctx);

    if (Config.GetPartitionConfig().HasMirrorFrom()) {
        CreateMirrorerActor();
    }

    ReportCounters(ctx, true);
}


void TPartition::UpdateUserInfoEndOffset(const TInstant& now) {
    for (auto& userInfo : UsersInfoStorage->GetAll()) {
        userInfo.second.EndOffset = (i64)EndOffset;
        userInfo.second.UpdateReadingTimeAndState(now);
    }
}

void TPartition::Handle(TEvPQ::TEvChangePartitionConfig::TPtr& ev, const TActorContext& ctx) {
    PushBackDistrTx(ev->Release());

    ProcessTxsAndUserActs(ctx);
}


void TPartition::Handle(TEvPQ::TEvPipeDisconnected::TPtr& ev, const TActorContext& ctx) {
    const TString& owner = ev->Get()->Owner;
    const TActorId& pipeClient = ev->Get()->PipeClient;

    OwnerPipes.erase(pipeClient);

    auto it = Owners.find(owner);
    if (it == Owners.end() || it->second.PipeClient != pipeClient) // owner session is already dead
        return;
    //TODO: Uncommet when writes will be done via new gRPC protocol
    // msgbus do not reserve bytes right now!!
    // DropOwner will drop reserved bytes and ownership
    if (owner != "default") { //default owner is for old LB protocol, pipe is dead right now after GetOwnership request, and no ReserveBytes done. So, ignore pipe disconnection
        DropOwner(it, ctx);
        ProcessChangeOwnerRequests(ctx);
    }

}

void TPartition::Handle(TEvPQ::TEvPartitionStatus::TPtr& ev, const TActorContext& ctx) {
    NKikimrPQ::TStatusResponse::TPartResult result;
    result.SetPartition(Partition.InternalPartitionId);

    if (DiskIsFull || WaitingForSubDomainQuota(ctx)) {
        result.SetStatus(NKikimrPQ::TStatusResponse::STATUS_DISK_IS_FULL);
    } else if (EndOffset - StartOffset >= static_cast<ui64>(Config.GetPartitionConfig().GetMaxCountInPartition()) ||
               Size() >= static_cast<ui64>(Config.GetPartitionConfig().GetMaxSizeInPartition())) {
        result.SetStatus(NKikimrPQ::TStatusResponse::STATUS_PARTITION_IS_FULL);
    } else {
        result.SetStatus(NKikimrPQ::TStatusResponse::STATUS_OK);
    }
    result.SetLastInitDurationSeconds(InitDuration.Seconds());
    result.SetCreationTimestamp(CreationTime.Seconds());
    ui64 headGapSize = DataKeysBody.empty() ? 0 : (Head.Offset - (DataKeysBody.back().Key.GetOffset() + DataKeysBody.back().Key.GetCount()));
    ui32 gapsCount = GapOffsets.size() + (headGapSize ? 1 : 0);
    result.SetGapCount(gapsCount);
    result.SetGapSize(headGapSize + GapSize);

    Y_ABORT_UNLESS(AvgWriteBytes.size() == 4);
    result.SetAvgWriteSpeedPerSec(AvgWriteBytes[0].GetValue());
    result.SetAvgWriteSpeedPerMin(AvgWriteBytes[1].GetValue());
    result.SetAvgWriteSpeedPerHour(AvgWriteBytes[2].GetValue());
    result.SetAvgWriteSpeedPerDay(AvgWriteBytes[3].GetValue());

    Y_ABORT_UNLESS(AvgQuotaBytes.size() == 4);
    result.SetAvgQuotaSpeedPerSec(AvgQuotaBytes[0].GetValue());
    result.SetAvgQuotaSpeedPerMin(AvgQuotaBytes[1].GetValue());
    result.SetAvgQuotaSpeedPerHour(AvgQuotaBytes[2].GetValue());
    result.SetAvgQuotaSpeedPerDay(AvgQuotaBytes[3].GetValue());

    result.SetSourceIdCount(SourceIdStorage.GetInMemorySourceIds().size());
    result.SetSourceIdRetentionPeriodSec((ctx.Now() - SourceIdStorage.MinAvailableTimestamp(ctx.Now())).Seconds());

    result.SetWriteBytesQuota(TotalPartitionWriteSpeed);

    bool inactivePartition = !IsActive();

    TVector<ui64> resSpeed;
    resSpeed.resize(4);
    ui64 maxQuota = 0;
    bool filterConsumers = !ev->Get()->Consumers.empty();
    TSet<TString> requiredConsumers(ev->Get()->Consumers.begin(), ev->Get()->Consumers.end());
    for (auto& userInfoPair : UsersInfoStorage->GetAll()) {
        auto& userInfo = userInfoPair.second;
        auto& clientId = ev->Get()->ClientId;
        bool consumerShouldBeProcessed = filterConsumers
            ? requiredConsumers.contains(userInfo.User)
            : clientId.empty() || clientId == userInfo.User;
        if (consumerShouldBeProcessed) {
            Y_ABORT_UNLESS(userInfo.AvgReadBytes.size() == 4);
            for (ui32 i = 0; i < 4; ++i) {
                resSpeed[i] += userInfo.AvgReadBytes[i].GetValue();
            }
            maxQuota += userInfo.LabeledCounters->GetCounters()[METRIC_READ_QUOTA_PER_CONSUMER_BYTES].Get();
        }
        if (filterConsumers) {
            if (requiredConsumers.contains(userInfo.User)) {
                auto* clientInfo = result.AddConsumerResult();
                clientInfo->SetConsumer(userInfo.User);
                clientInfo->set_errorcode(NPersQueue::NErrorCode::EErrorCode::OK);
                clientInfo->SetCommitedOffset(userInfo.Offset);
                requiredConsumers.extract(userInfo.User);
            }
            continue;
        }
        if (clientId == userInfo.User) { //fill lags
            NKikimrPQ::TClientInfo* clientInfo = result.MutableLagsInfo();
            clientInfo->SetClientId(userInfo.User);
            auto write = clientInfo->MutableWritePosition();
            write->SetOffset(userInfo.Offset);
            userInfo.EndOffset = EndOffset;
            write->SetWriteTimestamp((userInfo.GetWriteTimestamp() ? userInfo.GetWriteTimestamp() : GetWriteTimeEstimate(userInfo.Offset)).MilliSeconds());
            write->SetCreateTimestamp(userInfo.GetCreateTimestamp().MilliSeconds());
            auto read = clientInfo->MutableReadPosition();
            read->SetOffset(userInfo.GetReadOffset());
            read->SetWriteTimestamp((userInfo.GetReadWriteTimestamp() ? userInfo.GetReadWriteTimestamp() : GetWriteTimeEstimate(userInfo.GetReadOffset())).MilliSeconds());
            read->SetCreateTimestamp(userInfo.GetReadCreateTimestamp().MilliSeconds());
            write->SetSize(GetSizeLag(userInfo.Offset));
            read->SetSize(GetSizeLag(userInfo.GetReadOffset()));

            clientInfo->SetReadLagMs(userInfo.GetReadOffset() < (i64)EndOffset
                                        ? (userInfo.GetReadTimestamp() - TInstant::MilliSeconds(read->GetWriteTimestamp())).MilliSeconds()
                                        : 0);
            clientInfo->SetLastReadTimestampMs(userInfo.GetReadTimestamp().MilliSeconds());
            clientInfo->SetWriteLagMs(userInfo.GetWriteLagMs());
            ui64 totalLag = clientInfo->GetReadLagMs() + userInfo.GetWriteLagMs() + (ctx.Now() - userInfo.GetReadTimestamp()).MilliSeconds();
            clientInfo->SetTotalLagMs(totalLag);
        }

        if (ev->Get()->GetStatForAllConsumers) { //fill lags
            auto* clientInfo = result.AddConsumerResult();
            clientInfo->SetConsumer(userInfo.User);
            auto readTimestamp = (userInfo.GetReadWriteTimestamp() ? userInfo.GetReadWriteTimestamp() : GetWriteTimeEstimate(userInfo.GetReadOffset())).MilliSeconds();
            clientInfo->SetReadLagMs(userInfo.GetReadOffset() < (i64)EndOffset
                                        ? (userInfo.GetReadTimestamp() - TInstant::MilliSeconds(readTimestamp)).MilliSeconds()
                                        : 0);
            clientInfo->SetLastReadTimestampMs(userInfo.GetReadTimestamp().MilliSeconds());
            clientInfo->SetWriteLagMs(userInfo.GetWriteLagMs());

            clientInfo->SetAvgReadSpeedPerMin(userInfo.AvgReadBytes[1].GetValue());
            clientInfo->SetAvgReadSpeedPerHour(userInfo.AvgReadBytes[2].GetValue());
            clientInfo->SetAvgReadSpeedPerDay(userInfo.AvgReadBytes[3].GetValue());

            clientInfo->SetReadingFinished(inactivePartition && LastOffsetHasBeenCommited(userInfo, EndOffset));
        }

    }

    result.SetStartOffset(StartOffset);
    result.SetEndOffset(EndOffset);

    if (filterConsumers) {
        for (TString consumer : requiredConsumers) {
            auto* clientInfo = result.AddConsumerResult();
            clientInfo->SetConsumer(consumer);
            clientInfo->set_errorcode(NPersQueue::NErrorCode::EErrorCode::SCHEMA_ERROR);
        }
    } else {
        result.SetAvgReadSpeedPerSec(resSpeed[0]);
        result.SetAvgReadSpeedPerMin(resSpeed[1]);
        result.SetAvgReadSpeedPerHour(resSpeed[2]);
        result.SetAvgReadSpeedPerDay(resSpeed[3]);

        result.SetReadBytesQuota(maxQuota);

        result.SetPartitionSize(MeteringDataSize(ctx));
        result.SetUsedReserveSize(UsedReserveSize(ctx));

        result.SetLastWriteTimestampMs(WriteTimestamp.MilliSeconds());
        result.SetWriteLagMs(WriteLagMs.GetValue());

        *result.MutableErrors() = {Errors.begin(), Errors.end()};

        LOG_DEBUG_S(ctx, NKikimrServices::PERSQUEUE,
                    "Topic PartitionStatus PartitionSize: " << result.GetPartitionSize()
                    << " UsedReserveSize: " << result.GetUsedReserveSize()
                    << " ReserveSize: " << ReserveSize()
                    << " PartitionConfig" << Config.GetPartitionConfig();
        );
    }

    UpdateCounters(ctx);
    if (PartitionCountersLabeled) {
        auto* ac = result.MutableAggregatedCounters();
        for (ui32 i = 0; i < PartitionCountersLabeled->GetCounters().Size(); ++i) {
            ac->AddValues(PartitionCountersLabeled->GetCounters()[i].Get());
        }
        for (auto& userInfoPair : UsersInfoStorage->GetAll()) {
            auto& userInfo = userInfoPair.second;
            if (!userInfo.LabeledCounters)
                continue;
            if (!userInfo.HasReadRule && !userInfo.Important)
                continue;
            auto* cac = ac->AddConsumerAggregatedCounters();
            cac->SetConsumer(userInfo.User);
            for (ui32 i = 0; i < userInfo.LabeledCounters->GetCounters().Size(); ++i) {
                cac->AddValues(userInfo.LabeledCounters->GetCounters()[i].Get());
            }
        }
    }
    ctx.Send(ev->Get()->Sender, new TEvPQ::TEvPartitionStatusResponse(result, Partition));
}

void TPartition::HandleOnInit(TEvPQ::TEvPartitionStatus::TPtr& ev, const TActorContext& ctx) {
    NKikimrPQ::TStatusResponse::TPartResult result;
    result.SetPartition(Partition.InternalPartitionId);
    result.SetStatus(NKikimrPQ::TStatusResponse::STATUS_INITIALIZING);
    result.SetLastInitDurationSeconds((ctx.Now() - CreationTime).Seconds());
    result.SetCreationTimestamp(CreationTime.Seconds());
    ctx.Send(ev->Get()->Sender, new TEvPQ::TEvPartitionStatusResponse(result, Partition));
}


void TPartition::Handle(TEvPQ::TEvGetPartitionClientInfo::TPtr& ev, const TActorContext& ctx) {
    THolder<TEvPersQueue::TEvPartitionClientInfoResponse> response = MakeHolder<TEvPersQueue::TEvPartitionClientInfoResponse>();
    NKikimrPQ::TClientInfoResponse& result(response->Record);
    result.SetPartition(Partition.InternalPartitionId);
    result.SetStartOffset(StartOffset);
    result.SetEndOffset(EndOffset);
    result.SetResponseTimestamp(ctx.Now().MilliSeconds());
    for (auto& pr : UsersInfoStorage->GetAll()) {
        TUserInfo& userInfo(pr.second);
        NKikimrPQ::TClientInfo& clientInfo = *result.AddClientInfo();
        clientInfo.SetClientId(pr.first);
        auto& write = *clientInfo.MutableWritePosition();
        write.SetOffset(userInfo.Offset);
        userInfo.EndOffset = EndOffset;
        write.SetWriteTimestamp((userInfo.GetWriteTimestamp() ? userInfo.GetWriteTimestamp() : GetWriteTimeEstimate(userInfo.Offset)).MilliSeconds());
        write.SetCreateTimestamp(userInfo.GetCreateTimestamp().MilliSeconds());
        auto& read = *clientInfo.MutableReadPosition();
        read.SetOffset(userInfo.GetReadOffset());
        read.SetWriteTimestamp((userInfo.GetReadWriteTimestamp() ? userInfo.GetReadWriteTimestamp() : GetWriteTimeEstimate(userInfo.GetReadOffset())).MilliSeconds());
        read.SetCreateTimestamp(userInfo.GetReadCreateTimestamp().MilliSeconds());
        write.SetSize(GetSizeLag(userInfo.Offset));
        read.SetSize(GetSizeLag(userInfo.GetReadOffset()));
    }
    ctx.Send(ev->Get()->Sender, response.Release(), 0, ev->Cookie);
}

void TPartition::Handle(TEvPersQueue::TEvReportPartitionError::TPtr& ev, const TActorContext& ctx) {
    LogAndCollectError(ev->Get()->Record, ctx);
}

void TPartition::LogAndCollectError(const NKikimrPQ::TStatusResponse::TErrorMessage& error, const TActorContext& ctx) {
    if (Errors.size() == MAX_ERRORS_COUNT_TO_STORE) {
        Errors.pop_front();
    }
    Errors.push_back(error);
    LOG_ERROR_S(ctx, error.GetService(), error.GetMessage());
}

void TPartition::LogAndCollectError(NKikimrServices::EServiceKikimr service, const TString& msg, const TActorContext& ctx) {
    NKikimrPQ::TStatusResponse::TErrorMessage error;
    error.SetTimestamp(ctx.Now().Seconds());
    error.SetService(service);
    error.SetMessage(TStringBuilder() << "topic '" << TopicName() << "' partition " << Partition << " got error: " << msg);
    LogAndCollectError(error, ctx);
}

//zero means no such record
TInstant TPartition::GetWriteTimeEstimate(ui64 offset) const {
    if (offset < StartOffset) offset = StartOffset;
    if (offset >= EndOffset)
        return TInstant::Zero();
    const std::deque<TDataKey>& container =
        (offset < Head.Offset || offset == Head.Offset && Head.PartNo > 0) ? DataKeysBody : HeadKeys;
    Y_ABORT_UNLESS(!container.empty());
    auto it = std::upper_bound(container.begin(), container.end(), offset,
                    [](const ui64 offset, const TDataKey& p) {
                        return offset < p.Key.GetOffset() ||
                                        offset == p.Key.GetOffset() && p.Key.GetPartNo() > 0;
                    });
    // Always greater
    Y_ABORT_UNLESS(it != container.begin(),
             "Tablet %lu StartOffset %lu, HeadOffset %lu, offset %lu, containter size %lu, first-elem: %s",
             TabletID, StartOffset, Head.Offset, offset, container.size(),
             container.front().Key.ToString().c_str());
    Y_ABORT_UNLESS(it == container.end() ||
             it->Key.GetOffset() > offset ||
             it->Key.GetOffset() == offset && it->Key.GetPartNo() > 0);
    --it;
    if (it != container.begin())
        --it;
    return it->Timestamp;
}


void TPartition::Handle(TEvPQ::TEvUpdateWriteTimestamp::TPtr& ev, const TActorContext& ctx) {
    TInstant timestamp = TInstant::MilliSeconds(ev->Get()->WriteTimestamp);
    if (WriteTimestampEstimate > timestamp) {
        ReplyError(ctx, ev->Get()->Cookie, NPersQueue::NErrorCode::BAD_REQUEST,
            TStringBuilder() << "too big timestamp: " << timestamp << " known " << WriteTimestampEstimate);
        return;
    }
    WriteTimestampEstimate = timestamp;
    ReplyOk(ctx, ev->Get()->Cookie);
}

void TPartition::Handle(TEvPersQueue::TEvProposeTransaction::TPtr& ev, const TActorContext& ctx)
{
    const NKikimrPQ::TEvProposeTransaction& event = ev->Get()->Record;
    Y_ABORT_UNLESS(event.GetTxBodyCase() == NKikimrPQ::TEvProposeTransaction::kData);
    Y_ABORT_UNLESS(event.HasData());
    const NKikimrPQ::TDataTransaction& txBody = event.GetData();

    if (!txBody.GetImmediate()) {
        ReplyPropose(ctx,
                     event,
                     NKikimrPQ::TEvProposeTransactionResult::ABORTED);
        return;
    }

    if (ImmediateTxCount >= MAX_TXS) {
        ReplyPropose(ctx,
                     event,
                     NKikimrPQ::TEvProposeTransactionResult::OVERLOADED);
        return;
    }

    AddImmediateTx(ev->Release());

    ProcessTxsAndUserActs(ctx);
}

void TPartition::Handle(TEvPQ::TEvProposePartitionConfig::TPtr& ev, const TActorContext& ctx)
{
    PushBackDistrTx(ev->Release());

    ProcessTxsAndUserActs(ctx);
}

void TPartition::HandleOnInit(TEvPQ::TEvTxCalcPredicate::TPtr& ev, const TActorContext&)
{
    PendingEvents.emplace_back(ev->ReleaseBase().Release());
}

void TPartition::HandleOnInit(TEvPQ::TEvTxCommit::TPtr& ev, const TActorContext&)
{
    PendingEvents.emplace_back(ev->ReleaseBase().Release());
}

void TPartition::HandleOnInit(TEvPQ::TEvTxRollback::TPtr& ev, const TActorContext&)
{
    PendingEvents.emplace_back(ev->ReleaseBase().Release());
}

void TPartition::HandleOnInit(TEvPQ::TEvProposePartitionConfig::TPtr& ev, const TActorContext&)
{
    PendingEvents.emplace_back(ev->ReleaseBase().Release());
}

void TPartition::Handle(TEvPQ::TEvTxCalcPredicate::TPtr& ev, const TActorContext& ctx)
{
    PushBackDistrTx(ev->Release());

    ProcessTxsAndUserActs(ctx);
}

void TPartition::Handle(TEvPQ::TEvTxCommit::TPtr& ev, const TActorContext& ctx)
{
    EndTransaction(*ev->Get(), ctx);

    TxInProgress = false;

    ContinueProcessTxsAndUserActs(ctx);
}

void TPartition::Handle(TEvPQ::TEvTxRollback::TPtr& ev, const TActorContext& ctx)
{
    EndTransaction(*ev->Get(), ctx);

    TxInProgress = false;

    ContinueProcessTxsAndUserActs(ctx);
}

void TPartition::Handle(TEvPQ::TEvGetWriteInfoRequest::TPtr& ev, const TActorContext& ctx) {
    if (ClosedInternalPartition || CurrentStateFunc() != &TThis::StateIdle || !Requests.empty()) {
        auto* response = new TEvPQ::TEvGetWriteInfoError(Partition.InternalPartitionId,
                                                       "Write info requested while writes are not complete");
        ctx.Send(ev->Sender, response);
        ClosedInternalPartition = true;
        return;
    }
    ClosedInternalPartition = true;
    auto response = new TEvPQ::TEvGetWriteInfoResponse();
    response->Cookie = Partition.InternalPartitionId;
    response->BodyKeys = std::move(DataKeysBody);
    response->SrcIdInfo = std::move(SourceIdStorage.ExtractInMemorySourceIds());
    ui32 rcount = 0, rsize = 0;
    ui64 insideHeadOffset = 0;

    response->BlobsFromHead = std::move(GetReadRequestFromHead(0, 0, std::numeric_limits<ui32>::max(), std::numeric_limits<ui32>::max(), 0, &rcount, &rsize, &insideHeadOffset, 0));
    ctx.Send(ev->Sender, response);
}

void TPartition::Handle(TEvPQ::TEvGetMaxSeqNoRequest::TPtr& ev, const TActorContext& ctx) {
    auto response = MakeHolder<TEvPQ::TEvProxyResponse>(ev->Get()->Cookie);
    NKikimrClient::TResponse& resp = *response->Response;

    resp.SetStatus(NMsgBusProxy::MSTATUS_OK);
    resp.SetErrorCode(NPersQueue::NErrorCode::OK);

    auto& result = *resp.MutablePartitionResponse()->MutableCmdGetMaxSeqNoResult();
    for (const auto& sourceId : ev->Get()->SourceIds) {
        auto& protoInfo = *result.AddSourceIdInfo();
        protoInfo.SetSourceId(sourceId);

        auto info = SourceManager.Get(sourceId);
        if (info.State == TSourceIdInfo::EState::Unknown) {
            continue;
        }

        Y_ABORT_UNLESS(info.Offset <= (ui64)Max<i64>(), "Offset is too big: %" PRIu64, info.Offset);
        Y_ABORT_UNLESS(info.SeqNo <= (ui64)Max<i64>(), "SeqNo is too big: %" PRIu64, info.SeqNo);

        protoInfo.SetSeqNo(info.SeqNo);
        protoInfo.SetOffset(info.Offset);
        protoInfo.SetWriteTimestampMS(info.WriteTimestamp.MilliSeconds());
        protoInfo.SetExplicit(info.Explicit);
        protoInfo.SetState(TSourceIdInfo::ConvertState(info.State));
    }

    ctx.Send(Tablet, response.Release());
}

void TPartition::Handle(TEvPQ::TEvBlobResponse::TPtr& ev, const TActorContext& ctx) {
    const ui64 cookie = ev->Get()->GetCookie();
    Y_ABORT_UNLESS(ReadInfo.contains(cookie));

    auto it = ReadInfo.find(cookie);
    Y_ABORT_UNLESS(it != ReadInfo.end());

    TReadInfo info = std::move(it->second);
    ReadInfo.erase(it);

    //make readinfo class
    auto& userInfo = UsersInfoStorage->GetOrCreate(info.User, ctx);
    TReadAnswer answer(info.FormAnswer(
        ctx, *ev->Get(), EndOffset, Partition, &userInfo,
        info.Destination, GetSizeLag(info.Offset), Tablet, Config.GetMeteringMode()
    ));
    const auto& resp = dynamic_cast<TEvPQ::TEvProxyResponse*>(answer.Event.Get())->Response;

    if (HasError(*ev->Get())) {
        if (info.IsSubscription) {
            TabletCounters.Cumulative()[COUNTER_PQ_READ_SUBSCRIPTION_ERROR].Increment(1);
        }
        TabletCounters.Cumulative()[COUNTER_PQ_READ_ERROR].Increment(1);
        TabletCounters.Percentile()[COUNTER_LATENCY_PQ_READ_ERROR].IncrementFor((ctx.Now() - info.Timestamp).MilliSeconds());
    } else {
        if (info.IsSubscription) {
            TabletCounters.Cumulative()[COUNTER_PQ_READ_SUBSCRIPTION_OK].Increment(1);
        }
        TabletCounters.Cumulative()[COUNTER_PQ_READ_OK].Increment(1);
        TabletCounters.Percentile()[COUNTER_LATENCY_PQ_READ_OK].IncrementFor((ctx.Now() - info.Timestamp).MilliSeconds());
        TabletCounters.Cumulative()[COUNTER_PQ_READ_BYTES].Increment(resp->ByteSize());
    }
    ctx.Send(info.Destination != 0 ? Tablet : ctx.SelfID, answer.Event.Release());
    OnReadRequestFinished(cookie, answer.Size, info.User, ctx);
}

void TPartition::Handle(TEvPQ::TEvError::TPtr& ev, const TActorContext& ctx) {
    ReadingTimestamp = false;
    auto userInfo = UsersInfoStorage->GetIfExists(ReadingForUser);
    if (!userInfo || userInfo->ReadRuleGeneration != ReadingForUserReadRuleGeneration) {
        ProcessTimestampRead(ctx);
        return;
    }
    Y_ABORT_UNLESS(userInfo->ReadScheduled);
    Y_ABORT_UNLESS(ReadingForUser != "");

    LOG_ERROR_S(
            ctx, NKikimrServices::PERSQUEUE,
            "Topic '" << TopicName() << "' partition " << Partition
                << " user " << ReadingForUser << " readTimeStamp error: " << ev->Get()->Error
    );

    UpdateUserInfoTimestamp.push_back(std::make_pair(ReadingForUser, ReadingForUserReadRuleGeneration));

    ProcessTimestampRead(ctx);
}

void TPartition::CheckHeadConsistency() const {
    ui32 p = 0;
    for (ui32 j = 0; j < DataKeysHead.size(); ++j) {
        ui32 s = 0;
        for (ui32 k = 0; k < DataKeysHead[j].KeysCount(); ++k) {
            Y_ABORT_UNLESS(p < HeadKeys.size());
            Y_ABORT_UNLESS(DataKeysHead[j].GetKey(k) == HeadKeys[p].Key);
            Y_ABORT_UNLESS(DataKeysHead[j].GetSize(k) == HeadKeys[p].Size);
            s += DataKeysHead[j].GetSize(k);
            Y_ABORT_UNLESS(j + 1 == TotalLevels || DataKeysHead[j].GetSize(k) >= CompactLevelBorder[j + 1]);
            ++p;
        }
        Y_ABORT_UNLESS(s < DataKeysHead[j].Border());
    }
    Y_ABORT_UNLESS(DataKeysBody.empty() ||
             Head.Offset >= DataKeysBody.back().Key.GetOffset() + DataKeysBody.back().Key.GetCount());
    Y_ABORT_UNLESS(p == HeadKeys.size());
    if (!HeadKeys.empty()) {
        Y_ABORT_UNLESS(HeadKeys.size() <= TotalMaxCount);
        Y_ABORT_UNLESS(HeadKeys.front().Key.GetOffset() == Head.Offset);
        Y_ABORT_UNLESS(HeadKeys.front().Key.GetPartNo() == Head.PartNo);
        for (p = 1; p < HeadKeys.size(); ++p) {
            Y_ABORT_UNLESS(HeadKeys[p].Key.GetOffset() == HeadKeys[p-1].Key.GetOffset() + HeadKeys[p-1].Key.GetCount());
            Y_ABORT_UNLESS(HeadKeys[p].Key.ToString() > HeadKeys[p-1].Key.ToString());
        }
    }
}

ui64 TPartition::GetSizeLag(i64 offset) {
    ui64 sizeLag = 0;
    if (!DataKeysBody.empty() && (offset < (i64)Head.Offset || offset == (i64)Head.Offset && Head.PartNo > 0)) { //there will be something in body
        auto it = std::upper_bound(DataKeysBody.begin(), DataKeysBody.end(), std::make_pair(offset, 0),
                [](const std::pair<ui64, ui16>& offsetAndPartNo, const TDataKey& p) { return offsetAndPartNo.first < p.Key.GetOffset() || offsetAndPartNo.first == p.Key.GetOffset() && offsetAndPartNo.second < p.Key.GetPartNo();});
        if (it != DataKeysBody.begin())
            --it; //point to blob with this offset
        Y_ABORT_UNLESS(it != DataKeysBody.end());
        sizeLag = it->Size + DataKeysBody.back().CumulativeSize - it->CumulativeSize;
        Y_ABORT_UNLESS(BodySize == DataKeysBody.back().CumulativeSize + DataKeysBody.back().Size - DataKeysBody.front().CumulativeSize);
    }
    for (auto& b : HeadKeys) {
        if ((i64)b.Key.GetOffset() >= offset)
            sizeLag += b.Size;
    }
    return sizeLag;
}


bool TPartition::UpdateCounters(const TActorContext& ctx, bool force) {
    if (!PartitionCountersLabeled) {
        return false;
    }

    const auto now = ctx.Now();
    if ((now - LastCountersUpdate < MIN_UPDATE_COUNTERS_DELAY) && !force)
        return false;

    LastCountersUpdate = now;

    // per client counters
    for (auto& userInfoPair : UsersInfoStorage->GetAll()) {
        auto& userInfo = userInfoPair.second;
        if (!userInfo.LabeledCounters)
            continue;
        if (!userInfo.HasReadRule && !userInfo.Important)
            continue;
        bool haveChanges = false;
        userInfo.EndOffset = EndOffset;
        userInfo.UpdateReadingTimeAndState(now);
        ui64 ts = userInfo.GetWriteTimestamp().MilliSeconds();
        if (ts < MIN_TIMESTAMP_MS) ts = Max<i64>();
        if (userInfo.LabeledCounters->GetCounters()[METRIC_COMMIT_WRITE_TIME].Get() != ts) {
            haveChanges = true;
            userInfo.LabeledCounters->GetCounters()[METRIC_COMMIT_WRITE_TIME].Set(ts);
        }
        ts = userInfo.GetCreateTimestamp().MilliSeconds();
        if (ts < MIN_TIMESTAMP_MS) ts = Max<i64>();
        if (userInfo.LabeledCounters->GetCounters()[METRIC_COMMIT_CREATE_TIME].Get() != ts) {
            haveChanges = true;
            userInfo.LabeledCounters->GetCounters()[METRIC_COMMIT_CREATE_TIME].Set(ts);
        }
        ts = userInfo.GetReadWriteTimestamp().MilliSeconds();
        if (userInfo.LabeledCounters->GetCounters()[METRIC_READ_WRITE_TIME].Get() != ts) {
            haveChanges = true;
            userInfo.LabeledCounters->GetCounters()[METRIC_READ_WRITE_TIME].Set(ts);
        }

        i64 off = userInfo.GetReadOffset(); //we want to track first not-readed offset
        TInstant wts = userInfo.GetReadWriteTimestamp() ? userInfo.GetReadWriteTimestamp() : GetWriteTimeEstimate(userInfo.GetReadOffset());
        TInstant readTimestamp = userInfo.GetReadTimestamp();
        ui64 readTimeLag = off >= (i64)EndOffset ? 0 : (readTimestamp - wts).MilliSeconds();
        ui64 totalLag = userInfo.GetWriteLagMs() + readTimeLag + (now - readTimestamp).MilliSeconds();

        if (userInfo.LabeledCounters->GetCounters()[METRIC_READ_TOTAL_TIME].Get() != totalLag) {
            haveChanges = true;
            userInfo.LabeledCounters->GetCounters()[METRIC_READ_TOTAL_TIME].Set(totalLag);
        }

        ts = readTimestamp.MilliSeconds();
        if (userInfo.LabeledCounters->GetCounters()[METRIC_LAST_READ_TIME].Get() != ts) {
            haveChanges = true;
            userInfo.LabeledCounters->GetCounters()[METRIC_LAST_READ_TIME].Set(ts);
        }

        ui64 timeLag = userInfo.GetWriteLagMs();
        if (userInfo.LabeledCounters->GetCounters()[METRIC_WRITE_TIME_LAG].Get() != timeLag) {
            haveChanges = true;
            userInfo.LabeledCounters->GetCounters()[METRIC_WRITE_TIME_LAG].Set(timeLag);
        }

        if (userInfo.LabeledCounters->GetCounters()[METRIC_READ_TIME_LAG].Get() != readTimeLag) {
            haveChanges = true;
            userInfo.LabeledCounters->GetCounters()[METRIC_READ_TIME_LAG].Set(readTimeLag);
        }

        if (userInfo.LabeledCounters->GetCounters()[METRIC_COMMIT_MESSAGE_LAG].Get() != EndOffset - userInfo.Offset) {
            haveChanges = true;
            userInfo.LabeledCounters->GetCounters()[METRIC_COMMIT_MESSAGE_LAG].Set(EndOffset - userInfo.Offset);
        }

        if (userInfo.LabeledCounters->GetCounters()[METRIC_READ_MESSAGE_LAG].Get() != EndOffset - off) {
            haveChanges = true;
            userInfo.LabeledCounters->GetCounters()[METRIC_READ_MESSAGE_LAG].Set(EndOffset - off);
            userInfo.LabeledCounters->GetCounters()[METRIC_READ_TOTAL_MESSAGE_LAG].Set(EndOffset - off);
        }

        ui64 sizeLag = GetSizeLag(userInfo.Offset);
        if (userInfo.LabeledCounters->GetCounters()[METRIC_COMMIT_SIZE_LAG].Get() != sizeLag) {
            haveChanges = true;
            userInfo.LabeledCounters->GetCounters()[METRIC_COMMIT_SIZE_LAG].Set(sizeLag);
        }

        ui64 sizeLagRead = GetSizeLag(userInfo.ReadOffset);
        if (userInfo.LabeledCounters->GetCounters()[METRIC_READ_SIZE_LAG].Get() != sizeLagRead) {
            haveChanges = true;
            userInfo.LabeledCounters->GetCounters()[METRIC_READ_SIZE_LAG].Set(sizeLagRead);
            userInfo.LabeledCounters->GetCounters()[METRIC_READ_TOTAL_SIZE_LAG].Set(sizeLag);
        }

        if (userInfo.LabeledCounters->GetCounters()[METRIC_USER_PARTITIONS].Get() == 0) {
            haveChanges = true;
            userInfo.LabeledCounters->GetCounters()[METRIC_USER_PARTITIONS].Set(1);
        }

        ui64 readOffsetRewindSum = userInfo.ReadOffsetRewindSum;
        if (readOffsetRewindSum != userInfo.LabeledCounters->GetCounters()[METRIC_READ_OFFSET_REWIND_SUM].Get()) {
            haveChanges = true;
            userInfo.LabeledCounters->GetCounters()[METRIC_READ_OFFSET_REWIND_SUM].Set(readOffsetRewindSum);
        }

        ui32 id = METRIC_TOTAL_READ_SPEED_1;
        for (ui32 i = 0; i < userInfo.AvgReadBytes.size(); ++i) {
            ui64 avg = userInfo.AvgReadBytes[i].GetValue();
            if (avg != userInfo.LabeledCounters->GetCounters()[id].Get()) {
                haveChanges = true;
                userInfo.LabeledCounters->GetCounters()[id].Set(avg); //total
                userInfo.LabeledCounters->GetCounters()[id + 1].Set(avg); //max
            }
            id += 2;
        }
        Y_ABORT_UNLESS(id == METRIC_MAX_READ_SPEED_4 + 1);
        if (userInfo.LabeledCounters->GetCounters()[METRIC_READ_QUOTA_PER_CONSUMER_BYTES].Get()) {
            ui64 quotaUsage = ui64(userInfo.AvgReadBytes[1].GetValue()) * 1000000 / userInfo.LabeledCounters->GetCounters()[METRIC_READ_QUOTA_PER_CONSUMER_BYTES].Get() / 60;
            if (quotaUsage != userInfo.LabeledCounters->GetCounters()[METRIC_READ_QUOTA_PER_CONSUMER_USAGE].Get()) {
                haveChanges = true;
                userInfo.LabeledCounters->GetCounters()[METRIC_READ_QUOTA_PER_CONSUMER_USAGE].Set(quotaUsage);
            }
        }
        if (haveChanges) {
            ctx.Send(Tablet, new TEvPQ::TEvPartitionLabeledCounters(Partition, *userInfo.LabeledCounters));
        }
    }

    bool haveChanges = false;
    if (SourceIdStorage.GetInMemorySourceIds().size() != PartitionCountersLabeled->GetCounters()[METRIC_MAX_NUM_SIDS].Get()) {
        haveChanges = true;
        PartitionCountersLabeled->GetCounters()[METRIC_MAX_NUM_SIDS].Set(SourceIdStorage.GetInMemorySourceIds().size());
        PartitionCountersLabeled->GetCounters()[METRIC_NUM_SIDS].Set(SourceIdStorage.GetInMemorySourceIds().size());
    }

    TDuration lifetimeNow = ctx.Now() - SourceIdStorage.MinAvailableTimestamp(ctx.Now());
    if (lifetimeNow.MilliSeconds() != PartitionCountersLabeled->GetCounters()[METRIC_MIN_SID_LIFETIME].Get()) {
        haveChanges = true;
        PartitionCountersLabeled->GetCounters()[METRIC_MIN_SID_LIFETIME].Set(lifetimeNow.MilliSeconds());
    }

    const ui64 headGapSize = DataKeysBody.empty() ? 0 : (Head.Offset - (DataKeysBody.back().Key.GetOffset() + DataKeysBody.back().Key.GetCount()));
    const ui64 gapSize = GapSize + headGapSize;
    if (gapSize != PartitionCountersLabeled->GetCounters()[METRIC_GAPS_SIZE].Get()) {
        haveChanges = true;
        PartitionCountersLabeled->GetCounters()[METRIC_MAX_GAPS_SIZE].Set(gapSize);
        PartitionCountersLabeled->GetCounters()[METRIC_GAPS_SIZE].Set(gapSize);
    }

    const ui32 gapsCount = GapOffsets.size() + (headGapSize ? 1 : 0);
    if (gapsCount != PartitionCountersLabeled->GetCounters()[METRIC_GAPS_COUNT].Get()) {
        haveChanges = true;
        PartitionCountersLabeled->GetCounters()[METRIC_MAX_GAPS_COUNT].Set(gapsCount);
        PartitionCountersLabeled->GetCounters()[METRIC_GAPS_COUNT].Set(gapsCount);
    }

    if (TotalPartitionWriteSpeed != PartitionCountersLabeled->GetCounters()[METRIC_WRITE_QUOTA_BYTES].Get()) {
        haveChanges = true;
        PartitionCountersLabeled->GetCounters()[METRIC_WRITE_QUOTA_BYTES].Set(TotalPartitionWriteSpeed);
    }

    ui32 id = METRIC_TOTAL_WRITE_SPEED_1;
    for (ui32 i = 0; i < AvgWriteBytes.size(); ++i) {
        ui64 avg = AvgWriteBytes[i].GetValue();
        if (avg != PartitionCountersLabeled->GetCounters()[id].Get()) {
            haveChanges = true;
            PartitionCountersLabeled->GetCounters()[id].Set(avg); //total
            PartitionCountersLabeled->GetCounters()[id + 1].Set(avg); //max
        }
        id += 2;
    }
    Y_ABORT_UNLESS(id == METRIC_MAX_WRITE_SPEED_4 + 1);


    id = METRIC_TOTAL_QUOTA_SPEED_1;
    for (ui32 i = 0; i < AvgQuotaBytes.size(); ++i) {
        ui64 avg = AvgQuotaBytes[i].GetValue();
        if (avg != PartitionCountersLabeled->GetCounters()[id].Get()) {
            haveChanges = true;
            PartitionCountersLabeled->GetCounters()[id].Set(avg); //total
            PartitionCountersLabeled->GetCounters()[id + 1].Set(avg); //max
        }
        id += 2;
    }
    Y_ABORT_UNLESS(id == METRIC_MAX_QUOTA_SPEED_4 + 1);

    if (TotalPartitionWriteSpeed) {
        ui64 quotaUsage = ui64(AvgQuotaBytes[1].GetValue()) * 1000000 / TotalPartitionWriteSpeed / 60;
        if (quotaUsage != PartitionCountersLabeled->GetCounters()[METRIC_WRITE_QUOTA_USAGE].Get()) {
            haveChanges = true;
            PartitionCountersLabeled->GetCounters()[METRIC_WRITE_QUOTA_USAGE].Set(quotaUsage);
        }
    }

    ui64 storageSize = StorageSize(ctx);
    if (storageSize != PartitionCountersLabeled->GetCounters()[METRIC_TOTAL_PART_SIZE].Get()) {
        haveChanges = true;
        PartitionCountersLabeled->GetCounters()[METRIC_MAX_PART_SIZE].Set(storageSize);
        PartitionCountersLabeled->GetCounters()[METRIC_TOTAL_PART_SIZE].Set(storageSize);
    }

    if (NKikimrPQ::TPQTabletConfig::METERING_MODE_RESERVED_CAPACITY == Config.GetMeteringMode()) {
        ui64 reserveSize = ReserveSize();
        if (reserveSize != PartitionCountersLabeled->GetCounters()[METRIC_RESERVE_LIMIT_BYTES].Get()) {
            haveChanges = true;
            PartitionCountersLabeled->GetCounters()[METRIC_RESERVE_LIMIT_BYTES].Set(reserveSize);
        }

        ui64 reserveUsed = UsedReserveSize(ctx);
        if (reserveUsed != PartitionCountersLabeled->GetCounters()[METRIC_RESERVE_USED_BYTES].Get()) {
            haveChanges = true;
            PartitionCountersLabeled->GetCounters()[METRIC_RESERVE_USED_BYTES].Set(reserveUsed);
        }
    }

    ui64 ts = (WriteTimestamp.MilliSeconds() < MIN_TIMESTAMP_MS) ? Max<i64>() : WriteTimestamp.MilliSeconds();
    if (PartitionCountersLabeled->GetCounters()[METRIC_LAST_WRITE_TIME].Get() != ts) {
        haveChanges = true;
        PartitionCountersLabeled->GetCounters()[METRIC_LAST_WRITE_TIME].Set(ts);
    }

    ui64 timeLag = WriteLagMs.GetValue();
    if (PartitionCountersLabeled->GetCounters()[METRIC_WRITE_TIME_LAG_MS].Get() != timeLag) {
        haveChanges = true;
        PartitionCountersLabeled->GetCounters()[METRIC_WRITE_TIME_LAG_MS].Set(timeLag);
    }

    if (PartitionCountersLabeled->GetCounters()[METRIC_READ_QUOTA_PARTITION_TOTAL_BYTES].Get()) {
        ui64 quotaUsage = ui64(AvgReadBytes.GetValue()) * 1000000 / PartitionCountersLabeled->GetCounters()[METRIC_READ_QUOTA_PARTITION_TOTAL_BYTES].Get() / 60;
        if (quotaUsage != PartitionCountersLabeled->GetCounters()[METRIC_READ_QUOTA_PARTITION_TOTAL_USAGE].Get()) {
            haveChanges = true;
            PartitionCountersLabeled->GetCounters()[METRIC_READ_QUOTA_PARTITION_TOTAL_USAGE].Set(quotaUsage);
        }
    }
    return haveChanges;
}

void TPartition::ReportCounters(const TActorContext& ctx, bool force) {
    if (UpdateCounters(ctx, force)) {
        ctx.Send(Tablet, new TEvPQ::TEvPartitionLabeledCounters(Partition, *PartitionCountersLabeled));
    }
}

void TPartition::Handle(NReadQuoterEvents::TEvQuotaUpdated::TPtr& ev, const TActorContext&) {
    for (auto& [consumerStr, quota] : ev->Get()->UpdatedConsumerQuotas) {
        const TUserInfo* userInfo = UsersInfoStorage->GetIfExists(consumerStr);
        if (userInfo) {
            userInfo->LabeledCounters->GetCounters()[METRIC_READ_QUOTA_PER_CONSUMER_BYTES].Set(quota);
        }
    }
    PartitionCountersLabeled->GetCounters()[METRIC_READ_QUOTA_PARTITION_TOTAL_BYTES].Set(ev->Get()->UpdatedTotalPartitionReadQuota);
}

void TPartition::Handle(TEvKeyValue::TEvResponse::TPtr& ev, const TActorContext& ctx) {
    auto& response = ev->Get()->Record;

    //check correctness of response
    if (response.GetStatus() != NMsgBusProxy::MSTATUS_OK) {
        LOG_ERROR_S(
                ctx, NKikimrServices::PERSQUEUE,
                "OnWrite topic '" << TopicName() << "' partition " << Partition
                    << " commands are not processed at all, reason: " << response.DebugString()
        );
        ctx.Send(Tablet, new TEvents::TEvPoisonPill());
        //TODO: if status is DISK IS FULL, is global status MSTATUS_OK? it will be good if it is true
        return;
    }
    if (response.DeleteRangeResultSize()) {
        for (ui32 i = 0; i < response.DeleteRangeResultSize(); ++i) {
            if (response.GetDeleteRangeResult(i).GetStatus() != NKikimrProto::OK) {
                LOG_ERROR_S(
                        ctx, NKikimrServices::PERSQUEUE,
                        "OnWrite topic '" << TopicName() << "' partition " << Partition
                            << " delete range error"
                );
                //TODO: if disk is full, could this be ok? delete must be ok, of course
                ctx.Send(Tablet, new TEvents::TEvPoisonPill());
                return;
            }
        }
    }

    if (response.WriteResultSize()) {
        bool diskIsOk = true;
        for (ui32 i = 0; i < response.WriteResultSize(); ++i) {
            if (response.GetWriteResult(i).GetStatus() != NKikimrProto::OK) {
                LOG_ERROR_S(
                        ctx, NKikimrServices::PERSQUEUE,
                        "OnWrite  topic '" << TopicName() << "' partition " << Partition
                            << " write error"
                );
                ctx.Send(Tablet, new TEvents::TEvPoisonPill());
                return;
            }
            diskIsOk = diskIsOk && CheckDiskStatus(response.GetWriteResult(i).GetStatusFlags());
        }
        DiskIsFull = !diskIsOk;
    }
    bool diskIsOk = true;
    for (ui32 i = 0; i < response.GetStatusResultSize(); ++i) {
        auto& res = response.GetGetStatusResult(i);
        if (res.GetStatus() != NKikimrProto::OK) {
            LOG_ERROR_S(
                    ctx, NKikimrServices::PERSQUEUE,
                    "OnWrite  topic '" << TopicName() << "' partition " << Partition
                        << " are not processed at all, got KV error in CmdGetStatus " << res.GetStatus()
            );
            ctx.Send(Tablet, new TEvents::TEvPoisonPill());
            return;
        }
        diskIsOk = diskIsOk && CheckDiskStatus(res.GetStatusFlags());
    }
    if (response.GetStatusResultSize())
        DiskIsFull = !diskIsOk;

    if (response.HasCookie()) {
        OnProcessTxsAndUserActsWriteComplete(response.GetCookie(), ctx);
    } else {
        const auto writeDuration = ctx.Now() - WriteStartTime;
        const auto minWriteLatency = TDuration::MilliSeconds(AppData(ctx)->PQConfig.GetMinWriteLatencyMs());
        if (writeDuration > minWriteLatency) {
            HandleWriteResponse(ctx);
        } else {
            ctx.Schedule(minWriteLatency - writeDuration, new TEvPQ::TEvHandleWriteResponse());
        }
    }
}

void TPartition::PushBackDistrTx(TSimpleSharedPtr<TEvPQ::TEvTxCalcPredicate> event)
{
    UserActionAndTransactionEvents.emplace_back(new TTransaction(std::move(event)));
}

void TPartition::PushBackDistrTx(TSimpleSharedPtr<TEvPQ::TEvChangePartitionConfig> event)
{
    UserActionAndTransactionEvents.emplace_back(new TTransaction(std::move(event), true));
}

void TPartition::PushFrontDistrTx(TSimpleSharedPtr<TEvPQ::TEvChangePartitionConfig> event)
{
    UserActionAndTransactionEvents.emplace_front(new TTransaction(std::move(event), false));
}

void TPartition::PushBackDistrTx(TSimpleSharedPtr<TEvPQ::TEvProposePartitionConfig> event)
{
    UserActionAndTransactionEvents.emplace_back(new TTransaction(std::move(event)));
}

void TPartition::AddImmediateTx(TSimpleSharedPtr<TEvPersQueue::TEvProposeTransaction> tx)
{
    UserActionAndTransactionEvents.emplace_back(std::move(tx));
    ++ImmediateTxCount;
}

void TPartition::AddUserAct(TSimpleSharedPtr<TEvPQ::TEvSetClientInfo> act)
{
    TString clientId = act->ClientId;
    UserActionAndTransactionEvents.emplace_back(std::move(act));
    ++UserActCount[clientId];
}

void TPartition::RemoveImmediateTx()
{
    Y_ABORT_UNLESS(!UserActionAndTransactionEvents.empty());
    Y_ABORT_UNLESS(UserActionAndTransactionEventsFrontIs<TEvPersQueue::TEvProposeTransaction>());

    UserActionAndTransactionEvents.pop_front();
    --ImmediateTxCount;
}

void TPartition::RemoveUserAct()
{
    Y_ABORT_UNLESS(!UserActionAndTransactionEvents.empty());
    Y_ABORT_UNLESS(UserActionAndTransactionEventsFrontIs<TEvPQ::TEvSetClientInfo>());

    TString clientId = GetUserActionAndTransactionEventsFront<TEvPQ::TEvSetClientInfo>().ClientId;
    auto p = UserActCount.find(clientId);
    Y_ABORT_UNLESS(p != UserActCount.end());

    Y_ABORT_UNLESS(p->second > 0);
    if (!--p->second) {
        UserActCount.erase(p);
    }

    UserActionAndTransactionEvents.pop_front();
}

size_t TPartition::GetUserActCount(const TString& consumer) const
{
    if (auto i = UserActCount.find(consumer); i != UserActCount.end()) {
        return i->second;
    } else {
        return 0;
    }
}

void TPartition::ProcessTxsAndUserActs(const TActorContext& ctx)
{
    if (UsersInfoWriteInProgress || UserActionAndTransactionEvents.empty() || TxInProgress) {
        return;
    }

    Y_ABORT_UNLESS(PendingUsersInfo.empty());
    Y_ABORT_UNLESS(Replies.empty());
    Y_ABORT_UNLESS(AffectedUsers.empty());

    ContinueProcessTxsAndUserActs(ctx);
}

void TPartition::ContinueProcessTxsAndUserActs(const TActorContext& ctx)
{
    Y_ABORT_UNLESS(!UsersInfoWriteInProgress);
    Y_ABORT_UNLESS(!TxInProgress);

    if (!UserActionAndTransactionEvents.empty()) {
        auto visitor = [this, &ctx](const auto& event) -> bool {
            return this->ProcessUserActionOrTransaction(*event, ctx);
        };

        size_t index = UserActionAndTransactionEvents.front().index();
        while (!UserActionAndTransactionEvents.empty()) {
            auto& front = UserActionAndTransactionEvents.front();

            if (index != front.index()) {
                break;
            }

            if (!std::visit(visitor, front)) {
                break;
            }

            if (TxInProgress) {
                break;
            }
        }

        if (TxInProgress) {
            return;
        }
    }

    THolder<TEvKeyValue::TEvRequest> request(new TEvKeyValue::TEvRequest);
    request->Record.SetCookie(SET_OFFSET_COOKIE);

    if (TxIdHasChanged) {
        AddCmdWriteTxMeta(request->Record,
                          *PlanStep, *TxId);
    }
    AddCmdWriteUserInfos(request->Record);
    AddCmdWriteConfig(request->Record);

    ctx.Send(Tablet, request.Release());
    UsersInfoWriteInProgress = true;
}

void TPartition::RemoveDistrTx()
{
    Y_ABORT_UNLESS(!UserActionAndTransactionEvents.empty());
    Y_ABORT_UNLESS(UserActionAndTransactionEventsFrontIs<TTransaction>());

    UserActionAndTransactionEvents.pop_front();
    PendingPartitionConfig = nullptr;
}

bool TPartition::ProcessUserActionOrTransaction(TTransaction& t,
                                                const TActorContext& ctx)
{
    Y_ABORT_UNLESS(!TxInProgress);

    if (t.Tx) {
        t.Predicate = BeginTransaction(*t.Tx, ctx);

        ctx.Send(Tablet,
                 MakeHolder<TEvPQ::TEvTxCalcPredicateResult>(t.Tx->Step,
                                                             t.Tx->TxId,
                                                             Partition,
                                                             *t.Predicate).Release());

        TxInProgress = true;
    } else if (t.ProposeConfig) {
        t.Predicate = BeginTransaction(*t.ProposeConfig);

        PendingPartitionConfig = GetPartitionConfig(t.ProposeConfig->Config);
        //Y_VERIFY_DEBUG_S(PendingPartitionConfig, "Partition " << Partition << " config not found");

        ctx.Send(Tablet,
                 MakeHolder<TEvPQ::TEvProposePartitionConfigResult>(t.ProposeConfig->Step,
                                                                    t.ProposeConfig->TxId,
                                                                    Partition).Release());

        TxInProgress = true;
    } else {
        Y_ABORT_UNLESS(!ChangeConfig);

        ChangeConfig = t.ChangeConfig;
        PendingPartitionConfig = GetPartitionConfig(ChangeConfig->Config);
        SendChangeConfigReply = t.SendReply;
        BeginChangePartitionConfig(ChangeConfig->Config, ctx);

        RemoveDistrTx();
    }

    return false;
}

bool TPartition::BeginTransaction(const TEvPQ::TEvTxCalcPredicate& tx,
                                  const TActorContext& ctx)
{
    Y_UNUSED(ctx);
    bool predicate = true;

    for (auto& operation : tx.Operations) {
        const TString& consumer = operation.GetConsumer();

        if (AffectedUsers.contains(consumer) && !GetPendingUserIfExists(consumer)) {
            LOG_DEBUG_S(ctx, NKikimrServices::PERSQUEUE,
                        "Partition " << Partition <<
                        " Consumer '" << consumer << "' has been removed");
            predicate = false;
            break;
        }

        if (!UsersInfoStorage->GetIfExists(consumer)) {
            LOG_DEBUG_S(ctx, NKikimrServices::PERSQUEUE,
                        "Partition " << Partition <<
                        " Unknown consumer '" << consumer << "'");
            predicate = false;
            break;
        }

        bool isAffectedConsumer = AffectedUsers.contains(consumer);
        TUserInfoBase& userInfo = GetOrCreatePendingUser(consumer);

        if (operation.GetBegin() > operation.GetEnd()) {
            LOG_DEBUG_S(ctx, NKikimrServices::PERSQUEUE,
                        "Partition " << Partition <<
                        " Consumer '" << consumer << "'" <<
                        " Bad request (invalid range) " <<
                        " Begin " << operation.GetBegin() <<
                        " End " << operation.GetEnd());
            predicate = false;
        } else if (userInfo.Offset != (i64)operation.GetBegin()) {
            LOG_DEBUG_S(ctx, NKikimrServices::PERSQUEUE,
                        "Partition " << Partition <<
                        " Consumer '" << consumer << "'" <<
                        " Bad request (gap) " <<
                        " Offset " << userInfo.Offset <<
                        " Begin " << operation.GetBegin());
            predicate = false;
        } else if (operation.GetEnd() > EndOffset) {
            LOG_DEBUG_S(ctx, NKikimrServices::PERSQUEUE,
                        "Partition " << Partition <<
                        " Consumer '" << consumer << "'" <<
                        " Bad request (behind the last offset) " <<
                        " EndOffset " << EndOffset <<
                        " End " << operation.GetEnd());
            predicate = false;
        }

        if (!predicate) {
            if (!isAffectedConsumer) {
                AffectedUsers.erase(consumer);
            }
            break;
        }
    }

    return predicate;
}

bool TPartition::BeginTransaction(const TEvPQ::TEvProposePartitionConfig& event)
{
    ChangeConfig =
        MakeSimpleShared<TEvPQ::TEvChangePartitionConfig>(TopicConverter,
                                                          event.Config);
    PendingPartitionConfig = GetPartitionConfig(ChangeConfig->Config);

    SendChangeConfigReply = false;
    return true;
}

void TPartition::EndTransaction(const TEvPQ::TEvTxCommit& event,
                                const TActorContext& ctx)
{
    if (PlanStep.Defined() && TxId.Defined()) {
        if (GetStepAndTxId(event) < GetStepAndTxId(*PlanStep, *TxId)) {
            ctx.Send(Tablet, MakeCommitDone(event.Step, event.TxId).Release());
            return;
        }
    }

    Y_ABORT_UNLESS(TxInProgress);

    TTransaction& t = GetUserActionAndTransactionEventsFront<TTransaction>();

    if (t.Tx) {
        Y_ABORT_UNLESS(GetStepAndTxId(event) == GetStepAndTxId(*t.Tx));
        Y_ABORT_UNLESS(t.Predicate.Defined() && *t.Predicate);

        for (auto& operation : t.Tx->Operations) {
            TUserInfoBase& userInfo = GetOrCreatePendingUser(operation.GetConsumer());

            Y_ABORT_UNLESS(userInfo.Offset == (i64)operation.GetBegin());

            userInfo.Offset = operation.GetEnd();
        }

        ChangePlanStepAndTxId(t.Tx->Step, t.Tx->TxId);

        ScheduleReplyCommitDone(t.Tx->Step, t.Tx->TxId);
    } else if (t.ProposeConfig) {
        Y_ABORT_UNLESS(GetStepAndTxId(event) == GetStepAndTxId(*t.ProposeConfig));
        Y_ABORT_UNLESS(t.Predicate.Defined() && *t.Predicate);

        BeginChangePartitionConfig(t.ProposeConfig->Config, ctx);

        ChangePlanStepAndTxId(t.ProposeConfig->Step, t.ProposeConfig->TxId);

        ScheduleReplyCommitDone(t.ProposeConfig->Step, t.ProposeConfig->TxId);
    } else {
        Y_ABORT_UNLESS(t.ChangeConfig);
    }

    RemoveDistrTx();
}

void TPartition::EndTransaction(const TEvPQ::TEvTxRollback& event,
                                const TActorContext& ctx)
{
    Y_UNUSED(ctx);

    if (PlanStep.Defined() && TxId.Defined()) {
        if (GetStepAndTxId(event) <= GetStepAndTxId(*PlanStep, *TxId)) {
            return;
        }
    }

    Y_ABORT_UNLESS(TxInProgress);

    TTransaction& t = GetUserActionAndTransactionEventsFront<TTransaction>();

    if (t.Tx) {
        Y_ABORT_UNLESS(GetStepAndTxId(event) == GetStepAndTxId(*t.Tx));
        Y_ABORT_UNLESS(t.Predicate.Defined());

        ChangePlanStepAndTxId(t.Tx->Step, t.Tx->TxId);
    } else if (t.ProposeConfig) {
        Y_ABORT_UNLESS(GetStepAndTxId(event) == GetStepAndTxId(*t.ProposeConfig));
        Y_ABORT_UNLESS(t.Predicate.Defined());

        ChangePlanStepAndTxId(t.ProposeConfig->Step, t.ProposeConfig->TxId);
    } else {
        Y_ABORT_UNLESS(t.ChangeConfig);
    }

    RemoveDistrTx();
}

void TPartition::BeginChangePartitionConfig(const NKikimrPQ::TPQTabletConfig& config,
                                            const TActorContext& ctx)
{
    TSet<TString> hasReadRule;

    for (auto& [consumer, info] : UsersInfoStorage->GetAll()) {
        hasReadRule.insert(consumer);
    }

    TSet<TString> important;
    for (const auto& importantUser : config.GetPartitionConfig().GetImportantClientId()) {
        important.insert(importantUser);
    }

    for (ui32 i = 0; i < config.ReadRulesSize(); ++i) {
        const auto& consumer = config.GetReadRules(i);
        auto& userInfo = GetOrCreatePendingUser(consumer, 0);

        TInstant ts = i < config.ReadFromTimestampsMsSize() ? TInstant::MilliSeconds(config.GetReadFromTimestampsMs(i)) : TInstant::Zero();
        if (!ts) {
            ts += TDuration::MilliSeconds(1);
        }
        userInfo.ReadFromTimestamp = ts;
        userInfo.Important = important.contains(consumer);

        ui64 rrGen = i < config.ReadRuleGenerationsSize() ? config.GetReadRuleGenerations(i) : 0;
        if (userInfo.ReadRuleGeneration != rrGen) {
            TEvPQ::TEvSetClientInfo act(0, consumer, 0, "", 0, 0, 0, TActorId{},
                                        TEvPQ::TEvSetClientInfo::ESCI_INIT_READ_RULE, rrGen);

            ProcessUserAct(act, ctx);
        }
        hasReadRule.erase(consumer);
    }

    for (auto& consumer : hasReadRule) {
        GetOrCreatePendingUser(consumer);
        TEvPQ::TEvSetClientInfo act(0, consumer, 0, "", 0, 0, 0, TActorId{},
                                    TEvPQ::TEvSetClientInfo::ESCI_DROP_READ_RULE, 0);

        ProcessUserAct(act, ctx);
    }
}

void TPartition::OnProcessTxsAndUserActsWriteComplete(ui64 cookie, const TActorContext& ctx) {
    Y_ABORT_UNLESS(cookie == SET_OFFSET_COOKIE);

    if (ChangeConfig) {
        EndChangePartitionConfig(ChangeConfig->Config,
                                 ChangeConfig->TopicConverter,
                                 ctx);
    }

    for (auto& user : AffectedUsers) {
        if (auto* actual = GetPendingUserIfExists(user)) {
            TUserInfo& userInfo = UsersInfoStorage->GetOrCreate(user, ctx);
            bool offsetHasChanged = (userInfo.Offset != actual->Offset);

            userInfo.Session = actual->Session;
            userInfo.Generation = actual->Generation;
            userInfo.Step = actual->Step;
            userInfo.Offset = actual->Offset;
            userInfo.ReadRuleGeneration = actual->ReadRuleGeneration;
            userInfo.ReadFromTimestamp = actual->ReadFromTimestamp;
            userInfo.HasReadRule = true;

            if (userInfo.Important != actual->Important) {
                if (userInfo.LabeledCounters) {
                    ScheduleDropPartitionLabeledCounters(userInfo.LabeledCounters->GetGroup());
                }
                userInfo.SetImportant(actual->Important);
            }
            if (userInfo.Important && userInfo.Offset < (i64)StartOffset) {
                userInfo.Offset = StartOffset;
            }

            if (offsetHasChanged && !userInfo.UpdateTimestampFromCache()) {
                userInfo.ActualTimestamps = false;
                ReadTimestampForOffset(user, userInfo, ctx);
            } else {
                TabletCounters.Cumulative()[COUNTER_PQ_WRITE_TIMESTAMP_CACHE_HIT].Increment(1);
            }

            if (!IsActive() && LastOffsetHasBeenCommited(userInfo, EndOffset)) {
                SendReadingFinished(user);
            }
        } else {
            auto ui = UsersInfoStorage->GetIfExists(user);
            if (ui && ui->LabeledCounters) {
                ScheduleDropPartitionLabeledCounters(ui->LabeledCounters->GetGroup());
            }

            UsersInfoStorage->Remove(user, ctx);
            Send(ReadQuotaTrackerActor, new TEvPQ::TEvConsumerRemoved(user));
        }
    }

    for (auto& [actor, reply] : Replies) {
        ctx.Send(actor, reply.release());
    }

    PendingUsersInfo.clear();
    Replies.clear();
    AffectedUsers.clear();

    UsersInfoWriteInProgress = false;

    TxIdHasChanged = false;

    if (ChangeConfig) {
        ReportCounters(ctx, true);
        ChangeConfig = nullptr;
        PendingPartitionConfig = nullptr;
    }

    ProcessTxsAndUserActs(ctx);

    if (ChangeConfig && CurrentStateFunc() == &TThis::StateIdle) {
        HandleWrites(ctx);
    }
}

void TPartition::EndChangePartitionConfig(const NKikimrPQ::TPQTabletConfig& config,
                                          NPersQueue::TTopicConverterPtr topicConverter,
                                          const TActorContext& ctx)
{
    Config = config;
    PartitionConfig = GetPartitionConfig(Config);
    PartitionGraph = MakePartitionGraph(Config);
    TopicConverter = topicConverter;
    NewPartition = false;

    Y_ABORT_UNLESS(Config.GetPartitionConfig().GetTotalPartitions() > 0);

    UsersInfoStorage->UpdateConfig(Config);

    Send(ReadQuotaTrackerActor, new TEvPQ::TEvChangePartitionConfig(TopicConverter, Config));
    Send(WriteQuotaTrackerActor, new TEvPQ::TEvChangePartitionConfig(TopicConverter, Config));

    if (Config.GetPartitionConfig().HasMirrorFrom()) {
        if (Mirrorer) {
            ctx.Send(Mirrorer->Actor, new TEvPQ::TEvChangePartitionConfig(TopicConverter,
                                                                          Config));
        } else {
            CreateMirrorerActor();
        }
    } else {
        if (Mirrorer) {
            ctx.Send(Mirrorer->Actor, new TEvents::TEvPoisonPill());
            Mirrorer.Reset();
        }
    }

    if (SendChangeConfigReply) {
        SchedulePartitionConfigChanged();
    }
}

TString TPartition::GetKeyConfig() const
{
    return Sprintf("_config_%u", Partition.OriginalPartitionId);
}

void TPartition::ChangePlanStepAndTxId(ui64 step, ui64 txId)
{
    PlanStep = step;
    TxId = txId;
    TxIdHasChanged = true;
}

void TPartition::ResendPendingEvents(const TActorContext& ctx)
{
    while (!PendingEvents.empty()) {
        ctx.Schedule(TDuration::Zero(), PendingEvents.front().release());
        PendingEvents.pop_front();
    }
}

bool TPartition::ProcessUserActionOrTransaction(const TEvPersQueue::TEvProposeTransaction& event,
                                                const TActorContext& ctx)
{
    if (AffectedUsers.size() >= MAX_USERS) {
        return false;
    }

    ProcessImmediateTx(event.Record, ctx);
    RemoveImmediateTx();

    return true;
}

void TPartition::ProcessImmediateTx(const NKikimrPQ::TEvProposeTransaction& tx,
                                    const TActorContext& ctx)
{
    Y_UNUSED(ctx);

    Y_ABORT_UNLESS(tx.GetTxBodyCase() == NKikimrPQ::TEvProposeTransaction::kData);
    Y_ABORT_UNLESS(tx.HasData());

    for (auto& operation : tx.GetData().GetOperations()) {
        Y_ABORT_UNLESS(operation.HasBegin() && operation.HasEnd() && operation.HasConsumer());

        Y_ABORT_UNLESS(operation.GetBegin() <= (ui64)Max<i64>(), "Unexpected begin offset: %" PRIu64, operation.GetBegin());
        Y_ABORT_UNLESS(operation.GetEnd() <= (ui64)Max<i64>(), "Unexpected end offset: %" PRIu64, operation.GetEnd());

        const TString& user = operation.GetConsumer();

        if (!PendingUsersInfo.contains(user) && AffectedUsers.contains(user)) {
            ScheduleReplyPropose(tx,
                                 NKikimrPQ::TEvProposeTransactionResult::ABORTED);
            return;
        }

        TUserInfoBase& userInfo = GetOrCreatePendingUser(user);

        if (operation.GetBegin() > operation.GetEnd()) {
            ScheduleReplyPropose(tx,
                                 NKikimrPQ::TEvProposeTransactionResult::BAD_REQUEST);
            return;
        }

        if (userInfo.Offset != (i64)operation.GetBegin()) {
            ScheduleReplyPropose(tx,
                                 NKikimrPQ::TEvProposeTransactionResult::ABORTED);
            return;
        }

        if (operation.GetEnd() > EndOffset) {
            ScheduleReplyPropose(tx,
                                 NKikimrPQ::TEvProposeTransactionResult::BAD_REQUEST);
            return;
        }

        userInfo.Offset = operation.GetEnd();
    }

    ScheduleReplyPropose(tx,
                         NKikimrPQ::TEvProposeTransactionResult::COMPLETE);
}

bool TPartition::ProcessUserActionOrTransaction(TEvPQ::TEvSetClientInfo& act,
                                                const TActorContext& ctx)
{
    if (AffectedUsers.size() >= MAX_USERS) {
        return false;
    }

    ProcessUserAct(act, ctx);
    RemoveUserAct();

    return true;
}

void TPartition::ProcessUserAct(TEvPQ::TEvSetClientInfo& act,
                                const TActorContext& ctx)
{
    Y_ABORT_UNLESS(!UsersInfoWriteInProgress);

    const TString& user = act.ClientId;
    const bool strictCommitOffset = (act.Type == TEvPQ::TEvSetClientInfo::ESCI_OFFSET && act.Strict);

    if (!PendingUsersInfo.contains(user) && AffectedUsers.contains(user)) {
        switch (act.Type) {
        case TEvPQ::TEvSetClientInfo::ESCI_INIT_READ_RULE:
            break;
        case TEvPQ::TEvSetClientInfo::ESCI_DROP_READ_RULE:
            return;
        default:
            ScheduleReplyError(act.Cookie,
                               NPersQueue::NErrorCode::WRONG_COOKIE,
                               "request to deleted read rule");
            return;
        }
    }

    TUserInfoBase& userInfo = GetOrCreatePendingUser(user);

    if (act.Type == TEvPQ::TEvSetClientInfo::ESCI_DROP_READ_RULE) {
        LOG_DEBUG_S(
                ctx, NKikimrServices::PERSQUEUE,
                "Topic '" << TopicName() << "' partition " << Partition
                    << " user " << user << " drop request"
        );

        EmulatePostProcessUserAct(act, userInfo, ctx);

        return;
    }

    if ( //this is retry of current request, answer ok
            act.Type == TEvPQ::TEvSetClientInfo::ESCI_CREATE_SESSION
            && act.SessionId == userInfo.Session
            && act.Generation == userInfo.Generation
            && act.Step == userInfo.Step
    ) {
        auto* ui = UsersInfoStorage->GetIfExists(userInfo.User);
        auto ts = ui ? GetTime(*ui, userInfo.Offset) : std::make_pair<TInstant, TInstant>(TInstant::Zero(), TInstant::Zero());

        userInfo.PipeClient = act.PipeClient;
        ScheduleReplyGetClientOffsetOk(act.Cookie,
                                       userInfo.Offset,
                                       ts.first, ts.second);

        return;
    }

    if (act.Type != TEvPQ::TEvSetClientInfo::ESCI_CREATE_SESSION && act.Type != TEvPQ::TEvSetClientInfo::ESCI_INIT_READ_RULE
            && !act.SessionId.empty() && userInfo.Session != act.SessionId //request to wrong session
            && (act.Type != TEvPQ::TEvSetClientInfo::ESCI_DROP_SESSION || !userInfo.Session.empty()) //but allow DropSession request when session is already dropped - for idempotence
            || (act.ClientId != CLIENTID_WITHOUT_CONSUMER && act.Type == TEvPQ::TEvSetClientInfo::ESCI_CREATE_SESSION && !userInfo.Session.empty()
                 && (act.Generation < userInfo.Generation || act.Generation == userInfo.Generation && act.Step <= userInfo.Step))) { //old generation request
        TabletCounters.Cumulative()[COUNTER_PQ_SET_CLIENT_OFFSET_ERROR].Increment(1);

        ScheduleReplyError(act.Cookie,
                           NPersQueue::NErrorCode::WRONG_COOKIE,
                           TStringBuilder() << "set offset in already dead session " << act.SessionId << " actual is " << userInfo.Session);

        return;
    }

    if (!act.SessionId.empty() && act.Type == TEvPQ::TEvSetClientInfo::ESCI_OFFSET && (i64)act.Offset <= userInfo.Offset) { //this is stale request, answer ok for it
        ScheduleReplyOk(act.Cookie);

        return;
    }

    if (strictCommitOffset && act.Offset < StartOffset) {
        // strict commit to past, reply error
        TabletCounters.Cumulative()[COUNTER_PQ_SET_CLIENT_OFFSET_ERROR].Increment(1);
        ScheduleReplyError(act.Cookie,
                           NPersQueue::NErrorCode::SET_OFFSET_ERROR_COMMIT_TO_PAST,
                           TStringBuilder() << "set offset " <<  act.Offset << " to past for consumer " << act.ClientId << " actual start offset is " << StartOffset);

        return;
    }

    //request in correct session - make it

    ui64 offset = (act.Type == TEvPQ::TEvSetClientInfo::ESCI_OFFSET ? act.Offset : userInfo.Offset);
    ui64 readRuleGeneration = userInfo.ReadRuleGeneration;

    if (act.Type == TEvPQ::TEvSetClientInfo::ESCI_INIT_READ_RULE) {
        readRuleGeneration = act.ReadRuleGeneration;
        offset = 0;
        LOG_DEBUG_S(
                ctx, NKikimrServices::PERSQUEUE,
                "Topic '" << TopicName() << "' partition " << Partition
                    << " user " << act.ClientId << " reinit request with generation " << readRuleGeneration
        );
    }

    Y_ABORT_UNLESS(offset <= (ui64)Max<i64>(), "Offset is too big: %" PRIu64, offset);

    if (offset > EndOffset) {
        if (strictCommitOffset) {
            TabletCounters.Cumulative()[COUNTER_PQ_SET_CLIENT_OFFSET_ERROR].Increment(1);
            ScheduleReplyError(act.Cookie,
                            NPersQueue::NErrorCode::SET_OFFSET_ERROR_COMMIT_TO_FUTURE,
                            TStringBuilder() << "strict commit can't set offset " <<  act.Offset << " to future, consumer " << act.ClientId << ", actual end offset is " << EndOffset);

            return;
        }
        LOG_WARN_S(
                ctx, NKikimrServices::PERSQUEUE,
                "commit to future - topic " << TopicName() << " partition " << Partition
                    << " client " << act.ClientId << " EndOffset " << EndOffset << " offset " << offset
        );
        act.Offset = EndOffset;
/*
        TODO:
        TabletCounters.Cumulative()[COUNTER_PQ_SET_CLIENT_OFFSET_ERROR].Increment(1);
        ReplyError(ctx, ev->Cookie, NPersQueue::NErrorCode::SET_OFFSET_ERROR_COMMIT_TO_FUTURE,
            TStringBuilder() << "can't commit to future. Offset " << offset << " EndOffset " << EndOffset);
        userInfo.UserActrs.pop_front();
        continue;
*/
    }

    EmulatePostProcessUserAct(act, userInfo, ctx);
}

void TPartition::EmulatePostProcessUserAct(const TEvPQ::TEvSetClientInfo& act,
                                           TUserInfoBase& userInfo,
                                           const TActorContext& ctx)
{
    const TString& user = act.ClientId;
    ui64 offset = act.Offset;
    const TString& session = act.SessionId;
    ui32 generation = act.Generation;
    ui32 step = act.Step;
    const ui64 readRuleGeneration = act.ReadRuleGeneration;

    bool setSession = act.Type == TEvPQ::TEvSetClientInfo::ESCI_CREATE_SESSION;
    bool dropSession = act.Type == TEvPQ::TEvSetClientInfo::ESCI_DROP_SESSION;
    bool strictCommitOffset = (act.Type == TEvPQ::TEvSetClientInfo::ESCI_OFFSET && act.SessionId.empty());

    if (act.Type == TEvPQ::TEvSetClientInfo::ESCI_DROP_READ_RULE) {
        userInfo.ReadRuleGeneration = 0;
        userInfo.Session = "";
        userInfo.Generation = userInfo.Step = 0;
        userInfo.Offset = 0;

        LOG_DEBUG_S(
                ctx, NKikimrServices::PERSQUEUE,
                "Topic '" << TopicName() << "' partition " << Partition << " user " << user
                    << " drop done"
        );
        PendingUsersInfo.erase(user);
    } else if (act.Type == TEvPQ::TEvSetClientInfo::ESCI_INIT_READ_RULE) {
        LOG_DEBUG_S(
                ctx, NKikimrServices::PERSQUEUE,
                "Topic '" << TopicName() << "' partition " << Partition << " user " << user
                    << " reinit with generation " << readRuleGeneration << " done"
        );

        userInfo.ReadRuleGeneration = readRuleGeneration;
        userInfo.Session = "";
        userInfo.PartitionSessionId = 0;
        userInfo.Generation = userInfo.Step = 0;
        userInfo.Offset = 0;

        if (userInfo.Important) {
            userInfo.Offset = StartOffset;
        }
    } else {
        if (setSession || dropSession) {
            offset = userInfo.Offset;
            auto *ui = UsersInfoStorage->GetIfExists(userInfo.User);
            auto ts = ui ? GetTime(*ui, userInfo.Offset) : std::make_pair<TInstant, TInstant>(TInstant::Zero(), TInstant::Zero());

            ScheduleReplyGetClientOffsetOk(act.Cookie,
                                           offset,
                                           ts.first, ts.second);
        } else {
            ScheduleReplyOk(act.Cookie);
        }

        if (setSession) {
            userInfo.Session = session;
            userInfo.Generation = generation;
            userInfo.Step = step;
            userInfo.PipeClient = act.PipeClient;
            userInfo.PartitionSessionId = act.PartitionSessionId;
        } else if ((dropSession && act.PipeClient == userInfo.PipeClient) || strictCommitOffset) {
            userInfo.Session = "";
            userInfo.PartitionSessionId = 0;
            userInfo.Generation = 0;
            userInfo.Step = 0;
            userInfo.PipeClient = {};
        }

        Y_ABORT_UNLESS(offset <= (ui64)Max<i64>(), "Unexpected Offset: %" PRIu64, offset);
        LOG_DEBUG_S(
                ctx, NKikimrServices::PERSQUEUE,
                "Topic '" << TopicName() << "' partition " << Partition << " user " << user
                    << (setSession || dropSession ? " session" : " offset")
                    << " is set to " << offset << " (startOffset " << StartOffset << ") session " << session
        );

        userInfo.Offset = offset;

        auto counter = setSession ? COUNTER_PQ_CREATE_SESSION_OK : (dropSession ? COUNTER_PQ_DELETE_SESSION_OK : COUNTER_PQ_SET_CLIENT_OFFSET_OK);
        TabletCounters.Cumulative()[counter].Increment(1);
    }
}

void TPartition::ScheduleReplyOk(const ui64 dst)
{
    Replies.emplace_back(Tablet,
                         MakeReplyOk(dst).Release());
}

void TPartition::ScheduleReplyGetClientOffsetOk(const ui64 dst,
                                                const i64 offset,
                                                const TInstant writeTimestamp, const TInstant createTimestamp)
{
    Replies.emplace_back(Tablet,
                         MakeReplyGetClientOffsetOk(dst,
                                                    offset,
                                                    writeTimestamp, createTimestamp).Release());

}

void TPartition::ScheduleReplyError(const ui64 dst,
                                    NPersQueue::NErrorCode::EErrorCode errorCode,
                                    const TString& error)
{
    Replies.emplace_back(Tablet,
                         MakeReplyError(dst,
                                        errorCode,
                                        error).Release());
}

void TPartition::ScheduleReplyPropose(const NKikimrPQ::TEvProposeTransaction& event,
                                      NKikimrPQ::TEvProposeTransactionResult::EStatus statusCode)
{
    Replies.emplace_back(ActorIdFromProto(event.GetSourceActor()),
                         MakeReplyPropose(event,
                                          statusCode).Release());
}

void TPartition::ScheduleReplyCommitDone(ui64 step, ui64 txId)
{
    Replies.emplace_back(Tablet,
                         MakeCommitDone(step, txId).Release());
}

void TPartition::ScheduleDropPartitionLabeledCounters(const TString& group)
{
    Replies.emplace_back(Tablet,
                         MakeHolder<TEvPQ::TEvPartitionLabeledCountersDrop>(Partition, group).Release());
}

void TPartition::SchedulePartitionConfigChanged()
{
    Replies.emplace_back(Tablet,
                         MakeHolder<TEvPQ::TEvPartitionConfigChanged>(Partition).Release());
}

void TPartition::AddCmdDeleteRange(NKikimrClient::TKeyValueRequest& request,
                                   const TKeyPrefix& ikey, const TKeyPrefix& ikeyDeprecated)
{
    auto del = request.AddCmdDeleteRange();
    auto range = del->MutableRange();
    range->SetFrom(ikey.Data(), ikey.Size());
    range->SetTo(ikey.Data(), ikey.Size());
    range->SetIncludeFrom(true);
    range->SetIncludeTo(true);

    del = request.AddCmdDeleteRange();
    range = del->MutableRange();
    range->SetFrom(ikeyDeprecated.Data(), ikeyDeprecated.Size());
    range->SetTo(ikeyDeprecated.Data(), ikeyDeprecated.Size());
    range->SetIncludeFrom(true);
    range->SetIncludeTo(true);
}

void TPartition::AddCmdWrite(NKikimrClient::TKeyValueRequest& request,
                             const TKeyPrefix& ikey, const TKeyPrefix& ikeyDeprecated,
                             ui64 offset, ui32 gen, ui32 step, const TString& session,
                             ui64 readOffsetRewindSum,
                             ui64 readRuleGeneration)
{
    TBuffer idata;
    {
        NKikimrPQ::TUserInfo userData;
        userData.SetOffset(offset);
        userData.SetGeneration(gen);
        userData.SetStep(step);
        userData.SetSession(session);
        userData.SetOffsetRewindSum(readOffsetRewindSum);
        userData.SetReadRuleGeneration(readRuleGeneration);

        TString out;
        Y_PROTOBUF_SUPPRESS_NODISCARD userData.SerializeToString(&out);

        idata.Append(out.c_str(), out.size());
    }

    auto write = request.AddCmdWrite();
    write->SetKey(ikey.Data(), ikey.Size());
    write->SetValue(idata.Data(), idata.Size());
    write->SetStorageChannel(NKikimrClient::TKeyValueRequest::INLINE);

    TBuffer idataDeprecated = NDeprecatedUserData::Serialize(offset, gen, step, session);

    write = request.AddCmdWrite();
    write->SetKey(ikeyDeprecated.Data(), ikeyDeprecated.Size());
    write->SetValue(idataDeprecated.Data(), idataDeprecated.Size());
    write->SetStorageChannel(NKikimrClient::TKeyValueRequest::INLINE);
}

void TPartition::AddCmdWriteTxMeta(NKikimrClient::TKeyValueRequest& request,
                                   ui64 step, ui64 txId)
{
    TKeyPrefix ikey(TKeyPrefix::TypeTxMeta, Partition);

    NKikimrPQ::TPartitionTxMeta meta;
    meta.SetPlanStep(step);
    meta.SetTxId(txId);

    TString out;
    Y_PROTOBUF_SUPPRESS_NODISCARD meta.SerializeToString(&out);

    auto write = request.AddCmdWrite();
    write->SetKey(ikey.Data(), ikey.Size());
    write->SetValue(out.c_str(), out.size());
    write->SetStorageChannel(NKikimrClient::TKeyValueRequest::INLINE);
}

void TPartition::AddCmdWriteUserInfos(NKikimrClient::TKeyValueRequest& request)
{
    for (auto& user : AffectedUsers) {
        TKeyPrefix ikey(TKeyPrefix::TypeInfo, Partition, TKeyPrefix::MarkUser);
        ikey.Append(user.c_str(), user.size());
        TKeyPrefix ikeyDeprecated(TKeyPrefix::TypeInfo, Partition, TKeyPrefix::MarkUserDeprecated);
        ikeyDeprecated.Append(user.c_str(), user.size());

        if (TUserInfoBase* userInfo = GetPendingUserIfExists(user)) {
            auto *ui = UsersInfoStorage->GetIfExists(user);
            AddCmdWrite(request,
                        ikey, ikeyDeprecated,
                        userInfo->Offset, userInfo->Generation, userInfo->Step,
                        userInfo->Session,
                        ui ? ui->ReadOffsetRewindSum : 0,
                        userInfo->ReadRuleGeneration);
        } else {
            AddCmdDeleteRange(request,
                              ikey, ikeyDeprecated);
        }
    }
}

void TPartition::AddCmdWriteConfig(NKikimrClient::TKeyValueRequest& request)
{
    if (!ChangeConfig) {
        return;
    }

    TString key = GetKeyConfig();

    TString data;
    Y_ABORT_UNLESS(ChangeConfig->Config.SerializeToString(&data));

    auto write = request.AddCmdWrite();
    write->SetKey(key.Data(), key.Size());
    write->SetValue(data.Data(), data.Size());
    write->SetStorageChannel(NKikimrClient::TKeyValueRequest::INLINE);
}

TUserInfoBase& TPartition::GetOrCreatePendingUser(const TString& user,
                                                  TMaybe<ui64> readRuleGeneration)
{
    TUserInfoBase* userInfo = nullptr;
    auto i = PendingUsersInfo.find(user);
    if (i == PendingUsersInfo.end()) {
        auto ui = UsersInfoStorage->GetIfExists(user);
        auto [p, _] = PendingUsersInfo.emplace(user, UsersInfoStorage->CreateUserInfo(user, readRuleGeneration));

        if (ui) {
            p->second.Session = ui->Session;
            p->second.PartitionSessionId = ui->PartitionSessionId;
            p->second.PipeClient = ui->PipeClient;

            p->second.Generation = ui->Generation;
            p->second.Step = ui->Step;
            p->second.Offset = ui->Offset;
            p->second.ReadRuleGeneration = ui->ReadRuleGeneration;
            p->second.Important = ui->Important;
            p->second.ReadFromTimestamp = ui->ReadFromTimestamp;
        }

        userInfo = &p->second;
    } else {
        userInfo = &i->second;
    }

    AffectedUsers.insert(user);

    return *userInfo;
}

TUserInfoBase* TPartition::GetPendingUserIfExists(const TString& user)
{
    if (auto i = PendingUsersInfo.find(user); i != PendingUsersInfo.end()) {
        return &i->second;
    }

    return nullptr;
}

THolder<TEvPQ::TEvProxyResponse> TPartition::MakeReplyOk(const ui64 dst)
{
    auto response = MakeHolder<TEvPQ::TEvProxyResponse>(dst);
    NKikimrClient::TResponse& resp = *response->Response;

    resp.SetStatus(NMsgBusProxy::MSTATUS_OK);
    resp.SetErrorCode(NPersQueue::NErrorCode::OK);

    return response;
}

THolder<TEvPQ::TEvProxyResponse> TPartition::MakeReplyGetClientOffsetOk(const ui64 dst,
                                                                        const i64 offset,
                                                                        const TInstant writeTimestamp, const TInstant createTimestamp)
{
    auto response = MakeHolder<TEvPQ::TEvProxyResponse>(dst);
    NKikimrClient::TResponse& resp = *response->Response;

    resp.SetStatus(NMsgBusProxy::MSTATUS_OK);
    resp.SetErrorCode(NPersQueue::NErrorCode::OK);

    auto user = resp.MutablePartitionResponse()->MutableCmdGetClientOffsetResult();
    if (offset > -1)
        user->SetOffset(offset);
    if (writeTimestamp)
        user->SetWriteTimestampMS(writeTimestamp.MilliSeconds());
    if (createTimestamp) {
        Y_ABORT_UNLESS(writeTimestamp);
        user->SetCreateTimestampMS(createTimestamp.MilliSeconds());
    }
    user->SetEndOffset(EndOffset);
    user->SetSizeLag(GetSizeLag(offset));
    user->SetWriteTimestampEstimateMS(WriteTimestampEstimate.MilliSeconds());

    return response;
}

THolder<TEvPQ::TEvError> TPartition::MakeReplyError(const ui64 dst,
                                                    NPersQueue::NErrorCode::EErrorCode errorCode,
                                                    const TString& error)
{
    //
    // FIXME(abcdef): в ReplyPersQueueError есть дополнительные действия
    //
    return MakeHolder<TEvPQ::TEvError>(errorCode, error, dst);
}

THolder<TEvPersQueue::TEvProposeTransactionResult> TPartition::MakeReplyPropose(const NKikimrPQ::TEvProposeTransaction& event,
                                                                                NKikimrPQ::TEvProposeTransactionResult::EStatus statusCode)
{
    auto response = MakeHolder<TEvPersQueue::TEvProposeTransactionResult>();

    response->Record.SetOrigin(TabletID);
    response->Record.SetStatus(statusCode);
    response->Record.SetTxId(event.GetTxId());

    return response;
}

THolder<TEvPQ::TEvTxCommitDone> TPartition::MakeCommitDone(ui64 step, ui64 txId)
{
    return MakeHolder<TEvPQ::TEvTxCommitDone>(step, txId, Partition);
}

void TPartition::ScheduleUpdateAvailableSize(const TActorContext& ctx) {
    ctx.Schedule(UPDATE_AVAIL_SIZE_INTERVAL, new TEvPQ::TEvUpdateAvailableSize());
}

void TPartition::BecomeIdle(const TActorContext&) {
    Become(&TThis::StateIdle);
}

void TPartition::ClearOldHead(const ui64 offset, const ui16 partNo, TEvKeyValue::TEvRequest* request) {
    for (auto it = HeadKeys.rbegin(); it != HeadKeys.rend(); ++it) {
        if (it->Key.GetOffset() > offset || it->Key.GetOffset() == offset && it->Key.GetPartNo() >= partNo) {
            auto del = request->Record.AddCmdDeleteRange();
            auto range = del->MutableRange();
            range->SetFrom(it->Key.Data(), it->Key.Size());
            range->SetIncludeFrom(true);
            range->SetTo(it->Key.Data(), it->Key.Size());
            range->SetIncludeTo(true);
        } else {
            break;
        }
    }
}

ui32 TPartition::NextChannel(bool isHead, ui32 blobSize) {

    if (isHead) {
        ui32 i = 0;
        for (ui32 j = 1; j < TotalChannelWritesByHead.size(); ++j) {
            if (TotalChannelWritesByHead[j] < TotalChannelWritesByHead[i])
                i = j;
        }
        TotalChannelWritesByHead[i] += blobSize;

        return i;
    };

    ui32 res = Channel;
    Channel = (Channel + 1) % NumChannels;

    return res;
}

void TPartition::Handle(TEvPQ::TEvApproveWriteQuota::TPtr& ev, const TActorContext& ctx) {
    const ui64 cookie = ev->Get()->Cookie;
    LOG_DEBUG_S(
            ctx, NKikimrServices::PERSQUEUE,
            "Got quota." <<
            " Topic: \"" << TopicName() << "\"." <<
            " Partition: " << Partition << ": Cookie: " << cookie
    );
    
    // Search for proper request
    Y_ABORT_UNLESS(TopicQuotaRequestCookie == cookie);
    TopicQuotaRequestCookie = 0;
    TopicQuotaConsumedCookie = cookie;
    Y_ASSERT(!WaitingForPreviousBlobQuota());
    Y_ABORT_UNLESS(PendingWriteRequest);
    WritePendingBlob();

    // Metrics
    TopicQuotaWaitTimeForCurrentBlob = ev->Get()->AccountQuotaWaitTime;
    PartitionQuotaWaitTimeForCurrentBlob = ev->Get()->PartitionQuotaWaitTime;
    if (TopicWriteQuotaWaitCounter) {
        TopicWriteQuotaWaitCounter->IncFor(TopicQuotaWaitTimeForCurrentBlob.MilliSeconds());
    }
    
    if (CurrentStateFunc() == &TThis::StateIdle)
        HandleWrites(ctx);
}

void TPartition::Handle(NReadQuoterEvents::TEvQuotaCountersUpdated::TPtr& ev, const TActorContext& /*ctx*/) {
    if (ev->Get()->ForWriteQuota) {
        TotalPartitionWriteSpeed = ev->Get()->TotalPartitionWriteSpeed;
    } else {
        PartitionCountersLabeled->GetCounters()[METRIC_READ_INFLIGHT_LIMIT_THROTTLED].Set(ev->Get()->AvgInflightLimitThrottledMicroseconds);
    }
}

size_t TPartition::GetQuotaRequestSize(const TEvKeyValue::TEvRequest& request) {
    if (AppData()->PQConfig.GetQuotingConfig().GetTopicWriteQuotaEntityToLimit() ==
        NKikimrPQ::TPQConfig::TQuotingConfig::USER_PAYLOAD_SIZE) {
        return WriteNewSize;
    } else {
        return std::accumulate(request.Record.GetCmdWrite().begin(), request.Record.GetCmdWrite().end(), 0ul,
                               [](size_t sum, const auto& el) { return sum + el.GetValue().size(); });
    }
}

void TPartition::CreateMirrorerActor() {
    Mirrorer = MakeHolder<TMirrorerInfo>(
        Register(new TMirrorer(Tablet, SelfId(), TopicConverter, Partition.InternalPartitionId, IsLocalDC,  EndOffset, Config.GetPartitionConfig().GetMirrorFrom(), TabletCounters)),
        TabletCounters
    );
}

bool IsQuotingEnabled(const NKikimrPQ::TPQConfig& pqConfig,
                      bool isLocalDC)
{
    const auto& quotingConfig = pqConfig.GetQuotingConfig();
    return isLocalDC && quotingConfig.GetEnableQuoting() && !pqConfig.GetTopicsAreFirstClassCitizen();
}

bool TPartition::IsQuotingEnabled() const
{
    return NPQ::IsQuotingEnabled(AppData()->PQConfig,
                                 IsLocalDC);
}

void TPartition::Handle(TEvPQ::TEvSubDomainStatus::TPtr& ev, const TActorContext& ctx)
{
    const TEvPQ::TEvSubDomainStatus& event = *ev->Get();

    bool statusChanged = SubDomainOutOfSpace != event.SubDomainOutOfSpace();
    SubDomainOutOfSpace = event.SubDomainOutOfSpace();

    if (statusChanged) {
        LOG_INFO_S(
            ctx, NKikimrServices::PERSQUEUE,
            "SubDomainOutOfSpace was changed." <<
            " Topic: \"" << TopicName() << "\"." <<
            " Partition: " << Partition << "." <<
            " SubDomainOutOfSpace: " << SubDomainOutOfSpace
        );

        if (!SubDomainOutOfSpace) {
            if (CurrentStateFunc() == &TThis::StateIdle) {
                HandleWrites(ctx);
            }
        }
    }
}

void TPartition::Handle(TEvPQ::TEvCheckPartitionStatusRequest::TPtr& ev, const TActorContext& ctx) {
    auto& record = ev->Get()->Record;

    if (Partition.InternalPartitionId != record.GetPartition()) {
        LOG_INFO_S(
            ctx, NKikimrServices::PERSQUEUE,
            "TEvCheckPartitionStatusRequest for wrong partition " << record.GetPartition() << "." <<
            " Topic: \"" << TopicName() << "\"." <<
            " Partition: " << Partition << "."
        );
        return;
    }

    auto response = MakeHolder<TEvPQ::TEvCheckPartitionStatusResponse>();
    response->Record.SetStatus(PartitionConfig ? PartitionConfig->GetStatus() : NKikimrPQ::ETopicPartitionStatus::Active);

    if (record.HasSourceId()) {
        auto sit = SourceIdStorage.GetInMemorySourceIds().find(NSourceIdEncoding::EncodeSimple(record.GetSourceId()));
        if (sit != SourceIdStorage.GetInMemorySourceIds().end()) {
            response->Record.SetSeqNo(sit->second.SeqNo);
        }
    }

    Send(ev->Sender, response.Release());
}

const NKikimrPQ::TPQTabletConfig::TPartition* TPartition::GetPartitionConfig(const NKikimrPQ::TPQTabletConfig& config)
{
    return NPQ::GetPartitionConfig(config, Partition.OriginalPartitionId);
}

} // namespace NKikimr::NPQ<|MERGE_RESOLUTION|>--- conflicted
+++ resolved
@@ -107,24 +107,20 @@
         // Pending configuration tx inactivate this partition.
         return false;
     }
-<<<<<<< HEAD
+
+    if (ClosedInternalPartition) {
+        return false;
+    }
+
     return IsActive();
 }
 
 bool TPartition::CanEnqueue() const {
+    if (ClosedInternalPartition) {
+        return false;
+    }
+
     return IsActive();
-=======
-    if (ClosedInternalPartition)
-        return false;
-
-    return PartitionConfig->GetStatus() == NKikimrPQ::ETopicPartitionStatus::Active;
-}
-
-bool TPartition::CanEnqueue() const {
-    if (ClosedInternalPartition)
-        return false;
-    return PartitionConfig == nullptr || PartitionConfig->GetStatus() == NKikimrPQ::ETopicPartitionStatus::Active;
->>>>>>> a9509038
 }
 
 ui64 GetOffsetEstimate(const std::deque<TDataKey>& container, TInstant timestamp, ui64 offset) {
