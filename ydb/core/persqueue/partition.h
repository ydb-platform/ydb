--- conflicted
+++ resolved
@@ -31,16 +31,13 @@
 static const ui32 MAX_BLOB_PART_SIZE = 500_KB;
 static const ui32 DEFAULT_BUCKET_COUNTER_MULTIPLIER = 20;
 static const ui32 MAX_USER_ACTS = 1000;
-<<<<<<< HEAD
 // Extra amount of time YDB should wait before deleting supportive partition for kafka transaction
 // after transaction timeout has passed.
 //
 // Total time till kafka supportive partition deletion = AppData.KafkaProxyConfig.TransactionTimeoutMs + KAFKA_TRANSACTION_DELETE_DELAY_MS
 static const ui32 KAFKA_TRANSACTION_DELETE_DELAY_MS = 60 * 60 * 1000; // 1 hour;
-=======
 static const ui32 BATCH_UNPACK_SIZE_BORDER = 500_KB;
 static const ui32 MAX_INLINE_SIZE = 1000;
->>>>>>> c1ac8fd8
 
 using TPartitionLabeledCounters = TProtobufTabletLabeledCounters<EPartitionLabeledCounters_descriptor>;
 
