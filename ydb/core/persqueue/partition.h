#pragma once

#include "blob.h"
#include "header.h"
#include "key.h"
#include "partition_init.h"
#include "partition_sourcemanager.h"
#include "partition_types.h"
#include "quota_tracker.h"
#include "sourceid.h"
#include "subscriber.h"
#include "user_info.h"
#include "utils.h"
#include "read_quoter.h"
#include "partition_blob_encoder.h"

#include <ydb/core/keyvalue/keyvalue_events.h>
#include <ydb/library/persqueue/counter_time_keeper/counter_time_keeper.h>

#include <ydb/library/actors/core/actor.h>
#include <ydb/library/actors/core/hfunc.h>
#include <ydb/library/actors/core/log.h>
#include <library/cpp/sliding_window/sliding_window.h>

#include <util/generic/set.h>

#include <variant>

namespace NKikimr::NPQ {

static const ui32 MAX_BLOB_PART_SIZE = 500_KB;
static const ui32 DEFAULT_BUCKET_COUNTER_MULTIPLIER = 20;
static const ui32 MAX_USER_ACTS = 1000;
static const ui32 BATCH_UNPACK_SIZE_BORDER = 500_KB;
static const ui32 MAX_INLINE_SIZE = 1000;

using TPartitionLabeledCounters = TProtobufTabletLabeledCounters<EPartitionLabeledCounters_descriptor>;

ui64 GetOffsetEstimate(const std::deque<TDataKey>& container, TInstant timestamp, ui64 headOffset);


class TKeyLevel;
struct TMirrorerInfo;

enum class ECommitState {
    Pending,
    Committed,
    Aborted
};

struct TTransaction {

    explicit TTransaction(TSimpleSharedPtr<TEvPQ::TEvTxCalcPredicate> tx,
                          TMaybe<bool> predicate = Nothing())
        : Tx(tx)
        , Predicate(predicate)
        , SupportivePartitionActor(tx->SupportivePartitionActor)
    {
        Y_ABORT_UNLESS(Tx);
    }

    TTransaction(TSimpleSharedPtr<TEvPQ::TEvChangePartitionConfig> changeConfig,
                 bool sendReply)
        : ChangeConfig(changeConfig)
        , SendReply(sendReply)
    {
        Y_ABORT_UNLESS(ChangeConfig);
    }

    explicit TTransaction(TSimpleSharedPtr<TEvPQ::TEvProposePartitionConfig> proposeConfig)
        : ProposeConfig(proposeConfig)
    {
        Y_ABORT_UNLESS(ProposeConfig);
    }

    explicit TTransaction(TSimpleSharedPtr<TEvPersQueue::TEvProposeTransaction> proposeTx)
        : ProposeTransaction(proposeTx)
        , State(ECommitState::Committed)
    {
        const auto& record = proposeTx->GetRecord();
        if (record.HasSupportivePartitionActor()) {
            SupportivePartitionActor = ActorIdFromProto(record.GetSupportivePartitionActor());
        }
        Y_ABORT_UNLESS(ProposeTransaction);
    }

    TMaybe<ui64> GetTxId() const {
        if (Tx) {
            return Tx->TxId;
        } else if (ProposeConfig) {
            return ProposeConfig->TxId;
        }
        return {};
    }

    TSimpleSharedPtr<TEvPQ::TEvTxCalcPredicate> Tx;
    TMaybe<bool> Predicate;
    TActorId SupportivePartitionActor;


    TSimpleSharedPtr<TEvPQ::TEvChangePartitionConfig> ChangeConfig;
    bool SendReply;
    TSimpleSharedPtr<TEvPQ::TEvProposePartitionConfig> ProposeConfig;
    TSimpleSharedPtr<TEvPersQueue::TEvProposeTransaction> ProposeTransaction;

    //Data Tx
    THolder<TEvPQ::TEvGetWriteInfoResponse> WriteInfo;
    bool WriteInfoApplied = false;
    TString Message;
    ECommitState State = ECommitState::Pending;
};

class TPartition : public TActorBootstrapped<TPartition> {
    friend TInitializer;
    friend TInitializerStep;
    friend TInitConfigStep;
    friend TInitInternalFieldsStep;
    friend TInitDiskStatusStep;
    friend TInitMetaStep;
    friend TInitInfoRangeStep;
    friend TInitDataRangeStep;
    friend TInitDataStep;
    friend TInitEndWriteTimestampStep;

    friend TPartitionSourceManager;

    friend class TPartitionTestWrapper;

public:
    const TString& TopicName() const;

    ui64 GetUsedStorage(const TInstant& ctx);

private:
    static const ui32 MAX_ERRORS_COUNT_TO_STORE = 10;
    static const ui32 SCALE_REQUEST_REPEAT_MIN_SECONDS = 60;

    enum EDeletePartitionState {
        DELETION_NOT_INITED = 0,
        DELETION_INITED = 1,
        DELETION_IN_PROCESS = 2,
    };

private:
    struct THasDataReq;
    struct THasDataDeadline;
    using TMessageQueue = std::deque<TMessage>;
    using TGetWriteInfoResp =
        std::variant<TAutoPtr<TEvPQ::TEvGetWriteInfoResponse>,
                     TAutoPtr<TEvPQ::TEvGetWriteInfoError>>;

    bool IsActive() const;
    bool CanWrite() const;
    bool CanEnqueue() const;

    bool LastOffsetHasBeenCommited(const TUserInfoBase& userInfo) const;

    void ReplyError(const TActorContext& ctx, const ui64 dst, NPersQueue::NErrorCode::EErrorCode errorCode, const TString& error);
    void ReplyError(const TActorContext& ctx, const ui64 dst, NPersQueue::NErrorCode::EErrorCode errorCode, const TString& error, NWilson::TSpan& span);
    void ReplyPropose(const TActorContext& ctx, const NKikimrPQ::TEvProposeTransaction& event, NKikimrPQ::TEvProposeTransactionResult::EStatus statusCode,
                      NKikimrPQ::TError::EKind kind, const TString& reason);
    void ReplyErrorForStoredWrites(const TActorContext& ctx);

    void ReplyGetClientOffsetOk(const TActorContext& ctx, const ui64 dst, const i64 offset, const TInstant writeTimestamp, const TInstant createTimestamp, bool consumerHasAnyCommits, const std::optional<TString>& committedMetadata);
    void ReplyOk(const TActorContext& ctx, const ui64 dst);
    void ReplyOk(const TActorContext& ctx, const ui64 dst, NWilson::TSpan& span);
    void ReplyOwnerOk(const TActorContext& ctx, const ui64 dst, const TString& ownerCookie, ui64 seqNo, NWilson::TSpan& span);

    void ReplyWrite(const TActorContext& ctx, ui64 dst, const TString& sourceId, ui64 seqNo, ui16 partNo, ui16 totalParts, ui64 offset, TInstant writeTimestamp, bool already, ui64 maxSeqNo, TDuration partitionQuotedTime, TDuration topicQuotedTime, TDuration queueTime, TDuration writeTime, NWilson::TSpan& span);
    void SendReadingFinished(const TString& consumer);

    void AddNewWriteBlob(std::pair<TKey, ui32>& res, TEvKeyValue::TEvRequest* request, const TActorContext& ctx);
    void AddNewFastWriteBlob(std::pair<TKey, ui32>& res, TEvKeyValue::TEvRequest* request, const TActorContext& ctx);
<<<<<<< HEAD
    void AddNewCompactionWriteBlob(std::pair<TKey, ui32>& res, TEvKeyValue::TEvRequest* request, const TActorContext& ctx);
=======
    void AddNewCompactionWriteBlob(std::pair<TKey, ui32>& res, TEvKeyValue::TEvRequest* request, ui64 blobCreationUnixTime, const TActorContext& ctx);
>>>>>>> 832cd121
    void AnswerCurrentWrites(const TActorContext& ctx);
    void AnswerCurrentReplies(const TActorContext& ctx);
    void CancelOneWriteOnWrite(const TActorContext& ctx,
                               const TString& errorStr,
                               const TWriteMsg& p,
                               NPersQueue::NErrorCode::EErrorCode errorCode);
    void ClearOldHead(const ui64 offset, const ui16 partNo);
    void CreateMirrorerActor();
    void DoRead(TEvPQ::TEvRead::TPtr&& ev, TDuration waitQuotaTime, const TActorContext& ctx);
    void FillReadFromTimestamps(const TActorContext& ctx);
    void FilterDeadlinedWrites(const TActorContext& ctx);
    void FilterDeadlinedWrites(const TActorContext& ctx, TMessageQueue& requests);

    void Handle(NReadQuoterEvents::TEvAccountQuotaCountersUpdated::TPtr& ev, const TActorContext& ctx);
    void Handle(NReadQuoterEvents::TEvQuotaCountersUpdated::TPtr& ev, const TActorContext& ctx);
    void Handle(NReadQuoterEvents::TEvQuotaUpdated::TPtr& ev, const TActorContext& ctx);
    void Handle(TEvPQ::TEvApproveReadQuota::TPtr& ev, const TActorContext& ctx);
    void Handle(TEvKeyValue::TEvResponse::TPtr& ev, const TActorContext& ctx);
    void Handle(TEvPQ::TEvBlobResponse::TPtr& ev, const TActorContext& ctx);
    void Handle(TEvPQ::TEvChangeOwner::TPtr& ev, const TActorContext& ctx);
    void Handle(TEvPQ::TEvChangePartitionConfig::TPtr& ev, const TActorContext& ctx);
    void Handle(TEvPQ::TEvError::TPtr& ev, const TActorContext& ctx);
    void Handle(TEvPQ::TEvGetClientOffset::TPtr& ev, const TActorContext& ctx);
    void Handle(TEvPQ::TEvGetMaxSeqNoRequest::TPtr& ev, const TActorContext& ctx);
    void Handle(TEvPQ::TEvGetPartitionClientInfo::TPtr& ev, const TActorContext& ctx);
    void Handle(TEvPQ::TEvHandleWriteResponse::TPtr&, const TActorContext& ctx);
    void Handle(TEvPQ::TEvMirrorerCounters::TPtr& ev, const TActorContext& ctx);
    void Handle(TEvPQ::TEvPartitionOffsets::TPtr& ev, const TActorContext& ctx);
    void Handle(TEvPQ::TEvPartitionStatus::TPtr& ev, const TActorContext& ctx);
    void Handle(TEvPQ::TEvPipeDisconnected::TPtr& ev, const TActorContext& ctx);
    void Handle(TEvPQ::TEvProxyResponse::TPtr& ev, const TActorContext& ctx);
    void Handle(TEvPQ::TEvQuotaDeadlineCheck::TPtr& ev, const TActorContext& ctx);
    void Handle(TEvPQ::TEvRead::TPtr& ev, const TActorContext& ctx);
    void Handle(TEvPQ::TEvReadTimeout::TPtr& ev, const TActorContext& ctx);
    void Handle(TEvPQ::TEvReserveBytes::TPtr& ev, const TActorContext& ctx);
    void Handle(TEvPQ::TEvSetClientInfo::TPtr& ev, const TActorContext& ctx);
    void Handle(TEvPQ::TEvUpdateWriteTimestamp::TPtr& ev, const TActorContext& ctx);
    void Handle(TEvPersQueue::TEvHasDataInfo::TPtr& ev, const TActorContext& ctx);
    void Handle(TEvPersQueue::TEvProposeTransaction::TPtr& ev, const TActorContext& ctx);
    void Handle(TEvPQ::TEvTxCalcPredicate::TPtr& ev, const TActorContext& ctx);
    void Handle(TEvPQ::TEvGetWriteInfoRequest::TPtr& ev, const TActorContext& ctx);
    void Handle(TEvPQ::TEvGetWriteInfoResponse::TPtr& ev, const TActorContext& ctx);
    void Handle(TEvPQ::TEvGetWriteInfoError::TPtr& ev, const TActorContext& ctx);
    void Handle(TEvPQ::TEvTxCommit::TPtr& ev, const TActorContext& ctx);
    void Handle(TEvPQ::TEvTxRollback::TPtr& ev, const TActorContext& ctx);
    void Handle(TEvPersQueue::TEvReportPartitionError::TPtr& ev, const TActorContext& ctx);
    void Handle(TEvPQ::TEvApproveWriteQuota::TPtr& ev, const TActorContext& ctx);
    void Handle(TEvents::TEvPoisonPill::TPtr& ev, const TActorContext& ctx);
    void Handle(TEvPQ::TEvSubDomainStatus::TPtr& ev, const TActorContext& ctx);
    void Handle(TEvPQ::TEvRunCompaction::TPtr& ev);
    void HandleMonitoring(TEvPQ::TEvMonRequest::TPtr& ev, const TActorContext& ctx);
    void HandleOnIdle(TEvPQ::TEvDeregisterMessageGroup::TPtr& ev, const TActorContext& ctx);
    void HandleOnIdle(TEvPQ::TEvRegisterMessageGroup::TPtr& ev, const TActorContext& ctx);
    void HandleOnIdle(TEvPQ::TEvSplitMessageGroup::TPtr& ev, const TActorContext& ctx);
    void HandleOnIdle(TEvPQ::TEvUpdateAvailableSize::TPtr& ev, const TActorContext& ctx);
    void HandleOnIdle(TEvPQ::TEvWrite::TPtr& ev, const TActorContext& ctx);
    void HandleOnInit(TEvPQ::TEvPartitionOffsets::TPtr& ev, const TActorContext& ctx);
    void HandleOnInit(TEvPQ::TEvPartitionStatus::TPtr& ev, const TActorContext& ctx);
    void HandleOnWrite(TEvPQ::TEvDeregisterMessageGroup::TPtr& ev, const TActorContext& ctx);
    void HandleOnWrite(TEvPQ::TEvRegisterMessageGroup::TPtr& ev, const TActorContext& ctx);
    void HandleOnWrite(TEvPQ::TEvSplitMessageGroup::TPtr& ev, const TActorContext& ctx);
    void HandleOnWrite(TEvPQ::TEvUpdateAvailableSize::TPtr& ev, const TActorContext& ctx);
    void HandleOnWrite(TEvPQ::TEvWrite::TPtr& ev, const TActorContext& ctx);
    void HandleWakeup(const TActorContext& ctx);
    void HandleWriteResponse(const TActorContext& ctx);

    void InitComplete(const TActorContext& ctx);
    void InitUserInfoForImportantClients(const TActorContext& ctx);

    void LogAndCollectError(NKikimrServices::EServiceKikimr service, const TString& msg, const TActorContext& ctx);
    void LogAndCollectError(const NKikimrPQ::TStatusResponse::TErrorMessage& error, const TActorContext& ctx);

    void OnReadRequestFinished(ui64 cookie, ui64 answerSize, const TString& consumer, const TActorContext& ctx);

    void ProcessChangeOwnerRequest(TAutoPtr<TEvPQ::TEvChangeOwner> ev, const TActorContext& ctx);
    void ProcessChangeOwnerRequests(const TActorContext& ctx);
    void ProcessHasDataRequests(const TActorContext& ctx);
    bool ProcessHasDataRequest(const THasDataReq& request, const TActorContext& ctx);
    void ProcessRead(const TActorContext& ctx, TReadInfo&& info, const ui64 cookie, bool subscription);
    void ProcessReserveRequests(const TActorContext& ctx);
    void ProcessTimestampRead(const TActorContext& ctx);
    void ProcessTimestampsForNewData(const ui64 prevEndOffset, const TActorContext& ctx);

    void ProcessMaxSeqNoRequest(const TActorContext& ctx);

    void ReadTimestampForOffset(const TString& user, TUserInfo& ui, const TActorContext& ctx);
    void ReportCounters(const TActorContext& ctx, bool force = false);
    bool UpdateCounters(const TActorContext& ctx, bool force = false);
    void ScheduleUpdateAvailableSize(const TActorContext& ctx);
    void SetDeadlinesForWrites(const TActorContext& ctx);

    void SetupStreamCounters(const TActorContext& ctx);
    void SetupTopicCounters(const TActorContext& ctx);

    void SyncMemoryStateWithKVState(const TActorContext& ctx);
    void UpdateAvailableSize(const TActorContext& ctx);

    void AddMetaKey(TEvKeyValue::TEvRequest* request);
    void CheckHeadConsistency() const;
    void HandlePendingRequests(const TActorContext& ctx);
    void HandleQuotaWaitingRequests(const TActorContext& ctx);
    void RequestQuotaForWriteBlobRequest(size_t dataSize, ui64 cookie);
    bool RequestBlobQuota();
    void RequestBlobQuota(size_t quotaSize);
    void ConsumeBlobQuota();
    void UpdateAfterWriteCounters(bool writeComplete);

    void UpdateUserInfoEndOffset(const TInstant& now);
    void UpdateWriteBufferIsFullState(const TInstant& now);

    TInstant GetWriteTimeEstimate(ui64 offset) const;
    bool CleanUp(TEvKeyValue::TEvRequest* request, const TActorContext& ctx);

    // Removes blobs that are no longer required. Blobs are no longer required if the storage time of all messages
    // stored in this blob has expired and they have been read by all important consumers.
    bool CleanUpBlobs(TEvKeyValue::TEvRequest *request, const TActorContext& ctx);
    bool IsQuotingEnabled() const;
    bool WaitingForPreviousBlobQuota() const;
    bool WaitingForSubDomainQuota(const TActorContext& ctx, const ui64 withSize = 0) const;
    size_t GetQuotaRequestSize(const TEvKeyValue::TEvRequest& request);
    std::pair<TInstant, TInstant> GetTime(const TUserInfo& userInfo, ui64 offset) const;
    ui32 NextChannel(bool isHead, ui32 blobSize);
    ui64 GetSizeLag(i64 offset);
    std::pair<TKey, ui32> GetNewFastWriteKey(bool headCleared);
    std::pair<TKey, ui32> GetNewFastWriteKeyImpl(bool headCleared, ui32 headSize);
    std::pair<TKey, ui32> GetNewCompactionWriteKey(bool headCleared);
    std::pair<TKey, ui32> GetNewCompactionWriteKeyImpl(bool headCleared, bool needCompaction, ui32 headSize);
    THashMap<TString, TOwnerInfo>::iterator DropOwner(THashMap<TString, TOwnerInfo>::iterator& it,
                                                      const TActorContext& ctx);
    // will return rcount and rsize also
    void GetReadRequestFromCompactedBody(const ui64 startOffset, const ui16 partNo, const ui32 maxCount,
                                         const ui32 maxSize, ui32* rcount, ui32* rsize, ui64 lastOffset,
                                         TBlobKeyTokens* blobKeyTokens,
                                         TVector<TRequestedBlob>& blobs);
    void GetReadRequestFromFastWriteBody(const ui64 startOffset, const ui16 partNo, const ui32 maxCount,
                                         const ui32 maxSize, ui32* rcount, ui32* rsize, ui64 lastOffset,
                                         TBlobKeyTokens* blobKeyTokens,
                                         TVector<TRequestedBlob>& blobs);
    TVector<TClientBlob>    GetReadRequestFromHead(const ui64 startOffset, const ui16 partNo, const ui32 maxCount,
                                                   const ui32 maxSize, const ui64 readTimestampMs, ui32* rcount,
                                                   ui32* rsize, ui64* insideHeadOffset, ui64 lastOffset);

    template<typename T>
    std::function<void(bool, T& r)> GetResultPostProcessor(const TString& consumer = "");
    TAutoPtr<TEvPersQueue::TEvHasDataInfoResponse> MakeHasDataInfoResponse(ui64 lagSize, const TMaybe<ui64>& cookie, bool readingFinished = false);

    void ProcessTxsAndUserActs(const TActorContext& ctx);
    void ContinueProcessTxsAndUserActs(const TActorContext& ctx);
    void ProcessCommitQueue();
    void RunPersist();

    void MoveUserActOrTxToCommitState();
    void PushBackDistrTx(TSimpleSharedPtr<TEvPQ::TEvTxCalcPredicate> event);
    void PushBackDistrTx(TSimpleSharedPtr<TEvPQ::TEvChangePartitionConfig> event);
    void PushFrontDistrTx(TSimpleSharedPtr<TEvPQ::TEvChangePartitionConfig> event);
    void PushBackDistrTx(TSimpleSharedPtr<TEvPQ::TEvProposePartitionConfig> event);

    void RequestWriteInfoIfRequired();

    void ProcessDistrTxs(const TActorContext& ctx);
    void ProcessDistrTx(const TActorContext& ctx);

    void AddImmediateTx(TSimpleSharedPtr<TEvPersQueue::TEvProposeTransaction> event);
    void ProcessImmediateTxs(const TActorContext& ctx);

    void AddUserAct(TSimpleSharedPtr<TEvPQ::TEvSetClientInfo> act);
    void RemoveUserAct(const TString& consumerId);
    size_t GetUserActCount(const TString& consumer) const;

    void ProcessUserActs(const TActorContext& ctx);

    void EmulatePostProcessUserAct(const TEvPQ::TEvSetClientInfo& act,
                                   TUserInfoBase& userInfo,
                                   const TActorContext& ctx);

    void ReplyToProposeOrPredicate(TSimpleSharedPtr<TTransaction>& tx, bool isPredicate);

    void SendWriteInfoRequest(const TSimpleSharedPtr<TEvPQ::TEvTxCalcPredicate>& event);
    void WriteInfoResponseHandler(const TActorId& sender,
                        TGetWriteInfoResp&& ev,
                        const TActorContext& ctx);


    void ScheduleReplyOk(const ui64 dst);
    void ScheduleReplyGetClientOffsetOk(const ui64 dst,
                                        const i64 offset,
                                        const TInstant writeTimestamp,
                                        const TInstant createTimestamp,
                                        bool consumerHasAnyCommits,
                                        const std::optional<TString>& committedMetadata=std::nullopt);
    void ScheduleReplyError(const ui64 dst,
                            NPersQueue::NErrorCode::EErrorCode errorCode,
                            const TString& error);
    void ScheduleReplyPropose(const NKikimrPQ::TEvProposeTransaction& event,
                              NKikimrPQ::TEvProposeTransactionResult::EStatus statusCode,
                              NKikimrPQ::TError::EKind kind,
                              const TString& reason);
    void ScheduleReplyCommitDone(ui64 step, ui64 txId);
    void ScheduleDropPartitionLabeledCounters(const TString& group);
    void SchedulePartitionConfigChanged();

    void AddCmdWrite(NKikimrClient::TKeyValueRequest& request,
                     const TKeyPrefix& ikey, const TKeyPrefix& ikeyDeprecated,
                     ui64 offset, ui32 gen, ui32 step, const TString& session,
                     ui64 readOffsetRewindSum,
                     ui64 readRuleGeneration,
                     bool anyCommits, const std::optional<TString>& committedMetadata);
    void AddCmdWriteTxMeta(NKikimrClient::TKeyValueRequest& request);
    void AddCmdWriteUserInfos(NKikimrClient::TKeyValueRequest& request);
    void AddCmdWriteConfig(NKikimrClient::TKeyValueRequest& request);
    void AddCmdDeleteRange(NKikimrClient::TKeyValueRequest& request,
                           const TKeyPrefix& ikey, const TKeyPrefix& ikeyDeprecated);

    TUserInfoBase& GetOrCreatePendingUser(const TString& user, TMaybe<ui64> readRuleGeneration = {});
    TUserInfoBase* GetPendingUserIfExists(const TString& user);

    THolder<TEvPQ::TEvProxyResponse> MakeReplyOk(const ui64 dst);
    THolder<TEvPQ::TEvProxyResponse> MakeReplyGetClientOffsetOk(const ui64 dst,
                                                                const i64 offset,
                                                                const TInstant writeTimestamp,
                                                                const TInstant createTimestamp,
                                                                bool consumerHasAnyCommits,
                                                                const std::optional<TString>& committedMetadata);
    THolder<TEvPQ::TEvError> MakeReplyError(const ui64 dst,
                                            NPersQueue::NErrorCode::EErrorCode errorCode,
                                            const TString& error);
    THolder<TEvPersQueue::TEvProposeTransactionResult> MakeReplyPropose(const NKikimrPQ::TEvProposeTransaction& event,
                                                                        NKikimrPQ::TEvProposeTransactionResult::EStatus statusCode,
                                                                        NKikimrPQ::TError::EKind kind,
                                                                        const TString& reason);
    THolder<TEvPQ::TEvTxCommitDone> MakeCommitDone(ui64 step, ui64 txId);

    bool BeginTransaction(const TEvPQ::TEvProposePartitionConfig& event);

    void CommitTransaction(TSimpleSharedPtr<TTransaction>& t);
    void RollbackTransaction(TSimpleSharedPtr<TTransaction>& t);


    void BeginChangePartitionConfig(const NKikimrPQ::TPQTabletConfig& config,
                                    const TActorContext& ctx);
    void ExecChangePartitionConfig();

    void OnProcessTxsAndUserActsWriteComplete(const TActorContext& ctx);

    void EndChangePartitionConfig(NKikimrPQ::TPQTabletConfig&& config,
                                  const TEvPQ::TMessageGroupsPtr& explicitMessageGroups,
                                  NPersQueue::TTopicConverterPtr topicConverter,
                                  const TActorContext& ctx);
    TString GetKeyConfig() const;

    void InitPendingUserInfoForImportantClients(const NKikimrPQ::TPQTabletConfig& config,
                                                const TActorContext& ctx);

    void Initialize(const TActorContext& ctx);
    void InitSplitMergeSlidingWindow();

    template <typename T>
    void EmplacePendingRequest(T&& body, NWilson::TSpan&& span, const TActorContext& ctx) {
        const auto now = ctx.Now();
        auto& msg = PendingRequests.emplace_back(body, std::move(span), now - TInstant::Zero());
        AttachPersistRequestSpan(msg.Span);
     }

    void EmplaceResponse(TMessage&& message, const TActorContext& ctx);

    void Handle(TEvPQ::TEvProposePartitionConfig::TPtr& ev, const TActorContext& ctx);

    void HandleOnInit(TEvPQ::TEvTxCalcPredicate::TPtr& ev, const TActorContext& ctx);
    void HandleOnInit(TEvPQ::TEvTxCommit::TPtr& ev, const TActorContext& ctx);
    void HandleOnInit(TEvPQ::TEvTxRollback::TPtr& ev, const TActorContext& ctx);
    void HandleOnInit(TEvPQ::TEvProposePartitionConfig::TPtr& ev, const TActorContext& ctx);
    void HandleOnInit(TEvPQ::TEvGetWriteInfoRequest::TPtr& ev, const TActorContext& ctx);
    void HandleOnInit(TEvPQ::TEvGetWriteInfoResponse::TPtr& ev, const TActorContext& ctx);
    void HandleOnInit(TEvPQ::TEvGetWriteInfoError::TPtr& ev, const TActorContext& ctx);

    void ChangePlanStepAndTxId(ui64 step, ui64 txId);

    void SendReadPreparedProxyResponse(const TReadAnswer& answer, const TReadInfo& readInfo, TUserInfo& user);

    void CheckIfSessionExists(TUserInfoBase& userInfo, const TActorId& newPipe);
    // void DestroyReadSession(const TReadSessionKey& key);

    void Handle(TEvPQ::TEvCheckPartitionStatusRequest::TPtr& ev, const TActorContext& ctx);

    NKikimrPQ::EScaleStatus CheckScaleStatus(const TActorContext& ctx);
    void ChangeScaleStatusIfNeeded(NKikimrPQ::EScaleStatus scaleStatus);

    TString LogPrefix() const;

    void Handle(TEvPQ::TEvProcessChangeOwnerRequests::TPtr& ev, const TActorContext& ctx);
    void StartProcessChangeOwnerRequests(const TActorContext& ctx);

    void CommitWriteOperations(TTransaction& t);

    void HandleOnInit(TEvPQ::TEvDeletePartition::TPtr& ev, const TActorContext& ctx);
    void Handle(TEvPQ::TEvDeletePartition::TPtr& ev, const TActorContext& ctx);

    ui64 GetReadOffset(ui64 offset, TMaybe<TInstant> readTimestamp) const;

    TConsumerSnapshot CreateSnapshot(TUserInfo& userInfo) const;

public:
    static constexpr NKikimrServices::TActivity::EType ActorActivityType() {
        return NKikimrServices::TActivity::PERSQUEUE_PARTITION_ACTOR;
    }

    TPartition(ui64 tabletId, const TPartitionId& partition, const TActorId& tablet, ui32 tabletGeneration, const TActorId& blobCache,
               const NPersQueue::TTopicConverterPtr& topicConverter, TString dcId, bool isServerless,
               const NKikimrPQ::TPQTabletConfig& config, const TTabletCountersBase& counters, bool SubDomainOutOfSpace, ui32 numChannels,
               const TActorId& writeQuoterActorId, bool newPartition = false,
               TVector<TTransaction> distrTxs = {});

    void Bootstrap(const TActorContext& ctx);

    ui64 Size() const {
        return CompactionBlobEncoder.GetSize();
    }

    // The size of the data realy was persisted in the storage by the partition
    ui64 UserDataSize() const;
    // The size of the data was metered to user
    ui64 MeteringDataSize(TInstant now) const;
    // The size of the storage that was reserved by the partition
    ui64 ReserveSize() const;
    // The size of the storage that usud by the partition. That included combination of the reserver and realy persisted data.
    ui64 StorageSize(const TActorContext& ctx) const;
    ui64 UsedReserveSize(const TActorContext& ctx) const;
    // Minimal offset, the data from which cannot be deleted, because it is required by an important consumer
    ui64 ImportantClientsMinOffset() const;

    TInstant GetEndWriteTimestamp() const; // For tests only

    //Bootstrap sends kvRead
    //Become StateInit
    //StateInit
    //wait for correct result, cache all
    //Become StateIdle
    //StateIdle
    //got read - make kvRead
    //got kvReadResult - answer read
    //got write - make kvWrite, Become StateWrite
    //StateWrite
    // got read - ...
    // got kwReadResult - ...
    //got write - store it inflight
    //got kwWriteResult - check it, become StateIdle of StateWrite(and write inflight)

private:
    template <typename TEv>
    TString EventStr(const char * func, const TEv& ev) {
        TStringStream ss;
        ss << func << " event# " << ev->GetTypeRewrite() << " (" << ev->GetTypeName() << "), Tablet " << Tablet << ", Partition " << Partition
           << ", Sender " << ev->Sender.ToString() << ", Recipient " << ev->Recipient.ToString() << ", Cookie: " << ev->Cookie;
        return ss.Str();
    }

    TInitializer Initializer;

    STFUNC(StateInit)
    {
        NPersQueue::TCounterTimeKeeper keeper(TabletCounters.Cumulative()[COUNTER_PQ_TABLET_CPU_USAGE]);

        ALOG_TRACE(NKikimrServices::PERSQUEUE, EventStr("StateInit", ev));

        TRACE_EVENT(NKikimrServices::PERSQUEUE);
        switch (ev->GetTypeRewrite()) {
            CFunc(TEvents::TSystem::Wakeup, HandleWakeup);
            HFuncTraced(TEvents::TEvPoisonPill, Handle);
            HFuncTraced(TEvPQ::TEvMonRequest, HandleMonitoring);
            HFuncTraced(TEvPQ::TEvChangePartitionConfig, Handle);
            HFuncTraced(TEvPQ::TEvPartitionOffsets, HandleOnInit);
            HFuncTraced(TEvPQ::TEvPartitionStatus, HandleOnInit);
            HFuncTraced(TEvPersQueue::TEvReportPartitionError, Handle);
            HFuncTraced(TEvPersQueue::TEvHasDataInfo, Handle);
            HFuncTraced(TEvPQ::TEvMirrorerCounters, Handle);
            HFuncTraced(TEvPQ::TEvGetPartitionClientInfo, Handle);
            HFuncTraced(TEvPQ::TEvTxCalcPredicate, HandleOnInit);
            HFuncTraced(TEvPQ::TEvProposePartitionConfig, HandleOnInit);
            HFuncTraced(TEvPQ::TEvTxCommit, HandleOnInit);
            HFuncTraced(TEvPQ::TEvTxRollback, HandleOnInit);
            HFuncTraced(TEvPQ::TEvSubDomainStatus, Handle);
            HFuncTraced(NReadQuoterEvents::TEvQuotaUpdated, Handle);
            HFuncTraced(NReadQuoterEvents::TEvAccountQuotaCountersUpdated, Handle);
            HFuncTraced(NReadQuoterEvents::TEvQuotaCountersUpdated, Handle);
            HFuncTraced(TEvPQ::TEvGetWriteInfoRequest, HandleOnInit);
            HFuncTraced(TEvPQ::TEvGetWriteInfoResponse, HandleOnInit);
            HFuncTraced(TEvPQ::TEvGetWriteInfoError, HandleOnInit);
            HFuncTraced(TEvPQ::TEvDeletePartition, HandleOnInit);
            IgnoreFunc(TEvPQ::TEvTxBatchComplete);
            hFuncTraced(TEvPQ::TEvRunCompaction, Handle);
        default:
            if (!Initializer.Handle(ev)) {
                ALOG_ERROR(NKikimrServices::PERSQUEUE, "Unexpected " << EventStr("StateInit", ev));
            }
            break;
        };
    }

    STFUNC(StateIdle)
    {
        NPersQueue::TCounterTimeKeeper keeper(TabletCounters.Cumulative()[COUNTER_PQ_TABLET_CPU_USAGE]);

        ALOG_TRACE(NKikimrServices::PERSQUEUE, EventStr("StateIdle", ev));

        TRACE_EVENT(NKikimrServices::PERSQUEUE);
        switch (ev->GetTypeRewrite()) {
            CFunc(TEvents::TSystem::Wakeup, HandleWakeup);
            HFuncTraced(TEvKeyValue::TEvResponse, Handle);
            HFuncTraced(TEvPQ::TEvHandleWriteResponse, Handle);
            HFuncTraced(TEvPQ::TEvBlobResponse, Handle);
            HFuncTraced(TEvPQ::TEvWrite, HandleOnIdle);
            HFuncTraced(TEvPQ::TEvRead, Handle);
            HFuncTraced(TEvPQ::TEvApproveReadQuota, Handle);
            HFuncTraced(TEvPQ::TEvReadTimeout, Handle);
            HFuncTraced(TEvents::TEvPoisonPill, Handle);
            HFuncTraced(TEvPQ::TEvMonRequest, HandleMonitoring);
            HFuncTraced(TEvPQ::TEvGetMaxSeqNoRequest, Handle);
            HFuncTraced(TEvPQ::TEvChangePartitionConfig, Handle);
            HFuncTraced(TEvPQ::TEvGetClientOffset, Handle);
            HFuncTraced(TEvPQ::TEvUpdateWriteTimestamp, Handle);
            HFuncTraced(TEvPQ::TEvSetClientInfo, Handle);
            HFuncTraced(TEvPQ::TEvPartitionOffsets, Handle);
            HFuncTraced(TEvPQ::TEvPartitionStatus, Handle);
            HFuncTraced(TEvPersQueue::TEvReportPartitionError, Handle);
            HFuncTraced(TEvPQ::TEvChangeOwner, Handle);
            HFuncTraced(TEvPersQueue::TEvHasDataInfo, Handle);
            HFuncTraced(TEvPQ::TEvMirrorerCounters, Handle);
            HFuncTraced(TEvPQ::TEvProxyResponse, Handle);
            HFuncTraced(TEvPQ::TEvError, Handle);
            HFuncTraced(TEvPQ::TEvGetPartitionClientInfo, Handle);
            HFuncTraced(TEvPQ::TEvUpdateAvailableSize, HandleOnIdle);
            HFuncTraced(TEvPQ::TEvReserveBytes, Handle);
            HFuncTraced(TEvPQ::TEvPipeDisconnected, Handle);
            HFuncTraced(TEvPQ::TEvApproveWriteQuota, Handle);
            HFuncTraced(TEvPQ::TEvQuotaDeadlineCheck, Handle);
            HFuncTraced(TEvPQ::TEvRegisterMessageGroup, HandleOnIdle);
            HFuncTraced(TEvPQ::TEvDeregisterMessageGroup, HandleOnIdle);
            HFuncTraced(TEvPQ::TEvSplitMessageGroup, HandleOnIdle);
            HFuncTraced(TEvPersQueue::TEvProposeTransaction, Handle);
            HFuncTraced(TEvPQ::TEvTxCalcPredicate, Handle);
            HFuncTraced(TEvPQ::TEvGetWriteInfoRequest, Handle);
            HFuncTraced(TEvPQ::TEvGetWriteInfoResponse, Handle);
            HFuncTraced(TEvPQ::TEvGetWriteInfoError, Handle);
            HFuncTraced(TEvPQ::TEvProposePartitionConfig, Handle);
            HFuncTraced(TEvPQ::TEvTxCommit, Handle);
            HFuncTraced(TEvPQ::TEvTxRollback, Handle);
            HFuncTraced(TEvPQ::TEvSubDomainStatus, Handle);
            HFuncTraced(TEvPQ::TEvCheckPartitionStatusRequest, Handle);
            HFuncTraced(NReadQuoterEvents::TEvQuotaUpdated, Handle);
            HFuncTraced(NReadQuoterEvents::TEvAccountQuotaCountersUpdated, Handle);
            HFuncTraced(NReadQuoterEvents::TEvQuotaCountersUpdated, Handle);
            HFuncTraced(TEvPQ::TEvProcessChangeOwnerRequests, Handle);
            HFuncTraced(TEvPQ::TEvDeletePartition, Handle);
            IgnoreFunc(TEvPQ::TEvTxBatchComplete);
            hFuncTraced(TEvPQ::TEvRunCompaction, Handle);
        default:
            ALOG_ERROR(NKikimrServices::PERSQUEUE, "Unexpected " << EventStr("StateIdle", ev));
            break;
        };
    }

private:
    enum class EProcessResult {
        Continue,
        ContinueDrop,
        Break,
        NotReady,
        Blocked,
    };

    struct TProcessParametersBase {
        ui64 CurOffset;
        bool HeadCleared;
    };

    struct ProcessParameters : TProcessParametersBase {
        ProcessParameters(TPartitionSourceManager::TModificationBatch& sourceIdBatch)
                : SourceIdBatch(sourceIdBatch) {
            }

        TPartitionSourceManager::TModificationBatch& SourceIdBatch;
        bool OldPartsCleared;
        bool FirstCommitWriteOperations = true;
    };

    static void RemoveMessages(TMessageQueue& src, TMessageQueue& dst);
    void RemovePendingRequests(TMessageQueue& requests);
    void RemoveMessagesToQueue(TMessageQueue& requests);
    static TString GetConsumerDeletedMessage(TStringBuf consumerName);

private:
    ui64 TabletID;
    ui32 TabletGeneration;
    TPartitionId Partition;
    NKikimrPQ::TPQTabletConfig Config;
    NKikimrPQ::TPQTabletConfig TabletConfig;
    const NKikimrPQ::TPQTabletConfig::TPartition* PartitionConfig = nullptr;
    const NKikimrPQ::TPQTabletConfig::TPartition* PendingPartitionConfig = nullptr;

    const TTabletCountersBase& Counters;
    NPersQueue::TTopicConverterPtr TopicConverter;
    bool IsLocalDC;
    TString DCId;

    TPartitionGraph PartitionGraph;
    TPartitionSourceManager SourceManager;

    struct TSourceIdPostPersistInfo {
        ui64 SeqNo = 0;
        ui64 Offset = 0;
    };

    THashSet<TString> TxAffectedSourcesIds;
    THashSet<TString> WriteAffectedSourcesIds;
    THashSet<TString> TxAffectedConsumers;
    THashSet<TString> SetOffsetAffectedConsumers;
    THashMap<TString, TSourceIdPostPersistInfo> TxSourceIdForPostPersist;
    THashMap<TString, ui64> TxInflightMaxSeqNoPerSourceId;


    ui32 MaxBlobSize;
    const ui32 TotalLevels = 4;
    TVector<ui32> CompactLevelBorder;
    ui32 TotalMaxCount;
    ui32 MaxSizeCheck;

//                           [ 8+Mb][ 8+Mb ][not compacted data    ] [ data sended to KV but not yet confirmed]
//ofsets in partition:       101 102|103 104|105 106 107 108 109 110|111 112 113
//                            ^               ^                       ^
//                          StartOffset     HeadOffset                EndOffset
//                          [DataKeysBody  ][DataKeysHead                      ]
    TInstant EndWriteTimestamp;
    TInstant PendingWriteTimestamp;

    ui64 WriteInflightSize;
    TActorId Tablet;
    TActorId BlobCache;

    TMessageQueue PendingRequests;
    TMessageQueue QuotaWaitingRequests;

    std::shared_ptr<std::deque<TString>> DeletedKeys;
    std::deque<TBlobKeyTokenPtr> DefferedKeysForDeletion;

    TPartitionBlobEncoder CompactionBlobEncoder; // Compaction zone
    TPartitionBlobEncoder BlobEncoder;           // FastWrite zone

    std::deque<std::pair<ui64, ui64>> GapOffsets;
    ui64 GapSize;

    TString CloudId;
    TString DbId;
    TString DbPath;
    bool IsServerless;
    TString FolderId;

    TMaybe<TUsersInfoStorage> UsersInfoStorage;

    // template <class T> T& GetUserActionAndTransactionEventsFront();
    // template <class T> T& GetCurrentEvent();
    //TSimpleSharedPtr<TTransaction>& GetCurrentTransaction();

    EProcessResult PreProcessUserActionOrTransaction(TSimpleSharedPtr<TEvPQ::TEvSetClientInfo>& event);
    EProcessResult PreProcessUserActionOrTransaction(TSimpleSharedPtr<TEvPersQueue::TEvProposeTransaction>& event);
    EProcessResult PreProcessUserActionOrTransaction(TSimpleSharedPtr<TTransaction>& tx);
    EProcessResult PreProcessUserActionOrTransaction(TMessage& msg);

    bool ExecUserActionOrTransaction(TSimpleSharedPtr<TEvPQ::TEvSetClientInfo>& event, TEvKeyValue::TEvRequest* request);

    bool ExecUserActionOrTransaction(TSimpleSharedPtr<TEvPersQueue::TEvProposeTransaction>& event,
                                     TEvKeyValue::TEvRequest* request);
    bool ExecUserActionOrTransaction(TSimpleSharedPtr<TTransaction>& tx, TEvKeyValue::TEvRequest* request);
    bool ExecUserActionOrTransaction(TMessage& msg, TEvKeyValue::TEvRequest* request);

    [[nodiscard]] EProcessResult PreProcessUserAct(TEvPQ::TEvSetClientInfo& act, const TActorContext& ctx);
    void CommitUserAct(TEvPQ::TEvSetClientInfo& act);


    [[nodiscard]] EProcessResult PreProcessImmediateTx(const NKikimrPQ::TEvProposeTransaction& tx);
    void ExecImmediateTx(TTransaction& tx);

    EProcessResult PreProcessRequest(TRegisterMessageGroupMsg& msg);
    EProcessResult PreProcessRequest(TDeregisterMessageGroupMsg& msg);
    EProcessResult PreProcessRequest(TSplitMessageGroupMsg& msg);
    EProcessResult PreProcessRequest(TWriteMsg& msg);

    void ExecRequest(TRegisterMessageGroupMsg& msg, ProcessParameters& parameters);
    void ExecRequest(TDeregisterMessageGroupMsg& msg, ProcessParameters& parameters);
    void ExecRequest(TSplitMessageGroupMsg& msg, ProcessParameters& parameters);
    bool ExecRequest(TWriteMsg& msg, ProcessParameters& parameters, TEvKeyValue::TEvRequest* request);

    [[nodiscard]] EProcessResult BeginTransaction(const TEvPQ::TEvTxCalcPredicate& event, TMaybe<bool>& predicate);

    EProcessResult ApplyWriteInfoResponse(TTransaction& tx);

    bool FirstEvent = true;
    bool HaveWriteMsg = false;
    bool HaveCheckDisk = false;
    bool HaveDrop = false;
    TMaybe<TPartitionSourceManager::TModificationBatch> SourceIdBatch;
    TMaybe<ProcessParameters> Parameters;
    THolder<TEvKeyValue::TEvRequest> PersistRequest;
    NWilson::TSpan PersistRequestSpan;
    NWilson::TSpan CurrentPersistRequestSpan;

    void AttachPersistRequestSpan(NWilson::TSpan& span); // create persist request span if we have non empty trace id in input span, then link it

    void BeginHandleRequests(TEvKeyValue::TEvRequest* request, const TActorContext& ctx);
    void EndHandleRequests(TEvKeyValue::TEvRequest* request, const TActorContext& ctx);
    void BeginProcessWrites(const TActorContext& ctx);
    void EndProcessWrites(TEvKeyValue::TEvRequest* request, const TActorContext& ctx);
<<<<<<< HEAD
    void EndProcessWritesForCompaction(TEvKeyValue::TEvRequest* request, const TActorContext& ctx);
=======
    void EndProcessWritesForCompaction(TEvKeyValue::TEvRequest* request, ui64 blobCreationUnixTime, const TActorContext& ctx);
>>>>>>> 832cd121
    void BeginAppendHeadWithNewWrites(const TActorContext& ctx);
    void EndAppendHeadWithNewWrites(const TActorContext& ctx);

    //
    // user actions and transactions
    //
    struct TUserActionAndTransactionEvent {
        std::variant<TSimpleSharedPtr<TEvPQ::TEvSetClientInfo>,             // user actions
                     TSimpleSharedPtr<TTransaction>,                        // distributed transaction or update config
                     TMessage> Event;
        TUserActionAndTransactionEvent(TSimpleSharedPtr<TTransaction>&& transaction)
            : Event(std::move(transaction))
        {}
        TUserActionAndTransactionEvent(TSimpleSharedPtr<TEvPQ::TEvSetClientInfo>&& userAct)
            : Event(std::move(userAct))
        {}
        TUserActionAndTransactionEvent(TMessage&& message)
            : Event(std::move(message))
        {}
    };

    std::deque<TUserActionAndTransactionEvent> UserActionAndTransactionEvents;
    std::deque<TUserActionAndTransactionEvent> UserActionAndTxPendingCommit;
    TVector<THolder<TEvPQ::TEvGetWriteInfoResponse>> WriteInfosApplied;

    THashMap<ui64, TSimpleSharedPtr<TTransaction>> TransactionsInflight;
    THashMap<TActorId, TSimpleSharedPtr<TTransaction>> WriteInfosToTx;

    size_t ImmediateTxCount = 0;
    THashMap<TString, size_t> UserActCount;
    THashMap<TString, TUserInfoBase> PendingUsersInfo;
    TVector<std::pair<TActorId, std::unique_ptr<IEventBase>>> Replies;
    THashSet<TString> AffectedUsers;
    bool KVWriteInProgress = false;
    TMaybe<ui64> PlanStep;
    TMaybe<ui64> TxId;
    bool TxIdHasChanged = false;
    TSimpleSharedPtr<TEvPQ::TEvChangePartitionConfig> ChangeConfig;
    TEvPQ::TMessageGroupsPtr PendingExplicitMessageGroups;
    TVector<THolder<TEvPQ::TEvSetClientInfo>> ChangeConfigActs;
    bool ChangingConfig = false;
    bool SendChangeConfigReply = true;
    TMessageQueue Responses;
    ui64 CurrentBatchSize = 0;

    enum class ETxBatchingState{
        PreProcessing,
        Executing,
        Finishing
    };
    ETxBatchingState BatchingState = ETxBatchingState::PreProcessing;
    //
    //
    //
    std::deque<std::pair<TString, ui64>> UpdateUserInfoTimestamp;
    bool ReadingTimestamp;
    TString ReadingForUser;
    ui64 ReadingForUserReadRuleGeneration;
    ui64 ReadingForOffset; // log only

    THashMap<ui64, TReadInfo> ReadInfo;    // cookie -> {...}
    ui64 Cookie;
    TInstant CreationTime;
    TDuration InitDuration;
    bool InitDone;
    bool NewPartition;
    ui64 PQRBCookie = 0;

    THashMap<TString, NKikimr::NPQ::TOwnerInfo> Owners;
    THashSet<TActorId> OwnerPipes;

    TSourceIdStorage SourceIdStorage;

    std::deque<THolder<TEvPQ::TEvChangeOwner>> WaitToChangeOwner;

    TTabletCountersBase TabletCounters;
    THolder<TPartitionLabeledCounters> PartitionCountersLabeled;
    TInstant LastCountersUpdate;

    TSubscriber Subscriber;

    TInstant WriteCycleStartTime;
    ui32 WriteCycleSize = 0;
    ui32 WriteCycleSizeEstimate = 0;
    ui32 WriteKeysSizeEstimate = 0;
    ui32 WriteNewSize = 0;
    ui32 WriteNewSizeFull = 0;
    ui32 WriteNewSizeInternal = 0;
    ui64 WriteNewSizeUncompressed = 0;
    ui64 WriteNewSizeUncompressedFull = 0;

    ui32 WriteNewMessages = 0;
    ui32 WriteNewMessagesInternal = 0;

    TInstant CurrentTimestamp;

    bool DiskIsFull;
    bool SubDomainOutOfSpace;

    TSet<THasDataReq> HasDataRequests;
    TSet<THasDataDeadline> HasDataDeadlines;
    ui64 HasDataReqNum;

    TActorId ReadQuotaTrackerActor;
    TActorId WriteQuotaTrackerActor;
    THolder<TPercentileCounter> PartitionWriteQuotaWaitCounter;
    TInstant QuotaDeadline = TInstant::Zero();

    TVector<NSlidingWindow::TSlidingWindow<NSlidingWindow::TSumOperation<ui64>>> AvgWriteBytes;
    NSlidingWindow::TSlidingWindow<NSlidingWindow::TSumOperation<ui64>> AvgReadBytes;
    TVector<NSlidingWindow::TSlidingWindow<NSlidingWindow::TSumOperation<ui64>>> AvgQuotaBytes;

    std::unique_ptr<NSlidingWindow::TSlidingWindow<NSlidingWindow::TSumOperation<ui64>>> SplitMergeAvgWriteBytes;
    TInstant LastScaleRequestTime = TInstant::Zero();
    NKikimrPQ::EScaleStatus ScaleStatus = NKikimrPQ::EScaleStatus::NORMAL;

    ui64 ReservedSize;
    std::deque<THolder<TEvPQ::TEvReserveBytes>> ReserveRequests;

    ui32 Channel;
    ui32 NumChannels;
    TVector<ui32> TotalChannelWritesByHead;

    TWorkingTimeCounter WriteBufferIsFullCounter;

    TInstant WriteTimestamp;
    TInstant WriteTimestampEstimate;
    bool ManageWriteTimestampEstimate = true;
    NSlidingWindow::TSlidingWindow<NSlidingWindow::TMaxOperation<ui64>> WriteLagMs;
    //ToDo - counters.
    THolder<TPercentileCounter> InputTimeLag;
    THolder<TMultiBucketCounter> SupportivePartitionTimeLag;
    TPartitionHistogramWrapper MessageSize;

    TPercentileCounter WriteLatency;

    NKikimr::NPQ::TMultiCounter SLIBigLatency;
    NKikimr::NPQ::TMultiCounter WritesTotal;

    TPartitionCounterWrapper BytesWrittenTotal;

    TPartitionCounterWrapper BytesWrittenGrpc;
    TPartitionCounterWrapper BytesWrittenUncompressed;
    NKikimr::NPQ::TMultiCounter BytesWrittenComp;
    TPartitionCounterWrapper MsgsWrittenTotal;
    TPartitionCounterWrapper MsgsWrittenGrpc;

    NKikimr::NPQ::TMultiCounter MsgsDiscarded;
    NKikimr::NPQ::TMultiCounter BytesDiscarded;

    TMultiCounter CompactionUnprocessedCount;
    TMultiCounter CompactionUnprocessedBytes;
    TMultiCounter CompactionTimeLag;

    // Writing blob with topic quota variables
    ui64 TopicQuotaRequestCookie = 0;
    ui64 NextTopicWriteQuotaRequestCookie = 1;
    ui64 BlobQuotaSize = 0;
    bool NeedDeletePartition = false;

    // Wait topic quota metrics
    ui64 TotalPartitionWriteSpeed = 0;
    THolder<TPercentileCounter> TopicWriteQuotaWaitCounter;
    TInstant WriteStartTime;
    TDuration TopicQuotaWaitTimeForCurrentBlob;
    TDuration PartitionQuotaWaitTimeForCurrentBlob;

    TDeque<NKikimrPQ::TStatusResponse::TErrorMessage> Errors;

    THolder<TMirrorerInfo> Mirrorer;

    TInstant LastUsedStorageMeterTimestamp;

    using TPendingEvent = std::variant<
        std::unique_ptr<TEvPQ::TEvTxCalcPredicate>,
        std::unique_ptr<TEvPQ::TEvTxCommit>,
        std::unique_ptr<TEvPQ::TEvTxRollback>,
        std::unique_ptr<TEvPQ::TEvProposePartitionConfig>,
        std::unique_ptr<TEvPQ::TEvGetWriteInfoRequest>,
        std::unique_ptr<TEvPQ::TEvGetWriteInfoResponse>,
        std::unique_ptr<TEvPQ::TEvGetWriteInfoError>,
        std::unique_ptr<TEvPQ::TEvDeletePartition>
    >;

    TDeque<TPendingEvent> PendingEvents;

    template <class T> void AddPendingEvent(TAutoPtr<TEventHandle<T>>& ev);
    template <class T> void ProcessPendingEvent(std::unique_ptr<T> ev, const TActorContext& ctx);
    template <class T> void ProcessPendingEvent(TAutoPtr<TEventHandle<T>>& ev, const TActorContext& ctx);
    void ProcessPendingEvents(const TActorContext& ctx);

    TRowVersion LastEmittedHeartbeat;

    TLastCounter SourceIdCounter;

    const NKikimrPQ::TPQTabletConfig::TPartition* GetPartitionConfig(const NKikimrPQ::TPQTabletConfig& config);

    bool ClosedInternalPartition = false;

    bool IsSupportive() const;

    EDeletePartitionState DeletePartitionState = DELETION_NOT_INITED;

    void ScheduleDeletePartitionDone();
    void ScheduleNegativeReplies();
    void AddCmdDeleteRangeForAllKeys(TEvKeyValue::TEvRequest& request);

    void ScheduleNegativeReply(const TEvPQ::TEvSetClientInfo& event);
    void ScheduleNegativeReply(const TEvPersQueue::TEvProposeTransaction& event);
    void ScheduleNegativeReply(const TTransaction& tx);
    void ScheduleNegativeReply(const TMessage& msg);

    void OnHandleWriteResponse(const TActorContext& ctx);

    void ScheduleTransactionCompleted(const NKikimrPQ::TEvProposeTransaction& tx);

    void DestroyActor(const TActorContext& ctx);

    TActorId OffloadActor;

    void AddCmdWrite(const std::optional<TPartitionedBlob::TFormedBlobInfo>& newWrite,
                     TEvKeyValue::TEvRequest* request,
                     ui64 creationUnixTime,
                     const TActorContext& ctx);
    void AddCmdWrite(const std::optional<TPartitionedBlob::TFormedBlobInfo>& newWrite,
                     TEvKeyValue::TEvRequest* request,
                     const TActorContext& ctx);
    void RenameFormedBlobs(const std::deque<TPartitionedBlob::TRenameFormedBlobInfo>& formedBlobs,
                           TProcessParametersBase& parameters,
                           ui32 curWrites,
                           TEvKeyValue::TEvRequest* request,
                           TPartitionBlobEncoder& zone,
                           const TActorContext& ctx);
    ui32 RenameTmpCmdWrites(TEvKeyValue::TEvRequest* request);

    void UpdateAvgWriteBytes(ui64 size, const TInstant& now);

    size_t WriteNewSizeFromSupportivePartitions = 0;

    bool TryAddDeleteHeadKeysToPersistRequest();
    void DumpKeyValueRequest(const NKikimrClient::TKeyValueRequest& request);

    TBlobKeyTokenPtr MakeBlobKeyToken(const TString& key);

    void OnReadComplete(TReadInfo& info,
                        TUserInfo* userInfo,
                        const TEvPQ::TEvBlobResponse* blobResponse,
                        const TActorContext& ctx);

    enum ERequestCookie : ui64 {
        ReadBlobsForCompaction = 0,
        WriteBlobsForCompaction,
        End
    };

    void TryRunCompaction();
    void BlobsForCompactionWereRead(const TVector<NPQ::TRequestedBlob>& blobs);
    void BlobsForCompactionWereWrite();
    ui64 NextReadCookie();
<<<<<<< HEAD
    bool ExecRequestForCompaction(TWriteMsg& p, TProcessParametersBase& parameters, TEvKeyValue::TEvRequest* request);
=======
    bool ExecRequestForCompaction(TWriteMsg& p, TProcessParametersBase& parameters, TEvKeyValue::TEvRequest* request, ui64 blobCreationUnixTime);
>>>>>>> 832cd121

    bool CompactionInProgress = false;
    size_t CompactionBlobsCount = 0;

    void DumpZones(const char* file = nullptr, unsigned line = 0) const;

    const TPartitionBlobEncoder& GetBlobEncoder(ui64 offset) const;

    size_t GetBodyKeysCountLimit() const;
    ui64 GetCumulativeSizeLimit() const;

    void UpdateCompactionCounters();
    bool ThereIsUncompactedData() const;
    TInstant GetFirstUncompactedBlobTimestamp() const;

    void TryCorrectStartOffset(TMaybe<ui64> offset);
};

} // namespace NKikimr::NPQ<|MERGE_RESOLUTION|>--- conflicted
+++ resolved
@@ -171,11 +171,7 @@
 
     void AddNewWriteBlob(std::pair<TKey, ui32>& res, TEvKeyValue::TEvRequest* request, const TActorContext& ctx);
     void AddNewFastWriteBlob(std::pair<TKey, ui32>& res, TEvKeyValue::TEvRequest* request, const TActorContext& ctx);
-<<<<<<< HEAD
-    void AddNewCompactionWriteBlob(std::pair<TKey, ui32>& res, TEvKeyValue::TEvRequest* request, const TActorContext& ctx);
-=======
     void AddNewCompactionWriteBlob(std::pair<TKey, ui32>& res, TEvKeyValue::TEvRequest* request, ui64 blobCreationUnixTime, const TActorContext& ctx);
->>>>>>> 832cd121
     void AnswerCurrentWrites(const TActorContext& ctx);
     void AnswerCurrentReplies(const TActorContext& ctx);
     void CancelOneWriteOnWrite(const TActorContext& ctx,
@@ -787,11 +783,7 @@
     void EndHandleRequests(TEvKeyValue::TEvRequest* request, const TActorContext& ctx);
     void BeginProcessWrites(const TActorContext& ctx);
     void EndProcessWrites(TEvKeyValue::TEvRequest* request, const TActorContext& ctx);
-<<<<<<< HEAD
-    void EndProcessWritesForCompaction(TEvKeyValue::TEvRequest* request, const TActorContext& ctx);
-=======
     void EndProcessWritesForCompaction(TEvKeyValue::TEvRequest* request, ui64 blobCreationUnixTime, const TActorContext& ctx);
->>>>>>> 832cd121
     void BeginAppendHeadWithNewWrites(const TActorContext& ctx);
     void EndAppendHeadWithNewWrites(const TActorContext& ctx);
 
@@ -1051,11 +1043,7 @@
     void BlobsForCompactionWereRead(const TVector<NPQ::TRequestedBlob>& blobs);
     void BlobsForCompactionWereWrite();
     ui64 NextReadCookie();
-<<<<<<< HEAD
-    bool ExecRequestForCompaction(TWriteMsg& p, TProcessParametersBase& parameters, TEvKeyValue::TEvRequest* request);
-=======
     bool ExecRequestForCompaction(TWriteMsg& p, TProcessParametersBase& parameters, TEvKeyValue::TEvRequest* request, ui64 blobCreationUnixTime);
->>>>>>> 832cd121
 
     bool CompactionInProgress = false;
     size_t CompactionBlobsCount = 0;
