--- conflicted
+++ resolved
@@ -152,11 +152,7 @@
 
             auto now = ctx.Now();
             auto& userInfo = UsersInfoStorage->GetOrCreate(request.ClientId, ctx);
-<<<<<<< HEAD
-            userInfo.UpdateReadOffset((i64)EndOffset - 1, now, now, now, true);
-=======
             userInfo.UpdateReadOffset((i64)BlobEncoder.EndOffset - 1, now, now, now, true);
->>>>>>> a03af29e
         }
     } else if (request.Offset < BlobEncoder.EndOffset) {
         sendResponse(GetSizeLag(request.Offset), false);
