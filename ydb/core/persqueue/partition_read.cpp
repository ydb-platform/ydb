--- conflicted
+++ resolved
@@ -380,12 +380,7 @@
     readResult->SetReadFromTimestampMs(ReadTimestampMs);
 
     Y_ABORT_UNLESS(endOffset <= (ui64)Max<i64>(), "Max offset is too big: %" PRIu64, endOffset);
-
-<<<<<<< HEAD
-    LOG_DEBUG_S(ctx, NKikimrServices::PERSQUEUE, "FormAnswer for " << Blobs.size() << " blobs");
-=======
-    PQ_LOG_D("FormAnswer " << Blobs.size());
->>>>>>> 81104136
+    PQ_LOG_D("FormAnswer for " << Blobs.size() << " blobs");
 
     if (!isActive && response->GetBlobs().empty()) {
         readResult->SetReadingFinished(true);
@@ -985,13 +980,9 @@
     );
     info.Blobs = blobs;
     ui64 lastOffset = info.Offset + Min(count, info.Count);
-<<<<<<< HEAD
-    LOG_DEBUG_S(ctx, NKikimrServices::PERSQUEUE, "read cookie " << cookie << " added " << info.Blobs.size()
+    
+    PQ_LOG_D("read cookie " << cookie << " added " << info.Blobs.size()
                 << " blobs, size " << size << " count " << count << " last offset " << lastOffset << ", current partition end offset: " << EndOffset);
-=======
-    PQ_LOG_D("read cookie " << cookie << " added " << info.Blobs.size()
-                << " blobs, size " << size << " count " << count << " last offset " << lastOffset);
->>>>>>> 81104136
 
     if (blobs.empty() || blobs.back().Key == DataKeysBody.back().Key) { // read from head only when all blobs from body processed
         ui64 insideHeadOffset{0};
