--- conflicted
+++ resolved
@@ -79,17 +79,13 @@
     ctx.Send(Tablet, response.Release());
 }
 
-<<<<<<< HEAD
 void TPartition::UpdateAvailableSize(const TActorContext& ctx) {
     FilterDeadlinedWrites(ctx);
     ScheduleUpdateAvailableSize(ctx);
 }
 
-void TPartition::HandleOnIdle(TEvPQ::TEvUpdateAvailableSize::TPtr&, const TActorContext& ctx) {
-=======
 void TPartition::HandleOnIdle(TEvPQ::TEvUpdateAvailableSize::TPtr&, const TActorContext& ctx)
 {
->>>>>>> 41196f05
     UpdateAvailableSize(ctx);
     HandlePendingRequests(ctx);
 }
