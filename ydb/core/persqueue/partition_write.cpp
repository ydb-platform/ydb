--- conflicted
+++ resolved
@@ -541,8 +541,6 @@
     ProcessTimestampsForNewData(prevEndOffset, ctx);
 }
 
-<<<<<<< HEAD
-=======
 NKikimrPQ::EScaleStatus TPartition::CheckScaleStatus(const TActorContext& ctx) {
     auto const writeSpeedUsagePercent = SplitMergeAvgWriteBytes->GetValue() * 100.0 / Config.GetPartitionStrategy().GetScaleThresholdSeconds() / TotalPartitionWriteSpeed;
     LOG_DEBUG_S(
@@ -582,7 +580,6 @@
     ScaleStatus = scaleStatus;
 }
 
->>>>>>> 3d8e6529
 void TPartition::HandleOnWrite(TEvPQ::TEvWrite::TPtr& ev, const TActorContext& ctx) {
     PQ_LOG_T("TPartition::HandleOnWrite");
 
@@ -1018,11 +1015,8 @@
         }
 
         TString().swap(p.Msg.Data);
-
-<<<<<<< HEAD
         return true;
     }
-=======
         if (p.Msg.PartNo == 0) { //create new PartitionedBlob
             //there could be parts from previous owner, clear them
             if (!parameters.OldPartsCleared) {
@@ -1030,7 +1024,6 @@
 
                 NPQ::AddCmdDeleteRange(*request, TKeyPrefix::TypeTmpData, Partition);
             }
->>>>>>> 3d8e6529
 
     if (const auto& hbVersion = p.Msg.HeartbeatVersion) {
         if (!sourceId.SeqNo()) {
