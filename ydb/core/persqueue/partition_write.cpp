#include "event_helpers.h"
#include "mirrorer.h"
#include "partition_log.h"
#include "partition_util.h"
#include "partition.h"
#include "read.h"

#include <ydb/core/base/appdata.h>
#include <ydb/core/base/blobstorage.h>
#include <ydb/core/base/counters.h>
#include <ydb/core/base/feature_flags.h>
#include <ydb/core/base/path.h>
#include <ydb/core/quoter/public/quoter.h>
#include <ydb/core/persqueue/writer/source_id_encoding.h>
#include <ydb/core/protos/counters_pq.pb.h>
#include <ydb/core/protos/msgbus.pb.h>
#include <ydb/library/persqueue/topic_parser/topic_parser.h>
#include <ydb/public/lib/base/msgbus.h>
#include <library/cpp/html/pcdata/pcdata.h>
#include <library/cpp/monlib/service/pages/templates.h>
#include <library/cpp/time_provider/time_provider.h>
#include <util/folder/path.h>
#include <util/string/escape.h>
#include <util/system/byteorder.h>

namespace NKikimr::NPQ {

static const TDuration SubDomainQuotaWaitDurationMs = TDuration::Seconds(60);

static constexpr NPersQueue::NErrorCode::EErrorCode InactivePartitionErrorCode = NPersQueue::NErrorCode::WRITE_ERROR_PARTITION_INACTIVE;

void TPartition::ReplyOwnerOk(const TActorContext& ctx, const ui64 dst, const TString& cookie, ui64 seqNo, NWilson::TSpan& span) {
    PQ_LOG_D("TPartition::ReplyOwnerOk. Partition: " << Partition);

    THolder<TEvPQ::TEvProxyResponse> response = MakeHolder<TEvPQ::TEvProxyResponse>(dst, false);
    NKikimrClient::TResponse& resp = *response->Response;
    resp.SetStatus(NMsgBusProxy::MSTATUS_OK);
    resp.SetErrorCode(NPersQueue::NErrorCode::OK);
    auto* r = resp.MutablePartitionResponse()->MutableCmdGetOwnershipResult();
    r->SetOwnerCookie(cookie);
    r->SetStatus(PartitionConfig ? PartitionConfig->GetStatus() : NKikimrPQ::ETopicPartitionStatus::Active);
    r->SetSeqNo(seqNo);
    if (IsSupportive()) {
        r->SetSupportivePartition(Partition.InternalPartitionId);
    }

    ctx.Send(Tablet, response.Release());
    span.EndOk();
}

void TPartition::ReplyWrite(
    const TActorContext& ctx, const ui64 dst, const TString& sourceId, const ui64 seqNo, const ui16 partNo, const ui16 totalParts,
    const ui64 offset, const TInstant writeTimestamp, bool already, const ui64 maxSeqNo,
    const TDuration partitionQuotedTime, const TDuration topicQuotedTime, const TDuration queueTime, const TDuration writeTime, NWilson::TSpan& span) {

    PQ_LOG_D("TPartition::ReplyWrite. Partition: " << Partition);

    Y_ABORT_UNLESS(offset <= (ui64)Max<i64>(), "Offset is too big: %" PRIu64, offset);
    Y_ABORT_UNLESS(seqNo <= (ui64)Max<i64>(), "SeqNo is too big: %" PRIu64, seqNo);

    THolder<TEvPQ::TEvProxyResponse> response = MakeHolder<TEvPQ::TEvProxyResponse>(dst, false);
    NKikimrClient::TResponse& resp = *response->Response;
    resp.SetStatus(NMsgBusProxy::MSTATUS_OK);
    resp.SetErrorCode(NPersQueue::NErrorCode::OK);
    auto write = resp.MutablePartitionResponse()->AddCmdWriteResult();
    write->SetSourceId(sourceId);
    write->SetSeqNo(seqNo);
    write->SetWriteTimestampMS(writeTimestamp.MilliSeconds());
    if (totalParts > 1)
        write->SetPartNo(partNo);
    write->SetAlreadyWritten(already);
    if (already)
        write->SetMaxSeqNo(maxSeqNo);
    write->SetOffset(offset);

    write->SetPartitionQuotedTimeMs(partitionQuotedTime.MilliSeconds());
    write->SetTopicQuotedTimeMs(topicQuotedTime.MilliSeconds());
    write->SetTotalTimeInPartitionQueueMs(queueTime.MilliSeconds());
    write->SetWriteTimeMs(writeTime.MilliSeconds());

    write->SetWrittenInTx(IsSupportive());

    ctx.Send(Tablet, response.Release());
    span.EndOk();
}

void TPartition::UpdateAvailableSize(const TActorContext& ctx) {
    FilterDeadlinedWrites(ctx);
    ScheduleUpdateAvailableSize(ctx);
}

void TPartition::HandleOnIdle(TEvPQ::TEvUpdateAvailableSize::TPtr&, const TActorContext& ctx)
{
    UpdateAvailableSize(ctx);
    HandlePendingRequests(ctx);
}

void TPartition::HandleOnWrite(TEvPQ::TEvUpdateAvailableSize::TPtr&, const TActorContext& ctx) {
    PQ_LOG_T("TPartition::HandleOnWrite TEvUpdateAvailableSize.");

    UpdateAvailableSize(ctx);
}

void TPartition::ProcessChangeOwnerRequest(TAutoPtr<TEvPQ::TEvChangeOwner> ev, const TActorContext& ctx) {
    PQ_LOG_T("TPartition::ProcessChangeOwnerRequest.");

    auto &owner = ev->Owner;
    auto it = Owners.find(owner);
    if (it == Owners.end()) {
        if (ev->RegisterIfNotExists) {
            Owners[owner];
            it = Owners.find(owner);
        } else {
            return ReplyError(ctx, ev->Cookie, NPersQueue::NErrorCode::SOURCEID_DELETED, "SourceId isn't registered");
        }
    }

    if (it->second.NeedResetOwner || ev->Force) { //change owner

        Y_ABORT_UNLESS(ReservedSize >= it->second.ReservedSize);
        ReservedSize -= it->second.ReservedSize;

        it->second.GenerateCookie(owner, ev->PipeClient, ev->Sender, TopicName(), Partition, ctx);//will change OwnerCookie
        //cookie is generated. but answer will be sent when all inflight writes will be done - they in the same queue 'Requests'
        EmplacePendingRequest(TOwnershipMsg{ev->Cookie, it->second.OwnerCookie}, {}, ctx);
        TabletCounters.Simple()[COUNTER_PQ_TABLET_RESERVED_BYTES_SIZE].Set(ReservedSize);
        UpdateWriteBufferIsFullState(ctx.Now());
        ProcessReserveRequests(ctx);
    } else {
        it->second.WaitToChangeOwner.push_back(THolder<TEvPQ::TEvChangeOwner>(ev.Release()));
    }
}


THashMap<TString, NKikimr::NPQ::TOwnerInfo>::iterator TPartition::DropOwner(THashMap<TString, NKikimr::NPQ::TOwnerInfo>::iterator& it, const TActorContext& ctx) {
    PQ_LOG_D("TPartition::DropOwner.");

    Y_ABORT_UNLESS(ReservedSize >= it->second.ReservedSize);
    ReservedSize -= it->second.ReservedSize;
    UpdateWriteBufferIsFullState(ctx.Now());
    TabletCounters.Simple()[COUNTER_PQ_TABLET_RESERVED_BYTES_SIZE].Set(ReservedSize);
    for (auto& ev : it->second.WaitToChangeOwner) { //this request maybe could be done right now
        WaitToChangeOwner.push_back(THolder<TEvPQ::TEvChangeOwner>(ev.Release()));
    }
    auto jt = it;
    ++jt;
    Owners.erase(it);
    return jt;
}

void TPartition::Handle(TEvPQ::TEvChangeOwner::TPtr& ev, const TActorContext& ctx) {
    PQ_LOG_T("TPartition::HandleOnWrite TEvChangeOwner.");

    bool res = OwnerPipes.insert(ev->Get()->PipeClient).second;
    Y_ABORT_UNLESS(res);
    WaitToChangeOwner.push_back(ev->Release());
    ProcessChangeOwnerRequests(ctx);
}

void TPartition::ProcessReserveRequests(const TActorContext& ctx) {
    PQ_LOG_T("TPartition::ProcessReserveRequests.");

    const ui64 maxWriteInflightSize = Config.GetPartitionConfig().GetMaxWriteInflightSize();

    while (!ReserveRequests.empty()) {
        const TString& ownerCookie = ReserveRequests.front()->OwnerCookie;
        const TStringBuf owner = TOwnerInfo::GetOwnerFromOwnerCookie(ownerCookie);
        const ui64& size = ReserveRequests.front()->Size;
        const ui64& cookie = ReserveRequests.front()->Cookie;
        const bool& lastRequest = ReserveRequests.front()->LastRequest;

        if (!IsActive()) {
            ReplyOk(ctx, cookie);
            ReserveRequests.pop_front();
            continue;
        }

        auto it = Owners.find(owner);
        if (ClosedInternalPartition) {
            ReplyError(ctx, cookie, NPersQueue::NErrorCode::BAD_REQUEST, "ReserveRequest to closed supportive partition");
            ReserveRequests.pop_front();
            continue;
        }
        if (it == Owners.end() || it->second.OwnerCookie != ownerCookie) {
            ReplyError(ctx, cookie, NPersQueue::NErrorCode::BAD_REQUEST, "ReserveRequest from dead ownership session");
            ReserveRequests.pop_front();
            continue;
        }

        const ui64 currentSize = ReservedSize + WriteInflightSize + WriteCycleSize;
        if (currentSize != 0 && currentSize + size > maxWriteInflightSize) {
            PQ_LOG_D("Reserve processing: maxWriteInflightSize riched. Partition: " << Partition);
            break;
        }

        if (WaitingForSubDomainQuota(ctx, currentSize)) {
            PQ_LOG_D("Reserve processing: SubDomainOutOfSpace. Partition: " << Partition);
            break;
        }

        it->second.AddReserveRequest(size, lastRequest);
        ReservedSize += size;

        ReplyOk(ctx, cookie);

        ReserveRequests.pop_front();
    }
    UpdateWriteBufferIsFullState(ctx.Now());
    TabletCounters.Simple()[COUNTER_PQ_TABLET_RESERVED_BYTES_SIZE].Set(ReservedSize);
}

void TPartition::UpdateWriteBufferIsFullState(const TInstant& now) {
    WriteBufferIsFullCounter.UpdateWorkingTime(now);
    WriteBufferIsFullCounter.UpdateState(ReservedSize + WriteInflightSize + WriteCycleSize >= Config.GetPartitionConfig().GetBorderWriteInflightSize());
}

void TPartition::Handle(TEvPQ::TEvReserveBytes::TPtr& ev, const TActorContext& ctx) {
    PQ_LOG_T("TPartition::HandleOnWrite TEvReserveBytes.");

    const TString& ownerCookie = ev->Get()->OwnerCookie;
    TStringBuf owner = TOwnerInfo::GetOwnerFromOwnerCookie(ownerCookie);
    const ui64& messageNo = ev->Get()->MessageNo;

    auto it = Owners.find(owner);
    if (it == Owners.end() || it->second.OwnerCookie != ownerCookie) {
        ReplyError(ctx, ev->Get()->Cookie, NPersQueue::NErrorCode::BAD_REQUEST, "ReserveRequest from dead ownership session");
        return;
    }

    if (messageNo != it->second.NextMessageNo) {
        ReplyError(ctx, ev->Get()->Cookie, NPersQueue::NErrorCode::BAD_REQUEST,
            TStringBuilder() << "reorder in reserve requests, waiting " << it->second.NextMessageNo << ", but got " << messageNo);
        DropOwner(it, ctx);
        ProcessChangeOwnerRequests(ctx);
        return;
    }

    ++it->second.NextMessageNo;
    ReserveRequests.push_back(ev->Release());
    ProcessReserveRequests(ctx);
}

void TPartition::HandleOnIdle(TEvPQ::TEvWrite::TPtr& ev, const TActorContext& ctx)
{
    HandleOnWrite(ev, ctx);
    HandlePendingRequests(ctx);
}

ui64 CalculateReplyOffset(bool already, bool kafkaDeduplication, ui64 maxOffset, ui64 offset, ui64 maxSeqNo, ui64 seqNo) {
    if (!already) {
        // If it's not a duplicate message, return its offset.
        return offset;
    }

    if (!kafkaDeduplication) {
        // If it's a duplicate message, return the maxOffset, if we're not dealing with Kafka protocol.
        return maxOffset;
    }

    // At this point we're working with Kafka protocol deduplication.
    // SeqNos in Kafka are of int32 type and may overflow, i.e. the next seqno after int32max is 0.

    // Try to return offset of the message, given the maxOffset, maxSeqNo and seqNo.
    // The basic formula is (maxOffset - (maxSeqNo - seqNo)), but we need to handle various overflows.

    if (maxSeqNo < seqNo) {
        maxSeqNo += 1ul << 31;
    }

    auto diff = maxSeqNo - seqNo;

    if (maxOffset < diff) {
        return 0;
    }

    return maxOffset - diff;
}

void TPartition::AnswerCurrentWrites(const TActorContext& ctx) {
    PQ_LOG_T("TPartition::AnswerCurrentWrites. Responses.size()=" << Responses.size());
    const auto now = ctx.Now();

    ui64 offset = BlobEncoder.EndOffset;
    while (!Responses.empty()) {
        auto& response = Responses.front();

        const TDuration queueTime = response.QueueTime;
        const TDuration writeTime = now - response.WriteTimeBaseline;

        if (response.IsWrite()) {
            const auto& writeResponse = response.GetWrite();
            const TString& s = writeResponse.Msg.SourceId;
            const ui64& seqNo = writeResponse.Msg.SeqNo;
            const ui16& partNo = writeResponse.Msg.PartNo;
            const ui16& totalParts = writeResponse.Msg.TotalParts;
            const TMaybe<i16>& producerEpoch = writeResponse.Msg.ProducerEpoch;
            const TMaybe<ui64>& wrOffset = writeResponse.Offset;

            bool already = false;

            SourceIdCounter.Use(s, now);
            auto it = SourceIdStorage.GetInMemorySourceIds().find(s);

            ui64 maxSeqNo = 0;
            ui64 maxOffset = 0;

            if (it != SourceIdStorage.GetInMemorySourceIds().end()) {
                maxSeqNo = std::max(it->second.SeqNo, writeResponse.InitialSeqNo.value_or(0));
                maxOffset = it->second.Offset;
                already = maxSeqNo >= seqNo && !writeResponse.Msg.DisableDeduplication ||
                    (
                        writeResponse.Msg.EnableKafkaDeduplication &&
                        writeResponse.Msg.ProducerEpoch.Defined() &&
                        writeResponse.Msg.ProducerEpoch == it->second.ProducerEpoch &&
                        NKafka::IsDuplicate(maxSeqNo, seqNo)
                    );
            } else if (writeResponse.InitialSeqNo) {
                maxSeqNo = writeResponse.InitialSeqNo.value();
                if (maxSeqNo >= seqNo && !writeResponse.Msg.DisableDeduplication) {
                    already = true;
                }
            }

            if (!already) {
                if (wrOffset) {
                    Y_ABORT_UNLESS(*wrOffset >= offset);
                    offset = *wrOffset;
                }
            }

            if (!already && partNo + 1 == totalParts) {
                if (it == SourceIdStorage.GetInMemorySourceIds().end()) {
                    Y_ABORT_UNLESS(!writeResponse.Msg.HeartbeatVersion);
                    TabletCounters.Cumulative()[COUNTER_PQ_SID_CREATED].Increment(1);
                    SourceIdStorage.RegisterSourceId(s, seqNo, offset, CurrentTimestamp, producerEpoch);
                } else if (const auto& hbVersion = writeResponse.Msg.HeartbeatVersion) {
                    SourceIdStorage.RegisterSourceId(s, it->second.Updated(
                        seqNo, offset, CurrentTimestamp, THeartbeat{*hbVersion, writeResponse.Msg.Data}, producerEpoch));
                } else {
                    SourceIdStorage.RegisterSourceId(s, it->second.Updated(
                        seqNo, offset, CurrentTimestamp, producerEpoch));
                }

                TabletCounters.Cumulative()[COUNTER_PQ_WRITE_OK].Increment(1);
            }

            ui64 replyOffset = CalculateReplyOffset(already, writeResponse.Msg.EnableKafkaDeduplication, maxOffset, offset, maxSeqNo, seqNo);

            ReplyWrite(
                ctx, writeResponse.Cookie, s, seqNo, partNo, totalParts,
                replyOffset, CurrentTimestamp, already, maxSeqNo,
                PartitionQuotaWaitTimeForCurrentBlob, TopicQuotaWaitTimeForCurrentBlob, queueTime, writeTime, response.Span
            );

            PQ_LOG_D("Answering for message sourceid: '" << EscapeC(s)
                    << "', Topic: '" << TopicName()
                    << "', Partition: " << Partition
                    << ", SeqNo: " << seqNo << ", partNo: " << partNo
                    << ", Offset: " << offset << " is " << (already ? "already written" : "stored on disk")
            );

            if (PartitionWriteQuotaWaitCounter && !writeResponse.Internal) {
                PartitionWriteQuotaWaitCounter->IncFor(PartitionQuotaWaitTimeForCurrentBlob.MilliSeconds());
            }
            if (!already && partNo + 1 == totalParts && !writeResponse.Msg.HeartbeatVersion) {
                ++offset;
            }
        } else if (response.IsOwnership()) {
            const auto& r = response.GetOwnership();
            const TString& ownerCookie = r.OwnerCookie;
            auto it = Owners.find(TOwnerInfo::GetOwnerFromOwnerCookie(ownerCookie));
            if (it != Owners.end() && it->second.OwnerCookie == ownerCookie) {
                auto sit = SourceIdStorage.GetInMemorySourceIds().find(NSourceIdEncoding::EncodeSimple(it->first));
                auto seqNo = sit == SourceIdStorage.GetInMemorySourceIds().end() ? 0 : sit->second.SeqNo;
                ReplyOwnerOk(ctx, response.GetCookie(), ownerCookie, seqNo, response.Span);
            } else {
                ReplyError(ctx, response.GetCookie(), NPersQueue::NErrorCode::WRONG_COOKIE, "new GetOwnership request is dropped already", response.Span);
            }
        } else if (response.IsRegisterMessageGroup()) {
            const auto& body = response.GetRegisterMessageGroup().Body;

            TMaybe<TPartitionKeyRange> keyRange;
            if (body.KeyRange) {
                keyRange = TPartitionKeyRange::Parse(*body.KeyRange);
            }

            Y_ABORT_UNLESS(body.AssignedOffset);
            SourceIdStorage.RegisterSourceId(body.SourceId, body.SeqNo, *body.AssignedOffset, CurrentTimestamp, std::move(keyRange));
            ReplyOk(ctx, response.GetCookie(), response.Span);
        } else if (response.IsDeregisterMessageGroup()) {
            const auto& body = response.GetDeregisterMessageGroup().Body;

            SourceIdStorage.DeregisterSourceId(body.SourceId);
            ReplyOk(ctx, response.GetCookie(), response.Span);
        } else if (response.IsSplitMessageGroup()) {
            const auto& split = response.GetSplitMessageGroup();

            for (const auto& body : split.Deregistrations) {
                SourceIdStorage.DeregisterSourceId(body.SourceId);
            }

            for (const auto& body : split.Registrations) {
                TMaybe<TPartitionKeyRange> keyRange;
                if (body.KeyRange) {
                    keyRange = TPartitionKeyRange::Parse(*body.KeyRange);
                }

                Y_ABORT_UNLESS(body.AssignedOffset);
                SourceIdStorage.RegisterSourceId(body.SourceId, body.SeqNo, *body.AssignedOffset, CurrentTimestamp, std::move(keyRange), true);
            }

            ReplyOk(ctx, response.GetCookie(), response.Span);
        } else {
            Y_ABORT("Unexpected message");
        }
        Responses.pop_front();
    }
    TopicQuotaWaitTimeForCurrentBlob = TDuration::Zero();
    PartitionQuotaWaitTimeForCurrentBlob = TDuration::Zero();
}

void TPartition::SyncMemoryStateWithKVState(const TActorContext& ctx) {
    PQ_LOG_T("TPartition::SyncMemoryStateWithKVState.");

    BlobEncoder.SyncHeadKeys();

    // New blocks have been recorded. You can now delete the keys of the repackaged blocks.
    DefferedKeysForDeletion.clear();

    BlobEncoder.SyncNewHeadKey();

    if (BlobEncoder.IsNothingWritten()) { //Nothing writed at all
        return;
    }

    Y_ABORT_UNLESS(BlobEncoder.EndOffset == BlobEncoder.Head.GetNextOffset());

    // a) !CompactedKeys.empty() && NewHead.PackedSize == 0
    // b) !CompactedKeys.empty() && NewHead.PackedSize != 0
    // c)  CompactedKeys.empty() && NewHead.PackedSize != 0
    if (!BlobEncoder.CompactedKeys.empty() || BlobEncoder.Head.PackedSize == 0) { //has compactedkeys or head is already empty
        BlobEncoder.SyncHeadFromNewHead();
    }

    BlobEncoder.SyncDataKeysBody(ctx.Now(),
                                 [this](const TString& key){ return MakeBlobKeyToken(key); },
                                 BlobEncoder.StartOffset,
                                 GapOffsets,
                                 GapSize);
    BlobEncoder.SyncHeadFastWrite(BlobEncoder.StartOffset, BlobEncoder.EndOffset);

    EndWriteTimestamp = PendingWriteTimestamp;

    BlobEncoder.ResetNewHead(BlobEncoder.EndOffset);

    CheckHeadConsistency();

    UpdateUserInfoEndOffset(ctx.Now());
}

void TPartition::OnHandleWriteResponse(const TActorContext& ctx)
{
    KVWriteInProgress = false;

    for (auto& span : TxForPersistSpans) {
        span.End();
    }
    TxForPersistSpans.clear();

    if (DeletePartitionState == DELETION_IN_PROCESS) {
        // before deleting an supportive partition, it is necessary to summarize its work
        HandleWakeup(ctx);
    }

    CurrentPersistRequestSpan.End();
    CurrentPersistRequestSpan = NWilson::TSpan();
    OnProcessTxsAndUserActsWriteComplete(ctx);
    HandleWriteResponse(ctx);
    ProcessTxsAndUserActs(ctx);
    TryRunCompaction();

    if (DeletePartitionState == DELETION_IN_PROCESS) {
        DestroyActor(ctx);
    }
}

void TPartition::Handle(TEvPQ::TEvHandleWriteResponse::TPtr&, const TActorContext& ctx)
{
    PQ_LOG_D("Received TPartition::Handle TEvHandleWriteResponse.");
    OnHandleWriteResponse(ctx);
}

void TPartition::UpdateAfterWriteCounters(bool writeComplete) {
    if (IsSupportive() == writeComplete) {
        // If supportive - update counters only prior to write, otherwise - only after writes;
        return;
    }
    BytesWrittenGrpc.Inc(WriteNewSizeInternal);
    BytesWrittenTotal.Inc(WriteNewSize);
    BytesWrittenUncompressed.Inc(WriteNewSizeUncompressed);
    if (BytesWrittenComp)
        BytesWrittenComp.Inc(WriteCycleSize);

    MsgsWrittenGrpc.Inc(WriteNewMessagesInternal);
    MsgsWrittenTotal.Inc(WriteNewMessages);
}

void TPartition::HandleWriteResponse(const TActorContext& ctx) {
    PQ_LOG_T("TPartition::HandleWriteResponse.");
    if (!HaveWriteMsg) {
        return;
    }
    HaveWriteMsg = false;

    const auto now = ctx.Now();

    for (auto& [sourceId, info] : TxSourceIdForPostPersist) {
        auto it = SourceIdStorage.GetInMemorySourceIds().find(sourceId);
        if (it.IsEnd()) {
            SourceIdStorage.RegisterSourceId(sourceId, info.SeqNo, info.Offset, now, info.KafkaProducerEpoch);
        } else {
            ui64 seqNo = std::max(info.SeqNo, it->second.SeqNo);
            SourceIdStorage.RegisterSourceId(sourceId, it->second.Updated(seqNo, info.Offset, now, info.KafkaProducerEpoch));
        }
        SourceIdCounter.Use(sourceId, now);
    }
    TxSourceIdForPostPersist.clear();
    TxInflightMaxSeqNoPerSourceId.clear();

    TxAffectedSourcesIds.clear();
    WriteAffectedSourcesIds.clear();
    TxAffectedConsumers.clear();
    SetOffsetAffectedConsumers.clear();
    if (UserActionAndTransactionEvents.empty()) {
        WriteInfosToTx.clear();
    }
    ui64 prevEndOffset = BlobEncoder.EndOffset;

    ui32 totalLatencyMs = (now - WriteCycleStartTime).MilliSeconds();
    ui32 writeLatencyMs = (now - WriteStartTime).MilliSeconds();

    WriteLatency.IncFor(writeLatencyMs, 1);
    if (writeLatencyMs >= AppData(ctx)->PQConfig.GetWriteLatencyBigMs()) {
        SLIBigLatency.Inc();
    }

    TabletCounters.Percentile()[COUNTER_LATENCY_PQ_WRITE_CYCLE].IncrementFor(totalLatencyMs);
    TabletCounters.Cumulative()[COUNTER_PQ_WRITE_CYCLE_BYTES_TOTAL].Increment(WriteCycleSize);
    TabletCounters.Cumulative()[COUNTER_PQ_WRITE_BYTES_OK].Increment(WriteNewSize);
    TabletCounters.Percentile()[COUNTER_PQ_WRITE_CYCLE_BYTES].IncrementFor(WriteCycleSize);
    TabletCounters.Percentile()[COUNTER_PQ_WRITE_NEW_BYTES].IncrementFor(WriteNewSize);

    UpdateAfterWriteCounters(true);

    //All ok
    UpdateAvgWriteBytes(WriteNewSize, now);
    UpdateAvgWriteBytes(WriteNewSizeFromSupportivePartitions, now);

    for (auto& avg : AvgQuotaBytes) {
        avg.Update(WriteNewSize, now);
        avg.Update(WriteNewSizeFromSupportivePartitions, now);
    }

    PQ_LOG_D("TPartition::HandleWriteResponse " <<
             "writeNewSize# " << WriteNewSize <<
             " WriteNewSizeFromSupportivePartitions# " << WriteNewSizeFromSupportivePartitions);

    if (SupportivePartitionTimeLag) {
        SupportivePartitionTimeLag->UpdateTimestamp(now.MilliSeconds());
    }

    auto writeNewSizeFull = WriteNewSizeFull + WriteNewSizeFromSupportivePartitions;

    WriteCycleSize = 0;
    WriteNewSize = 0;
    WriteNewSizeFull = 0;
    WriteNewSizeInternal = 0;
    WriteNewSizeUncompressed = 0;
    WriteNewSizeUncompressedFull = 0;
    WriteNewMessages = 0;
    WriteNewMessagesInternal = 0;
    WriteNewSizeFromSupportivePartitions = 0;
    UpdateWriteBufferIsFullState(now);

    AnswerCurrentWrites(ctx);
    SyncMemoryStateWithKVState(ctx);

    if (SplitMergeEnabled(Config) && !IsSupportive() && !MirroringEnabled(Config)) {
        SplitMergeAvgWriteBytes->Update(writeNewSizeFull, now);
        auto needScaling = CheckScaleStatus(ctx);
        ChangeScaleStatusIfNeeded(needScaling);
    }

    //if EndOffset changed there could be subscriptions witch could be completed
    TVector<std::pair<TReadInfo, ui64>> reads = Subscriber.GetReads(BlobEncoder.EndOffset);
    for (auto& read : reads) {
        Y_ABORT_UNLESS(BlobEncoder.EndOffset > read.first.Offset);
        ProcessRead(ctx, std::move(read.first), read.second, true);
    }
    //same for read requests
    ProcessHasDataRequests(ctx);

    ProcessTimestampsForNewData(prevEndOffset, ctx);
}

void TPartition::UpdateAvgWriteBytes(ui64 size, const TInstant& now)
{
    for (auto& avg : AvgWriteBytes) {
        avg.Update(size, now);
    }
}

NKikimrPQ::EScaleStatus TPartition::CheckScaleStatus(const TActorContext& ctx) {
    const auto writeSpeedUsagePercent = SplitMergeAvgWriteBytes->GetValue() * 100.0 / Config.GetPartitionStrategy().GetScaleThresholdSeconds() / TotalPartitionWriteSpeed;
    const auto sourceIdWindow = TDuration::Seconds(std::min<ui32>(5, Config.GetPartitionStrategy().GetScaleThresholdSeconds()));
    const auto sourceIdCount = SourceIdCounter.Count(ctx.Now() - sourceIdWindow);
    const auto canSplit = sourceIdCount > 1 || (sourceIdCount == 1 && SourceIdCounter.LastValue().empty() /* kinesis */);

    PQ_LOG_D("TPartition::CheckScaleStatus"
            << " splitMergeAvgWriteBytes# " << SplitMergeAvgWriteBytes->GetValue()
            << " writeSpeedUsagePercent# " << writeSpeedUsagePercent
            << " scaleThresholdSeconds# " << Config.GetPartitionStrategy().GetScaleThresholdSeconds()
            << " totalPartitionWriteSpeed# " << TotalPartitionWriteSpeed
            << " sourceIdCount=" << sourceIdCount
            << " canSplit=" << canSplit
            << " Topic: \"" << TopicName() << "\"." <<
        " Partition: " << Partition
    );

    auto splitEnabled = Config.GetPartitionStrategy().GetPartitionStrategyType() == ::NKikimrPQ::TPQTabletConfig_TPartitionStrategyType::TPQTabletConfig_TPartitionStrategyType_CAN_SPLIT
        || Config.GetPartitionStrategy().GetPartitionStrategyType() == ::NKikimrPQ::TPQTabletConfig_TPartitionStrategyType::TPQTabletConfig_TPartitionStrategyType_CAN_SPLIT_AND_MERGE;

    auto mergeEnabled = Config.GetPartitionStrategy().GetPartitionStrategyType() == ::NKikimrPQ::TPQTabletConfig_TPartitionStrategyType::TPQTabletConfig_TPartitionStrategyType_CAN_SPLIT_AND_MERGE;

    if (splitEnabled && canSplit && writeSpeedUsagePercent >= Config.GetPartitionStrategy().GetScaleUpPartitionWriteSpeedThresholdPercent()) {
        PQ_LOG_D("TPartition::CheckScaleStatus NEED_SPLIT" << " Topic: \"" << TopicName() << "\"."
                << " Partition: " << Partition);
        return NKikimrPQ::EScaleStatus::NEED_SPLIT;
    } else if (mergeEnabled && writeSpeedUsagePercent <= Config.GetPartitionStrategy().GetScaleDownPartitionWriteSpeedThresholdPercent()) {
        PQ_LOG_D("TPartition::CheckScaleStatus NEED_MERGE" << " Topic: \"" << TopicName() << "\"."
                << " Partition: " << Partition << " writeSpeedUsagePercent: " << writeSpeedUsagePercent
                << " Threshold: " << Config.GetPartitionStrategy().GetScaleDownPartitionWriteSpeedThresholdPercent()
        );
        return NKikimrPQ::EScaleStatus::NEED_MERGE;
    }
    return NKikimrPQ::EScaleStatus::NORMAL;
}

void TPartition::ChangeScaleStatusIfNeeded(NKikimrPQ::EScaleStatus scaleStatus) {
    auto now = TInstant::Now();
    if (scaleStatus == ScaleStatus || MirroringEnabled(Config) || LastScaleRequestTime + TDuration::Seconds(SCALE_REQUEST_REPEAT_MIN_SECONDS) > now) {
        return;
    }
    Send(Tablet, new TEvPQ::TEvPartitionScaleStatusChanged(Partition.OriginalPartitionId, scaleStatus));
    LastScaleRequestTime = now;
    ScaleStatus = scaleStatus;
}

void TPartition::HandleOnWrite(TEvPQ::TEvWrite::TPtr& ev, const TActorContext& ctx) {
    PQ_LOG_D("Received TPartition::TEvWrite");

    if (!CanEnqueue()) {
        ReplyError(ctx, ev->Get()->Cookie, InactivePartitionErrorCode,
            TStringBuilder() << "Write to inactive partition " << Partition.OriginalPartitionId);
        return;
    }

    ui32 sz = std::accumulate(ev->Get()->Msgs.begin(), ev->Get()->Msgs.end(), 0u, [](ui32 sum, const TEvPQ::TEvWrite::TMsg& msg) {
        return sum + msg.Data.size();
    });

    bool mirroredPartition = MirroringEnabled(Config);

    if (mirroredPartition && !ev->Get()->OwnerCookie.empty()) {
        ReplyError(ctx, ev->Get()->Cookie, NPersQueue::NErrorCode::BAD_REQUEST,
            TStringBuilder() << "Write to mirrored topic is forbiden ");
        return;
    }

    ui64 decReservedSize = 0;
    TStringBuf owner;

    if (!mirroredPartition && !ev->Get()->IsDirectWrite) {
        owner = TOwnerInfo::GetOwnerFromOwnerCookie(ev->Get()->OwnerCookie);
        auto it = Owners.find(owner);

        if (it == Owners.end() || it->second.NeedResetOwner) {
            ReplyError(ctx, ev->Get()->Cookie, NPersQueue::NErrorCode::WRONG_COOKIE,
                TStringBuilder() << "new GetOwnership request needed for owner " << owner);
            return;
        }

        if (it->second.SourceIdDeleted) {
            ReplyError(ctx, ev->Get()->Cookie, NPersQueue::NErrorCode::SOURCEID_DELETED,
                TStringBuilder() << "Yours maximum written sequence number for session was deleted, need to recreate session. "
                    << "Current count of sourceIds is " << SourceIdStorage.GetInMemorySourceIds().size() << " and limit is " << Config.GetPartitionConfig().GetSourceIdMaxCounts()
                    << ", current minimum sourceid timestamp(Ms) is " << SourceIdStorage.MinAvailableTimestamp(ctx.Now()).MilliSeconds()
                    << " and border timestamp(Ms) is " << ((ctx.Now() - TInstant::Seconds(Config.GetPartitionConfig().GetSourceIdLifetimeSeconds())).MilliSeconds()));
            return;
        }

        if (it->second.OwnerCookie != ev->Get()->OwnerCookie) {
            ReplyError(ctx, ev->Get()->Cookie, NPersQueue::NErrorCode::WRONG_COOKIE,
                        TStringBuilder() << "incorrect ownerCookie " << ev->Get()->OwnerCookie << ", must be " << it->second.OwnerCookie);
            return;
        }

        if (ev->Get()->MessageNo != it->second.NextMessageNo) {
            ReplyError(ctx, ev->Get()->Cookie, NPersQueue::NErrorCode::BAD_REQUEST,
                TStringBuilder() << "reorder in requests, waiting " << it->second.NextMessageNo << ", but got " << ev->Get()->MessageNo);
            DropOwner(it, ctx);
            return;
        }

        ++it->second.NextMessageNo;
        decReservedSize = it->second.DecReservedSize();
    }

    ReservedSize -= decReservedSize;
    TabletCounters.Simple()[COUNTER_PQ_TABLET_RESERVED_BYTES_SIZE].Set(ReservedSize);

    TMaybe<ui64> offset = ev->Get()->Offset;

    if (WriteInflightSize > Config.GetPartitionConfig().GetMaxWriteInflightSize()) {
        TabletCounters.Cumulative()[COUNTER_PQ_WRITE_ERROR].Increment(ev->Get()->Msgs.size());
        TabletCounters.Cumulative()[COUNTER_PQ_WRITE_BYTES_ERROR].Increment(sz);

        ReplyError(ctx, ev->Get()->Cookie, NPersQueue::NErrorCode::OVERLOAD,
            TStringBuilder() << "try later. Write inflight limit reached. "
                << WriteInflightSize << " vs. maximum " <<  Config.GetPartitionConfig().GetMaxWriteInflightSize());
        return;
    }
    for (const auto& msg: ev->Get()->Msgs) {
        //this is checked in pq_impl when forming EvWrite request
        Y_ABORT_UNLESS(!msg.SourceId.empty() || ev->Get()->IsDirectWrite || msg.DisableDeduplication);
        Y_ABORT_UNLESS(!msg.Data.empty());

        if (msg.SeqNo > (ui64)Max<i64>()) {
            PQ_LOG_ERROR( "Request to write wrong SeqNo. Partition "
                << Partition << " sourceId '" << EscapeC(msg.SourceId) << "' seqno " << msg.SeqNo);

            ReplyError(ctx, ev->Get()->Cookie, NPersQueue::NErrorCode::BAD_REQUEST,
                TStringBuilder() << "wrong SeqNo " << msg.SeqNo);
            return;
        }

        ui32 sz = msg.Data.size() + msg.SourceId.size() + TClientBlob::OVERHEAD;

        if (sz > MAX_BLOB_PART_SIZE) {
            ReplyError(ctx, ev->Get()->Cookie, NPersQueue::NErrorCode::BAD_REQUEST,
                TStringBuilder() << "too big message " << sz << " vs. maximum " << MAX_BLOB_PART_SIZE);
            return;
        }

        if (!mirroredPartition) {
            SourceIdStorage.RegisterSourceIdOwner(msg.SourceId, owner);
        }
    }

    ui64 size = 0;
    for (auto& msg: ev->Get()->Msgs) {
        size += msg.Data.size();
        TString sourceId = msg.SourceId;
        bool needToChangeOffset = msg.PartNo + 1 == msg.TotalParts;
        EmplacePendingRequest(TWriteMsg{ev->Get()->Cookie, offset, std::move(msg), ev->Get()->InitialSeqNo}, NWilson::TSpan(TWilsonTopic::TopicDetailed, NWilson::TTraceId(ev->TraceId), "Topic.Partition.WriteMessage"), ctx);
        PendingRequests.back().Span.Attribute("source_id", std::move(sourceId));
        if (KVWriteInProgress) { // We are currently writing previous blob
            PendingRequests.back().WaitPreviousWriteSpan = NWilson::TSpan(TWilsonTopic::TopicDetailed, NWilson::TTraceId(PendingRequests.back().Span.GetTraceId()), "Topic.Partition.WaitPreviousWrite");
        }
        if (offset && needToChangeOffset) {
            ++*offset;
        }
    }
    if (WaitingForPreviousBlobQuota() || WaitingForSubDomainQuota(ctx)) {
        SetDeadlinesForWrites(ctx);
    }
    WriteInflightSize += size;

    // TODO: remove decReservedSize == 0
    Y_ABORT_UNLESS(size <= decReservedSize || decReservedSize == 0);
    UpdateWriteBufferIsFullState(ctx.Now());

}

void TPartition::HandleOnIdle(TEvPQ::TEvRegisterMessageGroup::TPtr& ev, const TActorContext& ctx)
{
    HandleOnWrite(ev, ctx);
    HandlePendingRequests(ctx);
}

void TPartition::HandleOnWrite(TEvPQ::TEvRegisterMessageGroup::TPtr& ev, const TActorContext& ctx) {
    PQ_LOG_T("TPartition::HandleOnWrite TEvRegisterMessageGroup.");

    const auto& body = ev->Get()->Body;

    auto it = SourceIdStorage.GetInMemorySourceIds().find(body.SourceId);
    if (it != SourceIdStorage.GetInMemorySourceIds().end()) {
        if (!it->second.Explicit) {
            return ReplyError(ctx, ev->Get()->Cookie, NPersQueue::NErrorCode::BAD_REQUEST,
                "Trying to register implicitly registered SourceId");
        }

        switch (it->second.State) {
        case TSourceIdInfo::EState::Registered:
            return ReplyOk(ctx, ev->Get()->Cookie);
        case TSourceIdInfo::EState::PendingRegistration:
            if (!body.AfterSplit) {
                return ReplyError(ctx, ev->Get()->Cookie, NPersQueue::NErrorCode::BAD_REQUEST,
                    "AfterSplit must be set");
            }
            break;
        default:
            return ReplyError(ctx, ev->Get()->Cookie, NPersQueue::NErrorCode::ERROR,
                TStringBuilder() << "Unknown state: " << static_cast<ui32>(it->second.State));
        }
    } else if (body.AfterSplit) {
        return ReplyError(ctx, ev->Get()->Cookie, NPersQueue::NErrorCode::BAD_REQUEST,
            "SourceId not found, registration cannot be completed");
    }

    EmplacePendingRequest(TRegisterMessageGroupMsg(*ev->Get()), NWilson::TSpan(TWilsonTopic::TopicDetailed, NWilson::TTraceId(ev->TraceId), "Topic.Partition.RegisterMessageGroup"), ctx);
}

void TPartition::HandleOnIdle(TEvPQ::TEvDeregisterMessageGroup::TPtr& ev, const TActorContext& ctx)
{
    HandleOnWrite(ev, ctx);
    HandlePendingRequests(ctx);
}

void TPartition::HandleOnWrite(TEvPQ::TEvDeregisterMessageGroup::TPtr& ev, const TActorContext& ctx) {
    PQ_LOG_T("TPartition::HandleOnWrite TEvDeregisterMessageGroup.");

    const auto& body = ev->Get()->Body;

    auto it = SourceIdStorage.GetInMemorySourceIds().find(body.SourceId);
    if (it == SourceIdStorage.GetInMemorySourceIds().end()) {
        return ReplyError(ctx, ev->Get()->Cookie, NPersQueue::NErrorCode::SOURCEID_DELETED,
            "SourceId doesn't exist");
    }

    EmplacePendingRequest(TDeregisterMessageGroupMsg(*ev->Get()), NWilson::TSpan(TWilsonTopic::TopicDetailed, NWilson::TTraceId(ev->TraceId), "Topic.Partition.DeregisterMessageGroup"), ctx);
}

void TPartition::HandleOnIdle(TEvPQ::TEvSplitMessageGroup::TPtr& ev, const TActorContext& ctx)
{
    HandleOnWrite(ev, ctx);
    HandlePendingRequests(ctx);
}

void TPartition::HandleOnWrite(TEvPQ::TEvSplitMessageGroup::TPtr& ev, const TActorContext& ctx) {
    PQ_LOG_T("TPartition::HandleOnWrite TEvSplitMessageGroup.");

    if (ev->Get()->Deregistrations.size() > 1) {
        return ReplyError(ctx, ev->Get()->Cookie, NPersQueue::NErrorCode::BAD_REQUEST,
            TStringBuilder() << "Currently, single deregistrations are supported");
    }

    TSplitMessageGroupMsg msg(ev->Get()->Cookie);

    for (auto& body : ev->Get()->Deregistrations) {
        auto it = SourceIdStorage.GetInMemorySourceIds().find(body.SourceId);
        if (it != SourceIdStorage.GetInMemorySourceIds().end()) {
            msg.Deregistrations.push_back(std::move(body));
        } else {
            return ReplyError(ctx, ev->Get()->Cookie, NPersQueue::NErrorCode::SOURCEID_DELETED,
                "SourceId doesn't exist");
        }
    }

    for (auto& body : ev->Get()->Registrations) {
        auto it = SourceIdStorage.GetInMemorySourceIds().find(body.SourceId);
        if (it == SourceIdStorage.GetInMemorySourceIds().end()) {
            msg.Registrations.push_back(std::move(body));
        } else {
            if (!it->second.Explicit) {
                return ReplyError(ctx, ev->Get()->Cookie, NPersQueue::NErrorCode::BAD_REQUEST,
                    "Trying to register implicitly registered SourceId");
            }
        }
    }

    EmplacePendingRequest(std::move(msg), NWilson::TSpan(TWilsonTopic::TopicDetailed, NWilson::TTraceId(ev->TraceId), "Topic.Partition.SplitMessageGroup"), ctx);
}

void TPartition::StartProcessChangeOwnerRequests(const TActorContext& ctx)
{
    ctx.Send(ctx.SelfID, new TEvPQ::TEvProcessChangeOwnerRequests());
}

void TPartition::Handle(TEvPQ::TEvProcessChangeOwnerRequests::TPtr&, const TActorContext& ctx)
{
    ProcessChangeOwnerRequests(ctx);
}

void TPartition::ProcessChangeOwnerRequests(const TActorContext& ctx) {
    PQ_LOG_T("TPartition::ProcessChangeOwnerRequests.");

    while (!WaitToChangeOwner.empty()) {
        auto &ev = WaitToChangeOwner.front();
        if (OwnerPipes.find(ev->PipeClient) != OwnerPipes.end()) { //this is not request from dead pipe
            ProcessChangeOwnerRequest(ev.Release(), ctx);
        } else {
            ReplyError(ctx, ev->Cookie, NPersQueue::NErrorCode::ERROR, "Pipe for GetOwnershipRequest is already dead");
        }
        WaitToChangeOwner.pop_front();
    }
    HandlePendingRequests(ctx);
}

void TPartition::CancelOneWriteOnWrite(const TActorContext& ctx,
                                       const TString& errorStr,
                                       const TWriteMsg& p,
                                       NPersQueue::NErrorCode::EErrorCode errorCode)
{
    ScheduleReplyError(p.Cookie, false, errorCode, errorStr);
    for (auto it = Owners.begin(); it != Owners.end();) {
        it = DropOwner(it, ctx);
    }
    StartProcessChangeOwnerRequests(ctx);
}

TPartition::EProcessResult TPartition::PreProcessRequest(TRegisterMessageGroupMsg& msg) {
    if (!CanWrite()) {
        ScheduleReplyError(msg.Cookie, false, InactivePartitionErrorCode,
            TStringBuilder() << "Write to inactive partition " << Partition.OriginalPartitionId);
        return EProcessResult::ContinueDrop;
    }
    if (DiskIsFull) {
        ScheduleReplyError(msg.Cookie, false,
                           NPersQueue::NErrorCode::WRITE_ERROR_DISK_IS_FULL,
                           "Disk is full");
        return EProcessResult::ContinueDrop;
    }
    if (TxAffectedSourcesIds.contains(msg.Body.SourceId)) {
        return EProcessResult::Blocked;
    }
    WriteAffectedSourcesIds.insert(msg.Body.SourceId);
    return EProcessResult::Continue;
}

void TPartition::ExecRequest(TRegisterMessageGroupMsg& msg, ProcessParameters& parameters) {

    auto& body = msg.Body;

    TMaybe<TPartitionKeyRange> keyRange;
    if (body.KeyRange) {
        keyRange = TPartitionKeyRange::Parse(*body.KeyRange);
    }

    body.AssignedOffset = parameters.CurOffset;
    parameters.SourceIdBatch.RegisterSourceId(body.SourceId, body.SeqNo, parameters.CurOffset, CurrentTimestamp, std::move(keyRange));
}

TPartition::EProcessResult TPartition::PreProcessRequest(TDeregisterMessageGroupMsg& msg) {
    if (!CanWrite()) {
        ScheduleReplyError(msg.Cookie, false, InactivePartitionErrorCode,
            TStringBuilder() << "Write to inactive partition " << Partition.OriginalPartitionId);
        return EProcessResult::ContinueDrop;
    }
    if (DiskIsFull) {
        ScheduleReplyError(msg.Cookie, false, NPersQueue::NErrorCode::WRITE_ERROR_DISK_IS_FULL,
                           "Disk is full");
        return EProcessResult::ContinueDrop;
    }
    if (TxAffectedSourcesIds.contains(msg.Body.SourceId)) {
        return EProcessResult::Blocked;
    }
    WriteAffectedSourcesIds.insert(msg.Body.SourceId);
    return EProcessResult::Continue;
}

void TPartition::ExecRequest(TDeregisterMessageGroupMsg& msg, ProcessParameters& parameters) {
    parameters.SourceIdBatch.DeregisterSourceId(msg.Body.SourceId);
}


TPartition::EProcessResult TPartition::PreProcessRequest(TSplitMessageGroupMsg& msg) {
    if (!CanWrite()) {
        ScheduleReplyError(msg.Cookie, false, InactivePartitionErrorCode,
            TStringBuilder() << "Write to inactive partition " << Partition.OriginalPartitionId);
        return EProcessResult::ContinueDrop;
    }
    if (DiskIsFull) {
        ScheduleReplyError(msg.Cookie, false,
                           NPersQueue::NErrorCode::WRITE_ERROR_DISK_IS_FULL,
                           "Disk is full");
        return EProcessResult::ContinueDrop;
    }
    for (auto& body : msg.Registrations) {
        if (TxAffectedSourcesIds.contains(body.SourceId)) {
            return EProcessResult::Blocked;
        }
        WriteAffectedSourcesIds.insert(body.SourceId);
    }
    for (auto& body : msg.Deregistrations) {
        if (TxAffectedSourcesIds.contains(body.SourceId)) {
            return EProcessResult::Blocked;
        }
        WriteAffectedSourcesIds.insert(body.SourceId);
    }
    return EProcessResult::Continue;

}


void TPartition::ExecRequest(TSplitMessageGroupMsg& msg, ProcessParameters& parameters) {
    for (auto& body : msg.Deregistrations) {
        parameters.SourceIdBatch.DeregisterSourceId(body.SourceId);
    }

    for (auto& body : msg.Registrations) {
        TMaybe<TPartitionKeyRange> keyRange;
        if (body.KeyRange) {
            keyRange = TPartitionKeyRange::Parse(*body.KeyRange);
        }

        body.AssignedOffset = parameters.CurOffset;
        parameters.SourceIdBatch.RegisterSourceId(body.SourceId, body.SeqNo, parameters.CurOffset, CurrentTimestamp, std::move(keyRange), true);
    }
}

TPartition::EProcessResult TPartition::PreProcessRequest(TWriteMsg& p) {
    PQ_LOG_D("PreProcessRequest(TWriteMsg& p) CanWrite()=" << CanWrite() << " DiskIsFull=" << DiskIsFull);

    if (!CanWrite()) {
<<<<<<< HEAD
        WriteInflightSize -= p.Msg.Data.size();
=======
        WriteInflightSize -=  p.Msg.Data.size();
>>>>>>> 857c22fb
        ScheduleReplyError(p.Cookie, false, InactivePartitionErrorCode,
                           TStringBuilder() << "Write to inactive partition " << Partition.OriginalPartitionId);
        return EProcessResult::ContinueDrop;
    }

    if (DiskIsFull) {
<<<<<<< HEAD
        WriteInflightSize -= p.Msg.Data.size();
=======
        WriteInflightSize -=  p.Msg.Data.size();
>>>>>>> 857c22fb
        ScheduleReplyError(p.Cookie, false,
                           NPersQueue::NErrorCode::WRITE_ERROR_DISK_IS_FULL,
                           "Disk is full");
        return EProcessResult::ContinueDrop;
    }
    if (TxAffectedSourcesIds.contains(p.Msg.SourceId)) {
        return EProcessResult::Blocked;
    }
    auto inflightMaxSeqNo = TxInflightMaxSeqNoPerSourceId.find(p.Msg.SourceId);

    if (!inflightMaxSeqNo.IsEnd()) {
        if (SeqnoViolation(inflightMaxSeqNo->second.KafkaProducerEpoch, inflightMaxSeqNo->second.SeqNo, p.Msg.ProducerEpoch, p.Msg.SeqNo)) {
            return EProcessResult::Blocked;
        }
    }
    WriteAffectedSourcesIds.insert(p.Msg.SourceId);
    return EProcessResult::Continue;
}

void TPartition::AddCmdWrite(const std::optional<TPartitionedBlob::TFormedBlobInfo>& newWrite,
                             TEvKeyValue::TEvRequest* request,
                             ui64 creationUnixTime,
                             const TActorContext& ctx,
                             bool includeToWriteCycle)
{
    auto write = request->Record.AddCmdWrite();
    write->SetKey(newWrite->Key.Data(), newWrite->Key.Size());
    write->SetValue(newWrite->Value);
    if (creationUnixTime) {
        write->SetCreationUnixTime(creationUnixTime);
    }
    //Y_ABORT_UNLESS(newWrite->Key.IsFastWrite());
    auto channel = GetChannel(NextChannel(newWrite->Key.HasSuffix(), newWrite->Value.size()));
    write->SetStorageChannel(channel);
    write->SetTactic(AppData(ctx)->PQConfig.GetTactic());

    TKey resKey = newWrite->Key;
    resKey.SetType(TKeyPrefix::TypeData);
    if (includeToWriteCycle)
        WriteCycleSize += newWrite->Value.size();
}

void TPartition::AddCmdWrite(const std::optional<TPartitionedBlob::TFormedBlobInfo>& newWrite,
                             TEvKeyValue::TEvRequest* request,
                             const TActorContext& ctx,
                             bool includeToWriteCycle)
{
    AddCmdWrite(newWrite, request, 0, ctx, includeToWriteCycle);
}

void TPartition::RenameFormedBlobs(const std::deque<TPartitionedBlob::TRenameFormedBlobInfo>& formedBlobs,
                                   TProcessParametersBase& parameters,
                                   ui32 curWrites,
                                   TEvKeyValue::TEvRequest* request,
                                   TPartitionBlobEncoder& zone,
                                   const TActorContext& ctx)
{
    for (ui32 i = 0; i < formedBlobs.size(); ++i) {
        const auto& x = formedBlobs[i];
        if (i + curWrites < formedBlobs.size()) { //this KV pair is already writed, rename needed
            auto rename = request->Record.AddCmdRename();
            rename->SetOldKey(x.OldKey.ToString());
            rename->SetNewKey(x.NewKey.ToString());
        }
        if (!zone.DataKeysBody.empty() && zone.CompactedKeys.empty()) {
            Y_ABORT_UNLESS(zone.DataKeysBody.back().Key.GetOffset() + zone.DataKeysBody.back().Key.GetCount() <= x.NewKey.GetOffset(),
                           "PQ: %" PRIu64 ", Partition: %s, "
                           "LAST KEY %s, HeadOffset %lu, NEWKEY %s",
                           TabletID, Partition.ToString().c_str(),
                           zone.DataKeysBody.back().Key.ToString().c_str(),
                           zone.Head.Offset,
                           x.NewKey.ToString().c_str());
        }
        PQ_LOG_D("writing blob: topic '" << TopicName() << "' partition " << Partition <<
                 " old key " << x.OldKey.ToString() << " new key " << x.NewKey.ToString() <<
                 " size " << x.Size << " WTime " << ctx.Now().MilliSeconds());

        zone.CompactedKeys.emplace_back(x.NewKey, x.Size);
    }

    if (!formedBlobs.empty()) {
        parameters.HeadCleared = true;

        // zone.ResetNewHead ???
        zone.NewHead.Clear();
        zone.NewHead.Offset = zone.PartitionedBlob.GetOffset();
        zone.NewHead.PartNo = zone.PartitionedBlob.GetHeadPartNo();
        zone.NewHead.PackedSize = 0;
    }
}

ui32 TPartition::RenameTmpCmdWrites(TEvKeyValue::TEvRequest* request)
{
    ui32 curWrites = 0;
    for (ui32 i = 0; i < request->Record.CmdWriteSize(); ++i) { //change keys for yet to be writed KV pairs
        auto key = TKey::FromString(request->Record.GetCmdWrite(i).GetKey());
        if (key.GetType() == TKeyPrefix::TypeTmpData) {
            key.SetType(TKeyPrefix::TypeData);
            request->Record.MutableCmdWrite(i)->SetKey(key.Data(), key.Size());
            ++curWrites;
        }
    }
    return curWrites;
}

void TPartition::TryCorrectStartOffset(TMaybe<ui64> offset)
{
    auto tryCorrectStartOffset = [](TPartitionBlobEncoder& encoder, TMaybe<ui64> offset) {
        if (!encoder.Head.GetCount() && !encoder.NewHead.GetCount() && encoder.IsEmpty() && offset) {
            encoder.StartOffset = *offset;
        }
    };

    tryCorrectStartOffset(CompactionBlobEncoder, offset);
    tryCorrectStartOffset(BlobEncoder, offset);
}

bool TPartition::ExecRequest(TWriteMsg& p, ProcessParameters& parameters, TEvKeyValue::TEvRequest* request) {
    Y_DEBUG_ABORT_UNLESS(WriteInflightSize >= p.Msg.Data.size(),
                         "PQ %" PRIu64 ", Partition {%" PRIu32 ", %" PRIu32 "}, WriteInflightSize=%" PRIu64 ", p.Msg.Data.size=%" PRISZT,
                         TabletID, Partition.OriginalPartitionId, Partition.InternalPartitionId,
                         WriteInflightSize, p.Msg.Data.size());
    WriteInflightSize -= p.Msg.Data.size();

    const auto& ctx = ActorContext();

    ui64& curOffset = parameters.CurOffset;
    auto& sourceIdBatch = parameters.SourceIdBatch;
    auto sourceId = sourceIdBatch.GetSource(p.Msg.SourceId);

    TabletCounters.Percentile()[COUNTER_LATENCY_PQ_RECEIVE_QUEUE].IncrementFor(ctx.Now().MilliSeconds() - p.Msg.ReceiveTimestamp);
    //check already written

    ui64 poffset = p.Offset.GetOrElse(curOffset);

    PQ_LOG_T("Topic '" << TopicName() << "' partition " << Partition
            << " process write for '" << EscapeC(p.Msg.SourceId) << "'"
            << " DisableDeduplication=" << p.Msg.DisableDeduplication
            << " SeqNo=" << p.Msg.SeqNo
            << " LocalSeqNo=" << sourceId.SeqNo()
            << " InitialSeqNo=" << p.InitialSeqNo
            << " EnableKafkaDeduplication=" << p.Msg.EnableKafkaDeduplication
            << " ProducerEpoch=" << p.Msg.ProducerEpoch
    );

    if (p.Msg.EnableKafkaDeduplication &&
        sourceId.ProducerEpoch().has_value() && sourceId.ProducerEpoch().value().Defined() &&
        p.Msg.ProducerEpoch.Defined()
    ) {
        auto lastEpoch = *sourceId.ProducerEpoch().value();
        auto lastSeqNo = *sourceId.SeqNo();
        auto messageEpoch = *p.Msg.ProducerEpoch;
        auto messageSeqNo = p.Msg.SeqNo;

        if (auto res = NKafka::CheckDeduplication(lastEpoch, lastSeqNo, messageEpoch, messageSeqNo); res != NKafka::ECheckDeduplicationResult::OK) {
            auto [error, message] = NKafka::MakeDeduplicationError(
                res, TopicName(), Partition.OriginalPartitionId, p.Msg.SourceId, poffset,
                lastEpoch, lastSeqNo, messageEpoch, messageSeqNo
            );

            switch (res) {
            case NKafka::ECheckDeduplicationResult::OK:
                // Continue processing the message.
                break;
            case NKafka::ECheckDeduplicationResult::DUPLICATE_SEQUENCE_NUMBER:
                return true;

            case NKafka::ECheckDeduplicationResult::INVALID_PRODUCER_EPOCH:
                [[fallthrough]];
            case NKafka::ECheckDeduplicationResult::OUT_OF_ORDER_SEQUENCE_NUMBER: {
                CancelOneWriteOnWrite(ctx, message, p, error);
                return false;
            }
            }
        }
    }

    if (!p.Msg.DisableDeduplication &&
        ((sourceId.SeqNo() && *sourceId.SeqNo() >= p.Msg.SeqNo) || (p.InitialSeqNo && p.InitialSeqNo.value() >= p.Msg.SeqNo))
    ) {
        if (poffset >= curOffset) {
            PQ_LOG_W("Already written message. Topic: '" << TopicName()
                    << "' Partition: " << Partition << " SourceId: '" << EscapeC(p.Msg.SourceId)
                    << "'. Message seqNo: " << p.Msg.SeqNo
                    << ". Committed seqNo: " << sourceId.CommittedSeqNo()
                    << ". Writing seqNo: " << sourceId.UpdatedSeqNo()
                    << ". EndOffset: " << BlobEncoder.EndOffset << ". CurOffset: " << curOffset << ". Offset: " << poffset
            );
            Y_ENSURE(!p.Internal); // No Already for transactions;
            TabletCounters.Cumulative()[COUNTER_PQ_WRITE_ALREADY].Increment(1);
            MsgsDiscarded.Inc();
            TabletCounters.Cumulative()[COUNTER_PQ_WRITE_BYTES_ALREADY].Increment(p.Msg.Data.size());
            BytesDiscarded.Inc(p.Msg.Data.size());
        } else {
            if (!p.Internal) {
                TabletCounters.Cumulative()[COUNTER_PQ_WRITE_SMALL_OFFSET].Increment(1);
                TabletCounters.Cumulative()[COUNTER_PQ_WRITE_BYTES_SMALL_OFFSET].Increment(p.Msg.Data.size());
            }
        }

        TString().swap(p.Msg.Data);
        return true;
    }

    if (const auto& hbVersion = p.Msg.HeartbeatVersion) {
        if (!sourceId.SeqNo()) {
            CancelOneWriteOnWrite(ctx,
                                    TStringBuilder() << "Cannot apply heartbeat on unknown sourceId: " << EscapeC(p.Msg.SourceId),
                                    p,
                                    NPersQueue::NErrorCode::BAD_REQUEST);
            return false;
        }
        if (!sourceId.Explicit()) {
            CancelOneWriteOnWrite(ctx,
                                    TStringBuilder() << "Cannot apply heartbeat on implcit sourceId: " << EscapeC(p.Msg.SourceId),
                                    p,
                                    NPersQueue::NErrorCode::BAD_REQUEST);
            return false;
        }

        PQ_LOG_D("Topic '" << TopicName() << "' partition " << Partition
                << " process heartbeat sourceId '" << EscapeC(p.Msg.SourceId) << "'"
                << " version " << *hbVersion
        );

        sourceId.Update(THeartbeat{*hbVersion, p.Msg.Data});

        return true;
    }

    if (poffset < curOffset) { //too small offset
        CancelOneWriteOnWrite(ctx,
                                TStringBuilder() << "write message sourceId: " << EscapeC(p.Msg.SourceId) <<
                                " seqNo: " << p.Msg.SeqNo <<
                                " partNo: " << p.Msg.PartNo <<
                                " has incorrect offset " << poffset <<
                                ", must be at least " << curOffset,
                                p,
                                NPersQueue::NErrorCode::EErrorCode::WRITE_ERROR_BAD_OFFSET);

        return false;
    }

    Y_ABORT_UNLESS(poffset >= curOffset);

    bool needCompactHead = poffset > curOffset;
    if (needCompactHead) { //got gap
        if (p.Msg.PartNo != 0) { //gap can't be inside of partitioned message
            CancelOneWriteOnWrite(ctx,
                                    TStringBuilder() << "write message sourceId: " << EscapeC(p.Msg.SourceId) <<
                                    " seqNo: " << p.Msg.SeqNo <<
                                    " partNo: " << p.Msg.PartNo <<
                                    " has gap inside partitioned message, incorrect offset " << poffset <<
                                    ", must be " << curOffset,
                                    p,
                                    NPersQueue::NErrorCode::BAD_REQUEST);
            return false;
        }
        curOffset = poffset;
    }

    if (p.Msg.PartNo == 0) { //create new PartitionedBlob
        //there could be parts from previous owner, clear them
        if (!parameters.OldPartsCleared) {
            parameters.OldPartsCleared = true;

            NPQ::AddCmdDeleteRange(*request, TKeyPrefix::TypeTmpData, Partition);
        }

        if (BlobEncoder.PartitionedBlob.HasFormedBlobs()) {
            //clear currently-writed blobs
            auto oldCmdWrite = request->Record.GetCmdWrite();
            request->Record.ClearCmdWrite();
            for (ui32 i = 0; i < (ui32)oldCmdWrite.size(); ++i) {
                auto key = TKey::FromString(oldCmdWrite.Get(i).GetKey());
                if (key.GetType() != TKeyPrefix::TypeTmpData) {
                    request->Record.AddCmdWrite()->CopyFrom(oldCmdWrite.Get(i));
                }
            }
        }
        BlobEncoder.NewPartitionedBlob(Partition,
                                       curOffset,
                                       p.Msg.SourceId,
                                       p.Msg.SeqNo,
                                       p.Msg.TotalParts,
                                       p.Msg.TotalSize,
                                       parameters.HeadCleared,
                                       needCompactHead,
                                       MaxBlobSize);
    }

    PQ_LOG_D("Topic '" << TopicName() << "' partition " << Partition
            << " part blob processing sourceId '" << EscapeC(p.Msg.SourceId)
            << "' seqNo " << p.Msg.SeqNo << " partNo " << p.Msg.PartNo
    );
    TString s;
    if (!BlobEncoder.PartitionedBlob.IsNextPart(p.Msg.SourceId, p.Msg.SeqNo, p.Msg.PartNo, &s)) {
        //this must not be happen - client sends gaps, fail this client till the end
        //now no changes will leak
        ctx.Send(Tablet, new TEvents::TEvPoisonPill());

        return false;
    }
    WriteNewSizeFull += p.Msg.SourceId.size() + p.Msg.Data.size();
    WriteNewSizeUncompressedFull += p.Msg.UncompressedSize + p.Msg.SourceId.size();
    if (!p.Internal) {
        WriteNewSize += p.Msg.SourceId.size() + p.Msg.Data.size();
        WriteNewSizeUncompressed += p.Msg.UncompressedSize + p.Msg.SourceId.size();
        WriteNewSizeInternal += p.Msg.External ? 0 : (p.Msg.SourceId.size() + p.Msg.Data.size());
    }
    if (p.Msg.PartNo == 0 && !p.Internal) {
        ++WriteNewMessages;
        if (!p.Msg.External)
            ++WriteNewMessagesInternal;
    }

    // Empty partition may will be filling from offset great than zero from mirror actor if source partition old and was clean by retantion time
    TryCorrectStartOffset(p.Offset);

    TMaybe<TPartData> partData;
    if (p.Msg.TotalParts > 1) { //this is multi-part message
        partData = TPartData(p.Msg.PartNo, p.Msg.TotalParts, p.Msg.TotalSize);
    }
    WriteTimestamp = ctx.Now();
    WriteTimestampEstimate = p.Msg.WriteTimestamp > 0 ? TInstant::MilliSeconds(p.Msg.WriteTimestamp) : WriteTimestamp;
    TClientBlob blob(TString{p.Msg.SourceId}, p.Msg.SeqNo, std::move(p.Msg.Data), partData, WriteTimestampEstimate,
                     TInstant::MilliSeconds(p.Msg.CreateTimestamp == 0 ? curOffset : p.Msg.CreateTimestamp),
                     p.Msg.UncompressedSize, std::move(p.Msg.PartitionKey), std::move(p.Msg.ExplicitHashKey)); //remove curOffset when LB will report CTime

    const ui64 writeLagMs =
        (WriteTimestamp - TInstant::MilliSeconds(p.Msg.CreateTimestamp)).MilliSeconds();
    WriteLagMs.Update(writeLagMs, WriteTimestamp);
    if (InputTimeLag && !p.Internal) {
        InputTimeLag->IncFor(writeLagMs, 1);
    } else if (SupportivePartitionTimeLag) {
        SupportivePartitionTimeLag->Insert(writeLagMs, 1);
    }
    if (p.Msg.PartNo == 0  && !p.Internal) {
        MessageSize.IncFor(p.Msg.TotalSize + p.Msg.SourceId.size(), 1);
    }
    bool lastBlobPart = blob.IsLastPart();

    //will return compacted tmp blob
    auto newWrite = BlobEncoder.PartitionedBlob.Add(std::move(blob));

    if (newWrite && !newWrite->Value.empty()) {
        newWrite->Key.SetFastWrite();
        AddCmdWrite(newWrite, request, ctx);

        PQ_LOG_D("Topic '" << TopicName() <<
                "' partition " << Partition <<
                " part blob sourceId '" << EscapeC(p.Msg.SourceId) <<
                "' seqNo " << p.Msg.SeqNo << " partNo " << p.Msg.PartNo <<
                " result is " << newWrite->Key.ToString() <<
                " size " << newWrite->Value.size()
        );
    }

    if (lastBlobPart) {
        Y_ABORT_UNLESS(BlobEncoder.PartitionedBlob.IsComplete());
        ui32 curWrites = RenameTmpCmdWrites(request);
        Y_ABORT_UNLESS(curWrites <= BlobEncoder.PartitionedBlob.GetFormedBlobs().size());
        RenameFormedBlobs(BlobEncoder.PartitionedBlob.GetFormedBlobs(),
                          parameters,
                          curWrites,
                          request,
                          BlobEncoder,
                          ctx);

        // Here we put together everything we want to burn to a disc. The list of keys for the finished
        // blocks will be in BlobEncoder.CompactedKeys, and the remaining small blobs in BlobEncoder.NewHead.
        // The key for them will appear later in the TPartition::EndProcessWrites function.

        ui32 countOfLastParts = 0;
        for (auto& x : BlobEncoder.PartitionedBlob.GetClientBlobs()) {
            if (BlobEncoder.NewHead.GetBatches().empty() || BlobEncoder.NewHead.GetLastBatch().Packed) {
                BlobEncoder.NewHead.AddBatch(TBatch(curOffset, x.GetPartNo()));
                BlobEncoder.NewHead.PackedSize += GetMaxHeaderSize(); //upper bound for packed size
            }

            if (x.IsLastPart()) {
                ++countOfLastParts;
            }

            Y_ABORT_UNLESS(!BlobEncoder.NewHead.GetLastBatch().Packed);
            BlobEncoder.NewHead.AddBlob(x);
            BlobEncoder.NewHead.PackedSize += x.GetSerializedSize();
            if (BlobEncoder.NewHead.GetLastBatch().GetUnpackedSize() >= BATCH_UNPACK_SIZE_BORDER) {
                BlobEncoder.PackLastBatch();
            }
        }

        Y_ABORT_UNLESS(countOfLastParts == 1);

        PQ_LOG_D("Topic '" << TopicName() << "' partition " << Partition
                << " part blob complete sourceId '" << EscapeC(p.Msg.SourceId) << "' seqNo " << p.Msg.SeqNo
                << " partNo " << p.Msg.PartNo << " FormedBlobsCount " << BlobEncoder.PartitionedBlob.GetFormedBlobs().size()
                << " NewHead: " << BlobEncoder.NewHead
        );

        sourceId.Update(p.Msg.SeqNo, curOffset, CurrentTimestamp, p.Msg.ProducerEpoch);

        ++curOffset;
        BlobEncoder.ClearPartitionedBlob(Partition, MaxBlobSize);
    }
    return true;
}

std::pair<TKey, ui32> TPartition::GetNewFastWriteKeyImpl(bool headCleared, ui32 headSize)
{
    TKey key = BlobEncoder.KeyForFastWrite(TKeyPrefix::TypeData, Partition);

    BlobEncoder.DataKeysHead[TotalLevels - 1].AddKey(key, BlobEncoder.NewHead.PackedSize);
    Y_ABORT_UNLESS(headSize + BlobEncoder.NewHead.PackedSize <= 3 * MaxSizeCheck);

    auto res = BlobEncoder.Compact(key, headCleared);
    Y_ABORT_UNLESS(res.first.HasSuffix());//may compact some KV blobs from head, but new KV blob is from head too
    Y_ABORT_UNLESS(res.second >= BlobEncoder.NewHead.PackedSize); //at least new data must be writed
    Y_ABORT_UNLESS(res.second <= MaxBlobSize);

    return res;
}

std::pair<TKey, ui32> TPartition::GetNewFastWriteKey(bool headCleared)
{
    ui32 headSize = headCleared ? 0 : BlobEncoder.Head.PackedSize;

    Y_ABORT_UNLESS(BlobEncoder.NewHead.PackedSize > 0); // smthing must be here

    return GetNewFastWriteKeyImpl(headCleared, headSize);
}

void TPartition::AddNewFastWriteBlob(std::pair<TKey, ui32>& res, TEvKeyValue::TEvRequest* request, const TActorContext& ctx)
{
    PQ_LOG_T("TPartition::AddNewFastWriteBlob");

    const auto& key = res.first;

    TString valueD = BlobEncoder.SerializeForKey(key, res.second, BlobEncoder.EndOffset, PendingWriteTimestamp);

    auto write = request->Record.AddCmdWrite();
    write->SetKey(key.Data(), key.Size());
    write->SetValue(valueD);

    bool isInline = key.HasSuffix() && valueD.size() < MAX_INLINE_SIZE;

    if (isInline) {
        write->SetStorageChannel(NKikimrClient::TKeyValueRequest::INLINE);
    } else {
        auto channel = GetChannel(NextChannel(key.HasSuffix(), valueD.size()));
        write->SetStorageChannel(channel);
        write->SetTactic(AppData(ctx)->PQConfig.GetTactic());
    }

    Y_ABORT_UNLESS(BlobEncoder.NewHeadKey.Size == 0);
    BlobEncoder.NewHeadKey = {key, res.second, CurrentTimestamp, 0, MakeBlobKeyToken(key.ToString())};

    WriteCycleSize += write->GetValue().size();
    UpdateWriteBufferIsFullState(ctx.Now());
}

void TPartition::AddNewWriteBlob(std::pair<TKey, ui32>& res, TEvKeyValue::TEvRequest* request, const TActorContext& ctx) {
    PQ_LOG_T("TPartition::AddNewWriteBlob.");

    const auto& key = res.first;
    TString valueD = BlobEncoder.SerializeForKey(key, res.second, BlobEncoder.EndOffset, PendingWriteTimestamp);

    auto write = request->Record.AddCmdWrite();
    write->SetKey(key.Data(), key.Size());
    write->SetValue(valueD);

    bool isInline = key.HasSuffix() && valueD.size() < MAX_INLINE_SIZE;

    if (isInline) {
        write->SetStorageChannel(NKikimrClient::TKeyValueRequest::INLINE);
    } else {
        auto channel = GetChannel(NextChannel(key.HasSuffix(), valueD.size()));
        write->SetStorageChannel(channel);
        write->SetTactic(AppData(ctx)->PQConfig.GetTactic());
    }

    //Need to clear all compacted blobs
    const TKey& k = BlobEncoder.CompactedKeys.empty() ? key : BlobEncoder.CompactedKeys.front().first;
    ClearOldHead(k.GetOffset(), k.GetPartNo()); // schedule to delete the keys from the head

    if (!key.HasSuffix()) {
        if (!BlobEncoder.DataKeysBody.empty() && BlobEncoder.CompactedKeys.empty()) {
            Y_ABORT_UNLESS(BlobEncoder.DataKeysBody.back().Key.GetOffset() + BlobEncoder.DataKeysBody.back().Key.GetCount() <= key.GetOffset(),
                "LAST KEY %s, HeadOffset %lu, NEWKEY %s", BlobEncoder.DataKeysBody.back().Key.ToString().c_str(), BlobEncoder.Head.Offset, key.ToString().c_str());
        }
        BlobEncoder.CompactedKeys.push_back(res);
        // BlobEncoder.ResetNewHead ???
        BlobEncoder.NewHead.Clear();
        BlobEncoder.NewHead.Offset = res.first.GetOffset() + res.first.GetCount();
        BlobEncoder.NewHead.PartNo = 0;
    } else {
        Y_ABORT_UNLESS(BlobEncoder.NewHeadKey.Size == 0);
        BlobEncoder.NewHeadKey = {key, res.second, CurrentTimestamp, 0, MakeBlobKeyToken(key.ToString())};
    }
    WriteCycleSize += write->GetValue().size();
    UpdateWriteBufferIsFullState(ctx.Now());
}

void TPartition::SetDeadlinesForWrites(const TActorContext& ctx) {
    PQ_LOG_T("TPartition::SetDeadlinesForWrites.");
    auto quotaWaitDurationMs = TDuration::MilliSeconds(AppData(ctx)->PQConfig.GetQuotingConfig().GetQuotaWaitDurationMs());
    if (SubDomainOutOfSpace) {
        quotaWaitDurationMs = quotaWaitDurationMs ? std::min(quotaWaitDurationMs, SubDomainQuotaWaitDurationMs) : SubDomainQuotaWaitDurationMs;
    }
    if (quotaWaitDurationMs > TDuration::Zero() && QuotaDeadline == TInstant::Zero()) {
        QuotaDeadline = ctx.Now() + quotaWaitDurationMs;

        ctx.Schedule(QuotaDeadline, new TEvPQ::TEvQuotaDeadlineCheck());
    }
}

void TPartition::Handle(TEvPQ::TEvQuotaDeadlineCheck::TPtr&, const TActorContext& ctx) {
    PQ_LOG_T("TPartition::Handle TEvQuotaDeadlineCheck.");

    FilterDeadlinedWrites(ctx);
}

void TPartition::FilterDeadlinedWrites(const TActorContext& ctx) {
    if (QuotaDeadline == TInstant::Zero() || QuotaDeadline > ctx.Now()) {
        return;
    }
    PQ_LOG_T("TPartition::FilterDeadlinedWrites.");

    FilterDeadlinedWrites(ctx, PendingRequests);

    QuotaDeadline = TInstant::Zero();

    UpdateWriteBufferIsFullState(ctx.Now());
}

void TPartition::FilterDeadlinedWrites(const TActorContext& ctx, TMessageQueue& requests)
{
    TMessageQueue newRequests;
    for (auto& w : requests) {
        if (!w.IsWrite() || (w.GetWrite().Msg.IgnoreQuotaDeadline && !SubDomainOutOfSpace)) {
            newRequests.emplace_back(std::move(w));
            continue;
        }
        if (w.IsWrite()) {
            const auto& msg = w.GetWrite().Msg;

            TabletCounters.Cumulative()[COUNTER_PQ_WRITE_ERROR].Increment(1);
            TabletCounters.Cumulative()[COUNTER_PQ_WRITE_BYTES_ERROR].Increment(msg.Data.size() + msg.SourceId.size());
            Y_DEBUG_ABORT_UNLESS(WriteInflightSize >= msg.Data.size(),
                                 "PQ %" PRIu64 ", Partition {%" PRIu32 ", %" PRIu32 "}, WriteInflightSize=%" PRIu64 ", msg.Data.size=%" PRISZT,
                                 TabletID, Partition.OriginalPartitionId, Partition.InternalPartitionId,
                                 WriteInflightSize, msg.Data.size());
            WriteInflightSize -= msg.Data.size();
        }

        TString errorMsg = SubDomainOutOfSpace ? "database size exceeded" : "quota exceeded";
        ReplyError(ctx, w.GetCookie(), NPersQueue::NErrorCode::OVERLOAD, errorMsg);
    }
    requests = std::move(newRequests);
}

void TPartition::RemoveMessages(TMessageQueue& src, TMessageQueue& dst)
{
    for (auto& r : src) {
        dst.push_back(std::move(r));
    }
    src.clear();
}

void TPartition::RemoveMessagesToQueue(TMessageQueue& requests)
{
    for (auto& r : requests) {
        UserActionAndTransactionEvents.emplace_back(std::move(r));
    }
    requests.clear();
}

void TPartition::RemovePendingRequests(TMessageQueue& requests)
{
    RemoveMessages(PendingRequests, requests);
}

bool TPartition::RequestBlobQuota()
{
    if (!WriteQuotaTrackerActor) {
        return false;
    }

    size_t quotaSize = 0;
    for (auto& r : PendingRequests) {
        quotaSize += r.GetWriteSize();
    }

    if (!quotaSize) {
        return false;
    }

    for (auto& r : PendingRequests) {
        r.WaitQuotaSpan = NWilson::TSpan(TWilsonTopic::TopicDetailed, r.Span.GetTraceId(), "Topic.Partition.WaitQuota");
        r.WaitQuotaSpan.Attribute("quota", static_cast<i64>(quotaSize));
    }

    RemovePendingRequests(QuotaWaitingRequests);
    RequestBlobQuota(quotaSize);

    return true;
}

void TPartition::HandlePendingRequests(const TActorContext& ctx)
{
    if (WaitingForPreviousBlobQuota() || WaitingForSubDomainQuota(ctx) || NeedDeletePartition) {
        return;
    }
    if (RequestBlobQuota()) {
        return;
    }
    RemoveMessagesToQueue(PendingRequests);
    ProcessTxsAndUserActs(ctx);
}

void TPartition::BeginHandleRequests(TEvKeyValue::TEvRequest* request, const TActorContext& ctx)
{
    Y_ABORT_UNLESS(BlobEncoder.Head.PackedSize + BlobEncoder.NewHead.PackedSize <= 2 * MaxSizeCheck);

    TInstant now = ctx.Now();
    WriteCycleStartTime = now;

    BlobEncoder.HaveData = false;
    HaveCheckDisk = false;

    if (!DiskIsFull) {
        return;
    }

    AddCheckDiskRequest(request, NumChannels);
    HaveCheckDisk = true;
}

void TPartition::EndHandleRequests(TEvKeyValue::TEvRequest* request, const TActorContext& ctx)
{
    ProcessReserveRequests(ctx);
    if (!BlobEncoder.HaveData && !HaveDrop && !HaveCheckDisk) { //no data writed/deleted
        return;
    }

    WritesTotal.Inc();

    UpdateAfterWriteCounters(false);

    AddMetaKey(request);
    WriteStartTime = TActivationContext::Now();
}

void TPartition::BeginProcessWrites(const TActorContext& ctx)
{
    SourceIdBatch.ConstructInPlace(SourceManager.CreateModificationBatch(ctx));

    BlobEncoder.HeadCleared = false;
}

void TPartition::EndProcessWrites(TEvKeyValue::TEvRequest* request, const TActorContext& ctx)
{
    if (BlobEncoder.HeadCleared) {
        Y_ABORT_UNLESS(!BlobEncoder.CompactedKeys.empty() || BlobEncoder.Head.PackedSize == 0);
        for (ui32 i = 0; i < TotalLevels; ++i) {
            BlobEncoder.DataKeysHead[i].Clear();
        }
    }

    if (BlobEncoder.NewHead.PackedSize == 0) { //nothing added to head - just compaction or tmp part blobs writed
        if (!SourceIdBatch->HasModifications()) {
            BlobEncoder.HaveData = request->Record.CmdWriteSize() > 0
                || request->Record.CmdRenameSize() > 0
                || request->Record.CmdDeleteRangeSize() > 0;
            return;
        } else {
            SourceIdBatch->FillRequest(request);
            BlobEncoder.HaveData = true;
            return;
        }
    }

    SourceIdBatch->FillRequest(request);

    std::pair<TKey, ui32> res = GetNewFastWriteKey(BlobEncoder.HeadCleared);
    const auto& key = res.first;

    PQ_LOG_D("Add new write blob: topic '" << TopicName() << "' partition " << Partition
            << " compactOffset " << key.GetOffset() << "," << key.GetCount()
            << " HeadOffset " << BlobEncoder.Head.Offset << " endOffset " << BlobEncoder.EndOffset << " curOffset "
            << BlobEncoder.NewHead.GetNextOffset() << " " << key.ToString()
            << " size " << res.second << " WTime " << ctx.Now().MilliSeconds()
    );
    AddNewFastWriteBlob(res, request, ctx);

    BlobEncoder.HaveData = true;
}

void TPartition::BeginAppendHeadWithNewWrites(const TActorContext& ctx)
{
    Parameters.ConstructInPlace(*SourceIdBatch);
    Parameters->CurOffset = BlobEncoder.PartitionedBlob.IsInited() ? BlobEncoder.PartitionedBlob.GetOffset() : BlobEncoder.EndOffset;

    WriteCycleSize = 0;
    WriteNewSize = 0;
    WriteNewSizeUncompressed = 0;
    WriteNewSizeUncompressed = 0;
    WriteNewMessages = 0;
    UpdateWriteBufferIsFullState(ctx.Now());
    CurrentTimestamp = ctx.Now();

    // BlobEncoder.ResetNewHead ???
    BlobEncoder.NewHead.Offset = BlobEncoder.EndOffset;
    BlobEncoder.NewHead.PartNo = 0;
    BlobEncoder.NewHead.PackedSize = 0;

    Y_ABORT_UNLESS(BlobEncoder.NewHead.GetBatches().empty());

    Parameters->OldPartsCleared = false;
    Parameters->HeadCleared = (BlobEncoder.Head.PackedSize == 0);
}

void TPartition::EndAppendHeadWithNewWrites(const TActorContext& ctx)
{
    if (const auto heartbeat = SourceIdBatch->CanEmitHeartbeat()) {
        if (heartbeat->Version > LastEmittedHeartbeat) {
            PQ_LOG_I("Topic '" << TopicName() << "' partition " << Partition
                    << " emit heartbeat " << heartbeat->Version);

            auto hbMsg = TWriteMsg{Max<ui64>() /* cookie */, Nothing(), TEvPQ::TEvWrite::TMsg{
                .SourceId = NSourceIdEncoding::EncodeSimple(ToString(TabletID)),
                .SeqNo = 0, // we don't use SeqNo because we disable deduplication
                .PartNo = 0,
                .TotalParts = 1,
                .TotalSize = static_cast<ui32>(heartbeat->Data.size()),
                .CreateTimestamp = CurrentTimestamp.MilliSeconds(),
                .ReceiveTimestamp = CurrentTimestamp.MilliSeconds(),
                .DisableDeduplication = true,
                .WriteTimestamp = CurrentTimestamp.MilliSeconds(),
                .Data = heartbeat->Data,
                .UncompressedSize = 0,
                .PartitionKey = {},
                .ExplicitHashKey = {},
                .External = false,
                .IgnoreQuotaDeadline = true,
                .HeartbeatVersion = std::nullopt,
            }, std::nullopt};

            WriteInflightSize += heartbeat->Data.size();
            ExecRequest(hbMsg, *Parameters, PersistRequest.Get());

            LastEmittedHeartbeat = heartbeat->Version;
        }
    }


    UpdateWriteBufferIsFullState(ctx.Now());

    if (!BlobEncoder.IsLastBatchPacked()) {
        BlobEncoder.PackLastBatch();
    }

    Y_ABORT_UNLESS((Parameters->HeadCleared ? 0 : BlobEncoder.Head.PackedSize) + BlobEncoder.NewHead.PackedSize <= MaxBlobSize); //otherwise last PartitionedBlob.Add must compact all except last cl
    BlobEncoder.MaxWriteResponsesSize = Max<ui32>(BlobEncoder.MaxWriteResponsesSize, Responses.size());

    BlobEncoder.HeadCleared = Parameters->HeadCleared;
}

void TPartition::RequestQuotaForWriteBlobRequest(size_t dataSize, ui64 cookie) {
    PQ_LOG_D("Send write quota request." <<" Topic: \"" << TopicName() << "\"." <<
            " Partition: " << Partition << "." <<
            " Amount: " << dataSize << "." <<
            " Cookie: " << cookie
    );
    Send(WriteQuotaTrackerActor, new TEvPQ::TEvRequestQuota(cookie, nullptr));
}

bool TPartition::WaitingForPreviousBlobQuota() const {
    return TopicQuotaRequestCookie != 0;
}

bool TPartition::WaitingForSubDomainQuota(const TActorContext& /*ctx*/, const ui64 withSize) const {
    if (!SubDomainOutOfSpace || !AppData()->FeatureFlags.GetEnableTopicDiskSubDomainQuota()) {
        return false;
    }

    if (NKikimrPQ::TPQTabletConfig::METERING_MODE_REQUEST_UNITS == Config.GetMeteringMode()) {
        // We allow one message to be written even when the SubDomainOutOfSpace.
        return withSize > 0 || Size() > 0;
    }

    return UserDataSize() + withSize > ReserveSize();
}

void TPartition::RequestBlobQuota(size_t quotaSize)
{
    PQ_LOG_T("TPartition::RequestBlobQuota.");

    Y_ABORT_UNLESS(!WaitingForPreviousBlobQuota());

    TopicQuotaRequestCookie = NextTopicWriteQuotaRequestCookie++;
    BlobQuotaSize = quotaSize;
    RequestQuotaForWriteBlobRequest(quotaSize, TopicQuotaRequestCookie);
}

void TPartition::ConsumeBlobQuota()
{
    if (!WriteQuotaTrackerActor) {
        return;
    }

    Y_ABORT_UNLESS(TopicQuotaRequestCookie != 0);
    Send(WriteQuotaTrackerActor, new TEvPQ::TEvConsumed(BlobQuotaSize, TopicQuotaRequestCookie, {}));
}

} // namespace NKikimr::NPQ<|MERGE_RESOLUTION|>--- conflicted
+++ resolved
@@ -1023,22 +1023,14 @@
     PQ_LOG_D("PreProcessRequest(TWriteMsg& p) CanWrite()=" << CanWrite() << " DiskIsFull=" << DiskIsFull);
 
     if (!CanWrite()) {
-<<<<<<< HEAD
         WriteInflightSize -= p.Msg.Data.size();
-=======
-        WriteInflightSize -=  p.Msg.Data.size();
->>>>>>> 857c22fb
         ScheduleReplyError(p.Cookie, false, InactivePartitionErrorCode,
                            TStringBuilder() << "Write to inactive partition " << Partition.OriginalPartitionId);
         return EProcessResult::ContinueDrop;
     }
 
     if (DiskIsFull) {
-<<<<<<< HEAD
         WriteInflightSize -= p.Msg.Data.size();
-=======
-        WriteInflightSize -=  p.Msg.Data.size();
->>>>>>> 857c22fb
         ScheduleReplyError(p.Cookie, false,
                            NPersQueue::NErrorCode::WRITE_ERROR_DISK_IS_FULL,
                            "Disk is full");
