--- conflicted
+++ resolved
@@ -927,11 +927,8 @@
             SubscribeWriteId(writeId, ctx);
         }
 
-<<<<<<< HEAD
-=======
         // this branch will be executed only if EnableKafkaTransactions feature flag is enabled, cause 
         // sending transactional requests through Kafka API is restricted by feature flag here: ydb/core/kafka_proxy/kafka_connection.cpp
->>>>>>> 32f4f47a
         if (txWrite.GetKafkaTransaction() && txWrite.HasCreatedAt()) {
             writeInfo.KafkaTransaction = true;
             writeInfo.CreatedAt = TInstant::MilliSeconds(txWrite.GetCreatedAt());
@@ -3193,11 +3190,7 @@
     };
 
     for (auto& pair : TxWrites) {
-<<<<<<< HEAD
-        if (pair.second.KafkaTransaction && txnExpired(pair.second)) {
-=======
         if (txnExpired(pair.second)) {
->>>>>>> 32f4f47a
             BeginDeletePartitions(pair.second);
         }
     }
@@ -4061,11 +4054,7 @@
 {
     auto hasWriteOperation = [](const auto& txBody) {
         for (const auto& o : txBody.GetOperations()) {
-<<<<<<< HEAD
-            if (!IsWriteTxOperation(o)) {
-=======
             if (IsWriteTxOperation(o)) {
->>>>>>> 32f4f47a
                 return true;
             }
         }
