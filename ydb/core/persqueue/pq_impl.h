--- conflicted
+++ resolved
@@ -599,9 +599,9 @@
     void BeginDeleteTransaction(const TActorContext& ctx,
                                 TDistributedTransaction& tx,
                                 NKikimrPQ::TTransaction::EState state);
-<<<<<<< HEAD
+
     void ResendSplitMergeRequests(const TActorContext& ctx);
-=======
+
 
     TIntrusivePtr<NJaegerTracing::TSamplingThrottlingControl> SamplingControl;
     NWilson::TSpan WriteTxsSpan;
@@ -611,7 +611,6 @@
     bool HasTxPersistSpan = false;
     bool HasTxDeleteSpan = false;
     ui8 WriteTxsSpanVerbosity = 0;
->>>>>>> adf96f58
 };
 
 
