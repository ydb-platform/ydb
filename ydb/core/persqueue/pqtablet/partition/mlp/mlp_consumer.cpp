#include "mlp_consumer.h"
#include "mlp_message_enricher.h"
#include "mlp_storage.h"

#include <ydb/core/persqueue/common/key.h>

namespace NKikimr::NPQ::NMLP {

namespace {

static constexpr size_t MaxWALCount = 250;

enum class EKvCookie {
    InitialRead = 1,
    WALRead = 2,
    TxWrite = 3,
    BackgroundWrite = 4
};

void ReplyError(const TActorIdentity selfActorId, const TActorId& sender, ui64 cookie, TString&& error) {
    selfActorId.Send(sender, new TEvPQ::TEvMLPErrorResponse(Ydb::StatusIds::UNAVAILABLE, std::move(error)), 0, cookie);
}

template<typename T>
void ReplyErrorAll(const TActorIdentity selfActorId, std::deque<T>& queue) {
    for (auto& ev : queue) {
        ReplyError(selfActorId, ev->Sender, ev->Cookie, "Actor destroyed");
    }
    queue.clear();
}

template<typename T>
void RollbackAll(const TActorIdentity selfActorId, std::deque<T>& queue) {
    for (auto& ev : queue) {
        ReplyError(selfActorId, ev.Sender, ev.Cookie, "Rollback");
    }
    queue.clear();
}

template<typename R, typename T>
void ReplyOk(const TActorIdentity selfActorId, std::deque<T>& queue) {
    for (auto& ev : queue) {
        selfActorId.Send(ev.Sender, new R(), 0, ev.Cookie);
    }
    queue.clear();
}

}

TString MakeSnapshotKey(ui32 partitionId, const TString& consumerName) {
    TKeyPrefix ikey(TKeyPrefix::EType::TypeMLPConsumerData, TPartitionId(partitionId), TKeyPrefix::EMark::MarkMLPSnapshot);
    ikey.Append(consumerName.c_str(), consumerName.size());

    return ikey.ToString();
}

static constexpr char WALSeparator = '|';

TString MakeWALKey(ui32 partitionId, const TString& consumerName, ui64 index) {
    TKeyPrefix ikey(TKeyPrefix::EType::TypeMLPConsumerData, TPartitionId(partitionId), TKeyPrefix::EMark::MarkMLPWAL);
    ikey.Append(consumerName.c_str(), consumerName.size());
    ikey.Append(WALSeparator);
    ikey.Append(Sprintf("%.16X" PRIu32, index).data(), 16);

    return ikey.ToString();
}

TString MinWALKey(ui32 partitionId, const TString& consumerName) {
    return MakeWALKey(partitionId, consumerName, 0);
}

TString MaxWALKey(ui32 partitionId, const TString& consumerName) {
    return MakeWALKey(partitionId, consumerName, Max<ui64>());
}

void AddReadWAL(std::unique_ptr<TEvKeyValue::TEvRequest>& request, ui32 partitionId, const TString& consumerName, ui64 fromIndex = 0) {
    auto* readWAL = request->Record.AddCmdReadRange();
    readWAL->MutableRange()->SetFrom(MakeWALKey(partitionId, consumerName, fromIndex));
    readWAL->MutableRange()->SetIncludeFrom(false);
    readWAL->MutableRange()->SetTo(MaxWALKey(partitionId, consumerName));
    readWAL->MutableRange()->SetIncludeTo(true);
    readWAL->SetIncludeData(true);
}

TConsumerActor::TConsumerActor(ui64 tabletId, const TActorId& tabletActorId, ui32 partitionId, const TActorId& partitionActorId, const NKikimrPQ::TPQTabletConfig_TConsumer& config, std::optional<TDuration> reteintion)
    : TBaseTabletActor(tabletId, tabletActorId, NKikimrServices::EServiceKikimr::PQ_MLP_CONSUMER)
    , PartitionId(partitionId)
    , PartitionActorId(partitionActorId)
    , Config(config)
    , Storage(std::make_unique<TStorage>(CreateDefaultTimeProvider())) {
    Storage->SetReteintion(reteintion);
}

void TConsumerActor::Bootstrap() {
    LOG_D("Start MLP consumer " << Config.GetName());
    Become(&TConsumerActor::StateInit);

<<<<<<< HEAD
    // TODO MLP Update consumer config
    LOG_D("Initializing with consumer config: " << Config.ShortDebugString());
=======
    // TODO MLP Update consumer config and reteintion
>>>>>>> 68a9dd6f
    Storage->SetKeepMessageOrder(Config.GetKeepMessageOrder());
    Storage->SetMaxMessageReceiveCount(Config.GetMaxProcessingAttempts());

    auto request = std::make_unique<TEvKeyValue::TEvRequest>();
    request->Record.SetCookie(static_cast<ui64>(EKvCookie::InitialRead));
    request->Record.AddCmdRead()->SetKey(MakeSnapshotKey(PartitionId, Config.GetName()));
    AddReadWAL(request, PartitionId, Config.GetName());

    Send(TabletActorId, std::move(request));

    Schedule(WakeupInterval, new TEvents::TEvWakeup());
}

void TConsumerActor::PassAway() {
    LOG_D("PassAway");

    RollbackAll(SelfId(), PendingReadQueue);
    RollbackAll(SelfId(), PendingCommitQueue);
    RollbackAll(SelfId(), PendingUnlockQueue);
    RollbackAll(SelfId(), PendingChangeMessageDeadlineQueue);

    ReplyErrorAll(SelfId(), ReadRequestsQueue);
    ReplyErrorAll(SelfId(), CommitRequestsQueue);
    ReplyErrorAll(SelfId(), UnlockRequestsQueue);
    ReplyErrorAll(SelfId(), ChangeMessageDeadlineRequestsQueue);

    TBase::PassAway();
}

TString TConsumerActor::BuildLogPrefix() const {
    return TStringBuilder() << "[" << PartitionId << "][MLP][" << Config.GetName() << "] ";
}

void TConsumerActor::Queue(TEvPQ::TEvMLPReadRequest::TPtr& ev) {
    LOG_D("Queue TEvPQ::TEvMLPReadRequest " << ev->Get()->Record.ShortDebugString());
    ReadRequestsQueue.push_back(std::move(ev));
}

void TConsumerActor::Queue(TEvPQ::TEvMLPCommitRequest::TPtr& ev) {
    LOG_D("Queue TEvPQ::TEvMLPCommitRequest " << ev->Get()->Record.ShortDebugString());
    CommitRequestsQueue.push_back(std::move(ev));
}

void TConsumerActor::Queue(TEvPQ::TEvMLPUnlockRequest::TPtr& ev) {
    LOG_D("Queue TEvPQ::TEvMLPUnlockRequest " << ev->Get()->Record.ShortDebugString());
    UnlockRequestsQueue.push_back(std::move(ev));
}

void TConsumerActor::Queue(TEvPQ::TEvMLPChangeMessageDeadlineRequest::TPtr& ev) {
    LOG_D("Queue TEvPQ::TEvMLPChangeMessageDeadlineRequest " << ev->Get()->Record.ShortDebugString());
    ChangeMessageDeadlineRequestsQueue.push_back(std::move(ev));
}

void TConsumerActor::Handle(TEvPQ::TEvMLPReadRequest::TPtr& ev) {
    Queue(ev);
    ProcessEventQueue();
}

void TConsumerActor::Handle(TEvPQ::TEvMLPCommitRequest::TPtr& ev) {
    Queue(ev);
    ProcessEventQueue();
}

void TConsumerActor::Handle(TEvPQ::TEvMLPUnlockRequest::TPtr& ev) {
    Queue(ev);
    ProcessEventQueue();
}

void TConsumerActor::Handle(TEvPQ::TEvMLPChangeMessageDeadlineRequest::TPtr& ev) {
    Queue(ev);
    ProcessEventQueue();
}

void TConsumerActor::HandleOnInit(TEvKeyValue::TEvResponse::TPtr& ev) {
    LOG_D("HandleOnInit TEvKeyValue::TEvResponse");
    auto& record = ev->Get()->Record;

    if (record.GetStatus() != NMsgBusProxy::MSTATUS_OK) {
        return Restart(TStringBuilder() << "Received KV error on initialization: " << record.GetStatus());
    }

    switch (record.GetCookie()) {
        case static_cast<int>(EKvCookie::InitialRead): {
            if (record.ReadResultSize() != 1) {
                return Restart(TStringBuilder() << "Unexpected KV response on initialization: " << record.ReadResultSize());
            }

            auto& readResult = record.GetReadResult(0);

            switch(readResult.GetStatus()) {
                case NKikimrProto::OK: {
                    AFL_ENSURE(readResult.HasValue() && readResult.GetValue().size());

                    NKikimrPQ::TMLPStorageSnapshot snapshot;
                    if (!snapshot.ParseFromString(readResult.GetValue())) {
                        return Restart(TStringBuilder() << "Parse snapshot error");
                    }

                    if (Config.GetName() != snapshot.GetConfiguration().GetConsumerName()) {
                        return Restart(TStringBuilder() << "Snapshot consumer id mismatch: " << Config.GetName() << " vs " << snapshot.GetConfiguration().GetConsumerName());
                    }

                    if (Config.GetGeneration() == snapshot.GetConfiguration().GetGeneration()) {
                        LOG_D("Read snapshot");
                        HasSnapshot = true;
                        LastWALIndex = snapshot.GetWALIndex();
                        Storage->Initialize(snapshot);
                    } else {
                        LOG_W("Received snapshot from old consumer generation: " << Config.GetGeneration() << " vs " << snapshot.GetConfiguration().GetGeneration());
                    }

                    break;
                }
                case NKikimrProto::NODATA: {
                    LOG_D("Initializing new consumer");
                    break;
                }
                default:
                    return Restart(TStringBuilder() << "Received KV response error on initialization: " << readResult.GetStatus());
            }
        }
            [[fallthrough]];

        case static_cast<int>(EKvCookie::WALRead): {
            if (record.ReadRangeResultSize() != 1) {
                return Restart(TStringBuilder() << "Unexpected KV response on initialization: " << record.ReadResultSize());
            }

            auto& walResult = record.GetReadRangeResult(0);

            switch(walResult.GetStatus()) {
                case NKikimrProto::OK:
                case NKikimrProto::OVERRUN: {
                    for (auto w : walResult.GetPair()) {
                        NKikimrPQ::TMLPStorageWAL wal;
                        if (!wal.ParseFromString(w.GetValue())) {
                            return Restart(TStringBuilder() << "Parse wal error");
                        }

                        if (Config.GetGeneration() == wal.GetGeneration()) {
                            LOG_D("Read WAL " << w.key());
                            LastWALIndex = wal.GetWALIndex();
                            Storage->ApplyWAL(wal);
                        } else {
                            LOG_W("Received snapshot from old consumer generation: " << Config.GetGeneration() << " vs " << wal.GetGeneration());
                        }
                    }

                    if (walResult.GetStatus() == NKikimrProto::OVERRUN) {
                        LOG_D("WAL overrun");
                        auto request = std::make_unique<TEvKeyValue::TEvRequest>();
                        request->Record.SetCookie(static_cast<ui64>(EKvCookie::WALRead));
                        AddReadWAL(request, PartitionId, Config.GetName(), LastWALIndex);
                        Send(TabletActorId, std::move(request));
                        return;
                    }

                    break;
                }
                case NKikimrProto::NODATA: {
                    LOG_D("Initializing new consumer");
                    break;
                }
                default:
                    return Restart(TStringBuilder() << "Received KV response error on initialization: " << walResult.GetStatus());
            }

            break;
        }
        default:
            AFL_ENSURE(false)("c", record.GetCookie());
    }

    CommitIfNeeded();

    if (!FetchMessagesIfNeeded()) {
        LOG_D("Initialized");
        Become(&TConsumerActor::StateWork);
        ProcessEventQueue();
    }
}

void TConsumerActor::Handle(TEvKeyValue::TEvResponse::TPtr& ev) {
    LOG_D("HandleOnWrite TEvKeyValue::TEvResponse " << ev->Get()->Record.ShortDebugString());

    auto& record = ev->Get()->Record;

    if (record.GetStatus() != NMsgBusProxy::MSTATUS_OK) {
        return Restart(TStringBuilder() << "Received KV error on write: " << record.GetStatus()
            << " " << record.GetErrorReason());
    }

    if (record.WriteResultSize() != 1) {
        return Restart(TStringBuilder() << "Unexpected KV response on write: " << record.WriteResultSize());
    }

    auto& writeResult = record.GetWriteResult(0);
    if (writeResult.GetStatus() != NKikimrProto::OK) {
        return Restart(TStringBuilder() << "Received KV response error on write: " << writeResult.GetStatus());
    }

    if (record.GetCookie() == static_cast<ui64>(EKvCookie::BackgroundWrite)) {
        LOG_D("Background write finished");
        return;
    }

    AFL_ENSURE(CurrentStateFunc() == &TConsumerActor::StateWrite)("c", record.GetCookie());

    LOG_D("TX write finished");
    Become(&TConsumerActor::StateWork);

    CommitIfNeeded();

    if (!PendingReadQueue.empty()) {
        auto msgs = std::exchange(PendingReadQueue, {});
        RegisterWithSameMailbox(new TMessageEnricherActor(TabletActorId, PartitionId, Config.GetName(), std::move(msgs)));
    }
    ReplyOk<TEvPQ::TEvMLPCommitResponse>(SelfId(), PendingCommitQueue);
    ReplyOk<TEvPQ::TEvMLPUnlockResponse>(SelfId(), PendingUnlockQueue);
    ReplyOk<TEvPQ::TEvMLPChangeMessageDeadlineResponse>(SelfId(), PendingChangeMessageDeadlineQueue);

    ProcessEventQueue();
    FetchMessagesIfNeeded();
}

void TConsumerActor::CommitIfNeeded() {
    auto offset = Storage->GetFirstUncommittedOffset();
    LOG_D("Try commit offset: " << offset << " vs " << LastCommittedOffset);
    if (LastCommittedOffset != offset) {
        Send(PartitionActorId, MakeEvCommit(Config, offset));
        LastCommittedOffset = offset;
    }
}

void TConsumerActor::Handle(TEvPQ::TEvGetMLPConsumerStateRequest::TPtr& ev) {
    auto response = std::make_unique<TEvPQ::TEvGetMLPConsumerStateResponse>();

    for (auto it = Storage->begin(); it != Storage->end(); ++it) {
        auto msg = *it;
    
        response->Messages.push_back({
            .Offset = msg.Offset,
            .Status = msg.Status,
            .ProcessingCount = msg.ProcessingCount,
            .ProcessingDeadline = msg.ProcessingDeadline,
            .WriteTimestamp = msg.WriteTimestamp
        });
    }

    Send(ev->Sender, std::move(response), 0, ev->Cookie);
}

STFUNC(TConsumerActor::StateInit) {
    switch (ev->GetTypeRewrite()) {
        hFunc(TEvPQ::TEvMLPReadRequest, Queue);
        hFunc(TEvPQ::TEvMLPCommitRequest, Queue);
        hFunc(TEvPQ::TEvMLPUnlockRequest, Queue);
        hFunc(TEvPQ::TEvMLPChangeMessageDeadlineRequest, Queue);
        hFunc(TEvPQ::TEvGetMLPConsumerStateRequest, Handle);
        hFunc(TEvKeyValue::TEvResponse, HandleOnInit);
        hFunc(TEvPQ::TEvProxyResponse, HandleOnInit);
        hFunc(TEvPQ::TEvError, Handle);
        hFunc(TEvents::TEvWakeup, Handle);
        sFunc(TEvents::TEvPoison, PassAway);
        default:
            LOG_E("Unexpected " << EventStr("StateInit", ev));
            AFL_VERIFY_DEBUG(false)("Unexpected", EventStr("StateInit", ev));
    }
}

STFUNC(TConsumerActor::StateWork) {
    switch (ev->GetTypeRewrite()) {
        hFunc(TEvPQ::TEvMLPReadRequest, Handle);
        hFunc(TEvPQ::TEvMLPCommitRequest, Handle);
        hFunc(TEvPQ::TEvMLPUnlockRequest, Handle);
        hFunc(TEvPQ::TEvMLPChangeMessageDeadlineRequest, Handle);
        hFunc(TEvPQ::TEvGetMLPConsumerStateRequest, Handle);
        hFunc(TEvKeyValue::TEvResponse, Handle);
        hFunc(TEvPQ::TEvProxyResponse, Handle);
        hFunc(TEvPQ::TEvError, Handle);
        hFunc(TEvents::TEvWakeup, HandleOnWork);
        sFunc(TEvents::TEvPoison, PassAway);
        default:
            LOG_E("Unexpected " << EventStr("StateWork", ev));
            AFL_VERIFY_DEBUG(false)("Unexpected", EventStr("StateWork", ev));
    }
}

STFUNC(TConsumerActor::StateWrite) {
    switch (ev->GetTypeRewrite()) {
        hFunc(TEvPQ::TEvMLPReadRequest, Queue);
        hFunc(TEvPQ::TEvMLPCommitRequest, Queue);
        hFunc(TEvPQ::TEvMLPUnlockRequest, Queue);
        hFunc(TEvPQ::TEvMLPChangeMessageDeadlineRequest, Queue);
        hFunc(TEvPQ::TEvGetMLPConsumerStateRequest, Handle);
        hFunc(TEvKeyValue::TEvResponse, Handle);
        hFunc(TEvPQ::TEvProxyResponse, Handle);
        hFunc(TEvPQ::TEvError, Handle);
        hFunc(TEvents::TEvWakeup, Handle);
        sFunc(TEvents::TEvPoison, PassAway);
        default:
            LOG_E("Unexpected " << EventStr("StateWrite", ev));
            AFL_VERIFY_DEBUG(false)("Unexpected", EventStr("StateWrite", ev));
    }
}

void TConsumerActor::Restart(TString&& error) {
    LOG_E(error);

    Send(TabletActorId, new TEvents::TEvPoison());

    PassAway();
}

void TConsumerActor::ProcessEventQueue() {
    LOG_D("ProcessEventQueue");

    for (auto& ev : CommitRequestsQueue) {
        for (auto offset : ev->Get()->Record.GetOffset()) {
            Storage->Commit(offset);
        }

        PendingCommitQueue.emplace_back(ev->Sender, ev->Cookie);
    }
    CommitRequestsQueue.clear();

    for (auto& ev : UnlockRequestsQueue) {
        for (auto offset : ev->Get()->Record.GetOffset()) {
            Storage->Unlock(offset);
        }

        PendingUnlockQueue.emplace_back(ev->Sender, ev->Cookie);
    }
    UnlockRequestsQueue.clear();

    for (auto& ev : ChangeMessageDeadlineRequestsQueue) {
        auto deadlineTimestamp = ev->Get()->GetDeadlineTimestamp();
        for (auto offset : ev->Get()->Record.GetOffset()) {
            Storage->ChangeMessageDeadline(offset, deadlineTimestamp);
        }

        PendingChangeMessageDeadlineQueue.emplace_back(ev->Sender, ev->Cookie);
    }
    ChangeMessageDeadlineRequestsQueue.clear();

    if (!ReadRequestsQueue.empty()) {
        Storage->ProccessDeadlines();
        LOG_T("AfterDeadlinesDump: " << Storage->DebugString());
    }

    auto now = TInstant::Now();

    TStorage::TPosition position;
    std::deque<TEvPQ::TEvMLPReadRequest::TPtr> readRequestsQueue;
    for (auto& ev : ReadRequestsQueue) {
        size_t count = ev->Get()->GetMaxNumberOfMessages();
        auto visibilityDeadline = ev->Get()->GetVisibilityDeadline();
        if (visibilityDeadline == TInstant::Zero()) {
            visibilityDeadline = TDuration::Seconds(Config.GetDefaultProcessingTimeoutSeconds()).ToDeadLine(now);
        }

        std::deque<ui64> messages;
        for (; count; --count) {
            auto result = Storage->Next(visibilityDeadline, position);
            if (!result) {
                break;
            }

            messages.push_back(result.value());
        }

        if (messages.empty() && ev->Get()->GetWaitDeadline() <= now) {
            // Optimization: do not need to upload the message body.
            LOG_D("Reply empty result: sender=" << ev->Sender.ToString() << " cookie=" << ev->Cookie);
            Send(ev->Sender, new TEvPQ::TEvMLPReadResponse(), 0, ev->Cookie);
            continue;
        } else if (messages.empty()) {
            readRequestsQueue.push_back(std::move(ev));
            continue;
        }

        PendingReadQueue.emplace_back(ev->Sender, ev->Cookie, std::move(messages));
    }

    ReadRequestsQueue = std::move(readRequestsQueue);

    LOG_T("AfterQueueDump: " << Storage->DebugString());

    Persist();
}

void TConsumerActor::Persist() {
    LOG_D("Persist");

    Storage->Compact();

    auto batch = Storage->GetBatch();
    if (batch.Empty()) {
        LOG_D("Batch is empty");
        return;
    }

    Become(&TConsumerActor::StateWrite);

    auto tryInlineChannel = [](auto& write) {
        if (write->GetValue().size() < 1000) {
            write->SetStorageChannel(NKikimrClient::TKeyValueRequest::INLINE);
        }
    };

    auto withWAL = HasSnapshot && Storage->GetMessageCount() > 32;
    if (withWAL) {
        auto key = MakeWALKey(PartitionId, Config.GetName(), ++LastWALIndex);

        NKikimrPQ::TMLPStorageWAL wal;
        wal.SetWALIndex(LastWALIndex);
        batch.SerializeTo(wal);

        auto data = wal.SerializeAsString();
        LOG_D("Write WAL Size: " << data.size() << " Key: " << key);

        auto request = std::make_unique<TEvKeyValue::TEvRequest>();
        request->Record.SetCookie(static_cast<ui64>(EKvCookie::TxWrite));
        auto* write = request->Record.AddCmdWrite();
        write->SetKey(std::move(key));
        write->SetValue(std::move(data));
        tryInlineChannel(write);

        Send(TabletActorId, std::move(request));
    }

    if (!withWAL || LastWALIndex % MaxWALCount == 0) {
        HasSnapshot = true;

        NKikimrPQ::TMLPStorageSnapshot snapshot;

        auto* config = snapshot.MutableConfiguration();
        config->SetConsumerName(Config.GetName());
        config->SetGeneration(Config.GetGeneration());
        Storage->SerializeTo(snapshot);

        snapshot.SetWALIndex(LastWALIndex);

        auto request = std::make_unique<TEvKeyValue::TEvRequest>();

        auto cookie = withWAL ? static_cast<ui64>(EKvCookie::BackgroundWrite) : static_cast<ui64>(EKvCookie::TxWrite);
        request->Record.SetCookie(cookie);

        auto* write = request->Record.AddCmdWrite();
        write->SetKey(MakeSnapshotKey(PartitionId, Config.GetName()));
        write->SetValue(snapshot.SerializeAsString());
        write->SetPriority(withWAL ? ::NKikimrClient::TKeyValueRequest::BACKGROUND : ::NKikimrClient::TKeyValueRequest::REALTIME);
        tryInlineChannel(write);

        auto* del = request->Record.AddCmdDeleteRange();
        del->MutableRange()->SetFrom(MinWALKey(PartitionId, Config.GetName()));
        del->MutableRange()->SetIncludeFrom(true);
        del->MutableRange()->SetTo(MakeWALKey(PartitionId, Config.GetName(), LastWALIndex));
        del->MutableRange()->SetIncludeTo(true);

        Send(TabletActorId, std::move(request));

        LOG_D("Write Snapshot Count: " << Storage->GetMessageCount() << " Size: " << write->GetValue().size() << " cookie: " << cookie);
    }
}

bool TConsumerActor::FetchMessagesIfNeeded() {
    if (FetchInProgress) {
        return false;
    }

    auto& metrics = Storage->GetMetrics();
    if (metrics.InflyMessageCount >= Storage->MaxMessages) {
        LOG_D("Skip fetch: infly limit exceeded");
        return false;
    }
    if (metrics.InflyMessageCount >= Storage->MinMessages && metrics.UnprocessedMessageCount >= metrics.LockedMessageCount * 2) {
        LOG_D("Skip fetch: there are enough messages. InflyMessageCount=" << metrics.InflyMessageCount
            << ", UnprocessedMessageCount=" << metrics.UnprocessedMessageCount
            << ", LockedMessageCount=" << metrics.LockedMessageCount);
        return false;
    }

    FetchInProgress = true;

    auto maxMessages = Storage->MinMessages;
    if (metrics.LockedMessageCount * 2 > metrics.UnprocessedMessageCount) {
        maxMessages = std::max<size_t>(maxMessages, metrics.LockedMessageCount * 2 - metrics.UnprocessedMessageCount);
    }
    maxMessages = std::min(maxMessages, Storage->MaxMessages - metrics.InflyMessageCount);

    LOG_D("Fetching " << maxMessages << " messages from offset " << Storage->GetLastOffset() << " from " << PartitionActorId);
    Send(PartitionActorId, MakeEvRead(SelfId(), Config.GetName(), Storage->GetLastOffset(), maxMessages, ++FetchCookie));

    return true;
}

void TConsumerActor::HandleOnInit(TEvPQ::TEvProxyResponse::TPtr& ev) {
    LOG_D("Initialized");
    Become(&TConsumerActor::StateWork);
    Handle(ev);
}

void TConsumerActor::Handle(TEvPQ::TEvProxyResponse::TPtr& ev) {
    LOG_D("Handle TEvPQ::TEvProxyResponse");
    if (FetchCookie != GetCookie(ev)) {
        // TODO MLP
        LOG_D("Cookie mismatch: " << FetchCookie << " != " << GetCookie(ev));
        //return;
    }

    FetchInProgress = false;

    if (!IsSucess(ev)) {
        LOG_W("Fetch messages failed: " << ev->Get()->Response->DebugString());
        return;
    }

    size_t messageCount = 0;
    auto& response = ev->Get()->Response;
    if (response->GetPartitionResponse().HasCmdReadResult()) {
        auto lastOffset = Storage->GetLastOffset();
        for (auto& result : response->GetPartitionResponse().GetCmdReadResult().GetResult()) {
            if (lastOffset > result.GetOffset()) {
                continue;
            }

            if (result.GetPartNo() > 0) {
                continue;
            }

            bool r = Storage->AddMessage(
                result.GetOffset(),
                result.HasSourceId() && !result.GetSourceId().empty(),
                static_cast<ui32>(Hash(result.GetSourceId())),
                TInstant::MilliSeconds(result.GetWriteTimestampMS())
            );
            if (!r) {
                break;
            }
            ++messageCount;
        }

        LOG_D("Fetched " << messageCount << " messages");

        if (CurrentStateFunc() == &TConsumerActor::StateWork) {
            ProcessEventQueue();
        }
    }
}

void TConsumerActor::Handle(TEvPQ::TEvError::TPtr& ev) {
    Restart(TStringBuilder() << "Received error: " << ev->Get()->Error);
}

void TConsumerActor::HandleOnWork(TEvents::TEvWakeup::TPtr&) {
    FetchMessagesIfNeeded();
    ProcessEventQueue();
    Schedule(WakeupInterval, new TEvents::TEvWakeup());
}

void TConsumerActor::Handle(TEvents::TEvWakeup::TPtr&) {
    LOG_D("Handle TEvents::TEvWakeup");
    Schedule(WakeupInterval, new TEvents::TEvWakeup());
}

NActors::IActor* CreateConsumerActor(
    ui64 tabletId,
    const NActors::TActorId& tabletActorId,
    ui32 partitionId,
    const NActors::TActorId& partitionActorId,
    const NKikimrPQ::TPQTabletConfig_TConsumer& config,
    const std::optional<TDuration> reteintion) {
    return new TConsumerActor(tabletId, tabletActorId, partitionId, partitionActorId, config, reteintion);
}

}<|MERGE_RESOLUTION|>--- conflicted
+++ resolved
@@ -95,12 +95,8 @@
     LOG_D("Start MLP consumer " << Config.GetName());
     Become(&TConsumerActor::StateInit);
 
-<<<<<<< HEAD
     // TODO MLP Update consumer config
     LOG_D("Initializing with consumer config: " << Config.ShortDebugString());
-=======
-    // TODO MLP Update consumer config and reteintion
->>>>>>> 68a9dd6f
     Storage->SetKeepMessageOrder(Config.GetKeepMessageOrder());
     Storage->SetMaxMessageReceiveCount(Config.GetMaxProcessingAttempts());
 
