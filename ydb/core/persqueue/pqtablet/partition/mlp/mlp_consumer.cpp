--- conflicted
+++ resolved
@@ -97,14 +97,7 @@
     LOG_D("Start MLP consumer " << Config.GetName());
     Become(&TConsumerActor::StateInit);
 
-<<<<<<< HEAD
     UpdateStorageConfig();
-=======
-    // TODO MLP Update consumer config
-    LOG_D("Initializing with consumer config: " << Config.ShortDebugString());
-    Storage->SetKeepMessageOrder(Config.GetKeepMessageOrder());
-    Storage->SetMaxMessageReceiveCount(Config.GetMaxProcessingAttempts());
->>>>>>> f6c8d8cb
 
     auto request = std::make_unique<TEvKeyValue::TEvRequest>();
     request->Record.SetCookie(static_cast<ui64>(EKvCookie::InitialRead));
@@ -339,7 +332,7 @@
 
 void TConsumerActor::UpdateStorageConfig() {
     Storage->SetKeepMessageOrder(Config.GetKeepMessageOrder());
-    Storage->SetMaxMessageProcessingCount(Config.GetMaxMessageProcessingCount());
+    Storage->SetMaxMessageProcessingCount(Config.GetMaxProcessingAttempts());
     Storage->SetRetentionPeriod(RetentionPeriod);
 }
 
