#include "mlp_storage.h"

#include <ydb/core/persqueue/events/internal.h>
#include <ydb/core/persqueue/public/mlp/ut/common/common.h>
#include <ydb/core/testlib/tablet_helpers.h>
#include <ydb/library/actors/core/mon.h>

namespace NKikimr::NPQ::NMLP {

Y_UNIT_TEST_SUITE(TMLPConsumerTests) {

Y_UNIT_TEST(ReloadPQTablet) {
    auto setup = CreateSetup();
    auto& runtime = setup->GetRuntime();

    CreateTopic(setup, "/Root/topic1", NYdb::NTopic::TCreateTopicSettings()
            .BeginAddSharedConsumer("mlp-consumer")
                .KeepMessagesOrder(false)
                .BeginDeadLetterPolicy()
                    .Enable()
                    .BeginCondition()
                        .MaxProcessingAttempts(1)
                    .EndCondition()
                    .DeleteAction()
                .EndDeadLetterPolicy()
            .EndAddConsumer());

    // Write many messages because small snapshot do not write wal
    WriteMany(setup, "/Root/topic1", 0, 16, 113);

    {
        CreateReaderActor(runtime, {
            .DatabasePath = "/Root",
            .TopicName = "/Root/topic1",
            .Consumer = "mlp-consumer",
            .WaitTime = TDuration::Seconds(1),
            .VisibilityTimeout = TDuration::Seconds(30),
            .MaxNumberOfMessage = 1
        });

        auto result = GetReadResponse(runtime);
        UNIT_ASSERT_VALUES_EQUAL(result->Status, Ydb::StatusIds::SUCCESS);
    }

    {
        CreateReaderActor(runtime, {
            .DatabasePath = "/Root",
            .TopicName = "/Root/topic1",
            .Consumer = "mlp-consumer",
            .WaitTime = TDuration::Seconds(1),
            .VisibilityTimeout = TDuration::Seconds(30),
            .MaxNumberOfMessage = 1
        });

        auto result = GetReadResponse(runtime);
        UNIT_ASSERT_VALUES_EQUAL(result->Status, Ydb::StatusIds::SUCCESS);
    }

    Cerr << ">>>>> BEGIN COMMIT" << Endl;

    {
        CreateCommitterActor(runtime, {
            .DatabasePath = "/Root",
            .TopicName = "/Root/topic1",
            .Consumer = "mlp-consumer",
            .Messages = { TMessageId(0, 0) }
        });

        auto result = GetChangeResponse(runtime);
        UNIT_ASSERT_VALUES_EQUAL(result->Status, Ydb::StatusIds::SUCCESS);
    }

    Cerr << ">>>>> BEGIN REBOOT " << Endl;
    ReloadPQTablet(setup, "/Root", "/Root/topic1", 0);

    for (size_t i = 0; i < 10; ++i) {
        Sleep(TDuration::Seconds(1));

        auto result = GetConsumerState(setup, "/Root", "/Root/topic1", "mlp-consumer");
        if (i < 9 && result->Messages.size() != 2) {
            continue;
        }

        UNIT_ASSERT_VALUES_EQUAL(result->Messages[0].Offset, 1);
        UNIT_ASSERT_VALUES_EQUAL(result->Messages[0].Status, static_cast<ui32>(TStorage::EMessageStatus::Locked));
        UNIT_ASSERT_VALUES_EQUAL(result->Messages[1].Offset, 2);
        UNIT_ASSERT_VALUES_EQUAL(result->Messages[1].Status, static_cast<ui32>(TStorage::EMessageStatus::Unprocessed));

        break;
    }
}

Y_UNIT_TEST(AlterConsumer) {
    auto setup = CreateSetup();

    auto driver = TDriver(setup->MakeDriverConfig());
    auto client = TTopicClient(driver);

    client.CreateTopic("/Root/topic1", NYdb::NTopic::TCreateTopicSettings()
            .RetentionPeriod(TDuration::Seconds(3))
            .BeginAddSharedConsumer("mlp-consumer")
                .KeepMessagesOrder(false)
                .DefaultProcessingTimeout(TDuration::Seconds(13))
                .BeginDeadLetterPolicy()
                    .Enable()
                    .BeginCondition()
                        .MaxProcessingAttempts(17)
                    .EndCondition()
                    .DeleteAction()
                .EndDeadLetterPolicy()
            .EndAddConsumer()).GetValueSync();

    {
        auto result = GetConsumerState(setup, "/Root", "/Root/topic1", "mlp-consumer");

        UNIT_ASSERT_VALUES_EQUAL(result->RetentionPeriod.value(), TDuration::Seconds(3));
        UNIT_ASSERT_VALUES_EQUAL(result->Config.GetDefaultProcessingTimeoutSeconds(), 13);
        UNIT_ASSERT_VALUES_EQUAL(result->Config.GetMaxProcessingAttempts(), 17);
        UNIT_ASSERT_VALUES_EQUAL(::NKikimrPQ::TPQTabletConfig::EDeadLetterPolicy_Name(result->Config.GetDeadLetterPolicy()),
            ::NKikimrPQ::TPQTabletConfig::EDeadLetterPolicy_Name(::NKikimrPQ::TPQTabletConfig::DEAD_LETTER_POLICY_DELETE));
    }

    client.AlterTopic("/Root/topic1", NYdb::NTopic::TAlterTopicSettings()
            .SetRetentionPeriod(TDuration::Seconds(103))
            .BeginAlterConsumer("mlp-consumer")
                .DefaultProcessingTimeout(TDuration::Seconds(113))
                .BeginAlterDeadLetterPolicy()
                    .Enable()
                    .BeginCondition()
                        .MaxProcessingAttempts(117)
                    .EndCondition()
                    .SetMoveAction("dlq-queue")
                .EndAlterDeadLetterPolicy()
            .EndAlterConsumer()).GetValueSync();

    {
        auto result = GetConsumerState(setup, "/Root", "/Root/topic1", "mlp-consumer");

        UNIT_ASSERT_VALUES_EQUAL(result->RetentionPeriod.value(), TDuration::Seconds(103));
        UNIT_ASSERT_VALUES_EQUAL(result->Config.GetDefaultProcessingTimeoutSeconds(), 113);
        UNIT_ASSERT_VALUES_EQUAL(result->Config.GetMaxProcessingAttempts(), 117);
        UNIT_ASSERT_VALUES_EQUAL(::NKikimrPQ::TPQTabletConfig::EDeadLetterPolicy_Name(result->Config.GetDeadLetterPolicy()),
            ::NKikimrPQ::TPQTabletConfig::EDeadLetterPolicy_Name(::NKikimrPQ::TPQTabletConfig::DEAD_LETTER_POLICY_MOVE));
    }
}

Y_UNIT_TEST(RecreateConsumer) {
    auto setup = CreateSetup();
    auto& runtime = setup->GetRuntime();

    auto driver = TDriver(setup->MakeDriverConfig());
    auto client = TTopicClient(driver);

    client.CreateTopic("/Root/topic1", NYdb::NTopic::TCreateTopicSettings()
            .RetentionPeriod(TDuration::Seconds(3))
            .BeginAddSharedConsumer("mlp-consumer")
                .KeepMessagesOrder(false)
                .DefaultProcessingTimeout(TDuration::Seconds(13))
                .BeginDeadLetterPolicy()
                    .Enable()
                    .BeginCondition()
                        .MaxProcessingAttempts(1000)
                    .EndCondition()
                    .DeleteAction()
                .EndDeadLetterPolicy()
            .EndAddConsumer()).GetValueSync();

    Cerr << ">>>>> Write many messages for creating WAL (if message count is small every will create the snapshot)" << Endl;
    for (size_t i = 0; i < 50; ++i) {
        CreateWriterActor(runtime, {
            .DatabasePath = "/Root",
            .TopicName = "/Root/topic1",
            .Messages = {
                {
                    .Index = 0,
                    .MessageBody = "message_body",
                    .MessageGroupId = TStringBuilder() << "message_group_id_" << i
                },
            }
        });

        auto response = GetWriteResponse(runtime);
        UNIT_ASSERT_VALUES_EQUAL(response->Messages.size(), 1);
    }

    Cerr << ">>>>> many iteration for creating many WAL records" << Endl;
    for (size_t i = 0; i < 50; ++i) {
        CreateReaderActor(runtime, {
            .DatabasePath = "/Root",
            .TopicName = "/Root/topic1",
            .Consumer = "mlp-consumer",
            .WaitTime = TDuration::Seconds(1),
            .VisibilityTimeout = TDuration::Seconds(30),
            .MaxNumberOfMessage = 1
        });
        GetReadResponse(runtime);

        CreateUnlockerActor(runtime, {
            .DatabasePath = "/Root",
            .TopicName = "/Root/topic1",
            .Consumer = "mlp-consumer",
            .Messages = { TMessageId(0, 0) }
        });
        GetChangeResponse(runtime);
    }

    Cerr << ">>>>> Commit message" << Endl;
    {
        CreateCommitterActor(runtime, {
            .DatabasePath = "/Root",
            .TopicName = "/Root/topic1",
            .Consumer = "mlp-consumer",
            .Messages = { TMessageId(0, 0) }
        });

        auto result = GetChangeResponse(runtime);
        UNIT_ASSERT_VALUES_EQUAL(result->Status, Ydb::StatusIds::SUCCESS);
    }

    Cerr << ">>>>> drop consumer" << Endl;
    auto result = client.AlterTopic("/Root/topic1", NYdb::NTopic::TAlterTopicSettings()
            .SetRetentionPeriod(TDuration::Seconds(103))
            .AppendDropConsumers("mlp-consumer")
        ).GetValueSync();

    Cerr << ">>>>> add consumer" << Endl;
    client.AlterTopic("/Root/topic1", NYdb::NTopic::TAlterTopicSettings()
            .SetRetentionPeriod(TDuration::Seconds(103))
            .BeginAddSharedConsumer("mlp-consumer")
                .KeepMessagesOrder(false)
                .DefaultProcessingTimeout(TDuration::Seconds(13))
                .BeginDeadLetterPolicy()
                    .Enable()
                    .BeginCondition()
                        .MaxProcessingAttempts(17)
                    .EndCondition()
                    .DeleteAction()
                .EndDeadLetterPolicy()
            .EndAddConsumer()
        ).GetValueSync();

    Cerr << ">>>>> read message (write snapshot)" << Endl;
    {
        CreateReaderActor(runtime, {
            .DatabasePath = "/Root",
            .TopicName = "/Root/topic1",
            .Consumer = "mlp-consumer",
            .WaitTime = TDuration::Seconds(1),
            .VisibilityTimeout = TDuration::Seconds(30),
            .MaxNumberOfMessage = 1
        });

        auto result = GetReadResponse(runtime);
        UNIT_ASSERT_VALUES_EQUAL(result->Status, Ydb::StatusIds::SUCCESS);
        UNIT_ASSERT_VALUES_EQUAL(result->Messages.size(), 1);
        UNIT_ASSERT_VALUES_EQUAL(result->Messages[0].MessageId.PartitionId, 0);
        UNIT_ASSERT_VALUES_EQUAL(result->Messages[0].MessageId.Offset, 0);
    }

    Cerr << ">>>>> read message (write WAL)" << Endl;
    {
        CreateReaderActor(runtime, {
            .DatabasePath = "/Root",
            .TopicName = "/Root/topic1",
            .Consumer = "mlp-consumer",
            .WaitTime = TDuration::Seconds(1),
            .VisibilityTimeout = TDuration::Seconds(30),
            .MaxNumberOfMessage = 1
        });
        
        auto result = GetReadResponse(runtime);
        UNIT_ASSERT_VALUES_EQUAL(result->Status, Ydb::StatusIds::SUCCESS);
        UNIT_ASSERT_VALUES_EQUAL(result->Messages.size(), 1);
        UNIT_ASSERT_VALUES_EQUAL(result->Messages[0].MessageId.PartitionId, 0);
        UNIT_ASSERT_VALUES_EQUAL(result->Messages[0].MessageId.Offset, 1);
    }

    Cerr << ">>>>> reload pq tablet" << Endl;
    ReloadPQTablet(setup, "/Root", "/Root/topic1", 0);

    Cerr << ">>>>> read message after reload" << Endl;
    {
        CreateReaderActor(runtime, {
            .DatabasePath = "/Root",
            .TopicName = "/Root/topic1",
            .Consumer = "mlp-consumer",
            .WaitTime = TDuration::Seconds(1),
            .VisibilityTimeout = TDuration::Seconds(30),
            .MaxNumberOfMessage = 1
        });
        
        auto result = GetReadResponse(runtime);
        UNIT_ASSERT_VALUES_EQUAL(result->Status, Ydb::StatusIds::SUCCESS);
        UNIT_ASSERT_VALUES_EQUAL(result->Messages.size(), 1);
        UNIT_ASSERT_VALUES_EQUAL(result->Messages[0].MessageId.PartitionId, 0);
        UNIT_ASSERT_VALUES_EQUAL(result->Messages[0].MessageId.Offset, 2);
    }
}

Y_UNIT_TEST(ReloadPQTabletAfterAlterConsumer) {
    auto setup = CreateSetup();
    auto& runtime = setup->GetRuntime();

    auto driver = TDriver(setup->MakeDriverConfig());
    auto client = TTopicClient(driver);

    client.CreateTopic("/Root/topic1", NYdb::NTopic::TCreateTopicSettings()
            .RetentionPeriod(TDuration::Seconds(3))
            .BeginAddSharedConsumer("mlp-consumer")
                .KeepMessagesOrder(false)
                .DefaultProcessingTimeout(TDuration::Seconds(13))
                .BeginDeadLetterPolicy()
                    .Enable()
                    .BeginCondition()
                        .MaxProcessingAttempts(17)
                    .EndCondition()
                    .DeleteAction()
                .EndDeadLetterPolicy()
            .EndAddConsumer()).GetValueSync();

    WriteMany(setup, "/Root/topic1", 0, 16, 113);

    Sleep(TDuration::Seconds(1));

    Cerr << ">>>>> BEGIN COMMIT" << Endl;
    {
        CreateCommitterActor(runtime, {
            .DatabasePath = "/Root",
            .TopicName = "/Root/topic1",
            .Consumer = "mlp-consumer",
            .Messages = { TMessageId(0, 0) }
        });

        auto result = GetChangeResponse(runtime);
        UNIT_ASSERT_VALUES_EQUAL(result->Status, Ydb::StatusIds::SUCCESS);
    }

    client.AlterTopic("/Root/topic1", NYdb::NTopic::TAlterTopicSettings()
        .SetRetentionPeriod(TDuration::Seconds(103))
        .BeginAlterConsumer("mlp-consumer")
            .DefaultProcessingTimeout(TDuration::Seconds(113))
            .BeginAlterDeadLetterPolicy()
                .Enable()
                .BeginCondition()
                    .MaxProcessingAttempts(117)
                .EndCondition()
                .SetMoveAction("dlq-queue")
            .EndAlterDeadLetterPolicy()
        .EndAlterConsumer()).GetValueSync();

    Cerr << ">>>>> BEGIN REBOOT " << Endl;
    ReloadPQTablet(setup, "/Root", "/Root/topic1", 0);

    Sleep(TDuration::Seconds(1));

    // Checking that alter consumer do not change consumer generation and snapshot and wal read successfully
    for (size_t i = 0; i < 10; ++i) {
        Sleep(TDuration::Seconds(1));

        auto result = GetConsumerState(setup, "/Root", "/Root/topic1", "mlp-consumer");
        if (i < 9 && result->Messages.size() != 16) {
            continue;
        }

        // Message with offset 0 was committed and deleted
        UNIT_ASSERT_VALUES_EQUAL(result->Messages[0].Offset, 1);
        UNIT_ASSERT_VALUES_EQUAL(result->Messages[0].Status, static_cast<ui32>(TStorage::EMessageStatus::Unprocessed));

        break;
    }
}

<<<<<<< HEAD
=======

Y_UNIT_TEST(RetentionStorage) {
    auto setup = CreateSetup();
    auto& runtime = setup->GetRuntime();

    auto driver = TDriver(setup->MakeDriverConfig());
    auto client = TTopicClient(driver);

    client.CreateTopic("/Root/topic1", NYdb::NTopic::TCreateTopicSettings()
            .RetentionStorageMb(8)
            .BeginAddSharedConsumer("mlp-consumer")
                .KeepMessagesOrder(false)
            .EndAddConsumer()).GetValueSync();

    Sleep(TDuration::Seconds(1));

    WriteMany(setup, "/Root/topic1", 0, 1_MB, 25);

    Sleep(TDuration::Seconds(1));

    {
        // check that message with offset 0 wasn`t removed by retention
        CreateReaderActor(runtime, TReaderSettings{
            .DatabasePath = "/Root",
            .TopicName = "/Root/topic1",
            .Consumer = "mlp-consumer",
        });
        auto response = GetReadResponse(runtime);
        UNIT_ASSERT_VALUES_EQUAL_C(response->Status, Ydb::StatusIds::SUCCESS, response->ErrorDescription);
        UNIT_ASSERT_VALUES_EQUAL(response->Messages.size(), 1);
        UNIT_ASSERT_VALUES_EQUAL(response->Messages[0].MessageId.PartitionId, 0);
        UNIT_ASSERT_VALUES_EQUAL(response->Messages[0].MessageId.Offset, 0);
    }
}

Y_UNIT_TEST(RetentionStorageAfterReload) {
    auto setup = CreateSetup();
    auto& runtime = setup->GetRuntime();

    auto driver = TDriver(setup->MakeDriverConfig());
    auto client = TTopicClient(driver);

    client.CreateTopic("/Root/topic1", NYdb::NTopic::TCreateTopicSettings()
            .RetentionStorageMb(8)
            .BeginAddSharedConsumer("mlp-consumer")
                .KeepMessagesOrder(false)
            .EndAddConsumer()).GetValueSync();

    WriteMany(setup, "/Root/topic1", 0, 1_MB, 25);

    Cerr << ">>>>> BEGIN REBOOT " << Endl;
    ReloadPQTablet(setup, "/Root", "/Root/topic1", 0);

    Sleep(TDuration::Seconds(2));

    {
        // check that message with offset 0 wasn`t removed by retention
        CreateReaderActor(runtime, TReaderSettings{
            .DatabasePath = "/Root",
            .TopicName = "/Root/topic1",
            .Consumer = "mlp-consumer",
        });
        auto response = GetReadResponse(runtime);
        UNIT_ASSERT_VALUES_EQUAL_C(response->Status, Ydb::StatusIds::SUCCESS, response->ErrorDescription);
        UNIT_ASSERT_VALUES_EQUAL(response->Messages.size(), 1);
        UNIT_ASSERT_VALUES_EQUAL(response->Messages[0].MessageId.PartitionId, 0);
        UNIT_ASSERT_VALUES_EQUAL(response->Messages[0].MessageId.Offset, 0);
    }
}

void HtmlApp(std::string_view consumer, size_t partitionId, std::string_view expected) {
    auto setup = CreateSetup();
    auto& runtime = setup->GetRuntime();

    auto driver = TDriver(setup->MakeDriverConfig());
    auto client = TTopicClient(driver);

    client.CreateTopic("/Root/topic1", NYdb::NTopic::TCreateTopicSettings()
            .RetentionStorageMb(8)
            .BeginAddSharedConsumer("mlp-consumer")
                .KeepMessagesOrder(false)
            .EndAddConsumer()).GetValueSync();

    Sleep(TDuration::Seconds(1));

    auto tabletId = GetTabletId(setup, "/Root", "/Root/topic1", 0);
    auto url = TStringBuilder() << "/app?TabletID=" << tabletId 
        << "&consumer=" << consumer 
        << "&partitionId=" << partitionId;
    runtime.SendToPipe(tabletId, runtime.AllocateEdgeActor(),
        new NMon::TEvRemoteHttpInfo(url, HTTP_METHOD_GET));

    auto response = runtime.GrabEdgeEvent<NMon::TEvRemoteHttpInfoRes>();
    UNIT_ASSERT(response);

    Cerr << (TStringBuilder() <<">>>>> " << response->Html << Endl);
    UNIT_ASSERT(response->Html.find(expected) != TString::npos);
}

Y_UNIT_TEST(HtmlApp_Success) {
    HtmlApp("mlp-consumer", 0, "Total metrics");
}

Y_UNIT_TEST(HtmlApp_BadConsumer) {
    HtmlApp("mlp-consumer-not-exists", 0, "MLP consumer 'mlp-consumer-not-exists' not found");
}

Y_UNIT_TEST(HtmlApp_BadPartition) {
    HtmlApp("mlp-consumer", 13, "Tablet info");
}

>>>>>>> 3b2b97cb
}

} // namespace NKikimr::NPQ::NMLP<|MERGE_RESOLUTION|>--- conflicted
+++ resolved
@@ -370,78 +370,6 @@
     }
 }
 
-<<<<<<< HEAD
-=======
-
-Y_UNIT_TEST(RetentionStorage) {
-    auto setup = CreateSetup();
-    auto& runtime = setup->GetRuntime();
-
-    auto driver = TDriver(setup->MakeDriverConfig());
-    auto client = TTopicClient(driver);
-
-    client.CreateTopic("/Root/topic1", NYdb::NTopic::TCreateTopicSettings()
-            .RetentionStorageMb(8)
-            .BeginAddSharedConsumer("mlp-consumer")
-                .KeepMessagesOrder(false)
-            .EndAddConsumer()).GetValueSync();
-
-    Sleep(TDuration::Seconds(1));
-
-    WriteMany(setup, "/Root/topic1", 0, 1_MB, 25);
-
-    Sleep(TDuration::Seconds(1));
-
-    {
-        // check that message with offset 0 wasn`t removed by retention
-        CreateReaderActor(runtime, TReaderSettings{
-            .DatabasePath = "/Root",
-            .TopicName = "/Root/topic1",
-            .Consumer = "mlp-consumer",
-        });
-        auto response = GetReadResponse(runtime);
-        UNIT_ASSERT_VALUES_EQUAL_C(response->Status, Ydb::StatusIds::SUCCESS, response->ErrorDescription);
-        UNIT_ASSERT_VALUES_EQUAL(response->Messages.size(), 1);
-        UNIT_ASSERT_VALUES_EQUAL(response->Messages[0].MessageId.PartitionId, 0);
-        UNIT_ASSERT_VALUES_EQUAL(response->Messages[0].MessageId.Offset, 0);
-    }
-}
-
-Y_UNIT_TEST(RetentionStorageAfterReload) {
-    auto setup = CreateSetup();
-    auto& runtime = setup->GetRuntime();
-
-    auto driver = TDriver(setup->MakeDriverConfig());
-    auto client = TTopicClient(driver);
-
-    client.CreateTopic("/Root/topic1", NYdb::NTopic::TCreateTopicSettings()
-            .RetentionStorageMb(8)
-            .BeginAddSharedConsumer("mlp-consumer")
-                .KeepMessagesOrder(false)
-            .EndAddConsumer()).GetValueSync();
-
-    WriteMany(setup, "/Root/topic1", 0, 1_MB, 25);
-
-    Cerr << ">>>>> BEGIN REBOOT " << Endl;
-    ReloadPQTablet(setup, "/Root", "/Root/topic1", 0);
-
-    Sleep(TDuration::Seconds(2));
-
-    {
-        // check that message with offset 0 wasn`t removed by retention
-        CreateReaderActor(runtime, TReaderSettings{
-            .DatabasePath = "/Root",
-            .TopicName = "/Root/topic1",
-            .Consumer = "mlp-consumer",
-        });
-        auto response = GetReadResponse(runtime);
-        UNIT_ASSERT_VALUES_EQUAL_C(response->Status, Ydb::StatusIds::SUCCESS, response->ErrorDescription);
-        UNIT_ASSERT_VALUES_EQUAL(response->Messages.size(), 1);
-        UNIT_ASSERT_VALUES_EQUAL(response->Messages[0].MessageId.PartitionId, 0);
-        UNIT_ASSERT_VALUES_EQUAL(response->Messages[0].MessageId.Offset, 0);
-    }
-}
-
 void HtmlApp(std::string_view consumer, size_t partitionId, std::string_view expected) {
     auto setup = CreateSetup();
     auto& runtime = setup->GetRuntime();
@@ -483,7 +411,6 @@
     HtmlApp("mlp-consumer", 13, "Tablet info");
 }
 
->>>>>>> 3b2b97cb
 }
 
 } // namespace NKikimr::NPQ::NMLP