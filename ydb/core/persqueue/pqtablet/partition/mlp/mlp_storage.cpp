#include "mlp_storage.h"

#include <ydb/core/protos/pqconfig.pb.h>
#include <ydb/library/actors/core/log.h>

#include <util/string/join.h>

namespace NKikimr::NPQ::NMLP {

namespace {

TInstant TrimToSeconds(TInstant time, bool up = true) {
    return TInstant::Seconds(time.Seconds() + (up && time.MilliSecondsOfSecond() > 0 ? 1 : 0));
}

}

TStorage::TStorage(TIntrusivePtr<ITimeProvider> timeProvider, size_t minMessages, size_t maxMessages)
    : MaxMessages(maxMessages)
    , MinMessages(minMessages)
    , MaxFastMessages(maxMessages - maxMessages / 4)
    , MaxSlowMessages(maxMessages / 4)
    , TimeProvider(timeProvider)
    , Batch(this)
{
    BaseDeadline = TrimToSeconds(timeProvider->Now(), false);
}

void TStorage::SetKeepMessageOrder(bool keepMessageOrder) {
    KeepMessageOrder = keepMessageOrder;
}

void TStorage::SetMaxMessageProcessingCount(ui32 maxMessageProcessingCount) {
    MaxMessageProcessingCount = maxMessageProcessingCount;
}

void TStorage::SetRetentionPeriod(std::optional<TDuration> retentionPeriod) {
    RetentionPeriod = retentionPeriod;
}

<<<<<<< HEAD
void TStorage::SetDeadLetterPolicy(std::optional<NKikimrPQ::TPQTabletConfig::EDeadLetterPolicy> deadLetterPolicy) {
    DeadLetterPolicy = deadLetterPolicy;

    if (DeadLetterPolicy && DeadLetterPolicy.value() == NKikimrPQ::TPQTabletConfig::DEAD_LETTER_POLICY_MOVE) {
        return;
    }

    auto policy = DeadLetterPolicy.value_or(NKikimrPQ::TPQTabletConfig::DEAD_LETTER_POLICY_UNSPECIFIED);
    while (!DLQQueue.empty()) {
        auto offset = DLQQueue.front();
        DLQQueue.pop_front();

        Batch.AddChange(offset);
        Batch.DeleteFromDLQ(offset);

        switch (policy) {
            case NKikimrPQ::TPQTabletConfig::DEAD_LETTER_POLICY_MOVE:
                // unreachable
                break;
            case NKikimrPQ::TPQTabletConfig::DEAD_LETTER_POLICY_DELETE:
                Commit(offset);
                break;
            case NKikimrPQ::TPQTabletConfig::DEAD_LETTER_POLICY_UNSPECIFIED: {
                auto [message, _] = GetMessageInt(offset);
                message->Status = EMessageStatus::Unprocessed;

                --Metrics.DLQMessageCount;
                ++Metrics.UnprocessedMessageCount;

                break;
            }
        }
    }
}

std::optional<ui64> TStorage::Next(TInstant deadline, TPosition& position) {
    auto dieDelta = Max<ui64>();
=======
std::optional<ui32> TStorage::GetRetentionDeadlineDelta() const {
>>>>>>> 56f5415a
    if (RetentionPeriod) {
        auto retentionDeadline = TrimToSeconds(TimeProvider->Now(), false) - RetentionPeriod.value();
        if (retentionDeadline >= BaseWriteTimestamp) {
            return (retentionDeadline - BaseWriteTimestamp).Seconds();
        }
    }

    return std::nullopt;
}

std::optional<ui64> TStorage::Next(TInstant deadline, TPosition& position) {
    std::optional<ui64> retentionDeadlineDelta = GetRetentionDeadlineDelta();

    if (!position.SlowPosition) {
        position.SlowPosition = SlowMessages.begin();
    }

    auto retentionExpired = [&](const auto& message) {
        return retentionDeadlineDelta && message.WriteTimestampDelta <= retentionDeadlineDelta.value();
    };

    for(; position.SlowPosition != SlowMessages.end(); ++position.SlowPosition.value()) {
        auto offset = position.SlowPosition.value()->first;
        auto& message = position.SlowPosition.value()->second;
        if (message.Status == EMessageStatus::Unprocessed) {
            if (retentionExpired(message)) {
                continue;
            }

            if (KeepMessageOrder && message.HasMessageGroupId && LockedMessageGroupsId.contains(message.MessageGroupIdHash)) {
                continue;
            }

            return DoLock(offset, message, deadline);
        }
    }

    bool moveUnlockedOffset = position.FastPosition <= FirstUnlockedOffset;
    for (size_t i = std::max(position.FastPosition, FirstUnlockedOffset) - FirstOffset; i < Messages.size(); ++i) {
        auto& message = Messages[i];
        if (message.Status == EMessageStatus::Unprocessed) {
            if (retentionExpired(message)) {
                if (moveUnlockedOffset) {
                    ++FirstUnlockedOffset;
                }
                continue;
            }

            if (KeepMessageOrder && message.HasMessageGroupId && LockedMessageGroupsId.contains(message.MessageGroupIdHash)) {
                moveUnlockedOffset = false;
                continue;
            }

            if (moveUnlockedOffset) {
                ++FirstUnlockedOffset;
            }

            ui64 offset = FirstOffset + i;
            return DoLock(offset, message, deadline);
        } else if (moveUnlockedOffset) {
            ++FirstUnlockedOffset;
        }
    }

    return std::nullopt;
}

bool TStorage::Commit(ui64 messageId) {
    return DoCommit(messageId);
}

bool TStorage::Unlock(ui64 messageId) {
    return DoUnlock(messageId);
}

bool TStorage::ChangeMessageDeadline(ui64 messageId, TInstant deadline) {
    auto [message, _] = GetMessageInt(messageId, EMessageStatus::Locked);
    if (!message) {
        return false;
    }

    Batch.AddChange(messageId);

    auto newDeadlineDelta = NormalizeDeadline(deadline);
    message->DeadlineDelta = newDeadlineDelta;

    return true;
}

TInstant TStorage::GetMessageDeadline(ui64 messageId) {
    auto [message, _] = GetMessageInt(messageId, EMessageStatus::Locked);
    if (!message) {
        return TInstant::Zero();
    }

    return BaseDeadline + TDuration::Seconds(message->DeadlineDelta);
}

size_t TStorage::ProccessDeadlines() {
    auto deadlineDelta = (TimeProvider->Now() - BaseDeadline).Seconds();
    size_t count = 0;

    auto unlockIfNeed = [&](auto offset, auto& message) {
        if (message.Status == EMessageStatus::Locked && message.DeadlineDelta < deadlineDelta) {
            DoUnlock(offset, message);
            ++count;
            ++Metrics.DeadlineExpiredMessageCount;
        }
    };

    for (auto& [offset, message] : SlowMessages) {
        unlockIfNeed(offset, message);
    }
    for (size_t i = 0; i < Messages.size(); ++i) {
        unlockIfNeed(FirstOffset + i, Messages[i]);
    }

    return count;
}

size_t TStorage::Compact() {
    AFL_ENSURE(FirstOffset <= FirstUncommittedOffset)("l", FirstOffset)("r", FirstUncommittedOffset);
    AFL_ENSURE(FirstOffset <= FirstUnlockedOffset)("l", FirstOffset)("r", FirstUnlockedOffset);
    AFL_ENSURE(FirstUncommittedOffset <= FirstUnlockedOffset)("l", FirstUncommittedOffset)("r", FirstUnlockedOffset);

    size_t removed = 0;

    // Remove messages by retention
    if (auto retentionDeadlineDelta = GetRetentionDeadlineDelta(); retentionDeadlineDelta.has_value()) {
        auto dieProcessingDelta = retentionDeadlineDelta.value() + 60;

        auto canRemove = [&](auto& message) {
            switch (message.Status) {
                case EMessageStatus::Locked:
                    return message.DeadlineDelta <= dieProcessingDelta;
                case EMessageStatus::Unprocessed:
                case EMessageStatus::Committed:
                case EMessageStatus::DLQ:
                    return message.WriteTimestampDelta <= retentionDeadlineDelta.value();
                default:
                    return false;
            }
        };

        for (auto it = SlowMessages.begin(); it != SlowMessages.end() && canRemove(it->second);) {
            auto& message = it->second;
            RemoveMessage(message);
            it = SlowMessages.erase(it);
            ++removed;
        }

        while (!Messages.empty() && canRemove(Messages.front())) {
            auto& message = Messages.front();
            RemoveMessage(message);
            Messages.pop_front();
            ++FirstOffset;
            ++removed;
        }
    }

    // Remove already committed messages
    while(!Messages.empty() && FirstOffset < FirstUncommittedOffset) {
        auto& message = Messages.front();
        RemoveMessage(message);
        Messages.pop_front();
        ++FirstOffset;
        ++removed;
    }

    FirstUnlockedOffset = std::max(FirstUnlockedOffset, FirstOffset);
    FirstUncommittedOffset = std::max(FirstUncommittedOffset, FirstOffset);

    Batch.Compacted(removed);

    return removed;
}

void TStorage::RemoveMessage(const TMessage& message) {
    AFL_ENSURE(Metrics.InflyMessageCount > 0);
    --Metrics.InflyMessageCount;
    switch(message.Status) {
        case EMessageStatus::Unprocessed:
            AFL_ENSURE(Metrics.UnprocessedMessageCount > 0);
            --Metrics.UnprocessedMessageCount;
            break;
        case EMessageStatus::Locked:
            AFL_ENSURE(Metrics.LockedMessageCount > 0);
            --Metrics.LockedMessageCount;
            if (KeepMessageOrder && message.HasMessageGroupId && LockedMessageGroupsId.erase(message.MessageGroupIdHash)) {
                AFL_ENSURE(Metrics.LockedMessageGroupCount > 0);
                --Metrics.LockedMessageGroupCount;
            }
            break;
        case EMessageStatus::Committed:
            AFL_ENSURE(Metrics.CommittedMessageCount > 0);
            --Metrics.CommittedMessageCount;
            break;
        case EMessageStatus::DLQ:
            AFL_ENSURE(Metrics.DLQMessageCount > 0);
            --Metrics.DLQMessageCount;
            break;
    }
}

bool TStorage::AddMessage(ui64 offset, bool hasMessagegroup, ui32 messageGroupIdHash, TInstant writeTimestamp) {
    AFL_ENSURE(offset >= GetLastOffset())("l", offset)("r", GetLastOffset());

    while (!Messages.empty() && offset > GetLastOffset()) {
        auto message = Messages.front();
        RemoveMessage(message);
        Messages.pop_front();
        ++FirstOffset;
    }

    if (Messages.size() >= MaxFastMessages) {
        // Move to slow zone
        for (size_t i = std::max<size_t>(std::min(std::min(Messages.size(), MaxMessages / 64), MaxSlowMessages - SlowMessages.size()), 1); i; --i) {
            auto& message = Messages.front();
            switch (message.Status) {
                case EMessageStatus::Unprocessed:
                case EMessageStatus::Locked:
                case EMessageStatus::DLQ:
                    SlowMessages[FirstOffset] = message;
                    Batch.MoveToSlow(FirstOffset);
                    break;
                case EMessageStatus::Committed:
                    RemoveMessage(message);
                    break;
            }
            Messages.pop_front();
            ++FirstOffset;
        }
    }

    if (Messages.empty()) {
        FirstOffset = offset;
    }

    if (Messages.size() >= MaxFastMessages) {
        return false;
    }

    FirstUnlockedOffset = std::max(FirstUnlockedOffset, FirstOffset);
    FirstUncommittedOffset = std::max(FirstUncommittedOffset, FirstOffset);

    if (BaseWriteTimestamp == TInstant::Zero()) {
        BaseWriteTimestamp = TrimToSeconds(writeTimestamp);
        Batch.MoveBaseTime(TimeProvider->Now(), BaseWriteTimestamp);
    }

    Messages.push_back({
        .Status = EMessageStatus::Unprocessed,
        .ProcessingCount = 0,
        .DeadlineDelta = 0,
        .HasMessageGroupId = hasMessagegroup,
        .MessageGroupIdHash = messageGroupIdHash,
        .WriteTimestampDelta = static_cast<ui32>((TrimToSeconds(writeTimestamp) - BaseWriteTimestamp).Seconds())
    });

    Batch.AddNewMessage(offset);

    ++Metrics.InflyMessageCount;
    ++Metrics.UnprocessedMessageCount;

    return true;
}

std::pair<const TStorage::TMessage*, bool> TStorage::GetMessageInt(ui64 offset) const {
    if (auto it = SlowMessages.find(offset); it != SlowMessages.end()) {
        return {&it->second,  true};
    }

    if (offset < FirstOffset) {
        return {nullptr, false};
    }

    auto offsetDelta = offset - FirstOffset;
    if (offsetDelta >= Messages.size()) {
        return {nullptr, false};
    }

    return {&Messages.at(offsetDelta), false};
}

std::pair<TStorage::TMessage*, bool> TStorage::GetMessageInt(ui64 offset) {
    if (auto it = SlowMessages.find(offset); it != SlowMessages.end()) {
        return {&it->second,  true};
    }

    if (offset < FirstOffset) {
        return {nullptr, false};
    }

    auto offsetDelta = offset - FirstOffset;
    if (offsetDelta >= Messages.size()) {
        return {nullptr, false};
    }

    return {&Messages.at(offsetDelta), false};
}

std::pair<const TStorage::TMessage*, bool> TStorage::GetMessage(ui64 message) {
    return GetMessageInt(message);
}

const std::deque<ui64>& TStorage::GetDLQMessages() const {
    return DLQQueue;
}

const std::unordered_set<ui32>& TStorage::GetLockedMessageGroupsId() const {
    return LockedMessageGroupsId;
}

std::pair<TStorage::TMessage*, bool> TStorage::GetMessageInt(ui64 offset, EMessageStatus expectedStatus) {
    auto [message, slowZone] = GetMessageInt(offset);
    if (!message) {
        return {nullptr, false};
    }

    if (message->Status != expectedStatus) {
        return {nullptr, slowZone};
    }

    return {message, slowZone};
}

ui64 TStorage::NormalizeDeadline(TInstant deadline) {
    auto now = TimeProvider->Now();
    if (deadline <= now) {
        return 0;
    }

    deadline = TrimToSeconds(deadline);

    auto deadlineDelta = (deadline - BaseDeadline).Seconds();
    if (deadlineDelta >= MaxDeadlineDelta) {
        MoveBaseDeadline();
        if (deadline <= BaseDeadline) {
            deadlineDelta = 0;
        } else {
            deadlineDelta = std::min((deadline - BaseDeadline).Seconds(), MaxDeadlineDelta - 1);
        }
    }

    return deadlineDelta;
}

ui64 TStorage::DoLock(ui64 offset, TMessage& message, TInstant& deadline) {
    AFL_VERIFY(message.Status == EMessageStatus::Unprocessed)("status", message.Status);
    message.Status = EMessageStatus::Locked;
    message.DeadlineDelta = NormalizeDeadline(deadline);
    if (message.ProcessingCount < MAX_PROCESSING_COUNT) {
        ++message.ProcessingCount;
    }

    Batch.AddChange(offset);

    if (KeepMessageOrder && message.HasMessageGroupId) {
        LockedMessageGroupsId.insert(message.MessageGroupIdHash);

        ++Metrics.LockedMessageGroupCount;
    }

    ++Metrics.LockedMessageCount;
    AFL_ENSURE(Metrics.UnprocessedMessageCount > 0)("o", offset);
    --Metrics.UnprocessedMessageCount;

    return offset;
}

bool TStorage::DoCommit(ui64 offset) {
    auto [message, slowZone] = GetMessageInt(offset);
    if (!message) {
        return false;
    }

    switch(message->Status) {
        case EMessageStatus::Unprocessed:
            if (!slowZone) {
                Batch.AddChange(offset);
                ++Metrics.CommittedMessageCount;
            }
            AFL_ENSURE(Metrics.UnprocessedMessageCount > 0)("o", offset);
            --Metrics.UnprocessedMessageCount;
            break;
        case EMessageStatus::Locked:
            if (!slowZone) {
                Batch.AddChange(offset);
                ++Metrics.CommittedMessageCount;
            }

            AFL_ENSURE(-Metrics.LockedMessageCount > 0)("o", offset);
            --Metrics.LockedMessageCount;
            if (KeepMessageOrder && message->HasMessageGroupId) {
                if (LockedMessageGroupsId.erase(message->MessageGroupIdHash)) {
                    AFL_ENSURE(Metrics.LockedMessageGroupCount > 0)("o", offset);
                    --Metrics.LockedMessageGroupCount;
                }
            }

            break;
        case EMessageStatus::Committed:
            return false;
        case EMessageStatus::DLQ:
            if (!slowZone) {
                Batch.AddChange(offset);
                ++Metrics.CommittedMessageCount;
            }

            AFL_ENSURE(Metrics.DLQMessageCount > 0)("o", offset);
            --Metrics.DLQMessageCount;
            break;
    }

    if (slowZone) {
        SlowMessages.erase(offset);
        Batch.DeleteFromSlow(offset);
        AFL_ENSURE(Metrics.InflyMessageCount > 0)("o", offset);
        --Metrics.InflyMessageCount;
    } else {
        message->Status = EMessageStatus::Committed;
        message->DeadlineDelta = 0;
    }

    UpdateFirstUncommittedOffset();

    return true;
}

bool TStorage::DoUnlock(ui64 offset) {
    auto [message, _] = GetMessageInt(offset, EMessageStatus::Locked);
    if (!message) {
        return false;
    }

    DoUnlock(offset, *message);

    return true;
}

void TStorage::DoUnlock(ui64 offset, TMessage& message) {
    message.Status = EMessageStatus::Unprocessed;
    message.DeadlineDelta = 0;

    Batch.AddChange(offset);

    ++Metrics.UnprocessedMessageCount;

    if (KeepMessageOrder && message.HasMessageGroupId) {
        if (LockedMessageGroupsId.erase(message.MessageGroupIdHash)) {
            AFL_ENSURE(Metrics.LockedMessageGroupCount > 0)("o", offset);
            --Metrics.LockedMessageGroupCount;
        }
    }

    AFL_ENSURE(Metrics.LockedMessageCount > 0)("o", offset);
    --Metrics.LockedMessageCount;

    if (message.ProcessingCount >= MaxMessageProcessingCount) {
        if (DeadLetterPolicy) {
            switch (DeadLetterPolicy.value()) {
                case NKikimrPQ::TPQTabletConfig::DEAD_LETTER_POLICY_MOVE:
                    message.Status = EMessageStatus::DLQ;
                    DLQQueue.push_back(offset);
                    Batch.AddDLQ(offset);

                    AFL_ENSURE(Metrics.UnprocessedMessageCount > 0)("o", offset);
                    --Metrics.UnprocessedMessageCount;
                    ++Metrics.DLQMessageCount;
                    return;
                case NKikimrPQ::TPQTabletConfig::DEAD_LETTER_POLICY_DELETE:
                    DoCommit(offset);
                    return;
                case NKikimrPQ::TPQTabletConfig::DEAD_LETTER_POLICY_UNSPECIFIED:
                    break;
            }
        }
    }

    if (offset >= FirstOffset) {
        FirstUnlockedOffset = std::min(FirstUnlockedOffset, offset);
    }
}

void TStorage::MoveBaseDeadline() {
    if (Messages.empty() && SlowMessages.empty()) {
        return;
    }

    auto newBaseDeadline = TrimToSeconds(TimeProvider->Now(), false);
    auto newBaseWriteTimestamp = BaseWriteTimestamp + 
        (SlowMessages.empty() ? TDuration::Seconds(Messages.front().WriteTimestampDelta)
            : TDuration::Seconds(SlowMessages.begin()->second.WriteTimestampDelta));

    MoveBaseDeadline(newBaseDeadline, newBaseWriteTimestamp);

    Batch.MoveBaseTime(BaseDeadline, BaseWriteTimestamp);
}

void TStorage::MoveBaseDeadline(TInstant newBaseDeadline, TInstant newBaseWriteTimestamp) {
    auto deadlineDiff = (newBaseDeadline - BaseDeadline).Seconds();
    auto writeTimestampDiff = (newBaseWriteTimestamp - BaseWriteTimestamp).Seconds();

    if (deadlineDiff == 0 && writeTimestampDiff == 0) {
        return;
    }

    auto doChange = [&](auto& message) {
        message.DeadlineDelta = message.DeadlineDelta > deadlineDiff ? message.DeadlineDelta - deadlineDiff : 0;
        message.WriteTimestampDelta = message.WriteTimestampDelta > writeTimestampDiff ? message.WriteTimestampDelta - writeTimestampDiff : 0;
    };

    for (auto& [_, message] : SlowMessages) {
        doChange(message);
    }
    for (size_t i = 0; i < Messages.size(); ++i) {
        doChange(Messages[i]);
    }

    BaseDeadline = newBaseDeadline;
    BaseWriteTimestamp = newBaseWriteTimestamp;
}

void TStorage::UpdateFirstUncommittedOffset() {
    auto offsetDelta = FirstUncommittedOffset > FirstOffset ? FirstUncommittedOffset - FirstOffset : 0;
    while (offsetDelta < Messages.size() && Messages[offsetDelta].Status == EMessageStatus::Committed) {
        if (FirstUnlockedOffset == FirstUncommittedOffset) {
            ++FirstUnlockedOffset;
        }
        ++FirstUncommittedOffset;
        ++offsetDelta;
    }
}

TStorage::TBatch TStorage::GetBatch() {
    return std::exchange(Batch, {this});
}

const TStorage::TMetrics& TStorage::GetMetrics() const {
    return Metrics;
}

ui64 TStorage::GetFirstOffset() const {
    return FirstOffset;
}

size_t TStorage::GetMessageCount() const {
    return Messages.size() + SlowMessages.size();
}

ui64 TStorage::GetLastOffset() const {
    return FirstOffset + Messages.size();
}

ui64 TStorage::GetFirstUncommittedOffset() const {
    if (SlowMessages.empty()) {
        return FirstUncommittedOffset;
    }
    return SlowMessages.begin()->first;
}

ui64 TStorage::GetFirstUnlockedOffset() const {
    return FirstUnlockedOffset;
}

TInstant TStorage::GetBaseDeadline() const {
    return BaseDeadline;
}

TInstant TStorage::GetBaseWriteTimestamp() const {
    return BaseWriteTimestamp;
}

TString TStorage::DebugString() const {
    TStringBuilder sb;
    sb << "FirstOffset: " << FirstOffset
         << " FirstUncommittedOffset: " << FirstUncommittedOffset
         << " FirstUnlockedOffset: " << FirstUnlockedOffset
         << " BaseDeadline: " << BaseDeadline.ToString()
         << " BaseWriteTimestamp: " << BaseWriteTimestamp.ToString()
         << " Messages: [";
    
    auto dump = [&](const auto offset, const auto& message, auto zone) {
        sb << zone <<"{" << offset << ", "
            << static_cast<EMessageStatus>(message.Status) << ", "
            << message.DeadlineDelta << ", "
            << message.WriteTimestampDelta << ", "
            << message.MessageGroupIdHash << "} ";
    };

    for (auto& [offset, message] : SlowMessages) {
        dump(offset, message, 's');
    }
    for (size_t i = 0; i < Messages.size(); ++i) {
        dump(FirstOffset + i, Messages[i], 'f');
    }

    sb << "] LockedGroups [" << JoinRange(", ", LockedMessageGroupsId.begin(), LockedMessageGroupsId.end()) << "]";
    sb << " DLQQueue [" << JoinRange(", ", DLQQueue.begin(), DLQQueue.end()) << "]";
    sb << " Metrics {"
        << "Infly: " << Metrics.InflyMessageCount << ", "
        << "Unprocessed: " << Metrics.UnprocessedMessageCount << ", "
        << "Locked: " << Metrics.LockedMessageCount << ", "
        << "LockedGroups: " << Metrics.LockedMessageGroupCount << ", "
        << "Committed: " << Metrics.CommittedMessageCount << ", "
        << "DLQ: " << Metrics.DLQMessageCount
        << "}";
    return sb;
}

TStorage::TBatch::TBatch(TStorage* storage)
    : Storage(storage)
{
}

void TStorage::TBatch::AddChange(ui64 offset) {
    ChangedMessages.push_back(offset);
}

void TStorage::TBatch::AddDLQ(ui64 offset) {
    DLQ.push_back(offset);
}

void TStorage::TBatch::DeleteFromDLQ(ui64 offset) {
    Y_UNUSED(offset);
    ++DeletedFromDLQ;
}

void TStorage::TBatch::AddNewMessage(ui64 offset) {
    if (!FirstNewMessage) {
        FirstNewMessage = offset;
    }
    ++NewMessageCount;
}

void TStorage::TBatch::MoveToSlow(ui64 offset) {
    MovedToSlowZone.push_back(offset);
}

void TStorage::TBatch::DeleteFromSlow(ui64 offset) {
    DeletedFromSlowZone.push_back(offset);
}

void TStorage::TBatch::Compacted(size_t count) {
    CompactedMessages += count;
}

void TStorage::TBatch::MoveBaseTime(TInstant baseDeadline, TInstant baseWriteTimestamp) {
    BaseDeadline = baseDeadline;
    BaseWriteTimestamp = baseWriteTimestamp;
}

bool TStorage::TBatch::Empty() const {
    return ChangedMessages.empty()
        && !FirstNewMessage.has_value()
        && DLQ.empty()
        && !BaseDeadline.has_value()
        && !BaseWriteTimestamp.has_value()
        && MovedToSlowZone.empty()
        && DeletedFromSlowZone.empty()
        && CompactedMessages == 0;
}

size_t TStorage::TBatch::AddedMessageCount() const {
    return NewMessageCount;
}

size_t TStorage::TBatch::ChangedMessageCount() const {
    return ChangedMessages.size();
}

size_t TStorage::TBatch::DLQMessageCount() const {
    return DLQ.size();
}

TStorage::TMessageIterator::TMessageIterator(const TStorage& storage, std::map<ui64, TMessage>::const_iterator it, ui64 offset)
    : Storage(storage)
    , Iterator(it)
    , Offset(offset)
{
}

TStorage::TMessageIterator& TStorage::TMessageIterator::operator++() {
    if (Iterator != Storage.SlowMessages.end()) {
        ++Iterator;
    } else {
        ++Offset;
    }
    return *this;
}

TStorage::TMessageWrapper TStorage::TMessageIterator::operator*() const {
    ui64 offset;
    const TStorage::TMessage* message;
    if (Iterator != Storage.SlowMessages.end()) {
        offset = Iterator->first;
        message = &Iterator->second;
    } else {
        offset = Offset;
        auto [m, _] = Storage.GetMessageInt(Offset);
        message = m;
    }

    return TMessageWrapper{
        .SlowZone = Iterator != Storage.SlowMessages.end(),
        .Offset = offset,
        .Status = static_cast<EMessageStatus>(message->Status),
        .ProcessingCount = message->ProcessingCount,
        .ProcessingDeadline = static_cast<EMessageStatus>(message->Status) == EMessageStatus::Locked ?
            Storage.BaseDeadline + TDuration::Seconds(message->DeadlineDelta) : TInstant::Zero(),
        .WriteTimestamp = Storage.BaseWriteTimestamp + TDuration::Seconds(message->WriteTimestampDelta),
    };
}

bool TStorage::TMessageIterator::operator==(const TStorage::TMessageIterator& other) const {
    return Iterator == other.Iterator && Offset == other.Offset;
}

TStorage::TMessageIterator TStorage::begin() const {
    return TMessageIterator(*this, SlowMessages.begin(), FirstOffset);
}

TStorage::TMessageIterator TStorage::end() const {
    return TMessageIterator(*this, SlowMessages.end(), FirstOffset + Messages.size());
}

} // namespace NKikimr::NPQ::NMLP<|MERGE_RESOLUTION|>--- conflicted
+++ resolved
@@ -38,7 +38,6 @@
     RetentionPeriod = retentionPeriod;
 }
 
-<<<<<<< HEAD
 void TStorage::SetDeadLetterPolicy(std::optional<NKikimrPQ::TPQTabletConfig::EDeadLetterPolicy> deadLetterPolicy) {
     DeadLetterPolicy = deadLetterPolicy;
 
@@ -74,11 +73,7 @@
     }
 }
 
-std::optional<ui64> TStorage::Next(TInstant deadline, TPosition& position) {
-    auto dieDelta = Max<ui64>();
-=======
 std::optional<ui32> TStorage::GetRetentionDeadlineDelta() const {
->>>>>>> 56f5415a
     if (RetentionPeriod) {
         auto retentionDeadline = TrimToSeconds(TimeProvider->Now(), false) - RetentionPeriod.value();
         if (retentionDeadline >= BaseWriteTimestamp) {
