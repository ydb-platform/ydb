--- conflicted
+++ resolved
@@ -1008,17 +1008,13 @@
         for (ui32 i = 0; i < PartitionCountersLabeled->GetCounters().Size(); ++i) {
             ac->AddValues(PartitionCountersLabeled->GetCounters()[i].Get());
         }
-<<<<<<< HEAD
-        for (auto&& userInfoPair : UsersInfoStorage->ViewAll()) {
-=======
         if (PartitionCompactionCounters) {
             for (ui32 i = 0; i < PartitionCompactionCounters->GetCounters().Size(); ++i) {
                 ac->MutableCompactionCounters()->AddValues(PartitionCompactionCounters->GetCounters()[i].Get());
             }
         }
 
-        for (auto& userInfoPair : UsersInfoStorage->GetAll()) {
->>>>>>> abf9fda3
+        for (auto&& userInfoPair : UsersInfoStorage->ViewAll()) {
             auto& userInfo = userInfoPair.second;
             if (!userInfo.LabeledCounters)
                 continue;
