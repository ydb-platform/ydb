#pragma once

#include "consumer_offset_tracker.h"
#include "partition_blob_encoder.h"
#include "partition_compactification.h"
#include "partition_init.h"
#include "partition_sourcemanager.h"
#include "partition_types.h"
#include "read_quoter.h"
#include "sourceid.h"
#include "subscriber.h"
#include "user_info.h"

#include <library/cpp/sliding_window/sliding_window.h>
#include <util/generic/set.h>
#include <ydb/core/jaeger_tracing/sampling_throttling_control.h>
#include <ydb/core/keyvalue/keyvalue_events.h>
#include <ydb/core/persqueue/common/actor.h>
#include <ydb/core/persqueue/common/key.h>
#include <ydb/core/persqueue/pqtablet/blob/blob.h>
#include <ydb/core/persqueue/pqtablet/blob/header.h>
#include <ydb/core/persqueue/public/utils.h>
#include <ydb/core/protos/feature_flags.pb.h>
#include <ydb/library/actors/core/actor.h>
#include <ydb/library/actors/core/hfunc.h>
#include <ydb/library/actors/core/log.h>
#include <ydb/library/persqueue/counter_time_keeper/counter_time_keeper.h>

#include <variant>

namespace NKikimr::NPQ {

static const ui32 DEFAULT_BUCKET_COUNTER_MULTIPLIER = 20;
static const ui32 MAX_USER_ACTS = 1000;
static const ui32 BATCH_UNPACK_SIZE_BORDER = 500_KB;
static const ui32 MAX_INLINE_SIZE = 1000;

using TPartitionLabeledCounters = TProtobufTabletLabeledCounters<EPartitionLabeledCounters_descriptor>;

ui64 GetOffsetEstimate(const std::deque<TDataKey>& container, TInstant timestamp, ui64 headOffset);
TMaybe<ui64> GetOffsetEstimate(const std::deque<TDataKey>& container, TInstant timestamp);


class TKeyLevel;
struct TMirrorerInfo;

enum class ECommitState {
    Pending,
    Committed,
    Aborted
};


class IAutopartitioningManager;
class TPartitionCompaction;

struct TTransaction {

    explicit TTransaction(TSimpleSharedPtr<TEvPQ::TEvTxCalcPredicate> tx,
                          TMaybe<bool> predicate = Nothing())
        : Tx(tx)
        , Predicate(predicate)
        , SupportivePartitionActor(tx->SupportivePartitionActor)
        , CalcPredicateSpan(std::move(tx->Span))
    {
        AFL_ENSURE(Tx);
    }

    TTransaction(TSimpleSharedPtr<TEvPQ::TEvChangePartitionConfig> changeConfig,
                 bool sendReply)
        : ChangeConfig(changeConfig)
        , SendReply(sendReply)
    {
        AFL_ENSURE(ChangeConfig);
    }

    explicit TTransaction(TSimpleSharedPtr<TEvPQ::TEvProposePartitionConfig> proposeConfig)
        : ProposeConfig(proposeConfig)
    {
        AFL_ENSURE(ProposeConfig);
    }

    explicit TTransaction(TSimpleSharedPtr<TEvPersQueue::TEvProposeTransaction> proposeTx)
        : ProposeTransaction(proposeTx)
        , State(ECommitState::Committed)
    {
        const auto& record = proposeTx->GetRecord();
        if (record.HasSupportivePartitionActor()) {
            SupportivePartitionActor = ActorIdFromProto(record.GetSupportivePartitionActor());
        }
        AFL_ENSURE(ProposeTransaction);
    }

    TMaybe<ui64> GetTxId() const {
        if (Tx) {
            return Tx->TxId;
        } else if (ProposeConfig) {
            return ProposeConfig->TxId;
        }
        return {};
    }

    TSimpleSharedPtr<TEvPQ::TEvTxCalcPredicate> Tx;
    TMaybe<bool> Predicate;
    TActorId SupportivePartitionActor;


    TSimpleSharedPtr<TEvPQ::TEvChangePartitionConfig> ChangeConfig;
    bool SendReply;
    TSimpleSharedPtr<TEvPQ::TEvProposePartitionConfig> ProposeConfig;
    TSimpleSharedPtr<TEvPersQueue::TEvProposeTransaction> ProposeTransaction;

    //Data Tx
    THolder<TEvPQ::TEvGetWriteInfoResponse> WriteInfo;
    bool WriteInfoApplied = false;
    TString Message;
    ECommitState State = ECommitState::Pending;

    NWilson::TSpan CalcPredicateSpan;
    NWilson::TSpan GetWriteInfoSpan;
    NWilson::TSpan CommitSpan;

    TInstant WriteInfoResponseTimestamp;
};
class TPartitionCompaction;

#define PQ_ENSURE(condition) AFL_ENSURE(condition)("tablet_id", TabletId)("partition_id", Partition)

class TPartition : public TBaseActor<TPartition> {
    friend TInitializer;
    friend TInitializerStep;
    friend TInitConfigStep;
    friend TInitInternalFieldsStep;
    friend TInitDiskStatusStep;
    friend TInitMetaStep;
    friend TInitInfoRangeStep;
    friend TInitDataRangeStep;
    friend TInitDataStep;
    friend TInitEndWriteTimestampStep;
    friend TInitFieldsStep;

    friend TPartitionSourceManager;

    friend class TPartitionTestWrapper;
    friend class TPartitionCompaction;

public:
    const TString& TopicName() const;

    ui64 GetUsedStorage(const TInstant& ctx);

    enum ERequestCookie : ui64 {
        ReadBlobsForCompaction = 0,
        WriteBlobsForCompaction,
        CompactificationWrite,
        End
    };

private:
    static const ui32 MAX_ERRORS_COUNT_TO_STORE = 10;
    static const ui32 SCALE_REQUEST_REPEAT_MIN_SECONDS = 60;

    enum EDeletePartitionState {
        DELETION_NOT_INITED = 0,
        DELETION_INITED = 1,
        DELETION_IN_PROCESS = 2,
    };

private:
    struct THasDataReq;
    struct THasDataDeadline;
    using TMessageQueue = std::deque<TMessage>;
    using TGetWriteInfoResp =
        std::variant<TAutoPtr<TEvPQ::TEvGetWriteInfoResponse>,
                     TAutoPtr<TEvPQ::TEvGetWriteInfoError>>;

    bool IsActive() const;
    bool CanWrite() const;
    bool CanEnqueue() const;

    bool LastOffsetHasBeenCommited(const TUserInfoBase& userInfo) const;

    void ReplyError(const TActorContext& ctx, const ui64 dst, NPersQueue::NErrorCode::EErrorCode errorCode, const TString& error, bool isInternal = false);
    void ReplyError(const TActorContext& ctx, const ui64 dst, NPersQueue::NErrorCode::EErrorCode errorCode, const TString& error, NWilson::TSpan& span);
    void ReplyPropose(const TActorContext& ctx, const NKikimrPQ::TEvProposeTransaction& event, NKikimrPQ::TEvProposeTransactionResult::EStatus statusCode,
                      NKikimrPQ::TError::EKind kind, const TString& reason);
    void ReplyErrorForStoredWrites(const TActorContext& ctx);

    void ReplyGetClientOffsetOk(const TActorContext& ctx, const ui64 dst, const i64 offset, const TInstant writeTimestamp, const TInstant createTimestamp, bool consumerHasAnyCommits, const std::optional<TString>& committedMetadata);
    void ReplyOk(const TActorContext& ctx, const ui64 dst);
    void ReplyOk(const TActorContext& ctx, const ui64 dst, NWilson::TSpan& span);
    void ReplyOwnerOk(const TActorContext& ctx, const ui64 dst, const TString& ownerCookie, ui64 seqNo, NWilson::TSpan& span);

    void ReplyWrite(const TActorContext& ctx, ui64 dst, const TString& sourceId, ui64 seqNo, ui16 partNo, ui16 totalParts, ui64 offset, TInstant writeTimestamp, bool already, ui64 maxSeqNo, TDuration partitionQuotedTime, TDuration topicQuotedTime, TDuration queueTime, TDuration writeTime, NWilson::TSpan& span);
    void SendReadingFinished(const TString& consumer);

    void AddNewFastWriteBlob(std::pair<TKey, ui32>& res, TEvKeyValue::TEvRequest* request, const TActorContext& ctx);
    void AddNewCompactionWriteBlob(std::pair<TKey, ui32>& res, TEvKeyValue::TEvRequest* request, TInstant blobCreationUnixTime, const TActorContext& ctx);
    void AnswerCurrentWrites(const TActorContext& ctx);
    void AnswerCurrentReplies(const TActorContext& ctx);
    void CancelOneWriteOnWrite(const TActorContext& ctx,
                               const TString& errorStr,
                               const TWriteMsg& p,
                               NPersQueue::NErrorCode::EErrorCode errorCode);
    void ClearOldHead(const ui64 offset, const ui16 partNo);
    void CreateMirrorerActor();
    void DoRead(TEvPQ::TEvRead::TPtr&& ev, TDuration waitQuotaTime, const TActorContext& ctx);
    void FillReadFromTimestamps(const TActorContext& ctx);
    void FilterDeadlinedWrites(const TActorContext& ctx);
    void FilterDeadlinedWrites(const TActorContext& ctx, TMessageQueue& requests);

    void Handle(NReadQuoterEvents::TEvAccountQuotaCountersUpdated::TPtr& ev, const TActorContext& ctx);
    void Handle(NReadQuoterEvents::TEvQuotaCountersUpdated::TPtr& ev, const TActorContext& ctx);
    void Handle(NReadQuoterEvents::TEvQuotaUpdated::TPtr& ev, const TActorContext& ctx);
    void Handle(TEvPQ::TEvApproveReadQuota::TPtr& ev, const TActorContext& ctx);
    void Handle(TEvKeyValue::TEvResponse::TPtr& ev, const TActorContext& ctx);
    void Handle(TEvPQ::TEvBlobResponse::TPtr& ev, const TActorContext& ctx);
    void Handle(TEvPQ::TEvChangeOwner::TPtr& ev, const TActorContext& ctx);
    void Handle(TEvPQ::TEvChangePartitionConfig::TPtr& ev, const TActorContext& ctx);
    void Handle(TEvPQ::TEvError::TPtr& ev, const TActorContext& ctx);
    void Handle(TEvPQ::TEvGetClientOffset::TPtr& ev, const TActorContext& ctx);
    void Handle(TEvPQ::TEvGetMaxSeqNoRequest::TPtr& ev, const TActorContext& ctx);
    void Handle(TEvPQ::TEvGetPartitionClientInfo::TPtr& ev, const TActorContext& ctx);
    void Handle(TEvPQ::TEvHandleWriteResponse::TPtr&, const TActorContext& ctx);
    void Handle(TEvPQ::TEvMirrorerCounters::TPtr& ev, const TActorContext& ctx);
    void Handle(TEvPQ::TEvPartitionOffsets::TPtr& ev, const TActorContext& ctx);
    void Handle(TEvPQ::TEvPartitionStatus::TPtr& ev, const TActorContext& ctx);
    void Handle(TEvPQ::TEvPipeDisconnected::TPtr& ev, const TActorContext& ctx);
    void Handle(TEvPQ::TEvProxyResponse::TPtr& ev, const TActorContext& ctx);
    void Handle(TEvPQ::TEvQuotaDeadlineCheck::TPtr& ev, const TActorContext& ctx);
    void Handle(TEvPQ::TEvRead::TPtr& ev, const TActorContext& ctx);
    void Handle(TEvPQ::TEvReadTimeout::TPtr& ev, const TActorContext& ctx);
    void Handle(TEvPQ::TEvReserveBytes::TPtr& ev, const TActorContext& ctx);
    void Handle(TEvPQ::TEvSetClientInfo::TPtr& ev, const TActorContext& ctx);
    void Handle(TEvPQ::TEvUpdateWriteTimestamp::TPtr& ev, const TActorContext& ctx);
    void Handle(TEvPersQueue::TEvHasDataInfo::TPtr& ev, const TActorContext& ctx);
    void Handle(TEvPersQueue::TEvProposeTransaction::TPtr& ev, const TActorContext& ctx);
    void Handle(TEvPQ::TEvTxCalcPredicate::TPtr& ev, const TActorContext& ctx);
    void Handle(TEvPQ::TEvGetWriteInfoRequest::TPtr& ev, const TActorContext& ctx);
    void Handle(TEvPQ::TEvGetWriteInfoResponse::TPtr& ev, const TActorContext& ctx);
    void Handle(TEvPQ::TEvGetWriteInfoError::TPtr& ev, const TActorContext& ctx);
    void Handle(TEvPQ::TEvTxCommit::TPtr& ev, const TActorContext& ctx);
    void Handle(TEvPQ::TEvTxRollback::TPtr& ev, const TActorContext& ctx);
    void Handle(TEvPersQueue::TEvReportPartitionError::TPtr& ev, const TActorContext& ctx);
    void Handle(TEvPQ::TEvApproveWriteQuota::TPtr& ev, const TActorContext& ctx);
    void Handle(TEvents::TEvPoisonPill::TPtr& ev, const TActorContext& ctx);
    void Handle(TEvPQ::TEvSubDomainStatus::TPtr& ev, const TActorContext& ctx);
    void Handle(TEvPQ::TEvRunCompaction::TPtr& ev);
    void Handle(TEvPQ::TEvForceCompaction::TPtr& ev);
    void Handle(TEvPQ::TEvExclusiveLockAcquired::TPtr& ev);
    void Handle(TEvPQ::TBroadcastPartitionError::TPtr& ev, const TActorContext& ctx);
    void HandleMonitoring(TEvPQ::TEvMonRequest::TPtr& ev, const TActorContext& ctx);
    void HandleOnIdle(TEvPQ::TEvDeregisterMessageGroup::TPtr& ev, const TActorContext& ctx);
    void HandleOnIdle(TEvPQ::TEvRegisterMessageGroup::TPtr& ev, const TActorContext& ctx);
    void HandleOnIdle(TEvPQ::TEvSplitMessageGroup::TPtr& ev, const TActorContext& ctx);
    void HandleOnIdle(TEvPQ::TEvUpdateAvailableSize::TPtr& ev, const TActorContext& ctx);
    void HandleOnIdle(TEvPQ::TEvWrite::TPtr& ev, const TActorContext& ctx);
    void HandleOnInit(TEvPQ::TEvPartitionOffsets::TPtr& ev, const TActorContext& ctx);
    void HandleOnInit(TEvPQ::TEvPartitionStatus::TPtr& ev, const TActorContext& ctx);
    void HandleOnWrite(TEvPQ::TEvDeregisterMessageGroup::TPtr& ev, const TActorContext& ctx);
    void HandleOnWrite(TEvPQ::TEvRegisterMessageGroup::TPtr& ev, const TActorContext& ctx);
    void HandleOnWrite(TEvPQ::TEvSplitMessageGroup::TPtr& ev, const TActorContext& ctx);
    void HandleOnWrite(TEvPQ::TEvUpdateAvailableSize::TPtr& ev, const TActorContext& ctx);
    void HandleOnWrite(TEvPQ::TEvWrite::TPtr& ev, const TActorContext& ctx);
    void HandleWakeup(const TActorContext& ctx);
    void HandleWriteResponse(const TActorContext& ctx);

    void InitComplete(const TActorContext& ctx);
    void InitUserInfoForImportantClients(const TActorContext& ctx);

    void LogAndCollectError(NKikimrServices::EServiceKikimr service, const TString& msg, const TActorContext& ctx);
    void LogAndCollectError(const NKikimrPQ::TStatusResponse::TErrorMessage& error, const TActorContext& ctx);

    void OnReadRequestFinished(ui64 cookie, ui64 answerSize, const TString& consumer, const TActorContext& ctx);

    void ProcessChangeOwnerRequest(TAutoPtr<TEvPQ::TEvChangeOwner> ev, const TActorContext& ctx);
    void ProcessChangeOwnerRequests(const TActorContext& ctx);
    void ProcessHasDataRequests(const TActorContext& ctx);
    bool ProcessHasDataRequest(const THasDataReq& request, const TActorContext& ctx);
    void ProcessRead(const TActorContext& ctx, TReadInfo&& info, const ui64 cookie, bool subscription);
    void ProcessReserveRequests(const TActorContext& ctx);
    void ProcessTimestampRead(const TActorContext& ctx);
    void ProcessTimestampsForNewData(const ui64 prevEndOffset, const TActorContext& ctx);

    void ProcessMaxSeqNoRequest(const TActorContext& ctx);

    void ReadTimestampForOffset(const TString& user, TUserInfo& ui, const TActorContext& ctx);
    void ReportCounters(const TActorContext& ctx, bool force = false);
    bool UpdateCounters(const TActorContext& ctx, bool force = false);
    void ScheduleUpdateAvailableSize(const TActorContext& ctx);
    void SetDeadlinesForWrites(const TActorContext& ctx);

    void SetupStreamCounters(const TActorContext& ctx);
    void SetupTopicCounters(const TActorContext& ctx);

    void SyncMemoryStateWithKVState(const TActorContext& ctx);
    void UpdateAvailableSize(const TActorContext& ctx);

    void AddMetaKey(TEvKeyValue::TEvRequest* request);
    void CheckHeadConsistency() const;
    void CheckTimestampsOrderInZones(TStringBuf validateReason = {}) const;
    void HandlePendingRequests(const TActorContext& ctx);
    void HandleQuotaWaitingRequests(const TActorContext& ctx);
    void RequestQuotaForWriteBlobRequest(size_t dataSize, ui64 cookie);
    bool RequestBlobQuota();
    void RequestBlobQuota(size_t quotaSize);
    void ConsumeBlobQuota();
    void UpdateAfterWriteCounters(bool writeComplete);

    void UpdateUserInfoEndOffset(const TInstant& now);
    void UpdateWriteBufferIsFullState(const TInstant& now);

    TInstant GetWriteTimeEstimate(ui64 offset) const;
    bool CleanUp(TEvKeyValue::TEvRequest* request, const TActorContext& ctx);

    // Removes blobs that are no longer required. Blobs are no longer required if the storage time of all messages
    // stored in this blob has expired and they have been read by all important consumers.
    bool CleanUpBlobs(TEvKeyValue::TEvRequest *request, const TActorContext& ctx);
    // Checks if any consumer has uncommited messages in their availability window
    bool ImportantConsumersNeedToKeepCurrentKey(const TDataKey& currentKey, const TDataKey& nextKey, const TInstant now) const;
    bool IsQuotingEnabled() const;
    bool WaitingForPreviousBlobQuota() const;
    bool WaitingForSubDomainQuota(const ui64 withSize = 0) const;
    size_t GetQuotaRequestSize(const TEvKeyValue::TEvRequest& request);
    std::pair<TInstant, TInstant> GetTime(const TUserInfo& userInfo, ui64 offset) const;
    ui32 NextChannel(bool isHead, ui32 blobSize);
    ui64 GetSizeLag(i64 offset);
    std::pair<TKey, ui32> GetNewFastWriteKey(bool headCleared);
    std::pair<TKey, ui32> GetNewFastWriteKeyImpl(bool headCleared, ui32 headSize);
    std::pair<TKey, ui32> GetNewCompactionWriteKey(bool headCleared);
    std::pair<TKey, ui32> GetNewCompactionWriteKeyImpl(bool headCleared, bool needCompaction, ui32 headSize);
    THashMap<TString, TOwnerInfo>::iterator DropOwner(THashMap<TString, TOwnerInfo>::iterator& it,
                                                      const TActorContext& ctx);
    // will return rcount and rsize also
    void GetReadRequestFromCompactedBody(const ui64 startOffset, const ui16 partNo, const ui32 maxCount,
                                         const ui32 maxSize, ui32* rcount, ui32* rsize, ui64 lastOffset,
                                         TBlobKeyTokens* blobKeyTokens,
                                         TVector<TRequestedBlob>& blobs);
    void GetReadRequestFromFastWriteBody(const ui64 startOffset, const ui16 partNo, const ui32 maxCount,
                                         const ui32 maxSize, ui32* rcount, ui32* rsize, ui64 lastOffset,
                                         TBlobKeyTokens* blobKeyTokens,
                                         TVector<TRequestedBlob>& blobs);
    TVector<TClientBlob>    GetReadRequestFromHead(const ui64 startOffset, const ui16 partNo, const ui32 maxCount,
                                                   const ui32 maxSize, const ui64 readTimestampMs, ui32* rcount,
                                                   ui32* rsize, ui64* insideHeadOffset, ui64 lastOffset);

    template<typename T>
    std::function<void(bool, T& r)> GetResultPostProcessor(const TString& consumer = "");
    TAutoPtr<TEvPersQueue::TEvHasDataInfoResponse> MakeHasDataInfoResponse(ui64 lagSize, const TMaybe<ui64>& cookie, bool readingFinished = false);

    void ProcessTxsAndUserActs(const TActorContext& ctx);
    void ContinueProcessTxsAndUserActs(const TActorContext& ctx);
    void ProcessCommitQueue();
    void RunPersist();

    void MoveUserActOrTxToCommitState();
    void PushBackDistrTx(TSimpleSharedPtr<TEvPQ::TEvTxCalcPredicate> event);
    void PushBackDistrTx(TSimpleSharedPtr<TEvPQ::TEvChangePartitionConfig> event);
    void PushFrontDistrTx(TSimpleSharedPtr<TEvPQ::TEvChangePartitionConfig> event);
    void PushBackDistrTx(TSimpleSharedPtr<TEvPQ::TEvProposePartitionConfig> event);

    void RequestWriteInfoIfRequired();

    void ProcessDistrTxs(const TActorContext& ctx);
    void ProcessDistrTx(const TActorContext& ctx);

    void AddImmediateTx(TSimpleSharedPtr<TEvPersQueue::TEvProposeTransaction> event);
    void ProcessImmediateTxs(const TActorContext& ctx);

    void AddUserAct(TSimpleSharedPtr<TEvPQ::TEvSetClientInfo> act);
    void RemoveUserAct(const TString& consumerId);
    size_t GetUserActCount(const TString& consumer) const;

    void ProcessUserActs(const TActorContext& ctx);

    void EmulatePostProcessUserAct(const TEvPQ::TEvSetClientInfo& act,
                                   TUserInfoBase& userInfo,
                                   const TActorContext& ctx);

    void ReplyToProposeOrPredicate(TSimpleSharedPtr<TTransaction>& tx, bool isPredicate);

    void SendWriteInfoRequest(const TSimpleSharedPtr<TEvPQ::TEvTxCalcPredicate>& event);
    void WriteInfoResponseHandler(const TActorId& sender,
                        TGetWriteInfoResp&& ev,
                        const TActorContext& ctx);


    void ScheduleReplyOk(const ui64 dst, bool internal);
    void ScheduleReplyGetClientOffsetOk(const ui64 dst,
                                        const i64 offset,
                                        const TInstant writeTimestamp,
                                        const TInstant createTimestamp,
                                        bool consumerHasAnyCommits,
                                        const std::optional<TString>& committedMetadata=std::nullopt);
    void ScheduleReplyError(const ui64 dst, bool internal,
                            NPersQueue::NErrorCode::EErrorCode errorCode,
                            const TString& error);
    void ScheduleReplyPropose(const NKikimrPQ::TEvProposeTransaction& event,
                              NKikimrPQ::TEvProposeTransactionResult::EStatus statusCode,
                              NKikimrPQ::TError::EKind kind,
                              const TString& reason);
    void ScheduleReplyCommitDone(ui64 step, ui64 txId,
                                 NWilson::TSpan&& commitSpan);
    void ScheduleDropPartitionLabeledCounters(const TString& group);
    void SchedulePartitionConfigChanged();

    void AddCmdWrite(NKikimrClient::TKeyValueRequest& request,
                     const TKeyPrefix& ikey, const TKeyPrefix& ikeyDeprecated,
                     ui64 offset, ui32 gen, ui32 step, const TString& session,
                     ui64 readOffsetRewindSum,
                     ui64 readRuleGeneration,
                     bool anyCommits, const std::optional<TString>& committedMetadata);
    void AddCmdWriteTxMeta(NKikimrClient::TKeyValueRequest& request);
    void AddCmdWriteUserInfos(NKikimrClient::TKeyValueRequest& request);
    void AddCmdWriteConfig(NKikimrClient::TKeyValueRequest& request);
    void AddCmdDeleteRange(NKikimrClient::TKeyValueRequest& request,
                           const TKeyPrefix& ikey, const TKeyPrefix& ikeyDeprecated);

    TUserInfoBase& GetOrCreatePendingUser(const TString& user, TMaybe<ui64> readRuleGeneration = {});
    TUserInfoBase* GetPendingUserIfExists(const TString& user);

    THolder<TEvPQ::TEvProxyResponse> MakeReplyOk(const ui64 dst, bool internal);
    THolder<TEvPQ::TEvProxyResponse> MakeReplyGetClientOffsetOk(const ui64 dst,
                                                                const i64 offset,
                                                                const TInstant writeTimestamp,
                                                                const TInstant createTimestamp,
                                                                bool consumerHasAnyCommits,
                                                                const std::optional<TString>& committedMetadata);
    THolder<TEvPQ::TEvError> MakeReplyError(const ui64 dst,
                                            NPersQueue::NErrorCode::EErrorCode errorCode,
                                            const TString& error, bool isInternal = false);
    THolder<TEvPersQueue::TEvProposeTransactionResult> MakeReplyPropose(const NKikimrPQ::TEvProposeTransaction& event,
                                                                        NKikimrPQ::TEvProposeTransactionResult::EStatus statusCode,
                                                                        NKikimrPQ::TError::EKind kind,
                                                                        const TString& reason);
    THolder<TEvPQ::TEvTxCommitDone> MakeCommitDone(ui64 step, ui64 txId);

    bool BeginTransaction(const TEvPQ::TEvProposePartitionConfig& event);

    void CommitTransaction(TSimpleSharedPtr<TTransaction>& t);
    void RollbackTransaction(TSimpleSharedPtr<TTransaction>& t);


    void BeginChangePartitionConfig(const NKikimrPQ::TPQTabletConfig& config,
                                    const TActorContext& ctx);
    void ExecChangePartitionConfig();

    void OnProcessTxsAndUserActsWriteComplete(const TActorContext& ctx);

    void EndChangePartitionConfig(NKikimrPQ::TPQTabletConfig&& config,
                                  const TEvPQ::TMessageGroupsPtr& explicitMessageGroups,
                                  NPersQueue::TTopicConverterPtr topicConverter,
                                  const TActorContext& ctx);
    TString GetKeyConfig() const;

    void Initialize(const TActorContext& ctx);
    template <typename T>
    void EmplacePendingRequest(T&& body, NWilson::TSpan&& span, const TActorContext& ctx) {
        const auto now = ctx.Now();
        auto& msg = PendingRequests.emplace_back(body, std::move(span), now - TInstant::Zero());
        AttachPersistRequestSpan(msg.Span);
     }

    void EmplaceResponse(TMessage&& message, const TActorContext& ctx);

    void Handle(TEvPQ::TEvProposePartitionConfig::TPtr& ev, const TActorContext& ctx);

    void HandleOnInit(TEvPQ::TEvTxCalcPredicate::TPtr& ev, const TActorContext& ctx);
    void HandleOnInit(TEvPQ::TEvTxCommit::TPtr& ev, const TActorContext& ctx);
    void HandleOnInit(TEvPQ::TEvTxRollback::TPtr& ev, const TActorContext& ctx);
    void HandleOnInit(TEvPQ::TEvProposePartitionConfig::TPtr& ev, const TActorContext& ctx);
    void HandleOnInit(TEvPQ::TEvGetWriteInfoRequest::TPtr& ev, const TActorContext& ctx);
    void HandleOnInit(TEvPQ::TEvGetWriteInfoResponse::TPtr& ev, const TActorContext& ctx);
    void HandleOnInit(TEvPQ::TEvGetWriteInfoError::TPtr& ev, const TActorContext& ctx);

    void ChangePlanStepAndTxId(ui64 step, ui64 txId);

    void SendReadPreparedProxyResponse(const TReadAnswer& answer, const TReadInfo& readInfo, TUserInfo& user);

    void CheckIfSessionExists(TUserInfoBase& userInfo, const TActorId& newPipe);
    // void DestroyReadSession(const TReadSessionKey& key);

    void Handle(TEvPQ::TEvCheckPartitionStatusRequest::TPtr& ev, const TActorContext& ctx);

    void ChangeScaleStatusIfNeeded(NKikimrPQ::EScaleStatus scaleStatus);
    void Handle(TEvPQ::TEvPartitionScaleStatusChanged::TPtr& ev, const TActorContext& ctx);

    TString LogPrefix() const;
    const TString& GetLogPrefix() const override;

    void Handle(TEvPQ::TEvProcessChangeOwnerRequests::TPtr& ev, const TActorContext& ctx);
    void StartProcessChangeOwnerRequests(const TActorContext& ctx);

    void CommitWriteOperations(TTransaction& t);

    void HandleOnInit(TEvPQ::TEvDeletePartition::TPtr& ev, const TActorContext& ctx);
    void Handle(TEvPQ::TEvDeletePartition::TPtr& ev, const TActorContext& ctx);

    ui64 GetReadOffset(ui64 offset, TMaybe<TInstant> readTimestamp) const;

    TConsumerSnapshot CreateSnapshot(TUserInfo& userInfo) const;
    bool IsKeyCompactionEnabled() const;
    void CreateCompacter();
    void SendCompacterWriteRequest(THolder<TEvKeyValue::TEvRequest>&& request);

    ::NMonitoring::TDynamicCounterPtr GetPerPartitionCounterSubgroup() const;
    void SetupDetailedMetrics();
    void ResetDetailedMetrics();
    bool DetailedMetricsAreEnabled() const;

public:
    static constexpr NKikimrServices::TActivity::EType ActorActivityType() {
        return NKikimrServices::TActivity::PERSQUEUE_PARTITION_ACTOR;
    }

    TPartition(ui64 tabletId, const TPartitionId& partition, const TActorId& tablet, ui32 tabletGeneration, const TActorId& blobCache,
               const NPersQueue::TTopicConverterPtr& topicConverter, TString dcId, bool isServerless,
               const NKikimrPQ::TPQTabletConfig& config, const std::shared_ptr<TTabletCountersBase>& counters, bool SubDomainOutOfSpace, ui32 numChannels,
               const TActorId& writeQuoterActorId,
               TIntrusivePtr<NJaegerTracing::TSamplingThrottlingControl> samplingControl,
               bool newPartition = false);

    void Bootstrap(const TActorContext& ctx);
    ui64 Size() const {
        return CompactionBlobEncoder.GetSize() + BlobEncoder.GetSize();
    }

    // The size of the data realy was persisted in the storage by the partition
    ui64 UserDataSize() const;
    // The size of the data was metered to user
    ui64 MeteringDataSize(TInstant now) const;
    // The size of the storage that was reserved by the partition
    ui64 ReserveSize() const;
    // The size of the storage that usud by the partition. That included combination of the reserver and realy persisted data.
    ui64 StorageSize(const TActorContext& ctx) const;
    ui64 UsedReserveSize(const TActorContext& ctx) const;

    TInstant GetEndWriteTimestamp() const; // For tests only

    //Bootstrap sends kvRead
    //Become StateInit
    //StateInit
    //wait for correct result, cache all
    //Become StateIdle
    //StateIdle
    //got read - make kvRead
    //got kvReadResult - answer read
    //got write - make kvWrite, Become StateWrite
    //StateWrite
    // got read - ...
    // got kwReadResult - ...
    //got write - store it inflight
    //got kwWriteResult - check it, become StateIdle of StateWrite(and write inflight)

private:
    template <typename TEv>
    TString EventStr(const char * func, const TEv& ev) {
        TStringStream ss;
        ss << func << " event# " << ev->GetTypeRewrite() << " (" << ev->GetTypeName() << "), Tablet " << TabletActorId << ", Partition " << Partition
           << ", Sender " << ev->Sender.ToString() << ", Recipient " << ev->Recipient.ToString() << ", Cookie: " << ev->Cookie;
        return ss.Str();
    }

    TInitializer Initializer;

    STFUNC(StateInit)
    {
        NPersQueue::TCounterTimeKeeper keeper(TabletCounters.Cumulative()[COUNTER_PQ_TABLET_CPU_USAGE]);

        ALOG_TRACE(NKikimrServices::PERSQUEUE, EventStr("StateInit", ev));

        TRACE_EVENT(NKikimrServices::PERSQUEUE);
        switch (ev->GetTypeRewrite()) {
            CFunc(TEvents::TSystem::Wakeup, HandleWakeup);
            HFuncTraced(TEvents::TEvPoisonPill, Handle);
            HFuncTraced(TEvPQ::TEvMonRequest, HandleMonitoring);
            HFuncTraced(TEvPQ::TEvChangePartitionConfig, Handle);
            HFuncTraced(TEvPQ::TEvPartitionOffsets, HandleOnInit);
            HFuncTraced(TEvPQ::TEvPartitionStatus, HandleOnInit);
            HFuncTraced(TEvPersQueue::TEvReportPartitionError, Handle);
            HFuncTraced(TEvPersQueue::TEvHasDataInfo, Handle);
            HFuncTraced(TEvPQ::TEvMirrorerCounters, Handle);
            HFuncTraced(TEvPQ::TBroadcastPartitionError, Handle);
            HFuncTraced(TEvPQ::TEvGetPartitionClientInfo, Handle);
            HFuncTraced(TEvPQ::TEvTxCalcPredicate, HandleOnInit);
            HFuncTraced(TEvPQ::TEvProposePartitionConfig, HandleOnInit);
            HFuncTraced(TEvPQ::TEvTxCommit, HandleOnInit);
            HFuncTraced(TEvPQ::TEvTxRollback, HandleOnInit);
            HFuncTraced(TEvPQ::TEvSubDomainStatus, Handle);
            HFuncTraced(NReadQuoterEvents::TEvQuotaUpdated, Handle);
            HFuncTraced(NReadQuoterEvents::TEvAccountQuotaCountersUpdated, Handle);
            HFuncTraced(NReadQuoterEvents::TEvQuotaCountersUpdated, Handle);
            HFuncTraced(TEvPQ::TEvGetWriteInfoRequest, HandleOnInit);
            hFuncTraced(TEvPQ::TEvExclusiveLockAcquired, Handle);
            HFuncTraced(TEvPQ::TEvGetWriteInfoResponse, HandleOnInit);
            HFuncTraced(TEvPQ::TEvGetWriteInfoError, HandleOnInit);
            HFuncTraced(TEvPQ::TEvDeletePartition, HandleOnInit);
            IgnoreFunc(TEvPQ::TEvTxBatchComplete);
            hFuncTraced(TEvPQ::TEvRunCompaction, Handle);
            hFuncTraced(TEvPQ::TEvForceCompaction, Handle);
        default:
            if (!Initializer.Handle(ev)) {
                ALOG_ERROR(NKikimrServices::PERSQUEUE, "Unexpected " << EventStr("StateInit", ev));
            }
            break;
        };
    }

    STFUNC(StateIdle)
    {
        NPersQueue::TCounterTimeKeeper keeper(TabletCounters.Cumulative()[COUNTER_PQ_TABLET_CPU_USAGE]);

        ALOG_TRACE(NKikimrServices::PERSQUEUE, EventStr("StateIdle", ev));

        TRACE_EVENT(NKikimrServices::PERSQUEUE);
        switch (ev->GetTypeRewrite()) {
            CFunc(TEvents::TSystem::Wakeup, HandleWakeup);
            HFuncTraced(TEvKeyValue::TEvResponse, Handle);
            HFuncTraced(TEvPQ::TEvHandleWriteResponse, Handle);
            HFuncTraced(TEvPQ::TEvBlobResponse, Handle);
            HFuncTraced(TEvPQ::TEvWrite, HandleOnIdle);
            HFuncTraced(TEvPQ::TEvRead, Handle);
            HFuncTraced(TEvPQ::TEvApproveReadQuota, Handle);
            HFuncTraced(TEvPQ::TEvReadTimeout, Handle);
            HFuncTraced(TEvents::TEvPoisonPill, Handle);
            HFuncTraced(TEvPQ::TEvMonRequest, HandleMonitoring);
            HFuncTraced(TEvPQ::TEvGetMaxSeqNoRequest, Handle);
            HFuncTraced(TEvPQ::TEvChangePartitionConfig, Handle);
            HFuncTraced(TEvPQ::TEvGetClientOffset, Handle);
            HFuncTraced(TEvPQ::TEvUpdateWriteTimestamp, Handle);
            HFuncTraced(TEvPQ::TEvSetClientInfo, Handle);
            HFuncTraced(TEvPQ::TEvPartitionOffsets, Handle);
            HFuncTraced(TEvPQ::TEvPartitionStatus, Handle);
            HFuncTraced(TEvPersQueue::TEvReportPartitionError, Handle);
            HFuncTraced(TEvPQ::TEvChangeOwner, Handle);
            HFuncTraced(TEvPersQueue::TEvHasDataInfo, Handle);
            HFuncTraced(TEvPQ::TEvMirrorerCounters, Handle);
            HFuncTraced(TEvPQ::TBroadcastPartitionError, Handle);
            HFuncTraced(TEvPQ::TEvProxyResponse, Handle);
            HFuncTraced(TEvPQ::TEvError, Handle);
            HFuncTraced(TEvPQ::TEvGetPartitionClientInfo, Handle);
            HFuncTraced(TEvPQ::TEvUpdateAvailableSize, HandleOnIdle);
            HFuncTraced(TEvPQ::TEvReserveBytes, Handle);
            HFuncTraced(TEvPQ::TEvPipeDisconnected, Handle);
            HFuncTraced(TEvPQ::TEvApproveWriteQuota, Handle);
            HFuncTraced(TEvPQ::TEvQuotaDeadlineCheck, Handle);
            HFuncTraced(TEvPQ::TEvRegisterMessageGroup, HandleOnIdle);
            HFuncTraced(TEvPQ::TEvDeregisterMessageGroup, HandleOnIdle);
            HFuncTraced(TEvPQ::TEvSplitMessageGroup, HandleOnIdle);
            HFuncTraced(TEvPQ::TEvPartitionScaleStatusChanged, Handle);
            HFuncTraced(TEvPersQueue::TEvProposeTransaction, Handle);
            HFuncTraced(TEvPQ::TEvTxCalcPredicate, Handle);
            HFuncTraced(TEvPQ::TEvGetWriteInfoRequest, Handle);
            HFuncTraced(TEvPQ::TEvGetWriteInfoResponse, Handle);
            HFuncTraced(TEvPQ::TEvGetWriteInfoError, Handle);
            HFuncTraced(TEvPQ::TEvProposePartitionConfig, Handle);
            HFuncTraced(TEvPQ::TEvTxCommit, Handle);
            HFuncTraced(TEvPQ::TEvTxRollback, Handle);
            HFuncTraced(TEvPQ::TEvSubDomainStatus, Handle);
            hFuncTraced(TEvPQ::TEvExclusiveLockAcquired, Handle);
            HFuncTraced(TEvPQ::TEvCheckPartitionStatusRequest, Handle);
            HFuncTraced(NReadQuoterEvents::TEvQuotaUpdated, Handle);
            HFuncTraced(NReadQuoterEvents::TEvAccountQuotaCountersUpdated, Handle);
            HFuncTraced(NReadQuoterEvents::TEvQuotaCountersUpdated, Handle);
            HFuncTraced(TEvPQ::TEvProcessChangeOwnerRequests, Handle);
            HFuncTraced(TEvPQ::TEvDeletePartition, Handle);
            IgnoreFunc(TEvPQ::TEvTxBatchComplete);
            hFuncTraced(TEvPQ::TEvRunCompaction, Handle);
            hFuncTraced(TEvPQ::TEvForceCompaction, Handle);
        default:
            ALOG_ERROR(NKikimrServices::PERSQUEUE, "Unexpected " << EventStr("StateIdle", ev));
            break;
        };
    }

private:
    enum class EProcessResult {
        Continue,
        ContinueDrop,
        Break,
        NotReady,
        Blocked,
    };

    struct TProcessParametersBase {
        ui64 CurOffset;
        bool HeadCleared;
    };

    struct ProcessParameters : TProcessParametersBase {
        ProcessParameters(TPartitionSourceManager::TModificationBatch& sourceIdBatch)
                : SourceIdBatch(sourceIdBatch) {
            }

        TPartitionSourceManager::TModificationBatch& SourceIdBatch;
        bool OldPartsCleared;
        bool FirstCommitWriteOperations = true;
    };

    static void RemoveMessages(TMessageQueue& src, TMessageQueue& dst);
    void RemovePendingRequests(TMessageQueue& requests);
    void RemoveMessagesToQueue(TMessageQueue& requests);
    static TString GetConsumerDeletedMessage(TStringBuf consumerName);

private:
    ui32 TabletGeneration;
    TPartitionId Partition;
    NKikimrPQ::TPQTabletConfig Config;
    NKikimrPQ::TPQTabletConfig TabletConfig;
    const NKikimrPQ::TPQTabletConfig::TPartition* PartitionConfig = nullptr;
    const NKikimrPQ::TPQTabletConfig::TPartition* PendingPartitionConfig = nullptr;

    std::shared_ptr<TTabletCountersBase> Counters;
    NPersQueue::TTopicConverterPtr TopicConverter;
    bool IsLocalDC;
    TString DCId;

    TPartitionGraph PartitionGraph;
    TPartitionSourceManager SourceManager;

    struct TSourceIdPostPersistInfo {
        ui64 SeqNo = 0;
        ui64 Offset = 0;

        // KafkaProducerEpoch field is only used for Kafka API,
        // in particular for idempotent or transactional producer.
        // The value is always Nothing() for Topic API.
        TMaybe<i16> KafkaProducerEpoch = 0;
    };

    struct TSeqNoProducerEpoch {
        ui64 SeqNo = 0;

        // KafkaProducerEpoch field is only used for Kafka API,
        // in particular for idempotent or transactional producer.
        // The value is always Nothing() for Topic API.
        TMaybe<i16> KafkaProducerEpoch = 0;
    };

    THashSet<TString> TxAffectedSourcesIds;
    THashSet<TString> WriteAffectedSourcesIds;
    THashSet<TString> TxAffectedConsumers;
    THashSet<TString> SetOffsetAffectedConsumers;
    THashMap<TString, TSourceIdPostPersistInfo> TxSourceIdForPostPersist;
    THashMap<TString, TSeqNoProducerEpoch> TxInflightMaxSeqNoPerSourceId;


    ui32 MaxBlobSize;
    const ui32 TotalLevels = 4;
    TVector<ui32> CompactLevelBorder;
    ui32 TotalMaxCount;
    ui32 MaxSizeCheck;

//                           [ 8+Mb][ 8+Mb ][not compacted data    ] [ data sended to KV but not yet confirmed]
//ofsets in partition:       101 102|103 104|105 106 107 108 109 110|111 112 113
//                            ^               ^                       ^
//                          StartOffset     HeadOffset                EndOffset
//                          [DataKeysBody  ][DataKeysHead                      ]
    TInstant EndWriteTimestamp;
    TInstant PendingWriteTimestamp;

    ui64 WriteInflightSize;
    TActorId BlobCache;

    TMessageQueue PendingRequests;
    TMessageQueue QuotaWaitingRequests;

    std::shared_ptr<std::deque<TString>> DeletedKeys;
    std::deque<TBlobKeyTokenPtr> DefferedKeysForDeletion;

    TPartitionBlobEncoder CompactionBlobEncoder; // Compaction zone
    TPartitionBlobEncoder BlobEncoder;           // FastWrite zone

    std::deque<std::pair<ui64, ui64>> GapOffsets;
    ui64 GapSize;

    TString CloudId;
    TString DbId;
    TString DbPath;
    bool IsServerless;
    TString FolderId;
    TString MonitoringProjectId;

    TMaybe<TUsersInfoStorage> UsersInfoStorage;

    mutable TMaybe<TString> IdleLogPrefix;
    mutable TMaybe<TString> InitLogPrefix;
    mutable TMaybe<TString> UnknownLogPrefix;

    // template <class T> T& GetUserActionAndTransactionEventsFront();
    // template <class T> T& GetCurrentEvent();
    //TSimpleSharedPtr<TTransaction>& GetCurrentTransaction();

    EProcessResult PreProcessUserActionOrTransaction(TSimpleSharedPtr<TEvPQ::TEvSetClientInfo>& event);
    EProcessResult PreProcessUserActionOrTransaction(TSimpleSharedPtr<TEvPersQueue::TEvProposeTransaction>& event);
    EProcessResult PreProcessUserActionOrTransaction(TSimpleSharedPtr<TTransaction>& tx);
    EProcessResult PreProcessUserActionOrTransaction(TMessage& msg);

    bool ExecUserActionOrTransaction(TSimpleSharedPtr<TEvPQ::TEvSetClientInfo>& event, TEvKeyValue::TEvRequest* request);

    bool ExecUserActionOrTransaction(TSimpleSharedPtr<TEvPersQueue::TEvProposeTransaction>& event,
                                     TEvKeyValue::TEvRequest* request);
    bool ExecUserActionOrTransaction(TSimpleSharedPtr<TTransaction>& tx, TEvKeyValue::TEvRequest* request);
    bool ExecUserActionOrTransaction(TMessage& msg, TEvKeyValue::TEvRequest* request);

    [[nodiscard]] EProcessResult PreProcessUserAct(TEvPQ::TEvSetClientInfo& act, const TActorContext& ctx);
    void CommitUserAct(TEvPQ::TEvSetClientInfo& act);


    [[nodiscard]] EProcessResult PreProcessImmediateTx(const NKikimrPQ::TEvProposeTransaction& tx);
    void ExecImmediateTx(TTransaction& tx);

    EProcessResult PreProcessRequest(TRegisterMessageGroupMsg& msg);
    EProcessResult PreProcessRequest(TDeregisterMessageGroupMsg& msg);
    EProcessResult PreProcessRequest(TSplitMessageGroupMsg& msg);
    EProcessResult PreProcessRequest(TWriteMsg& msg);

    void ExecRequest(TRegisterMessageGroupMsg& msg, ProcessParameters& parameters);
    void ExecRequest(TDeregisterMessageGroupMsg& msg, ProcessParameters& parameters);
    void ExecRequest(TSplitMessageGroupMsg& msg, ProcessParameters& parameters);
    bool ExecRequest(TWriteMsg& msg, ProcessParameters& parameters, TEvKeyValue::TEvRequest* request);

    [[nodiscard]] EProcessResult BeginTransaction(const TEvPQ::TEvTxCalcPredicate& event,
                                                  TMaybe<bool>& predicate, TString& issueMsg);

    EProcessResult ApplyWriteInfoResponse(TTransaction& tx);

    bool FirstEvent = true;
    bool HaveWriteMsg = false;
    bool HaveCheckDisk = false;
    bool HaveDrop = false;
    TMaybe<TPartitionSourceManager::TModificationBatch> SourceIdBatch;
    TMaybe<ProcessParameters> Parameters;
    THolder<TEvKeyValue::TEvRequest> PersistRequest;
    NWilson::TSpan PersistRequestSpan;
    NWilson::TSpan CurrentPersistRequestSpan;

    void AttachPersistRequestSpan(NWilson::TSpan& span); // create persist request span if we have non empty trace id in input span, then link it

    void BeginHandleRequests(TEvKeyValue::TEvRequest* request, const TActorContext& ctx);
    void EndHandleRequests(TEvKeyValue::TEvRequest* request, const TActorContext& ctx);
    void BeginProcessWrites(const TActorContext& ctx);
    void EndProcessWrites(TEvKeyValue::TEvRequest* request, const TActorContext& ctx);
    void EndProcessWritesForCompaction(TEvKeyValue::TEvRequest* request, TInstant blobCreationUnixTime, const TActorContext& ctx);
    void BeginAppendHeadWithNewWrites(const TActorContext& ctx);
    void EndAppendHeadWithNewWrites(const TActorContext& ctx);

    //
    // user actions and transactions
    //
    struct TUserActionAndTransactionEvent {
        std::variant<TSimpleSharedPtr<TEvPQ::TEvSetClientInfo>,             // user actions
                     TSimpleSharedPtr<TTransaction>,                        // distributed transaction or update config
                     TMessage> Event;
        TUserActionAndTransactionEvent(TSimpleSharedPtr<TTransaction>&& transaction)
            : Event(std::move(transaction))
        {}
        TUserActionAndTransactionEvent(TSimpleSharedPtr<TEvPQ::TEvSetClientInfo>&& userAct)
            : Event(std::move(userAct))
        {}
        TUserActionAndTransactionEvent(TMessage&& message)
            : Event(std::move(message))
        {}
    };

    std::deque<TUserActionAndTransactionEvent> UserActionAndTransactionEvents;
    std::deque<TUserActionAndTransactionEvent> UserActionAndTxPendingCommit;
    TVector<THolder<TEvPQ::TEvGetWriteInfoResponse>> WriteInfosApplied;

    THashMap<ui64, TSimpleSharedPtr<TTransaction>> TransactionsInflight;
    THashMap<TActorId, TSimpleSharedPtr<TTransaction>> WriteInfosToTx;

    size_t ImmediateTxCount = 0;
    THashMap<TString, size_t> UserActCount;
    THashMap<TString, TUserInfoBase> PendingUsersInfo;
    TVector<std::pair<TActorId, std::unique_ptr<IEventBase>>> Replies;
    THashSet<TString> AffectedUsers;
    bool KVWriteInProgress = false;
    TMaybe<ui64> PlanStep;
    TMaybe<ui64> TxId;
    bool TxIdHasChanged = false;
    TSimpleSharedPtr<TEvPQ::TEvChangePartitionConfig> ChangeConfig;
    TEvPQ::TMessageGroupsPtr PendingExplicitMessageGroups;
    TVector<THolder<TEvPQ::TEvSetClientInfo>> ChangeConfigActs;
    bool ChangingConfig = false;
    bool SendChangeConfigReply = true;
    TMessageQueue Responses;
    ui64 CurrentBatchSize = 0;

    enum class ETxBatchingState{
        PreProcessing,
        Executing,
        Finishing
    };
    ETxBatchingState BatchingState = ETxBatchingState::PreProcessing;
    //
    //
    //
    std::deque<std::pair<TString, ui64>> UpdateUserInfoTimestamp;
    bool ReadingTimestamp;
    TString ReadingForUser;
    ui64 ReadingForUserReadRuleGeneration;
    ui64 ReadingForOffset; // log only

    THashMap<ui64, TReadInfo> ReadInfo;    // cookie -> {...}
    ui64 Cookie;
    TInstant CreationTime;
    TDuration InitDuration;
    bool InitDone;
    bool NewPartition;
    ui64 PQRBCookie = 0;

    THashMap<TString, NKikimr::NPQ::TOwnerInfo> Owners;
    THashSet<TActorId> OwnerPipes;

    TSourceIdStorage SourceIdStorage;

    std::deque<THolder<TEvPQ::TEvChangeOwner>> WaitToChangeOwner;

    TTabletCountersBase TabletCounters;
    THolder<TPartitionLabeledCounters> PartitionCountersLabeled;

    THolder<TPartitionKeyCompactionCounters> PartitionCompactionCounters;

    // Per partition counters
    NMonitoring::TDynamicCounters::TCounterPtr WriteTimeLagMsByLastWritePerPartition;
    NMonitoring::TDynamicCounters::TCounterPtr SourceIdCountPerPartition;
    NMonitoring::TDynamicCounters::TCounterPtr TimeSinceLastWriteMsPerPartition;
    NMonitoring::TDynamicCounters::TCounterPtr BytesWrittenPerPartition;
    NMonitoring::TDynamicCounters::TCounterPtr MessagesWrittenPerPartition;


    TInstant LastCountersUpdate;

    TSubscriber Subscriber;

    TInstant WriteCycleStartTime;
    ui32 WriteCycleSize = 0;
    ui32 WriteCycleSizeEstimate = 0;
    ui32 WriteKeysSizeEstimate = 0;
    ui32 WriteNewSize = 0;
    ui32 WriteNewSizeFull = 0;
    ui32 WriteNewSizeInternal = 0;
    ui64 WriteNewSizeUncompressed = 0;
    ui64 WriteNewSizeUncompressedFull = 0;

    ui32 WriteNewMessages = 0;
    ui32 WriteNewMessagesInternal = 0;

    TInstant CurrentTimestamp;

    bool DiskIsFull;
    bool SubDomainOutOfSpace;

    TSet<THasDataReq> HasDataRequests;
    TSet<THasDataDeadline> HasDataDeadlines;
    ui64 HasDataReqNum;

    TActorId ReadQuotaTrackerActor;
    TActorId WriteQuotaTrackerActor;
    THolder<TPercentileCounter> PartitionWriteQuotaWaitCounter;
    TInstant QuotaDeadline = TInstant::Zero();

    TVector<NSlidingWindow::TSlidingWindow<NSlidingWindow::TSumOperation<ui64>>> AvgWriteBytes;
    NSlidingWindow::TSlidingWindow<NSlidingWindow::TSumOperation<ui64>> AvgReadBytes;
    TVector<NSlidingWindow::TSlidingWindow<NSlidingWindow::TSumOperation<ui64>>> AvgQuotaBytes;

    std::unique_ptr<IAutopartitioningManager> AutopartitioningManager;
    TInstant LastScaleRequestTime = TInstant::Zero();
    TMaybe<NKikimrPQ::TPartitionScaleParticipants> PartitionScaleParticipants;
    TMaybe<TString> SplitBoundary;
    NKikimrPQ::EScaleStatus ScaleStatus = NKikimrPQ::EScaleStatus::NORMAL;

    ui64 ReservedSize;
    std::deque<THolder<TEvPQ::TEvReserveBytes>> ReserveRequests;

    ui32 Channel;
    ui32 NumChannels;
    TVector<ui32> TotalChannelWritesByHead;

    TWorkingTimeCounter WriteBufferIsFullCounter;

    TInstant WriteTimestamp;
    TInstant WriteTimestampEstimate;
    bool ManageWriteTimestampEstimate = true;
    NSlidingWindow::TSlidingWindow<NSlidingWindow::TMaxOperation<ui64>> WriteLagMs;
    //ToDo - counters.
    THolder<TPercentileCounter> InputTimeLag;
    THolder<TMultiBucketCounter> SupportivePartitionTimeLag;
    TPartitionHistogramWrapper MessageSize;

    TPercentileCounter WriteLatency;

    NKikimr::NPQ::TMultiCounter SLIBigLatency;
    NKikimr::NPQ::TMultiCounter WritesTotal;

    TPartitionCounterWrapper BytesWrittenTotal;

    TPartitionCounterWrapper BytesWrittenGrpc;
    TPartitionCounterWrapper BytesWrittenUncompressed;
    NKikimr::NPQ::TMultiCounter BytesWrittenComp;
    TPartitionCounterWrapper MsgsWrittenTotal;
    TPartitionCounterWrapper MsgsWrittenGrpc;

    NKikimr::NPQ::TMultiCounter MsgsDiscarded;
    NKikimr::NPQ::TMultiCounter BytesDiscarded;

    TMultiCounter CompactionUnprocessedCount;
    TMultiCounter CompactionUnprocessedBytes;
    TMultiCounter CompactionTimeLag;

    // NKikimr::NPQ::TMultiCounter KeyCompactionReadCyclesTotal;
    // NKikimr::NPQ::TMultiCounter KeyCompactionWriteCyclesTotal;

    // Writing blob with topic quota variables
    ui64 TopicQuotaRequestCookie = 0;
    ui64 NextTopicWriteQuotaRequestCookie = 1;
    ui64 BlobQuotaSize = 0;
    bool NeedDeletePartition = false;

    // Wait topic quota metrics
    ui64 TotalPartitionWriteSpeed = 0;
    THolder<TPercentileCounter> TopicWriteQuotaWaitCounter;
    TInstant WriteStartTime;
    TDuration TopicQuotaWaitTimeForCurrentBlob;
    TDuration PartitionQuotaWaitTimeForCurrentBlob;

    TDeque<NKikimrPQ::TStatusResponse::TErrorMessage> Errors;

    THolder<TMirrorerInfo> Mirrorer;

    TInstant LastUsedStorageMeterTimestamp;

    ui64 CompacterCookie = 0;
    THolder<TPartitionCompaction> Compacter;
    bool CompacterPartitionRequestInflight = false;
    bool CompacterKvRequestInflight = false;
    THolder<TEvKeyValue::TEvRequest> CompacterKvRequest;

    using TPendingEvent = std::variant<
        std::unique_ptr<TEvPQ::TEvTxCalcPredicate>,
        std::unique_ptr<TEvPQ::TEvTxCommit>,
        std::unique_ptr<TEvPQ::TEvTxRollback>,
        std::unique_ptr<TEvPQ::TEvProposePartitionConfig>,
        std::unique_ptr<TEvPQ::TEvGetWriteInfoRequest>,
        std::unique_ptr<TEvPQ::TEvGetWriteInfoResponse>,
        std::unique_ptr<TEvPQ::TEvGetWriteInfoError>,
        std::unique_ptr<TEvPQ::TEvDeletePartition>,
        std::unique_ptr<TEvPersQueue::TEvMLPReadRequest>,
        std::unique_ptr<TEvPersQueue::TEvMLPCommitRequest>,
        std::unique_ptr<TEvPersQueue::TEvMLPReleaseRequest>,
        std::unique_ptr<TEvPersQueue::TEvMLPChangeMessageDeadlineRequest>
    >;

    TDeque<TPendingEvent> PendingEvents;

    template <class T> void AddPendingEvent(TAutoPtr<TEventHandle<T>>& ev);
    template <class T> void ProcessPendingEvent(std::unique_ptr<T> ev, const TActorContext& ctx);
    template <class T> void ProcessPendingEvent(TAutoPtr<TEventHandle<T>>& ev, const TActorContext& ctx);
    void ProcessPendingEvents(const TActorContext& ctx);

    TRowVersion LastEmittedHeartbeat;

    const NKikimrPQ::TPQTabletConfig::TPartition* GetPartitionConfig(const NKikimrPQ::TPQTabletConfig& config);

    bool ClosedInternalPartition = false;

    bool IsSupportive() const;

    EDeletePartitionState DeletePartitionState = DELETION_NOT_INITED;

    void ScheduleDeletePartitionDone();
    void ScheduleNegativeReplies();
    void AddCmdDeleteRangeForAllKeys(TEvKeyValue::TEvRequest& request);

    void ScheduleNegativeReply(const TEvPQ::TEvSetClientInfo& event);
    void ScheduleNegativeReply(const TEvPersQueue::TEvProposeTransaction& event);
    void ScheduleNegativeReply(const TTransaction& tx);
    void ScheduleNegativeReply(const TMessage& msg);

    void OnHandleWriteResponse(const TActorContext& ctx);

    void ScheduleTransactionCompleted(const NKikimrPQ::TEvProposeTransaction& tx);

    void DestroyActor(const TActorContext& ctx);

    TActorId OffloadActor;

    void AddCmdWrite(const std::optional<TPartitionedBlob::TFormedBlobInfo>& newWrite,
                     TEvKeyValue::TEvRequest* request,
                     TInstant creationUnixTime,
                     const TActorContext& ctx,
                     bool includeToWriteCycle = true);
    void AddCmdWriteWithDeferredTimestamp(const std::optional<TPartitionedBlob::TFormedBlobInfo>& newWrite,
                     TEvKeyValue::TEvRequest* request,
                     const TActorContext& ctx,
                     bool includeToWriteCycle = true);
    void AddCmdWriteImpl(const std::optional<TPartitionedBlob::TFormedBlobInfo>& newWrite,
                     TEvKeyValue::TEvRequest* request,
                     TInstant creationUnixTime,
                     const TActorContext& ctx,
                     bool includeToWriteCycle,
                     struct TPartitionsPrivateAddCmdWriteTag);
    void RenameFormedBlobs(const std::deque<TPartitionedBlob::TRenameFormedBlobInfo>& formedBlobs,
                           TProcessParametersBase& parameters,
                           ui32 curWrites,
                           TEvKeyValue::TEvRequest* request,
                           TPartitionBlobEncoder& zone,
                           const TActorContext& ctx);
    ui32 RenameTmpCmdWrites(TEvKeyValue::TEvRequest* request);

    void UpdateAvgWriteBytes(ui64 size, const TInstant& now);

    size_t WriteNewSizeFromSupportivePartitions = 0;

    bool TryAddDeleteHeadKeysToPersistRequest();
    void DumpKeyValueRequest(const NKikimrClient::TKeyValueRequest& request);

    TBlobKeyTokenPtr MakeBlobKeyToken(const TString& key);

    void OnReadComplete(TReadInfo& info,
                        TUserInfo* userInfo,
                        const TEvPQ::TEvBlobResponse* blobResponse,
                        const TActorContext& ctx);

    void TryRunCompaction(bool force = false);
    void BlobsForCompactionWereRead(const TVector<NPQ::TRequestedBlob>& blobs);
    void BlobsForCompactionWereWrite();
    ui64 NextReadCookie();
    bool ExecRequestForCompaction(TWriteMsg& p, TProcessParametersBase& parameters, TEvKeyValue::TEvRequest* request, TInstant blobCreationUnixTime);

    bool CompactionInProgress = false;
    TVector<std::pair<TDataKey, size_t>> KeysForCompaction;
    size_t CompactionBlobsCount = 0;

    void DumpZones(const char* file = nullptr, unsigned line = 0) const;

    const TPartitionBlobEncoder& GetBlobEncoder(ui64 offset) const;

    size_t GetBodyKeysCountLimit() const;
    ui64 GetCumulativeSizeLimit() const;

    void UpdateCompactionCounters();
    bool ThereIsUncompactedData() const;
    TInstant GetFirstUncompactedBlobTimestamp() const;

    void TryCorrectStartOffset(TMaybe<ui64> offset);

    ui64 GetStartOffset() const;
    ui64 GetEndOffset() const;

    TIntrusivePtr<NJaegerTracing::TSamplingThrottlingControl> SamplingControl;
    TDeque<NWilson::TTraceId> TxForPersistTraceIds;
    TDeque<NWilson::TSpan> TxForPersistSpans;

    bool CanProcessUserActionAndTransactionEvents() const;
    ui64 GetCompactedBlobSizeLowerBound() const;

    bool CompactRequestedBlob(const TRequestedBlob& requestedBlob,
                              TProcessParametersBase& parameters,
                              bool needToCompactiHead,
                              TEvKeyValue::TEvRequest* compactionRequest,
                              TInstant& blobCreationUnixTime,
                              bool wasThePreviousBlobBig,
                              bool& newHeadIsInitialized);
    void RenameCompactedBlob(TDataKey& k,
                             const size_t size,
                             const bool needToCompactHead,
                             bool& newHeadIsInitialized,
                             TProcessParametersBase& parameters,
                             TEvKeyValue::TEvRequest* compactionRequest);

    bool WasTheLastBlobBig = true;

    void DumpKeysForBlobsCompaction() const;

    void TryProcessGetWriteInfoRequest(const TActorContext& ctx);

    std::unique_ptr<TEvPQ::TEvGetWriteInfoRequest> PendingGetWriteInfoRequest;
    bool StopCompaction = false;

<<<<<<< HEAD
private:
    void HandleOnInit(TEvPersQueue::TEvMLPReadRequest::TPtr&);
    void HandleOnInit(TEvPersQueue::TEvMLPCommitRequest::TPtr&);
    void HandleOnInit(TEvPersQueue::TEvMLPReleaseRequest::TPtr&);
    void HandleOnInit(TEvPersQueue::TEvMLPChangeMessageDeadlineRequest::TPtr&);
    void Handle(TEvPersQueue::TEvMLPReadRequest::TPtr&);
    void Handle(TEvPersQueue::TEvMLPCommitRequest::TPtr&);
    void Handle(TEvPersQueue::TEvMLPReleaseRequest::TPtr&);
    void Handle(TEvPersQueue::TEvMLPChangeMessageDeadlineRequest::TPtr&);

    void ProcessMLPPendingEvents();
    template<typename TEventHandle>
    void ForwardToMLPConsumer(const TString& consumer, TAutoPtr<TEventHandle>& ev);

    void InitializeMLPConsumers();

    struct TMLPConsumerInfo {
        TActorId ActorId;
    };
    std::unordered_map<TString, TMLPConsumerInfo> MLPConsumers;
    using TMLPPendingEvent = std::variant<
        TEvPersQueue::TEvMLPReadRequest::TPtr,
        TEvPersQueue::TEvMLPCommitRequest::TPtr,
        TEvPersQueue::TEvMLPReleaseRequest::TPtr,
        TEvPersQueue::TEvMLPChangeMessageDeadlineRequest::TPtr
    >;
    std::vector<TMLPPendingEvent> MLPPendingEvents;
=======
    TMaybe<std::pair<ui64, ui16>> FirstCompactionPart;

    void InitFirstCompactionPart();
    bool InitNewHeadForCompaction();
>>>>>>> c59d85d0
};

inline ui64 TPartition::GetStartOffset() const {
    if (CompactionBlobEncoder.IsEmpty()) {
        return BlobEncoder.StartOffset;
    }
    return CompactionBlobEncoder.StartOffset;
}

inline ui64 TPartition::GetEndOffset() const {
    return BlobEncoder.EndOffset;
}

} // namespace NKikimr::NPQ<|MERGE_RESOLUTION|>--- conflicted
+++ resolved
@@ -1178,8 +1178,11 @@
 
     std::unique_ptr<TEvPQ::TEvGetWriteInfoRequest> PendingGetWriteInfoRequest;
     bool StopCompaction = false;
-
-<<<<<<< HEAD
+    TMaybe<std::pair<ui64, ui16>> FirstCompactionPart;
+
+    void InitFirstCompactionPart();
+    bool InitNewHeadForCompaction();
+
 private:
     void HandleOnInit(TEvPersQueue::TEvMLPReadRequest::TPtr&);
     void HandleOnInit(TEvPersQueue::TEvMLPCommitRequest::TPtr&);
@@ -1207,12 +1210,6 @@
         TEvPersQueue::TEvMLPChangeMessageDeadlineRequest::TPtr
     >;
     std::vector<TMLPPendingEvent> MLPPendingEvents;
-=======
-    TMaybe<std::pair<ui64, ui16>> FirstCompactionPart;
-
-    void InitFirstCompactionPart();
-    bool InitNewHeadForCompaction();
->>>>>>> c59d85d0
 };
 
 inline ui64 TPartition::GetStartOffset() const {
