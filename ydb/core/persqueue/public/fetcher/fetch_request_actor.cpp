#include "fetch_request_actor.h"

#include <ydb/library/actors/core/actor_bootstrapped.h>
#include <ydb/library/actors/core/interconnect.h>

#include <ydb/core/protos/msgbus_pq.pb.h>
#include <ydb/core/protos/msgbus.pb.h>

#include <ydb/core/base/tablet_pipe.h>
#include <ydb/core/client/server/msgbus_server_pq_metacache.h>
#include <ydb/core/grpc_services/service_scheme.h>
#include <ydb/core/grpc_services/service_topic.h>
#include <ydb/core/persqueue/events/global.h>
#include <ydb/core/persqueue/events/internal.h>
#include <ydb/core/persqueue/public/constants.h>
#include <ydb/core/persqueue/public/pq_rl_helpers.h>
#include <ydb/core/persqueue/public/write_meta/write_meta.h>
<<<<<<< HEAD
#include <ydb/core/tx/replication/ydb_proxy/ydb_proxy.h>
#include <ydb/core/tx/replication/ydb_proxy/local_proxy/local_proxy.h>
#include <ydb/core/tx/replication/ydb_proxy/local_proxy/local_proxy_request.h>
#include <ydb/core/kafka_proxy/actors/actors.h>
=======
#include <ydb/library/actors/core/log.h>
>>>>>>> a3fdc364
#include <ydb/public/lib/base/msgbus_status.h>

#define LOG_E(stream) LOG_ERROR_S(ctx, NKikimrServices::PQ_FETCH_REQUEST, stream)
#define LOG_I(stream) LOG_INFO_S(ctx, NKikimrServices::PQ_FETCH_REQUEST, stream)
#define LOG_D(stream) LOG_DEBUG_S(ctx, NKikimrServices::PQ_FETCH_REQUEST, stream)

namespace NKikimr::NPQ {

using namespace NMsgBusProxy;
using namespace NSchemeCache;


namespace {
    static constexpr TDuration DefaultTimeout = TDuration::MilliSeconds(30000);
}

struct TTabletInfo { // ToDo !! remove
    ui32 NodeId = 0;
    TString Topic;
    TActorId PipeClient;
    bool BrokenPipe = false;
    bool IsBalancer = false;
    TVector<NKikimrPQ::TOffsetsResponse::TPartResult> OffsetResponses;
    TVector<NKikimrPQ::TStatusResponse::TPartResult> StatusResponses;
};

struct TTopicInfo {
    TVector<ui64> Tablets;
    THashMap<ui32, ui64> PartitionToTablet;
    ui64 BalancerTabletId = 0;

    NKikimrPQ::TPQTabletConfig Config;
    TIntrusiveConstPtr<TSchemeCacheNavigate::TPQGroupInfo> PQInfo;
    NPersQueue::TDiscoveryConverterPtr Converter;
    ui32 NumParts = 0;
    THashSet<ui32> PartitionsToRequest;

    //fetchRequest part
    THashMap<ui32, TAutoPtr<TEvPersQueue::TEvHasDataInfo>> FetchInfo;
};


using namespace NActors;

class TPQFetchRequestActor : public TActorBootstrapped<TPQFetchRequestActor>
                           , private TRlHelpers {

struct TEvPrivate {
    enum EEv {
        EvTimeout = EventSpaceBegin(NActors::TEvents::ES_PRIVATE),
        EvEnd
    };

    static_assert(EvEnd < EventSpaceEnd(NActors::TEvents::ES_PRIVATE), "expect EvEnd < EventSpaceEnd(NActors::TEvents::ES_PRIVATE)");

    struct TEvTimeout : NActors::TEventLocal<TEvTimeout, EvTimeout> {
    };

};

struct TTopicGroupIdAndPath {
    TString GroupId;
    TString TopicPath;

    bool operator==(const TTopicGroupIdAndPath& topicGroupIdAndPath) const {
        return GroupId == topicGroupIdAndPath.GroupId && TopicPath == topicGroupIdAndPath.TopicPath;
    }
};

struct TStructHash { size_t operator()(const TTopicGroupIdAndPath& alterTopicRequest) const { return CombineHashes(std::hash<TString>()(alterTopicRequest.GroupId), std::hash<TString>()(alterTopicRequest.TopicPath)); } };


private:
    TFetchRequestSettings Settings;

    bool CanProcessFetchRequest; //any partitions answered that it has data or WaitMs timeout occured
    ui32 FetchRequestReadsDone;
    ui64 FetchRequestCurrentReadTablet;
    ui64 CurrentCookie;
    ui32 AlterTopicCookie = 0;
    ui32 FetchRequestBytesLeft;
    THolder<TEvPQ::TEvFetchResponse> Response;
    TVector<TActorId> PQClient;
    const TActorId SchemeCache;
    ui32 InflyTopics = 0;

    THashMap<TString, TTopicInfo> TopicInfo;
    THashMap<ui64, TTabletInfo> TabletInfo;

    std::unordered_map<ui32, TString> AlterTopicCookieToName;
    std::unordered_set<TTopicGroupIdAndPath, TStructHash> ConsumerTopicAlterRequestAttempts;

    ui32 TopicsAnswered;
    THashSet<ui64> TabletsDiscovered;
    THashSet<ui64> TabletsAnswered;
    ui32 PartTabletsRequested;
    TString ErrorReason;
    TActorId RequesterId;
    ui64 PendingQuotaAmount;
    bool AnyCdcTopicInRequest = false;

    std::unordered_map<TString, TString> PrivateTopicPathToCdcPath;
    std::unordered_map<TString, TString> CdcPathToPrivateTopicPath;

public:
    static constexpr NKikimrServices::TActivity::EType ActorActivityType() {
        return NKikimrServices::TActivity::PQ_FETCH_REQUEST;
    }

    TPQFetchRequestActor(const TFetchRequestSettings& settings, const TActorId& schemeCacheId, const TActorId& requesterId)
        : TRlHelpers({}, settings.RlCtx, 8_KB, false, TDuration::Seconds(1))
        , Settings(settings)
        , CanProcessFetchRequest(false)
        , FetchRequestReadsDone(0)
        , FetchRequestCurrentReadTablet(0)
        , CurrentCookie(1)
        , FetchRequestBytesLeft(0)
        , SchemeCache(schemeCacheId)
        , TopicsAnswered(0)
        , PartTabletsRequested(0)
        , RequesterId(requesterId)
    {
        ui64 deadline = TAppData::TimeProvider->Now().MilliSeconds() + Min<ui32>(Settings.MaxWaitTimeMs, 30000);
        FetchRequestBytesLeft = Settings.TotalMaxBytes;
        for (const auto& p : Settings.Partitions) {
            if (p.Topic.empty()) {
                Response = CreateErrorReply(Ydb::StatusIds::BAD_REQUEST, "Empty topic in fetch request");
                return;
            } if (!p.MaxBytes) {
                Response = CreateErrorReply(Ydb::StatusIds::BAD_REQUEST, "No maxBytes for partition in fetch request");
                return;
            }
            auto path = CanonizePath(p.Topic);
            bool res = TopicInfo[path].PartitionsToRequest.insert(p.Partition).second;
            if (!res) {
                Response = CreateErrorReply(Ydb::StatusIds::BAD_REQUEST, "Some partition specified multiple times in fetch request");
                return;
            }
            TAutoPtr<TEvPersQueue::TEvHasDataInfo> fetchInfo(new TEvPersQueue::TEvHasDataInfo());
            fetchInfo->Record.SetPartition(p.Partition);
            fetchInfo->Record.SetOffset(p.Offset);
            fetchInfo->Record.SetDeadline(deadline);
            TopicInfo[path].FetchInfo[p.Partition] = fetchInfo;
        }
    }

    void Handle(TEvents::TEvWakeup::TPtr& ev, const TActorContext& ctx) {
        const auto tag = static_cast<EWakeupTag>(ev->Get()->Tag);
        OnWakeup(tag);
        switch (tag) {
            case EWakeupTag::RlAllowed:
                ProceedFetchRequest(ctx);
                PendingQuotaAmount = 0;
                break;

            case EWakeupTag::RlNoResource:
                // Re-requesting the quota. We do this until we get a quota.
                RequestDataQuota(PendingQuotaAmount, ctx);
                break;

            default:
                Y_VERIFY_DEBUG_S(false, "Unsupported tag: " << static_cast<ui64>(tag));
        }
    }

    void Bootstrap(const TActorContext& ctx) {
        LOG_I("Fetch request actor boostrapped. Request is valid: " << (!Response));

        // handle error from constructor
        if (Response) {
            return SendReplyAndDie(std::move(Response), ctx);
        }
        LOG_D("scheduling HasDataInfoResponse in " << Settings.MaxWaitTimeMs);
        ctx.Schedule(TDuration::MilliSeconds(Min<ui32>(Settings.MaxWaitTimeMs, 30000)), new TEvPersQueue::TEvHasDataInfoResponse);

        SendSchemeCacheRequest(ctx);
        Schedule(DefaultTimeout, new TEvPrivate::TEvTimeout());
        Become(&TPQFetchRequestActor::StateFunc);
    }

    void SendSchemeCacheRequest(const TActorContext& ctx) {
        LOG_D("SendSchemeCacheRequest");

        auto schemeCacheRequest = std::make_unique<TSchemeCacheNavigate>(1);
        schemeCacheRequest->DatabaseName = Settings.Database;

        THashSet<TString> topicsRequested;

        if (PrivateTopicPathToCdcPath.empty()) {
            for (const auto& part : Settings.Partitions) {
                topicsRequested.insert(part.Topic);
            }
        } else {
            for (const auto& [key, value] : PrivateTopicPathToCdcPath) {
                topicsRequested.insert(key);
            }
        }

        for (const auto& topicName : topicsRequested) {
            auto split = NKikimr::SplitPath(topicName);
            TSchemeCacheNavigate::TEntry entry;
            entry.Path.insert(entry.Path.end(), split.begin(), split.end());

            entry.SyncVersion = true;
            entry.ShowPrivatePath = true;
            entry.Operation = NSchemeCache::TSchemeCacheNavigate::OpList;

            schemeCacheRequest->ResultSet.emplace_back(std::move(entry));
        }

        ctx.Send(SchemeCache, new TEvTxProxySchemeCache::TEvNavigateKeySet(schemeCacheRequest.release()));
    }

    void HandleSchemeCacheResponse(TEvTxProxySchemeCache::TEvNavigateKeySetResult::TPtr& ev, const TActorContext& ctx) {
        LOG_D("Handle SchemeCache response");
        auto& result = ev->Get()->Request;
        AnyCdcTopicInRequest = false;
        for (const auto& entry : result->ResultSet) {
            auto path = CanonizePath(NKikimr::JoinPath(entry.Path));
            switch (entry.Status) {
                case TSchemeCacheNavigate::EStatus::PathErrorUnknown:
                case TSchemeCacheNavigate::EStatus::RootUnknown:
                    return SendReplyAndDie(
                            CreateErrorReply(
                                Ydb::StatusIds::SCHEME_ERROR,
                                TStringBuilder() << "Topic not found: " << path
                            ),
                            ctx
                    );
                case TSchemeCacheNavigate::EStatus::Ok:
                    break;
                default:
                    return SendReplyAndDie(
                            CreateErrorReply(
                                Ydb::StatusIds::SCHEME_ERROR,
                                TStringBuilder() << "Got error: " << ToString(entry.Status) << " trying to find topic: " << path
                            ), ctx
                    );
            }
            if (entry.Kind == NSchemeCache::TSchemeCacheNavigate::KindCdcStream) {
<<<<<<< HEAD
                AnyCdcTopicInRequest = true;
                Y_ABORT_UNLESS(entry.ListNodeEntry->Children.size() == 1);
=======
                anyCdcTopicInRequest = true;
                AFL_ENSURE(entry.ListNodeEntry->Children.size() == 1);
>>>>>>> a3fdc364
                auto privateTopicPath = CanonizePath(JoinPath(ChildPath(NKikimr::SplitPath(path), entry.ListNodeEntry->Children.at(0).Name)));
                PrivateTopicPathToCdcPath[privateTopicPath] = path;
                CdcPathToPrivateTopicPath[path] = privateTopicPath;
                TopicInfo[privateTopicPath] = TopicInfo[path];
                TopicInfo.erase(path);
                continue;
            }
            if (entry.Kind != TSchemeCacheNavigate::EKind::KindTopic) {
                return SendReplyAndDie(
                        CreateErrorReply(
                            Ydb::StatusIds::SCHEME_ERROR, TStringBuilder() << "No such topic: " << path
                        ), ctx
                );
            }
            if (!entry.PQGroupInfo) {
                return SendReplyAndDie(
                        CreateErrorReply(
                            Ydb::StatusIds::SCHEME_ERROR,
                            TStringBuilder() << "Could not get valid description for topic: " << path
                        ), ctx
                );
            }
            if (!entry.PQGroupInfo->Description.HasBalancerTabletID() || entry.PQGroupInfo->Description.GetBalancerTabletID() == 0) {
                return SendReplyAndDie(
                        CreateErrorReply(
                            Ydb::StatusIds::SCHEME_ERROR,
                            TStringBuilder() << "Topic not created: " << path
                        ), ctx
                );
            }
            if (!CheckAccess(*entry.SecurityObject)) {
                return SendReplyAndDie(
                        CreateErrorReply(
                            Ydb::StatusIds::UNAUTHORIZED,
                            TStringBuilder() << "Access denied for topic: " << path
                        ), ctx
                );;
            }

            auto& description = entry.PQGroupInfo->Description;
            auto& topicInfo = TopicInfo[path];
            topicInfo.BalancerTabletId = description.GetBalancerTabletID();
            topicInfo.PQInfo = entry.PQGroupInfo;

            const auto &config = description.GetPQTabletConfig();
            const auto &consumers = config.GetConsumers();
            TString groupId = Settings.Partitions[0].ClientId;
            if (groupId != NKikimr::NPQ::CLIENTID_WITHOUT_CONSUMER) {
                bool consumerIsAdded = false;
                for (const auto& consumer : consumers) {
                    TString consumerName = consumer.GetName();
                    if (consumerName == groupId) {
                        consumerIsAdded = true;
                    }
                }
                // consumer is not assigned to this topic
                TAppData* appData = AppData(ctx);
                if (!consumerIsAdded && (appData->KafkaProxyConfig.GetAutoCreateConsumersEnable() || appData->KafkaProxyConfig.GetAutoCreateTopicsEnable())) {
                    CreateConsumerGroupIfNecessary(entry.Path.back(), path, entry.Path.back(), groupId);
                }
            }
        }

        if (InflyTopics == 0) {
            if (AnyCdcTopicInRequest) {
                SendSchemeCacheRequest(ctx);
                return;
            }

            for (auto& p: TopicInfo) {
                ProcessMetadata(p.first, p.second, ctx);
            }
        }

    }

    void CreateConsumerGroupIfNecessary(const TString& topicName,
                                    const TString& topicPath,
                                    const TString& originalTopicName,
                                    const TString& groupId) {
        TTopicGroupIdAndPath consumerTopicRequest = TTopicGroupIdAndPath{groupId, topicPath};
        if (ConsumerTopicAlterRequestAttempts.find(consumerTopicRequest) == ConsumerTopicAlterRequestAttempts.end()) {
            ConsumerTopicAlterRequestAttempts.insert(consumerTopicRequest);
        } else {
            // it is enough to send a consumer addition request only once for a particular topic
            return;
        }
        InflyTopics++;

        auto topicSettings = NYdb::NTopic::TAlterTopicSettings();
        topicSettings.BeginAddConsumer(groupId).EndAddConsumer();
        auto request = std::make_unique<Ydb::Topic::AlterTopicRequest>();
        request.get()->set_path(topicPath);
        for (auto& c : topicSettings.AddConsumers_) {
            auto* consumer = request.get()->add_add_consumers();
            consumer->set_name(c.ConsumerName_);
        }
        AlterTopicCookie++;
        AlterTopicCookieToName[AlterTopicCookie] = originalTopicName;
        auto callback = [replyTo = SelfId(), cookie = AlterTopicCookie, path = topicName, this]
            (Ydb::StatusIds::StatusCode statusCode, const google::protobuf::Message*) {
            NYdb::NIssue::TIssues issues;
            NYdb::TStatus status(static_cast<NYdb::EStatus>(statusCode), std::move(issues));
            Send(replyTo,
                new NKikimr::NReplication::TEvYdbProxy::TEvAlterTopicResponse(std::move(status)),
                0,
                cookie);
        };
        NKikimr::NGRpcService::DoAlterTopicRequest(
            std::make_unique<NKikimr::NReplication::TLocalProxyRequest>(
            topicName, Settings.Database, std::move(request), callback),
            NKikimr::NReplication::TLocalProxyActor(Settings.Database));

    }

    void Handle(NKikimr::NReplication::TEvYdbProxy::TEvAlterTopicResponse::TPtr& ev, const TActorContext& ctx) {
        NYdb::TStatus& result = ev->Get()->Result;
        InflyTopics--;
        if (result.GetStatus() != NYdb::EStatus::SUCCESS) {
            Response = CreateErrorReply(Ydb::StatusIds::UNAUTHORIZED, "Consumer is not added to this topic");
            return SendReplyAndDie(std::move(Response), ctx);
        }
        if (InflyTopics == 0) {
            if (AnyCdcTopicInRequest) {
                SendSchemeCacheRequest(ctx);
                return;
            }

            for (auto& p: TopicInfo) {
                ProcessMetadata(p.first, p.second, ctx);
            }
        }
    }

    void Handle(TEvPersQueue::TEvResponse::TPtr& ev, const TActorContext& ctx) {
        return ProcessFetchRequestResult(ev, ctx);
    }

    void Handle(TEvPersQueue::TEvHasDataInfoResponse::TPtr&, const TActorContext& ctx) {
        LOG_D("got HasDatainfoResponse");
        ProceedFetchRequest(ctx);
    }

    void ProcessMetadata(const TString& name, TTopicInfo& info, const TActorContext& ctx) {
        const auto& pqDescr = info.PQInfo->Description;

        ++TopicsAnswered;
        auto it = TopicInfo.find(name);
        AFL_ENSURE(it != TopicInfo.end())("topic", name);
        it->second.Config = pqDescr.GetPQTabletConfig();
        it->second.Config.SetVersion(pqDescr.GetAlterVersion());
        it->second.NumParts = pqDescr.PartitionsSize();
        AFL_ENSURE(it->second.BalancerTabletId);

        for (ui32 i = 0; i < pqDescr.PartitionsSize(); ++i) {
            ui32 part = pqDescr.GetPartitions(i).GetPartitionId();
            ui64 tabletId = pqDescr.GetPartitions(i).GetTabletId();
            if (!it->second.PartitionsToRequest.contains(part)) {
                continue;
            }
            bool res = it->second.PartitionToTablet.insert({part, tabletId}).second;
            AFL_ENSURE(res);
            if (TabletInfo.find(tabletId) == TabletInfo.end()) {
                auto& tabletInfo = TabletInfo[tabletId];
                tabletInfo.Topic = name;
                it->second.Tablets.push_back(tabletId);
                    // Tablet node resolution relies on opening a pipe

                auto retryPolicy = NTabletPipe::TClientRetryPolicy::WithRetries();
                retryPolicy.RetryLimitCount = 5;
                NTabletPipe::TClientConfig clientConfig(retryPolicy);

                TActorId pipeClient = ctx.RegisterWithSameMailbox(NTabletPipe::CreateClient(ctx.SelfID, tabletId, clientConfig));
                tabletInfo.PipeClient = pipeClient;
                PQClient.push_back(pipeClient);
                ++PartTabletsRequested;
            }
            if (CanProcessFetchRequest) {
                ProceedFetchRequest(ctx);
            } else {
                const auto& tabletInfo = TabletInfo[tabletId];
                auto& fetchInfo = it->second.FetchInfo[part];
                LOG_D("sending HasDataInfoResponse " << fetchInfo->Record.DebugString());

                NTabletPipe::SendData(ctx, tabletInfo.PipeClient, it->second.FetchInfo[part].Release());
                ++PartTabletsRequested;
            }
        }
        if (!it->second.PartitionsToRequest.empty() && it->second.PartitionsToRequest.size() != it->second.PartitionToTablet.size()) {
            auto reason = TStringBuilder() << "no one of requested partitions in topic " << name << ", Marker# PQ12";
            return SendReplyAndDie(CreateErrorReply(Ydb::StatusIds::BAD_REQUEST, reason), ctx);
        }
        AFL_ENSURE(!TabletInfo.empty()); // if TabletInfo is empty - topic is empty
    }

    bool HandlePipeError(const ui64 tabletId, const TActorContext& ctx)
    {
        auto it = TabletInfo.find(tabletId);
        if (it != TabletInfo.end()) {
            it->second.BrokenPipe = true;
            if (FetchRequestCurrentReadTablet == tabletId) {
                //fail current read
                ctx.Send(ctx.SelfID, FormEmptyCurrentRead(CurrentCookie).Release());
            }
            return true;
        }
        return false;
    }

    void Handle(TEvTabletPipe::TEvClientConnected::TPtr& ev, const TActorContext& ctx) {
        TEvTabletPipe::TEvClientConnected *msg = ev->Get();
        const ui64 tabletId = ev->Get()->TabletId;
        if (msg->Status != NKikimrProto::OK) {

            if (HandlePipeError(tabletId, ctx))
                return;

            auto reason = TStringBuilder() << "Client pipe to " << tabletId << " connection error, Status"
                                                           << NKikimrProto::EReplyStatus_Name(msg->Status).data()
                                                           << ", Marker# PQ6";
            return SendReplyAndDie(CreateErrorReply(Ydb::StatusIds::INTERNAL_ERROR, reason), ctx);
        }
    }

    void Handle(TEvTabletPipe::TEvClientDestroyed::TPtr& ev, const TActorContext& ctx) {
        ui64 tabletId = ev->Get()->TabletId;
        if (HandlePipeError(tabletId, ctx))
            return;

        auto reason = TStringBuilder() << "Client pipe to " << tabletId << " destroyed (connection lost), Marker# PQ7";
        SendReplyAndDie(CreateErrorReply(Ydb::StatusIds::INTERNAL_ERROR, reason), ctx);
    }

    void HandleTimeout(const TActorContext& ctx) {
        TString reason = "Timeout while waiting for response, may be just slow, Marker# PQ11";
        return SendReplyAndDie(CreateErrorReply(Ydb::StatusIds::GENERIC_ERROR, reason), ctx);
    }

    void Die(const TActorContext& ctx) override {
        for (auto& actor: PQClient) {
            NTabletPipe::CloseClient(ctx, actor);
        }
        TRlHelpers::PassAway(SelfId());
        TActorBootstrapped<TPQFetchRequestActor>::Die(ctx);
    }

    TAutoPtr<TEvPersQueue::TEvResponse> FormEmptyCurrentRead(ui64 cookie) {
        TAutoPtr<TEvPersQueue::TEvResponse> req(new TEvPersQueue::TEvResponse);
        auto read = req->Record.MutablePartitionResponse()->MutableCmdReadResult();
        req->Record.MutablePartitionResponse()->SetCookie(cookie);
        read->SetErrorCode(NPersQueue::NErrorCode::READ_NOT_DONE);
        return req.Release();
    }

    void ProceedFetchRequest(const TActorContext& ctx) {
        if (FetchRequestCurrentReadTablet) { //already got active read request
            return;
        }
        CanProcessFetchRequest = true;

        if (FetchRequestReadsDone == Settings.Partitions.size()) {
            CreateOkResponse();
            return SendReplyAndDie(std::move(Response), ctx);
        }
        AFL_ENSURE(FetchRequestReadsDone < Settings.Partitions.size());
        auto& req = Settings.Partitions[FetchRequestReadsDone];

        auto& topic = req.Topic;

        auto cdcToPrivateIt = CdcPathToPrivateTopicPath.find(req.Topic);
        if (cdcToPrivateIt != CdcPathToPrivateTopicPath.end()) {
            topic = cdcToPrivateIt->second;
        }

        const auto& offset = req.Offset;
        const auto& part = req.Partition;
        const auto& maxBytes = req.MaxBytes;
        const auto& readTimestampMs = req.ReadTimestampMs;
        const auto& clientId = req.ClientId;
        auto it = TopicInfo.find(CanonizePath(topic));
        AFL_ENSURE(it != TopicInfo.end());
        if (it->second.PartitionToTablet.find(part) == it->second.PartitionToTablet.end()) {
            return;
        }
        ui64 tabletId = it->second.PartitionToTablet[part];
        AFL_ENSURE(tabletId);
        FetchRequestCurrentReadTablet = tabletId;
        ++CurrentCookie;
        auto jt = TabletInfo.find(tabletId);
        AFL_ENSURE(jt != TabletInfo.end());
        if (jt->second.BrokenPipe || FetchRequestBytesLeft == 0) { //answer right now
            ctx.Send(ctx.SelfID, FormEmptyCurrentRead(CurrentCookie).Release());
            return;
        }

        LOG_D("Send request. Topic " << topic << " partition " << part << " offset " << offset
            << " clientId " << clientId << " tabletId " << tabletId);

        //Form read request
        TAutoPtr<TEvPersQueue::TEvRequest> preq(new TEvPersQueue::TEvRequest);
        TStringBuilder reqId;
        reqId << "request" << "-id-" << FetchRequestReadsDone << "-" << Settings.Partitions.size();
        preq->Record.SetRequestId(reqId);
        auto partReq = preq->Record.MutablePartitionRequest();
        partReq->SetCookie(CurrentCookie);

        partReq->SetTopic(topic);
        partReq->SetPartition(part);
        auto read = partReq->MutableCmdRead();
        read->SetClientId(clientId);
        read->SetOffset(offset);
        read->SetCount(1000000);
        read->SetTimeoutMs(0);
        read->SetBytes(Min<ui32>(maxBytes, FetchRequestBytesLeft));
        read->SetReadTimestampMs(readTimestampMs);
        read->SetExternalOperation(true);
        NTabletPipe::SendData(ctx, jt->second.PipeClient, preq.Release());
    }

    void ProcessFetchRequestResult(TEvPersQueue::TEvResponse::TPtr& ev, const TActorContext& ctx) {
        auto& record = ev->Get()->Record;
        AFL_ENSURE(record.HasPartitionResponse());
        if (record.GetPartitionResponse().GetCookie() != CurrentCookie || FetchRequestCurrentReadTablet == 0) {
            LOG_E("proxy fetch error: got response from tablet " << record.GetPartitionResponse().GetCookie()
                                << " while waiting from " << CurrentCookie << " and requested tablet is " << FetchRequestCurrentReadTablet);
            return;
        }

        if (FetchRequestBytesLeft >= (ui32)record.ByteSize())
            FetchRequestBytesLeft -= (ui32)record.ByteSize();
        else
            FetchRequestBytesLeft = 0;
        FetchRequestCurrentReadTablet = 0;
        if (!Response) {
            Response = MakeHolder<TEvPQ::TEvFetchResponse>();
        }

        auto res = Response->Response.AddPartResult();
        AFL_ENSURE(FetchRequestReadsDone < Settings.Partitions.size());
        const auto& req = Settings.Partitions[FetchRequestReadsDone];
        const auto& topic = req.Topic;
        const auto& part = req.Partition;

        auto privateTopicToCdcIt = PrivateTopicPathToCdcPath.find(topic);
        if (privateTopicToCdcIt == PrivateTopicPathToCdcPath.end()) {
            res->SetTopic(topic);
        } else {
            res->SetTopic(PrivateTopicPathToCdcPath[topic]);
        }

        res->SetPartition(part);
        auto read = res->MutableReadResult();
        if (record.HasPartitionResponse() && record.GetPartitionResponse().HasCmdReadResult())
            read->CopyFrom(record.GetPartitionResponse().GetCmdReadResult());
        if (record.HasErrorCode())
            read->SetErrorCode(record.GetErrorCode());
        if (record.HasErrorReason())
            read->SetErrorReason(record.GetErrorReason());

        ++FetchRequestReadsDone;

        auto it = TopicInfo.find(CanonizePath(topic));
        AFL_ENSURE(it != TopicInfo.end());

        SetMeteringMode(it->second.PQInfo->Description.GetPQTabletConfig().GetMeteringMode());

        if (IsQuotaRequired()) {
            PendingQuotaAmount = CalcRuConsumption(GetPayloadSize(record)) + (Settings.RuPerRequest ? 1 : 0);
            Settings.RuPerRequest = false;
            RequestDataQuota(PendingQuotaAmount, ctx);
        } else {
            ProceedFetchRequest(ctx);
        }

    }

    ui64 GetPayloadSize(const NKikimrClient::TResponse& record) const {
        ui64 readBytesSize = 0;
        const auto& response = record.GetPartitionResponse();
        if (response.HasCmdReadResult()) {
            const auto& results = response.GetCmdReadResult().GetResult();
            for (auto& r : results) {
                auto proto(NKikimr::GetDeserializedData(r.GetData()));
                readBytesSize += proto.GetData().size();
            }
        }
        return readBytesSize;
    }

    bool CheckAccess(const TSecurityObject& access) {
        if (Settings.User == nullptr)
            return true;
        return access.CheckAccess(NACLib::EAccessRights::SelectRow, *Settings.User);
    }

     void SendReplyAndDie(THolder<TEvPQ::TEvFetchResponse> event, const TActorContext& ctx) {
        ctx.Send(RequesterId, event.Release());

        Die(ctx);
    }

    THolder<TEvPQ::TEvFetchResponse> CreateErrorReply(Ydb::StatusIds::StatusCode status, const TString& message) {
        auto response = MakeHolder<TEvPQ::TEvFetchResponse>();
        response->Status = status;
        response->Message = message;
        return response;
    }

    void CreateOkResponse() {
        if (!Response) {
            Response = MakeHolder<TEvPQ::TEvFetchResponse>();
        }
        Response->Status = Ydb::StatusIds::SUCCESS;
    }

    STRICT_STFUNC(StateFunc,
            HFunc(TEvTabletPipe::TEvClientDestroyed, Handle);
            HFunc(TEvTabletPipe::TEvClientConnected, Handle);
            HFunc(TEvPersQueue::TEvResponse, Handle);
            HFunc(TEvents::TEvWakeup, Handle);
            HFunc(TEvTxProxySchemeCache::TEvNavigateKeySetResult, HandleSchemeCacheResponse);
            HFunc(NKikimr::NReplication::TEvYdbProxy::TEvAlterTopicResponse, Handle);
            HFunc(TEvPersQueue::TEvHasDataInfoResponse, Handle);
            CFunc(TEvPrivate::EvTimeout, HandleTimeout);
            CFunc(NActors::TEvents::TSystem::PoisonPill, Die);
    )
};

NActors::IActor* CreatePQFetchRequestActor(
        const TFetchRequestSettings& settings, const TActorId& schemeCache, const TActorId& requester
) {
    return new TPQFetchRequestActor(settings, schemeCache, requester);
}

} // namespace NKikimr::NPQ<|MERGE_RESOLUTION|>--- conflicted
+++ resolved
@@ -15,14 +15,11 @@
 #include <ydb/core/persqueue/public/constants.h>
 #include <ydb/core/persqueue/public/pq_rl_helpers.h>
 #include <ydb/core/persqueue/public/write_meta/write_meta.h>
-<<<<<<< HEAD
 #include <ydb/core/tx/replication/ydb_proxy/ydb_proxy.h>
 #include <ydb/core/tx/replication/ydb_proxy/local_proxy/local_proxy.h>
 #include <ydb/core/tx/replication/ydb_proxy/local_proxy/local_proxy_request.h>
 #include <ydb/core/kafka_proxy/actors/actors.h>
-=======
 #include <ydb/library/actors/core/log.h>
->>>>>>> a3fdc364
 #include <ydb/public/lib/base/msgbus_status.h>
 
 #define LOG_E(stream) LOG_ERROR_S(ctx, NKikimrServices::PQ_FETCH_REQUEST, stream)
@@ -263,13 +260,8 @@
                     );
             }
             if (entry.Kind == NSchemeCache::TSchemeCacheNavigate::KindCdcStream) {
-<<<<<<< HEAD
                 AnyCdcTopicInRequest = true;
                 Y_ABORT_UNLESS(entry.ListNodeEntry->Children.size() == 1);
-=======
-                anyCdcTopicInRequest = true;
-                AFL_ENSURE(entry.ListNodeEntry->Children.size() == 1);
->>>>>>> a3fdc364
                 auto privateTopicPath = CanonizePath(JoinPath(ChildPath(NKikimr::SplitPath(path), entry.ListNodeEntry->Children.at(0).Name)));
                 PrivateTopicPathToCdcPath[privateTopicPath] = path;
                 CdcPathToPrivateTopicPath[path] = privateTopicPath;
