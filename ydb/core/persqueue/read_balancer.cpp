--- conflicted
+++ resolved
@@ -476,7 +476,7 @@
     std::vector<std::pair<ui64, TTabletInfo>> newTablets;
     std::vector<std::pair<ui32, ui32>> newGroups;
     std::vector<std::pair<ui64, TTabletInfo>> reallocatedTablets;
-    
+
     if (SplitMergeEnabled(TabletConfig)) {
         if (!PartitionsScaleManager) {
             PartitionsScaleManager = std::make_unique<TPartitionScaleManager>(Topic, DatabasePath, record);
@@ -508,18 +508,13 @@
         auto it = PartitionsInfo.find(p.GetPartition());
         if (it == PartitionsInfo.end()) {
             Y_ABORT_UNLESS(p.GetPartition() >= prevNextPartitionId && p.GetPartition() < NextPartitionId || NextPartitionId == 0);
-<<<<<<< HEAD
-            partitionsInfo[p.GetPartition()] = {p.GetTabletId()};
-            newPartitions.push_back(TPartInfo{p.GetPartition(), p.GetTabletId(), 0});
-            newPartitionsIds.push_back(p.GetPartition());
-=======
-            partitionsInfo[p.GetPartition()] = {p.GetTabletId(), EPS_FREE, TActorId(), group, {}};
+
+            partitionsInfo[p.GetPartition()] = {p.GetTabletId(), {}};
             if (SplitMergeEnabled(TabletConfig)) {
                 partitionsInfo[p.GetPartition()].KeyRange.DeserializeFromProto(p.GetKeyRange());
             }
 
-            newPartitions.push_back(TPartInfo{p.GetPartition(), p.GetTabletId(), group, partitionsInfo[p.GetPartition()].KeyRange});
->>>>>>> 968019f8
+            newPartitions.push_back(TPartInfo{p.GetPartition(), p.GetTabletId(), 0, partitionsInfo[p.GetPartition()].KeyRange});
 
             ++NumActiveParts;
         } else { //group is already defined
@@ -540,27 +535,6 @@
     }
     PartitionsInfo = std::unordered_map<ui32, TPartitionInfo>(partitionsInfo.rbegin(), partitionsInfo.rend());
 
-<<<<<<< HEAD
-=======
-    for (auto& [_, clientInfo] : ClientsInfo) {
-        auto mainGroup = clientInfo.ClientGroupsInfo.find(TClientInfo::MAIN_GROUP);
-        for (auto& newPartition : newPartitions) {
-            ui32 groupId = newPartition.Group;
-            auto it = clientInfo.SessionsWithGroup ? clientInfo.ClientGroupsInfo.find(groupId) : mainGroup;
-            if (it == clientInfo.ClientGroupsInfo.end()) {
-                Y_ABORT_UNLESS(clientInfo.SessionsWithGroup);
-                clientInfo.AddGroup(groupId);
-                it = clientInfo.ClientGroupsInfo.find(groupId);
-            }
-            auto& group = it->second;
-            group.FreePartition(newPartition.PartitionId);
-            group.PartitionsInfo[newPartition.PartitionId] = {newPartition.TabletId, EPS_FREE, TActorId(), groupId, newPartition.KeyRange};
-            group.ScheduleBalance(ctx);
-        }
-    }
-    RebuildStructs();
-
->>>>>>> 968019f8
     Execute(new TTxWrite(this, std::move(deletedPartitions), std::move(newPartitions), std::move(newTablets), std::move(newGroups), std::move(reallocatedTablets)), ctx);
 
     if (SubDomainPathId && (!WatchingSubDomainPathId || *WatchingSubDomainPathId != *SubDomainPathId)) {
@@ -705,7 +679,7 @@
         partRes.GetScaleStatus();
 
         AggregatedStats.AggrStats(partitionId, partRes.GetPartitionSize(), partRes.GetUsedReserveSize());
-        AggregatedStats.AggrStats(partRes.GetAvgWriteSpeedPerSec(), partRes.GetAvgWriteSpeedPerMin(), 
+        AggregatedStats.AggrStats(partRes.GetAvgWriteSpeedPerSec(), partRes.GetAvgWriteSpeedPerMin(),
             partRes.GetAvgWriteSpeedPerHour(), partRes.GetAvgWriteSpeedPerDay());
         AggregatedStats.Stats[partitionId].Counters = partRes.GetAggregatedCounters();
         AggregatedStats.Stats[partitionId].HasCounters = true;
@@ -1205,8 +1179,11 @@
     Balancer->Handle(ev, ctx);
 }
 
-<<<<<<< HEAD
-=======
+
+//
+// Autoscaling
+//
+
 void TPersQueueReadBalancer::Handle(TEvPQ::TEvPartitionScaleStatusChanged::TPtr& ev, const TActorContext& ctx) {
     if (!SplitMergeEnabled(TabletConfig)) {
         return;
@@ -1234,7 +1211,6 @@
         PartitionsScaleManager->HandleScaleRequestResult(ev, ctx);
     }
 }
->>>>>>> 968019f8
 
 } // NPQ
 } // NKikimr