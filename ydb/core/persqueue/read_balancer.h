--- conflicted
+++ resolved
@@ -33,6 +33,7 @@
 
 struct TPartitionInfo {
     ui64 TabletId;
+    NSchemeShard::TTopicTabletInfo::TKeyRange KeyRange;
 };
 
 
@@ -136,15 +137,9 @@
     void Handle(NSchemeShard::TEvSchemeShard::TEvDescribeSchemeResult::TPtr& ev, const TActorContext& ctx);
     void Handle(TEvPersQueue::TEvStatus::TPtr& ev, const TActorContext& ctx);
 
-<<<<<<< HEAD
-=======
     void Handle(TEvPQ::TEvPartitionScaleStatusChanged::TPtr& ev, const TActorContext& ctx);
     void Handle(TPartitionScaleRequest::TEvPartitionScaleRequestDone::TPtr& ev, const TActorContext& ctx);
 
-    void RegisterSession(const TActorId& pipe, const TActorContext& ctx);
-    void UnregisterSession(const TActorId& pipe, const TActorContext& ctx);
-    void RebuildStructs();
->>>>>>> 968019f8
     ui64 PartitionReserveSize() {
         return TopicPartitionReserveSize(TabletConfig);
     }
@@ -183,26 +178,6 @@
     std::vector<TEvPersQueue::TEvCheckACL::TPtr> WaitingACLRequests;
     std::vector<TEvPersQueue::TEvDescribe::TPtr> WaitingDescribeRequests;
 
-<<<<<<< HEAD
-private:
-=======
-    enum EPartitionState {
-        EPS_FREE = 0,
-        EPS_ACTIVE = 1
-    };
-
-    struct TPartitionInfo {
-        ui64 TabletId;
-        EPartitionState State;
-        TActorId Session;
-        ui32 GroupId;
-        NSchemeShard::TTopicTabletInfo::TKeyRange KeyRange;
-
-        void Unlock() { Session = TActorId(); State = EPS_FREE; };
-        void Lock(const TActorId& session) { Session = session; State = EPS_ACTIVE; }
-    };
->>>>>>> 968019f8
-
     std::unordered_map<ui32, TPartitionInfo> PartitionsInfo;
 
     struct TTabletInfo {
@@ -220,137 +195,10 @@
 
 private:
 
-<<<<<<< HEAD
     friend class NBalancing::TBalancer;
     std::unique_ptr<NBalancing::TBalancer> Balancer;
-=======
-    struct TSessionInfo {
-        TSessionInfo(const TString& session, const TActorId sender, const TString& clientNode, ui32 proxyNodeId, TInstant ts)
-            : Session(session)
-            , Sender(sender)
-            , NumSuspended(0)
-            , NumActive(0)
-            , NumInactive(0)
-            , ClientNode(clientNode)
-            , ProxyNodeId(proxyNodeId)
-            , Timestamp(ts)
-        {}
-
-        TString Session;
-        TActorId Sender;
-        ui32 NumSuspended;
-        ui32 NumActive;
-        ui32 NumInactive;
-
-        TString ClientNode;
-        ui32 ProxyNodeId;
-        TInstant Timestamp;
-
-        void Unlock(bool inactive);
-    };
-
-    struct TClientGroupInfo {
-        TClientGroupInfo(TClientInfo& clientInfo)
-            : ClientInfo(clientInfo) {}
-
-        TClientInfo& ClientInfo;
-
-        TString ClientId;
-        TString Topic;
-        ui64 TabletId;
-        TString Path;
-        ui32 Generation = 0;
-        ui64 SessionKeySalt = 0;
-        ui32* Step = nullptr;
-
-        ui32 Group = 0;
-
-        std::unordered_map<ui32, TPartitionInfo> PartitionsInfo; // partitionId -> info
-        std::deque<ui32> FreePartitions;
-        std::unordered_map<std::pair<TActorId, ui64>, TSessionInfo> SessionsInfo; //map from ActorID and random value - need for reordering sessions in different topics (groups?)
-
-        std::pair<TActorId, ui64> SessionKey(const TActorId pipe) const;
-        bool EraseSession(const TActorId pipe);
-        TSessionInfo* FindSession(const TActorId pipe);
-        TSessionInfo* FindSession(ui32 partitionId);
-
-        void ScheduleBalance(const TActorContext& ctx);
-        void Balance(const TActorContext& ctx);
-
-        void LockPartition(const TActorId pipe, TSessionInfo& sessionInfo, ui32 partition, const TActorContext& ctx);
-        void ReleasePartition(const ui32 partitionId, const TActorContext& ctx);
-        void ReleasePartition(const TActorId pipe, TSessionInfo& sessionInfo, const ui32 count, const TActorContext& ctx);
-        void ReleasePartition(const TActorId pipe, TSessionInfo& sessionInfo, const std::set<ui32>& partitions, const TActorContext& ctx);
-        THolder<TEvPersQueue::TEvReleasePartition> MakeEvReleasePartition(const TActorId pipe, const TSessionInfo& sessionInfo, const ui32 count, const std::set<ui32>& partitions);
-
-        void FreePartition(ui32 partitionId);
-        void ActivatePartition(ui32 partitionId);
-        void InactivatePartition(ui32 partitionId);
-
-        TStringBuilder GetPrefix() const;
-
-        std::tuple<ui32, ui32, ui32> TotalPartitions() const;
-        void ReleaseExtraPartitions(ui32 desired, ui32 allowPlusOne, const TActorContext& ctx);
-        void LockMissingPartitions(ui32 desired,
-                                   ui32 allowPlusOne,
-                                   const std::function<bool (ui32 partitionId)> partitionPredicate,
-                                   const std::function<ssize_t (const TSessionInfo& sessionInfo)> actualExtractor,
-                                   const TActorContext& ctx);
-
-        bool WakeupScheduled = false;
-    };
 
     std::unique_ptr<TPartitionScaleManager> PartitionsScaleManager;
-
-    struct TClientInfo {
-        constexpr static ui32 MAIN_GROUP = 0;
-
-        TClientInfo(const TPersQueueReadBalancer& balancer, NKikimrPQ::EConsumerScalingSupport scalingSupport)
-            : Balancer(balancer)
-            , ScalingSupport_(scalingSupport) {
-        }
-
-        const TPersQueueReadBalancer& Balancer;
-        const NKikimrPQ::EConsumerScalingSupport ScalingSupport_;
-
-        std::unordered_map<ui32, TClientGroupInfo> ClientGroupsInfo; //map from group to info
-        std::unordered_map<ui32, TReadingPartitionStatus> ReadingPartitionStatus; // partitionId->status
-
-        size_t SessionsWithGroup = 0;
-
-        TString ClientId;
-        TString Topic;
-        ui64 TabletId;
-        TString Path;
-        ui32 Generation = 0;
-        ui32 Step = 0;
-
-        bool ScalingSupport() const;
-
-        void KillSessionsWithoutGroup(const TActorContext& ctx);
-        void MergeGroups(const TActorContext& ctx);
-        TClientGroupInfo& AddGroup(const ui32 group);
-        void FillEmptyGroup(const ui32 group, const std::unordered_map<ui32, TPartitionInfo>& partitionsInfo);
-        void AddSession(const ui32 group, const std::unordered_map<ui32, TPartitionInfo>& partitionsInfo,
-                        const TActorId& sender, const NKikimrPQ::TRegisterReadSession& record);
-
-        bool ProccessReadingFinished(ui32 partitionId, const TActorContext& ctx);
-
-        TStringBuilder GetPrefix() const;
-
-        void UnlockPartition(ui32 partitionId, const TActorContext& ctx);
-
-        TReadingPartitionStatus& GetPartitionReadingStatus(ui32 partitionId);
-
-        bool IsReadeable(ui32 partitionId) const;
-        bool IsFinished(ui32 partitionId) const;
-        bool SetCommittedState(ui32 partitionId, ui32 generation, ui64 cookie);
-
-        TClientGroupInfo* FindGroup(ui32 partitionId);
-    };
-
-    std::unordered_map<TString, TClientInfo> ClientsInfo; //map from userId -> to info
->>>>>>> 968019f8
 
 private:
 
