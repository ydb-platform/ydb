--- conflicted
+++ resolved
@@ -1,10 +1,7 @@
 #pragma once
 
-<<<<<<< HEAD
 #include <ydb/core/tablet_flat/tablet_flat_executed.h>
 #include <ydb/core/base/tablet_pipe.h>
-=======
->>>>>>> ef621be6
 #include <ydb/core/base/appdata.h>
 #include <ydb/core/base/tablet_pipe.h>
 #include <ydb/core/engine/minikql/flat_local_tx_factory.h>
@@ -19,15 +16,10 @@
 #include <ydb/library/actors/core/hfunc.h>
 #include <ydb/library/persqueue/topic_parser/topic_parser.h>
 
-<<<<<<< HEAD
 #include <util/system/hp_timer.h>
 #include "utils.h"
 
 #include <unordered_map>
-=======
-#include "utils.h"
-#include <util/system/hp_timer.h>
->>>>>>> ef621be6
 
 namespace NKikimr {
 namespace NPQ {
@@ -59,30 +51,6 @@
 class TPersQueueReadBalancer : public TActor<TPersQueueReadBalancer>, public TTabletExecutedFlat {
     struct TTxPreInit;
     struct TTxInit;
-<<<<<<< HEAD
-=======
-    friend struct TTxInit;
-
-    struct TPartInfo {
-        ui32 PartitionId;
-        ui64 TabletId;
-        ui32 Group;
-        NSchemeShard::TTopicTabletInfo::TKeyRange KeyRange;
-
-        TPartInfo(const ui32 partitionId, const ui64 tabletId, const ui32 group, NSchemeShard::TTopicTabletInfo::TKeyRange keyRange)
-            : PartitionId(partitionId)
-            , TabletId(tabletId)
-            , Group(group)
-            , KeyRange(keyRange)
-        {}
-    };
-
-    struct TTabletInfo {
-        ui64 Owner;
-        ui64 Idx;
-    };
-
->>>>>>> ef621be6
     struct TTxWrite;
 
     void HandleWakeup(TEvents::TEvWakeup::TPtr&, const TActorContext &ctx);
@@ -212,12 +180,9 @@
         TActorId Session;
         ui32 GroupId;
         NSchemeShard::TTopicTabletInfo::TKeyRange KeyRange;
-<<<<<<< HEAD
 
         void Unlock() { Session = TActorId(); State = EPS_FREE; };
         void Lock(const TActorId& session) { Session = session; State = EPS_ACTIVE; }
-=======
->>>>>>> ef621be6
     };
 
     std::unordered_map<ui32, TPartitionInfo> PartitionsInfo;
@@ -351,21 +316,6 @@
         bool WakeupScheduled = false;
     };
 
-<<<<<<< HEAD
-=======
-    THashMap<ui32, TPartitionInfo> PartitionsInfo;
-    THashMap<ui32, TVector<ui32>> GroupsInfo;
-
-    THashMap<ui64, TTabletInfo> TabletsInfo;
-    ui64 MaxIdx;
-
-    ui32 NextPartitionId;
-    ui32 NextPartitionIdForWrite;
-    ui32 StartPartitionIdForWrite;
-    ui32 TotalGroups;
-    bool NoGroupsInBase;
-
->>>>>>> ef621be6
     std::unique_ptr<TPartitionScaleManager> PartitionsScaleManager;
 
     struct TClientInfo {
@@ -573,12 +523,9 @@
             HFunc(TEvPersQueue::TEvStatus, Handle);
             HFunc(TEvPersQueue::TEvGetPartitionsLocation, Handle);
             HFunc(TEvPQ::TEvReadingPartitionStatusRequest, Handle);
-<<<<<<< HEAD
             HFunc(TEvPersQueue::TEvReadingPartitionStartedRequest, Handle);
             HFunc(TEvPersQueue::TEvReadingPartitionFinishedRequest, Handle);
             HFunc(TEvPQ::TEvWakeupReleasePartition, Handle);
-=======
->>>>>>> ef621be6
             HFunc(TEvPQ::TEvPartitionScaleStatusChanged, Handle);
             HFunc(TPartitionScaleRequest::TEvPartitionScaleRequestDone, Handle);
             default:
