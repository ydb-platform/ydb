--- conflicted
+++ resolved
@@ -1827,19 +1827,7 @@
     }
 }
 
-<<<<<<< HEAD
 void TBalancer::Handle(TEvPersQueue::TEvStatusResponse::TPtr& ev, const TActorContext& /*ctx*/) {
-    struct TData {
-        ui32 Generation;
-        ui64 Cookie;
-        const TString& Consumer;
-    };
-
-    std::unordered_map<ui32, std::vector<TData>> index;
-
-=======
-void TBalancer::Handle(TEvPersQueue::TEvStatusResponse::TPtr& ev, const TActorContext& ctx) {
->>>>>>> 3ec1778f
     const auto& record = ev->Get()->Record;
     for (const auto& partResult : record.GetPartResult()) {
         for (const auto& consumerResult : partResult.GetConsumerResult()) {
