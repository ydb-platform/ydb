--- conflicted
+++ resolved
@@ -261,11 +261,7 @@
                 return true;
             }
             auto* targetFamily = it->second.get();
-<<<<<<< HEAD
-            if (targetFamily->CanAttache(Partitions) && targetFamily->CanAttache(WantedPartitions)) {
-=======
             if (targetFamily->CanAttach(Partitions) && targetFamily->CanAttach(WantedPartitions)) {
->>>>>>> 6004840d
                 Consumer.MergeFamilies(targetFamily, this, ctx);
             } else {
                 WantedPartitions.clear();
@@ -487,15 +483,11 @@
 }
 
 template<typename TCollection>
-<<<<<<< HEAD
-bool TPartitionFamily::CanAttache(const TCollection& partitionsIds) {
-=======
 bool TPartitionFamily::CanAttach(const TCollection& partitionsIds) {
     if (partitionsIds.empty()) {
         return true;
     }
 
->>>>>>> 6004840d
     if (Consumer.WithCommonSessions) {
         return true;
     }
@@ -505,13 +497,8 @@
     });
 }
 
-<<<<<<< HEAD
-template bool TPartitionFamily::CanAttache(const std::unordered_set<ui32>& partitionsIds);
-template bool TPartitionFamily::CanAttache(const std::vector<ui32>& partitionsIds);
-=======
 template bool TPartitionFamily::CanAttach(const std::unordered_set<ui32>& partitionsIds);
 template bool TPartitionFamily::CanAttach(const std::vector<ui32>& partitionsIds);
->>>>>>> 6004840d
 
 void TPartitionFamily::ClassifyPartitions() {
     auto [activePartitionCount, inactivePartitionCount] = ClassifyPartitions(Partitions);
@@ -970,7 +957,7 @@
                 FamiliesRequireBalancing.erase(family->Id);
 
                 if (special && !WithCommonSessions && !family->WantedPartitions.empty()) {
-                    if (!family->CanAttache(family->WantedPartitions)) {
+                    if (!family->CanAttach(family->WantedPartitions)) {
                         family->WantedPartitions.clear();
                     }
                 }
@@ -1073,13 +1060,8 @@
     if (partition.NeedReleaseChildren()) {
         LOG_DEBUG_S(ctx, NKikimrServices::PERSQUEUE_READ_BALANCER,
                 GetPrefix() << "Attache partitions [" << JoinRange(", ", newPartitions.begin(), newPartitions.end()) << "] to " << family->DebugStr());
-<<<<<<< HEAD
-        if (family->CanAttache(newPartitions)) {
-            for (auto id : newPartitions) {
-=======
         for (auto id : newPartitions) {
             if (family->CanAttach(std::vector{id})) {
->>>>>>> 6004840d
                 auto* node = GetPartitionGraph().GetPartition(id);
                 bool allParentsMerged = true;
                 if (node->Parents.size() > 1) {
@@ -1112,9 +1094,6 @@
                 LOG_DEBUG_S(ctx, NKikimrServices::PERSQUEUE_READ_BALANCER,
                         GetPrefix() << "Can't attache partition " << id << " to " << family->DebugStr());
             }
-        } else {
-            LOG_DEBUG_S(ctx, NKikimrServices::PERSQUEUE_READ_BALANCER,
-                    GetPrefix() << "Can't attache partitions [" << JoinRange(", ", newPartitions.begin(), newPartitions.end()) << "] to " << family->DebugStr());
         }
     } else {
         for (auto p : newPartitions) {
