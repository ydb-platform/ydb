--- conflicted
+++ resolved
@@ -70,12 +70,7 @@
                 ui32 part = partsRowset.GetValue<Schema::Partitions::Partition>();
                 ui64 tabletId = partsRowset.GetValue<Schema::Partitions::TabletId>();
 
-<<<<<<< HEAD
-                partitionsInfo[part] = {tabletId, {}};
-
-=======
-                partitionsInfo[part] = {tabletId, EPartitionState::EPS_FREE, TActorId(), part + 1, {}};
->>>>>>> e1880f11
+                Self->PartitionsInfo[part] = {tabletId, {}};
                 Self->AggregatedStats.AggrStats(part, partsRowset.GetValue<Schema::Partitions::DataSize>(),
                                                 partsRowset.GetValue<Schema::Partitions::UsedReserveSize>());
 
