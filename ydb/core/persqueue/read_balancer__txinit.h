--- conflicted
+++ resolved
@@ -72,13 +72,8 @@
                 ui32 part = partsRowset.GetValue<Schema::Partitions::Partition>();
                 ui64 tabletId = partsRowset.GetValue<Schema::Partitions::TabletId>();
 
-<<<<<<< HEAD
-                Self->PartitionsInfo[part] = {tabletId, EPartitionState::EPS_FREE, TActorId(), part + 1};
-                Self->AggregatedStats.AggrStats(part, partsRowset.GetValue<Schema::Partitions::DataSize>(),
-=======
                 Self->PartitionsInfo[part] = {tabletId, EPartitionState::EPS_FREE, TActorId(), part + 1, {}}; //savnik: add key range?
                 Self->AggregatedStats.AggrStats(part, partsRowset.GetValue<Schema::Partitions::DataSize>(), 
->>>>>>> ef621be6
                                                 partsRowset.GetValue<Schema::Partitions::UsedReserveSize>());
 
                 if (!partsRowset.Next())
