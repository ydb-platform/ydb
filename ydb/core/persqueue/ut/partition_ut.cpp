--- conflicted
+++ resolved
@@ -2955,9 +2955,6 @@
     ExpectNoCommitDone();
 }
 
-<<<<<<< HEAD
-} // Test suite
-=======
 Y_UNIT_TEST_F(GetUsedStorage, TPartitionFixture) {
     auto* actor = CreatePartition({
                     .Partition=TPartitionId{2, 10, 100'001},
@@ -2984,6 +2981,5 @@
 } // GetPartitionWriteInfoErrors
 
 } // End of suite
->>>>>>> a1df63e5
 
 } // namespace