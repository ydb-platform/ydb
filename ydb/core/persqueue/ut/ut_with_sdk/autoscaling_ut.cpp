--- conflicted
+++ resolved
@@ -1011,51 +1011,6 @@
         WaitAndAssertPartitionCount(setup, "/Root/origin/feed", 3);
     }
 
-<<<<<<< HEAD
-    void AssertMessageCountInTopic(TTopicClient client, const TString& topicPath, size_t expected, TDuration timeout = TDuration::Seconds(30)) {
-        TInstant deadlineTime = TInstant::Now() + timeout;
-
-        size_t count = 0;
-
-        auto reader = client.CreateReadSession(
-            TReadSessionSettings()
-                .AutoPartitioningSupport(true)
-                .AppendTopics(TTopicReadSettings(topicPath))
-                .ConsumerName("consumer-1"));
-        while(deadlineTime > TInstant::Now()) {
-            for (auto event : reader->GetEvents(false)) {
-                if (auto* x = std::get_if<NYdb::NTopic::TReadSessionEvent::TDataReceivedEvent>(&event)) {
-                    count += x->GetMessages().size();
-                } else if (auto* x = std::get_if<NYdb::NTopic::TReadSessionEvent::TStartPartitionSessionEvent>(&event)) {
-                    x->Confirm();
-                    Cerr << ">>>>> " << x->DebugString() << Endl << Flush;
-                } else if (auto* x = std::get_if<NYdb::NTopic::TReadSessionEvent::TCommitOffsetAcknowledgementEvent>(&event)) {
-                    Cerr << ">>>>> " << x->DebugString() << Endl << Flush;
-                } else if (auto* x = std::get_if<NYdb::NTopic::TReadSessionEvent::TPartitionSessionStatusEvent>(&event)) {
-                    Cerr << ">>>>> " << x->DebugString() << Endl << Flush;
-                } else if (auto* x = std::get_if<NYdb::NTopic::TReadSessionEvent::TStopPartitionSessionEvent>(&event)) {
-                    x->Confirm();
-                    Cerr << ">>>>> " << x->DebugString() << Endl << Flush;
-                } else if (auto* x = std::get_if<NYdb::NTopic::TReadSessionEvent::TPartitionSessionClosedEvent>(&event)) {
-                    Cerr << ">>>>> " << x->DebugString() << Endl << Flush;
-                } else if (auto* x = std::get_if<NYdb::NTopic::TReadSessionEvent::TEndPartitionSessionEvent>(&event)) {
-                    x->Confirm();
-                    Cerr << ">>>>> " << x->DebugString() << Endl << Flush;
-                } else if (auto* sessionClosedEvent = std::get_if<NYdb::NTopic::TSessionClosedEvent>(&event)) {
-                    x->Confirm();
-                    Cerr << ">>>>> " << x->DebugString() << Endl << Flush;
-                }
-
-                if (count == expected) {
-                    return;
-                }
-            }
-            Sleep(TDuration::MilliSeconds(250));
-        }
-
-        UNIT_ASSERT_VALUES_EQUAL(expected, count);
-    }
-
     Y_UNIT_TEST(ControlPlane_CDC) {
         TTopicSdkTestSetup setup = CreateSetup();
         auto tableClient = setup.MakeTableClient();
@@ -1114,53 +1069,6 @@
         }
     }
 
-    Y_UNIT_TEST(ControlPlane_CDC_Enable) {
-=======
-    Y_UNIT_TEST(ControlPlane_CDC) {
->>>>>>> 05234076
-        TTopicSdkTestSetup setup = CreateSetup();
-        auto tableClient = setup.MakeTableClient();
-        auto session = tableClient.CreateSession().GetValueSync().GetSession();
-        auto client = setup.MakeClient();
-
-        ExecuteQuery(session, R"(
-            --!syntax_v1
-            CREATE TABLE `/Root/origin` (
-                id Uint64,
-                value Text,
-                PRIMARY KEY (id)
-            );
-        )");
-
-        ExecuteQuery(session, R"(
-            --!syntax_v1
-            ALTER TABLE `/Root/origin`
-                ADD CHANGEFEED `feed` WITH (
-                    MODE = 'UPDATES',
-                    FORMAT = 'JSON',
-                    TOPIC_AUTO_PARTITIONING = 'DISABLED'
-                );
-        )");
-
-        {
-            TAlterTopicSettings alterSettings;
-            alterSettings
-                .BeginAlterPartitioningSettings()
-                    .MinActivePartitions(3)
-                    .MaxActivePartitions(107)
-                    .BeginAlterAutoPartitioningSettings()
-                        .Strategy(EAutoPartitioningStrategy::ScaleUp)
-                    .EndAlterAutoPartitioningSettings()
-                .EndAlterTopicPartitioningSettings();
-            auto f = client.AlterTopic("/Root/origin/feed", alterSettings);
-            f.Wait();
-
-            auto v = f.GetValueSync();
-            Cerr << ">>>>> " << v << Endl << Flush;
-            UNIT_ASSERT_C(!v.IsSuccess(),  "Error: " << v);
-        }
-    }
-
     Y_UNIT_TEST(ControlPlane_CDC_Disable) {
         TTopicSdkTestSetup setup = CreateSetup();
         auto tableClient = setup.MakeTableClient();
