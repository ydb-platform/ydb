--- conflicted
+++ resolved
@@ -163,251 +163,6 @@
         }
     }
 
-    struct TTimestampReadOptions {
-        ui32 MessageSize;
-        ui32 MessageCount = 20;
-        ui32 TailMessageSize = 40_KB;
-        ui32 TailMessageCount = 10;
-        TDuration Interval = TDuration::MilliSeconds(200);
-    };
-
-    enum class ETimestampFnKind {
-        Exact,
-        Offset,
-        Middle,
-    };
-
-    void TimestampReadImpl(const bool topicsAreFirstClassCitizen, const bool enableSkipMessagesWithObsoleteTimestamp, const TTimestampReadOptions options, const std::span<const ETimestampFnKind> timestampKinds, const bool check) {
-        auto createSetup = [=]() {
-            NKikimrConfig::TFeatureFlags ff;
-            ff.SetEnableTopicSplitMerge(true);
-            ff.SetEnablePQConfigTransactionsAtSchemeShard(true);
-            ff.SetEnableTopicServiceTx(true);
-            ff.SetEnableTopicAutopartitioningForCDC(true);
-            ff.SetEnableTopicAutopartitioningForReplication(true);
-            ff.SetEnableSkipMessagesWithObsoleteTimestamp(enableSkipMessagesWithObsoleteTimestamp);
-
-            NKikimr::Tests::TServerSettings settings = TTopicSdkTestSetup::MakeServerSettings();
-            settings.SetFeatureFlags(ff);
-            settings.PQConfig.MutableCompactionConfig()->SetBlobsCount(300);
-            settings.PQConfig.MutableCompactionConfig()->SetBlobsSize(8_MB);
-            auto setup = TTopicSdkTestSetup("TopicReadTimestamp", settings, false);
-
-            setup.GetRuntime().SetLogPriority(NKikimrServices::FLAT_TX_SCHEMESHARD, NActors::NLog::PRI_TRACE);
-            setup.GetRuntime().SetLogPriority(NKikimrServices::PERSQUEUE, NActors::NLog::PRI_TRACE);
-            setup.GetRuntime().SetLogPriority(NKikimrServices::PQ_PARTITION_CHOOSER, NActors::NLog::PRI_TRACE);
-            setup.GetRuntime().SetLogPriority(NKikimrServices::PQ_READ_PROXY, NActors::NLog::PRI_TRACE);
-
-            setup.GetRuntime().GetAppData().PQConfig.SetTopicsAreFirstClassCitizen(topicsAreFirstClassCitizen);
-            setup.GetRuntime().GetAppData().PQConfig.SetUseSrcIdMetaMappingInFirstClass(true);
-            setup.GetRuntime().GetAppData().PQConfig.SetBalancerWakeupIntervalSec(1);
-            setup.GetRuntime().GetAppData().PQConfig.SetACLRetryTimeoutSec(1);
-            return setup;
-        };
-
-        TTopicSdkTestSetup setup = createSetup();
-        const std::string topicName = topicsAreFirstClassCitizen ? TEST_TOPIC : "rt3.dc1--test--" + TEST_TOPIC;
-        setup.CreateTopic(topicName, TEST_CONSUMER, 1);
-
-        TVector<TInstant> createTimestamps;
-        TString lastMessage;
-
-        auto write = [&](TDuration interval, size_t count, size_t messageSize) {
-            TTopicClient client(setup.MakeDriver());
-
-            TWriteSessionSettings settings;
-            settings.Path(topicName);
-            settings.PartitionId(0);
-            settings.DeduplicationEnabled(false);
-            settings.Codec(NYdb::NTopic::ECodec::RAW);
-            auto session = client.CreateSimpleBlockingWriteSession(settings);
-
-            TInstant cur = TInstant::Now();
-            for (size_t i = 0; i < count; ++i) {
-                TString msgTxt = TStringBuilder() << LeftPad(i, 16);
-                msgTxt *= messageSize / msgTxt.size() + 1;
-                msgTxt.resize(messageSize);
-                lastMessage = msgTxt;
-                TWriteMessage msg(msgTxt);
-                msg.CreateTimestamp(cur);
-                UNIT_ASSERT(session->Write(std::move(msg)));
-                createTimestamps.push_back(cur);
-                cur += interval;
-                SleepUntil(cur);
-            }
-
-            UNIT_ASSERT(session->Close(TDuration::Seconds(20)));
-        };
-
-        write(options.Interval, options.MessageCount, options.MessageSize);
-        write(options.Interval, options.TailMessageCount, options.TailMessageSize);
-
-        Sleep(TDuration::Seconds(5));
-        auto readFromTimestamp = [&setup, &lastMessage, &topicName](std::optional<TInstant> startTimestamp, TStringBuf sessionId) {
-            TTopicClient client(setup.MakeDriver());
-            TReadSessionSettings settings;
-            settings.WithoutConsumer();
-            settings.AppendTopics(TTopicReadSettings().Path(topicName).ReadFromTimestamp(startTimestamp).AppendPartitionIds(0));
-            auto session = client.CreateReadSession(settings);
-            TInstant endTime = TInstant::Now() + TDuration::Seconds(10);
-
-            TVector<NYdb::NTopic::TReadSessionEvent::TDataReceivedEvent::TMessage> messages;
-            while (true) {
-                session->WaitEvent().Wait(TDuration::Seconds(10));
-
-                auto e = session->GetEvent();
-                UNIT_ASSERT(e.has_value());
-
-                if (NYdb::NTopic::TReadSessionEvent::TDataReceivedEvent* data = std::get_if<NYdb::NTopic::TReadSessionEvent::TDataReceivedEvent>(&*e)) {
-                    for (auto&& m : data->GetMessages()) {
-                        messages.push_back(std::move(m));
-                    }
-                    if (!messages.empty() && messages.back().GetData() == lastMessage) {
-                        break;
-                    }
-                } else if (NYdb::NTopic::TReadSessionEvent::TStartPartitionSessionEvent* start = std::get_if<NYdb::NTopic::TReadSessionEvent::TStartPartitionSessionEvent>(&*e)) {
-                    start->Confirm();
-                }
-                UNIT_ASSERT_C(endTime > TInstant::Now(), "Unable wait");
-            }
-
-            session->Close(TDuration::Seconds(1));
-            TStringStream ssLog;
-            ssLog << "SESSION " << sessionId;
-            if (startTimestamp.has_value()) {
-                ssLog << " " << startTimestamp->MicroSeconds() << " (" << *startTimestamp << ")";
-            }
-
-            size_t early = 0;
-            for (auto&& m : messages) {
-                if (startTimestamp.has_value() && m.GetWriteTime() < *startTimestamp) {
-                    early++;
-                }
-            }
-            ssLog << ": " << messages.size() << " messages;";
-            ssLog << " " << early << " early messages";
-            ssLog << ": [";
-            for (auto&& m : messages) {
-                ssLog << "{" << m.GetCreateTime().MicroSeconds() << "," << m.GetWriteTime().MicroSeconds() << "}, ";
-            }
-            ssLog << "]\n";
-            Cerr << ssLog.Str() << Endl;
-            return std::make_tuple(messages, early);
-        };
-
-        const auto [messages, _] = readFromTimestamp(std::nullopt, "all");
-        UNIT_ASSERT_VALUES_EQUAL(messages.size(), createTimestamps.size());
-
-        auto getOffsetTimestampFor = [&](TDuration offset ,size_t sessionId) {
-            TInstant writeTimestamp = messages.at(sessionId).GetWriteTime();
-            TInstant prevWriteTimestamp = sessionId > 0 ?  messages.at(sessionId - 1).GetWriteTime() : writeTimestamp - TDuration::Seconds(1);
-            return Max(writeTimestamp - offset, prevWriteTimestamp + TDuration::MilliSeconds(1));
-        };
-        auto getMiddleTimestampFor = [&](size_t sessionId) {
-            TInstant writeTimestamp = messages.at(sessionId).GetWriteTime();
-            TInstant createTimestamp = createTimestamps.at(sessionId);
-            TInstant prevWriteTimestamp = sessionId > 0 ?  messages.at(sessionId - 1).GetWriteTime() : writeTimestamp - TDuration::Seconds(1);
-            TInstant threshold = writeTimestamp - (writeTimestamp - prevWriteTimestamp) / 2;
-            TInstant mid = writeTimestamp - (writeTimestamp - createTimestamp) / 2;
-            return Max(mid, threshold);
-        };
-        struct TTimestampFn {
-            std::function<TInstant(size_t)> Fn;
-            TString Name;
-            ETimestampFnKind Kind;
-        };
-        const TTimestampFn timestampCases[]{
-            {std::bind_front(getOffsetTimestampFor, TDuration::MilliSeconds(0)), "exact", ETimestampFnKind::Exact},
-            {std::bind_front(getOffsetTimestampFor, TDuration::MilliSeconds(1)), "offset 1ms", ETimestampFnKind::Offset},
-            {std::bind_front(getOffsetTimestampFor, TDuration::MilliSeconds(50)), "offset 50ms", ETimestampFnKind::Offset},
-            {std::bind_front(getOffsetTimestampFor, TDuration::MilliSeconds(6)), "offset 6ms", ETimestampFnKind::Offset},
-            {getMiddleTimestampFor, "middle", ETimestampFnKind::Middle},
-        };
-        struct TStatistics {
-            size_t Size;
-            size_t Early;
-        };
-        struct TCase {
-            TString TimestampFn;
-            size_t SessionId;
-            auto operator<=>(const TCase& v) const {
-                const TCase& u = *this;
-                return std::tie(u.TimestampFn, u.SessionId) <=> std::tie(v.TimestampFn, v.SessionId);
-            }
-        };
-        TMap<TCase, TStatistics> result;
-        for (const auto& [tsFn, tsName, tsKind] : timestampCases) {
-            if (!FindPtr(timestampKinds, tsKind)) {
-                continue;
-            }
-            for (size_t sessionId = 0; sessionId < messages.size(); ++sessionId) {
-                TInstant startTimestamp = tsFn(sessionId);
-                const auto [tail, early] = readFromTimestamp(startTimestamp, TStringBuilder() << LabeledOutput(tsName, sessionId));
-                result[TCase{.TimestampFn = tsName, .SessionId = sessionId,}] = TStatistics{.Size = tail.size(), .Early = early,};
-            }
-        }
-        for (const auto& [testCase, stats] : result) {
-            Cerr << (TStringBuilder()
-                << "CASE " << testCase.TimestampFn << " " << testCase.SessionId << ": " << stats.Size << " messages; " << stats.Early << " early messages" << "\n") << Flush;
-        }
-
-        if (!check) {
-            Cerr << "Test case skipped\n";
-            return;
-        }
-        for (const auto& [testCase, stats] : result) {
-            const auto [timestampFn, sessionId] = testCase;
-            UNIT_ASSERT_GE_C(stats.Size, messages.size() - sessionId, LabeledOutput(timestampFn, sessionId, stats.Size, messages.size() - sessionId));
-        }
-        for (const auto& [testCase, stats] : result) {
-            const auto [timestampFn, sessionId] = testCase;
-            UNIT_ASSERT_VALUES_EQUAL_C(stats.Early, 0, LabeledOutput(timestampFn, sessionId));
-            UNIT_ASSERT_VALUES_EQUAL_C(stats.Size, messages.size() - sessionId, LabeledOutput(timestampFn, sessionId));
-        }
-    }
-
-    struct TTestRegistration {
-        TTestRegistration() {
-            constexpr bool xfail = false; // TODO: change behaviour and replace with true
-
-            const std::tuple<bool, TString, TTimestampReadOptions> options[]{
-                {true, "1MB", TTimestampReadOptions{.MessageSize = 1_MB,}},
-                {xfail, "6MB", TTimestampReadOptions{.MessageSize = 6_MB,}},
-                {xfail, "40MB", TTimestampReadOptions{.MessageSize = 40_MB, .MessageCount = 2,}},
-            };
-
-            const std::tuple<bool, TString, bool, bool> flags[]{
-                {xfail, "LegacyTopic", true, false},
-                {true, "Topic", true, true},
-                {xfail, "LB", false, true},
-            };
-
-            const std::tuple<bool, TString, std::vector<ETimestampFnKind>> readTimestampKinds[]{
-                {xfail, "exact", {ETimestampFnKind::Exact,}},
-                {true, "offset+middle", {ETimestampFnKind::Offset, ETimestampFnKind::Middle,}},
-            };
-
-            for (const auto& [optEnabled, optName, opt]: options) {
-                for (const auto& [flagsEnabled, flagsName, topicsAreFirstClassCitizen, enableSkipMessagesWithObsoleteTimestamp] : flags) {
-                    for (const auto& [tsEnabled, tsName, tsKinds]: readTimestampKinds) {
-                        Names.push_back(TStringBuilder() << "TimestampRead_" << optName << "_" << flagsName << "_" << tsName);
-                        TCurrentTest::AddTest(Names.back().c_str(), [=](NUnitTest::TTestContext&) {
-                            TimestampReadImpl(topicsAreFirstClassCitizen, enableSkipMessagesWithObsoleteTimestamp, opt, tsKinds, optEnabled && flagsEnabled && tsEnabled);
-                        }, false);
-                    }
-                }
-            }
-        }
-
-<<<<<<< HEAD
-        TDeque<TString> Names;
-    };
-    static const TTestRegistration TestRegistration;
-=======
-    Y_UNIT_TEST(TimestampReadLB) {
-        TimestampReadImpl(false, true);
-    }
-
     Y_UNIT_TEST(ReadWithBadTopic) {
         TTopicSdkTestSetup setup = CreateSetup();
 
@@ -448,7 +203,6 @@
             UNIT_ASSERT(event.has_value());
         }
     }
->>>>>>> 181055e1
 }
 
 } // namespace NKikimr