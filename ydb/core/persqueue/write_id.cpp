#include "write_id.h"

namespace NKikimr::NPQ {

TWriteId::TWriteId(ui64 nodeId, ui64 keyId) :
    KafkaApiTransaction(false),
    NodeId(nodeId),
    KeyId(keyId)
{
}

TWriteId::TWriteId(NKafka::TProducerInstanceId kafkaProducerInstanceId) :
    KafkaApiTransaction(true),
    KafkaProducerInstanceId(kafkaProducerInstanceId)
{
}

bool TWriteId::operator==(const TWriteId& rhs) const
{
    return std::make_tuple(NodeId, KeyId) == std::make_tuple(rhs.NodeId, rhs.KeyId);
}

bool TWriteId::operator<(const TWriteId& rhs) const
{
    return std::make_tuple(NodeId, KeyId) < std::make_tuple(rhs.NodeId, rhs.KeyId);
}

void TWriteId::ToStream(IOutputStream& s) const
{
    s << '{' << NodeId << ", " << KeyId << '}';
}

template <class T>
TWriteId GetWriteIdImpl(const T& m)
{
    const auto& writeId = m.GetWriteId();
    if (writeId.GetKafkaTransaction()) {
        const auto& kafkaProducerInstanceId = writeId.GetKafkaProducerInstanceId();
<<<<<<< HEAD
        return {NKafka::TProducerInstanceId{kafkaProducerInstanceId.GetId(), kafkaProducerInstanceId.GetEpoch()}};
=======
        return TWriteId{NKafka::TProducerInstanceId{kafkaProducerInstanceId.GetId(), kafkaProducerInstanceId.GetEpoch()}};
>>>>>>> c1ac8fd8
    } else {
        return {writeId.GetNodeId(), writeId.GetKeyId()};
    }
}

template <class T>
void SetWriteIdImpl(T& m, const TWriteId& writeId)
{
    auto* w = m.MutableWriteId();
    if (writeId.KafkaApiTransaction) {
        w->SetKafkaTransaction(true);
        auto* kafkaProducerInstanceId = w->MutableKafkaProducerInstanceId();
        kafkaProducerInstanceId->SetId(writeId.KafkaProducerInstanceId.Id);
        kafkaProducerInstanceId->SetEpoch(writeId.KafkaProducerInstanceId.Epoch);
    } else {
        w->SetKafkaTransaction(false);
        w->SetNodeId(writeId.NodeId);
        w->SetKeyId(writeId.KeyId);
    }
}

TWriteId GetWriteId(const NKikimrPQ::TTransaction& m)
{
    return GetWriteIdImpl(m);
}

void SetWriteId(NKikimrPQ::TTransaction& m, const TWriteId& writeId)
{
    SetWriteIdImpl(m, writeId);
}

TWriteId GetWriteId(const NKikimrPQ::TDataTransaction& m)
{
    return GetWriteIdImpl(m);
}

void SetWriteId(NKikimrPQ::TDataTransaction& m, const TWriteId& writeId)
{
    SetWriteIdImpl(m, writeId);
}

TWriteId GetWriteId(const NKikimrPQ::TTabletTxInfo::TTxWriteInfo& m)
{
    return GetWriteIdImpl(m);
}

void SetWriteId(NKikimrPQ::TTabletTxInfo::TTxWriteInfo& m, const TWriteId& writeId)
{
    SetWriteIdImpl(m, writeId);
}

TWriteId GetWriteId(const NKikimrClient::TPersQueuePartitionRequest& m)
{
    return GetWriteIdImpl(m);
}

void SetWriteId(NKikimrClient::TPersQueuePartitionRequest& m, const NKikimr::NPQ::TWriteId& writeId)
{
    SetWriteIdImpl(m, writeId);
}

TWriteId GetWriteId(const NKikimrKqp::TTopicOperationsResponse& m)
{
    return GetWriteIdImpl(m);
}

void SetWriteId(NKikimrKqp::TTopicOperationsResponse& m, const TWriteId& writeId)
{
    SetWriteIdImpl(m, writeId);
}

}<|MERGE_RESOLUTION|>--- conflicted
+++ resolved
@@ -36,11 +36,7 @@
     const auto& writeId = m.GetWriteId();
     if (writeId.GetKafkaTransaction()) {
         const auto& kafkaProducerInstanceId = writeId.GetKafkaProducerInstanceId();
-<<<<<<< HEAD
-        return {NKafka::TProducerInstanceId{kafkaProducerInstanceId.GetId(), kafkaProducerInstanceId.GetEpoch()}};
-=======
         return TWriteId{NKafka::TProducerInstanceId{kafkaProducerInstanceId.GetId(), kafkaProducerInstanceId.GetEpoch()}};
->>>>>>> c1ac8fd8
     } else {
         return {writeId.GetNodeId(), writeId.GetKeyId()};
     }
