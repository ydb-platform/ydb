#include "write_id.h"

namespace NKikimr::NPQ {

TWriteId::TWriteId(ui64 nodeId, ui64 keyId) :
    KafkaApiTransaction(false),
    NodeId(nodeId),
    KeyId(keyId)
{
}

TWriteId::TWriteId(NKafka::TProducerInstanceId kafkaProducerInstanceId) :
    KafkaApiTransaction(true),
    KafkaProducerInstanceId(kafkaProducerInstanceId)
{
}

bool TWriteId::operator==(const TWriteId& rhs) const
{
    return std::make_tuple(NodeId, KeyId) == std::make_tuple(rhs.NodeId, rhs.KeyId);
}

bool TWriteId::operator<(const TWriteId& rhs) const
{
    return std::make_tuple(NodeId, KeyId) < std::make_tuple(rhs.NodeId, rhs.KeyId);
}

void TWriteId::ToStream(IOutputStream& s) const
{
    s << '{' << NodeId << ", " << KeyId << '}';
}

template <class T>
TWriteId GetWriteIdImpl(const T& m)
{
    const auto& writeId = m.GetWriteId();
    if (writeId.GetKafkaTransaction()) {
        const auto& kafkaProducerInstanceId = writeId.GetKafkaProducerInstanceId();
<<<<<<< HEAD
        return {NKafka::TProducerInstanceId{kafkaProducerInstanceId.GetId(), kafkaProducerInstanceId.GetEpoch()}};
=======
        return TWriteId{NKafka::TProducerInstanceId{kafkaProducerInstanceId.GetId(), kafkaProducerInstanceId.GetEpoch()}};
>>>>>>> 32f4f47a
    } else {
        return {writeId.GetNodeId(), writeId.GetKeyId()};
    }
}

template <class T>
void SetWriteIdImpl(T& m, const TWriteId& writeId)
{
    auto* w = m.MutableWriteId();
    if (writeId.KafkaApiTransaction) {
        w->SetKafkaTransaction(true);
        auto* kafkaProducerInstanceId = w->MutableKafkaProducerInstanceId();
        kafkaProducerInstanceId->SetId(writeId.KafkaProducerInstanceId.Id);
        kafkaProducerInstanceId->SetEpoch(writeId.KafkaProducerInstanceId.Epoch);
    } else {
        w->SetKafkaTransaction(false);
        w->SetNodeId(writeId.NodeId);
        w->SetKeyId(writeId.KeyId);
    }
}

TWriteId GetWriteId(const NKikimrPQ::TTransaction& m)
{
    return GetWriteIdImpl(m);
}

void SetWriteId(NKikimrPQ::TTransaction& m, const TWriteId& writeId)
{
    SetWriteIdImpl(m, writeId);
}

TWriteId GetWriteId(const NKikimrPQ::TDataTransaction& m)
{
    return GetWriteIdImpl(m);
}

void SetWriteId(NKikimrPQ::TDataTransaction& m, const TWriteId& writeId)
{
    SetWriteIdImpl(m, writeId);
}

TWriteId GetWriteId(const NKikimrPQ::TTabletTxInfo::TTxWriteInfo& m)
{
    return GetWriteIdImpl(m);
}

void SetWriteId(NKikimrPQ::TTabletTxInfo::TTxWriteInfo& m, const TWriteId& writeId)
{
    SetWriteIdImpl(m, writeId);
}

TWriteId GetWriteId(const NKikimrClient::TPersQueuePartitionRequest& m)
{
    return GetWriteIdImpl(m);
}

void SetWriteId(NKikimrClient::TPersQueuePartitionRequest& m, const NKikimr::NPQ::TWriteId& writeId)
{
    SetWriteIdImpl(m, writeId);
}

TWriteId GetWriteId(const NKikimrKqp::TTopicOperationsResponse& m)
{
    return GetWriteIdImpl(m);
}

void SetWriteId(NKikimrKqp::TTopicOperationsResponse& m, const TWriteId& writeId)
{
    SetWriteIdImpl(m, writeId);
}

}<|MERGE_RESOLUTION|>--- conflicted
+++ resolved
@@ -36,11 +36,7 @@
     const auto& writeId = m.GetWriteId();
     if (writeId.GetKafkaTransaction()) {
         const auto& kafkaProducerInstanceId = writeId.GetKafkaProducerInstanceId();
-<<<<<<< HEAD
-        return {NKafka::TProducerInstanceId{kafkaProducerInstanceId.GetId(), kafkaProducerInstanceId.GetEpoch()}};
-=======
         return TWriteId{NKafka::TProducerInstanceId{kafkaProducerInstanceId.GetId(), kafkaProducerInstanceId.GetEpoch()}};
->>>>>>> 32f4f47a
     } else {
         return {writeId.GetNodeId(), writeId.GetKeyId()};
     }
