--- conflicted
+++ resolved
@@ -23,11 +23,7 @@
 struct TWriteId {
     TWriteId() = default;
     TWriteId(ui64 nodeId, ui64 keyId);
-<<<<<<< HEAD
-    TWriteId(NKafka::TProducerInstanceId kafkaProducerInstanceId);
-=======
     explicit TWriteId(NKafka::TProducerInstanceId kafkaProducerInstanceId);
->>>>>>> c1ac8fd8
 
     bool operator==(const TWriteId& rhs) const;
     bool operator<(const TWriteId& rhs) const;
@@ -46,14 +42,6 @@
         return !KafkaApiTransaction;
     }
 
-<<<<<<< HEAD
-=======
-    bool IsTopicApiTransaction() const 
-    {
-        return !KafkaApiTransaction;
-    }
-
->>>>>>> c1ac8fd8
     bool KafkaApiTransaction = false;
     // these fields are used to identify topic api transaction
     ui64 NodeId = 0;
