--- conflicted
+++ resolved
@@ -23,11 +23,7 @@
 struct TWriteId {
     TWriteId() = default;
     TWriteId(ui64 nodeId, ui64 keyId);
-<<<<<<< HEAD
-    TWriteId(NKafka::TProducerInstanceId kafkaProducerInstanceId);
-=======
     explicit TWriteId(NKafka::TProducerInstanceId kafkaProducerInstanceId);
->>>>>>> 32f4f47a
 
     bool operator==(const TWriteId& rhs) const;
     bool operator<(const TWriteId& rhs) const;
