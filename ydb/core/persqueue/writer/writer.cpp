#include "common.h"
#include "source_id_encoding.h"
#include "util/generic/fwd.h"
#include "writer.h"

#include <ydb/library/actors/core/actor_bootstrapped.h>
#include <ydb/library/actors/core/hfunc.h>
#include <ydb/library/actors/core/log.h>

#include <ydb/core/base/path.h>
#include <ydb/core/base/tablet_pipe.h>
#include <ydb/core/kqp/common/events/events.h>
#include <ydb/core/kqp/common/simple/services.h>
#include <ydb/core/persqueue/events/global.h>
#include <ydb/core/persqueue/pq_rl_helpers.h>
#include <ydb/public/lib/base/msgbus_status.h>

#include <util/generic/deque.h>
#include <util/generic/guid.h>
#include <util/generic/map.h>
#include <util/string/builder.h>

namespace NKikimr::NPQ {

#if defined(LOG_PREFIX) || defined(TRACE) || defined(DEBUG) || defined(INFO) || defined(ERROR)
#error "Already defined LOG_PREFIX or TRACE or DEBUG or INFO or ERROR"
#endif


#define LOG_PREFIX "TPartitionWriter " << TabletId << " (partition=" << PartitionId << ") "
#define TRACE(message) LOG_TRACE_S(*NActors::TlsActivationContext, NKikimrServices::PQ_WRITE_PROXY, LOG_PREFIX << message);
#define DEBUG(message) LOG_DEBUG_S(*NActors::TlsActivationContext, NKikimrServices::PQ_WRITE_PROXY, LOG_PREFIX << message);
#define INFO(message)  LOG_INFO_S(*NActors::TlsActivationContext, NKikimrServices::PQ_WRITE_PROXY, LOG_PREFIX << message);
#define ERROR(message) LOG_ERROR_S(*NActors::TlsActivationContext, NKikimrServices::PQ_WRITE_PROXY, LOG_PREFIX << message);

static const ui64 WRITE_BLOCK_SIZE = 4_KB;

TString TEvPartitionWriter::TEvInitResult::TSuccess::ToString() const {
    auto out = TStringBuilder() << "Success {"
        << " OwnerCookie: " << OwnerCookie
        << " SourceIdInfo: " << SourceIdInfo.ShortDebugString();
    if (WriteId != INVALID_WRITE_ID) {
        out << " WriteId: " << WriteId;
    }
    out << " }";
    return out;
}

TString TEvPartitionWriter::TEvInitResult::TError::ToString() const {
    return TStringBuilder() << "Error {"
        << " Reason: " << Reason
        << " Response: " << Response.ShortDebugString()
    << " }";
}

TString TEvPartitionWriter::TEvInitResult::ToString() const {
    auto out = TStringBuilder() << ToStringHeader() << " {";

    out << " SessionId: " << SessionId;
    out << " TxId: " << TxId;
    if (IsSuccess()) {
        out << " " << GetResult().ToString();
    } else {
        out << " " << GetError().ToString();
    }

    out << " }";
    return out;
}

TString TEvPartitionWriter::TEvWriteAccepted::ToString() const {
    return TStringBuilder() << ToStringHeader() << " {"
        << " SessionId: " << SessionId
        << " TxId: " << TxId
        << " Cookie: " << Cookie
    << " }";
}

TString TEvPartitionWriter::TEvWriteResponse::DumpError() const {
    Y_ABORT_UNLESS(!IsSuccess());

    return TStringBuilder() << "Error {"
        << " SessionId: " << SessionId
        << " TxId: " << TxId
        << " Reason: " << GetError().Reason
        << " Response: " << Record.ShortDebugString()
    << " }";
}

TString TEvPartitionWriter::TEvWriteResponse::ToString() const {
    auto out = TStringBuilder() << ToStringHeader() << " {";

    out << " SessionId: " << SessionId;
    out << " TxId: " << TxId;
    if (IsSuccess()) {
        out << " Success { Response: " << Record.ShortDebugString() << " }";
    } else {
        out << " " << DumpError();
    }

    out << " }";
    return out;
}

class TPartitionWriter: public TActorBootstrapped<TPartitionWriter>, private TRlHelpers {
    using EErrorCode = TEvPartitionWriter::TEvWriteResponse::EErrorCode;

    static constexpr size_t MAX_QUOTA_INFLIGHT = 3;

    static void FillHeader(NKikimrClient::TPersQueuePartitionRequest& request,
            ui32 partitionId, const TActorId& pipeClient)
    {
        request.SetPartition(partitionId);
        ActorIdToProto(pipeClient, request.MutablePipeClient());
    }

    static void FillHeader(NKikimrClient::TPersQueuePartitionRequest& request,
            ui32 partitionId, const TActorId& pipeClient, const TString& ownerCookie, ui64 cookie)
    {
        FillHeader(request, partitionId, pipeClient);
        request.SetOwnerCookie(ownerCookie);
        request.SetCookie(cookie);
    }

    template <typename... Args>
    static THolder<TEvPersQueue::TEvRequest> MakeRequest(Args&&... args) {
        auto ev = MakeHolder<TEvPersQueue::TEvRequest>();
        FillHeader(*ev->Record.MutablePartitionRequest(), std::forward<Args>(args)...);

        return ev;
    }

    static NKikimrClient::TResponse MakeResponse(ui64 cookie) {
        NKikimrClient::TResponse response;
        response.MutablePartitionResponse()->SetCookie(cookie);
        return response;
    }

    void BecomeZombie(EErrorCode errorCode, const TString& error) {
        ErrorCode = errorCode;

        SendError(error);
        Become(&TThis::StateZombie);
    }

    void SendError(const TString& error) {
        for (auto cookie : std::exchange(PendingWrite, {})) {
            SendWriteResult(ErrorCode, error, MakeResponse(cookie));
        }
        for (const auto& [cookie, _] : std::exchange(PendingReserve, {})) {
            SendWriteResult(ErrorCode, error, MakeResponse(cookie));
        }
        for (const auto& [cookie, _] : std::exchange(ReceivedReserve, {})) {
            SendWriteResult(ErrorCode, error, MakeResponse(cookie));
        }
        for (const auto& [cookie, _] : std::exchange(Pending, {})) {
            SendWriteResult(ErrorCode, error, MakeResponse(cookie));
        }
    }

    template <typename... Args>
    void SendInitResult(Args&&... args) {
        Send(Client, new TEvPartitionWriter::TEvInitResult(Opts.SessionId, Opts.TxId, std::forward<Args>(args)...));
    }

    void InitResult(const TString& reason, NKikimrClient::TResponse&& response) {
        SendInitResult(reason, std::move(response));
        BecomeZombie(EErrorCode::InternalError, "Init error");
    }

    void InitResult(const TString& ownerCookie, const TEvPartitionWriter::TEvInitResult::TSourceIdInfo& sourceIdInfo, ui64 writeId) {
        SendInitResult(ownerCookie, sourceIdInfo, writeId);
    }

    template <typename... Args>
    void SendWriteResult(Args&&... args) {
        Send(Client, new TEvPartitionWriter::TEvWriteResponse(Opts.SessionId, Opts.TxId, std::forward<Args>(args)...));
    }

    void WriteResult(EErrorCode errorCode, const TString& reason, NKikimrClient::TResponse&& response) {
        SendWriteResult(errorCode, reason, std::move(response));
        BecomeZombie(errorCode, "Write error");
    }

    void WriteResult(NKikimrClient::TResponse&& response) {
        SendWriteResult(std::move(response));
        PendingWrite.pop_front();
    }

    void WriteAccepted(ui64 cookie) {
        Send(Client, new TEvPartitionWriter::TEvWriteAccepted(Opts.SessionId, Opts.TxId, cookie));
    }

    void Disconnected(EErrorCode errorCode) {
        Send(Client, new TEvPartitionWriter::TEvDisconnected());
        BecomeZombie(errorCode, "Disconnected");
    }

    /// GetWriteId

    void GetWriteId(const TActorContext& ctx) {
        auto ev = MakeWriteIdRequest();
        ctx.Send(NKqp::MakeKqpProxyID(ctx.SelfID.NodeId()), ev.Release());
        Become(&TThis::StateGetWriteId);
    }

    STATEFN(StateGetWriteId) {
        switch (ev->GetTypeRewrite()) {
            HFunc(NKqp::TEvKqp::TEvQueryResponse, HandleWriteId);
            hFunc(TEvPartitionWriter::TEvWriteRequest, HoldPending);
        default:
            return StateBase(ev);
        }
    }

    void HandleWriteId(NKqp::TEvKqp::TEvQueryResponse::TPtr& ev, const TActorContext& ctx) {
        Y_UNUSED(ctx);

        auto& record = ev->Get()->Record.GetRef();
        WriteId = record.GetResponse().GetTopicOperations().GetWriteId();

        LOG_DEBUG_S(ctx, NKikimrServices::PQ_WRITE_PROXY,
                    "SessionId: " << Opts.SessionId <<
                    " TxId: " << Opts.TxId <<
                    " WriteId: " << WriteId);

        GetOwnership();
    }

    THolder<NKqp::TEvKqp::TEvQueryRequest> MakeWriteIdRequest() {
        auto ev = MakeHolder<NKqp::TEvKqp::TEvQueryRequest>();

        if (Opts.Token) {
            ev->Record.SetUserToken(Opts.Token);
        }
        //ev->Record.SetRequestActorId(???);

        ev->Record.MutableRequest()->SetDatabase(CanonizePath(Opts.Database));
        ev->Record.MutableRequest()->SetSessionId(Opts.SessionId);
        ev->Record.MutableRequest()->SetType(NKikimrKqp::QUERY_TYPE_UNDEFINED);
        ev->Record.MutableRequest()->SetAction(NKikimrKqp::QUERY_ACTION_TOPIC);

        if (Opts.TraceId) {
            ev->Record.SetTraceId(Opts.TraceId);
        }

        if (Opts.RequestType) {
            ev->Record.SetRequestType(Opts.RequestType);
        }

        //ev->Record.MutableRequest()->SetCancelAfterMs(???);
        //ev->Record.MutableRequest()->SetTimeoutMs(???);

        ev->Record.MutableRequest()->MutableTxControl()->set_tx_id(Opts.TxId);

        auto* topics = ev->Record.MutableRequest()->MutableTopicOperations()->AddTopics();
        topics->set_path(Opts.TopicPath);
        auto* partitions = topics->add_partitions();
        partitions->set_partition_id(PartitionId);

        return ev;
    }

    void SetWriteId(NKikimrClient::TPersQueuePartitionRequest& request) {
        if (WriteId != INVALID_WRITE_ID) {
            request.SetWriteId(WriteId);
        }
    }

    /// GetOwnership

    void GetOwnership() {
        auto ev = MakeRequest(PartitionId, PipeClient);

        auto& request = *ev->Record.MutablePartitionRequest();
        auto& cmd = *request.MutableCmdGetOwnership();
        cmd.SetOwner(SourceId);
        cmd.SetForce(true);

        NTabletPipe::SendData(SelfId(), PipeClient, ev.Release());
        Become(&TThis::StateGetOwnership);
    }

    STATEFN(StateGetOwnership) {
        switch (ev->GetTypeRewrite()) {
            hFunc(TEvPersQueue::TEvResponse, HandleOwnership);
            hFunc(TEvPartitionWriter::TEvWriteRequest, HoldPending);
        default:
            return StateBase(ev);
        }
    }

    void HandleOwnership(TEvPersQueue::TEvResponse::TPtr& ev) {
        auto& record = ev->Get()->Record;

        TString error;
        if (!BasicCheck(record, error)) {
            return InitResult(error, std::move(record));
        }

        const auto& response = record.GetPartitionResponse();
        if (!response.HasCmdGetOwnershipResult()) {
            return InitResult("Absent Ownership result", std::move(record));
        }

        if (NKikimrPQ::ETopicPartitionStatus::Active != response.GetCmdGetOwnershipResult().GetStatus()) {
            return InitResult("Partition is inactive", std::move(record));
        }

        OwnerCookie = response.GetCmdGetOwnershipResult().GetOwnerCookie();
        GetMaxSeqNo();
    }

    /// GetMaxSeqNo

    void GetMaxSeqNo() {
        auto ev = MakeRequest(PartitionId, PipeClient);

        auto& cmd = *ev->Record.MutablePartitionRequest()->MutableCmdGetMaxSeqNo();
        cmd.AddSourceId(NSourceIdEncoding::EncodeSimple(SourceId));

        NTabletPipe::SendData(SelfId(), PipeClient, ev.Release());
        Become(&TThis::StateGetMaxSeqNo);
    }

    STATEFN(StateGetMaxSeqNo) {
        switch (ev->GetTypeRewrite()) {
            HFunc(TEvPersQueue::TEvResponse, HandleMaxSeqNo);
            hFunc(TEvPartitionWriter::TEvWriteRequest, HoldPending);
        default:
            return StateBase(ev);
        }
    }

    void HandleMaxSeqNo(TEvPersQueue::TEvResponse::TPtr& ev, const TActorContext& ctx) {
        auto& record = ev->Get()->Record;

        TString error;
        if (!BasicCheck(record, error)) {
            return InitResult(error, std::move(record));
        }

        auto& response = *record.MutablePartitionResponse();
        if (!response.HasCmdGetMaxSeqNoResult()) {
            return InitResult("Absent MaxSeqNo result", std::move(record));
        }

        auto& result = *response.MutableCmdGetMaxSeqNoResult();
        if (result.SourceIdInfoSize() < 1) {
            return InitResult("Empty source id info", std::move(record));
        }

        auto& sourceIdInfo = *result.MutableSourceIdInfo(0);
        if (Opts.CheckState) {
            switch (sourceIdInfo.GetState()) {
            case NKikimrPQ::TMessageGroupInfo::STATE_REGISTERED:
                Registered = true;
                break;
            case NKikimrPQ::TMessageGroupInfo::STATE_PENDING_REGISTRATION:
                if (Opts.AutoRegister) {
                    return RegisterMessageGroup();
                } else {
                    return InitResult("Source is not registered", std::move(record));
                }
            default:
                return InitResult("Unknown source state", std::move(record));
            }
        }

        Y_VERIFY(sourceIdInfo.GetSeqNo() >= 0);
        if (Opts.InitialSeqNo && (ui64)sourceIdInfo.GetSeqNo() < Opts.InitialSeqNo.value()) {
            sourceIdInfo.SetSeqNo(Opts.InitialSeqNo.value());
        }

        InitResult(OwnerCookie, sourceIdInfo, WriteId);
        Become(&TThis::StateWork);

        if (Pending) {
            ReserveBytes(ctx);
        }
    }

    /// RegisterMessageGroup

    void RegisterMessageGroup() {
        if (Registered) {
            Y_DEBUG_ABORT_UNLESS(false);
            return InitResult("Already registered", NKikimrClient::TResponse());
        }

        auto ev = MakeRequest(PartitionId, PipeClient);

        auto& cmd = *ev->Record.MutablePartitionRequest()->MutableCmdRegisterMessageGroup();
        cmd.SetId(NSourceIdEncoding::EncodeSimple(SourceId));
        // TODO cmd.SetPartitionKeyRange()
        cmd.SetAfterSplit(true);

        NTabletPipe::SendData(SelfId(), PipeClient, ev.Release());
        Become(&TThis::StateRegisterMessageGroup);
    }

    STATEFN(StateRegisterMessageGroup) {
        switch (ev->GetTypeRewrite()) {
            hFunc(TEvPersQueue::TEvResponse, HandleRegisterMessageGroup);
            hFunc(TEvPartitionWriter::TEvWriteRequest, HoldPending);
        default:
            return StateBase(ev);
        }
    }

    void HandleRegisterMessageGroup(TEvPersQueue::TEvResponse::TPtr& ev) {
        auto& record = ev->Get()->Record;

        TString error;
        if (!BasicCheck(record, error, false)) {
            return InitResult(error, std::move(record));
        }

        Registered = true;
        GetMaxSeqNo();
    }

    /// Work

    STATEFN(StateWork) {
        DEBUG("Received event: " << (*ev.Get()).GetTypeName())
        switch (ev->GetTypeRewrite()) {
            HFunc(TEvPartitionWriter::TEvWriteRequest, Handle);
            hFunc(TEvPersQueue::TEvResponse, Handle);
            HFunc(TEvents::TEvWakeup, Handle);
        default:
            return StateBase(ev);
        }
    }

    void Reject(TEvPartitionWriter::TEvWriteRequest::TPtr& ev) {
        const auto cookie = ev->Get()->Record.GetPartitionRequest().GetCookie();
        return WriteResult(ErrorCode, "Rejected by writer", MakeResponse(cookie));
    }

    bool HoldPending(TEvPartitionWriter::TEvWriteRequest::TPtr& ev) {
        auto& record = ev->Get()->Record;
        const auto cookie = record.GetPartitionRequest().GetCookie();

        auto pendingValid = (Pending.empty() || Pending.rbegin()->first < cookie);
        auto reserveValid = (PendingReserve.empty() || PendingReserve.rbegin()->first < cookie);
        auto writeValid = (PendingWrite.empty() || PendingWrite.back() < cookie);

        if (!(pendingValid && reserveValid && writeValid)) {
            ERROR("The cookie of WriteRequest is invalid. Cookie=" << cookie);
            Disconnected(EErrorCode::InternalError);
            return false;
        }

        Pending.emplace(cookie, std::move(ev->Get()->Record));
        return true;
    }

    void Handle(TEvPartitionWriter::TEvWriteRequest::TPtr& ev, const TActorContext& ctx) {
        if (HoldPending(ev)) {
            ReserveBytes(ctx);
        }
    }

    void ReserveBytes(const TActorContext& ctx) {
        if (IsQuotaInflight()) {
            return;
        }

        const bool needToRequestQuota = Opts.CheckRequestUnits() && IsQuotaRequired();

        size_t processed = 0;
        PendingQuotaAmount = 0;

        while (Pending) {
            auto it = Pending.begin();

            FillHeader(*it->second.MutablePartitionRequest(), PartitionId, PipeClient, OwnerCookie, it->first);
            auto ev = MakeRequest(PartitionId, PipeClient, OwnerCookie, it->first);

            auto& request = *ev->Record.MutablePartitionRequest();
            request.SetMessageNo(MessageNo++);

            SetWriteId(request);

            auto& cmd = *request.MutableCmdReserveBytes();
            cmd.SetSize(it->second.ByteSize());
            cmd.SetLastRequest(false);

            if (needToRequestQuota) {
                ++processed;
                PendingQuotaAmount += CalcRuConsumption(it->second.ByteSize());
                PendingQuota.emplace_back(it->first);
            }

            NTabletPipe::SendData(SelfId(), PipeClient, ev.Release());

            PendingReserve.emplace(it->first, RequestHolder{ std::move(it->second), needToRequestQuota });
            Pending.erase(it);

            if (needToRequestQuota && processed == MAX_QUOTA_INFLIGHT) {
                break;
            }
        }

        if (needToRequestQuota) {
            RequestDataQuota(PendingQuotaAmount, ctx);
        }
    }

    void EnqueueReservedAndProcess(ui64 cookie) {
        if(PendingReserve.empty()) {
            ERROR("The state of the PartitionWriter is invalid. PendingReserve is empty. Marker #01");
            Disconnected(EErrorCode::InternalError);
            return;
        }
        auto it = PendingReserve.begin();

        if(it->first != cookie) {
            ERROR("The order of reservation is invalid. Cookie=" << cookie << ", ReserveCookie=" << it->first);
            Disconnected(EErrorCode::InternalError);
            return;
        }

        ReceivedReserve.emplace(it->first, std::move(it->second));

        ProcessQuotaAndWrite();
    }

    void ProcessQuotaAndWrite() {
        auto rit = ReceivedReserve.begin();
        auto qit = ReceivedQuota.begin();

        while(rit != ReceivedReserve.end() && qit != ReceivedQuota.end()) {
            auto& request = rit->second;
            const auto cookie = rit->first;
            TRACE("processing quota for request cookie=" << cookie << ", QuotaCheckEnabled=" << request.QuotaCheckEnabled << ", QuotaAccepted=" << request.QuotaAccepted);
            if (!request.QuotaCheckEnabled || request.QuotaAccepted) {
                // A situation when a quota was not requested or was received while waiting for a reserve
                Write(cookie, std::move(request.Request));
                ReceivedReserve.erase(rit++);
                continue;
            }

            if (cookie != *qit) {
                ERROR("The order of reservation and quota requests should be the same. ReserveCookie=" << cookie << ", QuotaCookie=" << *qit);
                Disconnected(EErrorCode::InternalError);
                return;
            }

            Write(cookie, std::move(request.Request));
            ReceivedReserve.erase(rit++);
            ++qit;
        }

        while(rit != ReceivedReserve.end()) {
            auto& request = rit->second;
            const auto cookie = rit->first;
            TRACE("processing quota for request cookie=" << cookie << ", QuotaCheckEnabled=" << request.QuotaCheckEnabled << ", QuotaAccepted=" << request.QuotaAccepted);
            if (request.QuotaCheckEnabled && !request.QuotaAccepted) {
                break;
            }

            // A situation when a quota was not requested or was received while waiting for a reserve
            Write(cookie, std::move(request.Request));
            ReceivedReserve.erase(rit++);
        }

        while(qit != ReceivedQuota.end()) {
            auto cookie = *qit;
            TRACE("processing quota for request cookie=" << cookie);
            auto pit = PendingReserve.find(cookie);

            if (pit == PendingReserve.end()) {
                ERROR("The received quota does not apply to any request. Cookie=" << *qit);
                Disconnected(EErrorCode::InternalError);
                return;
            }

            pit->second.QuotaAccepted = true;
            ++qit;
        }

        ReceivedQuota.clear();
    }

    void Write(ui64 cookie, NKikimrClient::TPersQueueRequest&& req) {
        auto ev = MakeHolder<TEvPersQueue::TEvRequest>();
        ev->Record = std::move(req);

        auto& request = *ev->Record.MutablePartitionRequest();
        request.SetMessageNo(MessageNo++);
        if (Opts.InitialSeqNo) {
            request.SetInitialSeqNo(Opts.InitialSeqNo.value());
        }

        SetWriteId(request);

        if (!Opts.UseDeduplication) {
            request.SetPartition(PartitionId);
        }

        NTabletPipe::SendData(SelfId(), PipeClient, ev.Release());

        PendingWrite.emplace_back(cookie);
    }

    void Handle(TEvPersQueue::TEvResponse::TPtr& ev) {
        auto& record = ev->Get()->Record;

        TString error;
        if (!BasicCheck(record, error)) {
            return WriteResult(EErrorCode::InternalError, error, std::move(record));
        }

        const auto& response = record.GetPartitionResponse();
        if (!response.CmdWriteResultSize()) {
            if (PendingReserve.empty()) {
                return WriteResult(EErrorCode::InternalError, "Unexpected ReserveBytes response", std::move(record));
            }

            const auto cookie = PendingReserve.begin()->first;
            if (cookie != response.GetCookie()) {
                error = TStringBuilder() << "Unexpected cookie at ReserveBytes"
                    << ": expected# " << cookie
                    << ", got# " << response.GetCookie();
                return WriteResult(EErrorCode::InternalError, error, std::move(record));
            }

            auto cookieWriteValid = (PendingWrite.empty() || PendingWrite.back() < cookie);
            if (!cookieWriteValid) {
                ERROR("The cookie of Write is invalid. Cookie=" << cookie);
                Disconnected(EErrorCode::InternalError);
                return;
            }

            WriteAccepted(cookie);
            auto it = PendingReserve.begin();
            auto& holder = it->second;

            if ((holder.QuotaCheckEnabled && !holder.QuotaAccepted) || !ReceivedReserve.empty()) {
                // There may be two situations:
                // - a quota has been requested, and the quota has not been received yet
                // - the quota was not requested, for example, due to a change in the metering option, but the previous quota requests have not yet been processed
                EnqueueReservedAndProcess(cookie);
            } else {
                Write(cookie, std::move(it->second.Request));
            }
            PendingReserve.erase(it);
        } else {
            if (PendingWrite.empty()) {
                return WriteResult(EErrorCode::InternalError, "Unexpected Write response", std::move(record));
            }

            const auto cookie = PendingWrite.front();
            if (cookie != response.GetCookie()) {
                error = TStringBuilder() << "Unexpected cookie at Write"
                    << ": expected# " << cookie
                    << ", got# " << response.GetCookie();
                return WriteResult(EErrorCode::InternalError, error, std::move(record));
            }

            WriteResult(std::move(record));
        }
    }

    void Handle(TEvTabletPipe::TEvClientConnected::TPtr& ev) {
        auto msg = ev->Get();
        DEBUG("TEvClientConnected Status " << msg->Status << ", TabletId: " << msg->TabletId << ", NodeId " << msg->ServerId.NodeId() << ", Generation: " << msg->Generation);
        Y_DEBUG_ABORT_UNLESS(msg->TabletId == TabletId);

        if (msg->Status != NKikimrProto::OK) {
            ERROR("received TEvClientConnected with status " << ev->Get()->Status);
            Disconnected(EErrorCode::InternalError);
            return;
        }

        Y_VERIFY_DEBUG_S(msg->Generation, "Tablet generation should be greater than 0");

        if (ExpectedGeneration)
        {
            if(*ExpectedGeneration != msg->Generation)
            {
                INFO("received TEvClientConnected with wrong generation. Expected: " << *ExpectedGeneration << ", received " << msg->Generation);
                Disconnected(EErrorCode::PartitionNotLocal);
                return;
            }
            if (NActors::TActivationContext::ActorSystem()->NodeId != msg->ServerId.NodeId())
            {
                INFO("received TEvClientConnected with wrong NodeId. Expected: " << NActors::TActivationContext::ActorSystem()->NodeId << ", received " << msg->ServerId.NodeId());
                Disconnected(EErrorCode::PartitionNotLocal);
                return;
            }
        }
    }

    void Handle(TEvTabletPipe::TEvClientDestroyed::TPtr& ev) {
        if (ev->Get()->TabletId == TabletId) {
            DEBUG("received TEvClientDestroyed");
            Disconnected(EErrorCode::PartitionDisconnected);
        }
    }

    void PassAway() override {
        if (PipeClient) {
            NTabletPipe::CloseAndForgetClient(SelfId(), PipeClient);
        }
        SendError("Unexpected termination");
        TRlHelpers::PassAway(SelfId());
        TActorBootstrapped::PassAway();
    }

    void Handle(TEvents::TEvWakeup::TPtr& ev, const TActorContext& ctx) {
        const auto tag = static_cast<EWakeupTag>(ev->Get()->Tag);
        OnWakeup(tag);
        switch (tag) {
            case EWakeupTag::RlAllowed:
                ReceivedQuota.insert(ReceivedQuota.end(), PendingQuota.begin(), PendingQuota.end());
                PendingQuota.clear();

<<<<<<< HEAD
                ProcessQuota();                
=======
                ProcessQuotaAndWrite();                

>>>>>>> c9a38da7
                break;

            case EWakeupTag::RlNoResource:
                // Re-requesting the quota. We do this until we get a quota.
                // We do not request a quota with a long waiting time because the writer may already be a destroyer, and the quota will still be waiting to be received.
                RequestDataQuota(PendingQuotaAmount, ctx);
                break;

            default:
                Y_VERIFY_DEBUG_S(false, "Unsupported tag: " << static_cast<ui64>(tag));
        }
    }

public:
    static constexpr NKikimrServices::TActivity::EType ActorActivityType() {
        return NKikimrServices::TActivity::PQ_PARTITION_WRITER_ACTOR;
    }

    explicit TPartitionWriter(
            const TActorId& client,
            ui64 tabletId,
            ui32 partitionId,
            const TPartitionWriterOpts& opts)
        : TRlHelpers(opts.TopicPath, opts.RlCtx, WRITE_BLOCK_SIZE, !!opts.RlCtx)
        , Client(client)
        , TabletId(tabletId)
        , PartitionId(partitionId)
        , ExpectedGeneration(opts.ExpectedGeneration)
        , SourceId(opts.UseDeduplication ? opts.SourceId : CreateGuidAsString())
        , Opts(opts)
    {
        if (Opts.MeteringMode) {
            SetMeteringMode(*Opts.MeteringMode);
        }
    }

    void Bootstrap(const TActorContext& ctx) {
        NTabletPipe::TClientConfig config;
        config.RetryPolicy = {
            .RetryLimitCount = 6,
            .MinRetryTime = TDuration::MilliSeconds(10),
            .MaxRetryTime = TDuration::MilliSeconds(100),
            .BackoffMultiplier = 2,
            .DoFirstRetryInstantly = true
        };

        PipeClient = RegisterWithSameMailbox(NTabletPipe::CreateClient(SelfId(), TabletId, config));

        if (Opts.Database && Opts.SessionId && Opts.TxId) {
            GetWriteId(ctx);
        } else {
            GetOwnership();
        }
    }

    STATEFN(StateBase) {
        switch (ev->GetTypeRewrite()) {
            hFunc(TSchemeBoardEvents::TEvNotifyUpdate, TRlHelpers::Handle);
            hFunc(TEvTabletPipe::TEvClientConnected, Handle);
            hFunc(TEvTabletPipe::TEvClientDestroyed, Handle);
            sFunc(TEvents::TEvPoison, PassAway);
        }
    }

    STATEFN(StateZombie) {
        switch (ev->GetTypeRewrite()) {
            hFunc(TEvPartitionWriter::TEvWriteRequest, Reject);
            sFunc(TEvents::TEvPoison, PassAway);
        }
    }

private:

    const TActorId Client;
    const ui64 TabletId;
    const ui32 PartitionId;
    const std::optional<ui32> ExpectedGeneration;
    const TString SourceId;
    const TPartitionWriterOpts Opts;

    TActorId PipeClient;
    TString OwnerCookie;
    bool Registered = false;
    ui64 MessageNo = 0;

    struct RequestHolder {
        NKikimrClient::TPersQueueRequest Request;
        bool QuotaCheckEnabled;
        bool QuotaAccepted;

        RequestHolder(NKikimrClient::TPersQueueRequest&& request, bool quotaCheckEnabled)
            : Request(std::move(request))
            , QuotaCheckEnabled(quotaCheckEnabled)
            , QuotaAccepted(false) {
        }
    };

    TMap<ui64, NKikimrClient::TPersQueueRequest> Pending;
    TMap<ui64, RequestHolder> PendingReserve;
    TMap<ui64, RequestHolder> ReceivedReserve;
    TDeque<ui64> PendingQuota;
    ui64 PendingQuotaAmount = 0;
    TDeque<ui64> ReceivedQuota;
    TDeque<ui64> PendingWrite;

    EErrorCode ErrorCode = EErrorCode::InternalError;

    ui64 WriteId = INVALID_WRITE_ID;
}; // TPartitionWriter


IActor* CreatePartitionWriter(const TActorId& client,
                             // const NKikimrSchemeOp::TPersQueueGroupDescription& config,
                              ui64 tabletId,
                              ui32 partitionId,
                              const TPartitionWriterOpts& opts) {
    return new TPartitionWriter(client, tabletId, partitionId, opts);
}

#undef LOG_PREFIX
#undef TRACE
#undef DEBUG
#undef INFO
#undef ERROR

}<|MERGE_RESOLUTION|>--- conflicted
+++ resolved
@@ -717,13 +717,7 @@
             case EWakeupTag::RlAllowed:
                 ReceivedQuota.insert(ReceivedQuota.end(), PendingQuota.begin(), PendingQuota.end());
                 PendingQuota.clear();
-
-<<<<<<< HEAD
-                ProcessQuota();                
-=======
-                ProcessQuotaAndWrite();                
-
->>>>>>> c9a38da7
+                ProcessQuotaAndWrite();
                 break;
 
             case EWakeupTag::RlNoResource:
