package NKikimrProto;
option java_package = "ru.yandex.kikimr.proto";

message TAuthConfig {
    optional TUserRegistryConfig UserRegistryConfig = 1;
    optional TTVMConfig TVMConfig = 2;
    optional string StaffApiUserToken = 3;
    optional string BlackBoxEndpoint = 4 [default = "blackbox.yandex-team.ru"];
    optional string AccessServiceEndpoint = 5 [default = "as.private-api.cloud.yandex.net:4286"];
    optional string UserAccountServiceEndpoint = 6 [default = "api-adapter.private-api.cloud.yandex.net:8443"];
    optional string ServiceAccountServiceEndpoint = 7 [default = "api-adapter.private-api.cloud.yandex.net:8443"];
    optional string StaffEndpoint = 10 [default = "staff-api.yandex-team.ru"];
    optional uint32 GrpcCacheSize = 16 [default = 1024];
    optional uint64 GrpcSuccessLifeTime = 17 [default = 60000]; // ms
    optional uint64 GrpcErrorLifeTime = 18 [default = 10000]; // ms
    optional bool UseBlackBox = 20 [default = true];
    optional bool UseAccessService = 21 [default = false];
    optional bool CacheAccessServiceAuthentication = 22 [default = false];
    optional bool CacheAccessServiceAuthorization = 23 [default = false];
    optional bool UseStaff = 25 [default = true];
    optional bool UseUserAccountService = 26 [default = false];
    optional bool UseServiceAccountService = 27 [default = false];
    optional bool UseLoginProvider = 29 [default = true];
    optional bool UseAccessServiceTLS = 31 [default = true];
    optional bool UseUserAccountServiceTLS = 32 [default = true];
    optional bool UseServiceAccountServiceTLS = 33 [default = true];
    optional bool CacheUserAccountService = 37 [default = true];
    optional bool CacheServiceAccountService = 38 [default = true];
    optional string TvmServiceDomain = 40 [default = "tvm"];
    optional string BlackBoxDomain = 41 [default = "blackbox"];
    optional string AccessServiceDomain = 42 [default = "as"];
    optional string UserAccountDomain = 43 [default = "passport"];
    optional string ServiceDomain = 44 [default = "service"];
    optional bool DomainLoginOnly = 45 [default = true];
    optional string RefreshPeriod = 50 [default = "1s"]; // how often we check for tickets freshness/expiration
    optional string RefreshTime = 51 [default = "1h"]; // we will try to refresh valid ticket within RefreshTime/2 and RefreshTime randomly
    optional string LifeTime = 52 [default = "1h"]; // for how long ticket will remain in the cache after last access
    optional string ExpireTime = 53 [default = "24h"]; // after what time ticket will be expired and removed from the cache
    optional string TVMExpireTime = 54 [default = "2m"]; // the same for TVM tickets
    optional string MinErrorRefreshTime = 55 [default = "1s"]; // min period for refresh of error ticket
    optional string MaxErrorRefreshTime = 56 [default = "1m"]; // max period for refresh of error ticket
    optional string PathToRootCA = 60 [default = "/etc/ssl/certs/YandexInternalRootCA.pem"]; // root CA certificate PEM/x509
    optional uint32 AccessServiceGrpcKeepAliveTimeMs = 70 [default = 10000]; // CLOUD-27573
    optional uint32 AccessServiceGrpcKeepAliveTimeoutMs = 71 [default = 1000]; // CLOUD-27573
    optional TStaffApiTvmSettings StaffApiTvmSettings = 72;
    optional TTokenAccessorConfig TokenAccessorConfig = 73;
    optional TLdapAuthentication LdapAuthentication = 74;
    optional string LdapAuthenticationDomain = 75 [default = "ldap"];
    optional bool UseAccessServiceApiKey = 76 [default = false]; // Use IAM ApiKey
    optional string AsSignatureExpireTime = 77 [default = "1m"];
    optional bool UseBuiltinDomain = 78 [default = true];
<<<<<<< HEAD
    optional string AccessServiceType = 79 [default = "Yandex_v2"]; // For now the following values are supported: "Yandex_v2", "Nebius_v1"
=======
    optional string CertificateAuthenticationDomain = 80 [default = "cert"];
>>>>>>> 9d04ce3e
}

message TUserRegistryConfig {
    optional string Query = 1; // Must take uid (ui64) as parameter and return user (utf8)
}

message TTVMConfig {
    optional bool Enabled = 1;
    optional uint32 ServiceTVMId = 2;
    optional string PublicKeys = 3;
    optional bool UpdatePublicKeys = 4 [default = true];
    optional uint64 UpdatePublicKeysSuccessTimeout = 5 [default = 82800];
    optional uint64 UpdatePublicKeysFailureTimeout = 6 [default = 10];
}

message TStaffApiTvmSettings {
    optional string Host = 1;
    optional uint32 Port = 2;
    optional uint32 SelfTvmId = 3;
    optional string DiskCacheDir = 4;
    optional uint32 StaffAppId = 5;
    oneof Secret {
        string SecretEnvironmentVariable = 6;
        string PlainTextSecret = 7;
    }
}

message TTokenAccessorConfig {
    optional bool Enabled = 1;
    optional string Endpoint = 2; // endpoint of token accessor daemon. If you need to use the grpcs protocol then add a prefix grpcs://
    optional string SslCaCert = 3;
    optional uint64 ConnectionPoolSize = 4 [default = 10];
}

message TLdapAuthentication {
    message TUseTls {
        enum TCertRequire {
            NEVER = 1;
            ALLOW = 2;
            TRY = 3;
            DEMAND = 4;
            HARD = 5;
        };

        optional bool Enable = 1 [default = false];
        optional string CaCertFile = 2;
        optional TCertRequire CertRequire = 3 [default = DEMAND];
    }

    optional string Host = 1;
    optional uint32 Port = 2;
    required string BaseDn = 3;
    required string BindDn = 4;
    required string BindPassword = 5;
    optional string SearchFilter = 6;
    optional string SearchAttribute = 7;
    optional TUseTls UseTls = 8;
    optional string RequestedGroupAttribute = 9;
}<|MERGE_RESOLUTION|>--- conflicted
+++ resolved
@@ -49,11 +49,8 @@
     optional bool UseAccessServiceApiKey = 76 [default = false]; // Use IAM ApiKey
     optional string AsSignatureExpireTime = 77 [default = "1m"];
     optional bool UseBuiltinDomain = 78 [default = true];
-<<<<<<< HEAD
     optional string AccessServiceType = 79 [default = "Yandex_v2"]; // For now the following values are supported: "Yandex_v2", "Nebius_v1"
-=======
     optional string CertificateAuthenticationDomain = 80 [default = "cert"];
->>>>>>> 9d04ce3e
 }
 
 message TUserRegistryConfig {
