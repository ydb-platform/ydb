--- conflicted
+++ resolved
@@ -241,12 +241,9 @@
         TFetchStorageConfig FetchStorageConfig = 8;
         TReplaceStorageConfig ReplaceStorageConfig = 9;
         TBootstrapCluster BootstrapCluster = 10;
-<<<<<<< HEAD
-        TStateStorageConfig ReconfigStateStorage = 11;
-        TGetStateStorageConfig GetStateStorageConfig = 12;
-=======
         TSwitchBridgeClusterState SwitchBridgeClusterState = 11;
->>>>>>> 9ffb002d
+        TStateStorageConfig ReconfigStateStorage = 12;
+        TGetStateStorageConfig GetStateStorageConfig = 13;
     }
 }
 
