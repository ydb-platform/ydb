import "google/protobuf/descriptor.proto";
import "ydb/core/config/protos/marker.proto";
import "ydb/core/fq/libs/config/protos/fq_config.proto";
import "ydb/core/protos/alloc.proto";
import "ydb/core/protos/auth.proto";
import "ydb/core/protos/blobstorage.proto";
import "ydb/core/protos/blobstorage_base3.proto";
import "ydb/core/protos/blobstorage_config.proto";
import "ydb/core/protos/blobstorage_pdisk_config.proto";
import "ydb/core/protos/blobstorage_vdisk_config.proto";
import "ydb/core/protos/bootstrap.proto";
import "ydb/core/protos/cms.proto";
import "ydb/core/protos/compaction.proto";
import "ydb/core/protos/config_metrics.proto";
import "ydb/core/protos/config_units.proto";
import "ydb/core/protos/counters_schemeshard.proto";
import "ydb/core/protos/data_integrity_trails.proto";
import "ydb/core/protos/datashard_config.proto";
import "ydb/core/protos/drivemodel.proto";
import "ydb/core/protos/feature_flags.proto";
import "ydb/core/protos/flat_scheme_op.proto";
import "ydb/core/protos/hive.proto";
import "ydb/core/protos/http_config.proto";
import "ydb/core/protos/key.proto";
import "ydb/core/protos/kqp.proto";
import "ydb/core/protos/local.proto";
import "ydb/core/protos/memory_controller_config.proto";
import "ydb/core/protos/netclassifier.proto";
import "ydb/core/protos/node_broker.proto";
import "ydb/core/protos/pqconfig.proto";
import "ydb/core/protos/replication.proto";
import "ydb/core/protos/resource_broker.proto";
import "ydb/core/protos/shared_cache.proto";
import "ydb/core/protos/stream.proto";
import "ydb/core/protos/table_service_config.proto";
import "ydb/core/protos/tablet.proto";
import "ydb/core/protos/tenant_pool.proto";
import "ydb/core/protos/tenant_slot_broker.proto";
import "ydb/core/protos/workload_manager_config.proto";
import "ydb/core/protos/nbs/blockstore.proto";
import "ydb/library/actors/protos/interconnect.proto";
import "yql/essentials/core/file_storage/proto/file_storage.proto";
import "yql/essentials/providers/common/proto/gateways_config.proto";
import "ydb/core/protos/s3_settings.proto";

package NKikimrConfig;
option java_package = "ru.yandex.kikimr.proto";

message TAffinity {
    repeated uint32 X = 1; // DEPRECATED: Use `CpuList` instead

    // Numerical list of processors. The numbers are separated by commas and may include ranges. For example: 0,5,7,9-11
    optional string CpuList = 2; // Processors to include. Use all processor if not set.
    optional string ExcludeCpuList = 3; // Exclude specified processors from `CpuList` (or all processors if not set)
}

message TActorSystemConfig {
    enum ENodeType {
        STORAGE = 1;
        COMPUTE = 2;
        HYBRID = 3;
    }

    enum EActorSystemProfile {
        DEFAULT = 1;
        LOW_CPU_CONSUMPTION = 2;
        LOW_LATENCY = 3;
    }

    message TExecutor {
        enum EType {
            BASIC = 1;
            IO = 2;
        };

        optional EType Type = 1;
        optional uint32 Threads = 2;
        optional uint64 SpinThreshold = 3;
        optional TAffinity Affinity = 4;
        optional uint32 InjectMadSquirrels = 5; // Obsolete, no more mad squirrels anymore
        optional string Name = 6;
        optional uint32 TimePerMailboxMicroSecs = 7;
        optional uint32 EventsPerMailbox = 8;
        optional uint32 RealtimePriority = 9;

        // Actorsystem 1.4
        optional uint32 MinThreads = 12; // Lower balancing bound, should be at least 1, and not greater than `Threads`
        optional uint32 MaxThreads = 13; // Higher balancing bound, should be not lower than `Threads`
        optional int32 Priority = 16;
        optional int32 MaxAvgPingDeviation = 17;

        optional bool HasSharedThread = 18;
        optional uint32 MaxLocalQueueSize = 20;
        optional uint32 MinLocalQueueSize = 21;

        // Tiny YDB
        repeated uint32 AdjacentPools = 22;
        optional uint32 ForcedForeignSlots = 23;
    }

    message TScheduler {
        optional uint64 Resolution = 1;
        optional uint64 SpinThreshold = 2;
        optional uint64 ProgressThreshold = 3;
        optional TAffinity Affinity = 4;
        optional bool UseSchedulerActor = 5;
    }

    repeated TExecutor Executor = 1;
    optional TScheduler Scheduler = 2;

    optional uint32 SysExecutor = 3;
    optional uint32 UserExecutor = 4;
    optional uint32 IoExecutor = 5;
    optional uint32 BatchExecutor = 6;

    message TServiceExecutor {
        required string ServiceName = 1;
        required uint32 ExecutorId = 2;
    }

    repeated TServiceExecutor ServiceExecutor = 7;
    optional uint32 TimePerMailboxMicroSecs = 8;
    optional uint32 EventsPerMailbox = 9;
    optional uint32 SelfPingInterval = 10; // in microseconds

    optional bool UseAutoConfig = 12;

    // Used only with UseAutoConfig;
    optional uint32 CpuCount = 13;
    optional ENodeType NodeType = 14 [default = COMPUTE];
    optional uint32 ForceIOPoolThreads = 17;
    optional bool UseSharedThreads = 18;
    optional bool UseRingQueue = 19;

    optional bool MonitorStuckActors = 15;
    optional EActorSystemProfile ActorSystemProfile = 16;

    optional uint32 MinLocalQueueSize = 20;
    optional uint32 MaxLocalQueueSize = 21;
}

message TStaticNameserviceConfig {

    enum ENameserviceType {
        NS_DEFAULT = 0;     // default (nodebroker)
        NS_FIXED = 1;       // static table lookup
        NS_NODE_BROKER = 2; // nodebroker based
        NS_EXTERNAL = 3;    // may be paired with external discovery
    }

    message TEndpoint {
        optional string Name = 1;
        optional string Address = 2;
    }

    message TNode { // todo: multiple networks
        optional uint32 NodeId = 1;

        optional string Address = 2;
        optional uint32 Port = 3;

        optional string Host = 4;
        optional string InterconnectHost = 5;

        optional NActorsInterconnect.TNodeLocation Location = 6;

        repeated TEndpoint Endpoint = 7;

        optional NActorsInterconnect.TNodeLocation WalleLocation = 8 [deprecated=true];
    }

    repeated TNode Node = 1;

    optional string ClusterUUID = 2;
    repeated string AcceptUUID = 3;
    optional bool SuppressVersionCheck = 4;
    optional ENameserviceType Type = 5;
    optional bool KeepSocket = 6 [default = true];
    optional bool ForceTcp = 7 [default = false];
}

message TDynamicNameserviceConfig {
    optional uint32 MaxStaticNodeId = 1 [default = 1000];
    optional uint32 MaxDynamicNodeId = 2 [default = 200000];
    optional uint64 LeaseDuration = 3 [default = 3600000000]; // DEPRECATED
    // Soft limit, new dynamic nodes will be registered in range [MinDynamicNodeId, MaxDynamicNodeId],
    // but already existing dynamic nodes in range (MaxStaticNodeId, MaxDynamicNodeId) will be handled properly
    optional uint32 MinDynamicNodeId = 4 [default = 50000];
}

message TDomainsConfig {
    message TStateStorage {
        enum EPileState {
            DISCONNECTED = 0; // this pile is disconnected from primary one
            NOT_SYNCHRONIZED = 1; // this pile is connected to primary pile, but not yet fully synchronized
            SYNCHRONIZED = 2; // this pile is connected to primary pile and in sync
            PRIMARY = 3; // this is the primary pile
            PROMOTED = 4; // this is the synchronized pile which is being promoted to become primary
            DEMOTED = 5; // this is currently primary pile which is being demoted
        }

        message TRing {
            optional uint32 NToSelect = 1;
            repeated TRing Ring = 2;
            repeated uint32 Node = 3;
            optional bool UseSingleNodeActorId = 4;
            optional bool UseRingSpecificNodeSelection = 5;
            optional bool IsDisabled = 6 [default = false]; // used in the intermediate reconfiguration step
            optional bool WriteOnly = 7 [default = false]; // used for ring groups
            optional uint32 RingGroupActorIdOffset = 8 [default = 0]; // used for ActorId difference for multiple replicas on one node
            optional uint32 BridgePileId = 9; // bridge pile id for this ring group when bridge mode is enabled
            optional EPileState PileState = 10; // state for this ring group's pile
        }

        optional uint32 SSId = 1 [default = 1];
        optional TRing Ring = 2; // for compatibility, use RingGroups
        optional uint32 StateStorageVersion = 3 [default = 0];
        repeated uint32 CompatibleVersions = 4;
        repeated TRing RingGroups = 5;
        optional uint64 ClusterStateGeneration = 6; // generation from current ClusterState
        optional fixed64 ClusterStateGuid = 7;
    }

    message TStoragePoolType {
        optional string Kind = 1;
        optional NKikimrBlobStorage.TDefineStoragePool PoolConfig = 2;
    }

    message TDomain {
        message TTxLimits {
            optional uint64 PerRequestDataSizeLimit = 1;
            optional uint64 PerShardReadSizeLimit = 2;
            optional uint64 PerShardIncomingReadSetSizeLimit = 3;
        }

        optional uint32 DomainId = 1;
        optional fixed64 SchemeRoot = 2;
        repeated uint64 Coordinator = 3;
        repeated uint64 Mediator = 4;
        repeated uint64 Proxy = 5;
        repeated uint32 SSId = 6;
        repeated uint32 HiveUid = 7;
        optional uint64 PlanResolution = 8;
        optional string Name = 9;
        optional TTxLimits TxLimits = 10; // DEPRECATED
        repeated TStoragePoolType StoragePoolTypes = 11;
        repeated fixed64 ExplicitMediators = 12;
        repeated fixed64 ExplicitCoordinators = 13;
        repeated fixed64 ExplicitAllocators = 14;
        optional uint32 SchemeBoardSSId = 15;
    }

    message THiveConfig { // look for another THiveConfig later in this file
        optional uint32 HiveUid = 1 [default = 1];
        optional fixed64 Hive = 2;
    }

    message TExecLevel {
    }

    message TNamedCompactionPolicy {
        optional string Name = 1;
        optional NKikimrCompaction.TCompactionPolicy Policy = 2;
    }

    message TSecurityConfig {
        optional bool EnforceUserTokenRequirement = 1 [default = false];
        optional bool EnforceUserTokenCheckRequirement = 7 [default = false]; // Check if a token was specified // If not, or if the token was incorrect or access was denied, the request will be handled as if no token was provided
        repeated string MonitoringAllowedSIDs = 2;
        repeated string AdministrationAllowedSIDs = 3;
        repeated string DefaultUserSIDs = 4;
        optional string AllAuthenticatedUsers = 5;
        repeated string ViewerAllowedSIDs = 6;
        repeated string RegisterDynamicNodeAllowedSIDs = 8;
        repeated string BootstrapAllowedSIDs = 9;
        repeated string DatabaseAllowedSIDs = 10;

        message TUser {
            optional string Name = 1;
            optional string Password = 2;
        }

        message TGroup {
            optional string Name = 1;
            repeated string Members = 2;
        }

        repeated TUser DefaultUsers = 15;
        repeated TGroup DefaultGroups = 16;
        repeated string DefaultAccess = 17;
        optional string AllUsersGroup = 18;
        optional bool DisableBuiltinSecurity = 19;
        optional bool DisableBuiltinGroups = 20;
        optional bool DisableBuiltinAccess = 21;
    }

    repeated TDomain Domain = 1;
    repeated TStateStorage StateStorage = 2;
    repeated TExecLevel ExecLevel = 3;
    repeated THiveConfig HiveConfig = 4;
    repeated TNamedCompactionPolicy NamedCompactionPolicy = 5;
    optional TSecurityConfig SecurityConfig = 6;
    optional bool ForbidImplicitStoragePools = 7 [default = true];

    // then these configs are set, they override the default StateStorage config for each kind of entity
    optional TStateStorage ExplicitStateStorageConfig = 8;
    optional TStateStorage ExplicitStateStorageBoardConfig = 9;
    optional TStateStorage ExplicitSchemeBoardConfig = 10;
}

message TBlobStorageConfig {
    optional NKikimrBlobStorage.TNodeWardenServiceSet ServiceSet = 1;
    optional bool EnableOverseerLsnReporting = 2 [default = false]; // deprecated
    optional string CacheFilePath = 3;
    optional bool CachePDisks = 4 [default = true];
    optional bool CacheVDisks = 5 [default = true];

    reserved 6; // AutoconfigSettings previously here

    message TVDiskPerformanceConfig {
        optional NKikimrBlobStorage.EPDiskType PDiskType = 1;
        optional uint32 MinHugeBlobSizeInBytes = 4;
    }

    message TVDiskPerformanceSettings {
        repeated TVDiskPerformanceConfig VDiskTypes = 1;
    };

    message TVDiskBalancingConfig {
        optional bool EnableSend = 1 [default=false];
        optional bool EnableDelete = 2 [default=false];

        optional bool BalanceOnlyHugeBlobs = 3 [default=true];
        optional uint64 JobGranularityUs = 4 [default=1000];

        optional uint64 BatchSize = 5 [default=32];
        optional uint64 MaxToSendPerEpoch = 6 [default=1000];
        optional uint64 MaxToDeletePerEpoch = 7 [default=1000];

        optional uint64 ReadBatchTimeoutMs = 8 [default=10000];
        optional uint64 SendBatchTimeoutMs = 9 [default=10000];
        optional uint64 RequestBlobsOnMainTimeoutMs = 10 [default=10000];
        optional uint64 DeleteBatchTimeoutMs = 11 [default=10000];
        optional uint64 EpochTimeoutMs = 12 [default=60000];

        optional uint64 SecondsToSleepIfNothingToDo = 13 [default=600];
    }

    reserved 7;  // TCostMetricsSettings, moved to ICB
    optional TVDiskPerformanceSettings VDiskPerformanceSettings = 8;
    optional TVDiskBalancingConfig VDiskBalancingConfig = 9;

    // filled in by config parser, not by user; required for correct distconf operation
    repeated NKikimrBlobStorage.TDefineHostConfig DefineHostConfig = 10;
    optional NKikimrBlobStorage.TDefineBox DefineBox = 11;

    optional NKikimrBlobStorage.TBscConfig BscSettings = 12;

    optional uint64 BridgeSyncRateBytesPerSecond = 13 [default = 500000000]; // default 500 MB/s per node
 }

message TSelfManagementConfig {
    // whether the self management is enabled (through distconf)? (mandatory field)
    optional bool Enabled = 1;

    // generation of the config; when set, one can automatically apply in-filesystem config
    optional uint64 Generation = 2;

    // subset of DefineStoragePool command
    optional string ErasureSpecies = 11;
    optional NKikimrBlobStorage.TGroupGeometry Geometry = 12;
    repeated NKikimrBlobStorage.TPDiskFilter PDiskFilter = 13;
    optional NKikimrBlobStorage.EPDiskType PDiskType = 14;

    // some extra settings
    optional bool AutomaticBoxManagement = 21 [default = true]; // invoke BSC DefineHostConfig/DefineBox automatically
    optional bool AutomaticBootstrap = 22; // whether bootstrap should be performed automatically; PROHIBITED for production
    optional bool AutomaticStaticGroupManagement = 23; // whether distconf/SelfHeal can change static group on its behalf
    optional bool AutomaticStateStorageManagement = 24; // the same for state storage
    optional bool AutomaticStateStorageBoardManagement = 25; // the same for state storage board
    optional bool AutomaticSchemeBoardManagement = 26; // the same for scheme board
}

message TBlobStorageFormatConfig {
    message TDrive {
        optional uint64 RackId = 1;
        optional uint32 NodeId = 2;
        optional string Hostname = 3;
        optional string Type = 4;
        optional string Path = 5;
        optional uint64 Guid = 6;
        optional uint64 PDiskId = 7;
        optional uint64 DataCenterId = 8;
        optional uint64 RoomId = 9;
        optional uint64 BodyId = 10;
        optional NKikimrBlobStorage.TPDiskConfig PDiskConfig = 11;
    }

    repeated TDrive Drive = 1;
}

message TUAClientConfig {
    optional string Uri = 1;
    optional string SharedSecretKey = 2;
    optional uint64 MaxInflightBytes = 3 [default = 100000000];
    optional uint64 GrpcReconnectDelayMs = 4;
    optional uint64 GrpcSendDelayMs = 5;
    optional uint64 GrpcMaxMessageSize = 6;
    optional string ClientLogFile = 7;
    optional uint32 ClientLogPriority = 8;
    optional string LogName = 9;
}

message TLogConfig {
    message TEntry {
        optional bytes Component = 1;
        optional uint32 Level = 2;
        optional uint32 SamplingLevel = 3;
        optional uint32 SamplingRate = 4;
    }

    repeated TEntry Entry = 1;
    optional bool   SysLog = 2 [default = false];
    optional uint32 DefaultLevel = 3 [default = 5]; // NActors::NLog::PRI_NOTICE
    optional uint32 DefaultSamplingLevel = 4 [default = 7]; // NActors::NLog::PRI_DEBUG
    optional uint32 DefaultSamplingRate = 5 [default = 0];
    optional string Format = 6 [default = "full"]; // "full" | "short" | "json"
    optional string ClusterName = 7;
    optional bool AllowDropEntries = 8 [default = true];
    optional bool UseLocalTimestamps = 9 [default = false];
    optional string BackendFileName = 10;
    optional string SysLogService = 11;
    optional bool SysLogToStdErr = 12; // writes logs to stderr as well as in syslog/file
    optional TUAClientConfig UAClientConfig = 13;
    optional uint64 TimeThresholdMs = 14 [default = 1000];
    optional bool IgnoreUnknownComponents = 15 [default = true];
    optional string TenantName = 16;
}

message TInterconnectConfig {
    message TChannel {
        optional uint32 Index = 1;
        optional uint32 Quota = 2; // deprecated
        optional uint32 Weight = 3; // use this instead of field "Quota"
    }

    enum EMergeMode {
        AUTO = 0;
        PER_PEER = 1;
        PER_DATA_CENTER = 2;
        NO_MERGE = 3;
    }

    enum EEncryptionMode {
        DISABLED = 0;
        OPTIONAL = 1;
        REQUIRED = 2;
    };

    enum ESocketSendOptimization {
        IC_SO_DISABLED = 0;
        IC_SO_MSG_ZEROCOPY = 1;
    };

    repeated TChannel Channel = 1;
    optional bool FirstTryBeforePoll = 2; // DEPRECATED
    optional bool StartTcp = 3 [default = false];
    optional uint32 SelfKickDelay = 4; // DEPRECATED
    optional uint32 HandshakeTimeout = 5;
    optional uint32 HeartbeatInterval = 6;
    optional uint32 DeadPeerTimeout = 7;
    optional uint32 SendBufferDieLimitInMB = 8;
    optional uint32 CloseOnIdleTimeout = 9;
    optional uint32 MaxInflightAmountOfDataInKB = 10;
    optional bool MergePerPeerCounters = 11;
    optional EMergeMode CounterMergeMode = 15 [default = AUTO];
    optional uint32 TCPSocketBufferSize = 12;
    optional uint32 MaxTimePerEventInMks = 13;
    optional bool BindOnAllAddresses = 16 [default = true];
    optional EEncryptionMode EncryptionMode = 17 [default = DISABLED];
    optional bool TlsAuthOnly = 38; // do not encrypt traffic
    repeated string ForbiddenSignatureAlgorithms = 50;
    optional bool EnforceScopeValidation = 18;
    optional bytes Certificate = 30; // in PEM format
    optional bytes PrivateKey = 31; // in PEM format
    optional string PathToCertificateFile = 35;
    optional string PathToPrivateKeyFile = 36;
    optional string PathToCaFile = 37;
    optional string CipherList = 34;
    optional NKikimrConfigUnits.TDuration MessagePendingTimeout = 32;
    optional uint64 MessagePendingSize = 33;
    optional bool SuppressConnectivityCheck = 39 [default = false];
    optional uint32 PreallocatedBufferSize = 40;
    optional uint32 NumPreallocatedBuffers = 41;
    optional bool EnableExternalDataChannel = 42 [default = false];
    optional bool ValidateIncomingPeerViaDirectLookup = 44;
    optional uint32 SocketBacklogSize = 45; // SOMAXCONN if not set or zero
    optional ESocketSendOptimization SocketSendOptimization = 51 [default = IC_SO_DISABLED];

    // ballast is added to IC handshake frames to ensure correctness of jumbo frames transmission over network
    optional uint32 HandshakeBallastSize = 14;

    // new-style definitions for various timeouts; when defined, they silently override values above
    optional NKikimrConfigUnits.TDuration SelfKickDelayDuration = 20; // DEPRECATED
    optional NKikimrConfigUnits.TDuration HandshakeTimeoutDuration = 21;
    optional NKikimrConfigUnits.TDuration HeartbeatIntervalDuration = 22;
    optional NKikimrConfigUnits.TDuration DeadPeerTimeoutDuration = 23;
    optional NKikimrConfigUnits.TDuration CloseOnIdleTimeoutDuration = 24;

    optional uint64 TotalInflightAmountOfData = 25;
    optional NKikimrConfigUnits.TDuration PingPeriodDuration = 26;
    optional NKikimrConfigUnits.TDuration ForceConfirmPeriodDuration = 27;
    optional NKikimrConfigUnits.TDuration LostConnectionDuration = 28;
    optional NKikimrConfigUnits.TDuration BatchPeriodDuration = 29;

    optional NKikimrConfigUnits.TDuration FirstErrorSleep = 46;
    optional NKikimrConfigUnits.TDuration MaxErrorSleep = 47;
    optional double ErrorSleepRetryMultiplier = 48;

    optional uint32 OutgoingHandshakeInflightLimit = 43;

    optional uint64 EventDelayMicrosec = 49;
}

message TChannelProfileConfig {
    message TProfile {
        message TChannel {
            optional string ErasureSpecies = 1;
            optional uint64 PDiskCategory = 2;
            optional NKikimrBlobStorage.TVDiskKind.EVDiskKind VDiskCategory = 3 [default = Default];

            // this option uses new BS configuration interface to obtain matching groups, and it must not be provided
            // with any of the above fields
            optional string StoragePoolKind = 5;
        }

        optional uint32 ProfileId = 1;
        repeated TChannel Channel = 2;
    }

    repeated TProfile Profile = 1;
}

message TMonitoringConfig {
    message TDatabaseLabels {
        optional bool Enabled = 1 [default = true];
        // If labels are enabled and services list is empty
        // then GetTenantSensorServices is used to get it.
        repeated string Services = 2;
        // Custom database label is not currently supported.
        // optional string DatabaseLabel = 3 [default = "database"];
        optional string NoneDatabasetLabelValue = 4 [default = "<none>"];
        optional string MultipleDatabaseLabelValue = 5 [default = "<multiple>"];
        // Custom slot label is not currently supported.
        // optional string SlotLabel = 6 [default = "slot"];
        optional string StaticSlotLabelValue = 7 [default = "static"];
        optional string DynamicSlotLabelValue = 8 [default = "dynamic"];
        optional string MultipleSlotLabelValue = 9 [default = "<multiple>"];
        optional bool GroupAllMetrics = 10;
    };

    message TDatabaseAttributeLabels {
        message TAttributeGroup {
            // Currently custom list of attributes is not
            // supported. GetTenantAttributeLabels is used
            // to get default list.
            //repeated string Attributes = 1;
            repeated string Services = 2;
        }

        optional bool Enabled = 1 [default = true];
        // If labels are enabled and no attribute group
        // is specified then default one is built using
        // GetTenantAttributeSensorServices and
        // GetTenantAttributeLabels.
        repeated TAttributeGroup AttributeGroups = 2;
    };

    optional uint32 MonitoringPort = 1 [default = 0];
    optional uint32 MonitoringThreads = 2 [default = 10];
    optional string MonitoringCaption = 3 [default = "YDB Developer UI"];
    optional uint32 TabletMonitoringRetries = 4 [default = 1];
    optional bool ForceDatabaseLabels = 5 [default = false];
    optional string MonitoringAddress = 6;
    optional TDatabaseLabels DatabaseLabels = 7;
    optional TDatabaseAttributeLabels DatabaseAttributeLabels = 8;
    optional string DataCenter = 9;
    optional string HostLabelOverride = 10;
    optional string ProcessLocation = 11;
    optional string AllowOrigin = 12;
    optional string RedirectMainPageTo = 13 [default = "monitoring/"];
    optional string MonitoringCertificate = 14;
    optional string MonitoringCertificateFile = 15;
    optional string MemAllocDumpPathPrefix = 16;
    optional uint32 MaxRequestsPerSecond = 17 [default = 0];
    optional string InactivityTimeout = 18 [default = "2m"];
    optional bool HideHttpEndpoint = 19 [default = false];
}

message TRestartsCountConfig {
    optional string RestartsCountFile = 1 [default = ""];
}

message TMessageBusConfig {

    message TBusQueueConfig {
        optional string Name = 1;
        optional uint32 NumWorkers = 2 [default = 1];
    }

    message TBusSessionConfig {
        optional string Name = 1 [default = ""];
        optional uint32 NumRetries = 2 [default = 0];
        optional uint32 RetryInterval = 3 [default = 1000];
        optional bool   ReconnectWhenIdle = 4 [default = false];
        optional uint64 MaxInFlight = 5 [default = 1000];
        optional uint32 PerConnectionMaxInFlight = 6 [default = 0];
        optional uint32 PerConnectionMaxInFlightBySize = 7 [default = 0];
        optional int64  MaxInFlightBySize = 8 [default = -1];
        optional int64  TotalTimeout = 9 [default = 0];
        optional int64  SendTimeout = 10 [default = 0];
        optional int64  ConnectTimeout = 11 [default = 0];
        optional uint64 DefaultBufferSize = 12 [default = 10240];
        optional uint64 MaxBufferSize = 13 [default = 1048576];
        optional uint32 SocketRecvBufferSize = 14 [default = 0];
        optional uint32 SocketSendBufferSize = 15 [default = 0];
        optional int32  SocketToS = 16 [default = -1];
        optional uint64 SendThreshold = 17 [default = 10240];
        optional uint64 Cork = 18 [default = 0]; // milliseconds
        optional uint32 MaxMessageSize = 19 [default = 0x01A00000];
        optional bool   TcpNoDelay = 20 [default = false];
        optional bool   TcpCork = 21 [default = false];
        optional bool   ExecuteOnMessageInWorkerPool = 22 [default = true];
        optional bool   ExecuteOnReplyInWorkerPool = 23 [default = true];
        optional uint32 ListenPort = 24 [default = 0];
    }

    optional bool   StartBusProxy = 1 [default = false];
    optional uint32 BusProxyPort = 2 [default = 14505];
    optional TBusQueueConfig ProxyBusQueueConfig = 3;
    optional TBusSessionConfig ProxyBusSessionConfig = 4;
    repeated uint64 ProxyBindToProxy = 5;
    optional bool   StartTracingBusProxy = 6 [default = true]; // move to TMessageBusTraceServiceConfig
    optional string TracePath = 7;
    optional uint64 CompileInflightLimit_Depricated = 8 [default = 100000];
}

message TTabletsConfig {

    message TTablet {
        optional string Type = 1;
        repeated uint32 Node = 2;
        optional NKikimrTabletBase.TTabletStorageInfo Info = 3;
        optional bool StandBy = 4;
        optional uint64 WatchThreshold = 5;
    }

    repeated TTablet Tablet = 1;
}

message TKQPConfig {
    optional bool Enable = 1 [default = true];

    repeated NKikimrKqp.TKqpSetting Settings = 10;
}

message TInternalRequestConfig {
    optional uint32 RetryPeriodStartSeconds = 1 [default = 3];
    optional uint32 RetryPeriodFinishSeconds = 2 [default = 30];
}

message TConveyorConfig {
    optional bool Enabled = 1 [default = true];
    optional uint32 WorkersCount = 2;
    optional uint32 QueueSizeLimit = 3;
    optional double DefaultFractionOfThreadsCount = 4;
    optional double WorkersCountDouble = 5;
}

message TCompositeConveyorConfig {
    message TCategory {
        optional string Name = 1;
        optional uint64 QueueSizeLimit = 2;
    }

    message TWorkerPoolCategoryLink {
        optional string Category = 1;
        optional double Weight = 2;
    }

    message TWorkersPool {
        optional double WorkersCount = 1;
        optional double DefaultFractionOfThreadsCount = 2;
        repeated TWorkerPoolCategoryLink Links = 3;
        optional string Name = 4;
        optional uint64 MaxBatchSize = 5;
    }

    optional bool Enabled = 1 [default = true];
    repeated TWorkersPool WorkerPools = 2;
    repeated TCategory Categories = 3;
}

message TPrioritiesQueueConfig {
    optional bool Enabled = 1 [default = true];
    optional uint32 Limit = 2 [default = 32];
}

message TLimiterConfig {
    optional bool Enabled = 1 [default = true];
    optional uint64 Limit = 2;
    optional uint64 PeriodMilliSeconds = 3 [default = 1000];
}

message TGroupedMemoryLimiterConfig {
    optional bool Enabled = 1 [default = true];
    optional uint64 MemoryLimit = 2;
    optional uint64 HardMemoryLimit = 3;
    optional uint64 CountBuckets = 4;
}

message TExternalIndexConfig {
    optional bool Enabled = 1 [default = true];
    optional TInternalRequestConfig RequestConfig = 2;
    optional string InternalTablePath = 3;
}

message TMetadataProviderConfig {
    optional bool Enabled = 1 [default = true];
    optional uint32 RefreshPeriodSeconds = 2 [default = 10];
    optional TInternalRequestConfig RequestConfig = 3;
    optional string Path = 4;
}

message TBackgroundTasksConfig {
    optional bool Enabled = 1 [default = true];
    optional TInternalRequestConfig RequestConfig = 2;
    optional uint32 PullPeriodSeconds = 3 [default = 10];
    optional uint32 PingPeriodSeconds = 4 [default = 2];
    optional uint32 PingCheckPeriodSeconds = 5 [default = 20];
    optional uint32 MaxInFlight = 6 [default = 8];
    optional string InternalTablePath = 7;
}

message TMemoryLogConfig {
    optional uint64 LogBufferSize = 1;
    optional uint64 LogGrainSize = 2;
}

message TGRpcConfig {
    optional bool   StartGRpcProxy = 1 [default = true];
    optional string Host = 2 [default = "[::]"];
    optional uint32 Port = 3;
    optional uint32 WorkerThreads = 4 [default = 2];
    optional uint64 GRpcMemoryQuotaBytes = 5 [default = 1073741824]; // 1 GB default; 0 == unlimited
    optional uint64 MaxMessageSize = 6; // default = DEFAULT_GRPC_MESSAGE_SIZE_LIMIT
    optional uint32 MaxInFlight = 7; // 0 == unlimited [default]
    optional NKikimrStream.TStreamingConfig StreamingConfig = 8;
    // Ssl part
    optional uint32 SslPort = 9;
    optional string CA = 10;
    optional string Cert = 11;
    optional string Key = 12;
    optional string PathToCertificateFile = 27;
    optional string PathToPrivateKeyFile = 28;
    optional string PathToCaFile = 29;

    // public host/port for publishing
    optional string PublicHost = 13;
    optional uint32 PublicPort = 14;
    optional uint32 PublicSslPort = 15;

    // public addresses for publishing
    repeated string PublicAddressesV4 = 16;
    repeated string PublicAddressesV6 = 17;
    optional string PublicTargetNameOverride = 18;

    // empty service list is 'run most services "what means 'most' in unspecified"'
    repeated string Services = 20;
    optional bool ServeRootDomains = 21 [default = true];
    repeated string ServicesEnabled = 22;
    repeated string ServicesDisabled = 23;

    optional bool SkipSchemeCheck = 24 [default = false];

    repeated string RatelimiterServicesEnabled = 25;
    repeated string RatelimiterServicesDisabled = 26;

    enum YdbGrpcCompressionAlgorithm {
        YDB_GRPC_COMPRESS_NONE = 0;
        YDB_GRPC_COMPRESS_DEFLATE = 1;
        YDB_GRPC_COMPRESS_GZIP = 2;
    };

    optional YdbGrpcCompressionAlgorithm DefaultCompressionAlgorithm = 30 [default = YDB_GRPC_COMPRESS_NONE];

    enum YdbGrpcCompressionLevel {
        YDB_GRPC_COMPRESS_LEVEL_NONE = 0;
        YDB_GRPC_COMPRESS_LEVEL_LOW = 1;
        YDB_GRPC_COMPRESS_LEVEL_MED = 2;
        YDB_GRPC_COMPRESS_LEVEL_HIGH = 3;
    }

    optional YdbGrpcCompressionLevel DefaultCompressionLevel = 31 [default = YDB_GRPC_COMPRESS_LEVEL_NONE];

    // server socket options
    optional bool   KeepAliveEnable = 100 [default = true]; // SO_KEEPALIVE
    optional uint32 KeepAliveIdleTimeoutTriggerSec = 101 [default = 90]; // TCP_KEEPIDLE
    optional uint32 KeepAliveMaxProbeCount = 102 [default = 3]; // TCP_KEEPCNT
    optional uint32 KeepAliveProbeIntervalSec = 103 [default = 10]; // TCP_KEEPINTVL

    optional uint32 WorkersPerCompletionQueue = 104 [default = 1];
    optional uint32 HandlersPerCompletionQueue = 105 [default = 10];

    optional uint32 GRpcProxyCount = 106 [default = 2];
    optional bool EnableGRpcMemoryQuota = 107 [default = false];
    optional string EndpointId = 108;

    repeated TGRpcConfig ExtEndpoints = 200; // run specific services on separate endpoints
}

message TDynamicNodeConfig {
    optional string NodeBrokerAddress = 1; //DEPRECATED
    optional string DomainName = 2; //DEPRECATED
    optional uint32 InterconnectPort = 3; //DEPRECATED
    optional NKikimrNodeBroker.TNodeInfo NodeInfo = 4;
    optional string NodeAddress = 5; //DEPRECATED
    optional string NodeHost = 6; //DEPRECATED
    repeated NKikimrLocal.TTabletAvailability TabletAvailability = 7;
}

message THttpProxyConfig {
    optional bool Enabled = 1;
    optional uint32 Port = 2;
    optional bool Secure = 3;
    optional string CA = 4;
    optional string Cert = 5;
    optional string Key = 6;

    repeated string YandexCloudServiceRegion = 7;
    optional string IamTokenServiceEndpoint = 8;
    optional string AccessServiceEndpoint = 9;

    optional string JwtFile = 10;

    optional bool YandexCloudMode = 11 [default = false];
    optional bool DataStreamsEnabled = 12 [default = true];
    optional bool YmqEnabled = 13 [default = false];
}

message TS3ProxyResolverConfig {
    message THttpResolverConfig {
        // resolve proxy host to connect to that endpoint using this url
        optional string ResolveUrl = 1;
        // use resolved proxy through these ports
        optional uint32 HttpPort = 2;
        optional uint32 HttpsPort = 3;
    }

    message TEndpoint {
        // S3 endpoint
        optional string Endpoint = 1;
        oneof Resolver {
            THttpResolverConfig HttpResolver = 2;
        }
    }

    repeated TEndpoint Endpoints = 1;
}

message TSqsConfig {
    optional bool EnableSqs = 5;
    optional string Root = 1 [default = "/Root/SQS"];
    // optional uint32 HttpPort = 2 [default = 8771]; // moved to HttpServerConfig

    // URL that must be specified as an entry point to SQS cluster.
    // It must be used if SQS nodes are placed behind the balancer.
    // If this field is not specified, every node uses its own
    // fqdn here.
    optional string Endpoint = 3;

    optional THttpServerConfig HttpServerConfig = 4;

    // Turn on queue leaders option
    optional bool EnableQueueMaster = 6 [default = true]; // TODO: remove
    optional bool EnableQueueLeader = 68 [default = true];

    // Time to live for queue attributes cache
    optional uint64 QueueAttributesCacheTimeMs = 8 [default = 60000];

    // Effective query execution time that is treated as slow query
    optional uint64 SlowRequestTimeMs = 9 [default = 2500];

    // Max time value for long polling (param WaitTimeSeconds for ReceiveMessage)
    optional uint64 MaxWaitTimeoutMs = 10 [default = 20000];

    optional uint32 SchemeCacheSoftRefreshTimeSeconds = 11 [default = 5];
    optional uint32 SchemeCacheHardRefreshTimeSeconds = 12 [default = 10];

    optional bool ForceAccessControl = 13 [default = false];
    repeated string AccountsWithoutMandatoryAuth = 14;

    optional bool YandexCloudMode = 15 [default = false];
    optional uint32 YandexCloudServiceId = 16; // only 15 lesser bits should be used!
    optional string YandexCloudAccessServiceAddress = 29; // host:port
    optional string YandexCloudFolderServiceAddress = 30; // host:port
    optional string YandexCloudResourceManagerServiceAddress = 72; // host:port
    optional string YandexCloudServiceRegion = 39 [default = "ru-central1"];

    optional uint32 MeteringFlushingIntervalMs = 51 [default = 5000];
    optional string MeteringLogFilePath = 52;

    repeated string MeteringCloudNetCidr = 53;
    repeated string MeteringYandexNetCidr = 54;

    // TODO: remove both
    optional uint32 MastersDescriberUpdateTimeMs = 17 [default = 10000];
    optional uint32 MasterConnectTimeoutMs = 18 [default = 10000];

    optional uint32 LeadersDescriberUpdateTimeMs = 69 [default = 10000];
    optional uint32 LeaderConnectTimeoutMs = 70 [default = 10000];

    optional uint64 MinMessageRetentionPeriodMs = 19 [default = 60000];

    // DB requests retries
    optional uint64 TransactionTimeoutMs = 20 [default = 20000]; // If this amount of time elapsed, we don't retry
    optional uint64 TransactionRetryWaitDurationMs = 21 [default = 500]; // First wait time before next retry (+ random component). Then - 2 * TransactionRetryWaitDurationMs and etc
    optional uint64 TransactionMaxRetryWaitDurationMs = 22 [default = 2500]; // Max wait before next retry

    optional uint64 BackgroundMetricsUpdateTimeMs = 23 [default = 10000];

    optional uint64 MaxNumberOfReceiveMessages = 24 [default = 10]; // MaxNumberOfMessages parameter in ReceiveMessage

    optional uint64 RequestTimeoutMs = 25 [default = 600000];

    optional bool ForceQueueCreationV2 = 26 [default = true]; // deprecated, TODO: remove from config
    optional bool ForceQueueDeletionV2 = 27 [default = true]; // deprecated, TODO: remove from config
    optional bool EnableDeadLetterQueues = 41 [default = false];

    optional bool CreateLegacyDurationCounters = 28;

    optional uint64 MinTimeLeftForReceiveMessageWaitMs = 31 [default = 64]; // if wait deadline - now is less than this time, we don't wait in receive message

    optional bool CheckAllShardsInReceiveMessage = 32; // Check all shards in receive message event if deadline is expired now (setting for test)

    optional uint64 CleanupPeriodMs = 33 [default = 150000];
    optional uint64 CleanupBatchSize = 34 [default = 1000]; // Batch size for cleanup queries // Don't set big values

    optional uint64 DeduplicationPeriodMs = 35 [default = 300000]; // Period of time for which deduplication in fifo queues acts
    optional uint64 GroupsReadAttemptIdsPeriodMs = 36 [default = 300000]; // Period of time for which group read attempt ids in fifo queues act
    optional uint64 GroupSelectionBatchSize = 38 [default = 1000];

    optional bool DoAutomaticMigration = 37 [default = true]; // Check and add new columns to queue tables during queue master start

    optional uint64 AddMesagesToInflyBatchSize = 40 [default = 2000];

    message TBatchingPolicy {
        // Optimal parameters: SQS-479
        optional uint64 BatchSize = 1 [default = 200];
        optional uint64 TransactionsMaxInflyPerShard = 2 [default = 20];
    }

    optional TBatchingPolicy StdQueueSendBatchingPolicy = 42;
    optional TBatchingPolicy FifoQueueSendBatchingPolicy = 43;
    optional TBatchingPolicy StdQueueDeleteBatchingPolicy = 44;
    optional TBatchingPolicy FifoQueueDeleteBatchingPolicy = 45;
    optional TBatchingPolicy StdQueueLoadBatchingPolicy = 46;

    message TQuotingConfig {
        // Settings for quoting.
        optional bool EnableQuoting = 1;
        optional uint64 QuotaDeadlineMs = 2;

        message TDefaultActionsRates {
            // Per queue
            optional uint32 StdSendMessageRate = 1; // send message (+batch)
            optional uint32 StdReceiveMessageRate = 2; // receive message
            optional uint32 StdDeleteMessageRate = 3; // delete message (+batch)
            optional uint32 StdChangeMessageVisibilityRate = 4; // change message visibility (+batch)

            optional uint32 FifoSendMessageRate = 5; // send message (+batch)
            optional uint32 FifoReceiveMessageRate = 6; // receive message
            optional uint32 FifoDeleteMessageRate = 7; // delete message (+batch)
            optional uint32 FifoChangeMessageVisibilityRate = 8; // change message visibility (+batch)

            // Per user
            optional uint32 CreateObjectsRate = 9; // create queue, create user
            optional uint32 DeleteObjectsRate = 10; // delete queue, delete user

            optional uint32 OtherRequestsRate = 11; // control requests: get/set queue attributes, list queues, permissions modification, etc
        }

        message TLocalRateLimiterConfig {
            optional TDefaultActionsRates Rates = 1;
        }

        message TKesusQuoterConfig {
            // Not implemented
            optional TDefaultActionsRates DefaultLimits = 1;
        }

        // Only one of quoter configs could be set
        optional TLocalRateLimiterConfig LocalRateLimiterConfig = 3;
        optional TKesusQuoterConfig KesusQuoterConfig = 4;
    }

    optional TQuotingConfig QuotingConfig = 47;
    optional bool EnableQueueAttributesValidation = 48 [default = true];

    message TAccountSettingsDefaults {
        optional int64 MaxQueuesCount = 1 [default = 50];
    }

    optional TAccountSettingsDefaults AccountSettingsDefaults = 49;

    optional bool AllowYandexAttributePrefix = 50;

    optional uint64 QueueCountersExportDelayMs = 55; // Export queue counters after queue creation with delay (milliseconds).
    optional bool CreateLazyCounters = 56 [default = true];

    optional uint64 UserSettingsUpdateTimeMs = 57 [default = 60000];
    optional uint64 UserSettingsReadBatchSize = 58 [default = 1000];
    optional uint64 QueuesListReadBatchSize = 59 [default = 1000];

    optional bool ValidateMessageBody = 60;

    optional uint64 DlqNotificationGracePeriodMs = 61 [default = 60000];

    optional uint64 AddMessagesToInflyCheckPeriodMs = 62 [default = 30000];
    optional uint64 AddMessagesToInflyMinCheckAttempts = 63 [default = 10];

    optional uint64 MinimumGarbageAgeSeconds = 64 [default = 3600];

    optional bool MeteringByNetClassifierOnly = 65 [default = false];

    message TYcSearchEventsConfig {
        optional bool EnableYcSearch = 1 [default = false];
        oneof OutputMethod {
            string UnifiedAgentUri = 10;
            string OutputFileName = 11;
        }
        optional uint64 RescanIntervalSeconds = 3 [default = 60];
        optional uint64 ReindexIntervalSeconds = 4 [default = 14400];
        optional bool TenantMode = 5 [default = false];
    }
    message TOauthTokenConfig {
        required string TokenFile = 1;
    }

    message TJwtConfig {
        required string JwtFile = 1;
        optional string IamEndpoint = 2;
    }

    message TYdbAuthConfig {
        oneof LocalAuthConfig {
            TOauthTokenConfig OauthToken = 1;
            TJwtConfig Jwt = 2;
        }
    }

    message TCloudEventsConfig {
        optional bool EnableCloudEvents = 1 [default = false];
        optional bool TenantMode = 2 [default = false];
        optional uint64 RetryTimeoutSeconds = 3;
        optional string UnifiedAgentUri = 4;
    }

    optional TYcSearchEventsConfig YcSearchEventsConfig = 66;
    optional TYdbAuthConfig AuthConfig = 67;
    optional uint64 StartLocalLeaderInflightMax = 71 [default = 500];
    optional TCloudEventsConfig CloudEventsConfig = 73;
}

message TConfigsDispatcherConfig {
}

message TCompactionPolicy {
    optional string Name = 1;
    optional NKikimrCompaction.TCompactionPolicy CompactionPolicy = 2;
}

message TExecutionPolicy {
    optional string Name = 1;

    optional NKikimrSchemeOp.TPipelineConfig PipelineConfig = 2;
    optional string ResourceProfile = 3;
    optional bool EnableFilterByKey = 4 [default = false];
    optional bool ExecutorFastLogPolicy = 5 [default  = true];
    optional uint64 TxReadSizeLimit = 6;

    optional bool EnableEraseCache = 7;
    optional uint32 EraseCacheMinRows = 8;
    optional uint32 EraseCacheMaxBytes = 9;
}

message TPartitioningPolicy {
    optional string Name = 1;

    optional uint32 UniformPartitionsCount = 2;
    optional bool AutoSplit = 3;
    optional bool AutoMerge = 4;
    optional uint64 SizeToSplit = 5;
    optional uint64 MaxPartitionsCount = 6;
}

message TStoragePolicy {
    optional string Name = 1;
    repeated NKikimrSchemeOp.TFamilyDescription ColumnFamilies = 2;
}

message TReplicationPolicy {
    optional string Name = 1;

    optional uint64 FollowerCount = 2;
    optional bool AllowFollowerPromotion = 3 [default = true];
    optional bool CrossDataCenter = 4;
}

message TCachingPolicy {
    optional string Name = 1;

    optional uint64 ExecutorCacheSize = 2;
}

message TTableProfile {
    optional string Name = 1;
    optional string CompactionPolicy = 2;
    optional string ExecutionPolicy = 3;
    optional string PartitioningPolicy = 4;
    optional string StoragePolicy = 5;
    optional string ReplicationPolicy = 6;
    optional string CachingPolicy = 7;
}

message TTableProfilesConfig {
    repeated TTableProfile TableProfiles = 1;
    repeated TCompactionPolicy CompactionPolicies = 2;
    repeated TExecutionPolicy ExecutionPolicies = 3;
    repeated TPartitioningPolicy PartitioningPolicies = 4;
    repeated TStoragePolicy StoragePolicies = 5;
    repeated TReplicationPolicy ReplicationPolicies = 6;
    repeated TCachingPolicy CachingPolicies = 7;
}

message TFinalizeScriptServiceConfig {
    optional uint64 ScriptFinalizationTimeoutSeconds = 1 [default = 60];
    optional uint32 MaxInFlightFinalizationsCount = 2 [default = 10];
};

message TExternalStorage {
    optional string Endpoint = 1;
    optional string Database = 2;
    optional string OAuthFile = 3;
    optional string Token = 4;
    optional string TablePrefix = 5;
    optional string CertificateFile = 6;
    optional string IamEndpoint = 7;
    optional string SaKeyFile = 8;
    optional bool UseLocalMetadataService = 9;
    optional uint32 ClientTimeoutSec = 10;
    optional uint32 OperationTimeoutSec = 11;
    optional uint32 CancelAfterSec = 12;
    optional bool UseSsl = 13;
    optional uint32 TableClientMaxActiveSessions = 14;
}

message TSharedReadingConfig {
    message TJsonParserConfig {
        optional uint64 BatchSizeBytes = 1;  // default 1 MiB
        optional uint64 BatchCreationTimeoutMs = 2;
        optional uint64 BufferCellCount = 3;  // (number rows) * (number columns) limit, default 10^6
    }

    message TCompileServiceConfig {
        optional uint64 ParallelCompilationLimit = 1;  // 1 by default
    }

    message TCoordinatorConfig {
        optional TExternalStorage Database = 1;
        optional string CoordinationNodePath = 2;
        optional bool LocalMode = 3;
    }

    optional bool Enabled = 1;
    optional uint64 TimeoutBeforeStartSessionSec = 2;
    optional uint64 SendStatusPeriodSec = 3;
    optional uint64 MaxSessionUsedMemory = 4;
    optional bool WithoutConsumer = 5;
    optional TJsonParserConfig JsonParser = 7;
    optional TCompileServiceConfig CompileService = 8;
    optional TCoordinatorConfig Coordinator = 6;
}

message TCheckpointsConfig {
    message TStateStorageLimitsConfig {
        optional uint64 MaxGraphCheckpointsSizeBytes = 1;
        optional uint64 MaxTaskStateSizeBytes = 2;
        optional uint64 MaxRowSizeBytes = 3;
    }

    message TCheckpointGcConfig {
        optional bool Enabled = 1;
    }

    message TLocalStorage {
        optional string TablePrefix = 1;
    }

    optional bool Enabled = 1;
    oneof Storage {
        TExternalStorage ExternalStorage = 2;
        TLocalStorage LocalStorage = 3;
    }
    optional TCheckpointGcConfig CheckpointGarbageConfig = 4;
    optional TStateStorageLimitsConfig StateStorageLimits = 5;
    optional uint64 CheckpointingPeriodMillis = 6 [default = 30000];
    optional uint64 MaxInflight = 7;
    optional uint64 CheckpointingSnapshotRotationPeriod = 8; // 0 - All checkpoints are snapshots, 1 - 1 increment/ 1 snapshot, 20 - 20 increment / 1 snapshot.
}

message TStreamingQueriesConfig {
    optional uint64 MaxQueryExecutions = 1 [default = 30];
    optional bool PrivateSystemTables = 2 [default = true];
}

message TQueryServiceConfig {
    optional uint64 ScriptOperationTimeoutDefaultSeconds = 1 [default = 604800]; // default = 1 week
    optional uint64 ScriptForgetAfterDefaultSeconds = 2 [default = 31536000]; // default = 1 year; 0 = infinity
    optional uint64 ScriptResultsTtlDefaultSeconds = 3 [default = 2592000];  // default = 1 month; 0 = infinity
    optional uint64 ScriptResultSizeLimit = 4 [default = 0]; // 0 = infinity
    optional uint64 ScriptResultRowsLimit = 5 [default = 0]; // 0 = infinity
    repeated string HostnamePatterns = 13; // List of hostname regexps for external data sources; disabled if empty
    optional string QueryArtifactsCompressionMethod = 17;
    optional uint64 QueryArtifactsCompressionMinSize = 18 [default = 10485760]; // default = 10 MiB

    optional NYql.TS3GatewayConfig S3 = 6;
    optional NYql.TYtGatewayConfig Yt = 15;
    optional NYql.TSolomonGatewayConfig Solomon = 21;
    optional NYql.TFileStorageConfig FileStorage = 16;
    optional NYql.THttpGatewayConfig HttpGateway = 7;
    optional NYql.TGenericConnectorConfig Connector = 8 [deprecated=true];
    optional string MdbGateway = 9 [deprecated=true];
    optional bool MdbTransformHost = 10;
    optional NYql.TGenericGatewayConfig Generic = 11;
    optional TFinalizeScriptServiceConfig FinalizeScriptServiceConfig = 12;
    optional uint64 ProgressStatsPeriodMs = 14 [default = 0]; // 0 = disabled
    optional uint32 QueryTimeoutDefaultSeconds = 19 [default = 7200];
    optional bool EnableMatchRecognize = 20 [default = false];
    repeated string AvailableExternalDataSources = 22;                  // Ignored if AllExternalDataSourcesAreAvailable is true
    optional bool AllExternalDataSourcesAreAvailable = 23 [default = true];
    optional TCheckpointsConfig CheckpointsConfig = 24;
    optional TStreamingQueriesConfig StreamingQueries = 25;
    optional TSharedReadingConfig SharedReading = 26;
}

// Config describes immediate controls and allows
// to manage their values (not variety and limits)
// via CMS. All fields should be either [u]int64 or
// another message.
//
// Control names match field names. For embedded
// messages field names are concatenated via '.'
// symbol. E.g. "DataShardControls.MaxTxInFly".
//
// Min, max and default values are specified in
// field options.
message TImmediateControlOptions {
    optional string Description = 1;
    optional uint64 MinValue = 2;
    optional uint64 MaxValue = 3;
    optional uint64 DefaultValue = 4;
}

extend google.protobuf.FieldOptions {
    optional TImmediateControlOptions ControlOptions = 61001;
}

message TImmediateControlsConfig {
    message TDataShardControls {
        message TExecutionProfileOptions {
            optional uint64 LogThresholdMs = 1 [(ControlOptions) = {
                Description: "Log execution profile for slow operations",
                MinValue: 0,
                MaxValue: 86400000,
                DefaultValue: 0 }];
            optional uint64 BufferThresholdMs = 2 [(ControlOptions) = {
                Description: "Store execution profile for slow operations",
                MinValue: 0,
                MaxValue: 86400000,
                DefaultValue: 0 }];
            optional uint64 BufferSize = 3 [(ControlOptions) = {
                Description: "Slow operation profiles buffer size",
                MinValue: 0,
                MaxValue: 1000,
                DefaultValue: 100 }];
        }

        optional uint64 MaxTxInFly = 1 [(ControlOptions) = {
            Description: "Maximum tx queue size for single shard",
            MinValue: 0,
            MaxValue: 100000,
            DefaultValue: 15000 }];
        optional uint64 DisableByKeyFilter = 2 [(ControlOptions) = {
            Description: "Disable bloom filter usage on row selects",
            MinValue: 0,
            MaxValue: 1,
            DefaultValue: 0 }];
        optional uint64 MaxTxLagMilliseconds = 3 [(ControlOptions) = {
            Description: "Max lag in tx plan execution before shard becomes overloaded",
            MinValue: 0,
            MaxValue: 2592000000,
            DefaultValue: 300000 }];
        optional uint64 CanCancelROWithReadSets = 4 [(ControlOptions) = {
            Description: "Allow to cancel RO tx with output read sets by timeout",
            MinValue: 0,
            MaxValue: 1,
            DefaultValue: 0 }];
        optional TExecutionProfileOptions DataTxProfile = 5;

        optional uint64 BackupReadAheadLo = 6 [(ControlOptions) = {
            Description: "Override for backup readahead (low watermark)",
            MinValue: 0,
            MaxValue: 67108864,
            DefaultValue: 0 }];
        optional uint64 BackupReadAheadHi = 7 [(ControlOptions) = {
            Description: "Override for backup readahead (high watermark)",
            MinValue: 0,
            MaxValue: 134217728,
            DefaultValue: 0 }];

        // Note: these settings are deprecated (always enabled)
        optional uint64 PrioritizedMvccSnapshotReads = 8 [(ControlOptions) = {
            Description: "Enables prioritized mvcc snapshot reads over immediate writes (deprecated, always enabled)",
            MinValue: 0,
            MaxValue: 1,
            DefaultValue: 1 }];
        optional uint64 UnprotectedMvccSnapshotReads = 9 [(ControlOptions) = {
            Description: "Enables unprotected (fully readonly) mvcc snapshot reads (deprecated, always enabled)",
            MinValue: 0,
            MaxValue: 1,
            DefaultValue: 1 }];

        optional uint64 EnableLeaderLeases = 10 [(ControlOptions) = {
            Description: "Enables leader leases for processing read-only queries",
            MinValue: 0,
            MaxValue: 1,
            DefaultValue: 1 }];
        optional uint64 MinLeaderLeaseDurationUs = 11 [(ControlOptions) = {
            Description: "The minimum leader lease duration in microseconds",
            MinValue: 1000,
            MaxValue: 5000000,
            DefaultValue: 250000 }];

        optional uint64 TtlReadAheadLo = 12 [(ControlOptions) = {
            Description: "Override for ttl readahead (low watermark)",
            MinValue: 0,
            MaxValue: 67108864,
            DefaultValue: 0 }];
        optional uint64 TtlReadAheadHi = 13 [(ControlOptions) = {
            Description: "Override for ttl readahead (high watermark)",
            MinValue: 0,
            MaxValue: 134217728,
            DefaultValue: 0 }];

        optional uint64 EnableLockedWrites = 14 [(ControlOptions) = {
            Description: "Enables experimental persistent locked writes",
            MinValue: 0,
            MaxValue: 1,
            DefaultValue: 1 }];
        optional uint64 MaxLockedWritesPerKey = 15 [(ControlOptions) = {
            Description: "Maximum number of uncommitted locked writes per key",
            MinValue: 0,
            MaxValue: 1000000,
            DefaultValue: 1000 }];

        optional uint64 ChangeRecordDebugPrint = 16 [(ControlOptions) = {
            Description: "Enables debug printing of change records",
            MinValue: 0,
            MaxValue: 1,
            DefaultValue: 0 }];

        optional uint64 IncrementalRestoreReadAheadLo = 17 [(ControlOptions) = {
            Description: "Override for incremental restore readahead (low watermark)",
            MinValue: 0,
            MaxValue: 67108864,
            DefaultValue: 0 }];
        optional uint64 IncrementalRestoreReadAheadHi = 18 [(ControlOptions) = {
            Description: "Override for incremental restore readahead (high watermark)",
            MinValue: 0,
            MaxValue: 134217728,
            DefaultValue: 0 }];

        optional uint64 CdcInitialScanReadAheadLo = 19 [(ControlOptions) = {
            Description: "Override for CDC initial scan readahead (low watermark)",
            MinValue: 0,
            MaxValue: 67108864,
            DefaultValue: 0 }];
        optional uint64 CdcInitialScanReadAheadHi = 20 [(ControlOptions) = {
            Description: "Override for CDC initial scan readahead (high watermark)",
            MinValue: 0,
            MaxValue: 134217728,
            DefaultValue: 0 }];

        optional uint64 ReadIteratorKeysExtBlobsPrecharge = 21 [(ControlOptions) = {
          Description: "Enable external blobs precharge for DataShard read iterator keys requests",
          MinValue: 0,
          MaxValue: 1,
          DefaultValue: 0 }];
    }

    message TTxLimitControls {
        optional uint64 PerRequestDataSizeLimit = 1 [(ControlOptions) = {
            Description: "Maximum read data size per transaction",
            MinValue: 0,
            MaxValue: 256000000000000,
            DefaultValue: 53687091200 }];
        optional uint64 PerShardReadSizeLimit = 2 [(ControlOptions) = {
            Description: "Maximum read data size per transaction per shard",
            MinValue: 0,
            MaxValue: 107374182400,
            DefaultValue: 5368709120 }];
        optional uint64 PerShardIncomingReadSetSizeLimit = 3 [(ControlOptions) = {
            Description: "Maximum input read sets size per transaction per shard",
            MinValue: 0,
            MaxValue: 5368709120,
            DefaultValue: 209715200 }];
        optional uint64 DefaultTimeoutMs = 4 [(ControlOptions) = {
            Description: "Default execution timeout for transactions",
            MinValue: 0,
            MaxValue: 3600000,
            DefaultValue: 60000 }];
    }

    message TCoordinatorControls {
        optional uint64 EnableLeaderLeases = 1 [(ControlOptions) = {
            Description: "Enables leader leases for processing read-only queries",
            MinValue: 0,
            MaxValue: 1,
            DefaultValue: 1 }];
        optional uint64 MinLeaderLeaseDurationUs = 2 [(ControlOptions) = {
            Description: "The minimum leader lease duration in microseconds",
            MinValue: 1000,
            MaxValue: 5000000,
            DefaultValue: 250000 }];
        optional uint64 VolatilePlanLeaseMs = 3 [(ControlOptions) = {
            Description: "Lease in milliseconds for faster volatile transaction planning",
            MinValue: 0,
            MaxValue: 10000,
            DefaultValue: 250 }];
        optional uint64 PlanAheadTimeShiftMs = 4 [(ControlOptions) = {
            Description: "Wall-clock time shift in milliseconds when planning ahead (50ms for compatibility with older versions)",
            MinValue: 0,
            MaxValue: 86400000,
            DefaultValue: 50 }];
        optional uint64 MinPlanResolutionMs = 5 [(ControlOptions) = {
            Description: "Minimum plan resolution override in milliseconds, which includes volatile planning (0 when not overridden)",
            MinValue: 0,
            MaxValue: 1000,
            DefaultValue: 0 }];
    }

    message TSchemeShardControls {
        optional uint64 ForceShardSplitDataSize = 1 [(ControlOptions) = {
            Description: "Forces shards to split when reaching the given data size (2 GiB by default)",
            MinValue: 10485760, // 10 MiB
            MaxValue: 17179869184, // 16 GiB
            DefaultValue: 2147483648 }];
        optional uint64 DisableForceShardSplit = 2 [(ControlOptions) = {
            Description: "Disables forced shard splits, for special cases only",
            MinValue: 0,
            MaxValue: 1,
            DefaultValue: 0 }];
    }

    message TTCMallocControls {
        optional uint64 ProfileSamplingRate = 1 [(ControlOptions) = {
            Description: "Sets the sampling rate for heap profiles. TCMalloc samples approximately every rate bytes allocated.",
            MinValue: 65536,
            MaxValue: 4294967296,
            DefaultValue: 2097152 }];
        optional uint64 GuardedSamplingRate = 2 [(ControlOptions) = {
            Description: "Sets the guarded sampling rate for sampled allocations. TCMalloc samples approximately every rate bytes allocated, subject to implementation limitations in GWP-ASan.",
            MinValue: 65536,
            MaxValue: 4294967296,
            DefaultValue: 4294967296 }];

        reserved 3; // was MemoryLimit

        optional uint64 PageCacheTargetSize = 4 [(ControlOptions) = {
            Description: "Page Cache Target Size.",
            MinValue: 0,
            MaxValue: 137438953472,
            DefaultValue: 536870912 }];
        optional uint64 PageCacheReleaseRate = 5 [(ControlOptions) = {
            Description: "Page Cache Release Rate.",
            MinValue: 0,
            MaxValue: 134217728,
            DefaultValue: 8388608 }];
    }

    message TVDiskControls {
        optional uint64 EnableLocalSyncLogDataCutting = 1 [(ControlOptions) = {
            Description: "Allow cutting large TEvLocalSyncLogData messages into smaller chunks",
            MinValue: 0,
            MaxValue: 1,
            DefaultValue: 0 }];
        optional uint64 EnableSyncLogChunkCompressionHDD = 2 [(ControlOptions) = {
            Description: "Compress SyncLog chunks before writing to log, setting for HDD",
            MinValue: 0,
            MaxValue: 1,
            DefaultValue: 1 }];
        optional uint64 EnableSyncLogChunkCompressionSSD = 3 [(ControlOptions) = {
            Description: "Compress SyncLog chunks before writing to log, setting for SSD",
            MinValue: 0,
            MaxValue: 1,
            DefaultValue: 0 }];
        optional uint64 MaxSyncLogChunksInFlightHDD = 4 [(ControlOptions) = {
            Description: "Maximum number of SyncLog chunks written simultaneously to log, setting for HDD",
            MinValue: 1,
            MaxValue: 1024,
            DefaultValue: 10 }];
        optional uint64 MaxSyncLogChunksInFlightSSD = 5 [(ControlOptions) = {
            Description: "Maximum number of SyncLog chunks written simultaneously to log, setting for SSD",
            MinValue: 1,
            MaxValue: 1024,
            DefaultValue: 10 }];

        optional uint64 BurstThresholdNsHDD = 6 [(ControlOptions) = {
            Description: "Minumum operation queue size that is considered a burst, setting for HDD",
            MinValue: 1,
            MaxValue: 1000000000000,
            DefaultValue: 200000000 }];
        optional uint64 BurstThresholdNsSSD = 7 [(ControlOptions) = {
            Description: "Minumum operation queue size that is considered a burst, setting for SSD",
            MinValue: 1,
            MaxValue: 1000000000000,
            DefaultValue: 50000000 }];
        optional uint64 BurstThresholdNsNVME = 8 [(ControlOptions) = {
            Description: "Minumum operation queue size that is considered a burst, setting for NVME",
            MinValue: 1,
            MaxValue: 1000000000000,
            DefaultValue: 32000000 }];
        optional uint64 DiskTimeAvailableScaleHDD = 9 [(ControlOptions) = {
            Description: "Scale coefficient DiskTimeAvailableScale metric, this parameter will be converted to float and divided by 1'000, setting for HDD",
            MinValue: 1,
            MaxValue: 1000000,
            DefaultValue: 1000 }];
        optional uint64 DiskTimeAvailableScaleSSD = 10 [(ControlOptions) = {
            Description: "Scale coefficient for DiskTimeAvailableScale metric, this parameter will be converted to float and divided by 1'000, setting for SSD",
            MinValue: 1,
            MaxValue: 1000000,
            DefaultValue: 1000 }];
        optional uint64 DiskTimeAvailableScaleNVME = 11 [(ControlOptions) = {
            Description: "Scale coefficient DiskTimeAvailableScale metric, this parameter will be converted to float and divided by 1'000, setting for NVME",
            MinValue: 1,
            MaxValue: 1000000,
            DefaultValue: 1000 }];
        optional uint64 DefaultHugeGarbagePerMille = 12 [(ControlOptions) = {
            Description: "Default threshold of huge chunk garbage per mille which triggers huge chunk defragmentation",
            MinValue: 1,
            MaxValue: 1000,
            DefaultValue: 300 }];
        optional uint64 HugeDefragFreeSpaceBorderPerMille = 13 [(ControlOptions) = {
            Description: "Huge garbage threshold = DefaultHugeGarbagePerMille * min((free space share) / (this param), 1)",
            MinValue: 1,
            MaxValue: 1000,
            DefaultValue: 260 }];
        optional uint64 MaxChunksToDefragInflight = 21 [(ControlOptions) = {
            Description: "Max inflight defragmentation chunks per one chunk size per vdisk",
            MinValue: 1,
            MaxValue: 50,
            DefaultValue: 10 }];

        reserved 14;
        optional uint64 ThrottlingDryRun = 26 [(ControlOptions) = {
            Description: "0 - working mode, 1 - dry run mode",
            MinValue: 0,
            MaxValue: 1,
            DefaultValue: 1 }];
        optional uint64 ThrottlingMinLevel0SstCount = 15 [(ControlOptions) = {
            Description: "Minimum level 0 SST count - throttling is turned on",
            MinValue: 1,
            MaxValue: 100000,
            DefaultValue: 100 }];
        optional uint64 ThrottlingMaxLevel0SstCount = 16 [(ControlOptions) = {
            Description: "Maximum level 0 SST count - throttling speed is zero",
            MinValue: 1,
            MaxValue: 100000,
            DefaultValue: 250 }];
        optional uint64 ThrottlingMinInplacedSizeHDD = 17 [(ControlOptions) = {
            Description: "Minimum size of all inplaced blobs (HDD) - throttling is turned on",
            MinValue: 1048576,
            MaxValue: 549755813888000,
            DefaultValue: 21474836480 }];
        optional uint64 ThrottlingMaxInplacedSizeHDD = 18 [(ControlOptions) = {
            Description: "Maximum size of all inplaced blobs (HDD) - throttling speed is zero",
            MinValue: 1048576,
            MaxValue: 549755813888000,
            DefaultValue: 64424509440 }];
        optional uint64 ThrottlingMinInplacedSizeSSD = 24 [(ControlOptions) = {
            Description: "Minimum size of all inplaced blobs (SSD) - throttling is turned on",
            MinValue: 1048576,
            MaxValue: 549755813888000,
            DefaultValue: 21474836480 }];
        optional uint64 ThrottlingMaxInplacedSizeSSD = 25 [(ControlOptions) = {
            Description: "Maximum size of all inplaced blobs (SSD) - throttling speed is zero",
            MinValue: 1048576,
            MaxValue: 549755813888000,
            DefaultValue: 64424509440 }];
        optional uint64 ThrottlingMinOccupancyPerMille = 19 [(ControlOptions) = {
            Description: "Minimum occupancy of disk per mille - throttling is turned on",
            MinValue: 1,
            MaxValue: 1000,
            DefaultValue: 900 }];
        optional uint64 ThrottlingMaxOccupancyPerMille = 20 [(ControlOptions) = {
            Description: "Maximum occupancy of disk per mille - throttling speed is zero",
            MinValue: 1,
            MaxValue: 1000,
            DefaultValue: 950 }];
        optional uint64 ThrottlingMinLogChunkCount = 22 [(ControlOptions) = {
            Description: "Minimum pdisk log chunk count - throttling is turned on",
            MinValue: 1,
            MaxValue: 100000,
            DefaultValue: 100 }];
        optional uint64 ThrottlingMaxLogChunkCount = 23 [(ControlOptions) = {
            Description: "Maximum pdisk log chunk count - throttling speed is zero",
            MinValue: 1,
            MaxValue: 100000,
            DefaultValue: 130 }];

        optional uint64 MaxInProgressSyncCount = 27 [(ControlOptions) = {
            Description: "Maximum number of simultaneous VDisk sync processes; 0 means no limit",
            MinValue: 0,
            MaxValue: 1000,
            DefaultValue: 0 }];

        reserved 28;

        optional uint64 FreshCompMaxInFlightWrites = 29 [(ControlOptions) = {
            Description: "Max writes inflight for fresh level compaction",
            MinValue: 1,
            MaxValue: 1000,
            DefaultValue: 10 }];

        optional uint64 FreshCompMaxInFlightReads = 30 [(ControlOptions) = {
            Description: "Max reads inflight for fresh level compaction",
            MinValue: 1,
            MaxValue: 1000,
            DefaultValue: 10 }];

        optional uint64 HullCompMaxInFlightWrites = 31 [(ControlOptions) = {
            Description: "Max writes inflight for level compaction",
            MinValue: 1,
            MaxValue: 1000,
            DefaultValue: 10 }];

        optional uint64 HullCompMaxInFlightReads = 32 [(ControlOptions) = {
            Description: "Max reads inflight for level compaction",
            MinValue: 1,
            MaxValue: 1000,
            DefaultValue: 20 }];

        optional uint64 EnableDeepScrubbing = 33 [(ControlOptions) = {
            Description: "Run CheckIntegrity requests during Scrub process instead of usual scrubbing",
            MinValue: 0,
            MaxValue: 1,
            DefaultValue: 0 }];

        reserved 34;
        reserved 35;
    }

    message TTabletControls {
        optional uint64 MaxCommitRedoMB = 1 [(ControlOptions) = {
            Description: "Maximum redo size per commit in megabytes",
            MinValue: 8,
            MaxValue: 4096,
            DefaultValue: 256 }];
    }

    message TDSProxyControls {
        message TRequestReportingSettings {
            optional uint64 BucketSize = 1 [(ControlOptions) = {
                Description: "Capacity for Leaky Bucket algorithm",
                MinValue: 1,
                MaxValue: 100000,
                DefaultValue: 1 }];
            optional uint64 LeakDurationMs = 2 [(ControlOptions) = {
                Description: "Leak interval (ms) for Leaky Bucket algorithm",
                MinValue: 1,
                MaxValue: 3600000,
                DefaultValue: 60000 }];
            optional uint64 LeakRate = 3 [(ControlOptions) = {
                Description: "Leak size for Leaky Bucket algorithm",
                MinValue: 1,
                MaxValue: 100000,
                DefaultValue: 1 }];
        }

        optional uint64 SlowDiskThreshold = 1 [(ControlOptions) = {
            Description: "The minimum ratio of slowest and second slowest disks, required to accelerate, promille",
            MinValue: 1,
            MaxValue: 1000000,
            DefaultValue: 2000 }];
        optional uint64 PredictedDelayMultiplier = 2 [(ControlOptions) = {
            Description: "Predicted time of VDisk's response multiplier, promille",
            MinValue: 0,
            MaxValue: 1000000,
            DefaultValue: 1000 }];
        optional uint64 LongRequestThresholdMs = 3 [(ControlOptions) = {
            Description: "The amount of time (ms) to process DSProxy request, beyond which request is considered long and being reported to log",
            MinValue: 1,
            MaxValue: 1000000,
            DefaultValue: 50000 }];
        reserved 4;
        optional uint64 MaxNumOfSlowDisks = 5 [(ControlOptions) = {
            Description: "Maximum number of slow disks, which DSProxy can skip with Accelerations",
            MinValue: 1,
            MaxValue: 2,
            DefaultValue: 2 }];

        optional uint64 SlowDiskThresholdHDD = 6 [(ControlOptions) = {
            Description: "The minimum ratio of slowest and second slowest disks, required to accelerate, promille, option for HDD",
            MinValue: 1,
            MaxValue: 1000000,
            DefaultValue: 2000 }];
        optional uint64 PredictedDelayMultiplierHDD = 7 [(ControlOptions) = {
            Description: "Predicted time of VDisk's response multiplier, promille, option for HDD",
            MinValue: 0,
            MaxValue: 1000000,
            DefaultValue: 1000 }];
        optional uint64 MaxNumOfSlowDisksHDD = 8 [(ControlOptions) = {
            Description: "Maximum number of slow disks, which DSProxy can skip with Accelerations, option for HDD",
            MinValue: 1,
            MaxValue: 2,
            DefaultValue: 1 }];

        optional uint64 SlowDiskThresholdSSD = 9 [(ControlOptions) = {
            Description: "The minimum ratio of slowest and second slowest disks, required to accelerate, promille, option for SSD",
            MinValue: 1,
            MaxValue: 1000000,
            DefaultValue: 2000 }];
        optional uint64 PredictedDelayMultiplierSSD = 10 [(ControlOptions) = {
            Description: "Predicted time of VDisk's response multiplier, promille, option for SSD",
            MinValue: 0,
            MaxValue: 1000000,
            DefaultValue: 1000 }];
        optional uint64 MaxNumOfSlowDisksSSD = 11 [(ControlOptions) = {
            Description: "Maximum number of slow disks, which DSProxy can skip with Accelerations, option for SSD",
            MinValue: 1,
            MaxValue: 2,
            DefaultValue: 2 }];

        optional TRequestReportingSettings RequestReportingSettings = 12;
    }

    message TPDiskControls {
        optional uint64 MaxCommonLogChunksHDD = 1 [(ControlOptions) = {
            Description: "Regulate the maximum of log chunks on the PDisk, setting for HDD",
            MinValue: 1,
            MaxValue: 1000000,
            DefaultValue: 200 }];
        optional uint64 MaxCommonLogChunksSSD = 2 [(ControlOptions) = {
            Description: "Regulate the maximum of log chunks on the PDisk, setting for SSD, NVME",
            MinValue: 1,
            MaxValue: 1000000,
            DefaultValue: 200 }];
        optional uint64 UseNoopSchedulerHDD = 3 [(ControlOptions) = {
            Description: "Enables noop scheduler for HDD disks only",
            MinValue: 0,
            MaxValue: 1,
            DefaultValue: 0 }];
        optional uint64 UseNoopSchedulerSSD = 4 [(ControlOptions) = {
            Description: "Enables noop scheduler for SSD, NVME",
            MinValue: 0,
            MaxValue: 1,
            DefaultValue: 0 }];
        optional uint64 SemiStrictSpaceIsolation = 5 [(ControlOptions) = {
            Description: "If not 0, override PDiskConfig.SpaceColorBorder: 1 - LightYellowMove, 2 - YellowStop",
            MinValue: 0,
            MaxValue: 2,
            DefaultValue: 0 }];

    }

    message TBlobStorageControllerControls {
        optional uint64 EnableSelfHealWithDegraded = 1 [(ControlOptions) = {
            Description: "Should SelfHeal automatically process groups that are in DEGRADED status (one step from nonworking)",
            MinValue: 0,
            MaxValue: 1,
            DefaultValue: 0 }];
    }

    message TTableServiceControls {
        optional uint64 EnableMergeDatashardReads = 1 [(ControlOptions) = {
            Description: "Merge reading tasks on the same node",
            MinValue: 0,
            MaxValue: 1,
            DefaultValue: 0 }];
    }

    message TTestShardControls {
        optional uint64 DisableWrites = 1 [(ControlOptions) = {
            Description: "Disable write load in all node TestShard tablets",
            MinValue: 0,
            MaxValue: 1,
            DefaultValue: 0
        }];
    }

    message TGRpcControls {
        message TRequestConfig {
            optional uint64 MaxInFlight = 1 [(ControlOptions) = {
                Description: "Max in flight requests",
                MinValue: 0,
                MaxValue: 1000000,
                DefaultValue: 0
            }];
        }
        map<string, TRequestConfig> RequestConfigs = 1;
    }

    message TKeyValueVolumeControls {
        optional uint64 ReadRequestsInFlightLimit = 1 [(ControlOptions) = {
            Description: "Maximum number of simultaneous read requests",
            MinValue: 1,
            MaxValue: 4096,
            DefaultValue: 3
        }];
    }

    optional TDataShardControls DataShardControls = 1;
    optional TTxLimitControls TxLimitControls = 2;
    optional TCoordinatorControls CoordinatorControls = 3;
    optional TSchemeShardControls SchemeShardControls = 4;
    optional TTCMallocControls TCMallocControls = 5;
    reserved 6;
    optional TVDiskControls VDiskControls = 7;
    optional TTabletControls TabletControls = 8;
    optional TDSProxyControls DSProxyControls = 9;
    optional TPDiskControls PDiskControls = 10;
    optional TBlobStorageControllerControls BlobStorageControllerControls = 11;
    optional TTableServiceControls TableServiceControls = 12;
    optional TTestShardControls TestShardControls = 13;
    optional TGRpcControls GRpcControls = 14;
    optional TKeyValueVolumeControls KeyValueVolumeControls = 15;
};

message TMeteringConfig {
    optional string MeteringFilePath = 1;
    repeated string SystemBackupSIDs = 2;
    optional string LogName = 3;
    optional bool UnifiedAgentEnable = 4 [default = false];
};

message TAuditConfig {
    // For each new format, we need to register the audit event conversion function
    // See  ydb/core/audit/audit_log_impl.cpp for details
    enum EFormat {
        JSON = 1;                       // Outputs audit log in format: "<time>: {"k1": "v1", "k2": "v2", ...}" where <time> is ISO 8601 format time string, k1, k2, ..., kn - fields of audit log message and v1, v2, ..., vn are their values
        TXT = 2;                        // Outputs audit log in format: "<time>: k1=v1, k2=v2, ..." where <time> is ISO 8601 format time string, k1, k2, ..., kn - fields of audit log message and v1, v2, ..., vn are their values
        JSON_LOG_COMPATIBLE = 3;        // Outputs audit log in format: "{"@timestamp": "<ISO 8601 time>", "@log_type": "audit", "k1": "v1", "k2": "v2", ...}" where @timestamp is ISO 8601 format time string, k1, k2, ..., kn - fields of audit log message and v1, v2, ..., vn are their values // Suitable for output both debug log and audit log to the same destination (stderr)
        FORMAT_4 = 4;                   // Reserved
    }

    message TStderrBackend {
        optional EFormat Format = 1 [default = JSON];
        optional string LogJsonEnvelope = 2; // Json template with text field containing %message% placeholder. For example {"my_enveloped_message": "%message%"}. %message% will be replaced with real audit log message
    }

    message TFileBackend {
        optional EFormat Format = 1 [default = JSON];
        optional string FilePath = 2;
        optional string LogJsonEnvelope = 3; // Json template with text field containing %message% placeholder. For example {"my_enveloped_message": "%message%"}. %message% will be replaced with real audit log message
    }

    message TUnifiedAgentBackend {
        optional EFormat Format = 1 [default = JSON];
        optional string LogName = 2;
        optional string LogJsonEnvelope = 3; // Json template with text field containing %message% placeholder. For example {"my_enveloped_message": "%message%"}. %message% will be replaced with real audit log message
    }

    message TLogClassConfig {
        enum ELogClass {
            ClusterAdmin = 1;
            DatabaseAdmin = 2;
            Login = 3;
            NodeRegistration = 4;
            Ddl = 5;
            Dml = 6;
            Operations = 7; // Operations API. See ydb/public/api/grpc/ydb_operation_v1.proto
            ExportImport = 8;
            Acl = 9;
            AuditHeartbeat = 10;
            Default = 1000; // For default settings for all other nonconfigured log classes
        }

        enum EAccountType {
            Anonymous = 1;
            User = 2;
            Service = 3;
            ServiceImpersonatedFromUser = 4;
        }

        enum ELogPhase {
            Received = 1;  // A request is received and the initial checks and authentication are made // "status" field of audit log record is equal to "IN-PROCESS"
            Completed = 2; // A request is completely finished and has final status // "status"/"detailed_status" fields of audit log record are equal to request's final status
        }

        optional ELogClass LogClass = 1; // Log class selector. Default is used for all log classes that were not included in config
        optional bool EnableLogging = 2; // Enables audit logging for specified log class
        repeated EAccountType ExcludeAccountType = 3; // If audit logging for log class is enabled, excludes logging for these account types
        repeated ELogPhase LogPhase = 4; // The phases of requests execution where audit log records are written
    }

    // Settings for heartbeat audit messages
    // Heartbeat messages are messages that are written in
    // a time interval that is set up in this config.
    // Audit messages are written from AuditHeartbeat log class
    // and Anonymous account type and also can be set up using its setting
    message THeartbeatSettings {
        optional uint32 IntervalSeconds = 5; // Make heartbeat records to audit log every HeartbeatInterval seconds. 0 means that heartbeat is disabled
    }

    optional TStderrBackend StderrBackend = 1;
    optional TFileBackend FileBackend = 2;
    optional TUnifiedAgentBackend UnifiedAgentBackend = 3;
    repeated TLogClassConfig LogClassConfig = 4;
    optional THeartbeatSettings Heartbeat = 5;
};

message THiveTabletLimit {
    optional NKikimrTabletBase.TTabletTypes.EType Type = 1;
    optional uint64 MaxCount = 2 [default = 1000000]; // Default value here should match the one in NkikimrLocal.TTabletAvailability
}

message THiveTabletPreference {
    optional NKikimrTabletBase.TTabletTypes.EType Type = 1;
    optional NKikimrHive.TDataCentersPreference DataCentersPreference = 10;
}

message THiveConfig {
    enum EHiveStorageBalanceStrategy {
        HIVE_STORAGE_BALANCE_STRATEGY_AUTO = 0;
        HIVE_STORAGE_BALANCE_STRATEGY_IOPS = 1;
        HIVE_STORAGE_BALANCE_STRATEGY_THROUGHPUT = 2;
        HIVE_STORAGE_BALANCE_STRATEGY_SIZE = 3;
    }

    enum EHiveStorageSelectStrategy {
        HIVE_STORAGE_SELECT_STRATEGY_WEIGHTED_RANDOM = 0;
        HIVE_STORAGE_SELECT_STRATEGY_EXACT_MIN = 1;
        HIVE_STORAGE_SELECT_STRATEGY_RANDOM_MIN_7P = 2;
        HIVE_STORAGE_SELECT_STRATEGY_ROUND_ROBIN = 3;
        HIVE_STORAGE_SELECT_STRATEGY_RANDOM = 4;
    }

    enum EHiveNodeBalanceStrategy {
        HIVE_NODE_BALANCE_STRATEGY_OLD_WEIGHTED_RANDOM = 0;
        HIVE_NODE_BALANCE_STRATEGY_HEAVIEST = 1;
        HIVE_NODE_BALANCE_STRATEGY_RANDOM = 2;
        HIVE_NODE_BALANCE_STRATEGY_WEIGHTED_RANDOM = 3;
    }

    enum EHiveTabletBalanceStrategy {
        HIVE_TABLET_BALANCE_STRATEGY_OLD_WEIGHTED_RANDOM = 0;
        HIVE_TABLET_BALANCE_STRATEGY_HEAVIEST = 1;
        HIVE_TABLET_BALANCE_STRATEGY_RANDOM = 2;
        HIVE_TABLET_BALANCE_STRATEGY_WEIGHTED_RANDOM = 3;
    }

    enum EHiveChannelBalanceStrategy {
        HIVE_CHANNEL_BALANCE_STRATEGY_HEAVIEST = 0;
        HIVE_CHANNEL_BALANCE_STRATEGY_RANDOM = 1;
        HIVE_CHANNEL_BALANCE_STRATEGY_WEIGHTED_RANDOM = 2;
    }

    enum EHiveNodeSelectStrategy {
        HIVE_NODE_SELECT_STRATEGY_WEIGHTED_RANDOM = 0;
        HIVE_NODE_SELECT_STRATEGY_EXACT_MIN = 1;
        HIVE_NODE_SELECT_STRATEGY_RANDOM_MIN_7P = 2;
        HIVE_NODE_SELECT_STRATEGY_RANDOM = 3;
    }

    enum EHiveBootStrategy {
        HIVE_BOOT_STRATEGY_BALANCED = 0;
        HIVE_BOOT_STRATEGY_FAST = 1;
    }

    message TBootPriority {
        optional NKikimrTabletBase.TTabletTypes.EType TabletType = 1;
        optional double Priority = 2;
    }

    optional uint64 MaxTabletsScheduled = 2 [default = 100];
    optional uint64 MaxResourceCounter = 3 [default = 100000000];
    optional uint64 MaxResourceCPU = 4 [default = 10000000];
    optional uint64 MaxResourceMemory = 5 [default = 512000000000];
    optional uint64 MaxResourceNetwork = 6 [default = 1000000000];
    optional double MinScatterToBalance = 7 [default = 0.5]; // Does not affect Counter. For other resources can be overriden with resource-specific settings bellow
    optional bool SpreadNeighbours = 8 [default = true];
    optional uint64 MaxBootBatchSize = 9 [default = 1000];
    optional uint64 DrainInflight = 10 [default = 10];
    optional double DefaultUnitIOPS = 11 [default = 1]; // operations/sec
    optional uint64 DefaultUnitThroughput = 12 [default = 1000]; // bytes/sec
    optional uint64 DefaultUnitSize = 13 [default = 100000000]; // bytes
    optional double StorageOvercommit = 14 [default = 1.00];
    optional EHiveStorageBalanceStrategy StorageBalanceStrategy = 15 [default = HIVE_STORAGE_BALANCE_STRATEGY_SIZE];
    optional bool StorageSafeMode = 16 [default = true];
    optional EHiveStorageSelectStrategy StorageSelectStrategy = 17 [default = HIVE_STORAGE_SELECT_STRATEGY_WEIGHTED_RANDOM];
    optional uint64 RequestSequenceSize = 18 [default = 1000];
    optional uint64 MinRequestSequenceSize = 19 [default = 1000];
    optional uint64 MaxRequestSequenceSize = 20 [default = 1000000];
    optional uint64 MetricsWindowSize = 21 [default = 60000]; // milliseconds
    optional double MaxNodeUsageToKick = 22 [default = 0.9];
    optional uint64 ResourceChangeReactionPeriod = 23 [default = 10]; // seconds
    optional uint64 TabletKickCooldownPeriod = 24 [default = 600]; // seconds
    optional double ResourceOvercommitment = 25 [default = 3.00];
    optional uint64 BalancerInflight = 26 [default = 1]; // tablets
    optional EHiveNodeBalanceStrategy NodeBalanceStrategy = 27 [default = HIVE_NODE_BALANCE_STRATEGY_HEAVIEST];
    optional EHiveTabletBalanceStrategy TabletBalanceStrategy = 28 [default = HIVE_TABLET_BALANCE_STRATEGY_WEIGHTED_RANDOM];
    optional double MinPeriodBetweenBalance = 29 [default = 0.2]; // seconds
    optional uint64 MaxMovementsOnAutoBalancer = 30 [default = 1]; // tablets
    optional bool ContinueAutoBalancer = 31 [default = true];
    optional double MinNodeUsageToBalance = 32 [default = 0.1];
    optional double MinPeriodBetweenReassign = 33 [default = 300.0]; // seconds
    optional double TabletRestartWatchPeriod = 34 [default = 3600.0]; // seconds, period used for statistics, not to be confused with TabletRestartsPeriod
    optional double NodeRestartWatchPeriod = 35 [default = 3600.0]; // seconds
    optional uint64 NodeDeletePeriod = 36 [default = 3600]; // seconds
    repeated THiveTabletLimit DefaultTabletLimit = 37;
    repeated THiveTabletPreference DefaultTabletPreference = 38;
    optional uint64 SystemTabletCategoryId = 39 [default = 1];
    optional bool EnableFastTabletMove = 40 [default = true];
    optional uint64 TabletRestartsPeriod = 42 [default = 1000]; // milliseconds, period checked for penalties - not to be confused with TabletRestartWatchPeriod
    optional uint64 TabletRestarsMaxCount = 43 [default = 2]; // deprecated, use TabletRestartsMaxCount instead
    optional uint64 PostponeStartPeriod = 44 [default = 1000]; // milliseconds
    optional EHiveNodeSelectStrategy NodeSelectStrategy = 45 [default = HIVE_NODE_SELECT_STRATEGY_RANDOM_MIN_7P];
    optional bool CheckMoveExpediency = 46 [default = true];
    optional uint64 StoragePoolFreshPeriod = 47 [default = 60000]; // milliseconds
    optional string PoolsToMonitorForUsage = 48 [default = "System,User,IC"];
    repeated NKikimrTabletBase.TTabletTypes.EType BalancerIgnoreTabletTypes = 49;
    optional double SpaceUsagePenaltyThreshold = 53 [default  = 1.1]; // number > 1
    optional double SpaceUsagePenalty = 54 [default = 0.2]; // number <= 1
    optional uint64 WarmUpBootWaitingPeriod = 50  [default = 30000]; // milliseconds, time to wait for known nodes on cluster restart
    optional uint64 NodeRestartsToIgnoreInWarmup = 51 [default = 10];
    optional double MaxWarmUpPeriod = 52 [default = 600.0]; // seconds
    optional bool WarmUpEnabled = 55 [default = true];
    optional uint64 EmergencyBalancerInflight = 56 [default = 1]; // tablets
    optional uint64 MaxMovementsOnEmergencyBalancer = 57 [default = 2];
    optional bool ContinueEmergencyBalancer = 58 [default = true];
    optional double MinPeriodBetweenEmergencyBalance = 59 [default = 0.1]; // seconds
    optional EHiveBootStrategy BootStrategy = 60 [default = HIVE_BOOT_STRATEGY_BALANCED];
    optional uint64 TabletRestartsMaxCount = 61 [default = 2];
    optional double MinCPUScatterToBalance = 62 [default = 0.5];
    optional double MinMemoryScatterToBalance = 63 [default = 0.5];
    optional double MinNetworkScatterToBalance = 64 [default = 0.5];
    optional double MinCounterScatterToBalance = 65 [default = 0.02];
    reserved 66;
    optional double ObjectImbalanceToBalance = 67 [default = 0.02];
    optional EHiveChannelBalanceStrategy ChannelBalanceStrategy = 68 [default = HIVE_CHANNEL_BALANCE_STRATEGY_WEIGHTED_RANDOM];
    optional uint64 MaxChannelHistorySize = 69 [default = 200];
    optional uint64 StorageInfoRefreshFrequency = 70 [default = 600000]; // send a query to BSC every x milliseconds
    optional double MinStorageScatterToBalance = 71 [default = 999]; // storage balancer trigger is disabled by default
    optional double MinGroupUsageToBalance = 72 [default = 0.1];
    optional uint64 StorageBalancerInflight = 73 [default = 1];
    optional bool EnableDestroyOperations = 74 [default = false];
    optional double NodeUsageRangeToKick = 75 [default = 0.2];
    optional bool LessSystemTabletsMoves = 77 [default = true];
    optional uint64 MaxPingsInFlight = 78 [default = 1000];
    optional string CutHistoryDenyList = 76 [default = "ColumnShard,KeyValue,PersQueue,BlobDepot"];
    optional string CutHistoryAllowList = 79 [default = "DataShard"];
    optional uint64 ScaleRecommendationRefreshFrequency = 80 [default = 60000]; // calculate scale recommendation every x milliseconds
    optional uint64 ScaleOutWindowSize = 81 [default = 15]; // buckets
    optional uint64 ScaleInWindowSize = 82 [default = 5]; // buckets
    optional double TargetTrackingCPUMargin = 83 [default = 0.1]; // percent
    optional double DryRunTargetTrackingCPU = 84; // percent
    optional uint64 NodeRestartsForPenalty = 85 [default = 3];
    optional bool UseTabletUsageEstimate = 86 [default = true];
    repeated TBootPriority TabletTypeToBootPriority = 87;
    optional uint64 BalanceCountersRefreshFrequency = 88 [default = 15000]; // milliseconds
    optional bool LockedTabletsSendMetrics = 89 [default = false]; // if true then hive will process metrics from locked tablets
    optional uint64 MaxDeleteTabletInProgress = 90 [default = 100];
}

message THealthCheckConfig {
    message TThresholds {
        optional uint32 NodeRestartsYellow = 1 [default = 10]; // per period, see HiveConfig.NodeRestartWatchPeriod
        optional uint32 NodeRestartsOrange = 2 [default = 30]; // per period, see HiveConfig.NodeRestartWatchPeriod
        optional uint64 NodesTimeDifferenceYellow = 3 [default = 5000]; // microseconds
        optional uint64 NodesTimeDifferenceOrange = 4 [default = 25000]; // microseconds
        optional uint32 TabletsRestartsOrange = 5 [default = 30]; // per period, see HiveConfig.TabletRestartWatchPeriod
    }
    optional TThresholds Thresholds = 1;
    optional uint32 Timeout = 2 [default = 20000]; // milliseconds
}

message TBlobCacheConfig {
    optional uint64 MaxSizeBytes = 1 [default = 1073741824];
}

message TColumnShardConfig {
    message TTablesStorageLayoutPolicy {
        message TMinimalTablesCountPolicy {
        };

        message TIdentityGroupsPolicy {
        };

        oneof Policy {
            TMinimalTablesCountPolicy MinimalTables = 1;
            TIdentityGroupsPolicy IdentityGroups = 2;
        }
    }
    optional TTablesStorageLayoutPolicy TablesStorageLayoutPolicy = 1;
    optional bool DisabledOnSchemeShard = 2 [default = false];
    optional bool IndexationEnabled = 4 [default = true];
    optional bool CompactionEnabled = 5 [default = true];
    optional bool TTLEnabled = 6 [default = true];
    optional bool WritingEnabled = 7 [default = true];
    optional uint32 WritingBufferDurationMs = 8 [default = 1000];
    optional uint64 CompactionMemoryLimit = 10 [default = 536870912];
    optional uint64 TieringsMemoryLimit = 11 [default = 536870912];
    message TIndexMetadataMemoryLimit {
        oneof Value {
            double TotalRatio = 1 [default = 0.3];
            uint64 AbsoluteValue = 2;
        }
    }

    optional TIndexMetadataMemoryLimit IndexMetadataMemoryLimit = 12;
    optional bool CleanupEnabled = 13 [default = true];

    message TRepairInfo {
        optional string ClassName = 1;
        optional string Description = 2;
        optional bool DryRun = 3;
    }
    repeated TRepairInfo Repairs = 15;

    enum EJsonDoubleOutOfRangeHandlingPolicy {
        REJECT = 0;
        CAST_TO_INFINITY = 1;
    }

    optional uint32 MaxInFlightIntervalsOnRequest = 16;
    optional uint32 MaxReadStaleness_ms = 18 [default = 1800000];
    optional uint32 GCIntervalMs = 19 [default = 30000];
    optional uint32 CompactionActualizationLagMs = 20 [default = 1000];
    optional uint32 ActualizationTasksLagMs = 21 [default = 1000];
    optional uint32 LagForCompactionBeforeTieringsMs = 22 [default = 3600000];
    optional uint32 OptimizerFreshnessCheckDurationMs = 23 [default = 300000];
    optional uint32 SmallPortionDetectSizeLimit = 24 [default = 1048576];  // 1 << 20
    optional bool ColumnChunksV0Usage = 25 [default = false];
    optional bool ColumnChunksV1Usage = 26 [default = false];
    optional uint64 MemoryLimitScanPortion = 27 [default = 100000000];
    optional string ReaderClassName = 28;
    optional bool AllowNullableColumnsInPK = 29 [default = false];
    optional uint32 RestoreDataOnWriteTimeoutSeconds = 30;
    optional bool UseSlicesFilter = 31 [default = true];
    optional uint32 LimitForPortionsMetadataAsk = 32 [default = 1000];
    optional uint64 WritingBufferVolumeMb = 33 [default = 32, deprecated = true];
    optional uint64 WritingInFlightRequestsCountLimit = 34;
    optional uint64 WritingInFlightRequestBytesLimit = 35;
    optional NKikimrSchemeOp.EColumnCodec DefaultCompression = 36;
    optional int32 DefaultCompressionLevel = 37;
    optional uint64 MemoryLimitMergeOnCompactionRawData = 38 [default = 512000000];
    optional bool AlterObjectEnabled = 39 [default = false];
    optional EJsonDoubleOutOfRangeHandlingPolicy DoubleOutOfRangeHandling = 40 [default = REJECT];
    optional bool PortionMetaV0Usage = 41 [default = true];
    optional uint32 PeriodicWakeupActivationPeriodMs = 42 [default = 60000];
    optional bool GenerateInternalPathId = 43 [default = true];
    optional bool ProxyWritingEnabled = 44 [default = true];
    optional bool AllowExtraSymbolsForColumnTableColumns = 45 [default = false];
    optional bool DeduplicationEnabled = 46 [default = true];
    optional bool BulkUpsertRequireAllColumns = 47 [default = true];
    optional uint64 ProxyMemoryInFlightLimit = 48;
    optional uint64 WritingBufferVolumeBytes = 49 [default = 524288];
    optional bool OnlyBulkUpsertWritingBuffer = 50 [default = true];
    optional uint64 BadPortionSizeLimit = 51 [default = 524288];
    optional uint64 BadPortionsLimit = 52;
    optional bool CombineChunksInResult = 54 [default = true];
<<<<<<< HEAD

    message TStatistics {
        optional uint32 ReportBaseStatisticsPeriodMs = 1 [default = 60000];
        optional uint32 ReportExecutorStatisticsPeriodMs = 2 [default = 60000];
    }

    optional TStatistics Statistics = 57;
=======
    optional bool EnableDiagnostics = 55 [default = true];
    optional bool EnableParallelCompaction = 56 [default = false];
    optional NKikimrSchemeOp.TS3Settings S3Client = 58;
>>>>>>> fea187fd
}

message TSchemeShardConfig {
    message TInFlightCounterConfig {
        optional NKikimr.NSchemeShard.ESimpleCounters Type = 1;
        // after this amount scheme shard begin to abort the operations
        // to disable set to 0
        optional uint32 InFlightLimit = 2 [default = 10000];
    }
    // after this amount of time we forcely write full stats to local DB
    // to disable set to 0
    optional uint32 StatsBatchTimeoutMs = 1 [default = 100];

    // number of shards stats to batch together
    // to disable set to 0
    optional uint32 StatsMaxBatchSize = 2 [default = 100];

    optional uint32 StatsMaxExecuteMs = 3 [default = 10];

    repeated TInFlightCounterConfig InFlightCounterConfig = 4;

    // number of shards per table
    optional uint32 MaxCdcInitialScanShardsInFlight = 5 [default = 32];

    // number of shards per table
    // 0 means default - NKikimrIndexBuilder.TIndexBuildSettings.max_shards_in_flight
    optional uint32 MaxRestoreBuildIndexShardsInFlight = 6 [default = 1000];
}

message TCompactionConfig {
    message TBackgroundCompactionConfig {
        optional double MaxRate = 1 [default = 1]; // 1 compaction / s
        optional uint64 InflightLimit = 2 [default = 1];

        // After this interval started compaction is considered as finished,
        // retry is possible only within MinCompactionRepeatDelaySeconds
        optional uint64 TimeoutSeconds = 3 [default = 600];

        // How often schemeshard is waken up to check if it should
        // start any compaction. It is used only when there are no
        // running compactions, otherwise compaction queue logic
        // is triggered either by finished compactions (event from DS)
        // or by timeouts (set via TimeoutSeconds)
        optional uint64 WakeupIntervalSeconds = 4 [default = 60];

        // When shard has been compacted, it will be considered for
        // compaction only after this amount of time
        optional uint64 MinCompactionRepeatDelaySeconds = 5 [default = 600];

        optional uint32 SearchHeightThreshold = 6 [default = 5];

        // TODO: enable, when schemeshard receive proper stat
        optional uint32 RowDeletesThreshold = 7 [default = 4294967295];

        // for tests: to allow compaction requests to empty shards
        // shards below this threshold are not background compacted
        // at all even when searchHeight or deleted rows match
        // corresponding thresholds
        optional uint32 RowCountThreshold = 8 [default = 1];

        // When this option specified, schemeshard calculates compaction rate
        // to compact QueueSize shards within this interval.
        // CompactionRate = Min(QueueSize / RoundSeconds, MaxRate).
        //
        // Note that compaction queue is round robin over three queues:
        // 1. By last full compaction time (all shards)
        // 2. By search height (some shards, depends on SearchHeightThreshold)
        // 3. By row deletes (some shards, depends on RowDeletesThreshold)
        // In queues 2 and 3 same shard can be compacted again after
        // MinCompactionRepeatDelaySeconds depending on its state.
        //
        // Thus when there are items in all queues, RoundSeconds gives the only
        // guarantee, that at least 1/3 unique shards will be compacted, the
        // rest 2/3 can be shards compacted multiple times, i.e. all shards
        // must be compacted within at most RoundSeconds*3.
        optional uint64 RoundSeconds = 9 [default = 172800]; // 2 days

        // Compact even if shard has single part and empty memtable
        optional bool CompactSinglePartedShards = 10 [default = false];

        // Do not wakeup earlier, than this interval
        optional uint64 MinWakeupIntervalMs = 11 [default = 10];
    }

    message TBorrowedCompactionConfig {
        optional double MaxRate = 1 [default = 0]; // unlimitted
        optional uint64 InflightLimit = 2 [default = 10]; // TODO: consider more?

        // After this interval we will try to restart
        optional uint64 TimeoutSeconds = 3 [default = 15];

        // Do not wakeup earlier, than this interval
        optional uint64 MinWakeupIntervalMs = 4 [default = 10];
    }

    optional TBackgroundCompactionConfig BackgroundCompactionConfig = 1;
    optional TBorrowedCompactionConfig BorrowedCompactionConfig = 2;
}

message TBackgroundCleaningConfig {
    optional double MaxRate = 1 [default = 0]; // unlimitted
    optional uint64 InflightLimit = 2 [default = 10]; // TODO: consider more?

    // After this interval we will try to restart
    optional uint64 TimeoutSeconds = 3 [default = 15];

    // Do not wakeup earlier, than this interval
    optional uint64 MinWakeupIntervalMs = 4 [default = 10];

    message TRetrySettings {
        optional uint32 StartDelayMs = 1 [default = 1000];
        optional uint32 MaxDelayMs = 2 [default = 256000];
        optional uint32 MaxRetryNumber = 3 [default = 8];
    }

    // after MaxRetryNumber retries to connect to the node, we will send the table to the BackgroundCleaningQueue,
    // that is, after 2^(MaxRetryNumber + 1) - 1 = 511 seconds

    optional TRetrySettings RetrySettings = 5;
}


message TDataErasureConfig {
    message TTenantDataErasureConfig {
        optional double MaxRate = 1 [default = 1]; // unlimited
        optional uint64 InflightLimit = 2 [default = 10];
        // After this interval started data erasure in shard is considered as finished
        optional uint64 TimeoutSeconds = 3 [default = 15];
    }

    optional double MaxRate = 1 [default = 0]; // unlimited
    optional uint64 InflightLimit = 2 [default = 10];
    // After this interval started data erasure in tenant is considered as finished
    optional uint64 TimeoutSeconds = 3 [default = 600];
    // Run data erasure every week
    optional uint64 DataErasureIntervalSeconds = 4 [default = 604800];
    // Every 10 m do request to BSC
    optional uint64 BlobStorageControllerRequestIntervalSeconds = 5 [default = 600];
    optional TTenantDataErasureConfig TenantDataErasureConfig = 6;
}

message TGraphConfig {
    message TAggregationSettings {
        optional uint64 PeriodToStartSeconds = 1;
        optional uint64 SampleSizeSeconds = 2;
        optional uint64 MinimumStepSeconds = 3;
    }
    optional string BackendType = 1;
    optional uint64 AggregateCheckPeriodSeconds = 5;
    repeated TAggregationSettings AggregationSettings = 10;
}

message TTracingConfig {
    message TBackendConfig {
        message TAuthConfig {
            message TTvmAuth {
                optional string Url = 1;

                optional uint32 SelfTvmId = 2;
                optional uint32 TracingTvmId = 3;

                optional string DiskCacheDir = 4;

                oneof Secret {
                    string PlainTextSecret = 5;
                    string SecretFile = 6;
                    string SecretEnvironmentVariable = 7;
                }
            }

            oneof Method {
                TTvmAuth Tvm = 1;
            }
        }

        message TOpentelemetryBackend {
            optional string CollectorUrl = 1;
            optional string ServiceName = 2;
            map<string, string> Headers = 3;
        }


        oneof Backend {
            TOpentelemetryBackend Opentelemetry = 1;
        }
        optional TAuthConfig AuthConfig = 2;
    }

    message TSelectors {
        reserved 1;
        repeated string RequestTypes = 3;
        optional string Database = 2;
    }

    message TSamplingRule {
        // scope to which the rule applies
        optional TSelectors Scope = 1;
        // fraction of requests sampled by this rule
        optional float Fraction = 2;
        // detalisation of traces sampled by this rule
        optional uint32 Level = 3;
        // maximum average amount of traces sampled by this rule
        optional uint64 MaxTracesPerMinute = 4;
        // maximum burst of traces sampled by this rule
        optional uint64 MaxTracesBurst = 5;
    }

    // field meaning is the same as in TSamplingRule
    message TExternalThrottlingRule {
        optional TSelectors Scope = 1;
        optional uint32 Level = 4;
        optional uint64 MaxTracesPerMinute = 2;
        optional uint64 MaxTracesBurst = 3;
    }

    message TUploaderConfig {
        // maximum average amount of spans uploaded from the node
        optional uint64 MaxExportedSpansPerSecond = 1;
        // maximum batch size in spans
        optional uint64 MaxSpansInBatch = 2;
        // maximum batch size in bytes
        optional uint64 MaxBytesInBatch = 3;
        // maximum batch accumulation time
        optional uint64 MaxBatchAccumulationMilliseconds = 4;
        // time after which generated span will be discarded and will
        // not be sent to the collector
        optional uint32 SpanExportTimeoutSeconds = 5;
        // maximum batch export requests being run simultaneously
        optional uint64 MaxExportRequestsInflight = 6;
    }

    reserved 1 to 5;

    optional TBackendConfig Backend = 6;
    repeated TSamplingRule Sampling = 7;
    repeated TExternalThrottlingRule ExternalThrottling = 8;
    optional TUploaderConfig Uploader = 9;
}

message TFailureInjectionConfig {
    // approximate time in seconds between self terminations
    optional uint32 ApproximateTerminationInterval = 1 [default = 0]; // disabled by default
}

// This message is used to upload custom service configs
// to CMS. Config name is used to identify owner and
// data format.
// Custom config validators should b8e used to detect name
// conflicts and check config consistency.
message TNamedConfig {
    optional string Name = 1;
    optional bytes Config = 2;
}

message TConfigItemVersion {
    optional uint32 Kind = 1;
    optional uint64 Id = 2;
    optional uint64 Generation = 3;
}

message TConfigVersion {
    repeated TConfigItemVersion Items = 1;
}

message TClientCertificateAuthorization {
    message TSubjectTerm {
        optional string ShortName = 1;
        repeated string Values = 2;
        repeated string Suffixes = 3;
    }

    // Matches subject alternative names (DNS) and Common Name (CN) in certificate
    message TSubjectDns {
        repeated string Values = 1;
        repeated string Suffixes = 2;
    }

    message TClientCertificateDefinition {
        repeated TSubjectTerm SubjectTerms = 1;
        optional TSubjectDns SubjectDns = 5;
        optional bool CanCheckNodeHostByCN = 2 [default = false];
        repeated string MemberGroups = 3;
        optional bool RequireSameIssuer = 4 [default = true];
    }

    repeated TClientCertificateDefinition ClientCertificateDefinitions = 1;
    optional bool RequestClientCertificate = 2 [default = false];
    optional string DefaultGroup = 3 [default = "DefaultClientAuth@cert"];
}

message TLocalPgWireConfig {
    optional int32 ListeningPort = 1 [default = 5432];
    optional string SslCertificate = 5;
    optional string Address = 6 [default = "::"];
    optional bool TcpNotDelay = 7 [default = true];
}

message TKafkaProxyConfig {
    optional bool EnableKafkaProxy = 1 [default = false];

    optional int32 ListeningPort = 2 [default = 9092];

    // You can either specify the path to the certificate, which will contain both the certificate and the private key,
    // or specify them separately in parameters Cert and Key.
    optional string SslCertificate = 3;
    optional string Cert = 8;
    optional string Key = 9;

    optional uint64 MaxMessageSize = 4 [default = 16777216];
    optional uint64 MaxInflightSize = 5 [default = 16777216];
    optional uint64 PacketSize = 6 [default = 1500];

    message TProxy {
        optional string Hostname = 1;
        optional int32 Port = 2 [default = 9092];
    }

    optional TProxy Proxy = 7;
    optional bool MeteringV2Enabled = 10 [default = true];
    optional bool AuthViaApiKey = 11 [default = true];
    optional uint32 TransactionTimeoutMs = 12 [default = 300000]; // 5 minutes (same as in kafka)
    optional bool AutoCreateTopicsEnable = 13 [default = false];
    optional uint32 TopicCreationDefaultPartitions = 14 [default = 1];
    optional bool AutoCreateConsumersEnable = 15 [default = true];
    optional string PublicHost = 16;
}

message TAwsCompatibilityConfig {
    optional string AwsRegion = 1;
}

message TMetadataCacheConfig {
    optional uint64 RefreshPeriodMs = 1 [default = 15000];
}

message TShutdownConfig {
    optional uint32 MinDelayBeforeShutdownSeconds = 1;
    optional uint32 DrainTimeoutSeconds = 2;
}

message TBridgeConfig {
    message TPile {
        optional string Name = 1; // name (to be matched with node's BridgePileName)
    }
    repeated TPile Piles = 1; // order of realms must not change during config updates
}

message TLabel {
    optional string Name = 1;
    optional string Value = 2;
}

message TGeneralCacheConfig {
    optional uint64 MemoryLimit = 1;
    optional uint64 DirectInflightSourceLimit = 2;
    optional uint64 DirectInflightGlobalLimit = 3;
}

message TStatisticsConfig {
    // Interval for base statistics send requests from SchemeShard to StatisticsAggregator.
    // Serverless interval should be higher because many SchemeShards send data to one aggregator.
    optional uint32 BaseStatsSendIntervalSecondsDedicated = 1 [default = 5];
    optional uint32 BaseStatsSendIntervalSecondsServerless = 2 [default = 240];

    // Interval for base statistics propagate requests from StatisticsAggregator to StatisticsService.
    // Serverless interval should be higher because in each iteration we need to propagate more data
    // from many SchemeShards.
    optional uint32 BaseStatsPropagateIntervalSecondsDedicated = 3 [default = 5];
    optional uint32 BaseStatsPropagateIntervalSecondsServerless = 4 [default = 180];
};

message TSystemTabletBackupConfig {
    message TFilesystemBackend {
        optional string Path = 1;
    }

    oneof Backend {
        TFilesystemBackend Filesystem = 1;
    }
}

message TAppConfig {
    option (NMarkers.Root) = true;
    optional TActorSystemConfig ActorSystemConfig = 1;
    optional TLogConfig LogConfig = 2;
    optional TStaticNameserviceConfig NameserviceConfig = 3;
    optional TInterconnectConfig InterconnectConfig = 4;
    optional TDomainsConfig DomainsConfig = 5;
    optional TBlobStorageConfig BlobStorageConfig = 6;
    optional TChannelProfileConfig ChannelProfileConfig = 7;
    optional TBootstrap BootstrapConfig = 8;
    optional TMonitoringConfig MonitoringConfig = 10;
    optional TRestartsCountConfig RestartsCountConfig = 11;
    optional TMessageBusConfig MessageBusConfig = 12;
    optional TTabletsConfig TabletsConfig = 13; // alternative bootstrapper configuration
    optional NKikimrBlobStorage.TAllVDiskKinds VDiskConfig = 14;
    optional NKikimrBlobStorage.TDriveModelList DriveModelConfig = 31;
    optional NKikimrBlobStorage.TIncrHugeConfig IncrHugeConfig = 18;
    optional string UDFsDir = 15;
    repeated string UDFsPaths = 16;
    optional TKQPConfig KQPConfig = 17;
    optional TMemoryLogConfig MemoryLogConfig = 19;
    optional TGRpcConfig GRpcConfig = 20;
    optional TDynamicNameserviceConfig DynamicNameserviceConfig = 22;
    //optional TLocalConfig LocalConfig = 23; DEPRECATED
    optional TDynamicNodeConfig DynamicNodeConfig = 24;
    optional NKikimrCms.TCmsConfig CmsConfig = 25;
    optional TFeatureFlags FeatureFlags = 26 [(NMarkers.AllowInDatabaseConfig) = true];
    optional TSqsConfig SqsConfig = 27;
    optional NKikimrPQ.TPQConfig PQConfig = 28;
    optional NKikimrTenantPool.TTenantPoolConfig TenantPoolConfig = 29;
    optional NKikimrProto.TAuthConfig AuthConfig = 30;
    optional NKikimrTenantSlotBroker.TConfig TenantSlotBrokerConfig = 32;
    optional TConfigsDispatcherConfig ConfigsDispatcherConfig = 33;
    optional TTableProfilesConfig TableProfilesConfig = 34;
    optional NKikimrProto.TKeyConfig KeyConfig = 35;
    optional NKikimrProto.TKeyConfig PDiskKeyConfig = 51;
    optional NKikimrNodeBroker.TConfig NodeBrokerConfig = 36;
    optional TTableServiceConfig TableServiceConfig = 37 [(NMarkers.AllowInDatabaseConfig) = true];
    optional NKikimrSharedCache.TSharedCacheConfig SharedCacheConfig = 38; // dynamic configuration via cms
    optional TImmediateControlsConfig ImmediateControlsConfig = 39;
    optional TAllocatorConfig AllocatorConfig = 40;
    optional NKikimrPQ.TPQClusterDiscoveryConfig PQClusterDiscoveryConfig = 41;
    optional NKikimrNetClassifier.TNetClassifierConfig NetClassifierConfig = 42;
    optional NKikimrNetClassifier.TNetClassifierDistributableConfig NetClassifierDistributableConfig = 43; // also dynamic via cms
    optional NKikimrResourceBroker.TResourceBrokerConfig ResourceBrokerConfig = 44;
    optional TMeteringConfig MeteringConfig = 45;
    optional THiveConfig HiveConfig = 46;
    optional TDataShardConfig DataShardConfig = 49;
    optional TGraphConfig GraphConfig = 50;
    optional NFq.NConfig.TConfig FederatedQueryConfig = 58;
    optional TCompactionConfig CompactionConfig = 52;
    optional THttpProxyConfig HttpProxyConfig = 53;
    optional TSchemeShardConfig SchemeShardConfig = 54;
    optional TTracingConfig TracingConfig = 55;
    optional TFailureInjectionConfig FailureInjectionConfig = 56;
    optional THttpProxyConfig PublicHttpConfig = 57;
    optional TMetadataProviderConfig MetadataProviderConfig = 59;
    optional TBackgroundTasksConfig BackgroundTasksConfig = 60;
    optional TAuditConfig AuditConfig = 61;
    optional TClientCertificateAuthorization ClientCertificateAuthorization = 62;
    optional TExternalIndexConfig ExternalIndexConfig = 63;
    optional bool YamlConfigEnabled = 64;
    optional TConveyorConfig ScanConveyorConfig = 65;
    optional TColumnShardConfig ColumnShardConfig = 66;
    optional TLocalPgWireConfig LocalPgWireConfig = 69;
    optional TAwsCompatibilityConfig AwsCompatibilityConfig = 70;
    optional TKafkaProxyConfig KafkaProxyConfig = 71;
    optional TConveyorConfig CompConveyorConfig = 72;
    optional TQueryServiceConfig QueryServiceConfig = 73;
    optional TConveyorConfig InsertConveyorConfig = 74;
    optional bool AllowEditYamlInUi = 75;
    optional TS3ProxyResolverConfig S3ProxyResolverConfig = 76;
    optional TBackgroundCleaningConfig BackgroundCleaningConfig = 77;
    optional TBlobCacheConfig BlobCacheConfig = 78;
    optional TLimiterConfig CompDiskLimiterConfig = 79;
    optional TMetadataCacheConfig MetadataCacheConfig = 80;
    optional TMemoryControllerConfig MemoryControllerConfig = 81;
    optional TGroupedMemoryLimiterConfig ScanGroupedMemoryLimiterConfig = 82;
    optional NKikimrReplication.TReplicationDefaults ReplicationConfig = 83;
    optional TShutdownConfig ShutdownConfig = 84;
    optional TPrioritiesQueueConfig CompPrioritiesConfig = 85;
    optional TSelfManagementConfig SelfManagementConfig = 86;
    optional NKikimrProto.TDataIntegrityTrailsConfig DataIntegrityTrailsConfig = 87;
    optional TDataErasureConfig DataErasureConfig = 88;
    optional THealthCheckConfig HealthCheckConfig = 89;
    optional TWorkloadManagerConfig WorkloadManagerConfig = 90;
    optional TBridgeConfig BridgeConfig = 91;
    optional TGroupedMemoryLimiterConfig CompGroupedMemoryLimiterConfig = 92;
    optional TBlockstoreConfig BlockstoreConfig = 93;

    repeated TNamedConfig NamedConfigs = 100;
    optional string ClusterYamlConfig = 101;

    optional TConfigVersion Version = 102;
    repeated TLabel Labels = 103;

    optional string ConfigDirPath = 104;
    optional NKikimrBlobStorage.TYamlConfig StoredConfigYaml = 105;
    optional string StartupConfigYaml = 107;
    optional string StartupStorageYaml = 108;
    optional TCompositeConveyorConfig CompositeConveyorConfig = 109;
    optional TGeneralCacheConfig PortionsMetadataCache = 110;
    optional TGeneralCacheConfig ColumnDataCache = 111;
    optional TGroupedMemoryLimiterConfig DeduplicationGroupedMemoryLimiterConfig = 112;
    optional TStatisticsConfig StatisticsConfig = 113;
    optional TMetricsConfig MetricsConfig = 114;
    optional TSystemTabletBackupConfig SystemTabletBackupConfig = 115;
}

message TYdbVersion {
    optional uint32 Year = 1;
    optional uint32 Major = 2;
    optional uint32 Minor = 3;
    optional uint32 Patch = 5;
    optional uint32 Hotfix = 4;
}

message TCompatibilityRule {
    enum EComponentId {
        Any = 0;
        Test1 = 1;
        Test2 = 2;
        Interconnect = 3;
        PDisk = 4;
        VDisk = 5;
        BlobStorageController = 6;
        ComponentsCount = 7;
    }

    optional string Application = 1;
    optional TYdbVersion LowerLimit = 2;
    optional TYdbVersion UpperLimit = 3;

    // don't use enum, because stored data can have values from newer YDB versions,
    // which are not included in current version
    optional uint32 ComponentId = 4;

    // don't use Forbidden until it's absolutely necessary
    optional bool Forbidden = 5 [default = false];
}

message TCurrentCompatibilityInfo {
    required string Application = 1;

    // if Version is empty, build is assumed to be non-stable
    optional TYdbVersion Version = 2;

    repeated TCompatibilityRule CanLoadFrom = 3;
    repeated TCompatibilityRule StoresReadableBy = 4;
    repeated TCompatibilityRule CanConnectTo = 5;
}

message TStoredCompatibilityInfo {
    required string Application = 1;

    // if Version is empty, build is assumed to be non-stable
    optional TYdbVersion Version = 2;

    repeated TCompatibilityRule ReadableBy = 3;
}<|MERGE_RESOLUTION|>--- conflicted
+++ resolved
@@ -2181,19 +2181,16 @@
     optional uint64 BadPortionSizeLimit = 51 [default = 524288];
     optional uint64 BadPortionsLimit = 52;
     optional bool CombineChunksInResult = 54 [default = true];
-<<<<<<< HEAD
-
+    optional bool EnableDiagnostics = 55 [default = true];
+    optional bool EnableParallelCompaction = 56 [default = false];
+    
     message TStatistics {
         optional uint32 ReportBaseStatisticsPeriodMs = 1 [default = 60000];
         optional uint32 ReportExecutorStatisticsPeriodMs = 2 [default = 60000];
     }
 
     optional TStatistics Statistics = 57;
-=======
-    optional bool EnableDiagnostics = 55 [default = true];
-    optional bool EnableParallelCompaction = 56 [default = false];
     optional NKikimrSchemeOp.TS3Settings S3Client = 58;
->>>>>>> fea187fd
 }
 
 message TSchemeShardConfig {
