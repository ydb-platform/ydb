--- conflicted
+++ resolved
@@ -1310,12 +1310,8 @@
     optional TCoordinatorControls CoordinatorControls = 3;
     optional TSchemeShardControls SchemeShardControls = 4;
     optional TTCMallocControls TCMallocControls = 5;
-<<<<<<< HEAD
     reserved 6;
-=======
-    optional TTracingControls TracingControls = 6;
     optional TTabletControls TabletControls = 8;
->>>>>>> 5baa3b4c
 };
 
 message TMeteringConfig {
