--- conflicted
+++ resolved
@@ -1144,39 +1144,24 @@
     optional uint32 MaxInFlightFinalizationsCount = 2 [default = 10];
 };
 
-<<<<<<< HEAD
+message TExternalStorage {
+    optional string Endpoint = 1;
+    optional string Database = 2;
+    optional string OAuthFile = 3;
+    optional string Token = 4;
+    optional string TablePrefix = 5;
+    optional string CertificateFile = 6;
+    optional string IamEndpoint = 7;
+    optional string SaKeyFile = 8;
+    optional bool UseLocalMetadataService = 9;
+    optional uint32 ClientTimeoutSec = 10;
+    optional uint32 OperationTimeoutSec = 11;
+    optional uint32 CancelAfterSec = 12;
+    optional bool UseSsl = 13;
+    optional uint32 TableClientMaxActiveSessions = 14;
+}
+
 message TSharedReadingConfig {
-=======
-message TCheckpointsConfig {
-    message TStateStorageLimitsConfig {
-        optional uint64 MaxGraphCheckpointsSizeBytes = 1;
-        optional uint64 MaxTaskStateSizeBytes = 2;
-        optional uint64 MaxRowSizeBytes = 3;
-    }
-
-    message TCheckpointGcConfig {
-        optional bool Enabled = 1;
-    }
-
->>>>>>> 3756d663
-    message TExternalStorage {
-        optional string Endpoint = 1;
-        optional string Database = 2;
-        optional string OAuthFile = 3;
-        optional string Token = 4;
-        optional string TablePrefix = 5;
-        optional string CertificateFile = 6;
-        optional string IamEndpoint = 7;
-        optional string SaKeyFile = 8;
-        optional bool UseLocalMetadataService = 9;
-        optional uint32 ClientTimeoutSec = 10;
-        optional uint32 OperationTimeoutSec = 11;
-        optional uint32 CancelAfterSec = 12;
-        optional bool UseSsl = 13;
-        optional uint32 TableClientMaxActiveSessions = 14;
-    }
-
-<<<<<<< HEAD
     message TJsonParserConfig {
         optional uint64 BatchSizeBytes = 1;  // default 1 MiB
         optional uint64 BatchCreationTimeoutMs = 2;
@@ -1198,7 +1183,19 @@
     optional TJsonParserConfig JsonParser = 7;
     optional TCompileServiceConfig CompileService = 8;
     optional TCoordinatorConfig Coordinator = 6;
-=======
+}
+
+message TCheckpointsConfig {
+    message TStateStorageLimitsConfig {
+        optional uint64 MaxGraphCheckpointsSizeBytes = 1;
+        optional uint64 MaxTaskStateSizeBytes = 2;
+        optional uint64 MaxRowSizeBytes = 3;
+    }
+
+    message TCheckpointGcConfig {
+        optional bool Enabled = 1;
+    }
+
     message TLocalStorage {
         optional string TablePrefix = 1;
     }
@@ -1213,7 +1210,6 @@
     optional uint64 CheckpointingPeriodMillis = 6;
     optional uint64 MaxInflight = 7;
     optional uint64 CheckpointingSnapshotRotationPeriod = 8; // 0 - All checkpoints are snapshots, 1 - 1 increment/ 1 snapshot, 20 - 20 increment / 1 snapshot.
->>>>>>> 3756d663
 }
 
 message TQueryServiceConfig {
@@ -1241,11 +1237,8 @@
     optional bool EnableMatchRecognize = 20 [default = false];
     repeated string AvailableExternalDataSources = 22;                  // Ignored if AllExternalDataSourcesAreAvailable is true
     optional bool AllExternalDataSourcesAreAvailable = 23 [default = true];
-<<<<<<< HEAD
+    optional TCheckpointsConfig CheckpointsConfig = 24;
     optional TSharedReadingConfig SharedReading = 25;
-=======
-    optional TCheckpointsConfig CheckpointsConfig = 24;
->>>>>>> 3756d663
 }
 
 // Config describes immediate controls and allows
