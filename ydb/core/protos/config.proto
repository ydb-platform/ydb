--- conflicted
+++ resolved
@@ -2142,7 +2142,6 @@
     optional uint64 BadPortionsLimit = 52;
     optional bool CombineChunksInResult = 54 [default = true];
     optional bool EnableParallelCompaction = 56 [default = true];
-<<<<<<< HEAD
 
     message TStatistics {
         optional uint32 ReportBaseStatisticsPeriodMs = 1 [default = 60000];
@@ -2150,9 +2149,7 @@
     }
 
     optional TStatistics Statistics = 57;
-=======
     optional NKikimrSchemeOp.TS3Settings S3Client = 58;
->>>>>>> 97dd64a9
 }
 
 message TSchemeShardConfig {
