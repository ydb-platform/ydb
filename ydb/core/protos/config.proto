import "google/protobuf/descriptor.proto";
import "ydb/core/config/protos/marker.proto";
import "ydb/core/fq/libs/config/protos/fq_config.proto";
import "ydb/core/protos/alloc.proto";
import "ydb/core/protos/auth.proto";
import "ydb/core/protos/blobstorage.proto";
import "ydb/core/protos/blobstorage_base3.proto";
import "ydb/core/protos/blobstorage_config.proto";
import "ydb/core/protos/blobstorage_pdisk_config.proto";
import "ydb/core/protos/blobstorage_vdisk_config.proto";
import "ydb/core/protos/bootstrap.proto";
import "ydb/core/protos/cms.proto";
import "ydb/core/protos/compaction.proto";
import "ydb/core/protos/config_metrics.proto";
import "ydb/core/protos/config_units.proto";
import "ydb/core/protos/counters_schemeshard.proto";
import "ydb/core/protos/data_integrity_trails.proto";
import "ydb/core/protos/datashard_config.proto";
import "ydb/core/protos/drivemodel.proto";
import "ydb/core/protos/feature_flags.proto";
import "ydb/core/protos/flat_scheme_op.proto";
import "ydb/core/protos/hive.proto";
import "ydb/core/protos/http_config.proto";
import "ydb/core/protos/key.proto";
import "ydb/core/protos/kqp.proto";
import "ydb/core/protos/local.proto";
import "ydb/core/protos/memory_controller_config.proto";
import "ydb/core/protos/netclassifier.proto";
import "ydb/core/protos/node_broker.proto";
import "ydb/core/protos/pqconfig.proto";
import "ydb/core/protos/recoveryshard_config.proto";
import "ydb/core/protos/replication.proto";
import "ydb/core/protos/resource_broker.proto";
import "ydb/core/protos/shared_cache.proto";
import "ydb/core/protos/stream.proto";
import "ydb/core/protos/table_service_config.proto";
import "ydb/core/protos/tablet.proto";
import "ydb/core/protos/tenant_pool.proto";
import "ydb/core/protos/tenant_slot_broker.proto";
import "ydb/core/protos/workload_manager_config.proto";
import "ydb/core/protos/nbs/blockstore.proto";
import "ydb/library/actors/protos/interconnect.proto";
import "yql/essentials/core/file_storage/proto/file_storage.proto";
import "yql/essentials/providers/common/proto/gateways_config.proto";
import "ydb/core/protos/s3_settings.proto";
import "ydb/public/api/protos/annotations/sensitive.proto";

package NKikimrConfig;
option java_package = "ru.yandex.kikimr.proto";

message TAffinity {
    repeated uint32 X = 1; // DEPRECATED: Use `CpuList` instead

    // Numerical list of processors. The numbers are separated by commas and may include ranges. For example: 0,5,7,9-11
    optional string CpuList = 2; // Processors to include. Use all processor if not set.
    optional string ExcludeCpuList = 3; // Exclude specified processors from `CpuList` (or all processors if not set)
}

message TActorSystemConfig {
    enum ENodeType {
        STORAGE = 1;
        COMPUTE = 2;
        HYBRID = 3;
    }

    enum EActorSystemProfile {
        DEFAULT = 1;
        LOW_CPU_CONSUMPTION = 2;
        LOW_LATENCY = 3;
    }

    message TExecutor {
        enum EType {
            BASIC = 1;
            IO = 2;
        };

        optional EType Type = 1;
        optional uint32 Threads = 2;
        optional uint64 SpinThreshold = 3;
        optional TAffinity Affinity = 4;
        optional uint32 InjectMadSquirrels = 5; // Obsolete, no more mad squirrels anymore
        optional string Name = 6;
        optional uint32 TimePerMailboxMicroSecs = 7;
        optional uint32 EventsPerMailbox = 8;
        optional uint32 RealtimePriority = 9;

        // Actorsystem 1.4
        optional uint32 MinThreads = 12; // Lower balancing bound, should be at least 1, and not greater than `Threads`
        optional uint32 MaxThreads = 13; // Higher balancing bound, should be not lower than `Threads`
        optional int32 Priority = 16;
        optional int32 MaxAvgPingDeviation = 17;

        optional bool HasSharedThread = 18;
        optional uint32 MaxLocalQueueSize = 20;
        optional uint32 MinLocalQueueSize = 21;

        // Tiny YDB
        repeated uint32 AdjacentPools = 22;
        optional uint32 ForcedForeignSlots = 23;
    }

    message TScheduler {
        optional uint64 Resolution = 1;
        optional uint64 SpinThreshold = 2;
        optional uint64 ProgressThreshold = 3;
        optional TAffinity Affinity = 4;
        optional bool UseSchedulerActor = 5;
    }

    repeated TExecutor Executor = 1;
    optional TScheduler Scheduler = 2;

    optional uint32 SysExecutor = 3;
    optional uint32 UserExecutor = 4;
    optional uint32 IoExecutor = 5;
    optional uint32 BatchExecutor = 6;

    message TServiceExecutor {
        required string ServiceName = 1;
        required uint32 ExecutorId = 2;
    }

    repeated TServiceExecutor ServiceExecutor = 7;
    optional uint32 TimePerMailboxMicroSecs = 8;
    optional uint32 EventsPerMailbox = 9;
    optional uint32 SelfPingInterval = 10; // in microseconds

    optional bool UseAutoConfig = 12;

    // Used only with UseAutoConfig;
    optional uint32 CpuCount = 13;
    optional ENodeType NodeType = 14 [default = COMPUTE];
    optional uint32 ForceIOPoolThreads = 17;
    optional bool UseSharedThreads = 18;
    optional bool UseRingQueue = 19 [default = true];

    optional bool MonitorStuckActors = 15;
    optional EActorSystemProfile ActorSystemProfile = 16;

    optional uint32 MinLocalQueueSize = 20;
    optional uint32 MaxLocalQueueSize = 21;
}

message TStaticNameserviceConfig {

    enum ENameserviceType {
        NS_DEFAULT = 0;     // default (nodebroker)
        NS_FIXED = 1;       // static table lookup
        NS_NODE_BROKER = 2; // nodebroker based
        NS_EXTERNAL = 3;    // may be paired with external discovery
    }

    enum EDnsResolverType {
        ARES = 0;
        LIBC = 1;
    }

    message TEndpoint {
        optional string Name = 1;
        optional string Address = 2;
    }

    message TNode { // todo: multiple networks
        optional uint32 NodeId = 1;

        optional string Address = 2;
        optional uint32 Port = 3;

        optional string Host = 4;
        optional string InterconnectHost = 5;

        optional NActorsInterconnect.TNodeLocation Location = 6;

        repeated TEndpoint Endpoint = 7;

        optional NActorsInterconnect.TNodeLocation WalleLocation = 8 [deprecated=true];
    }

    repeated TNode Node = 1;

    optional string ClusterUUID = 2;
    repeated string AcceptUUID = 3;
    optional bool SuppressVersionCheck = 4;
    optional ENameserviceType Type = 5;
    optional bool KeepSocket = 6 [default = true];
    optional bool ForceTcp = 7 [default = false];
    optional EDnsResolverType DnsResolverType = 8 [default = ARES];
    optional bool AddTrailingDot = 9 [default = false];
}

message TDynamicNameserviceConfig {
    optional uint32 MaxStaticNodeId = 1 [default = 1000];
    optional uint32 MaxDynamicNodeId = 2 [default = 200000];
    optional uint64 LeaseDuration = 3 [default = 3600000000]; // DEPRECATED
    // Soft limit, new dynamic nodes will be registered in range [MinDynamicNodeId, MaxDynamicNodeId],
    // but already existing dynamic nodes in range (MaxStaticNodeId, MaxDynamicNodeId) will be handled properly
    optional uint32 MinDynamicNodeId = 4 [default = 50000];
}

message TDomainsConfig {
    message TStateStorage {
        enum EPileState {
            DISCONNECTED = 0; // this pile is disconnected from primary one
            NOT_SYNCHRONIZED = 1; // this pile is connected to primary pile, but not yet fully synchronized
            SYNCHRONIZED = 2; // this pile is connected to primary pile and in sync
            PRIMARY = 3; // this is the primary pile
            PROMOTED = 4; // this is the synchronized pile which is being promoted to become primary
            DEMOTED = 5; // this is currently primary pile which is being demoted
        }

        message TRing {
            optional uint32 NToSelect = 1;
            repeated TRing Ring = 2;
            repeated uint32 Node = 3;
            optional bool UseSingleNodeActorId = 4;
            optional bool UseRingSpecificNodeSelection = 5;
            optional bool IsDisabled = 6 [default = false]; // used in the intermediate reconfiguration step
            optional bool WriteOnly = 7 [default = false]; // used for ring groups
            optional uint32 RingGroupActorIdOffset = 8 [default = 0]; // used for ActorId difference for multiple replicas on one node
            optional uint32 BridgePileId = 9; // bridge pile id for this ring group when bridge mode is enabled
            optional EPileState PileState = 10; // state for this ring group's pile
        }

        optional uint32 SSId = 1 [default = 1];
        optional TRing Ring = 2; // for compatibility, use RingGroups
        optional uint32 StateStorageVersion = 3 [default = 0];
        repeated uint32 CompatibleVersions = 4;
        repeated TRing RingGroups = 5;
        optional uint64 ClusterStateGeneration = 6; // generation from current ClusterState
        optional fixed64 ClusterStateGuid = 7;
    }

    message TStoragePoolType {
        optional string Kind = 1;
        optional NKikimrBlobStorage.TDefineStoragePool PoolConfig = 2;
    }

    message TDomain {
        message TTxLimits {
            optional uint64 PerRequestDataSizeLimit = 1;
            optional uint64 PerShardReadSizeLimit = 2;
            optional uint64 PerShardIncomingReadSetSizeLimit = 3;
        }

        optional uint32 DomainId = 1;
        optional fixed64 SchemeRoot = 2;
        repeated uint64 Coordinator = 3;
        repeated uint64 Mediator = 4;
        repeated uint64 Proxy = 5;
        repeated uint32 SSId = 6;
        repeated uint32 HiveUid = 7;
        optional uint64 PlanResolution = 8;
        optional string Name = 9;
        optional TTxLimits TxLimits = 10; // DEPRECATED
        repeated TStoragePoolType StoragePoolTypes = 11;
        repeated fixed64 ExplicitMediators = 12;
        repeated fixed64 ExplicitCoordinators = 13;
        repeated fixed64 ExplicitAllocators = 14;
        optional uint32 SchemeBoardSSId = 15;
    }

    message THiveConfig { // look for another THiveConfig later in this file
        optional uint32 HiveUid = 1 [default = 1];
        optional fixed64 Hive = 2;
    }

    message TExecLevel {
    }

    message TNamedCompactionPolicy {
        optional string Name = 1;
        optional NKikimrCompaction.TCompactionPolicy Policy = 2;
    }

    message TSecurityConfig {
        optional bool EnforceUserTokenRequirement = 1 [default = false];
        optional bool EnforceUserTokenCheckRequirement = 7 [default = false]; // Check if a token was specified // If not, or if the token was incorrect or access was denied, the request will be handled as if no token was provided
        repeated string MonitoringAllowedSIDs = 2;
        repeated string AdministrationAllowedSIDs = 3;
        repeated string DefaultUserSIDs = 4;
        optional string AllAuthenticatedUsers = 5 [default = "all-users@well-known"];
        repeated string ViewerAllowedSIDs = 6;
        repeated string RegisterDynamicNodeAllowedSIDs = 8;
        repeated string BootstrapAllowedSIDs = 9;
        repeated string DatabaseAllowedSIDs = 10;

        message TUser {
            optional string Name = 1;
            optional string Password = 2;
        }

        message TGroup {
            optional string Name = 1;
            repeated string Members = 2;
        }

        repeated TUser DefaultUsers = 15;
        repeated TGroup DefaultGroups = 16;
        repeated string DefaultAccess = 17;
        optional string AllUsersGroup = 18;
        optional bool DisableBuiltinSecurity = 19;
        optional bool DisableBuiltinGroups = 20;
        optional bool DisableBuiltinAccess = 21;
    }

    repeated TDomain Domain = 1;
    repeated TStateStorage StateStorage = 2;
    repeated TExecLevel ExecLevel = 3;
    repeated THiveConfig HiveConfig = 4;
    repeated TNamedCompactionPolicy NamedCompactionPolicy = 5;
    optional TSecurityConfig SecurityConfig = 6;
    optional bool ForbidImplicitStoragePools = 7 [default = true];

    // then these configs are set, they override the default StateStorage config for each kind of entity
    optional TStateStorage ExplicitStateStorageConfig = 8;
    optional TStateStorage ExplicitStateStorageBoardConfig = 9;
    optional TStateStorage ExplicitSchemeBoardConfig = 10;
}

message TBlobStorageConfig {
    optional NKikimrBlobStorage.TNodeWardenServiceSet ServiceSet = 1;
    optional bool EnableOverseerLsnReporting = 2 [default = false]; // deprecated
    optional string CacheFilePath = 3;
    optional bool CachePDisks = 4 [default = true];
    optional bool CacheVDisks = 5 [default = true];

    reserved 6; // AutoconfigSettings previously here

    message TVDiskPerformanceConfig {
        optional NKikimrBlobStorage.EPDiskType PDiskType = 1;
        optional uint32 MinHugeBlobSizeInBytes = 4;
    }

    message TVDiskPerformanceSettings {
        repeated TVDiskPerformanceConfig VDiskTypes = 1;
    };

    message TVDiskBalancingConfig {
        optional bool EnableSend = 1 [default=false];
        optional bool EnableDelete = 2 [default=false];

        optional bool BalanceOnlyHugeBlobs = 3 [default=true];
        optional uint64 JobGranularityUs = 4 [default=1000];

        optional uint64 BatchSize = 5 [default=32];
        optional uint64 MaxToSendPerEpoch = 6 [default=1000];
        optional uint64 MaxToDeletePerEpoch = 7 [default=1000];

        optional uint64 ReadBatchTimeoutMs = 8 [default=10000];
        optional uint64 SendBatchTimeoutMs = 9 [default=10000];
        optional uint64 RequestBlobsOnMainTimeoutMs = 10 [default=10000];
        optional uint64 DeleteBatchTimeoutMs = 11 [default=10000];
        optional uint64 EpochTimeoutMs = 12 [default=60000];

        optional uint64 SecondsToSleepIfNothingToDo = 13 [default=600];
    }

    reserved 7;  // TCostMetricsSettings, moved to ICB
    optional TVDiskPerformanceSettings VDiskPerformanceSettings = 8;
    optional TVDiskBalancingConfig VDiskBalancingConfig = 9;

    // filled in by config parser, not by user; required for correct distconf operation
    repeated NKikimrBlobStorage.TDefineHostConfig DefineHostConfig = 10;
    optional NKikimrBlobStorage.TDefineBox DefineBox = 11;

    optional NKikimrBlobStorage.TBscConfig BscSettings = 12;

    optional uint64 BridgeSyncRateBytesPerSecond = 13 [default = 500000000]; // default 500 MB/s per node
 }

message TSelfManagementConfig {
    // whether the self management is enabled (through distconf)? (mandatory field)
    optional bool Enabled = 1;

    // generation of the config; when set, one can automatically apply in-filesystem config
    optional uint64 Generation = 2;

    // subset of DefineStoragePool command
    optional string ErasureSpecies = 11;
    optional NKikimrBlobStorage.TGroupGeometry Geometry = 12;
    repeated NKikimrBlobStorage.TPDiskFilter PDiskFilter = 13;
    optional NKikimrBlobStorage.EPDiskType PDiskType = 14;

    // some extra settings
    optional bool AutomaticBoxManagement = 21 [default = true]; // invoke BSC DefineHostConfig/DefineBox automatically
    optional bool AutomaticBootstrap = 22; // whether bootstrap should be performed automatically; PROHIBITED for production
    optional bool AutomaticStaticGroupManagement = 23; // whether distconf/SelfHeal can change static group on its behalf
    optional bool AutomaticStateStorageManagement = 24; // the same for state storage
    optional bool AutomaticStateStorageBoardManagement = 25; // the same for state storage board
    optional bool AutomaticSchemeBoardManagement = 26; // the same for scheme board
}

message TBlobStorageFormatConfig {
    message TDrive {
        optional uint64 RackId = 1;
        optional uint32 NodeId = 2;
        optional string Hostname = 3;
        optional string Type = 4;
        optional string Path = 5;
        optional uint64 Guid = 6;
        optional uint64 PDiskId = 7;
        optional uint64 DataCenterId = 8;
        optional uint64 RoomId = 9;
        optional uint64 BodyId = 10;
        optional NKikimrBlobStorage.TPDiskConfig PDiskConfig = 11;
    }

    repeated TDrive Drive = 1;
}

message TUAClientConfig {
    optional string Uri = 1;
    optional string SharedSecretKey = 2 [(Ydb.sensitive) = true];
    optional uint64 MaxInflightBytes = 3 [default = 100000000];
    optional uint64 GrpcReconnectDelayMs = 4;
    optional uint64 GrpcSendDelayMs = 5;
    optional uint64 GrpcMaxMessageSize = 6;
    optional string ClientLogFile = 7;
    optional uint32 ClientLogPriority = 8;
    optional string LogName = 9;
}

message TLogConfig {
    message TEntry {
        optional bytes Component = 1;
        optional uint32 Level = 2;
        optional uint32 SamplingLevel = 3;
        optional uint32 SamplingRate = 4;
    }

    repeated TEntry Entry = 1;
    optional bool   SysLog = 2 [default = false];
    optional uint32 DefaultLevel = 3 [default = 5]; // NActors::NLog::PRI_NOTICE
    optional uint32 DefaultSamplingLevel = 4 [default = 7]; // NActors::NLog::PRI_DEBUG
    optional uint32 DefaultSamplingRate = 5 [default = 0];
    optional string Format = 6 [default = "full"]; // "full" | "short" | "json"
    optional string ClusterName = 7;
    optional bool AllowDropEntries = 8 [default = true];
    optional bool UseLocalTimestamps = 9 [default = false];
    optional string BackendFileName = 10;
    optional string SysLogService = 11;
    optional bool SysLogToStdErr = 12; // writes logs to stderr as well as in syslog/file
    optional TUAClientConfig UAClientConfig = 13;
    optional uint64 TimeThresholdMs = 14 [default = 1000];
    optional bool IgnoreUnknownComponents = 15 [default = true];
    optional string TenantName = 16;
}

message TInterconnectConfig {
    message TChannel {
        optional uint32 Index = 1;
        optional uint32 Quota = 2; // deprecated
        optional uint32 Weight = 3; // use this instead of field "Quota"
    }

    enum EMergeMode {
        AUTO = 0;
        PER_PEER = 1;
        PER_DATA_CENTER = 2;
        NO_MERGE = 3;
    }

    enum EEncryptionMode {
        DISABLED = 0;
        OPTIONAL = 1;
        REQUIRED = 2;
    };

    enum ESocketSendOptimization {
        IC_SO_DISABLED = 0;
        IC_SO_MSG_ZEROCOPY = 1;
    };

    enum ERdmaCqMode {
        CQ_POLLING = 0;
        CQ_EVENT = 1;
    };

    repeated TChannel Channel = 1;
    optional bool FirstTryBeforePoll = 2; // DEPRECATED
    optional bool StartTcp = 3 [default = false];
    optional uint32 SelfKickDelay = 4; // DEPRECATED
    optional uint32 HandshakeTimeout = 5;
    optional uint32 HeartbeatInterval = 6;
    optional uint32 DeadPeerTimeout = 7;
    optional uint32 SendBufferDieLimitInMB = 8;
    optional uint32 CloseOnIdleTimeout = 9;
    optional uint32 MaxInflightAmountOfDataInKB = 10;
    optional bool MergePerPeerCounters = 11;
    optional EMergeMode CounterMergeMode = 15 [default = AUTO];
    optional uint32 TCPSocketBufferSize = 12;
    optional uint32 MaxTimePerEventInMks = 13;
    optional bool BindOnAllAddresses = 16 [default = true];
    optional EEncryptionMode EncryptionMode = 17 [default = DISABLED];
    optional bool TlsAuthOnly = 38; // do not encrypt traffic
    repeated string ForbiddenSignatureAlgorithms = 50;
    optional bool EnforceScopeValidation = 18;
    optional bytes Certificate = 30 [(Ydb.sensitive) = true]; // in PEM format
    optional bytes PrivateKey = 31 [(Ydb.sensitive) = true]; // in PEM format
    optional string PathToCertificateFile = 35;
    optional string PathToPrivateKeyFile = 36;
    optional string PathToCaFile = 37;
    optional string CipherList = 34;
    optional NKikimrConfigUnits.TDuration MessagePendingTimeout = 32;
    optional uint64 MessagePendingSize = 33;
    optional bool SuppressConnectivityCheck = 39 [default = false];
    optional uint32 PreallocatedBufferSize = 40;
    optional uint32 NumPreallocatedBuffers = 41;
    optional bool EnableExternalDataChannel = 42 [default = true];
    optional bool ValidateIncomingPeerViaDirectLookup = 44;
    optional uint32 SocketBacklogSize = 45; // SOMAXCONN if not set or zero
    optional ESocketSendOptimization SocketSendOptimization = 51 [default = IC_SO_DISABLED];
    optional bool UseRdma = 52;
    optional uint32 RdmaMaxWr = 53 [default = 4096];
    optional bool RdmaChecksum = 54 [default = true];
    optional ERdmaCqMode RdmaCqMode = 55;
    optional uint32 RdmaMemPoolSizeLimitMb = 56 [default = 4096];

    // ballast is added to IC handshake frames to ensure correctness of jumbo frames transmission over network
    optional uint32 HandshakeBallastSize = 14;

    // new-style definitions for various timeouts; when defined, they silently override values above
    optional NKikimrConfigUnits.TDuration SelfKickDelayDuration = 20; // DEPRECATED
    optional NKikimrConfigUnits.TDuration HandshakeTimeoutDuration = 21;
    optional NKikimrConfigUnits.TDuration HeartbeatIntervalDuration = 22;
    optional NKikimrConfigUnits.TDuration DeadPeerTimeoutDuration = 23;
    optional NKikimrConfigUnits.TDuration CloseOnIdleTimeoutDuration = 24;

    optional uint64 TotalInflightAmountOfData = 25;
    optional NKikimrConfigUnits.TDuration PingPeriodDuration = 26;
    optional NKikimrConfigUnits.TDuration ForceConfirmPeriodDuration = 27;
    optional NKikimrConfigUnits.TDuration LostConnectionDuration = 28;
    optional NKikimrConfigUnits.TDuration BatchPeriodDuration = 29;

    optional NKikimrConfigUnits.TDuration FirstErrorSleep = 46;
    optional NKikimrConfigUnits.TDuration MaxErrorSleep = 47;
    optional double ErrorSleepRetryMultiplier = 48;

    optional uint32 OutgoingHandshakeInflightLimit = 43;

    optional uint64 EventDelayMicrosec = 49;
}

message TChannelProfileConfig {
    message TProfile {
        message TChannel {
            optional string ErasureSpecies = 1;
            optional uint64 PDiskCategory = 2;
            optional NKikimrBlobStorage.TVDiskKind.EVDiskKind VDiskCategory = 3 [default = Default];

            // this option uses new BS configuration interface to obtain matching groups, and it must not be provided
            // with any of the above fields
            optional string StoragePoolKind = 5;
        }

        optional uint32 ProfileId = 1;
        repeated TChannel Channel = 2;
    }

    repeated TProfile Profile = 1;
}

message TMonitoringConfig {
    message TDatabaseLabels {
        optional bool Enabled = 1 [default = true];
        // If labels are enabled and services list is empty
        // then GetTenantSensorServices is used to get it.
        repeated string Services = 2;
        // Custom database label is not currently supported.
        // optional string DatabaseLabel = 3 [default = "database"];
        optional string NoneDatabasetLabelValue = 4 [default = "<none>"];
        optional string MultipleDatabaseLabelValue = 5 [default = "<multiple>"];
        // Custom slot label is not currently supported.
        // optional string SlotLabel = 6 [default = "slot"];
        optional string StaticSlotLabelValue = 7 [default = "static"];
        optional string DynamicSlotLabelValue = 8 [default = "dynamic"];
        optional string MultipleSlotLabelValue = 9 [default = "<multiple>"];
        optional bool GroupAllMetrics = 10;
    };

    message TDatabaseAttributeLabels {
        message TAttributeGroup {
            // Currently custom list of attributes is not
            // supported. GetTenantAttributeLabels is used
            // to get default list.
            //repeated string Attributes = 1;
            repeated string Services = 2;
        }

        optional bool Enabled = 1 [default = true];
        // If labels are enabled and no attribute group
        // is specified then default one is built using
        // GetTenantAttributeSensorServices and
        // GetTenantAttributeLabels.
        repeated TAttributeGroup AttributeGroups = 2;
    };

    optional uint32 MonitoringPort = 1 [default = 0];
    optional uint32 MonitoringThreads = 2 [default = 10];
    optional string MonitoringCaption = 3 [default = "YDB Developer UI"];
    optional uint32 TabletMonitoringRetries = 4 [default = 1];
    optional bool ForceDatabaseLabels = 5 [default = false];
    optional string MonitoringAddress = 6;
    optional TDatabaseLabels DatabaseLabels = 7;
    optional TDatabaseAttributeLabels DatabaseAttributeLabels = 8;
    optional string DataCenter = 9;
    optional string HostLabelOverride = 10;
    optional string ProcessLocation = 11;
    optional string AllowOrigin = 12;
    optional string RedirectMainPageTo = 13 [default = "monitoring/"];
    optional string MonitoringCertificate = 14 [(Ydb.sensitive) = true];
    optional string MonitoringCertificateFile = 15;
    optional string MonitoringPrivateKeyFile = 20;
    optional string MemAllocDumpPathPrefix = 16;
    optional uint32 MaxRequestsPerSecond = 17 [default = 0];
    optional string InactivityTimeout = 18 [default = "2m"];
    optional bool HideHttpEndpoint = 19 [default = false];
}

message TRestartsCountConfig {
    optional string RestartsCountFile = 1 [default = ""];
}

message TMessageBusConfig {

    message TBusQueueConfig {
        optional string Name = 1;
        optional uint32 NumWorkers = 2 [default = 1];
    }

    message TBusSessionConfig {
        optional string Name = 1 [default = ""];
        optional uint32 NumRetries = 2 [default = 0];
        optional uint32 RetryInterval = 3 [default = 1000];
        optional bool   ReconnectWhenIdle = 4 [default = false];
        optional uint64 MaxInFlight = 5 [default = 1000];
        optional uint32 PerConnectionMaxInFlight = 6 [default = 0];
        optional uint32 PerConnectionMaxInFlightBySize = 7 [default = 0];
        optional int64  MaxInFlightBySize = 8 [default = -1];
        optional int64  TotalTimeout = 9 [default = 0];
        optional int64  SendTimeout = 10 [default = 0];
        optional int64  ConnectTimeout = 11 [default = 0];
        optional uint64 DefaultBufferSize = 12 [default = 10240];
        optional uint64 MaxBufferSize = 13 [default = 1048576];
        optional uint32 SocketRecvBufferSize = 14 [default = 0];
        optional uint32 SocketSendBufferSize = 15 [default = 0];
        optional int32  SocketToS = 16 [default = -1];
        optional uint64 SendThreshold = 17 [default = 10240];
        optional uint64 Cork = 18 [default = 0]; // milliseconds
        optional uint32 MaxMessageSize = 19 [default = 0x01A00000];
        optional bool   TcpNoDelay = 20 [default = false];
        optional bool   TcpCork = 21 [default = false];
        optional bool   ExecuteOnMessageInWorkerPool = 22 [default = true];
        optional bool   ExecuteOnReplyInWorkerPool = 23 [default = true];
        optional uint32 ListenPort = 24 [default = 0];
    }

    optional bool   StartBusProxy = 1 [default = false];
    optional uint32 BusProxyPort = 2 [default = 14505];
    optional TBusQueueConfig ProxyBusQueueConfig = 3;
    optional TBusSessionConfig ProxyBusSessionConfig = 4;
    repeated uint64 ProxyBindToProxy = 5;
    optional bool   StartTracingBusProxy = 6 [default = true]; // move to TMessageBusTraceServiceConfig
    optional string TracePath = 7;
    optional uint64 CompileInflightLimit_Depricated = 8 [default = 100000];
}

message TTabletsConfig {

    message TTablet {
        optional string Type = 1;
        repeated uint32 Node = 2;
        optional NKikimrTabletBase.TTabletStorageInfo Info = 3;
        optional bool StandBy = 4;
        optional uint64 WatchThreshold = 5;
    }

    repeated TTablet Tablet = 1;
}

message TKQPConfig {
    optional bool Enable = 1 [default = true];

    repeated NKikimrKqp.TKqpSetting Settings = 10;
}

message TInternalRequestConfig {
    optional uint32 RetryPeriodStartSeconds = 1 [default = 3];
    optional uint32 RetryPeriodFinishSeconds = 2 [default = 30];
}

message TConveyorConfig {
    optional bool Enabled = 1 [default = true];
    optional uint32 WorkersCount = 2;
    optional uint32 QueueSizeLimit = 3;
    optional double DefaultFractionOfThreadsCount = 4;
    optional double WorkersCountDouble = 5;
}

message TCompositeConveyorConfig {
    message TCategory {
        optional string Name = 1;
        optional uint64 QueueSizeLimit = 2;
    }

    message TWorkerPoolCategoryLink {
        optional string Category = 1;
        optional double Weight = 2;
    }

    message TWorkersPool {
        optional double WorkersCount = 1;
        optional double DefaultFractionOfThreadsCount = 2;
        repeated TWorkerPoolCategoryLink Links = 3;
        optional string Name = 4;
        optional uint64 MaxBatchSize = 5;
    }

    optional bool Enabled = 1 [default = true];
    repeated TWorkersPool WorkerPools = 2;
    repeated TCategory Categories = 3;
}

message TPrioritiesQueueConfig {
    optional bool Enabled = 1 [default = true];
    optional uint32 Limit = 2 [default = 32];
}

message TLimiterConfig {
    optional bool Enabled = 1 [default = true];
    optional uint64 Limit = 2;
    optional uint64 PeriodMilliSeconds = 3 [default = 1000];
}

message TGroupedMemoryLimiterConfig {
    optional bool Enabled = 1 [default = true];
    optional uint64 MemoryLimit = 2;
    optional uint64 HardMemoryLimit = 3;
    optional uint64 CountBuckets = 4;
}

message TExternalIndexConfig {
    optional bool Enabled = 1 [default = true];
    optional TInternalRequestConfig RequestConfig = 2;
    optional string InternalTablePath = 3;
}

message TMetadataProviderConfig {
    optional bool Enabled = 1 [default = true];
    optional uint32 RefreshPeriodSeconds = 2 [default = 10];
    optional TInternalRequestConfig RequestConfig = 3;
    optional string Path = 4;
}

message TBackgroundTasksConfig {
    optional bool Enabled = 1 [default = true];
    optional TInternalRequestConfig RequestConfig = 2;
    optional uint32 PullPeriodSeconds = 3 [default = 10];
    optional uint32 PingPeriodSeconds = 4 [default = 2];
    optional uint32 PingCheckPeriodSeconds = 5 [default = 20];
    optional uint32 MaxInFlight = 6 [default = 8];
    optional string InternalTablePath = 7;
}

message TMemoryLogConfig {
    optional uint64 LogBufferSize = 1;
    optional uint64 LogGrainSize = 2;
}

message TGRpcConfig {
    optional bool   StartGRpcProxy = 1 [default = true];
    optional string Host = 2 [default = "[::]"];
    optional uint32 Port = 3;
    optional uint32 WorkerThreads = 4 [default = 2];
    optional uint64 GRpcMemoryQuotaBytes = 5 [default = 1073741824]; // 1 GB default; 0 == unlimited
    optional uint64 MaxMessageSize = 6; // default = DEFAULT_GRPC_MESSAGE_SIZE_LIMIT
    optional uint32 MaxInFlight = 7; // 0 == unlimited [default]
    optional NKikimrStream.TStreamingConfig StreamingConfig = 8;
    // Ssl part
    optional uint32 SslPort = 9;
    optional string CA = 10 [(Ydb.sensitive) = true];
    optional string Cert = 11 [(Ydb.sensitive) = true];
    optional string Key = 12 [(Ydb.sensitive) = true];
    optional string PathToCertificateFile = 27;
    optional string PathToPrivateKeyFile = 28;
    optional string PathToCaFile = 29;

    // public host/port for publishing
    optional string PublicHost = 13;
    optional uint32 PublicPort = 14;
    optional uint32 PublicSslPort = 15;

    // public addresses for publishing
    repeated string PublicAddressesV4 = 16;
    repeated string PublicAddressesV6 = 17;
    optional string PublicTargetNameOverride = 18;

    // empty service list is 'run most services "what means 'most' in unspecified"'
    repeated string Services = 20;
    optional bool ServeRootDomains = 21 [default = true];
    repeated string ServicesEnabled = 22;
    repeated string ServicesDisabled = 23;

    optional bool SkipSchemeCheck = 24 [default = false];

    repeated string RatelimiterServicesEnabled = 25;
    repeated string RatelimiterServicesDisabled = 26;

    enum YdbGrpcCompressionAlgorithm {
        YDB_GRPC_COMPRESS_NONE = 0;
        YDB_GRPC_COMPRESS_DEFLATE = 1;
        YDB_GRPC_COMPRESS_GZIP = 2;
    };

    optional YdbGrpcCompressionAlgorithm DefaultCompressionAlgorithm = 30 [default = YDB_GRPC_COMPRESS_NONE];

    enum YdbGrpcCompressionLevel {
        YDB_GRPC_COMPRESS_LEVEL_NONE = 0;
        YDB_GRPC_COMPRESS_LEVEL_LOW = 1;
        YDB_GRPC_COMPRESS_LEVEL_MED = 2;
        YDB_GRPC_COMPRESS_LEVEL_HIGH = 3;
    }

    optional YdbGrpcCompressionLevel DefaultCompressionLevel = 31 [default = YDB_GRPC_COMPRESS_LEVEL_NONE];
    optional TXdsBootstrap XdsBootstrap = 32;

    // server socket options
    optional bool   KeepAliveEnable = 100 [default = true]; // SO_KEEPALIVE
    optional uint32 KeepAliveIdleTimeoutTriggerSec = 101 [default = 90]; // TCP_KEEPIDLE
    optional uint32 KeepAliveMaxProbeCount = 102 [default = 3]; // TCP_KEEPCNT
    optional uint32 KeepAliveProbeIntervalSec = 103 [default = 10]; // TCP_KEEPINTVL

    optional uint32 WorkersPerCompletionQueue = 104 [default = 1];
    optional uint32 HandlersPerCompletionQueue = 105 [default = 10];

    optional uint32 GRpcProxyCount = 106 [default = 2];
    optional bool EnableGRpcMemoryQuota = 107 [default = false];
    optional string EndpointId = 108;

    repeated TGRpcConfig ExtEndpoints = 200; // run specific services on separate endpoints

    // TXdsBootstrap is used to configure XDS (Envoy's discovery service) support for gRPC endpoints.
    // This enables dynamic service discovery, load balancing, and configuration via an XDS server.
    // Configure these fields when you want your gRPC endpoints to use XDS for advanced traffic management.
    // For more details, see: https://www.envoyproxy.io/docs/envoy/latest/api-v3/config/bootstrap/v3/bootstrap.proto
    // Format XDS bootstrap file: https://grpc.github.io/grpc/core/md_doc_grpc_xds_bootstrap_format.html
    message TXdsBootstrap {
        // TXdsServer describes an XDS server to connect to for configuration and service discovery.
        message TXdsServer {
            // TChannelCred specifies the credentials used to connect to the XDS server.
            message TChannelCred {
                optional string Type = 1; // Type of channel credentials (e.g., "insecure", "tls")
                optional string Config = 2; // String in JSON format containing config for the type
            }

            optional string ServerUri = 1; // URI of the XDS server (e.g., "xds.example.com:443")
            repeated TChannelCred ChannelCreds = 2; // Credentials for connecting to the XDS server
            repeated string ServerFeatures = 3; // List of supported XDS server features (e.g., "xds_v3")
        }

        // TNode describes the node identity and locality information sent to the XDS server.
        message TNode {
            // TLocality specifies the region, zone, and subzone of the node.
            message TLocality {
                optional string Region = 1;
                optional string Zone = 2;
                optional string SubZone = 3;
            }

            optional string Id = 1; // Unique node identifier (e.g., "node-123")
            optional string Cluster = 2; // Cluster name (e.g., "my-grpc-cluster")
            optional TLocality Locality = 3; // Locality information for the node
            optional string Meta = 4; // String in JSON format containing opaque metadata extending the node identifier. This field will be converted to 'metadata' in XDS bootstrap config
        }

        repeated TXdsServer XdsServers = 1; // List of XDS servers to connect to
        optional TNode Node = 2; // Node identity and locality information
    }
}

message TDynamicNodeConfig {
    optional string NodeBrokerAddress = 1; //DEPRECATED
    optional string DomainName = 2; //DEPRECATED
    optional uint32 InterconnectPort = 3; //DEPRECATED
    optional NKikimrNodeBroker.TNodeInfo NodeInfo = 4;
    optional string NodeAddress = 5; //DEPRECATED
    optional string NodeHost = 6; //DEPRECATED
    repeated NKikimrLocal.TTabletAvailability TabletAvailability = 7;
}

message THttpProxyConfig {
    optional bool Enabled = 1;
    optional uint32 Port = 2;
    optional bool Secure = 3;
    optional string CA = 4 [(Ydb.sensitive) = true];
    optional string Cert = 5 [(Ydb.sensitive) = true];
    optional string Key = 6 [(Ydb.sensitive) = true];

    repeated string YandexCloudServiceRegion = 7;
    optional string IamTokenServiceEndpoint = 8;
    optional string AccessServiceEndpoint = 9;

    optional string JwtFile = 10;

    optional bool YandexCloudMode = 11 [default = false];
    optional bool DataStreamsEnabled = 12 [default = true];
    optional bool YmqEnabled = 13 [default = false];
    optional bool SqsTopicEnabled = 14 [default = false];
}

message TS3ProxyResolverConfig {
    message THttpResolverConfig {
        // resolve proxy host to connect to that endpoint using this url
        optional string ResolveUrl = 1;
        // use resolved proxy through these ports
        optional uint32 HttpPort = 2;
        optional uint32 HttpsPort = 3;
    }

    message TEndpoint {
        // S3 endpoint
        optional string Endpoint = 1;
        oneof Resolver {
            THttpResolverConfig HttpResolver = 2;
        }
    }

    repeated TEndpoint Endpoints = 1;
}

message TSqsConfig {
    optional bool EnableSqs = 5;
    optional string Root = 1 [default = "/Root/SQS"];
    // optional uint32 HttpPort = 2 [default = 8771]; // moved to HttpServerConfig

    // URL that must be specified as an entry point to SQS cluster.
    // It must be used if SQS nodes are placed behind the balancer.
    // If this field is not specified, every node uses its own
    // fqdn here.
    optional string Endpoint = 3;

    optional THttpServerConfig HttpServerConfig = 4;

    // Turn on queue leaders option
    optional bool EnableQueueMaster = 6 [default = true]; // TODO: remove
    optional bool EnableQueueLeader = 68 [default = true];

    // Time to live for queue attributes cache
    optional uint64 QueueAttributesCacheTimeMs = 8 [default = 60000];

    // Effective query execution time that is treated as slow query
    optional uint64 SlowRequestTimeMs = 9 [default = 2500];

    // Max time value for long polling (param WaitTimeSeconds for ReceiveMessage)
    optional uint64 MaxWaitTimeoutMs = 10 [default = 20000];

    optional uint32 SchemeCacheSoftRefreshTimeSeconds = 11 [default = 5];
    optional uint32 SchemeCacheHardRefreshTimeSeconds = 12 [default = 10];

    optional bool ForceAccessControl = 13 [default = false];
    repeated string AccountsWithoutMandatoryAuth = 14;

    optional bool YandexCloudMode = 15 [default = false];
    optional uint32 YandexCloudServiceId = 16; // only 15 lesser bits should be used!
    optional string YandexCloudAccessServiceAddress = 29; // host:port
    optional string YandexCloudFolderServiceAddress = 30; // host:port
    optional string YandexCloudResourceManagerServiceAddress = 72; // host:port
    optional string YandexCloudServiceRegion = 39 [default = "ru-central1"];

    optional uint32 MeteringFlushingIntervalMs = 51 [default = 5000];
    optional string MeteringLogFilePath = 52;

    repeated string MeteringCloudNetCidr = 53;
    repeated string MeteringYandexNetCidr = 54;

    // TODO: remove both
    optional uint32 MastersDescriberUpdateTimeMs = 17 [default = 10000];
    optional uint32 MasterConnectTimeoutMs = 18 [default = 10000];

    optional uint32 LeadersDescriberUpdateTimeMs = 69 [default = 10000];
    optional uint32 LeaderConnectTimeoutMs = 70 [default = 10000];

    optional uint64 MinMessageRetentionPeriodMs = 19 [default = 60000];

    // DB requests retries
    optional uint64 TransactionTimeoutMs = 20 [default = 20000]; // If this amount of time elapsed, we don't retry
    optional uint64 TransactionRetryWaitDurationMs = 21 [default = 500]; // First wait time before next retry (+ random component). Then - 2 * TransactionRetryWaitDurationMs and etc
    optional uint64 TransactionMaxRetryWaitDurationMs = 22 [default = 2500]; // Max wait before next retry

    optional uint64 BackgroundMetricsUpdateTimeMs = 23 [default = 10000];

    optional uint64 MaxNumberOfReceiveMessages = 24 [default = 10]; // MaxNumberOfMessages parameter in ReceiveMessage

    optional uint64 RequestTimeoutMs = 25 [default = 600000];

    optional bool ForceQueueCreationV2 = 26 [default = true]; // deprecated, TODO: remove from config
    optional bool ForceQueueDeletionV2 = 27 [default = true]; // deprecated, TODO: remove from config
    optional bool EnableDeadLetterQueues = 41 [default = false];

    optional bool CreateLegacyDurationCounters = 28;

    optional uint64 MinTimeLeftForReceiveMessageWaitMs = 31 [default = 64]; // if wait deadline - now is less than this time, we don't wait in receive message

    optional bool CheckAllShardsInReceiveMessage = 32; // Check all shards in receive message event if deadline is expired now (setting for test)

    optional uint64 CleanupPeriodMs = 33 [default = 150000];
    optional uint64 CleanupBatchSize = 34 [default = 1000]; // Batch size for cleanup queries // Don't set big values

    optional uint64 DeduplicationPeriodMs = 35 [default = 300000]; // Period of time for which deduplication in fifo queues acts
    optional uint64 GroupsReadAttemptIdsPeriodMs = 36 [default = 300000]; // Period of time for which group read attempt ids in fifo queues act
    optional uint64 GroupSelectionBatchSize = 38 [default = 1000];

    optional bool DoAutomaticMigration = 37 [default = true]; // Check and add new columns to queue tables during queue master start

    optional uint64 AddMesagesToInflyBatchSize = 40 [default = 2000];

    message TBatchingPolicy {
        // Optimal parameters: SQS-479
        optional uint64 BatchSize = 1 [default = 200];
        optional uint64 TransactionsMaxInflyPerShard = 2 [default = 20];
    }

    optional TBatchingPolicy StdQueueSendBatchingPolicy = 42;
    optional TBatchingPolicy FifoQueueSendBatchingPolicy = 43;
    optional TBatchingPolicy StdQueueDeleteBatchingPolicy = 44;
    optional TBatchingPolicy FifoQueueDeleteBatchingPolicy = 45;
    optional TBatchingPolicy StdQueueLoadBatchingPolicy = 46;

    message TQuotingConfig {
        // Settings for quoting.
        optional bool EnableQuoting = 1;
        optional uint64 QuotaDeadlineMs = 2;

        message TDefaultActionsRates {
            // Per queue
            optional uint32 StdSendMessageRate = 1; // send message (+batch)
            optional uint32 StdReceiveMessageRate = 2; // receive message
            optional uint32 StdDeleteMessageRate = 3; // delete message (+batch)
            optional uint32 StdChangeMessageVisibilityRate = 4; // change message visibility (+batch)

            optional uint32 FifoSendMessageRate = 5; // send message (+batch)
            optional uint32 FifoReceiveMessageRate = 6; // receive message
            optional uint32 FifoDeleteMessageRate = 7; // delete message (+batch)
            optional uint32 FifoChangeMessageVisibilityRate = 8; // change message visibility (+batch)

            // Per user
            optional uint32 CreateObjectsRate = 9; // create queue, create user
            optional uint32 DeleteObjectsRate = 10; // delete queue, delete user

            optional uint32 OtherRequestsRate = 11; // control requests: get/set queue attributes, list queues, permissions modification, etc
        }

        message TLocalRateLimiterConfig {
            optional TDefaultActionsRates Rates = 1;
        }

        message TKesusQuoterConfig {
            // Not implemented
            optional TDefaultActionsRates DefaultLimits = 1;
        }

        // Only one of quoter configs could be set
        optional TLocalRateLimiterConfig LocalRateLimiterConfig = 3;
        optional TKesusQuoterConfig KesusQuoterConfig = 4;
    }

    optional TQuotingConfig QuotingConfig = 47;
    optional bool EnableQueueAttributesValidation = 48 [default = true];

    message TAccountSettingsDefaults {
        optional int64 MaxQueuesCount = 1 [default = 50];
    }

    optional TAccountSettingsDefaults AccountSettingsDefaults = 49;

    optional bool AllowYandexAttributePrefix = 50;

    optional uint64 QueueCountersExportDelayMs = 55; // Export queue counters after queue creation with delay (milliseconds).
    optional bool CreateLazyCounters = 56 [default = true];

    optional uint64 UserSettingsUpdateTimeMs = 57 [default = 60000];
    optional uint64 UserSettingsReadBatchSize = 58 [default = 1000];
    optional uint64 QueuesListReadBatchSize = 59 [default = 1000];

    optional bool ValidateMessageBody = 60;

    optional uint64 DlqNotificationGracePeriodMs = 61 [default = 60000];

    optional uint64 AddMessagesToInflyCheckPeriodMs = 62 [default = 30000];
    optional uint64 AddMessagesToInflyMinCheckAttempts = 63 [default = 10];

    optional uint64 MinimumGarbageAgeSeconds = 64 [default = 3600];

    optional bool MeteringByNetClassifierOnly = 65 [default = false];

    message TYcSearchEventsConfig {
        optional bool EnableYcSearch = 1 [default = false];
        oneof OutputMethod {
            string UnifiedAgentUri = 10;
            string OutputFileName = 11;
        }
        optional uint64 RescanIntervalSeconds = 3 [default = 60];
        optional uint64 ReindexIntervalSeconds = 4 [default = 14400];
        optional bool TenantMode = 5 [default = false];
    }
    message TOauthTokenConfig {
        required string TokenFile = 1;
    }

    message TJwtConfig {
        required string JwtFile = 1;
        optional string IamEndpoint = 2;
    }

    message TYdbAuthConfig {
        oneof LocalAuthConfig {
            TOauthTokenConfig OauthToken = 1;
            TJwtConfig Jwt = 2;
        }
    }

    message TCloudEventsConfig {
        optional bool EnableCloudEvents = 1 [default = false];
        optional bool TenantMode = 2 [default = false];
        optional uint64 RetryTimeoutSeconds = 3;
        optional string UnifiedAgentUri = 4;
    }

    optional TYcSearchEventsConfig YcSearchEventsConfig = 66;
    optional TYdbAuthConfig AuthConfig = 67;
    optional uint64 StartLocalLeaderInflightMax = 71 [default = 500];
    optional TCloudEventsConfig CloudEventsConfig = 73;
}

message TConfigsDispatcherConfig {
}

message TCompactionPolicy {
    optional string Name = 1;
    optional NKikimrCompaction.TCompactionPolicy CompactionPolicy = 2;
}

message TExecutionPolicy {
    optional string Name = 1;

    optional NKikimrSchemeOp.TPipelineConfig PipelineConfig = 2;
    optional string ResourceProfile = 3;
    optional bool EnableFilterByKey = 4 [default = false];
    optional bool ExecutorFastLogPolicy = 5 [default  = true];
    optional uint64 TxReadSizeLimit = 6;

    optional bool EnableEraseCache = 7;
    optional uint32 EraseCacheMinRows = 8;
    optional uint32 EraseCacheMaxBytes = 9;
}

message TPartitioningPolicy {
    optional string Name = 1;

    optional uint32 UniformPartitionsCount = 2;
    optional bool AutoSplit = 3;
    optional bool AutoMerge = 4;
    optional uint64 SizeToSplit = 5;
    optional uint64 MaxPartitionsCount = 6;
}

message TStoragePolicy {
    optional string Name = 1;
    repeated NKikimrSchemeOp.TFamilyDescription ColumnFamilies = 2;
}

message TReplicationPolicy {
    optional string Name = 1;

    optional uint64 FollowerCount = 2;
    optional bool AllowFollowerPromotion = 3 [default = true];
    optional bool CrossDataCenter = 4;
}

message TCachingPolicy {
    optional string Name = 1;

    optional uint64 ExecutorCacheSize = 2;
}

message TTableProfile {
    optional string Name = 1;
    optional string CompactionPolicy = 2;
    optional string ExecutionPolicy = 3;
    optional string PartitioningPolicy = 4;
    optional string StoragePolicy = 5;
    optional string ReplicationPolicy = 6;
    optional string CachingPolicy = 7;
}

message TTableProfilesConfig {
    repeated TTableProfile TableProfiles = 1;
    repeated TCompactionPolicy CompactionPolicies = 2;
    repeated TExecutionPolicy ExecutionPolicies = 3;
    repeated TPartitioningPolicy PartitioningPolicies = 4;
    repeated TStoragePolicy StoragePolicies = 5;
    repeated TReplicationPolicy ReplicationPolicies = 6;
    repeated TCachingPolicy CachingPolicies = 7;
}

message TFinalizeScriptServiceConfig {
    optional uint64 ScriptFinalizationTimeoutSeconds = 1 [default = 60];
    optional uint32 MaxInFlightFinalizationsCount = 2 [default = 10];
};

message TStreamingQueriesConfig {
    message TExternalStorageConfig {
        message TConnectionSettings {
            optional string Endpoint = 1;
            optional string Database = 2;
            optional string TokenFile = 3;
            optional string SaKeyFile = 4;
            optional bool UseLocalMetadataService = 5;
            optional bool UseSsl = 6;
            optional string CaCertFile = 7;
            optional string IamEndpoint = 8;
            optional string Login = 9;
            optional string PasswordFile = 10;
        }

        optional uint32 QueryTimeoutSec = 1;
        optional uint32 MaxActiveQuerySessions = 2;
        optional string PathPrefix = 3;
        optional TConnectionSettings DatabaseConnection = 4;
    }

    message TExternalTopicsSettings {
        optional string DiscoveryCommonHostnamePrefixPatch = 1; // Added to discovered hostnames if original hostname starts with this prefix
    }

    optional TExternalStorageConfig ExternalStorage = 1;
    optional TExternalTopicsSettings TopicSdkSettings = 2;
}

message TQueryServiceConfig {
    optional uint64 ScriptOperationTimeoutDefaultSeconds = 1 [default = 604800]; // default = 1 week
    optional uint64 ScriptForgetAfterDefaultSeconds = 2 [default = 31536000]; // default = 1 year; 0 = infinity
    optional uint64 ScriptResultsTtlDefaultSeconds = 3 [default = 2592000];  // default = 1 month; 0 = infinity
    optional uint64 ScriptResultSizeLimit = 4 [default = 0]; // 0 = infinity
    optional uint64 ScriptResultRowsLimit = 5 [default = 0]; // 0 = infinity
    repeated string HostnamePatterns = 13; // List of hostname regexps for external data sources; disabled if empty
    optional string QueryArtifactsCompressionMethod = 17;
    optional uint64 QueryArtifactsCompressionMinSize = 18 [default = 10485760]; // default = 10 MiB

    optional NYql.TS3GatewayConfig S3 = 6;
    optional NYql.TYtGatewayConfig Yt = 15;
    optional NYql.TSolomonGatewayConfig Solomon = 21;
    optional NYql.TFileStorageConfig FileStorage = 16;
    optional NYql.THttpGatewayConfig HttpGateway = 7;
    optional NYql.TGenericConnectorConfig Connector = 8 [deprecated=true];
    optional string MdbGateway = 9 [deprecated=true];
    optional bool MdbTransformHost = 10;
    optional NYql.TGenericGatewayConfig Generic = 11;
    optional TFinalizeScriptServiceConfig FinalizeScriptServiceConfig = 12;
    optional uint64 ProgressStatsPeriodMs = 14 [default = 0]; // 0 = disabled
    optional uint32 QueryTimeoutDefaultSeconds = 19 [default = 7200];
    optional bool EnableMatchRecognize = 20 [default = false];
    repeated string AvailableExternalDataSources = 22;                  // Ignored if AllExternalDataSourcesAreAvailable is true
    optional bool AllExternalDataSourcesAreAvailable = 23 [default = true];
    reserved 24;
    reserved 25;
    reserved 26;
    optional TStreamingQueriesConfig StreamingQueries = 27;
}

// Config describes immediate controls and allows
// to manage their values (not variety and limits)
// via CMS. All fields should be either [u]int64 or
// another message.
//
// Control names match field names. For embedded
// messages field names are concatenated via '.'
// symbol. E.g. "DataShardControls.MaxTxInFly".
//
// Min, max and default values are specified in
// field options.
message TImmediateControlOptions {
    optional string Description = 1;
    optional int64 MinValue = 2;
    optional uint64 MaxValue = 3;
    optional uint64 DefaultValue = 4;
}

extend google.protobuf.FieldOptions {
    optional TImmediateControlOptions ControlOptions = 61001;
}

message TImmediateControlsConfig {
    message TDataShardControls {
        message TExecutionProfileOptions {
            optional uint64 LogThresholdMs = 1 [(ControlOptions) = {
                Description: "Log execution profile for slow operations",
                MinValue: 0,
                MaxValue: 86400000,
                DefaultValue: 0 }];
            optional uint64 BufferThresholdMs = 2 [(ControlOptions) = {
                Description: "Store execution profile for slow operations",
                MinValue: 0,
                MaxValue: 86400000,
                DefaultValue: 0 }];
            optional uint64 BufferSize = 3 [(ControlOptions) = {
                Description: "Slow operation profiles buffer size",
                MinValue: 0,
                MaxValue: 1000,
                DefaultValue: 100 }];
        }

        optional uint64 MaxTxInFly = 1 [(ControlOptions) = {
            Description: "Maximum tx queue size for single shard",
            MinValue: 0,
            MaxValue: 100000,
            DefaultValue: 15000 }];
        optional uint64 DisableByKeyFilter = 2 [(ControlOptions) = {
            Description: "Disable bloom filter usage on row selects",
            MinValue: 0,
            MaxValue: 1,
            DefaultValue: 0 }];
        optional uint64 MaxTxLagMilliseconds = 3 [(ControlOptions) = {
            Description: "Max lag in tx plan execution before shard becomes overloaded",
            MinValue: 0,
            MaxValue: 2592000000,
            DefaultValue: 300000 }];
        optional uint64 CanCancelROWithReadSets = 4 [(ControlOptions) = {
            Description: "Allow to cancel RO tx with output read sets by timeout",
            MinValue: 0,
            MaxValue: 1,
            DefaultValue: 0 }];
        optional TExecutionProfileOptions DataTxProfile = 5;

        optional uint64 BackupReadAheadLo = 6 [(ControlOptions) = {
            Description: "Override for backup readahead (low watermark)",
            MinValue: 0,
            MaxValue: 67108864,
            DefaultValue: 0 }];
        optional uint64 BackupReadAheadHi = 7 [(ControlOptions) = {
            Description: "Override for backup readahead (high watermark)",
            MinValue: 0,
            MaxValue: 134217728,
            DefaultValue: 0 }];

        // Note: these settings are deprecated (always enabled)
        optional uint64 PrioritizedMvccSnapshotReads = 8 [(ControlOptions) = {
            Description: "Enables prioritized mvcc snapshot reads over immediate writes (deprecated, always enabled)",
            MinValue: 0,
            MaxValue: 1,
            DefaultValue: 1 }];
        optional uint64 UnprotectedMvccSnapshotReads = 9 [(ControlOptions) = {
            Description: "Enables unprotected (fully readonly) mvcc snapshot reads (deprecated, always enabled)",
            MinValue: 0,
            MaxValue: 1,
            DefaultValue: 1 }];

        optional uint64 EnableLeaderLeases = 10 [(ControlOptions) = {
            Description: "Enables leader leases for processing read-only queries",
            MinValue: 0,
            MaxValue: 1,
            DefaultValue: 1 }];
        optional uint64 MinLeaderLeaseDurationUs = 11 [(ControlOptions) = {
            Description: "The minimum leader lease duration in microseconds",
            MinValue: 1000,
            MaxValue: 5000000,
            DefaultValue: 250000 }];

        optional uint64 TtlReadAheadLo = 12 [(ControlOptions) = {
            Description: "Override for ttl readahead (low watermark)",
            MinValue: 0,
            MaxValue: 67108864,
            DefaultValue: 0 }];
        optional uint64 TtlReadAheadHi = 13 [(ControlOptions) = {
            Description: "Override for ttl readahead (high watermark)",
            MinValue: 0,
            MaxValue: 134217728,
            DefaultValue: 0 }];

        optional uint64 EnableLockedWrites = 14 [(ControlOptions) = {
            Description: "Enables experimental persistent locked writes",
            MinValue: 0,
            MaxValue: 1,
            DefaultValue: 1 }];
        optional uint64 MaxLockedWritesPerKey = 15 [(ControlOptions) = {
            Description: "Maximum number of uncommitted locked writes per key",
            MinValue: 0,
            MaxValue: 1000000,
            DefaultValue: 1000 }];

        optional uint64 ChangeRecordDebugPrint = 16 [(ControlOptions) = {
            Description: "Enables debug printing of change records",
            MinValue: 0,
            MaxValue: 1,
            DefaultValue: 0 }];

        optional uint64 IncrementalRestoreReadAheadLo = 17 [(ControlOptions) = {
            Description: "Override for incremental restore readahead (low watermark)",
            MinValue: 0,
            MaxValue: 67108864,
            DefaultValue: 0 }];
        optional uint64 IncrementalRestoreReadAheadHi = 18 [(ControlOptions) = {
            Description: "Override for incremental restore readahead (high watermark)",
            MinValue: 0,
            MaxValue: 134217728,
            DefaultValue: 0 }];

        optional uint64 CdcInitialScanReadAheadLo = 19 [(ControlOptions) = {
            Description: "Override for CDC initial scan readahead (low watermark)",
            MinValue: 0,
            MaxValue: 67108864,
            DefaultValue: 0 }];
        optional uint64 CdcInitialScanReadAheadHi = 20 [(ControlOptions) = {
            Description: "Override for CDC initial scan readahead (high watermark)",
            MinValue: 0,
            MaxValue: 134217728,
            DefaultValue: 0 }];

        optional uint64 ReadIteratorKeysExtBlobsPrecharge = 21 [(ControlOptions) = {
          Description: "Enable external blobs precharge for DataShard read iterator keys requests",
          MinValue: 0,
          MaxValue: 1,
          DefaultValue: 0 }];

        optional int64 CpuUsageReportThresholdPercent = 22 [(ControlOptions) = {
          Description: "Cpu usage threshold about high datashard load",
          MinValue: -1,
          MaxValue: 146,
          DefaultValue: 60 }];
        optional uint64 CpuUsageReportIntervalSeconds = 23 [(ControlOptions) = {
          Description: "Cpu usage report interval in seconds about high datashard load",
          MinValue: 0,
          MaxValue: 31536000, // 365 * 86400
          DefaultValue: 60 }];
        optional int64 HighDataSizeReportThresholdBytes = 24 [(ControlOptions) = {
          Description: "Data size threshold about high data shard load",
          MinValue: -1,
          MaxValue: 9223372036854775807, // 2 ** 63 - 1
          DefaultValue: 10737418240 }]; // 10 << 30
        optional uint64 HighDataSizeReportIntervalSeconds = 25 [(ControlOptions) = {
          Description: "Data size report interval about high data shard load",
          MinValue: 0,
          MaxValue: 31536000, // 365 * 86400
          DefaultValue: 60 }];
    }

    message TTxLimitControls {
        optional uint64 PerRequestDataSizeLimit = 1 [(ControlOptions) = {
            Description: "Maximum read data size per transaction",
            MinValue: 0,
            MaxValue: 256000000000000,
            DefaultValue: 53687091200 }];
        optional uint64 PerShardReadSizeLimit = 2 [(ControlOptions) = {
            Description: "Maximum read data size per transaction per shard",
            MinValue: 0,
            MaxValue: 107374182400,
            DefaultValue: 5368709120 }];
        optional uint64 PerShardIncomingReadSetSizeLimit = 3 [(ControlOptions) = {
            Description: "Maximum input read sets size per transaction per shard",
            MinValue: 0,
            MaxValue: 5368709120,
            DefaultValue: 209715200 }];
        optional uint64 DefaultTimeoutMs = 4 [(ControlOptions) = {
            Description: "Default execution timeout for transactions",
            MinValue: 0,
            MaxValue: 3600000,
            DefaultValue: 60000 }];
        optional uint64 MaxShardCount = 5 [(ControlOptions) = {
            Description: "Maximum number of shards  in transaction",
            MinValue: 0,
            MaxValue: 1000000,
            DefaultValue: 10000}];
        optional uint64 MaxReadSetCount = 6 [(ControlOptions) = {
            Description: "Maximum number of readsets in transaction",
            MinValue: 0,
            MaxValue: 10000000,
            DefaultValue: 100000}];
    }

    message TCoordinatorControls {
        optional uint64 EnableLeaderLeases = 1 [(ControlOptions) = {
            Description: "Enables leader leases for processing read-only queries",
            MinValue: 0,
            MaxValue: 1,
            DefaultValue: 1 }];
        optional uint64 MinLeaderLeaseDurationUs = 2 [(ControlOptions) = {
            Description: "The minimum leader lease duration in microseconds",
            MinValue: 1000,
            MaxValue: 5000000,
            DefaultValue: 250000 }];
        optional uint64 VolatilePlanLeaseMs = 3 [(ControlOptions) = {
            Description: "Lease in milliseconds for faster volatile transaction planning",
            MinValue: 0,
            MaxValue: 10000,
            DefaultValue: 250 }];
        optional uint64 PlanAheadTimeShiftMs = 4 [(ControlOptions) = {
            Description: "Wall-clock time shift in milliseconds when planning ahead (50ms for compatibility with older versions)",
            MinValue: 0,
            MaxValue: 86400000,
            DefaultValue: 50 }];
        optional uint64 MinPlanResolutionMs = 5 [(ControlOptions) = {
            Description: "Minimum plan resolution override in milliseconds, which includes volatile planning (0 when not overridden)",
            MinValue: 0,
            MaxValue: 1000,
            DefaultValue: 0 }];
    }

    message TSchemeShardControls {
        optional uint64 ForceShardSplitDataSize = 1 [(ControlOptions) = {
            Description: "Forces shards to split when reaching the given data size (2 GiB by default)",
            MinValue: 10485760, // 10 MiB
            MaxValue: 17179869184, // 16 GiB
            DefaultValue: 2147483648 }]; // 2GiB
        optional uint64 DisableForceShardSplit = 2 [(ControlOptions) = {
            Description: "Disables forced shard splits, for special cases only",
            MinValue: 0,
            MaxValue: 1,
            DefaultValue: 0 }];
        optional uint64 AllowDataColumnForIndexTable = 3 [(ControlOptions) = {
            Description: "Allow data column for index table",
            MinValue: 0,
            MaxValue: 1,
            DefaultValue: 0 }];
        optional uint64 AllowConditionalEraseOperations = 4 [(ControlOptions) = {
            Description: "Allows conditional erase",
            MinValue: 0,
            MaxValue: 1,
            DefaultValue: 1 }];
        optional uint64 AllowServerlessStorageBilling = 5 [(ControlOptions) = {
            Description: "Allows serverless storage billing",
            MinValue: 0,
            MaxValue: 1,
            DefaultValue: 0 }];
        optional uint64 DisablePublicationsOfDropping = 6 [(ControlOptions) = {
            Description: "Disable publications of dropping",
            MinValue: 0,
            MaxValue: 1,
            DefaultValue: 0 }];
        optional uint64 FillAllocatePQ = 7 [(ControlOptions) = {
            Description: "Fill allocate persqueue",
            MinValue: 0,
            MaxValue: 1,
            DefaultValue: 0 }];
        optional int64 SplitMergePartCountLimit = 8 [(ControlOptions) = {
            Description: "Max count of SplitMerge actions for part",
            MinValue: -1,
            MaxValue: 1000000,
            DefaultValue: 2000 }];
        optional uint64 FastSplitSizeThreshold = 9 [(ControlOptions) = {
            Description: "FastSplitSize Threshold",
            MinValue: 100000,
            MaxValue: 411000000000,
            DefaultValue: 4000000 }];
        optional uint64 FastSplitRowCountThreshold = 10 [(ControlOptions) = {
            Description: "Disable publications of dropping",
            MinValue: 1000,
            MaxValue: 111000000000,
            DefaultValue: 100000 }];
        optional uint64 FastSplitCpuPercentageThreshold = 11 [(ControlOptions) = {
            Description: "Max Fast split cpu usage",
            MinValue: 1,
            MaxValue: 146,
            DefaultValue: 50 }];
        optional uint64 SplitByLoadEnabled = 12 [(ControlOptions) = {
            Description: "Enables split by load",
            MinValue: 0,
            MaxValue: 1,
            DefaultValue: 1 }];
        optional uint64 SplitByLoadMaxShardsDefault = 13 [(ControlOptions) = {
            Description: "Max shards that cant be split by load",
            MinValue: 0,
            MaxValue: 10000,
            DefaultValue: 50 }];
        optional uint64 MergeByLoadMinUptimeSec = 14 [(ControlOptions) = {
            Description: "Min uptime to merge by load in seconds",
            MinValue: 0,
            MaxValue: 411000000000,
            DefaultValue: 600 }];
        optional uint64 MergeByLoadMinLowLoadDurationSec = 15 [(ControlOptions) = {
            Description: "Min low load duration in sec to merge by load",
            MinValue: 0,
            MaxValue: 411000000000,
            DefaultValue: 3600 }];
    }

    message TTCMallocControls {
        optional uint64 ProfileSamplingRate = 1 [(ControlOptions) = {
            Description: "Sets the sampling rate for heap profiles. TCMalloc samples approximately every rate bytes allocated.",
            MinValue: 65536,
            MaxValue: 4294967296,
            DefaultValue: 2097152 }];
        optional uint64 GuardedSamplingRate = 2 [(ControlOptions) = {
            Description: "Sets the guarded sampling rate for sampled allocations. TCMalloc samples approximately every rate bytes allocated, subject to implementation limitations in GWP-ASan.",
            MinValue: 65536,
            MaxValue: 4294967296,
            DefaultValue: 4294967296 }];

        reserved 3; // was MemoryLimit

        optional uint64 PageCacheTargetSize = 4 [(ControlOptions) = {
            Description: "Page Cache Target Size.",
            MinValue: 0,
            MaxValue: 137438953472,
            DefaultValue: 536870912 }];
        optional uint64 PageCacheReleaseRate = 5 [(ControlOptions) = {
            Description: "Page Cache Release Rate.",
            MinValue: 0,
            MaxValue: 134217728,
            DefaultValue: 8388608 }];
    }

    message TVDiskControls {
        optional uint64 EnableLocalSyncLogDataCutting = 1 [(ControlOptions) = {
            Description: "Allow cutting large TEvLocalSyncLogData messages into smaller chunks",
            MinValue: 0,
            MaxValue: 1,
            DefaultValue: 0 }];
        optional uint64 EnableSyncLogChunkCompressionHDD = 2 [(ControlOptions) = {
            Description: "Compress SyncLog chunks before writing to log, setting for HDD",
            MinValue: 0,
            MaxValue: 1,
            DefaultValue: 1 }];
        optional uint64 EnableSyncLogChunkCompressionSSD = 3 [(ControlOptions) = {
            Description: "Compress SyncLog chunks before writing to log, setting for SSD",
            MinValue: 0,
            MaxValue: 1,
            DefaultValue: 0 }];
        optional uint64 MaxSyncLogChunksInFlightHDD = 4 [(ControlOptions) = {
            Description: "Maximum number of SyncLog chunks written simultaneously to log, setting for HDD",
            MinValue: 1,
            MaxValue: 1024,
            DefaultValue: 10 }];
        optional uint64 MaxSyncLogChunksInFlightSSD = 5 [(ControlOptions) = {
            Description: "Maximum number of SyncLog chunks written simultaneously to log, setting for SSD",
            MinValue: 1,
            MaxValue: 1024,
            DefaultValue: 10 }];

        optional uint64 BurstThresholdNsHDD = 6 [(ControlOptions) = {
            Description: "Minumum operation queue size that is considered a burst, setting for HDD",
            MinValue: 1,
            MaxValue: 1000000000000,
            DefaultValue: 200000000 }];
        optional uint64 BurstThresholdNsSSD = 7 [(ControlOptions) = {
            Description: "Minumum operation queue size that is considered a burst, setting for SSD",
            MinValue: 1,
            MaxValue: 1000000000000,
            DefaultValue: 50000000 }];
        optional uint64 BurstThresholdNsNVME = 8 [(ControlOptions) = {
            Description: "Minumum operation queue size that is considered a burst, setting for NVME",
            MinValue: 1,
            MaxValue: 1000000000000,
            DefaultValue: 32000000 }];
        optional uint64 DiskTimeAvailableScaleHDD = 9 [(ControlOptions) = {
            Description: "Scale coefficient DiskTimeAvailableScale metric, this parameter will be converted to float and divided by 1'000, setting for HDD",
            MinValue: 1,
            MaxValue: 1000000,
            DefaultValue: 1000 }];
        optional uint64 DiskTimeAvailableScaleSSD = 10 [(ControlOptions) = {
            Description: "Scale coefficient for DiskTimeAvailableScale metric, this parameter will be converted to float and divided by 1'000, setting for SSD",
            MinValue: 1,
            MaxValue: 1000000,
            DefaultValue: 1000 }];
        optional uint64 DiskTimeAvailableScaleNVME = 11 [(ControlOptions) = {
            Description: "Scale coefficient DiskTimeAvailableScale metric, this parameter will be converted to float and divided by 1'000, setting for NVME",
            MinValue: 1,
            MaxValue: 1000000,
            DefaultValue: 1000 }];
        optional uint64 DefaultHugeGarbagePerMille = 12 [(ControlOptions) = {
            Description: "Default threshold of huge chunk garbage per mille which triggers huge chunk defragmentation",
            MinValue: 1,
            MaxValue: 1000,
            DefaultValue: 300 }];
        optional uint64 HugeDefragFreeSpaceBorderPerMille = 13 [(ControlOptions) = {
            Description: "Huge garbage threshold = DefaultHugeGarbagePerMille * min((free space share) / (this param), 1)",
            MinValue: 1,
            MaxValue: 1000,
            DefaultValue: 260 }];
        optional uint64 MaxChunksToDefragInflight = 21 [(ControlOptions) = {
            Description: "Max inflight defragmentation chunks per one chunk size per vdisk",
            MinValue: 1,
            MaxValue: 50,
            DefaultValue: 10 }];
        optional uint64 GarbageThresholdToRunFullCompactionPerMille = 36 [(ControlOptions) = {
            Description: "Maximal allowed fraction from vdisk fare share of garbage before compaction would be triggered. If value = 0 - compaction would run after every defragmentation quantum",
            MinValue: 0,
            MaxValue: 300,
            DefaultValue: 0 }];

        reserved 14;
        optional uint64 ThrottlingDryRun = 26 [(ControlOptions) = {
            Description: "0 - working mode, 1 - dry run mode",
            MinValue: 0,
            MaxValue: 1,
            DefaultValue: 1 }];
        optional uint64 ThrottlingMinLevel0SstCount = 15 [(ControlOptions) = {
            Description: "Minimum level 0 SST count - throttling is turned on",
            MinValue: 1,
            MaxValue: 100000,
            DefaultValue: 100 }];
        optional uint64 ThrottlingMaxLevel0SstCount = 16 [(ControlOptions) = {
            Description: "Maximum level 0 SST count - throttling speed is zero",
            MinValue: 1,
            MaxValue: 100000,
            DefaultValue: 250 }];
        optional uint64 ThrottlingMinInplacedSizeHDD = 17 [(ControlOptions) = {
            Description: "Minimum size of all inplaced blobs (HDD) - throttling is turned on",
            MinValue: 1048576,
            MaxValue: 549755813888000,
            DefaultValue: 21474836480 }];
        optional uint64 ThrottlingMaxInplacedSizeHDD = 18 [(ControlOptions) = {
            Description: "Maximum size of all inplaced blobs (HDD) - throttling speed is zero",
            MinValue: 1048576,
            MaxValue: 549755813888000,
            DefaultValue: 64424509440 }];
        optional uint64 ThrottlingMinInplacedSizeSSD = 24 [(ControlOptions) = {
            Description: "Minimum size of all inplaced blobs (SSD) - throttling is turned on",
            MinValue: 1048576,
            MaxValue: 549755813888000,
            DefaultValue: 21474836480 }];
        optional uint64 ThrottlingMaxInplacedSizeSSD = 25 [(ControlOptions) = {
            Description: "Maximum size of all inplaced blobs (SSD) - throttling speed is zero",
            MinValue: 1048576,
            MaxValue: 549755813888000,
            DefaultValue: 64424509440 }];
        optional uint64 ThrottlingMinOccupancyPerMille = 19 [(ControlOptions) = {
            Description: "Minimum occupancy of disk per mille - throttling is turned on",
            MinValue: 1,
            MaxValue: 1000,
            DefaultValue: 900 }];
        optional uint64 ThrottlingMaxOccupancyPerMille = 20 [(ControlOptions) = {
            Description: "Maximum occupancy of disk per mille - throttling speed is zero",
            MinValue: 1,
            MaxValue: 1000,
            DefaultValue: 950 }];
        optional uint64 ThrottlingMinLogChunkCount = 22 [(ControlOptions) = {
            Description: "Minimum pdisk log chunk count - throttling is turned on",
            MinValue: 1,
            MaxValue: 100000,
            DefaultValue: 100 }];
        optional uint64 ThrottlingMaxLogChunkCount = 23 [(ControlOptions) = {
            Description: "Maximum pdisk log chunk count - throttling speed is zero",
            MinValue: 1,
            MaxValue: 100000,
            DefaultValue: 130 }];

        optional uint64 MaxInProgressSyncCount = 27 [(ControlOptions) = {
            Description: "Maximum number of simultaneous VDisk sync processes; 0 means no limit",
            MinValue: 0,
            MaxValue: 1000,
            DefaultValue: 0 }];

        reserved 28;

        optional uint64 FreshCompMaxInFlightWrites = 29 [(ControlOptions) = {
            Description: "Max writes inflight for fresh level compaction",
            MinValue: 1,
            MaxValue: 1000,
            DefaultValue: 10 }];

        optional uint64 FreshCompMaxInFlightReads = 30 [(ControlOptions) = {
            Description: "Max reads inflight for fresh level compaction",
            MinValue: 1,
            MaxValue: 1000,
            DefaultValue: 10 }];

        optional uint64 HullCompMaxInFlightWrites = 31 [(ControlOptions) = {
            Description: "Max writes inflight for level compaction",
            MinValue: 1,
            MaxValue: 1000,
            DefaultValue: 10 }];

        optional uint64 HullCompMaxInFlightReads = 32 [(ControlOptions) = {
            Description: "Max reads inflight for level compaction",
            MinValue: 1,
            MaxValue: 1000,
            DefaultValue: 20 }];

        optional uint64 EnableDeepScrubbing = 33 [(ControlOptions) = {
            Description: "Run CheckIntegrity requests during Scrub process instead of usual scrubbing",
            MinValue: 0,
            MaxValue: 1,
            DefaultValue: 0 }];

        optional uint64 HullCompFullCompPeriodSec = 34 [(ControlOptions) = {
            Description: "Full compaction will start no more than once during this interval",
            MinValue: 0,
            MaxValue: 604800, // 1 week
            DefaultValue: 0 }];

        optional uint64 HullCompThrottlerBytesRate = 35 [(ControlOptions) = {
            Description: "Rate bytes in 1 second for requests (sum of write and read) in compaction throttler",
            MinValue: 0,
            MaxValue: 10000000000, // 10 GB/s
            DefaultValue: 0 }];

        optional uint64 DefragThrottlerBytesRate = 37 [(ControlOptions) = {
            Description: "Rate bytes in 1 second for requests (sum of write and read) in defragmentation throttler",
            MinValue: 0,
            MaxValue: 10000000000, // 10 GB/s
            DefaultValue: 0 }];

        optional uint64 EnablePhantomFlagStorage = 38 [(ControlOptions) = {
            Description: "Enable new FullSync protocol which allows to send PhantomFlags",
            MinValue: 0,
            MaxValue: 1,
            DefaultValue: 0,
        }];

        optional uint64 PhantomFlagStorageLimitPerVDiskBytes = 39 [(ControlOptions) = {
            Description: "Maximum size in bytes of in-memory structures of PhantomFlagStorage per VDisk",
            MinValue: 0,
            MaxValue: 100000000000, // 100 GB
            DefaultValue: 10000000, // 10 MB
        }];
    }

    message TTabletControls {
        optional uint64 MaxCommitRedoMB = 1 [(ControlOptions) = {
            Description: "Maximum redo size per commit in megabytes",
            MinValue: 8,
            MaxValue: 4096,
            DefaultValue: 256 }];

        optional uint64 MaxTxInFly = 2 [(ControlOptions) = {
            Description: "Maximum tx queue size for all tablets",
            MinValue: 0,
            MaxValue: 1000000,
            DefaultValue: 10000 }];
    }

    message TDSProxyControls {
        message TRequestReportingSettings {
            optional uint64 BucketSize = 1 [(ControlOptions) = {
                Description: "Capacity for Leaky Bucket algorithm",
                MinValue: 1,
                MaxValue: 100000,
                DefaultValue: 1 }];
            optional uint64 LeakDurationMs = 2 [(ControlOptions) = {
                Description: "Leak interval (ms) for Leaky Bucket algorithm",
                MinValue: 1,
                MaxValue: 3600000,
                DefaultValue: 60000 }];
            optional uint64 LeakRate = 3 [(ControlOptions) = {
                Description: "Leak size for Leaky Bucket algorithm",
                MinValue: 1,
                MaxValue: 100000,
                DefaultValue: 1 }];
        }

        optional uint64 SlowDiskThreshold = 1 [(ControlOptions) = {
            Description: "The minimum ratio of slowest and second slowest disks, required to accelerate, promille",
            MinValue: 1,
            MaxValue: 1000000,
            DefaultValue: 2000 }];
        optional uint64 PredictedDelayMultiplier = 2 [(ControlOptions) = {
            Description: "Predicted time of VDisk's response multiplier, promille",
            MinValue: 0,
            MaxValue: 1000000,
            DefaultValue: 1000 }];
        optional uint64 LongRequestThresholdMs = 3 [(ControlOptions) = {
            Description: "The amount of time (ms) to process DSProxy request, beyond which request is considered long and being reported to log",
            MinValue: 1,
            MaxValue: 1000000,
            DefaultValue: 50000 }];
        reserved 4;
        optional uint64 MaxNumOfSlowDisks = 5 [(ControlOptions) = {
            Description: "Maximum number of slow disks, which DSProxy can skip with Accelerations",
            MinValue: 1,
            MaxValue: 2,
            DefaultValue: 2 }];

        optional uint64 SlowDiskThresholdHDD = 6 [(ControlOptions) = {
            Description: "The minimum ratio of slowest and second slowest disks, required to accelerate, promille, option for HDD",
            MinValue: 1,
            MaxValue: 1000000,
            DefaultValue: 2000 }];
        optional uint64 PredictedDelayMultiplierHDD = 7 [(ControlOptions) = {
            Description: "Predicted time of VDisk's response multiplier, promille, option for HDD",
            MinValue: 0,
            MaxValue: 1000000,
            DefaultValue: 1000 }];
        optional uint64 MaxNumOfSlowDisksHDD = 8 [(ControlOptions) = {
            Description: "Maximum number of slow disks, which DSProxy can skip with Accelerations, option for HDD",
            MinValue: 1,
            MaxValue: 2,
            DefaultValue: 1 }];

        optional uint64 SlowDiskThresholdSSD = 9 [(ControlOptions) = {
            Description: "The minimum ratio of slowest and second slowest disks, required to accelerate, promille, option for SSD",
            MinValue: 1,
            MaxValue: 1000000,
            DefaultValue: 2000 }];
        optional uint64 PredictedDelayMultiplierSSD = 10 [(ControlOptions) = {
            Description: "Predicted time of VDisk's response multiplier, promille, option for SSD",
            MinValue: 0,
            MaxValue: 1000000,
            DefaultValue: 1000 }];
        optional uint64 MaxNumOfSlowDisksSSD = 11 [(ControlOptions) = {
            Description: "Maximum number of slow disks, which DSProxy can skip with Accelerations, option for SSD",
            MinValue: 1,
            MaxValue: 2,
            DefaultValue: 2 }];

        optional TRequestReportingSettings RequestReportingSettings = 12;

        optional uint64 MaxPutTimeoutSeconds = 13 [(ControlOptions) = {
            Description: "Maximum amount of time TEvPut request can work until it is terminated with DEADLINE status by DSProxy",
            MinValue: 1,
            MaxValue: 1000000,
            DefaultValue: 60 }]; // 1 minute
    }

    message TPDiskControls {
        optional uint64 MaxCommonLogChunksHDD = 1 [(ControlOptions) = {
            Description: "Regulate the maximum of log chunks on the PDisk, setting for HDD",
            MinValue: 1,
            MaxValue: 1000000,
            DefaultValue: 200 }];
        optional uint64 MaxCommonLogChunksSSD = 2 [(ControlOptions) = {
            Description: "Regulate the maximum of log chunks on the PDisk, setting for SSD, NVME",
            MinValue: 1,
            MaxValue: 1000000,
            DefaultValue: 200 }];
        optional uint64 UseNoopSchedulerHDD = 3 [(ControlOptions) = {
            Description: "Enables noop scheduler for HDD disks only",
            MinValue: 0,
            MaxValue: 1,
            DefaultValue: 0 }];
        optional uint64 UseNoopSchedulerSSD = 4 [(ControlOptions) = {
            Description: "Enables noop scheduler for SSD, NVME",
            MinValue: 0,
            MaxValue: 1,
            DefaultValue: 0 }];
        optional uint64 SemiStrictSpaceIsolation = 5 [(ControlOptions) = {
            Description: "If not 0, override PDiskConfig.SpaceColorBorder: 1 - LightYellowMove, 2 - YellowStop",
            MinValue: 0,
            MaxValue: 2,
            DefaultValue: 0 }];
        optional uint64 CommonStaticLogChunks = 6 [(ControlOptions) = {
            Description: "Special reserve of log chunks on the PDisk with static groups",
            MinValue: 1,
            MaxValue: 1000000,
            DefaultValue: 70 }];
    }

    message TBlobStorageControllerControls {
        optional uint64 EnableSelfHealWithDegraded = 1 [(ControlOptions) = {
            Description: "Should SelfHeal automatically process groups that are in DEGRADED status (one step from nonworking)",
            MinValue: 0,
            MaxValue: 1,
            DefaultValue: 0 }];
    }

    message TTableServiceControls {
        optional uint64 EnableMergeDatashardReads = 1 [(ControlOptions) = {
            Description: "Merge reading tasks on the same node",
            MinValue: 0,
            MaxValue: 1,
            DefaultValue: 0 }];
    }

    message TTestShardControls {
        optional uint64 DisableWrites = 1 [(ControlOptions) = {
            Description: "Disable write load in all node TestShard tablets",
            MinValue: 0,
            MaxValue: 1,
            DefaultValue: 0
        }];
    }

    message TGRpcControls {
        message TRequestConfig {
            optional uint64 MaxInFlight = 1 [(ControlOptions) = {
                Description: "Max in flight requests",
                MinValue: 0,
                MaxValue: 1000000,
                DefaultValue: 0
            }];
        }
        map<string, TRequestConfig> RequestConfigs = 1;
    }

    message TKeyValueVolumeControls {
        optional uint64 ReadRequestsInFlightLimit = 1 [(ControlOptions) = {
            Description: "Maximum number of simultaneous read requests",
            MinValue: 1,
            MaxValue: 4096,
            DefaultValue: 3
        }];
    }

    message TKQPSessionControls {
        optional uint64 MkqlInitialMemoryLimit = 1 [(ControlOptions) = {
            Description: "Initial memory limit for mkql queries",
            MinValue: 1,
            MaxValue: 9223372036854775807, // 2 ** 63 -1
            DefaultValue: 2097152 // 2 MiB
        }];
        optional uint64 MkqlMaxMemoryLimit = 2 [(ControlOptions) = {
            Description: "Max memory limit for mkql queries",
            MinValue: 1,
            MaxValue: 9223372036854775807, // 2 ** 63 -1
            DefaultValue: 1073741824 // 1 GiB
        }];
    }

    message TColumnShardControls {
        optional uint64 BlobWriteGrouppingEnabled = 1 [(ControlOptions) = {
            Description: "Enables blobs groupping on write",
            MinValue: 0,
            MaxValue: 1,
            DefaultValue: 1
        }];

        optional uint64 CacheDataAfterIndexing = 2 [(ControlOptions) = {
            Description: "Enables data caching after indexing",
            MinValue: 0,
            MaxValue: 1,
            DefaultValue: 1
        }];
        optional uint64 CacheDataAfterCompaction = 3 [(ControlOptions) = {
            Description: "Enables data caching after compaction",
            MinValue: 0,
            MaxValue: 1,
            DefaultValue: 1
        }];
        optional uint64 MinBytesToIndex = 4 [(ControlOptions) = {
            Description: "Min bytes to start indexing",
            MinValue: 1,
            MaxValue: 33554432, // 32MiB
            DefaultValue: 4194304 // 4 MiB
        }];
        optional uint64 MaxBytesToIndex = 5 [(ControlOptions) = {
            Description: "Min bytes to start indexing",
            MinValue: 0,
            MaxValue: 503316480, // 480MiB
            DefaultValue: 251658240 // 240 MiB
        }];
        optional uint64 InsertTableCommittedSize = 6 [(ControlOptions) = {
            Description: "Min small blobs to insert",
            MinValue: 0,
            MaxValue: 200,
            DefaultValue: 1000
        }];
        optional uint64 IndexGoodBlobSize = 7 [(ControlOptions) = {
            Description: "Blob size to index",
            MinValue: 262144, // 256KiB
            MaxValue: 8388608, // 8MiB
            DefaultValue: 262144 // 256KiB
        }];
        optional uint64 GranuleOverloadBytes = 8 [(ControlOptions) = {
            Description: "Min blob size to overload",
            MinValue: 8388608, // 8MiB
            MaxValue: 838860800, // 800MiB
            DefaultValue: 167772160 // 160MiB
        }];
        optional uint64 CompactionDelaySec = 9 [(ControlOptions) = {
            Description: "Compaction delay in seconds",
            MinValue: 10,
            MaxValue: 120,
            DefaultValue: 3600
        }];
        optional uint64 GranuleIndexedPortionsSizeLimit = 10 [(ControlOptions) = {
            Description: "Max indexed bytes in granule",
            MinValue: 0,
            MaxValue: 9223372036854775807, // 2 ** 63 - 1
            DefaultValue: 20971520 // 20 MiB
        }];
        optional uint64 GranuleIndexedPortionsCountLimit = 11 [(ControlOptions) = {
            Description: "Max number of Indexed portions in Granule",
            MinValue: 0,
            MaxValue: 9223372036854775807, // 2 ** 63 - 1
            DefaultValue: 100
        }];
    }

    message TGroupMapperControls {
        optional uint64 GroupSizeInUnitsLargerThanPDiskPenalty = 1 [(ControlOptions) = {
            Description: "Group size in units larger than pdisk penalty",
            MinValue: -1000,
            MaxValue: 1000,
            DefaultValue: 10
        }];

        optional uint64 GroupSizeInUnitsSmallerThanPDiskPenalty = 2 [(ControlOptions) = {
            Description: "Group size in units smaller than penalty in pdisk",
            MinValue: -1000,
            MaxValue: 1000,
            DefaultValue: 20
        }];
    }

    optional TDataShardControls DataShardControls = 1;
    optional TTxLimitControls TxLimitControls = 2;
    optional TCoordinatorControls CoordinatorControls = 3;
    optional TSchemeShardControls SchemeShardControls = 4;
    optional TTCMallocControls TCMallocControls = 5;
    reserved 6;
    optional TVDiskControls VDiskControls = 7;
    optional TTabletControls TabletControls = 8;
    optional TDSProxyControls DSProxyControls = 9;
    optional TPDiskControls PDiskControls = 10;
    optional TBlobStorageControllerControls BlobStorageControllerControls = 11;
    optional TTableServiceControls TableServiceControls = 12;
    optional TTestShardControls TestShardControls = 13;
    optional TGRpcControls GRpcControls = 14;
    optional TKeyValueVolumeControls KeyValueVolumeControls = 15;
    optional TKQPSessionControls KQPSessionControls = 16;
    optional TColumnShardControls ColumnShardControls = 17;
    optional TGroupMapperControls GroupMapperControls = 18;
};

message TMeteringConfig {
    optional string MeteringFilePath = 1;
    repeated string SystemBackupSIDs = 2;
    optional string LogName = 3;
    optional bool UnifiedAgentEnable = 4 [default = false];
};

message TAuditConfig {
    // For each new format, we need to register the audit event conversion function
    // See  ydb/core/audit/audit_log_impl.cpp for details
    enum EFormat {
        JSON = 1;                       // Outputs audit log in format: "<time>: {"k1": "v1", "k2": "v2", ...}" where <time> is ISO 8601 format time string, k1, k2, ..., kn - fields of audit log message and v1, v2, ..., vn are their values
        TXT = 2;                        // Outputs audit log in format: "<time>: k1=v1, k2=v2, ..." where <time> is ISO 8601 format time string, k1, k2, ..., kn - fields of audit log message and v1, v2, ..., vn are their values
        JSON_LOG_COMPATIBLE = 3;        // Outputs audit log in format: "{"@timestamp": "<ISO 8601 time>", "@log_type": "audit", "k1": "v1", "k2": "v2", ...}" where @timestamp is ISO 8601 format time string, k1, k2, ..., kn - fields of audit log message and v1, v2, ..., vn are their values // Suitable for output both debug log and audit log to the same destination (stderr)
        FORMAT_4 = 4;                   // Reserved
    }

    message TStderrBackend {
        optional EFormat Format = 1 [default = JSON];
        optional string LogJsonEnvelope = 2; // Json template with text field containing %message% placeholder. For example {"my_enveloped_message": "%message%"}. %message% will be replaced with real audit log message
    }

    message TFileBackend {
        optional EFormat Format = 1 [default = JSON];
        optional string FilePath = 2;
        optional string LogJsonEnvelope = 3; // Json template with text field containing %message% placeholder. For example {"my_enveloped_message": "%message%"}. %message% will be replaced with real audit log message
    }

    message TUnifiedAgentBackend {
        optional EFormat Format = 1 [default = JSON];
        optional string LogName = 2;
        optional string LogJsonEnvelope = 3; // Json template with text field containing %message% placeholder. For example {"my_enveloped_message": "%message%"}. %message% will be replaced with real audit log message
        optional TUAClientConfig UAClientConfig = 4; // If not specified, the configuration is taken from common TLogConfig section
    }

    message TLogClassConfig {
        enum ELogClass {
            ClusterAdmin = 1;
            DatabaseAdmin = 2;
            Login = 3;
            NodeRegistration = 4;
            Ddl = 5;
            Dml = 6;
            Operations = 7; // Operations API. See ydb/public/api/grpc/ydb_operation_v1.proto
            ExportImport = 8;
            Acl = 9;
            AuditHeartbeat = 10;
            Default = 1000; // For default settings for all other nonconfigured log classes
        }

        enum EAccountType {
            Anonymous = 1;
            User = 2;
            Service = 3;
            ServiceImpersonatedFromUser = 4;
        }

        enum ELogPhase {
            Received = 1;  // A request is received and the initial checks and authentication are made // "status" field of audit log record is equal to "IN-PROCESS"
            Completed = 2; // A request is completely finished and has final status // "status"/"detailed_status" fields of audit log record are equal to request's final status
        }

        optional ELogClass LogClass = 1; // Log class selector. Default is used for all log classes that were not included in config
        optional bool EnableLogging = 2; // Enables audit logging for specified log class
        repeated EAccountType ExcludeAccountType = 3; // If audit logging for log class is enabled, excludes logging for these account types
        repeated ELogPhase LogPhase = 4; // The phases of requests execution where audit log records are written
    }

    // Settings for heartbeat audit messages
    // Heartbeat messages are messages that are written in
    // a time interval that is set up in this config.
    // Audit messages are written from AuditHeartbeat log class
    // and Anonymous account type and also can be set up using its setting
    message THeartbeatSettings {
        optional uint32 IntervalSeconds = 5; // Make heartbeat records to audit log every HeartbeatInterval seconds. 0 means that heartbeat is disabled
    }

    optional TStderrBackend StderrBackend = 1;
    optional TFileBackend FileBackend = 2;
    optional TUnifiedAgentBackend UnifiedAgentBackend = 3;
    repeated TLogClassConfig LogClassConfig = 4;
    optional THeartbeatSettings Heartbeat = 5;
};

message THiveTabletLimit {
    optional NKikimrTabletBase.TTabletTypes.EType Type = 1;
    optional uint64 MaxCount = 2 [default = 1000000]; // Default value here should match the one in NkikimrLocal.TTabletAvailability
}

message THiveTabletPreference {
    optional NKikimrTabletBase.TTabletTypes.EType Type = 1;
    optional NKikimrHive.TDataCentersPreference DataCentersPreference = 10;
}

message THiveConfig {
    enum EHiveStorageBalanceStrategy {
        HIVE_STORAGE_BALANCE_STRATEGY_AUTO = 0;
        HIVE_STORAGE_BALANCE_STRATEGY_IOPS = 1;
        HIVE_STORAGE_BALANCE_STRATEGY_THROUGHPUT = 2;
        HIVE_STORAGE_BALANCE_STRATEGY_SIZE = 3;
    }

    enum EHiveStorageSelectStrategy {
        HIVE_STORAGE_SELECT_STRATEGY_WEIGHTED_RANDOM = 0;
        HIVE_STORAGE_SELECT_STRATEGY_EXACT_MIN = 1;
        HIVE_STORAGE_SELECT_STRATEGY_RANDOM_MIN_7P = 2;
        HIVE_STORAGE_SELECT_STRATEGY_ROUND_ROBIN = 3;
        HIVE_STORAGE_SELECT_STRATEGY_RANDOM = 4;
    }

    enum EHiveNodeBalanceStrategy {
        HIVE_NODE_BALANCE_STRATEGY_OLD_WEIGHTED_RANDOM = 0;
        HIVE_NODE_BALANCE_STRATEGY_HEAVIEST = 1;
        HIVE_NODE_BALANCE_STRATEGY_RANDOM = 2;
        HIVE_NODE_BALANCE_STRATEGY_WEIGHTED_RANDOM = 3;
    }

    enum EHiveTabletBalanceStrategy {
        HIVE_TABLET_BALANCE_STRATEGY_OLD_WEIGHTED_RANDOM = 0;
        HIVE_TABLET_BALANCE_STRATEGY_HEAVIEST = 1;
        HIVE_TABLET_BALANCE_STRATEGY_RANDOM = 2;
        HIVE_TABLET_BALANCE_STRATEGY_WEIGHTED_RANDOM = 3;
    }

    enum EHiveChannelBalanceStrategy {
        HIVE_CHANNEL_BALANCE_STRATEGY_HEAVIEST = 0;
        HIVE_CHANNEL_BALANCE_STRATEGY_RANDOM = 1;
        HIVE_CHANNEL_BALANCE_STRATEGY_WEIGHTED_RANDOM = 2;
    }

    enum EHiveNodeSelectStrategy {
        HIVE_NODE_SELECT_STRATEGY_WEIGHTED_RANDOM = 0;
        HIVE_NODE_SELECT_STRATEGY_EXACT_MIN = 1;
        HIVE_NODE_SELECT_STRATEGY_RANDOM_MIN_7P = 2;
        HIVE_NODE_SELECT_STRATEGY_RANDOM = 3;
    }

    enum EHiveBootStrategy {
        HIVE_BOOT_STRATEGY_BALANCED = 0;
        HIVE_BOOT_STRATEGY_FAST = 1;
    }

    message TBootPriority {
        optional NKikimrTabletBase.TTabletTypes.EType TabletType = 1;
        optional double Priority = 2;
    }

    optional uint64 MaxTabletsScheduled = 2 [default = 100];
    optional uint64 MaxResourceCounter = 3 [default = 100000000];
    optional uint64 MaxResourceCPU = 4 [default = 10000000];
    optional uint64 MaxResourceMemory = 5 [default = 512000000000];
    optional uint64 MaxResourceNetwork = 6 [default = 1000000000];
    optional double MinScatterToBalance = 7 [default = 0.5]; // Does not affect Counter. For other resources can be overriden with resource-specific settings bellow
    optional bool SpreadNeighbours = 8 [default = true];
    optional uint64 MaxBootBatchSize = 9 [default = 1000];
    optional uint64 DrainInflight = 10 [default = 10];
    optional double DefaultUnitIOPS = 11 [default = 1]; // operations/sec
    optional uint64 DefaultUnitThroughput = 12 [default = 1000]; // bytes/sec
    optional uint64 DefaultUnitSize = 13 [default = 100000000]; // bytes
    optional double StorageOvercommit = 14 [default = 1.00];
    optional EHiveStorageBalanceStrategy StorageBalanceStrategy = 15 [default = HIVE_STORAGE_BALANCE_STRATEGY_SIZE];
    optional bool StorageSafeMode = 16 [default = true];
    optional EHiveStorageSelectStrategy StorageSelectStrategy = 17 [default = HIVE_STORAGE_SELECT_STRATEGY_WEIGHTED_RANDOM];
    optional uint64 RequestSequenceSize = 18 [default = 1000];
    optional uint64 MinRequestSequenceSize = 19 [default = 1000];
    optional uint64 MaxRequestSequenceSize = 20 [default = 1000000];
    optional uint64 MetricsWindowSize = 21 [default = 60000]; // milliseconds
    optional double MaxNodeUsageToKick = 22 [default = 0.9];
    optional uint64 ResourceChangeReactionPeriod = 23 [default = 10]; // seconds
    optional uint64 TabletKickCooldownPeriod = 24 [default = 600]; // seconds
    optional double ResourceOvercommitment = 25 [default = 3.00];
    optional uint64 BalancerInflight = 26 [default = 1]; // tablets
    optional EHiveNodeBalanceStrategy NodeBalanceStrategy = 27 [default = HIVE_NODE_BALANCE_STRATEGY_HEAVIEST];
    optional EHiveTabletBalanceStrategy TabletBalanceStrategy = 28 [default = HIVE_TABLET_BALANCE_STRATEGY_WEIGHTED_RANDOM];
    optional double MinPeriodBetweenBalance = 29 [default = 0.2]; // seconds
    optional uint64 MaxMovementsOnAutoBalancer = 30 [default = 1]; // tablets
    optional bool ContinueAutoBalancer = 31 [default = true];
    optional double MinNodeUsageToBalance = 32 [default = 0.1];
    optional double MinPeriodBetweenReassign = 33 [default = 300.0]; // seconds
    optional double TabletRestartWatchPeriod = 34 [default = 3600.0]; // seconds, period used for statistics, not to be confused with TabletRestartsPeriod
    optional double NodeRestartWatchPeriod = 35 [default = 3600.0]; // seconds
    optional uint64 NodeDeletePeriod = 36 [default = 3600]; // seconds
    repeated THiveTabletLimit DefaultTabletLimit = 37;
    repeated THiveTabletPreference DefaultTabletPreference = 38;
    optional uint64 SystemTabletCategoryId = 39 [default = 1];
    optional bool EnableFastTabletMove = 40 [default = true];
    optional uint64 TabletRestartsPeriod = 42 [default = 1000]; // milliseconds, period checked for penalties - not to be confused with TabletRestartWatchPeriod
    optional uint64 TabletRestarsMaxCount = 43 [default = 2]; // deprecated, use TabletRestartsMaxCount instead
    optional uint64 PostponeStartPeriod = 44 [default = 1000]; // milliseconds
    optional EHiveNodeSelectStrategy NodeSelectStrategy = 45 [default = HIVE_NODE_SELECT_STRATEGY_RANDOM_MIN_7P];
    optional bool CheckMoveExpediency = 46 [default = true];
    optional uint64 StoragePoolFreshPeriod = 47 [default = 60000]; // milliseconds
    optional string PoolsToMonitorForUsage = 48 [default = "System,User,IC"];
    repeated NKikimrTabletBase.TTabletTypes.EType BalancerIgnoreTabletTypes = 49;
    optional double SpaceUsagePenaltyThreshold = 53 [default  = 1.1]; // number > 1
    optional double SpaceUsagePenalty = 54 [default = 0.2]; // number <= 1
    optional uint64 WarmUpBootWaitingPeriod = 50  [default = 30000]; // milliseconds, time to wait for known nodes on cluster restart
    optional uint64 NodeRestartsToIgnoreInWarmup = 51 [default = 10];
    optional double MaxWarmUpPeriod = 52 [default = 600.0]; // seconds
    optional bool WarmUpEnabled = 55 [default = true];
    optional uint64 EmergencyBalancerInflight = 56 [default = 1]; // tablets
    optional uint64 MaxMovementsOnEmergencyBalancer = 57 [default = 2];
    optional bool ContinueEmergencyBalancer = 58 [default = true];
    optional double MinPeriodBetweenEmergencyBalance = 59 [default = 0.1]; // seconds
    optional EHiveBootStrategy BootStrategy = 60 [default = HIVE_BOOT_STRATEGY_BALANCED];
    optional uint64 TabletRestartsMaxCount = 61 [default = 2];
    optional double MinCPUScatterToBalance = 62 [default = 0.5];
    optional double MinMemoryScatterToBalance = 63 [default = 0.5];
    optional double MinNetworkScatterToBalance = 64 [default = 0.5];
    optional double MinCounterScatterToBalance = 65 [default = 0.02];
    reserved 66;
    optional double ObjectImbalanceToBalance = 67 [default = 0.02];
    optional EHiveChannelBalanceStrategy ChannelBalanceStrategy = 68 [default = HIVE_CHANNEL_BALANCE_STRATEGY_WEIGHTED_RANDOM];
    optional uint64 MaxChannelHistorySize = 69 [default = 10];
    optional uint64 StorageInfoRefreshFrequency = 70 [default = 600000]; // send a query to BSC every x milliseconds
    optional double MinStorageScatterToBalance = 71 [default = 0.5]; // storage balancer trigger threshold (enabled by default)
    optional double MinGroupUsageToBalance = 72 [default = 0.05];
    optional uint64 StorageBalancerInflight = 73 [default = 1];
    optional bool EnableDestroyOperations = 74 [default = false];
    optional double NodeUsageRangeToKick = 75 [default = 0.2];
    optional bool LessSystemTabletsMoves = 77 [default = true];
    optional uint64 MaxPingsInFlight = 78 [default = 1000];
    optional string CutHistoryDenyList = 76 [default = "ColumnShard,KeyValue,PersQueue,BlobDepot"];
    optional string CutHistoryAllowList = 79 [default = "DataShard"];
    optional uint64 ScaleRecommendationRefreshFrequency = 80 [default = 60000]; // calculate scale recommendation every x milliseconds
    optional uint64 ScaleOutWindowSize = 81 [default = 10]; // buckets
    optional uint64 ScaleInWindowSize = 82 [default = 60]; // buckets
    optional double TargetTrackingCPUMargin = 83 [default = 0.1]; // percent
    optional double DryRunTargetTrackingCPU = 84; // percent
    optional uint64 NodeRestartsForPenalty = 85 [default = 3];
    optional bool UseTabletUsageEstimate = 86 [default = true];
    repeated TBootPriority TabletTypeToBootPriority = 87;
    optional uint64 BalanceCountersRefreshFrequency = 88 [default = 15000]; // milliseconds
    optional bool LockedTabletsSendMetrics = 89 [default = false]; // if true then hive will process metrics from locked tablets
    optional uint64 MaxDeleteTabletInProgress = 90 [default = 100];
}

message THealthCheckConfig {
    message TThresholds {
        optional uint32 NodeRestartsYellow = 1 [default = 10]; // per period, see HiveConfig.NodeRestartWatchPeriod
        optional uint32 NodeRestartsOrange = 2 [default = 30]; // per period, see HiveConfig.NodeRestartWatchPeriod
        optional uint64 NodesTimeDifferenceYellow = 3 [default = 5000]; // microseconds
        optional uint64 NodesTimeDifferenceOrange = 4 [default = 25000]; // microseconds
        optional uint32 TabletsRestartsOrange = 5 [default = 30]; // per period, see HiveConfig.TabletRestartWatchPeriod
    }
    optional TThresholds Thresholds = 1;
    optional uint32 Timeout = 2 [default = 20000]; // milliseconds
}

message TBlobCacheConfig {
    optional uint64 MaxSizeBytes = 1 [default = 1073741824];
}

message TColumnShardConfig {
    message TTablesStorageLayoutPolicy {
        message TMinimalTablesCountPolicy {
        };

        message TIdentityGroupsPolicy {
        };

        oneof Policy {
            TMinimalTablesCountPolicy MinimalTables = 1;
            TIdentityGroupsPolicy IdentityGroups = 2;
        }
    }
    optional TTablesStorageLayoutPolicy TablesStorageLayoutPolicy = 1;
    optional bool DisabledOnSchemeShard = 2 [default = false];
    optional bool IndexationEnabled = 4 [default = true];
    optional bool CompactionEnabled = 5 [default = true];
    optional bool TTLEnabled = 6 [default = true];
    optional bool WritingEnabled = 7 [default = true];
    optional uint32 WritingBufferDurationMs = 8 [default = 1000];
    optional uint64 CompactionMemoryLimit = 10 [default = 536870912];
    optional uint64 TieringsMemoryLimit = 11 [default = 536870912];
    message TIndexMetadataMemoryLimit {
        oneof Value {
            double TotalRatio = 1 [default = 0.3];
            uint64 AbsoluteValue = 2;
        }
    }

    optional TIndexMetadataMemoryLimit IndexMetadataMemoryLimit = 12;
    optional bool CleanupEnabled = 13 [default = true];

    message TRepairInfo {
        optional string ClassName = 1;
        optional string Description = 2;
        optional bool DryRun = 3;
    }
    repeated TRepairInfo Repairs = 15;

    enum EJsonDoubleOutOfRangeHandlingPolicy {
        REJECT = 0;
        CAST_TO_INFINITY = 1;
    }

    optional uint32 MaxInFlightIntervalsOnRequest = 16;
    optional uint32 MaxReadStaleness_ms = 18 [default = 300000];
    optional uint32 GCIntervalMs = 19 [default = 30000];
    optional uint32 CompactionActualizationLagMs = 20 [default = 1000];
    optional uint32 ActualizationTasksLagMs = 21 [default = 1000];
    optional uint32 LagForCompactionBeforeTieringsMs = 22 [default = 3600000];
    optional uint32 OptimizerFreshnessCheckDurationMs = 23 [default = 300000];
    optional uint32 SmallPortionDetectSizeLimit = 24 [default = 1048576];  // 1 << 20
    optional bool ColumnChunksV0Usage = 25 [default = false];
    optional bool ColumnChunksV1Usage = 26 [default = false];
    optional uint64 MemoryLimitScanPortion = 27 [default = 100000000];
    optional string ReaderClassName = 28;
    optional bool AllowNullableColumnsInPK = 29 [default = false];
    optional uint32 RestoreDataOnWriteTimeoutSeconds = 30;
    optional bool UseSlicesFilter = 31 [default = true];
    optional uint32 LimitForPortionsMetadataAsk = 32 [default = 1000];
    optional uint64 WritingBufferVolumeMb = 33 [default = 32, deprecated = true];
    optional uint64 WritingInFlightRequestsCountLimit = 34;
    optional uint64 WritingInFlightRequestBytesLimit = 35;
    optional NKikimrSchemeOp.EColumnCodec DefaultCompression = 36;
    optional int32 DefaultCompressionLevel = 37;
    optional uint64 MemoryLimitMergeOnCompactionRawData = 38 [default = 512000000];
    optional bool AlterObjectEnabled = 39 [default = false];
    optional EJsonDoubleOutOfRangeHandlingPolicy DoubleOutOfRangeHandling = 40 [default = REJECT];
    optional bool PortionMetaV0Usage = 41 [default = true];
    optional uint32 PeriodicWakeupActivationPeriodMs = 42 [default = 60000];
    optional bool GenerateInternalPathId = 43 [default = true];
    optional bool ProxyWritingEnabled = 44 [default = true];
    optional bool AllowExtraSymbolsForColumnTableColumns = 45 [default = false];
    optional bool DeduplicationEnabled = 46 [default = true];
    optional bool BulkUpsertRequireAllColumns = 47 [default = true];
    optional uint64 ProxyMemoryInFlightLimit = 48;
    optional uint64 WritingBufferVolumeBytes = 49 [default = 524288];
    optional bool OnlyBulkUpsertWritingBuffer = 50 [default = true];
    optional uint64 BadPortionSizeLimit = 51 [default = 524288];
    optional uint64 BadPortionsLimit = 52;
    optional uint64 InFlightLocksRangesBytesLimit = 53 [default = 1073741824];
    optional bool CombineChunksInResult = 54 [default = true];
    optional bool EnableDiagnostics = 55 [default = true];
    optional bool EnableParallelCompaction = 56 [default = true];

    message TStatistics {
        optional uint32 ReportBaseStatisticsPeriodMs = 1 [default = 60000];
        optional uint32 ReportExecutorStatisticsPeriodMs = 2 [default = 60000];
    }

    optional TStatistics Statistics = 57;
    optional NKikimrSchemeOp.TS3Settings S3Client = 58;
<<<<<<< HEAD

    oneof DefaultCompaction {
        string DefaultCompactionPreset = 59 [default = "tiling"];
        NKikimrSchemeOp.TCompactionPlannerConstructorContainer DefaultCompactionConstructor = 60;
    }
=======
    optional uint32 ProxyOverloadedDelayMs = 59 [default = 5000];
    optional uint32 ProxyMaxRetriesPerShard = 60 [default = 10];
>>>>>>> 16b93538
}

message TSchemeShardConfig {
    message TInFlightCounterConfig {
        optional NKikimr.NSchemeShard.ESimpleCounters Type = 1;
        // after this amount scheme shard begin to abort the operations
        // to disable set to 0
        optional uint32 InFlightLimit = 2 [default = 10000];
    }
    // after this amount of time we forcely write full stats to local DB
    // to disable set to 0
    optional uint32 StatsBatchTimeoutMs = 1 [default = 100];

    // number of shards stats to batch together
    // to disable set to 0
    optional uint32 StatsMaxBatchSize = 2 [default = 100];

    optional uint32 StatsMaxExecuteMs = 3 [default = 10];

    repeated TInFlightCounterConfig InFlightCounterConfig = 4;

    // number of shards per table
    optional uint32 MaxCdcInitialScanShardsInFlight = 5 [default = 32];

    // number of shards per table
    // 0 means default - NKikimrIndexBuilder.TIndexBuildSettings.max_shards_in_flight
    optional uint32 MaxRestoreBuildIndexShardsInFlight = 6 [default = 1000];
}

message TCompactionConfig {
    message TBackgroundCompactionConfig {
        optional double MaxRate = 1 [default = 1]; // 1 compaction / s
        optional uint64 InflightLimit = 2 [default = 1];

        // After this interval started compaction is considered as finished,
        // retry is possible only within MinCompactionRepeatDelaySeconds
        optional uint64 TimeoutSeconds = 3 [default = 600];

        // How often schemeshard is waken up to check if it should
        // start any compaction. It is used only when there are no
        // running compactions, otherwise compaction queue logic
        // is triggered either by finished compactions (event from DS)
        // or by timeouts (set via TimeoutSeconds)
        optional uint64 WakeupIntervalSeconds = 4 [default = 60];

        // When shard has been compacted, it will be considered for
        // compaction only after this amount of time
        optional uint64 MinCompactionRepeatDelaySeconds = 5 [default = 600];

        optional uint32 SearchHeightThreshold = 6 [default = 5];

        // TODO: enable, when schemeshard receive proper stat
        optional uint32 RowDeletesThreshold = 7 [default = 4294967295];

        // for tests: to allow compaction requests to empty shards
        // shards below this threshold are not background compacted
        // at all even when searchHeight or deleted rows match
        // corresponding thresholds
        optional uint32 RowCountThreshold = 8 [default = 1];

        // When this option specified, schemeshard calculates compaction rate
        // to compact QueueSize shards within this interval.
        // CompactionRate = Min(QueueSize / RoundSeconds, MaxRate).
        //
        // Note that compaction queue is round robin over three queues:
        // 1. By last full compaction time (all shards)
        // 2. By search height (some shards, depends on SearchHeightThreshold)
        // 3. By row deletes (some shards, depends on RowDeletesThreshold)
        // In queues 2 and 3 same shard can be compacted again after
        // MinCompactionRepeatDelaySeconds depending on its state.
        //
        // Thus when there are items in all queues, RoundSeconds gives the only
        // guarantee, that at least 1/3 unique shards will be compacted, the
        // rest 2/3 can be shards compacted multiple times, i.e. all shards
        // must be compacted within at most RoundSeconds*3.
        optional uint64 RoundSeconds = 9 [default = 172800]; // 2 days

        // Compact even if shard has single part and empty memtable
        optional bool CompactSinglePartedShards = 10 [default = false];

        // Do not wakeup earlier, than this interval
        optional uint64 MinWakeupIntervalMs = 11 [default = 10];
    }

    message TBorrowedCompactionConfig {
        optional double MaxRate = 1 [default = 0]; // unlimitted
        optional uint64 InflightLimit = 2 [default = 10]; // TODO: consider more?

        // After this interval we will try to restart
        optional uint64 TimeoutSeconds = 3 [default = 15];

        // Do not wakeup earlier, than this interval
        optional uint64 MinWakeupIntervalMs = 4 [default = 10];
    }

    optional TBackgroundCompactionConfig BackgroundCompactionConfig = 1;
    optional TBorrowedCompactionConfig BorrowedCompactionConfig = 2;
}

message TBackgroundCleaningConfig {
    optional double MaxRate = 1 [default = 0]; // unlimitted
    optional uint64 InflightLimit = 2 [default = 10]; // TODO: consider more?

    // After this interval we will try to restart
    optional uint64 TimeoutSeconds = 3 [default = 15];

    // Do not wakeup earlier, than this interval
    optional uint64 MinWakeupIntervalMs = 4 [default = 10];

    message TRetrySettings {
        optional uint32 StartDelayMs = 1 [default = 1000];
        optional uint32 MaxDelayMs = 2 [default = 256000];
        optional uint32 MaxRetryNumber = 3 [default = 8];
    }

    // after MaxRetryNumber retries to connect to the node, we will send the table to the BackgroundCleaningQueue,
    // that is, after 2^(MaxRetryNumber + 1) - 1 = 511 seconds

    optional TRetrySettings RetrySettings = 5;
}


message TDataErasureConfig {
    message TTenantDataErasureConfig {
        optional double MaxRate = 1 [default = 1]; // unlimited
        optional uint64 InflightLimit = 2 [default = 10];
        // After this interval started data erasure in shard is considered as finished
        optional uint64 TimeoutSeconds = 3 [default = 15];
    }

    optional double MaxRate = 1 [default = 0]; // unlimited
    optional uint64 InflightLimit = 2 [default = 10];
    // After this interval started data erasure in tenant is considered as finished
    optional uint64 TimeoutSeconds = 3 [default = 600];
    // Run data erasure every week
    optional uint64 DataErasureIntervalSeconds = 4 [default = 604800];
    // Every 10 m do request to BSC
    optional uint64 BlobStorageControllerRequestIntervalSeconds = 5 [default = 600];
    optional TTenantDataErasureConfig TenantDataErasureConfig = 6;
}

message TGraphConfig {
    message TAggregationSettings {
        optional uint64 PeriodToStartSeconds = 1;
        optional uint64 SampleSizeSeconds = 2;
        optional uint64 MinimumStepSeconds = 3;
    }
    optional string BackendType = 1;
    optional uint64 AggregateCheckPeriodSeconds = 5;
    repeated TAggregationSettings AggregationSettings = 10;
}

message TTracingConfig {
    message TBackendConfig {
        message TAuthConfig {
            message TTvmAuth {
                optional string Url = 1;

                optional uint32 SelfTvmId = 2;
                optional uint32 TracingTvmId = 3;

                optional string DiskCacheDir = 4;

                oneof Secret {
                    string PlainTextSecret = 5;
                    string SecretFile = 6;
                    string SecretEnvironmentVariable = 7;
                }
            }

            oneof Method {
                TTvmAuth Tvm = 1;
            }
        }

        message TOpentelemetryBackend {
            optional string CollectorUrl = 1;
            optional string ServiceName = 2;
            map<string, string> Headers = 3;
        }


        oneof Backend {
            TOpentelemetryBackend Opentelemetry = 1;
        }
        optional TAuthConfig AuthConfig = 2;
    }

    message TSelectors {
        reserved 1;
        repeated string RequestTypes = 3;
        optional string Database = 2;
    }

    message TSamplingRule {
        // scope to which the rule applies
        optional TSelectors Scope = 1;
        // fraction of requests sampled by this rule
        optional float Fraction = 2;
        // detalisation of traces sampled by this rule
        optional uint32 Level = 3;
        // maximum average amount of traces sampled by this rule
        optional uint64 MaxTracesPerMinute = 4;
        // maximum burst of traces sampled by this rule
        optional uint64 MaxTracesBurst = 5;
    }

    // field meaning is the same as in TSamplingRule
    message TExternalThrottlingRule {
        optional TSelectors Scope = 1;
        optional uint32 Level = 4;
        optional uint64 MaxTracesPerMinute = 2;
        optional uint64 MaxTracesBurst = 3;
    }

    message TUploaderConfig {
        // maximum average amount of spans uploaded from the node
        optional uint64 MaxExportedSpansPerSecond = 1;
        // maximum batch size in spans
        optional uint64 MaxSpansInBatch = 2;
        // maximum batch size in bytes
        optional uint64 MaxBytesInBatch = 3;
        // maximum batch accumulation time
        optional uint64 MaxBatchAccumulationMilliseconds = 4;
        // time after which generated span will be discarded and will
        // not be sent to the collector
        optional uint32 SpanExportTimeoutSeconds = 5;
        // maximum batch export requests being run simultaneously
        optional uint64 MaxExportRequestsInflight = 6;
    }

    reserved 1 to 5;

    optional TBackendConfig Backend = 6;
    repeated TSamplingRule Sampling = 7;
    repeated TExternalThrottlingRule ExternalThrottling = 8;
    optional TUploaderConfig Uploader = 9;
}

message TFailureInjectionConfig {
    // approximate time in seconds between self terminations
    optional uint32 ApproximateTerminationInterval = 1 [default = 0]; // disabled by default
}

// This message is used to upload custom service configs
// to CMS. Config name is used to identify owner and
// data format.
// Custom config validators should b8e used to detect name
// conflicts and check config consistency.
message TNamedConfig {
    optional string Name = 1;
    optional bytes Config = 2;
}

message TConfigItemVersion {
    optional uint32 Kind = 1;
    optional uint64 Id = 2;
    optional uint64 Generation = 3;
}

message TConfigVersion {
    repeated TConfigItemVersion Items = 1;
}

message TClientCertificateAuthorization {
    message TSubjectTerm {
        optional string ShortName = 1;
        repeated string Values = 2;
        repeated string Suffixes = 3;
    }

    // Matches subject alternative names (DNS) and Common Name (CN) in certificate
    message TSubjectDns {
        repeated string Values = 1;
        repeated string Suffixes = 2;
    }

    message TClientCertificateDefinition {
        repeated TSubjectTerm SubjectTerms = 1;
        optional TSubjectDns SubjectDns = 5;
        optional bool CanCheckNodeHostByCN = 2 [default = false];
        repeated string MemberGroups = 3;
        optional bool RequireSameIssuer = 4 [default = true];
    }

    repeated TClientCertificateDefinition ClientCertificateDefinitions = 1;
    optional bool RequestClientCertificate = 2 [default = false];
    optional string DefaultGroup = 3 [default = "DefaultClientAuth@cert"];
}

message TLocalPgWireConfig {
    optional int32 ListeningPort = 1 [default = 5432];
    optional string SslCertificate = 5 [(Ydb.sensitive) = true];
    optional string Address = 6 [default = "::"];
    optional bool TcpNotDelay = 7 [default = true];
}

message TKafkaProxyConfig {
    optional bool EnableKafkaProxy = 1 [default = false];

    optional int32 ListeningPort = 2 [default = 9092];

    // You can either specify the path to the certificate, which will contain both the certificate and the private key,
    // or specify them separately in parameters Cert and Key.
    optional string SslCertificate = 3 [(Ydb.sensitive) = true];
    optional string Cert = 8 [(Ydb.sensitive) = true];
    optional string Key = 9 [(Ydb.sensitive) = true];

    optional uint64 MaxMessageSize = 4 [default = 16777216];
    optional uint64 MaxInflightSize = 5 [default = 16777216];
    optional uint64 PacketSize = 6 [default = 1500];

    message TProxy {
        optional string Hostname = 1;
        optional int32 Port = 2 [default = 9092];
    }

    optional TProxy Proxy = 7;
    optional bool MeteringV2Enabled = 10 [default = true];
    optional bool AuthViaApiKey = 11 [default = true];
    optional uint32 TransactionTimeoutMs = 12 [default = 300000]; // 5 minutes (same as in kafka)
    optional bool AutoCreateTopicsEnable = 13 [default = false];
    optional uint32 TopicCreationDefaultPartitions = 14 [default = 1];
    optional bool AutoCreateConsumersEnable = 15 [default = true];
    optional string PublicHost = 16;
}

message TAwsCompatibilityConfig {
    optional string AwsRegion = 1;
}

message TAwsClientConfig {
    message TLogConfig {
        // Equivalent of Aws::Utils::Logging::LogLevel.
        // Off = 0 (default)
        // Fatal = 1
        // Error = 2
        // Warn = 3
        // Info = 4
        // Debug = 5
        // Trace = 6
        optional int32 LogLevel = 1;

        // By default, logs will be written to standard output if they are enabled.
        // To write to a file in the format YYYY-MM-DD-HH.log, specify the filename prefix.
        // The resulting log file is '<FilenamePrefix> + YYYY-MM-DD-HH.log'
        optional string FilenamePrefix = 2;
    }

    // Logging options
    optional TLogConfig LogConfig = 1;
}

message TMetadataCacheConfig {
    optional uint64 RefreshPeriodMs = 1 [default = 15000];
}

message TShutdownConfig {
    optional uint32 MinDelayBeforeShutdownSeconds = 1;
    optional uint32 DrainTimeoutSeconds = 2;
    optional uint32 CheckForStopIntervalMilliseconds = 3;
}

message TBridgeConfig {
    message TPile {
        optional string Name = 1; // name (to be matched with node's BridgePileName)
    }
    repeated TPile Piles = 1; // order of realms must not change during config updates
}

message TLabel {
    optional string Name = 1;
    optional string Value = 2;
}

message TGeneralCacheConfig {
    optional uint64 MemoryLimit = 1;
    optional uint64 DirectInflightSourceLimit = 2;
    optional uint64 DirectInflightGlobalLimit = 3;
}

message TStatisticsConfig {
    // Interval for base statistics send requests from SchemeShard to StatisticsAggregator.
    // Serverless interval should be higher because many SchemeShards send data to one aggregator.
    optional uint32 BaseStatsSendIntervalSecondsDedicated = 1 [default = 5];
    optional uint32 BaseStatsSendIntervalSecondsServerless = 2 [default = 240];

    // Interval for base statistics propagate requests from StatisticsAggregator to StatisticsService.
    // Serverless interval should be higher because in each iteration we need to propagate more data
    // from many SchemeShards.
    optional uint32 BaseStatsPropagateIntervalSecondsDedicated = 3 [default = 5];
    optional uint32 BaseStatsPropagateIntervalSecondsServerless = 4 [default = 180];

    optional bool EnableBackgroundColumnStatsCollection = 5 [default = false];
};

message TSystemTabletBackupConfig {
    message TFilesystemBackend {
        optional string Path = 1;
    }

    oneof Backend {
        TFilesystemBackend Filesystem = 1;
    }
    repeated fixed64 ExcludeTabletIds = 2;
    optional uint64 NewBackupChangelogMinBytes = 3 [default = 524288000]; // 500 MB
}

message TAppConfig {
    option (NMarkers.Root) = true;
    optional TActorSystemConfig ActorSystemConfig = 1;
    optional TLogConfig LogConfig = 2;
    optional TStaticNameserviceConfig NameserviceConfig = 3;
    optional TInterconnectConfig InterconnectConfig = 4;
    optional TDomainsConfig DomainsConfig = 5;
    optional TBlobStorageConfig BlobStorageConfig = 6;
    optional TChannelProfileConfig ChannelProfileConfig = 7;
    optional TBootstrap BootstrapConfig = 8;
    optional TMonitoringConfig MonitoringConfig = 10;
    optional TRestartsCountConfig RestartsCountConfig = 11;
    optional TMessageBusConfig MessageBusConfig = 12;
    optional TTabletsConfig TabletsConfig = 13; // alternative bootstrapper configuration
    optional NKikimrBlobStorage.TAllVDiskKinds VDiskConfig = 14;
    optional NKikimrBlobStorage.TDriveModelList DriveModelConfig = 31;
    optional NKikimrBlobStorage.TIncrHugeConfig IncrHugeConfig = 18;
    optional string UDFsDir = 15;
    repeated string UDFsPaths = 16;
    optional TKQPConfig KQPConfig = 17;
    optional TMemoryLogConfig MemoryLogConfig = 19;
    optional TGRpcConfig GRpcConfig = 20;
    optional TDynamicNameserviceConfig DynamicNameserviceConfig = 22;
    //optional TLocalConfig LocalConfig = 23; DEPRECATED
    optional TDynamicNodeConfig DynamicNodeConfig = 24;
    optional NKikimrCms.TCmsConfig CmsConfig = 25;
    optional TFeatureFlags FeatureFlags = 26 [(NMarkers.AllowInDatabaseConfig) = true];
    optional TSqsConfig SqsConfig = 27;
    optional NKikimrPQ.TPQConfig PQConfig = 28;
    optional NKikimrTenantPool.TTenantPoolConfig TenantPoolConfig = 29;
    optional NKikimrProto.TAuthConfig AuthConfig = 30;
    optional NKikimrTenantSlotBroker.TConfig TenantSlotBrokerConfig = 32;
    optional TConfigsDispatcherConfig ConfigsDispatcherConfig = 33;
    optional TTableProfilesConfig TableProfilesConfig = 34;
    optional NKikimrProto.TKeyConfig KeyConfig = 35;
    optional NKikimrProto.TKeyConfig PDiskKeyConfig = 51;
    optional NKikimrNodeBroker.TConfig NodeBrokerConfig = 36;
    optional TTableServiceConfig TableServiceConfig = 37 [(NMarkers.AllowInDatabaseConfig) = true];
    optional NKikimrSharedCache.TSharedCacheConfig SharedCacheConfig = 38; // dynamic configuration via cms
    optional TImmediateControlsConfig ImmediateControlsConfig = 39;
    optional TAllocatorConfig AllocatorConfig = 40;
    optional NKikimrPQ.TPQClusterDiscoveryConfig PQClusterDiscoveryConfig = 41;
    optional NKikimrNetClassifier.TNetClassifierConfig NetClassifierConfig = 42;
    optional NKikimrNetClassifier.TNetClassifierDistributableConfig NetClassifierDistributableConfig = 43; // also dynamic via cms
    optional NKikimrResourceBroker.TResourceBrokerConfig ResourceBrokerConfig = 44;
    optional TMeteringConfig MeteringConfig = 45;
    optional THiveConfig HiveConfig = 46;
    optional TDataShardConfig DataShardConfig = 49;
    optional TGraphConfig GraphConfig = 50;
    optional NFq.NConfig.TConfig FederatedQueryConfig = 58;
    optional TCompactionConfig CompactionConfig = 52;
    optional THttpProxyConfig HttpProxyConfig = 53;
    optional TSchemeShardConfig SchemeShardConfig = 54;
    optional TTracingConfig TracingConfig = 55;
    optional TFailureInjectionConfig FailureInjectionConfig = 56;
    optional THttpProxyConfig PublicHttpConfig = 57;
    optional TMetadataProviderConfig MetadataProviderConfig = 59;
    optional TBackgroundTasksConfig BackgroundTasksConfig = 60;
    optional TAuditConfig AuditConfig = 61;
    optional TClientCertificateAuthorization ClientCertificateAuthorization = 62;
    optional TExternalIndexConfig ExternalIndexConfig = 63;
    optional bool YamlConfigEnabled = 64;
    optional TConveyorConfig ScanConveyorConfig = 65;
    optional TColumnShardConfig ColumnShardConfig = 66;
    optional TLocalPgWireConfig LocalPgWireConfig = 69;
    optional TAwsCompatibilityConfig AwsCompatibilityConfig = 70;
    optional TKafkaProxyConfig KafkaProxyConfig = 71;
    optional TConveyorConfig CompConveyorConfig = 72;
    optional TQueryServiceConfig QueryServiceConfig = 73;
    optional TConveyorConfig InsertConveyorConfig = 74;
    optional bool AllowEditYamlInUi = 75;
    optional TS3ProxyResolverConfig S3ProxyResolverConfig = 76;
    optional TBackgroundCleaningConfig BackgroundCleaningConfig = 77;
    optional TBlobCacheConfig BlobCacheConfig = 78;
    optional TLimiterConfig CompDiskLimiterConfig = 79;
    optional TMetadataCacheConfig MetadataCacheConfig = 80;
    optional TMemoryControllerConfig MemoryControllerConfig = 81;
    optional TGroupedMemoryLimiterConfig ScanGroupedMemoryLimiterConfig = 82;
    optional NKikimrReplication.TReplicationDefaults ReplicationConfig = 83;
    optional TShutdownConfig ShutdownConfig = 84;
    optional TPrioritiesQueueConfig CompPrioritiesConfig = 85;
    optional TSelfManagementConfig SelfManagementConfig = 86;
    optional NKikimrProto.TDataIntegrityTrailsConfig DataIntegrityTrailsConfig = 87;
    optional TDataErasureConfig DataErasureConfig = 88;
    optional THealthCheckConfig HealthCheckConfig = 89;
    optional TWorkloadManagerConfig WorkloadManagerConfig = 90;
    optional TBridgeConfig BridgeConfig = 91;
    optional TGroupedMemoryLimiterConfig CompGroupedMemoryLimiterConfig = 92;
    optional TBlockstoreConfig BlockstoreConfig = 93;

    repeated TNamedConfig NamedConfigs = 100;
    optional string ClusterYamlConfig = 101;

    optional TConfigVersion Version = 102;
    repeated TLabel Labels = 103;

    optional string ConfigDirPath = 104;
    optional NKikimrBlobStorage.TYamlConfig StoredConfigYaml = 105;
    optional string StartupConfigYaml = 107;
    optional string StartupStorageYaml = 108;
    optional TCompositeConveyorConfig CompositeConveyorConfig = 109;
    optional TGeneralCacheConfig PortionsMetadataCache = 110;
    optional TGeneralCacheConfig ColumnDataCache = 111;
    optional TGroupedMemoryLimiterConfig DeduplicationGroupedMemoryLimiterConfig = 112;
    optional TStatisticsConfig StatisticsConfig = 113;
    optional TMetricsConfig MetricsConfig = 114;
    optional TSystemTabletBackupConfig SystemTabletBackupConfig = 115;

    // Built-in AWS client options (used, for example, to interact with S3).
    optional TAwsClientConfig AwsClientConfig = 116;

    optional TRecoveryShardConfig RecoveryShardConfig = 117;
}

message TYdbVersion {
    optional uint32 Year = 1;
    optional uint32 Major = 2;
    optional uint32 Minor = 3;
    optional uint32 Patch = 5;
    optional uint32 Hotfix = 4;
}

message TCompatibilityRule {
    enum EComponentId {
        Any = 0;
        Test1 = 1;
        Test2 = 2;
        Interconnect = 3;
        PDisk = 4;
        VDisk = 5;
        BlobStorageController = 6;
        ComponentsCount = 7;
    }

    optional string Application = 1;
    optional TYdbVersion LowerLimit = 2;
    optional TYdbVersion UpperLimit = 3;

    // don't use enum, because stored data can have values from newer YDB versions,
    // which are not included in current version
    optional uint32 ComponentId = 4;

    // don't use Forbidden until it's absolutely necessary
    optional bool Forbidden = 5 [default = false];
}

message TCurrentCompatibilityInfo {
    required string Application = 1;

    // if Version is empty, build is assumed to be non-stable
    optional TYdbVersion Version = 2;

    repeated TCompatibilityRule CanLoadFrom = 3;
    repeated TCompatibilityRule StoresReadableBy = 4;
    repeated TCompatibilityRule CanConnectTo = 5;
}

message TStoredCompatibilityInfo {
    required string Application = 1;

    // if Version is empty, build is assumed to be non-stable
    optional TYdbVersion Version = 2;

    repeated TCompatibilityRule ReadableBy = 3;
}<|MERGE_RESOLUTION|>--- conflicted
+++ resolved
@@ -2457,16 +2457,13 @@
 
     optional TStatistics Statistics = 57;
     optional NKikimrSchemeOp.TS3Settings S3Client = 58;
-<<<<<<< HEAD
-
-    oneof DefaultCompaction {
-        string DefaultCompactionPreset = 59 [default = "tiling"];
-        NKikimrSchemeOp.TCompactionPlannerConstructorContainer DefaultCompactionConstructor = 60;
-    }
-=======
     optional uint32 ProxyOverloadedDelayMs = 59 [default = 5000];
     optional uint32 ProxyMaxRetriesPerShard = 60 [default = 10];
->>>>>>> 16b93538
+    
+    oneof DefaultCompaction {
+        string DefaultCompactionPreset = 61 [default = "tiling"];
+        NKikimrSchemeOp.TCompactionPlannerConstructorContainer DefaultCompactionConstructor = 62;
+    }
 }
 
 message TSchemeShardConfig {
