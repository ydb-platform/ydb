--- conflicted
+++ resolved
@@ -1148,63 +1148,6 @@
     optional uint32 MaxInFlightFinalizationsCount = 2 [default = 10];
 };
 
-<<<<<<< HEAD
-message TExternalStorage {
-    optional string Endpoint = 1;
-    optional string Database = 2;
-    optional string OAuthFile = 3;
-    optional string Token = 4;
-    optional string TablePrefix = 5;
-    optional string CertificateFile = 6;
-    optional string IamEndpoint = 7;
-    optional string SaKeyFile = 8;
-    optional bool UseLocalMetadataService = 9;
-    optional uint32 ClientTimeoutSec = 10;
-    optional uint32 OperationTimeoutSec = 11;
-    optional uint32 CancelAfterSec = 12;
-    optional bool UseSsl = 13;
-    optional uint32 TableClientMaxActiveSessions = 14;
-}
-
-message TSharedReadingConfig {
-    message TJsonParserConfig {
-        optional uint64 BatchSizeBytes = 1;  // default 1 MiB
-        optional uint64 BatchCreationTimeoutMs = 2;
-        optional uint64 BufferCellCount = 3;  // (number rows) * (number columns) limit, default 10^6
-        optional bool SkipErrors = 4;
-    }
-
-    message TCompileServiceConfig {
-        optional uint64 ParallelCompilationLimit = 1;  // 1 by default
-    }
-
-    message TCoordinatorConfig {
-        optional TExternalStorage Database = 1;
-        optional string CoordinationNodePath = 2;
-        optional bool LocalMode = 3;
-    }
-
-    optional bool Enabled = 1;
-    optional uint64 TimeoutBeforeStartSessionSec = 2;
-    optional uint64 SendStatusPeriodSec = 3;
-    optional uint64 MaxSessionUsedMemory = 4;
-    optional bool WithoutConsumer = 5;
-    optional TJsonParserConfig JsonParser = 7;
-    optional TCompileServiceConfig CompileService = 8;
-    optional TCoordinatorConfig Coordinator = 6;
-}
-
-message TCheckpointsConfig {
-    message TStateStorageLimitsConfig {
-        optional uint64 MaxGraphCheckpointsSizeBytes = 1;
-        optional uint64 MaxTaskStateSizeBytes = 2;
-        optional uint64 MaxRowSizeBytes = 3;
-    }
-
-    message TCheckpointGcConfig {
-        optional bool Enabled = 1;
-    }
-=======
 message TStreamingQueriesConfig {
     message TExternalStorageConfig {
         message TConnectionSettings {
@@ -1219,7 +1162,6 @@
             optional string Login = 9;
             optional string PasswordFile = 10;
         }
->>>>>>> 2f0f87e4
 
         optional uint32 QueryTimeoutSec = 1;
         optional uint32 MaxActiveQuerySessions = 2;
