import "google/protobuf/descriptor.proto";
import "ydb/core/config/protos/marker.proto";
import "ydb/core/fq/libs/config/protos/fq_config.proto";
import "ydb/core/protos/alloc.proto";
import "ydb/core/protos/auth.proto";
import "ydb/core/protos/blobstorage.proto";
import "ydb/core/protos/blobstorage_base3.proto";
import "ydb/core/protos/blobstorage_config.proto";
import "ydb/core/protos/blobstorage_pdisk_config.proto";
import "ydb/core/protos/blobstorage_vdisk_config.proto";
import "ydb/core/protos/bootstrap.proto";
import "ydb/core/protos/cms.proto";
import "ydb/core/protos/compaction.proto";
import "ydb/core/protos/config_units.proto";
import "ydb/core/protos/counters_schemeshard.proto";
import "ydb/core/protos/data_integrity_trails.proto";
import "ydb/core/protos/datashard_config.proto";
import "ydb/core/protos/drivemodel.proto";
import "ydb/core/protos/feature_flags.proto";
import "ydb/core/protos/flat_scheme_op.proto";
import "ydb/core/protos/hive.proto";
import "ydb/core/protos/http_config.proto";
import "ydb/core/protos/key.proto";
import "ydb/core/protos/kqp.proto";
import "ydb/core/protos/local.proto";
import "ydb/core/protos/memory_controller_config.proto";
import "ydb/core/protos/netclassifier.proto";
import "ydb/core/protos/node_broker.proto";
import "ydb/core/protos/pqconfig.proto";
import "ydb/core/protos/replication.proto";
import "ydb/core/protos/resource_broker.proto";
import "ydb/core/protos/shared_cache.proto";
import "ydb/core/protos/stream.proto";
import "ydb/core/protos/table_service_config.proto";
import "ydb/core/protos/tablet.proto";
import "ydb/core/protos/tenant_pool.proto";
import "ydb/core/protos/tenant_slot_broker.proto";
import "ydb/core/protos/workload_manager_config.proto";
import "ydb/library/actors/protos/interconnect.proto";
import "yql/essentials/core/file_storage/proto/file_storage.proto";
import "yql/essentials/providers/common/proto/gateways_config.proto";

package NKikimrConfig;
option java_package = "ru.yandex.kikimr.proto";

message TAffinity {
    repeated uint32 X = 1; // DEPRECATED: Use `CpuList` instead

    // Numerical list of processors. The numbers are separated by commas and may include ranges. For example: 0,5,7,9-11
    optional string CpuList = 2; // Processors to include. Use all processor if not set.
    optional string ExcludeCpuList = 3; // Exclude specified processors from `CpuList` (or all processors if not set)
}

message TActorSystemConfig {
    enum ENodeType {
        STORAGE = 1;
        COMPUTE = 2;
        HYBRID = 3;
    }

    enum EActorSystemProfile {
        DEFAULT = 1;
        LOW_CPU_CONSUMPTION = 2;
        LOW_LATENCY = 3;
    }

    message TExecutor {
        enum EType {
            BASIC = 1;
            IO = 2;
        };

        optional EType Type = 1;
        optional uint32 Threads = 2;
        optional uint64 SpinThreshold = 3;
        optional TAffinity Affinity = 4;
        optional uint32 InjectMadSquirrels = 5; // Obsolete, no more mad squirrels anymore
        optional string Name = 6;
        optional uint32 TimePerMailboxMicroSecs = 7;
        optional uint32 EventsPerMailbox = 8;
        optional uint32 RealtimePriority = 9;

        // Actorsystem 1.4
        optional uint32 MinThreads = 12; // Lower balancing bound, should be at least 1, and not greater than `Threads`
        optional uint32 MaxThreads = 13; // Higher balancing bound, should be not lower than `Threads`
        optional int32 Priority = 16;
        optional int32 MaxAvgPingDeviation = 17;

        optional bool HasSharedThread = 18;
        optional uint32 MaxLocalQueueSize = 20;
        optional uint32 MinLocalQueueSize = 21;

        // Tiny YDB
        repeated uint32 AdjacentPools = 22;
        optional uint32 ForcedForeignSlots = 23;
    }

    message TScheduler {
        optional uint64 Resolution = 1;
        optional uint64 SpinThreshold = 2;
        optional uint64 ProgressThreshold = 3;
        optional TAffinity Affinity = 4;
        optional bool UseSchedulerActor = 5;
    }

    repeated TExecutor Executor = 1;
    optional TScheduler Scheduler = 2;

    optional uint32 SysExecutor = 3;
    optional uint32 UserExecutor = 4;
    optional uint32 IoExecutor = 5;
    optional uint32 BatchExecutor = 6;

    message TServiceExecutor {
        required string ServiceName = 1;
        required uint32 ExecutorId = 2;
    }

    repeated TServiceExecutor ServiceExecutor = 7;
    optional uint32 TimePerMailboxMicroSecs = 8;
    optional uint32 EventsPerMailbox = 9;
    optional uint32 SelfPingInterval = 10; // in microseconds

    optional bool UseAutoConfig = 12;

    // Used only with UseAutoConfig;
    optional uint32 CpuCount = 13;
    optional ENodeType NodeType = 14 [default = COMPUTE];
    optional uint32 ForceIOPoolThreads = 17;
    optional bool UseSharedThreads = 18;
    optional bool UseRingQueue = 19;

    optional bool MonitorStuckActors = 15;
    optional EActorSystemProfile ActorSystemProfile = 16;

    optional uint32 MinLocalQueueSize = 20;
    optional uint32 MaxLocalQueueSize = 21;
}

message TStaticNameserviceConfig {

    enum ENameserviceType {
        NS_DEFAULT = 0;     // default (nodebroker)
        NS_FIXED = 1;       // static table lookup
        NS_NODE_BROKER = 2; // nodebroker based
        NS_EXTERNAL = 3;    // may be paired with external discovery
    }

    message TEndpoint {
        optional string Name = 1;
        optional string Address = 2;
    }

    message TNode { // todo: multiple networks
        optional uint32 NodeId = 1;

        optional string Address = 2;
        optional uint32 Port = 3;

        optional string Host = 4;
        optional string InterconnectHost = 5;

        optional NActorsInterconnect.TNodeLocation Location = 6;

        repeated TEndpoint Endpoint = 7;

        optional NActorsInterconnect.TNodeLocation WalleLocation = 8 [deprecated=true];

        optional string BridgePileName = 9; // realm name for bridged installations (starting from 0)
    }

    repeated TNode Node = 1;

    optional string ClusterUUID = 2;
    repeated string AcceptUUID = 3;
    optional bool SuppressVersionCheck = 4;
    optional ENameserviceType Type = 5;
    optional bool KeepSocket = 6 [default = true];
    optional bool ForceTcp = 7 [default = false];
}

message TDynamicNameserviceConfig {
    optional uint32 MaxStaticNodeId = 1 [default = 1000];
    optional uint32 MaxDynamicNodeId = 2 [default = 200000];
    optional uint64 LeaseDuration = 3 [default = 3600000000]; // DEPRECATED
    // Soft limit, new dynamic nodes will be registered in range [MinDynamicNodeId, MaxDynamicNodeId],
    // but already existing dynamic nodes in range (MaxStaticNodeId, MaxDynamicNodeId) will be handled properly
    optional uint32 MinDynamicNodeId = 4 [default = 50000];
}

message TDomainsConfig {
    message TStateStorage {
        enum EPileState {
            DISCONNECTED = 0; // this pile is disconnected from primary one
            NOT_SYNCHRONIZED = 1; // this pile is connected to primary pile, but not yet fully synchronized
            SYNCHRONIZED = 2; // this pile is connected to primary pile and in sync
            PRIMARY = 3; // this is the primary pile
            PROMOTED = 4; // this is the synchronized pile which is being promoted to become primary
            DEMOTED = 5; // this is currently primary pile which is being demoted
        }

        message TRing {
            optional uint32 NToSelect = 1;
            repeated TRing Ring = 2;
            repeated uint32 Node = 3;
            optional bool UseSingleNodeActorId = 4;
            optional bool UseRingSpecificNodeSelection = 5;
            optional bool IsDisabled = 6 [default = false]; // used in the intermediate reconfiguration step
            optional bool WriteOnly = 7 [default = false]; // used for ring groups
            optional uint32 RingGroupActorIdOffset = 8 [default = 0]; // used for ActorId difference for multiple replicas on one node
            optional uint32 BridgePileId = 9; // bridge pile id for this ring group when bridge mode is enabled
            optional EPileState PileState = 10; // state for this ring group's pile
        }

        optional uint32 SSId = 1 [default = 1];
        optional TRing Ring = 2; // for compatibility, use RingGroups
        optional uint32 StateStorageVersion = 3 [default = 0];
        repeated uint32 CompatibleVersions = 4;
        repeated TRing RingGroups = 5;
        optional uint64 ClusterStateGeneration = 6; // generation from current ClusterState
<<<<<<< HEAD
=======
        optional fixed64 ClusterStateGuid = 7;
>>>>>>> 832cd121
    }

    message TStoragePoolType {
        optional string Kind = 1;
        optional NKikimrBlobStorage.TDefineStoragePool PoolConfig = 2;
    }

    message TDomain {
        message TTxLimits {
            optional uint64 PerRequestDataSizeLimit = 1;
            optional uint64 PerShardReadSizeLimit = 2;
            optional uint64 PerShardIncomingReadSetSizeLimit = 3;
        }

        optional uint32 DomainId = 1;
        optional fixed64 SchemeRoot = 2;
        repeated uint64 Coordinator = 3;
        repeated uint64 Mediator = 4;
        repeated uint64 Proxy = 5;
        repeated uint32 SSId = 6;
        repeated uint32 HiveUid = 7;
        optional uint64 PlanResolution = 8;
        optional string Name = 9;
        optional TTxLimits TxLimits = 10; // DEPRECATED
        repeated TStoragePoolType StoragePoolTypes = 11;
        repeated fixed64 ExplicitMediators = 12;
        repeated fixed64 ExplicitCoordinators = 13;
        repeated fixed64 ExplicitAllocators = 14;
        optional uint32 SchemeBoardSSId = 15;
    }

    message THiveConfig { // look for another THiveConfig later in this file
        optional uint32 HiveUid = 1 [default = 1];
        optional fixed64 Hive = 2;
    }

    message TExecLevel {
    }

    message TNamedCompactionPolicy {
        optional string Name = 1;
        optional NKikimrCompaction.TCompactionPolicy Policy = 2;
    }

    message TSecurityConfig {
        optional bool EnforceUserTokenRequirement = 1 [default = false];
        optional bool EnforceUserTokenCheckRequirement = 7 [default = false]; // Check if a token was specified // If not, or if the token was incorrect or access was denied, the request will be handled as if no token was provided
        repeated string MonitoringAllowedSIDs = 2;
        repeated string AdministrationAllowedSIDs = 3;
        repeated string DefaultUserSIDs = 4;
        optional string AllAuthenticatedUsers = 5;
        repeated string ViewerAllowedSIDs = 6;
        repeated string RegisterDynamicNodeAllowedSIDs = 8;
        repeated string BootstrapAllowedSIDs = 9;

        message TUser {
            optional string Name = 1;
            optional string Password = 2;
        }

        message TGroup {
            optional string Name = 1;
            repeated string Members = 2;
        }

        repeated TUser DefaultUsers = 15;
        repeated TGroup DefaultGroups = 16;
        repeated string DefaultAccess = 17;
        optional string AllUsersGroup = 18;
        optional bool DisableBuiltinSecurity = 19;
        optional bool DisableBuiltinGroups = 20;
        optional bool DisableBuiltinAccess = 21;
    }

    repeated TDomain Domain = 1;
    repeated TStateStorage StateStorage = 2;
    repeated TExecLevel ExecLevel = 3;
    repeated THiveConfig HiveConfig = 4;
    repeated TNamedCompactionPolicy NamedCompactionPolicy = 5;
    optional TSecurityConfig SecurityConfig = 6;
    optional bool ForbidImplicitStoragePools = 7 [default = true];

    // then these configs are set, they override the default StateStorage config for each kind of entity
    optional TStateStorage ExplicitStateStorageConfig = 8;
    optional TStateStorage ExplicitStateStorageBoardConfig = 9;
    optional TStateStorage ExplicitSchemeBoardConfig = 10;
}

message TBlobStorageConfig {
    optional NKikimrBlobStorage.TNodeWardenServiceSet ServiceSet = 1;
    optional bool EnableOverseerLsnReporting = 2 [default = false]; // deprecated
    optional string CacheFilePath = 3;
    optional bool CachePDisks = 4 [default = true];
    optional bool CacheVDisks = 5 [default = true];

    reserved 6; // AutoconfigSettings previously here

    message TVDiskPerformanceConfig {
        optional NKikimrBlobStorage.EPDiskType PDiskType = 1;
        optional uint32 MinHugeBlobSizeInBytes = 4;
    }

    message TVDiskPerformanceSettings {
        repeated TVDiskPerformanceConfig VDiskTypes = 1;
    };

    message TVDiskBalancingConfig {
        optional bool EnableSend = 1 [default=false];
        optional bool EnableDelete = 2 [default=false];

        optional bool BalanceOnlyHugeBlobs = 3 [default=true];
        optional uint64 JobGranularityUs = 4 [default=1000];

        optional uint64 BatchSize = 5 [default=32];
        optional uint64 MaxToSendPerEpoch = 6 [default=1000];
        optional uint64 MaxToDeletePerEpoch = 7 [default=1000];

        optional uint64 ReadBatchTimeoutMs = 8 [default=10000];
        optional uint64 SendBatchTimeoutMs = 9 [default=10000];
        optional uint64 RequestBlobsOnMainTimeoutMs = 10 [default=10000];
        optional uint64 DeleteBatchTimeoutMs = 11 [default=10000];
        optional uint64 EpochTimeoutMs = 12 [default=60000];

        optional uint64 SecondsToSleepIfNothingToDo = 13 [default=600];
    }

    reserved 7;  // TCostMetricsSettings, moved to ICB
    optional TVDiskPerformanceSettings VDiskPerformanceSettings = 8;
    optional TVDiskBalancingConfig VDiskBalancingConfig = 9;

    // filled in by config parser, not by user; required for correct distconf operation
    repeated NKikimrBlobStorage.TDefineHostConfig DefineHostConfig = 10;
    optional NKikimrBlobStorage.TDefineBox DefineBox = 11;

    optional NKikimrBlobStorage.TUpdateSettings BscSettings = 12;
 }

message TSelfManagementConfig {
    // whether the self management is enabled (through distconf)? (mandatory field)
    optional bool Enabled = 1;

    // generation of the config; when set, one can automatically apply in-filesystem config
    optional uint64 Generation = 2;

    // subset of DefineStoragePool command
    optional string ErasureSpecies = 11;
    optional NKikimrBlobStorage.TGroupGeometry Geometry = 12;
    repeated NKikimrBlobStorage.TPDiskFilter PDiskFilter = 13;
    optional NKikimrBlobStorage.EPDiskType PDiskType = 14;

    // some extra settings
    optional bool AutomaticBoxManagement = 21 [default = true]; // invoke BSC DefineHostConfig/DefineBox automatically
    optional bool AutomaticBootstrap = 22; // whether bootstrap should be performed automatically; PROHIBITED for production
    optional bool AutomaticStaticGroupManagement = 23; // whether distconf/SelfHeal can change static group on its behalf
    optional bool AutomaticStateStorageManagement = 24; // the same for state storage
    optional bool AutomaticStateStorageBoardManagement = 25; // the same for state storage board
    optional bool AutomaticSchemeBoardManagement = 26; // the same for scheme board
}

message TBlobStorageFormatConfig {
    message TDrive {
        optional uint64 RackId = 1;
        optional uint32 NodeId = 2;
        optional string Hostname = 3;
        optional string Type = 4;
        optional string Path = 5;
        optional uint64 Guid = 6;
        optional uint64 PDiskId = 7;
        optional uint64 DataCenterId = 8;
        optional uint64 RoomId = 9;
        optional uint64 BodyId = 10;
        optional NKikimrBlobStorage.TPDiskConfig PDiskConfig = 11;
    }

    repeated TDrive Drive = 1;
}

message TUAClientConfig {
    optional string Uri = 1;
    optional string SharedSecretKey = 2;
    optional uint64 MaxInflightBytes = 3 [default = 100000000];
    optional uint64 GrpcReconnectDelayMs = 4;
    optional uint64 GrpcSendDelayMs = 5;
    optional uint64 GrpcMaxMessageSize = 6;
    optional string ClientLogFile = 7;
    optional uint32 ClientLogPriority = 8;
    optional string LogName = 9;
}

message TLogConfig {
    message TEntry {
        optional bytes Component = 1;
        optional uint32 Level = 2;
        optional uint32 SamplingLevel = 3;
        optional uint32 SamplingRate = 4;
    }

    repeated TEntry Entry = 1;
    optional bool   SysLog = 2 [default = false];
    optional uint32 DefaultLevel = 3 [default = 5]; // NActors::NLog::PRI_NOTICE
    optional uint32 DefaultSamplingLevel = 4 [default = 7]; // NActors::NLog::PRI_DEBUG
    optional uint32 DefaultSamplingRate = 5 [default = 0];
    optional string Format = 6 [default = "full"]; // "full" | "short" | "json"
    optional string ClusterName = 7;
    optional bool AllowDropEntries = 8 [default = true];
    optional bool UseLocalTimestamps = 9 [default = false];
    optional string BackendFileName = 10;
    optional string SysLogService = 11;
    optional bool SysLogToStdErr = 12; // writes logs to stderr as well as in syslog/file
    optional TUAClientConfig UAClientConfig = 13;
    optional uint64 TimeThresholdMs = 14 [default = 1000];
    optional bool IgnoreUnknownComponents = 15 [default = true];
    optional string TenantName = 16;
}

message TInterconnectConfig {
    message TChannel {
        optional uint32 Index = 1;
        optional uint32 Quota = 2; // deprecated
        optional uint32 Weight = 3; // use this instead of field "Quota"
    }

    enum EMergeMode {
        AUTO = 0;
        PER_PEER = 1;
        PER_DATA_CENTER = 2;
        NO_MERGE = 3;
    }

    enum EEncryptionMode {
        DISABLED = 0;
        OPTIONAL = 1;
        REQUIRED = 2;
    };

    enum ESocketSendOptimization {
        IC_SO_DISABLED = 0;
        IC_SO_MSG_ZEROCOPY = 1;
    };

    repeated TChannel Channel = 1;
    optional bool FirstTryBeforePoll = 2; // DEPRECATED
    optional bool StartTcp = 3 [default = false];
    optional uint32 SelfKickDelay = 4; // DEPRECATED
    optional uint32 HandshakeTimeout = 5;
    optional uint32 HeartbeatInterval = 6;
    optional uint32 DeadPeerTimeout = 7;
    optional uint32 SendBufferDieLimitInMB = 8;
    optional uint32 CloseOnIdleTimeout = 9;
    optional uint32 MaxInflightAmountOfDataInKB = 10;
    optional bool MergePerPeerCounters = 11;
    optional EMergeMode CounterMergeMode = 15 [default = AUTO];
    optional uint32 TCPSocketBufferSize = 12;
    optional uint32 MaxTimePerEventInMks = 13;
    optional bool BindOnAllAddresses = 16 [default = true];
    optional EEncryptionMode EncryptionMode = 17 [default = DISABLED];
    optional bool TlsAuthOnly = 38; // do not encrypt traffic
    repeated string ForbiddenSignatureAlgorithms = 50;
    optional bool EnforceScopeValidation = 18;
    optional bytes Certificate = 30; // in PEM format
    optional bytes PrivateKey = 31; // in PEM format
    optional string PathToCertificateFile = 35;
    optional string PathToPrivateKeyFile = 36;
    optional string PathToCaFile = 37;
    optional string CipherList = 34;
    optional NKikimrConfigUnits.TDuration MessagePendingTimeout = 32;
    optional uint64 MessagePendingSize = 33;
    optional bool SuppressConnectivityCheck = 39 [default = false];
    optional uint32 PreallocatedBufferSize = 40;
    optional uint32 NumPreallocatedBuffers = 41;
    optional bool EnableExternalDataChannel = 42 [default = true];
    optional bool ValidateIncomingPeerViaDirectLookup = 44;
    optional uint32 SocketBacklogSize = 45; // SOMAXCONN if not set or zero
    optional ESocketSendOptimization SocketSendOptimization = 51 [default = IC_SO_DISABLED];

    // ballast is added to IC handshake frames to ensure correctness of jumbo frames transmission over network
    optional uint32 HandshakeBallastSize = 14;

    // new-style definitions for various timeouts; when defined, they silently override values above
    optional NKikimrConfigUnits.TDuration SelfKickDelayDuration = 20; // DEPRECATED
    optional NKikimrConfigUnits.TDuration HandshakeTimeoutDuration = 21;
    optional NKikimrConfigUnits.TDuration HeartbeatIntervalDuration = 22;
    optional NKikimrConfigUnits.TDuration DeadPeerTimeoutDuration = 23;
    optional NKikimrConfigUnits.TDuration CloseOnIdleTimeoutDuration = 24;

    optional uint64 TotalInflightAmountOfData = 25;
    optional NKikimrConfigUnits.TDuration PingPeriodDuration = 26;
    optional NKikimrConfigUnits.TDuration ForceConfirmPeriodDuration = 27;
    optional NKikimrConfigUnits.TDuration LostConnectionDuration = 28;
    optional NKikimrConfigUnits.TDuration BatchPeriodDuration = 29;

    optional NKikimrConfigUnits.TDuration FirstErrorSleep = 46;
    optional NKikimrConfigUnits.TDuration MaxErrorSleep = 47;
    optional double ErrorSleepRetryMultiplier = 48;

    optional uint32 OutgoingHandshakeInflightLimit = 43;

    optional uint64 EventDelayMicrosec = 49;
}

message TChannelProfileConfig {
    message TProfile {
        message TChannel {
            optional string ErasureSpecies = 1;
            optional uint64 PDiskCategory = 2;
            optional NKikimrBlobStorage.TVDiskKind.EVDiskKind VDiskCategory = 3 [default = Default];

            // this option uses new BS configuration interface to obtain matching groups, and it must not be provided
            // with any of the above fields
            optional string StoragePoolKind = 5;
        }

        optional uint32 ProfileId = 1;
        repeated TChannel Channel = 2;
    }

    repeated TProfile Profile = 1;
}

message TMonitoringConfig {
    message TDatabaseLabels {
        optional bool Enabled = 1 [default = true];
        // If labels are enabled and services list is empty
        // then GetTenantSensorServices is used to get it.
        repeated string Services = 2;
        // Custom database label is not currently supported.
        // optional string DatabaseLabel = 3 [default = "database"];
        optional string NoneDatabasetLabelValue = 4 [default = "<none>"];
        optional string MultipleDatabaseLabelValue = 5 [default = "<multiple>"];
        // Custom slot label is not currently supported.
        // optional string SlotLabel = 6 [default = "slot"];
        optional string StaticSlotLabelValue = 7 [default = "static"];
        optional string DynamicSlotLabelValue = 8 [default = "dynamic"];
        optional string MultipleSlotLabelValue = 9 [default = "<multiple>"];
        optional bool GroupAllMetrics = 10;
    };

    message TDatabaseAttributeLabels {
        message TAttributeGroup {
            // Currently custom list of attributes is not
            // supported. GetTenantAttributeLabels is used
            // to get default list.
            //repeated string Attributes = 1;
            repeated string Services = 2;
        }

        optional bool Enabled = 1 [default = true];
        // If labels are enabled and no attribute group
        // is specified then default one is built using
        // GetTenantAttributeSensorServices and
        // GetTenantAttributeLabels.
        repeated TAttributeGroup AttributeGroups = 2;
    };

    optional uint32 MonitoringPort = 1 [default = 0];
    optional uint32 MonitoringThreads = 2 [default = 10];
    optional string MonitoringCaption = 3 [default = "YDB Developer UI"];
    optional uint32 TabletMonitoringRetries = 4 [default = 1];
    optional bool ForceDatabaseLabels = 5 [default = false];
    optional string MonitoringAddress = 6;
    optional TDatabaseLabels DatabaseLabels = 7;
    optional TDatabaseAttributeLabels DatabaseAttributeLabels = 8;
    optional string DataCenter = 9;
    optional string HostLabelOverride = 10;
    optional string ProcessLocation = 11;
    optional string AllowOrigin = 12;
    optional string RedirectMainPageTo = 13 [default = "monitoring/"];
    optional string MonitoringCertificate = 14;
    optional string MonitoringCertificateFile = 15;
    optional string MemAllocDumpPathPrefix = 16;
    optional uint32 MaxRequestsPerSecond = 17 [default = 0];
    optional string InactivityTimeout = 18 [default = "2m"];
    optional bool HideHttpEndpoint = 19 [default = false];
}

message TRestartsCountConfig {
    optional string RestartsCountFile = 1 [default = ""];
}

message TMessageBusConfig {

    message TBusQueueConfig {
        optional string Name = 1;
        optional uint32 NumWorkers = 2 [default = 1];
    }

    message TBusSessionConfig {
        optional string Name = 1 [default = ""];
        optional uint32 NumRetries = 2 [default = 0];
        optional uint32 RetryInterval = 3 [default = 1000];
        optional bool   ReconnectWhenIdle = 4 [default = false];
        optional uint64 MaxInFlight = 5 [default = 1000];
        optional uint32 PerConnectionMaxInFlight = 6 [default = 0];
        optional uint32 PerConnectionMaxInFlightBySize = 7 [default = 0];
        optional int64  MaxInFlightBySize = 8 [default = -1];
        optional int64  TotalTimeout = 9 [default = 0];
        optional int64  SendTimeout = 10 [default = 0];
        optional int64  ConnectTimeout = 11 [default = 0];
        optional uint64 DefaultBufferSize = 12 [default = 10240];
        optional uint64 MaxBufferSize = 13 [default = 1048576];
        optional uint32 SocketRecvBufferSize = 14 [default = 0];
        optional uint32 SocketSendBufferSize = 15 [default = 0];
        optional int32  SocketToS = 16 [default = -1];
        optional uint64 SendThreshold = 17 [default = 10240];
        optional uint64 Cork = 18 [default = 0]; // milliseconds
        optional uint32 MaxMessageSize = 19 [default = 0x01A00000];
        optional bool   TcpNoDelay = 20 [default = false];
        optional bool   TcpCork = 21 [default = false];
        optional bool   ExecuteOnMessageInWorkerPool = 22 [default = true];
        optional bool   ExecuteOnReplyInWorkerPool = 23 [default = true];
        optional uint32 ListenPort = 24 [default = 0];
    }

    optional bool   StartBusProxy = 1 [default = false];
    optional uint32 BusProxyPort = 2 [default = 14505];
    optional TBusQueueConfig ProxyBusQueueConfig = 3;
    optional TBusSessionConfig ProxyBusSessionConfig = 4;
    repeated uint64 ProxyBindToProxy = 5;
    optional bool   StartTracingBusProxy = 6 [default = true]; // move to TMessageBusTraceServiceConfig
    optional string TracePath = 7;
    optional uint64 CompileInflightLimit_Depricated = 8 [default = 100000];
}

message TTabletsConfig {

    message TTablet {
        optional string Type = 1;
        repeated uint32 Node = 2;
        optional NKikimrTabletBase.TTabletStorageInfo Info = 3;
        optional bool StandBy = 4;
        optional uint64 WatchThreshold = 5;
    }

    repeated TTablet Tablet = 1;
}

message TKQPConfig {
    optional bool Enable = 1 [default = true];

    repeated NKikimrKqp.TKqpSetting Settings = 10;
}

message TInternalRequestConfig {
    optional uint32 RetryPeriodStartSeconds = 1 [default = 3];
    optional uint32 RetryPeriodFinishSeconds = 2 [default = 30];
}

message TConveyorConfig {
    optional bool Enabled = 1 [default = true];
    optional uint32 WorkersCount = 2;
    optional uint32 QueueSizeLimit = 3;
    optional double DefaultFractionOfThreadsCount = 4;
    optional double WorkersCountDouble = 5;
}

message TCompositeConveyorConfig {
    message TCategory {
        optional string Name = 1;
        optional uint64 QueueSizeLimit = 2;
    }

    message TWorkerPoolCategoryLink {
        optional string Category = 1;
        optional double Weight = 2;
    }

    message TWorkersPool {
        optional double WorkersCount = 1;
        optional double DefaultFractionOfThreadsCount = 2;
        repeated TWorkerPoolCategoryLink Links = 3;
<<<<<<< HEAD
=======
        optional string Name = 4;
>>>>>>> 832cd121
    }

    optional bool Enabled = 1 [default = true];
    repeated TWorkersPool WorkerPools = 2;
    repeated TCategory Categories = 3;
}

message TPrioritiesQueueConfig {
    optional bool Enabled = 1 [default = true];
    optional uint32 Limit = 2 [default = 32];
}

message TLimiterConfig {
    optional bool Enabled = 1 [default = true];
    optional uint64 Limit = 2;
    optional uint64 PeriodMilliSeconds = 3 [default = 1000];
}

message TGroupedMemoryLimiterConfig {
    optional bool Enabled = 1 [default = true];
    optional uint64 MemoryLimit = 2;
    optional uint64 HardMemoryLimit = 3;
}

message TExternalIndexConfig {
    optional bool Enabled = 1 [default = true];
    optional TInternalRequestConfig RequestConfig = 2;
    optional string InternalTablePath = 3;
}

message TMetadataProviderConfig {
    optional bool Enabled = 1 [default = true];
    optional uint32 RefreshPeriodSeconds = 2 [default = 10];
    optional TInternalRequestConfig RequestConfig = 3;
    optional string Path = 4;
}

message TBackgroundTasksConfig {
    optional bool Enabled = 1 [default = true];
    optional TInternalRequestConfig RequestConfig = 2;
    optional uint32 PullPeriodSeconds = 3 [default = 10];
    optional uint32 PingPeriodSeconds = 4 [default = 2];
    optional uint32 PingCheckPeriodSeconds = 5 [default = 20];
    optional uint32 MaxInFlight = 6 [default = 8];
    optional string InternalTablePath = 7;
}

message TMemoryLogConfig {
    optional uint64 LogBufferSize = 1;
    optional uint64 LogGrainSize = 2;
}

message TGRpcConfig {
    optional bool   StartGRpcProxy = 1 [default = true];
    optional string Host = 2 [default = "[::]"];
    optional uint32 Port = 3;
    optional uint32 WorkerThreads = 4 [default = 2];
    optional uint64 GRpcMemoryQuotaBytes = 5 [default = 1073741824]; // 1 GB default; 0 == unlimited
    optional uint64 MaxMessageSize = 6; // default = DEFAULT_GRPC_MESSAGE_SIZE_LIMIT
    optional uint32 MaxInFlight = 7; // 0 == unlimited [default]
    optional NKikimrStream.TStreamingConfig StreamingConfig = 8;
    // Ssl part
    optional uint32 SslPort = 9;
    optional string CA = 10;
    optional string Cert = 11;
    optional string Key = 12;
    optional string PathToCertificateFile = 27;
    optional string PathToPrivateKeyFile = 28;
    optional string PathToCaFile = 29;

    // public host/port for publishing
    optional string PublicHost = 13;
    optional uint32 PublicPort = 14;
    optional uint32 PublicSslPort = 15;

    // public addresses for publishing
    repeated string PublicAddressesV4 = 16;
    repeated string PublicAddressesV6 = 17;
    optional string PublicTargetNameOverride = 18;

    // empty service list is 'run most services "what means 'most' in unspecified"'
    repeated string Services = 20;
    optional bool ServeRootDomains = 21 [default = true];
    repeated string ServicesEnabled = 22;
    repeated string ServicesDisabled = 23;

    optional bool SkipSchemeCheck = 24 [default = false];

    repeated string RatelimiterServicesEnabled = 25;
    repeated string RatelimiterServicesDisabled = 26;

    enum YdbGrpcCompressionAlgorithm {
        YDB_GRPC_COMPRESS_NONE = 0;
        YDB_GRPC_COMPRESS_DEFLATE = 1;
        YDB_GRPC_COMPRESS_GZIP = 2;
    };

    optional YdbGrpcCompressionAlgorithm DefaultCompressionAlgorithm = 30 [default = YDB_GRPC_COMPRESS_NONE];

    enum YdbGrpcCompressionLevel {
        YDB_GRPC_COMPRESS_LEVEL_NONE = 0;
        YDB_GRPC_COMPRESS_LEVEL_LOW = 1;
        YDB_GRPC_COMPRESS_LEVEL_MED = 2;
        YDB_GRPC_COMPRESS_LEVEL_HIGH = 3;
    }

    optional YdbGrpcCompressionLevel DefaultCompressionLevel = 31 [default = YDB_GRPC_COMPRESS_LEVEL_NONE];

    // server socket options
    optional bool   KeepAliveEnable = 100 [default = true]; // SO_KEEPALIVE
    optional uint32 KeepAliveIdleTimeoutTriggerSec = 101 [default = 90]; // TCP_KEEPIDLE
    optional uint32 KeepAliveMaxProbeCount = 102 [default = 3]; // TCP_KEEPCNT
    optional uint32 KeepAliveProbeIntervalSec = 103 [default = 10]; // TCP_KEEPINTVL

    optional uint32 WorkersPerCompletionQueue = 104 [default = 1];
    optional uint32 HandlersPerCompletionQueue = 105 [default = 10];

    optional uint32 GRpcProxyCount = 106 [default = 2];
    optional bool EnableGRpcMemoryQuota = 107 [default = false];
    optional string EndpointId = 108;

    repeated TGRpcConfig ExtEndpoints = 200; // run specific services on separate endpoints
}

message TDynamicNodeConfig {
    optional string NodeBrokerAddress = 1; //DEPRECATED
    optional string DomainName = 2; //DEPRECATED
    optional uint32 InterconnectPort = 3; //DEPRECATED
    optional NKikimrNodeBroker.TNodeInfo NodeInfo = 4;
    optional string NodeAddress = 5; //DEPRECATED
    optional string NodeHost = 6; //DEPRECATED
    repeated NKikimrLocal.TTabletAvailability TabletAvailability = 7;
}

message THttpProxyConfig {
    optional bool Enabled = 1;
    optional uint32 Port = 2;
    optional bool Secure = 3;
    optional string CA = 4;
    optional string Cert = 5;
    optional string Key = 6;

    repeated string YandexCloudServiceRegion = 7;
    optional string IamTokenServiceEndpoint = 8;
    optional string AccessServiceEndpoint = 9;

    optional string JwtFile = 10;

    optional bool YandexCloudMode = 11 [default = false];
    optional bool DataStreamsEnabled = 12 [default = true];
    optional bool YmqEnabled = 13 [default = false];
}

message TS3ProxyResolverConfig {
    message THttpResolverConfig {
        // resolve proxy host to connect to that endpoint using this url
        optional string ResolveUrl = 1;
        // use resolved proxy through these ports
        optional uint32 HttpPort = 2;
        optional uint32 HttpsPort = 3;
    }

    message TEndpoint {
        // S3 endpoint
        optional string Endpoint = 1;
        oneof Resolver {
            THttpResolverConfig HttpResolver = 2;
        }
    }

    repeated TEndpoint Endpoints = 1;
}

message TSqsConfig {
    optional bool EnableSqs = 5;
    optional string Root = 1 [default = "/Root/SQS"];
    // optional uint32 HttpPort = 2 [default = 8771]; // moved to HttpServerConfig

    // URL that must be specified as an entry point to SQS cluster.
    // It must be used if SQS nodes are placed behind the balancer.
    // If this field is not specified, every node uses its own
    // fqdn here.
    optional string Endpoint = 3;

    optional THttpServerConfig HttpServerConfig = 4;

    // Turn on queue leaders option
    optional bool EnableQueueMaster = 6 [default = true]; // TODO: remove
    optional bool EnableQueueLeader = 68 [default = true];

    // Time to live for queue attributes cache
    optional uint64 QueueAttributesCacheTimeMs = 8 [default = 60000];

    // Effective query execution time that is treated as slow query
    optional uint64 SlowRequestTimeMs = 9 [default = 2500];

    // Max time value for long polling (param WaitTimeSeconds for ReceiveMessage)
    optional uint64 MaxWaitTimeoutMs = 10 [default = 20000];

    optional uint32 SchemeCacheSoftRefreshTimeSeconds = 11 [default = 5];
    optional uint32 SchemeCacheHardRefreshTimeSeconds = 12 [default = 10];

    optional bool ForceAccessControl = 13 [default = false];
    repeated string AccountsWithoutMandatoryAuth = 14;

    optional bool YandexCloudMode = 15 [default = false];
    optional uint32 YandexCloudServiceId = 16; // only 15 lesser bits should be used!
    optional string YandexCloudAccessServiceAddress = 29; // host:port
    optional string YandexCloudFolderServiceAddress = 30; // host:port
    optional string YandexCloudResourceManagerServiceAddress = 72; // host:port
    optional string YandexCloudServiceRegion = 39 [default = "ru-central1"];

    optional uint32 MeteringFlushingIntervalMs = 51 [default = 5000];
    optional string MeteringLogFilePath = 52;

    repeated string MeteringCloudNetCidr = 53;
    repeated string MeteringYandexNetCidr = 54;

    // TODO: remove both
    optional uint32 MastersDescriberUpdateTimeMs = 17 [default = 10000];
    optional uint32 MasterConnectTimeoutMs = 18 [default = 10000];

    optional uint32 LeadersDescriberUpdateTimeMs = 69 [default = 10000];
    optional uint32 LeaderConnectTimeoutMs = 70 [default = 10000];

    optional uint64 MinMessageRetentionPeriodMs = 19 [default = 60000];

    // DB requests retries
    optional uint64 TransactionTimeoutMs = 20 [default = 20000]; // If this amount of time elapsed, we don't retry
    optional uint64 TransactionRetryWaitDurationMs = 21 [default = 500]; // First wait time before next retry (+ random component). Then - 2 * TransactionRetryWaitDurationMs and etc
    optional uint64 TransactionMaxRetryWaitDurationMs = 22 [default = 2500]; // Max wait before next retry

    optional uint64 BackgroundMetricsUpdateTimeMs = 23 [default = 10000];

    optional uint64 MaxNumberOfReceiveMessages = 24 [default = 10]; // MaxNumberOfMessages parameter in ReceiveMessage

    optional uint64 RequestTimeoutMs = 25 [default = 600000];

    optional bool ForceQueueCreationV2 = 26 [default = true]; // deprecated, TODO: remove from config
    optional bool ForceQueueDeletionV2 = 27 [default = true]; // deprecated, TODO: remove from config
    optional bool EnableDeadLetterQueues = 41 [default = false];

    optional bool CreateLegacyDurationCounters = 28;

    optional uint64 MinTimeLeftForReceiveMessageWaitMs = 31 [default = 64]; // if wait deadline - now is less than this time, we don't wait in receive message

    optional bool CheckAllShardsInReceiveMessage = 32; // Check all shards in receive message event if deadline is expired now (setting for test)

    optional uint64 CleanupPeriodMs = 33 [default = 150000];
    optional uint64 CleanupBatchSize = 34 [default = 1000]; // Batch size for cleanup queries // Don't set big values

    optional uint64 DeduplicationPeriodMs = 35 [default = 300000]; // Period of time for which deduplication in fifo queues acts
    optional uint64 GroupsReadAttemptIdsPeriodMs = 36 [default = 300000]; // Period of time for which group read attempt ids in fifo queues act
    optional uint64 GroupSelectionBatchSize = 38 [default = 1000];

    optional bool DoAutomaticMigration = 37 [default = true]; // Check and add new columns to queue tables during queue master start

    optional uint64 AddMesagesToInflyBatchSize = 40 [default = 2000];

    message TBatchingPolicy {
        // Optimal parameters: SQS-479
        optional uint64 BatchSize = 1 [default = 200];
        optional uint64 TransactionsMaxInflyPerShard = 2 [default = 20];
    }

    optional TBatchingPolicy StdQueueSendBatchingPolicy = 42;
    optional TBatchingPolicy FifoQueueSendBatchingPolicy = 43;
    optional TBatchingPolicy StdQueueDeleteBatchingPolicy = 44;
    optional TBatchingPolicy FifoQueueDeleteBatchingPolicy = 45;
    optional TBatchingPolicy StdQueueLoadBatchingPolicy = 46;

    message TQuotingConfig {
        // Settings for quoting.
        optional bool EnableQuoting = 1;
        optional uint64 QuotaDeadlineMs = 2;

        message TDefaultActionsRates {
            // Per queue
            optional uint32 StdSendMessageRate = 1; // send message (+batch)
            optional uint32 StdReceiveMessageRate = 2; // receive message
            optional uint32 StdDeleteMessageRate = 3; // delete message (+batch)
            optional uint32 StdChangeMessageVisibilityRate = 4; // change message visibility (+batch)

            optional uint32 FifoSendMessageRate = 5; // send message (+batch)
            optional uint32 FifoReceiveMessageRate = 6; // receive message
            optional uint32 FifoDeleteMessageRate = 7; // delete message (+batch)
            optional uint32 FifoChangeMessageVisibilityRate = 8; // change message visibility (+batch)

            // Per user
            optional uint32 CreateObjectsRate = 9; // create queue, create user
            optional uint32 DeleteObjectsRate = 10; // delete queue, delete user

            optional uint32 OtherRequestsRate = 11; // control requests: get/set queue attributes, list queues, permissions modification, etc
        }

        message TLocalRateLimiterConfig {
            optional TDefaultActionsRates Rates = 1;
        }

        message TKesusQuoterConfig {
            // Not implemented
            optional TDefaultActionsRates DefaultLimits = 1;
        }

        // Only one of quoter configs could be set
        optional TLocalRateLimiterConfig LocalRateLimiterConfig = 3;
        optional TKesusQuoterConfig KesusQuoterConfig = 4;
    }

    optional TQuotingConfig QuotingConfig = 47;
    optional bool EnableQueueAttributesValidation = 48 [default = true];

    message TAccountSettingsDefaults {
        optional int64 MaxQueuesCount = 1 [default = 50];
    }

    optional TAccountSettingsDefaults AccountSettingsDefaults = 49;

    optional bool AllowYandexAttributePrefix = 50;

    optional uint64 QueueCountersExportDelayMs = 55; // Export queue counters after queue creation with delay (milliseconds).
    optional bool CreateLazyCounters = 56 [default = true];

    optional uint64 UserSettingsUpdateTimeMs = 57 [default = 60000];
    optional uint64 UserSettingsReadBatchSize = 58 [default = 1000];
    optional uint64 QueuesListReadBatchSize = 59 [default = 1000];

    optional bool ValidateMessageBody = 60;

    optional uint64 DlqNotificationGracePeriodMs = 61 [default = 60000];

    optional uint64 AddMessagesToInflyCheckPeriodMs = 62 [default = 30000];
    optional uint64 AddMessagesToInflyMinCheckAttempts = 63 [default = 10];

    optional uint64 MinimumGarbageAgeSeconds = 64 [default = 3600];

    optional bool MeteringByNetClassifierOnly = 65 [default = false];

    message TYcSearchEventsConfig {
        optional bool EnableYcSearch = 1 [default = false];
        oneof OutputMethod {
            string UnifiedAgentUri = 10;
            string OutputFileName = 11;
        }
        optional uint64 RescanIntervalSeconds = 3 [default = 60];
        optional uint64 ReindexIntervalSeconds = 4 [default = 14400];
        optional bool TenantMode = 5 [default = false];
    }
    message TOauthTokenConfig {
        required string TokenFile = 1;
    }

    message TJwtConfig {
        required string JwtFile = 1;
        optional string IamEndpoint = 2;
    }

    message TYdbAuthConfig {
        oneof LocalAuthConfig {
            TOauthTokenConfig OauthToken = 1;
            TJwtConfig Jwt = 2;
        }
    }

    message TCloudEventsConfig {
        optional bool EnableCloudEvents = 1 [default = false];
        optional bool TenantMode = 2 [default = false];
        optional uint64 RetryTimeoutSeconds = 3;
    }

    optional TYcSearchEventsConfig YcSearchEventsConfig = 66;
    optional TYdbAuthConfig AuthConfig = 67;
    optional uint64 StartLocalLeaderInflightMax = 71 [default = 500];
    optional TCloudEventsConfig CloudEventsConfig = 73;
}

message TConfigsDispatcherConfig {
}

message TCompactionPolicy {
    optional string Name = 1;
    optional NKikimrCompaction.TCompactionPolicy CompactionPolicy = 2;
}

message TExecutionPolicy {
    optional string Name = 1;

    optional NKikimrSchemeOp.TPipelineConfig PipelineConfig = 2;
    optional string ResourceProfile = 3;
    optional bool EnableFilterByKey = 4 [default = false];
    optional bool ExecutorFastLogPolicy = 5 [default  = true];
    optional uint64 TxReadSizeLimit = 6;

    optional bool EnableEraseCache = 7;
    optional uint32 EraseCacheMinRows = 8;
    optional uint32 EraseCacheMaxBytes = 9;
}

message TPartitioningPolicy {
    optional string Name = 1;

    optional uint32 UniformPartitionsCount = 2;
    optional bool AutoSplit = 3;
    optional bool AutoMerge = 4;
    optional uint64 SizeToSplit = 5;
    optional uint64 MaxPartitionsCount = 6;
}

message TStoragePolicy {
    optional string Name = 1;
    repeated NKikimrSchemeOp.TFamilyDescription ColumnFamilies = 2;
}

message TReplicationPolicy {
    optional string Name = 1;

    optional uint64 FollowerCount = 2;
    optional bool AllowFollowerPromotion = 3 [default = true];
    optional bool CrossDataCenter = 4;
}

message TCachingPolicy {
    optional string Name = 1;

    optional uint64 ExecutorCacheSize = 2;
}

message TTableProfile {
    optional string Name = 1;
    optional string CompactionPolicy = 2;
    optional string ExecutionPolicy = 3;
    optional string PartitioningPolicy = 4;
    optional string StoragePolicy = 5;
    optional string ReplicationPolicy = 6;
    optional string CachingPolicy = 7;
}

message TTableProfilesConfig {
    repeated TTableProfile TableProfiles = 1;
    repeated TCompactionPolicy CompactionPolicies = 2;
    repeated TExecutionPolicy ExecutionPolicies = 3;
    repeated TPartitioningPolicy PartitioningPolicies = 4;
    repeated TStoragePolicy StoragePolicies = 5;
    repeated TReplicationPolicy ReplicationPolicies = 6;
    repeated TCachingPolicy CachingPolicies = 7;
}

message TFinalizeScriptServiceConfig {
    optional uint64 ScriptFinalizationTimeoutSeconds = 1 [default = 60];
    optional uint32 MaxInFlightFinalizationsCount = 2 [default = 10];
};

message TQueryServiceConfig {
    optional uint64 ScriptOperationTimeoutDefaultSeconds = 1 [default = 604800]; // default = 1 week
    optional uint64 ScriptForgetAfterDefaultSeconds = 2 [default = 31536000]; // default = 1 year; 0 = infinity
    optional uint64 ScriptResultsTtlDefaultSeconds = 3 [default = 2592000];  // default = 1 month; 0 = infinity
    optional uint64 ScriptResultSizeLimit = 4 [default = 0]; // 0 = infinity
    optional uint64 ScriptResultRowsLimit = 5 [default = 0]; // 0 = infinity
    repeated string HostnamePatterns = 13; // List of hostname regexps for external data sources; disabled if empty
    optional string QueryArtifactsCompressionMethod = 17;
    optional uint64 QueryArtifactsCompressionMinSize = 18 [default = 10485760]; // default = 10 MiB

    optional NYql.TS3GatewayConfig S3 = 6;
    optional NYql.TYtGatewayConfig Yt = 15;
    optional NYql.TSolomonGatewayConfig Solomon = 21;
    optional NYql.TFileStorageConfig FileStorage = 16;
    optional NYql.THttpGatewayConfig HttpGateway = 7;
    optional NYql.TGenericConnectorConfig Connector = 8 [deprecated=true];
    optional string MdbGateway = 9 [deprecated=true];
    optional bool MdbTransformHost = 10;
    optional NYql.TGenericGatewayConfig Generic = 11;
    optional TFinalizeScriptServiceConfig FinalizeScriptServiceConfig = 12;
    optional uint64 ProgressStatsPeriodMs = 14 [default = 0]; // 0 = disabled
    optional uint32 QueryTimeoutDefaultSeconds = 19 [default = 1800];
    optional bool EnableMatchRecognize = 20 [default = false];
    repeated string AvailableExternalDataSources = 22;                  // Ignored if AllExternalDataSourcesAreAvailable is true
    optional bool AllExternalDataSourcesAreAvailable = 23 [default = true];
}

// Config describes immediate controls and allows
// to manage their values (not variety and limits)
// via CMS. All fields should be either [u]int64 or
// another message.
//
// Control names match field names. For embedded
// messages field names are concatenated via '.'
// symbol. E.g. "DataShardControls.MaxTxInFly".
//
// Min, max and default values are specified in
// field options.
message TImmediateControlOptions {
    optional string Description = 1;
    optional uint64 MinValue = 2;
    optional uint64 MaxValue = 3;
    optional uint64 DefaultValue = 4;
}

extend google.protobuf.FieldOptions {
    optional TImmediateControlOptions ControlOptions = 61001;
}

message TImmediateControlsConfig {
    message TDataShardControls {
        message TExecutionProfileOptions {
            optional uint64 LogThresholdMs = 1 [(ControlOptions) = {
                Description: "Log execution profile for slow operations",
                MinValue: 0,
                MaxValue: 86400000,
                DefaultValue: 0 }];
            optional uint64 BufferThresholdMs = 2 [(ControlOptions) = {
                Description: "Store execution profile for slow operations",
                MinValue: 0,
                MaxValue: 86400000,
                DefaultValue: 0 }];
            optional uint64 BufferSize = 3 [(ControlOptions) = {
                Description: "Slow operation profiles buffer size",
                MinValue: 0,
                MaxValue: 1000,
                DefaultValue: 100 }];
        }

        optional uint64 MaxTxInFly = 1 [(ControlOptions) = {
            Description: "Maximum tx queue size for single shard",
            MinValue: 0,
            MaxValue: 100000,
            DefaultValue: 15000 }];
        optional uint64 DisableByKeyFilter = 2 [(ControlOptions) = {
            Description: "Disable bloom filter usage on row selects",
            MinValue: 0,
            MaxValue: 1,
            DefaultValue: 0 }];
        optional uint64 MaxTxLagMilliseconds = 3 [(ControlOptions) = {
            Description: "Max lag in tx plan execution before shard becomes overloaded",
            MinValue: 0,
            MaxValue: 2592000000,
            DefaultValue: 300000 }];
        optional uint64 CanCancelROWithReadSets = 4 [(ControlOptions) = {
            Description: "Allow to cancel RO tx with output read sets by timeout",
            MinValue: 0,
            MaxValue: 1,
            DefaultValue: 0 }];
        optional TExecutionProfileOptions DataTxProfile = 5;

        optional uint64 BackupReadAheadLo = 6 [(ControlOptions) = {
            Description: "Override for backup readahead (low watermark)",
            MinValue: 0,
            MaxValue: 67108864,
            DefaultValue: 0 }];
        optional uint64 BackupReadAheadHi = 7 [(ControlOptions) = {
            Description: "Override for backup readahead (high watermark)",
            MinValue: 0,
            MaxValue: 134217728,
            DefaultValue: 0 }];

        // Note: these settings are deprecated (always enabled)
        optional uint64 PrioritizedMvccSnapshotReads = 8 [(ControlOptions) = {
            Description: "Enables prioritized mvcc snapshot reads over immediate writes (deprecated, always enabled)",
            MinValue: 0,
            MaxValue: 1,
            DefaultValue: 1 }];
        optional uint64 UnprotectedMvccSnapshotReads = 9 [(ControlOptions) = {
            Description: "Enables unprotected (fully readonly) mvcc snapshot reads (deprecated, always enabled)",
            MinValue: 0,
            MaxValue: 1,
            DefaultValue: 1 }];

        optional uint64 EnableLeaderLeases = 10 [(ControlOptions) = {
            Description: "Enables leader leases for processing read-only queries",
            MinValue: 0,
            MaxValue: 1,
            DefaultValue: 1 }];
        optional uint64 MinLeaderLeaseDurationUs = 11 [(ControlOptions) = {
            Description: "The minimum leader lease duration in microseconds",
            MinValue: 1000,
            MaxValue: 5000000,
            DefaultValue: 250000 }];

        optional uint64 TtlReadAheadLo = 12 [(ControlOptions) = {
            Description: "Override for ttl readahead (low watermark)",
            MinValue: 0,
            MaxValue: 67108864,
            DefaultValue: 0 }];
        optional uint64 TtlReadAheadHi = 13 [(ControlOptions) = {
            Description: "Override for ttl readahead (high watermark)",
            MinValue: 0,
            MaxValue: 134217728,
            DefaultValue: 0 }];

        optional uint64 EnableLockedWrites = 14 [(ControlOptions) = {
            Description: "Enables experimental persistent locked writes",
            MinValue: 0,
            MaxValue: 1,
            DefaultValue: 1 }];
        optional uint64 MaxLockedWritesPerKey = 15 [(ControlOptions) = {
            Description: "Maximum number of uncommitted locked writes per key",
            MinValue: 0,
            MaxValue: 1000000,
            DefaultValue: 1000 }];

        optional uint64 ChangeRecordDebugPrint = 16 [(ControlOptions) = {
            Description: "Enables debug printing of change records",
            MinValue: 0,
            MaxValue: 1,
            DefaultValue: 0 }];

        optional uint64 IncrementalRestoreReadAheadLo = 17 [(ControlOptions) = {
            Description: "Override for incremental restore readahead (low watermark)",
            MinValue: 0,
            MaxValue: 67108864,
            DefaultValue: 0 }];
        optional uint64 IncrementalRestoreReadAheadHi = 18 [(ControlOptions) = {
            Description: "Override for incremental restore readahead (high watermark)",
            MinValue: 0,
            MaxValue: 134217728,
            DefaultValue: 0 }];

        optional uint64 CdcInitialScanReadAheadLo = 19 [(ControlOptions) = {
            Description: "Override for CDC initial scan readahead (low watermark)",
            MinValue: 0,
            MaxValue: 67108864,
            DefaultValue: 0 }];
        optional uint64 CdcInitialScanReadAheadHi = 20 [(ControlOptions) = {
            Description: "Override for CDC initial scan readahead (high watermark)",
            MinValue: 0,
            MaxValue: 134217728,
            DefaultValue: 0 }];

        optional uint64 ReadIteratorKeysExtBlobsPrecharge = 21 [(ControlOptions) = {
          Description: "Enable external blobs precharge for DataShard read iterator keys requests",
          MinValue: 0,
          MaxValue: 1,
          DefaultValue: 0 }];
    }

    message TTxLimitControls {
        optional uint64 PerRequestDataSizeLimit = 1 [(ControlOptions) = {
            Description: "Maximum read data size per transaction",
            MinValue: 0,
            MaxValue: 256000000000000,
            DefaultValue: 53687091200 }];
        optional uint64 PerShardReadSizeLimit = 2 [(ControlOptions) = {
            Description: "Maximum read data size per transaction per shard",
            MinValue: 0,
            MaxValue: 107374182400,
            DefaultValue: 5368709120 }];
        optional uint64 PerShardIncomingReadSetSizeLimit = 3 [(ControlOptions) = {
            Description: "Maximum input read sets size per transaction per shard",
            MinValue: 0,
            MaxValue: 5368709120,
            DefaultValue: 209715200 }];
        optional uint64 DefaultTimeoutMs = 4 [(ControlOptions) = {
            Description: "Default execution timeout for transactions",
            MinValue: 0,
            MaxValue: 3600000,
            DefaultValue: 60000 }];
    }

    message TCoordinatorControls {
        optional uint64 EnableLeaderLeases = 1 [(ControlOptions) = {
            Description: "Enables leader leases for processing read-only queries",
            MinValue: 0,
            MaxValue: 1,
            DefaultValue: 1 }];
        optional uint64 MinLeaderLeaseDurationUs = 2 [(ControlOptions) = {
            Description: "The minimum leader lease duration in microseconds",
            MinValue: 1000,
            MaxValue: 5000000,
            DefaultValue: 250000 }];
        optional uint64 VolatilePlanLeaseMs = 3 [(ControlOptions) = {
            Description: "Lease in milliseconds for faster volatile transaction planning",
            MinValue: 0,
            MaxValue: 10000,
            DefaultValue: 250 }];
        optional uint64 PlanAheadTimeShiftMs = 4 [(ControlOptions) = {
            Description: "Wall-clock time shift in milliseconds when planning ahead (50ms for compatibility with older versions)",
            MinValue: 0,
            MaxValue: 86400000,
            DefaultValue: 50 }];
        optional uint64 MinPlanResolutionMs = 5 [(ControlOptions) = {
            Description: "Minimum plan resolution override in milliseconds, which includes volatile planning (0 when not overridden)",
            MinValue: 0,
            MaxValue: 1000,
            DefaultValue: 0 }];
    }

    message TSchemeShardControls {
        optional uint64 ForceShardSplitDataSize = 1 [(ControlOptions) = {
            Description: "Forces shards to split when reaching the given data size (2 GiB by default)",
            MinValue: 10485760, // 10 MiB
            MaxValue: 17179869184, // 16 GiB
            DefaultValue: 2147483648 }];
        optional uint64 DisableForceShardSplit = 2 [(ControlOptions) = {
            Description: "Disables forced shard splits, for special cases only",
            MinValue: 0,
            MaxValue: 1,
            DefaultValue: 0 }];
    }

    message TTCMallocControls {
        optional uint64 ProfileSamplingRate = 1 [(ControlOptions) = {
            Description: "Sets the sampling rate for heap profiles. TCMalloc samples approximately every rate bytes allocated.",
            MinValue: 65536,
            MaxValue: 4294967296,
            DefaultValue: 2097152 }];
        optional uint64 GuardedSamplingRate = 2 [(ControlOptions) = {
            Description: "Sets the guarded sampling rate for sampled allocations. TCMalloc samples approximately every rate bytes allocated, subject to implementation limitations in GWP-ASan.",
            MinValue: 65536,
            MaxValue: 4294967296,
            DefaultValue: 4294967296 }];

        reserved 3; // was MemoryLimit

        optional uint64 PageCacheTargetSize = 4 [(ControlOptions) = {
            Description: "Page Cache Target Size.",
            MinValue: 0,
            MaxValue: 137438953472,
            DefaultValue: 536870912 }];
        optional uint64 PageCacheReleaseRate = 5 [(ControlOptions) = {
            Description: "Page Cache Release Rate.",
            MinValue: 0,
            MaxValue: 134217728,
            DefaultValue: 8388608 }];
    }

    message TVDiskControls {
        optional uint64 EnableLocalSyncLogDataCutting = 1 [(ControlOptions) = {
            Description: "Allow cutting large TEvLocalSyncLogData messages into smaller chunks",
            MinValue: 0,
            MaxValue: 1,
            DefaultValue: 0 }];
        optional uint64 EnableSyncLogChunkCompressionHDD = 2 [(ControlOptions) = {
            Description: "Compress SyncLog chunks before writing to log, setting for HDD",
            MinValue: 0,
            MaxValue: 1,
            DefaultValue: 1 }];
        optional uint64 EnableSyncLogChunkCompressionSSD = 3 [(ControlOptions) = {
            Description: "Compress SyncLog chunks before writing to log, setting for SSD",
            MinValue: 0,
            MaxValue: 1,
            DefaultValue: 0 }];
        optional uint64 MaxSyncLogChunksInFlightHDD = 4 [(ControlOptions) = {
            Description: "Maximum number of SyncLog chunks written simultaneously to log, setting for HDD",
            MinValue: 1,
            MaxValue: 1024,
            DefaultValue: 10 }];
        optional uint64 MaxSyncLogChunksInFlightSSD = 5 [(ControlOptions) = {
            Description: "Maximum number of SyncLog chunks written simultaneously to log, setting for SSD",
            MinValue: 1,
            MaxValue: 1024,
            DefaultValue: 10 }];

        optional uint64 BurstThresholdNsHDD = 6 [(ControlOptions) = {
            Description: "Minumum operation queue size that is considered a burst, setting for HDD",
            MinValue: 1,
            MaxValue: 1000000000000,
            DefaultValue: 200000000 }];
        optional uint64 BurstThresholdNsSSD = 7 [(ControlOptions) = {
            Description: "Minumum operation queue size that is considered a burst, setting for SSD",
            MinValue: 1,
            MaxValue: 1000000000000,
            DefaultValue: 50000000 }];
        optional uint64 BurstThresholdNsNVME = 8 [(ControlOptions) = {
            Description: "Minumum operation queue size that is considered a burst, setting for NVME",
            MinValue: 1,
            MaxValue: 1000000000000,
            DefaultValue: 32000000 }];
        optional uint64 DiskTimeAvailableScaleHDD = 9 [(ControlOptions) = {
            Description: "Scale coefficient DiskTimeAvailableScale metric, this parameter will be converted to float and divided by 1'000, setting for HDD",
            MinValue: 1,
            MaxValue: 1000000,
            DefaultValue: 1000 }];
        optional uint64 DiskTimeAvailableScaleSSD = 10 [(ControlOptions) = {
            Description: "Scale coefficient for DiskTimeAvailableScale metric, this parameter will be converted to float and divided by 1'000, setting for SSD",
            MinValue: 1,
            MaxValue: 1000000,
            DefaultValue: 1000 }];
        optional uint64 DiskTimeAvailableScaleNVME = 11 [(ControlOptions) = {
            Description: "Scale coefficient DiskTimeAvailableScale metric, this parameter will be converted to float and divided by 1'000, setting for NVME",
            MinValue: 1,
            MaxValue: 1000000,
            DefaultValue: 1000 }];
        optional uint64 DefaultHugeGarbagePerMille = 12 [(ControlOptions) = {
            Description: "Default threshold of huge chunk garbage per mille which triggers huge chunk defragmentation",
            MinValue: 1,
            MaxValue: 1000,
            DefaultValue: 300 }];
        optional uint64 HugeDefragFreeSpaceBorderPerMille = 13 [(ControlOptions) = {
            Description: "Huge garbage threshold = DefaultHugeGarbagePerMille * min((free space share) / (this param), 1)",
            MinValue: 1,
            MaxValue: 1000,
            DefaultValue: 260 }];
        optional uint64 MaxChunksToDefragInflight = 21 [(ControlOptions) = {
            Description: "Max inflight defragmentation chunks per one chunk size per vdisk",
            MinValue: 1,
            MaxValue: 50,
            DefaultValue: 10 }];

        reserved 14;
        optional uint64 ThrottlingDryRun = 26 [(ControlOptions) = {
            Description: "0 - working mode, 1 - dry run mode",
            MinValue: 0,
            MaxValue: 1,
            DefaultValue: 1 }];
        optional uint64 ThrottlingMinLevel0SstCount = 15 [(ControlOptions) = {
            Description: "Minimum level 0 SST count - throttling is turned on",
            MinValue: 1,
            MaxValue: 1000,
            DefaultValue: 100 }];
        optional uint64 ThrottlingMaxLevel0SstCount = 16 [(ControlOptions) = {
            Description: "Maximum level 0 SST count - throttling speed is zero",
            MinValue: 1,
            MaxValue: 1000,
            DefaultValue: 250 }];
        optional uint64 ThrottlingMinInplacedSizeHDD = 17 [(ControlOptions) = {
            Description: "Minimum size of all inplaced blobs (HDD) - throttling is turned on",
            MinValue: 1048576,
            MaxValue: 536870912000,
            DefaultValue: 21474836480 }];
        optional uint64 ThrottlingMaxInplacedSizeHDD = 18 [(ControlOptions) = {
            Description: "Maximum size of all inplaced blobs (HDD) - throttling speed is zero",
            MinValue: 1048576,
            MaxValue: 536870912000,
            DefaultValue: 64424509440 }];
        optional uint64 ThrottlingMinInplacedSizeSSD = 24 [(ControlOptions) = {
            Description: "Minimum size of all inplaced blobs (SSD) - throttling is turned on",
            MinValue: 1048576,
            MaxValue: 536870912000,
            DefaultValue: 21474836480 }];
        optional uint64 ThrottlingMaxInplacedSizeSSD = 25 [(ControlOptions) = {
            Description: "Maximum size of all inplaced blobs (SSD) - throttling speed is zero",
            MinValue: 1048576,
            MaxValue: 536870912000,
            DefaultValue: 64424509440 }];
        optional uint64 ThrottlingMinOccupancyPerMille = 19 [(ControlOptions) = {
            Description: "Minimum occupancy of disk per mille - throttling is turned on",
            MinValue: 1,
            MaxValue: 1000,
            DefaultValue: 900 }];
        optional uint64 ThrottlingMaxOccupancyPerMille = 20 [(ControlOptions) = {
            Description: "Maximum occupancy of disk per mille - throttling speed is zero",
            MinValue: 1,
            MaxValue: 1000,
            DefaultValue: 950 }];
        optional uint64 ThrottlingMinLogChunkCount = 22 [(ControlOptions) = {
            Description: "Minimum pdisk log chunk count - throttling is turned on",
            MinValue: 1,
            MaxValue: 1000,
            DefaultValue: 100 }];
        optional uint64 ThrottlingMaxLogChunkCount = 23 [(ControlOptions) = {
            Description: "Maximum pdisk log chunk count - throttling speed is zero",
            MinValue: 1,
            MaxValue: 1000,
            DefaultValue: 130 }];

        optional uint64 MaxInProgressSyncCount = 27 [(ControlOptions) = {
            Description: "Maximum number of simultaneous VDisk sync processes; 0 means no limit",
            MinValue: 0,
            MaxValue: 1000,
            DefaultValue: 0 }];
    }

    message TTabletControls {
        optional uint64 MaxCommitRedoMB = 1 [(ControlOptions) = {
            Description: "Maximum redo size per commit in megabytes",
            MinValue: 8,
            MaxValue: 4096,
            DefaultValue: 256 }];
    }

    message TDSProxyControls {
        message TRequestReportingSettings {
            optional uint64 BucketSize = 1 [(ControlOptions) = {
                Description: "Capacity for Leaky Bucket algorithm",
                MinValue: 1,
                MaxValue: 100000,
                DefaultValue: 1 }];
            optional uint64 LeakDurationMs = 2 [(ControlOptions) = {
                Description: "Leak interval (ms) for Leaky Bucket algorithm",
                MinValue: 1,
                MaxValue: 3600000,
                DefaultValue: 60000 }];
            optional uint64 LeakRate = 3 [(ControlOptions) = {
                Description: "Leak size for Leaky Bucket algorithm",
                MinValue: 1,
                MaxValue: 100000,
                DefaultValue: 1 }];
        }

        optional uint64 SlowDiskThreshold = 1 [(ControlOptions) = {
            Description: "The minimum ratio of slowest and second slowest disks, required to accelerate, promille",
            MinValue: 1,
            MaxValue: 1000000,
            DefaultValue: 2000 }];
        optional uint64 PredictedDelayMultiplier = 2 [(ControlOptions) = {
            Description: "Predicted time of VDisk's response multiplier, promille",
            MinValue: 0,
            MaxValue: 1000000,
            DefaultValue: 1000 }];
        optional uint64 LongRequestThresholdMs = 3 [(ControlOptions) = {
            Description: "The amount of time (ms) to process DSProxy request, beyond which request is considered long and being reported to log",
            MinValue: 1,
            MaxValue: 1000000,
            DefaultValue: 50000 }];
        reserved 4;
        optional uint64 MaxNumOfSlowDisks = 5 [(ControlOptions) = {
            Description: "Maximum number of slow disks, which DSProxy can skip with Accelerations",
            MinValue: 1,
            MaxValue: 2,
            DefaultValue: 2 }];

        optional uint64 SlowDiskThresholdHDD = 6 [(ControlOptions) = {
            Description: "The minimum ratio of slowest and second slowest disks, required to accelerate, promille, option for HDD",
            MinValue: 1,
            MaxValue: 1000000,
            DefaultValue: 2000 }];
        optional uint64 PredictedDelayMultiplierHDD = 7 [(ControlOptions) = {
            Description: "Predicted time of VDisk's response multiplier, promille, option for HDD",
            MinValue: 0,
            MaxValue: 1000000,
            DefaultValue: 1000 }];
        optional uint64 MaxNumOfSlowDisksHDD = 8 [(ControlOptions) = {
            Description: "Maximum number of slow disks, which DSProxy can skip with Accelerations, option for HDD",
            MinValue: 1,
            MaxValue: 2,
            DefaultValue: 1 }];

        optional uint64 SlowDiskThresholdSSD = 9 [(ControlOptions) = {
            Description: "The minimum ratio of slowest and second slowest disks, required to accelerate, promille, option for SSD",
            MinValue: 1,
            MaxValue: 1000000,
            DefaultValue: 2000 }];
        optional uint64 PredictedDelayMultiplierSSD = 10 [(ControlOptions) = {
            Description: "Predicted time of VDisk's response multiplier, promille, option for SSD",
            MinValue: 0,
            MaxValue: 1000000,
            DefaultValue: 1000 }];
        optional uint64 MaxNumOfSlowDisksSSD = 11 [(ControlOptions) = {
            Description: "Maximum number of slow disks, which DSProxy can skip with Accelerations, option for SSD",
            MinValue: 1,
            MaxValue: 2,
            DefaultValue: 2 }];

        optional TRequestReportingSettings RequestReportingSettings = 12;
    }

    message TPDiskControls {
        optional uint64 MaxCommonLogChunksHDD = 1 [(ControlOptions) = {
            Description: "Regulate the maximum of log chunks on the PDisk, setting for HDD",
            MinValue: 1,
            MaxValue: 1000000,
            DefaultValue: 200 }];
        optional uint64 MaxCommonLogChunksSSD = 2 [(ControlOptions) = {
            Description: "Regulate the maximum of log chunks on the PDisk, setting for SSD, NVME",
            MinValue: 1,
            MaxValue: 1000000,
            DefaultValue: 200 }];
        optional uint64 UseNoopSchedulerHDD = 3 [(ControlOptions) = {
            Description: "Enables noop scheduler for HDD disks only",
            MinValue: 0,
            MaxValue: 1,
            DefaultValue: 0 }];
        optional uint64 UseNoopSchedulerSSD = 4 [(ControlOptions) = {
            Description: "Enables noop scheduler for SSD, NVME",
            MinValue: 0,
            MaxValue: 1,
            DefaultValue: 0 }];

    }

    message TBlobStorageControllerControls {
        optional uint64 EnableSelfHealWithDegraded = 1 [(ControlOptions) = {
            Description: "Should SelfHeal automatically process groups that are in DEGRADED status (one step from nonworking)",
            MinValue: 0,
            MaxValue: 1,
            DefaultValue: 0 }];
    }

    message TTableServiceControls {
        optional uint64 EnableMergeDatashardReads = 1 [(ControlOptions) = {
            Description: "Merge reading tasks on the same node",
            MinValue: 0,
            MaxValue: 1,
            DefaultValue: 0 }];
    }

    message TTestShardControls {
        optional uint64 DisableWrites = 1 [(ControlOptions) = {
            Description: "Disable write load in all node TestShard tablets",
            MinValue: 0,
            MaxValue: 1,
            DefaultValue: 0
        }];
    }

    message TGRpcControls {
        message TRequestConfig {
            optional uint64 MaxInFlight = 1 [(ControlOptions) = {
                Description: "Max in flight requests",
                MinValue: 0,
                MaxValue: 1000000,
                DefaultValue: 0
            }];
        }
        map<string, TRequestConfig> RequestConfigs = 1;
    }

    optional TDataShardControls DataShardControls = 1;
    optional TTxLimitControls TxLimitControls = 2;
    optional TCoordinatorControls CoordinatorControls = 3;
    optional TSchemeShardControls SchemeShardControls = 4;
    optional TTCMallocControls TCMallocControls = 5;
    reserved 6;
    optional TVDiskControls VDiskControls = 7;
    optional TTabletControls TabletControls = 8;
    optional TDSProxyControls DSProxyControls = 9;
    optional TPDiskControls PDiskControls = 10;
    optional TBlobStorageControllerControls BlobStorageControllerControls = 11;
    optional TTableServiceControls TableServiceControls = 12;
    optional TTestShardControls TestShardControls = 13;
    optional TGRpcControls GRpcControls = 14;
};

message TMeteringConfig {
    optional string MeteringFilePath = 1;
    repeated string SystemBackupSIDs = 2;
    optional string LogName = 3;
    optional bool UnifiedAgentEnable = 4 [default = false];
};

message TAuditConfig {
    // For each new format, we need to register the audit event conversion function
    // See  ydb/core/audit/audit_log_impl.cpp for details
    enum EFormat {
        JSON = 1;                       // Outputs audit log in format: "<time>: {"k1": "v1", "k2": "v2", ...}" where <time> is ISO 8601 format time string, k1, k2, ..., kn - fields of audit log message and v1, v2, ..., vn are their values
        TXT = 2;                        // Outputs audit log in format: "<time>: k1=v1, k2=v2, ..." where <time> is ISO 8601 format time string, k1, k2, ..., kn - fields of audit log message and v1, v2, ..., vn are their values
        JSON_LOG_COMPATIBLE = 3;        // Outputs audit log in format: "{"@timestamp": "<ISO 8601 time>", "@log_type": "audit", "k1": "v1", "k2": "v2", ...}" where @timestamp is ISO 8601 format time string, k1, k2, ..., kn - fields of audit log message and v1, v2, ..., vn are their values // Suitable for output both debug log and audit log to the same destination (stderr)
        FORMAT_4 = 4;                   // Reserved
        YANDEX_CLOUD_EVENTS = 5;        // Reserved for Yandex.Cloud environment. Defaults to JSON elsewhere
    }

    message TStderrBackend {
        optional EFormat Format = 1 [default = JSON];
        optional string LogJsonEnvelope = 2; // Json template with text field containing %message% placeholder. For example {"my_enveloped_message": "%message%"}. %message% will be replaced with real audit log message
    }

    message TFileBackend {
        optional EFormat Format = 1 [default = JSON];
        optional string FilePath = 2;
        optional string LogJsonEnvelope = 3; // Json template with text field containing %message% placeholder. For example {"my_enveloped_message": "%message%"}. %message% will be replaced with real audit log message
    }

    message TUnifiedAgentBackend {
        optional EFormat Format = 1 [default = JSON];
        optional string LogName = 2;
        optional string LogJsonEnvelope = 3; // Json template with text field containing %message% placeholder. For example {"my_enveloped_message": "%message%"}. %message% will be replaced with real audit log message
    }

    optional TStderrBackend StderrBackend = 1;
    optional TFileBackend FileBackend = 2;
    optional TUnifiedAgentBackend UnifiedAgentBackend = 3;
};

message THiveTabletLimit {
    optional NKikimrTabletBase.TTabletTypes.EType Type = 1;
    optional uint64 MaxCount = 2 [default = 1000000]; // Default value here should match the one in NkikimrLocal.TTabletAvailability
}

message THiveTabletPreference {
    optional NKikimrTabletBase.TTabletTypes.EType Type = 1;
    optional NKikimrHive.TDataCentersPreference DataCentersPreference = 10;
}

message THiveConfig {
    enum EHiveStorageBalanceStrategy {
        HIVE_STORAGE_BALANCE_STRATEGY_AUTO = 0;
        HIVE_STORAGE_BALANCE_STRATEGY_IOPS = 1;
        HIVE_STORAGE_BALANCE_STRATEGY_THROUGHPUT = 2;
        HIVE_STORAGE_BALANCE_STRATEGY_SIZE = 3;
    }

    enum EHiveStorageSelectStrategy {
        HIVE_STORAGE_SELECT_STRATEGY_WEIGHTED_RANDOM = 0;
        HIVE_STORAGE_SELECT_STRATEGY_EXACT_MIN = 1;
        HIVE_STORAGE_SELECT_STRATEGY_RANDOM_MIN_7P = 2;
        HIVE_STORAGE_SELECT_STRATEGY_ROUND_ROBIN = 3;
        HIVE_STORAGE_SELECT_STRATEGY_RANDOM = 4;
    }

    enum EHiveNodeBalanceStrategy {
        HIVE_NODE_BALANCE_STRATEGY_OLD_WEIGHTED_RANDOM = 0;
        HIVE_NODE_BALANCE_STRATEGY_HEAVIEST = 1;
        HIVE_NODE_BALANCE_STRATEGY_RANDOM = 2;
        HIVE_NODE_BALANCE_STRATEGY_WEIGHTED_RANDOM = 3;
    }

    enum EHiveTabletBalanceStrategy {
        HIVE_TABLET_BALANCE_STRATEGY_OLD_WEIGHTED_RANDOM = 0;
        HIVE_TABLET_BALANCE_STRATEGY_HEAVIEST = 1;
        HIVE_TABLET_BALANCE_STRATEGY_RANDOM = 2;
        HIVE_TABLET_BALANCE_STRATEGY_WEIGHTED_RANDOM = 3;
    }

    enum EHiveChannelBalanceStrategy {
        HIVE_CHANNEL_BALANCE_STRATEGY_HEAVIEST = 0;
        HIVE_CHANNEL_BALANCE_STRATEGY_RANDOM = 1;
        HIVE_CHANNEL_BALANCE_STRATEGY_WEIGHTED_RANDOM = 2;
    }

    enum EHiveNodeSelectStrategy {
        HIVE_NODE_SELECT_STRATEGY_WEIGHTED_RANDOM = 0;
        HIVE_NODE_SELECT_STRATEGY_EXACT_MIN = 1;
        HIVE_NODE_SELECT_STRATEGY_RANDOM_MIN_7P = 2;
        HIVE_NODE_SELECT_STRATEGY_RANDOM = 3;
    }

    enum EHiveBootStrategy {
        HIVE_BOOT_STRATEGY_BALANCED = 0;
        HIVE_BOOT_STRATEGY_FAST = 1;
    }

    message TBootPriority {
        optional NKikimrTabletBase.TTabletTypes.EType TabletType = 1;
        optional double Priority = 2;
    }

    optional uint64 MaxTabletsScheduled = 2 [default = 100];
    optional uint64 MaxResourceCounter = 3 [default = 100000000];
    optional uint64 MaxResourceCPU = 4 [default = 10000000];
    optional uint64 MaxResourceMemory = 5 [default = 512000000000];
    optional uint64 MaxResourceNetwork = 6 [default = 1000000000];
    optional double MinScatterToBalance = 7 [default = 0.5]; // Does not affect Counter. For other resources can be overriden with resource-specific settings bellow
    optional bool SpreadNeighbours = 8 [default = true];
    optional uint64 MaxBootBatchSize = 9 [default = 1000];
    optional uint64 DrainInflight = 10 [default = 10];
    optional double DefaultUnitIOPS = 11 [default = 1]; // operations/sec
    optional uint64 DefaultUnitThroughput = 12 [default = 1000]; // bytes/sec
    optional uint64 DefaultUnitSize = 13 [default = 100000000]; // bytes
    optional double StorageOvercommit = 14 [default = 1.00];
    optional EHiveStorageBalanceStrategy StorageBalanceStrategy = 15 [default = HIVE_STORAGE_BALANCE_STRATEGY_SIZE];
    optional bool StorageSafeMode = 16 [default = true];
    optional EHiveStorageSelectStrategy StorageSelectStrategy = 17 [default = HIVE_STORAGE_SELECT_STRATEGY_WEIGHTED_RANDOM];
    optional uint64 RequestSequenceSize = 18 [default = 1000];
    optional uint64 MinRequestSequenceSize = 19 [default = 1000];
    optional uint64 MaxRequestSequenceSize = 20 [default = 1000000];
    optional uint64 MetricsWindowSize = 21 [default = 60000]; // milliseconds
    optional double MaxNodeUsageToKick = 22 [default = 0.9];
    optional uint64 ResourceChangeReactionPeriod = 23 [default = 10]; // seconds
    optional uint64 TabletKickCooldownPeriod = 24 [default = 600]; // seconds
    optional double ResourceOvercommitment = 25 [default = 3.00];
    optional uint64 BalancerInflight = 26 [default = 1]; // tablets
    optional EHiveNodeBalanceStrategy NodeBalanceStrategy = 27 [default = HIVE_NODE_BALANCE_STRATEGY_HEAVIEST];
    optional EHiveTabletBalanceStrategy TabletBalanceStrategy = 28 [default = HIVE_TABLET_BALANCE_STRATEGY_WEIGHTED_RANDOM];
    optional double MinPeriodBetweenBalance = 29 [default = 0.2]; // seconds
    optional uint64 MaxMovementsOnAutoBalancer = 30 [default = 1]; // tablets
    optional bool ContinueAutoBalancer = 31 [default = true];
    optional double MinNodeUsageToBalance = 32 [default = 0.1];
    optional double MinPeriodBetweenReassign = 33 [default = 300.0]; // seconds
    optional double TabletRestartWatchPeriod = 34 [default = 3600.0]; // seconds, period used for statistics, not to be confused with TabletRestartsPeriod
    optional double NodeRestartWatchPeriod = 35 [default = 3600.0]; // seconds
    optional uint64 NodeDeletePeriod = 36 [default = 3600]; // seconds
    repeated THiveTabletLimit DefaultTabletLimit = 37;
    repeated THiveTabletPreference DefaultTabletPreference = 38;
    optional uint64 SystemTabletCategoryId = 39 [default = 1];
    optional bool EnableFastTabletMove = 40 [default = true];
    optional uint64 TabletRestartsPeriod = 42 [default = 1000]; // milliseconds, period checked for penalties - not to be confused with TabletRestartWatchPeriod
    optional uint64 TabletRestarsMaxCount = 43 [default = 2]; // deprecated, use TabletRestartsMaxCount instead
    optional uint64 PostponeStartPeriod = 44 [default = 1000]; // milliseconds
    optional EHiveNodeSelectStrategy NodeSelectStrategy = 45 [default = HIVE_NODE_SELECT_STRATEGY_RANDOM_MIN_7P];
    optional bool CheckMoveExpediency = 46 [default = true];
    optional uint64 StoragePoolFreshPeriod = 47 [default = 60000]; // milliseconds
    optional string PoolsToMonitorForUsage = 48 [default = "System,User,IC"];
    repeated NKikimrTabletBase.TTabletTypes.EType BalancerIgnoreTabletTypes = 49;
    optional double SpaceUsagePenaltyThreshold = 53 [default  = 1.1]; // number > 1
    optional double SpaceUsagePenalty = 54 [default = 0.2]; // number <= 1
    optional uint64 WarmUpBootWaitingPeriod = 50  [default = 30000]; // milliseconds, time to wait for known nodes on cluster restart
    optional uint64 NodeRestartsToIgnoreInWarmup = 51 [default = 10];
    optional double MaxWarmUpPeriod = 52 [default = 600.0]; // seconds
    optional bool WarmUpEnabled = 55 [default = true];
    optional uint64 EmergencyBalancerInflight = 56 [default = 1]; // tablets
    optional uint64 MaxMovementsOnEmergencyBalancer = 57 [default = 2];
    optional bool ContinueEmergencyBalancer = 58 [default = true];
    optional double MinPeriodBetweenEmergencyBalance = 59 [default = 0.1]; // seconds
    optional EHiveBootStrategy BootStrategy = 60 [default = HIVE_BOOT_STRATEGY_BALANCED];
    optional uint64 TabletRestartsMaxCount = 61 [default = 2];
    optional double MinCPUScatterToBalance = 62 [default = 0.5];
    optional double MinMemoryScatterToBalance = 63 [default = 0.5];
    optional double MinNetworkScatterToBalance = 64 [default = 0.5];
    optional double MinCounterScatterToBalance = 65 [default = 0.02];
    reserved 66;
    optional double ObjectImbalanceToBalance = 67 [default = 0.02];
    optional EHiveChannelBalanceStrategy ChannelBalanceStrategy = 68 [default = HIVE_CHANNEL_BALANCE_STRATEGY_WEIGHTED_RANDOM];
    optional uint64 MaxChannelHistorySize = 69 [default = 200];
    optional uint64 StorageInfoRefreshFrequency = 70 [default = 600000]; // send a query to BSC every x milliseconds
    optional double MinStorageScatterToBalance = 71 [default = 999]; // storage balancer trigger is disabled by default
    optional double MinGroupUsageToBalance = 72 [default = 0.1];
    optional uint64 StorageBalancerInflight = 73 [default = 1];
    optional bool EnableDestroyOperations = 74 [default = false];
    optional double NodeUsageRangeToKick = 75 [default = 0.2];
    optional bool LessSystemTabletsMoves = 77 [default = true];
    optional uint64 MaxPingsInFlight = 78 [default = 1000];
    optional string CutHistoryDenyList = 76 [default = "ColumnShard,KeyValue,PersQueue,BlobDepot"];
    optional string CutHistoryAllowList = 79 [default = "DataShard"];
    optional uint64 ScaleRecommendationRefreshFrequency = 80 [default = 60000]; // calculate scale recommendation every x milliseconds
    optional uint64 ScaleOutWindowSize = 81 [default = 15]; // buckets
    optional uint64 ScaleInWindowSize = 82 [default = 5]; // buckets
    optional double TargetTrackingCPUMargin = 83 [default = 0.1]; // percent
    optional double DryRunTargetTrackingCPU = 84; // percent
    optional uint64 NodeRestartsForPenalty = 85 [default = 3];
    optional bool UseTabletUsageEstimate = 86 [default = true];
    repeated TBootPriority TabletTypeToBootPriority = 87;
}

message THealthCheckConfig {
    message TThresholds {
        optional uint32 NodeRestartsYellow = 1 [default = 10]; // per period, see HiveConfig.NodeRestartWatchPeriod
        optional uint32 NodeRestartsOrange = 2 [default = 30]; // per period, see HiveConfig.NodeRestartWatchPeriod
        optional uint64 NodesTimeDifferenceYellow = 3 [default = 5000]; // microseconds
        optional uint64 NodesTimeDifferenceOrange = 4 [default = 25000]; // microseconds
        optional uint32 TabletsRestartsOrange = 5 [default = 30]; // per period, see HiveConfig.TabletRestartWatchPeriod
    }
    optional TThresholds Thresholds = 1;
    optional uint32 Timeout = 2 [default = 20000]; // milliseconds
}

message TBlobCacheConfig {
    optional uint64 MaxSizeBytes = 1 [default = 1073741824];
}

message TColumnShardConfig {
    message TTablesStorageLayoutPolicy {
        message TMinimalTablesCountPolicy {
        };

        message TIdentityGroupsPolicy {
        };

        oneof Policy {
            TMinimalTablesCountPolicy MinimalTables = 1;
            TIdentityGroupsPolicy IdentityGroups = 2;
        }
    }
    optional TTablesStorageLayoutPolicy TablesStorageLayoutPolicy = 1;
    optional bool DisabledOnSchemeShard = 2 [default = false];
    optional bool IndexationEnabled = 4 [default = true];
    optional bool CompactionEnabled = 5 [default = true];
    optional bool TTLEnabled = 6 [default = true];
    optional bool WritingEnabled = 7 [default = true];
    optional uint32 WritingBufferDurationMs = 8 [default = 0];
    optional uint64 CompactionMemoryLimit = 10 [default = 536870912];
    optional uint64 TieringsMemoryLimit = 11 [default = 536870912];
    message TIndexMetadataMemoryLimit {
        oneof Value {
            double TotalRatio = 1 [default = 0.3];
            uint64 AbsoluteValue = 2;
        }
    }

    optional TIndexMetadataMemoryLimit IndexMetadataMemoryLimit = 12;
    optional bool CleanupEnabled = 13 [default = true];

    message TRepairInfo {
        optional string ClassName = 1;
        optional string Description = 2;
        optional bool DryRun = 3;
    }
    repeated TRepairInfo Repairs = 15;

    enum EJsonDoubleOutOfRangeHandlingPolicy {
        REJECT = 0;
        CAST_TO_INFINITY = 1;
    }

    optional uint32 MaxInFlightIntervalsOnRequest = 16;
    optional uint32 MaxReadStaleness_ms = 18 [default = 300000];
    optional uint32 GCIntervalMs = 19 [default = 30000];
    optional uint32 CompactionActualizationLagMs = 20 [default = 1000];
    optional uint32 ActualizationTasksLagMs = 21 [default = 1000];
    optional uint32 LagForCompactionBeforeTieringsMs = 22 [default = 3600000];
    optional uint32 OptimizerFreshnessCheckDurationMs = 23 [default = 300000];
    optional uint32 SmallPortionDetectSizeLimit = 24 [default = 1048576];  // 1 << 20
    optional bool ColumnChunksV0Usage = 25 [default = true];
    optional bool ColumnChunksV1Usage = 26 [default = true];
    optional uint64 MemoryLimitScanPortion = 27 [default = 100000000];
    optional string ReaderClassName = 28;
    optional bool AllowNullableColumnsInPK = 29 [default = false];
    optional uint32 RestoreDataOnWriteTimeoutSeconds = 30;
    optional bool UseSlicesFilter = 31 [default = true];
    optional uint32 LimitForPortionsMetadataAsk = 32 [default = 1000];
    optional uint64 WritingBufferVolumeMb = 33 [default = 32];
    optional uint64 WritingInFlightRequestsCountLimit = 34 [default = 1000];
    optional uint64 WritingInFlightRequestBytesLimit = 35 [default = 128000000];
    optional NKikimrSchemeOp.EColumnCodec DefaultCompression = 36;
    optional int32 DefaultCompressionLevel = 37;
    optional uint64 MemoryLimitMergeOnCompactionRawData = 38 [default = 512000000];
    optional bool AlterObjectEnabled = 39 [default = false];
    optional EJsonDoubleOutOfRangeHandlingPolicy DoubleOutOfRangeHandling = 40 [default = REJECT];
    optional bool PortionMetaV0Usage = 41 [default = true];
    optional uint32 PeriodicWakeupActivationPeriodMs = 42 [default = 60000];
    optional bool GenerateInternalPathId = 43 [default = false]; //Be aware! IRREVERSIBLE(if set, can not be unset for a dababase)
    optional bool ProxyWritingEnabled = 44 [default = true];
    optional uint64 SharedMetadataAccessorCacheSize = 45 [default = 1073741824]; // 1Gb
}

message TSchemeShardConfig {
    message TInFlightCounterConfig {
        optional NKikimr.NSchemeShard.ESimpleCounters Type = 1;
        // after this amount scheme shard begin to abort the operations
        // to disable set to 0
        optional uint32 InFlightLimit = 2 [default = 10000];
    }
    // after this amount of time we forcely write full stats to local DB
    // to disable set to 0
    optional uint32 StatsBatchTimeoutMs = 1 [default = 100];

    // number of shards stats to batch together
    // to disable set to 0
    optional uint32 StatsMaxBatchSize = 2 [default = 100];

    optional uint32 StatsMaxExecuteMs = 3 [default = 10];

    repeated TInFlightCounterConfig InFlightCounterConfig = 4;

    // number of shards per table
    optional uint32 MaxCdcInitialScanShardsInFlight = 5 [default = 32];

    // number of shards per table
    // 0 means default - NKikimrIndexBuilder.TIndexBuildSettings.max_shards_in_flight
    optional uint32 MaxRestoreBuildIndexShardsInFlight = 6 [default = 1000];
}

message TCompactionConfig {
    message TBackgroundCompactionConfig {
        optional double MaxRate = 1 [default = 1]; // 1 compaction / s
        optional uint64 InflightLimit = 2 [default = 1];

        // After this interval started compaction is considered as finished,
        // retry is possible only within MinCompactionRepeatDelaySeconds
        optional uint64 TimeoutSeconds = 3 [default = 600];

        // How often schemeshard is waken up to check if it should
        // start any compaction. It is used only when there are no
        // running compactions, otherwise compaction queue logic
        // is triggered either by finished compactions (event from DS)
        // or by timeouts (set via TimeoutSeconds)
        optional uint64 WakeupIntervalSeconds = 4 [default = 60];

        // When shard has been compacted, it will be considered for
        // compaction only after this amount of time
        optional uint64 MinCompactionRepeatDelaySeconds = 5 [default = 600];

        optional uint32 SearchHeightThreshold = 6 [default = 5];

        // TODO: enable, when schemeshard receive proper stat
        optional uint32 RowDeletesThreshold = 7 [default = 4294967295];

        // for tests: to allow compaction requests to empty shards
        // shards below this threshold are not background compacted
        // at all even when searchHeight or deleted rows match
        // corresponding thresholds
        optional uint32 RowCountThreshold = 8 [default = 1];

        // When this option specified, schemeshard calculates compaction rate
        // to compact QueueSize shards within this interval.
        // CompactionRate = Min(QueueSize / RoundSeconds, MaxRate).
        //
        // Note that compaction queue is round robin over three queues:
        // 1. By last full compaction time (all shards)
        // 2. By search height (some shards, depends on SearchHeightThreshold)
        // 3. By row deletes (some shards, depends on RowDeletesThreshold)
        // In queues 2 and 3 same shard can be compacted again after
        // MinCompactionRepeatDelaySeconds depending on its state.
        //
        // Thus when there are items in all queues, RoundSeconds gives the only
        // guarantee, that at least 1/3 unique shards will be compacted, the
        // rest 2/3 can be shards compacted multiple times, i.e. all shards
        // must be compacted within at most RoundSeconds*3.
        optional uint64 RoundSeconds = 9 [default = 172800]; // 2 days

        // Compact even if shard has single part and empty memtable
        optional bool CompactSinglePartedShards = 10 [default = false];

        // Do not wakeup earlier, than this interval
        optional uint64 MinWakeupIntervalMs = 11 [default = 10];
    }

    message TBorrowedCompactionConfig {
        optional double MaxRate = 1 [default = 0]; // unlimitted
        optional uint64 InflightLimit = 2 [default = 10]; // TODO: consider more?

        // After this interval we will try to restart
        optional uint64 TimeoutSeconds = 3 [default = 15];

        // Do not wakeup earlier, than this interval
        optional uint64 MinWakeupIntervalMs = 4 [default = 10];
    }

    optional TBackgroundCompactionConfig BackgroundCompactionConfig = 1;
    optional TBorrowedCompactionConfig BorrowedCompactionConfig = 2;
}

message TBackgroundCleaningConfig {
    optional double MaxRate = 1 [default = 0]; // unlimitted
    optional uint64 InflightLimit = 2 [default = 10]; // TODO: consider more?

    // After this interval we will try to restart
    optional uint64 TimeoutSeconds = 3 [default = 15];

    // Do not wakeup earlier, than this interval
    optional uint64 MinWakeupIntervalMs = 4 [default = 10];

    message TRetrySettings {
        optional uint32 StartDelayMs = 1 [default = 1000];
        optional uint32 MaxDelayMs = 2 [default = 256000];
        optional uint32 MaxRetryNumber = 3 [default = 8];
    }

    // after MaxRetryNumber retries to connect to the node, we will send the table to the BackgroundCleaningQueue,
    // that is, after 2^(MaxRetryNumber + 1) - 1 = 511 seconds

    optional TRetrySettings RetrySettings = 5;
}


message TDataErasureConfig {
    message TTenantDataErasureConfig {
        optional double MaxRate = 1 [default = 1]; // unlimited
        optional uint64 InflightLimit = 2 [default = 10];
        // After this interval started data erasure in shard is considered as finished
        optional uint64 TimeoutSeconds = 3 [default = 15];
    }

    optional double MaxRate = 1 [default = 0]; // unlimited
    optional uint64 InflightLimit = 2 [default = 10];
    // After this interval started data erasure in tenant is considered as finished
    optional uint64 TimeoutSeconds = 3 [default = 600];
    // Run data erasure every week
    optional uint64 DataErasureIntervalSeconds = 4 [default = 604800];
    // Every 10 m do request to BSC
    optional uint64 BlobStorageControllerRequestIntervalSeconds = 5 [default = 600];
    optional TTenantDataErasureConfig TenantDataErasureConfig = 6;
}

message TGraphConfig {
    message TAggregationSettings {
        optional uint64 PeriodToStartSeconds = 1;
        optional uint64 SampleSizeSeconds = 2;
        optional uint64 MinimumStepSeconds = 3;
    }
    optional string BackendType = 1;
    optional uint64 AggregateCheckPeriodSeconds = 5;
    repeated TAggregationSettings AggregationSettings = 10;
}

message TTracingConfig {
    message TBackendConfig {
        message TAuthConfig {
            message TTvmAuth {
                optional string Url = 1;

                optional uint32 SelfTvmId = 2;
                optional uint32 TracingTvmId = 3;

                optional string DiskCacheDir = 4;

                oneof Secret {
                    string PlainTextSecret = 5;
                    string SecretFile = 6;
                    string SecretEnvironmentVariable = 7;
                }
            }

            oneof Method {
                TTvmAuth Tvm = 1;
            }
        }

        message TOpentelemetryBackend {
            optional string CollectorUrl = 1;
            optional string ServiceName = 2;
            map<string, string> Headers = 3;
        }


        oneof Backend {
            TOpentelemetryBackend Opentelemetry = 1;
        }
        optional TAuthConfig AuthConfig = 2;
    }

    message TSelectors {
        reserved 1;
        repeated string RequestTypes = 3;
        optional string Database = 2;
    }

    message TSamplingRule {
        // scope to which the rule applies
        optional TSelectors Scope = 1;
        // fraction of requests sampled by this rule
        optional float Fraction = 2;
        // detalisation of traces sampled by this rule
        optional uint32 Level = 3;
        // maximum average amount of traces sampled by this rule
        optional uint64 MaxTracesPerMinute = 4;
        // maximum burst of traces sampled by this rule
        optional uint64 MaxTracesBurst = 5;
    }

    // field meaning is the same as in TSamplingRule
    message TExternalThrottlingRule {
        optional TSelectors Scope = 1;
        optional uint32 Level = 4;
        optional uint64 MaxTracesPerMinute = 2;
        optional uint64 MaxTracesBurst = 3;
    }

    message TUploaderConfig {
        // maximum average amount of spans uploaded from the node
        optional uint64 MaxExportedSpansPerSecond = 1;
        // maximum batch size in spans
        optional uint64 MaxSpansInBatch = 2;
        // maximum batch size in bytes
        optional uint64 MaxBytesInBatch = 3;
        // maximum batch accumulation time
        optional uint64 MaxBatchAccumulationMilliseconds = 4;
        // time after which generated span will be discarded and will
        // not be sent to the collector
        optional uint32 SpanExportTimeoutSeconds = 5;
        // maximum batch export requests being run simultaneously
        optional uint64 MaxExportRequestsInflight = 6;
    }

    reserved 1 to 5;

    optional TBackendConfig Backend = 6;
    repeated TSamplingRule Sampling = 7;
    repeated TExternalThrottlingRule ExternalThrottling = 8;
    optional TUploaderConfig Uploader = 9;
}

message TFailureInjectionConfig {
    // approximate time in seconds between self terminations
    optional uint32 ApproximateTerminationInterval = 1 [default = 0]; // disabled by default
}

// This message is used to upload custom service configs
// to CMS. Config name is used to identify owner and
// data format.
// Custom config validators should b8e used to detect name
// conflicts and check config consistency.
message TNamedConfig {
    optional string Name = 1;
    optional bytes Config = 2;
}

message TConfigItemVersion {
    optional uint32 Kind = 1;
    optional uint64 Id = 2;
    optional uint64 Generation = 3;
}

message TConfigVersion {
    repeated TConfigItemVersion Items = 1;
}

message TClientCertificateAuthorization {
    message TSubjectTerm {
        optional string ShortName = 1;
        repeated string Values = 2;
        repeated string Suffixes = 3;
    }

    // Matches subject alternative names (DNS) and Common Name (CN) in certificate
    message TSubjectDns {
        repeated string Values = 1;
        repeated string Suffixes = 2;
    }

    message TClientCertificateDefinition {
        repeated TSubjectTerm SubjectTerms = 1;
        optional TSubjectDns SubjectDns = 5;
        optional bool CanCheckNodeHostByCN = 2 [default = false];
        repeated string MemberGroups = 3;
        optional bool RequireSameIssuer = 4 [default = true];
    }

    repeated TClientCertificateDefinition ClientCertificateDefinitions = 1;
    optional bool RequestClientCertificate = 2 [default = false];
    optional string DefaultGroup = 3 [default = "DefaultClientAuth@cert"];
}

message TLocalPgWireConfig {
    optional int32 ListeningPort = 1 [default = 5432];
    optional string SslCertificate = 5;
    optional string Address = 6 [default = "::"];
    optional bool TcpNotDelay = 7 [default = true];
}

message TKafkaProxyConfig {
    optional bool EnableKafkaProxy = 1 [default = false];

    optional int32 ListeningPort = 2 [default = 9092];

    // You can either specify the path to the certificate, which will contain both the certificate and the private key,
    // or specify them separately in parameters Cert and Key.
    optional string SslCertificate = 3;
    optional string Cert = 8;
    optional string Key = 9;

    optional uint64 MaxMessageSize = 4 [default = 16777216];
    optional uint64 MaxInflightSize = 5 [default = 16777216];
    optional uint64 PacketSize = 6 [default = 1500];

    message TProxy {
        optional string Hostname = 1;
        optional int32 Port = 2 [default = 9092];
    }

    optional TProxy Proxy = 7;
    optional bool MeteringV2Enabled = 10 [default = true];
    optional bool AuthViaApiKey = 11 [default = true];
}

message TAwsCompatibilityConfig {
    optional string AwsRegion = 1;
}

message TMetadataCacheConfig {
    optional uint64 RefreshPeriodMs = 1 [default = 15000];
}

message TShutdownConfig {
    optional uint32 MinDelayBeforeShutdownSeconds = 1;
    optional uint32 DrainTimeoutSeconds = 2;
}

message TBridgeConfig {
    message TPile {
        optional string Name = 1; // name (to be matched with node's BridgePileName)
    }
    repeated TPile Piles = 1; // order of realms must not change during config updates
}

message TLabel {
    optional string Name = 1;
    optional string Value = 2;
}

message TAppConfig {
    option (NMarkers.Root) = true;
    optional TActorSystemConfig ActorSystemConfig = 1;
    optional TLogConfig LogConfig = 2;
    optional TStaticNameserviceConfig NameserviceConfig = 3;
    optional TInterconnectConfig InterconnectConfig = 4;
    optional TDomainsConfig DomainsConfig = 5;
    optional TBlobStorageConfig BlobStorageConfig = 6;
    optional TChannelProfileConfig ChannelProfileConfig = 7;
    optional TBootstrap BootstrapConfig = 8;
    optional TMonitoringConfig MonitoringConfig = 10;
    optional TRestartsCountConfig RestartsCountConfig = 11;
    optional TMessageBusConfig MessageBusConfig = 12;
    optional TTabletsConfig TabletsConfig = 13; // alternative bootstrapper configuration
    optional NKikimrBlobStorage.TAllVDiskKinds VDiskConfig = 14;
    optional NKikimrBlobStorage.TDriveModelList DriveModelConfig = 31;
    optional NKikimrBlobStorage.TIncrHugeConfig IncrHugeConfig = 18;
    optional string UDFsDir = 15;
    repeated string UDFsPaths = 16;
    optional TKQPConfig KQPConfig = 17;
    optional TMemoryLogConfig MemoryLogConfig = 19;
    optional TGRpcConfig GRpcConfig = 20;
    optional TDynamicNameserviceConfig DynamicNameserviceConfig = 22;
    //optional TLocalConfig LocalConfig = 23; DEPRECATED
    optional TDynamicNodeConfig DynamicNodeConfig = 24;
    optional NKikimrCms.TCmsConfig CmsConfig = 25;
    optional TFeatureFlags FeatureFlags = 26 [(NMarkers.AllowInDatabaseConfig) = true];
    optional TSqsConfig SqsConfig = 27;
    optional NKikimrPQ.TPQConfig PQConfig = 28;
    optional NKikimrTenantPool.TTenantPoolConfig TenantPoolConfig = 29;
    optional NKikimrProto.TAuthConfig AuthConfig = 30;
    optional NKikimrTenantSlotBroker.TConfig TenantSlotBrokerConfig = 32;
    optional TConfigsDispatcherConfig ConfigsDispatcherConfig = 33;
    optional TTableProfilesConfig TableProfilesConfig = 34;
    optional NKikimrProto.TKeyConfig KeyConfig = 35;
    optional NKikimrProto.TKeyConfig PDiskKeyConfig = 51;
    optional NKikimrNodeBroker.TConfig NodeBrokerConfig = 36;
    optional TTableServiceConfig TableServiceConfig = 37 [(NMarkers.AllowInDatabaseConfig) = true];
    optional NKikimrSharedCache.TSharedCacheConfig SharedCacheConfig = 38; // dynamic configuration via cms
    optional TImmediateControlsConfig ImmediateControlsConfig = 39;
    optional TAllocatorConfig AllocatorConfig = 40;
    optional NKikimrPQ.TPQClusterDiscoveryConfig PQClusterDiscoveryConfig = 41;
    optional NKikimrNetClassifier.TNetClassifierConfig NetClassifierConfig = 42;
    optional NKikimrNetClassifier.TNetClassifierDistributableConfig NetClassifierDistributableConfig = 43; // also dynamic via cms
    optional NKikimrResourceBroker.TResourceBrokerConfig ResourceBrokerConfig = 44;
    optional TMeteringConfig MeteringConfig = 45;
    optional THiveConfig HiveConfig = 46;
    optional TDataShardConfig DataShardConfig = 49;
    optional TGraphConfig GraphConfig = 50;
    optional NFq.NConfig.TConfig FederatedQueryConfig = 58;
    optional TCompactionConfig CompactionConfig = 52;
    optional THttpProxyConfig HttpProxyConfig = 53;
    optional TSchemeShardConfig SchemeShardConfig = 54;
    optional TTracingConfig TracingConfig = 55;
    optional TFailureInjectionConfig FailureInjectionConfig = 56;
    optional THttpProxyConfig PublicHttpConfig = 57;
    optional TMetadataProviderConfig MetadataProviderConfig = 59;
    optional TBackgroundTasksConfig BackgroundTasksConfig = 60;
    optional TAuditConfig AuditConfig = 61;
    optional TClientCertificateAuthorization ClientCertificateAuthorization = 62;
    optional TExternalIndexConfig ExternalIndexConfig = 63;
    optional bool YamlConfigEnabled = 64;
    optional TConveyorConfig ScanConveyorConfig = 65;
    optional TColumnShardConfig ColumnShardConfig = 66;
    optional TLocalPgWireConfig LocalPgWireConfig = 69;
    optional TAwsCompatibilityConfig AwsCompatibilityConfig = 70;
    optional TKafkaProxyConfig KafkaProxyConfig = 71;
    optional TConveyorConfig CompConveyorConfig = 72;
    optional TQueryServiceConfig QueryServiceConfig = 73;
    optional TConveyorConfig InsertConveyorConfig = 74;
    optional bool AllowEditYamlInUi = 75;
    optional TS3ProxyResolverConfig S3ProxyResolverConfig = 76;
    optional TBackgroundCleaningConfig BackgroundCleaningConfig = 77;
    optional TBlobCacheConfig BlobCacheConfig = 78;
    optional TLimiterConfig CompDiskLimiterConfig = 79;
    optional TMetadataCacheConfig MetadataCacheConfig = 80;
    optional TMemoryControllerConfig MemoryControllerConfig = 81;
    optional TGroupedMemoryLimiterConfig ScanGroupedMemoryLimiterConfig = 82;
    optional NKikimrReplication.TReplicationDefaults ReplicationConfig = 83;
    optional TShutdownConfig ShutdownConfig = 84;
    optional TPrioritiesQueueConfig CompPrioritiesConfig = 85;
    optional TSelfManagementConfig SelfManagementConfig = 86;
    optional NKikimrProto.TDataIntegrityTrailsConfig DataIntegrityTrailsConfig = 87;
    optional TDataErasureConfig DataErasureConfig = 88;
    optional THealthCheckConfig HealthCheckConfig = 89;
    optional TWorkloadManagerConfig WorkloadManagerConfig = 90;
    optional TBridgeConfig BridgeConfig = 91;
    optional TGroupedMemoryLimiterConfig CompGroupedMemoryLimiterConfig = 92;

    repeated TNamedConfig NamedConfigs = 100;
    optional string ClusterYamlConfig = 101;

    optional TConfigVersion Version = 102;
    repeated TLabel Labels = 103;

    optional string ConfigDirPath = 104;
    optional NKikimrBlobStorage.TYamlConfig StoredConfigYaml = 105;
    optional string StartupConfigYaml = 107;
    optional string StartupStorageYaml = 108;
    optional TCompositeConveyorConfig CompositeConveyorConfig = 109;
}

message TYdbVersion {
    optional uint32 Year = 1;
    optional uint32 Major = 2;
    optional uint32 Minor = 3;
    optional uint32 Patch = 5;
    optional uint32 Hotfix = 4;
}

message TCompatibilityRule {
    enum EComponentId {
        Any = 0;
        Test1 = 1;
        Test2 = 2;
        Interconnect = 3;
        PDisk = 4;
        VDisk = 5;
        BlobStorageController = 6;
        ComponentsCount = 7;
    }

    optional string Application = 1;
    optional TYdbVersion LowerLimit = 2;
    optional TYdbVersion UpperLimit = 3;

    // don't use enum, because stored data can have values from newer YDB versions,
    // which are not included in current version
    optional uint32 ComponentId = 4;

    // don't use Forbidden until it's absolutely necessary
    optional bool Forbidden = 5 [default = false];
}

message TCurrentCompatibilityInfo {
    required string Application = 1;

    // if Version is empty, build is assumed to be non-stable
    optional TYdbVersion Version = 2;

    repeated TCompatibilityRule CanLoadFrom = 3;
    repeated TCompatibilityRule StoresReadableBy = 4;
    repeated TCompatibilityRule CanConnectTo = 5;
}

message TStoredCompatibilityInfo {
    required string Application = 1;

    // if Version is empty, build is assumed to be non-stable
    optional TYdbVersion Version = 2;

    repeated TCompatibilityRule ReadableBy = 3;
}<|MERGE_RESOLUTION|>--- conflicted
+++ resolved
@@ -218,10 +218,7 @@
         repeated uint32 CompatibleVersions = 4;
         repeated TRing RingGroups = 5;
         optional uint64 ClusterStateGeneration = 6; // generation from current ClusterState
-<<<<<<< HEAD
-=======
         optional fixed64 ClusterStateGuid = 7;
->>>>>>> 832cd121
     }
 
     message TStoragePoolType {
@@ -692,10 +689,7 @@
         optional double WorkersCount = 1;
         optional double DefaultFractionOfThreadsCount = 2;
         repeated TWorkerPoolCategoryLink Links = 3;
-<<<<<<< HEAD
-=======
         optional string Name = 4;
->>>>>>> 832cd121
     }
 
     optional bool Enabled = 1 [default = true];
