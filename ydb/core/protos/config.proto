import "google/protobuf/descriptor.proto";
import "ydb/core/config/protos/marker.proto";
import "ydb/core/fq/libs/config/protos/fq_config.proto";
import "ydb/core/protos/alloc.proto";
import "ydb/core/protos/auth.proto";
import "ydb/core/protos/blobstorage.proto";
import "ydb/core/protos/blobstorage_base3.proto";
import "ydb/core/protos/blobstorage_config.proto";
import "ydb/core/protos/blobstorage_pdisk_config.proto";
import "ydb/core/protos/blobstorage_vdisk_config.proto";
import "ydb/core/protos/bootstrap.proto";
import "ydb/core/protos/cms.proto";
import "ydb/core/protos/compaction.proto";
import "ydb/core/protos/config_metrics.proto";
import "ydb/core/protos/config_units.proto";
import "ydb/core/protos/counters_schemeshard.proto";
import "ydb/core/protos/data_integrity_trails.proto";
import "ydb/core/protos/datashard_config.proto";
import "ydb/core/protos/drivemodel.proto";
import "ydb/core/protos/feature_flags.proto";
import "ydb/core/protos/flat_scheme_op.proto";
import "ydb/core/protos/hive.proto";
import "ydb/core/protos/http_config.proto";
import "ydb/core/protos/key.proto";
import "ydb/core/protos/kqp.proto";
import "ydb/core/protos/local.proto";
import "ydb/core/protos/memory_controller_config.proto";
import "ydb/core/protos/netclassifier.proto";
import "ydb/core/protos/node_broker.proto";
import "ydb/core/protos/pqconfig.proto";
import "ydb/core/protos/replication.proto";
import "ydb/core/protos/resource_broker.proto";
import "ydb/core/protos/shared_cache.proto";
import "ydb/core/protos/stream.proto";
import "ydb/core/protos/table_service_config.proto";
import "ydb/core/protos/tablet.proto";
import "ydb/core/protos/tenant_pool.proto";
import "ydb/core/protos/tenant_slot_broker.proto";
import "ydb/core/protos/workload_manager_config.proto";
import "ydb/core/protos/nbs/blockstore.proto";
import "ydb/library/actors/protos/interconnect.proto";
import "yql/essentials/core/file_storage/proto/file_storage.proto";
import "yql/essentials/providers/common/proto/gateways_config.proto";
import "ydb/core/protos/s3_settings.proto";

package NKikimrConfig;
option java_package = "ru.yandex.kikimr.proto";

message TAffinity {
    repeated uint32 X = 1; // DEPRECATED: Use `CpuList` instead

    // Numerical list of processors. The numbers are separated by commas and may include ranges. For example: 0,5,7,9-11
    optional string CpuList = 2; // Processors to include. Use all processor if not set.
    optional string ExcludeCpuList = 3; // Exclude specified processors from `CpuList` (or all processors if not set)
}

message TActorSystemConfig {
    enum ENodeType {
        STORAGE = 1;
        COMPUTE = 2;
        HYBRID = 3;
    }

    enum EActorSystemProfile {
        DEFAULT = 1;
        LOW_CPU_CONSUMPTION = 2;
        LOW_LATENCY = 3;
    }

    message TExecutor {
        enum EType {
            BASIC = 1;
            IO = 2;
        };

        optional EType Type = 1;
        optional uint32 Threads = 2;
        optional uint64 SpinThreshold = 3;
        optional TAffinity Affinity = 4;
        optional uint32 InjectMadSquirrels = 5; // Obsolete, no more mad squirrels anymore
        optional string Name = 6;
        optional uint32 TimePerMailboxMicroSecs = 7;
        optional uint32 EventsPerMailbox = 8;
        optional uint32 RealtimePriority = 9;

        // Actorsystem 1.4
        optional uint32 MinThreads = 12; // Lower balancing bound, should be at least 1, and not greater than `Threads`
        optional uint32 MaxThreads = 13; // Higher balancing bound, should be not lower than `Threads`
        optional int32 Priority = 16;
        optional int32 MaxAvgPingDeviation = 17;

        optional bool HasSharedThread = 18;
        optional uint32 MaxLocalQueueSize = 20;
        optional uint32 MinLocalQueueSize = 21;

        // Tiny YDB
        repeated uint32 AdjacentPools = 22;
        optional uint32 ForcedForeignSlots = 23;
    }

    message TScheduler {
        optional uint64 Resolution = 1;
        optional uint64 SpinThreshold = 2;
        optional uint64 ProgressThreshold = 3;
        optional TAffinity Affinity = 4;
        optional bool UseSchedulerActor = 5;
    }

    repeated TExecutor Executor = 1;
    optional TScheduler Scheduler = 2;

    optional uint32 SysExecutor = 3;
    optional uint32 UserExecutor = 4;
    optional uint32 IoExecutor = 5;
    optional uint32 BatchExecutor = 6;

    message TServiceExecutor {
        required string ServiceName = 1;
        required uint32 ExecutorId = 2;
    }

    repeated TServiceExecutor ServiceExecutor = 7;
    optional uint32 TimePerMailboxMicroSecs = 8;
    optional uint32 EventsPerMailbox = 9;
    optional uint32 SelfPingInterval = 10; // in microseconds

    optional bool UseAutoConfig = 12;

    // Used only with UseAutoConfig;
    optional uint32 CpuCount = 13;
    optional ENodeType NodeType = 14 [default = COMPUTE];
    optional uint32 ForceIOPoolThreads = 17;
    optional bool UseSharedThreads = 18;
    optional bool UseRingQueue = 19;

    optional bool MonitorStuckActors = 15;
    optional EActorSystemProfile ActorSystemProfile = 16;

    optional uint32 MinLocalQueueSize = 20;
    optional uint32 MaxLocalQueueSize = 21;
}

message TStaticNameserviceConfig {

    enum ENameserviceType {
        NS_DEFAULT = 0;     // default (nodebroker)
        NS_FIXED = 1;       // static table lookup
        NS_NODE_BROKER = 2; // nodebroker based
        NS_EXTERNAL = 3;    // may be paired with external discovery
    }

    message TEndpoint {
        optional string Name = 1;
        optional string Address = 2;
    }

    message TNode { // todo: multiple networks
        optional uint32 NodeId = 1;

        optional string Address = 2;
        optional uint32 Port = 3;

        optional string Host = 4;
        optional string InterconnectHost = 5;

        optional NActorsInterconnect.TNodeLocation Location = 6;

        repeated TEndpoint Endpoint = 7;

        optional NActorsInterconnect.TNodeLocation WalleLocation = 8 [deprecated=true];
    }

    repeated TNode Node = 1;

    optional string ClusterUUID = 2;
    repeated string AcceptUUID = 3;
    optional bool SuppressVersionCheck = 4;
    optional ENameserviceType Type = 5;
    optional bool KeepSocket = 6 [default = true];
    optional bool ForceTcp = 7 [default = false];
}

message TDynamicNameserviceConfig {
    optional uint32 MaxStaticNodeId = 1 [default = 1000];
    optional uint32 MaxDynamicNodeId = 2 [default = 200000];
    optional uint64 LeaseDuration = 3 [default = 3600000000]; // DEPRECATED
    // Soft limit, new dynamic nodes will be registered in range [MinDynamicNodeId, MaxDynamicNodeId],
    // but already existing dynamic nodes in range (MaxStaticNodeId, MaxDynamicNodeId) will be handled properly
    optional uint32 MinDynamicNodeId = 4 [default = 50000];
}

message TDomainsConfig {
    message TStateStorage {
        enum EPileState {
            DISCONNECTED = 0; // this pile is disconnected from primary one
            NOT_SYNCHRONIZED = 1; // this pile is connected to primary pile, but not yet fully synchronized
            SYNCHRONIZED = 2; // this pile is connected to primary pile and in sync
            PRIMARY = 3; // this is the primary pile
            PROMOTED = 4; // this is the synchronized pile which is being promoted to become primary
            DEMOTED = 5; // this is currently primary pile which is being demoted
        }

        message TRing {
            optional uint32 NToSelect = 1;
            repeated TRing Ring = 2;
            repeated uint32 Node = 3;
            optional bool UseSingleNodeActorId = 4;
            optional bool UseRingSpecificNodeSelection = 5;
            optional bool IsDisabled = 6 [default = false]; // used in the intermediate reconfiguration step
            optional bool WriteOnly = 7 [default = false]; // used for ring groups
            optional uint32 RingGroupActorIdOffset = 8 [default = 0]; // used for ActorId difference for multiple replicas on one node
            optional uint32 BridgePileId = 9; // bridge pile id for this ring group when bridge mode is enabled
            optional EPileState PileState = 10; // state for this ring group's pile
        }

        optional uint32 SSId = 1 [default = 1];
        optional TRing Ring = 2; // for compatibility, use RingGroups
        optional uint32 StateStorageVersion = 3 [default = 0];
        repeated uint32 CompatibleVersions = 4;
        repeated TRing RingGroups = 5;
        optional uint64 ClusterStateGeneration = 6; // generation from current ClusterState
        optional fixed64 ClusterStateGuid = 7;
    }

    message TStoragePoolType {
        optional string Kind = 1;
        optional NKikimrBlobStorage.TDefineStoragePool PoolConfig = 2;
    }

    message TDomain {
        message TTxLimits {
            optional uint64 PerRequestDataSizeLimit = 1;
            optional uint64 PerShardReadSizeLimit = 2;
            optional uint64 PerShardIncomingReadSetSizeLimit = 3;
        }

        optional uint32 DomainId = 1;
        optional fixed64 SchemeRoot = 2;
        repeated uint64 Coordinator = 3;
        repeated uint64 Mediator = 4;
        repeated uint64 Proxy = 5;
        repeated uint32 SSId = 6;
        repeated uint32 HiveUid = 7;
        optional uint64 PlanResolution = 8;
        optional string Name = 9;
        optional TTxLimits TxLimits = 10; // DEPRECATED
        repeated TStoragePoolType StoragePoolTypes = 11;
        repeated fixed64 ExplicitMediators = 12;
        repeated fixed64 ExplicitCoordinators = 13;
        repeated fixed64 ExplicitAllocators = 14;
        optional uint32 SchemeBoardSSId = 15;
    }

    message THiveConfig { // look for another THiveConfig later in this file
        optional uint32 HiveUid = 1 [default = 1];
        optional fixed64 Hive = 2;
    }

    message TExecLevel {
    }

    message TNamedCompactionPolicy {
        optional string Name = 1;
        optional NKikimrCompaction.TCompactionPolicy Policy = 2;
    }

    message TSecurityConfig {
        optional bool EnforceUserTokenRequirement = 1 [default = false];
        optional bool EnforceUserTokenCheckRequirement = 7 [default = false]; // Check if a token was specified // If not, or if the token was incorrect or access was denied, the request will be handled as if no token was provided
        repeated string MonitoringAllowedSIDs = 2;
        repeated string AdministrationAllowedSIDs = 3;
        repeated string DefaultUserSIDs = 4;
        optional string AllAuthenticatedUsers = 5;
        repeated string ViewerAllowedSIDs = 6;
        repeated string RegisterDynamicNodeAllowedSIDs = 8;
        repeated string BootstrapAllowedSIDs = 9;
        repeated string DatabaseAllowedSIDs = 10;

        message TUser {
            optional string Name = 1;
            optional string Password = 2;
        }

        message TGroup {
            optional string Name = 1;
            repeated string Members = 2;
        }

        repeated TUser DefaultUsers = 15;
        repeated TGroup DefaultGroups = 16;
        repeated string DefaultAccess = 17;
        optional string AllUsersGroup = 18;
        optional bool DisableBuiltinSecurity = 19;
        optional bool DisableBuiltinGroups = 20;
        optional bool DisableBuiltinAccess = 21;
    }

    repeated TDomain Domain = 1;
    repeated TStateStorage StateStorage = 2;
    repeated TExecLevel ExecLevel = 3;
    repeated THiveConfig HiveConfig = 4;
    repeated TNamedCompactionPolicy NamedCompactionPolicy = 5;
    optional TSecurityConfig SecurityConfig = 6;
    optional bool ForbidImplicitStoragePools = 7 [default = true];

    // then these configs are set, they override the default StateStorage config for each kind of entity
    optional TStateStorage ExplicitStateStorageConfig = 8;
    optional TStateStorage ExplicitStateStorageBoardConfig = 9;
    optional TStateStorage ExplicitSchemeBoardConfig = 10;
}

message TBlobStorageConfig {
    optional NKikimrBlobStorage.TNodeWardenServiceSet ServiceSet = 1;
    optional bool EnableOverseerLsnReporting = 2 [default = false]; // deprecated
    optional string CacheFilePath = 3;
    optional bool CachePDisks = 4 [default = true];
    optional bool CacheVDisks = 5 [default = true];

    reserved 6; // AutoconfigSettings previously here

    message TVDiskPerformanceConfig {
        optional NKikimrBlobStorage.EPDiskType PDiskType = 1;
        optional uint32 MinHugeBlobSizeInBytes = 4;
    }

    message TVDiskPerformanceSettings {
        repeated TVDiskPerformanceConfig VDiskTypes = 1;
    };

    message TVDiskBalancingConfig {
        optional bool EnableSend = 1 [default=false];
        optional bool EnableDelete = 2 [default=false];

        optional bool BalanceOnlyHugeBlobs = 3 [default=true];
        optional uint64 JobGranularityUs = 4 [default=1000];

        optional uint64 BatchSize = 5 [default=32];
        optional uint64 MaxToSendPerEpoch = 6 [default=1000];
        optional uint64 MaxToDeletePerEpoch = 7 [default=1000];

        optional uint64 ReadBatchTimeoutMs = 8 [default=10000];
        optional uint64 SendBatchTimeoutMs = 9 [default=10000];
        optional uint64 RequestBlobsOnMainTimeoutMs = 10 [default=10000];
        optional uint64 DeleteBatchTimeoutMs = 11 [default=10000];
        optional uint64 EpochTimeoutMs = 12 [default=60000];

        optional uint64 SecondsToSleepIfNothingToDo = 13 [default=600];
    }

    reserved 7;  // TCostMetricsSettings, moved to ICB
    optional TVDiskPerformanceSettings VDiskPerformanceSettings = 8;
    optional TVDiskBalancingConfig VDiskBalancingConfig = 9;

    // filled in by config parser, not by user; required for correct distconf operation
    repeated NKikimrBlobStorage.TDefineHostConfig DefineHostConfig = 10;
    optional NKikimrBlobStorage.TDefineBox DefineBox = 11;

    optional NKikimrBlobStorage.TBscConfig BscSettings = 12;

    optional uint64 BridgeSyncRateBytesPerSecond = 13 [default = 500000000]; // default 500 MB/s per node
 }

message TSelfManagementConfig {
    // whether the self management is enabled (through distconf)? (mandatory field)
    optional bool Enabled = 1;

    // generation of the config; when set, one can automatically apply in-filesystem config
    optional uint64 Generation = 2;

    // subset of DefineStoragePool command
    optional string ErasureSpecies = 11;
    optional NKikimrBlobStorage.TGroupGeometry Geometry = 12;
    repeated NKikimrBlobStorage.TPDiskFilter PDiskFilter = 13;
    optional NKikimrBlobStorage.EPDiskType PDiskType = 14;

    // some extra settings
    optional bool AutomaticBoxManagement = 21 [default = true]; // invoke BSC DefineHostConfig/DefineBox automatically
    optional bool AutomaticBootstrap = 22; // whether bootstrap should be performed automatically; PROHIBITED for production
    optional bool AutomaticStaticGroupManagement = 23; // whether distconf/SelfHeal can change static group on its behalf
    optional bool AutomaticStateStorageManagement = 24; // the same for state storage
    optional bool AutomaticStateStorageBoardManagement = 25; // the same for state storage board
    optional bool AutomaticSchemeBoardManagement = 26; // the same for scheme board
}

message TBlobStorageFormatConfig {
    message TDrive {
        optional uint64 RackId = 1;
        optional uint32 NodeId = 2;
        optional string Hostname = 3;
        optional string Type = 4;
        optional string Path = 5;
        optional uint64 Guid = 6;
        optional uint64 PDiskId = 7;
        optional uint64 DataCenterId = 8;
        optional uint64 RoomId = 9;
        optional uint64 BodyId = 10;
        optional NKikimrBlobStorage.TPDiskConfig PDiskConfig = 11;
    }

    repeated TDrive Drive = 1;
}

message TUAClientConfig {
    optional string Uri = 1;
    optional string SharedSecretKey = 2;
    optional uint64 MaxInflightBytes = 3 [default = 100000000];
    optional uint64 GrpcReconnectDelayMs = 4;
    optional uint64 GrpcSendDelayMs = 5;
    optional uint64 GrpcMaxMessageSize = 6;
    optional string ClientLogFile = 7;
    optional uint32 ClientLogPriority = 8;
    optional string LogName = 9;
}

message TLogConfig {
    message TEntry {
        optional bytes Component = 1;
        optional uint32 Level = 2;
        optional uint32 SamplingLevel = 3;
        optional uint32 SamplingRate = 4;
    }

    repeated TEntry Entry = 1;
    optional bool   SysLog = 2 [default = false];
    optional uint32 DefaultLevel = 3 [default = 5]; // NActors::NLog::PRI_NOTICE
    optional uint32 DefaultSamplingLevel = 4 [default = 7]; // NActors::NLog::PRI_DEBUG
    optional uint32 DefaultSamplingRate = 5 [default = 0];
    optional string Format = 6 [default = "full"]; // "full" | "short" | "json"
    optional string ClusterName = 7;
    optional bool AllowDropEntries = 8 [default = true];
    optional bool UseLocalTimestamps = 9 [default = false];
    optional string BackendFileName = 10;
    optional string SysLogService = 11;
    optional bool SysLogToStdErr = 12; // writes logs to stderr as well as in syslog/file
    optional TUAClientConfig UAClientConfig = 13;
    optional uint64 TimeThresholdMs = 14 [default = 1000];
    optional bool IgnoreUnknownComponents = 15 [default = true];
    optional string TenantName = 16;
}

message TInterconnectConfig {
    message TChannel {
        optional uint32 Index = 1;
        optional uint32 Quota = 2; // deprecated
        optional uint32 Weight = 3; // use this instead of field "Quota"
    }

    enum EMergeMode {
        AUTO = 0;
        PER_PEER = 1;
        PER_DATA_CENTER = 2;
        NO_MERGE = 3;
    }

    enum EEncryptionMode {
        DISABLED = 0;
        OPTIONAL = 1;
        REQUIRED = 2;
    };

    enum ESocketSendOptimization {
        IC_SO_DISABLED = 0;
        IC_SO_MSG_ZEROCOPY = 1;
    };

    repeated TChannel Channel = 1;
    optional bool FirstTryBeforePoll = 2; // DEPRECATED
    optional bool StartTcp = 3 [default = false];
    optional uint32 SelfKickDelay = 4; // DEPRECATED
    optional uint32 HandshakeTimeout = 5;
    optional uint32 HeartbeatInterval = 6;
    optional uint32 DeadPeerTimeout = 7;
    optional uint32 SendBufferDieLimitInMB = 8;
    optional uint32 CloseOnIdleTimeout = 9;
    optional uint32 MaxInflightAmountOfDataInKB = 10;
    optional bool MergePerPeerCounters = 11;
    optional EMergeMode CounterMergeMode = 15 [default = AUTO];
    optional uint32 TCPSocketBufferSize = 12;
    optional uint32 MaxTimePerEventInMks = 13;
    optional bool BindOnAllAddresses = 16 [default = true];
    optional EEncryptionMode EncryptionMode = 17 [default = DISABLED];
    optional bool TlsAuthOnly = 38; // do not encrypt traffic
    repeated string ForbiddenSignatureAlgorithms = 50;
    optional bool EnforceScopeValidation = 18;
    optional bytes Certificate = 30; // in PEM format
    optional bytes PrivateKey = 31; // in PEM format
    optional string PathToCertificateFile = 35;
    optional string PathToPrivateKeyFile = 36;
    optional string PathToCaFile = 37;
    optional string CipherList = 34;
    optional NKikimrConfigUnits.TDuration MessagePendingTimeout = 32;
    optional uint64 MessagePendingSize = 33;
    optional bool SuppressConnectivityCheck = 39 [default = false];
    optional uint32 PreallocatedBufferSize = 40;
    optional uint32 NumPreallocatedBuffers = 41;
    optional bool EnableExternalDataChannel = 42 [default = false];
    optional bool ValidateIncomingPeerViaDirectLookup = 44;
    optional uint32 SocketBacklogSize = 45; // SOMAXCONN if not set or zero
    optional ESocketSendOptimization SocketSendOptimization = 51 [default = IC_SO_DISABLED];

    // ballast is added to IC handshake frames to ensure correctness of jumbo frames transmission over network
    optional uint32 HandshakeBallastSize = 14;

    // new-style definitions for various timeouts; when defined, they silently override values above
    optional NKikimrConfigUnits.TDuration SelfKickDelayDuration = 20; // DEPRECATED
    optional NKikimrConfigUnits.TDuration HandshakeTimeoutDuration = 21;
    optional NKikimrConfigUnits.TDuration HeartbeatIntervalDuration = 22;
    optional NKikimrConfigUnits.TDuration DeadPeerTimeoutDuration = 23;
    optional NKikimrConfigUnits.TDuration CloseOnIdleTimeoutDuration = 24;

    optional uint64 TotalInflightAmountOfData = 25;
    optional NKikimrConfigUnits.TDuration PingPeriodDuration = 26;
    optional NKikimrConfigUnits.TDuration ForceConfirmPeriodDuration = 27;
    optional NKikimrConfigUnits.TDuration LostConnectionDuration = 28;
    optional NKikimrConfigUnits.TDuration BatchPeriodDuration = 29;

    optional NKikimrConfigUnits.TDuration FirstErrorSleep = 46;
    optional NKikimrConfigUnits.TDuration MaxErrorSleep = 47;
    optional double ErrorSleepRetryMultiplier = 48;

    optional uint32 OutgoingHandshakeInflightLimit = 43;

    optional uint64 EventDelayMicrosec = 49;
}

message TChannelProfileConfig {
    message TProfile {
        message TChannel {
            optional string ErasureSpecies = 1;
            optional uint64 PDiskCategory = 2;
            optional NKikimrBlobStorage.TVDiskKind.EVDiskKind VDiskCategory = 3 [default = Default];

            // this option uses new BS configuration interface to obtain matching groups, and it must not be provided
            // with any of the above fields
            optional string StoragePoolKind = 5;
        }

        optional uint32 ProfileId = 1;
        repeated TChannel Channel = 2;
    }

    repeated TProfile Profile = 1;
}

message TMonitoringConfig {
    message TDatabaseLabels {
        optional bool Enabled = 1 [default = true];
        // If labels are enabled and services list is empty
        // then GetTenantSensorServices is used to get it.
        repeated string Services = 2;
        // Custom database label is not currently supported.
        // optional string DatabaseLabel = 3 [default = "database"];
        optional string NoneDatabasetLabelValue = 4 [default = "<none>"];
        optional string MultipleDatabaseLabelValue = 5 [default = "<multiple>"];
        // Custom slot label is not currently supported.
        // optional string SlotLabel = 6 [default = "slot"];
        optional string StaticSlotLabelValue = 7 [default = "static"];
        optional string DynamicSlotLabelValue = 8 [default = "dynamic"];
        optional string MultipleSlotLabelValue = 9 [default = "<multiple>"];
        optional bool GroupAllMetrics = 10;
    };

    message TDatabaseAttributeLabels {
        message TAttributeGroup {
            // Currently custom list of attributes is not
            // supported. GetTenantAttributeLabels is used
            // to get default list.
            //repeated string Attributes = 1;
            repeated string Services = 2;
        }

        optional bool Enabled = 1 [default = true];
        // If labels are enabled and no attribute group
        // is specified then default one is built using
        // GetTenantAttributeSensorServices and
        // GetTenantAttributeLabels.
        repeated TAttributeGroup AttributeGroups = 2;
    };

    optional uint32 MonitoringPort = 1 [default = 0];
    optional uint32 MonitoringThreads = 2 [default = 10];
    optional string MonitoringCaption = 3 [default = "YDB Developer UI"];
    optional uint32 TabletMonitoringRetries = 4 [default = 1];
    optional bool ForceDatabaseLabels = 5 [default = false];
    optional string MonitoringAddress = 6;
    optional TDatabaseLabels DatabaseLabels = 7;
    optional TDatabaseAttributeLabels DatabaseAttributeLabels = 8;
    optional string DataCenter = 9;
    optional string HostLabelOverride = 10;
    optional string ProcessLocation = 11;
    optional string AllowOrigin = 12;
    optional string RedirectMainPageTo = 13 [default = "monitoring/"];
    optional string MonitoringCertificate = 14;
    optional string MonitoringCertificateFile = 15;
    optional string MemAllocDumpPathPrefix = 16;
    optional uint32 MaxRequestsPerSecond = 17 [default = 0];
    optional string InactivityTimeout = 18 [default = "2m"];
    optional bool HideHttpEndpoint = 19 [default = false];
}

message TRestartsCountConfig {
    optional string RestartsCountFile = 1 [default = ""];
}

message TMessageBusConfig {

    message TBusQueueConfig {
        optional string Name = 1;
        optional uint32 NumWorkers = 2 [default = 1];
    }

    message TBusSessionConfig {
        optional string Name = 1 [default = ""];
        optional uint32 NumRetries = 2 [default = 0];
        optional uint32 RetryInterval = 3 [default = 1000];
        optional bool   ReconnectWhenIdle = 4 [default = false];
        optional uint64 MaxInFlight = 5 [default = 1000];
        optional uint32 PerConnectionMaxInFlight = 6 [default = 0];
        optional uint32 PerConnectionMaxInFlightBySize = 7 [default = 0];
        optional int64  MaxInFlightBySize = 8 [default = -1];
        optional int64  TotalTimeout = 9 [default = 0];
        optional int64  SendTimeout = 10 [default = 0];
        optional int64  ConnectTimeout = 11 [default = 0];
        optional uint64 DefaultBufferSize = 12 [default = 10240];
        optional uint64 MaxBufferSize = 13 [default = 1048576];
        optional uint32 SocketRecvBufferSize = 14 [default = 0];
        optional uint32 SocketSendBufferSize = 15 [default = 0];
        optional int32  SocketToS = 16 [default = -1];
        optional uint64 SendThreshold = 17 [default = 10240];
        optional uint64 Cork = 18 [default = 0]; // milliseconds
        optional uint32 MaxMessageSize = 19 [default = 0x01A00000];
        optional bool   TcpNoDelay = 20 [default = false];
        optional bool   TcpCork = 21 [default = false];
        optional bool   ExecuteOnMessageInWorkerPool = 22 [default = true];
        optional bool   ExecuteOnReplyInWorkerPool = 23 [default = true];
        optional uint32 ListenPort = 24 [default = 0];
    }

    optional bool   StartBusProxy = 1 [default = false];
    optional uint32 BusProxyPort = 2 [default = 14505];
    optional TBusQueueConfig ProxyBusQueueConfig = 3;
    optional TBusSessionConfig ProxyBusSessionConfig = 4;
    repeated uint64 ProxyBindToProxy = 5;
    optional bool   StartTracingBusProxy = 6 [default = true]; // move to TMessageBusTraceServiceConfig
    optional string TracePath = 7;
    optional uint64 CompileInflightLimit_Depricated = 8 [default = 100000];
}

message TTabletsConfig {

    message TTablet {
        optional string Type = 1;
        repeated uint32 Node = 2;
        optional NKikimrTabletBase.TTabletStorageInfo Info = 3;
        optional bool StandBy = 4;
        optional uint64 WatchThreshold = 5;
    }

    repeated TTablet Tablet = 1;
}

message TKQPConfig {
    optional bool Enable = 1 [default = true];

    repeated NKikimrKqp.TKqpSetting Settings = 10;
}

message TInternalRequestConfig {
    optional uint32 RetryPeriodStartSeconds = 1 [default = 3];
    optional uint32 RetryPeriodFinishSeconds = 2 [default = 30];
}

message TConveyorConfig {
    optional bool Enabled = 1 [default = true];
    optional uint32 WorkersCount = 2;
    optional uint32 QueueSizeLimit = 3;
    optional double DefaultFractionOfThreadsCount = 4;
    optional double WorkersCountDouble = 5;
}

message TCompositeConveyorConfig {
    message TCategory {
        optional string Name = 1;
        optional uint64 QueueSizeLimit = 2;
    }

    message TWorkerPoolCategoryLink {
        optional string Category = 1;
        optional double Weight = 2;
    }

    message TWorkersPool {
        optional double WorkersCount = 1;
        optional double DefaultFractionOfThreadsCount = 2;
        repeated TWorkerPoolCategoryLink Links = 3;
        optional string Name = 4;
        optional uint64 MaxBatchSize = 5;
    }

    optional bool Enabled = 1 [default = true];
    repeated TWorkersPool WorkerPools = 2;
    repeated TCategory Categories = 3;
}

message TPrioritiesQueueConfig {
    optional bool Enabled = 1 [default = true];
    optional uint32 Limit = 2 [default = 32];
}

message TLimiterConfig {
    optional bool Enabled = 1 [default = true];
    optional uint64 Limit = 2;
    optional uint64 PeriodMilliSeconds = 3 [default = 1000];
}

message TGroupedMemoryLimiterConfig {
    optional bool Enabled = 1 [default = true];
    optional uint64 MemoryLimit = 2;
    optional uint64 HardMemoryLimit = 3;
    optional uint64 CountBuckets = 4;
}

message TExternalIndexConfig {
    optional bool Enabled = 1 [default = true];
    optional TInternalRequestConfig RequestConfig = 2;
    optional string InternalTablePath = 3;
}

message TMetadataProviderConfig {
    optional bool Enabled = 1 [default = true];
    optional uint32 RefreshPeriodSeconds = 2 [default = 10];
    optional TInternalRequestConfig RequestConfig = 3;
    optional string Path = 4;
}

message TBackgroundTasksConfig {
    optional bool Enabled = 1 [default = true];
    optional TInternalRequestConfig RequestConfig = 2;
    optional uint32 PullPeriodSeconds = 3 [default = 10];
    optional uint32 PingPeriodSeconds = 4 [default = 2];
    optional uint32 PingCheckPeriodSeconds = 5 [default = 20];
    optional uint32 MaxInFlight = 6 [default = 8];
    optional string InternalTablePath = 7;
}

message TMemoryLogConfig {
    optional uint64 LogBufferSize = 1;
    optional uint64 LogGrainSize = 2;
}

message TGRpcConfig {
    optional bool   StartGRpcProxy = 1 [default = true];
    optional string Host = 2 [default = "[::]"];
    optional uint32 Port = 3;
    optional uint32 WorkerThreads = 4 [default = 2];
    optional uint64 GRpcMemoryQuotaBytes = 5 [default = 1073741824]; // 1 GB default; 0 == unlimited
    optional uint64 MaxMessageSize = 6; // default = DEFAULT_GRPC_MESSAGE_SIZE_LIMIT
    optional uint32 MaxInFlight = 7; // 0 == unlimited [default]
    optional NKikimrStream.TStreamingConfig StreamingConfig = 8;
    // Ssl part
    optional uint32 SslPort = 9;
    optional string CA = 10;
    optional string Cert = 11;
    optional string Key = 12;
    optional string PathToCertificateFile = 27;
    optional string PathToPrivateKeyFile = 28;
    optional string PathToCaFile = 29;

    // public host/port for publishing
    optional string PublicHost = 13;
    optional uint32 PublicPort = 14;
    optional uint32 PublicSslPort = 15;

    // public addresses for publishing
    repeated string PublicAddressesV4 = 16;
    repeated string PublicAddressesV6 = 17;
    optional string PublicTargetNameOverride = 18;

    // empty service list is 'run most services "what means 'most' in unspecified"'
    repeated string Services = 20;
    optional bool ServeRootDomains = 21 [default = true];
    repeated string ServicesEnabled = 22;
    repeated string ServicesDisabled = 23;

    optional bool SkipSchemeCheck = 24 [default = false];

    repeated string RatelimiterServicesEnabled = 25;
    repeated string RatelimiterServicesDisabled = 26;

    enum YdbGrpcCompressionAlgorithm {
        YDB_GRPC_COMPRESS_NONE = 0;
        YDB_GRPC_COMPRESS_DEFLATE = 1;
        YDB_GRPC_COMPRESS_GZIP = 2;
    };

    optional YdbGrpcCompressionAlgorithm DefaultCompressionAlgorithm = 30 [default = YDB_GRPC_COMPRESS_NONE];

    enum YdbGrpcCompressionLevel {
        YDB_GRPC_COMPRESS_LEVEL_NONE = 0;
        YDB_GRPC_COMPRESS_LEVEL_LOW = 1;
        YDB_GRPC_COMPRESS_LEVEL_MED = 2;
        YDB_GRPC_COMPRESS_LEVEL_HIGH = 3;
    }

    optional YdbGrpcCompressionLevel DefaultCompressionLevel = 31 [default = YDB_GRPC_COMPRESS_LEVEL_NONE];

    // server socket options
    optional bool   KeepAliveEnable = 100 [default = true]; // SO_KEEPALIVE
    optional uint32 KeepAliveIdleTimeoutTriggerSec = 101 [default = 90]; // TCP_KEEPIDLE
    optional uint32 KeepAliveMaxProbeCount = 102 [default = 3]; // TCP_KEEPCNT
    optional uint32 KeepAliveProbeIntervalSec = 103 [default = 10]; // TCP_KEEPINTVL

    optional uint32 WorkersPerCompletionQueue = 104 [default = 1];
    optional uint32 HandlersPerCompletionQueue = 105 [default = 10];

    optional uint32 GRpcProxyCount = 106 [default = 2];
    optional bool EnableGRpcMemoryQuota = 107 [default = false];
    optional string EndpointId = 108;

    repeated TGRpcConfig ExtEndpoints = 200; // run specific services on separate endpoints
}

message TDynamicNodeConfig {
    optional string NodeBrokerAddress = 1; //DEPRECATED
    optional string DomainName = 2; //DEPRECATED
    optional uint32 InterconnectPort = 3; //DEPRECATED
    optional NKikimrNodeBroker.TNodeInfo NodeInfo = 4;
    optional string NodeAddress = 5; //DEPRECATED
    optional string NodeHost = 6; //DEPRECATED
    repeated NKikimrLocal.TTabletAvailability TabletAvailability = 7;
}

message THttpProxyConfig {
    optional bool Enabled = 1;
    optional uint32 Port = 2;
    optional bool Secure = 3;
    optional string CA = 4;
    optional string Cert = 5;
    optional string Key = 6;

    repeated string YandexCloudServiceRegion = 7;
    optional string IamTokenServiceEndpoint = 8;
    optional string AccessServiceEndpoint = 9;

    optional string JwtFile = 10;

    optional bool YandexCloudMode = 11 [default = false];
    optional bool DataStreamsEnabled = 12 [default = true];
    optional bool YmqEnabled = 13 [default = false];
}

message TS3ProxyResolverConfig {
    message THttpResolverConfig {
        // resolve proxy host to connect to that endpoint using this url
        optional string ResolveUrl = 1;
        // use resolved proxy through these ports
        optional uint32 HttpPort = 2;
        optional uint32 HttpsPort = 3;
    }

    message TEndpoint {
        // S3 endpoint
        optional string Endpoint = 1;
        oneof Resolver {
            THttpResolverConfig HttpResolver = 2;
        }
    }

    repeated TEndpoint Endpoints = 1;
}

message TSqsConfig {
    optional bool EnableSqs = 5;
    optional string Root = 1 [default = "/Root/SQS"];
    // optional uint32 HttpPort = 2 [default = 8771]; // moved to HttpServerConfig

    // URL that must be specified as an entry point to SQS cluster.
    // It must be used if SQS nodes are placed behind the balancer.
    // If this field is not specified, every node uses its own
    // fqdn here.
    optional string Endpoint = 3;

    optional THttpServerConfig HttpServerConfig = 4;

    // Turn on queue leaders option
    optional bool EnableQueueMaster = 6 [default = true]; // TODO: remove
    optional bool EnableQueueLeader = 68 [default = true];

    // Time to live for queue attributes cache
    optional uint64 QueueAttributesCacheTimeMs = 8 [default = 60000];

    // Effective query execution time that is treated as slow query
    optional uint64 SlowRequestTimeMs = 9 [default = 2500];

    // Max time value for long polling (param WaitTimeSeconds for ReceiveMessage)
    optional uint64 MaxWaitTimeoutMs = 10 [default = 20000];

    optional uint32 SchemeCacheSoftRefreshTimeSeconds = 11 [default = 5];
    optional uint32 SchemeCacheHardRefreshTimeSeconds = 12 [default = 10];

    optional bool ForceAccessControl = 13 [default = false];
    repeated string AccountsWithoutMandatoryAuth = 14;

    optional bool YandexCloudMode = 15 [default = false];
    optional uint32 YandexCloudServiceId = 16; // only 15 lesser bits should be used!
    optional string YandexCloudAccessServiceAddress = 29; // host:port
    optional string YandexCloudFolderServiceAddress = 30; // host:port
    optional string YandexCloudResourceManagerServiceAddress = 72; // host:port
    optional string YandexCloudServiceRegion = 39 [default = "ru-central1"];

    optional uint32 MeteringFlushingIntervalMs = 51 [default = 5000];
    optional string MeteringLogFilePath = 52;

    repeated string MeteringCloudNetCidr = 53;
    repeated string MeteringYandexNetCidr = 54;

    // TODO: remove both
    optional uint32 MastersDescriberUpdateTimeMs = 17 [default = 10000];
    optional uint32 MasterConnectTimeoutMs = 18 [default = 10000];

    optional uint32 LeadersDescriberUpdateTimeMs = 69 [default = 10000];
    optional uint32 LeaderConnectTimeoutMs = 70 [default = 10000];

    optional uint64 MinMessageRetentionPeriodMs = 19 [default = 60000];

    // DB requests retries
    optional uint64 TransactionTimeoutMs = 20 [default = 20000]; // If this amount of time elapsed, we don't retry
    optional uint64 TransactionRetryWaitDurationMs = 21 [default = 500]; // First wait time before next retry (+ random component). Then - 2 * TransactionRetryWaitDurationMs and etc
    optional uint64 TransactionMaxRetryWaitDurationMs = 22 [default = 2500]; // Max wait before next retry

    optional uint64 BackgroundMetricsUpdateTimeMs = 23 [default = 10000];

    optional uint64 MaxNumberOfReceiveMessages = 24 [default = 10]; // MaxNumberOfMessages parameter in ReceiveMessage

    optional uint64 RequestTimeoutMs = 25 [default = 600000];

    optional bool ForceQueueCreationV2 = 26 [default = true]; // deprecated, TODO: remove from config
    optional bool ForceQueueDeletionV2 = 27 [default = true]; // deprecated, TODO: remove from config
    optional bool EnableDeadLetterQueues = 41 [default = false];

    optional bool CreateLegacyDurationCounters = 28;

    optional uint64 MinTimeLeftForReceiveMessageWaitMs = 31 [default = 64]; // if wait deadline - now is less than this time, we don't wait in receive message

    optional bool CheckAllShardsInReceiveMessage = 32; // Check all shards in receive message event if deadline is expired now (setting for test)

    optional uint64 CleanupPeriodMs = 33 [default = 150000];
    optional uint64 CleanupBatchSize = 34 [default = 1000]; // Batch size for cleanup queries // Don't set big values

    optional uint64 DeduplicationPeriodMs = 35 [default = 300000]; // Period of time for which deduplication in fifo queues acts
    optional uint64 GroupsReadAttemptIdsPeriodMs = 36 [default = 300000]; // Period of time for which group read attempt ids in fifo queues act
    optional uint64 GroupSelectionBatchSize = 38 [default = 1000];

    optional bool DoAutomaticMigration = 37 [default = true]; // Check and add new columns to queue tables during queue master start

    optional uint64 AddMesagesToInflyBatchSize = 40 [default = 2000];

    message TBatchingPolicy {
        // Optimal parameters: SQS-479
        optional uint64 BatchSize = 1 [default = 200];
        optional uint64 TransactionsMaxInflyPerShard = 2 [default = 20];
    }

    optional TBatchingPolicy StdQueueSendBatchingPolicy = 42;
    optional TBatchingPolicy FifoQueueSendBatchingPolicy = 43;
    optional TBatchingPolicy StdQueueDeleteBatchingPolicy = 44;
    optional TBatchingPolicy FifoQueueDeleteBatchingPolicy = 45;
    optional TBatchingPolicy StdQueueLoadBatchingPolicy = 46;

    message TQuotingConfig {
        // Settings for quoting.
        optional bool EnableQuoting = 1;
        optional uint64 QuotaDeadlineMs = 2;

        message TDefaultActionsRates {
            // Per queue
            optional uint32 StdSendMessageRate = 1; // send message (+batch)
            optional uint32 StdReceiveMessageRate = 2; // receive message
            optional uint32 StdDeleteMessageRate = 3; // delete message (+batch)
            optional uint32 StdChangeMessageVisibilityRate = 4; // change message visibility (+batch)

            optional uint32 FifoSendMessageRate = 5; // send message (+batch)
            optional uint32 FifoReceiveMessageRate = 6; // receive message
            optional uint32 FifoDeleteMessageRate = 7; // delete message (+batch)
            optional uint32 FifoChangeMessageVisibilityRate = 8; // change message visibility (+batch)

            // Per user
            optional uint32 CreateObjectsRate = 9; // create queue, create user
            optional uint32 DeleteObjectsRate = 10; // delete queue, delete user

            optional uint32 OtherRequestsRate = 11; // control requests: get/set queue attributes, list queues, permissions modification, etc
        }

        message TLocalRateLimiterConfig {
            optional TDefaultActionsRates Rates = 1;
        }

        message TKesusQuoterConfig {
            // Not implemented
            optional TDefaultActionsRates DefaultLimits = 1;
        }

        // Only one of quoter configs could be set
        optional TLocalRateLimiterConfig LocalRateLimiterConfig = 3;
        optional TKesusQuoterConfig KesusQuoterConfig = 4;
    }

    optional TQuotingConfig QuotingConfig = 47;
    optional bool EnableQueueAttributesValidation = 48 [default = true];

    message TAccountSettingsDefaults {
        optional int64 MaxQueuesCount = 1 [default = 50];
    }

    optional TAccountSettingsDefaults AccountSettingsDefaults = 49;

    optional bool AllowYandexAttributePrefix = 50;

    optional uint64 QueueCountersExportDelayMs = 55; // Export queue counters after queue creation with delay (milliseconds).
    optional bool CreateLazyCounters = 56 [default = true];

    optional uint64 UserSettingsUpdateTimeMs = 57 [default = 60000];
    optional uint64 UserSettingsReadBatchSize = 58 [default = 1000];
    optional uint64 QueuesListReadBatchSize = 59 [default = 1000];

    optional bool ValidateMessageBody = 60;

    optional uint64 DlqNotificationGracePeriodMs = 61 [default = 60000];

    optional uint64 AddMessagesToInflyCheckPeriodMs = 62 [default = 30000];
    optional uint64 AddMessagesToInflyMinCheckAttempts = 63 [default = 10];

    optional uint64 MinimumGarbageAgeSeconds = 64 [default = 3600];

    optional bool MeteringByNetClassifierOnly = 65 [default = false];

    message TYcSearchEventsConfig {
        optional bool EnableYcSearch = 1 [default = false];
        oneof OutputMethod {
            string UnifiedAgentUri = 10;
            string OutputFileName = 11;
        }
        optional uint64 RescanIntervalSeconds = 3 [default = 60];
        optional uint64 ReindexIntervalSeconds = 4 [default = 14400];
        optional bool TenantMode = 5 [default = false];
    }
    message TOauthTokenConfig {
        required string TokenFile = 1;
    }

    message TJwtConfig {
        required string JwtFile = 1;
        optional string IamEndpoint = 2;
    }

    message TYdbAuthConfig {
        oneof LocalAuthConfig {
            TOauthTokenConfig OauthToken = 1;
            TJwtConfig Jwt = 2;
        }
    }

    message TCloudEventsConfig {
        optional bool EnableCloudEvents = 1 [default = false];
        optional bool TenantMode = 2 [default = false];
        optional uint64 RetryTimeoutSeconds = 3;
        optional string UnifiedAgentUri = 4;
    }

    optional TYcSearchEventsConfig YcSearchEventsConfig = 66;
    optional TYdbAuthConfig AuthConfig = 67;
    optional uint64 StartLocalLeaderInflightMax = 71 [default = 500];
    optional TCloudEventsConfig CloudEventsConfig = 73;
}

message TConfigsDispatcherConfig {
}

message TCompactionPolicy {
    optional string Name = 1;
    optional NKikimrCompaction.TCompactionPolicy CompactionPolicy = 2;
}

message TExecutionPolicy {
    optional string Name = 1;

    optional NKikimrSchemeOp.TPipelineConfig PipelineConfig = 2;
    optional string ResourceProfile = 3;
    optional bool EnableFilterByKey = 4 [default = false];
    optional bool ExecutorFastLogPolicy = 5 [default  = true];
    optional uint64 TxReadSizeLimit = 6;

    optional bool EnableEraseCache = 7;
    optional uint32 EraseCacheMinRows = 8;
    optional uint32 EraseCacheMaxBytes = 9;
}

message TPartitioningPolicy {
    optional string Name = 1;

    optional uint32 UniformPartitionsCount = 2;
    optional bool AutoSplit = 3;
    optional bool AutoMerge = 4;
    optional uint64 SizeToSplit = 5;
    optional uint64 MaxPartitionsCount = 6;
}

message TStoragePolicy {
    optional string Name = 1;
    repeated NKikimrSchemeOp.TFamilyDescription ColumnFamilies = 2;
}

message TReplicationPolicy {
    optional string Name = 1;

    optional uint64 FollowerCount = 2;
    optional bool AllowFollowerPromotion = 3 [default = true];
    optional bool CrossDataCenter = 4;
}

message TCachingPolicy {
    optional string Name = 1;

    optional uint64 ExecutorCacheSize = 2;
}

message TTableProfile {
    optional string Name = 1;
    optional string CompactionPolicy = 2;
    optional string ExecutionPolicy = 3;
    optional string PartitioningPolicy = 4;
    optional string StoragePolicy = 5;
    optional string ReplicationPolicy = 6;
    optional string CachingPolicy = 7;
}

message TTableProfilesConfig {
    repeated TTableProfile TableProfiles = 1;
    repeated TCompactionPolicy CompactionPolicies = 2;
    repeated TExecutionPolicy ExecutionPolicies = 3;
    repeated TPartitioningPolicy PartitioningPolicies = 4;
    repeated TStoragePolicy StoragePolicies = 5;
    repeated TReplicationPolicy ReplicationPolicies = 6;
    repeated TCachingPolicy CachingPolicies = 7;
}

message TFinalizeScriptServiceConfig {
    optional uint64 ScriptFinalizationTimeoutSeconds = 1 [default = 60];
    optional uint32 MaxInFlightFinalizationsCount = 2 [default = 10];
};

message TExternalStorage {
    optional string Endpoint = 1;
    optional string Database = 2;
    optional string OAuthFile = 3;
    optional string Token = 4;
    optional string TablePrefix = 5;
    optional string CertificateFile = 6;
    optional string IamEndpoint = 7;
    optional string SaKeyFile = 8;
    optional bool UseLocalMetadataService = 9;
    optional uint32 ClientTimeoutSec = 10;
    optional uint32 OperationTimeoutSec = 11;
    optional uint32 CancelAfterSec = 12;
    optional bool UseSsl = 13;
    optional uint32 TableClientMaxActiveSessions = 14;
}

message TSharedReadingConfig {
    message TJsonParserConfig {
        optional uint64 BatchSizeBytes = 1;  // default 1 MiB
        optional uint64 BatchCreationTimeoutMs = 2;
        optional uint64 BufferCellCount = 3;  // (number rows) * (number columns) limit, default 10^6
    }

    message TCompileServiceConfig {
        optional uint64 ParallelCompilationLimit = 1;  // 1 by default
    }

    message TCoordinatorConfig {
        optional TExternalStorage Database = 1;
        optional string CoordinationNodePath = 2;
        optional bool LocalMode = 3;
    }

    optional bool Enabled = 1;
    optional uint64 TimeoutBeforeStartSessionSec = 2;
    optional uint64 SendStatusPeriodSec = 3;
    optional uint64 MaxSessionUsedMemory = 4; 
    optional bool WithoutConsumer = 5;
    optional TJsonParserConfig JsonParser = 7;
    optional TCompileServiceConfig CompileService = 8;
    optional TCoordinatorConfig Coordinator = 6;
}

message TCheckpointsConfig {
    message TStateStorageLimitsConfig {
        optional uint64 MaxGraphCheckpointsSizeBytes = 1;
        optional uint64 MaxTaskStateSizeBytes = 2;
        optional uint64 MaxRowSizeBytes = 3;
    }

    message TCheckpointGcConfig {
        optional bool Enabled = 1;
    }

    message TLocalStorage {
        optional string TablePrefix = 1;
    }

    optional bool Enabled = 1;
    oneof Storage {
        TExternalStorage ExternalStorage = 2;
        TLocalStorage LocalStorage = 3;
    }
    optional TCheckpointGcConfig CheckpointGarbageConfig = 4;
    optional TStateStorageLimitsConfig StateStorageLimits = 5;
    optional uint64 CheckpointingPeriodMillis = 6 [default = 30000];
    optional uint64 MaxInflight = 7;
    optional uint64 CheckpointingSnapshotRotationPeriod = 8; // 0 - All checkpoints are snapshots, 1 - 1 increment/ 1 snapshot, 20 - 20 increment / 1 snapshot.
}

message TStreamingQueriesConfig {
    optional uint64 MaxQueryExecutions = 1 [default = 30];
    optional bool PrivateSystemTables = 2 [default = true];
}

message TQueryServiceConfig {
    optional uint64 ScriptOperationTimeoutDefaultSeconds = 1 [default = 604800]; // default = 1 week
    optional uint64 ScriptForgetAfterDefaultSeconds = 2 [default = 31536000]; // default = 1 year; 0 = infinity
    optional uint64 ScriptResultsTtlDefaultSeconds = 3 [default = 2592000];  // default = 1 month; 0 = infinity
    optional uint64 ScriptResultSizeLimit = 4 [default = 0]; // 0 = infinity
    optional uint64 ScriptResultRowsLimit = 5 [default = 0]; // 0 = infinity
    repeated string HostnamePatterns = 13; // List of hostname regexps for external data sources; disabled if empty
    optional string QueryArtifactsCompressionMethod = 17;
    optional uint64 QueryArtifactsCompressionMinSize = 18 [default = 10485760]; // default = 10 MiB

    optional NYql.TS3GatewayConfig S3 = 6;
    optional NYql.TYtGatewayConfig Yt = 15;
    optional NYql.TSolomonGatewayConfig Solomon = 21;
    optional NYql.TFileStorageConfig FileStorage = 16;
    optional NYql.THttpGatewayConfig HttpGateway = 7;
    optional NYql.TGenericConnectorConfig Connector = 8 [deprecated=true];
    optional string MdbGateway = 9 [deprecated=true];
    optional bool MdbTransformHost = 10;
    optional NYql.TGenericGatewayConfig Generic = 11;
    optional TFinalizeScriptServiceConfig FinalizeScriptServiceConfig = 12;
    optional uint64 ProgressStatsPeriodMs = 14 [default = 0]; // 0 = disabled
    optional uint32 QueryTimeoutDefaultSeconds = 19 [default = 7200];
    optional bool EnableMatchRecognize = 20 [default = false];
    repeated string AvailableExternalDataSources = 22;                  // Ignored if AllExternalDataSourcesAreAvailable is true
    optional bool AllExternalDataSourcesAreAvailable = 23 [default = true];
    optional TCheckpointsConfig CheckpointsConfig = 24;
    optional TStreamingQueriesConfig StreamingQueries = 25;
    optional TSharedReadingConfig SharedReading = 26;
}

// Config describes immediate controls and allows
// to manage their values (not variety and limits)
// via CMS. All fields should be either [u]int64 or
// another message.
//
// Control names match field names. For embedded
// messages field names are concatenated via '.'
// symbol. E.g. "DataShardControls.MaxTxInFly".
//
// Min, max and default values are specified in
// field options.
message TImmediateControlOptions {
    optional string Description = 1;
    optional uint64 MinValue = 2;
    optional uint64 MaxValue = 3;
    optional uint64 DefaultValue = 4;
}

extend google.protobuf.FieldOptions {
    optional TImmediateControlOptions ControlOptions = 61001;
}

message TImmediateControlsConfig {
    message TDataShardControls {
        message TExecutionProfileOptions {
            optional uint64 LogThresholdMs = 1 [(ControlOptions) = {
                Description: "Log execution profile for slow operations",
                MinValue: 0,
                MaxValue: 86400000,
                DefaultValue: 0 }];
            optional uint64 BufferThresholdMs = 2 [(ControlOptions) = {
                Description: "Store execution profile for slow operations",
                MinValue: 0,
                MaxValue: 86400000,
                DefaultValue: 0 }];
            optional uint64 BufferSize = 3 [(ControlOptions) = {
                Description: "Slow operation profiles buffer size",
                MinValue: 0,
                MaxValue: 1000,
                DefaultValue: 100 }];
        }

        optional uint64 MaxTxInFly = 1 [(ControlOptions) = {
            Description: "Maximum tx queue size for single shard",
            MinValue: 0,
            MaxValue: 100000,
            DefaultValue: 15000 }];
        optional uint64 DisableByKeyFilter = 2 [(ControlOptions) = {
            Description: "Disable bloom filter usage on row selects",
            MinValue: 0,
            MaxValue: 1,
            DefaultValue: 0 }];
        optional uint64 MaxTxLagMilliseconds = 3 [(ControlOptions) = {
            Description: "Max lag in tx plan execution before shard becomes overloaded",
            MinValue: 0,
            MaxValue: 2592000000,
            DefaultValue: 300000 }];
        optional uint64 CanCancelROWithReadSets = 4 [(ControlOptions) = {
            Description: "Allow to cancel RO tx with output read sets by timeout",
            MinValue: 0,
            MaxValue: 1,
            DefaultValue: 0 }];
        optional TExecutionProfileOptions DataTxProfile = 5;

        optional uint64 BackupReadAheadLo = 6 [(ControlOptions) = {
            Description: "Override for backup readahead (low watermark)",
            MinValue: 0,
            MaxValue: 67108864,
            DefaultValue: 0 }];
        optional uint64 BackupReadAheadHi = 7 [(ControlOptions) = {
            Description: "Override for backup readahead (high watermark)",
            MinValue: 0,
            MaxValue: 134217728,
            DefaultValue: 0 }];

        // Note: these settings are deprecated (always enabled)
        optional uint64 PrioritizedMvccSnapshotReads = 8 [(ControlOptions) = {
            Description: "Enables prioritized mvcc snapshot reads over immediate writes (deprecated, always enabled)",
            MinValue: 0,
            MaxValue: 1,
            DefaultValue: 1 }];
        optional uint64 UnprotectedMvccSnapshotReads = 9 [(ControlOptions) = {
            Description: "Enables unprotected (fully readonly) mvcc snapshot reads (deprecated, always enabled)",
            MinValue: 0,
            MaxValue: 1,
            DefaultValue: 1 }];

        optional uint64 EnableLeaderLeases = 10 [(ControlOptions) = {
            Description: "Enables leader leases for processing read-only queries",
            MinValue: 0,
            MaxValue: 1,
            DefaultValue: 1 }];
        optional uint64 MinLeaderLeaseDurationUs = 11 [(ControlOptions) = {
            Description: "The minimum leader lease duration in microseconds",
            MinValue: 1000,
            MaxValue: 5000000,
            DefaultValue: 250000 }];

        optional uint64 TtlReadAheadLo = 12 [(ControlOptions) = {
            Description: "Override for ttl readahead (low watermark)",
            MinValue: 0,
            MaxValue: 67108864,
            DefaultValue: 0 }];
        optional uint64 TtlReadAheadHi = 13 [(ControlOptions) = {
            Description: "Override for ttl readahead (high watermark)",
            MinValue: 0,
            MaxValue: 134217728,
            DefaultValue: 0 }];

        optional uint64 EnableLockedWrites = 14 [(ControlOptions) = {
            Description: "Enables experimental persistent locked writes",
            MinValue: 0,
            MaxValue: 1,
            DefaultValue: 1 }];
        optional uint64 MaxLockedWritesPerKey = 15 [(ControlOptions) = {
            Description: "Maximum number of uncommitted locked writes per key",
            MinValue: 0,
            MaxValue: 1000000,
            DefaultValue: 1000 }];

        optional uint64 ChangeRecordDebugPrint = 16 [(ControlOptions) = {
            Description: "Enables debug printing of change records",
            MinValue: 0,
            MaxValue: 1,
            DefaultValue: 0 }];

        optional uint64 IncrementalRestoreReadAheadLo = 17 [(ControlOptions) = {
            Description: "Override for incremental restore readahead (low watermark)",
            MinValue: 0,
            MaxValue: 67108864,
            DefaultValue: 0 }];
        optional uint64 IncrementalRestoreReadAheadHi = 18 [(ControlOptions) = {
            Description: "Override for incremental restore readahead (high watermark)",
            MinValue: 0,
            MaxValue: 134217728,
            DefaultValue: 0 }];

        optional uint64 CdcInitialScanReadAheadLo = 19 [(ControlOptions) = {
            Description: "Override for CDC initial scan readahead (low watermark)",
            MinValue: 0,
            MaxValue: 67108864,
            DefaultValue: 0 }];
        optional uint64 CdcInitialScanReadAheadHi = 20 [(ControlOptions) = {
            Description: "Override for CDC initial scan readahead (high watermark)",
            MinValue: 0,
            MaxValue: 134217728,
            DefaultValue: 0 }];

        optional uint64 ReadIteratorKeysExtBlobsPrecharge = 21 [(ControlOptions) = {
          Description: "Enable external blobs precharge for DataShard read iterator keys requests",
          MinValue: 0,
          MaxValue: 1,
          DefaultValue: 0 }];
    }

    message TTxLimitControls {
        optional uint64 PerRequestDataSizeLimit = 1 [(ControlOptions) = {
            Description: "Maximum read data size per transaction",
            MinValue: 0,
            MaxValue: 256000000000000,
            DefaultValue: 53687091200 }];
        optional uint64 PerShardReadSizeLimit = 2 [(ControlOptions) = {
            Description: "Maximum read data size per transaction per shard",
            MinValue: 0,
            MaxValue: 107374182400,
            DefaultValue: 5368709120 }];
        optional uint64 PerShardIncomingReadSetSizeLimit = 3 [(ControlOptions) = {
            Description: "Maximum input read sets size per transaction per shard",
            MinValue: 0,
            MaxValue: 5368709120,
            DefaultValue: 209715200 }];
        optional uint64 DefaultTimeoutMs = 4 [(ControlOptions) = {
            Description: "Default execution timeout for transactions",
            MinValue: 0,
            MaxValue: 3600000,
            DefaultValue: 60000 }];
    }

    message TCoordinatorControls {
        optional uint64 EnableLeaderLeases = 1 [(ControlOptions) = {
            Description: "Enables leader leases for processing read-only queries",
            MinValue: 0,
            MaxValue: 1,
            DefaultValue: 1 }];
        optional uint64 MinLeaderLeaseDurationUs = 2 [(ControlOptions) = {
            Description: "The minimum leader lease duration in microseconds",
            MinValue: 1000,
            MaxValue: 5000000,
            DefaultValue: 250000 }];
        optional uint64 VolatilePlanLeaseMs = 3 [(ControlOptions) = {
            Description: "Lease in milliseconds for faster volatile transaction planning",
            MinValue: 0,
            MaxValue: 10000,
            DefaultValue: 250 }];
        optional uint64 PlanAheadTimeShiftMs = 4 [(ControlOptions) = {
            Description: "Wall-clock time shift in milliseconds when planning ahead (50ms for compatibility with older versions)",
            MinValue: 0,
            MaxValue: 86400000,
            DefaultValue: 50 }];
        optional uint64 MinPlanResolutionMs = 5 [(ControlOptions) = {
            Description: "Minimum plan resolution override in milliseconds, which includes volatile planning (0 when not overridden)",
            MinValue: 0,
            MaxValue: 1000,
            DefaultValue: 0 }];
    }

    message TSchemeShardControls {
        optional uint64 ForceShardSplitDataSize = 1 [(ControlOptions) = {
            Description: "Forces shards to split when reaching the given data size (2 GiB by default)",
            MinValue: 10485760, // 10 MiB
            MaxValue: 17179869184, // 16 GiB
            DefaultValue: 2147483648 }];
        optional uint64 DisableForceShardSplit = 2 [(ControlOptions) = {
            Description: "Disables forced shard splits, for special cases only",
            MinValue: 0,
            MaxValue: 1,
            DefaultValue: 0 }];
    }

    message TTCMallocControls {
        optional uint64 ProfileSamplingRate = 1 [(ControlOptions) = {
            Description: "Sets the sampling rate for heap profiles. TCMalloc samples approximately every rate bytes allocated.",
            MinValue: 65536,
            MaxValue: 4294967296,
            DefaultValue: 2097152 }];
        optional uint64 GuardedSamplingRate = 2 [(ControlOptions) = {
            Description: "Sets the guarded sampling rate for sampled allocations. TCMalloc samples approximately every rate bytes allocated, subject to implementation limitations in GWP-ASan.",
            MinValue: 65536,
            MaxValue: 4294967296,
            DefaultValue: 4294967296 }];

        reserved 3; // was MemoryLimit

        optional uint64 PageCacheTargetSize = 4 [(ControlOptions) = {
            Description: "Page Cache Target Size.",
            MinValue: 0,
            MaxValue: 137438953472,
            DefaultValue: 536870912 }];
        optional uint64 PageCacheReleaseRate = 5 [(ControlOptions) = {
            Description: "Page Cache Release Rate.",
            MinValue: 0,
            MaxValue: 134217728,
            DefaultValue: 8388608 }];
    }

    message TVDiskControls {
        optional uint64 EnableLocalSyncLogDataCutting = 1 [(ControlOptions) = {
            Description: "Allow cutting large TEvLocalSyncLogData messages into smaller chunks",
            MinValue: 0,
            MaxValue: 1,
            DefaultValue: 0 }];
        optional uint64 EnableSyncLogChunkCompressionHDD = 2 [(ControlOptions) = {
            Description: "Compress SyncLog chunks before writing to log, setting for HDD",
            MinValue: 0,
            MaxValue: 1,
            DefaultValue: 1 }];
        optional uint64 EnableSyncLogChunkCompressionSSD = 3 [(ControlOptions) = {
            Description: "Compress SyncLog chunks before writing to log, setting for SSD",
            MinValue: 0,
            MaxValue: 1,
            DefaultValue: 0 }];
        optional uint64 MaxSyncLogChunksInFlightHDD = 4 [(ControlOptions) = {
            Description: "Maximum number of SyncLog chunks written simultaneously to log, setting for HDD",
            MinValue: 1,
            MaxValue: 1024,
            DefaultValue: 10 }];
        optional uint64 MaxSyncLogChunksInFlightSSD = 5 [(ControlOptions) = {
            Description: "Maximum number of SyncLog chunks written simultaneously to log, setting for SSD",
            MinValue: 1,
            MaxValue: 1024,
            DefaultValue: 10 }];

        optional uint64 BurstThresholdNsHDD = 6 [(ControlOptions) = {
            Description: "Minumum operation queue size that is considered a burst, setting for HDD",
            MinValue: 1,
            MaxValue: 1000000000000,
            DefaultValue: 200000000 }];
        optional uint64 BurstThresholdNsSSD = 7 [(ControlOptions) = {
            Description: "Minumum operation queue size that is considered a burst, setting for SSD",
            MinValue: 1,
            MaxValue: 1000000000000,
            DefaultValue: 50000000 }];
        optional uint64 BurstThresholdNsNVME = 8 [(ControlOptions) = {
            Description: "Minumum operation queue size that is considered a burst, setting for NVME",
            MinValue: 1,
            MaxValue: 1000000000000,
            DefaultValue: 32000000 }];
        optional uint64 DiskTimeAvailableScaleHDD = 9 [(ControlOptions) = {
            Description: "Scale coefficient DiskTimeAvailableScale metric, this parameter will be converted to float and divided by 1'000, setting for HDD",
            MinValue: 1,
            MaxValue: 1000000,
            DefaultValue: 1000 }];
        optional uint64 DiskTimeAvailableScaleSSD = 10 [(ControlOptions) = {
            Description: "Scale coefficient for DiskTimeAvailableScale metric, this parameter will be converted to float and divided by 1'000, setting for SSD",
            MinValue: 1,
            MaxValue: 1000000,
            DefaultValue: 1000 }];
        optional uint64 DiskTimeAvailableScaleNVME = 11 [(ControlOptions) = {
            Description: "Scale coefficient DiskTimeAvailableScale metric, this parameter will be converted to float and divided by 1'000, setting for NVME",
            MinValue: 1,
            MaxValue: 1000000,
            DefaultValue: 1000 }];
        optional uint64 DefaultHugeGarbagePerMille = 12 [(ControlOptions) = {
            Description: "Default threshold of huge chunk garbage per mille which triggers huge chunk defragmentation",
            MinValue: 1,
            MaxValue: 1000,
            DefaultValue: 300 }];
        optional uint64 HugeDefragFreeSpaceBorderPerMille = 13 [(ControlOptions) = {
            Description: "Huge garbage threshold = DefaultHugeGarbagePerMille * min((free space share) / (this param), 1)",
            MinValue: 1,
            MaxValue: 1000,
            DefaultValue: 260 }];
        optional uint64 MaxChunksToDefragInflight = 21 [(ControlOptions) = {
            Description: "Max inflight defragmentation chunks per one chunk size per vdisk",
            MinValue: 1,
            MaxValue: 50,
            DefaultValue: 10 }];

        reserved 14;
        optional uint64 ThrottlingDryRun = 26 [(ControlOptions) = {
            Description: "0 - working mode, 1 - dry run mode",
            MinValue: 0,
            MaxValue: 1,
            DefaultValue: 1 }];
        optional uint64 ThrottlingMinLevel0SstCount = 15 [(ControlOptions) = {
            Description: "Minimum level 0 SST count - throttling is turned on",
            MinValue: 1,
            MaxValue: 100000,
            DefaultValue: 100 }];
        optional uint64 ThrottlingMaxLevel0SstCount = 16 [(ControlOptions) = {
            Description: "Maximum level 0 SST count - throttling speed is zero",
            MinValue: 1,
            MaxValue: 100000,
            DefaultValue: 250 }];
        optional uint64 ThrottlingMinInplacedSizeHDD = 17 [(ControlOptions) = {
            Description: "Minimum size of all inplaced blobs (HDD) - throttling is turned on",
            MinValue: 1048576,
            MaxValue: 549755813888000,
            DefaultValue: 21474836480 }];
        optional uint64 ThrottlingMaxInplacedSizeHDD = 18 [(ControlOptions) = {
            Description: "Maximum size of all inplaced blobs (HDD) - throttling speed is zero",
            MinValue: 1048576,
            MaxValue: 549755813888000,
            DefaultValue: 64424509440 }];
        optional uint64 ThrottlingMinInplacedSizeSSD = 24 [(ControlOptions) = {
            Description: "Minimum size of all inplaced blobs (SSD) - throttling is turned on",
            MinValue: 1048576,
            MaxValue: 549755813888000,
            DefaultValue: 21474836480 }];
        optional uint64 ThrottlingMaxInplacedSizeSSD = 25 [(ControlOptions) = {
            Description: "Maximum size of all inplaced blobs (SSD) - throttling speed is zero",
            MinValue: 1048576,
            MaxValue: 549755813888000,
            DefaultValue: 64424509440 }];
        optional uint64 ThrottlingMinOccupancyPerMille = 19 [(ControlOptions) = {
            Description: "Minimum occupancy of disk per mille - throttling is turned on",
            MinValue: 1,
            MaxValue: 1000,
            DefaultValue: 900 }];
        optional uint64 ThrottlingMaxOccupancyPerMille = 20 [(ControlOptions) = {
            Description: "Maximum occupancy of disk per mille - throttling speed is zero",
            MinValue: 1,
            MaxValue: 1000,
            DefaultValue: 950 }];
        optional uint64 ThrottlingMinLogChunkCount = 22 [(ControlOptions) = {
            Description: "Minimum pdisk log chunk count - throttling is turned on",
            MinValue: 1,
            MaxValue: 100000,
            DefaultValue: 100 }];
        optional uint64 ThrottlingMaxLogChunkCount = 23 [(ControlOptions) = {
            Description: "Maximum pdisk log chunk count - throttling speed is zero",
            MinValue: 1,
            MaxValue: 100000,
            DefaultValue: 130 }];

        optional uint64 MaxInProgressSyncCount = 27 [(ControlOptions) = {
            Description: "Maximum number of simultaneous VDisk sync processes; 0 means no limit",
            MinValue: 0,
            MaxValue: 1000,
            DefaultValue: 0 }];

        reserved 28;

        optional uint64 FreshCompMaxInFlightWrites = 29 [(ControlOptions) = {
            Description: "Max writes inflight for fresh level compaction",
            MinValue: 1,
            MaxValue: 1000,
            DefaultValue: 10 }];

        optional uint64 FreshCompMaxInFlightReads = 30 [(ControlOptions) = {
            Description: "Max reads inflight for fresh level compaction",
            MinValue: 1,
            MaxValue: 1000,
            DefaultValue: 10 }];

        optional uint64 HullCompMaxInFlightWrites = 31 [(ControlOptions) = {
            Description: "Max writes inflight for level compaction",
            MinValue: 1,
            MaxValue: 1000,
            DefaultValue: 10 }];

        optional uint64 HullCompMaxInFlightReads = 32 [(ControlOptions) = {
            Description: "Max reads inflight for level compaction",
            MinValue: 1,
            MaxValue: 1000,
            DefaultValue: 20 }];

        optional uint64 EnableDeepScrubbing = 33 [(ControlOptions) = {
            Description: "Run CheckIntegrity requests during Scrub process instead of usual scrubbing",
            MinValue: 0,
            MaxValue: 1,
            DefaultValue: 0 }];

        reserved 34;
        reserved 35;
    }

    message TTabletControls {
        optional uint64 MaxCommitRedoMB = 1 [(ControlOptions) = {
            Description: "Maximum redo size per commit in megabytes",
            MinValue: 8,
            MaxValue: 4096,
            DefaultValue: 256 }];
    }

    message TDSProxyControls {
        message TRequestReportingSettings {
            optional uint64 BucketSize = 1 [(ControlOptions) = {
                Description: "Capacity for Leaky Bucket algorithm",
                MinValue: 1,
                MaxValue: 100000,
                DefaultValue: 1 }];
            optional uint64 LeakDurationMs = 2 [(ControlOptions) = {
                Description: "Leak interval (ms) for Leaky Bucket algorithm",
                MinValue: 1,
                MaxValue: 3600000,
                DefaultValue: 60000 }];
            optional uint64 LeakRate = 3 [(ControlOptions) = {
                Description: "Leak size for Leaky Bucket algorithm",
                MinValue: 1,
                MaxValue: 100000,
                DefaultValue: 1 }];
        }

        optional uint64 SlowDiskThreshold = 1 [(ControlOptions) = {
            Description: "The minimum ratio of slowest and second slowest disks, required to accelerate, promille",
            MinValue: 1,
            MaxValue: 1000000,
            DefaultValue: 2000 }];
        optional uint64 PredictedDelayMultiplier = 2 [(ControlOptions) = {
            Description: "Predicted time of VDisk's response multiplier, promille",
            MinValue: 0,
            MaxValue: 1000000,
            DefaultValue: 1000 }];
        optional uint64 LongRequestThresholdMs = 3 [(ControlOptions) = {
            Description: "The amount of time (ms) to process DSProxy request, beyond which request is considered long and being reported to log",
            MinValue: 1,
            MaxValue: 1000000,
            DefaultValue: 50000 }];
        reserved 4;
        optional uint64 MaxNumOfSlowDisks = 5 [(ControlOptions) = {
            Description: "Maximum number of slow disks, which DSProxy can skip with Accelerations",
            MinValue: 1,
            MaxValue: 2,
            DefaultValue: 2 }];

        optional uint64 SlowDiskThresholdHDD = 6 [(ControlOptions) = {
            Description: "The minimum ratio of slowest and second slowest disks, required to accelerate, promille, option for HDD",
            MinValue: 1,
            MaxValue: 1000000,
            DefaultValue: 2000 }];
        optional uint64 PredictedDelayMultiplierHDD = 7 [(ControlOptions) = {
            Description: "Predicted time of VDisk's response multiplier, promille, option for HDD",
            MinValue: 0,
            MaxValue: 1000000,
            DefaultValue: 1000 }];
        optional uint64 MaxNumOfSlowDisksHDD = 8 [(ControlOptions) = {
            Description: "Maximum number of slow disks, which DSProxy can skip with Accelerations, option for HDD",
            MinValue: 1,
            MaxValue: 2,
            DefaultValue: 1 }];

        optional uint64 SlowDiskThresholdSSD = 9 [(ControlOptions) = {
            Description: "The minimum ratio of slowest and second slowest disks, required to accelerate, promille, option for SSD",
            MinValue: 1,
            MaxValue: 1000000,
            DefaultValue: 2000 }];
        optional uint64 PredictedDelayMultiplierSSD = 10 [(ControlOptions) = {
            Description: "Predicted time of VDisk's response multiplier, promille, option for SSD",
            MinValue: 0,
            MaxValue: 1000000,
            DefaultValue: 1000 }];
        optional uint64 MaxNumOfSlowDisksSSD = 11 [(ControlOptions) = {
            Description: "Maximum number of slow disks, which DSProxy can skip with Accelerations, option for SSD",
            MinValue: 1,
            MaxValue: 2,
            DefaultValue: 2 }];

        optional TRequestReportingSettings RequestReportingSettings = 12;
    }

    message TPDiskControls {
        optional uint64 MaxCommonLogChunksHDD = 1 [(ControlOptions) = {
            Description: "Regulate the maximum of log chunks on the PDisk, setting for HDD",
            MinValue: 1,
            MaxValue: 1000000,
            DefaultValue: 200 }];
        optional uint64 MaxCommonLogChunksSSD = 2 [(ControlOptions) = {
            Description: "Regulate the maximum of log chunks on the PDisk, setting for SSD, NVME",
            MinValue: 1,
            MaxValue: 1000000,
            DefaultValue: 200 }];
        optional uint64 UseNoopSchedulerHDD = 3 [(ControlOptions) = {
            Description: "Enables noop scheduler for HDD disks only",
            MinValue: 0,
            MaxValue: 1,
            DefaultValue: 0 }];
        optional uint64 UseNoopSchedulerSSD = 4 [(ControlOptions) = {
            Description: "Enables noop scheduler for SSD, NVME",
            MinValue: 0,
            MaxValue: 1,
            DefaultValue: 0 }];
        optional uint64 SemiStrictSpaceIsolation = 5 [(ControlOptions) = {
            Description: "If not 0, override PDiskConfig.SpaceColorBorder: 1 - LightYellowMove, 2 - YellowStop",
            MinValue: 0,
            MaxValue: 2,
            DefaultValue: 0 }];

    }

    message TBlobStorageControllerControls {
        optional uint64 EnableSelfHealWithDegraded = 1 [(ControlOptions) = {
            Description: "Should SelfHeal automatically process groups that are in DEGRADED status (one step from nonworking)",
            MinValue: 0,
            MaxValue: 1,
            DefaultValue: 0 }];
    }

    message TTableServiceControls {
        optional uint64 EnableMergeDatashardReads = 1 [(ControlOptions) = {
            Description: "Merge reading tasks on the same node",
            MinValue: 0,
            MaxValue: 1,
            DefaultValue: 0 }];
    }

    message TTestShardControls {
        optional uint64 DisableWrites = 1 [(ControlOptions) = {
            Description: "Disable write load in all node TestShard tablets",
            MinValue: 0,
            MaxValue: 1,
            DefaultValue: 0
        }];
    }

    message TGRpcControls {
        message TRequestConfig {
            optional uint64 MaxInFlight = 1 [(ControlOptions) = {
                Description: "Max in flight requests",
                MinValue: 0,
                MaxValue: 1000000,
                DefaultValue: 0
            }];
        }
        map<string, TRequestConfig> RequestConfigs = 1;
    }

    message TKeyValueVolumeControls {
        optional uint64 ReadRequestsInFlightLimit = 1 [(ControlOptions) = {
            Description: "Maximum number of simultaneous read requests",
            MinValue: 1,
            MaxValue: 4096,
            DefaultValue: 3
        }];
    }

    optional TDataShardControls DataShardControls = 1;
    optional TTxLimitControls TxLimitControls = 2;
    optional TCoordinatorControls CoordinatorControls = 3;
    optional TSchemeShardControls SchemeShardControls = 4;
    optional TTCMallocControls TCMallocControls = 5;
    reserved 6;
    optional TVDiskControls VDiskControls = 7;
    optional TTabletControls TabletControls = 8;
    optional TDSProxyControls DSProxyControls = 9;
    optional TPDiskControls PDiskControls = 10;
    optional TBlobStorageControllerControls BlobStorageControllerControls = 11;
    optional TTableServiceControls TableServiceControls = 12;
    optional TTestShardControls TestShardControls = 13;
    optional TGRpcControls GRpcControls = 14;
    optional TKeyValueVolumeControls KeyValueVolumeControls = 15;
};

message TMeteringConfig {
    optional string MeteringFilePath = 1;
    repeated string SystemBackupSIDs = 2;
    optional string LogName = 3;
    optional bool UnifiedAgentEnable = 4 [default = false];
};

message TAuditConfig {
    // For each new format, we need to register the audit event conversion function
    // See  ydb/core/audit/audit_log_impl.cpp for details
    enum EFormat {
        JSON = 1;                       // Outputs audit log in format: "<time>: {"k1": "v1", "k2": "v2", ...}" where <time> is ISO 8601 format time string, k1, k2, ..., kn - fields of audit log message and v1, v2, ..., vn are their values
        TXT = 2;                        // Outputs audit log in format: "<time>: k1=v1, k2=v2, ..." where <time> is ISO 8601 format time string, k1, k2, ..., kn - fields of audit log message and v1, v2, ..., vn are their values
        JSON_LOG_COMPATIBLE = 3;        // Outputs audit log in format: "{"@timestamp": "<ISO 8601 time>", "@log_type": "audit", "k1": "v1", "k2": "v2", ...}" where @timestamp is ISO 8601 format time string, k1, k2, ..., kn - fields of audit log message and v1, v2, ..., vn are their values // Suitable for output both debug log and audit log to the same destination (stderr)
        FORMAT_4 = 4;                   // Reserved
    }

    message TStderrBackend {
        optional EFormat Format = 1 [default = JSON];
        optional string LogJsonEnvelope = 2; // Json template with text field containing %message% placeholder. For example {"my_enveloped_message": "%message%"}. %message% will be replaced with real audit log message
    }

    message TFileBackend {
        optional EFormat Format = 1 [default = JSON];
        optional string FilePath = 2;
        optional string LogJsonEnvelope = 3; // Json template with text field containing %message% placeholder. For example {"my_enveloped_message": "%message%"}. %message% will be replaced with real audit log message
    }

    message TUnifiedAgentBackend {
        optional EFormat Format = 1 [default = JSON];
        optional string LogName = 2;
        optional string LogJsonEnvelope = 3; // Json template with text field containing %message% placeholder. For example {"my_enveloped_message": "%message%"}. %message% will be replaced with real audit log message
    }

    message TLogClassConfig {
        enum ELogClass {
            ClusterAdmin = 1;
            DatabaseAdmin = 2;
            Login = 3;
            NodeRegistration = 4;
            Ddl = 5;
            Dml = 6;
            Operations = 7; // Operations API. See ydb/public/api/grpc/ydb_operation_v1.proto
            ExportImport = 8;
            Acl = 9;
            AuditHeartbeat = 10;
            Default = 1000; // For default settings for all other nonconfigured log classes
        }

        enum EAccountType {
            Anonymous = 1;
            User = 2;
            Service = 3;
            ServiceImpersonatedFromUser = 4;
        }

        enum ELogPhase {
            Received = 1;  // A request is received and the initial checks and authentication are made // "status" field of audit log record is equal to "IN-PROCESS"
            Completed = 2; // A request is completely finished and has final status // "status"/"detailed_status" fields of audit log record are equal to request's final status
        }

        optional ELogClass LogClass = 1; // Log class selector. Default is used for all log classes that were not included in config
        optional bool EnableLogging = 2; // Enables audit logging for specified log class
        repeated EAccountType ExcludeAccountType = 3; // If audit logging for log class is enabled, excludes logging for these account types
        repeated ELogPhase LogPhase = 4; // The phases of requests execution where audit log records are written
    }

    // Settings for heartbeat audit messages
    // Heartbeat messages are messages that are written in
    // a time interval that is set up in this config.
    // Audit messages are written from AuditHeartbeat log class
    // and Anonymous account type and also can be set up using its setting
    message THeartbeatSettings {
        optional uint32 IntervalSeconds = 5; // Make heartbeat records to audit log every HeartbeatInterval seconds. 0 means that heartbeat is disabled
    }

    optional TStderrBackend StderrBackend = 1;
    optional TFileBackend FileBackend = 2;
    optional TUnifiedAgentBackend UnifiedAgentBackend = 3;
    repeated TLogClassConfig LogClassConfig = 4;
    optional THeartbeatSettings Heartbeat = 5;
};

message THiveTabletLimit {
    optional NKikimrTabletBase.TTabletTypes.EType Type = 1;
    optional uint64 MaxCount = 2 [default = 1000000]; // Default value here should match the one in NkikimrLocal.TTabletAvailability
}

message THiveTabletPreference {
    optional NKikimrTabletBase.TTabletTypes.EType Type = 1;
    optional NKikimrHive.TDataCentersPreference DataCentersPreference = 10;
}

message THiveConfig {
    enum EHiveStorageBalanceStrategy {
        HIVE_STORAGE_BALANCE_STRATEGY_AUTO = 0;
        HIVE_STORAGE_BALANCE_STRATEGY_IOPS = 1;
        HIVE_STORAGE_BALANCE_STRATEGY_THROUGHPUT = 2;
        HIVE_STORAGE_BALANCE_STRATEGY_SIZE = 3;
    }

    enum EHiveStorageSelectStrategy {
        HIVE_STORAGE_SELECT_STRATEGY_WEIGHTED_RANDOM = 0;
        HIVE_STORAGE_SELECT_STRATEGY_EXACT_MIN = 1;
        HIVE_STORAGE_SELECT_STRATEGY_RANDOM_MIN_7P = 2;
        HIVE_STORAGE_SELECT_STRATEGY_ROUND_ROBIN = 3;
        HIVE_STORAGE_SELECT_STRATEGY_RANDOM = 4;
    }

    enum EHiveNodeBalanceStrategy {
        HIVE_NODE_BALANCE_STRATEGY_OLD_WEIGHTED_RANDOM = 0;
        HIVE_NODE_BALANCE_STRATEGY_HEAVIEST = 1;
        HIVE_NODE_BALANCE_STRATEGY_RANDOM = 2;
        HIVE_NODE_BALANCE_STRATEGY_WEIGHTED_RANDOM = 3;
    }

    enum EHiveTabletBalanceStrategy {
        HIVE_TABLET_BALANCE_STRATEGY_OLD_WEIGHTED_RANDOM = 0;
        HIVE_TABLET_BALANCE_STRATEGY_HEAVIEST = 1;
        HIVE_TABLET_BALANCE_STRATEGY_RANDOM = 2;
        HIVE_TABLET_BALANCE_STRATEGY_WEIGHTED_RANDOM = 3;
    }

    enum EHiveChannelBalanceStrategy {
        HIVE_CHANNEL_BALANCE_STRATEGY_HEAVIEST = 0;
        HIVE_CHANNEL_BALANCE_STRATEGY_RANDOM = 1;
        HIVE_CHANNEL_BALANCE_STRATEGY_WEIGHTED_RANDOM = 2;
    }

    enum EHiveNodeSelectStrategy {
        HIVE_NODE_SELECT_STRATEGY_WEIGHTED_RANDOM = 0;
        HIVE_NODE_SELECT_STRATEGY_EXACT_MIN = 1;
        HIVE_NODE_SELECT_STRATEGY_RANDOM_MIN_7P = 2;
        HIVE_NODE_SELECT_STRATEGY_RANDOM = 3;
    }

    enum EHiveBootStrategy {
        HIVE_BOOT_STRATEGY_BALANCED = 0;
        HIVE_BOOT_STRATEGY_FAST = 1;
    }

    message TBootPriority {
        optional NKikimrTabletBase.TTabletTypes.EType TabletType = 1;
        optional double Priority = 2;
    }

    optional uint64 MaxTabletsScheduled = 2 [default = 100];
    optional uint64 MaxResourceCounter = 3 [default = 100000000];
    optional uint64 MaxResourceCPU = 4 [default = 10000000];
    optional uint64 MaxResourceMemory = 5 [default = 512000000000];
    optional uint64 MaxResourceNetwork = 6 [default = 1000000000];
    optional double MinScatterToBalance = 7 [default = 0.5]; // Does not affect Counter. For other resources can be overriden with resource-specific settings bellow
    optional bool SpreadNeighbours = 8 [default = true];
    optional uint64 MaxBootBatchSize = 9 [default = 1000];
    optional uint64 DrainInflight = 10 [default = 10];
    optional double DefaultUnitIOPS = 11 [default = 1]; // operations/sec
    optional uint64 DefaultUnitThroughput = 12 [default = 1000]; // bytes/sec
    optional uint64 DefaultUnitSize = 13 [default = 100000000]; // bytes
    optional double StorageOvercommit = 14 [default = 1.00];
    optional EHiveStorageBalanceStrategy StorageBalanceStrategy = 15 [default = HIVE_STORAGE_BALANCE_STRATEGY_SIZE];
    optional bool StorageSafeMode = 16 [default = true];
    optional EHiveStorageSelectStrategy StorageSelectStrategy = 17 [default = HIVE_STORAGE_SELECT_STRATEGY_WEIGHTED_RANDOM];
    optional uint64 RequestSequenceSize = 18 [default = 1000];
    optional uint64 MinRequestSequenceSize = 19 [default = 1000];
    optional uint64 MaxRequestSequenceSize = 20 [default = 1000000];
    optional uint64 MetricsWindowSize = 21 [default = 60000]; // milliseconds
    optional double MaxNodeUsageToKick = 22 [default = 0.9];
    optional uint64 ResourceChangeReactionPeriod = 23 [default = 10]; // seconds
    optional uint64 TabletKickCooldownPeriod = 24 [default = 600]; // seconds
    optional double ResourceOvercommitment = 25 [default = 3.00];
    optional uint64 BalancerInflight = 26 [default = 1]; // tablets
    optional EHiveNodeBalanceStrategy NodeBalanceStrategy = 27 [default = HIVE_NODE_BALANCE_STRATEGY_HEAVIEST];
    optional EHiveTabletBalanceStrategy TabletBalanceStrategy = 28 [default = HIVE_TABLET_BALANCE_STRATEGY_WEIGHTED_RANDOM];
    optional double MinPeriodBetweenBalance = 29 [default = 0.2]; // seconds
    optional uint64 MaxMovementsOnAutoBalancer = 30 [default = 1]; // tablets
    optional bool ContinueAutoBalancer = 31 [default = true];
    optional double MinNodeUsageToBalance = 32 [default = 0.1];
    optional double MinPeriodBetweenReassign = 33 [default = 300.0]; // seconds
    optional double TabletRestartWatchPeriod = 34 [default = 3600.0]; // seconds, period used for statistics, not to be confused with TabletRestartsPeriod
    optional double NodeRestartWatchPeriod = 35 [default = 3600.0]; // seconds
    optional uint64 NodeDeletePeriod = 36 [default = 3600]; // seconds
    repeated THiveTabletLimit DefaultTabletLimit = 37;
    repeated THiveTabletPreference DefaultTabletPreference = 38;
    optional uint64 SystemTabletCategoryId = 39 [default = 1];
    optional bool EnableFastTabletMove = 40 [default = true];
    optional uint64 TabletRestartsPeriod = 42 [default = 1000]; // milliseconds, period checked for penalties - not to be confused with TabletRestartWatchPeriod
    optional uint64 TabletRestarsMaxCount = 43 [default = 2]; // deprecated, use TabletRestartsMaxCount instead
    optional uint64 PostponeStartPeriod = 44 [default = 1000]; // milliseconds
    optional EHiveNodeSelectStrategy NodeSelectStrategy = 45 [default = HIVE_NODE_SELECT_STRATEGY_RANDOM_MIN_7P];
    optional bool CheckMoveExpediency = 46 [default = true];
    optional uint64 StoragePoolFreshPeriod = 47 [default = 60000]; // milliseconds
    optional string PoolsToMonitorForUsage = 48 [default = "System,User,IC"];
    repeated NKikimrTabletBase.TTabletTypes.EType BalancerIgnoreTabletTypes = 49;
    optional double SpaceUsagePenaltyThreshold = 53 [default  = 1.1]; // number > 1
    optional double SpaceUsagePenalty = 54 [default = 0.2]; // number <= 1
    optional uint64 WarmUpBootWaitingPeriod = 50  [default = 30000]; // milliseconds, time to wait for known nodes on cluster restart
    optional uint64 NodeRestartsToIgnoreInWarmup = 51 [default = 10];
    optional double MaxWarmUpPeriod = 52 [default = 600.0]; // seconds
    optional bool WarmUpEnabled = 55 [default = true];
    optional uint64 EmergencyBalancerInflight = 56 [default = 1]; // tablets
    optional uint64 MaxMovementsOnEmergencyBalancer = 57 [default = 2];
    optional bool ContinueEmergencyBalancer = 58 [default = true];
    optional double MinPeriodBetweenEmergencyBalance = 59 [default = 0.1]; // seconds
    optional EHiveBootStrategy BootStrategy = 60 [default = HIVE_BOOT_STRATEGY_BALANCED];
    optional uint64 TabletRestartsMaxCount = 61 [default = 2];
    optional double MinCPUScatterToBalance = 62 [default = 0.5];
    optional double MinMemoryScatterToBalance = 63 [default = 0.5];
    optional double MinNetworkScatterToBalance = 64 [default = 0.5];
    optional double MinCounterScatterToBalance = 65 [default = 0.02];
    reserved 66;
    optional double ObjectImbalanceToBalance = 67 [default = 0.02];
    optional EHiveChannelBalanceStrategy ChannelBalanceStrategy = 68 [default = HIVE_CHANNEL_BALANCE_STRATEGY_WEIGHTED_RANDOM];
    optional uint64 MaxChannelHistorySize = 69 [default = 200];
    optional uint64 StorageInfoRefreshFrequency = 70 [default = 600000]; // send a query to BSC every x milliseconds
    optional double MinStorageScatterToBalance = 71 [default = 999]; // storage balancer trigger is disabled by default
    optional double MinGroupUsageToBalance = 72 [default = 0.1];
    optional uint64 StorageBalancerInflight = 73 [default = 1];
    optional bool EnableDestroyOperations = 74 [default = false];
    optional double NodeUsageRangeToKick = 75 [default = 0.2];
    optional bool LessSystemTabletsMoves = 77 [default = true];
    optional uint64 MaxPingsInFlight = 78 [default = 1000];
    optional string CutHistoryDenyList = 76 [default = "ColumnShard,KeyValue,PersQueue,BlobDepot"];
    optional string CutHistoryAllowList = 79 [default = "DataShard"];
    optional uint64 ScaleRecommendationRefreshFrequency = 80 [default = 60000]; // calculate scale recommendation every x milliseconds
    optional uint64 ScaleOutWindowSize = 81 [default = 15]; // buckets
    optional uint64 ScaleInWindowSize = 82 [default = 5]; // buckets
    optional double TargetTrackingCPUMargin = 83 [default = 0.1]; // percent
    optional double DryRunTargetTrackingCPU = 84; // percent
    optional uint64 NodeRestartsForPenalty = 85 [default = 3];
    optional bool UseTabletUsageEstimate = 86 [default = true];
    repeated TBootPriority TabletTypeToBootPriority = 87;
    optional uint64 BalanceCountersRefreshFrequency = 88 [default = 15000]; // milliseconds
    optional bool LockedTabletsSendMetrics = 89 [default = false]; // if true then hive will process metrics from locked tablets
    optional uint64 MaxDeleteTabletInProgress = 90 [default = 100];
}

message THealthCheckConfig {
    message TThresholds {
        optional uint32 NodeRestartsYellow = 1 [default = 10]; // per period, see HiveConfig.NodeRestartWatchPeriod
        optional uint32 NodeRestartsOrange = 2 [default = 30]; // per period, see HiveConfig.NodeRestartWatchPeriod
        optional uint64 NodesTimeDifferenceYellow = 3 [default = 5000]; // microseconds
        optional uint64 NodesTimeDifferenceOrange = 4 [default = 25000]; // microseconds
        optional uint32 TabletsRestartsOrange = 5 [default = 30]; // per period, see HiveConfig.TabletRestartWatchPeriod
    }
    optional TThresholds Thresholds = 1;
    optional uint32 Timeout = 2 [default = 20000]; // milliseconds
}

message TBlobCacheConfig {
    optional uint64 MaxSizeBytes = 1 [default = 1073741824];
}

message TColumnShardConfig {
    message TTablesStorageLayoutPolicy {
        message TMinimalTablesCountPolicy {
        };

        message TIdentityGroupsPolicy {
        };

        oneof Policy {
            TMinimalTablesCountPolicy MinimalTables = 1;
            TIdentityGroupsPolicy IdentityGroups = 2;
        }
    }
    optional TTablesStorageLayoutPolicy TablesStorageLayoutPolicy = 1;
    optional bool DisabledOnSchemeShard = 2 [default = false];
    optional bool IndexationEnabled = 4 [default = true];
    optional bool CompactionEnabled = 5 [default = true];
    optional bool TTLEnabled = 6 [default = true];
    optional bool WritingEnabled = 7 [default = true];
    optional uint32 WritingBufferDurationMs = 8 [default = 1000];
    optional uint64 CompactionMemoryLimit = 10 [default = 536870912];
    optional uint64 TieringsMemoryLimit = 11 [default = 536870912];
    message TIndexMetadataMemoryLimit {
        oneof Value {
            double TotalRatio = 1 [default = 0.3];
            uint64 AbsoluteValue = 2;
        }
    }

    optional TIndexMetadataMemoryLimit IndexMetadataMemoryLimit = 12;
    optional bool CleanupEnabled = 13 [default = true];

    message TRepairInfo {
        optional string ClassName = 1;
        optional string Description = 2;
        optional bool DryRun = 3;
    }
    repeated TRepairInfo Repairs = 15;

    enum EJsonDoubleOutOfRangeHandlingPolicy {
        REJECT = 0;
        CAST_TO_INFINITY = 1;
    }

    optional uint32 MaxInFlightIntervalsOnRequest = 16;
    optional uint32 MaxReadStaleness_ms = 18 [default = 1800000];
    optional uint32 GCIntervalMs = 19 [default = 30000];
    optional uint32 CompactionActualizationLagMs = 20 [default = 1000];
    optional uint32 ActualizationTasksLagMs = 21 [default = 1000];
    optional uint32 LagForCompactionBeforeTieringsMs = 22 [default = 3600000];
    optional uint32 OptimizerFreshnessCheckDurationMs = 23 [default = 300000];
    optional uint32 SmallPortionDetectSizeLimit = 24 [default = 1048576];  // 1 << 20
    optional bool ColumnChunksV0Usage = 25 [default = false];
    optional bool ColumnChunksV1Usage = 26 [default = false];
    optional uint64 MemoryLimitScanPortion = 27 [default = 100000000];
    optional string ReaderClassName = 28;
    optional bool AllowNullableColumnsInPK = 29 [default = false];
    optional uint32 RestoreDataOnWriteTimeoutSeconds = 30;
    optional bool UseSlicesFilter = 31 [default = true];
    optional uint32 LimitForPortionsMetadataAsk = 32 [default = 1000];
    optional uint64 WritingBufferVolumeMb = 33 [default = 32, deprecated = true];
    optional uint64 WritingInFlightRequestsCountLimit = 34;
    optional uint64 WritingInFlightRequestBytesLimit = 35;
    optional NKikimrSchemeOp.EColumnCodec DefaultCompression = 36;
    optional int32 DefaultCompressionLevel = 37;
    optional uint64 MemoryLimitMergeOnCompactionRawData = 38 [default = 512000000];
    optional bool AlterObjectEnabled = 39 [default = false];
    optional EJsonDoubleOutOfRangeHandlingPolicy DoubleOutOfRangeHandling = 40 [default = REJECT];
    optional bool PortionMetaV0Usage = 41 [default = true];
    optional uint32 PeriodicWakeupActivationPeriodMs = 42 [default = 60000];
    optional bool GenerateInternalPathId = 43 [default = true];
    optional bool ProxyWritingEnabled = 44 [default = true];
    optional bool AllowExtraSymbolsForColumnTableColumns = 45 [default = false];
    optional bool DeduplicationEnabled = 46 [default = true];
    optional bool BulkUpsertRequireAllColumns = 47 [default = true];
    optional uint64 ProxyMemoryInFlightLimit = 48;
    optional uint64 WritingBufferVolumeBytes = 49 [default = 524288];
    optional bool OnlyBulkUpsertWritingBuffer = 50 [default = true];
    optional uint64 BadPortionSizeLimit = 51 [default = 524288];
    optional uint64 BadPortionsLimit = 52;
    optional bool CombineChunksInResult = 54 [default = true];
<<<<<<< HEAD
    optional bool EnableParallelCompaction = 56 [default = false];
=======
    optional NKikimrSchemeOp.TS3Settings S3Client = 58;
>>>>>>> e2912cae
}

message TSchemeShardConfig {
    message TInFlightCounterConfig {
        optional NKikimr.NSchemeShard.ESimpleCounters Type = 1;
        // after this amount scheme shard begin to abort the operations
        // to disable set to 0
        optional uint32 InFlightLimit = 2 [default = 10000];
    }
    // after this amount of time we forcely write full stats to local DB
    // to disable set to 0
    optional uint32 StatsBatchTimeoutMs = 1 [default = 100];

    // number of shards stats to batch together
    // to disable set to 0
    optional uint32 StatsMaxBatchSize = 2 [default = 100];

    optional uint32 StatsMaxExecuteMs = 3 [default = 10];

    repeated TInFlightCounterConfig InFlightCounterConfig = 4;

    // number of shards per table
    optional uint32 MaxCdcInitialScanShardsInFlight = 5 [default = 32];

    // number of shards per table
    // 0 means default - NKikimrIndexBuilder.TIndexBuildSettings.max_shards_in_flight
    optional uint32 MaxRestoreBuildIndexShardsInFlight = 6 [default = 1000];
}

message TCompactionConfig {
    message TBackgroundCompactionConfig {
        optional double MaxRate = 1 [default = 1]; // 1 compaction / s
        optional uint64 InflightLimit = 2 [default = 1];

        // After this interval started compaction is considered as finished,
        // retry is possible only within MinCompactionRepeatDelaySeconds
        optional uint64 TimeoutSeconds = 3 [default = 600];

        // How often schemeshard is waken up to check if it should
        // start any compaction. It is used only when there are no
        // running compactions, otherwise compaction queue logic
        // is triggered either by finished compactions (event from DS)
        // or by timeouts (set via TimeoutSeconds)
        optional uint64 WakeupIntervalSeconds = 4 [default = 60];

        // When shard has been compacted, it will be considered for
        // compaction only after this amount of time
        optional uint64 MinCompactionRepeatDelaySeconds = 5 [default = 600];

        optional uint32 SearchHeightThreshold = 6 [default = 5];

        // TODO: enable, when schemeshard receive proper stat
        optional uint32 RowDeletesThreshold = 7 [default = 4294967295];

        // for tests: to allow compaction requests to empty shards
        // shards below this threshold are not background compacted
        // at all even when searchHeight or deleted rows match
        // corresponding thresholds
        optional uint32 RowCountThreshold = 8 [default = 1];

        // When this option specified, schemeshard calculates compaction rate
        // to compact QueueSize shards within this interval.
        // CompactionRate = Min(QueueSize / RoundSeconds, MaxRate).
        //
        // Note that compaction queue is round robin over three queues:
        // 1. By last full compaction time (all shards)
        // 2. By search height (some shards, depends on SearchHeightThreshold)
        // 3. By row deletes (some shards, depends on RowDeletesThreshold)
        // In queues 2 and 3 same shard can be compacted again after
        // MinCompactionRepeatDelaySeconds depending on its state.
        //
        // Thus when there are items in all queues, RoundSeconds gives the only
        // guarantee, that at least 1/3 unique shards will be compacted, the
        // rest 2/3 can be shards compacted multiple times, i.e. all shards
        // must be compacted within at most RoundSeconds*3.
        optional uint64 RoundSeconds = 9 [default = 172800]; // 2 days

        // Compact even if shard has single part and empty memtable
        optional bool CompactSinglePartedShards = 10 [default = false];

        // Do not wakeup earlier, than this interval
        optional uint64 MinWakeupIntervalMs = 11 [default = 10];
    }

    message TBorrowedCompactionConfig {
        optional double MaxRate = 1 [default = 0]; // unlimitted
        optional uint64 InflightLimit = 2 [default = 10]; // TODO: consider more?

        // After this interval we will try to restart
        optional uint64 TimeoutSeconds = 3 [default = 15];

        // Do not wakeup earlier, than this interval
        optional uint64 MinWakeupIntervalMs = 4 [default = 10];
    }

    optional TBackgroundCompactionConfig BackgroundCompactionConfig = 1;
    optional TBorrowedCompactionConfig BorrowedCompactionConfig = 2;
}

message TBackgroundCleaningConfig {
    optional double MaxRate = 1 [default = 0]; // unlimitted
    optional uint64 InflightLimit = 2 [default = 10]; // TODO: consider more?

    // After this interval we will try to restart
    optional uint64 TimeoutSeconds = 3 [default = 15];

    // Do not wakeup earlier, than this interval
    optional uint64 MinWakeupIntervalMs = 4 [default = 10];

    message TRetrySettings {
        optional uint32 StartDelayMs = 1 [default = 1000];
        optional uint32 MaxDelayMs = 2 [default = 256000];
        optional uint32 MaxRetryNumber = 3 [default = 8];
    }

    // after MaxRetryNumber retries to connect to the node, we will send the table to the BackgroundCleaningQueue,
    // that is, after 2^(MaxRetryNumber + 1) - 1 = 511 seconds

    optional TRetrySettings RetrySettings = 5;
}


message TDataErasureConfig {
    message TTenantDataErasureConfig {
        optional double MaxRate = 1 [default = 1]; // unlimited
        optional uint64 InflightLimit = 2 [default = 10];
        // After this interval started data erasure in shard is considered as finished
        optional uint64 TimeoutSeconds = 3 [default = 15];
    }

    optional double MaxRate = 1 [default = 0]; // unlimited
    optional uint64 InflightLimit = 2 [default = 10];
    // After this interval started data erasure in tenant is considered as finished
    optional uint64 TimeoutSeconds = 3 [default = 600];
    // Run data erasure every week
    optional uint64 DataErasureIntervalSeconds = 4 [default = 604800];
    // Every 10 m do request to BSC
    optional uint64 BlobStorageControllerRequestIntervalSeconds = 5 [default = 600];
    optional TTenantDataErasureConfig TenantDataErasureConfig = 6;
}

message TGraphConfig {
    message TAggregationSettings {
        optional uint64 PeriodToStartSeconds = 1;
        optional uint64 SampleSizeSeconds = 2;
        optional uint64 MinimumStepSeconds = 3;
    }
    optional string BackendType = 1;
    optional uint64 AggregateCheckPeriodSeconds = 5;
    repeated TAggregationSettings AggregationSettings = 10;
}

message TTracingConfig {
    message TBackendConfig {
        message TAuthConfig {
            message TTvmAuth {
                optional string Url = 1;

                optional uint32 SelfTvmId = 2;
                optional uint32 TracingTvmId = 3;

                optional string DiskCacheDir = 4;

                oneof Secret {
                    string PlainTextSecret = 5;
                    string SecretFile = 6;
                    string SecretEnvironmentVariable = 7;
                }
            }

            oneof Method {
                TTvmAuth Tvm = 1;
            }
        }

        message TOpentelemetryBackend {
            optional string CollectorUrl = 1;
            optional string ServiceName = 2;
            map<string, string> Headers = 3;
        }


        oneof Backend {
            TOpentelemetryBackend Opentelemetry = 1;
        }
        optional TAuthConfig AuthConfig = 2;
    }

    message TSelectors {
        reserved 1;
        repeated string RequestTypes = 3;
        optional string Database = 2;
    }

    message TSamplingRule {
        // scope to which the rule applies
        optional TSelectors Scope = 1;
        // fraction of requests sampled by this rule
        optional float Fraction = 2;
        // detalisation of traces sampled by this rule
        optional uint32 Level = 3;
        // maximum average amount of traces sampled by this rule
        optional uint64 MaxTracesPerMinute = 4;
        // maximum burst of traces sampled by this rule
        optional uint64 MaxTracesBurst = 5;
    }

    // field meaning is the same as in TSamplingRule
    message TExternalThrottlingRule {
        optional TSelectors Scope = 1;
        optional uint32 Level = 4;
        optional uint64 MaxTracesPerMinute = 2;
        optional uint64 MaxTracesBurst = 3;
    }

    message TUploaderConfig {
        // maximum average amount of spans uploaded from the node
        optional uint64 MaxExportedSpansPerSecond = 1;
        // maximum batch size in spans
        optional uint64 MaxSpansInBatch = 2;
        // maximum batch size in bytes
        optional uint64 MaxBytesInBatch = 3;
        // maximum batch accumulation time
        optional uint64 MaxBatchAccumulationMilliseconds = 4;
        // time after which generated span will be discarded and will
        // not be sent to the collector
        optional uint32 SpanExportTimeoutSeconds = 5;
        // maximum batch export requests being run simultaneously
        optional uint64 MaxExportRequestsInflight = 6;
    }

    reserved 1 to 5;

    optional TBackendConfig Backend = 6;
    repeated TSamplingRule Sampling = 7;
    repeated TExternalThrottlingRule ExternalThrottling = 8;
    optional TUploaderConfig Uploader = 9;
}

message TFailureInjectionConfig {
    // approximate time in seconds between self terminations
    optional uint32 ApproximateTerminationInterval = 1 [default = 0]; // disabled by default
}

// This message is used to upload custom service configs
// to CMS. Config name is used to identify owner and
// data format.
// Custom config validators should b8e used to detect name
// conflicts and check config consistency.
message TNamedConfig {
    optional string Name = 1;
    optional bytes Config = 2;
}

message TConfigItemVersion {
    optional uint32 Kind = 1;
    optional uint64 Id = 2;
    optional uint64 Generation = 3;
}

message TConfigVersion {
    repeated TConfigItemVersion Items = 1;
}

message TClientCertificateAuthorization {
    message TSubjectTerm {
        optional string ShortName = 1;
        repeated string Values = 2;
        repeated string Suffixes = 3;
    }

    // Matches subject alternative names (DNS) and Common Name (CN) in certificate
    message TSubjectDns {
        repeated string Values = 1;
        repeated string Suffixes = 2;
    }

    message TClientCertificateDefinition {
        repeated TSubjectTerm SubjectTerms = 1;
        optional TSubjectDns SubjectDns = 5;
        optional bool CanCheckNodeHostByCN = 2 [default = false];
        repeated string MemberGroups = 3;
        optional bool RequireSameIssuer = 4 [default = true];
    }

    repeated TClientCertificateDefinition ClientCertificateDefinitions = 1;
    optional bool RequestClientCertificate = 2 [default = false];
    optional string DefaultGroup = 3 [default = "DefaultClientAuth@cert"];
}

message TLocalPgWireConfig {
    optional int32 ListeningPort = 1 [default = 5432];
    optional string SslCertificate = 5;
    optional string Address = 6 [default = "::"];
    optional bool TcpNotDelay = 7 [default = true];
}

message TKafkaProxyConfig {
    optional bool EnableKafkaProxy = 1 [default = false];

    optional int32 ListeningPort = 2 [default = 9092];

    // You can either specify the path to the certificate, which will contain both the certificate and the private key,
    // or specify them separately in parameters Cert and Key.
    optional string SslCertificate = 3;
    optional string Cert = 8;
    optional string Key = 9;

    optional uint64 MaxMessageSize = 4 [default = 16777216];
    optional uint64 MaxInflightSize = 5 [default = 16777216];
    optional uint64 PacketSize = 6 [default = 1500];

    message TProxy {
        optional string Hostname = 1;
        optional int32 Port = 2 [default = 9092];
    }

    optional TProxy Proxy = 7;
    optional bool MeteringV2Enabled = 10 [default = true];
    optional bool AuthViaApiKey = 11 [default = true];
    optional uint32 TransactionTimeoutMs = 12 [default = 300000]; // 5 minutes (same as in kafka)
    optional bool AutoCreateTopicsEnable = 13 [default = false];
    optional uint32 TopicCreationDefaultPartitions = 14 [default = 1];
    optional bool AutoCreateConsumersEnable = 15 [default = true];
    optional string PublicHost = 16;
}

message TAwsCompatibilityConfig {
    optional string AwsRegion = 1;
}

message TMetadataCacheConfig {
    optional uint64 RefreshPeriodMs = 1 [default = 15000];
}

message TShutdownConfig {
    optional uint32 MinDelayBeforeShutdownSeconds = 1;
    optional uint32 DrainTimeoutSeconds = 2;
}

message TBridgeConfig {
    message TPile {
        optional string Name = 1; // name (to be matched with node's BridgePileName)
    }
    repeated TPile Piles = 1; // order of realms must not change during config updates
}

message TLabel {
    optional string Name = 1;
    optional string Value = 2;
}

message TGeneralCacheConfig {
    optional uint64 MemoryLimit = 1;
    optional uint64 DirectInflightSourceLimit = 2;
    optional uint64 DirectInflightGlobalLimit = 3;
}

message TStatisticsConfig {
    // Interval for base statistics send requests from SchemeShard to StatisticsAggregator.
    // Serverless interval should be higher because many SchemeShards send data to one aggregator.
    optional uint32 BaseStatsSendIntervalSecondsDedicated = 1 [default = 5];
    optional uint32 BaseStatsSendIntervalSecondsServerless = 2 [default = 240];

    // Interval for base statistics propagate requests from StatisticsAggregator to StatisticsService.
    // Serverless interval should be higher because in each iteration we need to propagate more data
    // from many SchemeShards.
    optional uint32 BaseStatsPropagateIntervalSecondsDedicated = 3 [default = 5];
    optional uint32 BaseStatsPropagateIntervalSecondsServerless = 4 [default = 180];
};

message TSystemTabletBackupConfig {
    message TFilesystemBackend {
        optional string Path = 1;
    }

    oneof Backend {
        TFilesystemBackend Filesystem = 1;
    }
}

message TAppConfig {
    option (NMarkers.Root) = true;
    optional TActorSystemConfig ActorSystemConfig = 1;
    optional TLogConfig LogConfig = 2;
    optional TStaticNameserviceConfig NameserviceConfig = 3;
    optional TInterconnectConfig InterconnectConfig = 4;
    optional TDomainsConfig DomainsConfig = 5;
    optional TBlobStorageConfig BlobStorageConfig = 6;
    optional TChannelProfileConfig ChannelProfileConfig = 7;
    optional TBootstrap BootstrapConfig = 8;
    optional TMonitoringConfig MonitoringConfig = 10;
    optional TRestartsCountConfig RestartsCountConfig = 11;
    optional TMessageBusConfig MessageBusConfig = 12;
    optional TTabletsConfig TabletsConfig = 13; // alternative bootstrapper configuration
    optional NKikimrBlobStorage.TAllVDiskKinds VDiskConfig = 14;
    optional NKikimrBlobStorage.TDriveModelList DriveModelConfig = 31;
    optional NKikimrBlobStorage.TIncrHugeConfig IncrHugeConfig = 18;
    optional string UDFsDir = 15;
    repeated string UDFsPaths = 16;
    optional TKQPConfig KQPConfig = 17;
    optional TMemoryLogConfig MemoryLogConfig = 19;
    optional TGRpcConfig GRpcConfig = 20;
    optional TDynamicNameserviceConfig DynamicNameserviceConfig = 22;
    //optional TLocalConfig LocalConfig = 23; DEPRECATED
    optional TDynamicNodeConfig DynamicNodeConfig = 24;
    optional NKikimrCms.TCmsConfig CmsConfig = 25;
    optional TFeatureFlags FeatureFlags = 26 [(NMarkers.AllowInDatabaseConfig) = true];
    optional TSqsConfig SqsConfig = 27;
    optional NKikimrPQ.TPQConfig PQConfig = 28;
    optional NKikimrTenantPool.TTenantPoolConfig TenantPoolConfig = 29;
    optional NKikimrProto.TAuthConfig AuthConfig = 30;
    optional NKikimrTenantSlotBroker.TConfig TenantSlotBrokerConfig = 32;
    optional TConfigsDispatcherConfig ConfigsDispatcherConfig = 33;
    optional TTableProfilesConfig TableProfilesConfig = 34;
    optional NKikimrProto.TKeyConfig KeyConfig = 35;
    optional NKikimrProto.TKeyConfig PDiskKeyConfig = 51;
    optional NKikimrNodeBroker.TConfig NodeBrokerConfig = 36;
    optional TTableServiceConfig TableServiceConfig = 37 [(NMarkers.AllowInDatabaseConfig) = true];
    optional NKikimrSharedCache.TSharedCacheConfig SharedCacheConfig = 38; // dynamic configuration via cms
    optional TImmediateControlsConfig ImmediateControlsConfig = 39;
    optional TAllocatorConfig AllocatorConfig = 40;
    optional NKikimrPQ.TPQClusterDiscoveryConfig PQClusterDiscoveryConfig = 41;
    optional NKikimrNetClassifier.TNetClassifierConfig NetClassifierConfig = 42;
    optional NKikimrNetClassifier.TNetClassifierDistributableConfig NetClassifierDistributableConfig = 43; // also dynamic via cms
    optional NKikimrResourceBroker.TResourceBrokerConfig ResourceBrokerConfig = 44;
    optional TMeteringConfig MeteringConfig = 45;
    optional THiveConfig HiveConfig = 46;
    optional TDataShardConfig DataShardConfig = 49;
    optional TGraphConfig GraphConfig = 50;
    optional NFq.NConfig.TConfig FederatedQueryConfig = 58;
    optional TCompactionConfig CompactionConfig = 52;
    optional THttpProxyConfig HttpProxyConfig = 53;
    optional TSchemeShardConfig SchemeShardConfig = 54;
    optional TTracingConfig TracingConfig = 55;
    optional TFailureInjectionConfig FailureInjectionConfig = 56;
    optional THttpProxyConfig PublicHttpConfig = 57;
    optional TMetadataProviderConfig MetadataProviderConfig = 59;
    optional TBackgroundTasksConfig BackgroundTasksConfig = 60;
    optional TAuditConfig AuditConfig = 61;
    optional TClientCertificateAuthorization ClientCertificateAuthorization = 62;
    optional TExternalIndexConfig ExternalIndexConfig = 63;
    optional bool YamlConfigEnabled = 64;
    optional TConveyorConfig ScanConveyorConfig = 65;
    optional TColumnShardConfig ColumnShardConfig = 66;
    optional TLocalPgWireConfig LocalPgWireConfig = 69;
    optional TAwsCompatibilityConfig AwsCompatibilityConfig = 70;
    optional TKafkaProxyConfig KafkaProxyConfig = 71;
    optional TConveyorConfig CompConveyorConfig = 72;
    optional TQueryServiceConfig QueryServiceConfig = 73;
    optional TConveyorConfig InsertConveyorConfig = 74;
    optional bool AllowEditYamlInUi = 75;
    optional TS3ProxyResolverConfig S3ProxyResolverConfig = 76;
    optional TBackgroundCleaningConfig BackgroundCleaningConfig = 77;
    optional TBlobCacheConfig BlobCacheConfig = 78;
    optional TLimiterConfig CompDiskLimiterConfig = 79;
    optional TMetadataCacheConfig MetadataCacheConfig = 80;
    optional TMemoryControllerConfig MemoryControllerConfig = 81;
    optional TGroupedMemoryLimiterConfig ScanGroupedMemoryLimiterConfig = 82;
    optional NKikimrReplication.TReplicationDefaults ReplicationConfig = 83;
    optional TShutdownConfig ShutdownConfig = 84;
    optional TPrioritiesQueueConfig CompPrioritiesConfig = 85;
    optional TSelfManagementConfig SelfManagementConfig = 86;
    optional NKikimrProto.TDataIntegrityTrailsConfig DataIntegrityTrailsConfig = 87;
    optional TDataErasureConfig DataErasureConfig = 88;
    optional THealthCheckConfig HealthCheckConfig = 89;
    optional TWorkloadManagerConfig WorkloadManagerConfig = 90;
    optional TBridgeConfig BridgeConfig = 91;
    optional TGroupedMemoryLimiterConfig CompGroupedMemoryLimiterConfig = 92;
    optional TBlockstoreConfig BlockstoreConfig = 93;

    repeated TNamedConfig NamedConfigs = 100;
    optional string ClusterYamlConfig = 101;

    optional TConfigVersion Version = 102;
    repeated TLabel Labels = 103;

    optional string ConfigDirPath = 104;
    optional NKikimrBlobStorage.TYamlConfig StoredConfigYaml = 105;
    optional string StartupConfigYaml = 107;
    optional string StartupStorageYaml = 108;
    optional TCompositeConveyorConfig CompositeConveyorConfig = 109;
    optional TGeneralCacheConfig PortionsMetadataCache = 110;
    optional TGeneralCacheConfig ColumnDataCache = 111;
    optional TGroupedMemoryLimiterConfig DeduplicationGroupedMemoryLimiterConfig = 112;
    optional TStatisticsConfig StatisticsConfig = 113;
    optional TMetricsConfig MetricsConfig = 114;
    optional TSystemTabletBackupConfig SystemTabletBackupConfig = 115;
}

message TYdbVersion {
    optional uint32 Year = 1;
    optional uint32 Major = 2;
    optional uint32 Minor = 3;
    optional uint32 Patch = 5;
    optional uint32 Hotfix = 4;
}

message TCompatibilityRule {
    enum EComponentId {
        Any = 0;
        Test1 = 1;
        Test2 = 2;
        Interconnect = 3;
        PDisk = 4;
        VDisk = 5;
        BlobStorageController = 6;
        ComponentsCount = 7;
    }

    optional string Application = 1;
    optional TYdbVersion LowerLimit = 2;
    optional TYdbVersion UpperLimit = 3;

    // don't use enum, because stored data can have values from newer YDB versions,
    // which are not included in current version
    optional uint32 ComponentId = 4;

    // don't use Forbidden until it's absolutely necessary
    optional bool Forbidden = 5 [default = false];
}

message TCurrentCompatibilityInfo {
    required string Application = 1;

    // if Version is empty, build is assumed to be non-stable
    optional TYdbVersion Version = 2;

    repeated TCompatibilityRule CanLoadFrom = 3;
    repeated TCompatibilityRule StoresReadableBy = 4;
    repeated TCompatibilityRule CanConnectTo = 5;
}

message TStoredCompatibilityInfo {
    required string Application = 1;

    // if Version is empty, build is assumed to be non-stable
    optional TYdbVersion Version = 2;

    repeated TCompatibilityRule ReadableBy = 3;
}<|MERGE_RESOLUTION|>--- conflicted
+++ resolved
@@ -2181,11 +2181,9 @@
     optional uint64 BadPortionSizeLimit = 51 [default = 524288];
     optional uint64 BadPortionsLimit = 52;
     optional bool CombineChunksInResult = 54 [default = true];
-<<<<<<< HEAD
     optional bool EnableParallelCompaction = 56 [default = false];
-=======
     optional NKikimrSchemeOp.TS3Settings S3Client = 58;
->>>>>>> e2912cae
+
 }
 
 message TSchemeShardConfig {
