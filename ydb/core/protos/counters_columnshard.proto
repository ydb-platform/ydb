--- conflicted
+++ resolved
@@ -203,10 +203,6 @@
     TXTYPE_START_INTERNAL_SCAN = 36                         [(TxTypeOpts) = {Name: "TxStartInternalScan"}];
     TXTYPE_DATA_SHARING_START_SOURCE_CURSOR = 37            [(TxTypeOpts) = {Name: "TxDataSharingStartSourceCursor"}];
     TXTYPE_ASK_PORTION_METADATA = 38                        [(TxTypeOpts) = {Name: "TxAskPortionMetadata"}];
-<<<<<<< HEAD
-    TXTYPE_SET_COMPATIBLE_SCHEMA_VERSIONS = 39              [(TxTypeOpts) = {Name: "TxSetCompatibleSchemaVersions"}];
-=======
     TXTYPE_WRITE_PORTIONS_FINISHED = 39                     [(TxTypeOpts) = {Name: "TxWritePortionsFinished"}];
     TXTYPE_WRITE_PORTIONS_FAILED = 40                       [(TxTypeOpts) = {Name: "TxWritePortionsFailed"}];
->>>>>>> b4d276d8
-}+    TXTYPE_SET_COMPATIBLE_SCHEMA_VERSIONS = 41              [(TxTypeOpts) = {Name: "TxSetCompatibleSchemaVersions"}];
