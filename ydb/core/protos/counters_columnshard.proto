--- conflicted
+++ resolved
@@ -203,12 +203,9 @@
     TXTYPE_START_INTERNAL_SCAN = 36                         [(TxTypeOpts) = {Name: "TxStartInternalScan"}];
     TXTYPE_DATA_SHARING_START_SOURCE_CURSOR = 37            [(TxTypeOpts) = {Name: "TxDataSharingStartSourceCursor"}];
     TXTYPE_ASK_PORTION_METADATA = 38                        [(TxTypeOpts) = {Name: "TxAskPortionMetadata"}];
-<<<<<<< HEAD
-    TXTYPE_CLEANUP_SCHEMA_VERSIONS = 39                     [(TxTypeOpts) = {Name: "TxSchemaVersionsCleanup"}];
-=======
     TXTYPE_WRITE_PORTIONS_FINISHED = 39                     [(TxTypeOpts) = {Name: "TxWritePortionsFinished"}];
     TXTYPE_WRITE_PORTIONS_FAILED = 40                       [(TxTypeOpts) = {Name: "TxWritePortionsFailed"}];
     TXTYPE_PERSIST_SUBDOMAIN_OUT_OF_SPACE = 41              [(TxTypeOpts) = {Name: "TxPersistSubDomainOutOfSpace"}];
     TXTYPE_PERSIST_SUBDOMAIN_PATH_ID = 42                   [(TxTypeOpts) = {Name: "TxPersistSubDomainPathId"}];
->>>>>>> 347babca
+    TXTYPE_CLEANUP_SCHEMA_VERSIONS = 43                     [(TxTypeOpts) = {Name: "TxSchemaVersionsCleanup"}];
 }