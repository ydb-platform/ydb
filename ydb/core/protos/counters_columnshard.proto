import "ydb/core/protos/counters.proto";

package NKikimr.NColumnShard;
option java_package = "ru.yandex.kikimr.proto";

option (TabletTypeName) = "ColumnShard"; // Used as prefix for all counters

// Trailing "RawBytes" replaced with "BytesRaw" in names to remove "*RawBytes" from "*Bytes" filter
enum ESimpleCounters {
    COUNTER_TABLES = 0                                      [(CounterOpts) = {Name: "Tables"}];
    COUNTER_TABLE_PRESETS = 1                               [(CounterOpts) = {Name: "TablePresets"}];
    COUNTER_TTL_PRESETS = 2                                 [(CounterOpts) = {Name: "TtlPresets"}];
    COUNTER_TABLE_TTLS = 3                                  [(CounterOpts) = {Name: "TableTtls"}];
    COUNTER_INDEXES = 4                                     [(CounterOpts) = {Name: "Indexes"}];
    COUNTER_PREPARED_RECORDS = 5                            [(CounterOpts) = {Name: "PreparedRecords"}];
    COUNTER_PREPARED_BYTES = 6                              [(CounterOpts) = {Name: "PreparedBytes"}];
    COUNTER_COMMITTED_RECORDS = 7                           [(CounterOpts) = {Name: "CommittedRecords"}];
    COUNTER_COMMITTED_BYTES = 8                             [(CounterOpts) = {Name: "CommittedBytes"}];
    COUNTER_INDEX_TABLES = 9                                [(CounterOpts) = {Name: "Index/Tables"}];
    COUNTER_INDEX_GRANULES = 10                             [(CounterOpts) = {Name: "Index/Granules"}];
    COUNTER_INDEX_EMPTY_GRANULES = 11                       [(CounterOpts) = {Name: "Index/EmptyGranules"}];
    COUNTER_INDEX_OVERLOADED_GRANULES = 12                  [(CounterOpts) = {Name: "Index/OverloadedGranules"}];
    COUNTER_INDEX_COLUMN_RECORDS = 13                       [(CounterOpts) = {Name: "Index/ColumnRecords"}];
    COUNTER_INDEX_COLUMN_METADATA_BYTES = 14                [(CounterOpts) = {Name: "Index/ColumnMetadataBytes"}];
    COUNTER_INSERTED_PORTIONS = 15                          [(CounterOpts) = {Name: "Index/InsertedPortions"}];
    COUNTER_INSERTED_BLOBS = 16                             [(CounterOpts) = {Name: "Index/InsertedBlobs"}];
    COUNTER_INSERTED_ROWS = 17                              [(CounterOpts) = {Name: "Index/InsertedRows"}];
    COUNTER_INSERTED_BYTES = 18                             [(CounterOpts) = {Name: "Index/InsertedBytes"}];
    COUNTER_INSERTED_RAW_BYTES = 19                         [(CounterOpts) = {Name: "Index/InsertedBytesRaw"}];
    COUNTER_COMPACTED_PORTIONS = 20                         [(CounterOpts) = {Name: "Index/CompactedPortions"}];
    COUNTER_COMPACTED_BLOBS = 21                            [(CounterOpts) = {Name: "Index/CompactedBlobs"}];
    COUNTER_COMPACTED_ROWS = 22                             [(CounterOpts) = {Name: "Index/CompactedRows"}];
    COUNTER_COMPACTED_BYTES = 23                            [(CounterOpts) = {Name: "Index/CompactedBytes"}];
    COUNTER_COMPACTED_RAW_BYTES = 24                        [(CounterOpts) = {Name: "Index/CompactedBytesRaw"}];
    COUNTER_SPLIT_COMPACTED_PORTIONS = 25                   [(CounterOpts) = {Name: "Index/SplitCompactedPortions"}];
    COUNTER_SPLIT_COMPACTED_BLOBS = 26                      [(CounterOpts) = {Name: "Index/SplitCompactedBlobs"}];
    COUNTER_SPLIT_COMPACTED_ROWS = 27                       [(CounterOpts) = {Name: "Index/SplitCompactedRows"}];
    COUNTER_SPLIT_COMPACTED_BYTES = 28                      [(CounterOpts) = {Name: "Index/SplitCompactedBytes"}];
    COUNTER_SPLIT_COMPACTED_RAW_BYTES = 29                  [(CounterOpts) = {Name: "Index/SplitCompactedBytesRaw"}];
    COUNTER_INACTIVE_PORTIONS = 30                          [(CounterOpts) = {Name: "Index/InactivePortions"}];
    COUNTER_INACTIVE_BLOBS = 31                             [(CounterOpts) = {Name: "Index/InactiveBlobs"}];
    COUNTER_INACTIVE_ROWS = 32                              [(CounterOpts) = {Name: "Index/InactiveRows"}];
    COUNTER_INACTIVE_BYTES = 33                             [(CounterOpts) = {Name: "Index/InactiveBytes"}];
    COUNTER_INACTIVE_RAW_BYTES = 34                         [(CounterOpts) = {Name: "Index/InactiveBytesRaw"}];
    COUNTER_SCAN_IN_FLY = 35                                [(CounterOpts) = {Name: "ScanTxInFly"}];
    COUNTER_EVICTED_PORTIONS = 36                           [(CounterOpts) = {Name: "Index/EvictedPortions"}];
    COUNTER_EVICTED_BLOBS = 37                              [(CounterOpts) = {Name: "Index/EvictedBlobs"}];
    COUNTER_EVICTED_ROWS = 38                               [(CounterOpts) = {Name: "Index/EvictedRows"}];
    COUNTER_EVICTED_BYTES = 39                              [(CounterOpts) = {Name: "Index/EvictedBytes"}];
    COUNTER_EVICTED_RAW_BYTES = 40                          [(CounterOpts) = {Name: "Index/EvictedBytesRaw"}];
    COUNTER_WRITES_IN_FLY = 41                              [(CounterOpts) = {Name: "WritesInFly"}];
    COUNTER_TX_COMPLETE_LAG = 42                            [(CounterOpts) = {Name: "TxCompleteLag"}];
}

enum ECumulativeCounters {
    COUNTER_CUMULATIVE_IGNORE = 0;
    COUNTER_WRITE_SUCCESS = 1                               [(CounterOpts) = {Name: "WriteSuccess"}];
    COUNTER_WRITE_FAIL = 2                                  [(CounterOpts) = {Name: "WriteFail"}];
    COUNTER_READ_SUCCESS = 3                                [(CounterOpts) = {Name: "ReadSuccess"}];
    COUNTER_READ_FAIL = 4                                   [(CounterOpts) = {Name: "ReadFail"}];
    COUNTER_PREPARE_REQUEST = 5                             [(CounterOpts) = {Name: "PrepareRequest"}];
    COUNTER_PREPARE_ERROR = 6                               [(CounterOpts) = {Name: "PrepareError"}];
    COUNTER_PREPARE_SUCCESS = 7                             [(CounterOpts) = {Name: "PrepareSuccess"}];
    COUNTER_PLAN_STEP_IGNORED = 8                           [(CounterOpts) = {Name: "PlanStepIgnored"}];
    COUNTER_PLAN_STEP_ACCEPTED = 9                          [(CounterOpts) = {Name: "PlanStepAccepted"}];
    COUNTER_SCANNED_ROWS = 10                               [(CounterOpts) = {Name: "ScannedRows"}];
    COUNTER_SCANNED_BYTES = 11                              [(CounterOpts) = {Name: "ScannedBytes"}];
    COUNTER_OPERATIONS_BLOBS_WRITTEN = 12                   [(CounterOpts) = {Name: "OperationsBlobsWritten"}];
    COUNTER_OPERATIONS_BYTES_WRITTEN = 13                   [(CounterOpts) = {Name: "OperationsBytesWritten"}];
    COUNTER_INDEXING_BLOBS_WRITTEN = 14                     [(CounterOpts) = {Name: "IndexingBlobsWritten"}];
    COUNTER_INDEXING_BYTES_WRITTEN = 15                     [(CounterOpts) = {Name: "IndexingBytesWritten"}];
    COUNTER_COMPACTION_BLOBS_WRITTEN = 16                   [(CounterOpts) = {Name: "CompactionBlobsWritten"}];
    COUNTER_COMPACTION_BYTES_WRITTEN = 17                   [(CounterOpts) = {Name: "CompactionBytesWritten"}];
    COUNTER_BLOB_MANAGER_GC_REQUESTS = 18                   [(CounterOpts) = {Name: "BlobManager/GcRequests"}];
    COUNTER_BLOB_MANAGER_KEEP_BLOBS = 19                    [(CounterOpts) = {Name: "BlobManager/KeepBlobs"}];
    COUNTER_BLOB_MANAGER_DONT_KEEP_BLOBS = 20               [(CounterOpts) = {Name: "BlobManager/DontKeepBlobs"}];
    COUNTER_BLOB_MANAGER_SKIPPED_BLOBS = 21                 [(CounterOpts) = {Name: "BlobManager/SkippedBlobs"}];
    COUNTER_RAW_BYTES_UPSERTED = 22                         [(CounterOpts) = {Name: "RawBytesUpserted"}];
    COUNTER_BLOBS_COMMITTED = 23                            [(CounterOpts) = {Name: "BlobsCommitted"}];
    COUNTER_BYTES_COMMITTED = 24                            [(CounterOpts) = {Name: "BytesCommitted"}];
    COUNTER_RAW_BYTES_COMMITTED = 25                        [(CounterOpts) = {Name: "RawBytesCommitted"}];
    COUNTER_INDEXING_PORTIONS_WRITTEN = 26                  [(CounterOpts) = {Name: "IndexingPortionsWritten"}];
    COUNTER_COMPACTION_PORTIONS_WRITTEN = 27                [(CounterOpts) = {Name: "CompactionPortionsWritten"}];
    COUNTER_SPLIT_COMPACTION_PORTIONS_WRITTEN = 28          [(CounterOpts) = {Name: "SplitCompactionPortionsWritten"}];
    COUNTER_SPLIT_COMPACTION_BLOBS_WRITTEN = 29             [(CounterOpts) = {Name: "SplitCompactionBlobsWritten"}];
    COUNTER_SPLIT_COMPACTION_BYTES_WRITTEN = 30             [(CounterOpts) = {Name: "SplitCompactionBytesWritten"}];
    COUNTER_PORTIONS_DEACTIVATED = 31                       [(CounterOpts) = {Name: "PortionsDeactivated"}];
    COUNTER_BLOBS_DEACTIVATED = 32                          [(CounterOpts) = {Name: "BlobsDeactivated"}];
    COUNTER_BYTES_DEACTIVATED = 33                          [(CounterOpts) = {Name: "BytesDeactivated"}];
    COUNTER_RAW_BYTES_DEACTIVATED = 34                      [(CounterOpts) = {Name: "RawBytesDeactivated"}];
    COUNTER_PORTIONS_ERASED = 35                            [(CounterOpts) = {Name: "PortionsErased"}];
    COUNTER_BLOBS_ERASED = 36                               [(CounterOpts) = {Name: "BlobsErased"}];
    COUNTER_BYTES_ERASED = 37                               [(CounterOpts) = {Name: "BytesErased"}];
    COUNTER_RAW_BYTES_ERASED = 38                           [(CounterOpts) = {Name: "RawBytesErased"}];
    COUNTER_INDEXING_SUCCESS = 39                           [(CounterOpts) = {Name: "IndexingSuccess"}];
    COUNTER_INDEXING_FAIL = 40                              [(CounterOpts) = {Name: "IndexingFail"}];
    COUNTER_COMPACTION_SUCCESS = 41                         [(CounterOpts) = {Name: "CompactionSuccess"}];
    COUNTER_COMPACTION_FAIL = 42                            [(CounterOpts) = {Name: "CompactionFail"}];
    COUNTER_SPLIT_COMPACTION_SUCCESS = 43                   [(CounterOpts) = {Name: "SplitCompactionSuccess"}];
    COUNTER_SPLIT_COMPACTION_FAIL = 44                      [(CounterOpts) = {Name: "SplitCompactionFail"}];
    COUNTER_CLEANUP_SUCCESS = 45                            [(CounterOpts) = {Name: "CleanupSuccess"}];
    COUNTER_CLEANUP_FAIL = 46                               [(CounterOpts) = {Name: "CleanupFail"}];
    COUNTER_TTL_SUCCESS = 47                                [(CounterOpts) = {Name: "TtlSuccess"}];
    COUNTER_TTL_FAIL = 48                                   [(CounterOpts) = {Name: "TtlFail"}];
    COUNTER_OUT_OF_SPACE = 49                               [(CounterOpts) = {Name: "OutOfSpace"}];
    COUNTER_SCAN_RESTARTED = 50                             [(CounterOpts) = {Name: "ScanRestarted"}];
    COUNTER_READ_INDEX_GRANULES = 51                        [(CounterOpts) = {Name: "ReadIndexGranules"}];
    COUNTER_READ_INDEX_PORTIONS = 52                        [(CounterOpts) = {Name: "ReadIndexPortions"}];
    COUNTER_READ_INDEX_BLOBS = 53                           [(CounterOpts) = {Name: "ReadIndexBlobs"}];
    COUNTER_READ_INDEX_ROWS = 54                            [(CounterOpts) = {Name: "ReadIndexRows"}];
    COUNTER_READ_INDEX_BYTES = 55                           [(CounterOpts) = {Name: "ReadIndexBytes"}];
    COUNTER_WRITE_DUPLICATE = 56                            [(CounterOpts) = {Name: "WriteDuplicate"}];
    COUNTER_SMALL_BLOB_WRITE_COUNT = 57                     [(CounterOpts) = {Name: "SmallBlobWriteCount"}];
    COUNTER_SMALL_BLOB_WRITE_BYTES = 58                     [(CounterOpts) = {Name: "SmallBlobWriteBytes"}];
    COUNTER_SMALL_BLOB_READ_SUCCESS = 59                    [(CounterOpts) = {Name: "SmallBlobReadSuccess"}];
    COUNTER_SMALL_BLOB_READ_ERROR = 60                      [(CounterOpts) = {Name: "SmallBlobReadError"}];
    COUNTER_SMALL_BLOB_READ_BYTES = 61                      [(CounterOpts) = {Name: "SmallBlobReadBytes"}];
    COUNTER_SMALL_BLOB_DELETE_COUNT = 62                    [(CounterOpts) = {Name: "SmallBlobDeleteCount"}];
    COUNTER_SMALL_BLOB_DELETE_BYTES = 63                    [(CounterOpts) = {Name: "SmallBlobDeleteBytes"}];
    COUNTER_EVICTION_PORTIONS_WRITTEN = 64                  [(CounterOpts) = {Name: "EvictionPortionsWritten"}];
    COUNTER_EVICTION_BLOBS_WRITTEN = 65                     [(CounterOpts) = {Name: "EvictionBlobsWritten"}];
    COUNTER_EVICTION_BYTES_WRITTEN = 66                     [(CounterOpts) = {Name: "EvictionBytesWritten"}];
    COUNTER_EXPORT_SUCCESS = 67                             [(CounterOpts) = {Name: "ExportSuccess"}];
    COUNTER_EXPORT_FAIL = 68                                [(CounterOpts) = {Name: "ExportFail"}];
    COUNTER_FORGET_SUCCESS = 69                             [(CounterOpts) = {Name: "ForgetSuccess"}];
    COUNTER_FORGET_FAIL = 70                                [(CounterOpts) = {Name: "ForgetFail"}];
    COUNTER_WRITE_OVERLOAD = 71                             [(CounterOpts) = {Name: "WriteOverload"}];
    COUNTER_WRITE_OVERLOAD_SHARD = 72                       [(CounterOpts) = {Name: "WriteOverloadShard"}];
    COUNTER_INDEXING_TIME = 73                              [(CounterOpts) = {Name: "IndexingTime"}];
    COUNTER_COMPACTION_TIME = 74                            [(CounterOpts) = {Name: "CompactionTime"}];
    COUNTER_EXPORTING_BLOBS = 75                            [(CounterOpts) = {Name: "ExportingBlobs"}];
    COUNTER_EXPORTING_BYTES = 76                            [(CounterOpts) = {Name: "ExportingBytes"}];
    COUNTER_FORGETTING_BLOBS = 77                           [(CounterOpts) = {Name: "ForgettingBlobs"}];
    COUNTER_FORGETTING_BYTES = 78                           [(CounterOpts) = {Name: "ForgettingBytes"}];
    COUNTER_READING_EXPORTED_BLOBS = 79                     [(CounterOpts) = {Name: "ReadingExportedBlobs"}];
    COUNTER_READING_EXPORTED_BYTES = 80                     [(CounterOpts) = {Name: "ReadingExportedBytes"}];
    COUNTER_READING_EXPORTED_RANGES = 81                    [(CounterOpts) = {Name: "ReadingExportedRanges"}];
    COUNTER_PLANNED_TX_COMPLETED = 82                       [(CounterOpts) = {Name: "PlannedTxCompleted"}];
    COUNTER_IMMEDIATE_TX_COMPLETED = 83                     [(CounterOpts) = {Name: "ImmediateTxCompleted"}];
    COUNTER_ROWS_ERASED = 84                                [(CounterOpts) = {Name: "RowsErased"}];
    COUNTER_OPERATIONS_ROWS_WRITTEN = 85                    [(CounterOpts) = {Name: "OperationsRowsWritten"}];
}

enum EPercentileCounters {
    option (GlobalCounterOpts) = {
        Ranges { Value: 10000       Name: "10"      }
        Ranges { Value: 20000       Name: "20"      }
        Ranges { Value: 50000       Name: "50"      }
        Ranges { Value: 100000      Name: "100"     }
        Ranges { Value: 200000      Name: "200"     }
        Ranges { Value: 500000      Name: "500"     }
        Ranges { Value: 1000000     Name: "1000"    }
        Ranges { Value: 2000000     Name: "2000"    }
        Ranges { Value: 5000000     Name: "5000"    }
        Ranges { Value: 10000000    Name: "10000"   }
        Ranges { Value: 20000000    Name: "20000"   }
        Ranges { Value: 60000000    Name: "60000"   }
        Ranges { Value: 120000000   Name: "120000"  }
        Ranges { Value: 300000000   Name: "300000"  }
        Ranges { Value: 600000000   Name: "600000"  }
    };

    COUNTER_SCAN_LATENCY = 0                                [(CounterOpts) = {Name: "ScanLatency"}];
}

enum ETxTypes {
    TXTYPE_INIT = 0                                         [(TxTypeOpts) = {Name: "TxInit"}];
    TXTYPE_INIT_SCHEMA = 1                                  [(TxTypeOpts) = {Name: "TxInitSchema"}];
    TXTYPE_UPDATE_SCHEMA = 2                                [(TxTypeOpts) = {Name: "TxUpdateSchema"}];
    TXTYPE_WRITE = 3                                        [(TxTypeOpts) = {Name: "TxWrite"}];
    TXTYPE_READ = 4                                         [(TxTypeOpts) = {Name: "TxRead"}];
    TXTYPE_PROPOSE = 5                                      [(TxTypeOpts) = {Name: "TxPropose"}];
    TXTYPE_WRITE_INDEX = 6                                  [(TxTypeOpts) = {Name: "TxWriteIndex"}];
    TXTYPE_PLANSTEP = 7                                     [(TxTypeOpts) = {Name: "TxPlanStep"}];
    TXTYPE_NOTIFY_TX_COMPLETION = 8                         [(TxTypeOpts) = {Name: "TxNotifyTxCompletion"}];
    TXTYPE_PROPOSE_CANCEL = 9                               [(TxTypeOpts) = {Name: "TxProposeCancel"}];
    TXTYPE_PROGRESS = 10                                    [(TxTypeOpts) = {Name: "TxProgress"}];
    TXTYPE_START_SCAN = 11                                  [(TxTypeOpts) = {Name: "TxStartScan"}];
    TXTYPE_READ_BLOB_RANGES = 12                            [(TxTypeOpts) = {Name: "TxReadBlobRanges"}];
    TXTYPE_EXPORT = 13                                      [(TxTypeOpts) = {Name: "TxExport"}];
    TXTYPE_FORGET = 14                                      [(TxTypeOpts) = {Name: "TxForget"}];
    TXTYPE_WRITE_DRAFT = 15                                 [(TxTypeOpts) = {Name: "TxWriteDraft"}];
    TXTYPE_CLEANUP_INSERT_TABLE = 16                        [(TxTypeOpts) = {Name: "TxInsertTableCleanup"}];
    TXTYPE_GC_FINISHED = 17                                 [(TxTypeOpts) = {Name: "TxGarbageCollectionFinished"}];
    TXTYPE_DELETE_SHARED_BLOBS = 18                         [(TxTypeOpts) = {Name: "TxDeleteSharedBlobs"}];
    TXTYPE_DATA_SHARING_FINISH_ACK_TO_SOURCE = 19           [(TxTypeOpts) = {Name: "TxDataSharingFinishAckToSource"}];
    TXTYPE_DATA_SHARING_START_TO_SOURCE = 20                [(TxTypeOpts) = {Name: "TxDataSharingStartToSource"}];
    TXTYPE_DATA_SHARING_DATA_ACK_TO_SOURCE = 21             [(TxTypeOpts) = {Name: "TxDataSharingDataAckToSource"}];
    TXTYPE_DATA_SHARING_DATA_FROM_SOURCE = 22               [(TxTypeOpts) = {Name: "TxDataSharingDataFromSource"}];
    TXTYPE_DATA_SHARING_FINISH_ACK_FROM_INITIATOR = 23      [(TxTypeOpts) = {Name: "TxDataSharingFinishAckFromInitiator"}];
    TXTYPE_DATA_SHARING_FINISH_FROM_SOURCE = 24             [(TxTypeOpts) = {Name: "TxDataSharingFinishFromSource"}];
    TXTYPE_DATA_SHARING_PROPOSE_FROM_INITIATOR = 25         [(TxTypeOpts) = {Name: "TxDataSharingProposeFromInitiator"}];
    TXTYPE_DATA_SHARING_CONFIRM_FROM_INITIATOR = 26         [(TxTypeOpts) = {Name: "TxDataSharingConfirmFromInitiator"}];
    TXTYPE_DATA_SHARING_APPLY_LINKS_MODIFICATION = 27       [(TxTypeOpts) = {Name: "TxDataSharingApplyLinksModification"}];
    TXTYPE_DATA_SHARING_WRITE_SOURCE_CURSOR = 28            [(TxTypeOpts) = {Name: "TxDataSharingWriteSourceCursor"}];
    TXTYPE_EXPORT_SAVE_CURSOR = 29                          [(TxTypeOpts) = {Name: "TxExportSaveCursor"}];
    TXTYPE_REMOVE_BACKGROUND_SESSION = 30                   [(TxTypeOpts) = {Name: "TxRemoveBackgroundSession"}];
    TXTYPE_ADD_BACKGROUND_SESSION = 31                      [(TxTypeOpts) = {Name: "TxAddBackgroundSession"}];
    TXTYPE_SAVE_BACKGROUND_SESSION_PROGRESS = 32            [(TxTypeOpts) = {Name: "TxSaveBackgroundSessionProgress"}];
    TXTYPE_SAVE_BACKGROUND_SESSION_STATE = 33               [(TxTypeOpts) = {Name: "TxSaveBackgroundSessionState"}];
    TXTYPE_GC_START = 34                                    [(TxTypeOpts) = {Name: "TxGarbageCollectionStart"}];
    TXTYPE_APPLY_NORMALIZER = 35                            [(TxTypeOpts) = {Name: "TxApplyNormalizer"}];
    TXTYPE_START_INTERNAL_SCAN = 36                         [(TxTypeOpts) = {Name: "TxStartInternalScan"}];
    TXTYPE_DATA_SHARING_START_SOURCE_CURSOR = 37            [(TxTypeOpts) = {Name: "TxDataSharingStartSourceCursor"}];
<<<<<<< HEAD
    TXTYPE_CLEANUP_SCHEMA_VERSIONS = 38                     [(TxTypeOpts) = {Name: "TxSchemaVersionsCleanup"}];
=======
    TXTYPE_ASK_PORTION_METADATA = 38                        [(TxTypeOpts) = {Name: "TxAskPortionMetadata"}];
>>>>>>> e62a6425
}<|MERGE_RESOLUTION|>--- conflicted
+++ resolved
@@ -202,9 +202,6 @@
     TXTYPE_APPLY_NORMALIZER = 35                            [(TxTypeOpts) = {Name: "TxApplyNormalizer"}];
     TXTYPE_START_INTERNAL_SCAN = 36                         [(TxTypeOpts) = {Name: "TxStartInternalScan"}];
     TXTYPE_DATA_SHARING_START_SOURCE_CURSOR = 37            [(TxTypeOpts) = {Name: "TxDataSharingStartSourceCursor"}];
-<<<<<<< HEAD
-    TXTYPE_CLEANUP_SCHEMA_VERSIONS = 38                     [(TxTypeOpts) = {Name: "TxSchemaVersionsCleanup"}];
-=======
     TXTYPE_ASK_PORTION_METADATA = 38                        [(TxTypeOpts) = {Name: "TxAskPortionMetadata"}];
->>>>>>> e62a6425
+    TXTYPE_CLEANUP_SCHEMA_VERSIONS = 39                     [(TxTypeOpts) = {Name: "TxSchemaVersionsCleanup"}];
 }