import "ydb/core/protos/counters.proto";

package NKikimr.NColumnShard;
option java_package = "ru.yandex.kikimr.proto";

option (TabletTypeName) = "ColumnShard"; // Used as prefix for all counters

// Trailing "RawBytes" replaced with "BytesRaw" in names to remove "*RawBytes" from "*Bytes" filter
enum ESimpleCounters {
    COUNTER_TABLES = 0                                      [(CounterOpts) = {Name: "Tables"}];
    COUNTER_TABLE_PRESETS = 1                               [(CounterOpts) = {Name: "TablePresets"}];
    COUNTER_TTL_PRESETS = 2                                 [(CounterOpts) = {Name: "TtlPresets"}];
    COUNTER_TABLE_TTLS = 3                                  [(CounterOpts) = {Name: "TableTtls"}];
    COUNTER_INDEXES = 4                                     [(CounterOpts) = {Name: "Indexes"}];
    COUNTER_PREPARED_RECORDS = 5                            [(CounterOpts) = {Name: "PreparedRecords"}];
    COUNTER_PREPARED_BYTES = 6                              [(CounterOpts) = {Name: "PreparedBytes"}];
    COUNTER_COMMITTED_RECORDS = 7                           [(CounterOpts) = {Name: "CommittedRecords"}];
    COUNTER_COMMITTED_BYTES = 8                             [(CounterOpts) = {Name: "CommittedBytes"}];
    COUNTER_INDEX_TABLES = 9                                [(CounterOpts) = {Name: "Index/Tables"}];
    COUNTER_INDEX_GRANULES = 10                             [(CounterOpts) = {Name: "Index/Granules"}];
    COUNTER_INDEX_EMPTY_GRANULES = 11                       [(CounterOpts) = {Name: "Index/EmptyGranules"}];
    COUNTER_INDEX_OVERLOADED_GRANULES = 12                  [(CounterOpts) = {Name: "Index/OverloadedGranules"}];
    COUNTER_INDEX_COLUMN_RECORDS = 13                       [(CounterOpts) = {Name: "Index/ColumnRecords"}];
    COUNTER_INDEX_COLUMN_METADATA_BYTES = 14                [(CounterOpts) = {Name: "Index/ColumnMetadataBytes"}];
    COUNTER_INSERTED_PORTIONS = 15                          [(CounterOpts) = {Name: "Index/InsertedPortions"}];
    COUNTER_INSERTED_BLOBS = 16                             [(CounterOpts) = {Name: "Index/InsertedBlobs"}];
    COUNTER_INSERTED_ROWS = 17                              [(CounterOpts) = {Name: "Index/InsertedRows"}];
    COUNTER_INSERTED_BYTES = 18                             [(CounterOpts) = {Name: "Index/InsertedBytes"}];
    COUNTER_INSERTED_RAW_BYTES = 19                         [(CounterOpts) = {Name: "Index/InsertedBytesRaw"}];
    COUNTER_COMPACTED_PORTIONS = 20                         [(CounterOpts) = {Name: "Index/CompactedPortions"}];
    COUNTER_COMPACTED_BLOBS = 21                            [(CounterOpts) = {Name: "Index/CompactedBlobs"}];
    COUNTER_COMPACTED_ROWS = 22                             [(CounterOpts) = {Name: "Index/CompactedRows"}];
    COUNTER_COMPACTED_BYTES = 23                            [(CounterOpts) = {Name: "Index/CompactedBytes"}];
    COUNTER_COMPACTED_RAW_BYTES = 24                        [(CounterOpts) = {Name: "Index/CompactedBytesRaw"}];
    COUNTER_SPLIT_COMPACTED_PORTIONS = 25                   [(CounterOpts) = {Name: "Index/SplitCompactedPortions"}];
    COUNTER_SPLIT_COMPACTED_BLOBS = 26                      [(CounterOpts) = {Name: "Index/SplitCompactedBlobs"}];
    COUNTER_SPLIT_COMPACTED_ROWS = 27                       [(CounterOpts) = {Name: "Index/SplitCompactedRows"}];
    COUNTER_SPLIT_COMPACTED_BYTES = 28                      [(CounterOpts) = {Name: "Index/SplitCompactedBytes"}];
    COUNTER_SPLIT_COMPACTED_RAW_BYTES = 29                  [(CounterOpts) = {Name: "Index/SplitCompactedBytesRaw"}];
    COUNTER_INACTIVE_PORTIONS = 30                          [(CounterOpts) = {Name: "Index/InactivePortions"}];
    COUNTER_INACTIVE_BLOBS = 31                             [(CounterOpts) = {Name: "Index/InactiveBlobs"}];
    COUNTER_INACTIVE_ROWS = 32                              [(CounterOpts) = {Name: "Index/InactiveRows"}];
    COUNTER_INACTIVE_BYTES = 33                             [(CounterOpts) = {Name: "Index/InactiveBytes"}];
    COUNTER_INACTIVE_RAW_BYTES = 34                         [(CounterOpts) = {Name: "Index/InactiveBytesRaw"}];
    COUNTER_SCAN_IN_FLY = 35                                [(CounterOpts) = {Name: "ScanTxInFly"}];
    COUNTER_EVICTED_PORTIONS = 36                           [(CounterOpts) = {Name: "Index/EvictedPortions"}];
    COUNTER_EVICTED_BLOBS = 37                              [(CounterOpts) = {Name: "Index/EvictedBlobs"}];
    COUNTER_EVICTED_ROWS = 38                               [(CounterOpts) = {Name: "Index/EvictedRows"}];
    COUNTER_EVICTED_BYTES = 39                              [(CounterOpts) = {Name: "Index/EvictedBytes"}];
    COUNTER_EVICTED_RAW_BYTES = 40                          [(CounterOpts) = {Name: "Index/EvictedBytesRaw"}];
    COUNTER_WRITES_IN_FLY = 41                              [(CounterOpts) = {Name: "WritesInFly"}];
    COUNTER_TX_COMPLETE_LAG = 42                            [(CounterOpts) = {Name: "TxCompleteLag"}];
}

enum ECumulativeCounters {
    COUNTER_CUMULATIVE_IGNORE = 0;
    COUNTER_WRITE_SUCCESS = 1                               [(CounterOpts) = {Name: "WriteSuccess"}];
    COUNTER_WRITE_FAIL = 2                                  [(CounterOpts) = {Name: "WriteFail"}];
    COUNTER_READ_SUCCESS = 3                                [(CounterOpts) = {Name: "ReadSuccess"}];
    COUNTER_READ_FAIL = 4                                   [(CounterOpts) = {Name: "ReadFail"}];
    COUNTER_PREPARE_REQUEST = 5                             [(CounterOpts) = {Name: "PrepareRequest"}];
    COUNTER_PREPARE_ERROR = 6                               [(CounterOpts) = {Name: "PrepareError"}];
    COUNTER_PREPARE_SUCCESS = 7                             [(CounterOpts) = {Name: "PrepareSuccess"}];
    COUNTER_PLAN_STEP_IGNORED = 8                           [(CounterOpts) = {Name: "PlanStepIgnored"}];
    COUNTER_PLAN_STEP_ACCEPTED = 9                          [(CounterOpts) = {Name: "PlanStepAccepted"}];
    COUNTER_SCANNED_ROWS = 10                               [(CounterOpts) = {Name: "ScannedRows"}];
    COUNTER_SCANNED_BYTES = 11                              [(CounterOpts) = {Name: "ScannedBytes"}];
    COUNTER_OPERATIONS_BLOBS_WRITTEN = 12                   [(CounterOpts) = {Name: "OperationsBlobsWritten"}];
    COUNTER_OPERATIONS_BYTES_WRITTEN = 13                   [(CounterOpts) = {Name: "OperationsBytesWritten"}];
    COUNTER_INDEXING_BLOBS_WRITTEN = 14                     [(CounterOpts) = {Name: "IndexingBlobsWritten"}];
    COUNTER_INDEXING_BYTES_WRITTEN = 15                     [(CounterOpts) = {Name: "IndexingBytesWritten"}];
    COUNTER_COMPACTION_BLOBS_WRITTEN = 16                   [(CounterOpts) = {Name: "CompactionBlobsWritten"}];
    COUNTER_COMPACTION_BYTES_WRITTEN = 17                   [(CounterOpts) = {Name: "CompactionBytesWritten"}];
    COUNTER_BLOB_MANAGER_GC_REQUESTS = 18                   [(CounterOpts) = {Name: "BlobManager/GcRequests"}];
    COUNTER_BLOB_MANAGER_KEEP_BLOBS = 19                    [(CounterOpts) = {Name: "BlobManager/KeepBlobs"}];
    COUNTER_BLOB_MANAGER_DONT_KEEP_BLOBS = 20               [(CounterOpts) = {Name: "BlobManager/DontKeepBlobs"}];
    COUNTER_BLOB_MANAGER_SKIPPED_BLOBS = 21                 [(CounterOpts) = {Name: "BlobManager/SkippedBlobs"}];
    COUNTER_RAW_BYTES_UPSERTED = 22                         [(CounterOpts) = {Name: "RawBytesUpserted"}];
    COUNTER_BLOBS_COMMITTED = 23                            [(CounterOpts) = {Name: "BlobsCommitted"}];
    COUNTER_BYTES_COMMITTED = 24                            [(CounterOpts) = {Name: "BytesCommitted"}];
    COUNTER_RAW_BYTES_COMMITTED = 25                        [(CounterOpts) = {Name: "RawBytesCommitted"}];
    COUNTER_INDEXING_PORTIONS_WRITTEN = 26                  [(CounterOpts) = {Name: "IndexingPortionsWritten"}];
    COUNTER_COMPACTION_PORTIONS_WRITTEN = 27                [(CounterOpts) = {Name: "CompactionPortionsWritten"}];
    COUNTER_SPLIT_COMPACTION_PORTIONS_WRITTEN = 28          [(CounterOpts) = {Name: "SplitCompactionPortionsWritten"}];
    COUNTER_SPLIT_COMPACTION_BLOBS_WRITTEN = 29             [(CounterOpts) = {Name: "SplitCompactionBlobsWritten"}];
    COUNTER_SPLIT_COMPACTION_BYTES_WRITTEN = 30             [(CounterOpts) = {Name: "SplitCompactionBytesWritten"}];
    COUNTER_PORTIONS_DEACTIVATED = 31                       [(CounterOpts) = {Name: "PortionsDeactivated"}];
    COUNTER_BLOBS_DEACTIVATED = 32                          [(CounterOpts) = {Name: "BlobsDeactivated"}];
    COUNTER_BYTES_DEACTIVATED = 33                          [(CounterOpts) = {Name: "BytesDeactivated"}];
    COUNTER_RAW_BYTES_DEACTIVATED = 34                      [(CounterOpts) = {Name: "RawBytesDeactivated"}];
    COUNTER_PORTIONS_ERASED = 35                            [(CounterOpts) = {Name: "PortionsErased"}];
    COUNTER_BLOBS_ERASED = 36                               [(CounterOpts) = {Name: "BlobsErased"}];
    COUNTER_BYTES_ERASED = 37                               [(CounterOpts) = {Name: "BytesErased"}];
    COUNTER_RAW_BYTES_ERASED = 38                           [(CounterOpts) = {Name: "RawBytesErased"}];
    COUNTER_INDEXING_SUCCESS = 39                           [(CounterOpts) = {Name: "IndexingSuccess"}];
    COUNTER_INDEXING_FAIL = 40                              [(CounterOpts) = {Name: "IndexingFail"}];
    COUNTER_COMPACTION_SUCCESS = 41                         [(CounterOpts) = {Name: "CompactionSuccess"}];
    COUNTER_COMPACTION_FAIL = 42                            [(CounterOpts) = {Name: "CompactionFail"}];
    COUNTER_SPLIT_COMPACTION_SUCCESS = 43                   [(CounterOpts) = {Name: "SplitCompactionSuccess"}];
    COUNTER_SPLIT_COMPACTION_FAIL = 44                      [(CounterOpts) = {Name: "SplitCompactionFail"}];
    COUNTER_CLEANUP_SUCCESS = 45                            [(CounterOpts) = {Name: "CleanupSuccess"}];
    COUNTER_CLEANUP_FAIL = 46                               [(CounterOpts) = {Name: "CleanupFail"}];
    COUNTER_TTL_SUCCESS = 47                                [(CounterOpts) = {Name: "TtlSuccess"}];
    COUNTER_TTL_FAIL = 48                                   [(CounterOpts) = {Name: "TtlFail"}];
    COUNTER_OUT_OF_SPACE = 49                               [(CounterOpts) = {Name: "OutOfSpace"}];
    COUNTER_SCAN_RESTARTED = 50                             [(CounterOpts) = {Name: "ScanRestarted"}];
    COUNTER_READ_INDEX_GRANULES = 51                        [(CounterOpts) = {Name: "ReadIndexGranules"}];
    COUNTER_READ_INDEX_PORTIONS = 52                        [(CounterOpts) = {Name: "ReadIndexPortions"}];
    COUNTER_READ_INDEX_BLOBS = 53                           [(CounterOpts) = {Name: "ReadIndexBlobs"}];
    COUNTER_READ_INDEX_ROWS = 54                            [(CounterOpts) = {Name: "ReadIndexRows"}];
    COUNTER_READ_INDEX_BYTES = 55                           [(CounterOpts) = {Name: "ReadIndexBytes"}];
    COUNTER_WRITE_DUPLICATE = 56                            [(CounterOpts) = {Name: "WriteDuplicate"}];
    COUNTER_SMALL_BLOB_WRITE_COUNT = 57                     [(CounterOpts) = {Name: "SmallBlobWriteCount"}];
    COUNTER_SMALL_BLOB_WRITE_BYTES = 58                     [(CounterOpts) = {Name: "SmallBlobWriteBytes"}];
    COUNTER_SMALL_BLOB_READ_SUCCESS = 59                    [(CounterOpts) = {Name: "SmallBlobReadSuccess"}];
    COUNTER_SMALL_BLOB_READ_ERROR = 60                      [(CounterOpts) = {Name: "SmallBlobReadError"}];
    COUNTER_SMALL_BLOB_READ_BYTES = 61                      [(CounterOpts) = {Name: "SmallBlobReadBytes"}];
    COUNTER_SMALL_BLOB_DELETE_COUNT = 62                    [(CounterOpts) = {Name: "SmallBlobDeleteCount"}];
    COUNTER_SMALL_BLOB_DELETE_BYTES = 63                    [(CounterOpts) = {Name: "SmallBlobDeleteBytes"}];
    COUNTER_EVICTION_PORTIONS_WRITTEN = 64                  [(CounterOpts) = {Name: "EvictionPortionsWritten"}];
    COUNTER_EVICTION_BLOBS_WRITTEN = 65                     [(CounterOpts) = {Name: "EvictionBlobsWritten"}];
    COUNTER_EVICTION_BYTES_WRITTEN = 66                     [(CounterOpts) = {Name: "EvictionBytesWritten"}];
    COUNTER_EXPORT_SUCCESS = 67                             [(CounterOpts) = {Name: "ExportSuccess"}];
    COUNTER_EXPORT_FAIL = 68                                [(CounterOpts) = {Name: "ExportFail"}];
    COUNTER_FORGET_SUCCESS = 69                             [(CounterOpts) = {Name: "ForgetSuccess"}];
    COUNTER_FORGET_FAIL = 70                                [(CounterOpts) = {Name: "ForgetFail"}];
    COUNTER_WRITE_OVERLOAD = 71                             [(CounterOpts) = {Name: "WriteOverload"}];
    COUNTER_WRITE_OVERLOAD_SHARD = 72                       [(CounterOpts) = {Name: "WriteOverloadShard"}];
    COUNTER_INDEXING_TIME = 73                              [(CounterOpts) = {Name: "IndexingTime"}];
    COUNTER_COMPACTION_TIME = 74                            [(CounterOpts) = {Name: "CompactionTime"}];
    COUNTER_EXPORTING_BLOBS = 75                            [(CounterOpts) = {Name: "ExportingBlobs"}];
    COUNTER_EXPORTING_BYTES = 76                            [(CounterOpts) = {Name: "ExportingBytes"}];
    COUNTER_FORGETTING_BLOBS = 77                           [(CounterOpts) = {Name: "ForgettingBlobs"}];
    COUNTER_FORGETTING_BYTES = 78                           [(CounterOpts) = {Name: "ForgettingBytes"}];
    COUNTER_READING_EXPORTED_BLOBS = 79                     [(CounterOpts) = {Name: "ReadingExportedBlobs"}];
    COUNTER_READING_EXPORTED_BYTES = 80                     [(CounterOpts) = {Name: "ReadingExportedBytes"}];
    COUNTER_READING_EXPORTED_RANGES = 81                    [(CounterOpts) = {Name: "ReadingExportedRanges"}];
    COUNTER_PLANNED_TX_COMPLETED = 82                       [(CounterOpts) = {Name: "PlannedTxCompleted"}];
    COUNTER_IMMEDIATE_TX_COMPLETED = 83                     [(CounterOpts) = {Name: "ImmediateTxCompleted"}];
    COUNTER_ROWS_ERASED = 84                                [(CounterOpts) = {Name: "RowsErased"}];
    COUNTER_OPERATIONS_ROWS_WRITTEN = 85                    [(CounterOpts) = {Name: "OperationsRowsWritten"}];
}

enum EPercentileCounters {
    option (GlobalCounterOpts) = {
        Ranges { Value: 10000       Name: "10"      }
        Ranges { Value: 20000       Name: "20"      }
        Ranges { Value: 50000       Name: "50"      }
        Ranges { Value: 100000      Name: "100"     }
        Ranges { Value: 200000      Name: "200"     }
        Ranges { Value: 500000      Name: "500"     }
        Ranges { Value: 1000000     Name: "1000"    }
        Ranges { Value: 2000000     Name: "2000"    }
        Ranges { Value: 5000000     Name: "5000"    }
        Ranges { Value: 10000000    Name: "10000"   }
        Ranges { Value: 20000000    Name: "20000"   }
        Ranges { Value: 60000000    Name: "60000"   }
        Ranges { Value: 120000000   Name: "120000"  }
        Ranges { Value: 300000000   Name: "300000"  }
        Ranges { Value: 600000000   Name: "600000"  }
    };

    COUNTER_SCAN_LATENCY = 0                                [(CounterOpts) = {Name: "ScanLatency"}];
}

enum ETxTypes {
    TXTYPE_INIT = 0                                         [(TxTypeOpts) = {Name: "TxInit"}];
    TXTYPE_INIT_SCHEMA = 1                                  [(TxTypeOpts) = {Name: "TxInitSchema"}];
    TXTYPE_UPDATE_SCHEMA = 2                                [(TxTypeOpts) = {Name: "TxUpdateSchema"}];
    TXTYPE_WRITE = 3                                        [(TxTypeOpts) = {Name: "TxWrite"}];
    TXTYPE_READ = 4                                         [(TxTypeOpts) = {Name: "TxRead"}];
    TXTYPE_PROPOSE = 5                                      [(TxTypeOpts) = {Name: "TxPropose"}];
    TXTYPE_WRITE_INDEX = 6                                  [(TxTypeOpts) = {Name: "TxWriteIndex"}];
    TXTYPE_PLANSTEP = 7                                     [(TxTypeOpts) = {Name: "TxPlanStep"}];
    TXTYPE_NOTIFY_TX_COMPLETION = 8                         [(TxTypeOpts) = {Name: "TxNotifyTxCompletion"}];
    TXTYPE_PROPOSE_CANCEL = 9                               [(TxTypeOpts) = {Name: "TxProposeCancel"}];
    TXTYPE_PROGRESS = 10                                    [(TxTypeOpts) = {Name: "TxProgress"}];
    TXTYPE_START_SCAN = 11                                  [(TxTypeOpts) = {Name: "TxStartScan"}];
    TXTYPE_READ_BLOB_RANGES = 12                            [(TxTypeOpts) = {Name: "TxReadBlobRanges"}];
    TXTYPE_EXPORT = 13                                      [(TxTypeOpts) = {Name: "TxExport"}];
    TXTYPE_FORGET = 14                                      [(TxTypeOpts) = {Name: "TxForget"}];
    TXTYPE_WRITE_DRAFT = 15                                 [(TxTypeOpts) = {Name: "TxWriteDraft"}];
    TXTYPE_CLEANUP_INSERT_TABLE = 16                        [(TxTypeOpts) = {Name: "TxInsertTableCleanup"}];
    TXTYPE_GC_FINISHED = 17                                 [(TxTypeOpts) = {Name: "TxGarbageCollectionFinished"}];
    TXTYPE_DELETE_SHARED_BLOBS = 18                         [(TxTypeOpts) = {Name: "TxDeleteSharedBlobs"}];
    TXTYPE_DATA_SHARING_FINISH_ACK_TO_SOURCE = 19           [(TxTypeOpts) = {Name: "TxDataSharingFinishAckToSource"}];
    TXTYPE_DATA_SHARING_START_TO_SOURCE = 20                [(TxTypeOpts) = {Name: "TxDataSharingStartToSource"}];
    TXTYPE_DATA_SHARING_DATA_ACK_TO_SOURCE = 21             [(TxTypeOpts) = {Name: "TxDataSharingDataAckToSource"}];
    TXTYPE_DATA_SHARING_DATA_FROM_SOURCE = 22               [(TxTypeOpts) = {Name: "TxDataSharingDataFromSource"}];
    TXTYPE_DATA_SHARING_FINISH_ACK_FROM_INITIATOR = 23      [(TxTypeOpts) = {Name: "TxDataSharingFinishAckFromInitiator"}];
    TXTYPE_DATA_SHARING_FINISH_FROM_SOURCE = 24             [(TxTypeOpts) = {Name: "TxDataSharingFinishFromSource"}];
    TXTYPE_DATA_SHARING_PROPOSE_FROM_INITIATOR = 25         [(TxTypeOpts) = {Name: "TxDataSharingProposeFromInitiator"}];
    TXTYPE_DATA_SHARING_CONFIRM_FROM_INITIATOR = 26         [(TxTypeOpts) = {Name: "TxDataSharingConfirmFromInitiator"}];
    TXTYPE_DATA_SHARING_APPLY_LINKS_MODIFICATION = 27       [(TxTypeOpts) = {Name: "TxDataSharingApplyLinksModification"}];
    TXTYPE_DATA_SHARING_WRITE_SOURCE_CURSOR = 28            [(TxTypeOpts) = {Name: "TxDataSharingWriteSourceCursor"}];
    TXTYPE_EXPORT_SAVE_CURSOR = 29                          [(TxTypeOpts) = {Name: "TxExportSaveCursor"}];
    TXTYPE_REMOVE_BACKGROUND_SESSION = 30                   [(TxTypeOpts) = {Name: "TxRemoveBackgroundSession"}];
    TXTYPE_ADD_BACKGROUND_SESSION = 31                      [(TxTypeOpts) = {Name: "TxAddBackgroundSession"}];
    TXTYPE_SAVE_BACKGROUND_SESSION_PROGRESS = 32            [(TxTypeOpts) = {Name: "TxSaveBackgroundSessionProgress"}];
    TXTYPE_SAVE_BACKGROUND_SESSION_STATE = 33               [(TxTypeOpts) = {Name: "TxSaveBackgroundSessionState"}];
    TXTYPE_GC_START = 34                                    [(TxTypeOpts) = {Name: "TxGarbageCollectionStart"}];
    TXTYPE_APPLY_NORMALIZER = 35                            [(TxTypeOpts) = {Name: "TxApplyNormalizer"}];
    TXTYPE_START_INTERNAL_SCAN = 36                         [(TxTypeOpts) = {Name: "TxStartInternalScan"}];
<<<<<<< HEAD
    TXTYPE_CLEANUP_SCHEMA_VERSIONS = 37                     [(TxTypeOpts) = {Name: "TxSchemaVersionsCleanup"}];
=======
    TXTYPE_DATA_SHARING_START_SOURCE_CURSOR = 37            [(TxTypeOpts) = {Name: "TxDataSharingStartSourceCursor"}];
>>>>>>> 2d120ed1
}<|MERGE_RESOLUTION|>--- conflicted
+++ resolved
@@ -201,9 +201,6 @@
     TXTYPE_GC_START = 34                                    [(TxTypeOpts) = {Name: "TxGarbageCollectionStart"}];
     TXTYPE_APPLY_NORMALIZER = 35                            [(TxTypeOpts) = {Name: "TxApplyNormalizer"}];
     TXTYPE_START_INTERNAL_SCAN = 36                         [(TxTypeOpts) = {Name: "TxStartInternalScan"}];
-<<<<<<< HEAD
-    TXTYPE_CLEANUP_SCHEMA_VERSIONS = 37                     [(TxTypeOpts) = {Name: "TxSchemaVersionsCleanup"}];
-=======
     TXTYPE_DATA_SHARING_START_SOURCE_CURSOR = 37            [(TxTypeOpts) = {Name: "TxDataSharingStartSourceCursor"}];
->>>>>>> 2d120ed1
+    TXTYPE_CLEANUP_SCHEMA_VERSIONS = 38                     [(TxTypeOpts) = {Name: "TxSchemaVersionsCleanup"}];
 }