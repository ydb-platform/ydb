import "ydb/core/protos/counters.proto";

package NKikimr.NHive;

option java_package = "ru.yandex.kikimr.proto";

option (TabletTypeName) = "Hive"; // Used as prefix for all counters

enum ESimpleCounters {
    COUNTER_TABLETS_TOTAL = 0   [(CounterOpts) = {Name: "TabletsTotal"}];
    COUNTER_TABLETS_ALIVE = 1   [(CounterOpts) = {Name: "TabletsAlive"}];
    COUNTER_BOOTQUEUE_SIZE = 2   [(CounterOpts) = {Name: "BootQueueSize"}];
    COUNTER_STATE_DONE = 3   [(CounterOpts) = {Name: "StateDone"}];
    COUNTER_RESPONSE_TIME_USEC = 4 [(CounterOpts) = {Name: "ResponseTimeMicrosec"}];
    COUNTER_METRICS_COUNTER = 5 [(CounterOpts) = {Name: "MetricsCounter"}];
    COUNTER_METRICS_CPU = 6 [(CounterOpts) = {Name: "MetricsCPU"}];
    COUNTER_METRICS_MEMORY = 7 [(CounterOpts) = {Name: "MetricsMemory"}];
    COUNTER_METRICS_NETWORK = 8 [(CounterOpts) = {Name: "MetricsNetwork"}];
    COUNTER_BALANCE_SCATTER = 9 [(CounterOpts) = {Name: "BalanceScatter"}];
    COUNTER_WAITQUEUE_SIZE = 10 [(CounterOpts) = {Name: "WaitQueueSize"}];
    COUNTER_BALANCE_USAGE_MIN = 11 [(CounterOpts) = {Name: "BalanceUsageMin"}];
    COUNTER_BALANCE_USAGE_MAX = 12 [(CounterOpts) = {Name: "BalanceUsageMax"}];
    COUNTER_SEQUENCE_FREE = 13 [(CounterOpts) = {Name: "SequenceFree"}];
    COUNTER_SEQUENCE_ALLOCATED = 14 [(CounterOpts) = {Name: "SequenceAllocated"}];
    COUNTER_EVENTQUEUE_SIZE = 15 [(CounterOpts) = {Name: "EventQueueSize"}];
    COUNTER_NODES_TOTAL = 16 [(CounterOpts) = {Name: "NodesTotal"}];
    COUNTER_NODES_CONNECTED = 17 [(CounterOpts) = {Name: "NodesConnected"}];
    COUNTER_BALANCE_OBJECT_IMBALANCE = 18 [(CounterOpts) = {Name: "BalanceObjectImbalance"}];
    COUNTER_IMBALANCED_OBJECTS = 19 [(CounterOpts) = {Name: "ImbalancedObjects"}];
    COUNTER_WORST_OBJECT_VARIANCE = 20 [(CounterOpts) = {Name: "WorstObjectVariance"}];
    COUNTER_STORAGE_SCATTER = 21 [(CounterOpts) = {Name: "StorageScatter"}];
    COUNTER_TABLETS_STARTING = 22 [(CounterOpts) = {Name: "TabletsStarting"}];
    COUNTER_PINGQUEUE_SIZE = 23 [(CounterOpts) = {Name: "PingQueueSize"}];
    COUNTER_NODES_RECOMMENDED = 24 [(CounterOpts) = {Name: "NodesRecommended"}];
    COUNTER_NODES_RECOMMENDED_DRY_RUN = 25 [(CounterOpts) = {Name: "NodesRecommendedDryRun"}];
    COUNTER_AVG_CPU_UTILIZATION = 26 [(CounterOpts) = {Name: "AvgCPUUtilization"}];
    COUNTER_NODES_DOWN = 27 [(CounterOpts) = {Name: "NodesDown"}];
    COUNTER_NODES_FROZEN = 28 [(CounterOpts) = {Name: "NodesFrozen"}];
}

enum ECumulativeCounters {
    COUNTER_BOOTQUEUE_PROCESSED = 0 [(CounterOpts) = {Name: "BootQueueProcessed"}];
    COUNTER_BOOTQUEUE_TIME = 1 [(CounterOpts) = {Name: "BootQueueTime"}];
    COUNTER_AUTOKICK_EXECUTED = 2 [(CounterOpts) = {Name: "AutokickExecuted"}]; // obsolete
    COUNTER_AUTOKICK_FAILED = 3 [(CounterOpts) = {Name: "AutokickFailed"}]; // obsolete
    COUNTER_BALANCER_EXECUTED = 4 [(CounterOpts) = {Name: "BalancerExecuted"}];
    COUNTER_BALANCER_FAILED = 5 [(CounterOpts) = {Name: "BalancerFailed"}];
    COUNTER_DRAIN_EXECUTED = 6 [(CounterOpts) = {Name: "DrainExecuted"}];
    COUNTER_DRAIN_FAILED = 7 [(CounterOpts) = {Name: "DrainFailed"}];
    COUNTER_FILL_EXECUTED = 8 [(CounterOpts) = {Name: "FillExecuted"}];
    COUNTER_TABLETS_MOVED = 9 [(CounterOpts) = {Name: "TabletsMoved"}];
    COUNTER_SUGGESTED_SCALE_UP = 10 [(CounterOpts) = {Name: "SuggestedScaleUp"}];
    COUNTER_SUGGESTED_SCALE_DOWN = 11 [(CounterOpts) = {Name: "SuggestedScaleDown"}];
    COUNTER_STORAGE_BALANCER_EXECUTED = 12 [(CounterOpts) = {Name: "StorageBalancerExecuted"}];
    COUNTER_TABLETS_STORAGE_REASSIGNED = 13 [(CounterOpts) = {Name: "TabletsStorageReassigned"}];
    COUNTER_HISTORY_CUT = 14 [(CounterOpts) = {Name: "TabletHistoryCut"}];
    COUNTER_HISTORY_RESTORED = 15 [(CounterOpts) = {Name: "TabletHistoryRestored"}];
}

enum EPercentileCounters {
    option (GlobalCounterOpts) = {
        Ranges { Value: 0      Name: "0 ms"      }
        Ranges { Value: 1      Name: "1 ms"      }
    };

    COUNTER_PERCENTILE_IGNORE = 0;

    COUNTER_NODE_USAGE = 1 [(CounterOpts) = {
        Name: "NodeUsage",
        Integral: true,
        Ranges: { Value: 30    Name: "30%"       },
        Ranges: { Value: 35    Name: "35%"       },
        Ranges: { Value: 40    Name: "40%"       },
        Ranges: { Value: 45    Name: "45%"       },
        Ranges: { Value: 50    Name: "50%"       },
        Ranges: { Value: 55    Name: "55%"       },
        Ranges: { Value: 60    Name: "60%"       },
        Ranges: { Value: 65    Name: "65%"       },
        Ranges: { Value: 70    Name: "70%"       },
        Ranges: { Value: 75    Name: "75%"       },
        Ranges: { Value: 80    Name: "80%"       },
        Ranges: { Value: 85    Name: "85%"       },
        Ranges: { Value: 90    Name: "90%"       },
        Ranges: { Value: 95    Name: "95%"       },
        Ranges: { Value: 100   Name: "100%"      },
    }];

    COUNTER_TABLETS_START_TIME = 2 [(CounterOpts) = {
        Name: "TabletsStartTimeMs",
        Ranges: { Value: 1                       }
        Ranges: { Value: 5                       }
        Ranges: { Value: 10                      }
        Ranges: { Value: 50                      }
        Ranges: { Value: 100                     }
        Ranges: { Value: 500                     }
        Ranges: { Value: 1000                    }
        Ranges: { Value: 5000                    }
        Ranges: { Value: 10000                   }
        Ranges: { Value: 30000                   }
        Ranges: { Value: 60000                   }
    }];

    COUNTER_TABLET_CHANNEL_HISTORY_SIZE = 3 [(CounterOpts) = {
        Name: "TabletChannelHistorySize",
<<<<<<< HEAD
=======
        Integral: true,
>>>>>>> a3fdda7c
        Ranges: { Value: 1                       }
        Ranges: { Value: 5                       }
        Ranges: { Value: 10                      }
        Ranges: { Value: 25                      }
        Ranges: { Value: 50                      }
        Ranges: { Value: 100                     }
        Ranges: { Value: 150                     }
        Ranges: { Value: 200                     }
    }];
}

enum ETxTypes {
    TXTYPE_CREATE_TABLET = 0                              [(TxTypeOpts) = {Name: "TxCreateTablet"}];
    TXTYPE_SYNC_TABLETS = 1                               [(TxTypeOpts) = {Name: "TxSyncTablets"}];
    TXTYPE_KILL_TABLET = 2                                [(TxTypeOpts) = {Name: "TxKillTablet"}];
    TXTYPE_UPDATE_TABLET_GROUP = 3                        [(TxTypeOpts) = {Name: "TxUpdateTabletGroup"}];
    TXTYPE_UPDATE_TABLET_STATUS = 4                       [(TxTypeOpts) = {Name: "TxUpdateTabletStatus"}];
    TXTYPE_REGISTER_NODE = 5                              [(TxTypeOpts) = {Name: "TxRegisterNode"}];
    TXTYPE_KILL_NODE = 6                                  [(TxTypeOpts) = {Name: "TxKillNode"}];
    TXTYPE_ADOPT_TABLET = 7                               [(TxTypeOpts) = {Name: "TxAdoptTablet"}];
    TXTYPE_UPDATE_TABLET_METRIC = 8                       [(TxTypeOpts) = {Name: "TxUpdateTabletMetric"}];
    TXTYPE_UPDATE_TABLET_GROUPS = 9                       [(TxTypeOpts) = {Name: "TxUpdateTabletGroups"}];
    TXTYPE_UNLOCK_TABLET_EXECUTION = 10                   [(TxTypeOpts) = {Name: "TxUnlockTabletExecution"}];
    TXTYPE_REASSIGN_GROUPS = 11                           [(TxTypeOpts) = {Name: "TxReassignGroups"}];
    TXTYPE_LOCK_TABLET_EXECUTION = 12                     [(TxTypeOpts) = {Name: "TxLockTabletExecution"}];
    TXTYPE_LOAD_EVERYTHING = 13                           [(TxTypeOpts) = {Name: "TxLoadEverything"}];
    TXTYPE_INIT_SCHEME = 14                               [(TxTypeOpts) = {Name: "TxInitScheme"}];
    TXTYPE_DELETE_TABLET_RESULT = 15                      [(TxTypeOpts) = {Name: "TxDeleteTabletResult"}];
    TXTYPE_DELETE_TABLET = 16                             [(TxTypeOpts) = {Name: "TxDeleteTablet"}];
    TXTYPE_CUT_TABLET_HISTORY = 17                        [(TxTypeOpts) = {Name: "TxCutTabletHistory"}];
    TXTYPE_BLOCK_STORAGE_RESULT = 18                      [(TxTypeOpts) = {Name: "TxBlockStorageResult"}];
    TXTYPE_REQUEST_TABLET_SEQUENCE = 19                   [(TxTypeOpts) = {Name: "TxRequestTabletSequence"}];
    TXTYPE_RESPONSE_TABLET_SEQUENCE = 20                  [(TxTypeOpts) = {Name: "TxResponseTabletSequence"}];
    TXTYPE_PROCESS_PENDING_OPERATIONS = 21                [(TxTypeOpts) = {Name: "TxProcessPendingOperations"}];
    TXTYPE_MON_DB_STATE = 22                              [(TxTypeOpts) = {Name: "TxMonDbState"}];
    TXTYPE_MON_MEM_STATE = 23                             [(TxTypeOpts) = {Name: "TxMonMemState"}];
    TXTYPE_MON_RESOURCES = 24                             [(TxTypeOpts) = {Name: "TxMonResources"}];
    TXTYPE_MON_SETTINGS = 25                              [(TxTypeOpts) = {Name: "TxMonSettings"}];
    TXTYPE_MON_LANDING = 26                               [(TxTypeOpts) = {Name: "TxMonLanding"}];
    TXTYPE_MON_LANDING_DATA = 27                          [(TxTypeOpts) = {Name: "TxMonLandingData"}];
    TXTYPE_MON_SET_DOWN = 28                              [(TxTypeOpts) = {Name: "TxMonSetDown"}];
    TXTYPE_MON_SET_FREEZE = 29                            [(TxTypeOpts) = {Name: "TxMonSetFreeze"}];
    TXTYPE_MON_KICK_NODE = 30                             [(TxTypeOpts) = {Name: "TxMonKickNode"}];
    TXTYPE_MON_REBALANCE = 31                             [(TxTypeOpts) = {Name: "TxMonRebalance"}];
    TXTYPE_MON_REASSIGN_TABLET = 32                       [(TxTypeOpts) = {Name: "TxMonReassignTablet"}];
    TXTYPE_MON_RESET_TABLET = 33                          [(TxTypeOpts) = {Name: "TxMonResetTablet"}];
    TXTYPE_MON_GROUPS = 34                                [(TxTypeOpts) = {Name: "TxMonGroups"}];
    TXTYPE_MON_NOT_READY = 35                             [(TxTypeOpts) = {Name: "TxMonNotReady"}];
    TXTYPE_MON_STORAGE = 36                               [(TxTypeOpts) = {Name: "TxMonStorage"}];
    TXTYPE_PROCESS_BOOT_QUEUE = 37                        [(TxTypeOpts) = {Name: "TxProcessBootQueue"}];
    TXTYPE_STATUS = 38                                    [(TxTypeOpts) = {Name: "TxStatus"}];
    TXTYPE_DISCONNECT_NODE = 39                           [(TxTypeOpts) = {Name: "TxDisconnectNode"}];
    TXTYPE_MON_FIND_TABLET = 40                           [(TxTypeOpts) = {Name: "TxMonFindTablet"}];
    TXTYPE_UPDATE_DOMAIN = 41                             [(TxTypeOpts) = {Name: "TxUpdateDomain"}];
    TXTYPE_MON_STOP_TABLET = 42                           [(TxTypeOpts) = {Name: "TxMonStopTablet"}];
    TXTYPE_MON_RESUME_TABLET = 43                         [(TxTypeOpts) = {Name: "TxMonResumeTablet"}];
    TXTYPE_CONFIGURE_SUBDOMAIN = 44                       [(TxTypeOpts) = {Name: "TxConfigureSubdomain"}];
    TXTYPE_MON_INIT_MIGRATION = 45                        [(TxTypeOpts) = {Name: "TxMonInitMigration"}];
    TXTYPE_MON_QUERY_MIGRATION = 46                       [(TxTypeOpts) = {Name: "TxMonQueryMigration"}];
    TXTYPE_SEIZE_TABLETS = 47                             [(TxTypeOpts) = {Name: "TxSeizeTablets"}];
    TXTYPE_SEIZE_TABLETS_REPLY = 48                       [(TxTypeOpts) = {Name: "TxSeizeTabletsReply"}];
    TXTYPE_RELEASE_TABLETS = 49                           [(TxTypeOpts) = {Name: "TxReleaseTablets"}];
    TXTYPE_RELEASE_TABLETS_REPLY = 50                     [(TxTypeOpts) = {Name: "TxReleaseTabletsReply"}];
    TXTYPE_MON_DRAIN_NODE = 51                            [(TxTypeOpts) = {Name: "TxMonDrainNode"}];
    TXTYPE_MON_TABLET_INFO = 52                           [(TxTypeOpts) = {Name: "TxMonTabletInfo"}];
    TXTYPE_START_TABLET = 53                              [(TxTypeOpts) = {Name: "TxStartTablet"}];
    TXTYPE_STOP_TABLET = 54                               [(TxTypeOpts) = {Name: "TxStopTablet"}];
    TXTYPE_RESUME_TABLET = 55                             [(TxTypeOpts) = {Name: "TxResumeTablet"}];
    TXTYPE_RESTART_TABLET = 56                            [(TxTypeOpts) = {Name: "TxRestartTablet"}];
    TXTYPE_MON_MOVE_TABLET = 57                           [(TxTypeOpts) = {Name: "TxMonMoveTablet"}];
    TXTYPE_TABLET_OWNERS_REPLY = 58                       [(TxTypeOpts) = {Name: "TxTabletOwnersReply"}];
    TXTYPE_REQUEST_TABLET_OWNERS = 59                     [(TxTypeOpts) = {Name: "TxRequestTabletOwners"}];
    TXTYPE_REASSIGN_GROUPS_ON_DECOMMIT = 60               [(TxTypeOpts) = {Name: "TxReassignGroupsOnDecommit"}];
    TXTYPE_UPDATE_TABLETS_OBJECT = 61                     [(TxTypeOpts) = {Name: "TxUpdateTabletsObject"}];
    TXTYPE_MON_REBALANCE_FROM_SCRATCH = 62                [(TxTypeOpts) = {Name: "TxMonRebalanceFromScratch"}];
    TXTYPE_MON_OBJECT_STATS = 63                          [(TxTypeOpts) = {Name: "TxMonObjectStats"}];
    TXTYPE_MON_SUBACTORS = 64                             [(TxTypeOpts) = {Name: "TxMonSubactors"}];
    TXTYPE_MON_TABLET_AVAILABILITY = 65                   [(TxTypeOpts) = {Name: "TxMonTabletAvailability"}];
    TXTYPE_UPDATE_DC_FOLLOWERS = 66                       [(TxTypeOpts) = {Name: "TxUpdateDcFollowers"}];
    TXTYPE_CONFIGURE_SCALE_RECOMMENDER = 67               [(TxTypeOpts) = {Name: "TxConfigureScaleRecommender"}];
}<|MERGE_RESOLUTION|>--- conflicted
+++ resolved
@@ -102,10 +102,7 @@
 
     COUNTER_TABLET_CHANNEL_HISTORY_SIZE = 3 [(CounterOpts) = {
         Name: "TabletChannelHistorySize",
-<<<<<<< HEAD
-=======
         Integral: true,
->>>>>>> a3fdda7c
         Ranges: { Value: 1                       }
         Ranges: { Value: 5                       }
         Ranges: { Value: 10                      }
