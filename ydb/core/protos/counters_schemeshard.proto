import "ydb/core/protos/counters.proto";

package NKikimr.NSchemeShard;

option java_package = "ru.yandex.kikimr.proto";

option (TabletTypeName) = "SchemeShard"; // Used as prefix for all counters

enum ESimpleCounters {
    COUNTER_SIMPLE_IGNORE = 0;

    COUNTER_RESPONSE_TIME_USEC = 1                        [(CounterOpts) = {Name: "ResponseTimeMicrosec"}];
    COUNTER_DIR_COUNT = 2                                 [(CounterOpts) = {Name: "Directories"}];
    COUNTER_TABLE_COUNT = 3                               [(CounterOpts) = {Name: "Tables"}];
    COUNTER_PQ_GROUP_COUNT = 4                            [(CounterOpts) = {Name: "PqGroups"}];
    COUNTER_TABLE_SHARD_ACTIVE_COUNT = 5                  [(CounterOpts) = {Name: "TableShardsActive"}];
    COUNTER_TABLE_SHARD_INACTIVE_COUNT = 6                [(CounterOpts) = {Name: "TableShardsInactive"}];
    COUNTER_PQ_SHARD_COUNT = 7                            [(CounterOpts) = {Name: "PqGroupShards"}];
    COUNTER_PQ_RB_SHARD_COUNT = 8                         [(CounterOpts) = {Name: "PqReadBalancerShards"}];
    COUNTER_SUB_DOMAIN_COUNT = 9                          [(CounterOpts) = {Name: "SubDomains"}];
    COUNTER_SUB_DOMAIN_COORDINATOR_COUNT = 10             [(CounterOpts) = {Name: "SubDomainsCoordinators"}];
    COUNTER_SUB_DOMAIN_MEDIATOR_COUNT = 11                [(CounterOpts) = {Name: "SubDomainsMediators"}];
    COUNTER_RTMR_VOLUME_COUNT = 12                        [(CounterOpts) = {Name: "RtmrVolumesCount"}];
    COUNTER_RTMR_PARTITIONS_COUNT = 13                    [(CounterOpts) = {Name: "RtmrPartitionsCount"}];
    COUNTER_BLOCKSTORE_VOLUME_COUNT = 14                  [(CounterOpts) = {Name: "BlockStoreVolumes"}];
    COUNTER_BLOCKSTORE_VOLUME_SHARD_COUNT = 15            [(CounterOpts) = {Name: "BlockStoreVolumeShards"}];
    COUNTER_BLOCKSTORE_PARTITION_SHARD_COUNT = 16         [(CounterOpts) = {Name: "BlockStorePartitionShards"}];

    COUNTER_IN_FLIGHT_OPS_TxInvalid = 17                  [(CounterOpts) = {Name: "InFlightOps/Invalid"}];
    COUNTER_IN_FLIGHT_OPS_TxMkDir = 18                    [(CounterOpts) = {Name: "InFlightOps/MkDir"}];
    COUNTER_IN_FLIGHT_OPS_TxCreateTable = 19              [(CounterOpts) = {Name: "InFlightOps/CreateTable"}];
    COUNTER_IN_FLIGHT_OPS_TxCreatePQGroup = 20            [(CounterOpts) = {Name: "InFlightOps/CreatePQGroup"}];
    COUNTER_IN_FLIGHT_OPS_TxAlterPQGroup = 21             [(CounterOpts) = {Name: "InFlightOps/AlterPQGroup"}];
    COUNTER_IN_FLIGHT_OPS_TxAlterTable = 22               [(CounterOpts) = {Name: "InFlightOps/AlterTable"}];
    COUNTER_IN_FLIGHT_OPS_TxDropTable = 23                [(CounterOpts) = {Name: "InFlightOps/DropTable"}];
    COUNTER_IN_FLIGHT_OPS_TxDropPQGroup = 24              [(CounterOpts) = {Name: "InFlightOps/DropPQGroup"}];
    COUNTER_IN_FLIGHT_OPS_TxModifyACL = 25                [(CounterOpts) = {Name: "InFlightOps/ModifyACL"}];
    COUNTER_IN_FLIGHT_OPS_TxRmDir = 26                    [(CounterOpts) = {Name: "InFlightOps/RmDir"}];
    COUNTER_IN_FLIGHT_OPS_TxCopyTable = 27                [(CounterOpts) = {Name: "InFlightOps/CopyTable"}];
    COUNTER_IN_FLIGHT_OPS_TxSplitTablePartition = 28      [(CounterOpts) = {Name: "InFlightOps/SplitTablePartition"}];
    COUNTER_IN_FLIGHT_OPS_TxBackup = 29                   [(CounterOpts) = {Name: "InFlightOps/Backup"}];
    COUNTER_IN_FLIGHT_OPS_TxCreateSubDomain = 30          [(CounterOpts) = {Name: "InFlightOps/CreateSubDomain"}];
    COUNTER_IN_FLIGHT_OPS_TxDropSubDomain = 31            [(CounterOpts) = {Name: "InFlightOps/DropSubDomain"}];
    COUNTER_IN_FLIGHT_OPS_TxCreateRtmrVolume = 32         [(CounterOpts) = {Name: "InFlightOps/CreateRtmrVolume"}];
    COUNTER_IN_FLIGHT_OPS_TxCreateBlockStoreVolume = 33   [(CounterOpts) = {Name: "InFlightOps/CreateBlockStoreVolume"}];
    COUNTER_IN_FLIGHT_OPS_TxAlterBlockStoreVolume = 34    [(CounterOpts) = {Name: "InFlightOps/AlterBlockStoreVolume"}];
    COUNTER_IN_FLIGHT_OPS_TxAssignBlockStoreVolume = 35   [(CounterOpts) = {Name: "InFlightOps/AssignBlockStoreVolume"}];
    COUNTER_IN_FLIGHT_OPS_TxDropBlockStoreVolume = 36     [(CounterOpts) = {Name: "InFlightOps/DropBlockStoreVolume"}];
    COUNTER_IN_FLIGHT_OPS_UNKNOWN = 37                    [(CounterOpts) = {Name: "InFlightOps/UNKNOWN"}];

    COUNTER_KESUS_COUNT = 38                              [(CounterOpts) = {Name: "Kesus"}];
    COUNTER_KESUS_SHARD_COUNT = 39                        [(CounterOpts) = {Name: "KesusShards"}];
    COUNTER_IN_FLIGHT_OPS_TxCreateKesus = 40              [(CounterOpts) = {Name: "InFlightOps/CreateKesus"}];
    COUNTER_IN_FLIGHT_OPS_TxDropKesus = 41                [(CounterOpts) = {Name: "InFlightOps/DropKesus"}];
    COUNTER_IN_FLIGHT_OPS_TxForceDropSubDomain = 42       [(CounterOpts) = {Name: "InFlightOps/ForceDropSubDomain"}];
    COUNTER_IN_FLIGHT_OPS_TxCreateSolomonVolume = 43      [(CounterOpts) = {Name: "InFlightOps/CreateSolomonVolume"}];
    COUNTER_IN_FLIGHT_OPS_TxDropSolomonVolume = 44        [(CounterOpts) = {Name: "InFlightOps/DropSolomonVolume"}];
    COUNTER_SOLOMON_VOLUME_COUNT = 45                     [(CounterOpts) = {Name: "SolomonVolumesCount"}];
    COUNTER_SOLOMON_PARTITIONS_COUNT = 46                 [(CounterOpts) = {Name: "SolomonPartitionsCount"}];
    COUNTER_IN_FLIGHT_OPS_TxAlterKesus = 47               [(CounterOpts) = {Name: "InFlightOps/AlterKesus"}];
    COUNTER_IN_FLIGHT_OPS_TxAlterSubDomain = 48           [(CounterOpts) = {Name: "InFlightOps/AlterSubDomain"}];
    COUNTER_IN_FLIGHT_OPS_TxAlterUserAttributes = 49      [(CounterOpts) = {Name: "InFlightOps/AlterUserAttributes"}];
    COUNTER_USER_ATTRIBUTES_COUNT = 50                    [(CounterOpts) = {Name: "UserAttributes"}];
    COUNTER_IN_FLIGHT_OPS_TxCreateTableIndex = 51         [(CounterOpts) = {Name: "InFlightOps/CreateTableIndex"}];
    COUNTER_TABLE_INDEXES_COUNT = 52                      [(CounterOpts) = {Name: "TableIndexes"}];
    COUNTER_BLOCKSTORE_PARTITION2_SHARD_COUNT = 53        [(CounterOpts) = {Name: "BlockStorePartition2Shards"}];
    COUNTER_IN_FLIGHT_OPS_TxDropTableIndex = 54           [(CounterOpts) = {Name: "InFlightOps/DropTableIndex"}];

    COUNTER_EXTSUB_DOMAIN_COUNT = 55                      [(CounterOpts) = {Name: "ExernalSubDomains"}];
    COUNTER_IN_FLIGHT_OPS_TxCreateExtSubDomain = 56       [(CounterOpts) = {Name: "InFlightOps/CreateExtSubDomain"}];
    COUNTER_SUB_DOMAIN_SCHEME_SHARD_COUNT = 57            [(CounterOpts) = {Name: "SubDomainsSchemeShards"}];
    COUNTER_IN_FLIGHT_OPS_TxMergeTablePartition = 58      [(CounterOpts) = {Name: "InFlightOps/MergeTablePartition"}];
    COUNTER_IN_FLIGHT_OPS_TxAlterExtSubDomain = 59        [(CounterOpts) = {Name: "InFlightOps/AlterExtSubDomain"}];
    COUNTER_IN_FLIGHT_OPS_TxForceDropExtSubDomain = 60    [(CounterOpts) = {Name: "InFlightOps/ForceDropExtSubDomain"}];
    COUNTER_IN_FLIGHT_OPS_TxFillIndex = 61                [(CounterOpts) = {Name: "InFlightOps/FillIndex"}];
    COUNTER_IN_FLIGHT_OPS_TxUpgradeSubDomain = 62         [(CounterOpts) = {Name: "InFlightOps/UpgradeSubDomain"}];
    COUNTER_IN_FLIGHT_OPS_TxUpgradeSubDomainDecision = 63 [(CounterOpts) = {Name: "InFlightOps/UpgradeSubDomainDecision"}];
    COUNTER_SUB_DOMAIN_HIVE_COUNT = 64                    [(CounterOpts) = {Name: "SubDomainsHives"}];
    COUNTER_IN_FLIGHT_OPS_TxInitializeBuildIndex = 65     [(CounterOpts) = {Name: "InFlightOps/InitializeBuildIndex"}];
    COUNTER_SNAPSHOTS_COUNT = 66                          [(CounterOpts) = {Name: "Snapshots"}];
    COUNTER_LOCKS_COUNT = 67                              [(CounterOpts) = {Name: "Locks"}];
    COUNTER_IN_FLIGHT_OPS_TxCreateLock = 68               [(CounterOpts) = {Name: "InFlightOps/CreateLock"}];
    COUNTER_IN_FLIGHT_OPS_TxAlterTableIndex = 69          [(CounterOpts) = {Name: "InFlightOps/AlterTableIndex"}];
    COUNTER_IN_FLIGHT_OPS_TxFinalizeBuildIndex = 70       [(CounterOpts) = {Name: "InFlightOps/FinalizeBuildIndex"}];
    COUNTER_IN_FLIGHT_OPS_TxAlterSolomonVolume = 71       [(CounterOpts) = {Name: "InFlightOps/AlterSolomonVolume"}];
    COUNTER_IN_FLIGHT_OPS_TxDropLock = 72                 [(CounterOpts) = {Name: "InFlightOps/DropLock"}];
    COUNTER_IN_FLIGHT_OPS_TxDropTableIndexAtMainTable = 73 [(CounterOpts) = {Name: "InFlightOps/DropTableIndexAtMainTable"}];
    COUNTER_SYS_VIEW_PROCESSOR_COUNT = 74                 [(CounterOpts) = {Name: "SysViewProcessors"}];

    COUNTER_FILESTORE_COUNT = 75                          [(CounterOpts) = {Name: "FileStores"}];
    COUNTER_FILESTORE_SHARD_COUNT = 76                    [(CounterOpts) = {Name: "FileStoreShards"}];
    COUNTER_IN_FLIGHT_OPS_TxCreateFileStore = 77          [(CounterOpts) = {Name: "InFlightOps/CreateFileStore"}];
    COUNTER_IN_FLIGHT_OPS_TxAlterFileStore = 78           [(CounterOpts) = {Name: "InFlightOps/AlterFileStore"}];
    COUNTER_IN_FLIGHT_OPS_TxDropFileStore = 79            [(CounterOpts) = {Name: "InFlightOps/DropFileStore"}];

    COUNTER_TTL_ENABLED_TABLE_COUNT = 80                  [(CounterOpts) = {Name: "TTLEnabledTables"}];

    COUNTER_IN_FLIGHT_OPS_TxRestore = 81                  [(CounterOpts) = {Name: "InFlightOps/Restore"}];

    COUNTER_IN_FLIGHT_OPS_TxCreateOlapStore = 82          [(CounterOpts) = {Name: "InFlightOps/CreateOlapStore"}];
    COUNTER_IN_FLIGHT_OPS_TxAlterOlapStore = 83           [(CounterOpts) = {Name: "InFlightOps/AlterOlapStore"}];
    COUNTER_IN_FLIGHT_OPS_TxDropOlapStore = 84            [(CounterOpts) = {Name: "InFlightOps/DropOlapStore"}];
    COUNTER_IN_FLIGHT_OPS_TxCreateColumnTable = 85        [(CounterOpts) = {Name: "InFlightOps/CreateColumnTable"}];
    COUNTER_IN_FLIGHT_OPS_TxAlterColumnTable = 86         [(CounterOpts) = {Name: "InFlightOps/AlterColumnTable"}];
    COUNTER_IN_FLIGHT_OPS_TxDropColumnTable = 87          [(CounterOpts) = {Name: "InFlightOps/DropColumnTable"}];

    COUNTER_OLAP_STORE_COUNT = 88                         [(CounterOpts) = {Name: "OlapStores"}];
    COUNTER_COLUMN_TABLE_COUNT = 89                       [(CounterOpts) = {Name: "ColumnTables"}];
    COUNTER_DEPRECATED_90 = 90                            [(CounterOpts) = {Name: "OlapMetaShards"}];
    COUNTER_COLUMN_SHARDS = 91                            [(CounterOpts) = {Name: "ColumnShards"}];

    COUNTER_DISK_SPACE_TABLES_DATA_BYTES = 92             [(CounterOpts) = {Name: "DiskSpaceTablesDataBytes"}];
    COUNTER_DISK_SPACE_TABLES_INDEX_BYTES = 93            [(CounterOpts) = {Name: "DiskSpaceTablesIndexBytes"}];
    COUNTER_DISK_SPACE_TABLES_TOTAL_BYTES = 94            [(CounterOpts) = {Name: "DiskSpaceTablesTotalBytes"}];
    COUNTER_DISK_SPACE_QUOTA_EXCEEDED = 95                [(CounterOpts) = {Name: "DiskSpaceQuotaExceeded"}];

    COUNTER_DISK_SPACE_HARD_QUOTA_BYTES = 96              [(CounterOpts) = {Name: "DiskSpaceHardQuotaBytes"}];
    COUNTER_DISK_SPACE_SOFT_QUOTA_BYTES = 97              [(CounterOpts) = {Name: "DiskSpaceSoftQuotaBytes"}];

    COUNTER_IN_FLIGHT_OPS_TxCreateCdcStream = 98          [(CounterOpts) = {Name: "InFlightOps/CreateCdcStream"}];
    COUNTER_IN_FLIGHT_OPS_TxCreateCdcStreamAtTable = 99   [(CounterOpts) = {Name: "InFlightOps/CreateCdcStreamAtTable"}];
    COUNTER_IN_FLIGHT_OPS_TxAlterCdcStream = 100          [(CounterOpts) = {Name: "InFlightOps/AlterCdcStream"}];
    COUNTER_IN_FLIGHT_OPS_TxAlterCdcStreamAtTable = 101   [(CounterOpts) = {Name: "InFlightOps/AlterCdcStreamAtTable"}];
    COUNTER_IN_FLIGHT_OPS_TxDropCdcStream = 102           [(CounterOpts) = {Name: "InFlightOps/DropCdcStream"}];
    COUNTER_IN_FLIGHT_OPS_TxDropCdcStreamAtTable = 103    [(CounterOpts) = {Name: "InFlightOps/DropCdcStreamAtTable"}];
    COUNTER_CDC_STREAMS_COUNT = 104                       [(CounterOpts) = {Name: "CdcStreams"}];

    COUNTER_IN_FLIGHT_OPS_TxMoveTable = 105               [(CounterOpts) = {Name: "InFlightOps/MoveTable"}];
    COUNTER_IN_FLIGHT_OPS_TxMoveTableIndex = 106          [(CounterOpts) = {Name: "InFlightOps/MoveTableIndex"}];

    COUNTER_SEQUENCE_COUNT = 107                          [(CounterOpts) = {Name: "Sequences"}];
    COUNTER_SEQUENCESHARD_COUNT = 108                     [(CounterOpts) = {Name: "SequenceShards"}];
    COUNTER_IN_FLIGHT_OPS_TxCreateSequence = 109          [(CounterOpts) = {Name: "InFlightOps/CreateSequence"}];
    COUNTER_IN_FLIGHT_OPS_TxAlterSequence = 110           [(CounterOpts) = {Name: "InFlightOps/AlterSequence"}];
    COUNTER_IN_FLIGHT_OPS_TxDropSequence = 111            [(CounterOpts) = {Name: "InFlightOps/DropSequence"}];

    COUNTER_STREAM_SHARDS_COUNT = 112                     [(CounterOpts) = {Name: "StreamShardsCount"}];
    COUNTER_STREAM_SHARDS_QUOTA = 113                     [(CounterOpts) = {Name: "StreamShardsQuota"}];

    COUNTER_COMPACTION_QUEUE_SIZE = 114                   [(CounterOpts) = {Name: "BackgroundCompactionQueueSize"}];

    COUNTER_STREAM_RESERVED_THROUGHPUT = 115              [(CounterOpts) = {Name: "StreamReservedThroughput"}];
    COUNTER_STREAM_RESERVED_STORAGE = 116                 [(CounterOpts) = {Name: "StreamReservedStorage"}];
    COUNTER_STREAM_RESERVED_STORAGE_QUOTA = 117            [(CounterOpts) = {Name: "StreamReservedStorageQuota"}];

    COUNTER_REPLICATION_COUNT = 118                       [(CounterOpts) = {Name: "Replications"}];
    COUNTER_REPLICATION_CONTROLLER_COUNT = 119            [(CounterOpts) = {Name: "ReplicationControllers"}];
    COUNTER_IN_FLIGHT_OPS_TxCreateReplication = 120       [(CounterOpts) = {Name: "InFlightOps/CreateReplication"}];
    COUNTER_IN_FLIGHT_OPS_TxAlterReplication = 121        [(CounterOpts) = {Name: "InFlightOps/AlterReplication"}];
    COUNTER_IN_FLIGHT_OPS_TxDropReplicationCascade = 122  [(CounterOpts) = {Name: "InFlightOps/DropReplicationCascade"}];

    COUNTER_COMPACTION_QUEUE_SIZE_SH = 123                [(CounterOpts) = {Name: "BackgroundCompactionQueueSizeBySearchHeight"}];
    COUNTER_COMPACTION_QUEUE_SIZE_DELETES = 124           [(CounterOpts) = {Name: "BackgroundCompactionQueueSizeByRowDeletes"}];
    COUNTER_COMPACTION_QUEUE_RUNNING = 125                [(CounterOpts) = {Name: "BackgroundCompactionQueueRunning"}];
    COUNTER_COMPACTION_QUEUE_WAITING_REPEAT = 126         [(CounterOpts) = {Name: "BackgroundCompactionQueueWaitingRepeat"}];
    COUNTER_SHARDS_WITH_BORROWED_DATA = 127               [(CounterOpts) = {Name: "TableShardsWithBorrowedData"}];
    COUNTER_SHARDS_WITH_LOANED_DATA = 128                 [(CounterOpts) = {Name: "TableShardsWithLoanedData"}];

    COUNTER_BORROWED_COMPACTION_QUEUE_SIZE = 129          [(CounterOpts) = {Name: "BorrowedCompactionQueueSize"}];
    COUNTER_BORROWED_COMPACTION_QUEUE_RUNNING = 130       [(CounterOpts) = {Name: "BorrowedCompactionQueueRunning"}];

    COUNTER_BLOB_DEPOT_COUNT = 131                        [(CounterOpts) = {Name: "BlobDepots"}];
    COUNTER_BLOB_DEPOT_SHARD_COUNT = 132                  [(CounterOpts) = {Name: "BlobDepotShards"}];
    COUNTER_IN_FLIGHT_OPS_TxCreateBlobDepot = 133         [(CounterOpts) = {Name: "InFlightOps/CreateBlobDepot"}];
    COUNTER_IN_FLIGHT_OPS_TxAlterBlobDepot = 134          [(CounterOpts) = {Name: "InFlightOps/AlterBlobDepot"}];
    COUNTER_IN_FLIGHT_OPS_TxDropBlobDepot = 135           [(CounterOpts) = {Name: "InFlightOps/DropBlobDepot"}];

    COUNTER_STATS_QUEUE_SIZE = 136                        [(CounterOpts) = {Name: "StatsQueueSize"}];
    COUNTER_IN_FLIGHT_OPS_TxUpdateMainTableOnIndexMove = 137 [(CounterOpts) = {Name: "InFlightOps/UpdateMainTableOnIndexMove"}];

    COUNTER_IN_FLIGHT_OPS_TxAllocatePQ   = 138            [(CounterOpts) = {Name: "InFlightOps/AllocatePQ"}];
    COUNTER_IN_FLIGHT_OPS_TxCreateCdcStreamAtTableWithInitialScan = 139 [(CounterOpts) = {Name: "InFlightOps/CreateCdcStreamAtTableWithInitialScan"}];
    COUNTER_IN_FLIGHT_OPS_TxAlterExtSubDomainCreateHive = 140 [(CounterOpts) = {Name: "InFlightOps/AlterExtSubDomainCreateHive"}];
    COUNTER_IN_FLIGHT_OPS_TxAlterCdcStreamAtTableDropSnapshot = 141 [(CounterOpts) = {Name: "InFlightOps/AlterCdcStreamAtTableDropSnapshot"}];
    COUNTER_IN_FLIGHT_OPS_TxDropCdcStreamAtTableDropSnapshot = 142 [(CounterOpts) = {Name: "InFlightOps/DropCdcStreamAtTableDropSnapshot"}];

    COUNTER_EXTERNAL_TABLE_COUNT = 143                        [(CounterOpts) = {Name: "ExternalTableCount"}];
    COUNTER_IN_FLIGHT_OPS_TxCreateExternalTable = 144         [(CounterOpts) = {Name: "InFlightOps/CreateExternalTable"}];
    COUNTER_IN_FLIGHT_OPS_TxDropExternalTable = 145           [(CounterOpts) = {Name: "InFlightOps/DropExternalTable"}];
    COUNTER_IN_FLIGHT_OPS_TxAlterExternalTable = 146          [(CounterOpts) = {Name: "InFlightOps/AlterExternalTable"}];

    COUNTER_EXTERNAL_DATA_SOURCE_COUNT = 147                       [(CounterOpts) = {Name: "ExternalDataSourceCount"}];
    COUNTER_IN_FLIGHT_OPS_TxCreateExternalDataSource = 148         [(CounterOpts) = {Name: "InFlightOps/CreateExternalDataSource"}];
    COUNTER_IN_FLIGHT_OPS_TxDropExternalDataSource = 149           [(CounterOpts) = {Name: "InFlightOps/DropExternalDataSource"}];
    COUNTER_IN_FLIGHT_OPS_TxAlterExternalDataSource = 150          [(CounterOpts) = {Name: "InFlightOps/AlterExternalDataSource"}];

    COUNTER_PQ_STATS_QUEUE_SIZE = 151                         [(CounterOpts) = {Name: "PQStatsQueueSize"}];
    COUNTER_DISK_SPACE_TOPICS_TOTAL_BYTES = 152               [(CounterOpts) = {Name: "DiskSpaceTopicsTotalBytes"}];

    COUNTER_STATISTICS_AGGREGATOR_COUNT = 153                 [(CounterOpts) = {Name: "StatisticsAggregatorCount"}];

    COUNTER_VIEW_COUNT = 154                                [(CounterOpts) = {Name: "ViewCount"}];
    COUNTER_IN_FLIGHT_OPS_TxCreateView = 155                [(CounterOpts) = {Name: "InFlightOps/CreateView"}];
    COUNTER_IN_FLIGHT_OPS_TxAlterView = 156                 [(CounterOpts) = {Name: "InFlightOps/AlterView"}];
    COUNTER_IN_FLIGHT_OPS_TxDropView = 157                  [(CounterOpts) = {Name: "InFlightOps/DropView"}];

    COUNTER_GRAPHSHARD_COUNT = 158 [(CounterOpts) = {Name: "GraphShards"}];

    COUNTER_IN_FLIGHT_OPS_TxCopySequence = 159            [(CounterOpts) = {Name: "InFlightOps/CopySequence"}];

    COUNTER_BACKUP_CONTROLLER_TABLET_COUNT = 160 [(CounterOpts) = {Name: "BackupControllers"}];

    COUNTER_IN_FLIGHT_OPS_TxDropReplication = 161         [(CounterOpts) = {Name: "InFlightOps/DropReplication"}];

    COUNTER_IN_FLIGHT_OPS_TxCreateContinuousBackup = 162          [(CounterOpts) = {Name: "InFlightOps/CreateContinuousBackup"}];
    COUNTER_IN_FLIGHT_OPS_TxAlterContinuousBackup = 163          [(CounterOpts) = {Name: "InFlightOps/AlterContinuousBackup"}];
    COUNTER_IN_FLIGHT_OPS_TxDropContinuousBackup = 164           [(CounterOpts) = {Name: "InFlightOps/DropContinuousBackup"}];

    COUNTER_DISK_SPACE_TABLES_DATA_BYTES_ON_SSD = 165     [(CounterOpts) = {Name: "DiskSpaceTablesDataBytesOnSsd"}];
    COUNTER_DISK_SPACE_TABLES_INDEX_BYTES_ON_SSD = 166    [(CounterOpts) = {Name: "DiskSpaceTablesIndexBytesOnSsd"}];
    COUNTER_DISK_SPACE_TABLES_TOTAL_BYTES_ON_SSD = 167    [(CounterOpts) = {Name: "DiskSpaceTablesTotalBytesOnSsd"}];
    COUNTER_DISK_SPACE_TABLES_DATA_BYTES_ON_HDD = 168     [(CounterOpts) = {Name: "DiskSpaceTablesDataBytesOnHdd"}];
    COUNTER_DISK_SPACE_TABLES_INDEX_BYTES_ON_HDD = 169    [(CounterOpts) = {Name: "DiskSpaceTablesIndexBytesOnHdd"}];
    COUNTER_DISK_SPACE_TABLES_TOTAL_BYTES_ON_HDD = 170    [(CounterOpts) = {Name: "DiskSpaceTablesTotalBytesOnHdd"}];

    COUNTER_DISK_SPACE_SOFT_QUOTA_BYTES_ON_SSD = 171      [(CounterOpts) = {Name: "DiskSpaceSoftQuotaBytesOnSsd"}];
    COUNTER_DISK_SPACE_SOFT_QUOTA_BYTES_ON_HDD = 172      [(CounterOpts) = {Name: "DiskSpaceSoftQuotaBytesOnHdd"}];

    COUNTER_RESOURCE_POOL_COUNT = 173                        [(CounterOpts) = {Name: "ResourcePoolCount"}];
    COUNTER_IN_FLIGHT_OPS_TxCreateResourcePool = 174         [(CounterOpts) = {Name: "InFlightOps/CreateResourcePool"}];
    COUNTER_IN_FLIGHT_OPS_TxDropResourcePool = 175           [(CounterOpts) = {Name: "InFlightOps/DropResourcePool"}];
    COUNTER_IN_FLIGHT_OPS_TxAlterResourcePool = 176          [(CounterOpts) = {Name: "InFlightOps/AlterResourcePool"}];

    COUNTER_IN_FLIGHT_OPS_TxRestoreIncrementalBackupAtTable = 177   [(CounterOpts) = {Name: "InFlightOps/RestoreIncrementalBackupAtTable"}];

    COUNTER_BACKUP_COLLECTION_COUNT = 178 [(CounterOpts) = {Name: "BackupCollectionCount"}];
    COUNTER_IN_FLIGHT_OPS_TxCreateBackupCollection = 179       [(CounterOpts) = {Name: "InFlightOps/CreateBackupCollection"}];
    COUNTER_IN_FLIGHT_OPS_TxAlterBackupCollection = 180        [(CounterOpts) = {Name: "InFlightOps/AlterBackupCollection"}];
    COUNTER_IN_FLIGHT_OPS_TxDropBackupCollection = 181         [(CounterOpts) = {Name: "InFlightOps/DropBackupCollection"}];

    COUNTER_IN_FLIGHT_OPS_TxMoveSequence = 182           [(CounterOpts) = {Name: "InFlightOps/MoveSequence"}];

    COUNTER_IN_FLIGHT_OPS_TxCreateTransfer = 183       [(CounterOpts) = {Name: "InFlightOps/CreateTransfer"}];
    COUNTER_IN_FLIGHT_OPS_TxAlterTransfer = 184        [(CounterOpts) = {Name: "InFlightOps/AlterTransfer"}];
    COUNTER_IN_FLIGHT_OPS_TxDropTransfer = 185         [(CounterOpts) = {Name: "InFlightOps/DropTransfer"}];
    COUNTER_IN_FLIGHT_OPS_TxDropTransferCascade = 186  [(CounterOpts) = {Name: "InFlightOps/DropTransferCascade"}];

    COUNTER_TRANSFER_COUNT = 187                       [(CounterOpts) = {Name: "Transfers"}];

    COUNTER_PATHS_QUOTA = 188  [(CounterOpts) = {Name: "PathsQuota"}];
    COUNTER_PATHS = 189        [(CounterOpts) = {Name: "Paths"}];
    COUNTER_SHARDS_QUOTA = 190 [(CounterOpts) = {Name: "ShardsQuota"}];
    COUNTER_SHARDS = 191       [(CounterOpts) = {Name: "Shards"}];

    COUNTER_SHRED_QUEUE_SIZE = 192          [(CounterOpts) = {Name: "ShredQueueSize"}];
    COUNTER_SHRED_QUEUE_RUNNING = 193       [(CounterOpts) = {Name: "ShredQueueRunning"}];

    COUNTER_TENANT_SHRED_QUEUE_SIZE = 194          [(CounterOpts) = {Name: "TenantShredQueueSize"}];
    COUNTER_TENANT_SHRED_QUEUE_RUNNING = 195       [(CounterOpts) = {Name: "TenantShredQueueRunning"}];

    COUNTER_SYS_VIEW_COUNT = 196                    [(CounterOpts) = {Name: "SysViewCount"}];
    COUNTER_IN_FLIGHT_OPS_TxCreateSysView = 197     [(CounterOpts) = {Name: "InFlightOps/CreateSysView"}];
    COUNTER_IN_FLIGHT_OPS_TxDropSysView = 198       [(CounterOpts) = {Name: "InFlightOps/DropSysView"}];

    COUNTER_IN_FLIGHT_OPS_TxCreateLongIncrementalRestoreOp = 199       [(CounterOpts) = {Name: "InFlightOps/CreateLongIncrementalRestoreOp"}];
    COUNTER_IN_FLIGHT_OPS_TxChangePathState = 200                     [(CounterOpts) = {Name: "InFlightOps/ChangePathState"}];

    COUNTER_IN_FLIGHT_OPS_TxRotateCdcStream = 201        [(CounterOpts) = {Name: "InFlightOps/RotateCdcStream"}];
    COUNTER_IN_FLIGHT_OPS_TxRotateCdcStreamAtTable = 202 [(CounterOpts) = {Name: "InFlightOps/RotateCdcStreamAtTable"}];
<<<<<<< HEAD

    COUNTER_IN_FLIGHT_OPS_TxCreateLongIncrementalBackupOp = 203       [(CounterOpts) = {Name: "InFlightOps/CreateLongIncrementalBackupOp"}];
=======
    COUNTER_IN_FLIGHT_OPS_TxIncrementalRestoreFinalize = 203 [(CounterOpts) = {Name: "InFlightOps/IncrementalRestoreFinalize"}];
>>>>>>> 6adfabd2
}

enum ECumulativeCounters {
    COUNTER_CUMULATIVE_IGNORE = 0;

    COUNTER_FINISHED_OPS_TxInvalid = 1                    [(CounterOpts) = {Name: "FinishedOps/Invalid"}];
    COUNTER_FINISHED_OPS_TxMkDir = 2                      [(CounterOpts) = {Name: "FinishedOps/MkDir"}];
    COUNTER_FINISHED_OPS_TxCreateTable = 3                [(CounterOpts) = {Name: "FinishedOps/CreateTable"}];
    COUNTER_FINISHED_OPS_TxCreatePQGroup = 4              [(CounterOpts) = {Name: "FinishedOps/CreatePQGroup"}];
    COUNTER_FINISHED_OPS_TxAlterPQGroup = 5               [(CounterOpts) = {Name: "FinishedOps/AlterPQGroup"}];
    COUNTER_FINISHED_OPS_TxAlterTable = 6                 [(CounterOpts) = {Name: "FinishedOps/AlterTable"}];
    COUNTER_FINISHED_OPS_TxDropTable = 7                  [(CounterOpts) = {Name: "FinishedOps/DropTable"}];
    COUNTER_FINISHED_OPS_TxDropPQGroup = 8                [(CounterOpts) = {Name: "FinishedOps/DropPQGroup"}];
    COUNTER_FINISHED_OPS_TxModifyACL = 9                  [(CounterOpts) = {Name: "FinishedOps/ModifyACL"}];
    COUNTER_FINISHED_OPS_TxRmDir = 10                     [(CounterOpts) = {Name: "FinishedOps/RmDir"}];
    COUNTER_FINISHED_OPS_TxCopyTable = 11                 [(CounterOpts) = {Name: "FinishedOps/CopyTable"}];
    COUNTER_FINISHED_OPS_TxSplitTablePartition = 12       [(CounterOpts) = {Name: "FinishedOps/SplitTablePartition"}];
    COUNTER_FINISHED_OPS_TxBackup = 13                    [(CounterOpts) = {Name: "FinishedOps/Backup"}];
    COUNTER_FINISHED_OPS_TxCreateSubDomain = 14           [(CounterOpts) = {Name: "FinishedOps/CreateSubDomain"}];
    COUNTER_FINISHED_OPS_TxDropSubDomain = 15             [(CounterOpts) = {Name: "FinishedOps/DropSubDomain"}];
    COUNTER_FINISHED_OPS_TxCreateRtmrVolume = 16          [(CounterOpts) = {Name: "FinishedOps/CreateRtmrVolume"}];
    COUNTER_FINISHED_OPS_TxCreateBlockStoreVolume = 17    [(CounterOpts) = {Name: "FinishedOps/CreateBlockStoreVolume"}];
    COUNTER_FINISHED_OPS_TxAlterBlockStoreVolume = 18     [(CounterOpts) = {Name: "FinishedOps/AlterBlockStoreVolume"}];
    COUNTER_FINISHED_OPS_TxAssignBlockStoreVolume = 19    [(CounterOpts) = {Name: "FinishedOps/AssignBlockStoreVolume"}];
    COUNTER_FINISHED_OPS_TxDropBlockStoreVolume = 20      [(CounterOpts) = {Name: "FinishedOps/DropBlockStoreVolume"}];
    COUNTER_FINISHED_OPS_UNKNOWN = 21                     [(CounterOpts) = {Name: "FinishedOps/UNKNOWN"}];

    COUNTER_FINISHED_OPS_TxCreateKesus = 22               [(CounterOpts) = {Name: "FinishedOps/CreateKesus"}];
    COUNTER_FINISHED_OPS_TxDropKesus = 23                 [(CounterOpts) = {Name: "FinishedOps/DropKesus"}];
    COUNTER_FINISHED_OPS_TxForceDropSubDomain = 24        [(CounterOpts) = {Name: "FinishedOps/ForceDropSubDomain"}];
    COUNTER_FINISHED_OPS_TxCreateSolomonVolume = 25       [(CounterOpts) = {Name: "FinishedOps/CreateSolomonVolume"}];
    COUNTER_FINISHED_OPS_TxDropSolomonVolume = 26         [(CounterOpts) = {Name: "FinishedOps/DropSolomonVolume"}];
    COUNTER_FINISHED_OPS_TxAlterKesus = 27                [(CounterOpts) = {Name: "FinishedOps/AlterKesus"}];
    COUNTER_FINISHED_OPS_TxAlterSubDomain = 28            [(CounterOpts) = {Name: "FinishedOps/AlterSubDomain"}];
    COUNTER_FINISHED_OPS_TxAlterUserAttributes = 29       [(CounterOpts) = {Name: "FinishedOps/AlterUserAttributes"}];
    COUNTER_FINISHED_OPS_TxCreateTableIndex = 30          [(CounterOpts) = {Name: "FinishedOps/CreateTableIndex"}];
    COUNTER_FINISHED_OPS_TxDropTableIndex = 31            [(CounterOpts) = {Name: "FinishedOps/DropTableIndex"}];
    COUNTER_FINISHED_OPS_TxCreateExtSubDomain = 32        [(CounterOpts) = {Name: "FinishedOps/CreateExtSubDomain"}];
    COUNTER_FINISHED_OPS_TxMergeTablePartition = 33       [(CounterOpts) = {Name: "FinishedOps/MergeTablePartition"}];
    COUNTER_FINISHED_OPS_TxAlterExtSubDomain = 34         [(CounterOpts) = {Name: "FinishedOps/AlterExtSubDomain"}];
    COUNTER_FINISHED_OPS_TxForceDropExtSubDomain = 35     [(CounterOpts) = {Name: "FinishedOps/ForceDropExtSubDomain"}];
    COUNTER_FINISHED_OPS_TxFillIndex = 36                 [(CounterOpts) = {Name: "FinishedOps/FillIndex"}];
    COUNTER_FINISHED_OPS_TxUpgradeSubDomain = 37          [(CounterOpts) = {Name: "FinishedOps/UpgradeSubDomain"}];
    COUNTER_FINISHED_OPS_TxUpgradeSubDomainDecision = 38  [(CounterOpts) = {Name: "FinishedOps/UpgradeSubDomainDecision"}];
    COUNTER_FINISHED_OPS_TxInitializeBuildIndex = 39      [(CounterOpts) = {Name: "FinishedOps/InitializeBuildIndex"}];
    COUNTER_FINISHED_OPS_TxCreateLock = 40                [(CounterOpts) = {Name: "FinishedOps/CreateLock"}];
    COUNTER_FINISHED_OPS_TxAlterTableIndex = 41           [(CounterOpts) = {Name: "FinishedOps/AlterTableIndex"}];
    COUNTER_FINISHED_OPS_TxFinalizeBuildIndex = 42        [(CounterOpts) = {Name: "FinishedOps/FinalizeBuildIndex"}];
    COUNTER_FINISHED_OPS_TxAlterSolomonVolume = 43        [(CounterOpts) = {Name: "FinishedOps/AlterSolomonVolume"}];
    COUNTER_FINISHED_OPS_TxDropLock = 44                  [(CounterOpts) = {Name: "FinishedOps/DropLock"}];
    COUNTER_FINISHED_OPS_TxDropTableIndexAtMainTable = 45 [(CounterOpts) = {Name: "FinishedOps/DropTableIndexAtMainTable"}];

    COUNTER_FINISHED_OPS_TxCreateFileStore = 46           [(CounterOpts) = {Name: "FinishedOps/CreateFileStore"}];
    COUNTER_FINISHED_OPS_TxAlterFileStore = 47            [(CounterOpts) = {Name: "FinishedOps/AlterFileStore"}];
    COUNTER_FINISHED_OPS_TxDropFileStore = 48             [(CounterOpts) = {Name: "FinishedOps/DropFileStore"}];

    COUNTER_FINISHED_OPS_TxRestore = 49                   [(CounterOpts) = {Name: "FinishedOps/Restore"}];

    COUNTER_FINISHED_OPS_TxCreateOlapStore = 50           [(CounterOpts) = {Name: "FinishedOps/CreateOlapStore"}];
    COUNTER_FINISHED_OPS_TxAlterOlapStore = 51            [(CounterOpts) = {Name: "FinishedOps/AlterOlapStore"}];
    COUNTER_FINISHED_OPS_TxDropOlapStore = 52             [(CounterOpts) = {Name: "FinishedOps/DropOlapStore"}];
    COUNTER_FINISHED_OPS_TxCreateColumnTable = 53         [(CounterOpts) = {Name: "FinishedOps/CreateColumnTable"}];
    COUNTER_FINISHED_OPS_TxAlterColumnTable = 54          [(CounterOpts) = {Name: "FinishedOps/AlterColumnTable"}];
    COUNTER_FINISHED_OPS_TxDropColumnTable = 55           [(CounterOpts) = {Name: "FinishedOps/DropColumnTable"}];

    COUNTER_FINISHED_OPS_TxCreateCdcStream = 56           [(CounterOpts) = {Name: "FinishedOps/CreateCdcStream"}];
    COUNTER_FINISHED_OPS_TxCreateCdcStreamAtTable = 57    [(CounterOpts) = {Name: "FinishedOps/CreateCdcStreamAtTable"}];
    COUNTER_FINISHED_OPS_TxAlterCdcStream = 58            [(CounterOpts) = {Name: "FinishedOps/AlterCdcStream"}];
    COUNTER_FINISHED_OPS_TxAlterCdcStreamAtTable = 59     [(CounterOpts) = {Name: "FinishedOps/AlterCdcStreamAtTable"}];
    COUNTER_FINISHED_OPS_TxDropCdcStream = 60             [(CounterOpts) = {Name: "FinishedOps/DropCdcStream"}];
    COUNTER_FINISHED_OPS_TxDropCdcStreamAtTable = 61      [(CounterOpts) = {Name: "FinishedOps/DropCdcStreamAtTable"}];

    COUNTER_FINISHED_OPS_TxMoveTable = 62                 [(CounterOpts) = {Name: "FinishedOps/MoveTable"}];
    COUNTER_FINISHED_OPS_TxMoveTableIndex = 63            [(CounterOpts) = {Name: "FinishedOps/MoveTableIndex"}];

    COUNTER_FINISHED_OPS_TxCreateSequence = 64            [(CounterOpts) = {Name: "FinishedOps/CreateSequence"}];
    COUNTER_FINISHED_OPS_TxAlterSequence = 65             [(CounterOpts) = {Name: "FinishedOps/AlterSequence"}];
    COUNTER_FINISHED_OPS_TxDropSequence = 66              [(CounterOpts) = {Name: "FinishedOps/DropSequence"}];

    COUNTER_BACKGROUND_COMPACTION_FAILED = 67             [(CounterOpts) = {Name: "BackgroundCompactionFailed"}];
    COUNTER_BACKGROUND_COMPACTION_OK = 68                 [(CounterOpts) = {Name: "BackgroundCompactionOK"}];
    COUNTER_BACKGROUND_COMPACTION_TIMEOUT = 69            [(CounterOpts) = {Name: "BackgroundCompactionTimeout"}];

    COUNTER_FINISHED_OPS_TxCreateReplication = 70         [(CounterOpts) = {Name: "FinishedOps/CreateReplication"}];
    COUNTER_FINISHED_OPS_TxAlterReplication = 71          [(CounterOpts) = {Name: "FinishedOps/AlterReplication"}];
    COUNTER_FINISHED_OPS_TxDropReplicationCascade = 72    [(CounterOpts) = {Name: "FinishedOps/DropReplicationCascade"}];

    COUNTER_BACKGROUND_COMPACTION_BORROWED = 73           [(CounterOpts) = {Name: "BackgroundCompactionBorrowed"}];
    COUNTER_BACKGROUND_COMPACTION_NOT_NEEDED = 74         [(CounterOpts) = {Name: "BackgroundCompactionNotNeeded"}];
    COUNTER_BACKGROUND_COMPACTION_LOANED = 75             [(CounterOpts) = {Name: "BackgroundCompactionLoaned"}];

    COUNTER_BORROWED_COMPACTION_OK = 76                   [(CounterOpts) = {Name: "BorrowedCompactionOK"}];
    COUNTER_BORROWED_COMPACTION_TIMEOUT = 77              [(CounterOpts) = {Name: "BorrowedCompactionTimeout"}];

    COUNTER_FINISHED_OPS_TxCreateBlobDepot = 78           [(CounterOpts) = {Name: "FinishedOps/CreateBlobDepot"}];
    COUNTER_FINISHED_OPS_TxAlterBlobDepot = 79            [(CounterOpts) = {Name: "FinishedOps/AlterBlobDepot"}];
    COUNTER_FINISHED_OPS_TxDropBlobDepot = 80             [(CounterOpts) = {Name: "FinishedOps/DropBlobDepot"}];

    COUNTER_STATS_WRITTEN = 81                            [(CounterOpts) = {Name: "StatsWritten"}];
    COUNTER_FINISHED_OPS_TxUpdateMainTableOnIndexMove = 82 [(CounterOpts) = {Name: "FinishedOps/UpdateMainTableOnIndexMove"}];

    COUNTER_FINISHED_OPS_TxAllocatePQ   = 83              [(CounterOpts) = {Name: "FinishedOps/AllocatePQ"}];
    COUNTER_FINISHED_OPS_TxCreateCdcStreamAtTableWithInitialScan = 84 [(CounterOpts) = {Name: "FinishedOps/CreateCdcStreamAtTableWithInitialScan"}];
    COUNTER_FINISHED_OPS_TxAlterExtSubDomainCreateHive = 85 [(CounterOpts) = {Name: "FinishedOps/AlterExtSubDomainCreateHive"}];
    COUNTER_FINISHED_OPS_TxAlterCdcStreamAtTableDropSnapshot = 86 [(CounterOpts) = {Name: "FinishedOps/AlterCdcStreamAtTableDropSnapshot"}];
    COUNTER_FINISHED_OPS_TxDropCdcStreamAtTableDropSnapshot = 87 [(CounterOpts) = {Name: "FinishedOps/DropCdcStreamAtTableDropSnapshot"}];

    COUNTER_FINISHED_OPS_TxCreateExternalTable = 88          [(CounterOpts) = {Name: "FinishedOps/CreateExternalTable"}];
    COUNTER_FINISHED_OPS_TxDropExternalTable = 89          [(CounterOpts) = {Name: "FinishedOps/DropExternalTable"}];
    COUNTER_FINISHED_OPS_TxAlterExternalTable = 90          [(CounterOpts) = {Name: "FinishedOps/AlterExternalTable"}];

    COUNTER_FINISHED_OPS_TxCreateExternalDataSource = 91  [(CounterOpts) = {Name: "FinishedOps/CreateExternalDataSource"}];
    COUNTER_FINISHED_OPS_TxDropExternalDataSource = 92    [(CounterOpts) = {Name: "FinishedOps/DropExternalDataSource"}];
    COUNTER_FINISHED_OPS_TxAlterExternalDataSource = 93   [(CounterOpts) = {Name: "FinishedOps/AlterExternalDataSource"}];

    COUNTER_PQ_STATS_WRITTEN = 94                           [(CounterOpts) = {Name: "PQStatsWritten"}];

    COUNTER_FINISHED_OPS_TxCreateView = 95              [(CounterOpts) = {Name: "FinishedOps/CreateView"}];
    COUNTER_FINISHED_OPS_TxDropView = 96                [(CounterOpts) = {Name: "FinishedOps/DropView"}];
    COUNTER_FINISHED_OPS_TxAlterView = 97               [(CounterOpts) = {Name: "FinishedOps/AlterView"}];
    COUNTER_FINISHED_OPS_TxCopySequence = 98              [(CounterOpts) = {Name: "FinishedOps/TxCopySequence"}];

    COUNTER_FINISHED_OPS_TxDropReplication = 99           [(CounterOpts) = {Name: "FinishedOps/DropReplication"}];

    COUNTER_FINISHED_OPS_TxCreateContinuousBackup = 100           [(CounterOpts) = {Name: "FinishedOps/CreateContinuousBackup"}];
    COUNTER_FINISHED_OPS_TxAlterContinuousBackup = 101            [(CounterOpts) = {Name: "FinishedOps/AlterContinuousBackup"}];
    COUNTER_FINISHED_OPS_TxDropContinuousBackup = 102             [(CounterOpts) = {Name: "FinishedOps/DropContinuousBackup"}];

    COUNTER_FINISHED_OPS_TxCreateResourcePool = 103  [(CounterOpts) = {Name: "FinishedOps/CreateResourcePool"}];
    COUNTER_FINISHED_OPS_TxDropResourcePool = 104    [(CounterOpts) = {Name: "FinishedOps/DropResourcePool"}];
    COUNTER_FINISHED_OPS_TxAlterResourcePool = 105   [(CounterOpts) = {Name: "FinishedOps/AlterResourcePool"}];

    COUNTER_FINISHED_OPS_TxRestoreIncrementalBackupAtTable = 106   [(CounterOpts) = {Name: "FinishedOps/RestoreIncrementalBackupAtTable"}];

    COUNTER_FINISHED_OPS_TxCreateBackupCollection = 107         [(CounterOpts) = {Name: "FinishedOps/CreateBackupCollection"}];
    COUNTER_FINISHED_OPS_TxAlterBackupCollection = 108          [(CounterOpts) = {Name: "FinishedOps/AlterBackupCollection"}];
    COUNTER_FINISHED_OPS_TxDropBackupCollection = 109           [(CounterOpts) = {Name: "FinishedOps/DropBackupCollection"}];

    COUNTER_FINISHED_OPS_TxMoveSequence = 110        [(CounterOpts) = {Name: "FinishedOps/TxMoveSequence"}];

    COUNTER_FINISHED_OPS_TxCreateTransfer = 111         [(CounterOpts) = {Name: "FinishedOps/CreateTransfer"}];
    COUNTER_FINISHED_OPS_TxAlterTransfer = 112          [(CounterOpts) = {Name: "FinishedOps/AlterTransfer"}];
    COUNTER_FINISHED_OPS_TxDropTransfer = 113           [(CounterOpts) = {Name: "FinishedOps/DropTransfer"}];
    COUNTER_FINISHED_OPS_TxDropTransferCascade = 114    [(CounterOpts) = {Name: "FinishedOps/DropTransferCascade"}];

    COUNTER_SHRED_OK = 115                   [(CounterOpts) = {Name: "ShredOK"}];
    COUNTER_SHRED_TIMEOUT = 116              [(CounterOpts) = {Name: "ShredTimeout"}];

    COUNTER_TENANT_SHRED_OK = 117                   [(CounterOpts) = {Name: "TenantShredOK"}];
    COUNTER_TENANT_SHRED_TIMEOUT = 118              [(CounterOpts) = {Name: "TenantShredTimeout"}];

    COUNTER_FINISHED_OPS_TxCreateSysView = 119              [(CounterOpts) = {Name: "FinishedOps/CreateSysView"}];
    COUNTER_FINISHED_OPS_TxDropSysView = 120                [(CounterOpts) = {Name: "FinishedOps/DropSysView"}];

    COUNTER_FINISHED_OPS_TxCreateLongIncrementalRestoreOp = 121       [(CounterOpts) = {Name: "FinishedOps/CreateLongIncrementalRestoreOp"}];
    COUNTER_FINISHED_OPS_TxChangePathState = 122                     [(CounterOpts) = {Name: "FinishedOps/ChangePathState"}];

    COUNTER_FINISHED_OPS_TxRotateCdcStream = 123        [(CounterOpts) = {Name: "FinishedOps/RotateCdcStream"}];
    COUNTER_FINISHED_OPS_TxRotateCdcStreamAtTable = 124 [(CounterOpts) = {Name: "FinishedOps/RotateCdcStreamAtTable"}];
<<<<<<< HEAD

    COUNTER_FINISHED_OPS_TxCreateLongIncrementalBackupOp = 125       [(CounterOpts) = {Name: "FinishedOps/CreateLongIncrementalBackupOp"}];
=======
    COUNTER_FINISHED_OPS_TxIncrementalRestoreFinalize = 125 [(CounterOpts) = {Name: "FinishedOps/IncrementalRestoreFinalize"}];
>>>>>>> 6adfabd2
}

enum EPercentileCounters {
    option (GlobalCounterOpts) = {
        Ranges: { Value: 500         Name: "(1) < 500 us"      }
        Ranges: { Value: 1000        Name: "(2) 0.5-1 ms"      }
        Ranges: { Value: 2000        Name: "(3) 1-2 ms"        }
        Ranges: { Value: 4000        Name: "(4) 2-4 ms"        }
        Ranges: { Value: 8000        Name: "(5) 4-8 ms"        }
        Ranges: { Value: 16000       Name: "(6) 8-16 ms"       }
        Ranges: { Value: 32000       Name: "(7) 16-32 ms"      }
        Ranges: { Value: 64000       Name: "(8) 32-64 ms"      }
        Ranges: { Value: 128000      Name: "(9) 64-128 ms"     }
        Ranges: { Value: 256000      Name: "(10) 128-256 ms"   }
        Ranges: { Value: 512000      Name: "(11) 256-512 ms"   }
        Ranges: { Value: 1024000     Name: "(12) 512-1024 ms"  }
        Ranges: { Value: 2000000     Name: "(13) 1024-2000 ms" }
        Ranges: { Value: 4000000     Name: "(14) 2-4 s"        }
        Ranges: { Value: 8000000     Name: "(15) 4-8 s"        }
        Ranges: { Value: 16000000    Name: "(16) 8-16 s"       }
        Ranges: { Value: 32000000    Name: "(17) 16-32 s"      }
    };

    COUNTER_BACKGROUND_COMPACTION_OK_LATENCY = 0 [(CounterOpts) = {
        Name: "BackgroundCompactionOkLatency"
    }];

    COUNTER_NUM_SHARDS_BY_TTL_LAG = 1 [(CounterOpts) = {
        Name: "NumShardsByTtlLag"
        Integral: true
        Ranges: { Value: 0        Name: "0"     }
        Ranges: { Value: 900      Name: "900"   }
        Ranges: { Value: 1800     Name: "1800"  }
        Ranges: { Value: 3600     Name: "3600"  }
        Ranges: { Value: 7200     Name: "7200"  }
        Ranges: { Value: 14400    Name: "14400" }
        Ranges: { Value: 28800    Name: "28800" }
        Ranges: { Value: 57600    Name: "57600" }
        Ranges: { Value: 86400    Name: "86400" }
    }];

    COUNTER_SHARDS_WITH_SEARCH_HEIGHT = 2 [(CounterOpts) = {
        Name: "ShardsWithSearchHeight",
        Integral: true,
        Ranges: { Value: 0        Name: "0"  },
        Ranges: { Value: 1        Name: "1"  },
        Ranges: { Value: 2        Name: "2"  },
        Ranges: { Value: 3        Name: "3"  },
        Ranges: { Value: 4        Name: "4"  },
        Ranges: { Value: 5        Name: "5"  },
        Ranges: { Value: 6        Name: "6"  },
        Ranges: { Value: 7        Name: "7"  },
        Ranges: { Value: 8        Name: "8"  },
        Ranges: { Value: 9        Name: "9"  },
        Ranges: { Value: 10       Name: "10" },
        Ranges: { Value: 11       Name: "11" },
        Ranges: { Value: 12       Name: "12" },
        Ranges: { Value: 13       Name: "13" },
        Ranges: { Value: 14       Name: "14" },
        Ranges: { Value: 15       Name: "15" },
        Ranges: { Value: 20       Name: "20" },
    }];

    // buckets are hours since last full compaction ts, i.e. number of shards
    // compacted within 1 hour or within 24 hours
    COUNTER_SHARDS_WITH_FULL_COMPACTION = 3 [(CounterOpts) = {
        Name: "ShardsFullCompactionAgeHours",
        Integral: true,
        Ranges: { Value: 0        Name: "0"   },
        Ranges: { Value: 1        Name: "1"   },
        Ranges: { Value: 6        Name: "6"   },
        Ranges: { Value: 12       Name: "12"  },
        Ranges: { Value: 24       Name: "24"  },
        Ranges: { Value: 48       Name: "48"  },
        Ranges: { Value: 72       Name: "72"  },
        Ranges: { Value: 168      Name: "168" },
    }];

    COUNTER_SHARDS_WITH_ROW_DELETES = 4 [(CounterOpts) = {
        Name: "ShardsWithRowDeletes",
        Integral: true,
        Ranges: { Value: 0            Name: "0"          },
        Ranges: { Value: 100          Name: "100"        },
        Ranges: { Value: 1000         Name: "1000"       },
        Ranges: { Value: 10000        Name: "10000"      },
        Ranges: { Value: 100000       Name: "100000"     },
        Ranges: { Value: 1000000      Name: "1000000"    },
        Ranges: { Value: 10000000     Name: "10000000"   },
        Ranges: { Value: 100000000    Name: "100000000"  },
        Ranges: { Value: 1000000000   Name: "1000000000" },
    }];

    COUNTER_STATS_BATCH_LATENCY = 5 [(CounterOpts) = {
        Name: "StatsBatchLatency",
        Ranges: { Value: 1000        Name: "1 ms"         }
        Ranges: { Value: 10000       Name: "10 ms"        }
        Ranges: { Value: 50000       Name: "50 ms"        }
        Ranges: { Value: 100000      Name: "100 ms"       }
        Ranges: { Value: 200000      Name: "200 ms"       }
        Ranges: { Value: 500000      Name: "500 ms"       }
        Ranges: { Value: 1000000     Name: "1000 ms"      }
    }];

    COUNTER_PQ_STATS_BATCH_LATENCY = 6 [(CounterOpts) = {
        Name: "PQStatsBatchLatency",
        Ranges: { Value: 1000        Name: "1 ms"         }
        Ranges: { Value: 10000       Name: "10 ms"        }
        Ranges: { Value: 50000       Name: "50 ms"        }
        Ranges: { Value: 100000      Name: "100 ms"       }
        Ranges: { Value: 200000      Name: "200 ms"       }
        Ranges: { Value: 500000      Name: "500 ms"       }
        Ranges: { Value: 1000000     Name: "1000 ms"      }
    }];
}

enum ETxTypes {
    TXTYPE_INIT = 0                                       [(TxTypeOpts) = {Name: "TxInit"}];
    TXTYPE_INIT_ROOT = 1                                  [(TxTypeOpts) = {Name: "TxInitRoot"}];
    TXTYPE_PLAN_STEP = 2                                  [(TxTypeOpts) = {Name: "TxPlanStep"}];
    TXTYPE_DESCRIBE_SCHEME = 3                            [(TxTypeOpts) = {Name: "TxDescribeScheme"}];
    TXTYPE_DATASHARD_PROPOSE_RESULT = 4                   [(TxTypeOpts) = {Name: "TxDataShardProposeResult"}];
    TXTYPE_CREATE_TABLET_REPLY = 5                        [(TxTypeOpts) = {Name: "TxCreateTabletReply"}];
    TXTYPE_PROGRESS_OP = 6                                [(TxTypeOpts) = {Name: "TxProgressOp"}];
    TXTYPE_PERSQUEUE_CONFIG_RESULT = 7                    [(TxTypeOpts) = {Name: "TxPersQueueConfigResult"}];
    TXTYPE_DROP_TABLET_RESULT = 8                         [(TxTypeOpts) = {Name: "TxDropTabletResult"}];
    TXTYPE_FREE_TABLET_RESULT = 9                         [(TxTypeOpts) = {Name: "TxFreeTabletResult"}];
    TXTYPE_DATASHARD_STATE_RESULT = 10                    [(TxTypeOpts) = {Name: "TxDataShardStateResult"}];
    TXTYPE_INIT_SPLIT_DST_ACK = 11                        [(TxTypeOpts) = {Name: "TxInitSplitDstAck"}];
    TXTYPE_SPLIT_ACK = 12                                 [(TxTypeOpts) = {Name: "TxSplitAck"}];
    TXTYPE_SPLIT_PARTITIONING_CHANGED_DST_ACK = 13        [(TxTypeOpts) = {Name: "TxSplitPartitioningChangedAck"}];
    TXTYPE_CANCEL_BACKUP_IMPL = 14                        [(TxTypeOpts) = {Name: "TxCancelBackupImpl"}];
    TXTYPE_MONITORING = 15                                [(TxTypeOpts) = {Name: "TxMonitoring"}];
    TXTYPE_SUBDOMAIN_CONFIGURE_RESULT = 16                [(TxTypeOpts) = {Name: "TTxSubDomainConfigureStatus"}];
    TXTYPE_BLOCKSTORE_CONFIG_RESULT = 17                  [(TxTypeOpts) = {Name: "TTxBlockStoreConfigResult"}];
    TXTYPE_KESUS_CONFIG_RESULT = 18                       [(TxTypeOpts) = {Name: "TTxKesusConfigResult"}];
    TXTYPE_PROPOSE = 19                                   [(TxTypeOpts) = {Name: "TTxOperationPropose"}];
    TXTYPE_DATASHARD_SCHEMA_CHANGED = 20                  [(TxTypeOpts) = {Name: "TxDataShardSchemaChanged"}];
    TXTYPE_DEFERRED_UPDATE_ON_SCHEME_BOARD = 21           [(TxTypeOpts) = {Name: "TxDeferredUpdateOnSchemeBoard"}];
    TXTYPE_CLEAN_TABLES = 22                              [(TxTypeOpts) = {Name: "TxCleanTables"}];

    TXTYPE_CREATE_EXPORT = 23                             [(TxTypeOpts) = {Name: "TxCreateExport"}];
    TXTYPE_GET_EXPORT = 24                                [(TxTypeOpts) = {Name: "TxGetExport"}];
    TXTYPE_CANCEL_EXPORT = 25                             [(TxTypeOpts) = {Name: "TxCancelExport"}];
    TXTYPE_CANCEL_EXPORT_ACK = 26                         [(TxTypeOpts) = {Name: "TxCancelExportAck"}];
    TXTYPE_FORGET_EXPORT = 27                             [(TxTypeOpts) = {Name: "TxForgetExport"}];
    TXTYPE_LIST_EXPORTS = 28                              [(TxTypeOpts) = {Name: "TxListExports"}];
    TXTYPE_EXPORT_PROGRESS = 29                           [(TxTypeOpts) = {Name: "TxExportProgress"}];

    TXTYPE_SYNC_TENANT = 30                               [(TxTypeOpts) = {Name: "TxSyncTenant"}];
    TXTYPE_UPDATE_TENANT = 31                             [(TxTypeOpts) = {Name: "TxUpdateTenant"}];
    TXTYPE_FREE_OWNER_TABLETS_RESULT = 32                 [(TxTypeOpts) = {Name: "TxFreeOwnerTabletsResult"}];
    TXTYPE_SUBDOMAIN_MIGRATE_RESULT = 33                  [(TxTypeOpts) = {Name: "TTxSubDomainMigrateResult"}];
    TXTYPE_SUBDOMAIN_MIGRATE = 34                         [(TxTypeOpts) = {Name: "TTxSubDomainMigrate"}];
    TXTYPE_UPGRADE_SCHEME = 35                            [(TxTypeOpts) = {Name: "TTxUpgradeScheme"}];
    TXTYPE_INIT_POPULATOR = 36                            [(TxTypeOpts) = {Name: "TTxInitPopulator"}];

    TXTYPE_CREATE_INDEX_BUILD = 37                        [(TxTypeOpts) = {Name: "TxCreateIndexBuild"}];
    TXTYPE_GET_INDEX_BUILD = 38                           [(TxTypeOpts) = {Name: "TxGetIndexBuild"}];
    TXTYPE_CANCEL_INDEX_BUILD = 39                        [(TxTypeOpts) = {Name: "TxCancelIndexBuild"}];
    TXTYPE_FORGET_INDEX_BUILD = 40                        [(TxTypeOpts) = {Name: "TxForgetIndexBuild"}];
    TXTYPE_LIST_INDEX_BUILD = 41                          [(TxTypeOpts) = {Name: "TxListIndexBuild"}];
    TXTYPE_PROGRESS_INDEX_BUILD = 42                      [(TxTypeOpts) = {Name: "TxProgressIndexBuild"}];

    TXTYPE_SCHEDULE_CONDITIONAL_ERASE = 43                [(TxTypeOpts) = {Name: "TxScheduleConditionalErase"}];
    TXTYPE_RUN_CONDITIONAL_ERASE = 44                     [(TxTypeOpts) = {Name: "TxRunConditionalErase"}];

    TXTYPE_STORE_PARTITION_STATS = 45                     [(TxTypeOpts) = {Name: "TxStorePartitionStats"}];

    TXTYPE_FILESTORE_CONFIG_RESULT = 46                   [(TxTypeOpts) = {Name: "TxFileStoreConfigResult"}];

    TXTYPE_MAKEBILL_INDEX_BUILD = 47                      [(TxTypeOpts) = {Name: "TxBillingIndexBuild"}];

    TXTYPE_CREATE_IMPORT = 48                             [(TxTypeOpts) = {Name: "TxCreateImport"}];
    TXTYPE_GET_IMPORT = 49                                [(TxTypeOpts) = {Name: "TxGetImport"}];
    TXTYPE_CANCEL_IMPORT = 50                             [(TxTypeOpts) = {Name: "TxCancelImport"}];
    TXTYPE_CANCEL_IMPORT_ACK = 51                         [(TxTypeOpts) = {Name: "TxCancelImportAck"}];
    TXTYPE_FORGET_IMPORT = 52                             [(TxTypeOpts) = {Name: "TxForgetImport"}];
    TXTYPE_LIST_IMPORTS = 53                              [(TxTypeOpts) = {Name: "TxListImports"}];
    TXTYPE_IMPORT_PROGRESS = 54                           [(TxTypeOpts) = {Name: "TxImportProgress"}];
    TXTYPE_SERVERLESS_STORAGE_BILLING = 55                [(TxTypeOpts) = {Name: "TxServerlessStorageBilling"}];
    TXTYPE_OLAPSHARD_PROPOSE_RESULT = 56                  [(TxTypeOpts) = {Name: "TxOlapShardProposeResult"}];
    TXTYPE_COLUMNSHARD_PROPOSE_RESULT = 57                [(TxTypeOpts) = {Name: "TxColumnShardProposeResult"}];
    TXTYPE_OLAPSHARD_NOTIFY_TX_COMPLETION_RESULT = 58     [(TxTypeOpts) = {Name: "TxOlapShardNotifyTxCompletionResult"}];
    TXTYPE_COLUMNSHARD_NOTIFY_TX_COMPLETION_RESULT = 59   [(TxTypeOpts) = {Name: "TxColumnShardNotifyTxCompletionResult"}];

    TXTYPE_FIND_TABLET_SUBDOMAIN_PATH_ID = 60             [(TxTypeOpts) = {Name: "TxFindTabletSubDomainPathId"}];

    TXTYPE_CLEAN_BLOCKSTORE_VOLUMES = 61                  [(TxTypeOpts) = {Name: "TxCleanBlockStoreVolumes"}];
    TXTYPE_CLEAN_DROPPED_PATHS = 62                       [(TxTypeOpts) = {Name: "TxCleanDroppedPaths"}];
    TXTYPE_CLEAN_DROPPED_SUBDOMAINS = 63                  [(TxTypeOpts) = {Name: "TxCleanDroppedSubDomains"}];

    TXTYPE_LOGIN = 64                                     [(TxTypeOpts) = {Name: "TxLogin"}];

    TXTYPE_SEQUENCESHARD_CREATE_SEQUENCE_RESULT = 65      [(TxTypeOpts) = {Name: "TxSequenceShardCreateSequenceResult"}];
    TXTYPE_SEQUENCESHARD_DROP_SEQUENCE_RESULT = 66        [(TxTypeOpts) = {Name: "TxSequenceShardDropSequenceResult"}];
    TXTYPE_SEQUENCESHARD_UPDATE_SEQUENCE_RESULT = 67      [(TxTypeOpts) = {Name: "TxSequenceShardUpdateSequenceResult"}];
    TXTYPE_SEQUENCESHARD_FREEZE_SEQUENCE_RESULT = 68      [(TxTypeOpts) = {Name: "TxSequenceShardFreezeSequenceResult"}];
    TXTYPE_SEQUENCESHARD_RESTORE_SEQUENCE_RESULT = 69     [(TxTypeOpts) = {Name: "TxSequenceShardRestoreSequenceResult"}];
    TXTYPE_SEQUENCESHARD_REDIRECT_SEQUENCE_RESULT = 70    [(TxTypeOpts) = {Name: "TxSequenceShardRedirectSequenceResult"}];

    TXTYPE_NOTIFY_OPERATION_COMPLETE_PUBLICATION = 71     [(TxTypeOpts) = {Name: "TxNotifyOperationCompletePublication"}];
    TXTYPE_NOTIFY_OPERATION_COMPLETE_BARRIER = 72         [(TxTypeOpts) = {Name: "TxNotifyOperationCompleteBarrier"}];

    TXTYPE_PARTITION_HISTOGRAM = 73                       [(TxTypeOpts) = {Name: "TxPartitionHistogram"}];

    TXTYPE_CREATE_REPLICATION_RESULT = 74                 [(TxTypeOpts) = {Name: "TxCreateReplicationResult"}];
    TXTYPE_ALTER_REPLICATION_RESULT = 75                  [(TxTypeOpts) = {Name: "TxAlterReplicationResult"}];
    TXTYPE_DROP_REPLICATION_RESULT = 76                   [(TxTypeOpts) = {Name: "TxDropReplicationResult"}];

    TXTYPE_CREATE_BLOB_DEPOT_RESULT = 77                  [(TxTypeOpts) = {Name: "TxCreateBlobDepotResult"}];
    TXTYPE_ALTER_BLOB_DEPOT_RESULT = 78                   [(TxTypeOpts) = {Name: "TxAlterBlobDepotResult"}];
    TXTYPE_DROP_BLOB_DEPOT_RESULT = 79                    [(TxTypeOpts) = {Name: "TxDropBlobDepotResult"}];
    TXTYPE_BLOB_DEPOT_CONFIG_RESULT = 80                  [(TxTypeOpts) = {Name: "TxBlobDepotConfigResult"}];

    TXTYPE_ADD_BACKGROUND_TASK_RESULT = 81                [(TxTypeOpts) = {Name: "TxAddBackgroundTaskResult"}];

    TXTYPE_CDC_STREAM_SCAN_PROGRESS = 82                  [(TxTypeOpts) = {Name: "TxCdcStreamScanProgress"}];

    TXTYPE_PERSQUEUE_PROPOSE_RESULT = 83                  [(TxTypeOpts) = {Name: "TxPersQueueProposeResult"}];
    TXTYPE_PERSQUEUE_PROPOSE_ATTACH_RESULT = 84           [(TxTypeOpts) = {Name: "TxProposeTransactionAttachResult"}];
    TXTYPE_UPDATE_DOMAIN_REPLY = 85                       [(TxTypeOpts) = {Name: "TxUpdateDomainReply"}];

    TXTYPE_SEQUENCESHARD_GET_SEQUENCE_RESULT = 86    [(TxTypeOpts) = {Name: "TxSequenceShardGetSequenceResult"}];

    TXTYPE_CREATE_BACKUP_COLLECTION_RESULT = 87                 [(TxTypeOpts) = {Name: "TxCreateBackupCollectionResult"}];
    TXTYPE_ALTER_BACKUP_COLLECTION_RESULT = 88                  [(TxTypeOpts) = {Name: "TxAlterBackupCollectionResult"}];
    TXTYPE_DROP_BACKUP_COLLECTION_RESULT = 89                   [(TxTypeOpts) = {Name: "TxDropBackupCollectionResult"}];

    TXTYPE_LIST_USERS = 90                                       [(TxTypeOpts) = {Name: "TxListUsers"}];
    TXTYPE_UNMARK_RESTORE_TABLES = 91                     [(TxTypeOpts) = {Name: "TxUnmarkRestoreTables"}];

    TXTYPE_SHRED_INIT = 92 [(TxTypeOpts) = {Name: "TxShredInit"}];
    TXTYPE_RUN_SHRED = 93 [(TxTypeOpts) = {Name: "TxRunShred"}];
    TXTYPE_RUN_SHRED_TENANT = 94 [(TxTypeOpts) = {Name: "TxRunTenantShred"}];

    TXTYPE_COMPLETE_SHRED_SHARD = 95 [(TxTypeOpts) = {Name: "TxCompleteShredShard"}];
    TXTYPE_COMPLETE_SHRED_TENANT = 96 [(TxTypeOpts) = {Name: "TxCompleteShredTenant"}];
    TXTYPE_COMPLETE_SHRED_BSC = 97 [(TxTypeOpts) = {Name: "TxCompleteShredBSC"}];

    TXTYPE_ADD_SHARDS_SHRED = 98 [(TxTypeOpts) = {Name: "TxAddShardsShred"}];
    TXTYPE_CANCEL_SHARDS_SHRED = 99 [(TxTypeOpts) = {Name: "TxCancelShardsShred"}];

    TXTYPE_LOGIN_FINALIZE = 100 [(TxTypeOpts) = {Name: "TxLoginFinalize"}];

    TXTYPE_PROGRESS_INCREMENTAL_RESTORE = 101 [(TxTypeOpts) = {Name: "TxProgressIncrementalRestore"}];
    TXTYPE_INCREMENTAL_RESTORE_SHARD_RESPONSE = 102 [(TxTypeOpts) = {Name: "TxIncrementalRestoreShardResponse"}];

    TXTYPE_GET_INCREMENTAL_BACKUP = 103 [(TxTypeOpts) = {Name: "TxGetIncrementalBackup"}];
    TXTYPE_LIST_INCREMENTAL_BACKUP = 104 [(TxTypeOpts) = {Name: "TxListIncrementalBackup"}];
    TXTYPE_FORGET_INCREMENTAL_BACKUP = 105 [(TxTypeOpts) = {Name: "TxForgetIncrementalBackup"}];
    TXTYPE_PROGRESS_INCREMENTAL_BACKUP = 106 [(TxTypeOpts) = {Name: "TxProgressIncrementalBackup"}];
}<|MERGE_RESOLUTION|>--- conflicted
+++ resolved
@@ -257,12 +257,9 @@
 
     COUNTER_IN_FLIGHT_OPS_TxRotateCdcStream = 201        [(CounterOpts) = {Name: "InFlightOps/RotateCdcStream"}];
     COUNTER_IN_FLIGHT_OPS_TxRotateCdcStreamAtTable = 202 [(CounterOpts) = {Name: "InFlightOps/RotateCdcStreamAtTable"}];
-<<<<<<< HEAD
-
-    COUNTER_IN_FLIGHT_OPS_TxCreateLongIncrementalBackupOp = 203       [(CounterOpts) = {Name: "InFlightOps/CreateLongIncrementalBackupOp"}];
-=======
+
     COUNTER_IN_FLIGHT_OPS_TxIncrementalRestoreFinalize = 203 [(CounterOpts) = {Name: "InFlightOps/IncrementalRestoreFinalize"}];
->>>>>>> 6adfabd2
+    COUNTER_IN_FLIGHT_OPS_TxCreateLongIncrementalBackupOp = 204 [(CounterOpts) = {Name: "InFlightOps/CreateLongIncrementalBackupOp"}];
 }
 
 enum ECumulativeCounters {
@@ -422,12 +419,9 @@
 
     COUNTER_FINISHED_OPS_TxRotateCdcStream = 123        [(CounterOpts) = {Name: "FinishedOps/RotateCdcStream"}];
     COUNTER_FINISHED_OPS_TxRotateCdcStreamAtTable = 124 [(CounterOpts) = {Name: "FinishedOps/RotateCdcStreamAtTable"}];
-<<<<<<< HEAD
-
-    COUNTER_FINISHED_OPS_TxCreateLongIncrementalBackupOp = 125       [(CounterOpts) = {Name: "FinishedOps/CreateLongIncrementalBackupOp"}];
-=======
+
     COUNTER_FINISHED_OPS_TxIncrementalRestoreFinalize = 125 [(CounterOpts) = {Name: "FinishedOps/IncrementalRestoreFinalize"}];
->>>>>>> 6adfabd2
+    COUNTER_FINISHED_OPS_TxCreateLongIncrementalBackupOp = 126 [(CounterOpts) = {Name: "FinishedOps/CreateLongIncrementalBackupOp"}];
 }
 
 enum EPercentileCounters {
