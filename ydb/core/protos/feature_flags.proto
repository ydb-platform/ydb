import "google/protobuf/descriptor.proto";

package NKikimrConfig;
option java_package = "ru.yandex.kikimr.proto";

extend google.protobuf.FieldOptions {
    // Flags marked with (RequireRestart) = true are not updated at runtime when config changes
    optional bool RequireRestart = 56681;
}

message TFeatureFlags {
    enum Tribool {
        UNSET = 0;
        VALUE_TRUE = 1;
        VALUE_FALSE = 2;
    }

    // leave removed fields below
    reserved "SomeRemovedFeatureFlagExample";
    reserved "AnotherRemovedFeatureFlagExample";

    optional bool EnableSeparateSolomonShardForPDisk = 1 [default = true];
    optional bool UseForsetiSchedulerByDefaultForPDisk = 2 [default = true];
    optional bool EnableSeparateTrimThreadForPDisk = 3 [default = true];
    optional bool EnableSeparateSubmitThreadForPDisk = 4 [default = true];
    optional bool EnablePerOwnerChunkLimitForPDisk = 5 [default = false];
    optional bool TrimEntireDeviceOnStartup = 6 [default = false];
    optional bool EnableChunkGraceForPDisk = 7 [default = true];
    optional bool AllowConsistentOperationsForSchemeShard = 8 [default = true];
    optional bool EnableSchemeBoard = 9 [default = true]; // deprecated: always true
    optional bool AllowYdbRequestsWithoutDatabase = 10 [default = true, (RequireRestart) = true];
    optional bool EnableExternalSubdomains = 11 [default = true];
    optional bool AllowRecursiveMkDir = 12 [default = true]; // deprecated: always true
    optional bool AllowHugeKeyValueDeletes = 13 [default = true]; // delete when all clients limit deletes per request
    optional bool SendSchemaVersionToDatashard = 14 [default = true]; // deprecated: always true
    optional bool EnableSchemeBoardCache = 15 [default = true]; // deprecated: always true
    optional bool EnableSystemViews = 16 [default = true, (RequireRestart) = true];
    optional bool EnableExternalHive = 17 [default = true];
    optional bool UseSchemeBoardCacheForSchemeRequests = 18 [default = true]; // deprecated: always true
    optional bool CompileMinikqlWithVersion = 19 [default = true]; // deprecated: always true
    optional bool ReadTableWithSnapshot = 20 [default = true]; // deprecated: always true
    optional bool ImportantTabletsUseSystemPool = 21 [default = true, (RequireRestart) = true];
    optional bool EnableOfflineSlaves = 22 [default = true]; // deprecated: always true
    optional bool CheckDatabaseAccessPermission = 23 [default = false];
    optional bool AllowOnlineIndexBuild = 24 [default = true]; // deprecated: always true
    optional bool EnablePersistentQueryStats = 25 [default = true, (RequireRestart) = true];
    optional bool DisableDataShardBarrier = 26 [default = false];
    optional bool EnablePutBatchingForBlobStorage = 27 [default = true];
    optional bool EnableKqpWideFlow = 28 [default = true]; // deprecated: always true
    optional bool EnableKqpScanQueries = 29 [default = true]; // deprecated: always true
    optional bool EnablePersistentPartitionStats = 30 [default = false];
    optional bool EnableTtlOnIndexedTables = 31 [default = true]; // deprecated: always true
    optional bool AllowUpdateChannelsBindingOfSolomonPartitions = 32 [default = false];
    optional bool DisableLegacyYql = 33 [default = true]; // deprecated: always true
    optional bool EnableDataColumnForIndexTable = 34 [default = true];
    optional bool AllowServerlessStorageBillingForSchemeShard = 35 [default = false];
    optional bool EnableGracefulShutdown = 36 [default = true];
    optional bool EnableDrainOnShutdown = 37 [default = true];
    optional bool EnableConfigurationCache = 38 [default = false, (RequireRestart) = true];
    optional bool EnableDbCounters = 39 [default = false, (RequireRestart) = true];
    optional bool EnableClockGettimeForUserCpuAccounting = 40 [default = false];
    optional bool EnableAsyncIndexes = 41 [default = true]; // deprecated: always true
    optional bool AllowStreamExecuteYqlScript = 42 [default = true];
    optional bool EnableKqpScanOverPersistentSnapshot = 43 [default = true]; // deprecated: always true
    optional bool EnableOlapSchemaOperations = 44 [default = true];
    optional bool EnableVPatch = 45 [default = true];
    optional bool EnableMvccSnapshotReads = 46 [default = true]; // deprecated: always true
    optional Tribool EnableMvcc = 47 [default = VALUE_TRUE]; // deprecated: always true
    optional bool EnableSchemeTransactionsAtSchemeShard = 48 [default = true];
    optional bool EnableArrowFormatAtDatashard = 49 [default = false];
    optional bool Enable3x3RequestsForMirror3DCMinLatencyPut = 50 [default = false];
    optional bool EnableBackgroundCompaction = 51 [default = true];
    optional bool EnableArrowFormatInChannels = 52 [default = false];
    optional bool EnableBackgroundCompactionServerless = 53 [default = false];
    optional bool EnableNotNullColumns = 54 [default = true];
    optional bool EnableTtlOnAsyncIndexedTables = 55 [default = true]; // deprecated: always true
    optional bool EnableBulkUpsertToAsyncIndexedTables = 56 [default = true];
    optional bool EnableNodeBrokerSingleDomainMode = 57 [default = true]; // deprecated: always true
    reserved 58; // optional bool EnableKqpSessionActor = 58 [default = true];
    // Dangerous settings we don't want in the public api unless required
    optional bool EnablePublicApiExternalBlobs = 59 [default = false];
    optional bool EnablePublicApiKeepInMemory = 60 [default = false];
    optional bool EnableImplicitScanQueryInScripts = 61 [default = true];
    reserved 62; // EnablePredicateExtractForScanQueries
    optional bool AllowVDiskDefrag = 63 [default = true];
    optional bool EnableAsyncHttpMon = 64 [default = true]; // deprecated: always true
    optional bool EnableChangefeeds = 65 [default = true];
    reserved 66; // EnableKqpScanQueryStreamLookup
    optional bool EnableKqpScanQueryMultipleOlapShardsReads = 67 [default = false];
    reserved 68; // EnablePredicateExtractForDataQueries;
    reserved 69; // optional bool EnableKqpPatternCacheLiteral = 69 [default = false];
    optional bool EnableMoveIndex = 70 [default = true];
    // enable http handle for self termination
    optional bool EnableFailureInjectionTermination = 71 [default = false];
    optional bool EnableChunkLocking = 72 [default = false];
    optional bool EnableNotNullDataColumns = 73 [default = true];
    optional bool EnableGrpcAudit = 74 [default = false];
    reserved 75; // EnableKqpDataQueryStreamLookup
    optional bool EnableBorrowedSplitCompaction = 76 [default = true];
    optional bool EnableChangefeedInitialScan = 77 [default = true];
    reserved 78; // EnableKqpScanQuerySourceRead
    optional bool EnableDynamicNodeAuthorization = 79 [default = false];
    reserved 80; // EnableKqpImmediateEffect
    optional bool EnableDataShardGenericReadSets = 81 [default = false];
    // enable alter database operation to create subdomain's system tablets
    // directly in subdomain's hive
    optional bool EnableAlterDatabaseCreateHiveFirst = 82 [default = true];
    reserved 83; // EnableKqpDataQuerySourceRead
    optional bool EnableSmallDiskOptimization = 84 [default = true];
    optional bool EnableDataShardVolatileTransactions = 85 [default = true];
    optional bool EnableTopicServiceTx = 86 [default = true];
    optional bool EnableLLVMCache = 87 [default = false];
    optional bool EnableExternalDataSources = 88 [default = false];
    optional bool EnableTopicDiskSubDomainQuota = 89 [default = true, (RequireRestart) = true];
    optional bool EnableSeparationComputeActorsFromRead = 90 [default = true];
    optional bool EnablePQConfigTransactionsAtSchemeShard = 91 [default = true];
    optional bool EnableScriptExecutionOperations = 92 [default = true];
    optional bool EnableImplicitQueryParameterTypes = 93 [default = true];
    optional bool EnableForceImmediateEffectsExecution = 94 [default = false];
    optional bool EnableTopicSplitMerge = 95 [default = true];
    optional bool EnableChangefeedDynamoDBStreamsFormat = 96 [default = true];
    optional bool ForceColumnTablesCompositeMarks = 97 [default = false];
    optional bool EnableSubscriptionsInDiscovery = 98 [default = false, (RequireRestart) = true];
    optional bool EnableGetNodeLabels = 99 [default = false];
    optional bool EnableTopicMessageMeta = 100 [default = true];
    optional bool EnableIcNodeCache = 101 [default = true, (RequireRestart) = true];
    optional bool EnableTempTables = 102 [default = true];
    optional bool SuppressCompatibilityCheck = 103 [default = false, (RequireRestart) = true];
    optional bool EnableUniqConstraint = 104 [default = true];
    optional bool EnableChangefeedDebeziumJsonFormat = 105 [default = true];
    optional bool EnableStatistics = 106 [default = true];
    optional bool EnableUuidAsPrimaryKey = 107 [default = true];
    optional bool EnableTablePgTypes = 108 [default = false];
    optional bool EnableLocalDBBtreeIndex = 109 [default = true];
    optional bool EnablePDiskHighHDDInFlight = 110 [default = false];
    reserved 111; // UseVDisksBalancing
    optional bool EnableViews = 112 [default = true];
    optional bool EnableServerlessExclusiveDynamicNodes = 113 [default = false];
    optional bool EnableAccessServiceBulkAuthorization = 114 [default = false];
    optional bool EnableAddColumsWithDefaults = 115 [ default = false];
    optional bool EnableReplaceIfExistsForExternalEntities = 116 [ default = false];
    optional bool EnableCMSRequestPriorities = 117 [default = true];
    optional bool EnableKeyvalueLogBatching = 118 [default = false];
    optional bool EnableLocalDBFlatIndex = 119 [default = true];
    optional bool ExtendedVDiskCounters = 120 [default = true, (RequireRestart) = true];
    optional bool ExtendedPDiskSensors = 121 [default = true, (RequireRestart) = true];
    optional bool EnableStableNodeNames = 122 [default = false];
    optional bool EnableBackupService = 123 [default = false];
    optional bool EnableVolatileTransactionArbiters = 124 [default = true];
    optional bool EnableGraphShard = 125 [default = false];
    optional bool EnableExternalSourceSchemaInference = 126 [default = false];
    optional bool EnableDbMetadataCache = 127 [default = false];
    optional bool EnableTableDatetime64 = 128 [default = true];
    optional bool EnableResourcePools = 129 [default = true];
    optional bool EnableColumnStatistics = 130 [default = false];
    optional bool EnableSingleCompositeActionGroup = 131 [default = false];
    optional bool EnableResourcePoolsOnServerless = 132 [default = false];
    optional bool EnableVectorIndex = 133 [default = false];
    optional bool EnableChangefeedsOnIndexTables = 134 [default = true];
    optional bool EnableResourcePoolsCounters = 135 [default = false];
    optional bool EnableOptionalColumnsInColumnShard = 136 [default = false];
    optional bool EnableGranularTimecast = 137 [default = true];
    optional bool EnableAlterShardingInColumnShard = 138 [default = false];
    optional bool EnablePgSyntax = 139 [default = true];
    optional bool EnableTieringInColumnShard = 140 [default = false];
    optional bool EnableMetadataObjectsOnServerless = 141 [default = true];
    optional bool EnableOlapCompression = 142 [default = false];
    optional bool EnableExternalDataSourcesOnServerless = 143 [default = true];
    optional bool EnableSparsedColumns = 144 [default = false];
    optional bool EnableParameterizedDecimal = 145 [default = true];
    optional bool EnableImmediateWritingOnBulkUpsert = 146 [default = true, deprecated = true];
    optional bool EnableInsertWriteIdSpecialColumnCompatibility = 147 [default = false];
    optional bool EnableTopicAutopartitioningForCDC = 148 [default = false];
    optional bool EnableWritePortionsOnInsert = 149 [default = true, deprecated = true];
    optional bool EnableFollowerStats = 150 [default = true];
    optional bool EnableTopicAutopartitioningForReplication = 151 [default = false];
    optional bool EnableDriveSerialsDiscovery = 152 [default = false];
    optional bool EnableSeparateDiskSpaceQuotas = 153 [default = false];
    optional bool EnableAntlr4Parser = 154 [default = true];
    optional bool EnableReleaseNodeNameOnGracefulShutdown = 155 [default = false];
    optional bool ForceDistconfDisable = 156 [default = false];
    optional bool EnableScaleRecommender = 157 [default = false];
    optional bool EnableVDiskThrottling = 158 [default = false];
    optional bool EnableDataShardInMemoryStateMigration = 159 [default = true];
    optional bool EnableDataShardInMemoryStateMigrationAcrossGenerations = 160 [default = false];
    optional bool DisableLocalDBEraseCache = 161 [default = false];
    optional bool EnableChecksumsExport = 162 [default = false];
    optional bool EnableTopicTransfer = 163 [default = false];
    optional bool EnableViewExport = 164 [default = false];
    optional bool EnableColumnStore = 165 [default = false];
    optional bool EnableStrictAclCheck = 166 [default = false];
    optional bool DatabaseYamlConfigAllowed = 167 [default = false];
    // deny non-administrators the privilege of administering local users and groups
    optional bool EnableStrictUserManagement = 168 [default = false];
    optional bool EnableDatabaseAdmin = 169 [default = false];
    optional bool EnableChangefeedsImport = 170 [default = false];
    optional bool EnablePermissionsExport = 171 [default = false];
    optional bool EnableDataErasure = 172 [default = false];
    optional bool EnableShowCreate = 173 [default = false];
    optional bool EnableChangefeedsExport = 174 [default = false];
    optional bool EnableKafkaNativeBalancing = 175 [default = false];
    optional bool EnableTabletRestartOnUnhandledExceptions = 176 [default = true];
    optional bool EnableKafkaTransactions = 177 [default = false];
    optional bool EnableLoginCache = 178 [default = false];
    optional bool SwitchToConfigV2 = 179 [default = false];
    optional bool SwitchToConfigV1 = 180 [default = false];
    optional bool EnableEncryptedExport = 181 [default = false];
    optional bool EnableAlterDatabase = 182 [default = false];
    optional bool EnableExportAutoDropping = 183 [default = false];
    optional bool EnableThrottlingReport = 184 [default = true];
    optional bool EnableNodeBrokerDeltaProtocol = 185 [default = false];
    optional bool EnableAccessToIndexImplTables = 186 [default = false];
    optional bool EnableAddUniqueIndex = 187 [default = false];
<<<<<<< HEAD
=======
    optional bool EnableSharedMetadataAccessorCache = 188 [default = true];
    optional bool RequireDbPrefixInSecretName = 189 [default = false];
>>>>>>> 832cd121
}<|MERGE_RESOLUTION|>--- conflicted
+++ resolved
@@ -211,9 +211,6 @@
     optional bool EnableNodeBrokerDeltaProtocol = 185 [default = false];
     optional bool EnableAccessToIndexImplTables = 186 [default = false];
     optional bool EnableAddUniqueIndex = 187 [default = false];
-<<<<<<< HEAD
-=======
     optional bool EnableSharedMetadataAccessorCache = 188 [default = true];
     optional bool RequireDbPrefixInSecretName = 189 [default = false];
->>>>>>> 832cd121
 }