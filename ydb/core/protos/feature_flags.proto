--- conflicted
+++ resolved
@@ -241,10 +241,6 @@
     optional bool DisableMissingDefaultColumnsInBulkUpsert = 215 [default = true];
     optional bool EnableColumnTablesBackup = 216 [default = true];
     optional bool EnableReplication = 217 [default = true];
-<<<<<<< HEAD
-    optional bool EnableStreamingQueriesCounters = 218 [default = false];
-}
-=======
     optional bool EnableShuttingDownNodeState = 218 [default = false];
-    }
->>>>>>> a95b5617
+    optional bool EnableStreamingQueriesCounters = 219 [default = false];
+    }