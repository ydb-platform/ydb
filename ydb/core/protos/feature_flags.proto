import "google/protobuf/descriptor.proto";

package NKikimrConfig;
option java_package = "ru.yandex.kikimr.proto";

extend google.protobuf.FieldOptions {
    // Flags marked with (RequireRestart) = true are not updated at runtime when config changes
    optional bool RequireRestart = 56681;
}

message TFeatureFlags {
    enum Tribool {
        UNSET = 0;
        VALUE_TRUE = 1;
        VALUE_FALSE = 2;
    }

    // leave removed fields below
    reserved "SomeRemovedFeatureFlagExample";
    reserved "AnotherRemovedFeatureFlagExample";

    optional bool EnableSeparateSolomonShardForPDisk = 1 [default = true];
    optional bool UseForsetiSchedulerByDefaultForPDisk = 2 [default = true];
    optional bool EnableSeparateTrimThreadForPDisk = 3 [default = true];
    optional bool EnableSeparateSubmitThreadForPDisk = 4 [default = true];
    optional bool EnablePerOwnerChunkLimitForPDisk = 5 [default = false];
    optional bool TrimEntireDeviceOnStartup = 6 [default = false];
    optional bool EnableChunkGraceForPDisk = 7 [default = true];
    optional bool AllowConsistentOperationsForSchemeShard = 8 [default = true];
    optional bool EnableSchemeBoard = 9 [default = true]; // deprecated: always true
    optional bool AllowYdbRequestsWithoutDatabase = 10 [default = true, (RequireRestart) = true];
    optional bool EnableExternalSubdomains = 11 [default = true];
    optional bool AllowRecursiveMkDir = 12 [default = true]; // deprecated: always true
    optional bool AllowHugeKeyValueDeletes = 13 [default = true]; // delete when all clients limit deletes per request
    optional bool SendSchemaVersionToDatashard = 14 [default = true]; // deprecated: always true
    optional bool EnableSchemeBoardCache = 15 [default = true]; // deprecated: always true
    optional bool EnableSystemViews = 16 [default = true, (RequireRestart) = true];
    optional bool EnableExternalHive = 17 [default = true];
    optional bool UseSchemeBoardCacheForSchemeRequests = 18 [default = true]; // deprecated: always true
    optional bool CompileMinikqlWithVersion = 19 [default = true]; // deprecated: always true
    optional bool ReadTableWithSnapshot = 20 [default = true]; // deprecated: always true
    optional bool ImportantTabletsUseSystemPool = 21 [default = true, (RequireRestart) = true];
    optional bool EnableOfflineSlaves = 22 [default = true]; // deprecated: always true
    optional bool CheckDatabaseAccessPermission = 23 [default = false];
    optional bool AllowOnlineIndexBuild = 24 [default = true]; // deprecated: always true
    optional bool EnablePersistentQueryStats = 25 [default = true, (RequireRestart) = true];
    optional bool DisableDataShardBarrier = 26 [default = false];
    optional bool EnablePutBatchingForBlobStorage = 27 [default = true];
    optional bool EnableKqpWideFlow = 28 [default = true]; // deprecated: always true
    optional bool EnableKqpScanQueries = 29 [default = true]; // deprecated: always true
    optional bool EnablePersistentPartitionStats = 30 [default = false];
    optional bool EnableTtlOnIndexedTables = 31 [default = true]; // deprecated: always true
    optional bool AllowUpdateChannelsBindingOfSolomonPartitions = 32 [default = false];
    optional bool DisableLegacyYql = 33 [default = true]; // deprecated: always true
    optional bool EnableDataColumnForIndexTable = 34 [default = true];
    optional bool AllowServerlessStorageBillingForSchemeShard = 35 [default = false];
    optional bool EnableGracefulShutdown = 36 [default = true];
    optional bool EnableDrainOnShutdown = 37 [default = true];
    optional bool EnableConfigurationCache = 38 [default = false, (RequireRestart) = true];
    optional bool EnableDbCounters = 39 [default = false, (RequireRestart) = true];
    optional bool EnableClockGettimeForUserCpuAccounting = 40 [default = false];
    optional bool EnableAsyncIndexes = 41 [default = true]; // deprecated: always true
    optional bool AllowStreamExecuteYqlScript = 42 [default = true];
    optional bool EnableKqpScanOverPersistentSnapshot = 43 [default = true]; // deprecated: always true
    optional bool EnableOlapSchemaOperations = 44 [default = true];
    optional bool EnableVPatch = 45 [default = true];
    optional bool EnableMvccSnapshotReads = 46 [default = true]; // deprecated: always true
    optional Tribool EnableMvcc = 47 [default = VALUE_TRUE]; // deprecated: always true
    optional bool EnableSchemeTransactionsAtSchemeShard = 48 [default = true];
    optional bool EnableArrowFormatAtDatashard = 49 [default = false];
    optional bool Enable3x3RequestsForMirror3DCMinLatencyPut = 50 [default = false];
    optional bool EnableBackgroundCompaction = 51 [default = true];
    optional bool EnableArrowFormatInChannels = 52 [default = false];
    optional bool EnableBackgroundCompactionServerless = 53 [default = false];
    optional bool EnableNotNullColumns = 54 [default = true];
    optional bool EnableTtlOnAsyncIndexedTables = 55 [default = true]; // deprecated: always true
    optional bool EnableBulkUpsertToAsyncIndexedTables = 56 [default = true];
    optional bool EnableNodeBrokerSingleDomainMode = 57 [default = true]; // deprecated: always true
    reserved 58; // optional bool EnableKqpSessionActor = 58 [default = true];
    // Dangerous settings we don't want in the public api unless required
    optional bool EnablePublicApiExternalBlobs = 59 [default = false];
    optional bool EnablePublicApiKeepInMemory = 60 [default = false];
    optional bool EnableImplicitScanQueryInScripts = 61 [default = true];
    reserved 62; // EnablePredicateExtractForScanQueries
    optional bool AllowVDiskDefrag = 63 [default = true];
    optional bool EnableAsyncHttpMon = 64 [default = true]; // deprecated: always true
    optional bool EnableChangefeeds = 65 [default = true];
    reserved 66; // EnableKqpScanQueryStreamLookup
    optional bool EnableKqpScanQueryMultipleOlapShardsReads = 67 [default = false];
    reserved 68; // EnablePredicateExtractForDataQueries;
    reserved 69; // optional bool EnableKqpPatternCacheLiteral = 69 [default = false];
    optional bool EnableMoveIndex = 70 [default = true];
    // enable http handle for self termination
    optional bool EnableFailureInjectionTermination = 71 [default = false];
    optional bool EnableChunkLocking = 72 [default = false];
    optional bool EnableNotNullDataColumns = 73 [default = true];
    optional bool EnableGrpcAudit = 74 [default = false];
    reserved 75; // EnableKqpDataQueryStreamLookup
    optional bool EnableBorrowedSplitCompaction = 76 [default = true];
    optional bool EnableChangefeedInitialScan = 77 [default = true];
    reserved 78; // EnableKqpScanQuerySourceRead
    optional bool EnableDynamicNodeAuthorization = 79 [default = false];
    reserved 80; // EnableKqpImmediateEffect
    optional bool EnableDataShardGenericReadSets = 81 [default = false];
    // enable alter database operation to create subdomain's system tablets
    // directly in subdomain's hive
    optional bool EnableAlterDatabaseCreateHiveFirst = 82 [default = true];
    reserved 83; // EnableKqpDataQuerySourceRead
    optional bool EnableSmallDiskOptimization = 84 [default = true];
    optional bool EnableDataShardVolatileTransactions = 85 [default = true];
    optional bool EnableTopicServiceTx = 86 [default = true];
    optional bool EnableLLVMCache = 87 [default = false];
    optional bool EnableExternalDataSources = 88 [default = false];
    optional bool EnableTopicDiskSubDomainQuota = 89 [default = true, (RequireRestart) = true];
    optional bool EnableSeparationComputeActorsFromRead = 90 [default = false];
    optional bool EnablePQConfigTransactionsAtSchemeShard = 91 [default = true];
    optional bool EnableScriptExecutionOperations = 92 [default = true];
    optional bool EnableImplicitQueryParameterTypes = 93 [default = true];
    optional bool EnableForceImmediateEffectsExecution = 94 [default = false];
    optional bool EnableTopicSplitMerge = 95 [default = true];
    optional bool EnableChangefeedDynamoDBStreamsFormat = 96 [default = true];
    optional bool ForceColumnTablesCompositeMarks = 97 [default = false];
    optional bool EnableSubscriptionsInDiscovery = 98 [default = false, (RequireRestart) = true];
    optional bool EnableGetNodeLabels = 99 [default = false];
    optional bool EnableTopicMessageMeta = 100 [default = true];
    optional bool EnableIcNodeCache = 101 [default = true, (RequireRestart) = true];
    optional bool EnableTempTables = 102 [default = false];
    optional bool SuppressCompatibilityCheck = 103 [default = false, (RequireRestart) = true];
    optional bool EnableUniqConstraint = 104 [default = true];
    optional bool EnableChangefeedDebeziumJsonFormat = 105 [default = true];
    optional bool EnableStatistics = 106 [default = true];
    optional bool EnableUuidAsPrimaryKey = 107 [default = true];
    optional bool EnableTablePgTypes = 108 [default = false];
    optional bool EnableLocalDBBtreeIndex = 109 [default = true];
    optional bool EnablePDiskHighHDDInFlight = 110 [default = false];
    reserved 111; // UseVDisksBalancing
    optional bool EnableViews = 112 [default = true];
    optional bool EnableServerlessExclusiveDynamicNodes = 113 [default = false];
    optional bool EnableAccessServiceBulkAuthorization = 114 [default = false];
    optional bool EnableAddColumsWithDefaults = 115 [ default = false];
    optional bool EnableReplaceIfExistsForExternalEntities = 116 [ default = false];
    optional bool EnableCMSRequestPriorities = 117 [default = true];
    optional bool EnableKeyvalueLogBatching = 118 [default = false];
    optional bool EnableLocalDBFlatIndex = 119 [default = true];
    optional bool ExtendedVDiskCounters = 120 [default = true, (RequireRestart) = true];
    optional bool ExtendedPDiskSensors = 121 [default = true, (RequireRestart) = true];
    optional bool EnableStableNodeNames = 122 [default = false];
    optional bool EnableBackupService = 123 [default = false];
    optional bool EnableVolatileTransactionArbiters = 124 [default = true];
    optional bool EnableGraphShard = 125 [default = false];
    optional bool EnableExternalSourceSchemaInference = 126 [default = false];
    optional bool EnableDbMetadataCache = 127 [default = false];
    optional bool EnableTableDatetime64 = 128 [default = false];
    optional bool EnableResourcePools = 129 [default = false];
    optional bool EnableColumnStatistics = 130 [default = false];
    optional bool EnableSingleCompositeActionGroup = 131 [default = false];
    optional bool EnableResourcePoolsOnServerless = 132 [default = false];
    optional bool EnableVectorIndex = 133 [default = false];
    optional bool EnableChangefeedsOnIndexTables = 134 [default = true];
    optional bool EnableResourcePoolsCounters = 135 [default = false];
    optional bool EnableOptionalColumnsInColumnShard = 136 [default = false];
    optional bool EnableGranularTimecast = 137 [default = true];
    optional bool EnableAlterShardingInColumnShard = 138 [default = false];
    optional bool EnablePgSyntax = 139 [default = false];
    optional bool EnableTieringInColumnShard = 140 [default = false];
    optional bool EnableMetadataObjectsOnServerless = 141 [default = true];
    optional bool EnableOlapCompression = 142 [default = false];
    optional bool EnableExternalDataSourcesOnServerless = 143 [default = true];
    optional bool EnableSparsedColumns = 144 [default = false];
    optional bool EnableParameterizedDecimal = 145 [default = false];
    optional bool EnableImmediateWritingOnBulkUpsert = 146 [default = true];
    optional bool EnableInsertWriteIdSpecialColumnCompatibility = 147 [default = false];
    optional bool EnableTopicAutopartitioningForCDC = 148 [default = false];
    optional bool EnableWritePortionsOnInsert = 149 [default = false];
    optional bool EnableFollowerStats = 150 [default = false];
    optional bool EnableTopicAutopartitioningForReplication = 151 [default = false];
    optional bool EnableDriveSerialsDiscovery = 152 [default = false];
    optional bool EnableSeparateDiskSpaceQuotas = 153 [default = false];
    optional bool EnableAntlr4Parser = 154 [default = false];
    optional bool EnableReleaseNodeNameOnGracefulShutdown = 155 [default = false];
    optional bool ForceDistconfDisable = 156 [default = false];
    optional bool EnableScaleRecommender = 157 [default = false];
    optional bool EnableVDiskThrottling = 158 [default = false];
    optional bool EnableDataShardInMemoryStateMigration = 159 [default = true];
    optional bool EnableDataShardInMemoryStateMigrationAcrossGenerations = 160 [default = false];
    optional bool DisableLocalDBEraseCache = 161 [default = false];
    optional bool EnableChecksumsExport = 162 [default = false];
    optional bool EnableTopicTransfer = 163 [default = false];
    optional bool EnableViewExport = 164 [default = false];
    optional bool EnableColumnStore = 165 [default = false];
    optional bool EnableStrictAclCheck = 166 [default = false];
    optional bool DatabaseYamlConfigAllowed = 167 [default = false];
    // deny non-administrators the privilege of administering local users and groups
    optional bool EnableStrictUserManagement = 168 [default = false];
    optional bool EnableDatabaseAdmin = 169 [default = false];
    optional bool EnableChangefeedsImport = 170 [default = false];
    optional bool EnablePermissionsExport = 171 [default = false];
    optional bool EnableDataErasure = 172 [default = false];
    optional bool EnableChangefeedsExport = 174 [default = false];
    optional bool EnableKafkaNativeBalancing = 175 [default = false];
    optional bool EnableKafkaTransactions = 177 [default = false];
    optional bool SwitchToConfigV2 = 179 [default = false];
    optional bool SwitchToConfigV1 = 180 [default = false];
    optional bool EnableEncryptedExport = 181 [default = false];
    optional bool EnableExportAutoDropping = 183 [default = false];
    optional bool EnableThrottlingReport = 184 [default = false];
    optional bool EnableNodeBrokerDeltaProtocol = 185 [default = false];
    optional bool EnableAccessToIndexImplTables = 186 [default = false];
<<<<<<< HEAD
    optional bool EnableAddUniqueIndex = 187 [default = false];
=======
    optional bool EnableSharedMetadataAccessorCache = 188 [default = true, deprecated = true];
    optional bool RequireDbPrefixInSecretName = 189 [default = false];
    optional bool EnableCSSchemasCollapsing = 192 [default = false];
    optional bool EnableMoveColumnTable = 193 [default = false];
    optional bool EnableCSOverloadsSubscriptionRetries = 195 [default = false];
    optional bool EnableTopicCompactificationByKey = 196 [default = false];
    optional bool EnableCompactionOverloadDetection = 197 [default = false];
    reserved 198; // DisableColumnShardBulkUpsertRequireAllColumns
>>>>>>> 2503a6bd
}<|MERGE_RESOLUTION|>--- conflicted
+++ resolved
@@ -206,9 +206,7 @@
     optional bool EnableThrottlingReport = 184 [default = false];
     optional bool EnableNodeBrokerDeltaProtocol = 185 [default = false];
     optional bool EnableAccessToIndexImplTables = 186 [default = false];
-<<<<<<< HEAD
     optional bool EnableAddUniqueIndex = 187 [default = false];
-=======
     optional bool EnableSharedMetadataAccessorCache = 188 [default = true, deprecated = true];
     optional bool RequireDbPrefixInSecretName = 189 [default = false];
     optional bool EnableCSSchemasCollapsing = 192 [default = false];
@@ -217,5 +215,4 @@
     optional bool EnableTopicCompactificationByKey = 196 [default = false];
     optional bool EnableCompactionOverloadDetection = 197 [default = false];
     reserved 198; // DisableColumnShardBulkUpsertRequireAllColumns
->>>>>>> 2503a6bd
 }