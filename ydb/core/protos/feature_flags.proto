--- conflicted
+++ resolved
@@ -175,10 +175,7 @@
     optional bool EnableFollowerStats = 150 [default = true];
     optional bool EnableTopicAutopartitioningForReplication = 151 [default = false];
     optional bool EnableDriveSerialsDiscovery = 152 [default = false];
-<<<<<<< HEAD
-    optional bool EnableReleaseNodeNameOnGracefulShutdown = 153 [default = false];
-=======
     optional bool EnableSeparateDiskSpaceQuotas = 153 [default = false];
     optional bool EnableAntlr4Parser = 154 [default = false];
->>>>>>> 721ecf31
+    optional bool EnableReleaseNodeNameOnGracefulShutdown = 155 [default = false];
 }