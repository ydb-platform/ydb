--- conflicted
+++ resolved
@@ -190,11 +190,8 @@
     optional bool EnableColumnStore = 165 [default = false];
     optional bool EnableStrictAclCheck = 166 [default = false];
     optional bool DatabaseYamlConfigAllowed = 167 [default = false];
-<<<<<<< HEAD
-    optional bool EnableChangefeedsImport = 168 [default = false];
-=======
     // deny non-administrators the privilege of administering local users and groups
     optional bool EnableStrictUserManagement = 168 [default = false];
     optional bool EnableDatabaseAdmin = 169 [default = false];
->>>>>>> 952ca0f3
+    optional bool EnableChangefeedsImport = 170 [default = false];
 }