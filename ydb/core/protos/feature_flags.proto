--- conflicted
+++ resolved
@@ -151,14 +151,9 @@
     //optional bool EnableGranularTimecast = 137 [default = true]; NB. exists in main
     optional bool EnableAlterShardingInColumnShard = 138 [default = false];
     optional bool EnablePgSyntax = 139 [default = false];
-<<<<<<< HEAD
+    optional bool EnableTieringInColumnShard = 140 [default = false];
     optional bool EnableMetadataObjectsOnServerless = 141 [default = true];
+    optional bool EnableOlapCompression = 142 [default = false];
     optional bool EnableExternalDataSourcesOnServerless = 143 [default = true];
-=======
-    optional bool EnableTieringInColumnShard = 140 [default = false];
-    //optional bool EnableMetadataObjectsOnServerless = 141 [default = true]; NB. exists in main
-    optional bool EnableOlapCompression = 142 [default = false];
-    //optional bool EnableExternalDataSourcesOnServerless = 143 [default = true]; NB. exists in main
     optional bool EnableSparsedColumns = 144 [default = false];
->>>>>>> 602dfb07
 }