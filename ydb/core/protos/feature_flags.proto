--- conflicted
+++ resolved
@@ -173,10 +173,7 @@
     optional bool EnableTopicAutopartitioningForCDC = 148 [default = false];
     optional bool EnableWritePortionsOnInsert = 149 [default = false];
     optional bool EnableFollowerStats = 150 [default = false];
-<<<<<<< HEAD
-    optional bool EnableReleaseNodeNameOnGracefulShutdown = 151 [default = false];
-=======
     optional bool EnableTopicAutopartitioningForReplication = 151 [default = false];
     optional bool EnableDriveSerialsDiscovery = 152 [default = false];
->>>>>>> b574e5a6
+    optional bool EnableReleaseNodeNameOnGracefulShutdown = 153 [default = false];
 }