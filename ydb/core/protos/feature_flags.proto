--- conflicted
+++ resolved
@@ -197,7 +197,6 @@
     optional bool EnablePermissionsExport = 171 [default = false];
     optional bool EnableDataErasure = 172 [default = false];
     optional bool EnableChangefeedsExport = 174 [default = false];
-<<<<<<< HEAD
     optional bool EnableKafkaNativeBalancing = 175 [default = false];
     optional bool SwitchToConfigV2 = 179 [default = false];
     optional bool SwitchToConfigV1 = 180 [default = false];
@@ -206,10 +205,4 @@
     optional bool EnableAccessToIndexImplTables = 186 [default = false];
     optional bool EnableEncryptedExport = 181 [default = false];
     optional bool EnableAlterDatabase = 182 [default = false];
-=======
-    optional bool SwitchToConfigV2 = 179 [default = false];
-    optional bool SwitchToConfigV1 = 180 [default = false];
-    optional bool EnableAlterDatabase = 182 [default = false];
-    optional bool EnableThrottlingReport = 184 [default = false];
->>>>>>> f1686eb5
 }