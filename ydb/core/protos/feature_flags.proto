--- conflicted
+++ resolved
@@ -199,9 +199,6 @@
     optional bool EnableChangefeedsExport = 174 [default = false];
     optional bool SwitchToConfigV2 = 179 [default = false];
     optional bool SwitchToConfigV1 = 180 [default = false];
-<<<<<<< HEAD
     optional bool EnableAlterDatabase = 182 [default = false];
-=======
     optional bool EnableThrottlingReport = 184 [default = false];
->>>>>>> 7542cdd0
 }