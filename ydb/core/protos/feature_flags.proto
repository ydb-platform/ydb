--- conflicted
+++ resolved
@@ -129,12 +129,9 @@
     optional bool EnableAccessServiceBulkAuthorization = 114 [default = false];
     optional bool EnableAddColumsWithDefaults = 115 [ default = false];
     optional bool EnableReplaceIfExistsForExternalEntities = 116 [ default = false];
-<<<<<<< HEAD
+    optional bool EnableCMSRequestPriorities = 117 [default = false];
     optional bool ExtendedVDiskCounters = 120 [default = true];
     optional bool ExtendedPDiskSensors = 121 [default = true];
-=======
-    optional bool EnableCMSRequestPriorities = 117 [default = false];
     optional bool EnableStableNodeNames = 122 [default = false];
     optional bool EnableVolatileTransactionArbiters = 124 [default = false];
->>>>>>> 9d04ce3e
 }