--- conflicted
+++ resolved
@@ -218,13 +218,8 @@
     optional bool EnableCSSchemasCollapsing = 192 [default = true];
     optional bool EnableMoveColumnTable = 193 [default = true];
     optional bool EnableArrowResultSetFormat = 194 [default = false];
-<<<<<<< HEAD
-    optional bool EnableCSOverloadsSubscriptionRetries = 195 [default = false];
+    optional bool EnableCSOverloadsSubscriptionRetries = 195 [default = true];
     optional bool EnableTopicCompactificationByKey = 196 [default = true];
-=======
-    optional bool EnableCsOverloadsSubscriptionRetries = 195 [default = true];
-    optional bool EnableTopicCompactificationByKey = 196 [default = false];
->>>>>>> b6cc900c
     optional bool EnableCompactionOverloadDetection = 197 [default = true];
     reserved 198; // DisableColumnShardBulkUpsertRequireAllColumns
     optional bool EnableDataShardWriteAlwaysVolatile = 199 [default = true];
