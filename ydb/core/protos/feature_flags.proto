import "google/protobuf/descriptor.proto";

package NKikimrConfig;
option java_package = "ru.yandex.kikimr.proto";

extend google.protobuf.FieldOptions {
    // Flags marked with (RequireRestart) = true are not updated at runtime when config changes
    optional bool RequireRestart = 56681;
}

message TFeatureFlags {
    enum Tribool {
        UNSET = 0;
        VALUE_TRUE = 1;
        VALUE_FALSE = 2;
    }

    // leave removed fields below
    reserved "SomeRemovedFeatureFlagExample";
    reserved "AnotherRemovedFeatureFlagExample";

    optional bool EnableSeparateSolomonShardForPDisk = 1 [default = true];
    optional bool UseForsetiSchedulerByDefaultForPDisk = 2 [default = true];
    optional bool EnableSeparateTrimThreadForPDisk = 3 [default = true];
    optional bool EnableSeparateSubmitThreadForPDisk = 4 [default = true];
    optional bool EnablePerOwnerChunkLimitForPDisk = 5 [default = false];
    optional bool TrimEntireDeviceOnStartup = 6 [default = false];
    optional bool EnableChunkGraceForPDisk = 7 [default = true];
    optional bool AllowConsistentOperationsForSchemeShard = 8 [default = true];
    optional bool EnableSchemeBoard = 9 [default = true]; // deprecated: always true
    optional bool AllowYdbRequestsWithoutDatabase = 10 [default = true, (RequireRestart) = true];
    optional bool EnableExternalSubdomains = 11 [default = true];
    optional bool AllowRecursiveMkDir = 12 [default = true]; // deprecated: always true
    optional bool AllowHugeKeyValueDeletes = 13 [default = true]; // delete when all clients limit deletes per request
    optional bool SendSchemaVersionToDatashard = 14 [default = true]; // deprecated: always true
    optional bool EnableSchemeBoardCache = 15 [default = true]; // deprecated: always true
    optional bool EnableSystemViews = 16 [default = true, (RequireRestart) = true];
    optional bool EnableExternalHive = 17 [default = true];
    optional bool UseSchemeBoardCacheForSchemeRequests = 18 [default = true]; // deprecated: always true
    optional bool CompileMinikqlWithVersion = 19 [default = true]; // deprecated: always true
    optional bool ReadTableWithSnapshot = 20 [default = true]; // deprecated: always true
    optional bool ImportantTabletsUseSystemPool = 21 [default = true, (RequireRestart) = true];
    optional bool EnableOfflineSlaves = 22 [default = true]; // deprecated: always true
    optional bool CheckDatabaseAccessPermission = 23 [default = false];
    optional bool AllowOnlineIndexBuild = 24 [default = true]; // deprecated: always true
    optional bool EnablePersistentQueryStats = 25 [default = true, (RequireRestart) = true];
    optional bool DisableDataShardBarrier = 26 [default = false];
    optional bool EnablePutBatchingForBlobStorage = 27 [default = true];
    optional bool EnableKqpWideFlow = 28 [default = true]; // deprecated: always true
    optional bool EnableKqpScanQueries = 29 [default = true]; // deprecated: always true
    optional bool EnablePersistentPartitionStats = 30 [default = false];
    optional bool EnableTtlOnIndexedTables = 31 [default = true]; // deprecated: always true
    optional bool AllowUpdateChannelsBindingOfSolomonPartitions = 32 [default = false];
    optional bool DisableLegacyYql = 33 [default = true]; // deprecated: always true
    optional bool EnableDataColumnForIndexTable = 34 [default = true];
    optional bool AllowServerlessStorageBillingForSchemeShard = 35 [default = false];
    optional bool EnableGracefulShutdown = 36 [default = true];
    optional bool EnableDrainOnShutdown = 37 [default = true];
    optional bool EnableConfigurationCache = 38 [default = false, (RequireRestart) = true];
    optional bool EnableDbCounters = 39 [default = false, (RequireRestart) = true];
    optional bool EnableClockGettimeForUserCpuAccounting = 40 [default = false];
    optional bool EnableAsyncIndexes = 41 [default = true]; // deprecated: always true
    optional bool AllowStreamExecuteYqlScript = 42 [default = true];
    optional bool EnableKqpScanOverPersistentSnapshot = 43 [default = true]; // deprecated: always true
    optional bool EnableOlapSchemaOperations = 44 [default = true];
    optional bool EnableVPatch = 45 [default = true];
    optional bool EnableMvccSnapshotReads = 46 [default = true]; // deprecated: always true
    optional Tribool EnableMvcc = 47 [default = VALUE_TRUE]; // deprecated: always true
    optional bool EnableSchemeTransactionsAtSchemeShard = 48 [default = true];
    optional bool EnableArrowFormatAtDatashard = 49 [default = false];
    optional bool Enable3x3RequestsForMirror3DCMinLatencyPut = 50 [default = false];
    optional bool EnableBackgroundCompaction = 51 [default = true];
    optional bool EnableArrowFormatInChannels = 52 [default = false];
    optional bool EnableBackgroundCompactionServerless = 53 [default = false];
    optional bool EnableNotNullColumns = 54 [default = true];
    optional bool EnableTtlOnAsyncIndexedTables = 55 [default = true]; // deprecated: always true
    optional bool EnableBulkUpsertToAsyncIndexedTables = 56 [default = true];
    optional bool EnableNodeBrokerSingleDomainMode = 57 [default = true]; // deprecated: always true
    reserved 58; // optional bool EnableKqpSessionActor = 58 [default = true];
    // Dangerous settings we don't want in the public api unless required
    optional bool EnablePublicApiExternalBlobs = 59 [default = false];
    optional bool EnablePublicApiKeepInMemory = 60 [default = false];
    optional bool EnableImplicitScanQueryInScripts = 61 [default = true];
    reserved 62; // EnablePredicateExtractForScanQueries
    optional bool AllowVDiskDefrag = 63 [default = true];
    optional bool EnableAsyncHttpMon = 64 [default = true];
    optional bool EnableChangefeeds = 65 [default = true];
    reserved 66; // EnableKqpScanQueryStreamLookup
    optional bool EnableKqpScanQueryMultipleOlapShardsReads = 67 [default = false];
    reserved 68; // EnablePredicateExtractForDataQueries;
    reserved 69; // optional bool EnableKqpPatternCacheLiteral = 69 [default = false];
    optional bool EnableMoveIndex = 70 [default = true];
    // enable http handle for self termination
    optional bool EnableFailureInjectionTermination = 71 [default = false];
    optional bool EnableChunkLocking = 72 [default = false];
    optional bool EnableNotNullDataColumns = 73 [default = true];
    optional bool EnableGrpcAudit = 74 [default = false];
    reserved 75; // EnableKqpDataQueryStreamLookup
    optional bool EnableBorrowedSplitCompaction = 76 [default = true];
    optional bool EnableChangefeedInitialScan = 77 [default = true];
    reserved 78; // EnableKqpScanQuerySourceRead
    optional bool EnableDynamicNodeAuthorization = 79 [default = false];
    reserved 80; // EnableKqpImmediateEffect
    optional bool EnableDataShardGenericReadSets = 81 [default = false];
    // enable alter database operation to create subdomain's system tablets
    // directly in subdomain's hive
    optional bool EnableAlterDatabaseCreateHiveFirst = 82 [default = false];
    reserved 83; // EnableKqpDataQuerySourceRead
    optional bool EnableSmallDiskOptimization = 84 [default = true];
    optional bool EnableDataShardVolatileTransactions = 85 [default = true];
    optional bool EnableTopicServiceTx = 86 [default = false];
    optional bool EnableLLVMCache = 87 [default = false];
    optional bool EnableExternalDataSources = 88 [default = false];
    optional bool EnableTopicDiskSubDomainQuota = 89 [default = true, (RequireRestart) = true];
    optional bool EnableSeparationComputeActorsFromRead = 90 [default = true];
    optional bool EnablePQConfigTransactionsAtSchemeShard = 91 [default = false];
    optional bool EnableScriptExecutionOperations = 92 [default = true];
    optional bool EnableImplicitQueryParameterTypes = 93 [default = true];
    optional bool EnableForceImmediateEffectsExecution = 94 [default = false];
    optional bool EnableTopicSplitMerge = 95 [default = false];
    optional bool EnableChangefeedDynamoDBStreamsFormat = 96 [default = true];
    optional bool ForceColumnTablesCompositeMarks = 97 [default = false];
    optional bool EnableSubscriptionsInDiscovery = 98 [default = false, (RequireRestart) = true];
    optional bool EnableGetNodeLabels = 99 [default = false];
    optional bool EnableTopicMessageMeta = 100 [default = true];
    optional bool EnableIcNodeCache = 101 [default = true, (RequireRestart) = true];
    optional bool EnableTempTables = 102 [default = false];
    optional bool SuppressCompatibilityCheck = 103 [default = false, (RequireRestart) = true];
    optional bool EnableUniqConstraint = 104 [default = true];
    optional bool EnableChangefeedDebeziumJsonFormat = 105 [default = false];
    optional bool EnableStatistics = 106 [default = true];
    optional bool EnableUuidAsPrimaryKey = 107 [default = true];
    optional bool EnableTablePgTypes = 108 [default = false];
    optional bool EnableLocalDBBtreeIndex = 109 [default = true];
    optional bool EnablePDiskHighHDDInFlight = 110 [default = false];
    reserved 111; // UseVDisksBalancing
    optional bool EnableViews = 112 [default = false];
    optional bool EnableServerlessExclusiveDynamicNodes = 113 [default = false];
    optional bool EnableAccessServiceBulkAuthorization = 114 [default = false];
    optional bool EnableAddColumsWithDefaults = 115 [ default = false];
    optional bool EnableReplaceIfExistsForExternalEntities = 116 [ default = false];
    optional bool EnableCMSRequestPriorities = 117 [default = true];
    optional bool EnableKeyvalueLogBatching = 118 [default = false];
    optional bool EnableLocalDBFlatIndex = 119 [default = true];
    optional bool ExtendedVDiskCounters = 120 [default = true, (RequireRestart) = true];
    optional bool ExtendedPDiskSensors = 121 [default = true, (RequireRestart) = true];
    optional bool EnableStableNodeNames = 122 [default = false];
    optional bool EnableBackupService = 123 [default = false];
    optional bool EnableVolatileTransactionArbiters = 124 [default = true];
    optional bool EnableGraphShard = 125 [default = false];
    optional bool EnableExternalSourceSchemaInference = 126 [default = false];
    optional bool EnableDbMetadataCache = 127 [default = false];
    optional bool EnableTableDatetime64 = 128 [default = true];
    optional bool EnableResourcePools = 129 [default = true];
    optional bool EnableColumnStatistics = 130 [default = false];
    optional bool EnableSingleCompositeActionGroup = 131 [default = false];
    optional bool EnableResourcePoolsOnServerless = 132 [default = false];
    optional bool EnableVectorIndex = 133 [default = false];
    optional bool EnableChangefeedsOnIndexTables = 134 [default = false];
    optional bool EnableResourcePoolsCounters = 135 [default = false];
    optional bool EnableOptionalColumnsInColumnShard = 136 [default = false];
    optional bool EnableGranularTimecast = 137 [default = true];
    optional bool EnableAlterShardingInColumnShard = 138 [default = false];
    optional bool EnablePgSyntax = 139 [default = true];
    optional bool EnableTieringInColumnShard = 140 [default = false];
    optional bool EnableMetadataObjectsOnServerless = 141 [default = true];
    optional bool EnableOlapCompression = 142 [default = false];
    optional bool EnableExternalDataSourcesOnServerless = 143 [default = true];
    optional bool EnableSparsedColumns = 144 [default = false];
    optional bool EnableParameterizedDecimal = 145 [default = false];
    optional bool EnableImmediateWritingOnBulkUpsert = 146 [default = false];
    optional bool EnableInsertWriteIdSpecialColumnCompatibility = 147 [default = false];
    optional bool EnableTopicAutopartitioningForCDC = 148 [default = false];
    optional bool EnableWritePortionsOnInsert = 149 [default = false];
<<<<<<< HEAD
    optional bool EnableReleaseNodeNameOnGracefulShutdown = 150 [default = false];
=======
    optional bool EnableFollowerStats = 150 [default = false];
>>>>>>> e8cfb021
}<|MERGE_RESOLUTION|>--- conflicted
+++ resolved
@@ -172,9 +172,6 @@
     optional bool EnableInsertWriteIdSpecialColumnCompatibility = 147 [default = false];
     optional bool EnableTopicAutopartitioningForCDC = 148 [default = false];
     optional bool EnableWritePortionsOnInsert = 149 [default = false];
-<<<<<<< HEAD
-    optional bool EnableReleaseNodeNameOnGracefulShutdown = 150 [default = false];
-=======
     optional bool EnableFollowerStats = 150 [default = false];
->>>>>>> e8cfb021
+    optional bool EnableReleaseNodeNameOnGracefulShutdown = 151 [default = false];
 }