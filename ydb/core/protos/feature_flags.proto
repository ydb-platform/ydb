--- conflicted
+++ resolved
@@ -236,9 +236,6 @@
     optional bool EnableSecureScriptExecutions = 210 [default = false];
     optional bool EnableColumnshardBool = 211 [default = false];
     optional bool EnableTopicMessageLevelParallelism = 212 [default = false];
-<<<<<<< HEAD
-    optional bool EnablePDiskLogForSmallDisks = 213 [default = false];
-=======
     optional bool EnableOlapRejectProbability = 213 [default = false];
->>>>>>> 4731efab
+    optional bool EnablePDiskLogForSmallDisks = 214 [default = false];
 }