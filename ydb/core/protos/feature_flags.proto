--- conflicted
+++ resolved
@@ -228,10 +228,6 @@
     optional bool EnableSetColumnConstraint = 202 [default = false];
     optional bool EnableSchemaSecrets = 203 [default = false];
     optional bool EnableTableCacheModes = 204 [default = false];
-<<<<<<< HEAD
     optional bool EnableSkipMessagesWithObsoleteTimestamp = 205 [default = true];
-=======
-    optional bool EnableSkipMessagesWithObsoleteTimestamp = 205 [default = false];
     optional bool EnableStreamingQueries = 206 [default = false];
->>>>>>> c591deed
 }