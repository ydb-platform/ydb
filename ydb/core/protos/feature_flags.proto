--- conflicted
+++ resolved
@@ -230,9 +230,6 @@
     optional bool EnableTableCacheModes = 204 [default = false];
     optional bool EnableSkipMessagesWithObsoleteTimestamp = 205 [default = false];
     optional bool EnableStreamingQueries = 206 [default = false];
-<<<<<<< HEAD
-    optional bool EnableMetricsLevel = 207 [default = false];
-=======
     optional bool EnableTinyDisks = 207 [default = false];
->>>>>>> 9fa565e1
+    optional bool EnableMetricsLevel = 208 [default = false];
 }