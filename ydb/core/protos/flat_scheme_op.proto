--- conflicted
+++ resolved
@@ -1619,13 +1619,10 @@
     ESchemeOpCreateBackupCollection = 105;
     ESchemeOpAlterBackupCollection = 106;
     ESchemeOpDropBackupCollection = 107;
-
-<<<<<<< HEAD
-    ESchemeOpBackupBackupCollection = 108;
-=======
+    ESchemeOpBackupBackupCollection = 109;
+
     // Move sequence
     ESchemeOpMoveSequence = 108;
->>>>>>> fef9bc28
 }
 
 message TApplyIf {
@@ -1813,12 +1810,9 @@
     optional TBackupCollectionDescription CreateBackupCollection = 74;
     optional TBackupCollectionDescription AlterBackupCollection = 75;
     optional TBackupCollectionDescription DropBackupCollection = 76;
-
-<<<<<<< HEAD
-    optional TBackupBackupCollection BackupBackupCollection = 77;
-=======
+    optional TBackupBackupCollection BackupBackupCollection = 78;
+
     optional TMove MoveSequence = 77;
->>>>>>> fef9bc28
 }
 
 message TCopySequence {
