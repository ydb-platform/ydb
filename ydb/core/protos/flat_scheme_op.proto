import "ydb/core/protos/bind_channel_storage_pool.proto";
import "ydb/core/protos/blob_depot_config.proto";
import "ydb/core/protos/blockstore_config.proto";
import "ydb/core/protos/channel_purpose.proto";
import "ydb/core/protos/compaction.proto";
import "ydb/core/protos/filestore_config.proto";
import "ydb/core/protos/follower_group.proto";
import "ydb/core/protos/index_builder.proto";
import "ydb/core/protos/pqconfig.proto";
import "ydb/core/protos/replication.proto";
import "ydb/core/protos/s3_settings.proto";
import "ydb/core/protos/schemeshard/operations.proto";
import "ydb/core/protos/subdomains.proto";
import "ydb/core/protos/sys_view_types.proto";
import "ydb/core/protos/table_stats.proto";
import "ydb/core/protos/tablet.proto";
import "ydb/core/protos/yql_translation_settings.proto";
import "ydb/core/scheme/protos/pathid.proto";
import "ydb/core/scheme/protos/type_info.proto";
import "ydb/core/tx/columnshard/common/protos/snapshot.proto";
import "ydb/core/tx/columnshard/engines/scheme/defaults/protos/data.proto";
import "ydb/library/actors/protos/actors.proto";
import "ydb/library/formats/arrow/protos/accessor.proto";
import "ydb/library/mkql_proto/protos/minikql.proto";
import "ydb/public/api/protos/ydb_coordination.proto";
import "ydb/public/api/protos/ydb_export.proto";
import "ydb/public/api/protos/ydb_table.proto";
import "ydb/public/api/protos/ydb_topic.proto";
import "ydb/public/api/protos/ydb_value.proto";

import "google/protobuf/empty.proto";
import "google/protobuf/struct.proto";

package NKikimrSchemeOp;
option java_package = "ru.yandex.kikimr.proto";

message TMkDir {
    optional string Name = 1;
}

enum EDropWaitPolicy {
    EDropFailOnChanges = 0;
    EDropAbortChanges = 1; //deprecated
    EDropWaitChanges = 2;
}

message TDrop {
    optional string Name = 1;
    optional EDropWaitPolicy WaitPolicy = 2;
    optional uint64 Id = 3;
}

enum EColumnCodec {
    ColumnCodecPlain = 0;
    ColumnCodecLZ4 = 1; // lz4fast
    // TODO: there're 3 variants of LZ4 in Arrow: Lz4Frame, Lz4HadoopRaw, Lz4Raw. ColumnCodecLZ4 points to Lz4Frame.
    ColumnCodecZSTD = 2;
}

enum EColumnCache {
    ColumnCacheNone = 0;
    ColumnCacheOnce = 1;
    ColumnCacheEver = 2;
}

enum EColumnCacheMode {
    ColumnCacheModeRegular = 0;
    ColumnCacheModeTryKeepInMemory = 1;
}

enum EColumnStorage {
    ColumnStorage1 = 0;
    ColumnStorage2 = 1;
    ColumnStorage1Ext1 = 2;
    ColumnStorage1Ext2 = 3;
    ColumnStorage2Ext1 = 4;
    ColumnStorage2Ext2 = 5;
    ColumnStorage1Med2Ext2 = 6;
    ColumnStorage2Med2Ext2 = 7;
    ColumnStorageTest_1_2_1k = 999;
}

enum EFreezeState {
    Unspecified = 0;
    Freeze = 1;
    Unfreeze = 2;
}

enum EMvccState {
    MvccUnspecified = 0;
    MvccEnabled = 1;
    MvccDisabled = 2;
}

message TColumnDescription {
    optional string Name = 1;
    optional string Type = 2;
    optional uint32 TypeId = 3;
    optional NKikimrProto.TTypeInfo TypeInfo = 9;
    optional uint32 Id = 4;
    optional uint32 Family = 5; // On default place column to default(0) family
    optional string FamilyName = 6; // set Family by name (0 - "default")
    oneof DefaultValue {
        string DefaultFromSequence = 7; // Path to sequence for default values
        Ydb.TypedValue DefaultFromLiteral = 10; // Literal default value
        google.protobuf.NullValue EmptyDefault = 12; // Drop default case
    }
    optional bool NotNull = 8;
    // flag that indicates that column is currently under the build
    // operation.
    optional bool IsBuildInProgress = 11 [default = false];
}

message TStorageSettings {
    optional string PreferredPoolKind = 1;
    optional bool AllowOtherKinds = 2 [default = true];
}

message TStorageConfig {
    optional TStorageSettings SysLog = 1;
    optional TStorageSettings Log = 2;
    optional TStorageSettings Data = 3;
    optional TStorageSettings External = 4;
    optional uint32 DataThreshold = 5;
    optional uint32 ExternalThreshold = 6;
    optional uint32 ExternalChannelsCount = 7 [default = 1];
}

message TKeyValueStorageConfig {
    repeated TStorageSettings Channel = 3;
}

message TFamilyDescription {
    optional uint32 Id = 1;
    optional uint32 Room = 2; // Used by datashard, must not be used by users
    optional uint32 Codec = 3; // DEPRECATED: use ColumnCodec
    optional bool InMemory = 4; // DEPRECATED: use ColumnCache
    optional string Name = 5;
    optional EColumnCodec ColumnCodec = 6;
    optional EColumnCache ColumnCache = 7;
    optional EColumnStorage Storage = 8; // DEPRECATED: use StorageConfig
    optional TStorageConfig StorageConfig = 9;
    optional int32 ColumnCodecLevel = 10;
    optional EColumnCacheMode ColumnCacheMode = 11;
}

message TFastSplitSettings {
    optional uint64 SizeThreshold = 1;
    optional uint64 RowCountThreshold = 2;
    optional uint32 CpuPercentageThreshold = 3;
}

message TSplitByLoadSettings {
    optional bool Enabled = 1;
    optional uint32 CpuPercentageThreshold = 2;
    // TODO: optional uint32 KeySampleSize = 3;
    // TODO: optional uint32 KeySampleCollectTimeSec = 4;
}

message TPartitioningPolicy {
    optional uint64 SizeToSplit = 1;    // Partition gets split when this threshold is exceeded

    optional uint32 MinPartitionsCount = 2;
    optional uint32 MaxPartitionsCount = 3;

    optional TFastSplitSettings FastSplitSettings = 4;
    optional TSplitByLoadSettings SplitByLoadSettings = 5;
}

message TPipelineConfig {
    optional uint32 NumActiveTx = 1 [default = 8];
    optional uint32 DataTxCacheSize = 2;
    optional bool EnableOutOfOrder = 3 [default = true];
    optional bool DisableImmediate = 4;
    optional bool EnableSoftUpdates = 5;
}

message TPartitionConfig {
    optional string NamedCompactionPolicy = 1; // One of the predefined policies
    optional NKikimrCompaction.TCompactionPolicy CompactionPolicy = 2; // Customized policy
    optional uint64 FollowerCount = 3;
    optional uint64 ExecutorCacheSize = 4; // (DEPRECATED) Cache size for the whole tablet including all user and system tables
    optional bool AllowFollowerPromotion = 5 [default = true]; // if true followers can upgrade to leader, if false followers only handle reads
    optional uint64 TxReadSizeLimit = 6; // Maximum size in bytes that is allowed to be read by a single Tx
    //optional bool CrossDataCenterFollowers = 7; // deprecated -> CrossDataCenterFollowerCount
    optional uint32 CrossDataCenterFollowerCount = 8; // deprecated -> FollowerGroups
    optional uint32 ChannelProfileId = 9;   // for configuring erasure and disk categories
    optional TPartitioningPolicy PartitioningPolicy = 10;
    optional TPipelineConfig PipelineConfig = 11;
    repeated TFamilyDescription ColumnFamilies = 12;
    optional string ResourceProfile = 13;
    optional bool DisableStatisticsCalculation = 14; // KIKIMR-3861 hotfix
    optional bool EnableFilterByKey = 15 [default = false]; // Build and use per-part bloom filter for fast key non-existence check
    optional bool ExecutorFastLogPolicy = 16 [default  = true]; // Commit log faster at the expense of bandwidth for cross-DC
    repeated NKikimrStorageSettings.TStorageRoom StorageRooms = 17;
    optional bool EnableEraseCache = 18 [default = true]; // Use erase cache for faster iteration over erased rows
    optional uint32 EraseCacheMinRows = 19; // Minimum number of erased rows worth caching (default 16)
    optional uint32 EraseCacheMaxBytes = 20; // Maximum number of bytes to use for cached rows (default 1MB)
    optional EFreezeState FreezeState = 21;
    optional bool ShadowData = 22; // Table has separate shadow data for later merging
    repeated NKikimrHive.TFollowerGroup FollowerGroups = 23;
    reserved 24; // EMvccState MvccState = 24; no longer used
    optional uint64 KeepSnapshotTimeout = 25; // milliseconds
}

message TSplitBoundary {
    optional NKikimrMiniKQL.TValue KeyPrefix = 1; // A tuple representing full key or key prefix
    optional bytes SerializedKeyPrefix = 2;       // Or same as above but already serialized
}

message TShardIdx {
    optional uint64 OwnerId = 1;
    optional uint64 LocalId = 2;
}

message TTTLSettings {
    enum EUnit {
        UNIT_AUTO = 0;
        UNIT_SECONDS = 1;
        UNIT_MILLISECONDS = 2;
        UNIT_MICROSECONDS = 3;
        UNIT_NANOSECONDS = 4;
    }

    message TSysSettings {
        optional uint64 RunInterval = 1 [default = 3600000000]; // 1 hour
        optional uint64 RetryInterval = 2 [default = 300000000]; // 5 minutes
        optional uint32 BatchMaxBytes = 3 [default = 512000];
        optional uint32 BatchMinKeys = 4 [default = 1];
        optional uint32 BatchMaxKeys = 5 [default = 256];
        optional uint32 MaxShardsInFlight = 6 [default = 0]; // zero means no limit
    }

    message TEvictionToExternalStorageSettings {
        optional string Storage = 1;
    }

    message TTier {
        optional uint32 ApplyAfterSeconds = 1;
        oneof Action {
            google.protobuf.Empty Delete = 2;
            TEvictionToExternalStorageSettings EvictToExternalStorage = 3;
        }
    }

    message TEnabled {
        optional string ColumnName = 1;
        optional uint32 ExpireAfterSeconds = 2 [deprecated = true];
        optional EUnit ColumnUnit = 3;
        optional TSysSettings SysSettings = 4;
        repeated TTier Tiers = 5;
    }

    message TDisabled {
    }

    oneof Status {
        TEnabled Enabled = 1;
        TDisabled Disabled = 2;
    }

    reserved 3;
}

message TTableReplicationConfig {
    enum EReplicationMode {
        REPLICATION_MODE_NONE = 0;
        REPLICATION_MODE_READ_ONLY = 1;
    }

    enum EConsistencyLevel {
        CONSISTENCY_LEVEL_UNKNOWN = 0;
        CONSISTENCY_LEVEL_GLOBAL = 1;
        CONSISTENCY_LEVEL_ROW = 2;
    }

    optional EReplicationMode Mode = 1;
    optional EConsistencyLevel ConsistencyLevel = 2;
}

message TTableIncrementalBackupConfig {
    enum ERestoreMode {
        RESTORE_MODE_NONE = 0;
        RESTORE_MODE_INCREMENTAL_BACKUP = 1;
    }

    enum EConsistency {
        CONSISTENCY_UNKNOWN = 0;
        CONSISTENCY_STRONG = 1;
        CONSISTENCY_WEAK = 2;
    }

    optional ERestoreMode Mode = 1;
    optional EConsistency Consistency = 2;
}

message TTableDescription {
    optional string Name = 1;
    optional uint64 Id_Deprecated = 2; // LocalPathId, deprecated
    repeated TColumnDescription Columns = 3;
    repeated string KeyColumnNames = 4;
    repeated uint32 KeyColumnIds = 5;
    optional uint32 UniformPartitionsCount = 6;     // Describes uniform partitioning on first key column into
                                                    // N ranges. The first key column must be of integer type

    optional TPartitionConfig PartitionConfig = 7;
    repeated TColumnDescription DropColumns = 8;
    optional string Path = 9;

    // It shouldn't be there
    optional bytes PartitionRangeBegin = 20;
    optional bytes PartitionRangeEnd = 21;
    optional bool PartitionRangeBeginIsInclusive = 22;
    optional bool PartitionRangeEndIsInclusive = 23;

    optional string CopyFromTable = 30;
    repeated TSplitBoundary SplitBoundary = 31;     // Boundaries for non-uniform split

    repeated TIndexDescription TableIndexes = 32;

    optional uint64 TableSchemaVersion = 33;

    optional NKikimrProto.TPathID PathId = 34; // TPathId, owerride Id = 2

    optional TTTLSettings TTLSettings = 35;

    optional bool OmitFollowers = 36 [default = false]; // used with CopyFromTable
    optional bool IsBackup = 37 [default = false];
    optional bool IsRestore = 45 [default = false];

    repeated TCdcStreamDescription CdcStreams = 38;
    repeated TSequenceDescription Sequences = 39;

    oneof IncomingStreamConfig {
        TTableReplicationConfig ReplicationConfig = 40;
        TTableIncrementalBackupConfig IncrementalBackupConfig = 43;
    }

    // For kqp internal use only
    optional bool Temporary = 41;

    // This flag is create-only, and has to be set up
    // on table creation to allow system column names (started with __ydb_)
    // It won't be present on describes and won't be preserved
    optional bool SystemColumnNamesAllowed = 42;
    optional bool AllowUnderSameOperation = 44 [default = false];
    // Create only as-well. Used for CopyTable to create table in desired state instead of default
    optional EPathState PathState = 46;
<<<<<<< HEAD
    optional TRotateCdcStream RotateSrcCdcStream = 47;
=======
    // Skip automatic index/impl table copying - indexes will be handled separately
    optional bool OmitIndexes = 47 [default = false];
>>>>>>> 3b22f468
}

message TDictionaryEncodingSettings {
   optional bool Enabled = 1;
}

message TCompressionOptions {
    optional EColumnCodec Codec = 2; // LZ4 (in arrow LZ4_FRAME variant) if not set
    optional int32 Level = 3; // Use default compression level if not set (0 != not set)
}

message TOlapColumn {

    message TSerializer {
        optional string ClassName = 1;
        oneof Implementation {
            TCompressionOptions ArrowCompression = 40;
        }
    }
}

message TOlapColumnDiff {
    optional string Name = 1;
    optional TDictionaryEncodingSettings DictionaryEncoding = 4;
    optional TOlapColumn.TSerializer Serializer = 5;
    optional string StorageId = 6;
    optional string DefaultValue = 7;
    optional NKikimrArrowAccessorProto.TRequestedConstructor DataAccessorConstructor = 8;
    optional string ColumnFamilyName = 9;
}

message TOlapColumnDescription {
    // This id is auto-generated by schemeshard
    optional uint32 Id = 1;

    // Column name is required, some column names are reserved
    optional string Name = 2;

    optional string Type = 3;
    optional uint32 TypeId = 4; // TypeId cannot be set explicitly, use Type
    optional NKikimrProto.TTypeInfo TypeInfo = 6;
    optional bool NotNull = 7;

    optional TCompressionOptions Compression = 8[deprecated = true];
    optional TDictionaryEncodingSettings DictionaryEncoding = 9;
    optional TOlapColumn.TSerializer Serializer = 10;
    optional string StorageId = 11;
    optional NKikimrColumnShardColumnDefaults.TColumnDefault DefaultValue = 12;
    optional NKikimrArrowAccessorProto.TConstructor DataAccessorConstructor = 13;
    optional uint32 ColumnFamilyId = 14;
    optional string ColumnFamilyName = 15;
}

message TIndexDataExtractor {
    optional string ClassName = 1;
    message TDefault {
    }

    message TSubColumn {
        optional string SubColumnName = 1;
    }

    oneof Implementation {
        TDefault Default = 20;
        TSubColumn SubColumn = 21;
    }
}

message TSkipIndexBitSetStorage {
    optional string ClassName = 1;
    message TFixString {
    }
    message TBitSet {
    }
    oneof Implementation {
        TFixString FixString = 20;
        TBitSet BitSet = 21;
    }
}

message TRequestedBloomFilter {
    optional double FalsePositiveProbability = 1 [default = 0.1];
    repeated string ColumnNames = 3;
    optional TIndexDataExtractor DataExtractor = 4;
    optional TSkipIndexBitSetStorage BitsStorage = 5;
}

message TRequestedBloomNGrammFilter {
    optional uint32 NGrammSize = 1;
    optional uint32 FilterSizeBytes = 2;
    optional uint32 HashesCount = 3;
    optional string ColumnName = 4;
    optional uint32 RecordsCount = 5;
    optional TIndexDataExtractor DataExtractor = 6;
    optional TSkipIndexBitSetStorage BitsStorage = 7;
    optional bool CaseSensitive = 8 [default = true];
}

message TRequestedMaxIndex {
    optional string ColumnName = 1;
}

message TRequestedCountMinSketch {
    // sketch built on the combined data from the set of columns
    repeated string ColumnNames = 1;
}

message TOlapIndexRequested {
    optional string Name = 1;
    optional TCompressionOptions Compression = 3;
    optional string StorageId = 4;
    optional bool InheritPortionStorage = 5;

    optional string ClassName = 39;
    oneof Implementation {
        TRequestedBloomFilter BloomFilter = 40;
        TRequestedMaxIndex MaxIndex = 41;
        TRequestedCountMinSketch CountMinSketch = 42;
        TRequestedBloomNGrammFilter BloomNGrammFilter = 43;
    }
}

message TBloomFilter {
    optional double FalsePositiveProbability = 1 [default = 0.1];
    optional uint64 MaxBytesCount = 2 [default = 8196];
    repeated uint32 ColumnIds = 3;
    optional TIndexDataExtractor DataExtractor = 4;
    optional TSkipIndexBitSetStorage BitsStorage = 5;
}

message TBloomNGrammFilter {
    optional uint32 NGrammSize = 1;
    optional uint32 FilterSizeBytes = 2;
    optional uint32 HashesCount = 3;
    optional uint32 ColumnId = 4;
    optional uint32 RecordsCount = 5;
    optional TIndexDataExtractor DataExtractor = 6;
    optional TSkipIndexBitSetStorage BitsStorage = 7;
    optional bool CaseSensitive = 8 [default = true];
}

message TMaxIndex {
    optional uint32 ColumnId = 1;
}

message TCountMinSketch {
    repeated uint32 ColumnIds = 1;
}

message TOlapIndexDescription {
    // This id is auto-generated by schemeshard
    optional uint32 Id = 1;

    optional string Name = 2;
    optional TCompressionOptions Compression = 3;

    optional string StorageId = 4;
    optional bool InheritPortionStorage = 5;

    optional string ClassName = 40;
    oneof Implementation {
        TBloomFilter BloomFilter = 41;
        TMaxIndex MaxIndex = 42;
        TCountMinSketch CountMinSketch = 43;
        TBloomNGrammFilter BloomNGrammFilter = 44;
    }
}

enum EColumnTableEngine {
    COLUMN_ENGINE_NONE = 0;
    COLUMN_ENGINE_REPLACING_TIMESERIES = 1;
}

enum EOlapProgramType {
    OLAP_PROGRAM_SSA_PROGRAM = 1;
    OLAP_PROGRAM_SSA_PROGRAM_WITH_PARAMETERS = 2;
}

message TStorageTierConfig {
    optional string Name = 1;
    optional NKikimrSchemeOp.TS3Settings ObjectStorage = 2;
    optional TCompressionOptions Compression = 3;
}

message TCompactionLevelConstructorContainer {
    optional string ClassName = 1;
    optional string DefaultSelectorName = 2;

    message TZeroLevel {
        optional uint32 PortionsLiveDurationSeconds = 1;
        optional uint64 ExpectedBlobsSize = 2;
        optional uint64 PortionsCountAvailable = 3;
        optional uint64 PortionsCountLimit = 4;
        optional uint64 PortionsSizeLimit = 5;
        optional uint64 Concurrency = 6;
    }

    message TOneLayer {
        optional uint32 ExpectedPortionSize = 1;
        optional float BytesLimitFraction = 2;
        optional uint64 SizeLimitGuarantee = 3;
    }

    oneof Implementation {
        TZeroLevel ZeroLevel = 10;
        TOneLayer OneLayer = 11;
    }

}

message TCompactionSelectorConstructorContainer {
    optional string ClassName = 1;
    optional string Name = 2;

    message TTransparentSelector {
    }

    message TEmptySelector {
    }

    message TDataSnapshotInterval {
        optional uint32 StartSecondsUTC = 1;
        optional uint32 FinishSecondsUTC = 2;
    }

    message TSnapshotSelector {
        optional TDataSnapshotInterval Interval = 1;
    }

    oneof Implementation {
        TEmptySelector Empty = 10;
        TTransparentSelector Transparent = 11;
        TSnapshotSelector Snapshot = 12;
    }

}

message TCompactionPlannerConstructorContainer {
    optional string ClassName = 1;
    optional uint64 NodePortionsCountLimit = 2;
    optional double WeightKff = 3 [default = 1.0];

    message TLOptimizer {

    }

    message TSOptimizer {
        optional string LogicName = 1;
        optional uint32 FreshnessCheckDurationSeconds = 2 [default = 300];
    }

    message TLCOptimizer {
        repeated TCompactionLevelConstructorContainer Levels = 1;
        repeated TCompactionSelectorConstructorContainer Selectors = 2;
    }

    message TTilingOptimizer {
        optional string Json = 1;
    }

    oneof Implementation {
        TLOptimizer LBuckets = 20;
        TSOptimizer SBuckets = 21;
        TLCOptimizer LCBuckets = 22;
        TTilingOptimizer Tiling = 23;
    }
}

message TMetadataManagerConstructorContainer {
    optional string ClassName = 1;

    message TInMem {
    }

    message TLocalDB {
        optional uint64 MemoryCacheSize = 1 [default = 128000000];
        optional bool FetchOnStart = 2 [default = false];
    }

    oneof Implementation {
        TInMem InMem = 20;
        TLocalDB LocalDB = 21;
    }
}

message TColumnTableSchemeOptions {
    optional bool SchemeNeedActualization = 1 [default = false];
    optional TCompactionPlannerConstructorContainer CompactionPlannerConstructor = 3;
    optional TMetadataManagerConstructorContainer MetadataManagerConstructor = 4;
    optional string ScanReaderPolicyName = 5;
}

message TColumnTableSchema {
    // A list of columns for tables with this schema
    repeated TOlapColumnDescription Columns = 1;
    repeated string KeyColumnNames = 2;

    optional EColumnTableEngine Engine = 3;
    // Internal fields
    optional uint32 NextColumnId = 4;

    // Incremented on each schema change
    optional uint64 Version = 5 [default = 1];

    //optional EColumnCodec DefaultCompressionCodec = 6; // deprecated, not used before replace
    //optional int32 DefaultCompressionLevel = 7; // deprecated, not used before replace
    optional TCompressionOptions DefaultCompression = 8;

    repeated TOlapIndexDescription Indexes = 10;
    optional TColumnTableSchemeOptions Options = 12;

    repeated TFamilyDescription ColumnFamilies = 13;
    // Internal fields
    optional uint32 NextColumnFamilyId = 14;
}

message TColumnTableSchemaDiff {
    optional uint64 Version = 1;

    repeated TOlapColumnDescription UpsertColumns = 2;
    repeated uint32 DropColumns = 3;

    optional TCompressionOptions DefaultCompression = 4;

    repeated TOlapIndexDescription UpsertIndexes = 5;
    repeated uint32 DropIndexes = 6;

    optional TColumnTableSchemeOptions Options = 7;
}

message TColumnTableRequestedOptions {
    optional bool SchemeNeedActualization = 1 [default = false];
    optional TCompactionPlannerConstructorContainer CompactionPlannerConstructor = 3;
    optional TMetadataManagerConstructorContainer MetadataManagerConstructor = 4;
    optional string ScanReaderPolicyName = 5;
}

message TAlterColumnTableSchema {
    repeated TOlapColumnDescription AddColumns = 1;
    //optional TCompressionOptions DefaultCompression = 5;
    repeated TOlapColumnDescription DropColumns = 6;
    repeated TOlapColumnDiff AlterColumns = 7;
    repeated TOlapIndexRequested UpsertIndexes = 8;
    repeated string DropIndexes = 9;
    optional TColumnTableRequestedOptions Options = 12;
    repeated TFamilyDescription AddColumnFamily = 13;
    repeated TFamilyDescription AlterColumnFamily = 14;
}

// Schema presets are used to manage multiple tables with the same schema
// Tables may be created without an explicit list of columns, linking to the
// same schema preset. Later schema presets may be altered, effectively
// altering all tables that have the same preset.
message TColumnTableSchemaPreset {
    // This id is auto-generated by schemeshard
    optional uint32 Id = 1;

    // Preset name is required, preset named "default" will be used by default
    optional string Name = 2;

    optional TColumnTableSchema Schema = 3;
}

message TAlterColumnTableSchemaPreset {
    // Existing preset name to alter
    optional string Name = 1;

    optional TAlterColumnTableSchema AlterSchema = 2;
}

message TRemoveColumnTableSchemaPreset {
    // Existing preset name to remove
    optional string Name = 1;
}

// TTL and external storage eviction policies
message TColumnDataLifeCycle {
    message TTtl {
        optional string ColumnName = 1;
        oneof Expire {
            uint32 ExpireAfterSeconds = 2 [deprecated = true]; // ignored if Tiers are not empty
            uint64 ExpireAfterBytes = 4;
        }
        optional TTTLSettings.EUnit ColumnUnit = 3;
        repeated TTTLSettings.TTier Tiers = 5;
    }

    message TDisabled {
    }

    oneof Status {
        TTtl Enabled = 1;
        TDisabled Disabled = 2;
    }

    // Incremented on each settings change
    optional uint64 Version = 3 [default = 1];

    reserved 5;
}

message TColumnTableTtlSettingsPreset {
    // This id is auto-generated by schemeshard
    optional uint32 Id = 1;

    // Preset name is required, preset named "default" will be used by default
    optional string Name = 2;

    optional TColumnDataLifeCycle TtlSettings = 3;
}

message TAlterColumnTableTtlSettingsPreset {
    // Existing preset name to alter
    optional string Name = 1;

    optional TColumnDataLifeCycle AlterTtlSettings = 2;
}

message TRemoveColumnTableTtlSettingsPreset {
    // Existing preset name to remove
    optional string Name = 1;
}

message TColumnStorageConfig {
    optional TStorageSettings SysLog = 1;
    optional TStorageSettings Log = 2;
    optional TStorageSettings Data = 3;
    optional uint32 DataChannelCount = 4;
}

// This is used internally by schemeshard
message TColumnStoreSharding {
    repeated TShardIdx ColumnShards = 2;
}

message TColumnStoreDescription {
    optional string Name = 1;
    optional uint32 RESERVED_MetaShardCount = 2;
    optional uint32 ColumnShardCount = 3;
    repeated uint64 RESERVED_MetaShards = 4;
    repeated uint64 ColumnShards = 5;
    repeated TColumnTableSchemaPreset SchemaPresets = 6;
    repeated TColumnTableTtlSettingsPreset RESERVED_TtlSettingsPresets = 7;
    optional TColumnStorageConfig StorageConfig = 10;

    // Internal fields
    optional uint32 NextSchemaPresetId = 8;
    optional uint32 NextTtlSettingsPresetId = 9;
}

message TAlterColumnStore {
    optional string Name = 1;
    repeated TColumnTableSchemaPreset AddSchemaPresets = 2;
    repeated TAlterColumnTableSchemaPreset AlterSchemaPresets = 3;
    repeated TRemoveColumnTableSchemaPreset RemoveSchemaPresets = 4;
    repeated TColumnTableTtlSettingsPreset RESERVED_AddTtlSettingsPresets = 5;
    repeated TAlterColumnTableTtlSettingsPreset RESERVED_AlterTtlSettingsPresets = 6;
    repeated TRemoveColumnTableTtlSettingsPreset RESERVED_RemoveTtlSettingsPresets = 7;
}

message TConsistencyShardingTablet {
    optional uint64 TabletId = 1;
    optional uint64 HashIntervalLeftClosed = 2;
    optional uint64 HashIntervalRightOpened = 3;
}

message TModuloShardingTablet {
    optional uint64 TabletId = 1;
    repeated uint32 AppropriateMods = 2;
}

message THashShardingInfo {
    repeated string ColumnNames = 1;
}

message TGranuleConsistencyShardingInfo {
    optional THashShardingInfo Hashing = 1;
    optional TConsistencyShardingTablet ShardInfo = 2;
}

message TGranuleModuloShardingInfo {
    optional THashShardingInfo Hashing = 1;
    optional TModuloShardingTablet ShardInfo = 2;
    optional uint64 ModuloPartsCount = 3;
}

message TGranuleShardingLogicContainer {
    optional string ClassName = 1;
    oneof Implementation {
        TGranuleConsistencyShardingInfo Consistency = 20;
        TGranuleModuloShardingInfo Modulo = 21;
    }
}

message TGranuleShardingInfo {
    optional uint64 PathId = 1;
    optional uint64 VersionId = 2;
    optional TGranuleShardingLogicContainer Container = 3;
}

message TGranuleShardInfo {
    optional uint64 TabletId = 1;
    optional uint32 SequenceIdx = 2;
    optional bool IsOpenForRead = 3;
    optional bool IsOpenForWrite = 4;
    optional NKikimrColumnShardProto.TSnapshot OpenForWriteSnapshot = 5;
    optional uint64 ShardingVersion = 6;
}

message TColumnTableSharding {
    // An ordered list of currently used column shards
    // This field is managed by the system.
    repeated uint64 ColumnShards = 2;

    // Random sharding chooses a random shard for new data at write time
    message TRandomSharding {
        // No additional fields
    }

    // Hash sharding is based on a hash of specified columns' values at write time.
    message THashSharding {
        enum EHashFunction {
            // A simple hash modulo number of shards
            HASH_FUNCTION_MODULO_N = 0;
            HASH_FUNCTION_CLOUD_LOGS = 1;
            HASH_FUNCTION_CONSISTENCY_64 = 2;
        }

        // Hash function used for mapping column values to a column shard
        optional EHashFunction Function = 1 [default = HASH_FUNCTION_MODULO_N];

        // A list of columns used for hashing, must not be empty
        repeated string Columns = 2;

        // Argument for HASH_FUNCTION_CLOUD_LOGS
        optional uint32 ActiveShardsCount = 4;
        repeated TConsistencyShardingTablet TabletsForConsistency = 5;

        optional uint32 ModuloPartsCount = 6;
        repeated TModuloShardingTablet TabletsForModulo = 7;
    }

    oneof Method {
        TRandomSharding RandomSharding = 5;
        THashSharding HashSharding = 6;
    }

    repeated TGranuleShardInfo ShardsInfo = 7;
}

message TColumnTableDescription {
    optional string Name = 1;

    // When creating a table these may be omitted, then ttl preset will be
    // used instead. When describing current schema and settings are always
    // returned.
    optional TColumnTableSchema Schema = 2;
    optional TColumnDataLifeCycle TtlSettings = 3;

    // Table may be created using presets specific to the olap store.
    optional uint32 SchemaPresetId = 4;
    optional string SchemaPresetName = 6;

    // Associated olap store id, initialized by schemeshard
    // May be missing for tables that are not part of an ColumnStore
    optional NKikimrProto.TPathID ColumnStorePathId = 8;

    // Specifies the desired number of ColumnShards for this table
    optional uint32 ColumnShardCount = 9;

    // Sharding schema used by this table, may be used for specifying sharding settings
    optional TColumnTableSharding Sharding = 10;

    // Internal fields that make sure versions always increase when presets are switched
    optional uint64 SchemaPresetVersionAdj = 11;
    optional uint64 TtlSettingsPresetVersionAdj = 12;

    // Channels for standalone column table
    optional TColumnStorageConfig StorageConfig = 13;

    // For kqp internal use only
    optional bool Temporary = 14;
}

message TAlterColumnTable {
    optional string Name = 1;

    optional TAlterColumnTableSchema AlterSchema = 2;
    optional TColumnDataLifeCycle AlterTtlSettings = 3;

    optional string AlterSchemaPresetName = 4;
    optional string RESERVED_AlterTtlSettingsPresetName = 5;

    optional TAlterShards AlterShards = 6;
    optional TReshardColumnTable ReshardColumnTable = 7;
}

message TReshardColumnTable {
    optional bool Increase = 1;
}

message TLoginCreateUser {
    optional string User = 1;
    optional string Password = 2;
    optional bool CanLogin = 3 [default = true];
    optional bool IsHashedPassword = 4 [default = false];
}

message TLoginModifyUser {
    optional string User = 1;
    optional string Password = 2;
    optional bool CanLogin = 3;
    optional bool IsHashedPassword = 4 [default = false];
}

message TLoginRemoveUser {
    optional string User = 1;
    optional bool MissingOk = 2;
}

message TLoginCreateGroup {
    optional string Group = 1;
}

message TLoginAddGroupMembership {
    optional string Group = 1;
    optional string Member = 2;
}

message TLoginRemoveGroupMembership {
    optional string Group = 1;
    optional string Member = 2;
}

message TLoginRenameGroup {
    optional string Group = 1;
    optional string NewName = 2;
}

message TLoginRemoveGroup {
    optional string Group = 1;
    optional bool MissingOk = 2;
}

message TAlterLogin {
    oneof Alter {
        TLoginCreateUser CreateUser = 1;
        TLoginModifyUser ModifyUser = 2;
        TLoginRemoveUser RemoveUser = 3;
        TLoginCreateGroup CreateGroup = 4;
        TLoginAddGroupMembership AddGroupMembership = 5;
        TLoginRemoveGroupMembership RemoveGroupMembership = 6;
        TLoginRemoveGroup RemoveGroup = 7;
        TLoginRenameGroup RenameGroup = 8;
    }
}

enum ECdcStreamState {
    ECdcStreamStateInvalid = 0;
    ECdcStreamStateReady = 1;
    ECdcStreamStateDisabled = 2;
    ECdcStreamStateScan = 3;
}

enum ECdcStreamMode {
    ECdcStreamModeInvalid = 0;
    ECdcStreamModeKeysOnly = 1;
    ECdcStreamModeUpdate = 2;
    ECdcStreamModeNewImage = 3;
    ECdcStreamModeOldImage = 4;
    ECdcStreamModeNewAndOldImages = 5;
    ECdcStreamModeRestoreIncrBackup = 106;
}

enum ECdcStreamFormat {
    ECdcStreamFormatInvalid = 0;
    ECdcStreamFormatProto = 1;
    ECdcStreamFormatJson = 2;
    ECdcStreamFormatDynamoDBStreamsJson = 3;
    ECdcStreamFormatDebeziumJson = 4;
}

message TCdcStreamScanProgress {
    optional uint32 ShardsTotal = 1;
    optional uint32 ShardsCompleted = 2;
}

message TCdcStreamDescription {
    optional string Name = 1;
    optional ECdcStreamMode Mode = 2;
    optional ECdcStreamFormat Format = 6;
    optional bool VirtualTimestamps = 7;
    optional NKikimrProto.TPathID PathId = 3;
    optional ECdcStreamState State = 4;
    optional uint64 SchemaVersion = 5;
    repeated TUserAttribute UserAttributes = 8;
    // AwsRegion used to mark records in DynamoDB-compatible mode (FormatDynamoDBStreamsJson)
    optional string AwsRegion = 9;
    // Set to '0' to disable resolved timestamps
    optional uint64 ResolvedTimestampsIntervalMs = 10;
    optional TCdcStreamScanProgress ScanProgress = 11;
    optional bool SchemaChanges = 12;
}

message TCreateCdcStream {
    optional string TableName = 1;
    optional TCdcStreamDescription StreamDescription = 2;
    optional uint64 RetentionPeriodSeconds = 3 [default = 86400]; // 1d by default
    optional uint32 TopicPartitions = 4;

    // Topic autopartitioning settings
    optional bool TopicAutoPartitioning = 5 [default = false]; // we always can split and merge of topic partitions
    optional uint32 MaxPartitionCount = 6;
}

message TAlterCdcStream {
    optional string TableName = 1;
    optional string StreamName = 2;

    message TDisable {
    }

    message TGetReady {
        optional uint64 LockTxId = 1;
    }

    oneof Action {
        TDisable Disable = 3;
        TGetReady GetReady = 4;
    }
}

message TDropCdcStream {
    optional string TableName = 1;
    repeated string StreamName = 2;
}

message TRotateCdcStream {
    optional string TableName = 1;
    optional string OldStreamName = 2;
    optional TCreateCdcStream NewStream = 3;
}

message TContinuousBackupDescription {
    optional string StreamName = 1;
}

message TCreateContinuousBackup {
    optional string TableName = 1;
    optional TContinuousBackupDescription ContinuousBackupDescription = 2;
}

message TAlterContinuousBackup {
    optional string TableName = 1;

    message TStop {
    }

    message TTakeIncrementalBackup {
        optional string DstPath = 1;
        optional string DstStreamPath = 2;
    }

    oneof Action {
        TStop Stop = 2;
        TTakeIncrementalBackup TakeIncrementalBackup = 3;
    }
}

message TDropContinuousBackup {
    optional string TableName = 1;
}

message TRestoreIncrementalBackup {
    optional string SrcTablePath = 1; // Absolute path
    optional NKikimrProto.TPathID SrcPathId = 3;

    optional string DstTablePath = 2; // Absolute path
    optional NKikimrProto.TPathID DstPathId = 4;
}

message TRestoreMultipleIncrementalBackups {
    repeated string SrcTablePaths = 1; // Absolute path
    repeated NKikimrProto.TPathID SrcPathIds = 3;

    optional string DstTablePath = 2; // Absolute path
    optional NKikimrProto.TPathID DstPathId = 4;
}

message TIncrementalRestoreFinalize {
    optional uint64 OriginalOperationId = 1;
    optional uint64 BackupCollectionPathId = 2;
    repeated string TargetTablePaths = 3;
    repeated string BackupTablePaths = 4;
}

message TIncrementalRestoreOperationId {
    optional uint64 TxId = 1;
    optional uint32 SubTxId = 2;
}

message TIncrementalRestoreOperationsList {
    repeated TIncrementalRestoreOperationId Operations = 1;
}

message TCreateLongIncrementalBackupOp {
    repeated NKikimrProto.TPathID StreamPathIds = 1;
}

enum EIndexType {
    EIndexTypeInvalid = 0;
    EIndexTypeGlobal = 1;
    EIndexTypeGlobalAsync = 2;
    EIndexTypeGlobalUnique = 3;
    EIndexTypeGlobalVectorKmeansTree = 4;
    EIndexTypeGlobalFulltext = 5;
}

enum EIndexState {
    EIndexStateInvalid = 0;
    EIndexStateReady = 1;
    EIndexStateNotReady = 2;
    EIndexStateWriteOnly = 3;
}

message TVectorIndexKmeansTreeDescription {
    optional Ydb.Table.KMeansTreeSettings Settings = 1;
}

message TFulltextIndexDescription {
    optional Ydb.Table.FulltextIndexSettings Settings = 1;
}

message TIndexDescription {
    optional string Name = 1;
    optional uint64 LocalPathId = 2;

    optional EIndexType Type = 3;
    optional EIndexState State = 4;

    repeated string KeyColumnNames = 5;

    optional uint64 SchemaVersion = 6; // Schema version of abstract index (not impl table)

    optional uint64 PathOwnerId = 7;

    repeated string DataColumnNames = 8;

    // DataSize + IndexSize of indexImplTable
    optional uint64 DataSize = 9;
    repeated TTableDescription IndexImplTableDescriptions = 10;

    oneof SpecializedIndexDescription {
        TVectorIndexKmeansTreeDescription VectorIndexKmeansTreeDescription = 11;
        TFulltextIndexDescription FulltextIndexDescription = 12;
    }
}

message TIndexCreationConfig {
    optional string Name = 1;
    repeated string KeyColumnNames = 2;
    optional EIndexType Type = 3;
    repeated TTableDescription IndexImplTableDescriptions = 4; //description for index impl tables
    optional EIndexState State = 5; //state of index at the creation time
    repeated string DataColumnNames = 6; //columns to be denormalized to read data just from index
    oneof SpecializedIndexDescription {
        TVectorIndexKmeansTreeDescription VectorIndexKmeansTreeDescription = 7;
        TFulltextIndexDescription FulltextIndexDescription = 8;
    }
}

message TGenericTxInFlyExtraData {
    message TTxCopyTableExtraData {
        optional NKikimrProto.TPathID CdcPathId = 1;
        optional NKikimrSchemeOp.EPathState TargetPathTargetState = 2;
    }

    // we do not use oneof here as far as we want to combine some subops rarely
    // and it can be used in this case
    optional TTxCopyTableExtraData TxCopyTableExtraData = 1;
}

message TIndexAlteringConfig {
    optional string Name = 1;
    optional EIndexState State = 2;
}

message TIndexedTableCreationConfig {
    optional TTableDescription TableDescription = 1;
    repeated TIndexCreationConfig IndexDescription = 2;
    repeated TSequenceDescription SequenceDescription = 3;
}

message TInitiateBuildIndexMainTable {
    optional string TableName = 1;
}

message TBuildIndexOutcome {
    message TCancel {
        // Path id of the index whose creation was cancelled
        optional NKikimrProto.TPathID IndexPathId = 1;
    }

    message TApply {
        // Path id of the index whose creation was done
        optional NKikimrProto.TPathID IndexPathId = 1;
    }

    reserved 1; // Apply type was changed from Empty to TApply

    oneof Result {
        TCancel Cancel = 2;
        TApply Apply = 3;
    }
}

message TFinalizeBuildIndexMainTable {
    optional string TableName = 1;
    optional uint64 SnapshotTxId = 2;
    optional uint64 BuildIndexId = 3;
    optional TBuildIndexOutcome Outcome = 4;
}

message TCopyTableConfig { //TTableDescription implemets copying a table in original and full way
    optional string SrcPath = 1;
    optional string DstPath = 2;

    optional bool OmitIndexes = 3 [default = false];
    optional bool OmitFollowers = 4 [default = false];
    optional bool IsBackup = 5 [default = false];

    // additionally creates cdc stream on src table consistently with taking snapshot
    optional TCreateCdcStream CreateSrcCdcStream = 6;
    optional bool AllowUnderSameOperation = 7 [default = false];

    optional NKikimrSchemeOp.EPathState TargetPathTargetState = 8;
<<<<<<< HEAD
    optional TRotateCdcStream RotateSrcCdcStream = 9; 
=======
    
    // Map from index name to CDC stream config for incremental backups
    // Key: index name (e.g., "age_index", "name_index")
    // Value: CDC stream configuration to create on that index's impl table
    map<string, TCreateCdcStream> IndexImplTableCdcStreams = 9;
>>>>>>> 3b22f468
}

message TConsistentTableCopyingConfig {
    repeated TCopyTableConfig CopyTableDescriptions = 1;
}

message TYTSettings {
    optional string Host = 1;
    optional string TablePattern = 2;
    optional string Token = 3;
    optional uint32 Port = 4 [default = 80];

    reserved 5; // YSONasText
    reserved 6; // AddScheme
    reserved 7; // CreateYTTable

    optional bool UseTypeV3 = 8;
};

message TTaskCleaner {
    optional uint64 PathId = 1;
    optional NKikimrSchemeOp.TS3Settings StorageSettings = 2;
    optional string TieringId = 3;
}

message TBackupTask {
    optional string TableName = 1;
    optional uint64 TableId = 2;
    optional uint32 ShardNum = 3;
    optional uint32 NumberOfRetries = 5;

    reserved 6; // IfFailedBeforeTxId
    reserved 7; // UserProvidedId
    reserved 8; // UserProvidedComment

    oneof Settings {
        TYTSettings YTSettings = 4;
        NKikimrSchemeOp.TS3Settings S3Settings = 9;
    }

    optional TPathDescription Table = 10; // for further restore
    repeated TPathDescription ChangefeedUnderlyingTopics = 17; // for further restore

    message TScanSettings {
        optional uint64 RowsBatchSize = 1 [default = 0]; // no limit
        optional uint64 BytesBatchSize = 2 [default = 33554432]; // 32 MB
    }

    optional TScanSettings ScanSettings = 11;
    optional bool NeedToBill = 12;

    message TCompressionOptions {
        optional string Codec = 1;
        optional int32 Level = 2;
    }

    optional uint64 SnapshotStep = 14;
    optional uint64 SnapshotTxId = 15;

    // currently available only for s3:
    optional TCompressionOptions Compression = 13;
    optional bool EnableChecksums = 16;
    optional bool EnablePermissions = 18;

    // Encryption (currently available only for s3):
    message TEncryptionSettings {
        optional string EncryptionAlgorithm = 1;
        optional bytes IV = 2;
        oneof Key {
            Ydb.Export.EncryptionSettings.SymmetricKey SymmetricKey = 3;
        }
    }

    optional TEncryptionSettings EncryptionSettings = 19;
}

message TRestoreTask {
    optional string TableName = 1;
    optional uint64 TableId = 2;
    optional TTableDescription TableDescription = 3;
    optional uint32 ShardNum = 4;
    optional uint32 NumberOfRetries = 5;

    oneof Settings {
        NKikimrSchemeOp.TS3Settings S3Settings = 6;
    }

    optional bool ValidateChecksums = 7; // currently available for s3

    message TEncryptionSettings {
        optional bytes IV = 1;
        oneof Key {
            Ydb.Export.EncryptionSettings.SymmetricKey SymmetricKey = 2;
        }
    }

    optional TEncryptionSettings EncryptionSettings = 8;
}

message TPersQueueGroupAllocate {
    message TPartition {
        optional uint32 PartitionId = 1;
        optional uint64 GroupId = 2;
        optional uint64 TabletId = 3;

        optional uint64 OwnerId = 4;
        optional uint64 ShardId = 5;

        optional NKikimrPQ.ETopicPartitionStatus Status = 6;
        repeated uint32 ParentPartitionIds = 7;
        optional NKikimrPQ.TPartitionKeyRange KeyRange = 10;
    }

    optional string Name = 1;
    optional uint64 AlterVersion = 2;

    optional uint32 TotalGroupCount = 3;
    optional uint32 NextPartitionId = 4;
    optional uint32 PartitionPerTablet = 5;

    optional NKikimrPQ.TPQTabletConfig PQTabletConfig = 6;
    repeated TPartition Partitions = 7;

    optional uint64 BalancerTabletID = 8;
    optional uint64 BalancerOwnerId = 9;
    optional uint64 BalancerShardId = 10;
}

message TPersQueueGroupDeallocate {
    optional string Name = 1;
}

message TPersQueueGroupDescription {

    message TPartition {
        optional uint32 PartitionId = 1;
        optional uint64 TabletId = 2;
        optional NKikimrPQ.TPartitionKeyRange KeyRange = 3;
        optional NKikimrPQ.ETopicPartitionStatus Status = 4;
        repeated uint32 ParentPartitionIds = 5;
        repeated uint32 ChildPartitionIds = 6;
    }

    optional string Name = 1; // mandatory
    optional uint64 PathId = 2;
    optional uint32 TotalGroupCount = 3; // mandatory
    message TPartitionToAdd {
        optional uint32 PartitionId = 1;
        optional uint32 GroupId = 2;
    }
    repeated TPartitionToAdd PartitionsToAdd = 9;
    repeated uint32 PartitionsToDelete = 10;
    optional uint32 NextPartitionId = 11;
    optional uint32 PartitionPerTablet = 4; // default = 10
    optional NKikimrPQ.TPQTabletConfig PQTabletConfig = 5; // mandatory
    repeated TPartition Partitions = 6; // do not set
    optional uint64 AlterVersion = 7;
    optional uint64 BalancerTabletID = 8;

    // Can be passed upon creation.
    // PQTabletConfig.PartitionKeySchema must be set.
    // Size must be equal to TotalGroupCount - 1
    repeated NKikimrMiniKQL.TValue PartitionBoundaries = 12;

    // Can be passed upon creation
    optional NKikimrPQ.TBootstrapConfig BootstrapConfig = 13;

    optional TPersQueueGroupAllocate Allocate = 14;

    message TPartitionSplit {
        required uint32 Partition = 1;
        required bytes SplitBoundary = 2;
        repeated uint32 ChildPartitionIds = 3; // use the prescribed ids instead of auto generating new ones
        optional bool CreateRootLevelSibling = 4; // create a new child partition at the root level if its sibling already exists
    }
    repeated TPartitionSplit Split = 15;

    message TPartitionMerge {
        required uint32 Partition = 1;
        required uint32 AdjacentPartition = 2;
        optional uint32 ChildPartitionId = 3; // use the prescribed id instead of auto generating new one
    }
    repeated TPartitionMerge Merge = 16;

    message TPartitionBoundary {
        required uint32 Partition = 1;
        optional NKikimrPQ.TPartitionKeyRange KeyRange = 2;
        optional bool CreatePartition = 3;
    }
    repeated TPartitionBoundary RootPartitionBoundaries = 17;
}

message TRtmrVolumeDescription {
    message TPartition {
        optional bytes PartitionId = 1;
        optional uint64 BusKey = 2;
        optional uint64 TabletId = 3;
    }

    optional string Name = 1;
    optional uint64 PathId = 2;
    optional uint64 PartitionsCount = 3;
    repeated TPartition Partitions = 4;
}

message TBlockStoreVolumeDescription {
    message TPartition {
        optional uint32 PartitionId = 1;
        optional uint64 TabletId = 2;
    }

    optional string Name = 1; // mandatory
    optional uint64 PathId = 2;
    optional NKikimrBlockStore.TVolumeConfig VolumeConfig = 3; // mandatory
    repeated TPartition Partitions = 4; // do not set
    optional uint64 VolumeTabletId = 5; // do not set
    optional uint64 AlterVersion = 6; // do not set
    optional string MountToken = 7; // do not set
    optional uint64 TokenVersion = 8; // do not set
}

message TFileStoreDescription {
    optional string Name = 1; // mandatory
    optional uint64 PathId = 2;
    optional uint64 IndexTabletId = 3; // do not set
    optional NKikimrFileStore.TConfig Config = 4; // mandatory
    optional uint64 Version = 5; // do not set
}

message TKesusDescription {
    optional string Name = 1; // mandatory
    optional uint64 PathId = 2;
    optional uint64 KesusTabletId = 3; // do not set
    optional Ydb.Coordination.Config Config = 4;
    optional uint64 Version = 5; // do not set
}

message TSolomonVolumeDescription {
    message TPartition {
        optional uint64 PartitionId = 1;
        optional uint64 TabletId = 2;
        optional uint64 ShardIdx = 3;
        repeated NKikimrStoragePool.TChannelBind BoundChannels = 4;
    }

    optional string Name = 1; // mandatory
    optional uint64 PathId = 2;
    optional uint64 PartitionCount = 3;
    repeated TPartition Partitions = 4;
    repeated NKikimrStoragePool.TChannelBind BoundChannels = 5;
}

message TCreateSolomonVolume {
    message TAdoptedPartition {
        optional uint64 OwnerId = 1;
        optional uint64 ShardIdx = 2;
        optional uint64 TabletId = 3;
    }

    optional string Name = 1; // mandatory
    optional uint32 ChannelProfileId = 2;

    optional uint64 PartitionCount = 3;                // it is a mutually exclusive parametr
    repeated TAdoptedPartition AdoptedPartitions = 4; // with this one

    optional TKeyValueStorageConfig StorageConfig = 5;
}

message TAlterSolomonVolume {
    optional string Name = 1; // mandatory

    optional uint32 ChannelProfileId = 2;

    optional uint64 PartitionCount = 3;

    optional bool UpdateChannelsBinding = 4 [default = false];

    optional TKeyValueStorageConfig StorageConfig = 5;
}

message TBlockStoreAssignOp {
    optional string Name = 1; // mandatory
    optional string NewMountToken = 2; // unset to unassign
    optional uint64 TokenVersion = 3;
}

message TDropBlockStoreVolume {
    optional uint64 FillGeneration = 1;
}

message TModifyACL {
    optional string Name = 1;
    optional bytes DiffACL = 2; // NACLibProto.TDiffACL
    optional string NewOwner = 3;
}

message TSplitMergeTablePartitions {
    optional uint64 TxId = 1;
    optional string TablePath = 2;
    optional uint64 TableLocalId = 3;
    repeated uint64 SourceTabletId = 4;
    repeated TSplitBoundary SplitBoundary = 5;  // Points of split (there will be N+1 parts)
    optional uint64 SchemeshardId = 6;          // Only needed if TableId is used instead of path
    optional uint64 TableOwnerId = 7;
    optional bool AllowOneToOneSplitMerge = 8;  // Allow a special 1-to-1 split/merge for emergencies
}

message TUserAttribute {
    optional string Key = 1;
    optional string Value = 2;
}

message TAlterUserAttributes {
    optional string PathName = 1;
    repeated TUserAttribute UserAttributes = 2;
}

message TMove { // private description of the operation
    optional string SrcPath = 1;
    optional string DstPath = 2;
}

message TMoveIndex {
    optional string TablePath = 1;
    optional string SrcPath = 2;
    optional string DstPath = 3;
    optional bool AllowOverwrite = 4;
}

message TSequenceDescription {
    message TSetVal {
        optional sint64 NextValue = 1;
        optional bool NextUsed = 2;
    }
    optional string Name = 1; // mandatory
    optional NKikimrProto.TPathID PathId = 2; // sequence path id, assigned by schemeshard
    optional uint64 Version = 3; // incremented every time sequence is altered
    optional uint64 SequenceShard = 4; // current sequenceshard, assigned by schemeshard

    optional sint64 MinValue = 5; // minimum value, defaults to 1 or Min<i64>
    optional sint64 MaxValue = 6; // maximum value, defaults to Max<i64> or -1
    optional sint64 StartValue = 7; // start value, defaults to MinValue
    optional uint64 Cache = 8; // number of items to cache, defaults to 1
    optional sint64 Increment = 9; // increment at each call, defaults to 1
    optional bool Cycle = 10; // true when cycle on overflow is allowed
    optional TSetVal SetVal = 11; // SetVal(NextValue, NextUsed) is executed atomically when creating
    optional string DataType = 12; // data type of the sequence: Int64/pgint8, Int32/pgint4, Int16/pgint2, defaults to Int64/pgint8
    optional bool Restart = 13; // flag for changing the current value of the sequence with SetVal if it is set, or start value otherwise
}

message TSequenceSharding {
    // The last shard is the one currently active
    repeated TShardIdx SequenceShards = 1;
}

message TReplicationDescription {
    optional string Name = 1;
    optional NKikimrReplication.TReplicationConfig Config = 2;
    optional NKikimrProto.TPathID PathId = 3; // path id assigned by schemeshard
    optional uint64 Version = 4;
    optional uint64 ControllerId = 5; // replication controller's tablet id
    optional NKikimrReplication.TReplicationState State = 6;

    message TAlterTransfer {
        optional string TransformLambda = 1;
        optional uint64 FlushIntervalMilliSeconds = 2 [default = 60000];
        optional uint64 BatchSizeBytes = 3 [default = 8388608];
        optional string DirectoryPath = 4;
    }

    optional TAlterTransfer AlterTransfer = 10;
}

message TBlobDepotDescription {
    optional string Name = 1;
    optional NKikimrProto.TPathID PathId = 2;
    optional uint64 Version = 3;
    optional NKikimrBlobDepot.TBlobDepotConfig Config = 4;
    optional fixed64 TabletId = 5; // for unsharded mode
}

message TApplyIf {
    optional uint64 PathId = 1;
    optional uint64 PathVersion = 2;
    optional uint64 LockedTxId = 3;
    optional bool CheckEntityVersion = 4 [default = false];
    repeated EPathType PathTypes = 5;
}

message TUpgradeSubDomain {
    optional string Name = 1;

    enum EDecision {
        Invalid = 0;
        Undo = 2;
        Commit = 3;
    }

    optional EDecision Decision = 2;
}

message TIndexBuildConfig {
    optional string Table = 1;
    optional TIndexCreationConfig Index = 2;
}

message TIndexBuildControl {
    optional string TablePath = 1;
    optional string IndexName = 2;
    optional uint64 SnapshotTxId = 3;
    optional uint64 BuildIndexId = 4;
}

message TLockConfig {
    optional string Name = 1;
    optional uint64 LockTxId = 2; // if missing, current tx id is used
}

message TLockGuard {
    optional uint64 OwnerTxId = 1;
}

message TDropIndex {
    optional string TableName = 1;
    optional string IndexName = 2;
}

message TConsistencyShardsModification {
    repeated TConsistencyShardingTablet Shards = 1;
}

message TModuloShardsModification {
    repeated TModuloShardingTablet Shards = 1;
    optional uint32 PartsCount = 2;
}

message TShardingModification {
    repeated uint64 NewShardIds = 1;
    repeated uint64 DeleteShardIds = 2;

    repeated uint64 CloseWriteIds = 3;
    repeated uint64 CloseReadIds = 4;
    repeated uint64 OpenWriteIds = 5;
    repeated uint64 OpenReadIds = 6;

    oneof Implementation {
        TConsistencyShardsModification Consistency = 20;
        TModuloShardsModification Modulo = 21;
    }
}

message TShardingTransfer {
    optional uint64 DestinationTabletId = 1;
    repeated uint64 SourceTabletIds = 2;
    optional bool Moving = 3 [default = false];
    optional string SessionId = 4;
}

message TShardingTransfers {
    repeated TShardingTransfer Transfers = 1;
}

message TAlterShards {
    oneof Implementation {
        TShardingModification Modification = 20;
        TShardingTransfers Transfer = 21;
    }
}

message TDropColumnBuild {
    optional NKikimrIndexBuilder.TColumnBuildSettings Settings = 1;
    optional uint64 SnapshotTxId = 2;
    optional uint64 BuildIndexId = 3;
}

// Begin Set Column Constraints

message TSetColumnConstraintSettings {
    enum EConstraint {
        NOT_NULL = 1;
    }

    optional string ColumnName = 1;
    optional EConstraint Constraint = 2;
}

message TSetColumnConstraintsInitiate {
    optional string TableName = 1;
    repeated TSetColumnConstraintSettings ConstraintSettings = 2;
}

message TSetColumnConstraintsLock {
    optional string TableName = 1;
    repeated TSetColumnConstraintSettings ConstraintSettings = 2;
}

message TSetColumnConstraintsCheck {
    optional string TableName = 1;
    repeated TSetColumnConstraintSettings ConstraintSettings = 2;
}

message TSetColumnConstraintsFinalize {
    enum EStatus {
        SUCCESS = 0;
        COLUMN_CONSTRAINT_VIOLATION = 1;
    }

    optional string TableName = 1;
    repeated TSetColumnConstraintSettings ConstraintSettings = 2;
    optional EStatus Status = 3;
}

// End Set Column Constraints

// Request for scheme modification
// Has only one of the operations
message TModifyScheme {
    optional string WorkingDir = 1;
    optional EOperationType OperationType = 2;
    optional bool Internal = 36 [default = false]; // internal operations are not generated directly by the user
    optional bool FailOnExist = 50 [default = false]; // as a replacement for TEvModifySchemeTransaction.FailOnExist
    optional bool ReplaceIfExists = 91 [default = false];
    optional bool AllowAccessToPrivatePaths = 53 [default = false];

    optional TMkDir MkDir = 3;
    optional TTableDescription CreateTable = 4;
    optional TPersQueueGroupDescription CreatePersQueueGroup = 5;
    optional TPersQueueGroupDescription AlterPersQueueGroup = 6;
    optional TDrop Drop = 7;
    optional TModifyACL ModifyACL = 8;
    optional TTableDescription AlterTable = 9;
    optional TSplitMergeTablePartitions SplitMergeTablePartitions = 10;
    optional TBackupTask Backup = 11;
    optional NKikimrSubDomains.TSubDomainSettings SubDomain = 12;
    optional TRtmrVolumeDescription CreateRtmrVolume = 13;
    optional TBlockStoreVolumeDescription CreateBlockStoreVolume = 14;
    optional TBlockStoreVolumeDescription AlterBlockStoreVolume = 15;
    optional TBlockStoreAssignOp AssignBlockStoreVolume = 16;
    optional TKesusDescription Kesus = 17;
    optional TCreateSolomonVolume CreateSolomonVolume = 18;
    optional TAlterUserAttributes AlterUserAttributes = 19;
    repeated TApplyIf ApplyIf = 20;
    optional TIndexCreationConfig CreateTableIndex = 21;
    optional TIndexedTableCreationConfig CreateIndexedTable = 22;
    optional TConsistentTableCopyingConfig CreateConsistentCopyTables = 23;
    reserved 24;
    optional TUpgradeSubDomain UpgradeSubDomain = 25;
    optional TIndexBuildConfig InitiateIndexBuild = 26;
    optional TInitiateBuildIndexMainTable InitiateBuildIndexMainTable = 27;
    optional TLockConfig LockConfig = 28;
    optional TLockGuard LockGuard = 29;
    optional TIndexAlteringConfig AlterTableIndex = 30;
    optional TFinalizeBuildIndexMainTable FinalizeBuildIndexMainTable = 31;
    optional TIndexBuildControl ApplyIndexBuild = 32;
    optional TAlterSolomonVolume AlterSolomonVolume = 33;
    optional TDropIndex DropIndex = 34;
    optional TIndexBuildControl CancelIndexBuild = 35;
    optional TFileStoreDescription CreateFileStore = 37;
    optional TFileStoreDescription AlterFileStore = 38;
    optional TRestoreTask Restore = 39;
    optional TColumnStoreDescription CreateColumnStore = 40;
    optional TColumnTableDescription CreateColumnTable = 41;
    optional TAlterColumnStore AlterColumnStore = 42;
    optional TAlterColumnTable AlterColumnTable = 43;
    optional TAlterLogin AlterLogin = 44;
    optional TCreateCdcStream CreateCdcStream = 45;
    optional TAlterCdcStream AlterCdcStream = 46;
    optional TDropCdcStream DropCdcStream = 47;
    optional TRotateCdcStream RotateCdcStream = 83;
    optional TMove MoveTable = 48;
    optional TMove MoveTableIndex = 49;
    optional TSequenceDescription Sequence = 51;
    optional TReplicationDescription Replication = 52;

    optional TBlobDepotDescription BlobDepot = 54;
    optional TMoveIndex MoveIndex = 55;

    optional TPersQueueGroupAllocate AllocatePersQueueGroup = 56;
    optional TPersQueueGroupDeallocate DeallocatePersQueueGroup = 57;

    optional TExternalTableDescription CreateExternalTable = 58;

    optional TExternalDataSourceDescription CreateExternalDataSource = 59;

    optional TDropBlockStoreVolume DropBlockStoreVolume = 60;

    optional NKikimrIndexBuilder.TColumnBuildSettings InitiateColumnBuild = 61;
    optional TDropColumnBuild DropColumnBuild = 86;

    optional bool SuccessOnNotExist = 62;

    optional bool FailedOnAlreadyExists = 63 [default = true];

    optional TViewDescription CreateView = 64;

    optional NActorsProto.TActorId TempDirOwnerActorId = 65;

    optional TCopySequence CopySequence = 66;
    optional TReplicationDescription AlterReplication = 67;

    optional TCreateContinuousBackup CreateContinuousBackup = 68;
    optional TAlterContinuousBackup AlterContinuousBackup = 69;
    optional TDropContinuousBackup DropContinuousBackup = 70;

    // This flag is required for TModifyScheme to create any new objects inside temporary zone.
    // Reads/Updates can be executed without flag.
    // Object is in temporary zone if there is a directory with nonempty OwnerActorId on it's path.
    optional bool AllowCreateInTempDir = 71 [default = false];

    optional TResourcePoolDescription CreateResourcePool = 72;

    optional TRestoreMultipleIncrementalBackups RestoreMultipleIncrementalBackups = 73;

    optional TBackupCollectionDescription CreateBackupCollection = 74;
    optional TBackupCollectionDescription AlterBackupCollection = 75;
    optional TBackupCollectionDescription DropBackupCollection = 76;
    optional TBackupBackupCollection BackupBackupCollection = 78;
    optional TBackupBackupCollection BackupIncrementalBackupCollection = 79;
    optional TBackupBackupCollection RestoreBackupCollection = 80;

    optional TMove MoveSequence = 77;

    optional TSysViewDescription CreateSysView = 81;

    optional TChangePathState ChangePathState = 82;

    optional TIncrementalRestoreFinalize IncrementalRestoreFinalize = 84;

    optional TCreateLongIncrementalBackupOp CreateLongIncrementalBackupOp = 85;

    optional TSetColumnConstraintsInitiate SetColumnConstraintsInitiate = 87;

    // Secret
    optional TSecretSchemaOp CreateSecret = 88;
    optional TSecretSchemaOp AlterSecret = 89;

    optional TStreamingQueryDescription CreateStreamingQuery = 90;

    // Some entries are grouped by semantics, so are out of order
}

message TCopySequence {
    optional string CopyFrom = 1;
}

// "Script", used by client to parse text files with multiple DDL commands
message TModifyScript {
    repeated TModifyScheme ModifyScheme = 1;
}

message TDescribeOptions {
    optional bool ReturnPartitioningInfo = 1 [default = true];
    optional bool ReturnPartitionConfig = 2 [default = true];
    optional bool BackupInfo = 3 [default = false];
    optional bool ReturnPartitionStats = 4 [default = false];
    optional bool ReturnChildren = 5 [default = true];
    optional bool ReturnBoundaries = 6 [default = false];
    optional bool ShowPrivateTable = 7 [default = false];
    optional bool ReturnChannelsBinding = 8 [default = false];
    optional bool ReturnRangeKey = 9 [default = true];
    optional bool ReturnSetVal = 10 [default = false];
    optional bool ReturnIndexTableBoundaries = 11 [default = false];
    optional bool ReturnSecretValue = 12 [default = false];
}

// Request to read scheme for a specific path
// Path can be specified in two ways:
// 1. full path
// 2. (schemeshard id, path id) pair that is unique within the whole system
message TDescribePath {
    optional string Path = 1;
    optional uint64 PathId = 2;
    optional uint64 SchemeshardId = 3;

    optional bool ReturnPartitioningInfo = 4 [default = true]; // deprecated
    optional bool ReturnPartitionConfig = 5 [default = true]; //  deprecated
    optional bool BackupInfo = 6 [default = false];           //  deprecated

    optional TDescribeOptions Options = 7;
}

// Must be sync with Ydb::EntryType
enum EPathType {
    EPathTypeInvalid = 0;
    EPathTypeDir = 1;
    EPathTypeTable = 2;
    EPathTypePersQueueGroup = 3;
    EPathTypeSubDomain = 4;
    EPathTypeRtmrVolume = 5;
    EPathTypeBlockStoreVolume = 6;
    EPathTypeKesus = 7;
    EPathTypeSolomonVolume = 8;
    EPathTypeTableIndex = 9; // Used for abstract index
    EPathTypeExtSubDomain = 10;
    EPathTypeFileStore = 11;
    EPathTypeColumnStore = 12;
    EPathTypeColumnTable = 13;
    EPathTypeCdcStream = 14;
    EPathTypeSequence = 15;
    EPathTypeReplication = 16;
    EPathTypeBlobDepot = 17;
    EPathTypeExternalTable = 18;
    EPathTypeExternalDataSource = 19;
    EPathTypeView = 20;
    EPathTypeResourcePool = 21;
    EPathTypeBackupCollection = 22;
    EPathTypeTransfer = 23;
    EPathTypeSysView = 24;
    EPathTypeSecret = 25;
    EPathTypeStreamingQuery = 26;
}

enum EPathSubType {
    EPathSubTypeEmpty = 0;
    EPathSubTypeSyncIndexImplTable = 1;
    EPathSubTypeAsyncIndexImplTable = 2;
    EPathSubTypeStreamImpl = 3;
    EPathSubTypeVectorKmeansTreeIndexImplTable = 4;
    EPathSubTypeFulltextIndexImplTable = 5;
}

enum EPathState {
    EPathStateNotExist = 1;
    EPathStateNoChanges = 2;
    EPathStateCreate = 3;
    EPathStateAlter = 4;
    EPathStateDrop = 5;
    EPathStateCopying = 6;
    EPathStateBackup = 7;
    EPathStateUpgrade = 8;
    EPathStateMigrated = 9;
    EPathStateRestore = 10;
    EPathStateMoving = 11;
    EPathStateOutgoingIncrementalRestore = 12;
    EPathStateAwaitingOutgoingIncrementalRestore = 13;
    EPathStateIncomingIncrementalRestore = 14;
}

message TPathVersion {
    optional uint64 GeneralVersion = 1;

    optional uint64 ACLVersion = 2;
    optional uint64 EffectiveACLVersion = 3;
    optional uint64 UserAttrsVersion = 4;
    optional uint64 ChildrenVersion = 5;
    optional uint64 SubDomainVersion = 6;
    optional uint64 TableSchemaVersion = 7;
    optional uint64 TablePartitionVersion = 8;
    optional uint64 TableIndexVersion = 9;
    optional uint64 PQVersion = 10;
    optional uint64 BSVVersion = 11;
    optional uint64 KesusVersion = 12;
    optional uint64 RTMRVersion = 13;
    optional uint64 SolomonVersion = 14;
    optional uint64 FileStoreVersion = 15;
    optional uint64 ColumnStoreVersion = 16;
    optional uint64 ColumnTableVersion = 17;
    optional uint64 SubDomainStateVersion = 19;
    optional uint64 ColumnTableSchemaVersion = 20;
    optional uint64 ColumnTableTtlSettingsVersion = 21;
    optional uint64 CdcStreamVersion = 22;
    optional uint64 SecurityStateVersion = 23;
    optional uint64 SequenceVersion = 24;
    optional uint64 ReplicationVersion = 25;
    optional uint64 BlobDepotVersion = 26;
    optional uint64 ExternalTableVersion = 27;
    optional uint64 ExternalDataSourceVersion = 28;
    optional uint64 ViewVersion = 29;
    optional uint64 ResourcePoolVersion = 30;
    optional uint64 BackupCollectionVersion = 31;
    optional uint64 SysViewVersion = 32;
    optional uint64 SecretVersion = 33;
    optional uint64 StreamingQueryVersion = 34;
}

// Describes single path
message TDirEntry {
    optional string Name = 1;
    optional uint64 PathId = 2;
    optional uint64 SchemeshardId = 3; // PathOwnerId
    optional EPathType PathType = 4;
    optional bool CreateFinished = 5;
    optional uint64 CreateTxId = 6;
    optional uint64 CreateStep = 7;
    optional uint64 ParentPathId = 8; // parentPathOwnerId ?
    optional EPathState PathState = 9;
    optional string Owner = 10;
    optional bytes ACL = 11;
    optional bytes EffectiveACL = 12;
    optional uint64 PathVersion = 13;
    optional EPathSubType PathSubType = 14;
    optional TPathVersion Version = 15;
    optional bool ChildrenExist = 16;

    reserved 999;
}

// Describes single partition (range or point) of a table
message TTablePartition {
    optional bytes EndOfRangeKeyPrefix = 1;     // Serialize/deserialize using TSerializedCellVec
    optional bool IsPoint = 2;
    optional bool IsInclusive = 3;
    optional uint64 DatashardId = 4;
}

message TShardError {
    optional uint64 ShardId = 1;
    optional string Explain = 2;
};

message TBackupProgress {
    optional uint32 NotCompleteYet = 1;
    optional uint32 Total = 2;
    optional uint32 ErrorCount = 3;
    optional uint64 StartTime = 4;
    repeated TShardError Errors = 5;
    optional TYTSettings YTSettings = 6;
    optional uint64 DataTotalSize = 7;
    optional uint64 TxId = 8;
}

message TLastBackupResult {
    optional uint32 ErrorCount = 1;
    optional uint64 CompleteTimeStamp = 2;
    optional uint64 StartTimeStamp = 3;
    repeated TShardError Errors = 4;
    optional TYTSettings YTSettings = 5;
    optional uint64 DataTotalSize = 6;
    optional uint64 TxId = 7;
};

// Result for TDescribePath request
message TPathDescription {
    optional TDirEntry Self = 1;                    // info about the path itself
    repeated TDirEntry Children = 2;                // for directory
    optional TTableDescription Table = 3;           // for table
    repeated TTablePartition TablePartitions = 4;   // for table
    optional TPersQueueGroupDescription PersQueueGroup = 5; // for pq group
    optional TBackupProgress BackupProgress = 6;
    repeated TLastBackupResult LastBackupResult = 7;
    optional NKikimrTableStats.TTableStats TableStats = 8;
    optional NKikimrTabletBase.TMetrics TabletMetrics = 9;
    optional NKikimrSubDomains.TDomainDescription DomainDescription = 10;
    optional TRtmrVolumeDescription RtmrVolumeDescription = 11; // for rtmr volume
    optional TBlockStoreVolumeDescription BlockStoreVolumeDescription = 12;
    optional TKesusDescription Kesus = 13;
    optional TSolomonVolumeDescription SolomonDescription = 14;
    repeated NKikimrTableStats.TTableStats TablePartitionStats = 15;
    repeated TUserAttribute UserAttributes = 16;
    optional TIndexDescription TableIndex = 17;
    repeated NKikimrTabletBase.TMetrics TablePartitionMetrics = 18;
    repeated uint64 AbandonedTenantsSchemeShards = 19;
    optional TFileStoreDescription FileStoreDescription = 20;
    optional TColumnStoreDescription ColumnStoreDescription = 21;
    optional TColumnTableDescription ColumnTableDescription = 22;
    optional TCdcStreamDescription CdcStreamDescription = 23;
    optional TSequenceDescription SequenceDescription = 24;
    optional TReplicationDescription ReplicationDescription = 25;
    optional TBlobDepotDescription BlobDepotDescription = 26;
    optional TExternalTableDescription ExternalTableDescription = 27;
    optional TExternalDataSourceDescription ExternalDataSourceDescription = 28;
    optional TViewDescription ViewDescription = 29;
    optional TResourcePoolDescription ResourcePoolDescription = 30;
    optional TBackupCollectionDescription BackupCollectionDescription = 31;
    optional TSysViewDescription SysViewDescription = 32;
    optional TSecretDescription SecretDescription = 33;
    optional TStreamingQueryDescription StreamingQueryDescription = 34;
}

// For persisting AlterTable Tx description in Schemeshard internal DB
message TAlterExtraData {
    optional TPartitionConfig PartitionConfig = 1;
}

message TResourceProfile {
    // Here is how tablet resource profile with specified NAME and TYPE is searched:
    //  1. Search for profile NAME for tablet TYPE.
    //  2. Search for profile 'default' for tablet TYPE.
    //  3. Search for profile NAME for tablet 'Unknown'.
    //  4. Search for profile 'default' for tablet 'Unknown'.
    //  5. Use default NKikimrSchemeOp.TResourceProfile value.
    optional NKikimrTabletBase.TTabletTypes.EType TabletType = 1 [default = Unknown];
    optional string Name = 2;
    // Memory used by tablet (not related to transactions and executor cache).
    // Used only for new tablets with no memory usage statistics collected.
    optional uint64 DefaultTabletMemoryUsage = 3 [default = 1048576]; //1MB
    // Max static memory consumption for tablet transactions. Additional memory should
    // be requested in Resource Broker.
    optional uint64 StaticTabletTxMemoryLimit = 4 [default = 0]; // Unlimited by default.
    // Max static memory consumption for a single transaction. If transaction requires
    // more memory then it has to be requested via Resource Broker.
    optional uint64 StaticTxMemoryLimit = 5 [default = 262144000]; // 250MB.
    // Memory consumption limit for transactions. Transactions requiring more
    // memory should be terminated.
    optional uint64 TxMemoryLimit = 6 [default = 0]; // Unlimited by default.
    // Memory initially allocated for transaction data (doesn't include pages used
    // by transaction). Additional memory should be requested by transaction via
    // transaction context.
    optional uint64 InitialTxMemory = 7 [default = 4194304]; // 4MB
    // Memory consumption limit for small transactions.
    optional uint64 SmallTxMemoryLimit = 8 [default = 10485760]; // 10MB
    // Memory consumption limit for medium transactions.
    optional uint64 MediumTxMemoryLimit = 9 [default = 104857600]; // 100MB
    // Resource Broker task type for small transactions.
    optional string SmallTxTaskType = 10 [default = "transaction"];
    // Resource Broker task type for medium transactions.
    optional string MediumTxTaskType = 11 [default = "transaction"];
    // Resource Broker task type for large transactions.
    optional string LargeTxTaskType = 12 [default = "transaction"];
}

message TExternalTableDescription {
    optional string Name = 1;
    optional NKikimrProto.TPathID PathId = 2;
    optional uint64 Version = 3;
    optional string SourceType = 4;
    optional string DataSourcePath = 5;
    optional string Location = 6;
    repeated TColumnDescription Columns = 7;
    optional bytes Content = 8;
    optional bool ReplaceIfExists = 9; // Only applicable for `create external table` operation
}

// Access without authorization
message TNoneAuth {
}

message TServiceAccountAuth {
    optional string Id = 1;
    optional string SecretName = 2;
}

message TMdbBasic {
    optional string ServiceAccountId = 1;
    optional string ServiceAccountSecretName = 2;
    optional string Login = 3;
    optional string PasswordSecretName = 4;
}

message TAws {
    optional string AwsAccessKeyIdSecretName = 1;
    optional string AwsSecretAccessKeySecretName = 2;
    optional string AwsRegion = 3;
}

message TBasic {
    optional string Login = 1;
    optional string PasswordSecretName = 2;
}

message TToken {
    optional string TokenSecretName = 2;
}

message TAuth {
    oneof identity {
        TNoneAuth None = 3;
        TServiceAccountAuth ServiceAccount = 4;
        TBasic Basic = 5;
        TMdbBasic MdbBasic = 6;
        TAws Aws = 7;
        TToken Token = 8;
    }
}

message TExternalTableReferences {
    message TReference {
        optional string Path = 1;
        optional NKikimrProto.TPathID PathId = 2;
    }
    repeated TReference References = 1;
}

message TExternalDataSourceProperties {
    map<string, string> Properties = 1;
}

message TExternalDataSourceDescription {
    optional string Name = 1;
    optional NKikimrProto.TPathID PathId = 2;
    optional uint64 Version = 3;
    optional string SourceType = 4;
    optional string Location = 5;
    optional string Installation = 6;
    optional TAuth Auth = 7;
    optional TExternalDataSourceProperties Properties = 8;
    optional bool ReplaceIfExists = 9;
    optional TExternalTableReferences References = 10;
}

message TViewDescription {
    optional string Name = 1;
    optional NKikimrProto.TPathID PathId = 2;
    optional uint64 Version = 3;
    optional string QueryText = 4;
    optional NYql.NProto.TTranslationSettings CapturedContext = 5;
}

message TResourcePoolProperties {
    map<string, string> Properties = 1;
}

message TResourcePoolDescription {
    optional string Name = 1;
    optional NKikimrProto.TPathID PathId = 2;
    optional uint64 Version = 3;
    optional TResourcePoolProperties Properties = 4;
}

message TBackupCollectionDescription {
    optional string Name = 1;
    optional NKikimrProto.TPathID PathId = 2;
    optional uint64 Version = 3;
    optional string Prefix = 8; // Used as WorkingDir for all entities. Not persisted.

    message TBackupEntry {
        enum EType {
            ETypeInvalid = 0;
            ETypeTable = 1;
        }

        optional EType Type = 1;
        optional string Path = 2;
    }

    message TExplicitEntryList {
        repeated TBackupEntry Entries = 1;
    }

    message TIncrementalBackupConfig {
        optional bool OmitIndexes = 1 [default = false];
    }

    oneof Entries {
        google.protobuf.Empty Database = 4;
        TExplicitEntryList ExplicitEntryList = 5;
    }

    // non-empty enables data-collection
    optional TIncrementalBackupConfig IncrementalBackupConfig = 6;

    oneof Storage {
        google.protobuf.Empty Cluster = 7;
    }

    optional bool OmitIndexes = 9 [default = false];
}

message TBackupBackupCollection {
    optional string Name = 1;
    optional NKikimrProto.TPathID PathId = 2;
    optional string TargetDir = 3; // must be set on Rewrite
}

message TImportTableChangefeeds {
    message TImportChangefeedTopic {
        optional Ydb.Table.ChangefeedDescription Changefeed = 1;
        optional Ydb.Topic.DescribeTopicResult Topic = 2;
    }
    repeated TImportChangefeedTopic Changefeeds = 1;
}

message TChangefeedUnderlyingTopics {
    repeated TPathDescription ChangefeedUnderlyingTopics = 1;
}

message TExportMetadata {
    message TSchemaMappingItem {
        optional string SourcePath = 1;
        optional string DestinationPrefix = 2;

        // encryption details
        optional bytes IV = 3;
    }

    repeated TSchemaMappingItem SchemaMapping = 1;

    optional string CompressionAlgorithm = 2;
    optional string EncryptionAlgorithm = 3;
    optional bytes IV = 4;
}

message TSysViewDescription {
    optional string Name = 1;
    optional NKikimrSysView.ESysViewType Type = 2;
    optional NKikimrProto.TPathID SourceObject = 3;
}

message TLongIncrementalRestoreOp {
    optional uint64 TxId = 1;
    optional NKikimrProto.TPathID BackupCollectionPathId = 2;
    optional string Id = 3;
    repeated string TablePathList = 4;
    optional string FullBackupTrimmedName = 5;
    repeated string IncrementalBackupTrimmedNames = 6;
    repeated uint64 InvolvedShards = 7;
}

message TChangePathState {
    optional string Path = 1;
    optional EPathState TargetState = 2;
}

message TSecretDescription {
    optional string Name = 1;
    optional string Value = 2; // original, unencrypted value
    optional uint64 Version = 3;
}

message TSecretSchemaOp {
    optional string Name = 1;
    optional string Value = 2; // original, unencrypted value
    optional bool InheritPermissions = 3;
}

message TStreamingQueryProperties {
    map<string, string> Properties = 1;
}

message TStreamingQueryDescription {
    optional string Name = 1;
    optional TStreamingQueryProperties Properties = 2;
}<|MERGE_RESOLUTION|>--- conflicted
+++ resolved
@@ -346,12 +346,9 @@
     optional bool AllowUnderSameOperation = 44 [default = false];
     // Create only as-well. Used for CopyTable to create table in desired state instead of default
     optional EPathState PathState = 46;
-<<<<<<< HEAD
-    optional TRotateCdcStream RotateSrcCdcStream = 47;
-=======
+    optional TRotateCdcStream RotateSrcCdcStream = 48;
     // Skip automatic index/impl table copying - indexes will be handled separately
     optional bool OmitIndexes = 47 [default = false];
->>>>>>> 3b22f468
 }
 
 message TDictionaryEncodingSettings {
@@ -1288,15 +1285,12 @@
     optional bool AllowUnderSameOperation = 7 [default = false];
 
     optional NKikimrSchemeOp.EPathState TargetPathTargetState = 8;
-<<<<<<< HEAD
-    optional TRotateCdcStream RotateSrcCdcStream = 9; 
-=======
+    optional TRotateCdcStream RotateSrcCdcStream = 10; 
     
     // Map from index name to CDC stream config for incremental backups
     // Key: index name (e.g., "age_index", "name_index")
     // Value: CDC stream configuration to create on that index's impl table
     map<string, TCreateCdcStream> IndexImplTableCdcStreams = 9;
->>>>>>> 3b22f468
 }
 
 message TConsistentTableCopyingConfig {
