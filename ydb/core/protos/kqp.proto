package NKikimrKqp;
option java_package = "ru.yandex.kikimr.proto";
option cc_enable_arenas = true;

import "google/protobuf/duration.proto";
import "ydb/library/actors/protos/actors.proto";
import "ydb/core/scheme/protos/type_info.proto";
import "ydb/core/protos/kqp_physical.proto";
import "ydb/core/protos/kqp_stats.proto";
import "ydb/core/protos/data_events.proto";
import "ydb/public/api/protos/ydb_status_codes.proto";
import "ydb/public/api/protos/ydb_table.proto";
import "ydb/public/api/protos/ydb_value.proto";
import "ydb/public/api/protos/ydb_issue_message.proto";
import "ydb/public/api/protos/ydb_topic.proto";
import "ydb/public/api/protos/ydb_query.proto";
import "ydb/library/mkql_proto/protos/minikql.proto";
import "ydb/library/yql/dq/actors/protos/dq_events.proto";
import "ydb/library/yql/dq/actors/protos/dq_stats.proto";
import "ydb/library/yql/dq/proto/dq_tasks.proto";

enum ERequestType {
    REQUEST_TYPE_PROCESS_QUERY = 1;
    REQUEST_TYPE_CLOSE_SESSION = 2;
    REQUEST_TYPE_CREATE_SESSION = 3;
};

enum EQueryType {
    QUERY_TYPE_UNDEFINED = 0;

    reserved 1, 2, 3;

    QUERY_TYPE_SQL_DML = 4;
    QUERY_TYPE_SQL_DDL = 5;
    QUERY_TYPE_PREPARED_DML = 6;
    QUERY_TYPE_AST_DML = 7;
    QUERY_TYPE_SQL_SCRIPT = 8;
    QUERY_TYPE_SQL_SCAN = 9;
    QUERY_TYPE_AST_SCAN = 10;
    QUERY_TYPE_SQL_SCRIPT_STREAMING = 11;

    QUERY_TYPE_SQL_GENERIC_QUERY = 12;
    QUERY_TYPE_SQL_GENERIC_SCRIPT = 13;
    QUERY_TYPE_SQL_GENERIC_CONCURRENT_QUERY = 14;
};

enum EQueryAction {
    QUERY_ACTION_EXECUTE = 1;
    QUERY_ACTION_EXPLAIN = 2;
    QUERY_ACTION_VALIDATE = 3;
    QUERY_ACTION_PREPARE = 4;
    QUERY_ACTION_EXECUTE_PREPARED = 5;
    QUERY_ACTION_BEGIN_TX = 6;
    QUERY_ACTION_COMMIT_TX = 7;
    QUERY_ACTION_ROLLBACK_TX = 8;
    QUERY_ACTION_PARSE = 9;
    QUERY_ACTION_TOPIC = 10;
};

enum EIsolationLevel {
    ISOLATION_LEVEL_UNDEFINED = 0;
    ISOLATION_LEVEL_SERIALIZABLE = 1;
    ISOLATION_LEVEL_READ_COMMITTED = 2;
    ISOLATION_LEVEL_READ_UNCOMMITTED = 3;
    ISOLATION_LEVEL_READ_STALE = 4;
    ISOLATION_LEVEL_SNAPSHOT_RO = 5;
    ISOLATION_LEVEL_SNAPSHOT_RW = 6;
};

message TTopicOperationsRequest {
    optional string Consumer = 1;
    repeated TopicOffsets Topics = 2;
    optional uint32 SupportivePartition = 3;

    message TopicOffsets {
        // Topic path.
        optional string path = 1;

        // Ranges of offsets by partitions.
        repeated PartitionOffsets partitions = 2;

        message PartitionOffsets {
            // Partition identifier.
            optional int64 partition_id = 1;

            // List of offset ranges.
            repeated OffsetsRange partition_offsets = 2;

            optional bool force_commit = 3;
            optional bool kill_read_session = 4;
            optional bool only_check_commited_to_finish = 5;
            optional string read_session_id = 6;

            message OffsetsRange {
                optional int64 start = 1;
                optional int64 end = 2;
            }
        }
    }
}

message TKafkaApiOperationsRequest {
    optional string TransactionalId = 1;
    optional int64 ProducerId = 2;
    optional int32 ProducerEpoch = 3;
    repeated TKafkaApiOperationsRequest.KafkaApiPartitionInTxn PartitionsInTxn = 4;
    repeated TKafkaApiOperationsRequest.KafkaApiOffsetInTxn OffsetsInTxn = 5;

    message KafkaApiPartitionInTxn {
        optional string TopicPath = 1;
        optional uint32 PartitionId = 2;
    }

    message KafkaApiOffsetInTxn {
        optional string TopicPath = 1;
        optional uint32 PartitionId = 2;
        optional string ConsumerName = 3;
        optional int64 ConsumerGeneration = 4;
        optional int64 Offset = 5;
    }
}

message TTopicOperationsResponse {
    message TWriteId {
        optional uint64 NodeId = 1;
        optional uint64 KeyId = 2;
    }

    optional TWriteId WriteId = 1;
};

message TQueryRequest {
    optional bytes SessionId = 1;
    optional string Query = 2;
    optional EQueryType Type = 3;
    reserved 4; // (deprecated) KqlSettings
    optional bool KeepSession = 5;
    reserved 6; // (deprecated) Cluster
    reserved 7; // (deprecated) Parameters
    reserved 8; // (deprecated) SqlAutoCommit
    optional EQueryAction Action = 9;
    reserved 10; // (deprecated) Profile
    optional bytes PreparedQuery = 11;
    // optional uint32 ReplyFlags = 12 [default = 1];
    reserved 12;
    optional Ydb.Table.TransactionControl TxControl = 13;
    optional string Database = 14;
    optional Ydb.Table.QueryCachePolicy QueryCachePolicy = 15;
    optional uint64 CancelAfterMs = 16;
    optional uint64 TimeoutMs = 17;
    reserved 18; // (deprecated) QuerySettings
    reserved 19; // (deprecated) StatsMode
    optional NYql.NDqProto.EDqStatsMode StatsMode = 20; // deprecated
    optional Ydb.Table.QueryStatsCollection.Mode CollectStats = 21;
    optional TTopicOperationsRequest TopicOperations = 22;
    optional bool UsePublicResponseDataFormat = 23;
    map<string, Ydb.TypedValue> YdbParameters = 24;
    optional bool IsInternalCall = 25;
    optional Ydb.Query.Syntax Syntax = 26;
    optional bool CollectDiagnostics = 27;
    optional string ClientAddress = 28;
    optional string ClientPID = 29;
    optional string ClientUserAgent = 30;
    optional string ClientSdkBuildInfo = 31;
    optional string ApplicationName = 32;
    optional string UserSID = 33;
    optional uint64 OutputChunkMaxSize = 34;
    optional string PoolId = 35;
    optional string DatabaseId = 36;
    optional TKafkaApiOperationsRequest KafkaApiOperations = 37;
<<<<<<< HEAD
    optional Ydb.ResultSetType ResultSetType = 38;
=======
>>>>>>> 00d31a58
}

message TKqpPathIdProto {
    optional uint64 OwnerId = 1;
    optional uint64 TableId = 2;
}

message TVectorIndexKmeansTreeDescription {
    optional Ydb.Table.KMeansTreeSettings Settings = 1;
}

message TIndexDescriptionProto {
    optional string Name = 1;
    optional uint32 Type = 2;
    optional uint32 State = 3;
    optional uint32 SchemaVersion = 4;
    optional uint32 LocalPathId = 5;
    optional uint32 PathOwnerId = 6;
    repeated string KeyColumns = 7;
    repeated string DataColumns = 8;
    oneof SpecializedIndexDescription {
        TVectorIndexKmeansTreeDescription VectorIndexKmeansTreeDescription = 9;
    }
};

message TKqpColumnMetadataProto {
    enum EDefaultKind {
        DEFAULT_KIND_UNSPECIFIED = 0;
        DEFAULT_KIND_NULL = 1;
        DEFAULT_KIND_SEQUENCE = 2;
        DEFAULT_KIND_LITERAL = 3;
    };

    optional string Name = 1;
    optional uint32 Id = 2;
    optional string Type = 3;
    optional uint32 TypeId = 4;
    optional NKikimrProto.TTypeInfo TypeInfo = 7;
    repeated string Family = 5;
    optional bool NotNull = 6 [default = false];
    optional string DefaultFromSequence = 8;
    optional EDefaultKind DefaultKind = 9;
    optional Ydb.TypedValue DefaultFromLiteral = 10;
    // flag that indicates that column is currently under the build
    // operation.
    optional bool IsBuildInProgress = 11 [default = false];
    optional TKqpPathIdProto DefaultFromSequencePathId = 12;
};

message TKqpTableMetadataProto {
    message TAttributeProto {
        optional string Key = 1;
        optional string Value = 2;
    }

    optional bool DoesExist = 1;
    optional string Cluster  = 2;
    optional string Name = 3;
    optional string SysView = 4;
    optional TKqpPathIdProto PathId = 5;
    optional uint32 SchemaVersion = 6;
    optional uint32 Kind = 7;
    repeated TAttributeProto Attributes = 8;
    repeated TKqpColumnMetadataProto Columns = 9;
    repeated string KeyColunmNames = 10;
    repeated TIndexDescriptionProto Indexes = 11;
    repeated TKqpTableMetadataProto SecondaryGlobalIndexMetadata = 12;
    optional uint64 RecordsCount = 13;
    optional uint64 DataSize = 14;
    optional bool StatsLoaded = 15;
}

message TRlPath {
    optional string CoordinationNode = 1;
    optional string ResourcePath = 2;
}

message TEvQueryRequest {
    optional TQueryRequest Request = 1;
    optional string TraceId = 2;
    optional string UserToken = 3;
    optional NActorsProto.TActorId RequestActorId = 4;
    optional string RequestType = 5;
    optional TRlPath RlPath = 6;

    repeated Ydb.Issue.IssueMessage QueryIssues = 7;
    optional Ydb.StatusIds.StatusCode YdbStatus = 8;
    optional NActorsProto.TActorId CancelationActor = 9;
}

message TParameterBinding {
    optional string Name = 1;
    optional uint32 MkqlIndex = 2;
    optional uint32 ResultIndex = 3;
}

message TPreparedResult {
    optional uint32 KqlIndex = 1;
    optional uint32 ResultIndex = 2;
    repeated string ColumnHints = 3;
    optional uint64 RowsLimit = 4;
};

message TParameterDescription {
    optional string Name = 1;
    optional NKikimrMiniKQL.TType Type = 2;
}

message TPreparedQuery {
    enum EVersion {
        VERSION_UNSPECIFIED = 0;
        VERSION_V1_DEPRECATED = 1;
        VERSION_PHYSICAL_V1 = 11;
    };

    optional uint32 Version = 1;
    reserved 2; // (deprecated) Kqls
    repeated TPreparedResult Results = 3;
    repeated TParameterDescription Parameters = 4;
    optional string Text = 5;
    optional NKqpProto.TKqpPhyQuery PhysicalQuery = 6;
};

message TQueryResponsePgInfo {
    optional string CommandTag = 1;
}

message TQueryResponseExtraInfo {
    optional TQueryResponsePgInfo PgInfo = 1;
}

message TQueryResponse {
    optional bytes SessionId = 1;
    reserved 2; // (deprecated) QueryErrors
    // repeated NKikimrMiniKQL.TResult Results = 3;
    // optional TQueryProfile Profile = 4; // TODO: Deprecate, use QueryStats
    reserved 4;
    optional bytes PreparedQuery = 5;
    optional string QueryAst = 6;
    reserved 7;
    repeated Ydb.Issue.IssueMessage QueryIssues = 8;
    optional bytes QueryPlan = 9;
    repeated TParameterDescription QueryParameters = 10;
    optional Ydb.Table.TransactionMeta TxMeta = 11;
    optional NKqpProto.TKqpStatsQuery QueryStats = 12;
    repeated Ydb.ResultSet YdbResults = 13;
    optional TTopicOperationsResponse TopicOperations = 14;
    optional string QueryDiagnostics = 15;
    optional TQueryResponseExtraInfo ExtraInfo = 16;
}

message TEvQueryResponse {
    reserved 1; // (deprecated) KqpStatus
    reserved 2; // (deprecated) KqpError
    optional TQueryResponse Response = 3;
    optional Ydb.StatusIds.StatusCode YdbStatus = 4;
    reserved 5; // (deprecated) ForcedNewEngine
    optional uint64 ConsumedRu = 6;
    optional bool WorkerIsClosing = 7 [default = false];
}

message TCloseSessionRequest {
    optional bytes SessionId = 1;
}

message TEvCloseSessionRequest {
    optional TCloseSessionRequest Request = 1;
    optional string TraceId = 2;
}

message TCloseSessionResponse {
    optional bytes SessionId = 1;
    optional bool Closed = 2;
}

message TEvCloseSessionResponse {
    optional Ydb.StatusIds.StatusCode Status = 1;
    repeated Ydb.Issue.IssueMessage Issues = 2;
    optional TCloseSessionResponse Response = 3;
}

message TSessionInfo {
    optional string SessionId = 1;
    /// optional ui32 NodeId = 2;
    optional string ClientAddress = 3;
    optional string ClientPID = 4;
    optional string ClientUserAgent = 5;
    optional string ClientSdkBuildInfo = 6;
    optional string ApplicationName = 7;
    optional string Query = 8;
    optional int64 QueryCount = 9;
    optional string State = 10;
    optional int64 SessionStartAt = 11;
    optional int64 QueryStartAt = 12;
    optional int64 StateChangeAt = 13;
    optional string UserSID = 14;
    optional bool PgWire = 15 [default = false];
    optional string UserName = 16;
}

message TEvListSessionsRequest {
    optional string SessionIdStart = 1;
    optional bool SessionIdStartInclusive = 2;
    optional string SessionIdEnd = 3;
    optional bool SessionIdEndInclusive = 4;
    repeated uint32 Columns = 5;
    optional int64 FreeSpace = 6;
    optional int64 Limit = 7;
    optional string TenantName = 8;
}

message TEvListSessionsResponse {
    optional int64 NodeId = 1;
    repeated TSessionInfo Sessions = 2;
    optional bool Finished = 3;
    optional string ContinuationToken = 4;
}

message TKqpSetting {
    required string Name = 1;
    required string Value = 2;
}

message TKqpDefaultSettings {
    repeated TKqpSetting DefaultSettings = 1;
}

message TCreateSessionRequest {
    optional string Database = 1;
}

message TEvCreateSessionRequest {
    optional TCreateSessionRequest Request = 1;
    optional string TraceId = 2;
    optional uint64 DeadlineUs = 3;
    // the flag that indicates that session can be created on the different
    // node in the cluster.
    // If flag is true, kqp proxy will create session  on the different node,
    // if flag is false, in this case proxy will create session locally.
    optional bool CanCreateRemoteSession = 4 [default = false];
    optional bool SupportsBalancing = 5 [default = false];
    optional bool PgWire = 6 [default = false];

    optional string ClientAddress = 7;
    optional string ClientPID = 8;
    optional string ClientUserAgent = 9;
    optional string ClientSdkBuildInfo = 10;
    optional string ApplicationName = 11;
    optional string UserSID = 12;
    optional string UserName = 13;
}

message TCreateSessionResponse {
    optional bytes SessionId = 1;
    optional int64 NodeId = 2;
}

message TEvCreateSessionResponse {
    reserved 1; // (deprecated) KqpStatus
    optional bytes Error = 2;
    optional TCreateSessionResponse Response = 3;
    optional Ydb.StatusIds.StatusCode YdbStatus = 4;
    optional bool ResourceExhausted = 5 [default = false];
}

message TPingSessionRequest {
    optional bytes SessionId = 1;
    optional uint32 TimeoutMs = 2 [default = 5000];
    optional bool deprecated = 3;
    optional NActorsProto.TActorId ExtSessionCtrlActorId = 4;
}

message TEvPingSessionRequest {
    optional TPingSessionRequest Request = 1;
    optional string TraceId = 2;
}

message TPingSessionResponse {
    optional Ydb.Table.KeepAliveResult.SessionStatus SessionStatus = 1;
}

message TEvPingSessionResponse {
    optional Ydb.StatusIds.StatusCode Status = 1;
    repeated Ydb.Issue.IssueMessage Issues = 2;
    optional TPingSessionResponse Response = 3;
    optional bool WorkerIsClosing = 4 [default = false];
}

message TEvDataQueryStreamPart {
    optional NActorsProto.TActorId GatewayActorId = 1;
    repeated Ydb.ResultSet Results = 2;
};

message TCancelQueryRequest {
    optional bytes SessionId = 1;
};

message TEvCancelQueryRequest {
    optional TCancelQueryRequest Request = 1;
    optional string TraceId = 2;
};

message TEvCancelQueryResponse {
    optional Ydb.StatusIds.StatusCode Status = 1;
    repeated Ydb.Issue.IssueMessage Issues = 2;
}

// Executer

message TExecuterTxRequest {
    optional uint64 TxId = 1;
};

message TEvExecuterTxRequest {
    optional TExecuterTxRequest Request = 1;
    optional NActorsProto.TActorId Target = 2;
    optional string TraceId = 3;
    optional string UserToken = 4;
};

message TExecuterTxResult {
    reserved 3;
    optional NKikimrMiniKQL.TResult Locks = 4;
    reserved 5; // (deprecated) Stats
    optional NYql.NDqProto.TDqExecutionStats Stats = 6;
    reserved 7;
};

message TExecuterTxResponse {
    optional Ydb.StatusIds.StatusCode Status = 1;
    repeated Ydb.Issue.IssueMessage Issues = 2;
    optional TExecuterTxResult Result = 3;
};

message TEvExecuterTxResponse {
    optional TExecuterTxResponse Response = 1;
};

message TEvExecuterStreamData {
    optional Ydb.ResultSet ResultSet = 1;
    optional uint64 SeqNo = 2;
    optional uint32 QueryResultIndex = 3;
    optional uint32 ChannelId = 4;
    optional NActorsProto.TActorId ChannelActorId = 5;
    optional TKqpSnapshot VirtualTimestamp = 6;
};

message TEvExecuterStreamDataAck {
    optional uint64 SeqNo = 1;
    optional int64 FreeSpace = 2;
    optional bool Enough = 3 [default = false];
    optional uint32 ChannelId = 4;
    optional NActorsProto.TActorId ChannelActorId = 5;
};

message TEvExecuterStreamProfile {
    reserved 1; // (deprecated) Profile
    optional NYql.NDqProto.TDqExecutionStats Profile = 2;
};

// 1. Executer fills progress stats from it's own execution
// 2. Session adds stats from early finished executions and builds complete plan
message TEvExecuterProgress {
    optional NActorsProto.TActorId ExecuterActorId = 1;
    optional string QueryPlan = 2;
    optional NKqpProto.TKqpStatsQuery QueryStats = 3;
};

message TKqpProxyNodeResources {
    optional uint32 NodeId = 1;
    optional uint64 DataCenterNumId = 2;
    optional uint32 ActiveWorkersCount = 3;
    optional string DataCenterId = 4;
    optional double CpuUsage = 5;
    optional uint32 Threads = 6;
}

message TKqpSnapshot {
    optional uint64 Step = 1;
    optional uint64 TxId = 2;
}

/// Legacy ResourceManager events //////////////////////////////////////////////////////////////////////////////////////
message TEvStartComputeTasks {
    optional uint64 TxId = 1;
    repeated NYql.NDqProto.TDqTask Tasks = 2;
    reserved 3; // (deprecated) WaitResourcesTimeoutMs
    optional NYql.NDqProto.TComputeRuntimeSettings RuntimeSettings = 4;
    optional NActorsProto.TActorId ExecuterActorId = 5; // overwrite for ev->Sender

    optional TKqpSnapshot Snapshot = 8;
}

message TEvStartComputeTasksFailure {
    optional uint64 TxId = 1;

    enum EReason {
        MEMORY_LIMIT_EXCEEDED = 1;         // total memory limit per query and per node
        NOT_ENOUGH_MEMORY = 2;             // not enough memory at moment
        COMPUTE_ACTORS_LIMIT_EXCEEDED = 3; // -//-
        NOT_ENOUGH_COMPUTE_ACTORS = 4;     // -//-
        REQUEST_ALREADY_EXISTS = 5;
        NOT_READY = 6;                     // ResourceManager not ready yet
    }
    optional EReason Reason = 2;
    optional string Message = 3;
}

message TEvStartedComputeTasks {
    optional uint64 TxId = 1;

    message TStartedTask {
        optional uint64 TaskId = 1;
        optional NActorsProto.TActorId ActorId = 2;
    }
    repeated TStartedTask StartedTasks = 2;
}

message TEvCancelComputeTasks {
    optional uint64 TxId = 1;
    repeated Ydb.Issue.IssueMessage Issues = 2;
}
////////////////////////////////////////////////////////////////////////////////////////////////////////////////////////

/// KQP Node Events ////////////////////////////////////////////////////////////////////////////////////////////////////
message TEvStartKqpTasksRequest {
    optional uint64 TxId = 1;
    repeated NYql.NDqProto.TDqTask Tasks = 2;
    optional NYql.NDqProto.TComputeRuntimeSettings RuntimeSettings = 3;
    optional NActorsProto.TActorId ExecuterActorId = 4;
    optional TKqpSnapshot Snapshot = 5;
    optional bool StartAllOrFail = 6 [default = true];
    optional uint64 OutputChunkMaxSize = 7 [default = 0]; // 0 - use some default value
    optional string SerializedGUCSettings = 8;
    optional string SchedulerGroup = 9;
    optional double MemoryPoolPercent = 10 [default = 100];
    optional string Database = 11;
    optional string DatabaseId = 17;
    optional uint64 LockTxId = 13;
    optional uint32 LockNodeId = 14;

    optional double PoolMaxCpuShare = 12;
    optional double QueryCpuShare = 16;
    optional double ResourceWeight = 18;

    optional NKikimrDataEvents.ELockMode LockMode = 19;

    optional string UserToken = 20;
}

message TEvStartKqpTasksResponse {
    message TStartedTask {
        optional uint64 TaskId = 1;
        optional NActorsProto.TActorId ActorId = 2;
    }

    enum ENotStartedTaskReason {
        // node limits
        NOT_ENOUGH_MEMORY = 1;
        NOT_ENOUGH_EXECUTION_UNITS = 2;
        // query limits
        QUERY_MEMORY_LIMIT_EXCEEDED = 3;
        QUERY_EXECUTION_UNITS_LIMIT_EXCEEDED = 4;
        // any other error
        INTERNAL_ERROR = 5;
    }

    message TNotStartedTask {
        optional uint64 TaskId = 1;
        optional ENotStartedTaskReason Reason = 2;
        optional string Message = 3;
    }

    optional uint64 TxId = 1;
    repeated TStartedTask StartedTasks = 2;
    repeated TNotStartedTask NotStartedTasks = 3;
}

message TEvCancelKqpTasksRequest {
    optional uint64 TxId = 1;
    optional string Reason = 2;
}

message TEvCancelKqpTasksResponse {
}

message TResourceExchangeBoardData {
    optional NActorsProto.TActorId Owner = 1;
    optional bytes Ulid = 2;
    optional NActorsProto.TActorId Publisher = 3;
}

message TKqpNodeResources {
    optional NActorsProto.TActorId ResourceManagerActorId = 2; // legacy
    optional uint32 AvailableComputeActors = 4; // legacy
    optional uint64 UsedMemory = 5; // legacy
    optional uint64 TotalMemory = 7; // legacy

    reserved 6;
    ////////////////////////////////////////////////////

    optional uint32 NodeId = 1;
    optional uint32 Timestamp = 3;

    message TMemory {
        optional uint32 Pool = 1;
        optional uint64 Available = 2;
    }
    repeated TMemory Memory = 8;
    optional uint32 ExecutionUnits = 9;

    optional TKqpProxyNodeResources KqpProxyNodeResources = 10;
}

/// Scans
message TEvScanInitActor {
    optional uint64 ScanId = 1;
    optional NActorsProto.TActorId ScanActorId = 2;
    optional uint32 Generation = 3;
    optional uint64 TabletId = 4;
    optional bool AllowPings = 5;
}

message TEvScanError {
    optional Ydb.StatusIds.StatusCode Status = 1;
    repeated Ydb.Issue.IssueMessage Issues = 2;
    optional uint32 Generation = 3;
    optional uint64 TabletId = 4;
}

message TEvScanPing {
}

message TEvKqpScanCursor {
    optional uint64 TabletId = 1;

    message TColumnShardScanPlain {
    }
    message TColumnShardScanSimple {
        optional uint64 SourceId = 1;
        optional uint32 StartRecordIndex = 2;
    }
    message TColumnShardScanNotSortedSimple {
        optional uint64 SourceId = 1;
        optional uint32 StartRecordIndex = 2;
    }
    oneof Implementation {
        TColumnShardScanPlain ColumnShardPlain = 10;
        TColumnShardScanSimple ColumnShardSimple = 11;
        TColumnShardScanNotSortedSimple ColumnShardNotSortedSimple = 12;
    }
}

message TEvRemoteScanData {
    optional uint32 ScanId = 1;
    optional uint64 CpuTimeUs = 2;
    optional uint64 WaitTimeMs = 3;
    optional uint32 PageFaults = 4;
    optional bool PageFault = 5;
    optional bool Finished = 6;
    optional bytes LastKey = 7;
    optional uint32 Generation = 9;

    message TArrowBatch {
        optional bytes Schema = 1;
        optional bytes Batch = 2;
    }

    // Only one of the fields Rows and ArrowBatch must be filled. However, we can not use oneof feature because Rows
    // field is repeated. Moving it into oneof is impossible. We may wrap it into a message but this would break
    // backwards comparability.
    repeated bytes Rows = 8;
    optional TArrowBatch ArrowBatch = 10;

    optional bool RequestedBytesLimitReached = 11 [default = false];
    optional uint32 AvailablePacks = 12;
    optional TEvKqpScanCursor LastCursor = 13;
}

message TEvRemoteScanDataAck {
    optional uint64 FreeSpace = 1;
    optional uint32 Generation = 2;
    optional uint32 MaxChunksCount = 3;
}

message TEvRemoteCostData {
    message TIntervalMeta {
        optional bool IntervalSkipped = 1[default = false];
        optional bool MarkIncluded = 2[default = true];
    }

    message TCostInfo {
        repeated TIntervalMeta IntervalMeta = 1;
        optional bool LeftBorderOpened = 2;
        // ColumnsData contains RecordBatch with schema that serialized in ColumnsSchema
        optional bytes ColumnsData = 3;
        optional bytes ColumnsSchema = 4;
    }

    optional uint32 ScanId = 1;
    optional TCostInfo CostInfo = 2;
}

message TEvKillScanTablet {
}

message TEvKqpOutputActorResultInfo {
    repeated NKikimrDataEvents.TLock Locks = 1;
    optional bool HasRead = 2;
}


message TKqpTableSinkSettings {
    enum EType {
        MODE_REPLACE = 0;
        MODE_UPSERT = 1;
        MODE_INSERT = 2;
        MODE_DELETE = 3;
        MODE_UPDATE = 4;
        MODE_FILL = 5;
    }

    optional NKqpProto.TKqpPhyTableId Table = 3;
    repeated TKqpColumnMetadataProto KeyColumns = 4;
    repeated TKqpColumnMetadataProto Columns = 5;
    optional uint64 LockTxId = 6;
    optional uint64 LockNodeId = 7;
    optional bool InconsistentTx = 8; // Write each batch in it's own single immediate tx
    optional EType Type = 9;
    optional NActorsProto.TActorId BufferActorId = 10;
    optional int64 Priority = 11;
    optional bool IsOlap = 12;
    repeated uint32 WriteIndexes = 13;
    optional NKikimrDataEvents.TMvccSnapshot MvccSnapshot = 14;
    optional NKikimrDataEvents.ELockMode LockMode = 15;
    optional bool EnableStreamWrite = 16;
    optional bool IsBatch = 17;
    repeated string InputColumns = 18; // Only for MODE_FILL
}

message TKqpStreamLookupSettings {
    optional NKqpProto.TKqpPhyTableId Table = 1;
    repeated TKqpColumnMetadataProto KeyColumns = 2;
    repeated TKqpColumnMetadataProto Columns = 3;
    optional TKqpSnapshot Snapshot = 4;
    optional uint64 LockTxId = 5;
    optional bool ImmediateTx = 6;
    repeated string LookupKeyColumns = 7;
    optional NKqpProto.EStreamLookupStrategy LookupStrategy = 8;
    optional bool AllowInconsistentReads = 9 [default = false];
    optional uint32 LockNodeId = 10;
    optional bool KeepRowsOrder = 11;
    optional bool AllowNullKeys = 12;
    optional uint32 AllowNullKeysPrefixSize = 13;
    optional NKikimrDataEvents.ELockMode LockMode = 14;
}

message TKqpSequencerSettings {
    optional NKqpProto.TKqpPhyTableId Table = 1;
    repeated TKqpColumnMetadataProto Columns = 2;
    optional string Database = 3;
}

message TResourceExchangeNodeData {
    optional TKqpNodeResources Resources = 1;
    optional TResourceExchangeBoardData ResourceExchangeBoardData = 2;
    optional uint64 Round = 3;
}

message TResourceExchangeSnapshot {
    optional bool NeedResending = 1;
    repeated TResourceExchangeNodeData Snapshot = 2;
}

// Request that is sent to run script actor to cancel execution and write finish status to database.
message TEvCancelScriptExecutionRequest {
}

message TEvCancelScriptExecutionResponse {
    optional Ydb.StatusIds.StatusCode Status = 1;
    repeated Ydb.Issue.IssueMessage Issues = 2;
}

// Request that is sent to run script actor to check his existence.
message TEvCheckAliveRequest {
}

message TEvCheckAliveResponse {
}

// stored in column "meta" of .metadata/script_executions table
message TScriptExecutionOperationMeta {
    optional google.protobuf.Duration OperationTtl = 1;
    optional google.protobuf.Duration ResultsTtl = 2;
}

/// KQP workload manager Events
message TEvRefreshPoolState {
    optional string PoolId = 1;
    optional string Database = 2;
}<|MERGE_RESOLUTION|>--- conflicted
+++ resolved
@@ -168,10 +168,7 @@
     optional string PoolId = 35;
     optional string DatabaseId = 36;
     optional TKafkaApiOperationsRequest KafkaApiOperations = 37;
-<<<<<<< HEAD
     optional Ydb.ResultSetType ResultSetType = 38;
-=======
->>>>>>> 00d31a58
 }
 
 message TKqpPathIdProto {
