--- conflicted
+++ resolved
@@ -742,11 +742,8 @@
     repeated uint32 WriteIndexes = 13;
     optional NKikimrDataEvents.TMvccSnapshot MvccSnapshot = 14;
     optional NKikimrDataEvents.ELockMode LockMode = 15;
-<<<<<<< HEAD
-    optional bool IsBatch = 16;
-=======
     optional bool EnableStreamWrite = 16;
->>>>>>> 3d90decc
+    optional bool IsBatch = 17;
 }
 
 message TKqpStreamLookupSettings {
