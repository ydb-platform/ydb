package NKikimrKqp;
option java_package = "ru.yandex.kikimr.proto";
option cc_enable_arenas = true;

import "google/protobuf/duration.proto";
import "ydb/library/actors/protos/actors.proto";
import "ydb/core/scheme/protos/type_info.proto";
import "ydb/core/protos/kqp_physical.proto";
import "ydb/core/protos/kqp_stats.proto";
import "ydb/core/protos/query_stats.proto";
import "ydb/core/protos/data_events.proto";
import "ydb/public/api/protos/ydb_status_codes.proto";
import "ydb/public/api/protos/ydb_table.proto";
import "ydb/public/api/protos/ydb_value.proto";
import "ydb/public/api/protos/ydb_issue_message.proto";
import "ydb/public/api/protos/ydb_topic.proto";
import "ydb/public/api/protos/ydb_query.proto";
import "ydb/library/mkql_proto/protos/minikql.proto";
import "ydb/library/yql/dq/actors/protos/dq_events.proto";
import "ydb/library/yql/dq/actors/protos/dq_stats.proto";
import "ydb/library/yql/dq/proto/dq_tasks.proto";

enum ERequestType {
    REQUEST_TYPE_PROCESS_QUERY = 1;
    REQUEST_TYPE_CLOSE_SESSION = 2;
    REQUEST_TYPE_CREATE_SESSION = 3;
};

enum EQueryType {
    QUERY_TYPE_UNDEFINED = 0;

    reserved 1, 2, 3;

    QUERY_TYPE_SQL_DML = 4;
    QUERY_TYPE_SQL_DDL = 5;
    QUERY_TYPE_PREPARED_DML = 6;
    QUERY_TYPE_AST_DML = 7;
    QUERY_TYPE_SQL_SCRIPT = 8;
    QUERY_TYPE_SQL_SCAN = 9;
    QUERY_TYPE_AST_SCAN = 10;
    QUERY_TYPE_SQL_SCRIPT_STREAMING = 11;

    QUERY_TYPE_SQL_GENERIC_QUERY = 12;
    QUERY_TYPE_SQL_GENERIC_SCRIPT = 13;
    QUERY_TYPE_SQL_GENERIC_CONCURRENT_QUERY = 14;
};

enum EQueryAction {
    QUERY_ACTION_EXECUTE = 1;
    QUERY_ACTION_EXPLAIN = 2;
    QUERY_ACTION_VALIDATE = 3;
    QUERY_ACTION_PREPARE = 4;
    QUERY_ACTION_EXECUTE_PREPARED = 5;
    QUERY_ACTION_BEGIN_TX = 6;
    QUERY_ACTION_COMMIT_TX = 7;
    QUERY_ACTION_ROLLBACK_TX = 8;
    QUERY_ACTION_PARSE = 9;
    QUERY_ACTION_TOPIC = 10;
};

enum EIsolationLevel {
    ISOLATION_LEVEL_UNDEFINED = 0;
    ISOLATION_LEVEL_SERIALIZABLE = 1;
    ISOLATION_LEVEL_READ_COMMITTED = 2;
    ISOLATION_LEVEL_READ_UNCOMMITTED = 3;
    ISOLATION_LEVEL_READ_STALE = 4;
};

message TTopicOperationsRequest {
    optional string Consumer = 1;
    repeated Ydb.Topic.UpdateOffsetsInTransactionRequest.TopicOffsets Topics = 2;
    optional uint32 SupportivePartition = 3;
}

message TTopicOperationsResponse {
    message TWriteId {
        optional uint64 NodeId = 1;
        optional uint64 KeyId = 2;
    }

    optional TWriteId WriteId = 1;
};

message TQueryRequest {
    optional bytes SessionId = 1;
    optional string Query = 2;
    optional EQueryType Type = 3;
    reserved 4; // (deprecated) KqlSettings
    optional bool KeepSession = 5;
    reserved 6; // (deprecated) Cluster
    reserved 7; // (deprecated) Parameters
    reserved 8; // (deprecated) SqlAutoCommit
    optional EQueryAction Action = 9;
    reserved 10; // (deprecated) Profile
    optional bytes PreparedQuery = 11;
    // optional uint32 ReplyFlags = 12 [default = 1];
    reserved 12;
    optional Ydb.Table.TransactionControl TxControl = 13;
    optional string Database = 14;
    optional Ydb.Table.QueryCachePolicy QueryCachePolicy = 15;
    optional uint64 CancelAfterMs = 16;
    optional uint64 TimeoutMs = 17;
    reserved 18; // (deprecated) QuerySettings
    reserved 19; // (deprecated) StatsMode
    optional NYql.NDqProto.EDqStatsMode StatsMode = 20; // deprecated
    optional Ydb.Table.QueryStatsCollection.Mode CollectStats = 21;
    optional TTopicOperationsRequest TopicOperations = 22;
    optional bool UsePublicResponseDataFormat = 23;
    map<string, Ydb.TypedValue> YdbParameters = 24;
    optional bool IsInternalCall = 25;
    optional Ydb.Query.Syntax Syntax = 26;
    optional bool CollectDiagnostics = 27;
    optional string ClientAddress = 28;
    optional string ClientPID = 29;
    optional string ClientUserAgent = 30;
    optional string ClientSdkBuildInfo = 31;
    optional string ApplicationName = 32;
    optional string UserSID = 33;
    optional uint64 OutputChunkMaxSize = 34;
    optional string PoolId = 35;
}

message TKqpPathIdProto {
    optional uint32 OwnerId = 1;
    optional uint32 TableId = 2;
}

message TVectorIndexKmeansTreeDescription {
    optional Ydb.Table.VectorIndexSettings Settings = 1;
}

message TIndexDescriptionProto {
    optional string Name = 1;
    optional uint32 Type = 2;
    optional uint32 State = 3;
    optional uint32 SchemaVersion = 4;
    optional uint32 LocalPathId = 5;
    optional uint32 PathOwnerId = 6;
    repeated string KeyColumns = 7;
    repeated string DataColumns = 8;
    oneof SpecializedIndexDescription {
        TVectorIndexKmeansTreeDescription VectorIndexKmeansTreeDescription = 9;
    }
};

message TKqpColumnMetadataProto {
    enum EDefaultKind {
        DEFAULT_KIND_UNSPECIFIED = 0;
        DEFAULT_KIND_NULL = 1;
        DEFAULT_KIND_SEQUENCE = 2;
        DEFAULT_KIND_LITERAL = 3;
    };

    optional string Name = 1;
    optional uint32 Id = 2;
    optional string Type = 3;
    optional uint32 TypeId = 4;
    optional NKikimrProto.TTypeInfo TypeInfo = 7;
    repeated string Family = 5;
    optional bool NotNull = 6 [default = false];
    optional string DefaultFromSequence = 8;
    optional EDefaultKind DefaultKind = 9;
    optional Ydb.TypedValue DefaultFromLiteral = 10;
    // flag that indicates that column is currently under the build
    // operation.
    optional bool IsBuildInProgress = 11 [default = false];
};

message TKqpTableMetadataProto {
    message TAttributeProto {
        optional string Key = 1;
        optional string Value = 2;
    }

    optional bool DoesExist = 1;
    optional string Cluster  = 2;
    optional string Name = 3;
    optional string SysView = 4;
    optional TKqpPathIdProto PathId = 5;
    optional uint32 SchemaVersion = 6;
    optional uint32 Kind = 7;
    repeated TAttributeProto Attributes = 8;
    repeated TKqpColumnMetadataProto Columns = 9;
    repeated string KeyColunmNames = 10;
    repeated TIndexDescriptionProto Indexes = 11;
    repeated TKqpTableMetadataProto SecondaryGlobalIndexMetadata = 12;
    optional uint64 RecordsCount = 13;
    optional uint64 DataSize = 14;
    optional bool StatsLoaded = 15;
}

message TRlPath {
    optional string CoordinationNode = 1;
    optional string ResourcePath = 2;
}

message TEvQueryRequest {
    optional TQueryRequest Request = 1;
    optional string TraceId = 2;
    optional string UserToken = 3;
    optional NActorsProto.TActorId RequestActorId = 4;
    optional string RequestType = 5;
    optional TRlPath RlPath = 6;

    repeated Ydb.Issue.IssueMessage QueryIssues = 7;
    optional Ydb.StatusIds.StatusCode YdbStatus = 8;
    optional NActorsProto.TActorId CancelationActor = 9;
}

message TParameterBinding {
    optional string Name = 1;
    optional uint32 MkqlIndex = 2;
    optional uint32 ResultIndex = 3;
}

message TPreparedResult {
    optional uint32 KqlIndex = 1;
    optional uint32 ResultIndex = 2;
    repeated string ColumnHints = 3;
    optional uint64 RowsLimit = 4;
};

message TParameterDescription {
    optional string Name = 1;
    optional NKikimrMiniKQL.TType Type = 2;
}

message TPreparedQuery {
    enum EVersion {
        VERSION_UNSPECIFIED = 0;
        VERSION_V1_DEPRECATED = 1;
        VERSION_PHYSICAL_V1 = 11;
    };

    optional uint32 Version = 1;
    reserved 2; // (deprecated) Kqls
    repeated TPreparedResult Results = 3;
    repeated TParameterDescription Parameters = 4;
    optional string Text = 5;
    optional NKqpProto.TKqpPhyQuery PhysicalQuery = 6;
};

message TQueryResponsePgInfo {
    optional string CommandTag = 1;
}

message TQueryResponseExtraInfo {
    optional TQueryResponsePgInfo PgInfo = 1;
}

message TQueryResponse {
    optional bytes SessionId = 1;
    reserved 2; // (deprecated) QueryErrors
    repeated NKikimrMiniKQL.TResult Results = 3;
    // optional TQueryProfile Profile = 4; // TODO: Deprecate, use QueryStats
    reserved 4;
    optional bytes PreparedQuery = 5;
    optional string QueryAst = 6;
    reserved 7;
    repeated Ydb.Issue.IssueMessage QueryIssues = 8;
    optional bytes QueryPlan = 9;
    repeated TParameterDescription QueryParameters = 10;
    optional Ydb.Table.TransactionMeta TxMeta = 11;
    optional NKqpProto.TKqpStatsQuery QueryStats = 12;
    repeated Ydb.ResultSet YdbResults = 13;
    optional TTopicOperationsResponse TopicOperations = 14;
    optional string QueryDiagnostics = 15;
    optional TQueryResponseExtraInfo ExtraInfo = 16;
}

message TEvQueryResponse {
    reserved 1; // (deprecated) KqpStatus
    reserved 2; // (deprecated) KqpError
    optional TQueryResponse Response = 3;
    optional Ydb.StatusIds.StatusCode YdbStatus = 4;
    reserved 5; // (deprecated) ForcedNewEngine
    optional uint64 ConsumedRu = 6;
    optional bool WorkerIsClosing = 7 [default = false];
}

message TCloseSessionRequest {
    optional bytes SessionId = 1;
}

message TEvCloseSessionRequest {
    optional TCloseSessionRequest Request = 1;
    optional string TraceId = 2;
}

message TCloseSessionResponse {
    optional bytes SessionId = 1;
    optional bool Closed = 2;
}

message TEvCloseSessionResponse {
    optional Ydb.StatusIds.StatusCode Status = 1;
    repeated Ydb.Issue.IssueMessage Issues = 2;
    optional TCloseSessionResponse Response = 3;
}

message TSessionInfo {
    optional string SessionId = 1;
    /// optional ui32 NodeId = 2;
    optional string ClientAddress = 3;
    optional string ClientPID = 4;
    optional string ClientUserAgent = 5;
    optional string ClientSdkBuildInfo = 6;
    optional string ApplicationName = 7;
    optional string Query = 8;
    optional int64 QueryCount = 9;
    optional string State = 10;
    optional int64 SessionStartAt = 11;
    optional int64 QueryStartAt = 12;
    optional int64 StateChangeAt = 13;
    optional string UserSID = 14;
    optional bool PgWire = 15 [default = false];
    optional string UserName = 16;
}

message TEvListSessionsRequest {
    optional string SessionIdStart = 1;
    optional bool SessionIdStartInclusive = 2;
    optional string SessionIdEnd = 3;
    optional bool SessionIdEndInclusive = 4;
    repeated uint32 Columns = 5;
    optional int64 FreeSpace = 6;
    optional int64 Limit = 7;
}

message TEvListSessionsResponse {
    optional int64 NodeId = 1;
    repeated TSessionInfo Sessions = 2;
    optional bool Finished = 3;
    optional string ContinuationToken = 4;
}

message TKqpSetting {
    required string Name = 1;
    required string Value = 2;
}

message TKqpDefaultSettings {
    repeated TKqpSetting DefaultSettings = 1;
}

message TCreateSessionRequest {
    optional string Database = 1;
}

message TEvCreateSessionRequest {
    optional TCreateSessionRequest Request = 1;
    optional string TraceId = 2;
    optional uint64 DeadlineUs = 3;
    // the flag that indicates that session can be created on the different
    // node in the cluster.
    // If flag is true, kqp proxy will create session  on the different node,
    // if flag is false, in this case proxy will create session locally.
    optional bool CanCreateRemoteSession = 4 [default = false];
    optional bool SupportsBalancing = 5 [default = false];
    optional bool PgWire = 6 [default = false];

    optional string ClientAddress = 7;
    optional string ClientPID = 8;
    optional string ClientUserAgent = 9;
    optional string ClientSdkBuildInfo = 10;
    optional string ApplicationName = 11;
    optional string UserSID = 12;
    optional string UserName = 13;
}

message TCreateSessionResponse {
    optional bytes SessionId = 1;
    optional int64 NodeId = 2;
}

message TEvCreateSessionResponse {
    reserved 1; // (deprecated) KqpStatus
    optional bytes Error = 2;
    optional TCreateSessionResponse Response = 3;
    optional Ydb.StatusIds.StatusCode YdbStatus = 4;
    optional bool ResourceExhausted = 5 [default = false];
}

message TPingSessionRequest {
    optional bytes SessionId = 1;
    optional uint32 TimeoutMs = 2 [default = 5000];
    optional bool deprecated = 3;
    optional NActorsProto.TActorId ExtSessionCtrlActorId = 4;
}

message TEvPingSessionRequest {
    optional TPingSessionRequest Request = 1;
    optional string TraceId = 2;
}

message TPingSessionResponse {
    optional Ydb.Table.KeepAliveResult.SessionStatus SessionStatus = 1;
}

message TEvPingSessionResponse {
    optional Ydb.StatusIds.StatusCode Status = 1;
    repeated Ydb.Issue.IssueMessage Issues = 2;
    optional TPingSessionResponse Response = 3;
    optional bool WorkerIsClosing = 4 [default = false];
}

message TEvDataQueryStreamPart {
    optional NActorsProto.TActorId GatewayActorId = 1;
    repeated NKikimrMiniKQL.TResult Results = 2;
};

message TCancelQueryRequest {
    optional bytes SessionId = 1;
};

message TEvCancelQueryRequest {
    optional TCancelQueryRequest Request = 1;
    optional string TraceId = 2;
};

message TEvCancelQueryResponse {
    optional Ydb.StatusIds.StatusCode Status = 1;
    repeated Ydb.Issue.IssueMessage Issues = 2;
}

// Executer

message TExecuterTxRequest {
    optional uint64 TxId = 1;
};

message TEvExecuterTxRequest {
    optional TExecuterTxRequest Request = 1;
    optional NActorsProto.TActorId Target = 2;
    optional string TraceId = 3;
    optional string UserToken = 4;
};

message TExecuterTxResult {
    reserved 3;
    optional NKikimrMiniKQL.TResult Locks = 4;
    reserved 5; // (deprecated) Stats
    optional NYql.NDqProto.TDqExecutionStats Stats = 6;
    reserved 7;
};

message TExecuterTxResponse {
    optional Ydb.StatusIds.StatusCode Status = 1;
    repeated Ydb.Issue.IssueMessage Issues = 2;
    optional TExecuterTxResult Result = 3;
};

message TEvExecuterTxResponse {
    optional TExecuterTxResponse Response = 1;
};

message TEvExecuterStreamData {
    optional Ydb.ResultSet ResultSet = 1;
    optional uint64 SeqNo = 2;
    optional uint32 QueryResultIndex = 3;
    optional uint32 ChannelId = 4;
    optional NActorsProto.TActorId ChannelActorId = 5;
};

message TEvExecuterStreamDataAck {
    optional uint64 SeqNo = 1;
    optional int64 FreeSpace = 2;
    optional bool Enough = 3 [default = false];
    optional uint32 ChannelId = 4;
    optional NActorsProto.TActorId ChannelActorId = 5;
};

message TEvExecuterStreamProfile {
    reserved 1; // (deprecated) Profile
    optional NYql.NDqProto.TDqExecutionStats Profile = 2;
};

// 1. Executer fills progress stats from it's own execution
// 2. Session adds stats from early finished executions and builds complete plan
message TEvExecuterProgress {
    optional NActorsProto.TActorId ExecuterActorId = 1;
    optional string QueryPlan = 2;
    optional NKqpProto.TKqpStatsQuery QueryStats = 3;
};

message TKqpProxyNodeResources {
    optional uint32 NodeId = 1;
    optional uint64 DataCenterNumId = 2;
    optional uint32 ActiveWorkersCount = 3;
    optional string DataCenterId = 4;
    optional double CpuUsage = 5;
    optional uint32 Threads = 6;
}

message TKqpSnapshot {
    optional uint64 Step = 1;
    optional uint64 TxId = 2;
}

/// Legacy ResourceManager events //////////////////////////////////////////////////////////////////////////////////////
message TEvStartComputeTasks {
    optional uint64 TxId = 1;
    repeated NYql.NDqProto.TDqTask Tasks = 2;
    reserved 3; // (deprecated) WaitResourcesTimeoutMs
    optional NYql.NDqProto.TComputeRuntimeSettings RuntimeSettings = 4;
    optional NActorsProto.TActorId ExecuterActorId = 5; // overwrite for ev->Sender

    optional TKqpSnapshot Snapshot = 8;
}

message TEvStartComputeTasksFailure {
    optional uint64 TxId = 1;

    enum EReason {
        MEMORY_LIMIT_EXCEEDED = 1;         // total memory limit per query and per node
        NOT_ENOUGH_MEMORY = 2;             // not enough memory at moment
        COMPUTE_ACTORS_LIMIT_EXCEEDED = 3; // -//-
        NOT_ENOUGH_COMPUTE_ACTORS = 4;     // -//-
        REQUEST_ALREADY_EXISTS = 5;
        NOT_READY = 6;                     // ResourceManager not ready yet
    }
    optional EReason Reason = 2;
    optional string Message = 3;
}

message TEvStartedComputeTasks {
    optional uint64 TxId = 1;

    message TStartedTask {
        optional uint64 TaskId = 1;
        optional NActorsProto.TActorId ActorId = 2;
    }
    repeated TStartedTask StartedTasks = 2;
}

message TEvCancelComputeTasks {
    optional uint64 TxId = 1;
    repeated Ydb.Issue.IssueMessage Issues = 2;
}
////////////////////////////////////////////////////////////////////////////////////////////////////////////////////////

/// KQP Node Events ////////////////////////////////////////////////////////////////////////////////////////////////////
message TEvStartKqpTasksRequest {
    optional uint64 TxId = 1;
    repeated NYql.NDqProto.TDqTask Tasks = 2;
    optional NYql.NDqProto.TComputeRuntimeSettings RuntimeSettings = 3;
    optional NActorsProto.TActorId ExecuterActorId = 4;
    optional TKqpSnapshot Snapshot = 5;
    optional bool StartAllOrFail = 6 [default = true];
    optional uint64 OutputChunkMaxSize = 7 [default = 0]; // 0 - use some default value
    optional string SerializedGUCSettings = 8;
    optional string SchedulerGroup = 9;
    optional double MemoryPoolPercent = 10 [default = 100];
    optional string Database = 11;
<<<<<<< HEAD
    optional uint64 LockTxId = 12;
    optional uint32 LockNodeId = 13;
=======
    optional double MaxCpuShare = 12;
>>>>>>> 15005742
}

message TEvStartKqpTasksResponse {
    message TStartedTask {
        optional uint64 TaskId = 1;
        optional NActorsProto.TActorId ActorId = 2;
    }

    enum ENotStartedTaskReason {
        // node limits
        NOT_ENOUGH_MEMORY = 1;
        NOT_ENOUGH_EXECUTION_UNITS = 2;
        // query limits
        QUERY_MEMORY_LIMIT_EXCEEDED = 3;
        QUERY_EXECUTION_UNITS_LIMIT_EXCEEDED = 4;
        // any other error
        INTERNAL_ERROR = 5;
    }

    message TNotStartedTask {
        optional uint64 TaskId = 1;
        optional ENotStartedTaskReason Reason = 2;
        optional string Message = 3;
    }

    optional uint64 TxId = 1;
    repeated TStartedTask StartedTasks = 2;
    repeated TNotStartedTask NotStartedTasks = 3;
}

message TEvCancelKqpTasksRequest {
    optional uint64 TxId = 1;
    optional string Reason = 2;
}

message TEvCancelKqpTasksResponse {
}

message TResourceExchangeBoardData {
    optional NActorsProto.TActorId Owner = 1;
    optional bytes Ulid = 2;
    optional NActorsProto.TActorId Publisher = 3;
}

message TKqpNodeResources {
    optional NActorsProto.TActorId ResourceManagerActorId = 2; // legacy
    optional uint32 AvailableComputeActors = 4; // legacy
    optional uint64 UsedMemory = 5; // legacy
    optional uint64 TotalMemory = 7; // legacy
    message TTxResources {
        optional uint64 TxId = 1;
        optional uint32 ComputeActors = 2;
        optional uint64 Memory = 3;
        optional uint32 StartTimestamp = 4;
    }
    repeated TTxResources Transactions = 6; // legacy

    ////////////////////////////////////////////////////

    optional uint32 NodeId = 1;
    optional uint32 Timestamp = 3;

    message TMemory {
        optional uint32 Pool = 1;
        optional uint64 Available = 2;
    }
    repeated TMemory Memory = 8;
    optional uint32 ExecutionUnits = 9;

    optional TKqpProxyNodeResources KqpProxyNodeResources = 10;
}

/// Scans
message TEvScanInitActor {
    optional uint64 ScanId = 1;
    optional NActorsProto.TActorId ScanActorId = 2;
    optional uint32 Generation = 3;
    optional uint64 TabletId = 4;
};

message TEvScanError {
    optional Ydb.StatusIds.StatusCode Status = 1;
    repeated Ydb.Issue.IssueMessage Issues = 2;
    optional uint32 Generation = 3;
    optional uint64 TabletId = 4;
}

message TEvRemoteScanData {
    optional uint32 ScanId = 1;
    optional uint64 CpuTimeUs = 2;
    optional uint64 WaitTimeMs = 3;
    optional uint32 PageFaults = 4;
    optional bool PageFault = 5;
    optional bool Finished = 6;
    optional bytes LastKey = 7;
    optional uint32 Generation = 9;

    message TArrowBatch {
        optional bytes Schema = 1;
        optional bytes Batch = 2;
    }

    // Only one of the fields Rows and ArrowBatch must be filled. However, we can not use oneof feature because Rows
    // field is repeated. Moving it into oneof is impossible. We may wrap it into a message but this would break
    // backwards comparability.
    repeated bytes Rows = 8;
    optional TArrowBatch ArrowBatch = 10;

    optional bool RequestedBytesLimitReached = 11 [default = false];
    optional uint32 AvailablePacks = 12;
}

message TEvRemoteScanDataAck {
    optional uint64 FreeSpace = 1;
    optional uint32 Generation = 2;
    optional uint32 MaxChunksCount = 3;
}

message TEvRemoteCostData {
    message TIntervalMeta {
        optional bool IntervalSkipped = 1[default = false];
        optional bool MarkIncluded = 2[default = true];
    }

    message TCostInfo {
        repeated TIntervalMeta IntervalMeta = 1;
        optional bool LeftBorderOpened = 2;
        // ColumnsData contains RecordBatch with schema that serialized in ColumnsSchema
        optional bytes ColumnsData = 3;
        optional bytes ColumnsSchema = 4;
    }

    optional uint32 ScanId = 1;
    optional TCostInfo CostInfo = 2;
}

message TEvKillScanTablet {
}

message TEvKqpOutputActorResultInfo {
    repeated NKikimrDataEvents.TLock Locks = 1;
}

message TKqpTableSinkLocks {
    repeated NKikimrDataEvents.TLock Locks = 1;
    repeated uint64 SendingShards = 2;
    repeated uint64 ReceivingShards = 3;
}

message TKqpTableSinkSettings {
    enum EType {
        MODE_REPLACE = 0;
        MODE_UPSERT = 1;
        MODE_INSERT = 2;
        MODE_DELETE = 3;
        MODE_UPDATE = 4;
    }

    optional NKqpProto.TKqpPhyTableId Table = 3;
    repeated TKqpColumnMetadataProto KeyColumns = 4;
    repeated TKqpColumnMetadataProto Columns = 5;
    optional uint64 LockTxId = 6;
    optional uint64 LockNodeId = 7;
    optional bool FinalTx = 8; // If tx is immediate then commit, otherwise send prepare
    optional bool ImmediateTx = 9; // Try to be immediate tx
    optional bool InconsistentTx = 10; // Write each batch in it's own single immediate tx
    optional EType Type = 11;
    optional TKqpTableSinkLocks Locks = 12;
}

message TKqpStreamLookupSettings {
     optional NKqpProto.TKqpPhyTableId Table = 1;
     repeated TKqpColumnMetadataProto KeyColumns = 2;
     repeated TKqpColumnMetadataProto Columns = 3;
     optional TKqpSnapshot Snapshot = 4;
     optional uint64 LockTxId = 5;
     optional bool ImmediateTx = 6;
     repeated string LookupKeyColumns = 7;
     optional NKqpProto.EStreamLookupStrategy LookupStrategy = 8;
     optional bool AllowInconsistentReads = 9 [default = false];
}

message TKqpSequencerSettings {
    optional NKqpProto.TKqpPhyTableId Table = 1;
    repeated TKqpColumnMetadataProto Columns = 2;
    optional string Database = 3;
}

message TResourceExchangeNodeData {
    optional TKqpNodeResources Resources = 1;
    optional TResourceExchangeBoardData ResourceExchangeBoardData = 2;
    optional uint64 Round = 3;
}

message TResourceExchangeSnapshot {
    optional bool NeedResending = 1;
    repeated TResourceExchangeNodeData Snapshot = 2;
}

// Request that is sent to run script actor to cancel execution and write finish status to database.
message TEvCancelScriptExecutionRequest {
}

message TEvCancelScriptExecutionResponse {
    optional Ydb.StatusIds.StatusCode Status = 1;
    repeated Ydb.Issue.IssueMessage Issues = 2;
}

// Request that is sent to run script actor to check his existence.
message TEvCheckAliveRequest {
}

message TEvCheckAliveResponse {
}

// stored in column "meta" of .metadata/script_executions table
message TScriptExecutionOperationMeta {
    optional google.protobuf.Duration OperationTtl = 1;
    optional google.protobuf.Duration ResultsTtl = 2;
}

/// KQP workload manager Events
message TEvRefreshPoolState {
    optional string PoolId = 1;
    optional string Database = 2;
}<|MERGE_RESOLUTION|>--- conflicted
+++ resolved
@@ -552,12 +552,9 @@
     optional string SchedulerGroup = 9;
     optional double MemoryPoolPercent = 10 [default = 100];
     optional string Database = 11;
-<<<<<<< HEAD
-    optional uint64 LockTxId = 12;
-    optional uint32 LockNodeId = 13;
-=======
     optional double MaxCpuShare = 12;
->>>>>>> 15005742
+    optional uint64 LockTxId = 13;
+    optional uint32 LockNodeId = 14;
 }
 
 message TEvStartKqpTasksResponse {
