--- conflicted
+++ resolved
@@ -585,14 +585,11 @@
     optional bool StartAllOrFail = 6 [default = true];
     optional uint64 OutputChunkMaxSize = 7 [default = 0]; // 0 - use some default value 
     optional string SerializedGUCSettings = 8;
-<<<<<<< HEAD
-=======
     optional string SchedulerGroup = 9;
     optional double MemoryPoolPercent = 10 [default = 100];
     optional string Database = 11;
     optional double MaxCpuShare = 12;
     optional string DatabaseId = 17;
->>>>>>> edc94119
     optional uint64 LockTxId = 13;
     optional uint32 LockNodeId = 14;
 }
