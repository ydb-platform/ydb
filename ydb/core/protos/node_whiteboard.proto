import "ydb/library/actors/protos/interconnect.proto";
import "ydb/core/protos/tablet.proto";
import "ydb/core/protos/subdomains.proto";
import "ydb/core/protos/blobstorage_disk.proto";
import "google/protobuf/descriptor.proto";
import "ydb/core/protos/tracing.proto";

package NKikimrWhiteboard;
option java_package = "ru.yandex.kikimr.proto";

extend google.protobuf.FieldOptions {
    optional uint64 InsignificantChangeAmount = 70553;
    optional uint32 InsignificantChangePercent = 70554;
    optional bool DefaultField = 70555;
}

enum EFlag {
    Grey = 0;
    Green = 1;
    Yellow = 2;
    Orange = 3;
    Red = 4;
}

message TCustomTabletAttribute {
    optional uint32 Key = 1; // implementation-dependent
    optional string Value = 2;
}

message TTabletStateInfo {
    enum ETabletState {
        Created = 0;
        ResolveStateStorage = 1;
        Candidate = 2;
        BlockBlobStorage = 3;
        RebuildGraph = 4;
        WriteZeroEntry = 5;
        Restored = 6;
        Discover = 7;
        Lock = 8;
        Dead = 9;
        Active = 10;
        ResolveLeader = 11;
        Deleted = 12;
        Stopped = 13;
        Reserved14 = 14;
        Reserved15 = 15;
        Reserved16 = 16;
    }

    optional uint64 TabletId = 1 [(DefaultField) = true];
    optional uint64 CreateTime = 2;
    optional uint64 ChangeTime = 3 [(DefaultField) = true];
    optional ETabletState State = 4 [(DefaultField) = true];
    optional uint32 UserState = 5; // implementation-dependent
    optional uint32 Generation = 6 [(DefaultField) = true];
    optional NKikimrTabletBase.TTabletTypes.EType Type = 7 [(DefaultField) = true];
    optional string Host = 8;
    repeated uint32 ChannelGroupIDs = 9; // BS Group per channel
    repeated TCustomTabletAttribute Attributes = 10;
    optional uint32 NodeId = 11; // filled during merge
    optional bool Leader = 12 [(DefaultField) = true]; // leader or follower
    optional uint32 Count = 13; // filled during group count
    optional uint32 FollowerId = 14 [(DefaultField) = true];
    optional EFlag Overall = 15; // filled during merge
    optional NKikimrSubDomains.TDomainKey TenantId = 16 [(DefaultField) = true];
    optional fixed64 HiveId = 17 [(DefaultField) = true];
    optional string EndOfRangeKeyPrefix = 18; // filled during merge
}

message TEvTabletStateRequest {
    optional uint64 ChangedSince = 1;
    repeated int32 FieldsRequired = 2 [packed = true];
    optional string Format = 5; // it could be "packed5"
    optional string GroupBy = 20; // it's either empty or "Type,State" for now
    repeated fixed64 FilterTabletId = 22;
}

message TEvTabletStateResponse {
    repeated TTabletStateInfo TabletStateInfo = 1;
    optional uint64 ResponseTime = 2; // ms, filled during processing and merging
    optional uint64 ResponseDuration = 3; // us, filled during collect
    optional uint64 ProcessDuration = 4; // us, filled during processing
    optional bytes Packed5 = 5;
}

message TNodeClockSkew {
    optional uint32 PeerNodeId = 1;
    optional int64 ClockSkewUs = 2;
}

message TNodeStateInfo {
    optional string PeerName = 1;
    optional bool Connected = 2;
    optional uint32 NodeId = 3; // filled during merge
    optional uint64 ChangeTime = 4;
    optional uint32 OutputQueueSize = 5 [(InsignificantChangeAmount) = 1048576]; // 1Mb
    optional EFlag ConnectStatus = 6;
    optional uint32 Count = 13; // filled during group count
}

message TEvNodeStateRequest {
    optional uint64 ChangedSince = 1;
    repeated int32 FieldsRequired = 2 [packed = true];
}

message TEvNodeStateResponse {
    repeated TNodeStateInfo NodeStateInfo = 1;
    optional uint64 ResponseTime = 2;
    optional uint32 ResponseDuration = 3; // filled during collect
}

message TPDiskStateInfo {
    optional uint32 PDiskId = 1 [(DefaultField) = true];
    optional uint64 CreateTime = 2;
    optional uint64 ChangeTime = 3 [(DefaultField) = true];
    optional string Path = 4 [(DefaultField) = true];
    optional uint64 Guid = 5 [(DefaultField) = true];
    optional uint64 Category = 6 [(DefaultField) = true];
    optional uint64 AvailableSize = 7 [(DefaultField) = true, (InsignificantChangeAmount) = 104857600]; // 100Mb
    optional uint64 TotalSize = 8 [(DefaultField) = true];
    optional NKikimrBlobStorage.TPDiskState.E State = 9 [(DefaultField) = true];
    optional uint32 NodeId = 10; // filled during merge
    optional uint32 Count = 13; // filled during group count
    optional EFlag Device = 14 [(DefaultField) = true];
    optional EFlag Realtime = 15 [(DefaultField) = true];
    // State as flag - to be filled
    optional EFlag StateFlag = 16;
    // overall state - to be filled
    optional EFlag Overall = 17;
    optional string SerialNumber = 18 [(DefaultField) = true];
    optional uint64 SystemSize = 19 [(DefaultField) = true];
    optional uint64 LogUsedSize = 20 [(DefaultField) = true];
    optional uint64 LogTotalSize = 21 [(DefaultField) = true];
    optional uint32 ExpectedSlotCount = 22 [(DefaultField) = true];
    optional uint64 EnforcedDynamicSlotSize = 23 [(DefaultField) = true];
    optional uint32 NumActiveSlots = 24 [(DefaultField) = true];
}

message TEvPDiskStateRequest {
    optional uint64 ChangedSince = 1;
    repeated int32 FieldsRequired = 2 [packed = true];
}

message TEvPDiskStateResponse {
    repeated TPDiskStateInfo PDiskStateInfo = 1;
    optional uint64 ResponseTime = 2;
    optional uint32 ResponseDuration = 3; // filled during collect
}

enum EVDiskState {
    Initial = 1;
    LocalRecoveryError = 2;
    SyncGuidRecovery = 3;
    SyncGuidRecoveryError = 4;
    OK = 5;
    PDiskError = 6;
}

// The structure reports VDisk compaction satisfaction rank, i.e.
// how good VDisk is in supporting its LSM Tree
message TVDiskSatisfactionRank {
    message TRank {
        // Rank in percents; 0-100% is good; >100% is bad.
        // Formula for rank calculation is the following:
        // Rank = actual_value / max_allowed_value * 100
        optional uint32 RankPercent = 1 [(InsignificantChangeAmount) = 3]; // 3%

        // Flag is the Rank transformed to something simple
        // to understand: Green, Yellow or Red
        optional EFlag Flag = 2;
    }

    optional TRank FreshRank = 1;
    optional TRank LevelRank = 2;
}

message TVDiskStateInfo {
    optional NKikimrBlobStorage.TVDiskID VDiskId = 1 [(DefaultField) = true];
    optional uint64 CreateTime = 2;
    optional uint64 ChangeTime = 3 [(DefaultField) = true];
    optional uint32 PDiskId = 4 [(DefaultField) = true];
    optional uint32 VDiskSlotId = 5 [(DefaultField) = true];
    optional uint64 Guid = 6 [(DefaultField) = true];
    optional uint64 Kind = 7 [(DefaultField) = true];
    optional uint32 NodeId = 9; // filled during merge
    optional uint32 Count = 17; // filled during group count

    // overall state - to be filled
    optional EFlag Overall = 10;

    // Current state of VDisk
    optional EVDiskState VDiskState = 11 [(DefaultField) = true];
    // Disk space flags
    optional EFlag DiskSpace = 12 [(DefaultField) = true];
    // Compaction satisfaction rank
    optional TVDiskSatisfactionRank SatisfactionRank = 13 [(DefaultField) = true];
    // Is VDisk replicated? (i.e. contains all blobs it must have)
    optional bool Replicated = 14 [(DefaultField) = true];
    // Does this VDisk has any yet unreplicated phantom-like blobs?
    optional bool UnreplicatedPhantoms = 20 [default = false, (DefaultField) = true];
    // The same for the non-phantom-like blobs.
    optional bool UnreplicatedNonPhantoms = 21 [default = false,  (DefaultField) = true];
    // Replication progress (0 to 1). Only for replication, not blob scrubbing.
    optional float ReplicationProgress = 30 [(DefaultField) = true];
    // Replication ETA.
    optional uint32 ReplicationSecondsRemaining = 31 [(DefaultField) = true];
    // How many unsynced VDisks from current BlobStorage group we see
    optional uint64 UnsyncedVDisks = 15 [default = 0, (DefaultField) = true];
    // How much this VDisk have allocated on corresponding PDisk
    optional uint64 AllocatedSize = 16 [(InsignificantChangeAmount) = 536870912, (DefaultField) = true]; // 512MiB
    // How much space is available for VDisk corresponding to PDisk's hard space limits
    optional uint64 AvailableSize = 28 [(InsignificantChangeAmount) = 536870912,  (DefaultField) = true]; // 512MiB
    // Does this disk has some unreadable but not yet restored blobs?
    optional bool HasUnreadableBlobs = 24 [(DefaultField) = true];
    optional fixed64 IncarnationGuid = 25 [(DefaultField) = true];
    optional bool DonorMode = 26 [(DefaultField) = true];
    optional fixed64 InstanceGuid = 27 [(DefaultField) = true]; // VDisk actor instance guid
    repeated NKikimrBlobStorage.TVSlotId Donors = 29 [(DefaultField) = true];

    // VDisk (Skeleton) Front Queue Status
    optional EFlag FrontQueues = 18 [(DefaultField) = true];

    // VDisk storage pool label
    optional string StoragePoolName = 19 [(DefaultField) = true];

    // Read bytes per second from PDisk for TEvVGet blobs only
    optional uint64 ReadThroughput = 22 [(DefaultField) = true];
    // Write bytes per second to PDisk for TEvVPut blobs and replication bytes only
    optional uint64 WriteThroughput = 23 [(DefaultField) = true];
}

message TEvVDiskStateRequest {
    optional uint64 ChangedSince = 1;
    repeated int32 FieldsRequired = 2 [packed = true];
}

message TEvVDiskStateResponse {
    repeated TVDiskStateInfo VDiskStateInfo = 1;
    optional uint64 ResponseTime = 2;
    optional uint32 ResponseDuration = 3; // filled during collect
}

message TBSGroupStateInfo {
    optional uint32 GroupID = 1 [(DefaultField) = true];
    optional string ErasureSpecies = 2 [(DefaultField) = true];
    repeated NKikimrBlobStorage.TVDiskID VDiskIds = 3 [(DefaultField) = true];
    optional uint64 ChangeTime = 4;
    optional uint32 NodeId = 5; // filled during merge
    optional uint32 GroupGeneration = 6 [(DefaultField) = true];
    optional EFlag Overall = 7;
    optional EFlag Latency = 8 [(DefaultField) = true];
    optional uint32 Count = 13; // filled during group count
    optional string StoragePoolName = 14 [(DefaultField) = true]; // from BS_CONTROLLER
    optional uint64 AllocatedSize = 15 [(InsignificantChangeAmount) = 100000000, (DefaultField) = true];
    optional uint64 AvailableSize = 16 [(InsignificantChangeAmount) = 100000000,  (DefaultField) = true];
    optional uint64 ReadThroughput = 17 [(DefaultField) = true];
    optional uint64 WriteThroughput = 18 [(DefaultField) = true];
    optional bool Encryption = 19 [(DefaultField) = true];
    repeated uint32 VDiskNodeIds = 20 [(DefaultField) = true];
    optional uint64 BlobDepotId = 21 [(DefaultField) = true]; // if set, then this is virtual group
    optional bool NoVDisksInGroup = 22 [(DefaultField) = true];
    optional uint64 BlobDepotOnlineTime = 23 [(DefaultField) = true];
}

message TEvBSGroupStateRequest {
    optional uint64 ChangedSince = 1;
    repeated int32 FieldsRequired = 2 [packed = true];
}

message TEvBSGroupStateResponse {
    repeated TBSGroupStateInfo BSGroupStateInfo = 1;
    optional uint64 ResponseTime = 2;
    optional uint32 ResponseDuration = 3; // filled during collect
}

enum EConfigState {
    Consistent = 0;
    Outdated = 1;
}

message TSystemStateInfo {
    message TPoolStats {
        optional string Name = 1;
        optional double Usage = 2 [(InsignificantChangePercent) = 30];
        optional uint32 Threads = 3;
        optional uint32 Limit = 4;
    }

    message TEndpoint {
        optional string Name = 1;
        optional string Address = 2;
    }

    message TLegacyNodeLocation {
        optional uint32 DataCenter = 1;
        optional uint32 Room = 2;
        optional uint32 Rack = 3;
        optional uint32 Body = 4;
    }

    // TODO: use memory stats
    message TNodeSharedCache {
        optional uint64 UsedBytes = 1;
        optional uint64 LimitBytes = 2;
    }

    optional uint64 StartTime = 1 [(DefaultField) = true];
    optional uint64 ChangeTime = 2 [(DefaultField) = true];
    optional TLegacyNodeLocation SystemLocation = 3;
    repeated double LoadAverage = 4 [(DefaultField) = true];
    optional uint32 NumberOfCpus = 5 [(DefaultField) = true];
    optional EFlag SystemState = 6 [(DefaultField) = true];
    optional EFlag MessageBusState = 7;
    optional EFlag GRpcState = 8;
    optional uint32 NodeId = 9; // filled during merge
    optional uint32 Count = 13; // filled during group count
    optional uint32 DataCenterId = 14;
    optional string DataCenterDescription = 15;
    optional string DataCenter = 16;
    optional uint32 RackId = 17;
    optional string Rack = 18;
<<<<<<< HEAD
    optional string Host = 19;
=======
    optional string Host = 19 [(DefaultField) = true];
>>>>>>> dee88c35
    optional string Version = 20 [(DefaultField) = true];
    repeated TPoolStats PoolStats = 21 [(DefaultField) = true];
    repeated TEndpoint Endpoints = 22 [(DefaultField) = true];
    repeated string Roles = 23 [(DefaultField) = true];
    repeated string Tenants = 24 [(DefaultField) = true];
    optional string ClusterName = 25 [(DefaultField) = true];
    optional uint64 MemoryUsed = 26 [(DefaultField) = true];
    optional uint64 MemoryLimit = 27 [(DefaultField) = true];
    optional EConfigState ConfigState = 28 [default = Consistent];
    optional uint64 MemoryUsedInAlloc = 29;
    optional double MaxDiskUsage = 30 [(DefaultField) = true];
    optional NActorsInterconnect.TNodeLocation Location = 31 [(DefaultField) = true];
    optional int64 MaxClockSkewWithPeerUs = 32; // a positive value means the peer is ahead in time; a negative value means it's behind
    optional uint32 MaxClockSkewPeerId = 33;
    optional uint64 DisconnectTime = 34;
    optional TNodeSharedCache SharedCacheStats = 35; // TODO: use memory stats
    optional uint32 TotalSessions = 36 [(DefaultField) = true];
    optional string NodeName = 37 [(DefaultField) = true];
}

message TEvSystemStateRequest {
    optional uint64 ChangedSince = 1;
    repeated int32 FieldsRequired = 2 [packed = true];
}

message TEvSystemStateResponse {
    repeated TSystemStateInfo SystemStateInfo = 1;
    optional uint64 ResponseTime = 2;
    optional uint32 ResponseDuration = 3; // filled during collect
}

message TEvTabletLookupRequest {
}

message TEvTabletLookupResponse {
    repeated uint64 TabletIDs = 1;
}

message TEvTraceLookupRequest {
    optional uint64 TabletID = 1;
}

message TEvTraceLookupResponse {
    repeated NKikimrTracing.TTraceID TraceIDs = 1;
}

message TEvTraceRequest {
    optional uint64 TabletID = 1;
    optional NKikimrTracing.TTraceID TraceID = 2;
    optional uint32 Mode = 3;
    optional uint32 Precision = 4;
}

message TEvTraceResponse {
    optional string Trace = 1;
}

message TEvSignalBodyRequest {
    optional uint64 TabletID = 1;
    optional NKikimrTracing.TTraceID TraceID = 2;
    optional uint32 Mode = 3;
    optional uint32 Precision = 4;
    optional string SignalID = 5;
}

message TEvSignalBodyResponse {
    optional string SignalBody = 1;
}<|MERGE_RESOLUTION|>--- conflicted
+++ resolved
@@ -320,11 +320,7 @@
     optional string DataCenter = 16;
     optional uint32 RackId = 17;
     optional string Rack = 18;
-<<<<<<< HEAD
-    optional string Host = 19;
-=======
     optional string Host = 19 [(DefaultField) = true];
->>>>>>> dee88c35
     optional string Version = 20 [(DefaultField) = true];
     repeated TPoolStats PoolStats = 21 [(DefaultField) = true];
     repeated TEndpoint Endpoints = 22 [(DefaultField) = true];
