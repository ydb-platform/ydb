import "ydb/core/scheme/protos/pathid.proto";
import "ydb/core/protos/data_events.proto";

package NKikimrStat;

option java_package = "ru.yandex.kikimr.proto";

message TEvConfigureAggregator {
    optional string Database = 1;
}

message TPathEntry {
    optional NKikimrProto.TPathID PathId = 1;
    optional uint64 RowCount = 2;
    optional uint64 BytesSize = 3;
}

message TSchemeShardStats {
    repeated TPathEntry Entries = 1;
}

// SS -> SA
message TEvConnectSchemeShard {
    optional fixed64 SchemeShardId = 1;
}

// SS -> SA
message TEvSchemeShardStats {
    optional fixed64 SchemeShardId = 1;
    optional bytes Stats = 2; // serialized TSchemeShardStats
}

// nodes -> SA
message TEvConnectNode {
    optional uint32 NodeId = 1;
    repeated fixed64 NeedSchemeShards = 2;
    message THaveEntry {
        optional fixed64 SchemeShardId = 1;
        optional uint64 Timestamp = 2;
    }
    repeated THaveEntry HaveSchemeShards = 3;
}

// nodes -> SA
message TEvRequestStats {
    optional uint32 NodeId = 1;
    repeated fixed64 NeedSchemeShards = 2;
    optional bool Urgent = 3;
}

// SA -> nodes, node -> nodes
message TEvPropagateStatistics {
    repeated uint32 NodeIds = 1; // hierarchical propagation
    message TStatsEntry {
        optional fixed64 SchemeShardId = 1;
        optional bytes Stats = 2; // serialized TSchemeShardStats
        optional uint64 Timestamp = 3;
    }
    repeated TStatsEntry Entries = 2;
}

// node -> SA, node -> node
message TEvPropagateStatisticsResponse {
}

// SA -> nodes
message TEvStatisticsIsDisabled {
}

message TEvScanTable {
    optional NKikimrProto.TPathID PathId = 1;
}

message TEvScanTableAccepted {
    optional uint64 OperationId = 1;
}

message TEvScanTableResponse {
}

message TEvGetScanStatus {
    optional NKikimrProto.TPathID PathId = 1;
}

message TEvGetScanStatusResponse {
    enum EStatus {
        NO_OPERATION = 0;
        ENQUEUED = 1;
        IN_PROGRESS = 2;
    }
    optional EStatus Status = 1;
}

message TEvStatisticsRequest {
    optional NKikimrDataEvents.TTableId TableId = 1;
    optional bytes StartKey = 2;
    // list of columns to gather statistics from. Empty means asking for every column.
    repeated uint32 ColumnTags = 3;
    // list of statistics types requested. Empty means asking for all available.
    repeated uint32 Types = 4;
}

<<<<<<< HEAD

=======
>>>>>>> a5c62d18
message TStatistic {
    optional uint32 Type = 1;
    optional bytes Data = 2;
}

<<<<<<< HEAD
message TColumnStatistics {
=======
message TColumn {
>>>>>>> a5c62d18
    optional uint32 Tag = 1;
    repeated TStatistic Statistics = 2;
}

message TEvStatisticsResponse {
<<<<<<< HEAD
    repeated TColumnStatistics Columns = 1;
=======
    repeated TColumn Columns = 1;
>>>>>>> a5c62d18

    enum EStatus {
        SUCCESS = 1;
        ABORTED = 2;
        ERROR = 3;
    }
    optional EStatus Status = 2;

    optional fixed64 ShardTabletId = 3;
}

<<<<<<< HEAD


=======
>>>>>>> a5c62d18
message TEvAggregateStatistics {
    optional uint64 Round = 1;
    message TNodeMap {
        optional uint32 NodeId = 1;
        repeated fixed64 TabletIds = 2;
    }
    repeated TNodeMap Nodes = 2;
    optional NKikimrProto.TPathID PathId = 3;
    repeated uint32 ColumnTags = 4;
}

<<<<<<< HEAD
message TEvAggregateKeepAlive {
    optional uint64 Round = 1;
}

message TEvAggregateKeepAliveAck {
    optional uint64 Round = 1;
}

message TEvAggregateStatisticsResponse {
    optional uint64 Round = 1;
    repeated TColumnStatistics Columns = 2;
    enum EStatus {
        SUCCESS = 1;
        AWAITING_STATISTIC_COMPUTATION = 2;
    }
    optional EStatus Status = 3;
=======
message TEvAggregateStatisticsResponse {
    optional uint64 Round = 1;
    repeated TColumn Columns = 2;
>>>>>>> a5c62d18
    enum EErrorType {
        UnavailableNode = 1;
        NonLocalTablet = 2;
    }
    message TFailedTablet {
        optional EErrorType Error = 1;
        optional fixed64 TabletId = 2;
        optional uint32 NodeId = 3;
    }
<<<<<<< HEAD
    repeated TFailedTablet FailedTablets = 4;
=======
    repeated TFailedTablet FailedTablets = 3;
}

message TEvAggregateKeepAlive {
    optional uint64 Round = 1;
}

message TEvAggregateKeepAliveAck {
    optional uint64 Round = 1;
>>>>>>> a5c62d18
}<|MERGE_RESOLUTION|>--- conflicted
+++ resolved
@@ -100,30 +100,18 @@
     repeated uint32 Types = 4;
 }
 
-<<<<<<< HEAD
-
-=======
->>>>>>> a5c62d18
 message TStatistic {
     optional uint32 Type = 1;
     optional bytes Data = 2;
 }
 
-<<<<<<< HEAD
-message TColumnStatistics {
-=======
 message TColumn {
->>>>>>> a5c62d18
     optional uint32 Tag = 1;
     repeated TStatistic Statistics = 2;
 }
 
 message TEvStatisticsResponse {
-<<<<<<< HEAD
-    repeated TColumnStatistics Columns = 1;
-=======
     repeated TColumn Columns = 1;
->>>>>>> a5c62d18
 
     enum EStatus {
         SUCCESS = 1;
@@ -131,15 +119,9 @@
         ERROR = 3;
     }
     optional EStatus Status = 2;
-
     optional fixed64 ShardTabletId = 3;
 }
 
-<<<<<<< HEAD
-
-
-=======
->>>>>>> a5c62d18
 message TEvAggregateStatistics {
     optional uint64 Round = 1;
     message TNodeMap {
@@ -151,7 +133,6 @@
     repeated uint32 ColumnTags = 4;
 }
 
-<<<<<<< HEAD
 message TEvAggregateKeepAlive {
     optional uint64 Round = 1;
 }
@@ -162,17 +143,7 @@
 
 message TEvAggregateStatisticsResponse {
     optional uint64 Round = 1;
-    repeated TColumnStatistics Columns = 2;
-    enum EStatus {
-        SUCCESS = 1;
-        AWAITING_STATISTIC_COMPUTATION = 2;
-    }
-    optional EStatus Status = 3;
-=======
-message TEvAggregateStatisticsResponse {
-    optional uint64 Round = 1;
     repeated TColumn Columns = 2;
->>>>>>> a5c62d18
     enum EErrorType {
         UnavailableNode = 1;
         NonLocalTablet = 2;
@@ -182,17 +153,5 @@
         optional fixed64 TabletId = 2;
         optional uint32 NodeId = 3;
     }
-<<<<<<< HEAD
-    repeated TFailedTablet FailedTablets = 4;
-=======
     repeated TFailedTablet FailedTablets = 3;
-}
-
-message TEvAggregateKeepAlive {
-    optional uint64 Round = 1;
-}
-
-message TEvAggregateKeepAliveAck {
-    optional uint64 Round = 1;
->>>>>>> a5c62d18
 }