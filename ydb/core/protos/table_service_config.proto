package NKikimrConfig;
option java_package = "ru.yandex.kikimr.proto";

message TTableServiceConfig {
    message TShardsScanningPolicy {
        optional uint32 AggregationGroupByLimit = 1 [default = 256];
        optional uint32 AggregationNoGroupLimit = 2 [default = 1024];
        optional uint32 ScanLimit = 3 [default = 16];
        optional bool ParallelScanningAvailable = 4 [default = false];
        optional uint32 ShardSplitFactor = 5 [default = 1];
    }

    message TResourceManager {
        message TRetrySettings {
            optional uint32 StartDelayMs = 1;
            optional uint32 MaxDelayMs = 2;
        }
        message TInfoExchangerSettings {
            optional TRetrySettings PublisherSettings = 1;
            optional TRetrySettings SubscriberSettings = 2;
            optional TRetrySettings ExchangerSettings = 3;
        }
        optional uint32 ComputeActorsCount = 1 [default = 10000];
        optional uint64 ChannelBufferSize = 2 [default = 8388608];              //  8 MB
        reserved 3;
        optional uint64 MkqlLightProgramMemoryLimit = 4 [default = 524288];   // 512 KB
        optional uint64 MkqlHeavyProgramMemoryLimit = 5 [default = 31457280];   // 30 MB
        optional uint64 QueryMemoryLimit = 6 [default = 32212254720];           // 30 GB
        optional uint32 PublishStatisticsIntervalSec = 7 [default = 2];
        optional bool EnableInstantMkqlMemoryAlloc = 8 [default = true];
        reserved 9;  // optional uint32 InstantMkqlMemoryAllocWaitTimeMs = 9 [default = 20];
        reserved 10; // optional uint32 InstantMkqlMemoryAllocStepTimeMs = 10 [default = 1];

        optional uint64 MaxTotalChannelBuffersSize = 11 [default = 2147483648]; // 2 GB
        optional uint64 MinChannelBufferSize = 12 [default = 2048];          // 2 KB

        reserved 13;
        reserved 14;
        optional TShardsScanningPolicy ShardsScanningPolicy = 16;
        optional uint64 KqpPatternCacheCapacityBytes = 17 [default = 104857600]; // 100 MiB, 0 is for disable
        optional bool EnablePublishResourcesByExchanger = 18 [default = true];
        optional TInfoExchangerSettings InfoExchangerSettings = 19;
        optional uint64 KqpPatternCachePatternAccessTimesBeforeTryToCompile = 20 [default = 5];
        optional uint64 KqpPatternCacheCompiledCapacityBytes = 21 [default = 104857600]; // 100 MiB
        optional uint64 ReasonableSpillingTreshold = 22 [default = 104857600]; // 100 MiB
    }

    message TSpillingServiceConfig {
        message TLocalFileConfig {
            optional bool Enable = 1 [default = false];
            optional string Root = 2 [default = "/tmp/kikimr_spilling/"];
            optional uint64 MaxTotalSize = 3 [default = 21474836480];  // 20 GiB
            optional uint64 MaxFileSize = 4 [default = 5368709120];    // 5 GiB
            optional uint64 MaxFilePartSize = 5 [default = 104857600]; // 100 MB

            message TIoThreadPoolConfig {
                optional uint32 WorkersCount = 1 [default = 2];
                optional uint32 QueueSize = 2 [default = 1000];
            };
            optional TIoThreadPoolConfig IoThreadPool = 6;
        }

        optional TLocalFileConfig LocalFileConfig = 1;
    }

    message TCompileComputationPatternServiceConfig {
        optional uint64 WakeupIntervalMs = 1 [default = 1000]; // 1 sec
    }

    message TQueryPhaseLimits {
        optional uint32 AffectedShardsLimit = 1;
        optional uint32 ReadsetCountLimit = 2;
        optional uint64 ComputeNodeMemoryLimitBytes = 3;
        optional uint64 TotalReadSizeLimitBytes = 4;
    }

    message TQueryLimits {
        optional TQueryPhaseLimits PhaseLimits = 1;
        optional uint32 SchemeQueryTimeoutMs = 2 [default = 600000];
        optional uint32 DataQueryTimeoutMs = 3 [default = 300000];
        optional uint32 ScanQueryTimeoutMs = 4 [default = 600000];
        optional uint32 ResultRowsLimit = 5;
    }

    message TShutdownSettings {
        optional uint32 ShutdownTimeoutMs = 1 [default = 30000];
        optional uint32 HardTimeoutMs = 2 [default = 10000];
        optional uint32 SoftTimeoutMs = 3 [default = 2000];
    }

    message TSessionBalancerSettings {
        optional bool Enabled = 1 [default = false];

        enum EEnableTier  {
            TIER_DISABLED = 1;
            TIER_ENABLED_FOR_SESSIONS_WITH_SUPPORT = 2;
            TIER_ENABLED_FOR_ALL = 3;
        }

        enum EBalancingStrategy {
            BALANCE_BY_CPU = 1;
            BALANCE_BY_COUNT = 2;
            BALANCE_BY_CPU_AND_COUNT = 3;
        }

        // MaxSessionsShutdownInFlightSize option determines the number of sessions
        // that we can keep in shutdown state at the moment.
        optional uint32 MaxSessionsShutdownInFlightSize = 2 [default = 1];
        //         GREEN ZONE         YELLOW ZONE               RED ZONE
        //                     MinCV                   MaxCV
        //    < MinCV           |                        |     > MaxCV
        //                      |                        |
        //        .....................................................
        //
        //  GREEN ZONE  -  balancer doesn't kick sessions in GREEN ZONE
        //  RED ZONE    -  balancer kick sessions until GREEN ZONE reached.
        //  YELLOW ZONE -  balancer kick sessions only if node was in the RED ZONE.
        //  If node was in the GREEN ZONE balancer doesn't kick sessions.
        optional uint32 MinCVTreshold = 3 [default = 10];
        optional uint32 MaxCVTreshold = 4 [default = 20];
        // timeout (in milliseconds)
        // After HardSessionShutdownTimeoutMs session will be terminated.
        optional uint32 HardSessionShutdownTimeoutMs = 5 [default = 30000];
        // timeout (in milliseconds)
        // After SoftSessionShutdownTimeoutMs milliseconds
        // session will not accept new query requests.
        optional uint32 SoftSessionShutdownTimeoutMs = 6 [default = 15000];
        // Minimum number of sessions on node to start balancing. If number of sessions on node
        // less than MinNodeSessions, balancer will not be able to kick session from node.
        optional uint32 MinNodeSessions = 7 [default = 10];
        // If LocalDatacenterPolicy is true, balancer will count only local datacenter
        // proxies in the statistics.
        optional bool LocalDatacenterPolicy = 8 [default = true];

        optional double MinCpuBalancerThreshold = 9 [default = 0.5];

        optional uint32 BoardPublishIntervalMs = 10 [default = 1000];
        optional uint32 BoardLookupIntervalMs = 11 [default = 30000];
        optional EEnableTier EnableTier = 12 [ default = TIER_ENABLED_FOR_SESSIONS_WITH_SUPPORT ];
        optional EBalancingStrategy Strategy = 13 [ default = BALANCE_BY_COUNT ];
        optional bool SupportRemoteSessionCreation = 14 [ default = false ];
    }

    message TQueryReplayConfig {
        // Flag that enables QueryReplay
        optional bool Enabled = 1 [default = false];

        // Unified Agent URI to collect messages
        optional string UnifiedAgentUri = 2 [default = "unix:///tmp/ydb-cp-replay-log.sock"];
        // Unified Agent Client setting: MaxMessageSizeMB
        optional uint32 GrpcMaxMessageSizeMB = 3 [default = 8];
        // Unified Agent Client setting: InflightLimitMB
        optional uint32 InflightLimitMB = 4 [default = 8];

        // Leaky bucket settings: size of bucket and bucket bucket duration.
        // We allow to log LeakyBucketQuotaBucketSize queries
        // per LeakyBucketQuotaBucketDurationSeconds.
        optional uint32 LeakyBucketQuotaBucketSize = 5 [ default = 1000];
        optional uint32 LeakyBucketQuotaBucketDurationSeconds = 6 [default = 60];
    }

    message TAggregationConfig {
        optional uint32 DSScanMinimalThreads = 30 [default = 4];
        optional uint32 DSBaseSortScanThreads = 32 [default = 16];
        optional uint32 DSBaseJoinScanThreads = 33 [default = 16];

        optional uint32 AggregationComputeThreads = 37;

        optional uint32 CSScanThreadsPerNode = 38;

        optional uint64 CollectLongTasksStatsTimeoutMs = 22 [default = 10000]; // 10 sec
    }

    message TExecuterRetriesConfig {
        optional uint32 MinDelayToRetryMs = 1 [default = 10];
        optional uint32 MaxDelayToRetryMs = 2 [default = 400];
        optional uint32 MaxRetryNumber = 3 [default = 10];
    }

    message TIteratorReadsRetrySettings {
        optional uint32 StartDelayMs = 1;
        optional uint32 MaxDelayMs = 8;

        optional uint32 MaxShardRetries = 2;
        optional uint32 MaxShardResolves = 3;
        optional double UnsertaintyRatio = 4;
        optional double Multiplier = 5;
        optional uint32 IteratorResponseTimeoutMs = 6;
        optional uint32 MaxTotalRetries = 7;
    }

    message TIteratorReadQuotaSettings {
        optional uint32 MaxRows = 1;
        optional uint32 MaxBytes = 2;
    }

    optional uint32 QueryLimitBytes = 1;
    optional uint32 ParametersLimitBytes = 2;
    optional uint32 SessionsLimitPerNode = 3;
    reserved 4; // obsolete: optional uint32 SessionQueryCacheSize = 4 [default = 1000];
    reserved 5; // UseCompileService (always true)
    optional uint32 CompileQueryCacheSize = 6 [default = 1000];
    optional uint32 CompileMaxActiveRequests = 7 [default = 4];
    optional uint32 CompileRequestQueueSize = 8 [default = 1000];
    optional bool UseSchemeCacheMetadata = 9 [default = true];
    optional bool UseSessionBusyStatus = 10 [default = true];
    reserved 11; // (deprecated) AllowUnsafeCommit
    optional uint32 CompileTimeoutMs = 12 [default = 60000];
    optional TResourceManager ResourceManager = 13;
    optional TQueryLimits QueryLimits = 14;
    optional uint32 SqlVersion = 15;
    optional TSpillingServiceConfig SpillingServiceConfig = 16;
    optional TShutdownSettings ShutdownSettings = 17;
    optional TSessionBalancerSettings SessionBalancerSettings = 18;
    reserved 19; // ForceNewEnginePercent
    optional uint32 CompileQueryCacheTTLSec = 20 [default = 0];
    optional TQueryReplayConfig QueryReplayConfig = 21;
    reserved 22; // ForceNewEngineLevel
    reserved 23; // optional bool EnableKqpSessionActor = 23 [default = true];
    reserved 24; // optional bool EnableKqpPatternCacheLiteral = 24 [default = false];
    reserved 25; // optional bool EnableKqpPatternCacheCompute = 25 [default = false];

    optional bool EnableKqpScanQuerySourceRead = 26 [default = false];
    optional bool EnableKqpDataQuerySourceRead = 27 [default = true];
    optional uint64 SessionIdleDurationSeconds = 28 [default = 600];
    optional TAggregationConfig AggregationConfig = 29;
    optional bool EnableKqpScanQueryStreamLookup = 30 [default = true];
    optional bool EnableKqpDataQueryStreamLookup = 31 [default = false];
    optional TExecuterRetriesConfig ExecuterRetriesConfig = 32;
    reserved 33; // optional bool EnableKqpDataQueryStreamPointLookup = 33 [default = false];
    optional bool EnablePublishKqpProxyByRM = 34 [default = true];
    optional bool EnableKqpScanQueryStreamIdxLookupJoin = 35 [default = false];
    optional bool EnableKqpDataQueryStreamIdxLookupJoin = 49 [default = false];
    reserved 36; //optional bool EnablePredicateExtractForScanQueries = 36 [default = true];
    reserved 37; //optional bool EnablePredicateExtractForDataQueries = 37 [default = true];
    optional bool EnableKqpImmediateEffects = 38 [default = true];
    reserved 39; // optional bool EnableSequentialReads = 39 [default = true];
    optional bool EnablePreparedDdl = 42 [default = true];
    optional bool EnableSequences = 43 [default = false];
    optional bool EnableAsyncComputationPatternCompilation = 48 [default = true];
    optional TCompileComputationPatternServiceConfig CompileComputationPatternServiceConfig = 47;

    enum EBindingsMode {
        BM_ENABLED = 0;
        BM_DISABLED = 1;
        BM_DROP_WITH_WARNING = 2;
        BM_DROP = 3;
    }

    optional EBindingsMode BindingsMode = 40 [default = BM_ENABLED];
    optional TIteratorReadsRetrySettings IteratorReadsRetrySettings = 41;
    optional bool PredicateExtract20 = 44 [default = true];
    optional TIteratorReadQuotaSettings IteratorReadQuotaSettings = 45;

    enum EChannelTransportVersion {
        CTV_UV_PICKLE_1_0 = 0;
        CTV_OOB_PICKLE_1_0 = 1;
    }

    optional EChannelTransportVersion ChannelTransportVersion = 46 [default = CTV_OOB_PICKLE_1_0];

    enum EIndexAutoChooseMode {
        DISABLED = 0;
        ONLY_FULL_KEY = 1; // Accepts iff point prefix includes all key columns
        ONLY_POINTS = 2; // Accepts iff point prefix len > 0
        MAX_USED_PREFIX = 3;
    }
    optional EIndexAutoChooseMode IndexAutoChooseMode = 50 [default = DISABLED];

    optional bool EnableColumnsWithDefault = 51 [default = true];

    optional bool EnableAstCache = 52 [default = false];
    optional bool EnablePgConstsToParams = 53 [default = false];

    optional uint64 ExtractPredicateRangesLimit = 54 [default = 10000];

    optional bool EnableOlapSink = 55 [default = true];

    optional bool EnablePerStatementQueryExecution = 56 [default = false];
    optional bool EnableCreateTableAs = 57 [default = true];

    optional uint64 IdxLookupJoinPointsLimit = 58 [default = 1];
<<<<<<< HEAD
    optional bool OldLookupJoinBehaviour = 59 [default = true]; 
=======
    optional bool OldLookupJoinBehaviour = 59 [default = false];
>>>>>>> 9910c509

    optional bool EnableOltpSink = 60 [default = false];

    enum EBlockChannelsMode {
        BLOCK_CHANNELS_SCALAR = 0;
        BLOCK_CHANNELS_AUTO = 1;
        BLOCK_CHANNELS_FORCE = 2;
    }
    optional EBlockChannelsMode BlockChannelsMode = 61 [default = BLOCK_CHANNELS_SCALAR];

    optional uint64 QueryReplayCacheUploadTTLSec = 62 [default = 36000];

    optional bool EnableQueryServiceSpilling = 63 [ default = true ];
};<|MERGE_RESOLUTION|>--- conflicted
+++ resolved
@@ -280,11 +280,7 @@
     optional bool EnableCreateTableAs = 57 [default = true];
 
     optional uint64 IdxLookupJoinPointsLimit = 58 [default = 1];
-<<<<<<< HEAD
-    optional bool OldLookupJoinBehaviour = 59 [default = true]; 
-=======
-    optional bool OldLookupJoinBehaviour = 59 [default = false];
->>>>>>> 9910c509
+    optional bool OldLookupJoinBehaviour = 59 [default = true];
 
     optional bool EnableOltpSink = 60 [default = false];
 
