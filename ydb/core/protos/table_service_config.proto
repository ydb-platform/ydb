--- conflicted
+++ resolved
@@ -365,8 +365,7 @@
 
     optional bool AllowMultiBroadcasts = 79 [default = false];
 
-<<<<<<< HEAD
-    optional bool DefaultEnableShuffleElimination = 80 [default = false];
+    optional bool DefaultEnableShuffleElimination = 80 [default = true];
 
     message TBatchOperationSettings {
         optional uint64 MaxBatchSize = 1 [ default = 10000 ];
@@ -374,7 +373,4 @@
     }
 
     optional TBatchOperationSettings BatchOperationSettings = 81;
-=======
-    optional bool DefaultEnableShuffleElimination = 80 [default = true];
->>>>>>> 374baf5f
 };