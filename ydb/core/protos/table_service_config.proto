--- conflicted
+++ resolved
@@ -392,11 +392,8 @@
     optional bool EnableOlapSubstringPushdown = 87 [default = true];
 
     optional bool EnableIndexStreamWrite = 88 [default = false];
-<<<<<<< HEAD
-=======
 
     optional bool EnableParallelPointReadConsolidation = 89 [default = true];
 
     optional uint64 BufferPageAllocSize = 90  [ default = 4096 ];
->>>>>>> 832cd121
 };