--- conflicted
+++ resolved
@@ -460,17 +460,14 @@
 
     optional bool EnableFastChannels = 114 [ default = false, (InvalidateCompileCache) = true];
 
-<<<<<<< HEAD
-     enum ETxMode {
+    optional bool EnableDiscardSelect = 115 [default = false, (InvalidateCompileCache) = true];
+
+    enum ETxMode {
         SerializableRW = 0;
         SnapshotRW = 1;
         SnapshotRO = 2;
         StaleRO = 3;
     }
 
-    optional ETxMode DefaultTxMode = 115 [default = SerializableRW];
-=======
-    optional bool EnableDiscardSelect = 115 [default = false, (InvalidateCompileCache) = true];
-
->>>>>>> 89c555f2
+    optional ETxMode DefaultTxMode = 116 [default = SerializableRW];
 };