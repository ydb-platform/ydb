--- conflicted
+++ resolved
@@ -334,11 +334,7 @@
 
     message TWriteActorSettings {
         optional uint64 InFlightMemoryLimitPerActorBytes = 1 [ default = 67108864 ];
-<<<<<<< HEAD
-        optional uint64 MemoryLimitPerMessageBytes = 2 [ default = 67108864 ];
-=======
         reserved 2; // MemoryLimitPerMessageBytes
->>>>>>> 041b08df
 
         optional uint64 StartRetryDelayMs = 4 [ default = 1000 ];
         optional uint64 MaxRetryDelayMs = 5 [ default = 10000 ];
@@ -371,17 +367,6 @@
     optional bool EnableStreamWrite = 77 [default = false];
     optional bool EnableBatchUpdates = 78 [default = false];
 
-<<<<<<< HEAD
-    optional bool AllowMultiBroadcasts = 79 [default = true];
-
-    optional bool DefaultEnableShuffleElimination = 80 [default = false];
-
-    optional bool EnableFoldUdfs = 82 [ default = true ];
-
-    optional bool FilterPushdownOverJoinOptionalSide = 83 [ default = true ];
-
-    optional bool EnableSpillingInHashJoinShuffleConnections = 85 [default = true];
-=======
     optional bool AllowMultiBroadcasts = 79 [default = false];
 
     optional bool DefaultEnableShuffleElimination = 80 [default = true];
@@ -395,5 +380,4 @@
     }
 
     optional TBatchOperationSettings BatchOperationSettings = 81;
->>>>>>> 041b08df
 };