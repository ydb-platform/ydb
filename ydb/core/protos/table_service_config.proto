--- conflicted
+++ resolved
@@ -367,10 +367,9 @@
     optional bool EnableStreamWrite = 77 [default = false];
     optional bool EnableBatchUpdates = 78 [default = false];
 
-<<<<<<< HEAD
-    optional bool AllowMultiBroadcasts = 79 [default = false];
-
-    optional bool DefaultEnableShuffleElimination = 80 [default = true];
+    optional bool AllowMultiBroadcasts = 79 [default = true];
+
+    optional bool DefaultEnableShuffleElimination = 80 [default = false];
 
     message TBatchOperationSettings {
         optional uint64 MaxBatchSize = 1 [ default = 10000 ];
@@ -381,15 +380,10 @@
     }
 
     optional TBatchOperationSettings BatchOperationSettings = 81;
-=======
-    optional bool AllowMultiBroadcasts = 79 [default = true];
-
-    optional bool DefaultEnableShuffleElimination = 80 [default = false];
 
     optional bool EnableFoldUdfs = 82 [ default = true ];
 
     optional bool FilterPushdownOverJoinOptionalSide = 83 [ default = true ];
 
     optional bool EnableSpillingInHashJoinShuffleConnections = 85 [default = true];
->>>>>>> f1686eb5
 };