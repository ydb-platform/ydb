package NKikimrConfig;
option java_package = "ru.yandex.kikimr.proto";

message TTableServiceConfig {
    message TShardsScanningPolicy {
        optional uint32 AggregationGroupByLimit = 1 [default = 256];
        optional uint32 AggregationNoGroupLimit = 2 [default = 1024];
        optional uint32 ScanLimit = 3 [default = 16];
        optional bool ParallelScanningAvailable = 4 [default = false];
        optional uint32 ShardSplitFactor = 5 [default = 1];
    }

    message TResourceManager {
        message TRetrySettings {
            optional uint32 StartDelayMs = 1;
            optional uint32 MaxDelayMs = 2;
        }
        message TInfoExchangerSettings {
            optional TRetrySettings PublisherSettings = 1;
            optional TRetrySettings SubscriberSettings = 2;
            optional TRetrySettings ExchangerSettings = 3;
        }
        optional uint32 ComputeActorsCount = 1 [default = 10000];
        optional uint64 ChannelBufferSize = 2 [default = 8388608];              //  8 MB
        reserved 3;
        optional uint64 MkqlLightProgramMemoryLimit = 4 [default = 1048576];   // 1 MiB
        optional uint64 MkqlHeavyProgramMemoryLimit = 5 [default = 31457280];   // 30 MB
        optional uint64 QueryMemoryLimit = 6 [default = 32212254720];           // 30 GB
        optional uint32 PublishStatisticsIntervalSec = 7 [default = 2];
        reserved 8; // optional bool EnableInstantMkqlMemoryAlloc = 8 [default = true];
        reserved 9;  // optional uint32 InstantMkqlMemoryAllocWaitTimeMs = 9 [default = 20];
        reserved 10; // optional uint32 InstantMkqlMemoryAllocStepTimeMs = 10 [default = 1];

        optional uint64 MaxTotalChannelBuffersSize = 11 [default = 2147483648]; // 2 GB
        optional uint64 MinChannelBufferSize = 12 [default = 2048];          // 2 KB

        reserved 13;
        reserved 14;
        optional TShardsScanningPolicy ShardsScanningPolicy = 16;
        optional uint64 KqpPatternCacheCapacityBytes = 17 [default = 104857600]; // 100 MiB, 0 is for disable
        optional bool EnablePublishResourcesByExchanger = 18 [default = true];
        optional TInfoExchangerSettings InfoExchangerSettings = 19;
        optional uint64 KqpPatternCachePatternAccessTimesBeforeTryToCompile = 20 [default = 5];
        optional uint64 KqpPatternCacheCompiledCapacityBytes = 21 [default = 104857600]; // 100 MiB
        optional double SpillingPercent = 22 [default = 80]; // 100 MiB

        optional uint64 MinMemAllocSize = 23 [default = 1048576]; // 1 MiB
        optional uint64 MinMemFreeSize = 24  [default = 33554432]; // 32 MiB

        optional uint64 MaxNonParallelTasksExecutionLimit = 25 [default = 8];
        optional uint64 MaxNonParallelTopStageExecutionLimit = 26 [default = 1];
        optional bool PreferLocalDatacenterExecution = 27 [ default = true ];
        optional uint64 MaxNonParallelDataQueryTasksLimit = 28 [default = 1000];

        optional bool VerboseMemoryLimitException = 29 [default = false];
    }

    message TSpillingServiceConfig {
        message TLocalFileConfig {
            optional bool Enable = 1 [default = true];
            optional string Root = 2 [default = ""];
            optional uint64 MaxTotalSize = 3 [default = 21474836480];  // 20 GiB
            optional uint64 MaxFileSize = 4 [default = 5368709120];    // 5 GiB
            optional uint64 MaxFilePartSize = 5 [default = 104857600]; // 100 MB

            message TIoThreadPoolConfig {
                optional uint32 WorkersCount = 1 [default = 2];
                optional uint32 QueueSize = 2 [default = 1000];
            };
            optional TIoThreadPoolConfig IoThreadPool = 6;
        }

        optional TLocalFileConfig LocalFileConfig = 1;
    }

    message TCompileComputationPatternServiceConfig {
        optional uint64 WakeupIntervalMs = 1 [default = 1000]; // 1 sec
    }

    message TQueryPhaseLimits {
        optional uint32 AffectedShardsLimit = 1;
        optional uint32 ReadsetCountLimit = 2;
        optional uint64 ComputeNodeMemoryLimitBytes = 3;
        optional uint64 TotalReadSizeLimitBytes = 4;
    }

    message TTxWriteBufferLimits {
        optional uint64 WriteBufferMemoryLimitBytes = 1;
    }

    message TQueryLimits {
        optional TQueryPhaseLimits PhaseLimits = 1;
        optional uint32 SchemeQueryTimeoutMs = 2 [default = 600000];
        optional uint32 DataQueryTimeoutMs = 3 [default = 300000];
        optional uint32 ScanQueryTimeoutMs = 4 [default = 600000];
        optional uint32 ResultRowsLimit = 5;
        optional uint32 WaitCAStatsTimeoutMs = 6 [default = 1000];
        optional TTxWriteBufferLimits BufferLimits = 7;
    }

    message TShutdownSettings {
        optional uint32 ShutdownTimeoutMs = 1 [default = 30000];
        optional uint32 HardTimeoutMs = 2 [default = 10000];
        optional uint32 SoftTimeoutMs = 3 [default = 2000];
    }

    message TSessionBalancerSettings {
        optional bool Enabled = 1 [default = false];

        enum EEnableTier  {
            TIER_DISABLED = 1;
            TIER_ENABLED_FOR_SESSIONS_WITH_SUPPORT = 2;
            TIER_ENABLED_FOR_ALL = 3;
        }

        enum EBalancingStrategy {
            BALANCE_BY_CPU = 1;
            BALANCE_BY_COUNT = 2;
            BALANCE_BY_CPU_AND_COUNT = 3;
        }

        // MaxSessionsShutdownInFlightSize option determines the number of sessions
        // that we can keep in shutdown state at the moment.
        optional uint32 MaxSessionsShutdownInFlightSize = 2 [default = 1];
        //         GREEN ZONE         YELLOW ZONE               RED ZONE
        //                     MinCV                   MaxCV
        //    < MinCV           |                        |     > MaxCV
        //                      |                        |
        //        .....................................................
        //
        //  GREEN ZONE  -  balancer doesn't kick sessions in GREEN ZONE
        //  RED ZONE    -  balancer kick sessions until GREEN ZONE reached.
        //  YELLOW ZONE -  balancer kick sessions only if node was in the RED ZONE.
        //  If node was in the GREEN ZONE balancer doesn't kick sessions.
        optional uint32 MinCVTreshold = 3 [default = 10];
        optional uint32 MaxCVTreshold = 4 [default = 20];
        // timeout (in milliseconds)
        // After HardSessionShutdownTimeoutMs session will be terminated.
        optional uint32 HardSessionShutdownTimeoutMs = 5 [default = 30000];
        // timeout (in milliseconds)
        // After SoftSessionShutdownTimeoutMs milliseconds
        // session will not accept new query requests.
        optional uint32 SoftSessionShutdownTimeoutMs = 6 [default = 15000];
        // Minimum number of sessions on node to start balancing. If number of sessions on node
        // less than MinNodeSessions, balancer will not be able to kick session from node.
        optional uint32 MinNodeSessions = 7 [default = 10];
        // If LocalDatacenterPolicy is true, balancer will count only local datacenter
        // proxies in the statistics.
        optional bool LocalDatacenterPolicy = 8 [default = true];

        optional double MinCpuBalancerThreshold = 9 [default = 0.5];

        optional uint32 BoardPublishIntervalMs = 10 [default = 1000];
        optional uint32 BoardLookupIntervalMs = 11 [default = 30000];
        optional EEnableTier EnableTier = 12 [ default = TIER_ENABLED_FOR_SESSIONS_WITH_SUPPORT ];
        optional EBalancingStrategy Strategy = 13 [ default = BALANCE_BY_COUNT ];
        optional bool SupportRemoteSessionCreation = 14 [ default = false ];
    }

    message TQueryReplayConfig {
        // Flag that enables QueryReplay
        optional bool Enabled = 1 [default = false];

        // Unified Agent URI to collect messages
        optional string UnifiedAgentUri = 2 [default = "unix:///tmp/ydb-cp-replay-log.sock"];
        // Unified Agent Client setting: MaxMessageSizeMB
        optional uint32 GrpcMaxMessageSizeMB = 3 [default = 8];
        // Unified Agent Client setting: InflightLimitMB
        optional uint32 InflightLimitMB = 4 [default = 8];

        // Leaky bucket settings: size of bucket and bucket bucket duration.
        // We allow to log LeakyBucketQuotaBucketSize queries
        // per LeakyBucketQuotaBucketDurationSeconds.
        optional uint32 LeakyBucketQuotaBucketSize = 5 [ default = 1000];
        optional uint32 LeakyBucketQuotaBucketDurationSeconds = 6 [default = 60];
    }

    message TAggregationConfig {
        optional uint32 DSScanMinimalThreads = 30 [default = 4];
        optional uint32 DSBaseSortScanThreads = 32 [default = 16];
        optional uint32 DSBaseJoinScanThreads = 33 [default = 16];

        optional uint32 AggregationComputeThreads = 37;

        optional uint32 CSScanThreadsPerNode = 38;

        optional uint64 CollectLongTasksStatsTimeoutMs = 22 [default = 10000]; // 10 sec
    }

    message TExecuterRetriesConfig {
        optional uint32 MinDelayToRetryMs = 1 [default = 10];
        optional uint32 MaxDelayToRetryMs = 2 [default = 400];
        optional uint32 MaxRetryNumber = 3 [default = 10];
    }

    message TIteratorReadsRetrySettings {
        optional uint32 StartDelayMs = 1;
        optional uint32 MaxDelayMs = 8;

        optional uint32 MaxShardRetries = 2;
        optional uint32 MaxShardResolves = 3;
        optional double UnsertaintyRatio = 4;
        optional double Multiplier = 5;
        optional uint32 IteratorResponseTimeoutMs = 6;
        optional uint32 MaxTotalRetries = 7;
    }

    message TIteratorReadQuotaSettings {
        optional uint32 MaxRows = 1;
        optional uint32 MaxBytes = 2;
    }

    optional uint32 QueryLimitBytes = 1;
    optional uint32 ParametersLimitBytes = 2;
    optional uint32 SessionsLimitPerNode = 3;
    reserved 4; // obsolete: optional uint32 SessionQueryCacheSize = 4 [default = 1000];
    reserved 5; // UseCompileService (always true)
    optional uint32 CompileQueryCacheSize = 6 [default = 1000];
    optional uint32 CompileMaxActiveRequests = 7 [default = 4];
    optional uint32 CompileRequestQueueSize = 8 [default = 1000];
    reserved 9; // optional bool UseSchemeCacheMetadata = 9 [default = true];
    reserved 10; // optional bool UseSessionBusyStatus = 10 [default = true];
    reserved 11; // (deprecated) AllowUnsafeCommit
    optional uint32 CompileTimeoutMs = 12 [default = 60000];
    optional TResourceManager ResourceManager = 13;
    optional TQueryLimits QueryLimits = 14;
    optional uint32 SqlVersion = 15;
    optional TSpillingServiceConfig SpillingServiceConfig = 16;
    optional TShutdownSettings ShutdownSettings = 17;
    optional TSessionBalancerSettings SessionBalancerSettings = 18;
    reserved 19; // ForceNewEnginePercent
    optional uint32 CompileQueryCacheTTLSec = 20 [default = 0];
    optional TQueryReplayConfig QueryReplayConfig = 21;
    reserved 22; // ForceNewEngineLevel
    reserved 23; // optional bool EnableKqpSessionActor = 23 [default = true];
    reserved 24; // optional bool EnableKqpPatternCacheLiteral = 24 [default = false];
    reserved 25; // optional bool EnableKqpPatternCacheCompute = 25 [default = false];

    optional bool EnableKqpScanQuerySourceRead = 26 [default = false];
    reserved 27; // EnableKqpDataQuerySourceRead
    optional uint64 SessionIdleDurationSeconds = 28 [default = 600];
    optional TAggregationConfig AggregationConfig = 29;
    optional bool EnableKqpScanQueryStreamLookup = 30 [default = true];
    optional bool EnableKqpDataQueryStreamLookup = 31 [default = true];
    optional TExecuterRetriesConfig ExecuterRetriesConfig = 32;
    reserved 33; // optional bool EnableKqpDataQueryStreamPointLookup = 33 [default = false];
    optional bool EnablePublishKqpProxyByRM = 34 [default = true];
    optional bool EnableKqpScanQueryStreamIdxLookupJoin = 35 [default = false];
    optional bool EnableKqpDataQueryStreamIdxLookupJoin = 49 [default = false];
    reserved 36; //optional bool EnablePredicateExtractForScanQueries = 36 [default = true];
    reserved 37; //optional bool EnablePredicateExtractForDataQueries = 37 [default = true];
    reserved 38; // optional bool EnableKqpImmediateEffects = 38 [default = true];
    reserved 39; // optional bool EnableSequentialReads = 39 [default = true];
    reserved 42; // optional bool EnablePreparedDdl = 42 [default = true];
    reserved 43; // optional bool EnableSequences = 43 [default = true];
    optional bool EnableAsyncComputationPatternCompilation = 48 [default = true];
    optional TCompileComputationPatternServiceConfig CompileComputationPatternServiceConfig = 47;

    enum EBindingsMode {
        BM_ENABLED = 0;
        BM_DISABLED = 1;
        BM_DROP_WITH_WARNING = 2;
        BM_DROP = 3;
    }

    optional EBindingsMode BindingsMode = 40 [default = BM_ENABLED];
    optional TIteratorReadsRetrySettings IteratorReadsRetrySettings = 41;
    reserved 44; // optional bool PredicateExtract20 = 44 [default = true];
    optional TIteratorReadQuotaSettings IteratorReadQuotaSettings = 45;

    enum EChannelTransportVersion {
        CTV_UV_PICKLE_1_0 = 0;
        CTV_OOB_PICKLE_1_0 = 1;
    }

    optional EChannelTransportVersion ChannelTransportVersion = 46 [default = CTV_OOB_PICKLE_1_0];

    enum EIndexAutoChooseMode {
        DISABLED = 0;
        ONLY_FULL_KEY = 1; // Accepts iff point prefix includes all key columns
        ONLY_POINTS = 2; // Accepts iff point prefix len > 0
        MAX_USED_PREFIX = 3;
    }
    optional EIndexAutoChooseMode IndexAutoChooseMode = 50 [default = MAX_USED_PREFIX];

    reserved 51; // optional bool EnableColumnsWithDefault = 51 [default = true];

    optional bool EnableAstCache = 52 [default = false];
    optional bool EnablePgConstsToParams = 53 [default = false];

    optional uint64 ExtractPredicateRangesLimit = 54 [default = 10000];

    optional bool EnableOlapSink = 55 [default = false];

    optional bool EnablePerStatementQueryExecution = 56 [default = false];
    optional bool EnableCreateTableAs = 57 [default = false];

    optional uint64 IdxLookupJoinPointsLimit = 58 [default = 3];
    reserved 59; //optional bool OldLookupJoinBehaviour = 59 [default = false];

    optional bool EnableOltpSink = 60 [default = true];

    enum EBlockChannelsMode {
        BLOCK_CHANNELS_SCALAR = 0;
        BLOCK_CHANNELS_AUTO = 1;
        BLOCK_CHANNELS_FORCE = 2;
    }
    optional EBlockChannelsMode BlockChannelsMode = 61 [default = BLOCK_CHANNELS_AUTO];

    optional uint64 QueryReplayCacheUploadTTLSec = 62 [default = 36000];

    optional bool EnableQueryServiceSpilling = 63 [ default = true ];

    optional uint32 DefaultCostBasedOptimizationLevel = 64 [default = 2];

    optional bool EnableConstantFolding = 65 [ default = true ];

    optional bool EnableImplicitQueryParameterTypes = 66 [ default = false ];

    optional string EnableSpillingNodes = 67 [ default = "All" ];

    message TComputeSchedulerSettings {
        optional uint64 AdvanceTimeIntervalUsec = 1 [default = 500000];
        optional uint64 ForgetOverflowTimeoutUsec = 2 [default = 2000000];
        optional uint64 ActivePoolPollingSec = 3 [default = 10];
    }

    reserved 68;
    optional TComputeSchedulerSettings ComputeSchedulerSettings = 70;

    optional bool EnableRowsDuplicationCheck = 69 [ default = false ];

    optional bool EnableHtapTx = 71 [default = false];

    message TWriteActorSettings {
        optional uint64 InFlightMemoryLimitPerActorBytes = 1 [ default = 67108864 ];
        optional uint64 MemoryLimitPerMessageBytes = 2 [ default = 67108864 ];

        optional uint64 StartRetryDelayMs = 4 [ default = 1000 ];
        optional uint64 MaxRetryDelayMs = 5 [ default = 10000 ];
        optional double UnsertaintyRatio = 6 [ default = 0.5 ];
        optional double Multiplier = 7 [ default = 2.0 ];

        optional uint64 MaxWriteAttempts = 8 [ default = 100 ];
        optional uint64 MaxResolveAttempts = 9 [ default = 5 ];
    }

    optional TWriteActorSettings WriteActorSettings = 72;

    enum EBlockTrackingMode {
        BLOCK_TRACKING_NONE      = 0;
        BLOCK_TRACKING_SERIALIZE = 1;
        BLOCK_TRACKING_DEEP_COPY = 2;
    }

    optional EBlockTrackingMode BlockTrackingMode = 73 [ default = BLOCK_TRACKING_SERIALIZE ];

    optional bool AllowOlapDataQuery = 74 [default = false];

    // DISCLAIMER: do not change this value if you don't know what you are doing!
    optional uint32 ArrayBufferMinFillPercentage = 75 [default = 100];
    // This value used for `arrow::Array`s built inside TDqOutputHashPartitionConsumerBlock -
    // if the underlying array buffer is filled less than this value, then the buffer's capacity gets shrunk to actual size.
    // Otherwise, we potentially don't track the real buffer capacity and it may lead to OOM situations inside DqOutputChannel's.

    optional bool EnableSnapshotIsolationRW = 76 [default = false];
    optional bool EnableStreamWrite = 77 [default = false];
    optional bool EnableBatchUpdates = 78 [default = false];

<<<<<<< HEAD
    optional bool AllowMultiBroadcasts = 79 [default = false];

    optional bool DefaultEnableShuffleElimination = 80 [default = false];
    optional bool FilterPushdownOverJoinOptionalSide = 81 [ default = true ];
=======
    optional bool FilterPushdownOverJoinOptionalSide = 83 [ default = true ];
>>>>>>> ebf0f73d
};<|MERGE_RESOLUTION|>--- conflicted
+++ resolved
@@ -367,12 +367,9 @@
     optional bool EnableStreamWrite = 77 [default = false];
     optional bool EnableBatchUpdates = 78 [default = false];
 
-<<<<<<< HEAD
-    optional bool AllowMultiBroadcasts = 79 [default = false];
+    optional bool AllowMultiBroadcasts = 79 [default = true];
 
     optional bool DefaultEnableShuffleElimination = 80 [default = false];
-    optional bool FilterPushdownOverJoinOptionalSide = 81 [ default = true ];
-=======
+
     optional bool FilterPushdownOverJoinOptionalSide = 83 [ default = true ];
->>>>>>> ebf0f73d
 };