--- conflicted
+++ resolved
@@ -303,9 +303,6 @@
 
     optional string EnableSpillingNodes = 67 [ default = "All" ];
 
-<<<<<<< HEAD
-    optional bool EnableRowsDuplicationCheck = 68 [ default = false ];
-=======
     message TSubPoolsConfiguration {
         repeated TComputePoolConfiguration SubPools = 1;
     };
@@ -318,5 +315,6 @@
         }
     };
     optional TComputePoolConfiguration PoolsConfiguration = 68;
->>>>>>> 4c6a56a4
+    
+    optional bool EnableRowsDuplicationCheck = 69 [ default = false ];
 };