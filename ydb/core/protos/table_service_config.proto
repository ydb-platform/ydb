package NKikimrConfig;
option java_package = "ru.yandex.kikimr.proto";

message TTableServiceConfig {
    message TShardsScanningPolicy {
        optional uint32 AggregationGroupByLimit = 1 [default = 256];
        optional uint32 AggregationNoGroupLimit = 2 [default = 1024];
        optional uint32 ScanLimit = 3 [default = 16];
        optional bool ParallelScanningAvailable = 4 [default = false];
        optional uint32 ShardSplitFactor = 5 [default = 1];
    }

    message TResourceManager {
        message TRetrySettings {
            optional uint32 StartDelayMs = 1;
            optional uint32 MaxDelayMs = 2;
        }
        message TInfoExchangerSettings {
            optional TRetrySettings PublisherSettings = 1;
            optional TRetrySettings SubscriberSettings = 2;
            optional TRetrySettings ExchangerSettings = 3;
        }
        optional uint32 ComputeActorsCount = 1 [default = 10000];
        optional uint64 ChannelBufferSize = 2 [default = 8388608];              //  8 MB
        reserved 3;
        optional uint64 MkqlLightProgramMemoryLimit = 4 [default = 524288];   // 512 KB
        optional uint64 MkqlHeavyProgramMemoryLimit = 5 [default = 31457280];   // 30 MB
        optional uint64 QueryMemoryLimit = 6 [default = 32212254720];           // 30 GB
        optional uint32 PublishStatisticsIntervalSec = 7 [default = 2];
        reserved 8; // optional bool EnableInstantMkqlMemoryAlloc = 8 [default = true];
        reserved 9;  // optional uint32 InstantMkqlMemoryAllocWaitTimeMs = 9 [default = 20];
        reserved 10; // optional uint32 InstantMkqlMemoryAllocStepTimeMs = 10 [default = 1];

        optional uint64 MaxTotalChannelBuffersSize = 11 [default = 2147483648]; // 2 GB
        optional uint64 MinChannelBufferSize = 12 [default = 2048];          // 2 KB

        reserved 13;
        reserved 14;
        optional TShardsScanningPolicy ShardsScanningPolicy = 16;
        optional uint64 KqpPatternCacheCapacityBytes = 17 [default = 104857600]; // 100 MiB, 0 is for disable
        optional bool EnablePublishResourcesByExchanger = 18 [default = true];
        optional TInfoExchangerSettings InfoExchangerSettings = 19;
        optional uint64 KqpPatternCachePatternAccessTimesBeforeTryToCompile = 20 [default = 5];
        optional uint64 KqpPatternCacheCompiledCapacityBytes = 21 [default = 104857600]; // 100 MiB
        optional double SpillingPercent = 22 [default = 80]; // 100 MiB
    }

    message TSpillingServiceConfig {
        message TLocalFileConfig {
            optional bool Enable = 1 [default = true];
            optional string Root = 2 [default = ""];
            optional uint64 MaxTotalSize = 3 [default = 21474836480];  // 20 GiB
            optional uint64 MaxFileSize = 4 [default = 5368709120];    // 5 GiB
            optional uint64 MaxFilePartSize = 5 [default = 104857600]; // 100 MB

            message TIoThreadPoolConfig {
                optional uint32 WorkersCount = 1 [default = 2];
                optional uint32 QueueSize = 2 [default = 1000];
            };
            optional TIoThreadPoolConfig IoThreadPool = 6;
        }

        optional TLocalFileConfig LocalFileConfig = 1;
    }

    message TCompileComputationPatternServiceConfig {
        optional uint64 WakeupIntervalMs = 1 [default = 1000]; // 1 sec
    }

    message TQueryPhaseLimits {
        optional uint32 AffectedShardsLimit = 1;
        optional uint32 ReadsetCountLimit = 2;
        optional uint64 ComputeNodeMemoryLimitBytes = 3;
        optional uint64 TotalReadSizeLimitBytes = 4;
    }

    message TQueryLimits {
        optional TQueryPhaseLimits PhaseLimits = 1;
        optional uint32 SchemeQueryTimeoutMs = 2 [default = 600000];
        optional uint32 DataQueryTimeoutMs = 3 [default = 300000];
        optional uint32 ScanQueryTimeoutMs = 4 [default = 600000];
        optional uint32 ResultRowsLimit = 5;
    }

    message TShutdownSettings {
        optional uint32 ShutdownTimeoutMs = 1 [default = 30000];
        optional uint32 HardTimeoutMs = 2 [default = 10000];
        optional uint32 SoftTimeoutMs = 3 [default = 2000];
    }

    message TSessionBalancerSettings {
        optional bool Enabled = 1 [default = false];

        enum EEnableTier  {
            TIER_DISABLED = 1;
            TIER_ENABLED_FOR_SESSIONS_WITH_SUPPORT = 2;
            TIER_ENABLED_FOR_ALL = 3;
        }

        enum EBalancingStrategy {
            BALANCE_BY_CPU = 1;
            BALANCE_BY_COUNT = 2;
            BALANCE_BY_CPU_AND_COUNT = 3;
        }

        // MaxSessionsShutdownInFlightSize option determines the number of sessions
        // that we can keep in shutdown state at the moment.
        optional uint32 MaxSessionsShutdownInFlightSize = 2 [default = 1];
        //         GREEN ZONE         YELLOW ZONE               RED ZONE
        //                     MinCV                   MaxCV
        //    < MinCV           |                        |     > MaxCV
        //                      |                        |
        //        .....................................................
        //
        //  GREEN ZONE  -  balancer doesn't kick sessions in GREEN ZONE
        //  RED ZONE    -  balancer kick sessions until GREEN ZONE reached.
        //  YELLOW ZONE -  balancer kick sessions only if node was in the RED ZONE.
        //  If node was in the GREEN ZONE balancer doesn't kick sessions.
        optional uint32 MinCVTreshold = 3 [default = 10];
        optional uint32 MaxCVTreshold = 4 [default = 20];
        // timeout (in milliseconds)
        // After HardSessionShutdownTimeoutMs session will be terminated.
        optional uint32 HardSessionShutdownTimeoutMs = 5 [default = 30000];
        // timeout (in milliseconds)
        // After SoftSessionShutdownTimeoutMs milliseconds
        // session will not accept new query requests.
        optional uint32 SoftSessionShutdownTimeoutMs = 6 [default = 15000];
        // Minimum number of sessions on node to start balancing. If number of sessions on node
        // less than MinNodeSessions, balancer will not be able to kick session from node.
        optional uint32 MinNodeSessions = 7 [default = 10];
        // If LocalDatacenterPolicy is true, balancer will count only local datacenter
        // proxies in the statistics.
        optional bool LocalDatacenterPolicy = 8 [default = true];

        optional double MinCpuBalancerThreshold = 9 [default = 0.5];

        optional uint32 BoardPublishIntervalMs = 10 [default = 1000];
        optional uint32 BoardLookupIntervalMs = 11 [default = 30000];
        optional EEnableTier EnableTier = 12 [ default = TIER_ENABLED_FOR_SESSIONS_WITH_SUPPORT ];
        optional EBalancingStrategy Strategy = 13 [ default = BALANCE_BY_COUNT ];
        optional bool SupportRemoteSessionCreation = 14 [ default = false ];
    }

    message TQueryReplayConfig {
        // Flag that enables QueryReplay
        optional bool Enabled = 1 [default = false];

        // Unified Agent URI to collect messages
        optional string UnifiedAgentUri = 2 [default = "unix:///tmp/ydb-cp-replay-log.sock"];
        // Unified Agent Client setting: MaxMessageSizeMB
        optional uint32 GrpcMaxMessageSizeMB = 3 [default = 8];
        // Unified Agent Client setting: InflightLimitMB
        optional uint32 InflightLimitMB = 4 [default = 8];

        // Leaky bucket settings: size of bucket and bucket bucket duration.
        // We allow to log LeakyBucketQuotaBucketSize queries
        // per LeakyBucketQuotaBucketDurationSeconds.
        optional uint32 LeakyBucketQuotaBucketSize = 5 [ default = 1000];
        optional uint32 LeakyBucketQuotaBucketDurationSeconds = 6 [default = 60];
    }

    message TAggregationConfig {
        optional uint32 DSScanMinimalThreads = 30 [default = 4];
        optional uint32 DSBaseSortScanThreads = 32 [default = 16];
        optional uint32 DSBaseJoinScanThreads = 33 [default = 16];

        optional uint32 AggregationComputeThreads = 37;

        optional uint32 CSScanThreadsPerNode = 38;

        optional uint64 CollectLongTasksStatsTimeoutMs = 22 [default = 10000]; // 10 sec
    }

    message TExecuterRetriesConfig {
        optional uint32 MinDelayToRetryMs = 1 [default = 10];
        optional uint32 MaxDelayToRetryMs = 2 [default = 400];
        optional uint32 MaxRetryNumber = 3 [default = 10];
    }

    message TIteratorReadsRetrySettings {
        optional uint32 StartDelayMs = 1;
        optional uint32 MaxDelayMs = 8;

        optional uint32 MaxShardRetries = 2;
        optional uint32 MaxShardResolves = 3;
        optional double UnsertaintyRatio = 4;
        optional double Multiplier = 5;
        optional uint32 IteratorResponseTimeoutMs = 6;
        optional uint32 MaxTotalRetries = 7;
    }

    message TIteratorReadQuotaSettings {
        optional uint32 MaxRows = 1;
        optional uint32 MaxBytes = 2;
    }

    optional uint32 QueryLimitBytes = 1;
    optional uint32 ParametersLimitBytes = 2;
    optional uint32 SessionsLimitPerNode = 3;
    reserved 4; // obsolete: optional uint32 SessionQueryCacheSize = 4 [default = 1000];
    reserved 5; // UseCompileService (always true)
    optional uint32 CompileQueryCacheSize = 6 [default = 1000];
    optional uint32 CompileMaxActiveRequests = 7 [default = 4];
    optional uint32 CompileRequestQueueSize = 8 [default = 1000];
    reserved 9; // optional bool UseSchemeCacheMetadata = 9 [default = true];
    reserved 10; // optional bool UseSessionBusyStatus = 10 [default = true];
    reserved 11; // (deprecated) AllowUnsafeCommit
    optional uint32 CompileTimeoutMs = 12 [default = 60000];
    optional TResourceManager ResourceManager = 13;
    optional TQueryLimits QueryLimits = 14;
    optional uint32 SqlVersion = 15;
    optional TSpillingServiceConfig SpillingServiceConfig = 16;
    optional TShutdownSettings ShutdownSettings = 17;
    optional TSessionBalancerSettings SessionBalancerSettings = 18;
    reserved 19; // ForceNewEnginePercent
    optional uint32 CompileQueryCacheTTLSec = 20 [default = 0];
    optional TQueryReplayConfig QueryReplayConfig = 21;
    reserved 22; // ForceNewEngineLevel
    reserved 23; // optional bool EnableKqpSessionActor = 23 [default = true];
    reserved 24; // optional bool EnableKqpPatternCacheLiteral = 24 [default = false];
    reserved 25; // optional bool EnableKqpPatternCacheCompute = 25 [default = false];

    optional bool EnableKqpScanQuerySourceRead = 26 [default = false];
    reserved 27; // EnableKqpDataQuerySourceRead
    optional uint64 SessionIdleDurationSeconds = 28 [default = 600];
    optional TAggregationConfig AggregationConfig = 29;
    optional bool EnableKqpScanQueryStreamLookup = 30 [default = true];
    optional bool EnableKqpDataQueryStreamLookup = 31 [default = true];
    optional TExecuterRetriesConfig ExecuterRetriesConfig = 32;
    reserved 33; // optional bool EnableKqpDataQueryStreamPointLookup = 33 [default = false];
    optional bool EnablePublishKqpProxyByRM = 34 [default = true];
    optional bool EnableKqpScanQueryStreamIdxLookupJoin = 35 [default = false];
    optional bool EnableKqpDataQueryStreamIdxLookupJoin = 49 [default = false];
    reserved 36; //optional bool EnablePredicateExtractForScanQueries = 36 [default = true];
    reserved 37; //optional bool EnablePredicateExtractForDataQueries = 37 [default = true];
    reserved 38; // optional bool EnableKqpImmediateEffects = 38 [default = true];
    reserved 39; // optional bool EnableSequentialReads = 39 [default = true];
    optional bool EnablePreparedDdl = 42 [default = true];
    optional bool EnableSequences = 43 [default = true];
    optional bool EnableAsyncComputationPatternCompilation = 48 [default = true];
    optional TCompileComputationPatternServiceConfig CompileComputationPatternServiceConfig = 47;

    enum EBindingsMode {
        BM_ENABLED = 0;
        BM_DISABLED = 1;
        BM_DROP_WITH_WARNING = 2;
        BM_DROP = 3;
    }

    optional EBindingsMode BindingsMode = 40 [default = BM_ENABLED];
    optional TIteratorReadsRetrySettings IteratorReadsRetrySettings = 41;
    reserved 44; // optional bool PredicateExtract20 = 44 [default = true];
    optional TIteratorReadQuotaSettings IteratorReadQuotaSettings = 45;

    enum EChannelTransportVersion {
        CTV_UV_PICKLE_1_0 = 0;
        CTV_OOB_PICKLE_1_0 = 1;
    }

    optional EChannelTransportVersion ChannelTransportVersion = 46 [default = CTV_OOB_PICKLE_1_0];

    enum EIndexAutoChooseMode {
        DISABLED = 0;
        ONLY_FULL_KEY = 1; // Accepts iff point prefix includes all key columns
        ONLY_POINTS = 2; // Accepts iff point prefix len > 0
        MAX_USED_PREFIX = 3;
    }
    optional EIndexAutoChooseMode IndexAutoChooseMode = 50 [default = DISABLED];

    optional bool EnableColumnsWithDefault = 51 [default = true];

    optional bool EnableAstCache = 52 [default = false];
    optional bool EnablePgConstsToParams = 53 [default = false];

    optional uint64 ExtractPredicateRangesLimit = 54 [default = 10000];

    optional bool EnableOlapSink = 55 [default = false];

    optional bool EnablePerStatementQueryExecution = 56 [default = false];
    optional bool EnableCreateTableAs = 57 [default = true];

    optional uint64 IdxLookupJoinPointsLimit = 58 [default = 3];
    reserved 59; //optional bool OldLookupJoinBehaviour = 59 [default = false];

    optional bool EnableOltpSink = 60 [default = false];

    enum EBlockChannelsMode {
        BLOCK_CHANNELS_SCALAR = 0;
        BLOCK_CHANNELS_AUTO = 1;
        BLOCK_CHANNELS_FORCE = 2;
    }
    optional EBlockChannelsMode BlockChannelsMode = 61 [default = BLOCK_CHANNELS_AUTO];

    optional uint64 QueryReplayCacheUploadTTLSec = 62 [default = 36000];

    optional bool EnableQueryServiceSpilling = 63 [ default = true ];

    optional uint32 DefaultCostBasedOptimizationLevel = 64 [default = 3];

    optional bool EnableConstantFolding = 65 [ default = true ];

    optional bool EnableImplicitQueryParameterTypes = 66 [ default = true ];

    optional string EnableSpillingNodes = 67 [ default = "All" ];

    message TSubPoolsConfiguration {
        repeated TComputePoolConfiguration SubPools = 1;
    }

    message TComputePoolConfiguration {
        optional double MaxCpuShare = 1;
        oneof ResourceConfiguration {
            string Name = 2;
            TSubPoolsConfiguration SubPoolsConfiguration = 3;
        }
    }

    message TComputeSchedulerSettings {
        optional uint64 AdvanceTimeIntervalUsec = 1 [default = 50000];
        optional uint64 ForgetOverflowTimeoutUsec = 2 [default = 2000000];
    }

    optional TComputePoolConfiguration PoolsConfiguration = 68;
<<<<<<< HEAD
    optional TComputeSchedulerSettings ComputeSchedulerSettings = 70;
    
=======

>>>>>>> cf8dbc3b
    optional bool EnableRowsDuplicationCheck = 69 [ default = false ];
};<|MERGE_RESOLUTION|>--- conflicted
+++ resolved
@@ -321,11 +321,7 @@
     }
 
     optional TComputePoolConfiguration PoolsConfiguration = 68;
-<<<<<<< HEAD
     optional TComputeSchedulerSettings ComputeSchedulerSettings = 70;
-    
-=======
-
->>>>>>> cf8dbc3b
+
     optional bool EnableRowsDuplicationCheck = 69 [ default = false ];
 };