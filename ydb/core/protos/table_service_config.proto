--- conflicted
+++ resolved
@@ -450,9 +450,7 @@
 
     optional EBackportMode BackportMode = 108 [ default = Released, (InvalidateCompileCache) = true];
 
-<<<<<<< HEAD
-    optional bool EnableWatermarks = 109 [default = false, (InvalidateCompileCache) = true];
-=======
     optional bool EnableFallbackToYqlOptimizer = 109 [default = false, (InvalidateCompileCache) = true];
->>>>>>> 5446e632
+    
+    optional bool EnableWatermarks = 110 [default = false, (InvalidateCompileCache) = true];
 };