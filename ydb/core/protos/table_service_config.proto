package NKikimrConfig;
option java_package = "ru.yandex.kikimr.proto";

message TTableServiceConfig {
    message TShardsScanningPolicy {
        optional uint32 AggregationGroupByLimit = 1 [default = 256];
        optional uint32 AggregationNoGroupLimit = 2 [default = 1024];
        optional uint32 ScanLimit = 3 [default = 16];
        optional bool ParallelScanningAvailable = 4 [default = false];
        optional uint32 ShardSplitFactor = 5 [default = 1];
    }

    message TResourceManager {
        message TRetrySettings {
            optional uint32 StartDelayMs = 1;
            optional uint32 MaxDelayMs = 2;
        }
        message TInfoExchangerSettings {
            optional TRetrySettings PublisherSettings = 1;
            optional TRetrySettings SubscriberSettings = 2;
            optional TRetrySettings ExchangerSettings = 3;
        }
        optional uint32 ComputeActorsCount = 1 [default = 10000];
        optional uint64 ChannelBufferSize = 2 [default = 8388608];              //  8 MB
        reserved 3;
        optional uint64 MkqlLightProgramMemoryLimit = 4 [default = 1048576];   // 1 MiB
        optional uint64 MkqlHeavyProgramMemoryLimit = 5 [default = 31457280];   // 30 MB
        optional uint64 QueryMemoryLimit = 6 [default = 32212254720];           // 30 GB
        optional uint32 PublishStatisticsIntervalSec = 7 [default = 2];
        reserved 8; // optional bool EnableInstantMkqlMemoryAlloc = 8 [default = true];
        reserved 9;  // optional uint32 InstantMkqlMemoryAllocWaitTimeMs = 9 [default = 20];
        reserved 10; // optional uint32 InstantMkqlMemoryAllocStepTimeMs = 10 [default = 1];

        optional uint64 MaxTotalChannelBuffersSize = 11 [default = 2147483648]; // 2 GB
        optional uint64 MinChannelBufferSize = 12 [default = 2048];          // 2 KB

        reserved 13;
        reserved 14;
        optional TShardsScanningPolicy ShardsScanningPolicy = 16;
        optional uint64 KqpPatternCacheCapacityBytes = 17 [default = 104857600]; // 100 MiB, 0 is for disable
        optional bool EnablePublishResourcesByExchanger = 18 [default = true];
        optional TInfoExchangerSettings InfoExchangerSettings = 19;
        optional uint64 KqpPatternCachePatternAccessTimesBeforeTryToCompile = 20 [default = 5];
        optional uint64 KqpPatternCacheCompiledCapacityBytes = 21 [default = 104857600]; // 100 MiB
        optional double SpillingPercent = 22 [default = 80]; // 100 MiB

        optional uint64 MinMemAllocSize = 23 [default = 8388608]; // 8 MiB
        optional uint64 MinMemFreeSize = 24  [default = 33554432]; // 32 MiB

        optional uint64 MaxNonParallelTasksExecutionLimit = 25 [default = 8];
        optional uint64 MaxNonParallelTopStageExecutionLimit = 26 [default = 1];
        optional bool PreferLocalDatacenterExecution = 27 [ default = true ];
        optional uint64 MaxNonParallelDataQueryTasksLimit = 28 [default = 1000];
    }

    message TSpillingServiceConfig {
        message TLocalFileConfig {
            optional bool Enable = 1 [default = true];
            optional string Root = 2 [default = ""];
            optional uint64 MaxTotalSize = 3 [default = 21474836480];  // 20 GiB
            optional uint64 MaxFileSize = 4 [default = 5368709120];    // 5 GiB
            optional uint64 MaxFilePartSize = 5 [default = 104857600]; // 100 MB

            message TIoThreadPoolConfig {
                optional uint32 WorkersCount = 1 [default = 2];
                optional uint32 QueueSize = 2 [default = 1000];
            };
            optional TIoThreadPoolConfig IoThreadPool = 6;
        }

        optional TLocalFileConfig LocalFileConfig = 1;
    }

    message TCompileComputationPatternServiceConfig {
        optional uint64 WakeupIntervalMs = 1 [default = 1000]; // 1 sec
    }

    message TQueryPhaseLimits {
        optional uint32 AffectedShardsLimit = 1;
        optional uint32 ReadsetCountLimit = 2;
        optional uint64 ComputeNodeMemoryLimitBytes = 3;
        optional uint64 TotalReadSizeLimitBytes = 4;
    }

    message TQueryLimits {
        optional TQueryPhaseLimits PhaseLimits = 1;
        optional uint32 SchemeQueryTimeoutMs = 2 [default = 600000];
        optional uint32 DataQueryTimeoutMs = 3 [default = 300000];
        optional uint32 ScanQueryTimeoutMs = 4 [default = 600000];
        optional uint32 ResultRowsLimit = 5;
    }

    message TShutdownSettings {
        optional uint32 ShutdownTimeoutMs = 1 [default = 30000];
        optional uint32 HardTimeoutMs = 2 [default = 10000];
        optional uint32 SoftTimeoutMs = 3 [default = 2000];
    }

    message TSessionBalancerSettings {
        optional bool Enabled = 1 [default = false];

        enum EEnableTier  {
            TIER_DISABLED = 1;
            TIER_ENABLED_FOR_SESSIONS_WITH_SUPPORT = 2;
            TIER_ENABLED_FOR_ALL = 3;
        }

        enum EBalancingStrategy {
            BALANCE_BY_CPU = 1;
            BALANCE_BY_COUNT = 2;
            BALANCE_BY_CPU_AND_COUNT = 3;
        }

        // MaxSessionsShutdownInFlightSize option determines the number of sessions
        // that we can keep in shutdown state at the moment.
        optional uint32 MaxSessionsShutdownInFlightSize = 2 [default = 1];
        //         GREEN ZONE         YELLOW ZONE               RED ZONE
        //                     MinCV                   MaxCV
        //    < MinCV           |                        |     > MaxCV
        //                      |                        |
        //        .....................................................
        //
        //  GREEN ZONE  -  balancer doesn't kick sessions in GREEN ZONE
        //  RED ZONE    -  balancer kick sessions until GREEN ZONE reached.
        //  YELLOW ZONE -  balancer kick sessions only if node was in the RED ZONE.
        //  If node was in the GREEN ZONE balancer doesn't kick sessions.
        optional uint32 MinCVTreshold = 3 [default = 10];
        optional uint32 MaxCVTreshold = 4 [default = 20];
        // timeout (in milliseconds)
        // After HardSessionShutdownTimeoutMs session will be terminated.
        optional uint32 HardSessionShutdownTimeoutMs = 5 [default = 30000];
        // timeout (in milliseconds)
        // After SoftSessionShutdownTimeoutMs milliseconds
        // session will not accept new query requests.
        optional uint32 SoftSessionShutdownTimeoutMs = 6 [default = 15000];
        // Minimum number of sessions on node to start balancing. If number of sessions on node
        // less than MinNodeSessions, balancer will not be able to kick session from node.
        optional uint32 MinNodeSessions = 7 [default = 10];
        // If LocalDatacenterPolicy is true, balancer will count only local datacenter
        // proxies in the statistics.
        optional bool LocalDatacenterPolicy = 8 [default = true];

        optional double MinCpuBalancerThreshold = 9 [default = 0.5];

        optional uint32 BoardPublishIntervalMs = 10 [default = 1000];
        optional uint32 BoardLookupIntervalMs = 11 [default = 30000];
        optional EEnableTier EnableTier = 12 [ default = TIER_ENABLED_FOR_SESSIONS_WITH_SUPPORT ];
        optional EBalancingStrategy Strategy = 13 [ default = BALANCE_BY_COUNT ];
        optional bool SupportRemoteSessionCreation = 14 [ default = false ];
    }

    message TQueryReplayConfig {
        // Flag that enables QueryReplay
        optional bool Enabled = 1 [default = false];

        // Unified Agent URI to collect messages
        optional string UnifiedAgentUri = 2 [default = "unix:///tmp/ydb-cp-replay-log.sock"];
        // Unified Agent Client setting: MaxMessageSizeMB
        optional uint32 GrpcMaxMessageSizeMB = 3 [default = 8];
        // Unified Agent Client setting: InflightLimitMB
        optional uint32 InflightLimitMB = 4 [default = 8];

        // Leaky bucket settings: size of bucket and bucket bucket duration.
        // We allow to log LeakyBucketQuotaBucketSize queries
        // per LeakyBucketQuotaBucketDurationSeconds.
        optional uint32 LeakyBucketQuotaBucketSize = 5 [ default = 1000];
        optional uint32 LeakyBucketQuotaBucketDurationSeconds = 6 [default = 60];
    }

    message TAggregationConfig {
        optional uint32 DSScanMinimalThreads = 30 [default = 4];
        optional uint32 DSBaseSortScanThreads = 32 [default = 16];
        optional uint32 DSBaseJoinScanThreads = 33 [default = 16];

        optional uint32 AggregationComputeThreads = 37;

        optional uint32 CSScanThreadsPerNode = 38;

        optional uint64 CollectLongTasksStatsTimeoutMs = 22 [default = 10000]; // 10 sec
    }

    message TExecuterRetriesConfig {
        optional uint32 MinDelayToRetryMs = 1 [default = 10];
        optional uint32 MaxDelayToRetryMs = 2 [default = 400];
        optional uint32 MaxRetryNumber = 3 [default = 10];
    }

    message TIteratorReadsRetrySettings {
        optional uint32 StartDelayMs = 1;
        optional uint32 MaxDelayMs = 8;

        optional uint32 MaxShardRetries = 2;
        optional uint32 MaxShardResolves = 3;
        optional double UnsertaintyRatio = 4;
        optional double Multiplier = 5;
        optional uint32 IteratorResponseTimeoutMs = 6;
        optional uint32 MaxTotalRetries = 7;
    }

    message TIteratorReadQuotaSettings {
        optional uint32 MaxRows = 1;
        optional uint32 MaxBytes = 2;
    }

    optional uint32 QueryLimitBytes = 1;
    optional uint32 ParametersLimitBytes = 2;
    optional uint32 SessionsLimitPerNode = 3;
    reserved 4; // obsolete: optional uint32 SessionQueryCacheSize = 4 [default = 1000];
    reserved 5; // UseCompileService (always true)
    optional uint32 CompileQueryCacheSize = 6 [default = 1000];
    optional uint32 CompileMaxActiveRequests = 7 [default = 4];
    optional uint32 CompileRequestQueueSize = 8 [default = 1000];
    reserved 9; // optional bool UseSchemeCacheMetadata = 9 [default = true];
    reserved 10; // optional bool UseSessionBusyStatus = 10 [default = true];
    reserved 11; // (deprecated) AllowUnsafeCommit
    optional uint32 CompileTimeoutMs = 12 [default = 60000];
    optional TResourceManager ResourceManager = 13;
    optional TQueryLimits QueryLimits = 14;
    optional uint32 SqlVersion = 15;
    optional TSpillingServiceConfig SpillingServiceConfig = 16;
    optional TShutdownSettings ShutdownSettings = 17;
    optional TSessionBalancerSettings SessionBalancerSettings = 18;
    reserved 19; // ForceNewEnginePercent
    optional uint32 CompileQueryCacheTTLSec = 20 [default = 0];
    optional TQueryReplayConfig QueryReplayConfig = 21;
    reserved 22; // ForceNewEngineLevel
    reserved 23; // optional bool EnableKqpSessionActor = 23 [default = true];
    reserved 24; // optional bool EnableKqpPatternCacheLiteral = 24 [default = false];
    reserved 25; // optional bool EnableKqpPatternCacheCompute = 25 [default = false];

    optional bool EnableKqpScanQuerySourceRead = 26 [default = false];
    reserved 27; // EnableKqpDataQuerySourceRead
    optional uint64 SessionIdleDurationSeconds = 28 [default = 600];
    optional TAggregationConfig AggregationConfig = 29;
    optional bool EnableKqpScanQueryStreamLookup = 30 [default = true];
    optional bool EnableKqpDataQueryStreamLookup = 31 [default = true];
    optional TExecuterRetriesConfig ExecuterRetriesConfig = 32;
    reserved 33; // optional bool EnableKqpDataQueryStreamPointLookup = 33 [default = false];
    optional bool EnablePublishKqpProxyByRM = 34 [default = true];
    optional bool EnableKqpScanQueryStreamIdxLookupJoin = 35 [default = false];
    optional bool EnableKqpDataQueryStreamIdxLookupJoin = 49 [default = false];
    reserved 36; //optional bool EnablePredicateExtractForScanQueries = 36 [default = true];
    reserved 37; //optional bool EnablePredicateExtractForDataQueries = 37 [default = true];
    reserved 38; // optional bool EnableKqpImmediateEffects = 38 [default = true];
    reserved 39; // optional bool EnableSequentialReads = 39 [default = true];
    optional bool EnablePreparedDdl = 42 [default = true];
    optional bool EnableSequences = 43 [default = true];
    optional bool EnableAsyncComputationPatternCompilation = 48 [default = true];
    optional TCompileComputationPatternServiceConfig CompileComputationPatternServiceConfig = 47;

    enum EBindingsMode {
        BM_ENABLED = 0;
        BM_DISABLED = 1;
        BM_DROP_WITH_WARNING = 2;
        BM_DROP = 3;
    }

    optional EBindingsMode BindingsMode = 40 [default = BM_ENABLED];
    optional TIteratorReadsRetrySettings IteratorReadsRetrySettings = 41;
    reserved 44; // optional bool PredicateExtract20 = 44 [default = true];
    optional TIteratorReadQuotaSettings IteratorReadQuotaSettings = 45;

    enum EChannelTransportVersion {
        CTV_UV_PICKLE_1_0 = 0;
        CTV_OOB_PICKLE_1_0 = 1;
    }

    optional EChannelTransportVersion ChannelTransportVersion = 46 [default = CTV_OOB_PICKLE_1_0];

    enum EIndexAutoChooseMode {
        DISABLED = 0;
        ONLY_FULL_KEY = 1; // Accepts iff point prefix includes all key columns
        ONLY_POINTS = 2; // Accepts iff point prefix len > 0
        MAX_USED_PREFIX = 3;
    }
    optional EIndexAutoChooseMode IndexAutoChooseMode = 50 [default = DISABLED];

    optional bool EnableColumnsWithDefault = 51 [default = true];

    optional bool EnableAstCache = 52 [default = false];
    optional bool EnablePgConstsToParams = 53 [default = false];

    optional uint64 ExtractPredicateRangesLimit = 54 [default = 10000];

    optional bool EnableOlapSink = 55 [default = false];

    optional bool EnablePerStatementQueryExecution = 56 [default = false];
    optional bool EnableCreateTableAs = 57 [default = false];

    optional uint64 IdxLookupJoinPointsLimit = 58 [default = 3];
    reserved 59; //optional bool OldLookupJoinBehaviour = 59 [default = false];

    optional bool EnableOltpSink = 60 [default = false];

    enum EBlockChannelsMode {
        BLOCK_CHANNELS_SCALAR = 0;
        BLOCK_CHANNELS_AUTO = 1;
        BLOCK_CHANNELS_FORCE = 2;
    }
    optional EBlockChannelsMode BlockChannelsMode = 61 [default = BLOCK_CHANNELS_AUTO];

    optional uint64 QueryReplayCacheUploadTTLSec = 62 [default = 36000];

    optional bool EnableQueryServiceSpilling = 63 [ default = true ];

    optional uint32 DefaultCostBasedOptimizationLevel = 64 [default = 4];

    optional bool EnableConstantFolding = 65 [ default = true ];

    optional bool EnableImplicitQueryParameterTypes = 66 [ default = true ];

    optional string EnableSpillingNodes = 67 [ default = "All" ];

    message TComputeSchedulerSettings {
        optional uint64 AdvanceTimeIntervalUsec = 1 [default = 50000];
        optional uint64 ForgetOverflowTimeoutUsec = 2 [default = 2000000];
        optional uint64 ActivePoolPollingSec = 3 [default = 10];
    }

    reserved 68;
    optional TComputeSchedulerSettings ComputeSchedulerSettings = 70;

    optional bool EnableRowsDuplicationCheck = 69 [ default = false ];

<<<<<<< HEAD
    optional bool EnableReadsMerge = 71 [default = false];
=======
    optional bool EnableHtapTx = 71 [default = false];
>>>>>>> 7277322c
};<|MERGE_RESOLUTION|>--- conflicted
+++ resolved
@@ -322,9 +322,6 @@
 
     optional bool EnableRowsDuplicationCheck = 69 [ default = false ];
 
-<<<<<<< HEAD
-    optional bool EnableReadsMerge = 71 [default = false];
-=======
     optional bool EnableHtapTx = 71 [default = false];
->>>>>>> 7277322c
+    optional bool EnableReadsMerge = 72 [default = false];
 };