package NKikimrConfig;
option java_package = "ru.yandex.kikimr.proto";

message TTableServiceConfig {
    message TShardsScanningPolicy {
        optional uint32 AggregationGroupByLimit = 1 [default = 256];
        optional uint32 AggregationNoGroupLimit = 2 [default = 1024];
        optional uint32 ScanLimit = 3 [default = 16];
        optional bool ParallelScanningAvailable = 4 [default = false];
        optional uint32 ShardSplitFactor = 5 [default = 1];
    }

    message TResourceManager {
        message TRetrySettings {
            optional uint32 StartDelayMs = 1;
            optional uint32 MaxDelayMs = 2;
        }
        message TInfoExchangerSettings {
            optional TRetrySettings PublisherSettings = 1;
            optional TRetrySettings SubscriberSettings = 2;
            optional TRetrySettings ExchangerSettings = 3;
        }
        optional uint32 ComputeActorsCount = 1 [default = 10000];
        optional uint64 ChannelBufferSize = 2 [default = 8388608];              //  8 MB
        reserved 3;
        optional uint64 MkqlLightProgramMemoryLimit = 4 [default = 1048576];   // 1 MiB
        optional uint64 MkqlHeavyProgramMemoryLimit = 5 [default = 31457280];   // 30 MB
        optional uint64 QueryMemoryLimit = 6 [default = 32212254720];           // 30 GB
        optional uint32 PublishStatisticsIntervalSec = 7 [default = 2];
        reserved 8; // optional bool EnableInstantMkqlMemoryAlloc = 8 [default = true];
        reserved 9;  // optional uint32 InstantMkqlMemoryAllocWaitTimeMs = 9 [default = 20];
        reserved 10; // optional uint32 InstantMkqlMemoryAllocStepTimeMs = 10 [default = 1];

        optional uint64 MaxTotalChannelBuffersSize = 11 [default = 2147483648]; // 2 GB
        optional uint64 MinChannelBufferSize = 12 [default = 2048];          // 2 KB

        reserved 13;
        reserved 14;
        optional TShardsScanningPolicy ShardsScanningPolicy = 16;
        optional uint64 KqpPatternCacheCapacityBytes = 17 [default = 104857600]; // 100 MiB, 0 is for disable
        optional bool EnablePublishResourcesByExchanger = 18 [default = true];
        optional TInfoExchangerSettings InfoExchangerSettings = 19;
        optional uint64 KqpPatternCachePatternAccessTimesBeforeTryToCompile = 20 [default = 5];
        optional uint64 KqpPatternCacheCompiledCapacityBytes = 21 [default = 104857600]; // 100 MiB
        optional double SpillingPercent = 22 [default = 80]; // 100 MiB

        optional uint64 MinMemAllocSize = 23 [default = 8388608]; // 8 MiB
        optional uint64 MinMemFreeSize = 24  [default = 33554432]; // 32 MiB

        optional uint64 MaxNonParallelTasksExecutionLimit = 25 [default = 8];
        optional uint64 MaxNonParallelTopStageExecutionLimit = 26 [default = 1];
        optional bool PreferLocalDatacenterExecution = 27 [ default = true ];
        optional uint64 MaxNonParallelDataQueryTasksLimit = 28 [default = 1000];
    }

    message TSpillingServiceConfig {
        message TLocalFileConfig {
            optional bool Enable = 1 [default = true];
            optional string Root = 2 [default = ""];
            optional uint64 MaxTotalSize = 3 [default = 21474836480];  // 20 GiB
            optional uint64 MaxFileSize = 4 [default = 5368709120];    // 5 GiB
            optional uint64 MaxFilePartSize = 5 [default = 104857600]; // 100 MB

            message TIoThreadPoolConfig {
                optional uint32 WorkersCount = 1 [default = 2];
                optional uint32 QueueSize = 2 [default = 1000];
            };
            optional TIoThreadPoolConfig IoThreadPool = 6;
        }

        optional TLocalFileConfig LocalFileConfig = 1;
    }

    message TCompileComputationPatternServiceConfig {
        optional uint64 WakeupIntervalMs = 1 [default = 1000]; // 1 sec
    }

    message TQueryPhaseLimits {
        optional uint32 AffectedShardsLimit = 1;
        optional uint32 ReadsetCountLimit = 2;
        optional uint64 ComputeNodeMemoryLimitBytes = 3;
        optional uint64 TotalReadSizeLimitBytes = 4;
    }

    message TQueryLimits {
        optional TQueryPhaseLimits PhaseLimits = 1;
        optional uint32 SchemeQueryTimeoutMs = 2 [default = 600000];
        optional uint32 DataQueryTimeoutMs = 3 [default = 300000];
        optional uint32 ScanQueryTimeoutMs = 4 [default = 600000];
        optional uint32 ResultRowsLimit = 5;
    }

    message TShutdownSettings {
        optional uint32 ShutdownTimeoutMs = 1 [default = 30000];
        optional uint32 HardTimeoutMs = 2 [default = 10000];
        optional uint32 SoftTimeoutMs = 3 [default = 2000];
    }

    message TSessionBalancerSettings {
        optional bool Enabled = 1 [default = false];

        enum EEnableTier  {
            TIER_DISABLED = 1;
            TIER_ENABLED_FOR_SESSIONS_WITH_SUPPORT = 2;
            TIER_ENABLED_FOR_ALL = 3;
        }

        enum EBalancingStrategy {
            BALANCE_BY_CPU = 1;
            BALANCE_BY_COUNT = 2;
            BALANCE_BY_CPU_AND_COUNT = 3;
        }

        // MaxSessionsShutdownInFlightSize option determines the number of sessions
        // that we can keep in shutdown state at the moment.
        optional uint32 MaxSessionsShutdownInFlightSize = 2 [default = 1];
        //         GREEN ZONE         YELLOW ZONE               RED ZONE
        //                     MinCV                   MaxCV
        //    < MinCV           |                        |     > MaxCV
        //                      |                        |
        //        .....................................................
        //
        //  GREEN ZONE  -  balancer doesn't kick sessions in GREEN ZONE
        //  RED ZONE    -  balancer kick sessions until GREEN ZONE reached.
        //  YELLOW ZONE -  balancer kick sessions only if node was in the RED ZONE.
        //  If node was in the GREEN ZONE balancer doesn't kick sessions.
        optional uint32 MinCVTreshold = 3 [default = 10];
        optional uint32 MaxCVTreshold = 4 [default = 20];
        // timeout (in milliseconds)
        // After HardSessionShutdownTimeoutMs session will be terminated.
        optional uint32 HardSessionShutdownTimeoutMs = 5 [default = 30000];
        // timeout (in milliseconds)
        // After SoftSessionShutdownTimeoutMs milliseconds
        // session will not accept new query requests.
        optional uint32 SoftSessionShutdownTimeoutMs = 6 [default = 15000];
        // Minimum number of sessions on node to start balancing. If number of sessions on node
        // less than MinNodeSessions, balancer will not be able to kick session from node.
        optional uint32 MinNodeSessions = 7 [default = 10];
        // If LocalDatacenterPolicy is true, balancer will count only local datacenter
        // proxies in the statistics.
        optional bool LocalDatacenterPolicy = 8 [default = true];

        optional double MinCpuBalancerThreshold = 9 [default = 0.5];

        optional uint32 BoardPublishIntervalMs = 10 [default = 1000];
        optional uint32 BoardLookupIntervalMs = 11 [default = 30000];
        optional EEnableTier EnableTier = 12 [ default = TIER_ENABLED_FOR_SESSIONS_WITH_SUPPORT ];
        optional EBalancingStrategy Strategy = 13 [ default = BALANCE_BY_COUNT ];
        optional bool SupportRemoteSessionCreation = 14 [ default = false ];
    }

    message TQueryReplayConfig {
        // Flag that enables QueryReplay
        optional bool Enabled = 1 [default = false];

        // Unified Agent URI to collect messages
        optional string UnifiedAgentUri = 2 [default = "unix:///tmp/ydb-cp-replay-log.sock"];
        // Unified Agent Client setting: MaxMessageSizeMB
        optional uint32 GrpcMaxMessageSizeMB = 3 [default = 8];
        // Unified Agent Client setting: InflightLimitMB
        optional uint32 InflightLimitMB = 4 [default = 8];

        // Leaky bucket settings: size of bucket and bucket bucket duration.
        // We allow to log LeakyBucketQuotaBucketSize queries
        // per LeakyBucketQuotaBucketDurationSeconds.
        optional uint32 LeakyBucketQuotaBucketSize = 5 [ default = 1000];
        optional uint32 LeakyBucketQuotaBucketDurationSeconds = 6 [default = 60];
    }

    message TAggregationConfig {
        optional uint32 DSScanMinimalThreads = 30 [default = 4];
        optional uint32 DSBaseSortScanThreads = 32 [default = 16];
        optional uint32 DSBaseJoinScanThreads = 33 [default = 16];

        optional uint32 AggregationComputeThreads = 37;

        optional uint32 CSScanThreadsPerNode = 38;

        optional uint64 CollectLongTasksStatsTimeoutMs = 22 [default = 10000]; // 10 sec
    }

    message TExecuterRetriesConfig {
        optional uint32 MinDelayToRetryMs = 1 [default = 10];
        optional uint32 MaxDelayToRetryMs = 2 [default = 400];
        optional uint32 MaxRetryNumber = 3 [default = 10];
    }

    message TIteratorReadsRetrySettings {
        optional uint32 StartDelayMs = 1;
        optional uint32 MaxDelayMs = 8;

        optional uint32 MaxShardRetries = 2;
        optional uint32 MaxShardResolves = 3;
        optional double UnsertaintyRatio = 4;
        optional double Multiplier = 5;
        optional uint32 IteratorResponseTimeoutMs = 6;
        optional uint32 MaxTotalRetries = 7;
    }

    message TIteratorReadQuotaSettings {
        optional uint32 MaxRows = 1;
        optional uint32 MaxBytes = 2;
    }

    optional uint32 QueryLimitBytes = 1;
    optional uint32 ParametersLimitBytes = 2;
    optional uint32 SessionsLimitPerNode = 3;
    reserved 4; // obsolete: optional uint32 SessionQueryCacheSize = 4 [default = 1000];
    reserved 5; // UseCompileService (always true)
    optional uint32 CompileQueryCacheSize = 6 [default = 1000];
    optional uint32 CompileMaxActiveRequests = 7 [default = 4];
    optional uint32 CompileRequestQueueSize = 8 [default = 1000];
    reserved 9; // optional bool UseSchemeCacheMetadata = 9 [default = true];
    reserved 10; // optional bool UseSessionBusyStatus = 10 [default = true];
    reserved 11; // (deprecated) AllowUnsafeCommit
    optional uint32 CompileTimeoutMs = 12 [default = 60000];
    optional TResourceManager ResourceManager = 13;
    optional TQueryLimits QueryLimits = 14;
    optional uint32 SqlVersion = 15;
    optional TSpillingServiceConfig SpillingServiceConfig = 16;
    optional TShutdownSettings ShutdownSettings = 17;
    optional TSessionBalancerSettings SessionBalancerSettings = 18;
    reserved 19; // ForceNewEnginePercent
    optional uint32 CompileQueryCacheTTLSec = 20 [default = 0];
    optional TQueryReplayConfig QueryReplayConfig = 21;
    reserved 22; // ForceNewEngineLevel
    reserved 23; // optional bool EnableKqpSessionActor = 23 [default = true];
    reserved 24; // optional bool EnableKqpPatternCacheLiteral = 24 [default = false];
    reserved 25; // optional bool EnableKqpPatternCacheCompute = 25 [default = false];

    optional bool EnableKqpScanQuerySourceRead = 26 [default = false];
    reserved 27; // EnableKqpDataQuerySourceRead
    optional uint64 SessionIdleDurationSeconds = 28 [default = 600];
    optional TAggregationConfig AggregationConfig = 29;
    optional bool EnableKqpScanQueryStreamLookup = 30 [default = true];
    optional bool EnableKqpDataQueryStreamLookup = 31 [default = true];
    optional TExecuterRetriesConfig ExecuterRetriesConfig = 32;
    reserved 33; // optional bool EnableKqpDataQueryStreamPointLookup = 33 [default = false];
    optional bool EnablePublishKqpProxyByRM = 34 [default = true];
    optional bool EnableKqpScanQueryStreamIdxLookupJoin = 35 [default = false];
    optional bool EnableKqpDataQueryStreamIdxLookupJoin = 49 [default = false];
    reserved 36; //optional bool EnablePredicateExtractForScanQueries = 36 [default = true];
    reserved 37; //optional bool EnablePredicateExtractForDataQueries = 37 [default = true];
    reserved 38; // optional bool EnableKqpImmediateEffects = 38 [default = true];
    reserved 39; // optional bool EnableSequentialReads = 39 [default = true];
    optional bool EnablePreparedDdl = 42 [default = true];
    optional bool EnableSequences = 43 [default = true];
    optional bool EnableAsyncComputationPatternCompilation = 48 [default = true];
    optional TCompileComputationPatternServiceConfig CompileComputationPatternServiceConfig = 47;

    enum EBindingsMode {
        BM_ENABLED = 0;
        BM_DISABLED = 1;
        BM_DROP_WITH_WARNING = 2;
        BM_DROP = 3;
    }

    optional EBindingsMode BindingsMode = 40 [default = BM_ENABLED];
    optional TIteratorReadsRetrySettings IteratorReadsRetrySettings = 41;
    reserved 44; // optional bool PredicateExtract20 = 44 [default = true];
    optional TIteratorReadQuotaSettings IteratorReadQuotaSettings = 45;

    enum EChannelTransportVersion {
        CTV_UV_PICKLE_1_0 = 0;
        CTV_OOB_PICKLE_1_0 = 1;
    }

    optional EChannelTransportVersion ChannelTransportVersion = 46 [default = CTV_OOB_PICKLE_1_0];

    enum EIndexAutoChooseMode {
        DISABLED = 0;
        ONLY_FULL_KEY = 1; // Accepts iff point prefix includes all key columns
        ONLY_POINTS = 2; // Accepts iff point prefix len > 0
        MAX_USED_PREFIX = 3;
    }
    optional EIndexAutoChooseMode IndexAutoChooseMode = 50 [default = DISABLED];

    optional bool EnableColumnsWithDefault = 51 [default = true];

    optional bool EnableAstCache = 52 [default = false];
    optional bool EnablePgConstsToParams = 53 [default = false];

    optional uint64 ExtractPredicateRangesLimit = 54 [default = 10000];

    optional bool EnableOlapSink = 55 [default = false];

    optional bool EnablePerStatementQueryExecution = 56 [default = false];
    optional bool EnableCreateTableAs = 57 [default = false];

    optional uint64 IdxLookupJoinPointsLimit = 58 [default = 3];
    reserved 59; //optional bool OldLookupJoinBehaviour = 59 [default = false];

    optional bool EnableOltpSink = 60 [default = false];

    enum EBlockChannelsMode {
        BLOCK_CHANNELS_SCALAR = 0;
        BLOCK_CHANNELS_AUTO = 1;
        BLOCK_CHANNELS_FORCE = 2;
    }
    optional EBlockChannelsMode BlockChannelsMode = 61 [default = BLOCK_CHANNELS_AUTO];

    optional uint64 QueryReplayCacheUploadTTLSec = 62 [default = 36000];

    optional bool EnableQueryServiceSpilling = 63 [ default = true ];

    optional uint32 DefaultCostBasedOptimizationLevel = 64 [default = 4];

    optional bool EnableConstantFolding = 65 [ default = true ];

    optional bool EnableImplicitQueryParameterTypes = 66 [ default = true ];

    optional string EnableSpillingNodes = 67 [ default = "All" ];

    message TComputeSchedulerSettings {
        optional uint64 AdvanceTimeIntervalUsec = 1 [default = 50000];
        optional uint64 ForgetOverflowTimeoutUsec = 2 [default = 2000000];
        optional uint64 ActivePoolPollingSec = 3 [default = 10];
    }

    reserved 68;
    optional TComputeSchedulerSettings ComputeSchedulerSettings = 70;

    optional bool EnableRowsDuplicationCheck = 69 [ default = false ];

<<<<<<< HEAD
    optional bool EnableHtapTx = 71 [default = false];

    message TWriteActorSettings {
        optional uint64 InFlightMemoryLimitPerActorBytes = 1 [ default = 67108864 ];
        optional uint64 MemoryLimitPerMessageBytes = 2 [ default = 67108864 ];
        optional uint64 MaxBatchesPerMessage = 3 [ default = 1000 ];

        optional uint64 StartRetryDelayMs = 4 [ default = 1000 ];
        optional uint64 MaxRetryDelayMs = 5 [ default = 10000 ];
        optional double UnsertaintyRatio = 6 [ default = 0.5 ];
        optional double Multiplier = 7 [ default = 2.0 ];

        optional uint64 MaxWriteAttempts = 8 [ default = 100 ];
        optional uint64 MaxResolveAttempts = 9 [ default = 5 ];
    }

    optional TWriteActorSettings WriteActorSettings = 72;
=======
    optional bool EnableHtapTx = 71 [default = true];
>>>>>>> e6d795fe
};<|MERGE_RESOLUTION|>--- conflicted
+++ resolved
@@ -322,8 +322,7 @@
 
     optional bool EnableRowsDuplicationCheck = 69 [ default = false ];
 
-<<<<<<< HEAD
-    optional bool EnableHtapTx = 71 [default = false];
+    optional bool EnableHtapTx = 71 [default = true];
 
     message TWriteActorSettings {
         optional uint64 InFlightMemoryLimitPerActorBytes = 1 [ default = 67108864 ];
@@ -340,7 +339,4 @@
     }
 
     optional TWriteActorSettings WriteActorSettings = 72;
-=======
-    optional bool EnableHtapTx = 71 [default = true];
->>>>>>> e6d795fe
 };