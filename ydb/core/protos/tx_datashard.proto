--- conflicted
+++ resolved
@@ -267,11 +267,8 @@
     repeated TKqpTransaction.TColumnMeta DuplicateCheckColumns = 19;
 
     optional NKikimrDataEvents.ELockMode LockMode = 20;
-<<<<<<< HEAD
-    optional bool IsBatch = 21 [default = false];
-=======
     optional uint32 OptionalSorting = 21;
->>>>>>> 23449f81
+    optional bool IsBatch = 22 [default = false];
 }
 
 message TKqpTaskInfo {
