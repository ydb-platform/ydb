--- conflicted
+++ resolved
@@ -268,10 +268,7 @@
 
     optional NKikimrDataEvents.ELockMode LockMode = 20;
     optional uint32 OptionalSorting = 21;
-<<<<<<< HEAD
-=======
     optional bool IsBatch = 22 [default = false];
->>>>>>> 041b08df
 }
 
 message TKqpTaskInfo {
