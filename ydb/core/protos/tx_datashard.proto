option cc_enable_arenas = true;

import "ydb/library/actors/protos/actors.proto";
import "ydb/core/protos/base.proto";
import "ydb/core/scheme/protos/type_info.proto";
import "ydb/core/scheme/protos/key_range.proto";
import "ydb/core/scheme/protos/pathid.proto";
import "ydb/core/protos/data_events.proto";
import "ydb/core/protos/kqp.proto";
import "ydb/library/formats/arrow/protos/ssa.proto";
import "ydb/core/protos/tablet.proto";
import "ydb/core/protos/tx.proto";
import "ydb/core/protos/flat_scheme_op.proto";
import "ydb/core/protos/table_stats.proto";
import "ydb/core/protos/subdomains.proto";
import "ydb/core/protos/sys_view_types.proto";
import "ydb/core/protos/query_stats.proto";
import "ydb/public/api/protos/ydb_issue_message.proto";
import "ydb/public/api/protos/ydb_status_codes.proto";
import "ydb/public/api/protos/ydb_table.proto";
import "ydb/library/yql/dq/actors/protos/dq_events.proto";
import "ydb/library/yql/dq/actors/protos/dq_stats.proto";
import "ydb/library/yql/dq/proto/dq_tasks.proto";
import "google/protobuf/empty.proto";
import "ydb/core/protos/index_builder.proto";

package NKikimrTxDataShard;
option java_package = "ru.yandex.kikimr.proto";

enum EDatashardState {
    Uninitialized = 0;
    WaitScheme = 1;
    Ready = 2;
    Readonly = 3;
    Offline = 4;
    PreOffline = 5;     // Offline but waits for loaned snapshots to be returned and for SchemaChangedResult to be received
    Frozen = 6; // Read only transactions are allowed. Scheme modification is forbidden

    // Split/Merge Src states
    SplitSrcWaitForNoTxInFlight = 101;    // Temporary state: split src waits for all Tx to finish and then starts splitting
    SplitSrcMakeSnapshot = 102;
    SplitSrcSendingSnapshot = 103;
    SplitSrcWaitForPartitioningChanged = 104;

    // Split/Merge Dst states
    SplitDstReceivingSnapshot = 201;

    Unknown = 0xFFFF;
}

message TEvGetShardState {
   optional NActorsProto.TActorId Source = 1;
}

message TEvGetShardStateResult {
    optional uint64 Origin = 1;
    optional uint32 State = 2;
    optional uint64 DropTxId = 3;
}

message TShardOpResult {
    optional bool Success = 1;
    optional string Explain = 2;
    optional uint64 BytesProcessed = 3;
    optional uint64 RowsProcessed = 4;
}

message TEvSchemaChanged {
    optional NActorsProto.TActorId Source = 1;
    optional uint64 Origin = 2;
    optional uint32 State = 3;  // EDatashardState
    optional uint64 TxId = 4;
    optional uint64 Step = 5;
    optional uint32 Generation = 6;

    optional TShardOpResult OpResult = 7;
}

message TEvSchemaChangedResult {
    optional uint64 TxId = 1;
    // DEPRECATED: optional bool Retry = 2;
}

message TEvStateChanged {
    optional NActorsProto.TActorId Source = 1;
    optional uint64 TabletId = 2;
    optional uint32 State = 3;  // EDatashardState
}

message TEvStateChangedResult {
    optional uint64 TabletId = 1;
    optional uint32 State = 2;  // EDatashardState
}
message TRWTransaction {
}

message TROTransaction {
}

message TReadTableTransaction {
    message TColumn {
        optional uint32 Id = 1;
        optional string Name = 2;
        optional uint32 TypeId = 3;
        optional NKikimrProto.TTypeInfo TypeInfo = 4;
        optional bool NotNull = 5 [default = false]; //If not set datashard will treat not null type as nullable (for compatibility)
    }

    optional NKikimrDataEvents.TTableId TableId = 1;
    repeated TColumn Columns = 2;
    optional NKikimrTx.TKeyRange Range = 3;
    optional uint32 ApiVersion = 4;
    optional uint64 SnapshotStep = 5;
    optional uint64 SnapshotTxId = 6;
}

message TKqpValidateLocksResult {
    optional bool Success = 1;
    repeated NKikimrDataEvents.TLock BrokenLocks = 2;
};

enum EKqpTransactionType {
    KQP_TX_TYPE_UNSPECIFIED = 0;
    KQP_TX_TYPE_DATA = 1;
    KQP_TX_TYPE_SCAN = 2;
}

message TKqpTransaction {
    message TColumnMeta {
        optional uint32 Id = 1;
        optional string Name = 2;
        optional uint32 Type = 3;
        optional NKikimrProto.TTypeInfo TypeInfo = 4;
        optional bool NotNull = 5;
        optional bool IsPrimary = 6;
    }

    message TColumnWriteMeta {
        optional TColumnMeta Column = 1;
        optional uint32 MaxValueSizeBytes = 2;
    }

    message TTableKeyRange {
        // ordered lists of non-intersecting ranges and points
        repeated NKikimrTx.TKeyRange KeyRanges = 1;
        repeated bytes KeyPoints = 2;
    }

    message TTableMeta {
        optional NKikimrDataEvents.TTableId TableId = 1;
        optional string TablePath = 2;
        optional uint64 SchemaVersion = 3;
        // reserved 4
        optional string SysViewInfo = 5;
        optional uint32 TableKind = 6;      // NKikimr::NKqp::ETableKind
<<<<<<< HEAD
        optional NKikimrSysView.ESysViewType SysViewType = 7;
=======
        optional NKikimrSysView.TSysViewDescription SysViewDescription = 7;
>>>>>>> 832cd121
    }

    // Data-query task meta
    message TDataTaskMeta {
        // key range - can be either explicit full datashard range or ordered list of non-intersecting ranges
        message TKeyRange {
            oneof Kind {
                NKikimrTx.TKeyRange FullRange = 1;
                TTableKeyRange Ranges = 2;
            }
        }

        // single Read operation (== single ReadTable callable)
        message TReadOpMeta {
            repeated TColumnMeta Columns = 1;
            optional TKeyRange Range = 2;
            optional uint64 ItemsLimit = 3;
            optional bool Reverse = 4;
        }

        message TWriteOpMeta {
            optional TKeyRange Range = 1;
            repeated TColumnWriteMeta Columns = 3;
            optional bool IsPureEraseOp = 4;
        }

        optional TTableMeta Table = 1;
        repeated TReadOpMeta Reads = 2;   // if not set/empty -> no reads
        optional TWriteOpMeta Writes = 3; // if not set -> no writes
    };

    // Scan-query task meta
    message TScanTaskMeta {
        // represents single scan instance over the specified table, with given limit and ordering
        // can cover multiple datashards
        message TReadOpMeta {
            // shard id hint, may change (split, merge, kick, ...)
            optional uint64 ShardId = 1;
            // ordered list of non-intersecting ranges (not adjacent), with points (`To` is empty and `ToInclusive` is true)
            repeated NKikimrTx.TKeyRange KeyRanges = 2;
        }

        enum EReadType {
            ROWS = 0;
            BLOCKS = 1;
        }

        optional TTableMeta Table = 1;
        repeated TColumnMeta Columns = 2;
        repeated uint32 KeyColumnTypes = 3; // for debug logs only
        repeated NKikimrProto.TTypeInfo KeyColumnTypeInfos = 13; // for debug logs only
        repeated bool SkipNullKeys = 4;
        repeated TReadOpMeta Reads = 5;
        optional uint64 ItemsLimit = 6;
        optional bool Reverse = 7;
        reserved 8; // optional bytes ProcessProgram = 8;
        optional NKikimrDataEvents.EDataFormat DataFormat = 9;
        optional NKikimrSSA.TOlapProgram OlapProgram = 10; // Currently only for OLAP tables
        optional bool EnableShardsSequentialScan = 11;
        repeated TColumnMeta ResultColumns = 12;
        // Type of read result: unboxed values or Arrow blocks of data
        optional EReadType ReadType = 14;
        repeated string GroupByColumnNames = 15;
        optional uint32 OptionalSorting = 16;
    }

    optional EKqpTransactionType Type = 1;
    repeated NYql.NDqProto.TDqTask Tasks = 2;
    optional NKikimrDataEvents.TKqpLocks Locks = 3;

    optional NYql.NDqProto.TComputeRuntimeSettings RuntimeSettings = 4;
    reserved 5;

    optional NKikimrKqp.TKqpSnapshot Snapshot = 6;

    // When true datashard will exchange a generic TReadSetData with other shards
    optional bool UseGenericReadSets = 7 [default = false];
}

message TEvKqpInputActorResultInfo {
    repeated NKikimrDataEvents.TLock Locks = 1;
    optional string BatchOperationMaxKey = 2;
    repeated uint32 BatchOperationKeyIds = 3;
}

message TKqpReadRangesSourceSettings {
    optional TKqpTransaction.TTableMeta Table = 1;

    oneof RangeType {
        NKikimrTx.TKeyRange FullRange = 2;
        TKqpTransaction.TTableKeyRange Ranges = 3;
    }

    repeated TKqpTransaction.TColumnMeta Columns = 4;
    optional uint64 ItemsLimit = 5;
    optional bool Reverse = 6;

    repeated uint32 KeyColumnTypes = 8;
    repeated NKikimrProto.TTypeInfo KeyColumnTypeInfos = 15;

    optional NKikimrDataEvents.EDataFormat DataFormat = 9;
    optional NKikimrProto.TRowVersion Snapshot = 10;
    optional uint64 ShardIdHint = 11;
    optional bool Sorted = 12;

    optional uint64 LockTxId = 13;
    optional uint32 LockNodeId = 14;

    optional uint64 MaxInFlightShards = 16;
    optional bool UseFollowers = 17 [default = false];
    optional bool AllowInconsistentReads = 18 [default = false];

    repeated TKqpTransaction.TColumnMeta DuplicateCheckColumns = 19;

    optional NKikimrDataEvents.ELockMode LockMode = 20;
    optional uint32 OptionalSorting = 21;
    optional bool IsBatch = 22 [default = false];

    optional bool IsTableImmutable = 23 [default = false];
}

message TKqpTaskInfo {
    optional uint64 TaskId = 1;
    optional NActorsProto.TActorId ComputeActor = 2;
}

message TKqpReply {
    repeated NYql.NDqProto.TChannelData Outputs = 1;
    repeated TKqpTaskInfo Tasks = 2;
}

message TKqpReadset {
    repeated NYql.NDqProto.TChannelData Outputs = 1;
    optional TKqpValidateLocksResult ValidateLocksResult = 2;
}

message TDataTransaction {
    optional TRWTransaction RWTransaction = 1;  // DEPRECATED
    optional TROTransaction ROTransaction = 2;  // DEPRECATED
    optional bytes MiniKQL = 3;
    optional bool Immediate = 4;
    optional fixed64 LockTxId = 5;
    optional bool NeedDiagnostics = 6;
    optional bool ReadOnly = 7;
    optional TReadTableTransaction ReadTableTransaction = 8;
    optional bool StreamResponse = 9;
    optional NActorsProto.TActorId Sink = 10;
    optional bool LlvmRuntime = 11;
    optional uint64 PerShardKeysSizeLimitBytes = 12;
    optional TKqpTransaction KqpTransaction = 13;
    optional uint64 CancelDeadlineMs = 14; // Wallclock timestamp from datareq (not duration)
    optional uint64 CancelAfterMs = 15; // Duration from tx start local to datashard
    optional bool CollectStats = 16;

    // Datashard will subscribe to lock status when node id is non-zero
    optional uint32 LockNodeId = 17;
    optional NKikimrDataEvents.ELockMode LockMode = 18;
}

message TCreateVolatileSnapshot {
    optional uint64 OwnerId = 1;
    optional uint64 PathId = 2;
    optional string Name = 3;
    optional uint64 TimeoutMs = 4;
}

message TDropVolatileSnapshot {
    optional uint64 OwnerId = 1;
    optional uint64 PathId = 2;
    optional uint64 Step = 3;
    optional uint64 TxId = 4;
}

message TSnapshotTransaction {
    optional TCreateVolatileSnapshot CreateVolatileSnapshot = 1;
    optional TDropVolatileSnapshot DropVolatileSnapshot = 2;
}

message TSnapshotTransferReadSet {
    optional bytes BorrowedSnapshot = 1;
    optional uint64 MinWriteVersionStep = 2;
    optional uint64 MinWriteVersionTxId = 3;
    optional uint64 MvccCompleteEdgeStep = 4;
    optional uint64 MvccCompleteEdgeTxId = 5;
    optional uint64 MvccIncompleteEdgeStep = 6;
    optional uint64 MvccIncompleteEdgeTxId = 7;
    optional uint64 MvccLowWatermarkStep = 8;
    optional uint64 MvccLowWatermarkTxId = 9;
    optional uint64 MvccImmediateWriteEdgeStep = 10;
    optional uint64 MvccImmediateWriteEdgeTxId = 11;
    optional bool WithOpenTxs = 12;
}

message TSnapshotTransferInfo {
    optional uint64 Shard = 1;
};

message TReceiveSnapshot {
    optional uint64 TableId_Deprecated = 1;
    repeated TSnapshotTransferInfo ReceiveFrom = 2;
    optional NKikimrDataEvents.TTableId TableId = 3;
}

message TSendSnapshot {
    optional uint64 TableId_Deprecated = 1;
    repeated TSnapshotTransferInfo SendTo = 2;
    optional NKikimrDataEvents.TTableId TableId = 3;
}

message TSchemeOpSeqNo {
    optional uint64 Generation = 1;
    optional uint64 Round = 2;
}

message TCreatePersistentSnapshot {
    optional uint64 OwnerId = 1;
    optional uint64 PathId = 2;
    optional string Name = 3;
}

message TDropPersistentSnapshot {
    optional uint64 OwnerId = 1;
    optional uint64 PathId = 2;
    optional uint64 Step = 3;
    optional uint64 TxId = 4;
}

message TInitiateBuildIndex {
    optional NKikimrProto.TPathID PathId = 1;
    optional string SnapshotName = 2;
    optional uint64 TableSchemaVersion = 3;

    optional NKikimrSchemeOp.TIndexDescription IndexDescription = 4;
}

message TFinalizeBuildIndex {
    optional NKikimrProto.TPathID PathId = 1;

    optional uint64 SnapshotStep = 2;
    optional uint64 SnapshotTxId = 3;

    optional uint64 TableSchemaVersion = 4;

    optional uint64 BuildIndexId = 5;

    optional NKikimrSchemeOp.TBuildIndexOutcome Outcome = 6;
}

message TDropIndexNotice {
    // Path id of the table that the index is being dropped from
    optional NKikimrProto.TPathID PathId = 1;
    optional uint64 TableSchemaVersion = 2;

    // Path id of the index being dropped
    optional NKikimrProto.TPathID IndexPathId = 3;
}

message TCreateCdcStreamNotice {
    optional NKikimrProto.TPathID PathId = 1;
    optional uint64 TableSchemaVersion = 2;
    optional NKikimrSchemeOp.TCdcStreamDescription StreamDescription = 3;
    optional string SnapshotName = 4;
}

message TSnapshot {
    optional uint64 Step = 1;
    optional uint64 TxId = 2;
}

message TAlterCdcStreamNotice {
    optional NKikimrProto.TPathID PathId = 1;
    optional uint64 TableSchemaVersion = 2;
    optional NKikimrSchemeOp.TCdcStreamDescription StreamDescription = 3;
    optional TSnapshot DropSnapshot = 4;
}

message TDropCdcStreamNotice {
    optional NKikimrProto.TPathID PathId = 1;
    optional uint64 TableSchemaVersion = 2;
    optional NKikimrProto.TPathID StreamPathId = 3;
    optional TSnapshot DropSnapshot = 4;
}

message TAsyncIndexInfo {
}

message TRemapIndexPathId {
    optional NKikimrProto.TPathID SrcPathId = 1;
    optional NKikimrProto.TPathID DstPathId = 2;
    optional NKikimrProto.TPathID ReplacedPathId = 3;
    optional string DstName = 4;
}

message TMoveTable {
    optional NKikimrProto.TPathID PathId = 1;
    optional uint64 TableSchemaVersion = 2;

    optional NKikimrProto.TPathID DstPathId = 3;
    optional string DstPath = 4;

    repeated TRemapIndexPathId ReMapIndexes = 5;
}

message TMoveIndex {
    optional NKikimrProto.TPathID PathId = 1;
    optional uint64 TableSchemaVersion = 2;

    optional TRemapIndexPathId ReMapIndex = 3;
}


message TCreateIncrementalBackupSrc {
    optional TSendSnapshot SendSnapshot = 1;
    optional TCreateCdcStreamNotice CreateCdcStreamNotice = 2;
}

message TFlatSchemeTransaction {
    optional NKikimrSchemeOp.TTableDescription CreateTable = 1;
    optional NKikimrSchemeOp.TTableDescription DropTable = 2;
    optional NKikimrSchemeOp.TTableDescription AlterTable = 3;
    optional TReceiveSnapshot ReceiveSnapshot = 4;
    optional TSendSnapshot SendSnapshot = 5;
    optional NKikimrSchemeOp.TBackupTask Backup = 6;

    optional TSchemeOpSeqNo SeqNo = 7;
    optional bool ReadOnly = 8;
    reserved 9;

    optional TCreatePersistentSnapshot CreatePersistentSnapshot = 10;
    optional TDropPersistentSnapshot DropPersistentSnapshot = 11;

    optional TInitiateBuildIndex InitiateBuildIndex = 12;
    optional TFinalizeBuildIndex FinalizeBuildIndex = 13;
    optional TDropIndexNotice DropIndexNotice = 14;

    optional NKikimrSchemeOp.TRestoreTask Restore = 15;

    optional TAsyncIndexInfo AsyncIndexInfo = 16;

    optional TMoveTable MoveTable = 17;

    optional TCreateCdcStreamNotice CreateCdcStreamNotice = 18;
    optional TAlterCdcStreamNotice AlterCdcStreamNotice = 19;
    optional TDropCdcStreamNotice DropCdcStreamNotice = 20;
    optional TMoveIndex MoveIndex = 21;

    optional NKikimrSchemeOp.TRestoreIncrementalBackup CreateIncrementalRestoreSrc = 22;
    optional TCreateIncrementalBackupSrc CreateIncrementalBackupSrc = 23;
}

message TDistributedEraseTransaction {
    message TDependent {
        optional uint64 ShardId = 1;
    }

    message TDependency {
        optional uint64 ShardId = 1;
        optional bytes PresentRows = 2; // bitmap
    }

    optional TEvEraseRowsRequest EraseRowsRequest = 1;
    repeated TDependent Dependents = 2;
    repeated TDependency Dependencies = 3;

    // Identifiers (in term of main table) & values of indexed columns
    repeated uint32 IndexColumnIds = 4;
    repeated bytes IndexColumns = 5; // SerilializedCellVector
}

message TDistributedEraseRS {
    optional bytes ConfirmedRows = 1; // bitmap
}

// This transaction commits all changes previously written using some WriteTxId
message TCommitWritesTransaction {
    // TODO: add lock checking in the future

    optional NKikimrDataEvents.TTableId TableId = 1;
    optional uint64 WriteTxId = 2;
}

enum ETransactionKind {
    TX_KIND_NONE = 0;
    TX_KIND_DATA = 1;
    TX_KIND_SCHEME = 2;
    DEPRECATED_3 = 3; //TX_KIND_BALANCE
    DEPRECATED_4 = 4; //TX_KIND_SNAPSHOT_POLICY
    TX_KIND_SCAN = 5;
    TX_KIND_SNAPSHOT = 6;
    TX_KIND_DISTRIBUTED_ERASE = 7;
    TX_KIND_COMMIT_WRITES = 8;

    // Values [100, inf) are used for internal datashard operation
    // kinds. See NKikimr::NDataShard::EOperationKind.
}

message TEvProposeTransaction {
    optional ETransactionKind TxKind = 1;
    optional NActorsProto.TActorId SourceDeprecated = 2 [deprecated = true]; // for compatibility with old tx engine
    optional bytes TxBody = 3;
    optional uint64 TxId = 4;
    optional uint32 ExecLevel = 5;
    optional uint32 Flags = 6;
    optional uint64 SchemeShardId = 7;
    optional NKikimrSubDomains.TProcessingParams ProcessingParams = 8;
    optional uint64 SubDomainPathId = 9; // LocalPathId (SchemeShardId is the OwnerId)
    optional NKikimrDataEvents.TMvccSnapshot MvccSnapshot = 10;
    optional bool MvccSnapshotRepeatable = 11 [default = true];
}

message TEvCancelTransactionProposal {
    optional uint64 TxId = 1;
}

message TError {
    enum EKind {
        OK = 0;
        BAD_TX_KIND = 1;
        BAD_ARGUMENT = 2;
        SCHEME_ERROR = 3;
        WRONG_PAYLOAD_TYPE = 4;
        LEAF_REQUIRED = 5;
        READONLY = 6;
        WRONG_SHARD_STATE = 7;
        SNAPSHOT_NOT_EXIST = 8;
        SNAPSHOT_NOT_READY_YET = 9;
        SCHEME_CHANGED = 10;
        DUPLICATED_SNAPSHOT_POLICY = 11;
        MISSING_SNAPSHOT_POLICY = 12;
        PROGRAM_ERROR = 13;
        OUT_OF_SPACE = 14;
        READ_SIZE_EXECEEDED = 15;
        SHARD_IS_BLOCKED = 16;
        UNKNOWN = 17;
        REPLY_SIZE_EXCEEDED = 18;
        EXECUTION_CANCELLED = 19;
        // This enum value is not supported in versions 23-2 and below and would be interpreted as OK due to how proto2 enums work.
        // Version 23-3 can handle the value, so it is safe to use only in the next major release after 23-3.
        DISK_SPACE_EXHAUSTED = 20;
    }

    optional EKind Kind = 1;
    optional bytes Key = 2;
    optional bytes Reason = 3;
}

message TEvProposeTransactionResult {
    enum EStatus {
        PREPARED = 1;
        COMPLETE = 2;
        ABORTED = 3;
        ERROR = 4;
        TRY_LATER = 5;
        OVERLOADED = 6;
        RESPONSE_DATA = 7;
        EXEC_ERROR = 8;
        RESULT_UNAVAILABLE = 9;
        LOCKS_BROKEN = 10;
        CANCELLED = 11;
        BAD_REQUEST = 12;
    };

    message TReadSetInfo {
        optional uint64 ShardId = 1;
        optional uint64 Size = 2;
    };

    optional ETransactionKind TxKind = 1;
    optional uint64 Origin = 2;
    optional EStatus Status = 3;
    repeated TError Error = 4;
    optional uint64 TxId = 5;
    optional uint64 MinStep = 6;
    optional uint64 MaxStep = 7;
    optional bytes TxResult = 8;
    optional uint64 Step = 9;
    optional uint64 OrderId = 10;
    optional NKikimrTx.TBalanceTrackList BalanceTrackList = 11;
    optional uint64 PrepareArriveTime = 12;
    optional uint64 ExecLatency = 13;
    optional uint64 ProposeLatency = 14;
    repeated NKikimrDataEvents.TLock TxLocks = 15;
    optional uint64 ReadSize = 16;
    optional uint64 ReplySize = 17;
    repeated TReadSetInfo OutgoingReadSetInfo = 18;
    optional NKikimrDataEvents.TTabletInfo TabletInfo = 19;
    // For read table tx result holds offsets in TxResult to cut response
    repeated uint32 RowOffsets = 20;
    repeated fixed64 DomainCoordinators = 21;
    optional uint32 ApiVersion = 22; // Version of TxResult response data
    optional NKikimrQueryStats.TTxStats TxStats = 23;
    optional uint64 DataSeqNo = 24; // Response data seqno (1, 2, ...)
    optional bytes DataLastKey = 25; // Response data last key (for retries)
    reserved 26; // optional NKqpProto.TKqpStatsRun KqpRunStats = 26;
    optional NYql.NDqProto.TDqComputeActorStats ComputeActorStats = 27; // overall time + per-task statistics
    optional NKikimrProto.TRowVersion CommitVersion = 28;
}

message TEvProposeTransactionRestart {
    optional uint64 TabletId = 1;
    optional uint64 TxId = 2;
}

message TEvProposeTransactionAttach {
    optional uint64 TabletId = 1;
    optional uint64 TxId = 2;
}

message TEvProposeTransactionAttachResult {
    optional uint64 TabletId = 1;
    optional uint64 TxId = 2;
    optional NKikimrProto.EReplyStatus Status = 3;
}

message TAddSnapshotPolicyTransaction {
    optional uint32 SnapshotCountLimit = 1;
    optional uint64 StartStep = 2;
    optional uint64 DeltaStep = 3;
}

message TEvReturnBorrowedPart {
    optional uint64 FromTabletId = 1;
    repeated NKikimrProto.TLogoBlobID PartMetadata = 2;
}

message TEvReturnBorrowedPartAck {
    repeated NKikimrProto.TLogoBlobID PartMetadata = 1;
}

message TKeyRangeToTablet {
    optional bytes KeyRangeBegin = 1;
    optional bytes KeyRangeEnd = 2;
    optional uint64 TabletID = 3;       // datashard tabletId
    optional uint64 ShardIdx = 4;       // Internal idx of a datashard in schemeshard
}

message TSplitMergeDescription {
    repeated TKeyRangeToTablet SourceRanges = 1;
    repeated TKeyRangeToTablet DestinationRanges = 2;
}

// Schemeshard -> Dst datashard
message TEvInitSplitMergeDestination {
    optional uint64 OperationCookie = 1;
    optional uint64 SchemeshardTabletId = 2; // OwnerSchemeShardTabletId
    optional TSplitMergeDescription SplitDescription = 3;
    optional NKikimrSubDomains.TProcessingParams ProcessingParams = 4;
    optional NKikimrSchemeOp.TTableDescription CreateTable = 5;
    optional uint64 SubDomainPathId = 6; // LocalPathId (SchemeshardTabletId is the OwnerId)
}

message TEvInitSplitMergeDestinationAck {
    optional uint64 OperationCookie = 1;
    optional uint64 TabletId = 2;
}

// Schemeshard -> Src datashard
message TEvSplit {
    optional uint64 OperationCookie = 1;
    optional TSplitMergeDescription SplitDescription = 2;
}

message TEvSplitAck {
    optional uint64 OperationCookie = 1;
    optional uint64 TabletId = 2;
}

message TTableSnapshot {
    optional uint64 TableId = 1; // tableid in term of localDB
    optional bytes SnapshotData = 2;
}

message TPersistentSnapshot {
    optional uint64 OwnerId = 1;
    optional uint64 PathId = 2;
    optional uint64 Step = 3;
    optional uint64 TxId = 4;
    optional string Name = 5;
    optional uint64 Flags = 6;
    optional uint64 TimeoutMs = 7;
}

// Src datashard -> Dst datashard
message TEvSplitTransferSnapshot {
    optional uint64 OperationCookie = 1;
    optional uint64 SrcTabletId = 2;
    optional NKikimrSchemeOp.TTableDescription UserTableScheme = 3;
    repeated TTableSnapshot TableSnapshot = 4;
    optional uint64 MinWriteVersionStep = 5;
    optional uint64 MinWriteVersionTxId = 6;
    repeated TPersistentSnapshot PersistentSnapshots = 7;
    optional uint64 MvccCompleteEdgeStep = 8;
    optional uint64 MvccCompleteEdgeTxId = 9;
    optional uint64 MvccIncompleteEdgeStep = 10;
    optional uint64 MvccIncompleteEdgeTxId = 11;
    optional uint64 MvccLowWatermarkStep = 12;
    optional uint64 MvccLowWatermarkTxId = 13;
    optional bool WaitForActivation = 14;

    // Generation of the sender tablet
    optional uint64 SrcTabletGeneration = 15;

    // Number of bytes that are in the ReplicationSourceOffsets table
    optional uint64 ReplicationSourceOffsetsBytes = 16;

    optional uint64 MvccImmediateWriteEdgeStep = 17;
    optional uint64 MvccImmediateWriteEdgeTxId = 18;
    optional bool MvccPerformedUnprotectedReads = 19;
}

message TEvSplitTransferSnapshotAck {
    optional uint64 TabletId = 1;
    optional uint64 OperationCookie = 2;
}

// Schemeshard -> Src datashard
message TEvSplitPartitioningChanged {
    optional NActorsProto.TActorId Sender = 2;
    optional uint64 OperationCookie = 1;
}

message TEvSplitPartitioningChangedAck {
    optional uint64 OperationCookie = 1;
    optional uint64 TabletId = 2;
}

message TEvCancelBackup {
    optional uint64 BackupTxId = 1;
    optional uint64 TableId = 2;
}

message TEvCancelRestore {
    optional uint64 RestoreTxId = 1;
    optional uint64 TableId = 2;
}

message TEvGetTableStats {
    optional uint64 TableId = 1;
    optional uint64 DataSizeResolution = 2;
    optional uint64 RowCountResolution = 3;
    optional bool CollectKeySample = 4;
    optional uint32 HistogramBucketsCount = 5;
}

message TEvGetTableStatsResult {
    optional uint64 DatashardId = 1;
    optional uint64 TableLocalId = 2;
    optional NKikimrTableStats.TTableStats TableStats = 3;
    optional NKikimrTabletBase.TMetrics TabletMetrics = 4;
    optional uint32 ShardState = 5;
    repeated uint64 UserTablePartOwners = 6;
    repeated uint64 SysTablesPartOwners = 7;
    optional bool FullStatsReady = 8;
    optional uint64 TableOwnerId = 9;
}

message TEvPeriodicTableStats {
    optional uint64 DatashardId = 1;
    optional uint64 TableLocalId = 2;

    optional uint64 Generation = 3;
    optional uint64 Round = 4;

    optional NKikimrTableStats.TTableStats TableStats = 5;
    optional NKikimrTabletBase.TMetrics TabletMetrics = 6;

    optional uint32 ShardState = 7;
    repeated uint64 UserTablePartOwners = 8;
    repeated uint64 SysTablesPartOwners = 9;

    optional uint32 NodeId = 10;
    optional uint64 StartTime = 11; // milliseconds since epoch

    optional uint64 TableOwnerId = 12;

    optional bool IsDstSplit = 13;

    repeated TEvPeriodicTableStats Tables = 14;
    optional uint32 FollowerId = 15;
}

message TObjectStorageListingFilter {
    enum EMatchType {
        EQUAL = 0;
        NOT_EQUAL = 1;
    }
    optional bytes Values = 1;
    repeated uint32 Columns = 2;
    repeated EMatchType MatchTypes = 3;
}

message TEvObjectStorageListingRequest {
    optional uint64 TableId = 1;
    optional bytes SerializedKeyPrefix = 2;

    optional string PathColumnPrefix = 3;
    optional string PathColumnDelimiter = 4;

    optional bytes SerializedStartAfterKeySuffix = 5;

    repeated uint32 ColumnsToReturn = 6;
    optional uint32 MaxKeys = 7;

    optional string LastCommonPrefix = 8;
    optional string LastPath = 9;

    optional TObjectStorageListingFilter Filter = 10;
}

message TEvObjectStorageListingResponse {
    optional uint64 TabletID = 1;
    optional uint32 Status = 2;
    optional string ErrorDescription = 3;
    repeated string CommonPrefixesRows = 4;
    repeated bytes ContentsRows = 5; // TSerializedCellVec
    optional bool MoreRows = 6;
}

message TObjectStorageListingContinuationToken {
    optional string last_path = 1;
    optional bool is_folder = 2;
}

message TSerializedRowColumnsScheme {
    repeated uint32 KeyColumnIds = 1;
    repeated uint32 ValueColumnIds = 2;
}

// In SerilializedCellVector format
// Order of cells in KeyColumns and NonKeyColumns is described by TSerializedRowColumnsScheme
message TSerializedRowToLoad {
    optional bytes KeyColumns = 1;
    optional bytes ValueColumns = 2;
}

message TEvUploadRowsRequest {
    optional uint64 TableId = 1;
    optional TSerializedRowColumnsScheme RowScheme = 2;
    repeated TSerializedRowToLoad Rows = 3;
    optional uint64 CancelDeadlineMs = 4; // Wallclock timestamp (not duration)
    optional bool WriteToTableShadow = 5;
    optional uint64 OverloadSubscribe = 7;
    optional bool UpsertIfExists = 8 [ default = false ];
    optional uint64 SchemaVersion = 9;
}

message TEvUploadRowsResponse {
    optional uint64 TabletID = 1;
    optional uint32 Status = 2;
    optional string ErrorDescription = 3;
    optional uint64 OverloadSubscribed = 4;
}

message TEvReadColumnsRequest {
    optional uint64 TableId = 1;
    repeated string Columns = 2;
    optional uint64 MaxRows = 3;
    optional uint64 MaxBytes = 4;

    optional bytes FromKey = 5;
    optional bool FromKeyInclusive = 6;

    optional uint64 SnapshotStep = 7;
    optional uint64 SnapshotTxId = 8;

    optional string Format = 9;
}

message TEvReadColumnsResponse {
    optional uint64 TabletID = 1;
    optional uint32 Status = 2;
    optional string ErrorDescription = 3;

    optional bytes Blocks = 4;              // The data
    optional bytes LastKey = 5;             // For continuation
    optional bool LastKeyInclusive = 6;
    optional bool EndOfShard = 7;
}

message TStatus {
    optional Ydb.StatusIds.StatusCode Code = 1;
    repeated Ydb.Issue.IssueMessage Issues = 2;
}

message TEvGetInfoRequest {
}

message TEvGetInfoResponse {
    message TStats {
        optional uint64 RowCount = 1;
        optional uint64 DataSize = 2;
        optional string LastAccessTime = 3;
        optional string LastUpdateTime = 4;
        optional string LastStatsUpdateTime = 5;
        optional string LastStatsReportTime = 6;
    }

    message TUserTable {
        optional string Name = 1;
        optional string Path = 2;
        optional uint32 LocalId = 3;
        optional uint64 PathId = 4;
        optional NKikimrSchemeOp.TTableDescription Description = 5;
        optional TStats Stats = 6;
        optional NKikimrTabletBase.TMetrics Metrics = 7;
        optional uint64 SchemaVersion = 8;
    }

    message TTabletInfo {
        optional uint64 SchemeShard = 1;
        optional uint64 Mediator = 2;
        optional uint32 Generation = 3;
        optional bool IsFollower = 4;
        optional string State = 5;
        optional bool IsActive = 6;
        optional bool HasSharedBlobs = 7;
    }

    message TNamedValue {
        optional string Name = 1;
        optional string Value = 2;
    }

    message TActivities {
        optional uint64 InFlyPlanned = 1;
        optional uint64 InFlyImmediate = 2;
        optional uint64 ExecutingOps = 3;
        optional uint64 WaitingOps = 4;
        optional uint64 ExecuteBlockers = 5;
        optional uint64 DataTxCached = 6;
        optional uint64 OutReadSets = 7;
        optional uint64 OutReadSetsAcks = 8;
        optional uint64 DelayedAcks = 9;
        optional uint64 Locks = 10;
        optional uint64 BrokenLocks = 11;
        optional uint64 LastPlannedTx = 12;
        optional uint64 LastPlannedStep = 13;
        optional uint64 LastCompletedTx = 14;
        optional uint64 LastCompletedStep = 15;
        optional uint64 UtmostCompletedTx = 16;
        optional uint64 UtmostCompletedStep = 17;
        optional uint64 DataTxCompleteLag = 18;
        optional uint64 ScanTxCompleteLag = 19;
    }

    message TPipelineConfig {
        optional bool OutOfOrderEnabled = 1;
        optional uint32 ActiveTxsLimit = 2;
        optional bool AllowImmediate = 3;
        optional bool ForceOnlineRW = 4;
        optional bool DirtyOnline = 5;
        optional bool DirtyImmediate = 6;
        optional uint32 DataTxCacheSize = 7;
    }

    optional TStatus Status = 1;
    repeated TUserTable UserTables = 2;
    optional TTabletInfo TabletInfo = 3;
    repeated TNamedValue Controls = 4;
    optional TActivities Activities = 5;
    repeated TNamedValue SysTable = 6;
    optional TPipelineConfig PipelineConfig = 7;
}

message TEvListOperationsRequest {
}

message TEvListOperationsResponse {
    message TOperationInfo {
        optional uint64 TxId = 1;
        optional uint64 Step = 2;
        optional string Kind = 3;
        optional bool IsImmediate = 4;
        optional bool IsReadOnly = 5;
        optional bool IsWaiting = 6;
        optional bool IsExecuting = 7;
        optional bool IsCompleted = 8;
        optional string ExecutionUnit = 9;
        optional uint64 ReceivedAt = 10;
    }

    optional TStatus Status = 1;
    repeated TOperationInfo Operations = 2;
}

message TEvGetOperationRequest {
    optional uint64 TxId = 1;
}

message TBasicOpInfo {
    optional uint64 TxId = 1;
    optional uint64 Step = 2;
    optional string Kind = 3;
    optional uint64 ReceivedAt = 4;
    optional uint64 MinStep = 5;
    optional uint64 MaxStep = 6;
    repeated string Flags = 7;
}

message TExecutionProfile {
    message TUnitProfile {
        optional string UnitKind = 1;
        optional uint64 WaitTime = 2;
        optional uint64 ExecuteTime = 3;
        optional uint64 CommitTime = 4;
        optional uint64 CompleteTime = 5;
        optional uint32 ExecuteCount = 6;
    }

    repeated TUnitProfile UnitProfiles = 1;
}

message TEvGetOperationResponse {
    message TExecutionPlan {
        repeated string Units = 1;
        optional bool IsFinished = 2;
        optional uint32 CurrentUnit = 3;
    }

    message TDependency {
        optional uint64 Target = 1;
        repeated string Types = 2;
    }

    message TDependencies {
        repeated TDependency Dependencies = 1;
        repeated TDependency Dependents = 2;
    }

    message TInputRS {
        optional uint64 From = 1;
        optional uint32 Received = 2;
    }

    message TInputData {
        repeated TInputRS InputRS = 1;
        optional uint32 RemainedInputRS = 2;
    }

    message TReadTableState {
        optional string State = 1;
        optional uint32 TableId = 2;
        optional uint64 SnapshotId = 3;
        optional uint64 ScanTaskId = 4;
        optional string SinkActor = 5;
        optional string ScanActor = 6;
    }

    optional TStatus Status = 1;
    optional TBasicOpInfo BasicInfo = 2;
    optional TExecutionPlan ExecutionPlan = 3;
    optional TDependencies Dependencies = 4;
    optional TInputData InputData = 5;
    optional TExecutionProfile ExecutionProfile = 6;

    optional TReadTableState ReadTableState = 10;
}

message TEvGetReadTableSinkStateRequest {
    optional uint64 TxId = 1;
}

message TShard {
    optional uint64 Id = 1;
}

message TEvGetReadTableSinkStateResponse {
    optional TStatus Status = 1;
    optional uint64 TxId = 2;
    optional uint64 WallClockAccepted = 3;
    optional uint64 WallClockResolveStarted = 4;
    optional uint64 WallClockResolved = 5;
    optional uint64 WallClockPrepared = 6;
    optional uint64 WallClockPlanned = 7;
    optional uint64 ExecTimeoutPeriod = 8;
    optional uint64 SelectedCoordinator = 9;
    optional string RequestSource = 10;
    optional uint32 RequestVersion = 11;
    optional uint32 ResponseVersion = 12;
    repeated TShard ClearanceRequests = 13;
    repeated TShard QuotaRequests = 14;
    repeated TShard StreamingShards = 15;
    repeated TShard ShardsQueue = 16;
    optional bool Ordered = 17;
    optional bool RowsLimited = 18;
    optional uint64 RowsRemain = 19;
}

message TEvGetReadTableScanStateRequest {
    optional uint64 TxId = 1;
}

message TEvGetReadTableScanStateResponse {
    optional TStatus Status = 1;
    optional uint64 TxId = 2;
    optional uint64 MessageQuota = 3;
    optional uint64 MessageSizeLimit = 4;
    optional uint64 RowsLimit = 5;
    optional uint64 PendingAcks = 6;
    optional uint64 ResultSize = 7;
    optional uint64 ResultRows = 8;
    optional bool HasUpperBorder = 9;
    optional bool Finished = 10;
    optional string Error = 11;
}

message TEvGetReadTableStreamStateRequest {
    optional uint64 TxId = 1;
}

message TEvGetReadTableStreamStateResponse {
    message TShardQuota {
        optional uint64 ShardId = 1;
        optional uint64 Quota = 2;
    }

    optional TStatus Status = 1;
    optional bool Ready = 2;
    optional bool Finished = 3;
    optional uint64 ResponseQueueSize = 4;
    repeated TShard QuotaRequests = 5;
    repeated TShardQuota ShardQuotas = 6;
    optional uint64 QuotaLimit = 7;
    optional uint64 QuotaReserved = 8;
    repeated TShard ReleasedShards = 9;
    optional uint64 InactiveClientTimeout = 10;
    optional uint64 InactiveServerTimeout = 11;
    optional uint64 LastDataStreamTimestamp = 12;
    optional uint64 LastStatusTimestamp = 13;
}

message TEvGetSlowOpProfilesRequest {
}

message TEvGetSlowOpProfilesResponse {
    message TOpProfile {
        optional TBasicOpInfo BasicInfo = 1;
        optional TExecutionProfile ExecutionProfile = 2;
    }

    optional TStatus Status = 1;
    repeated TOpProfile Profiles = 2;
}

message TEvGetRSInfoRequest {
}

message TEvGetRSInfoResponse {
    message TOutRSInfo {
        optional uint64 TxId = 1;
        optional uint64 Origin = 2;
        optional uint64 Source = 3;
        optional uint64 Destination = 4;
        optional uint64 SeqNo = 5;
    }

    message TRSAckInfo {
        optional uint64 TxId = 1;
        optional uint64 Step = 2;
        optional uint64 Origin = 3;
        optional uint64 Source = 4;
        optional uint64 Destination = 5;
        optional uint64 SeqNo = 6;
    }

    message TExpectation {
        optional uint64 Source = 1;
        optional uint64 TxId = 2;
        optional uint64 Step = 3;
    }

    message TPipe {
        optional uint64 Destination = 1;
        optional uint64 OutReadSets = 2;
        optional bool Subscribed = 3;
    }

    optional TStatus Status = 1;
    repeated TOutRSInfo OutReadSets = 2;
    repeated TRSAckInfo OutRSAcks = 3;
    repeated TRSAckInfo DelayedRSAcks = 4;
    repeated TExpectation Expectations = 5;
    repeated TPipe Pipes = 6;
}

message TEvGetDataHistogramRequest {
    optional uint32 CollectKeySampleMs = 1;
    optional bool ActualData = 2;
}

message TEvGetDataHistogramResponse {
    message THistogramItem {
        optional uint64 Value = 1;
        repeated string KeyValues = 2;
    }

    message THistogram {
        repeated THistogramItem Items = 1;
    }

    message TTableHistograms {
        optional string TableName = 1;
        repeated string KeyNames = 2;
        optional THistogram SizeHistogram = 3;
        optional THistogram CountHistogram = 4;
        optional THistogram KeyAccessSample = 5;
    }

    optional TStatus Status = 1;
    repeated TTableHistograms TableHistograms = 2;
}

message TEvRefreshVolatileSnapshotRequest {
    optional uint64 OwnerId = 1;
    optional uint64 PathId = 2;
    optional uint64 Step = 3;
    optional uint64 TxId = 4;
}

message TEvRefreshVolatileSnapshotResponse {
    enum EStatus {
        REFRESHED = 1;
        WRONG_SHARD_STATE = 2;
        SNAPSHOT_NOT_FOUND = 3;
        SNAPSHOT_TRANSFERRED = 4;
        SNAPSHOT_NOT_READY = 5;
    }

    optional uint64 Origin = 1;
    optional uint64 OwnerId = 2;
    optional uint64 PathId = 3;
    optional uint64 Step = 4;
    optional uint64 TxId = 5;
    optional EStatus Status = 6;
    repeated uint64 TransferredToShards = 7;
}

message TEvDiscardVolatileSnapshotRequest {
    optional uint64 OwnerId = 1;
    optional uint64 PathId = 2;
    optional uint64 Step = 3;
    optional uint64 TxId = 4;
}

message TEvDiscardVolatileSnapshotResponse {
    enum EStatus {
        DISCARDED = 1;
        WRONG_SHARD_STATE = 2;
        SNAPSHOT_NOT_FOUND = 3;
        SNAPSHOT_TRANSFERRED = 4;
        SNAPSHOT_NOT_READY = 5;
    }

    optional uint64 Origin = 1;
    optional uint64 OwnerId = 2;
    optional uint64 PathId = 3;
    optional uint64 Step = 4;
    optional uint64 TxId = 5;
    optional EStatus Status = 6;
    repeated uint64 TransferredToShards = 7;
}

message TEvMigrateSchemeShardRequest {
    optional fixed64 CurrentSchemeShardId = 1;
    optional fixed64 NewSchemeShardId = 2;
    optional fixed64 TabletId = 3;
}

message TEvMigrateSchemeShardResponse {
    enum EStatus {
        Success = 1;
        Already = 2;
        WrongRequest = 3;
    }

    optional EStatus Status = 1;
    optional fixed64 TabletId = 2;
}

message TExpirationCondition {
    // erase if valueof(ColumnId) < WallClockTimestamp
    optional uint32 ColumnId = 1; // Must contain date type
    optional uint64 WallClockTimestamp = 2;
    optional NKikimrSchemeOp.TTTLSettings.EUnit ColumnUnit = 3;
}

message TEvEraseRowsRequest {
    optional uint64 TableId = 1;
    repeated uint32 KeyColumnIds = 2;
    repeated bytes KeyColumns = 3; // SerilializedCellVector
    optional uint64 SchemaVersion = 5;
    optional uint64 OverloadSubscribe = 6;

    oneof Condition {
        TExpirationCondition Expiration = 4;
    }
}

message TEvEraseRowsResponse {
    enum EStatus {
        OK = 0;
        BAD_REQUEST = 1;
        SCHEME_ERROR = 2;
        EXEC_ERROR = 3;
        WRONG_SHARD_STATE = 4;
        UNKNOWN = 5;
        // coordinator
        COORDINATOR_DECLINED = 10;
        COORDINATOR_UNKNOWN = 11;
        // shard
        SHARD_NOT_AVAILABLE = 20;
        SHARD_ABORTED = 21;
        SHARD_CANCELLED = 22;
        SHARD_RESULT_UNAVAILABLE = 23;
        SHARD_OVERLOADED = 24;
        SHARD_TRY_LATER = 25;
        SHARD_EXEC_ERROR = 26;
        SHARD_UNKNOWN = 27;
    }

    optional uint64 TabletID = 1;
    optional EStatus Status = 2;
    optional string ErrorDescription = 3;
    optional uint64 OverloadSubscribed = 4;
}

message TEvConditionalEraseRowsRequest {
    message TIndexDescription {
        message TKeyMap {
            optional uint32 IndexColumnId = 1;
            optional uint32 MainColumnId = 2;
        }

        optional uint64 OwnerId = 1;
        optional uint64 PathId = 2;
        optional uint64 SchemaVersion = 3;
        repeated TKeyMap KeyMap = 4; // sorted
    };

    message TLimits {
        optional uint32 BatchMaxBytes = 1 [default = 512000];
        optional uint32 BatchMinKeys = 2 [default = 1000];
        optional uint32 BatchMaxKeys = 3 [default = 50000];
    };

    optional uint64 TableId = 1;
    optional uint64 SchemaVersion = 3;
    repeated TIndexDescription Indexes = 4;
    optional TLimits Limits = 5;

    oneof Condition {
        TExpirationCondition Expiration = 2;
    }
}

message TEvConditionalEraseRowsResponse {
    enum EStatus {
        ACCEPTED = 0;
        PARTIAL = 1;
        OK = 2;
        BAD_REQUEST = 3;
        ABORTED = 4;
        ERASE_ERROR = 5; // error during underlying erase execution
        OVERLOADED = 6; // another conditional erase in flight
        SCHEME_ERROR = 7;
    }

    message TStats {
        optional uint64 RowsProcessed = 1;
        optional uint64 RowsErased = 2;
    }

    optional uint64 TabletID = 1;
    optional EStatus Status = 2;
    optional string ErrorDescription = 3;
    optional TStats Stats = 4;
}

message TEvBuildIndexCreateRequest {
    optional uint64 Id = 1;          // unique id of build index process

    optional uint64 TabletId = 2;
    optional uint64 OwnerId = 3;
    optional uint64 PathId = 4;

    optional string TargetName = 5;
    repeated string IndexColumns = 6;          // key columns that is needed to transfer in terms of target table

    optional NKikimrTx.TKeyRange KeyRange = 7; // key range to transfer in term of source table

    optional uint64 SnapshotTxId = 8;
    optional uint64 SnapshotStep = 9;

    reserved 10; // MaxBatchRows
    reserved 11; // MaxBatchBytes

    optional uint64 SeqNoGeneration = 12;       // monotonically increasing sequence, first part
    optional uint64 SeqNoRound = 13;            // monotonically increasing sequence, second part
    reserved 14; // MaxRetries

    repeated string DataColumns = 15;

    optional NKikimrIndexBuilder.TColumnBuildSettings ColumnBuildSettings = 16;

    optional NKikimrIndexBuilder.TIndexBuildScanSettings ScanSettings = 17;
}

message TEvBuildIndexProgressResponse {
    optional uint64 Id = 1;

    optional uint64 TabletId = 2;
    optional uint64 OwnerId = 3;
    optional uint64 PathId = 4;

    optional NKikimrIndexBuilder.EBuildStatus Status = 5;

    optional Ydb.StatusIds.StatusCode UploadStatus = 6;
    repeated Ydb.Issue.IssueMessage Issues = 7;

    reserved 8;
    optional bytes LastKeyAck = 9;

    optional uint64 RowsDelta = 10;
    optional uint64 BytesDelta = 11;

    optional uint64 RequestSeqNoGeneration = 12;
    optional uint64 RequestSeqNoRound = 13;
}

message TEvSampleKRequest {
    optional uint64 Id = 1;

    optional uint64 TabletId = 2;
    optional NKikimrProto.TPathID PathId = 3;

    optional uint64 K = 4;

    optional uint64 Seed = 5;

    // We want to sample small instead of large probabilities
    // because size of message will be smaller (varint)
    optional uint64 MaxProbability = 6;

    repeated string Columns = 7;
    optional NKikimrTx.TKeyRange KeyRange = 8;

    optional uint64 SnapshotTxId = 9;
    optional uint64 SnapshotStep = 10;

    optional uint64 SeqNoGeneration = 11;
    optional uint64 SeqNoRound = 12;
}

message TEvSampleKResponse {
    optional uint64 Id = 1;

    optional uint64 TabletId = 2;
    optional NKikimrProto.TPathID PathId = 3;

    optional NKikimrIndexBuilder.EBuildStatus Status = 4;
    repeated Ydb.Issue.IssueMessage Issues = 5;

    optional uint64 ReadRows = 6;
    optional uint64 ReadBytes = 7;

    optional uint64 RequestSeqNoGeneration = 8;
    optional uint64 RequestSeqNoRound = 9;

    repeated uint64 Probabilities = 10;
    repeated bytes Rows = 11;
}

enum EKMeansState {
    UNSPECIFIED = 0;
    SAMPLE = 1;
    KMEANS = 2;
    UPLOAD_MAIN_TO_BUILD = 3;
    UPLOAD_MAIN_TO_POSTING = 4;
    UPLOAD_BUILD_TO_BUILD = 5;
    UPLOAD_BUILD_TO_POSTING = 6;
    DONE = 7;
};

message TEvLocalKMeansRequest {
    optional uint64 Id = 1;

    optional uint64 TabletId = 2;
    optional NKikimrProto.TPathID PathId = 3;

    optional uint64 SnapshotTxId = 4;
    optional uint64 SnapshotStep = 5;

    optional uint64 SeqNoGeneration = 6;
    optional uint64 SeqNoRound = 7;

    optional Ydb.Table.VectorIndexSettings Settings = 8;

    optional uint64 Seed = 9;

    optional EKMeansState Upload = 11;

    optional uint32 K = 10;
    optional uint32 NeedsRounds = 14;

    optional uint64 ParentFrom = 15;
    optional uint64 ParentTo = 21;
    optional uint64 Child = 16;

    optional string LevelName = 17;
    optional string OutputName = 18;

    optional string EmbeddingColumn = 19;
    repeated string DataColumns = 20;

    optional NKikimrIndexBuilder.TIndexBuildScanSettings ScanSettings = 22;
}

message TEvLocalKMeansResponse {
    optional uint64 Id = 1;

    optional uint64 TabletId = 2;
    optional NKikimrProto.TPathID PathId = 3;

    optional uint64 RequestSeqNoGeneration = 4;
    optional uint64 RequestSeqNoRound = 5;

    optional NKikimrIndexBuilder.EBuildStatus Status = 6;
    repeated Ydb.Issue.IssueMessage Issues = 7;

    optional uint64 UploadRows = 8;
    optional uint64 UploadBytes = 9;
    optional uint64 ReadRows = 10;
    optional uint64 ReadBytes = 11;
}

message TEvReshuffleKMeansRequest {
    optional uint64 Id = 1;

    optional uint64 TabletId = 2;
    optional NKikimrProto.TPathID PathId = 3;

    optional uint64 SnapshotTxId = 4;
    optional uint64 SnapshotStep = 5;

    optional uint64 SeqNoGeneration = 6;
    optional uint64 SeqNoRound = 7;

    optional Ydb.Table.VectorIndexSettings Settings = 8;

    optional EKMeansState Upload = 9;

    // id of parent cluster
    optional uint64 Parent = 10;
    // [Child ... Child + ClustersSize) ids of this kmeans clusters
    optional uint64 Child = 11;
    // centroids of clusters
    repeated string Clusters = 12;

    optional string OutputName = 13;

    optional string EmbeddingColumn = 14;
    repeated string DataColumns = 15;

    optional NKikimrIndexBuilder.TIndexBuildScanSettings ScanSettings = 16;
}

message TEvReshuffleKMeansResponse {
    optional uint64 Id = 1;

    optional uint64 TabletId = 2;
    optional NKikimrProto.TPathID PathId = 3;

    optional uint64 RequestSeqNoGeneration = 4;
    optional uint64 RequestSeqNoRound = 5;

    optional NKikimrIndexBuilder.EBuildStatus Status = 6;
    repeated Ydb.Issue.IssueMessage Issues = 7;

    optional uint64 UploadRows = 8;
    optional uint64 UploadBytes = 9;
    optional uint64 ReadRows = 10;
    optional uint64 ReadBytes = 11;
}

message TEvRecomputeKMeansRequest {
    optional uint64 Id = 1;

    optional uint64 TabletId = 2;
    optional NKikimrProto.TPathID PathId = 3;

    optional uint64 SnapshotTxId = 4;
    optional uint64 SnapshotStep = 5;

    optional uint64 SeqNoGeneration = 6;
    optional uint64 SeqNoRound = 7;

    optional Ydb.Table.VectorIndexSettings Settings = 8;

    // id of parent cluster
    optional uint64 Parent = 9;
    // centroids of clusters
    repeated string Clusters = 10;

    optional string EmbeddingColumn = 11;
}

message TEvRecomputeKMeansResponse {
    optional uint64 Id = 1;

    optional uint64 TabletId = 2;
    optional NKikimrProto.TPathID PathId = 3;

    optional uint64 RequestSeqNoGeneration = 4;
    optional uint64 RequestSeqNoRound = 5;

    optional NKikimrIndexBuilder.EBuildStatus Status = 6;
    repeated Ydb.Issue.IssueMessage Issues = 7;

    optional uint64 ReadRows = 8;
    optional uint64 ReadBytes = 9;

    // recomputed clusters and cluster sizes (row counts for every cluster)
    repeated bytes Clusters = 10;
    repeated uint64 ClusterSizes = 11;
}

message TEvPrefixKMeansRequest {
    optional uint64 Id = 1;

    optional uint64 TabletId = 2;
    optional NKikimrProto.TPathID PathId = 3;

    optional uint64 SeqNoGeneration = 4;
    optional uint64 SeqNoRound = 5;

    optional Ydb.Table.VectorIndexSettings Settings = 6;

    optional uint64 Seed = 7;

    optional EKMeansState Upload = 8;

    optional uint32 K = 9;
    optional uint32 NeedsRounds = 10;

    // [Child ... Child + (1 + TableSize) * ShardIndex]
    optional uint64 Child = 11;

    optional string LevelName = 12;
    optional string OutputName = 13;
    optional string PrefixName = 14;

    optional string EmbeddingColumn = 15;
    repeated string DataColumns = 16;
    optional uint32 PrefixColumns = 17;

    optional NKikimrIndexBuilder.TIndexBuildScanSettings ScanSettings = 18;

    repeated string SourcePrimaryKeyColumns = 19;
}

message TEvPrefixKMeansResponse {
    optional uint64 Id = 1;

    optional uint64 TabletId = 2;
    optional NKikimrProto.TPathID PathId = 3;

    optional uint64 RequestSeqNoGeneration = 4;
    optional uint64 RequestSeqNoRound = 5;

    optional NKikimrIndexBuilder.EBuildStatus Status = 6;
    repeated Ydb.Issue.IssueMessage Issues = 7;

    optional uint64 UploadRows = 8;
    optional uint64 UploadBytes = 9;
    optional uint64 ReadRows = 10;
    optional uint64 ReadBytes = 11;
}

message TEvCdcStreamScanRequest {
    message TLimits {
        optional uint32 BatchMaxBytes = 1 [default = 512000];
        optional uint32 BatchMinRows = 2 [default = 10];
        optional uint32 BatchMaxRows = 3 [default = 1000];
    };

    optional NKikimrProto.TPathID TablePathId = 1; // which table should be scanned
    optional uint64 TableSchemaVersion = 2;
    optional NKikimrProto.TPathID StreamPathId = 3;
    optional uint64 SnapshotStep = 4;
    optional uint64 SnapshotTxId = 5;
    optional TLimits Limits = 6;
}

message TEvCdcStreamScanResponse {
    enum EStatus {
        PENDING = 0;
        ACCEPTED = 1;
        IN_PROGRESS = 2;
        DONE = 3;
        BAD_REQUEST = 4;
        SCHEME_ERROR = 5;
        OVERLOADED = 6;
        ABORTED = 7;
    }

    message TStats {
        optional uint64 RowsProcessed = 1;
        optional uint64 BytesProcessed = 2;
    }

    optional uint64 TabletId = 1;
    optional NKikimrProto.TPathID TablePathId = 2;
    optional NKikimrProto.TPathID StreamPathId = 3;
    optional EStatus Status = 4;
    optional string ErrorDescription = 5;
    optional TStats Stats = 6;
}

message TComputeShardingPolicy {
    repeated string ColumnNames = 1;
    optional uint32 ShardsCount = 2 [default = 0];

}

message TEvKqpScan {
    optional uint64 TxId = 1;
    optional uint64 ScanId = 2;
    optional uint64 LocalPathId = 3;
    optional string TablePath = 4;
    optional uint64 SchemaVersion = 5;
    repeated uint32 ColumnTags = 6;
    repeated uint32 ColumnTypes = 7;
    repeated NKikimrProto.TTypeInfo ColumnTypeInfos = 22;
    repeated bool SkipNullKeys = 8;
    repeated NKikimrTx.TKeyRange Ranges = 9;
    optional NKikimrKqp.TKqpSnapshot Snapshot = 10;
    reserved 11; // optional NKqpProto.EKqpStatsMode StatsMode = 11;
    optional uint64 TimeoutMs = 12;
    optional uint32 Generation = 13;
    // Seralized OlapProgram in old format without parameters
    reserved 14;
    optional uint64 ItemsLimit = 15;
    optional bool Reverse = 16;
    optional NKikimrDataEvents.EDataFormat DataFormat = 17;
    optional NYql.NDqProto.EDqStatsMode StatsMode = 18;
    optional bytes OlapProgram = 19;
    optional NKikimrSchemeOp.EOlapProgramType OlapProgramType = 20;
    optional TComputeShardingPolicy ComputeShardingPolicy = 23;
    optional uint64 LockTxId = 24;
    optional uint32 LockNodeId = 25;
    optional string CSScanPolicy = 26;
    optional NKikimrKqp.TEvKqpScanCursor ScanCursor = 27;
    optional NKikimrDataEvents.ELockMode LockMode = 28;
    optional double CpuGroupThreadsLimit = 29;
    optional string CpuGroupName = 30;
}

message TEvCompactTable {
    optional NKikimrProto.TPathID PathId = 1;
    optional bool CompactBorrowed = 2; // i.e. taken
    optional bool CompactSinglePartedShards = 3;
}

message TEvCompactTableResult {
    enum EStatus {
        OK = 0;
        NOT_NEEDED = 1;
        FAILED = 2;
        BORROWED = 3;
        LOANED = 4;
    };

    optional uint64 TabletId = 1;
    optional NKikimrProto.TPathID PathId = 2;
    optional EStatus Status = 3;
}

message TEvCompactBorrowed {
    optional NKikimrProto.TPathID PathId = 1;
}

message TEvCompactBorrowedResult {
    optional uint64 TabletId = 1;
    optional NKikimrProto.TPathID PathId = 2;
}

message TEvGetCompactTableStats {
    optional NKikimrProto.TPathID PathId = 1;
}

message TEvGetCompactTableStatsResult {
    optional uint64 BackgroundCompactionRequests = 1;
    optional uint64 BackgroundCompactionCount = 2;
    optional uint64 CompactBorrowedCount = 3;
}

// TEvRead is used to request multiple queries from a shard and
// to read results possibly splitted into multiple replies.
//
// The TEvRead message starts a new read request with given queries
// and starts streaming a single resultset in the requested format.
// The TEvRead contains number of rows (hard limit) and bytes (soft limit)
// the client can handle, the server is allowed to reply with multiple TEvReadResult
// messages within the quota. To update quota user uses TEvReadAck message.
//
// The protocol works as follows:
// 1. Optionally user obtains LockTxId and LockNodeId from TxProxy.
//
// 2. Optionally user obtains snapshot version.
//
// 3. User starts reading by sending TEvRead to the shard.
//
// 4. Shard replies with TEvReadResult, which contains:
//    - ReadId which is the same as in TEvRead. Shard gives no guarantee
//    that the ReadId will be valid any time.
//    - Snapshot version in case of MVCC read or when HEAD read transformed to MVCC, i.e. repeatable read
//    - SeqNo that should be used by user in TEvReadAck
//    - ContinuationToken, which user can use to restart the read.
//    - TxLocks or BrokenTxLocks when user specified LockTxId and LockNodeId.
//
// 5. Client must ack results, it is allowed to send single ack on multiple results
// at once using SeqNo from the last result. Note that currently ack is rather quota update.
// * If user has received final TEvReadResult, he is allowed to not send TEvReadAck, though sending message is
// not a protocol violation.
// * If user has received TEvReadResult with error he should not send any reply.
// Note that server will stop sending TEvReadResult messages only if last sent result contains either
// Finished or LimitReached field set. Otherwise until there is no disconnect, user can rely that
// he will receive more TEvReadResult messages. Though to improve latency it's a good practice
// to send TEvReadAck before exhausting quota.
//
// 6. User either receives TEvReadResult with Finished field set or TEvReadResult with error
// or stops reading hisself using TEvReadCancel.
//
// TEvReadResult is valid only if its Status is equal to Ydb::StatusIds::SUCCESS.
// * Ydb::StatusIds::OVERLOADED means that shard has possibly been splitted, user must check schemeshard to find
// proper shards.
// * Ydb::StatusIds::SCHEME_ERROR means that either scheme version mismatch, wrong columns or table has been deleted.
// * Ydb::StatusIds::BAD_REQUEST should not be retried, because it shows protocol violation.
// In case of any other status code iterator has been invalidated and further
// usage of its ReadId will result in either non-success status code. Also non-success result message might not
// contain SeqNo.
//
// Shard is allowed to send TEvReadResult without actual results, but with LimitReached field set.
// E.g. it happens when initial TEvRead has too small quota to read at least single row.
// Receiving TEvReadResult with LimitReached set means that shard will not read more rows until
// user sends ACK with extended quota.
//
// User must detect disconnect and after it happened ignore possible results from the shard.
// Instead new read must be started using ContinuationToken from last successful TEvReadResult.
// Note that current DS implementation uses interconnect session from originating TEvRead message,
// it sends all results via this session and detects disconnect based on the session. Though client
// is allowed to send ACK via any sessions.
//
// Note that when user obtains lock then only first reply contains either TxLocks or BrokenTxLocks.
// In further read results these fields will be set only in case of lock changes.
message TEvRead {
    // User must always provide unique ReadId
    // Note that shard distinguishes equal ReadId's
    // from different users.
    optional uint64 ReadId = 1;

    // To read regular user tables client must specify proper
    // owner of the table (schemeshard).
    // Only for internal usage we support reading shard system tables:
    // in this case owner is shard itself, TableId is LocalTid, SchemaVersion
    // must not be set
    optional NKikimrDataEvents.TTableId TableId = 2;

    // A list of column ids that are returned in the result set. Empty columns can be used to Count(*) rows.
    // * In case of CellVec and empty columns: result will
    // contain an empty CellVec for each read row.
    // * In case of Arrow and empty Columns: ArrowBatch is a batch with single column of type NullType
    // and with num_rows equal rowsCount. All values are null.
    // In all cases RowCount can be checked with GetRowsCount() call (return RowCount field).
    repeated uint32 Columns = 3;

    // An optional snapshot for point in time queries
    // When snapshot is unspecified datashard will read the most recent data
    // and try to allocate an appropriate point in time for repeatable reads
    // appropriate for this shard.
    optional NKikimrProto.TRowVersion Snapshot = 4;

    // An optional LockTxId for acquiring locks
    // When specified shard adds read locks with the specified TxId on processed ranges
    optional uint64 LockTxId = 5;
    optional uint32 LockNodeId = 11;

    // Specifies the format for result data in TEvReadResult
    optional NKikimrDataEvents.EDataFormat ResultFormat = 6;

    // Limits the total number of rows or bytes client currently can handle
    // MaxRows is hard limit: shard must never violate it
    // MaxBytes is soft limit: shard stops only after crossing the limit, i.e.
    // if n rows are within MaxBytes and n+1 is not - shard returns n+1 rows.
    //
    // Note that because of this result will always contain at least one row
    // independent on quota.
    optional uint32 MaxRows = 7;
    optional uint32 MaxBytes = 8;

    // mainly for testing purposes, limits number of rows in single result message
    optional uint32 MaxRowsInResult = 9;

    // When specified requests are handled in reverse order as well as range reads
    optional bool Reverse = 10;

    // Limits total number of rows which iterator can read.
    optional uint64 TotalRowsLimit = 12;

    enum EHint {
        // No hits. This is the default.
        HINT_NONE = 0;

        // This hint should be specified for batch queries. DataShard will
        // attempt to run this query as a scan when possible, minimizing
        // effects on concurrent OLTP queries.
        HINT_BATCH = 1;

        // This hint should be specified for low priority queries. DataShard
        // will attempt to use low-priority reads when possible, minimizing
        // effects on concurrent OLTP queries.
        HINT_LOW_PRIORITY = 2;
    }

    // Optional bit flags with hints
    optional uint32 Hints = 13;

    // Request must contain either keys, queries or program
    // mixed requests are not supported

    // TSerializedCellVec containing a PK prefix
    repeated bytes Keys = 900;

    // A range of PK values where From is always the left border
    // and To is always the right border. Both From and To can
    // be PK prefixes.
    repeated NKikimrTx.TKeyRange Ranges = 901;

    optional bytes Program = 902;
    optional NKikimrSchemeOp.EOlapProgramType ProgramType = 903;

    optional NKikimrDataEvents.ELockMode LockMode = 904;
}

message TReadContinuationToken {
    // An index of the last query that datashard attempted to process
    // When starting a new TEvRead call for the same query, this would be
    // the first query that needs to be resent.
    optional uint32 FirstUnprocessedQuery = 1;

    // TSerializedCellVec of the last observed key before returning the result
    // When starting a new TEvRead call for the same query, this would be
    // the first non-inclusive from key for the first range.
    optional bytes LastProcessedKey = 2;
}

// Every TEvRead and TEvReadAck produces a result
// The result may be partial, in which case client may continue streaming more
// results using TEvReadAck.
//
// Note the condition that everything has been read: Finished field is set.
message TEvReadResult {
    message TArrowBatch {
        optional bytes Schema = 1;
        optional bytes Batch = 2;
    }

    message TCellVecBatch {
        // TODO: add schema?
        repeated bytes Rows = 1;
    }

    // same as ReadId from the TEvRead
    optional uint64 ReadId = 1;

    // Specifies SeqNo for the next TEvReadAck call
    optional uint64 SeqNo = 2;

    optional TStatus Status = 3;
    optional NKikimrDataEvents.EDataFormat ResultFormat = 4;
    optional NKikimrProto.TRowVersion Snapshot = 5;

    optional bytes ContinuationToken = 6;

    // True when shard may have possibly returned more data, but
    // stopped because it reached MaxRows or MaxBytes limits.
    // Note that if data split between multiple results because of
    // MaxRowsInResult, then this field is not set
    optional bool LimitReached = 7;

    optional NKikimrQueryStats.TReadOpStats Stats = 8;

    optional bool Finished = 9;

    repeated NKikimrDataEvents.TLock TxLocks = 10;
    repeated NKikimrDataEvents.TLock BrokenTxLocks = 11;

    optional uint64 RowCount = 12;

    optional uint32 NodeId = 13;

    // Data for the possibly partial result
    oneof ReadResult {
        TArrowBatch ArrowBatch = 900;
        TCellVecBatch CellVec = 901;
    }
}

// After handling ReadResult with specified SeqNo user is ready to handle at most
// MaxRows and MaxBytes. But keep in mind that until shard handles this message
// it can send data based on previous quota.
message TEvReadAck {
    optional uint64 ReadId = 1;
    optional uint64 SeqNo = 2;

    // see comment for same fields in TEvRead
    optional uint32 MaxRows = 3;
    optional uint32 MaxBytes = 4;
};

// Cancels a possibly active previously started read
message TEvReadCancel {
    optional uint64 ReadId = 1;
};

// Applies a batch of replication changes
message TEvApplyReplicationChanges {
    message TUpdates {
        // Column tags
        repeated uint32 Tags = 1;
        // Serialized values (TSerializedCellVec)
        optional bytes Data = 2;
    }

    message TChange {
        // Offset of the change within a particular source
        optional int64 SourceOffset = 1;

        // Changes will be applied using the specified uncommitted TxId
        optional uint64 WriteTxId = 2;

        // TSerializedCellVec with the table primary key
        optional bytes Key = 3;

        oneof RowOperation {
            // Upsert the specified key with these column updates
            TUpdates Upsert = 4;

            // Remove the specified key
            google.protobuf.Empty Erase = 5;

            // Reset all columns to default values and apply updates
            TUpdates Reset = 6;
        }
    }

    // Table these changes are applied to
    optional NKikimrDataEvents.TTableId TableId = 1;

    // Source of changes for deduplication and exactly-once processing. This
    // should be a source which guarantees monotonically increasing offsets,
    // e.g. a topic partition id. All changes with offsets not greater than
    // the maximum accepted will be ignored.
    optional bytes Source = 2;

    repeated TChange Changes = 3;
}

message TEvApplyReplicationChangesResult {
    enum EStatus {
        STATUS_UNKNOWN = 0;
        STATUS_OK = 1;
        STATUS_REJECTED = 2;
    }

    enum EReason {
        REASON_NONE = 0;
        REASON_WRONG_STATE = 1;
        REASON_SCHEME_ERROR = 2;
        REASON_BAD_REQUEST = 3;
        REASON_UNEXPECTED_ROW_OPERATION = 4;
        REASON_OUTDATED_SCHEME = 6;
    }

    optional EStatus Status = 1;
    optional EReason Reason = 2;
    optional string ErrorDescription = 3;
}

message TEvGetReplicationSourceOffsets {
    // Each read must have a unique (Sender, ReadId) pair for identification
    optional uint64 ReadId = 1;

    optional NKikimrDataEvents.TTableId TableId = 2;

    // The tuple (SourceId, SplitKeyId) where the read should start, inclusive
    optional uint64 FromSourceId = 3;
    optional uint64 FromSplitKeyId = 4;

    // Maximum total number of unACKed bytes the client is willing to accept
    optional uint64 WindowSize = 5;
}

message TEvReplicationSourceOffsets {
    message TSourceOffset {
        // The pair (SourceId, SplitKeyId) is non decreasing during read
        optional uint64 SourceId = 1;
        optional uint64 SplitKeyId = 2;

        optional bytes Source = 3;

        // The left PK prefix of the [SplitKey, NextSplitKey) range for MaxOffset
        optional bytes SplitKey = 4;

        // The special value -1 is not transmitted
        optional int64 MaxOffset = 5 [default = -1];
    }

    // Same as ReadId in the request, so result and request may be matched
    optional uint64 ReadId = 1;

    // Each consecutive result has a monotonically increasing SeqNo, starting from 1
    optional uint64 SeqNo = 2;

    // When true this is the last result for this read
    // Note that datashard may still be waiting for either ack or cancel to free up the send window
    optional bool EndOfStream = 3;

    // The size of the result in bytes as it counts towards WindowSize
    optional uint64 ResultSize = 4;

    // A possibly partial read result
    // The sum of these protobuf values counts towards WindowSize
    repeated TSourceOffset Result = 5;
}

message TEvReplicationSourceOffsetsAck {
    // Same as ReadId in the request
    optional uint64 ReadId = 1;

    // The client is acknowledging every SeqNo <= AckSeqNo has been received and processed
    // This will remove their corresponding
    optional uint64 AckSeqNo = 2;

    // The client may optionally change the current window size
    optional uint64 WindowSize = 3;
}

message TEvReplicationSourceOffsetsCancel {
    // Cancels a previously started read for (Sender, ReadId)
    optional uint64 ReadId = 1;
}

message TTxVolatileDetails {
    optional uint64 TxId = 1;

    // Step and TxId that should be used for the eventual commit
    optional uint64 VersionStep = 2;
    optional uint64 VersionTxId = 3;

    // A list of local db transactions that need to be committed on success or rolled back on failure
    repeated uint64 CommitTxIds = 4 [packed = true];

    // A list of volatile transaction ids that need to be committed or rolled back before this transaction commits.
    // This is because local db changes must be committed in the same order they performed writes.
    repeated uint64 Dependencies = 5 [packed = true];

    // An optional change group for committing change collector changes
    optional uint64 ChangeGroup = 6;

    // A relative commit order local to the shard
    optional uint64 CommitOrder = 7;

    // When true all preceding transactions are dependencies
    optional bool CommitOrdered = 8;

    // When true marks an arbiter for other participants
    // Arbiters hold outgoing readsets until the transaction is decided
    optional bool IsArbiter = 9;
}

// Sent by datashard when some overload reason stopped being relevant
message TEvOverloadReady {
    optional uint64 TabletID = 1;
    optional uint64 SeqNo = 2;
}

// Sent by overload subscribers to unsubscribe and free memory
message TEvOverloadUnsubscribe {
    optional uint64 SeqNo = 1;
}

// Used for events serialization/deserialization
message TSerializedEvent {
    // Serialized TEventPBBase event
    optional bytes EventData = 1;
    // TEventSerializationInfo::IsExtendedFormat flag
    optional bool IsExtendedFormat = 2;
}

// In-memory variables that are important to restore between shard generations
message TInMemoryVars {
    optional NKikimrProto.TRowVersion ImmediateWriteEdge = 1;
    optional NKikimrProto.TRowVersion ImmediateWriteEdgeReplied = 2;
    optional NKikimrProto.TRowVersion UnprotectedReadEdge = 3;
}

// In-memory locks
message TInMemoryLockInfo {
    optional uint64 LockId = 1;
    optional uint32 LockNodeId = 2;
    optional uint32 Generation = 3;
    optional uint32 Counter = 4;
    optional uint64 CreateTs = 5;
    optional uint64 Flags = 6;
    optional NKikimrProto.TRowVersion BreakVersion = 7;
    repeated NKikimrProto.TPathID ReadTables = 8;
    repeated NKikimrProto.TPathID WriteTables = 9;
}

// In-memory ranges associated with the lock
// Note: whole shard locks will have whole table read/write ranges
message TInMemoryLockRange {
    optional uint64 LockId = 1;
    optional NKikimrProto.TPathID TableId = 2;
    optional uint64 Flags = 3;
    optional bytes Data = 4;
}

// In-memory conflicts between locks
message TInMemoryLockConflict {
    // When this lock is committed
    optional uint64 LockId = 1;
    // It must break another lock with the specified id
    optional uint64 ConflictId = 2;
}

// In-memory volatile dependencies
// This specifies that to commit this lock we must use a volatile transaction
// that must have a dependency on the specified TxId.
message TInMemoryLockVolatileDependency {
    optional uint64 LockId = 1;
    optional uint64 TxId = 2;
}

// In-memory prepared volatile transactions, i.e. those we have accepted for
// execution and may be planned and executed later. This includes planned and
// acknowledged transactions that haven't executed yet (including those that
// have not been committed yet?)
message TInMemoryPreparedVolatileTx {
    optional uint64 TxId = 1;
    optional NActorsProto.TActorId Source = 2;
    optional uint64 Cookie = 3;
    optional uint64 Type = 4;
    optional bytes Body = 5;
    optional uint64 Flags = 6;
    // This is Min/Max step of a prepared transactions, mostly used for deadline cleanup
    optional uint64 MinStep = 7;
    optional uint64 MaxStep = 8;
    // Specified when the transaction has been planned already (including predictions)
    optional uint64 PredictedStep = 9;
    optional uint64 Step = 10;
}

// In-memory waiting volatile transactions, i.e. those that have not been
// decided yet (at least persistently), and for which we need to send a
// result when they eventually commit or abort. This is matched against
// transactions that are restored from disk.
message TInMemoryWaitingVolatileTx {
    optional uint64 TxId = 1;
    optional NActorsProto.TActorId Source = 2;
    optional uint64 Cookie = 3;
    optional uint64 Type = 4;
}

// Partial in-memory state of the datashard
message TInMemoryState {
    optional TInMemoryVars Vars = 1;
    repeated TInMemoryLockInfo Locks = 2;
    repeated TInMemoryLockRange LockRanges = 3;
    repeated TInMemoryLockConflict LockConflicts = 4;
    repeated TInMemoryLockVolatileDependency LockVolatileDependencies = 5;
    repeated TInMemoryPreparedVolatileTx PreparedVolatileTxs = 6;
    repeated TInMemoryWaitingVolatileTx WaitingVolatileTxs = 7;
}

// Internal continuation token, may change between versions
message TInMemoryStateContinuationToken {
    // Index to continue from
    optional uint64 NextIndex = 1;
}

// Sent to the state actor by new generations
message TEvInMemoryStateRequest {
    // Generation of the new tablet
    optional uint32 Generation = 1;

    // Continuation token to get the next response
    optional bytes ContinuationToken = 2;
}

// Sent by the state actor to new generations
message TEvInMemoryStateResponse {
    // Partial serialized TInMemoryState chunk
    optional uint32 SerializedStatePayloadIndex = 1;

    // Optional checkpoint offsets within the chunk. The protobuf message may
    // be parsed cleanly up to these offsets without the need to concatenate
    // subsequent chunks.
    repeated uint32 SerializedStateCheckpoints = 2 [packed = true];

    // Will be set for incomplete replies
    optional bytes ContinuationToken = 3;
}

// Forces cleanup-related operations in datashard tablet:
// compaction, GC, GC log and other temporary data erasure.
// Once the operation is done, any deleted data not used initially
// will be included in garbage collection requests for the blobstorage.
// Note: deleted data may still be used for a while, e.g. for history for MVCC.
message TEvForceDataCleanup {
    optional uint64 DataCleanupGeneration = 1; // increasing sequence
}

// Returns DataCleanupGeneration of the last successfully completed TEvForceDataCleanup request.
// Intermediate requests and corresponding TEvForceDataCleanupResult's may be skipped.
message TEvForceDataCleanupResult {
    enum EStatus {
        UNKNOWN = 0;
        OK = 1;
        WRONG_SHARD_STATE = 2;
        BORROWED = 3;
    };
    optional uint64 DataCleanupGeneration = 1; // from corresponding request (or greater)
    optional uint64 TabletId = 2;
    optional EStatus Status = 3;
}<|MERGE_RESOLUTION|>--- conflicted
+++ resolved
@@ -153,11 +153,7 @@
         // reserved 4
         optional string SysViewInfo = 5;
         optional uint32 TableKind = 6;      // NKikimr::NKqp::ETableKind
-<<<<<<< HEAD
-        optional NKikimrSysView.ESysViewType SysViewType = 7;
-=======
         optional NKikimrSysView.TSysViewDescription SysViewDescription = 7;
->>>>>>> 832cd121
     }
 
     // Data-query task meta
