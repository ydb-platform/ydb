option cc_enable_arenas = true;

import "ydb/library/actors/protos/actors.proto";
import "ydb/core/protos/base.proto";
import "ydb/core/scheme/protos/type_info.proto";
import "ydb/core/scheme/protos/key_range.proto";
import "ydb/core/scheme/protos/pathid.proto";
import "ydb/core/protos/data_events.proto";
import "ydb/core/protos/kqp.proto";
import "ydb/library/formats/arrow/protos/ssa.proto";
import "ydb/core/protos/tablet.proto";
import "ydb/core/protos/tx.proto";
import "ydb/core/protos/flat_scheme_op.proto";
import "ydb/core/protos/table_stats.proto";
import "ydb/core/protos/subdomains.proto";
import "ydb/core/protos/query_stats.proto";
import "ydb/public/api/protos/ydb_issue_message.proto";
import "ydb/public/api/protos/ydb_status_codes.proto";
import "ydb/public/api/protos/ydb_table.proto";
import "ydb/library/yql/dq/actors/protos/dq_events.proto";
import "ydb/library/yql/dq/actors/protos/dq_stats.proto";
import "ydb/library/yql/dq/proto/dq_tasks.proto";
import "google/protobuf/empty.proto";
import "ydb/core/protos/index_builder.proto";

package NKikimrTxDataShard;
option java_package = "ru.yandex.kikimr.proto";

enum EDatashardState {
    Uninitialized = 0;
    WaitScheme = 1;
    Ready = 2;
    Readonly = 3;
    Offline = 4;
    PreOffline = 5;     // Offline but waits for loaned snapshots to be returned and for SchemaChangedResult to be received
    Frozen = 6; // Read only transactions are allowed. Scheme modification is forbidden

    // Split/Merge Src states
    SplitSrcWaitForNoTxInFlight = 101;    // Temporary state: split src waits for all Tx to finish and then starts splitting
    SplitSrcMakeSnapshot = 102;
    SplitSrcSendingSnapshot = 103;
    SplitSrcWaitForPartitioningChanged = 104;

    // Split/Merge Dst states
    SplitDstReceivingSnapshot = 201;

    Unknown = 0xFFFF;
}

message TEvGetShardState {
   optional NActorsProto.TActorId Source = 1;
}

message TEvGetShardStateResult {
    optional uint64 Origin = 1;
    optional uint32 State = 2;
    optional uint64 DropTxId = 3;
}

message TShardOpResult {
    optional bool Success = 1;
    optional string Explain = 2;
    optional uint64 BytesProcessed = 3;
    optional uint64 RowsProcessed = 4;
}

message TEvSchemaChanged {
    optional NActorsProto.TActorId Source = 1;
    optional uint64 Origin = 2;
    optional uint32 State = 3;  // EDatashardState
    optional uint64 TxId = 4;
    optional uint64 Step = 5;
    optional uint32 Generation = 6;

    optional TShardOpResult OpResult = 7;
}

message TEvSchemaChangedResult {
    optional uint64 TxId = 1;
    // DEPRECATED: optional bool Retry = 2;
}

message TEvStateChanged {
    optional NActorsProto.TActorId Source = 1;
    optional uint64 TabletId = 2;
    optional uint32 State = 3;  // EDatashardState
}

message TEvStateChangedResult {
    optional uint64 TabletId = 1;
    optional uint32 State = 2;  // EDatashardState
}
message TRWTransaction {
}

message TROTransaction {
}

message TReadTableTransaction {
    message TColumn {
        optional uint32 Id = 1;
        optional string Name = 2;
        optional uint32 TypeId = 3;
        optional NKikimrProto.TTypeInfo TypeInfo = 4;
        optional bool NotNull = 5 [default = false]; //If not set datashard will treat not null type as nullable (for compatibility)
    }

    optional NKikimrDataEvents.TTableId TableId = 1;
    repeated TColumn Columns = 2;
    optional NKikimrTx.TKeyRange Range = 3;
    optional uint32 ApiVersion = 4;
    optional uint64 SnapshotStep = 5;
    optional uint64 SnapshotTxId = 6;
}

message TKqpValidateLocksResult {
    optional bool Success = 1;
    repeated NKikimrDataEvents.TLock BrokenLocks = 2;
};

enum EKqpTransactionType {
    KQP_TX_TYPE_UNSPECIFIED = 0;
    KQP_TX_TYPE_DATA = 1;
    KQP_TX_TYPE_SCAN = 2;
}

message TKqpTransaction {
    message TColumnMeta {
        optional uint32 Id = 1;
        optional string Name = 2;
        optional uint32 Type = 3;
        optional NKikimrProto.TTypeInfo TypeInfo = 4;
        optional bool NotNull = 5;
        optional bool IsPrimary = 6;
    }

    message TColumnWriteMeta {
        optional TColumnMeta Column = 1;
        optional uint32 MaxValueSizeBytes = 2;
    }

    message TTableKeyRange {
        // ordered lists of non-intersecting ranges and points
        repeated NKikimrTx.TKeyRange KeyRanges = 1;
        repeated bytes KeyPoints = 2;
    }

    message TTableMeta {
        optional NKikimrDataEvents.TTableId TableId = 1;
        optional string TablePath = 2;
        optional uint64 SchemaVersion = 3;
        // reserved 4
        optional string SysViewInfo = 5;
        optional uint32 TableKind = 6;      // NKikimr::NKqp::ETableKind
    }

    // Data-query task meta
    message TDataTaskMeta {
        // key range - can be either explicit full datashard range or ordered list of non-intersecting ranges
        message TKeyRange {
            oneof Kind {
                NKikimrTx.TKeyRange FullRange = 1;
                TTableKeyRange Ranges = 2;
            }
        }

        // single Read operation (== single ReadTable callable)
        message TReadOpMeta {
            repeated TColumnMeta Columns = 1;
            optional TKeyRange Range = 2;
            optional uint64 ItemsLimit = 3;
            optional bool Reverse = 4;
        }

        message TWriteOpMeta {
            optional TKeyRange Range = 1;
            repeated TColumnWriteMeta Columns = 3;
            optional bool IsPureEraseOp = 4;
        }

        optional TTableMeta Table = 1;
        repeated TReadOpMeta Reads = 2;   // if not set/empty -> no reads
        optional TWriteOpMeta Writes = 3; // if not set -> no writes
    };

    // Scan-query task meta
    message TScanTaskMeta {
        // represents single scan instance over the specified table, with given limit and ordering
        // can cover multiple datashards
        message TReadOpMeta {
            // shard id hint, may change (split, merge, kick, ...)
            optional uint64 ShardId = 1;
            // ordered list of non-intersecting ranges (not adjacent), with points (`To` is empty and `ToInclusive` is true)
            repeated NKikimrTx.TKeyRange KeyRanges = 2;
        }

        enum EReadType {
            ROWS = 0;
            BLOCKS = 1;
        }

        optional TTableMeta Table = 1;
        repeated TColumnMeta Columns = 2;
        repeated uint32 KeyColumnTypes = 3; // for debug logs only
        repeated NKikimrProto.TTypeInfo KeyColumnTypeInfos = 13; // for debug logs only
        repeated bool SkipNullKeys = 4;
        repeated TReadOpMeta Reads = 5;
        optional uint64 ItemsLimit = 6;
        optional bool Reverse = 7;
        reserved 8; // optional bytes ProcessProgram = 8;
        optional NKikimrDataEvents.EDataFormat DataFormat = 9;
        optional NKikimrSSA.TOlapProgram OlapProgram = 10; // Currently only for OLAP tables
        optional bool EnableShardsSequentialScan = 11;
        repeated TColumnMeta ResultColumns = 12;
        // Type of read result: unboxed values or Arrow blocks of data
        optional EReadType ReadType = 14;
        repeated string GroupByColumnNames = 15;
        optional uint32 OptionalSorting = 16;
    }

    optional EKqpTransactionType Type = 1;
    repeated NYql.NDqProto.TDqTask Tasks = 2;
    optional NKikimrDataEvents.TKqpLocks Locks = 3;

    optional NYql.NDqProto.TComputeRuntimeSettings RuntimeSettings = 4;
    reserved 5;

    optional NKikimrKqp.TKqpSnapshot Snapshot = 6;

    // When true datashard will exchange a generic TReadSetData with other shards
    optional bool UseGenericReadSets = 7 [default = false];
}

message TEvKqpInputActorResultInfo {
    repeated NKikimrDataEvents.TLock Locks = 1;
    optional string BatchOperationMaxKey = 2;
    repeated uint32 BatchOperationKeyIds = 3;
}

message TKqpReadRangesSourceSettings {
    optional TKqpTransaction.TTableMeta Table = 1;

    oneof RangeType {
        NKikimrTx.TKeyRange FullRange = 2;
        TKqpTransaction.TTableKeyRange Ranges = 3;
    }

    repeated TKqpTransaction.TColumnMeta Columns = 4;
    optional uint64 ItemsLimit = 5;
    optional bool Reverse = 6;

    repeated uint32 KeyColumnTypes = 8;
    repeated NKikimrProto.TTypeInfo KeyColumnTypeInfos = 15;

    optional NKikimrDataEvents.EDataFormat DataFormat = 9;
    optional NKikimrProto.TRowVersion Snapshot = 10;
    optional uint64 ShardIdHint = 11;
    optional bool Sorted = 12;

    optional uint64 LockTxId = 13;
    optional uint32 LockNodeId = 14;

    optional uint64 MaxInFlightShards = 16;
    optional bool UseFollowers = 17 [default = false];
    optional bool AllowInconsistentReads = 18 [default = false];

    repeated TKqpTransaction.TColumnMeta DuplicateCheckColumns = 19;

    optional NKikimrDataEvents.ELockMode LockMode = 20;
    optional uint32 OptionalSorting = 21;
<<<<<<< HEAD
    optional bool IsBatch = 22 [default = false];
=======
>>>>>>> f1686eb5
}

message TKqpTaskInfo {
    optional uint64 TaskId = 1;
    optional NActorsProto.TActorId ComputeActor = 2;
}

message TKqpReply {
    repeated NYql.NDqProto.TChannelData Outputs = 1;
    repeated TKqpTaskInfo Tasks = 2;
}

message TKqpReadset {
    repeated NYql.NDqProto.TChannelData Outputs = 1;
    optional TKqpValidateLocksResult ValidateLocksResult = 2;
}

message TDataTransaction {
    optional TRWTransaction RWTransaction = 1;  // DEPRECATED
    optional TROTransaction ROTransaction = 2;  // DEPRECATED
    optional bytes MiniKQL = 3;
    optional bool Immediate = 4;
    optional fixed64 LockTxId = 5;
    optional bool NeedDiagnostics = 6;
    optional bool ReadOnly = 7;
    optional TReadTableTransaction ReadTableTransaction = 8;
    optional bool StreamResponse = 9;
    optional NActorsProto.TActorId Sink = 10;
    optional bool LlvmRuntime = 11;
    optional uint64 PerShardKeysSizeLimitBytes = 12;
    optional TKqpTransaction KqpTransaction = 13;
    optional uint64 CancelDeadlineMs = 14; // Wallclock timestamp from datareq (not duration)
    optional uint64 CancelAfterMs = 15; // Duration from tx start local to datashard
    optional bool CollectStats = 16;

    // Datashard will subscribe to lock status when node id is non-zero
    optional uint32 LockNodeId = 17;
    optional NKikimrDataEvents.ELockMode LockMode = 18;
}

message TCreateVolatileSnapshot {
    optional uint64 OwnerId = 1;
    optional uint64 PathId = 2;
    optional string Name = 3;
    optional uint64 TimeoutMs = 4;
}

message TDropVolatileSnapshot {
    optional uint64 OwnerId = 1;
    optional uint64 PathId = 2;
    optional uint64 Step = 3;
    optional uint64 TxId = 4;
}

message TSnapshotTransaction {
    optional TCreateVolatileSnapshot CreateVolatileSnapshot = 1;
    optional TDropVolatileSnapshot DropVolatileSnapshot = 2;
}

message TSnapshotTransferReadSet {
    optional bytes BorrowedSnapshot = 1;
    optional uint64 MinWriteVersionStep = 2;
    optional uint64 MinWriteVersionTxId = 3;
    optional uint64 MvccCompleteEdgeStep = 4;
    optional uint64 MvccCompleteEdgeTxId = 5;
    optional uint64 MvccIncompleteEdgeStep = 6;
    optional uint64 MvccIncompleteEdgeTxId = 7;
    optional uint64 MvccLowWatermarkStep = 8;
    optional uint64 MvccLowWatermarkTxId = 9;
    optional uint64 MvccImmediateWriteEdgeStep = 10;
    optional uint64 MvccImmediateWriteEdgeTxId = 11;
    optional bool WithOpenTxs = 12;
}

message TSnapshotTransferInfo {
    optional uint64 Shard = 1;
};

message TReceiveSnapshot {
    optional uint64 TableId_Deprecated = 1;
    repeated TSnapshotTransferInfo ReceiveFrom = 2;
    optional NKikimrDataEvents.TTableId TableId = 3;
}

message TSendSnapshot {
    optional uint64 TableId_Deprecated = 1;
    repeated TSnapshotTransferInfo SendTo = 2;
    optional NKikimrDataEvents.TTableId TableId = 3;
}

message TSchemeOpSeqNo {
    optional uint64 Generation = 1;
    optional uint64 Round = 2;
}

message TCreatePersistentSnapshot {
    optional uint64 OwnerId = 1;
    optional uint64 PathId = 2;
    optional string Name = 3;
}

message TDropPersistentSnapshot {
    optional uint64 OwnerId = 1;
    optional uint64 PathId = 2;
    optional uint64 Step = 3;
    optional uint64 TxId = 4;
}

message TInitiateBuildIndex {
    optional NKikimrProto.TPathID PathId = 1;
    optional string SnapshotName = 2;
    optional uint64 TableSchemaVersion = 3;

    optional NKikimrSchemeOp.TIndexDescription IndexDescription = 4;
}

message TFinalizeBuildIndex {
    optional NKikimrProto.TPathID PathId = 1;

    optional uint64 SnapshotStep = 2;
    optional uint64 SnapshotTxId = 3;

    optional uint64 TableSchemaVersion = 4;

    optional uint64 BuildIndexId = 5;

    optional NKikimrSchemeOp.TBuildIndexOutcome Outcome = 6;
}

message TDropIndexNotice {
    // Path id of the table that the index is being dropped from
    optional NKikimrProto.TPathID PathId = 1;
    optional uint64 TableSchemaVersion = 2;

    // Path id of the index being dropped
    optional NKikimrProto.TPathID IndexPathId = 3;
}

message TCreateCdcStreamNotice {
    optional NKikimrProto.TPathID PathId = 1;
    optional uint64 TableSchemaVersion = 2;
    optional NKikimrSchemeOp.TCdcStreamDescription StreamDescription = 3;
    optional string SnapshotName = 4;
}

message TSnapshot {
    optional uint64 Step = 1;
    optional uint64 TxId = 2;
}

message TAlterCdcStreamNotice {
    optional NKikimrProto.TPathID PathId = 1;
    optional uint64 TableSchemaVersion = 2;
    optional NKikimrSchemeOp.TCdcStreamDescription StreamDescription = 3;
    optional TSnapshot DropSnapshot = 4;
}

message TDropCdcStreamNotice {
    optional NKikimrProto.TPathID PathId = 1;
    optional uint64 TableSchemaVersion = 2;
    optional NKikimrProto.TPathID StreamPathId = 3;
    optional TSnapshot DropSnapshot = 4;
}

message TAsyncIndexInfo {
}

message TRemapIndexPathId {
    optional NKikimrProto.TPathID SrcPathId = 1;
    optional NKikimrProto.TPathID DstPathId = 2;
    optional NKikimrProto.TPathID ReplacedPathId = 3;
    optional string DstName = 4;
}

message TMoveTable {
    optional NKikimrProto.TPathID PathId = 1;
    optional uint64 TableSchemaVersion = 2;

    optional NKikimrProto.TPathID DstPathId = 3;
    optional string DstPath = 4;

    repeated TRemapIndexPathId ReMapIndexes = 5;
}

message TMoveIndex {
    optional NKikimrProto.TPathID PathId = 1;
    optional uint64 TableSchemaVersion = 2;

    optional TRemapIndexPathId ReMapIndex = 3;
}


message TCreateIncrementalBackupSrc {
    optional TSendSnapshot SendSnapshot = 1;
    optional TCreateCdcStreamNotice CreateCdcStreamNotice = 2;
}

message TFlatSchemeTransaction {
    optional NKikimrSchemeOp.TTableDescription CreateTable = 1;
    optional NKikimrSchemeOp.TTableDescription DropTable = 2;
    optional NKikimrSchemeOp.TTableDescription AlterTable = 3;
    optional TReceiveSnapshot ReceiveSnapshot = 4;
    optional TSendSnapshot SendSnapshot = 5;
    optional NKikimrSchemeOp.TBackupTask Backup = 6;

    optional TSchemeOpSeqNo SeqNo = 7;
    optional bool ReadOnly = 8;
    reserved 9;

    optional TCreatePersistentSnapshot CreatePersistentSnapshot = 10;
    optional TDropPersistentSnapshot DropPersistentSnapshot = 11;

    optional TInitiateBuildIndex InitiateBuildIndex = 12;
    optional TFinalizeBuildIndex FinalizeBuildIndex = 13;
    optional TDropIndexNotice DropIndexNotice = 14;

    optional NKikimrSchemeOp.TRestoreTask Restore = 15;

    optional TAsyncIndexInfo AsyncIndexInfo = 16;

    optional TMoveTable MoveTable = 17;

    optional TCreateCdcStreamNotice CreateCdcStreamNotice = 18;
    optional TAlterCdcStreamNotice AlterCdcStreamNotice = 19;
    optional TDropCdcStreamNotice DropCdcStreamNotice = 20;
    optional TMoveIndex MoveIndex = 21;

    optional NKikimrSchemeOp.TRestoreIncrementalBackup CreateIncrementalRestoreSrc = 22;
    optional TCreateIncrementalBackupSrc CreateIncrementalBackupSrc = 23;
}

message TDistributedEraseTransaction {
    message TDependent {
        optional uint64 ShardId = 1;
    }

    message TDependency {
        optional uint64 ShardId = 1;
        optional bytes PresentRows = 2; // bitmap
    }

    optional TEvEraseRowsRequest EraseRowsRequest = 1;
    repeated TDependent Dependents = 2;
    repeated TDependency Dependencies = 3;

    // Identifiers (in term of main table) & values of indexed columns
    repeated uint32 IndexColumnIds = 4;
    repeated bytes IndexColumns = 5; // SerilializedCellVector
}

message TDistributedEraseRS {
    optional bytes ConfirmedRows = 1; // bitmap
}

// This transaction commits all changes previously written using some WriteTxId
message TCommitWritesTransaction {
    // TODO: add lock checking in the future

    optional NKikimrDataEvents.TTableId TableId = 1;
    optional uint64 WriteTxId = 2;
}

enum ETransactionKind {
    TX_KIND_NONE = 0;
    TX_KIND_DATA = 1;
    TX_KIND_SCHEME = 2;
    DEPRECATED_3 = 3; //TX_KIND_BALANCE
    DEPRECATED_4 = 4; //TX_KIND_SNAPSHOT_POLICY
    TX_KIND_SCAN = 5;
    TX_KIND_SNAPSHOT = 6;
    TX_KIND_DISTRIBUTED_ERASE = 7;
    TX_KIND_COMMIT_WRITES = 8;

    // Values [100, inf) are used for internal datashard operation
    // kinds. See NKikimr::NDataShard::EOperationKind.
}

message TEvProposeTransaction {
    optional ETransactionKind TxKind = 1;
    optional NActorsProto.TActorId SourceDeprecated = 2 [deprecated = true]; // for compatibility with old tx engine
    optional bytes TxBody = 3;
    optional uint64 TxId = 4;
    optional uint32 ExecLevel = 5;
    optional uint32 Flags = 6;
    optional uint64 SchemeShardId = 7;
    optional NKikimrSubDomains.TProcessingParams ProcessingParams = 8;
    optional uint64 SubDomainPathId = 9; // LocalPathId (SchemeShardId is the OwnerId)
    optional NKikimrDataEvents.TMvccSnapshot MvccSnapshot = 10;
    optional bool MvccSnapshotRepeatable = 11 [default = true];
}

message TEvCancelTransactionProposal {
    optional uint64 TxId = 1;
}

message TError {
    enum EKind {
        OK = 0;
        BAD_TX_KIND = 1;
        BAD_ARGUMENT = 2;
        SCHEME_ERROR = 3;
        WRONG_PAYLOAD_TYPE = 4;
        LEAF_REQUIRED = 5;
        READONLY = 6;
        WRONG_SHARD_STATE = 7;
        SNAPSHOT_NOT_EXIST = 8;
        SNAPSHOT_NOT_READY_YET = 9;
        SCHEME_CHANGED = 10;
        DUPLICATED_SNAPSHOT_POLICY = 11;
        MISSING_SNAPSHOT_POLICY = 12;
        PROGRAM_ERROR = 13;
        OUT_OF_SPACE = 14;
        READ_SIZE_EXECEEDED = 15;
        SHARD_IS_BLOCKED = 16;
        UNKNOWN = 17;
        REPLY_SIZE_EXCEEDED = 18;
        EXECUTION_CANCELLED = 19;
        // This enum value is not supported in versions 23-2 and below and would be interpreted as OK due to how proto2 enums work.
        // Version 23-3 can handle the value, so it is safe to use only in the next major release after 23-3.
        DISK_SPACE_EXHAUSTED = 20;
    }

    optional EKind Kind = 1;
    optional bytes Key = 2;
    optional bytes Reason = 3;
}

message TEvProposeTransactionResult {
    enum EStatus {
        PREPARED = 1;
        COMPLETE = 2;
        ABORTED = 3;
        ERROR = 4;
        TRY_LATER = 5;
        OVERLOADED = 6;
        RESPONSE_DATA = 7;
        EXEC_ERROR = 8;
        RESULT_UNAVAILABLE = 9;
        LOCKS_BROKEN = 10;
        CANCELLED = 11;
        BAD_REQUEST = 12;
    };

    message TReadSetInfo {
        optional uint64 ShardId = 1;
        optional uint64 Size = 2;
    };

    optional ETransactionKind TxKind = 1;
    optional uint64 Origin = 2;
    optional EStatus Status = 3;
    repeated TError Error = 4;
    optional uint64 TxId = 5;
    optional uint64 MinStep = 6;
    optional uint64 MaxStep = 7;
    optional bytes TxResult = 8;
    optional uint64 Step = 9;
    optional uint64 OrderId = 10;
    optional NKikimrTx.TBalanceTrackList BalanceTrackList = 11;
    optional uint64 PrepareArriveTime = 12;
    optional uint64 ExecLatency = 13;
    optional uint64 ProposeLatency = 14;
    repeated NKikimrDataEvents.TLock TxLocks = 15;
    optional uint64 ReadSize = 16;
    optional uint64 ReplySize = 17;
    repeated TReadSetInfo OutgoingReadSetInfo = 18;
    optional NKikimrDataEvents.TTabletInfo TabletInfo = 19;
    // For read table tx result holds offsets in TxResult to cut response
    repeated uint32 RowOffsets = 20;
    repeated fixed64 DomainCoordinators = 21;
    optional uint32 ApiVersion = 22; // Version of TxResult response data
    optional NKikimrQueryStats.TTxStats TxStats = 23;
    optional uint64 DataSeqNo = 24; // Response data seqno (1, 2, ...)
    optional bytes DataLastKey = 25; // Response data last key (for retries)
    reserved 26; // optional NKqpProto.TKqpStatsRun KqpRunStats = 26;
    optional NYql.NDqProto.TDqComputeActorStats ComputeActorStats = 27; // overall time + per-task statistics
}

message TEvProposeTransactionRestart {
    optional uint64 TabletId = 1;
    optional uint64 TxId = 2;
}

message TEvProposeTransactionAttach {
    optional uint64 TabletId = 1;
    optional uint64 TxId = 2;
}

message TEvProposeTransactionAttachResult {
    optional uint64 TabletId = 1;
    optional uint64 TxId = 2;
    optional NKikimrProto.EReplyStatus Status = 3;
}

message TAddSnapshotPolicyTransaction {
    optional uint32 SnapshotCountLimit = 1;
    optional uint64 StartStep = 2;
    optional uint64 DeltaStep = 3;
}

message TEvReturnBorrowedPart {
    optional uint64 FromTabletId = 1;
    repeated NKikimrProto.TLogoBlobID PartMetadata = 2;
}

message TEvReturnBorrowedPartAck {
    repeated NKikimrProto.TLogoBlobID PartMetadata = 1;
}

message TKeyRangeToTablet {
    optional bytes KeyRangeBegin = 1;
    optional bytes KeyRangeEnd = 2;
    optional uint64 TabletID = 3;       // datashard tabletId
    optional uint64 ShardIdx = 4;       // Internal idx of a datashard in schemeshard
}

message TSplitMergeDescription {
    repeated TKeyRangeToTablet SourceRanges = 1;
    repeated TKeyRangeToTablet DestinationRanges = 2;
}

// Schemeshard -> Dst datashard
message TEvInitSplitMergeDestination {
    optional uint64 OperationCookie = 1;
    optional uint64 SchemeshardTabletId = 2; // OwnerSchemeShardTabletId
    optional TSplitMergeDescription SplitDescription = 3;
    optional NKikimrSubDomains.TProcessingParams ProcessingParams = 4;
    optional NKikimrSchemeOp.TTableDescription CreateTable = 5;
    optional uint64 SubDomainPathId = 6; // LocalPathId (SchemeshardTabletId is the OwnerId)
}

message TEvInitSplitMergeDestinationAck {
    optional uint64 OperationCookie = 1;
    optional uint64 TabletId = 2;
}

// Schemeshard -> Src datashard
message TEvSplit {
    optional uint64 OperationCookie = 1;
    optional TSplitMergeDescription SplitDescription = 2;
}

message TEvSplitAck {
    optional uint64 OperationCookie = 1;
    optional uint64 TabletId = 2;
}

message TTableSnapshot {
    optional uint64 TableId = 1; // tableid in term of localDB
    optional bytes SnapshotData = 2;
}

message TPersistentSnapshot {
    optional uint64 OwnerId = 1;
    optional uint64 PathId = 2;
    optional uint64 Step = 3;
    optional uint64 TxId = 4;
    optional string Name = 5;
    optional uint64 Flags = 6;
    optional uint64 TimeoutMs = 7;
}

// Src datashard -> Dst datashard
message TEvSplitTransferSnapshot {
    optional uint64 OperationCookie = 1;
    optional uint64 SrcTabletId = 2;
    optional NKikimrSchemeOp.TTableDescription UserTableScheme = 3;
    repeated TTableSnapshot TableSnapshot = 4;
    optional uint64 MinWriteVersionStep = 5;
    optional uint64 MinWriteVersionTxId = 6;
    repeated TPersistentSnapshot PersistentSnapshots = 7;
    optional uint64 MvccCompleteEdgeStep = 8;
    optional uint64 MvccCompleteEdgeTxId = 9;
    optional uint64 MvccIncompleteEdgeStep = 10;
    optional uint64 MvccIncompleteEdgeTxId = 11;
    optional uint64 MvccLowWatermarkStep = 12;
    optional uint64 MvccLowWatermarkTxId = 13;
    optional bool WaitForActivation = 14;

    // Generation of the sender tablet
    optional uint64 SrcTabletGeneration = 15;

    // Number of bytes that are in the ReplicationSourceOffsets table
    optional uint64 ReplicationSourceOffsetsBytes = 16;

    optional uint64 MvccImmediateWriteEdgeStep = 17;
    optional uint64 MvccImmediateWriteEdgeTxId = 18;
    optional bool MvccPerformedUnprotectedReads = 19;
}

message TEvSplitTransferSnapshotAck {
    optional uint64 TabletId = 1;
    optional uint64 OperationCookie = 2;
}

// Schemeshard -> Src datashard
message TEvSplitPartitioningChanged {
    optional NActorsProto.TActorId Sender = 2;
    optional uint64 OperationCookie = 1;
}

message TEvSplitPartitioningChangedAck {
    optional uint64 OperationCookie = 1;
    optional uint64 TabletId = 2;
}

message TEvCancelBackup {
    optional uint64 BackupTxId = 1;
    optional uint64 TableId = 2;
}

message TEvCancelRestore {
    optional uint64 RestoreTxId = 1;
    optional uint64 TableId = 2;
}

message TEvGetTableStats {
    optional uint64 TableId = 1;
    optional uint64 DataSizeResolution = 2;
    optional uint64 RowCountResolution = 3;
    optional bool CollectKeySample = 4;
    optional uint32 HistogramBucketsCount = 5;
}

message TEvGetTableStatsResult {
    optional uint64 DatashardId = 1;
    optional uint64 TableLocalId = 2;
    optional NKikimrTableStats.TTableStats TableStats = 3;
    optional NKikimrTabletBase.TMetrics TabletMetrics = 4;
    optional uint32 ShardState = 5;
    repeated uint64 UserTablePartOwners = 6;
    repeated uint64 SysTablesPartOwners = 7;
    optional bool FullStatsReady = 8;
    optional uint64 TableOwnerId = 9;
}

message TEvPeriodicTableStats {
    optional uint64 DatashardId = 1;
    optional uint64 TableLocalId = 2;

    optional uint64 Generation = 3;
    optional uint64 Round = 4;

    optional NKikimrTableStats.TTableStats TableStats = 5;
    optional NKikimrTabletBase.TMetrics TabletMetrics = 6;

    optional uint32 ShardState = 7;
    repeated uint64 UserTablePartOwners = 8;
    repeated uint64 SysTablesPartOwners = 9;

    optional uint32 NodeId = 10;
    optional uint64 StartTime = 11; // milliseconds since epoch

    optional uint64 TableOwnerId = 12;

    optional bool IsDstSplit = 13;

    repeated TEvPeriodicTableStats Tables = 14;
    optional uint32 FollowerId = 15;
}

message TObjectStorageListingFilter {
    enum EMatchType {
        EQUAL = 0;
        NOT_EQUAL = 1;
    }
    optional bytes Values = 1;
    repeated uint32 Columns = 2;
    repeated EMatchType MatchTypes = 3;
}

message TEvObjectStorageListingRequest {
    optional uint64 TableId = 1;
    optional bytes SerializedKeyPrefix = 2;

    optional string PathColumnPrefix = 3;
    optional string PathColumnDelimiter = 4;

    optional bytes SerializedStartAfterKeySuffix = 5;

    repeated uint32 ColumnsToReturn = 6;
    optional uint32 MaxKeys = 7;

    optional string LastCommonPrefix = 8;
    optional string LastPath = 9;

    optional TObjectStorageListingFilter Filter = 10;
}

message TEvObjectStorageListingResponse {
    optional uint64 TabletID = 1;
    optional uint32 Status = 2;
    optional string ErrorDescription = 3;
    repeated string CommonPrefixesRows = 4;
    repeated bytes ContentsRows = 5; // TSerializedCellVec
    optional bool MoreRows = 6;
}

message TObjectStorageListingContinuationToken {
    optional string last_path = 1;
    optional bool is_folder = 2;
}

message TSerializedRowColumnsScheme {
    repeated uint32 KeyColumnIds = 1;
    repeated uint32 ValueColumnIds = 2;
}

// In SerilializedCellVector format
// Order of cells in KeyColumns and NonKeyColumns is described by TSerializedRowColumnsScheme
message TSerializedRowToLoad {
    optional bytes KeyColumns = 1;
    optional bytes ValueColumns = 2;
}

message TEvUploadRowsRequest {
    optional uint64 TableId = 1;
    optional TSerializedRowColumnsScheme RowScheme = 2;
    repeated TSerializedRowToLoad Rows = 3;
    optional uint64 CancelDeadlineMs = 4; // Wallclock timestamp (not duration)
    optional bool WriteToTableShadow = 5;
    optional uint64 OverloadSubscribe = 7;
    optional bool UpsertIfExists = 8 [ default = false ];
    optional uint64 SchemaVersion = 9;
}

message TEvUploadRowsResponse {
    optional uint64 TabletID = 1;
    optional uint32 Status = 2;
    optional string ErrorDescription = 3;
    optional uint64 OverloadSubscribed = 4;
}

message TEvReadColumnsRequest {
    optional uint64 TableId = 1;
    repeated string Columns = 2;
    optional uint64 MaxRows = 3;
    optional uint64 MaxBytes = 4;

    optional bytes FromKey = 5;
    optional bool FromKeyInclusive = 6;

    optional uint64 SnapshotStep = 7;
    optional uint64 SnapshotTxId = 8;

    optional string Format = 9;
}

message TEvReadColumnsResponse {
    optional uint64 TabletID = 1;
    optional uint32 Status = 2;
    optional string ErrorDescription = 3;

    optional bytes Blocks = 4;              // The data
    optional bytes LastKey = 5;             // For continuation
    optional bool LastKeyInclusive = 6;
    optional bool EndOfShard = 7;
}

message TStatus {
    optional Ydb.StatusIds.StatusCode Code = 1;
    repeated Ydb.Issue.IssueMessage Issues = 2;
}

message TEvGetInfoRequest {
}

message TEvGetInfoResponse {
    message TStats {
        optional uint64 RowCount = 1;
        optional uint64 DataSize = 2;
        optional string LastAccessTime = 3;
        optional string LastUpdateTime = 4;
        optional string LastStatsUpdateTime = 5;
        optional string LastStatsReportTime = 6;
    }

    message TUserTable {
        optional string Name = 1;
        optional string Path = 2;
        optional uint32 LocalId = 3;
        optional uint64 PathId = 4;
        optional NKikimrSchemeOp.TTableDescription Description = 5;
        optional TStats Stats = 6;
        optional NKikimrTabletBase.TMetrics Metrics = 7;
        optional uint64 SchemaVersion = 8;
    }

    message TTabletInfo {
        optional uint64 SchemeShard = 1;
        optional uint64 Mediator = 2;
        optional uint32 Generation = 3;
        optional bool IsFollower = 4;
        optional string State = 5;
        optional bool IsActive = 6;
        optional bool HasSharedBlobs = 7;
    }

    message TNamedValue {
        optional string Name = 1;
        optional string Value = 2;
    }

    message TActivities {
        optional uint64 InFlyPlanned = 1;
        optional uint64 InFlyImmediate = 2;
        optional uint64 ExecutingOps = 3;
        optional uint64 WaitingOps = 4;
        optional uint64 ExecuteBlockers = 5;
        optional uint64 DataTxCached = 6;
        optional uint64 OutReadSets = 7;
        optional uint64 OutReadSetsAcks = 8;
        optional uint64 DelayedAcks = 9;
        optional uint64 Locks = 10;
        optional uint64 BrokenLocks = 11;
        optional uint64 LastPlannedTx = 12;
        optional uint64 LastPlannedStep = 13;
        optional uint64 LastCompletedTx = 14;
        optional uint64 LastCompletedStep = 15;
        optional uint64 UtmostCompletedTx = 16;
        optional uint64 UtmostCompletedStep = 17;
        optional uint64 DataTxCompleteLag = 18;
        optional uint64 ScanTxCompleteLag = 19;
    }

    message TPipelineConfig {
        optional bool OutOfOrderEnabled = 1;
        optional uint32 ActiveTxsLimit = 2;
        optional bool AllowImmediate = 3;
        optional bool ForceOnlineRW = 4;
        optional bool DirtyOnline = 5;
        optional bool DirtyImmediate = 6;
        optional uint32 DataTxCacheSize = 7;
    }

    optional TStatus Status = 1;
    repeated TUserTable UserTables = 2;
    optional TTabletInfo TabletInfo = 3;
    repeated TNamedValue Controls = 4;
    optional TActivities Activities = 5;
    repeated TNamedValue SysTable = 6;
    optional TPipelineConfig PipelineConfig = 7;
}

message TEvListOperationsRequest {
}

message TEvListOperationsResponse {
    message TOperationInfo {
        optional uint64 TxId = 1;
        optional uint64 Step = 2;
        optional string Kind = 3;
        optional bool IsImmediate = 4;
        optional bool IsReadOnly = 5;
        optional bool IsWaiting = 6;
        optional bool IsExecuting = 7;
        optional bool IsCompleted = 8;
        optional string ExecutionUnit = 9;
        optional uint64 ReceivedAt = 10;
    }

    optional TStatus Status = 1;
    repeated TOperationInfo Operations = 2;
}

message TEvGetOperationRequest {
    optional uint64 TxId = 1;
}

message TBasicOpInfo {
    optional uint64 TxId = 1;
    optional uint64 Step = 2;
    optional string Kind = 3;
    optional uint64 ReceivedAt = 4;
    optional uint64 MinStep = 5;
    optional uint64 MaxStep = 6;
    repeated string Flags = 7;
}

message TExecutionProfile {
    message TUnitProfile {
        optional string UnitKind = 1;
        optional uint64 WaitTime = 2;
        optional uint64 ExecuteTime = 3;
        optional uint64 CommitTime = 4;
        optional uint64 CompleteTime = 5;
        optional uint32 ExecuteCount = 6;
    }

    repeated TUnitProfile UnitProfiles = 1;
}

message TEvGetOperationResponse {
    message TExecutionPlan {
        repeated string Units = 1;
        optional bool IsFinished = 2;
        optional uint32 CurrentUnit = 3;
    }

    message TDependency {
        optional uint64 Target = 1;
        repeated string Types = 2;
    }

    message TDependencies {
        repeated TDependency Dependencies = 1;
        repeated TDependency Dependents = 2;
    }

    message TInputRS {
        optional uint64 From = 1;
        optional uint32 Received = 2;
    }

    message TInputData {
        repeated TInputRS InputRS = 1;
        optional uint32 RemainedInputRS = 2;
    }

    message TReadTableState {
        optional string State = 1;
        optional uint32 TableId = 2;
        optional uint64 SnapshotId = 3;
        optional uint64 ScanTaskId = 4;
        optional string SinkActor = 5;
        optional string ScanActor = 6;
    }

    optional TStatus Status = 1;
    optional TBasicOpInfo BasicInfo = 2;
    optional TExecutionPlan ExecutionPlan = 3;
    optional TDependencies Dependencies = 4;
    optional TInputData InputData = 5;
    optional TExecutionProfile ExecutionProfile = 6;

    optional TReadTableState ReadTableState = 10;
}

message TEvGetReadTableSinkStateRequest {
    optional uint64 TxId = 1;
}

message TShard {
    optional uint64 Id = 1;
}

message TEvGetReadTableSinkStateResponse {
    optional TStatus Status = 1;
    optional uint64 TxId = 2;
    optional uint64 WallClockAccepted = 3;
    optional uint64 WallClockResolveStarted = 4;
    optional uint64 WallClockResolved = 5;
    optional uint64 WallClockPrepared = 6;
    optional uint64 WallClockPlanned = 7;
    optional uint64 ExecTimeoutPeriod = 8;
    optional uint64 SelectedCoordinator = 9;
    optional string RequestSource = 10;
    optional uint32 RequestVersion = 11;
    optional uint32 ResponseVersion = 12;
    repeated TShard ClearanceRequests = 13;
    repeated TShard QuotaRequests = 14;
    repeated TShard StreamingShards = 15;
    repeated TShard ShardsQueue = 16;
    optional bool Ordered = 17;
    optional bool RowsLimited = 18;
    optional uint64 RowsRemain = 19;
}

message TEvGetReadTableScanStateRequest {
    optional uint64 TxId = 1;
}

message TEvGetReadTableScanStateResponse {
    optional TStatus Status = 1;
    optional uint64 TxId = 2;
    optional uint64 MessageQuota = 3;
    optional uint64 MessageSizeLimit = 4;
    optional uint64 RowsLimit = 5;
    optional uint64 PendingAcks = 6;
    optional uint64 ResultSize = 7;
    optional uint64 ResultRows = 8;
    optional bool HasUpperBorder = 9;
    optional bool Finished = 10;
    optional string Error = 11;
}

message TEvGetReadTableStreamStateRequest {
    optional uint64 TxId = 1;
}

message TEvGetReadTableStreamStateResponse {
    message TShardQuota {
        optional uint64 ShardId = 1;
        optional uint64 Quota = 2;
    }

    optional TStatus Status = 1;
    optional bool Ready = 2;
    optional bool Finished = 3;
    optional uint64 ResponseQueueSize = 4;
    repeated TShard QuotaRequests = 5;
    repeated TShardQuota ShardQuotas = 6;
    optional uint64 QuotaLimit = 7;
    optional uint64 QuotaReserved = 8;
    repeated TShard ReleasedShards = 9;
    optional uint64 InactiveClientTimeout = 10;
    optional uint64 InactiveServerTimeout = 11;
    optional uint64 LastDataStreamTimestamp = 12;
    optional uint64 LastStatusTimestamp = 13;
}

message TEvGetSlowOpProfilesRequest {
}

message TEvGetSlowOpProfilesResponse {
    message TOpProfile {
        optional TBasicOpInfo BasicInfo = 1;
        optional TExecutionProfile ExecutionProfile = 2;
    }

    optional TStatus Status = 1;
    repeated TOpProfile Profiles = 2;
}

message TEvGetRSInfoRequest {
}

message TEvGetRSInfoResponse {
    message TOutRSInfo {
        optional uint64 TxId = 1;
        optional uint64 Origin = 2;
        optional uint64 Source = 3;
        optional uint64 Destination = 4;
        optional uint64 SeqNo = 5;
    }

    message TRSAckInfo {
        optional uint64 TxId = 1;
        optional uint64 Step = 2;
        optional uint64 Origin = 3;
        optional uint64 Source = 4;
        optional uint64 Destination = 5;
        optional uint64 SeqNo = 6;
    }

    message TExpectation {
        optional uint64 Source = 1;
        optional uint64 TxId = 2;
        optional uint64 Step = 3;
    }

    message TPipe {
        optional uint64 Destination = 1;
        optional uint64 OutReadSets = 2;
        optional bool Subscribed = 3;
    }

    optional TStatus Status = 1;
    repeated TOutRSInfo OutReadSets = 2;
    repeated TRSAckInfo OutRSAcks = 3;
    repeated TRSAckInfo DelayedRSAcks = 4;
    repeated TExpectation Expectations = 5;
    repeated TPipe Pipes = 6;
}

message TEvGetDataHistogramRequest {
    optional uint32 CollectKeySampleMs = 1;
    optional bool ActualData = 2;
}

message TEvGetDataHistogramResponse {
    message THistogramItem {
        optional uint64 Value = 1;
        repeated string KeyValues = 2;
    }

    message THistogram {
        repeated THistogramItem Items = 1;
    }

    message TTableHistograms {
        optional string TableName = 1;
        repeated string KeyNames = 2;
        optional THistogram SizeHistogram = 3;
        optional THistogram CountHistogram = 4;
        optional THistogram KeyAccessSample = 5;
    }

    optional TStatus Status = 1;
    repeated TTableHistograms TableHistograms = 2;
}

message TEvRefreshVolatileSnapshotRequest {
    optional uint64 OwnerId = 1;
    optional uint64 PathId = 2;
    optional uint64 Step = 3;
    optional uint64 TxId = 4;
}

message TEvRefreshVolatileSnapshotResponse {
    enum EStatus {
        REFRESHED = 1;
        WRONG_SHARD_STATE = 2;
        SNAPSHOT_NOT_FOUND = 3;
        SNAPSHOT_TRANSFERRED = 4;
        SNAPSHOT_NOT_READY = 5;
    }

    optional uint64 Origin = 1;
    optional uint64 OwnerId = 2;
    optional uint64 PathId = 3;
    optional uint64 Step = 4;
    optional uint64 TxId = 5;
    optional EStatus Status = 6;
    repeated uint64 TransferredToShards = 7;
}

message TEvDiscardVolatileSnapshotRequest {
    optional uint64 OwnerId = 1;
    optional uint64 PathId = 2;
    optional uint64 Step = 3;
    optional uint64 TxId = 4;
}

message TEvDiscardVolatileSnapshotResponse {
    enum EStatus {
        DISCARDED = 1;
        WRONG_SHARD_STATE = 2;
        SNAPSHOT_NOT_FOUND = 3;
        SNAPSHOT_TRANSFERRED = 4;
        SNAPSHOT_NOT_READY = 5;
    }

    optional uint64 Origin = 1;
    optional uint64 OwnerId = 2;
    optional uint64 PathId = 3;
    optional uint64 Step = 4;
    optional uint64 TxId = 5;
    optional EStatus Status = 6;
    repeated uint64 TransferredToShards = 7;
}

message TEvMigrateSchemeShardRequest {
    optional fixed64 CurrentSchemeShardId = 1;
    optional fixed64 NewSchemeShardId = 2;
    optional fixed64 TabletId = 3;
}

message TEvMigrateSchemeShardResponse {
    enum EStatus {
        Success = 1;
        Already = 2;
        WrongRequest = 3;
    }

    optional EStatus Status = 1;
    optional fixed64 TabletId = 2;
}

message TExpirationCondition {
    // erase if valueof(ColumnId) < WallClockTimestamp
    optional uint32 ColumnId = 1; // Must contain date type
    optional uint64 WallClockTimestamp = 2;
    optional NKikimrSchemeOp.TTTLSettings.EUnit ColumnUnit = 3;
}

message TEvEraseRowsRequest {
    optional uint64 TableId = 1;
    repeated uint32 KeyColumnIds = 2;
    repeated bytes KeyColumns = 3; // SerilializedCellVector
    optional uint64 SchemaVersion = 5;
    optional uint64 OverloadSubscribe = 6;

    oneof Condition {
        TExpirationCondition Expiration = 4;
    }
}

message TEvEraseRowsResponse {
    enum EStatus {
        OK = 0;
        BAD_REQUEST = 1;
        SCHEME_ERROR = 2;
        EXEC_ERROR = 3;
        WRONG_SHARD_STATE = 4;
        UNKNOWN = 5;
        // coordinator
        COORDINATOR_DECLINED = 10;
        COORDINATOR_UNKNOWN = 11;
        // shard
        SHARD_NOT_AVAILABLE = 20;
        SHARD_ABORTED = 21;
        SHARD_CANCELLED = 22;
        SHARD_RESULT_UNAVAILABLE = 23;
        SHARD_OVERLOADED = 24;
        SHARD_TRY_LATER = 25;
        SHARD_EXEC_ERROR = 26;
        SHARD_UNKNOWN = 27;
    }

    optional uint64 TabletID = 1;
    optional EStatus Status = 2;
    optional string ErrorDescription = 3;
    optional uint64 OverloadSubscribed = 4;
}

message TEvConditionalEraseRowsRequest {
    message TIndexDescription {
        message TKeyMap {
            optional uint32 IndexColumnId = 1;
            optional uint32 MainColumnId = 2;
        }

        optional uint64 OwnerId = 1;
        optional uint64 PathId = 2;
        optional uint64 SchemaVersion = 3;
        repeated TKeyMap KeyMap = 4; // sorted
    };

    message TLimits {
        optional uint32 BatchMaxBytes = 1 [default = 512000];
        optional uint32 BatchMinKeys = 2 [default = 1000];
        optional uint32 BatchMaxKeys = 3 [default = 50000];
    };

    optional uint64 TableId = 1;
    optional uint64 SchemaVersion = 3;
    repeated TIndexDescription Indexes = 4;
    optional TLimits Limits = 5;

    oneof Condition {
        TExpirationCondition Expiration = 2;
    }
}

message TEvConditionalEraseRowsResponse {
    enum EStatus {
        ACCEPTED = 0;
        PARTIAL = 1;
        OK = 2;
        BAD_REQUEST = 3;
        ABORTED = 4;
        ERASE_ERROR = 5; // error during underlying erase execution
        OVERLOADED = 6; // another conditional erase in flight
        SCHEME_ERROR = 7;
    }

    message TStats {
        optional uint64 RowsProcessed = 1;
        optional uint64 RowsErased = 2;
    }

    optional uint64 TabletID = 1;
    optional EStatus Status = 2;
    optional string ErrorDescription = 3;
    optional TStats Stats = 4;
}

message TEvBuildIndexCreateRequest {
    optional uint64 Id = 1;          // unique id of build index process

    optional uint64 TabletId = 2;
    optional uint64 OwnerId = 3;
    optional uint64 PathId = 4;

    optional string TargetName = 5;
    repeated string IndexColumns = 6;          // key columns that is needed to transfer in terms of target table

    optional NKikimrTx.TKeyRange KeyRange = 7; // key range to transfer in term of source table

    optional uint64 SnapshotTxId = 8;
    optional uint64 SnapshotStep = 9;

    reserved 10; // MaxBatchRows
    reserved 11; // MaxBatchBytes

    optional uint64 SeqNoGeneration = 12;       // monotonically increasing sequence, first part
    optional uint64 SeqNoRound = 13;            // monotonically increasing sequence, second part
    reserved 14; // MaxRetries

    repeated string DataColumns = 15;

    optional NKikimrIndexBuilder.TColumnBuildSettings ColumnBuildSettings = 16;
    
    optional NKikimrIndexBuilder.TIndexBuildScanSettings ScanSettings = 17;
}

message TEvBuildIndexProgressResponse {
    optional uint64 Id = 1;

    optional uint64 TabletId = 2;
    optional uint64 OwnerId = 3;
    optional uint64 PathId = 4;

    optional NKikimrIndexBuilder.EBuildStatus Status = 5;

    optional Ydb.StatusIds.StatusCode UploadStatus = 6;
    repeated Ydb.Issue.IssueMessage Issues = 7;

    reserved 8;
    optional bytes LastKeyAck = 9;

    optional uint64 RowsDelta = 10;
    optional uint64 BytesDelta = 11;

    optional uint64 RequestSeqNoGeneration = 12;
    optional uint64 RequestSeqNoRound = 13;
}

message TEvSampleKRequest {
    optional uint64 Id = 1;

    optional uint64 TabletId = 2;
    optional NKikimrProto.TPathID PathId = 3;

    optional uint64 K = 4;

    optional uint64 Seed = 5;

    // We want to sample small instead of large probabilities
    // because size of message will be smaller (varint)
    optional uint64 MaxProbability = 6;

    repeated string Columns = 7;
    optional NKikimrTx.TKeyRange KeyRange = 8;

    optional uint64 SnapshotTxId = 9;
    optional uint64 SnapshotStep = 10;

    optional uint64 SeqNoGeneration = 11;
    optional uint64 SeqNoRound = 12;
}

message TEvSampleKResponse {
    optional uint64 Id = 1;

    optional uint64 TabletId = 2;
    optional NKikimrProto.TPathID PathId = 3;

    optional NKikimrIndexBuilder.EBuildStatus Status = 4;
    repeated Ydb.Issue.IssueMessage Issues = 5;

    optional uint64 ReadRows = 6;
    optional uint64 ReadBytes = 7;

    optional uint64 RequestSeqNoGeneration = 8;
    optional uint64 RequestSeqNoRound = 9;

    repeated uint64 Probabilities = 10;
    repeated bytes Rows = 11;
}

enum EKMeansState {
    UNSPECIFIED = 0;
    SAMPLE = 1;
    KMEANS = 2;
    UPLOAD_MAIN_TO_BUILD = 3;
    UPLOAD_MAIN_TO_POSTING = 4;
    UPLOAD_BUILD_TO_BUILD = 5;
    UPLOAD_BUILD_TO_POSTING = 6;
    DONE = 7;
};

message TEvLocalKMeansRequest {
    optional uint64 Id = 1;

    optional uint64 TabletId = 2;
    optional NKikimrProto.TPathID PathId = 3;

    optional uint64 SnapshotTxId = 4;
    optional uint64 SnapshotStep = 5;

    optional uint64 SeqNoGeneration = 6;
    optional uint64 SeqNoRound = 7;

    optional Ydb.Table.VectorIndexSettings Settings = 8;

    optional uint64 Seed = 9;

    optional EKMeansState Upload = 11;
    
    optional uint32 K = 10;
    optional uint32 NeedsRounds = 14;

    optional uint64 ParentFrom = 15;
    optional uint64 ParentTo = 21;
    optional uint64 Child = 16;

    optional string LevelName = 17;
    optional string OutputName = 18;

    optional string EmbeddingColumn = 19;
    repeated string DataColumns = 20;

    optional NKikimrIndexBuilder.TIndexBuildScanSettings ScanSettings = 22;
}

message TEvLocalKMeansResponse {
    optional uint64 Id = 1;

    optional uint64 TabletId = 2;
    optional NKikimrProto.TPathID PathId = 3;

    optional uint64 RequestSeqNoGeneration = 4;
    optional uint64 RequestSeqNoRound = 5;

    optional NKikimrIndexBuilder.EBuildStatus Status = 6;
    repeated Ydb.Issue.IssueMessage Issues = 7;

    optional uint64 UploadRows = 8;
    optional uint64 UploadBytes = 9;
    optional uint64 ReadRows = 10;
    optional uint64 ReadBytes = 11;
}

message TEvReshuffleKMeansRequest {
    optional uint64 Id = 1;

    optional uint64 TabletId = 2;
    optional NKikimrProto.TPathID PathId = 3;

    optional uint64 SnapshotTxId = 4;
    optional uint64 SnapshotStep = 5;

    optional uint64 SeqNoGeneration = 6;
    optional uint64 SeqNoRound = 7;

    optional Ydb.Table.VectorIndexSettings Settings = 8;

    optional EKMeansState Upload = 9;

    // id of parent cluster
    optional uint64 Parent = 10;
    // [Child ... Child + ClustersSize) ids of this kmeans clusters
    optional uint64 Child = 11;
    // centroids of clusters
    repeated string Clusters = 12;

    optional string OutputName = 13;

    optional string EmbeddingColumn = 14;
    repeated string DataColumns = 15;

    optional NKikimrIndexBuilder.TIndexBuildScanSettings ScanSettings = 16;
}

message TEvReshuffleKMeansResponse {
    optional uint64 Id = 1;

    optional uint64 TabletId = 2;
    optional NKikimrProto.TPathID PathId = 3;

    optional uint64 RequestSeqNoGeneration = 4;
    optional uint64 RequestSeqNoRound = 5;

    optional NKikimrIndexBuilder.EBuildStatus Status = 6;
    repeated Ydb.Issue.IssueMessage Issues = 7;

    optional uint64 UploadRows = 8;
    optional uint64 UploadBytes = 9;
    optional uint64 ReadRows = 10;
    optional uint64 ReadBytes = 11;
}

message TEvPrefixKMeansRequest {
    optional uint64 Id = 1;

    optional uint64 TabletId = 2;
    optional NKikimrProto.TPathID PathId = 3;
    
    optional uint64 SeqNoGeneration = 4;
    optional uint64 SeqNoRound = 5;

    optional Ydb.Table.VectorIndexSettings Settings = 6;

    optional uint64 Seed = 7;

    optional EKMeansState Upload = 8;

    optional uint32 K = 9;
    optional uint32 NeedsRounds = 10;

    // [Child ... Child + (1 + TableSize) * ShardIndex]
    optional uint64 Child = 11;

    optional string LevelName = 12;
    optional string OutputName = 13;
    optional string PrefixName = 14;

    optional string EmbeddingColumn = 15;
    repeated string DataColumns = 16;
    optional uint32 PrefixColumns = 17;

    optional NKikimrIndexBuilder.TIndexBuildScanSettings ScanSettings = 18;

    repeated string SourcePrimaryKeyColumns = 19;
}

message TEvPrefixKMeansResponse {
    optional uint64 Id = 1;

    optional uint64 TabletId = 2;
    optional NKikimrProto.TPathID PathId = 3;

    optional uint64 RequestSeqNoGeneration = 4;
    optional uint64 RequestSeqNoRound = 5;

    optional NKikimrIndexBuilder.EBuildStatus Status = 6;
    repeated Ydb.Issue.IssueMessage Issues = 7;

    optional uint64 UploadRows = 8;
    optional uint64 UploadBytes = 9;
    optional uint64 ReadRows = 10;
    optional uint64 ReadBytes = 11;
}

message TEvPrefixKMeansRequest {
    optional uint64 Id = 1;

    optional uint64 TabletId = 2;
    optional NKikimrProto.TPathID PathId = 3;

    optional uint64 SeqNoGeneration = 4;
    optional uint64 SeqNoRound = 5;

    optional Ydb.Table.VectorIndexSettings Settings = 6;

    optional uint64 Seed = 7;

    optional TEvLocalKMeansRequest.EState Upload = 8;

    optional uint32 K = 9;
    optional uint32 NeedsRounds = 10;

    // [Child ... Child + (1 + TableSize) * ShardIndex]
    optional uint64 Child = 11;

    optional string LevelName = 12;
    optional string PostingName = 13;
    optional string PrefixName = 14;

    optional string EmbeddingColumn = 15;
    repeated string DataColumns = 16;
    optional uint32 PrefixColumns = 17;
}

message TEvPrefixKMeansResponse {
    optional uint64 Id = 1;

    optional uint64 TabletId = 2;
    optional NKikimrProto.TPathID PathId = 3;

    optional uint64 RequestSeqNoGeneration = 4;
    optional uint64 RequestSeqNoRound = 5;

    optional NKikimrIndexBuilder.EBuildStatus Status = 6;
    repeated Ydb.Issue.IssueMessage Issues = 7;

    optional uint64 UploadRows = 8;
    optional uint64 UploadBytes = 9;
    optional uint64 ReadRows = 10;
    optional uint64 ReadBytes = 11;
}

message TEvCdcStreamScanRequest {
    message TLimits {
        optional uint32 BatchMaxBytes = 1 [default = 512000];
        optional uint32 BatchMinRows = 2 [default = 10];
        optional uint32 BatchMaxRows = 3 [default = 1000];
    };

    optional NKikimrProto.TPathID TablePathId = 1; // which table should be scanned
    optional uint64 TableSchemaVersion = 2;
    optional NKikimrProto.TPathID StreamPathId = 3;
    optional uint64 SnapshotStep = 4;
    optional uint64 SnapshotTxId = 5;
    optional TLimits Limits = 6;
}

message TEvCdcStreamScanResponse {
    enum EStatus {
        PENDING = 0;
        ACCEPTED = 1;
        IN_PROGRESS = 2;
        DONE = 3;
        BAD_REQUEST = 4;
        SCHEME_ERROR = 5;
        OVERLOADED = 6;
        ABORTED = 7;
    }

    message TStats {
        optional uint64 RowsProcessed = 1;
        optional uint64 BytesProcessed = 2;
    }

    optional uint64 TabletId = 1;
    optional NKikimrProto.TPathID TablePathId = 2;
    optional NKikimrProto.TPathID StreamPathId = 3;
    optional EStatus Status = 4;
    optional string ErrorDescription = 5;
    optional TStats Stats = 6;
}

message TComputeShardingPolicy {
    repeated string ColumnNames = 1;
    optional uint32 ShardsCount = 2 [default = 0];

}

message TEvKqpScan {
    optional uint64 TxId = 1;
    optional uint64 ScanId = 2;
    optional uint64 LocalPathId = 3;
    optional string TablePath = 4;
    optional uint64 SchemaVersion = 5;
    repeated uint32 ColumnTags = 6;
    repeated uint32 ColumnTypes = 7;
    repeated NKikimrProto.TTypeInfo ColumnTypeInfos = 22;
    repeated bool SkipNullKeys = 8;
    repeated NKikimrTx.TKeyRange Ranges = 9;
    optional NKikimrKqp.TKqpSnapshot Snapshot = 10;
    reserved 11; // optional NKqpProto.EKqpStatsMode StatsMode = 11;
    optional uint64 TimeoutMs = 12;
    optional uint32 Generation = 13;
    // Seralized OlapProgram in old format without parameters
    reserved 14;
    optional uint64 ItemsLimit = 15;
    optional bool Reverse = 16;
    optional NKikimrDataEvents.EDataFormat DataFormat = 17;
    optional NYql.NDqProto.EDqStatsMode StatsMode = 18;
    optional bytes OlapProgram = 19;
    optional NKikimrSchemeOp.EOlapProgramType OlapProgramType = 20;
    optional TComputeShardingPolicy ComputeShardingPolicy = 23;
    optional uint64 LockTxId = 24;
    optional uint32 LockNodeId = 25;
    optional string CSScanPolicy = 26;
    optional NKikimrKqp.TEvKqpScanCursor ScanCursor = 27;
    optional NKikimrDataEvents.ELockMode LockMode = 28;
    optional double CpuGroupThreadsLimit = 29;
    optional string CpuGroupName = 30;
}

message TEvCompactTable {
    optional NKikimrProto.TPathID PathId = 1;
    optional bool CompactBorrowed = 2; // i.e. taken
    optional bool CompactSinglePartedShards = 3;
}

message TEvCompactTableResult {
    enum EStatus {
        OK = 0;
        NOT_NEEDED = 1;
        FAILED = 2;
        BORROWED = 3;
        LOANED = 4;
    };

    optional uint64 TabletId = 1;
    optional NKikimrProto.TPathID PathId = 2;
    optional EStatus Status = 3;
}

message TEvCompactBorrowed {
    optional NKikimrProto.TPathID PathId = 1;
}

message TEvCompactBorrowedResult {
    optional uint64 TabletId = 1;
    optional NKikimrProto.TPathID PathId = 2;
}

message TEvGetCompactTableStats {
    optional NKikimrProto.TPathID PathId = 1;
}

message TEvGetCompactTableStatsResult {
    optional uint64 BackgroundCompactionRequests = 1;
    optional uint64 BackgroundCompactionCount = 2;
    optional uint64 CompactBorrowedCount = 3;
}

// TEvRead is used to request multiple queries from a shard and
// to read results possibly splitted into multiple replies.
//
// The TEvRead message starts a new read request with given queries
// and starts streaming a single resultset in the requested format.
// The TEvRead contains number of rows (hard limit) and bytes (soft limit)
// the client can handle, the server is allowed to reply with multiple TEvReadResult
// messages within the quota. To update quota user uses TEvReadAck message.
//
// The protocol works as follows:
// 1. Optionally user obtains LockTxId and LockNodeId from TxProxy.
//
// 2. Optionally user obtains snapshot version.
//
// 3. User starts reading by sending TEvRead to the shard.
//
// 4. Shard replies with TEvReadResult, which contains:
//    - ReadId which is the same as in TEvRead. Shard gives no guarantee
//    that the ReadId will be valid any time.
//    - Snapshot version in case of MVCC read or when HEAD read transformed to MVCC, i.e. repeatable read
//    - SeqNo that should be used by user in TEvReadAck
//    - ContinuationToken, which user can use to restart the read.
//    - TxLocks or BrokenTxLocks when user specified LockTxId and LockNodeId.
//
// 5. Client must ack results, it is allowed to send single ack on multiple results
// at once using SeqNo from the last result. Note that currently ack is rather quota update.
// * If user has received final TEvReadResult, he is allowed to not send TEvReadAck, though sending message is
// not a protocol violation.
// * If user has received TEvReadResult with error he should not send any reply.
// Note that server will stop sending TEvReadResult messages only if last sent result contains either
// Finished or LimitReached field set. Otherwise until there is no disconnect, user can rely that
// he will receive more TEvReadResult messages. Though to improve latency it's a good practice
// to send TEvReadAck before exhausting quota.
//
// 6. User either receives TEvReadResult with Finished field set or TEvReadResult with error
// or stops reading hisself using TEvReadCancel.
//
// TEvReadResult is valid only if its Status is equal to Ydb::StatusIds::SUCCESS.
// * Ydb::StatusIds::OVERLOADED means that shard has possibly been splitted, user must check schemeshard to find
// proper shards.
// * Ydb::StatusIds::SCHEME_ERROR means that either scheme version mismatch, wrong columns or table has been deleted.
// * Ydb::StatusIds::BAD_REQUEST should not be retried, because it shows protocol violation.
// In case of any other status code iterator has been invalidated and further
// usage of its ReadId will result in either non-success status code. Also non-success result message might not
// contain SeqNo.
//
// Shard is allowed to send TEvReadResult without actual results, but with LimitReached field set.
// E.g. it happens when initial TEvRead has too small quota to read at least single row.
// Receiving TEvReadResult with LimitReached set means that shard will not read more rows until
// user sends ACK with extended quota.
//
// User must detect disconnect and after it happened ignore possible results from the shard.
// Instead new read must be started using ContinuationToken from last successful TEvReadResult.
// Note that current DS implementation uses interconnect session from originating TEvRead message,
// it sends all results via this session and detects disconnect based on the session. Though client
// is allowed to send ACK via any sessions.
//
// Note that when user obtains lock then only first reply contains either TxLocks or BrokenTxLocks.
// In further read results these fields will be set only in case of lock changes.
message TEvRead {
    // User must always provide unique ReadId
    // Note that shard distinguishes equal ReadId's
    // from different users.
    optional uint64 ReadId = 1;

    // To read regular user tables client must specify proper
    // owner of the table (schemeshard).
    // Only for internal usage we support reading shard system tables:
    // in this case owner is shard itself, TableId is LocalTid, SchemaVersion
    // must not be set
    optional NKikimrDataEvents.TTableId TableId = 2;

    // A list of column ids that are returned in the result set. Empty columns can be used to Count(*) rows.
    // * In case of CellVec and empty columns: result will
    // contain an empty CellVec for each read row.
    // * In case of Arrow and empty Columns: ArrowBatch is a batch with single column of type NullType
    // and with num_rows equal rowsCount. All values are null.
    // In all cases RowCount can be checked with GetRowsCount() call (return RowCount field).
    repeated uint32 Columns = 3;

    // An optional snapshot for point in time queries
    // When snapshot is unspecified datashard will read the most recent data
    // and try to allocate an appropriate point in time for repeatable reads
    // appropriate for this shard.
    optional NKikimrProto.TRowVersion Snapshot = 4;

    // An optional LockTxId for acquiring locks
    // When specified shard adds read locks with the specified TxId on processed ranges
    optional uint64 LockTxId = 5;
    optional uint32 LockNodeId = 11;

    // Specifies the format for result data in TEvReadResult
    optional NKikimrDataEvents.EDataFormat ResultFormat = 6;

    // Limits the total number of rows or bytes client currently can handle
    // MaxRows is hard limit: shard must never violate it
    // MaxBytes is soft limit: shard stops only after crossing the limit, i.e.
    // if n rows are within MaxBytes and n+1 is not - shard returns n+1 rows.
    //
    // Note that because of this result will always contain at least one row
    // independent on quota.
    optional uint32 MaxRows = 7;
    optional uint32 MaxBytes = 8;

    // mainly for testing purposes, limits number of rows in single result message
    optional uint32 MaxRowsInResult = 9;

    // When specified requests are handled in reverse order as well as range reads
    optional bool Reverse = 10;

    // Limits total number of rows which iterator can read.
    optional uint64 TotalRowsLimit = 12;

    enum EHint {
        // No hits. This is the default.
        HINT_NONE = 0;

        // This hint should be specified for batch queries. DataShard will
        // attempt to run this query as a scan when possible, minimizing
        // effects on concurrent OLTP queries.
        HINT_BATCH = 1;

        // This hint should be specified for low priority queries. DataShard
        // will attempt to use low-priority reads when possible, minimizing
        // effects on concurrent OLTP queries.
        HINT_LOW_PRIORITY = 2;
    }

    // Optional bit flags with hints
    optional uint32 Hints = 13;

    // Request must contain either keys, queries or program
    // mixed requests are not supported

    // TSerializedCellVec containing a PK prefix
    repeated bytes Keys = 900;

    // A range of PK values where From is always the left border
    // and To is always the right border. Both From and To can
    // be PK prefixes.
    repeated NKikimrTx.TKeyRange Ranges = 901;

    optional bytes Program = 902;
    optional NKikimrSchemeOp.EOlapProgramType ProgramType = 903;

    optional NKikimrDataEvents.ELockMode LockMode = 904;
}

message TReadContinuationToken {
    // An index of the last query that datashard attempted to process
    // When starting a new TEvRead call for the same query, this would be
    // the first query that needs to be resent.
    optional uint32 FirstUnprocessedQuery = 1;

    // TSerializedCellVec of the last observed key before returning the result
    // When starting a new TEvRead call for the same query, this would be
    // the first non-inclusive from key for the first range.
    optional bytes LastProcessedKey = 2;
}

// Every TEvRead and TEvReadAck produces a result
// The result may be partial, in which case client may continue streaming more
// results using TEvReadAck.
//
// Note the condition that everything has been read: Finished field is set.
message TEvReadResult {
    message TArrowBatch {
        optional bytes Schema = 1;
        optional bytes Batch = 2;
    }

    message TCellVecBatch {
        // TODO: add schema?
        repeated bytes Rows = 1;
    }

    // same as ReadId from the TEvRead
    optional uint64 ReadId = 1;

    // Specifies SeqNo for the next TEvReadAck call
    optional uint64 SeqNo = 2;

    optional TStatus Status = 3;
    optional NKikimrDataEvents.EDataFormat ResultFormat = 4;
    optional NKikimrProto.TRowVersion Snapshot = 5;

    optional bytes ContinuationToken = 6;

    // True when shard may have possibly returned more data, but
    // stopped because it reached MaxRows or MaxBytes limits.
    // Note that if data split between multiple results because of
    // MaxRowsInResult, then this field is not set
    optional bool LimitReached = 7;

    optional NKikimrQueryStats.TReadOpStats Stats = 8;

    optional bool Finished = 9;

    repeated NKikimrDataEvents.TLock TxLocks = 10;
    repeated NKikimrDataEvents.TLock BrokenTxLocks = 11;

    optional uint64 RowCount = 12;

    optional uint32 NodeId = 13;

    // Data for the possibly partial result
    oneof ReadResult {
        TArrowBatch ArrowBatch = 900;
        TCellVecBatch CellVec = 901;
    }
}

// After handling ReadResult with specified SeqNo user is ready to handle at most
// MaxRows and MaxBytes. But keep in mind that until shard handles this message
// it can send data based on previous quota.
message TEvReadAck {
    optional uint64 ReadId = 1;
    optional uint64 SeqNo = 2;

    // see comment for same fields in TEvRead
    optional uint32 MaxRows = 3;
    optional uint32 MaxBytes = 4;
};

// Cancels a possibly active previously started read
message TEvReadCancel {
    optional uint64 ReadId = 1;
};

// Applies a batch of replication changes
message TEvApplyReplicationChanges {
    message TUpdates {
        // Column tags
        repeated uint32 Tags = 1;
        // Serialized values (TSerializedCellVec)
        optional bytes Data = 2;
    }

    message TChange {
        // Offset of the change within a particular source
        optional int64 SourceOffset = 1;

        // Changes will be applied using the specified uncommitted TxId
        optional uint64 WriteTxId = 2;

        // TSerializedCellVec with the table primary key
        optional bytes Key = 3;

        oneof RowOperation {
            // Upsert the specified key with these column updates
            TUpdates Upsert = 4;

            // Remove the specified key
            google.protobuf.Empty Erase = 5;

            // Reset all columns to default values and apply updates
            TUpdates Reset = 6;
        }
    }

    // Table these changes are applied to
    optional NKikimrDataEvents.TTableId TableId = 1;

    // Source of changes for deduplication and exactly-once processing. This
    // should be a source which guarantees monotonically increasing offsets,
    // e.g. a topic partition id. All changes with offsets not greater than
    // the maximum accepted will be ignored.
    optional bytes Source = 2;

    repeated TChange Changes = 3;
}

message TEvApplyReplicationChangesResult {
    enum EStatus {
        STATUS_UNKNOWN = 0;
        STATUS_OK = 1;
        STATUS_REJECTED = 2;
    }

    enum EReason {
        REASON_NONE = 0;
        REASON_WRONG_STATE = 1;
        REASON_SCHEME_ERROR = 2;
        REASON_BAD_REQUEST = 3;
        REASON_UNEXPECTED_ROW_OPERATION = 4;
        REASON_OUTDATED_SCHEME = 6;
    }

    optional EStatus Status = 1;
    optional EReason Reason = 2;
    optional string ErrorDescription = 3;
}

message TEvGetReplicationSourceOffsets {
    // Each read must have a unique (Sender, ReadId) pair for identification
    optional uint64 ReadId = 1;

    optional NKikimrDataEvents.TTableId TableId = 2;

    // The tuple (SourceId, SplitKeyId) where the read should start, inclusive
    optional uint64 FromSourceId = 3;
    optional uint64 FromSplitKeyId = 4;

    // Maximum total number of unACKed bytes the client is willing to accept
    optional uint64 WindowSize = 5;
}

message TEvReplicationSourceOffsets {
    message TSourceOffset {
        // The pair (SourceId, SplitKeyId) is non decreasing during read
        optional uint64 SourceId = 1;
        optional uint64 SplitKeyId = 2;

        optional bytes Source = 3;

        // The left PK prefix of the [SplitKey, NextSplitKey) range for MaxOffset
        optional bytes SplitKey = 4;

        // The special value -1 is not transmitted
        optional int64 MaxOffset = 5 [default = -1];
    }

    // Same as ReadId in the request, so result and request may be matched
    optional uint64 ReadId = 1;

    // Each consecutive result has a monotonically increasing SeqNo, starting from 1
    optional uint64 SeqNo = 2;

    // When true this is the last result for this read
    // Note that datashard may still be waiting for either ack or cancel to free up the send window
    optional bool EndOfStream = 3;

    // The size of the result in bytes as it counts towards WindowSize
    optional uint64 ResultSize = 4;

    // A possibly partial read result
    // The sum of these protobuf values counts towards WindowSize
    repeated TSourceOffset Result = 5;
}

message TEvReplicationSourceOffsetsAck {
    // Same as ReadId in the request
    optional uint64 ReadId = 1;

    // The client is acknowledging every SeqNo <= AckSeqNo has been received and processed
    // This will remove their corresponding
    optional uint64 AckSeqNo = 2;

    // The client may optionally change the current window size
    optional uint64 WindowSize = 3;
}

message TEvReplicationSourceOffsetsCancel {
    // Cancels a previously started read for (Sender, ReadId)
    optional uint64 ReadId = 1;
}

message TTxVolatileDetails {
    optional uint64 TxId = 1;

    // Step and TxId that should be used for the eventual commit
    optional uint64 VersionStep = 2;
    optional uint64 VersionTxId = 3;

    // A list of local db transactions that need to be committed on success or rolled back on failure
    repeated uint64 CommitTxIds = 4 [packed = true];

    // A list of volatile transaction ids that need to be committed or rolled back before this transaction commits.
    // This is because local db changes must be committed in the same order they performed writes.
    repeated uint64 Dependencies = 5 [packed = true];

    // An optional change group for committing change collector changes
    optional uint64 ChangeGroup = 6;

    // A relative commit order local to the shard
    optional uint64 CommitOrder = 7;

    // When true all preceding transactions are dependencies
    optional bool CommitOrdered = 8;

    // When true marks an arbiter for other participants
    // Arbiters hold outgoing readsets until the transaction is decided
    optional bool IsArbiter = 9;
}

// Sent by datashard when some overload reason stopped being relevant
message TEvOverloadReady {
    optional uint64 TabletID = 1;
    optional uint64 SeqNo = 2;
}

// Sent by overload subscribers to unsubscribe and free memory
message TEvOverloadUnsubscribe {
    optional uint64 SeqNo = 1;
}

// Used for events serialization/deserialization
message TSerializedEvent {
    // Serialized TEventPBBase event
    optional bytes EventData = 1;
    // TEventSerializationInfo::IsExtendedFormat flag
    optional bool IsExtendedFormat = 2;
}

// In-memory variables that are important to restore between shard generations
message TInMemoryVars {
    optional NKikimrProto.TRowVersion ImmediateWriteEdge = 1;
    optional NKikimrProto.TRowVersion ImmediateWriteEdgeReplied = 2;
    optional NKikimrProto.TRowVersion UnprotectedReadEdge = 3;
}

// In-memory locks
message TInMemoryLockInfo {
    optional uint64 LockId = 1;
    optional uint32 LockNodeId = 2;
    optional uint32 Generation = 3;
    optional uint32 Counter = 4;
    optional uint64 CreateTs = 5;
    optional uint64 Flags = 6;
    optional NKikimrProto.TRowVersion BreakVersion = 7;
    repeated NKikimrProto.TPathID ReadTables = 8;
    repeated NKikimrProto.TPathID WriteTables = 9;
}

// In-memory ranges associated with the lock
// Note: whole shard locks will have whole table read/write ranges
message TInMemoryLockRange {
    optional uint64 LockId = 1;
    optional NKikimrProto.TPathID TableId = 2;
    optional uint64 Flags = 3;
    optional bytes Data = 4;
}

// In-memory conflicts between locks
message TInMemoryLockConflict {
    // When this lock is committed
    optional uint64 LockId = 1;
    // It must break another lock with the specified id
    optional uint64 ConflictId = 2;
}

// In-memory volatile dependencies
// This specifies that to commit this lock we must use a volatile transaction
// that must have a dependency on the specified TxId.
message TInMemoryLockVolatileDependency {
    optional uint64 LockId = 1;
    optional uint64 TxId = 2;
}

// In-memory prepared volatile transactions, i.e. those we have accepted for
// execution and may be planned and executed later. This includes planned and
// acknowledged transactions that haven't executed yet (including those that
// have not been committed yet?)
message TInMemoryPreparedVolatileTx {
    optional uint64 TxId = 1;
    optional NActorsProto.TActorId Source = 2;
    optional uint64 Cookie = 3;
    optional uint64 Type = 4;
    optional bytes Body = 5;
    optional uint64 Flags = 6;
    // This is Min/Max step of a prepared transactions, mostly used for deadline cleanup
    optional uint64 MinStep = 7;
    optional uint64 MaxStep = 8;
    // Specified when the transaction has been planned already (including predictions)
    optional uint64 PredictedStep = 9;
    optional uint64 Step = 10;
}

// In-memory waiting volatile transactions, i.e. those that have not been
// decided yet (at least persistently), and for which we need to send a
// result when they eventually commit or abort. This is matched against
// transactions that are restored from disk.
message TInMemoryWaitingVolatileTx {
    optional uint64 TxId = 1;
    optional NActorsProto.TActorId Source = 2;
    optional uint64 Cookie = 3;
    optional uint64 Type = 4;
}

// Partial in-memory state of the datashard
message TInMemoryState {
    optional TInMemoryVars Vars = 1;
    repeated TInMemoryLockInfo Locks = 2;
    repeated TInMemoryLockRange LockRanges = 3;
    repeated TInMemoryLockConflict LockConflicts = 4;
    repeated TInMemoryLockVolatileDependency LockVolatileDependencies = 5;
    repeated TInMemoryPreparedVolatileTx PreparedVolatileTxs = 6;
    repeated TInMemoryWaitingVolatileTx WaitingVolatileTxs = 7;
}

// Internal continuation token, may change between versions
message TInMemoryStateContinuationToken {
    // Index to continue from
    optional uint64 NextIndex = 1;
}

// Sent to the state actor by new generations
message TEvInMemoryStateRequest {
    // Generation of the new tablet
    optional uint32 Generation = 1;

    // Continuation token to get the next response
    optional bytes ContinuationToken = 2;
}

// Sent by the state actor to new generations
message TEvInMemoryStateResponse {
    // Partial serialized TInMemoryState chunk
    optional uint32 SerializedStatePayloadIndex = 1;

    // Optional checkpoint offsets within the chunk. The protobuf message may
    // be parsed cleanly up to these offsets without the need to concatenate
    // subsequent chunks.
    repeated uint32 SerializedStateCheckpoints = 2 [packed = true];

    // Will be set for incomplete replies
    optional bytes ContinuationToken = 3;
}

// Forces cleanup-related operations in datashard tablet:
// compaction, GC, GC log and other temporary data erasure.
// Once the operation is done, any deleted data not used initially
// will be included in garbage collection requests for the blobstorage.
// Note: deleted data may still be used for a while, e.g. for history for MVCC.
message TEvForceDataCleanup {
    optional uint64 DataCleanupGeneration = 1; // increasing sequence
}

// Returns DataCleanupGeneration of the last successfully completed TEvForceDataCleanup request.
// Intermediate requests and corresponding TEvForceDataCleanupResult's may be skipped.
message TEvForceDataCleanupResult {
    enum EStatus {
        UNKNOWN = 0;
        OK = 1;
        WRONG_SHARD_STATE = 2;
        BORROWED = 3;
    };
    optional uint64 DataCleanupGeneration = 1; // from corresponding request (or greater)
    optional uint64 TabletId = 2;
    optional EStatus Status = 3;
}<|MERGE_RESOLUTION|>--- conflicted
+++ resolved
@@ -268,10 +268,7 @@
 
     optional NKikimrDataEvents.ELockMode LockMode = 20;
     optional uint32 OptionalSorting = 21;
-<<<<<<< HEAD
     optional bool IsBatch = 22 [default = false];
-=======
->>>>>>> f1686eb5
 }
 
 message TKqpTaskInfo {
@@ -1668,54 +1665,6 @@
     optional NKikimrIndexBuilder.TIndexBuildScanSettings ScanSettings = 18;
 
     repeated string SourcePrimaryKeyColumns = 19;
-}
-
-message TEvPrefixKMeansResponse {
-    optional uint64 Id = 1;
-
-    optional uint64 TabletId = 2;
-    optional NKikimrProto.TPathID PathId = 3;
-
-    optional uint64 RequestSeqNoGeneration = 4;
-    optional uint64 RequestSeqNoRound = 5;
-
-    optional NKikimrIndexBuilder.EBuildStatus Status = 6;
-    repeated Ydb.Issue.IssueMessage Issues = 7;
-
-    optional uint64 UploadRows = 8;
-    optional uint64 UploadBytes = 9;
-    optional uint64 ReadRows = 10;
-    optional uint64 ReadBytes = 11;
-}
-
-message TEvPrefixKMeansRequest {
-    optional uint64 Id = 1;
-
-    optional uint64 TabletId = 2;
-    optional NKikimrProto.TPathID PathId = 3;
-
-    optional uint64 SeqNoGeneration = 4;
-    optional uint64 SeqNoRound = 5;
-
-    optional Ydb.Table.VectorIndexSettings Settings = 6;
-
-    optional uint64 Seed = 7;
-
-    optional TEvLocalKMeansRequest.EState Upload = 8;
-
-    optional uint32 K = 9;
-    optional uint32 NeedsRounds = 10;
-
-    // [Child ... Child + (1 + TableSize) * ShardIndex]
-    optional uint64 Child = 11;
-
-    optional string LevelName = 12;
-    optional string PostingName = 13;
-    optional string PrefixName = 14;
-
-    optional string EmbeddingColumn = 15;
-    repeated string DataColumns = 16;
-    optional uint32 PrefixColumns = 17;
 }
 
 message TEvPrefixKMeansResponse {
