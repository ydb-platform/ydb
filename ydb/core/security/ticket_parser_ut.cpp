#include <ydb/core/testlib/test_client.h>
#include <ydb/public/sdk/cpp/client/ydb_driver/driver.h>
#include <ydb/public/sdk/cpp/client/ydb_table/table.h>
#include <library/cpp/testing/unittest/registar.h>
#include <library/cpp/testing/unittest/tests_data.h>
#include <ydb/library/ycloud/api/access_service.h>
#include <ydb/library/ycloud/api/user_account_service.h>
#include <ydb/library/testlib/service_mocks/user_account_service_mock.h>
#include <ydb/library/testlib/service_mocks/access_service_mock.h>
<<<<<<< HEAD
#include <ydb/library/testlib/service_mocks/nebius_access_service_mock.h>
#include <ydb/library/testlib/service_mocks/ldap_mock/ldap_simple_server.h>
=======
>>>>>>> 2f0c9d24
#include <ydb/public/lib/deprecated/kicli/kicli.h>
#include <util/system/tempfile.h>

#include <ydb/core/security/certificate_check/cert_auth_utils.h>
#include "ticket_parser.h"

namespace NKikimr {

using TAccessServiceMock = TTicketParserAccessServiceMock;
<<<<<<< HEAD
using TNebiusAccessServiceMock = TTicketParserNebiusAccessServiceMock;

namespace {

TString certificateContent = R"___(-----BEGIN CERTIFICATE-----
MIIDjTCCAnWgAwIBAgIURt5IBx0J3xgEaQvmyrFH2A+NkpMwDQYJKoZIhvcNAQEL
BQAwVjELMAkGA1UEBhMCUlUxDzANBgNVBAgMBk1vc2NvdzEPMA0GA1UEBwwGTW9z
Y293MQ8wDQYDVQQKDAZZYW5kZXgxFDASBgNVBAMMC3Rlc3Qtc2VydmVyMB4XDTE5
MDkyMDE3MTQ0MVoXDTQ3MDIwNDE3MTQ0MVowVjELMAkGA1UEBhMCUlUxDzANBgNV
BAgMBk1vc2NvdzEPMA0GA1UEBwwGTW9zY293MQ8wDQYDVQQKDAZZYW5kZXgxFDAS
BgNVBAMMC3Rlc3Qtc2VydmVyMIIBIjANBgkqhkiG9w0BAQEFAAOCAQ8AMIIBCgKC
AQEAs0WY6HTuwKntcEcjo+pBuoNp5/GRgMX2qOJi09Iw021ZLK4Vf4drN7pXS5Ba
OVqzUPFmXvoiG13hS7PLTuobJc63qPbIodiB6EXB+Sp0v+mE6lYUUyW9YxNnTPDc
GG8E4vk9j3tBawT4yJIFTudIALWJfQvn3O9ebmYkilvq0ZT+TqBU8Mazo4lNu0T2
YxWMlivcEyNRLPbka5W2Wy5eXGOnStidQFYka2mmCgljtulWzj1i7GODg93vmVyH
NzjAs+mG9MJkT3ietG225BnyPDtu5A3b+vTAFhyJtMmDMyhJ6JtXXHu6zUDQxKiX
6HLGCLIPhL2sk9ckPSkwXoMOywIDAQABo1MwUTAdBgNVHQ4EFgQUDv/xuJ4CvCgG
fPrZP3hRAt2+/LwwHwYDVR0jBBgwFoAUDv/xuJ4CvCgGfPrZP3hRAt2+/LwwDwYD
VR0TAQH/BAUwAwEB/zANBgkqhkiG9w0BAQsFAAOCAQEAinKpMYaA2tjLpAnPVbjy
/ZxSBhhB26RiQp3Re8XOKyhTWqgYE6kldYT0aXgK9x9mPC5obQannDDYxDc7lX+/
qP/u1X81ZcDRo/f+qQ3iHfT6Ftt/4O3qLnt45MFM6Q7WabRm82x3KjZTqpF3QUdy
tumWiuAP5DMd1IRDtnKjFHO721OsEsf6NLcqdX89bGeqXDvrkwg3/PNwTyW5E7cj
feY8L2eWtg6AJUnIBu11wvfzkLiH3QKzHvO/SIZTGf5ihDsJ3aKEE9UNauTL3bVc
CRA/5XcX13GJwHHj6LCoc3sL7mt8qV9HKY2AOZ88mpObzISZxgPpdKCfjsrdm63V
6g==
-----END CERTIFICATE-----)___";

void InitLdapSettings(NKikimrProto::TLdapAuthentication* ldapSettings, ui16 ldapPort, TTempFileHandle& certificateFile) {
    ldapSettings->SetHost("localhost");
    ldapSettings->SetPort(ldapPort);
    ldapSettings->SetBaseDn("dc=search,dc=yandex,dc=net");
    ldapSettings->SetBindDn("cn=robouser,dc=search,dc=yandex,dc=net");
    ldapSettings->SetBindPassword("robouserPassword");
    ldapSettings->SetSearchFilter("uid=$username");

    auto useTls = ldapSettings->MutableUseTls();
    useTls->SetEnable(true);
    certificateFile.Write(certificateContent.data(), certificateContent.size());
    useTls->SetCaCertFile(certificateFile.Name());
    useTls->SetCertRequire(NKikimrProto::TLdapAuthentication::TUseTls::ALLOW); // Enable TLS connection if server certificate is untrusted
}

void InitLdapSettingsWithInvalidRobotUserLogin(NKikimrProto::TLdapAuthentication* ldapSettings, ui16 ldapPort, TTempFileHandle& certificateFile) {
    InitLdapSettings(ldapSettings, ldapPort, certificateFile);
    ldapSettings->SetBindDn("cn=invalidRobouser,dc=search,dc=yandex,dc=net");
}

void InitLdapSettingsWithInvalidRobotUserPassword(NKikimrProto::TLdapAuthentication* ldapSettings, ui16 ldapPort, TTempFileHandle& certificateFile) {
    InitLdapSettings(ldapSettings, ldapPort, certificateFile);
    ldapSettings->SetBindPassword("invalidPassword");
}

void InitLdapSettingsWithInvalidFilter(NKikimrProto::TLdapAuthentication* ldapSettings, ui16 ldapPort, TTempFileHandle& certificateFile) {
    InitLdapSettings(ldapSettings, ldapPort, certificateFile);
    ldapSettings->SetSearchFilter("&(uid=$username)()");
}

void InitLdapSettingsWithUnavailableHost(NKikimrProto::TLdapAuthentication* ldapSettings, ui16 ldapPort, TTempFileHandle& certificateFile) {
    InitLdapSettings(ldapSettings, ldapPort, certificateFile);
    ldapSettings->SetHost("unavailablehost");
}

void InitLdapSettingsWithCustomGroupAttribute(NKikimrProto::TLdapAuthentication* ldapSettings, ui16 ldapPort, TTempFileHandle& certificateFile) {
    InitLdapSettings(ldapSettings, ldapPort, certificateFile);
    ldapSettings->SetRequestedGroupAttribute("groupDN");
}

class TLdapKikimrServer {
public:
    TLdapKikimrServer(std::function<void(NKikimrProto::TLdapAuthentication*, ui16, TTempFileHandle&)> initLdapSettings)
        : CaCertificateFile()
        , Server(InitSettings(std::move(initLdapSettings))) {
        Server.EnableGRpc(GrpcPort);
        Server.GetRuntime()->SetLogPriority(NKikimrServices::TICKET_PARSER, NLog::PRI_TRACE);
        Server.GetRuntime()->SetLogPriority(NKikimrServices::GRPC_CLIENT, NLog::PRI_TRACE);
    }

    TTestActorRuntime* GetRuntime() const {
        return Server.GetRuntime();
    }

    ui16 GetLdapPort() const {
        return LdapPort;
    }

private:
    Tests::TServerSettings InitSettings(std::function<void(NKikimrProto::TLdapAuthentication*, ui16, TTempFileHandle&)>&& initLdapSettings) {
        using namespace Tests;
        TPortManager tp;
        LdapPort = tp.GetPort(389);
        ui16 kikimrPort = tp.GetPort(2134);
        GrpcPort = tp.GetPort(2135);
        NKikimrProto::TAuthConfig authConfig;
        authConfig.SetUseBlackBox(false);
        authConfig.SetUseLoginProvider(true);
        authConfig.SetRefreshTime("5s");

        initLdapSettings(authConfig.MutableLdapAuthentication(), LdapPort, CaCertificateFile);

        Tests::TServerSettings settings(kikimrPort, authConfig);
        settings.SetDomainName("Root");
        settings.CreateTicketParser = NKikimr::CreateTicketParser;
        return settings;
    }

private:
    TTempFileHandle CaCertificateFile;
    Tests::TServer Server;
    ui16 LdapPort;
    ui16 GrpcPort;
};

NLogin::TLoginProvider::TLoginUserResponse GetLoginResponse(TLdapKikimrServer& server, const TString& login, const TString& password) {
    TTestActorRuntime* runtime = server.GetRuntime();
    NLogin::TLoginProvider provider;
    provider.Audience = "/Root";
    provider.RotateKeys();
    TActorId sender = runtime->AllocateEdgeActor();
    runtime->Send(new IEventHandle(MakeTicketParserID(), sender, new TEvTicketParser::TEvUpdateLoginSecurityState(provider.GetSecurityState())), 0);
    return provider.LoginUser({.User = login, .Password = password, .ExternalAuth = "ldap"});
}

TAutoPtr<IEventHandle> LdapAuthenticate(TLdapKikimrServer& server, const TString& login, const TString& password) {
    auto loginResponse = GetLoginResponse(server, login, password);
    TTestActorRuntime* runtime = server.GetRuntime();
    TActorId sender = runtime->AllocateEdgeActor();
    runtime->Send(new IEventHandle(MakeTicketParserID(), sender, new TEvTicketParser::TEvAuthorizeTicket(loginResponse.Token)), 0);

    TAutoPtr<IEventHandle> handle;
    runtime->GrabEdgeEvent<TEvTicketParser::TEvAuthorizeTicketResult>(handle);
    return handle;
}

class TCorrectLdapResponse {
public:
    static std::vector<TString> Groups;
    static LdapMock::TLdapMockResponses GetResponses(const TString& login, const TString& groupAttribute = "memberOf");
};

std::vector<TString> TCorrectLdapResponse::Groups {
    "ou=groups,dc=search,dc=yandex,dc=net",
    "cn=people,ou=groups,dc=search,dc=yandex,dc=net",
    "cn=developers,ou=groups,dc=search,dc=yandex,dc=net"
};

LdapMock::TLdapMockResponses TCorrectLdapResponse::GetResponses(const TString& login, const TString& groupAttribute) {
    LdapMock::TLdapMockResponses responses;
    responses.BindResponses.push_back({{{.Login = "cn=robouser,dc=search,dc=yandex,dc=net", .Password = "robouserPassword"}}, {.Status = LdapMock::EStatus::SUCCESS}});

    LdapMock::TSearchRequestInfo fetchGroupsSearchRequestInfo {
        {
            .BaseDn = "dc=search,dc=yandex,dc=net",
            .Scope = 2,
            .DerefAliases = 0,
            .Filter = {.Type = LdapMock::EFilterType::LDAP_FILTER_EQUALITY, .Attribute = "uid", .Value = login},
            .Attributes = {groupAttribute}
        }
    };

    std::vector<LdapMock::TSearchEntry> fetchGroupsSearchResponseEntries {
        {
            .Dn = "uid=" + login + ",dc=search,dc=yandex,dc=net",
            .AttributeList = {
                                {groupAttribute, TCorrectLdapResponse::Groups}
                            }
        }
    };

    LdapMock::TSearchResponseInfo fetchGroupsSearchResponseInfo {
        .ResponseEntries = fetchGroupsSearchResponseEntries,
        .ResponseDone = {.Status = LdapMock::EStatus::SUCCESS}
    };
    responses.SearchResponses.push_back({fetchGroupsSearchRequestInfo, fetchGroupsSearchResponseInfo});
    return responses;
}

template <class TAccessServiceMock>
void SetUseAccessService(NKikimrProto::TAuthConfig& authConfig);

template <>
void SetUseAccessService<NKikimr::TAccessServiceMock>(NKikimrProto::TAuthConfig& authConfig) {
    authConfig.SetUseAccessService(true);
    authConfig.SetAccessServiceType("Yandex_v2");
}

template <>
void SetUseAccessService<TTicketParserAccessServiceMockV2>(NKikimrProto::TAuthConfig& authConfig) {
    authConfig.SetUseAccessService(true);
    authConfig.SetAccessServiceType("Yandex_v2");
}

template <>
void SetUseAccessService<NKikimr::TNebiusAccessServiceMock>(NKikimrProto::TAuthConfig& authConfig) {
    authConfig.SetUseAccessService(true);
    authConfig.SetAccessServiceType("Nebius_v1");
}

template <class TAccessServiceMock>
constexpr bool IsNebiusAccessService() {
    return false;
}

template <>
constexpr bool IsNebiusAccessService<NKikimr::TNebiusAccessServiceMock>() {
    return true;
}

template <class TAccessServiceMock>
constexpr bool IsApiKeySupported() {
    return !IsNebiusAccessService<TAccessServiceMock>();
}

template <class TAccessServiceMock>
constexpr bool IsSignatureSupported() {
    return !IsNebiusAccessService<TAccessServiceMock>();
}

} // namespace
=======
>>>>>>> 2f0c9d24

Y_UNIT_TEST_SUITE(TTicketParserTest) {

    Y_UNIT_TEST(LoginGood) {
        using namespace Tests;
        TPortManager tp;
        ui16 kikimrPort = tp.GetPort(2134);
        ui16 grpcPort = tp.GetPort(2135);
        NKikimrProto::TAuthConfig authConfig;
        authConfig.SetUseBlackBox(false);
        authConfig.SetUseLoginProvider(true);
        auto settings = TServerSettings(kikimrPort, authConfig);
        settings.SetDomainName("Root");
        settings.CreateTicketParser = NKikimr::CreateTicketParser;
        TServer server(settings);
        server.EnableGRpc(grpcPort);
        server.GetRuntime()->SetLogPriority(NKikimrServices::TICKET_PARSER, NLog::PRI_TRACE);
        server.GetRuntime()->SetLogPriority(NKikimrServices::GRPC_CLIENT, NLog::PRI_TRACE);
        TClient client(settings);
        NClient::TKikimr kikimr(client.GetClientConfig());
        client.InitRootScheme();
        TTestActorRuntime* runtime = server.GetRuntime();

        NLogin::TLoginProvider provider;

        provider.Audience = "/Root";
        provider.RotateKeys();

        TActorId sender = runtime->AllocateEdgeActor();
        runtime->Send(new IEventHandle(MakeTicketParserID(), sender, new TEvTicketParser::TEvUpdateLoginSecurityState(provider.GetSecurityState())), 0);

        provider.CreateUser({.User = "user1", .Password = "password1"});
        auto loginResponse = provider.LoginUser({.User = "user1", .Password = "password1"});

        runtime->Send(new IEventHandle(MakeTicketParserID(), sender, new TEvTicketParser::TEvAuthorizeTicket(loginResponse.Token)), 0);

        TAutoPtr<IEventHandle> handle;

        TEvTicketParser::TEvAuthorizeTicketResult* result = runtime->GrabEdgeEvent<TEvTicketParser::TEvAuthorizeTicketResult>(handle);
        UNIT_ASSERT(result->Error.empty());
        UNIT_ASSERT(result->Token != nullptr);
        UNIT_ASSERT_VALUES_EQUAL(result->Token->GetUserSID(), "user1");
    }

    Y_UNIT_TEST(LoginGoodWithGroups) {
        using namespace Tests;
        TPortManager tp;
        ui16 kikimrPort = tp.GetPort(2134);
        ui16 grpcPort = tp.GetPort(2135);
        NKikimrProto::TAuthConfig authConfig;
        authConfig.SetUseBlackBox(false);
        authConfig.SetUseLoginProvider(true);
        auto settings = TServerSettings(kikimrPort, authConfig);
        settings.SetDomainName("Root");
        settings.CreateTicketParser = NKikimr::CreateTicketParser;
        TServer server(settings);
        server.EnableGRpc(grpcPort);
        server.GetRuntime()->SetLogPriority(NKikimrServices::TICKET_PARSER, NLog::PRI_TRACE);
        server.GetRuntime()->SetLogPriority(NKikimrServices::GRPC_CLIENT, NLog::PRI_TRACE);
        TClient client(settings);
        NClient::TKikimr kikimr(client.GetClientConfig());
        client.InitRootScheme();
        TTestActorRuntime* runtime = server.GetRuntime();

        NLogin::TLoginProvider provider;

        provider.Audience = "/Root";
        provider.RotateKeys();

        TActorId sender = runtime->AllocateEdgeActor();

        provider.CreateGroup({.Group = "group1"});
        provider.CreateUser({.User = "user1", .Password = "password1"});
        provider.AddGroupMembership({.Group = "group1", .Member = "user1"});

        runtime->Send(new IEventHandle(MakeTicketParserID(), sender, new TEvTicketParser::TEvUpdateLoginSecurityState(provider.GetSecurityState())), 0);

        auto loginResponse = provider.LoginUser({.User = "user1", .Password = "password1"});

        UNIT_ASSERT_VALUES_EQUAL(loginResponse.Error, "");

        runtime->Send(new IEventHandle(MakeTicketParserID(), sender, new TEvTicketParser::TEvAuthorizeTicket(loginResponse.Token)), 0);

        TAutoPtr<IEventHandle> handle;

        TEvTicketParser::TEvAuthorizeTicketResult* result = runtime->GrabEdgeEvent<TEvTicketParser::TEvAuthorizeTicketResult>(handle);
        UNIT_ASSERT(result->Error.empty());
        UNIT_ASSERT(result->Token != nullptr);
        UNIT_ASSERT_VALUES_EQUAL(result->Token->GetUserSID(), "user1");
        UNIT_ASSERT(result->Token->IsExist("group1"));
    }

    Y_UNIT_TEST(LoginBad) {
        using namespace Tests;
        TPortManager tp;
        ui16 kikimrPort = tp.GetPort(2134);
        ui16 grpcPort = tp.GetPort(2135);
        NKikimrProto::TAuthConfig authConfig;
        authConfig.SetUseBlackBox(false);
        authConfig.SetUseLoginProvider(true);
        auto settings = TServerSettings(kikimrPort, authConfig);
        settings.SetDomainName("Root");
        settings.CreateTicketParser = NKikimr::CreateTicketParser;
        TServer server(settings);
        server.EnableGRpc(grpcPort);
        server.GetRuntime()->SetLogPriority(NKikimrServices::TICKET_PARSER, NLog::PRI_TRACE);
        server.GetRuntime()->SetLogPriority(NKikimrServices::GRPC_CLIENT, NLog::PRI_TRACE);
        TClient client(settings);
        NClient::TKikimr kikimr(client.GetClientConfig());
        client.InitRootScheme();
        TTestActorRuntime* runtime = server.GetRuntime();

        NLogin::TLoginProvider provider;

        provider.Audience = "/Root";
        provider.RotateKeys();

        TActorId sender = runtime->AllocateEdgeActor();
        runtime->Send(new IEventHandle(MakeTicketParserID(), sender, new TEvTicketParser::TEvUpdateLoginSecurityState(provider.GetSecurityState())), 0);

        runtime->Send(new IEventHandle(MakeTicketParserID(), sender, new TEvTicketParser::TEvAuthorizeTicket("Login bad-token")), 0);

        TAutoPtr<IEventHandle> handle;

        TEvTicketParser::TEvAuthorizeTicketResult* result = runtime->GrabEdgeEvent<TEvTicketParser::TEvAuthorizeTicketResult>(handle);
        UNIT_ASSERT(!result->Error.empty());
        UNIT_ASSERT_VALUES_EQUAL(result->Error.Message, "Token is not in correct format");
    }

    Y_UNIT_TEST(LoginRefreshGroupsGood) {
        using namespace Tests;
        TPortManager tp;
        ui16 kikimrPort = tp.GetPort(2134);
        ui16 grpcPort = tp.GetPort(2135);
        NKikimrProto::TAuthConfig authConfig;
        authConfig.SetUseBlackBox(false);
        authConfig.SetUseLoginProvider(true);
        authConfig.SetRefreshTime("5s");
        auto settings = TServerSettings(kikimrPort, authConfig);
        settings.SetDomainName("Root");
        settings.CreateTicketParser = NKikimr::CreateTicketParser;
        TServer server(settings);
        server.EnableGRpc(grpcPort);
        server.GetRuntime()->SetLogPriority(NKikimrServices::TICKET_PARSER, NLog::PRI_TRACE);
        server.GetRuntime()->SetLogPriority(NKikimrServices::GRPC_CLIENT, NLog::PRI_TRACE);
        TClient client(settings);
        NClient::TKikimr kikimr(client.GetClientConfig());
        client.InitRootScheme();
        TTestActorRuntime* runtime = server.GetRuntime();

        NLogin::TLoginProvider provider;

        provider.Audience = "/Root";
        provider.RotateKeys();

        TActorId sender = runtime->AllocateEdgeActor();

        provider.CreateGroup({.Group = "group1"});
        provider.CreateUser({.User = "user1", .Password = "password1"});
        provider.AddGroupMembership({.Group = "group1", .Member = "user1"});

        runtime->Send(new IEventHandle(MakeTicketParserID(), sender, new TEvTicketParser::TEvUpdateLoginSecurityState(provider.GetSecurityState())), 0);

        auto loginResponse = provider.LoginUser({.User = "user1", .Password = "password1"});

        UNIT_ASSERT_VALUES_EQUAL(loginResponse.Error, "");

        runtime->Send(new IEventHandle(MakeTicketParserID(), sender, new TEvTicketParser::TEvAuthorizeTicket(loginResponse.Token)), 0);

        TAutoPtr<IEventHandle> handle;

        TEvTicketParser::TEvAuthorizeTicketResult* result = runtime->GrabEdgeEvent<TEvTicketParser::TEvAuthorizeTicketResult>(handle);
        UNIT_ASSERT_C(result->Error.empty(), result->Error);
        UNIT_ASSERT(result->Token != nullptr);
        UNIT_ASSERT_VALUES_EQUAL(result->Token->GetUserSID(), "user1");
        UNIT_ASSERT(result->Token->IsExist("group1"));
        UNIT_ASSERT_VALUES_EQUAL(result->Token->GetGroupSIDs().size(), 2);

        provider.CreateGroup({.Group = "group2"});
        provider.AddGroupMembership({.Group = "group2", .Member = "group1"});
        runtime->Send(new IEventHandle(MakeTicketParserID(), sender, new TEvTicketParser::TEvUpdateLoginSecurityState(provider.GetSecurityState())), 0);

        Sleep(TDuration::Seconds(10));

        runtime->Send(new IEventHandle(MakeTicketParserID(), sender, new TEvTicketParser::TEvAuthorizeTicket(loginResponse.Token)), 0);

        result = runtime->GrabEdgeEvent<TEvTicketParser::TEvAuthorizeTicketResult>(handle);

        UNIT_ASSERT_C(result->Error.empty(), result->Error);
        UNIT_ASSERT(result->Token != nullptr);
        UNIT_ASSERT_VALUES_EQUAL(result->Token->GetUserSID(), "user1");
        UNIT_ASSERT(result->Token->IsExist("group1"));
        UNIT_ASSERT(result->Token->IsExist("group2"));
        UNIT_ASSERT_VALUES_EQUAL(result->Token->GetGroupSIDs().size(), 3);

        provider.RemoveGroup({.Group = "group2"});
        provider.CreateGroup({.Group = "group3"});
        provider.AddGroupMembership({.Group = "group3", .Member = "user1"});
        runtime->Send(new IEventHandle(MakeTicketParserID(), sender, new TEvTicketParser::TEvUpdateLoginSecurityState(provider.GetSecurityState())), 0);

        Sleep(TDuration::Seconds(10));

        runtime->Send(new IEventHandle(MakeTicketParserID(), sender, new TEvTicketParser::TEvAuthorizeTicket(loginResponse.Token)), 0);

        result = runtime->GrabEdgeEvent<TEvTicketParser::TEvAuthorizeTicketResult>(handle);

        UNIT_ASSERT_C(result->Error.empty(), result->Error);
        UNIT_ASSERT(result->Token != nullptr);
        UNIT_ASSERT_VALUES_EQUAL(result->Token->GetUserSID(), "user1");
        UNIT_ASSERT(result->Token->IsExist("group1"));
        UNIT_ASSERT(result->Token->IsExist("group3"));
        UNIT_ASSERT(!result->Token->IsExist("group2"));
        UNIT_ASSERT_VALUES_EQUAL(result->Token->GetGroupSIDs().size(), 3);
    }

    Y_UNIT_TEST(LoginCheckRemovedUser) {
        using namespace Tests;
        TPortManager tp;
        ui16 kikimrPort = tp.GetPort(2134);
        ui16 grpcPort = tp.GetPort(2135);
        NKikimrProto::TAuthConfig authConfig;
        authConfig.SetUseBlackBox(false);
        authConfig.SetUseLoginProvider(true);
        authConfig.SetRefreshTime("5s");
        auto settings = TServerSettings(kikimrPort, authConfig);
        settings.SetDomainName("Root");
        settings.CreateTicketParser = NKikimr::CreateTicketParser;
        TServer server(settings);
        server.EnableGRpc(grpcPort);
        server.GetRuntime()->SetLogPriority(NKikimrServices::TICKET_PARSER, NLog::PRI_TRACE);
        server.GetRuntime()->SetLogPriority(NKikimrServices::GRPC_CLIENT, NLog::PRI_TRACE);
        TClient client(settings);
        NClient::TKikimr kikimr(client.GetClientConfig());
        client.InitRootScheme();
        TTestActorRuntime* runtime = server.GetRuntime();

        NLogin::TLoginProvider provider;

        provider.Audience = "/Root";
        provider.RotateKeys();

        TActorId sender = runtime->AllocateEdgeActor();

        provider.CreateGroup({.Group = "group1"});
        provider.CreateUser({.User = "user1", .Password = "password1"});
        provider.AddGroupMembership({.Group = "group1", .Member = "user1"});

        runtime->Send(new IEventHandle(MakeTicketParserID(), sender, new TEvTicketParser::TEvUpdateLoginSecurityState(provider.GetSecurityState())), 0);

        auto loginResponse = provider.LoginUser({.User = "user1", .Password = "password1"});

        UNIT_ASSERT_VALUES_EQUAL(loginResponse.Error, "");

        runtime->Send(new IEventHandle(MakeTicketParserID(), sender, new TEvTicketParser::TEvAuthorizeTicket(loginResponse.Token)), 0);

        TAutoPtr<IEventHandle> handle;

        TEvTicketParser::TEvAuthorizeTicketResult* result = runtime->GrabEdgeEvent<TEvTicketParser::TEvAuthorizeTicketResult>(handle);
        UNIT_ASSERT(result->Error.empty());
        UNIT_ASSERT(result->Token != nullptr);
        UNIT_ASSERT_VALUES_EQUAL(result->Token->GetUserSID(), "user1");
        UNIT_ASSERT(result->Token->IsExist("group1"));
        UNIT_ASSERT_VALUES_EQUAL(result->Token->GetGroupSIDs().size(), 2);

        provider.RemoveUser({.User = "user1"});

        runtime->Send(new IEventHandle(MakeTicketParserID(), sender, new TEvTicketParser::TEvUpdateLoginSecurityState(provider.GetSecurityState())), 0);

        Sleep(TDuration::Seconds(10));

        runtime->Send(new IEventHandle(MakeTicketParserID(), sender, new TEvTicketParser::TEvAuthorizeTicket(loginResponse.Token)), 0);

        result = runtime->GrabEdgeEvent<TEvTicketParser::TEvAuthorizeTicketResult>(handle);

        UNIT_ASSERT(!result->Error.empty());
        UNIT_ASSERT_EQUAL(result->Error.Message, "User not found");
        UNIT_ASSERT(result->Token == nullptr);
    }

    Y_UNIT_TEST(LoginEmptyTicketBad) {
        using namespace Tests;
        TPortManager tp;
        ui16 kikimrPort = tp.GetPort(2134);
        ui16 grpcPort = tp.GetPort(2135);
        NKikimrProto::TAuthConfig authConfig;
        authConfig.SetUseBlackBox(false);
        authConfig.SetUseLoginProvider(true);
        auto settings = TServerSettings(kikimrPort, authConfig);
        settings.SetDomainName("Root");
        TServer server(settings);
        server.EnableGRpc(grpcPort);
        server.GetRuntime()->SetLogPriority(NKikimrServices::TICKET_PARSER, NLog::PRI_TRACE);
        server.GetRuntime()->SetLogPriority(NKikimrServices::GRPC_CLIENT, NLog::PRI_TRACE);
        TClient client(settings);
        NClient::TKikimr kikimr(client.GetClientConfig());
        client.InitRootScheme();
        TTestActorRuntime* runtime = server.GetRuntime();

        NLogin::TLoginProvider provider;

        provider.Audience = "/Root";
        provider.RotateKeys();

        TActorId sender = runtime->AllocateEdgeActor();
        runtime->Send(new IEventHandle(MakeTicketParserID(), sender, new TEvTicketParser::TEvUpdateLoginSecurityState(provider.GetSecurityState())), 0);

        provider.CreateUser({.User = "user1", .Password = "password1"});
        auto loginResponse = provider.LoginUser({.User = "user1", .Password = "password1"});

        TString emptyUserToken = "";

        runtime->Send(new IEventHandle(MakeTicketParserID(), sender, new TEvTicketParser::TEvAuthorizeTicket(emptyUserToken)), 0);

        TAutoPtr<IEventHandle> handle;

        TEvTicketParser::TEvAuthorizeTicketResult* result = runtime->GrabEdgeEvent<TEvTicketParser::TEvAuthorizeTicketResult>(handle);
        UNIT_ASSERT(!result->Error.empty());
        UNIT_ASSERT(result->Token == nullptr);
        UNIT_ASSERT_VALUES_EQUAL(result->Error.Message, "Ticket is empty");
    }

    Y_UNIT_TEST(TicketFromCertificateCheckIssuerGood) {
        using namespace Tests;
        TPortManager tp;
        ui16 kikimrPort = tp.GetPort(2134);
        ui16 grpcPort = tp.GetPort(2135);
        auto settings = TServerSettings(kikimrPort);
        settings.SetDomainName("Root");

        const TCertAndKey ca = GenerateCA(TProps::AsCA());
        const TCertAndKey serverCert = GenerateSignedCert(ca, TProps::AsServer());
        const TCertAndKey clientCert = GenerateSignedCert(ca, TProps::AsClient());

        TTempFileHandle serverCertificateFile;
        serverCertificateFile.Write(serverCert.Certificate.data(), serverCert.Certificate.size());
        settings.ServerCertFilePath = serverCertificateFile.Name();

        const TString expectedGroup = settings.AppConfig->GetClientCertificateAuthorization().GetDefaultGroup();

        TServer server(settings);
        server.EnableGRpc(grpcPort);
        server.GetRuntime()->SetLogPriority(NKikimrServices::TICKET_PARSER, NLog::PRI_TRACE);
        server.GetRuntime()->SetLogPriority(NKikimrServices::GRPC_CLIENT, NLog::PRI_TRACE);
        TClient client(settings);
        NClient::TKikimr kikimr(client.GetClientConfig());
        client.InitRootScheme();
        TTestActorRuntime* runtime = server.GetRuntime();

        runtime->Send(new IEventHandle(MakeTicketParserID(), runtime->AllocateEdgeActor(), new TEvTicketParser::TEvAuthorizeTicket(TString(clientCert.Certificate))), 0);

        TAutoPtr<IEventHandle> handle;
        TEvTicketParser::TEvAuthorizeTicketResult* result = runtime->GrabEdgeEvent<TEvTicketParser::TEvAuthorizeTicketResult>(handle);
        UNIT_ASSERT_C(result->Error.empty(), result->Error);
        UNIT_ASSERT_C(result->Token->IsExist("C=RU,ST=MSK,L=MSK,O=YA,OU=UtTest,CN=localhost@cert"), result->Token->ShortDebugString());
        const auto& groups = result->Token->GetGroupSIDs();
        const std::unordered_set<TString> groupsSet(groups.cbegin(), groups.cend());
        UNIT_ASSERT_C(groupsSet.contains(expectedGroup), "Groups should contain " + expectedGroup);
    }

    Y_UNIT_TEST(TicketFromCertificateCheckIssuerBad) {
        using namespace Tests;
        TPortManager tp;
        ui16 kikimrPort = tp.GetPort(2134);
        ui16 grpcPort = tp.GetPort(2135);
        auto settings = TServerSettings(kikimrPort);
        settings.SetDomainName("Root");

        const TCertAndKey caForServerCert = GenerateCA(TProps::AsCA());
        const TCertAndKey serverCert = GenerateSignedCert(caForServerCert, TProps::AsServer());
        TProps caPropertiesForClientCert = TProps::AsCA();
        caPropertiesForClientCert.Organization = "Other org";
        const TCertAndKey caForClientCert = GenerateCA(caPropertiesForClientCert);
        const TCertAndKey clientCert = GenerateSignedCert(caForClientCert, TProps::AsClient());

        TTempFileHandle serverCertificateFile;
        serverCertificateFile.Write(serverCert.Certificate.data(), serverCert.Certificate.size());
        settings.ServerCertFilePath = serverCertificateFile.Name();

        TServer server(settings);
        server.EnableGRpc(grpcPort);
        server.GetRuntime()->SetLogPriority(NKikimrServices::TICKET_PARSER, NLog::PRI_TRACE);
        server.GetRuntime()->SetLogPriority(NKikimrServices::GRPC_CLIENT, NLog::PRI_TRACE);
        TClient client(settings);
        NClient::TKikimr kikimr(client.GetClientConfig());
        client.InitRootScheme();
        TTestActorRuntime* runtime = server.GetRuntime();

        runtime->Send(new IEventHandle(MakeTicketParserID(), runtime->AllocateEdgeActor(), new TEvTicketParser::TEvAuthorizeTicket(TString(clientCert.Certificate))), 0);

        TAutoPtr<IEventHandle> handle;
        TEvTicketParser::TEvAuthorizeTicketResult* result = runtime->GrabEdgeEvent<TEvTicketParser::TEvAuthorizeTicketResult>(handle);
        UNIT_ASSERT_C(!result->Error.empty(), "Expected return error message");
        UNIT_ASSERT_STRINGS_EQUAL(result->Error.Message, "Cannot create token from certificate. Client`s certificate and server`s certificate have different issuers");
        UNIT_ASSERT(result->Token == nullptr);
    }

    Y_UNIT_TEST(TicketFromCertificateWithValidationGood) {
        using namespace Tests;
        TPortManager tp;
        ui16 kikimrPort = tp.GetPort(2134);
        ui16 grpcPort = tp.GetPort(2135);
        auto settings = TServerSettings(kikimrPort);
        settings.SetDomainName("Root");
        auto& clientCertDefinitions = *settings.AppConfig->MutableClientCertificateAuthorization()->MutableClientCertificateDefinitions();
        auto& firstCertDef = *clientCertDefinitions.Add();
        *firstCertDef.AddSubjectTerms() = MakeSubjectTerm("C", {"RU"});
        *firstCertDef.AddSubjectTerms() = MakeSubjectTerm("ST", {"MSK"});
        *firstCertDef.AddSubjectTerms() = MakeSubjectTerm("L", {"MSK"});
        *firstCertDef.AddSubjectTerms() = MakeSubjectTerm("O", {"YA"});
        *firstCertDef.AddSubjectTerms() = MakeSubjectTerm("OU", {"UtTest"});
        *firstCertDef.AddSubjectTerms() = MakeSubjectTerm("CN", {"localhost"}, {".test.ut.ru"});
        firstCertDef.AddMemberGroups("first.Register.Node.Group@cert");
        firstCertDef.AddMemberGroups("second.Register.Node.Group@cert");

        auto& secondCertDef = *clientCertDefinitions.Add();
        *secondCertDef.AddSubjectTerms() = MakeSubjectTerm("C", {"RU"});
        *secondCertDef.AddSubjectTerms() = MakeSubjectTerm("ST", {"MSK"});
        *secondCertDef.AddSubjectTerms() = MakeSubjectTerm("L", {"MSK"});
        secondCertDef.AddMemberGroups("first.Common.Group@cert");
        secondCertDef.AddMemberGroups("second.Common.Group@cert");

        const TCertAndKey ca = GenerateCA(TProps::AsCA());
        const TCertAndKey serverCert = GenerateSignedCert(ca, TProps::AsServer());
        const TCertAndKey clientCert = GenerateSignedCert(ca, TProps::AsClient());

        TTempFileHandle serverCertificateFile;
        serverCertificateFile.Write(serverCert.Certificate.data(), serverCert.Certificate.size());
        settings.ServerCertFilePath = serverCertificateFile.Name();

        TServer server(settings);
        server.EnableGRpc(grpcPort);
        server.GetRuntime()->SetLogPriority(NKikimrServices::TICKET_PARSER, NLog::PRI_TRACE);
        server.GetRuntime()->SetLogPriority(NKikimrServices::GRPC_CLIENT, NLog::PRI_TRACE);
        TClient client(settings);
        NClient::TKikimr kikimr(client.GetClientConfig());
        client.InitRootScheme();
        TTestActorRuntime* runtime = server.GetRuntime();

        runtime->Send(new IEventHandle(MakeTicketParserID(), runtime->AllocateEdgeActor(), new TEvTicketParser::TEvAuthorizeTicket(TString(clientCert.Certificate))), 0);

        TAutoPtr<IEventHandle> handle;
        TEvTicketParser::TEvAuthorizeTicketResult* result = runtime->GrabEdgeEvent<TEvTicketParser::TEvAuthorizeTicketResult>(handle);
        UNIT_ASSERT_C(result->Error.empty(), result->Error);
        UNIT_ASSERT_C(result->Token->IsExist("C=RU,ST=MSK,L=MSK,O=YA,OU=UtTest,CN=localhost@cert"), result->Token->ShortDebugString());
        const auto& groups = result->Token->GetGroupSIDs();
        const std::unordered_set<TString> groupsSet(groups.cbegin(), groups.cend());
        std::vector<TString> expectedGroups(firstCertDef.GetMemberGroups().cbegin(), firstCertDef.GetMemberGroups().cend());
        expectedGroups.insert(expectedGroups.end(), secondCertDef.GetMemberGroups().cbegin(), secondCertDef.GetMemberGroups().cend());
        for (const auto& expectedGroup : expectedGroups) {
            UNIT_ASSERT_C(groupsSet.contains(expectedGroup), "Groups should contain: " + expectedGroup);
        }
    }

    Y_UNIT_TEST(TicketFromCertificateWithValidationDifferentIssuersGood) {
        using namespace Tests;
        TPortManager tp;
        ui16 kikimrPort = tp.GetPort(2134);
        ui16 grpcPort = tp.GetPort(2135);
        auto settings = TServerSettings(kikimrPort);
        settings.SetDomainName("Root");
        auto& clientCertDefinitions = *settings.AppConfig->MutableClientCertificateAuthorization()->MutableClientCertificateDefinitions();
        auto& certDef = *clientCertDefinitions.Add();
        *certDef.AddSubjectTerms() = MakeSubjectTerm("C", {"RU"});
        *certDef.AddSubjectTerms() = MakeSubjectTerm("ST", {"MSK"});
        *certDef.AddSubjectTerms() = MakeSubjectTerm("L", {"MSK"});
        *certDef.AddSubjectTerms() = MakeSubjectTerm("O", {"YA"});
        *certDef.AddSubjectTerms() = MakeSubjectTerm("OU", {"UtTest"});
        *certDef.AddSubjectTerms() = MakeSubjectTerm("CN", {"localhost"}, {".test.ut.ru"});
        certDef.SetRequireSameIssuer(false);
        certDef.AddMemberGroups("test.Register.Node.Group@cert");

        const TCertAndKey caForServerCert = GenerateCA(TProps::AsCA());
        const TCertAndKey serverCert = GenerateSignedCert(caForServerCert, TProps::AsServer());
        TProps caPropertiesForClientCert = TProps::AsCA();
        caPropertiesForClientCert.Organization = "Other org";
        const TCertAndKey caForClientCert = GenerateCA(caPropertiesForClientCert);
        const TCertAndKey clientCert = GenerateSignedCert(caForClientCert, TProps::AsClient());

        TTempFileHandle serverCertificateFile;
        serverCertificateFile.Write(serverCert.Certificate.data(), serverCert.Certificate.size());
        settings.ServerCertFilePath = serverCertificateFile.Name();

        TServer server(settings);
        server.EnableGRpc(grpcPort);
        server.GetRuntime()->SetLogPriority(NKikimrServices::TICKET_PARSER, NLog::PRI_TRACE);
        server.GetRuntime()->SetLogPriority(NKikimrServices::GRPC_CLIENT, NLog::PRI_TRACE);
        TClient client(settings);
        NClient::TKikimr kikimr(client.GetClientConfig());
        client.InitRootScheme();
        TTestActorRuntime* runtime = server.GetRuntime();

        runtime->Send(new IEventHandle(MakeTicketParserID(), runtime->AllocateEdgeActor(), new TEvTicketParser::TEvAuthorizeTicket(TString(clientCert.Certificate))), 0);

        TAutoPtr<IEventHandle> handle;
        TEvTicketParser::TEvAuthorizeTicketResult* result = runtime->GrabEdgeEvent<TEvTicketParser::TEvAuthorizeTicketResult>(handle);
        UNIT_ASSERT_C(result->Error.empty(), result->Error);
        UNIT_ASSERT_C(result->Token->IsExist("C=RU,ST=MSK,L=MSK,O=YA,OU=UtTest,CN=localhost@cert"), result->Token->ShortDebugString());
        const auto& groups = result->Token->GetGroupSIDs();
        const std::unordered_set<TString> groupsSet(groups.cbegin(), groups.cend());
        const std::vector<TString> expectedGroups(certDef.GetMemberGroups().cbegin(), certDef.GetMemberGroups().cend());
        for (const auto& expectedGroup : expectedGroups) {
            UNIT_ASSERT_C(groupsSet.contains(expectedGroup), "Groups should contain: " + expectedGroup);
        }
    }

    Y_UNIT_TEST(TicketFromCertificateWithValidationDifferentIssuersBad) {
        using namespace Tests;
        TPortManager tp;
        ui16 kikimrPort = tp.GetPort(2134);
        ui16 grpcPort = tp.GetPort(2135);
        auto settings = TServerSettings(kikimrPort);
        settings.SetDomainName("Root");
        auto& clientCertDefinitions = *settings.AppConfig->MutableClientCertificateAuthorization()->MutableClientCertificateDefinitions();
        auto& certDef = *clientCertDefinitions.Add();
        *certDef.AddSubjectTerms() = MakeSubjectTerm("C", {"RU"});
        *certDef.AddSubjectTerms() = MakeSubjectTerm("ST", {"MSK"});
        *certDef.AddSubjectTerms() = MakeSubjectTerm("L", {"MSK"});
        *certDef.AddSubjectTerms() = MakeSubjectTerm("O", {"YA"});
        *certDef.AddSubjectTerms() = MakeSubjectTerm("OU", {"UtTest"});
        *certDef.AddSubjectTerms() = MakeSubjectTerm("CN", {"localhost"}, {".test.ut.ru"});
        certDef.AddMemberGroups("test.Register.Node.Group@cert");

        const TCertAndKey caForServerCert = GenerateCA(TProps::AsCA());
        const TCertAndKey serverCert = GenerateSignedCert(caForServerCert, TProps::AsServer());
        TProps caPropertiesForClientCert = TProps::AsCA();
        caPropertiesForClientCert.Organization = "Other org";
        const TCertAndKey caForClientCert = GenerateCA(caPropertiesForClientCert);
        const TCertAndKey clientCert = GenerateSignedCert(caForClientCert, TProps::AsClient());

        TTempFileHandle serverCertificateFile;
        serverCertificateFile.Write(serverCert.Certificate.data(), serverCert.Certificate.size());
        settings.ServerCertFilePath = serverCertificateFile.Name();

        TServer server(settings);
        server.EnableGRpc(grpcPort);
        server.GetRuntime()->SetLogPriority(NKikimrServices::TICKET_PARSER, NLog::PRI_TRACE);
        server.GetRuntime()->SetLogPriority(NKikimrServices::GRPC_CLIENT, NLog::PRI_TRACE);
        TClient client(settings);
        NClient::TKikimr kikimr(client.GetClientConfig());
        client.InitRootScheme();
        TTestActorRuntime* runtime = server.GetRuntime();

        runtime->Send(new IEventHandle(MakeTicketParserID(), runtime->AllocateEdgeActor(), new TEvTicketParser::TEvAuthorizeTicket(TString(clientCert.Certificate))), 0);

        TAutoPtr<IEventHandle> handle;
        TEvTicketParser::TEvAuthorizeTicketResult* result = runtime->GrabEdgeEvent<TEvTicketParser::TEvAuthorizeTicketResult>(handle);
        UNIT_ASSERT_C(!result->Error.empty(), "Expected return error message");
        UNIT_ASSERT_STRINGS_EQUAL(result->Error.Message, "Cannot create token from certificate. Client certificate failed verification");
        UNIT_ASSERT(result->Token == nullptr);
    }

    Y_UNIT_TEST(TicketFromCertificateWithValidationDefaultGroupGood) {
        using namespace Tests;
        TPortManager tp;
        ui16 kikimrPort = tp.GetPort(2134);
        ui16 grpcPort = tp.GetPort(2135);
        auto settings = TServerSettings(kikimrPort);
        settings.SetDomainName("Root");
        auto& clientCertDefinitions = *settings.AppConfig->MutableClientCertificateAuthorization()->MutableClientCertificateDefinitions();
        auto& certDef = *clientCertDefinitions.Add();
        *certDef.AddSubjectTerms() = MakeSubjectTerm("C", {"RU"});
        *certDef.AddSubjectTerms() = MakeSubjectTerm("ST", {"MSK"});
        *certDef.AddSubjectTerms() = MakeSubjectTerm("L", {"MSK"});
        *certDef.AddSubjectTerms() = MakeSubjectTerm("O", {"YA"});
        *certDef.AddSubjectTerms() = MakeSubjectTerm("OU", {"UtTest"});
        *certDef.AddSubjectTerms() = MakeSubjectTerm("CN", {"localhost"}, {".test.ut.ru"});

        const TCertAndKey ca = GenerateCA(TProps::AsCA());
        const TCertAndKey serverCert = GenerateSignedCert(ca, TProps::AsServer());
        const TCertAndKey clientCert = GenerateSignedCert(ca, TProps::AsClient());

        TTempFileHandle serverCertificateFile;
        serverCertificateFile.Write(serverCert.Certificate.data(), serverCert.Certificate.size());
        settings.ServerCertFilePath = serverCertificateFile.Name();

        const TString expectedGroup = settings.AppConfig->GetClientCertificateAuthorization().GetDefaultGroup();

        TServer server(settings);
        server.EnableGRpc(grpcPort);
        server.GetRuntime()->SetLogPriority(NKikimrServices::TICKET_PARSER, NLog::PRI_TRACE);
        server.GetRuntime()->SetLogPriority(NKikimrServices::GRPC_CLIENT, NLog::PRI_TRACE);
        TClient client(settings);
        NClient::TKikimr kikimr(client.GetClientConfig());
        client.InitRootScheme();
        TTestActorRuntime* runtime = server.GetRuntime();

        runtime->Send(new IEventHandle(MakeTicketParserID(), runtime->AllocateEdgeActor(), new TEvTicketParser::TEvAuthorizeTicket(TString(clientCert.Certificate))), 0);

        TAutoPtr<IEventHandle> handle;
        TEvTicketParser::TEvAuthorizeTicketResult* result = runtime->GrabEdgeEvent<TEvTicketParser::TEvAuthorizeTicketResult>(handle);
        UNIT_ASSERT_C(result->Error.empty(), result->Error);
        UNIT_ASSERT_C(result->Token->IsExist("C=RU,ST=MSK,L=MSK,O=YA,OU=UtTest,CN=localhost@cert"), result->Token->ShortDebugString());
        const auto& groups = result->Token->GetGroupSIDs();
        const std::unordered_set<TString> groupsSet(groups.cbegin(), groups.cend());
        UNIT_ASSERT_C(groupsSet.contains(expectedGroup), "Groups should contain: " + expectedGroup);
    }

    Y_UNIT_TEST(TicketFromCertificateWithValidationBad) {
        using namespace Tests;
        TPortManager tp;
        ui16 kikimrPort = tp.GetPort(2134);
        ui16 grpcPort = tp.GetPort(2135);
        auto settings = TServerSettings(kikimrPort);
        settings.SetDomainName("Root");
        auto& clientCertDefinitions = *settings.AppConfig->MutableClientCertificateAuthorization()->MutableClientCertificateDefinitions();
        auto& certDef = *clientCertDefinitions.Add();
        *certDef.AddSubjectTerms() = MakeSubjectTerm("C", {"RU"});
        *certDef.AddSubjectTerms() = MakeSubjectTerm("ST", {"MSK"});
        *certDef.AddSubjectTerms() = MakeSubjectTerm("L", {"MSK"});
        *certDef.AddSubjectTerms() = MakeSubjectTerm("O", {"Other org"});
        *certDef.AddSubjectTerms() = MakeSubjectTerm("OU", {"UtTest"});
        *certDef.AddSubjectTerms() = MakeSubjectTerm("CN", {"localhost"}, {".test.ut.ru"});

        const TCertAndKey ca = GenerateCA(TProps::AsCA());
        const TCertAndKey serverCert = GenerateSignedCert(ca, TProps::AsServer());
        const TCertAndKey clientCert = GenerateSignedCert(ca, TProps::AsClient());

        TTempFileHandle serverCertificateFile;
        serverCertificateFile.Write(serverCert.Certificate.data(), serverCert.Certificate.size());
        settings.ServerCertFilePath = serverCertificateFile.Name();

        TServer server(settings);
        server.EnableGRpc(grpcPort);
        server.GetRuntime()->SetLogPriority(NKikimrServices::TICKET_PARSER, NLog::PRI_TRACE);
        server.GetRuntime()->SetLogPriority(NKikimrServices::GRPC_CLIENT, NLog::PRI_TRACE);
        TClient client(settings);
        NClient::TKikimr kikimr(client.GetClientConfig());
        client.InitRootScheme();
        TTestActorRuntime* runtime = server.GetRuntime();

        runtime->Send(new IEventHandle(MakeTicketParserID(), runtime->AllocateEdgeActor(), new TEvTicketParser::TEvAuthorizeTicket(TString(clientCert.Certificate))), 0);

        TAutoPtr<IEventHandle> handle;
        TEvTicketParser::TEvAuthorizeTicketResult* result = runtime->GrabEdgeEvent<TEvTicketParser::TEvAuthorizeTicketResult>(handle);
        UNIT_ASSERT_C(!result->Error.empty(), "Expected return error message");
        UNIT_ASSERT_STRINGS_EQUAL(result->Error.Message, "Cannot create token from certificate. Client certificate failed verification");
        UNIT_ASSERT(result->Token == nullptr);
    }

    Y_UNIT_TEST(TicketFromCertificateWithValidationCheckIssuerBad) {
        using namespace Tests;
        TPortManager tp;
        ui16 kikimrPort = tp.GetPort(2134);
        ui16 grpcPort = tp.GetPort(2135);
        auto settings = TServerSettings(kikimrPort);
        settings.SetDomainName("Root");
        auto& clientCertDefinitions = *settings.AppConfig->MutableClientCertificateAuthorization()->MutableClientCertificateDefinitions();
        auto& certDef = *clientCertDefinitions.Add();
        *certDef.AddSubjectTerms() = MakeSubjectTerm("C", {"RU"});
        *certDef.AddSubjectTerms() = MakeSubjectTerm("ST", {"MSK"});
        *certDef.AddSubjectTerms() = MakeSubjectTerm("L", {"MSK"});
        *certDef.AddSubjectTerms() = MakeSubjectTerm("O", {"Other org"});
        *certDef.AddSubjectTerms() = MakeSubjectTerm("OU", {"UtTest"});
        *certDef.AddSubjectTerms() = MakeSubjectTerm("CN", {"localhost"}, {".test.ut.ru"});

        const TCertAndKey caForServerCert = GenerateCA(TProps::AsCA());
        const TCertAndKey serverCert = GenerateSignedCert(caForServerCert, TProps::AsServer());
        TProps caPropertiesForClientCert = TProps::AsCA();
        caPropertiesForClientCert.Organization = "Other org";
        const TCertAndKey caForClientCert = GenerateCA(caPropertiesForClientCert);
        const TCertAndKey clientCert = GenerateSignedCert(caForClientCert, TProps::AsClient());

        TTempFileHandle serverCertificateFile;
        serverCertificateFile.Write(serverCert.Certificate.data(), serverCert.Certificate.size());
        settings.ServerCertFilePath = serverCertificateFile.Name();

        TServer server(settings);
        server.EnableGRpc(grpcPort);
        server.GetRuntime()->SetLogPriority(NKikimrServices::TICKET_PARSER, NLog::PRI_TRACE);
        server.GetRuntime()->SetLogPriority(NKikimrServices::GRPC_CLIENT, NLog::PRI_TRACE);
        TClient client(settings);
        NClient::TKikimr kikimr(client.GetClientConfig());
        client.InitRootScheme();
        TTestActorRuntime* runtime = server.GetRuntime();

        runtime->Send(new IEventHandle(MakeTicketParserID(), runtime->AllocateEdgeActor(), new TEvTicketParser::TEvAuthorizeTicket(TString(clientCert.Certificate))), 0);

        TAutoPtr<IEventHandle> handle;
        TEvTicketParser::TEvAuthorizeTicketResult* result = runtime->GrabEdgeEvent<TEvTicketParser::TEvAuthorizeTicketResult>(handle);
        UNIT_ASSERT_C(!result->Error.empty(), "Expected return error message");
        UNIT_ASSERT_STRINGS_EQUAL(result->Error.Message, "Cannot create token from certificate. Client certificate failed verification");
        UNIT_ASSERT(result->Token == nullptr);
    }

<<<<<<< HEAD
    Y_UNIT_TEST(LdapFetchGroupsWithDefaultGroupAttributeGood) {
        TString login = "ldapuser";
        TString password = "ldapUserPassword";

        TLdapKikimrServer server(InitLdapSettings);
        LdapMock::TLdapSimpleServer ldapServer(server.GetLdapPort(), TCorrectLdapResponse::GetResponses(login));

        TAutoPtr<IEventHandle> handle = LdapAuthenticate(server, login, password);
        TEvTicketParser::TEvAuthorizeTicketResult* ticketParserResult = handle->Get<TEvTicketParser::TEvAuthorizeTicketResult>();
        UNIT_ASSERT_C(ticketParserResult->Error.empty(), ticketParserResult->Error);
        UNIT_ASSERT(ticketParserResult->Token != nullptr);
        const TString ldapDomain = "@ldap";
        UNIT_ASSERT_VALUES_EQUAL(ticketParserResult->Token->GetUserSID(), login + ldapDomain);
        const auto& fetchedGroups = ticketParserResult->Token->GetGroupSIDs();
        THashSet<TString> groups(fetchedGroups.begin(), fetchedGroups.end());

        THashSet<TString> expectedGroups;
        std::transform(TCorrectLdapResponse::Groups.begin(), TCorrectLdapResponse::Groups.end(), std::inserter(expectedGroups, expectedGroups.end()), [&ldapDomain](TString& group) {
            return group.append(ldapDomain);
        });
        expectedGroups.insert("all-users@well-known");

        UNIT_ASSERT_VALUES_EQUAL(fetchedGroups.size(), expectedGroups.size());
        for (const auto& expectedGroup : expectedGroups) {
            UNIT_ASSERT_C(groups.contains(expectedGroup), "Can not find " + expectedGroup);
        }

        ldapServer.Stop();
    }

    Y_UNIT_TEST(LdapFetchGroupsWithCustomGroupAttributeGood) {
        TString login = "ldapuser";
        TString password = "ldapUserPassword";

        TLdapKikimrServer server(InitLdapSettingsWithCustomGroupAttribute);
        LdapMock::TLdapSimpleServer ldapServer(server.GetLdapPort(), TCorrectLdapResponse::GetResponses(login, "groupDN"));

        TAutoPtr<IEventHandle> handle = LdapAuthenticate(server, login, password);
        TEvTicketParser::TEvAuthorizeTicketResult* ticketParserResult = handle->Get<TEvTicketParser::TEvAuthorizeTicketResult>();
        UNIT_ASSERT_C(ticketParserResult->Error.empty(), ticketParserResult->Error);
        UNIT_ASSERT(ticketParserResult->Token != nullptr);
        const TString ldapDomain = "@ldap";
        UNIT_ASSERT_VALUES_EQUAL(ticketParserResult->Token->GetUserSID(), login + ldapDomain);
        const auto& fetchedGroups = ticketParserResult->Token->GetGroupSIDs();
        THashSet<TString> groups(fetchedGroups.begin(), fetchedGroups.end());

        THashSet<TString> expectedGroups;
        std::transform(TCorrectLdapResponse::Groups.begin(), TCorrectLdapResponse::Groups.end(), std::inserter(expectedGroups, expectedGroups.end()), [&ldapDomain](TString& group) {
            return group.append(ldapDomain);
        });
        expectedGroups.insert("all-users@well-known");

        UNIT_ASSERT_VALUES_EQUAL(fetchedGroups.size(), expectedGroups.size());
        for (const auto& expectedGroup : expectedGroups) {
            UNIT_ASSERT_C(groups.contains(expectedGroup), "Can not find " + expectedGroup);
        }

        ldapServer.Stop();
    }

    Y_UNIT_TEST(LdapFetchGroupsWithDontExistGroupAttribute) {
        TString login = "ldapuser";
        TString password = "ldapUserPassword";

        TLdapKikimrServer server(InitLdapSettingsWithCustomGroupAttribute);

        LdapMock::TLdapMockResponses responses;
        responses.BindResponses.push_back({{{.Login = "cn=robouser,dc=search,dc=yandex,dc=net", .Password = "robouserPassword"}}, {.Status = LdapMock::EStatus::SUCCESS}});

        LdapMock::TSearchRequestInfo fetchGroupsSearchRequestInfo {
            {
                .BaseDn = "dc=search,dc=yandex,dc=net",
                .Scope = 2,
                .DerefAliases = 0,
                .Filter = {.Type = LdapMock::EFilterType::LDAP_FILTER_EQUALITY, .Attribute = "uid", .Value = login},
                .Attributes = {"groupDN"}
            }
        };

        std::vector<LdapMock::TSearchEntry> fetchGroupsSearchResponseEntries {
            {
                .Dn = "uid=" + login + ",dc=search,dc=yandex,dc=net",
                .AttributeList = {} // Return empty group list, attribute 'groupDN' not found
            }
        };

        LdapMock::TSearchResponseInfo fetchGroupsSearchResponseInfo {
            .ResponseEntries = fetchGroupsSearchResponseEntries,
            .ResponseDone = {.Status = LdapMock::EStatus::SUCCESS}
        };
        responses.SearchResponses.push_back({fetchGroupsSearchRequestInfo, fetchGroupsSearchResponseInfo});

        LdapMock::TLdapSimpleServer ldapServer(server.GetLdapPort(), responses);

        TAutoPtr<IEventHandle> handle = LdapAuthenticate(server, login, password);
        TEvTicketParser::TEvAuthorizeTicketResult* ticketParserResult = handle->Get<TEvTicketParser::TEvAuthorizeTicketResult>();
        UNIT_ASSERT_C(ticketParserResult->Error.empty(), ticketParserResult->Error);
        UNIT_ASSERT(ticketParserResult->Token != nullptr);
        const TString ldapDomain = "@ldap";
        UNIT_ASSERT_VALUES_EQUAL(ticketParserResult->Token->GetUserSID(), login + ldapDomain);
        const auto& fetchedGroups = ticketParserResult->Token->GetGroupSIDs();
        UNIT_ASSERT_EQUAL(fetchedGroups.size(), 1);
        UNIT_ASSERT_STRINGS_EQUAL(fetchedGroups.front(), "all-users@well-known");

        ldapServer.Stop();
    }

     Y_UNIT_TEST(LdapFetchGroupsWithInvalidRobotUserLoginBad) {
        TString login = "ldapuser";
        TString password = "ldapUserPassword";

        LdapMock::TLdapMockResponses responses;
        responses.BindResponses.push_back({{{.Login = "cn=invalidRobouser,dc=search,dc=yandex,dc=net", .Password = "robouserPassword"}}, {.Status = LdapMock::EStatus::INVALID_CREDENTIALS}});

        TLdapKikimrServer server(InitLdapSettingsWithInvalidRobotUserLogin);
        LdapMock::TLdapSimpleServer ldapServer(server.GetLdapPort(), responses);

        TAutoPtr<IEventHandle> handle = LdapAuthenticate(server, login, password);
        TEvTicketParser::TEvAuthorizeTicketResult* ticketParserResult = handle->Get<TEvTicketParser::TEvAuthorizeTicketResult>();
        UNIT_ASSERT_C(!ticketParserResult->Error.empty(), "Expected return error message");
        UNIT_ASSERT_STRINGS_EQUAL(ticketParserResult->Error.Message, "Could not perform initial LDAP bind for dn cn=invalidRobouser,dc=search,dc=yandex,dc=net on server localhost\nInvalid credentials");
        UNIT_ASSERT(ticketParserResult->Token == nullptr);

        ldapServer.Stop();
    }

    Y_UNIT_TEST(LdapFetchGroupsWithInvalidRobotUserPasswordBad) {
        TString login = "ldapuser";
        TString password = "ldapUserPassword";

        LdapMock::TLdapMockResponses responses;
        responses.BindResponses.push_back({{{.Login = "cn=robouser,dc=search,dc=yandex,dc=net", .Password = "invalidPassword"}}, {.Status = LdapMock::EStatus::INVALID_CREDENTIALS}});

        TLdapKikimrServer server(InitLdapSettingsWithInvalidRobotUserPassword);
        LdapMock::TLdapSimpleServer ldapServer(server.GetLdapPort(), responses);

        TAutoPtr<IEventHandle> handle = LdapAuthenticate(server, login, password);
        TEvTicketParser::TEvAuthorizeTicketResult* ticketParserResult = handle->Get<TEvTicketParser::TEvAuthorizeTicketResult>();
        UNIT_ASSERT_C(!ticketParserResult->Error.empty(), "Expected return error message");
        UNIT_ASSERT_STRINGS_EQUAL(ticketParserResult->Error.Message, "Could not perform initial LDAP bind for dn cn=robouser,dc=search,dc=yandex,dc=net on server localhost\nInvalid credentials");
        UNIT_ASSERT(ticketParserResult->Token == nullptr);

        ldapServer.Stop();
    }

    Y_UNIT_TEST(LdapFetchGroupsWithRemovedUserCredentialsBad) {
        TString removedUserLogin = "ldapuser";
        TString removedUserPassword = "ldapUserPassword";

        LdapMock::TLdapMockResponses responses;
        responses.BindResponses.push_back({{{.Login = "cn=robouser,dc=search,dc=yandex,dc=net", .Password = "robouserPassword"}}, {.Status = LdapMock::EStatus::SUCCESS}});

        LdapMock::TSearchRequestInfo removedUserSearchRequestInfo {
            {
                .BaseDn = "dc=search,dc=yandex,dc=net",
                .Scope = 2,
                .DerefAliases = 0,
                .Filter = {.Type = LdapMock::EFilterType::LDAP_FILTER_EQUALITY, .Attribute = "uid", .Value = removedUserLogin},
                .Attributes = {"memberOf"}
            }
        };

        LdapMock::TSearchResponseInfo removedUserSearchResponseInfo {
            .ResponseEntries = {}, // Removed user was not found. Return empty list of entries
            .ResponseDone = {.Status = LdapMock::EStatus::SUCCESS}
        };
        responses.SearchResponses.push_back({removedUserSearchRequestInfo, removedUserSearchResponseInfo});

        TLdapKikimrServer server(InitLdapSettings);
        LdapMock::TLdapSimpleServer ldapServer(server.GetLdapPort(), responses);

        TAutoPtr<IEventHandle> handle = LdapAuthenticate(server, removedUserLogin, removedUserPassword);
        TEvTicketParser::TEvAuthorizeTicketResult* ticketParserResult = handle->Get<TEvTicketParser::TEvAuthorizeTicketResult>();
        UNIT_ASSERT_C(!ticketParserResult->Error.empty(), "Expected return error message");
        UNIT_ASSERT_STRINGS_EQUAL(ticketParserResult->Error.Message, "LDAP user " + removedUserLogin + " does not exist. "
                                                                     "LDAP search for filter uid=" + removedUserLogin + " on server localhost return no entries");

        ldapServer.Stop();
    }

    Y_UNIT_TEST(LdapFetchGroupsUseInvalidSearchFilterBad) {
        TString login = "ldapuser";
        TString password = "ldapUserPassword";

        LdapMock::TLdapMockResponses responses;
        responses.BindResponses.push_back({{{.Login = "cn=robouser,dc=search,dc=yandex,dc=net", .Password = "robouserPassword"}}, {.Status = LdapMock::EStatus::SUCCESS}});

        TLdapKikimrServer server(InitLdapSettingsWithInvalidFilter);
        LdapMock::TLdapSimpleServer ldapServer(server.GetLdapPort(), responses);

        TAutoPtr<IEventHandle> handle = LdapAuthenticate(server, login, password);
        TEvTicketParser::TEvAuthorizeTicketResult* ticketParserResult = handle->Get<TEvTicketParser::TEvAuthorizeTicketResult>();
        UNIT_ASSERT_C(!ticketParserResult->Error.empty(), "Expected return error message");
        UNIT_ASSERT_STRINGS_EQUAL(ticketParserResult->Error.Message, "Could not search for filter &(uid=" + login + ")() on server localhost\nBad search filter");

        ldapServer.Stop();
    }

    Y_UNIT_TEST(LdapServerIsUnavailable) {
        TLdapKikimrServer server(InitLdapSettingsWithUnavailableHost);

        LdapMock::TLdapMockResponses responses;
        LdapMock::TLdapSimpleServer ldapServer(server.GetLdapPort(), responses);

        TString login = "ldapuser";
        TString password = "ldapUserPassword";

        TAutoPtr<IEventHandle> handle = LdapAuthenticate(server, login, password);
        TEvTicketParser::TEvAuthorizeTicketResult* ticketParserResult = handle->Get<TEvTicketParser::TEvAuthorizeTicketResult>();
        UNIT_ASSERT_C(!ticketParserResult->Error.empty(), "Expected return error message");
        UNIT_ASSERT_STRINGS_EQUAL(ticketParserResult->Error.Message, "Could not start TLS\nCan't contact LDAP server");

        ldapServer.Stop();
    }

    Y_UNIT_TEST(LdapRefreshGroupsInfoGood) {
        TString login = "ldapuser";
        TString password = "ldapUserPassword";


        auto responses = TCorrectLdapResponse::GetResponses(login);
        LdapMock::TLdapMockResponses updatedResponses = responses;

        std::vector<TString> newLdapGroups {
            "ou=groups,dc=search,dc=yandex,dc=net",
            "cn=people,ou=groups,dc=search,dc=yandex,dc=net",
            "cn=designers,ou=groups,dc=search,dc=yandex,dc=net"
        };
        std::vector<LdapMock::TSearchEntry> newFetchGroupsSearchResponseEntries {
            {
                .Dn = "uid=" + login + ",dc=search,dc=yandex,dc=net",
                .AttributeList = {
                                    {"memberOf", newLdapGroups}
                                }
            }
        };

        const TString ldapDomain = "@ldap";
        THashSet<TString> newExpectedGroups;
        std::transform(newLdapGroups.begin(), newLdapGroups.end(), std::inserter(newExpectedGroups, newExpectedGroups.end()), [&ldapDomain](TString& group) {
            return group.append(ldapDomain);
        });
        newExpectedGroups.insert("all-users@well-known");

        LdapMock::TSearchResponseInfo newFetchGroupsSearchResponseInfo {
            .ResponseEntries = newFetchGroupsSearchResponseEntries,
            .ResponseDone = {.Status = LdapMock::EStatus::SUCCESS}
        };

        auto& searchResponse = updatedResponses.SearchResponses.front();
        searchResponse.second = newFetchGroupsSearchResponseInfo;

        TLdapKikimrServer server(InitLdapSettings);
        LdapMock::TLdapSimpleServer ldapServer(server.GetLdapPort(), {responses, updatedResponses});

        auto loginResponse = GetLoginResponse(server, login, password);
        TTestActorRuntime* runtime = server.GetRuntime();
        TActorId sender = runtime->AllocateEdgeActor();
        runtime->Send(new IEventHandle(MakeTicketParserID(), sender, new TEvTicketParser::TEvAuthorizeTicket(loginResponse.Token)), 0);
        TAutoPtr<IEventHandle> handle;
        TEvTicketParser::TEvAuthorizeTicketResult* ticketParserResult = runtime->GrabEdgeEvent<TEvTicketParser::TEvAuthorizeTicketResult>(handle);

        UNIT_ASSERT_C(ticketParserResult->Error.empty(), ticketParserResult->Error);
        UNIT_ASSERT(ticketParserResult->Token != nullptr);
        UNIT_ASSERT_VALUES_EQUAL(ticketParserResult->Token->GetUserSID(), login + ldapDomain);
        const auto& fetchedGroups = ticketParserResult->Token->GetGroupSIDs();
        THashSet<TString> groups(fetchedGroups.begin(), fetchedGroups.end());

        THashSet<TString> expectedGroups;
        std::transform(TCorrectLdapResponse::Groups.begin(), TCorrectLdapResponse::Groups.end(), std::inserter(expectedGroups, expectedGroups.end()), [&ldapDomain](TString& group) {
            return group.append(ldapDomain);
        });
        expectedGroups.insert("all-users@well-known");

        UNIT_ASSERT_VALUES_EQUAL(fetchedGroups.size(), expectedGroups.size());
        for (const auto& expectedGroup : expectedGroups) {
            UNIT_ASSERT_C(groups.contains(expectedGroup), "Can not find " + expectedGroup);
        }

        ldapServer.UpdateResponses();
        Sleep(TDuration::Seconds(10));

        runtime->Send(new IEventHandle(MakeTicketParserID(), sender, new TEvTicketParser::TEvAuthorizeTicket(loginResponse.Token)), 0);
        ticketParserResult = runtime->GrabEdgeEvent<TEvTicketParser::TEvAuthorizeTicketResult>(handle);

        UNIT_ASSERT_C(ticketParserResult->Error.empty(), ticketParserResult->Error);
        UNIT_ASSERT(ticketParserResult->Token != nullptr);
        UNIT_ASSERT_VALUES_EQUAL(ticketParserResult->Token->GetUserSID(), login + "@ldap");
        const auto& newFetchedGroups = ticketParserResult->Token->GetGroupSIDs();
        THashSet<TString> newGroups(newFetchedGroups.begin(), newFetchedGroups.end());
        UNIT_ASSERT_VALUES_EQUAL(newFetchedGroups.size(), newExpectedGroups.size());
        for (const auto& expectedGroup : newExpectedGroups) {
            UNIT_ASSERT_C(newGroups.contains(expectedGroup), "Can not find " + expectedGroup);
        }

        ldapServer.Stop();
    }

    Y_UNIT_TEST(LdapRefreshRemoveUserBad) {
        TString login = "ldapuser";
        TString password = "ldapUserPassword";

        TLdapKikimrServer server(InitLdapSettings);
        auto responses = TCorrectLdapResponse::GetResponses(login);
        LdapMock::TLdapMockResponses updatedResponses = responses;
        LdapMock::TSearchResponseInfo newFetchGroupsSearchResponseInfo {
            .ResponseEntries = {}, // User has been removed. Return empty entries list
            .ResponseDone = {.Status = LdapMock::EStatus::SUCCESS}
        };

        auto& searchResponse = updatedResponses.SearchResponses.front();
        searchResponse.second = newFetchGroupsSearchResponseInfo;
        LdapMock::TLdapSimpleServer ldapServer(server.GetLdapPort(), {responses, updatedResponses});

        auto loginResponse = GetLoginResponse(server, login, password);
        TTestActorRuntime* runtime = server.GetRuntime();
        TActorId sender = runtime->AllocateEdgeActor();
        runtime->Send(new IEventHandle(MakeTicketParserID(), sender, new TEvTicketParser::TEvAuthorizeTicket(loginResponse.Token)), 0);
        TAutoPtr<IEventHandle> handle;
        TEvTicketParser::TEvAuthorizeTicketResult* ticketParserResult = runtime->GrabEdgeEvent<TEvTicketParser::TEvAuthorizeTicketResult>(handle);

        UNIT_ASSERT_C(ticketParserResult->Error.empty(), ticketParserResult->Error);
        UNIT_ASSERT(ticketParserResult->Token != nullptr);
        const TString ldapDomain = "@ldap";
        UNIT_ASSERT_VALUES_EQUAL(ticketParserResult->Token->GetUserSID(), login + ldapDomain);
        const auto& fetchedGroups = ticketParserResult->Token->GetGroupSIDs();
        THashSet<TString> groups(fetchedGroups.begin(), fetchedGroups.end());

        THashSet<TString> expectedGroups;
        std::transform(TCorrectLdapResponse::Groups.begin(), TCorrectLdapResponse::Groups.end(), std::inserter(expectedGroups, expectedGroups.end()), [&ldapDomain](TString& group) {
            return group.append(ldapDomain);
        });
        expectedGroups.insert("all-users@well-known");

        UNIT_ASSERT_VALUES_EQUAL(fetchedGroups.size(), expectedGroups.size());
        for (const auto& expectedGroup : expectedGroups) {
            UNIT_ASSERT_C(groups.contains(expectedGroup), "Can not find " + expectedGroup);
        }

        ldapServer.UpdateResponses();
        Sleep(TDuration::Seconds(10));

        runtime->Send(new IEventHandle(MakeTicketParserID(), sender, new TEvTicketParser::TEvAuthorizeTicket(loginResponse.Token)), 0);
        ticketParserResult = runtime->GrabEdgeEvent<TEvTicketParser::TEvAuthorizeTicketResult>(handle);

        UNIT_ASSERT_C(!ticketParserResult->Error.empty(), "Expected return error message");
        UNIT_ASSERT(ticketParserResult->Token == nullptr);
        UNIT_ASSERT_STRINGS_EQUAL(ticketParserResult->Error.Message, "LDAP user " + login + " does not exist. "
                                                                     "LDAP search for filter uid=" + login + " on server localhost return no entries");
        UNIT_ASSERT_EQUAL(ticketParserResult->Error.Retryable, false);

        ldapServer.Stop();
    }

=======
>>>>>>> 2f0c9d24
    template <typename TAccessServiceMock>
    void AccessServiceAuthenticationOk() {
        using namespace Tests;

        TPortManager tp;
        ui16 port = tp.GetPort(2134);
        ui16 grpcPort = tp.GetPort(2135);
        ui16 accessServicePort = tp.GetPort(4284);
        TString accessServiceEndpoint = "localhost:" + ToString(accessServicePort);
        NKikimrProto::TAuthConfig authConfig;
        authConfig.SetUseBlackBox(false);
        SetUseAccessService<TAccessServiceMock>(authConfig);
        authConfig.SetUseAccessServiceTLS(false);
        authConfig.SetAccessServiceEndpoint(accessServiceEndpoint);
        authConfig.SetUseStaff(false);
        auto settings = TServerSettings(port, authConfig);
        settings.SetDomainName("Root");
        settings.CreateTicketParser = NKikimr::CreateTicketParser;
        TServer server(settings);
        server.EnableGRpc(grpcPort);
        server.GetRuntime()->SetLogPriority(NKikimrServices::TICKET_PARSER, NLog::PRI_TRACE);
        server.GetRuntime()->SetLogPriority(NKikimrServices::GRPC_CLIENT, NLog::PRI_TRACE);
        TClient client(settings);
        client.InitRootScheme();
        TTestActorRuntime* runtime = server.GetRuntime();

        TString userToken = "user1";

        // Access Server Mock
        TAccessServiceMock accessServiceMock;
        grpc::ServerBuilder builder;
        builder.AddListeningPort(accessServiceEndpoint, grpc::InsecureServerCredentials()).RegisterService(&accessServiceMock);
        std::unique_ptr<grpc::Server> accessServer(builder.BuildAndStart());

        runtime->Send(new IEventHandle(MakeTicketParserID(), runtime->AllocateEdgeActor(), new TEvTicketParser::TEvAuthorizeTicket("Bearer " + userToken)), 0);

        TAutoPtr<IEventHandle> handle;
        TEvTicketParser::TEvAuthorizeTicketResult* result = runtime->GrabEdgeEvent<TEvTicketParser::TEvAuthorizeTicketResult>(handle);
        UNIT_ASSERT_C(result->Error.empty(), result->Error);
        UNIT_ASSERT_VALUES_EQUAL(accessServiceMock.AuthorizeCount.load(), 0);
        UNIT_ASSERT_VALUES_EQUAL(accessServiceMock.AuthenticateCount.load(), 1);
        UNIT_ASSERT_VALUES_EQUAL(result->Ticket, userToken);
        UNIT_ASSERT_VALUES_EQUAL(result->Token->GetUserSID(), userToken + "@as");
    }

    Y_UNIT_TEST(AccessServiceAuthenticationOk) {
        AccessServiceAuthenticationOk<NKikimr::TAccessServiceMock>();
    }

    Y_UNIT_TEST(NebiusAccessServiceAuthenticationOk) {
        AccessServiceAuthenticationOk<NKikimr::TNebiusAccessServiceMock>();
    }

    Y_UNIT_TEST(AccessServiceAuthenticationApiKeyOk) {
        using namespace Tests;

        TPortManager tp;
        ui16 port = tp.GetPort(2134);
        ui16 grpcPort = tp.GetPort(2135);
        ui16 accessServicePort = tp.GetPort(4284);
        TString accessServiceEndpoint = "localhost:" + ToString(accessServicePort);
        NKikimrProto::TAuthConfig authConfig;
        authConfig.SetUseBlackBox(false);
        authConfig.SetUseAccessService(true);
        authConfig.SetUseAccessServiceApiKey(true);
        authConfig.SetUseAccessServiceTLS(false);
        authConfig.SetAccessServiceEndpoint(accessServiceEndpoint);
        authConfig.SetUseStaff(false);
        auto settings = TServerSettings(port, authConfig);
        settings.SetDomainName("Root");
        settings.CreateTicketParser = NKikimr::CreateTicketParser;
        TServer server(settings);
        server.EnableGRpc(grpcPort);
        server.GetRuntime()->SetLogPriority(NKikimrServices::TICKET_PARSER, NLog::PRI_TRACE);
        server.GetRuntime()->SetLogPriority(NKikimrServices::GRPC_CLIENT, NLog::PRI_TRACE);
        TClient client(settings);
        NClient::TKikimr kikimr(client.GetClientConfig());
        client.InitRootScheme();
        TTestActorRuntime* runtime = server.GetRuntime();

        TString userToken = "ApiKey ApiKey-value-valid";

        // Access Server Mock
        NKikimr::TAccessServiceMock accessServiceMock;
        grpc::ServerBuilder builder;
        builder.AddListeningPort(accessServiceEndpoint, grpc::InsecureServerCredentials()).RegisterService(&accessServiceMock);
        std::unique_ptr<grpc::Server> accessServer(builder.BuildAndStart());

        runtime->Send(new IEventHandle(MakeTicketParserID(), runtime->AllocateEdgeActor(), new TEvTicketParser::TEvAuthorizeTicket(userToken)), 0);

        TAutoPtr<IEventHandle> handle;
        TEvTicketParser::TEvAuthorizeTicketResult* result = runtime->GrabEdgeEvent<TEvTicketParser::TEvAuthorizeTicketResult>(handle);
        UNIT_ASSERT(result->Error.empty());
    }

    Y_UNIT_TEST(AuthenticationWithUserAccount) {
        using namespace Tests;

        TPortManager tp;
        ui16 port = tp.GetPort(2134);
        ui16 grpcPort = tp.GetPort(2135);
        TString accessServiceEndpoint = "localhost:" + ToString(tp.GetPort(4284));
        TString userAccountServiceEndpoint = "localhost:" + ToString(tp.GetPort(4285));
        NKikimrProto::TAuthConfig authConfig;
        authConfig.SetUseBlackBox(false);
        authConfig.SetUseStaff(false);
        authConfig.SetUseAccessService(true);
        authConfig.SetUseAccessServiceTLS(false);
        authConfig.SetAccessServiceEndpoint(accessServiceEndpoint);
        authConfig.SetUseUserAccountService(true);
        authConfig.SetUseUserAccountServiceTLS(false);
        authConfig.SetUserAccountServiceEndpoint(userAccountServiceEndpoint);
        auto settings = TServerSettings(port, authConfig);
        settings.SetDomainName("Root");
        settings.CreateTicketParser = NKikimr::CreateTicketParser;
        TServer server(settings);
        server.EnableGRpc(grpcPort);
        server.GetRuntime()->SetLogPriority(NKikimrServices::TICKET_PARSER, NLog::PRI_TRACE);
        server.GetRuntime()->SetLogPriority(NKikimrServices::GRPC_CLIENT, NLog::PRI_TRACE);
        TClient client(settings);
        NClient::TKikimr kikimr(client.GetClientConfig());
        client.InitRootScheme();

        TString userToken = "user1";

        // Access Server Mock
        NKikimr::TAccessServiceMock accessServiceMock;
        grpc::ServerBuilder builder1;
        builder1.AddListeningPort(accessServiceEndpoint, grpc::InsecureServerCredentials()).RegisterService(&accessServiceMock);
        std::unique_ptr<grpc::Server> accessServer(builder1.BuildAndStart());

        // User Account Service Mock
        TUserAccountServiceMock userAccountServiceMock;
        auto& user1 = userAccountServiceMock.UserAccountData["user1"];
        user1.mutable_yandex_passport_user_account()->set_login("login1");
        grpc::ServerBuilder builder2;
        builder2.AddListeningPort(userAccountServiceEndpoint, grpc::InsecureServerCredentials()).RegisterService(&userAccountServiceMock);
        std::unique_ptr<grpc::Server> userAccountServer(builder2.BuildAndStart());

        TTestActorRuntime* runtime = server.GetRuntime();
        TActorId sender = runtime->AllocateEdgeActor();
        TAutoPtr<IEventHandle> handle;

        runtime->Send(new IEventHandle(MakeTicketParserID(), sender, new TEvTicketParser::TEvAuthorizeTicket(userToken)), 0);
        TEvTicketParser::TEvAuthorizeTicketResult* result = runtime->GrabEdgeEvent<TEvTicketParser::TEvAuthorizeTicketResult>(handle);
        UNIT_ASSERT(result->Error.empty());
        UNIT_ASSERT_VALUES_EQUAL(result->Token->GetUserSID(), "login1@passport");
    }

    template <typename TAccessServiceMock>
    void AuthenticationUnavailable() {
        using namespace Tests;

        TPortManager tp;
        ui16 port = tp.GetPort(2134);
        ui16 grpcPort = tp.GetPort(2135);
        ui16 servicePort = tp.GetPort(4284);
        TString accessServiceEndpoint = "localhost:" + ToString(servicePort);
        NKikimrProto::TAuthConfig authConfig;
        authConfig.SetUseBlackBox(false);
        SetUseAccessService<TAccessServiceMock>(authConfig);
        authConfig.SetUseAccessServiceTLS(false);
        authConfig.SetAccessServiceEndpoint(accessServiceEndpoint);
        authConfig.SetUseStaff(false);
        auto settings = TServerSettings(port, authConfig);
        settings.SetDomainName("Root");
        settings.CreateTicketParser = NKikimr::CreateTicketParser;
        TServer server(settings);
        server.EnableGRpc(grpcPort);
        server.GetRuntime()->SetLogPriority(NKikimrServices::TICKET_PARSER, NLog::PRI_TRACE);
        server.GetRuntime()->SetLogPriority(NKikimrServices::GRPC_CLIENT, NLog::PRI_TRACE);
        TClient client(settings);
        NClient::TKikimr kikimr(client.GetClientConfig());
        client.InitRootScheme();

        TString userToken = "user1";

        // Access Server Mock
        TAccessServiceMock accessServiceMock;
        grpc::ServerBuilder builder;
        builder.AddListeningPort(accessServiceEndpoint, grpc::InsecureServerCredentials()).RegisterService(&accessServiceMock);
        std::unique_ptr<grpc::Server> accessServer(builder.BuildAndStart());

        TTestActorRuntime* runtime = server.GetRuntime();
        TActorId sender = runtime->AllocateEdgeActor();
        TAutoPtr<IEventHandle> handle;

        accessServiceMock.UnavailableTokens.insert(userToken);
        runtime->Send(new IEventHandle(MakeTicketParserID(), sender, new TEvTicketParser::TEvAuthorizeTicket(userToken)), 0);
        TEvTicketParser::TEvAuthorizeTicketResult* result = runtime->GrabEdgeEvent<TEvTicketParser::TEvAuthorizeTicketResult>(handle);
        UNIT_ASSERT(!result->Error.empty());
        UNIT_ASSERT(result->Error.Retryable);
        UNIT_ASSERT_VALUES_EQUAL(result->Error.Message, "Service Unavailable");
        UNIT_ASSERT_VALUES_EQUAL(accessServiceMock.AuthorizeCount.load(), 0);
        UNIT_ASSERT_GE(accessServiceMock.AuthenticateCount.load(), 1);
    }

    Y_UNIT_TEST(AuthenticationUnavailable) {
        AuthenticationUnavailable<NKikimr::TAccessServiceMock>();
    }

    Y_UNIT_TEST(NebiusAuthenticationUnavailable) {
        AuthenticationUnavailable<NKikimr::TNebiusAccessServiceMock>();
    }

    template <typename TAccessServiceMock>
    void AuthenticationRetryError() {
        using namespace Tests;

        TPortManager tp;
        ui16 port = tp.GetPort(2134);
        ui16 grpcPort = tp.GetPort(2135);
        ui16 servicePort = tp.GetPort(4284);
        TString accessServiceEndpoint = "localhost:" + ToString(servicePort);
        NKikimrProto::TAuthConfig authConfig;
        authConfig.SetUseBlackBox(false);
        SetUseAccessService<TAccessServiceMock>(authConfig);
        authConfig.SetUseAccessServiceTLS(false);
        authConfig.SetAccessServiceEndpoint(accessServiceEndpoint);
        authConfig.SetUseStaff(false);
        authConfig.SetMinErrorRefreshTime("300ms");
        auto settings = TServerSettings(port, authConfig);
        settings.SetDomainName("Root");
        settings.CreateTicketParser = NKikimr::CreateTicketParser;
        TServer server(settings);
        server.EnableGRpc(grpcPort);
        server.GetRuntime()->SetLogPriority(NKikimrServices::TICKET_PARSER, NLog::PRI_TRACE);
        server.GetRuntime()->SetLogPriority(NKikimrServices::GRPC_CLIENT, NLog::PRI_TRACE);
        TClient client(settings);
        NClient::TKikimr kikimr(client.GetClientConfig());
        client.InitRootScheme();

        // Access Server Mock
        TAccessServiceMock accessServiceMock;
        grpc::ServerBuilder builder;
        builder.AddListeningPort(accessServiceEndpoint, grpc::InsecureServerCredentials()).RegisterService(&accessServiceMock);
        std::unique_ptr<grpc::Server> accessServer(builder.BuildAndStart());

        TTestActorRuntime* runtime = server.GetRuntime();
        TActorId sender = runtime->AllocateEdgeActor();
        TAutoPtr<IEventHandle> handle;

        accessServiceMock.ShouldGenerateRetryableError = true;

        // for signature
        TEvTicketParser::TEvAuthorizeTicket::TAccessKeySignature signature {.AccessKeyId = "AKIAIOSFODNN7EXAMPLE"};
        TEvTicketParser::TEvAuthorizeTicket::TAccessKeySignature retrySignature = signature;

        if (IsSignatureSupported<TAccessServiceMock>()) {
            runtime->Send(new IEventHandle(MakeTicketParserID(), sender, new TEvTicketParser::TEvAuthorizeTicket(std::move(signature), "", {})), 0);
        } else {
            runtime->Send(new IEventHandle(MakeTicketParserID(), sender, new TEvTicketParser::TEvAuthorizeTicket("user1")), 0);
        }
        TEvTicketParser::TEvAuthorizeTicketResult* result = runtime->GrabEdgeEvent<TEvTicketParser::TEvAuthorizeTicketResult>(handle);
        UNIT_ASSERT(!result->Error.empty());
        UNIT_ASSERT(result->Error.Retryable);
        UNIT_ASSERT_VALUES_EQUAL(result->Error.Message, "Service Unavailable");

        Sleep(TDuration::Seconds(2));
        accessServiceMock.ShouldGenerateRetryableError = false;
        Sleep(TDuration::Seconds(10));

        if (IsSignatureSupported<TAccessServiceMock>()) {
            runtime->Send(new IEventHandle(MakeTicketParserID(), sender, new TEvTicketParser::TEvAuthorizeTicket(std::move(retrySignature), "", {})), 0);
        } else {
            runtime->Send(new IEventHandle(MakeTicketParserID(), sender, new TEvTicketParser::TEvAuthorizeTicket("user1")), 0);
        }
        result = runtime->GrabEdgeEvent<TEvTicketParser::TEvAuthorizeTicketResult>(handle);
        UNIT_ASSERT(result->Error.empty());
        UNIT_ASSERT(result->Token != nullptr);
        UNIT_ASSERT_VALUES_EQUAL(result->Token->GetUserSID(), "user1@as");
        UNIT_ASSERT_VALUES_EQUAL(accessServiceMock.AuthorizeCount.load(), 0);
        UNIT_ASSERT_GE(accessServiceMock.AuthenticateCount.load(), 2);
    }

    Y_UNIT_TEST(AuthenticationRetryError) {
        AuthenticationRetryError<NKikimr::TAccessServiceMock>();
    }

    Y_UNIT_TEST(NebiusAuthenticationRetryError) {
        AuthenticationRetryError<NKikimr::TNebiusAccessServiceMock>();
    }

    template <typename TAccessServiceMock>
    void AuthenticationRetryErrorImmediately() {
        using namespace Tests;

        TPortManager tp;
        ui16 port = tp.GetPort(2134);
        ui16 grpcPort = tp.GetPort(2135);
        ui16 servicePort = tp.GetPort(4284);
        TString accessServiceEndpoint = "localhost:" + ToString(servicePort);
        NKikimrProto::TAuthConfig authConfig;
        authConfig.SetUseBlackBox(false);
        SetUseAccessService<TAccessServiceMock>(authConfig);
        authConfig.SetUseAccessServiceTLS(false);
        authConfig.SetAccessServiceEndpoint(accessServiceEndpoint);
        authConfig.SetUseStaff(false);
        authConfig.SetRefreshPeriod("5s");
        auto settings = TServerSettings(port, authConfig);
        settings.SetDomainName("Root");
        settings.CreateTicketParser = NKikimr::CreateTicketParser;
        TServer server(settings);
        server.EnableGRpc(grpcPort);
        server.GetRuntime()->SetLogPriority(NKikimrServices::TICKET_PARSER, NLog::PRI_TRACE);
        server.GetRuntime()->SetLogPriority(NKikimrServices::GRPC_CLIENT, NLog::PRI_TRACE);
        TClient client(settings);
        NClient::TKikimr kikimr(client.GetClientConfig());
        client.InitRootScheme();

        // Access Server Mock
        TAccessServiceMock accessServiceMock;
        grpc::ServerBuilder builder;
        builder.AddListeningPort(accessServiceEndpoint, grpc::InsecureServerCredentials()).RegisterService(&accessServiceMock);
        std::unique_ptr<grpc::Server> accessServer(builder.BuildAndStart());

        TTestActorRuntime* runtime = server.GetRuntime();
        TActorId sender = runtime->AllocateEdgeActor();
        TAutoPtr<IEventHandle> handle;

        accessServiceMock.ShouldGenerateOneRetryableError = true;

        // for signature
        TEvTicketParser::TEvAuthorizeTicket::TAccessKeySignature signature {.AccessKeyId = "AKIAIOSFODNN7EXAMPLE"};
        TEvTicketParser::TEvAuthorizeTicket::TAccessKeySignature retrySignature = signature;

        if (IsSignatureSupported<TAccessServiceMock>()) {
            runtime->Send(new IEventHandle(MakeTicketParserID(), sender, new TEvTicketParser::TEvAuthorizeTicket(std::move(signature), "", {})), 0);
        } else {
            runtime->Send(new IEventHandle(MakeTicketParserID(), sender, new TEvTicketParser::TEvAuthorizeTicket(TString("user1"))), 0);
        }
        TEvTicketParser::TEvAuthorizeTicketResult* result = runtime->GrabEdgeEvent<TEvTicketParser::TEvAuthorizeTicketResult>(handle);
        UNIT_ASSERT(!result->Error.empty());
        UNIT_ASSERT(result->Error.Retryable);
        UNIT_ASSERT_VALUES_EQUAL(result->Error.Message, "Service Unavailable");

        Sleep(TDuration::Seconds(2));

        if (IsSignatureSupported<TAccessServiceMock>()) {
            runtime->Send(new IEventHandle(MakeTicketParserID(), sender, new TEvTicketParser::TEvAuthorizeTicket(std::move(retrySignature), "", {})), 0);
        } else {
            runtime->Send(new IEventHandle(MakeTicketParserID(), sender, new TEvTicketParser::TEvAuthorizeTicket(TString("user1"))), 0);
        }
        result = runtime->GrabEdgeEvent<TEvTicketParser::TEvAuthorizeTicketResult>(handle);
        UNIT_ASSERT(result->Error.empty());
        UNIT_ASSERT(result->Token != nullptr);
        UNIT_ASSERT_VALUES_EQUAL(result->Token->GetUserSID(), "user1@as");
        UNIT_ASSERT_VALUES_EQUAL(accessServiceMock.AuthorizeCount.load(), 0);
        UNIT_ASSERT_GE(accessServiceMock.AuthenticateCount.load(), 2);
    }

    Y_UNIT_TEST(AuthenticationRetryErrorImmediately) {
        AuthenticationRetryErrorImmediately<NKikimr::TAccessServiceMock>();
    }

    Y_UNIT_TEST(NebiusAuthenticationRetryErrorImmediately) {
        AuthenticationRetryErrorImmediately<NKikimr::TNebiusAccessServiceMock>();
    }

    template <typename TAccessServiceMock, bool EnableBulkAuthorization = false>
    void AuthorizationRetryError() {
        using namespace Tests;

        TPortManager tp;
        ui16 port = tp.GetPort(2134);
        ui16 grpcPort = tp.GetPort(2135);
        ui16 servicePort = tp.GetPort(4284);
        TString accessServiceEndpoint = "localhost:" + ToString(servicePort);
        NKikimrProto::TAuthConfig authConfig;
        authConfig.SetUseBlackBox(false);
        SetUseAccessService<TAccessServiceMock>(authConfig);
        authConfig.SetUseAccessServiceTLS(false);
        authConfig.SetAccessServiceEndpoint(accessServiceEndpoint);
        authConfig.SetUseStaff(false);
        authConfig.SetMinErrorRefreshTime("300ms");
        auto settings = TServerSettings(port, authConfig);
        settings.SetEnableAccessServiceBulkAuthorization(EnableBulkAuthorization);
        settings.SetDomainName("Root");
        settings.CreateTicketParser = NKikimr::CreateTicketParser;
        TServer server(settings);
        server.EnableGRpc(grpcPort);
        server.GetRuntime()->SetLogPriority(NKikimrServices::TICKET_PARSER, NLog::PRI_TRACE);
        server.GetRuntime()->SetLogPriority(NKikimrServices::GRPC_CLIENT, NLog::PRI_TRACE);
        TClient client(settings);
        NClient::TKikimr kikimr(client.GetClientConfig());
        client.InitRootScheme();

        // Access Server Mock
        TAccessServiceMock accessServiceMock;
        grpc::ServerBuilder builder;
        builder.AddListeningPort(accessServiceEndpoint, grpc::InsecureServerCredentials()).RegisterService(&accessServiceMock);
        std::unique_ptr<grpc::Server> accessServer(builder.BuildAndStart());

        TTestActorRuntime* runtime = server.GetRuntime();
        TActorId sender = runtime->AllocateEdgeActor();
        TAutoPtr<IEventHandle> handle;

        accessServiceMock.ShouldGenerateRetryableError = true;

        // for signature
        TEvTicketParser::TEvAuthorizeTicket::TAccessKeySignature signature {.AccessKeyId = "AKIAIOSFODNN7EXAMPLE"};
        TEvTicketParser::TEvAuthorizeTicket::TAccessKeySignature retrySignature = signature;

        const TVector<TEvTicketParser::TEvAuthorizeTicket::TEntry> entries {{
                                                                        TEvTicketParser::TEvAuthorizeTicket::ToPermissions({"something.read"}),
                                                                        {{"folder_id", "aaaa1234"}, {"database_id", "bbbb4554"}}
                                                                    }};

        if (IsSignatureSupported<TAccessServiceMock>()) {
            runtime->Send(new IEventHandle(MakeTicketParserID(), sender, new TEvTicketParser::TEvAuthorizeTicket(std::move(signature), "", entries)), 0);
        } else {
            runtime->Send(new IEventHandle(MakeTicketParserID(), sender, new TEvTicketParser::TEvAuthorizeTicket("user1", entries)), 0);
        }

        TEvTicketParser::TEvAuthorizeTicketResult* result = runtime->GrabEdgeEvent<TEvTicketParser::TEvAuthorizeTicketResult>(handle);
        UNIT_ASSERT(!result->Error.empty());
        UNIT_ASSERT(result->Error.Retryable);
        UNIT_ASSERT_VALUES_EQUAL(result->Error.Message, "Service Unavailable");

        Sleep(TDuration::Seconds(2));
        accessServiceMock.ShouldGenerateRetryableError = false;
        Sleep(TDuration::Seconds(10));

        if (IsSignatureSupported<TAccessServiceMock>()) {
            runtime->Send(new IEventHandle(MakeTicketParserID(), sender, new TEvTicketParser::TEvAuthorizeTicket(std::move(retrySignature), "", entries)), 0);
        } else {
            runtime->Send(new IEventHandle(MakeTicketParserID(), sender, new TEvTicketParser::TEvAuthorizeTicket("user1", entries)), 0);
        }

        result = runtime->GrabEdgeEvent<TEvTicketParser::TEvAuthorizeTicketResult>(handle);
        UNIT_ASSERT(result->Error.empty());
        UNIT_ASSERT(result->Token != nullptr);
        UNIT_ASSERT_VALUES_EQUAL(result->Token->GetUserSID(), "user1@as");
        UNIT_ASSERT(result->Token->IsExist("something.read-bbbb4554@as"));
        UNIT_ASSERT(!result->Token->IsExist("something.write-bbbb4554@as"));
    }

    Y_UNIT_TEST(AuthorizationRetryError) {
        AuthorizationRetryError<NKikimr::TAccessServiceMock>();
    }

    Y_UNIT_TEST(BulkAuthorizationRetryError) {
        AuthorizationRetryError<TTicketParserAccessServiceMockV2, true>();
    }

    Y_UNIT_TEST(NebiusAuthorizationRetryError) {
        AuthorizationRetryError<NKikimr::TNebiusAccessServiceMock>();
    }

    template <typename TAccessServiceMock, bool EnableBulkAuthorization = false>
    void AuthorizationRetryErrorImmediately() {
        using namespace Tests;

        TPortManager tp;
        ui16 port = tp.GetPort(2134);
        ui16 grpcPort = tp.GetPort(2135);
        ui16 servicePort = tp.GetPort(4284);
        TString accessServiceEndpoint = "localhost:" + ToString(servicePort);
        NKikimrProto::TAuthConfig authConfig;
        authConfig.SetUseBlackBox(false);
        SetUseAccessService<TAccessServiceMock>(authConfig);
        authConfig.SetUseAccessServiceTLS(false);
        authConfig.SetAccessServiceEndpoint(accessServiceEndpoint);
        authConfig.SetUseStaff(false);
        authConfig.SetRefreshPeriod("5s");
        auto settings = TServerSettings(port, authConfig);
        settings.SetEnableAccessServiceBulkAuthorization(EnableBulkAuthorization);
        settings.SetDomainName("Root");
        settings.CreateTicketParser = NKikimr::CreateTicketParser;
        TServer server(settings);
        server.EnableGRpc(grpcPort);
        server.GetRuntime()->SetLogPriority(NKikimrServices::TICKET_PARSER, NLog::PRI_TRACE);
        server.GetRuntime()->SetLogPriority(NKikimrServices::GRPC_CLIENT, NLog::PRI_TRACE);
        TClient client(settings);
        NClient::TKikimr kikimr(client.GetClientConfig());
        client.InitRootScheme();

        // Access Server Mock
        TAccessServiceMock accessServiceMock;
        grpc::ServerBuilder builder;
        builder.AddListeningPort(accessServiceEndpoint, grpc::InsecureServerCredentials()).RegisterService(&accessServiceMock);
        std::unique_ptr<grpc::Server> accessServer(builder.BuildAndStart());

        TTestActorRuntime* runtime = server.GetRuntime();
        TActorId sender = runtime->AllocateEdgeActor();
        TAutoPtr<IEventHandle> handle;

        accessServiceMock.ShouldGenerateOneRetryableError = true;

        // for signature
        TEvTicketParser::TEvAuthorizeTicket::TAccessKeySignature signature {.AccessKeyId = "AKIAIOSFODNN7EXAMPLE"};
        TEvTicketParser::TEvAuthorizeTicket::TAccessKeySignature retrySignature = signature;

        const TVector<TEvTicketParser::TEvAuthorizeTicket::TEntry> entries {{
                                                                        TEvTicketParser::TEvAuthorizeTicket::ToPermissions({"something.read"}),
                                                                        {{"folder_id", "aaaa1234"}, {"database_id", "bbbb4554"}}
                                                                    }};

        if (IsSignatureSupported<TAccessServiceMock>()) {
            runtime->Send(new IEventHandle(MakeTicketParserID(), sender, new TEvTicketParser::TEvAuthorizeTicket(std::move(signature), "", entries)), 0);
        } else {
            runtime->Send(new IEventHandle(MakeTicketParserID(), sender, new TEvTicketParser::TEvAuthorizeTicket("user1", entries)), 0);
        }

        TEvTicketParser::TEvAuthorizeTicketResult* result = runtime->GrabEdgeEvent<TEvTicketParser::TEvAuthorizeTicketResult>(handle);
        UNIT_ASSERT(!result->Error.empty());
        UNIT_ASSERT(result->Error.Retryable);
        UNIT_ASSERT_VALUES_EQUAL(result->Error.Message, "Service Unavailable");

        Sleep(TDuration::Seconds(2));

        if (IsSignatureSupported<TAccessServiceMock>()) {
            runtime->Send(new IEventHandle(MakeTicketParserID(), sender, new TEvTicketParser::TEvAuthorizeTicket(std::move(retrySignature), "", entries)), 0);
        } else {
            runtime->Send(new IEventHandle(MakeTicketParserID(), sender, new TEvTicketParser::TEvAuthorizeTicket("user1", entries)), 0);
        }

        result = runtime->GrabEdgeEvent<TEvTicketParser::TEvAuthorizeTicketResult>(handle);
        UNIT_ASSERT(result->Error.empty());
        UNIT_ASSERT(result->Token != nullptr);
        UNIT_ASSERT_VALUES_EQUAL(result->Token->GetUserSID(), "user1@as");
        UNIT_ASSERT(result->Token->IsExist("something.read-bbbb4554@as"));
        UNIT_ASSERT(!result->Token->IsExist("something.write-bbbb4554@as"));
    }

    Y_UNIT_TEST(AuthorizationRetryErrorImmediately) {
        AuthorizationRetryErrorImmediately<NKikimr::TAccessServiceMock>();
    }

    Y_UNIT_TEST(BulkAuthorizationRetryErrorImmediately) {
        AuthorizationRetryErrorImmediately<TTicketParserAccessServiceMockV2, true>();
    }

    Y_UNIT_TEST(NebiusAuthorizationRetryErrorImmediately) {
        AuthorizationRetryErrorImmediately<NKikimr::TNebiusAccessServiceMock>();
    }

    Y_UNIT_TEST(AuthenticationUnsupported) {
        using namespace Tests;

        TPortManager tp;
        ui16 port = tp.GetPort(2134);
        ui16 grpcPort = tp.GetPort(2135);
        ui16 servicePort = tp.GetPort(4284);
        TString accessServiceEndpoint = "localhost:" + ToString(servicePort);
        NKikimrProto::TAuthConfig authConfig;
        authConfig.SetUseBlackBox(false);
        authConfig.SetUseLoginProvider(false);
        authConfig.SetUseAccessService(true);
        authConfig.SetUseAccessServiceTLS(false);
        authConfig.SetAccessServiceEndpoint(accessServiceEndpoint);
        authConfig.SetUseStaff(false);
        auto settings = TServerSettings(port, authConfig);
        settings.SetDomainName("Root");
        settings.CreateTicketParser = NKikimr::CreateTicketParser;
        TServer server(settings);
        server.EnableGRpc(grpcPort);
        server.GetRuntime()->SetLogPriority(NKikimrServices::TICKET_PARSER, NLog::PRI_TRACE);
        server.GetRuntime()->SetLogPriority(NKikimrServices::GRPC_CLIENT, NLog::PRI_TRACE);
        TClient client(settings);
        NClient::TKikimr kikimr(client.GetClientConfig());
        client.InitRootScheme();

        TString userToken = "Login user1";

        // Access Server Mock
        NKikimr::TAccessServiceMock accessServiceMock;
        grpc::ServerBuilder builder;
        builder.AddListeningPort(accessServiceEndpoint, grpc::InsecureServerCredentials()).RegisterService(&accessServiceMock);
        std::unique_ptr<grpc::Server> accessServer(builder.BuildAndStart());

        TTestActorRuntime* runtime = server.GetRuntime();
        TActorId sender = runtime->AllocateEdgeActor();
        TAutoPtr<IEventHandle> handle;

        accessServiceMock.UnavailableTokens.insert(userToken);
        runtime->Send(new IEventHandle(MakeTicketParserID(), sender, new TEvTicketParser::TEvAuthorizeTicket(userToken)), 0);
        TEvTicketParser::TEvAuthorizeTicketResult* result = runtime->GrabEdgeEvent<TEvTicketParser::TEvAuthorizeTicketResult>(handle);
        UNIT_ASSERT(!result->Error.empty());
        UNIT_ASSERT(!result->Error.Retryable);
        UNIT_ASSERT_VALUES_EQUAL(result->Error.Message, "Token is not supported");
    }

    Y_UNIT_TEST(NebiusAccessKeySignatureUnsupported) {
        using namespace Tests;

        TPortManager tp;
        ui16 port = tp.GetPort(2134);
        ui16 grpcPort = tp.GetPort(2135);
        ui16 servicePort = tp.GetPort(4284);
        TString accessServiceEndpoint = "localhost:" + ToString(servicePort);
        NKikimrProto::TAuthConfig authConfig;
        authConfig.SetUseBlackBox(false);
        authConfig.SetUseLoginProvider(false);
        authConfig.SetUseAccessService(true);
        authConfig.SetAccessServiceType("Nebius_v1");
        authConfig.SetUseAccessServiceTLS(false);
        authConfig.SetAccessServiceEndpoint(accessServiceEndpoint);
        authConfig.SetUseStaff(false);
        auto settings = TServerSettings(port, authConfig);
        settings.SetDomainName("Root");
        settings.CreateTicketParser = NKikimr::CreateTicketParser;
        TServer server(settings);
        server.EnableGRpc(grpcPort);
        server.GetRuntime()->SetLogPriority(NKikimrServices::TICKET_PARSER, NLog::PRI_TRACE);
        server.GetRuntime()->SetLogPriority(NKikimrServices::GRPC_CLIENT, NLog::PRI_TRACE);
        TClient client(settings);
        NClient::TKikimr kikimr(client.GetClientConfig());
        client.InitRootScheme();

        // Access Server Mock
        NKikimr::TNebiusAccessServiceMock accessServiceMock;
        grpc::ServerBuilder builder;
        builder.AddListeningPort(accessServiceEndpoint, grpc::InsecureServerCredentials()).RegisterService(&accessServiceMock);
        std::unique_ptr<grpc::Server> accessServer(builder.BuildAndStart());

        TTestActorRuntime* runtime = server.GetRuntime();
        TActorId sender = runtime->AllocateEdgeActor();
        TAutoPtr<IEventHandle> handle;

        TEvTicketParser::TEvAuthorizeTicket::TAccessKeySignature signature {.AccessKeyId = "AKIAIOSFODNN7EXAMPLE"};
        TEvTicketParser::TEvAuthorizeTicket::TAccessKeySignature retrySignature = signature;
        runtime->Send(new IEventHandle(MakeTicketParserID(), sender, new TEvTicketParser::TEvAuthorizeTicket(std::move(signature), "", {})), 0);

        TEvTicketParser::TEvAuthorizeTicketResult* result = runtime->GrabEdgeEvent<TEvTicketParser::TEvAuthorizeTicketResult>(handle);
        UNIT_ASSERT(!result->Error.empty());
        UNIT_ASSERT(!result->Error.Retryable);
        UNIT_ASSERT_VALUES_EQUAL(result->Error.Message, "Access key signature is not supported");
    }

    Y_UNIT_TEST(AuthenticationUnknown) {
        using namespace Tests;

        TPortManager tp;
        ui16 port = tp.GetPort(2134);
        ui16 grpcPort = tp.GetPort(2135);
        ui16 servicePort = tp.GetPort(4284);
        TString accessServiceEndpoint = "localhost:" + ToString(servicePort);
        NKikimrProto::TAuthConfig authConfig;
        authConfig.SetUseBlackBox(false);
        authConfig.SetUseAccessService(true);
        authConfig.SetUseAccessServiceTLS(false);
        authConfig.SetAccessServiceEndpoint(accessServiceEndpoint);
        authConfig.SetUseStaff(false);
        auto settings = TServerSettings(port, authConfig);
        settings.SetDomainName("Root");
        settings.CreateTicketParser = NKikimr::CreateTicketParser;
        TServer server(settings);
        server.EnableGRpc(grpcPort);
        server.GetRuntime()->SetLogPriority(NKikimrServices::TICKET_PARSER, NLog::PRI_TRACE);
        server.GetRuntime()->SetLogPriority(NKikimrServices::GRPC_CLIENT, NLog::PRI_TRACE);
        TClient client(settings);
        NClient::TKikimr kikimr(client.GetClientConfig());
        client.InitRootScheme();

        TString userToken = "bebebe user1";

        // Access Server Mock
        TAccessServiceMock accessServiceMock;
        grpc::ServerBuilder builder;
        builder.AddListeningPort(accessServiceEndpoint, grpc::InsecureServerCredentials()).RegisterService(&accessServiceMock);
        std::unique_ptr<grpc::Server> accessServer(builder.BuildAndStart());

        TTestActorRuntime* runtime = server.GetRuntime();
        TActorId sender = runtime->AllocateEdgeActor();
        TAutoPtr<IEventHandle> handle;

        accessServiceMock.UnavailableTokens.insert(userToken);
        runtime->Send(new IEventHandle(MakeTicketParserID(), sender, new TEvTicketParser::TEvAuthorizeTicket(userToken)), 0);
        TEvTicketParser::TEvAuthorizeTicketResult* result = runtime->GrabEdgeEvent<TEvTicketParser::TEvAuthorizeTicketResult>(handle);
        UNIT_ASSERT(!result->Error.empty());
        UNIT_ASSERT(!result->Error.Retryable);
        UNIT_ASSERT_VALUES_EQUAL(result->Error.Message, "Unknown token");
    }

    template <typename TAccessServiceMock, bool EnableBulkAuthorization = false>
    void Authorization() {
        using namespace Tests;

        TPortManager tp;
        ui16 port = tp.GetPort(2134);
        ui16 grpcPort = tp.GetPort(2135);
        ui16 servicePort = tp.GetPort(4284);
        TString accessServiceEndpoint = "localhost:" + ToString(servicePort);
        NKikimrProto::TAuthConfig authConfig;
        authConfig.SetUseBlackBox(false);
        SetUseAccessService<TAccessServiceMock>(authConfig);
        authConfig.SetUseAccessServiceApiKey(IsApiKeySupported<TAccessServiceMock>());
        authConfig.SetUseAccessServiceTLS(false);
        authConfig.SetAccessServiceEndpoint(accessServiceEndpoint);
        authConfig.SetUseStaff(false);
        auto settings = TServerSettings(port, authConfig);
        settings.SetEnableAccessServiceBulkAuthorization(EnableBulkAuthorization);
        settings.SetDomainName("Root");
        settings.CreateTicketParser = NKikimr::CreateTicketParser;
        TServer server(settings);
        server.EnableGRpc(grpcPort);
        server.GetRuntime()->SetLogPriority(NKikimrServices::TICKET_PARSER, NLog::PRI_TRACE);
        server.GetRuntime()->SetLogPriority(NKikimrServices::GRPC_CLIENT, NLog::PRI_TRACE);
        TClient client(settings);
        NClient::TKikimr kikimr(client.GetClientConfig());
        client.InitRootScheme();

        TString userToken = "user1";

        // Access Server Mock
        TAccessServiceMock accessServiceMock;
        grpc::ServerBuilder builder;
        builder.AddListeningPort(accessServiceEndpoint, grpc::InsecureServerCredentials()).RegisterService(&accessServiceMock);
        std::unique_ptr<grpc::Server> accessServer(builder.BuildAndStart());

        TTestActorRuntime* runtime = server.GetRuntime();
        TActorId sender = runtime->AllocateEdgeActor();
        TAutoPtr<IEventHandle> handle;

        TVector<std::pair<TString, TString>> attrs = {{"folder_id", "aaaa1234"}, {"database_id", "bbbb4554"}};
        if constexpr (IsNebiusAccessService<TAccessServiceMock>()) {
            accessServiceMock.ContainerId = "aaaa1234";
        }

        // Authorization successful.
        runtime->Send(new IEventHandle(MakeTicketParserID(), sender, new TEvTicketParser::TEvAuthorizeTicket(
                                           userToken,
                                           attrs,
                                           {"something.read"})), 0);
        TEvTicketParser::TEvAuthorizeTicketResult* result = runtime->GrabEdgeEvent<TEvTicketParser::TEvAuthorizeTicketResult>(handle);
        UNIT_ASSERT_C(result->Error.empty(), result->Error);
        UNIT_ASSERT_C(result->Token->IsExist("something.read-bbbb4554@as"), result->Token->ShortDebugString());
        UNIT_ASSERT_C(!result->Token->IsExist("something.write-bbbb4554@as"), result->Token->ShortDebugString());

        accessServiceMock.AllowedUserPermissions.insert("user1-something.connect");
        runtime->Send(new IEventHandle(MakeTicketParserID(), sender, new TEvTicketParser::TEvAuthorizeTicket(
                                           userToken,
                                           attrs,
                                           {"something.read", "something.connect", "something.list", "something.update"})), 0);
        result = runtime->GrabEdgeEvent<TEvTicketParser::TEvAuthorizeTicketResult>(handle);
        UNIT_ASSERT_C(result->Error.empty(), result->Error);
        UNIT_ASSERT_C(result->Token->IsExist("something.read-bbbb4554@as"), result->Token->ShortDebugString());
        UNIT_ASSERT_C(result->Token->IsExist("something.connect-bbbb4554@as"), result->Token->ShortDebugString());
        UNIT_ASSERT_C(!result->Token->IsExist("something.list-bbbb4554@as"), result->Token->ShortDebugString());
        UNIT_ASSERT_C(!result->Token->IsExist("something.update-bbbb4554@as"), result->Token->ShortDebugString());

        // Authorization ApiKey successful.
        if constexpr (IsApiKeySupported<TAccessServiceMock>()) {
            runtime->Send(new IEventHandle(MakeTicketParserID(), sender, new TEvTicketParser::TEvAuthorizeTicket(
                                            "ApiKey ApiKey-value-valid",
                                            attrs,
                                            {"something.read"})), 0);
            result = runtime->GrabEdgeEvent<TEvTicketParser::TEvAuthorizeTicketResult>(handle);
            UNIT_ASSERT_C(result->Error.empty(), result->Error);
            UNIT_ASSERT_C(result->Token->IsExist("something.read-bbbb4554@as"), result->Token->ShortDebugString());
            UNIT_ASSERT_C(!result->Token->IsExist("something.write-bbbb4554@as"), result->Token->ShortDebugString());
        }

        if constexpr (IsNebiusAccessService<TAccessServiceMock>()) {
            // check wrong container
            accessServiceMock.ContainerId = "other_container";
            runtime->Send(new IEventHandle(MakeTicketParserID(), sender, new TEvTicketParser::TEvAuthorizeTicket(
                                           userToken,
                                           attrs,
                                           {"something.read", "read.something", "something.connect", "something.list", "something.update"})), 0);
            TEvTicketParser::TEvAuthorizeTicketResult* result = runtime->GrabEdgeEvent<TEvTicketParser::TEvAuthorizeTicketResult>(handle);
            UNIT_ASSERT_C(!result->Error.empty(), result->Token->ShortDebugString());

            // switch off this check
            accessServiceMock.ContainerId = "";
        }

        // Authorization failure with not enough permissions.
        runtime->Send(new IEventHandle(MakeTicketParserID(), sender, new TEvTicketParser::TEvAuthorizeTicket(
                                           userToken,
                                           {{"folder_id", "aaaa1234"}, {"database_id", "bbbb4554"}},
                                           {"something.write"})), 0);
        result = runtime->GrabEdgeEvent<TEvTicketParser::TEvAuthorizeTicketResult>(handle);
        UNIT_ASSERT(!result->Error.empty());
        UNIT_ASSERT_VALUES_EQUAL(result->Error.Message, "Access Denied");
        UNIT_ASSERT(!result->Error.Retryable);

        // Authorization successful.
        runtime->Send(new IEventHandle(MakeTicketParserID(), sender, new TEvTicketParser::TEvAuthorizeTicket(
                                           userToken,
                                           {{"folder_id", "aaaa1234"}, {"database_id", "bbbb4554"}},
                                           {"something.read"})), 0);
        result = runtime->GrabEdgeEvent<TEvTicketParser::TEvAuthorizeTicketResult>(handle);
        UNIT_ASSERT_C(result->Error.empty(), result->Error);
        UNIT_ASSERT_C(result->Token->IsExist("something.read-bbbb4554@as"), result->Token->ShortDebugString());
        UNIT_ASSERT_C(!result->Token->IsExist("something.write-bbbb4554@as"), result->Token->ShortDebugString());

        // Authorization failure with invalid token.
        runtime->Send(new IEventHandle(MakeTicketParserID(), sender, new TEvTicketParser::TEvAuthorizeTicket(
                                           "invalid",
                                           {{"folder_id", "aaaa1234"}, {"database_id", "bbbb4554"}},
                                           {"something.read"})), 0);
        result = runtime->GrabEdgeEvent<TEvTicketParser::TEvAuthorizeTicketResult>(handle);
        UNIT_ASSERT(!result->Error.empty());
        UNIT_ASSERT(!result->Error.Retryable);
        UNIT_ASSERT_VALUES_EQUAL(result->Error.Message, "Access Denied");

        // Authorization failure with access denied token.
        runtime->Send(new IEventHandle(MakeTicketParserID(), sender, new TEvTicketParser::TEvAuthorizeTicket(
                                           "invalid-token1",
                                           {{"folder_id", "aaaa1234"}, {"database_id", "bbbb4554"}},
                                           {"something.read"})), 0);
        result = runtime->GrabEdgeEvent<TEvTicketParser::TEvAuthorizeTicketResult>(handle);
        UNIT_ASSERT(!result->Error.empty());
        UNIT_ASSERT(!result->Error.Retryable);
        UNIT_ASSERT_VALUES_EQUAL(result->Error.Message, "Access Denied");

        // Authorization failure with wrong folder_id.
        accessServiceMock.AllowedResourceIds.emplace("cccc1234");
        runtime->Send(new IEventHandle(MakeTicketParserID(), sender, new TEvTicketParser::TEvAuthorizeTicket(
                                           userToken,
                                           {{"folder_id", "XXXXXXXX"}, {"database_id", "XXXXXXXX"}},
                                           {"something.read"})), 0);
        result = runtime->GrabEdgeEvent<TEvTicketParser::TEvAuthorizeTicketResult>(handle);
        UNIT_ASSERT(!result->Error.empty());
        UNIT_ASSERT(!result->Error.Retryable);
        UNIT_ASSERT_VALUES_EQUAL(result->Error.Message, "Access Denied");

        if constexpr (IsNebiusAccessService<TAccessServiceMock>()) {
            accessServiceMock.ContainerId = "aaaa1234";
        }
        accessServiceMock.AllowedResourceIds.clear();
        accessServiceMock.AllowedResourceIds.emplace("aaaa1234");
        runtime->Send(new IEventHandle(MakeTicketParserID(), sender, new TEvTicketParser::TEvAuthorizeTicket(
                                           userToken,
                                           {{"folder_id", "aaaa1234"}, {"database_id", "XXXXXXXX"}},
                                           {"something.read"})), 0);
        result = runtime->GrabEdgeEvent<TEvTicketParser::TEvAuthorizeTicketResult>(handle);
        UNIT_ASSERT_C(result->Error.empty(), result->Error);
        UNIT_ASSERT_C(result->Token->IsExist("something.read-XXXXXXXX@as"), result->Token->ShortDebugString());

        if constexpr (IsNebiusAccessService<TAccessServiceMock>()) {
            accessServiceMock.ContainerId = "";
        } else {
            accessServiceMock.AllowedResourceIds.clear();
        }

        // Authorization successful with right database_id.
        accessServiceMock.AllowedResourceIds.emplace("bbbb4554");
        runtime->Send(new IEventHandle(MakeTicketParserID(), sender, new TEvTicketParser::TEvAuthorizeTicket(
                                           userToken,
                                           {{"folder_id", "XXXXXXXX"}, {"database_id", "bbbb4554"}},
                                           {"something.read"})), 0);
        result = runtime->GrabEdgeEvent<TEvTicketParser::TEvAuthorizeTicketResult>(handle);
        UNIT_ASSERT_C(result->Error.empty(), result->Error);
        UNIT_ASSERT_C(result->Token->IsExist("something.read-bbbb4554@as"), result->Token->ShortDebugString());

        if constexpr (!IsNebiusAccessService<TAccessServiceMock>()) {
            // Authorization successful for gizmo resource
            accessServiceMock.AllowedResourceIds.clear();
            accessServiceMock.AllowedResourceIds.emplace("gizmo");
            runtime->Send(new IEventHandle(MakeTicketParserID(), sender, new TEvTicketParser::TEvAuthorizeTicket(
                                            userToken,
                                            {{"gizmo_id", "gizmo"}, },
                                            {"monitoring.view"})), 0);
            result = runtime->GrabEdgeEvent<TEvTicketParser::TEvAuthorizeTicketResult>(handle);
            UNIT_ASSERT_C(result->Error.empty(), result->Error);
            UNIT_ASSERT_C(result->Token->IsExist("monitoring.view@as"), result->Token->ShortDebugString());
            UNIT_ASSERT_C(result->Token->IsExist("monitoring.view-gizmo@as"), result->Token->ShortDebugString());
        }
    }

    Y_UNIT_TEST(Authorization) {
        Authorization<NKikimr::TAccessServiceMock>();
    }

    Y_UNIT_TEST(BulkAuthorization) {
        Authorization<TTicketParserAccessServiceMockV2, true>();
    }

    Y_UNIT_TEST(NebiusAuthorization) {
        Authorization<NKikimr::TNebiusAccessServiceMock>();
    }

    template <typename TAccessServiceMock, bool EnableBulkAuthorization = false>
    void AuthorizationWithRequiredPermissions() {
        using namespace Tests;

        TPortManager tp;
        ui16 port = tp.GetPort(2134);
        ui16 grpcPort = tp.GetPort(2135);
        ui16 servicePort = tp.GetPort(4284);
        TString accessServiceEndpoint = "localhost:" + ToString(servicePort);
        NKikimrProto::TAuthConfig authConfig;
        authConfig.SetUseBlackBox(false);
        SetUseAccessService<TAccessServiceMock>(authConfig);
        authConfig.SetUseAccessServiceTLS(false);
        authConfig.SetAccessServiceEndpoint(accessServiceEndpoint);
        authConfig.SetUseStaff(false);
        auto settings = TServerSettings(port, authConfig);
        settings.SetEnableAccessServiceBulkAuthorization(EnableBulkAuthorization);
        settings.SetDomainName("Root");
        settings.CreateTicketParser = NKikimr::CreateTicketParser;
        TServer server(settings);
        server.EnableGRpc(grpcPort);
        server.GetRuntime()->SetLogPriority(NKikimrServices::TICKET_PARSER, NLog::PRI_TRACE);
        server.GetRuntime()->SetLogPriority(NKikimrServices::GRPC_CLIENT, NLog::PRI_TRACE);
        TClient client(settings);
        NClient::TKikimr kikimr(client.GetClientConfig());
        client.InitRootScheme();

        TString userToken = "user1";

        // Access Server Mock
        TAccessServiceMock accessServiceMock;
        if constexpr (IsNebiusAccessService<TAccessServiceMock>()) {
            accessServiceMock.ContainerId = "aaaa1234";
        }
        grpc::ServerBuilder builder;
        builder.AddListeningPort(accessServiceEndpoint, grpc::InsecureServerCredentials()).RegisterService(&accessServiceMock);
        std::unique_ptr<grpc::Server> accessServer(builder.BuildAndStart());

        TTestActorRuntime* runtime = server.GetRuntime();
        TActorId sender = runtime->AllocateEdgeActor();
        TAutoPtr<IEventHandle> handle;

        // Authorization successful.
        runtime->Send(new IEventHandle(MakeTicketParserID(), sender, new TEvTicketParser::TEvAuthorizeTicket(
                                           userToken,
                                           {{"folder_id", "aaaa1234"}, {"database_id", "bbbb4554"}},
                                           TVector<TEvTicketParser::TEvAuthorizeTicket::TPermission>{TEvTicketParser::TEvAuthorizeTicket::Optional("something.read"), TEvTicketParser::TEvAuthorizeTicket::Optional("something.write")})), 0);
        TEvTicketParser::TEvAuthorizeTicketResult* result = runtime->GrabEdgeEvent<TEvTicketParser::TEvAuthorizeTicketResult>(handle);
        UNIT_ASSERT(result->Error.empty());
        UNIT_ASSERT(result->Token->IsExist("something.read-bbbb4554@as"));
        UNIT_ASSERT(!result->Token->IsExist("something.write-bbbb4554@as"));

        // Authorization failure with not enough permissions.
        runtime->Send(new IEventHandle(MakeTicketParserID(), sender, new TEvTicketParser::TEvAuthorizeTicket(
                                           userToken,
                                           {{"folder_id", "aaaa1234"}, {"database_id", "bbbb4554"}},
                                           TVector<TEvTicketParser::TEvAuthorizeTicket::TPermission>{TEvTicketParser::TEvAuthorizeTicket::Optional("something.read"), TEvTicketParser::TEvAuthorizeTicket::Required("something.write")})), 0);
        result = runtime->GrabEdgeEvent<TEvTicketParser::TEvAuthorizeTicketResult>(handle);
        UNIT_ASSERT(!result->Error.empty());
        UNIT_ASSERT(!result->Error.Retryable);
        UNIT_ASSERT_STRING_CONTAINS(result->Error.Message, "something.write for ");
        UNIT_ASSERT_STRING_CONTAINS(result->Error.Message, "aaaa1234");
    }

    Y_UNIT_TEST(AuthorizationWithRequiredPermissions) {
        AuthorizationWithRequiredPermissions<NKikimr::TAccessServiceMock>();
    }

    Y_UNIT_TEST(BulkAuthorizationWithRequiredPermissions) {
        AuthorizationWithRequiredPermissions<TTicketParserAccessServiceMockV2, true>();
    }

    Y_UNIT_TEST(NebiusAuthorizationWithRequiredPermissions) {
        AuthorizationWithRequiredPermissions<NKikimr::TNebiusAccessServiceMock>();
    }

    template <typename TAccessServiceMock, bool EnableBulkAuthorization = false>
    void AuthorizationWithUserAccount() {
        using namespace Tests;

        TPortManager tp;
        ui16 port = tp.GetPort(2134);
        ui16 grpcPort = tp.GetPort(2135);
        TString accessServiceEndpoint = "localhost:" + ToString(tp.GetPort(4284));
        TString userAccountServiceEndpoint = "localhost:" + ToString(tp.GetPort(4285));
        NKikimrProto::TAuthConfig authConfig;
        authConfig.SetUseBlackBox(false);
        authConfig.SetUseStaff(false);
        authConfig.SetUseAccessService(true);
        authConfig.SetUseAccessServiceTLS(false);
        authConfig.SetAccessServiceEndpoint(accessServiceEndpoint);
        authConfig.SetUseUserAccountService(true);
        authConfig.SetUseUserAccountServiceTLS(false);
        authConfig.SetUserAccountServiceEndpoint(userAccountServiceEndpoint);
        // placemark1
        authConfig.SetCacheAccessServiceAuthorization(false);
        //
        auto settings = TServerSettings(port, authConfig);
        settings.SetEnableAccessServiceBulkAuthorization(EnableBulkAuthorization);
        settings.SetDomainName("Root");
        settings.CreateTicketParser = NKikimr::CreateTicketParser;
        TServer server(settings);
        server.EnableGRpc(grpcPort);
        server.GetRuntime()->SetLogPriority(NKikimrServices::TICKET_PARSER, NLog::PRI_TRACE);
        server.GetRuntime()->SetLogPriority(NKikimrServices::GRPC_CLIENT, NLog::PRI_TRACE);
        TClient client(settings);
        NClient::TKikimr kikimr(client.GetClientConfig());
        client.InitRootScheme();

        TString userToken = "user1";

        // Access Server Mock
        TAccessServiceMock accessServiceMock;
        grpc::ServerBuilder builder1;
        builder1.AddListeningPort(accessServiceEndpoint, grpc::InsecureServerCredentials()).RegisterService(&accessServiceMock);
        std::unique_ptr<grpc::Server> accessServer(builder1.BuildAndStart());

        // User Account Service Mock
        TUserAccountServiceMock userAccountServiceMock;
        auto& user1 = userAccountServiceMock.UserAccountData["user1"];
        user1.mutable_yandex_passport_user_account()->set_login("login1");
        grpc::ServerBuilder builder2;
        builder2.AddListeningPort(userAccountServiceEndpoint, grpc::InsecureServerCredentials()).RegisterService(&userAccountServiceMock);
        std::unique_ptr<grpc::Server> userAccountServer(builder2.BuildAndStart());

        TTestActorRuntime* runtime = server.GetRuntime();
        TActorId sender = runtime->AllocateEdgeActor();
        TAutoPtr<IEventHandle> handle;

        // Authorization successful.
        runtime->Send(new IEventHandle(MakeTicketParserID(), sender, new TEvTicketParser::TEvAuthorizeTicket(
                                           userToken,
                                           {{"folder_id", "aaaa1234"}, {"database_id", "bbbb4554"}},
                                           {"something.read"})), 0);
        TEvTicketParser::TEvAuthorizeTicketResult* result = runtime->GrabEdgeEvent<TEvTicketParser::TEvAuthorizeTicketResult>(handle);
        UNIT_ASSERT(result->Error.empty());
        UNIT_ASSERT(result->Token->IsExist("something.read-bbbb4554@as"));
        UNIT_ASSERT(!result->Token->IsExist("something.write-bbbb4554@as"));
        UNIT_ASSERT_VALUES_EQUAL(result->Token->GetUserSID(), "login1@passport");

        // Authorization failure with not enough permissions.
        runtime->Send(new IEventHandle(MakeTicketParserID(), sender, new TEvTicketParser::TEvAuthorizeTicket(
                                           userToken,
                                           {{"folder_id", "aaaa1234"}, {"database_id", "bbbb4554"}},
                                           {"something.write"})), 0);
        result = runtime->GrabEdgeEvent<TEvTicketParser::TEvAuthorizeTicketResult>(handle);
        UNIT_ASSERT(!result->Error.empty());
        UNIT_ASSERT(!result->Error.Retryable);
        UNIT_ASSERT_VALUES_EQUAL(result->Error.Message, "Access Denied");

        // Authorization successful.
        runtime->Send(new IEventHandle(MakeTicketParserID(), sender, new TEvTicketParser::TEvAuthorizeTicket(
                                           userToken,
                                           {{"folder_id", "aaaa1234"}, {"database_id", "bbbb4554"}},
                                           {"something.read"})), 0);
        result = runtime->GrabEdgeEvent<TEvTicketParser::TEvAuthorizeTicketResult>(handle);
        UNIT_ASSERT(result->Error.empty());
        UNIT_ASSERT(result->Token->IsExist("something.read-bbbb4554@as"));
        UNIT_ASSERT(!result->Token->IsExist("something.write-bbbb4554@as"));
        UNIT_ASSERT_VALUES_EQUAL(result->Token->GetUserSID(), "login1@passport");

        accessServiceMock.AllowedUserPermissions.insert("user1-something.write");

        // Authorization successful - 2
        runtime->Send(new IEventHandle(MakeTicketParserID(), sender, new TEvTicketParser::TEvAuthorizeTicket(
                                           userToken,
                                           {{"folder_id", "aaaa1234"}, {"database_id", "bbbb4554"}},
                                           TVector<TString>{"something.read", "something.write"})), 0);
        result = runtime->GrabEdgeEvent<TEvTicketParser::TEvAuthorizeTicketResult>(handle);
        UNIT_ASSERT(result->Error.empty());
        UNIT_ASSERT(result->Token->IsExist("something.read-bbbb4554@as"));
        // placemark 1
        UNIT_ASSERT(result->Token->IsExist("something.write-bbbb4554@as"));
        UNIT_ASSERT_VALUES_EQUAL(result->Token->GetUserSID(), "login1@passport");
    }

    Y_UNIT_TEST(AuthorizationWithUserAccount) {
        AuthorizationWithUserAccount<NKikimr::TAccessServiceMock>();
    }

    Y_UNIT_TEST(BulkAuthorizationWithUserAccount) {
        AuthorizationWithUserAccount<TTicketParserAccessServiceMockV2, true>();
    }

    template <typename TAccessServiceMock, bool EnableBulkAuthorization = false>
    void AuthorizationWithUserAccount2() {
        using namespace Tests;

        TPortManager tp;
        ui16 port = tp.GetPort(2134);
        ui16 grpcPort = tp.GetPort(2135);
        TString accessServiceEndpoint = "localhost:" + ToString(tp.GetPort(4284));
        TString userAccountServiceEndpoint = "localhost:" + ToString(tp.GetPort(4285));
        NKikimrProto::TAuthConfig authConfig;
        authConfig.SetUseBlackBox(false);
        authConfig.SetUseStaff(false);
        authConfig.SetUseAccessService(true);
        authConfig.SetUseAccessServiceTLS(false);
        authConfig.SetAccessServiceEndpoint(accessServiceEndpoint);
        authConfig.SetUseUserAccountService(true);
        authConfig.SetUseUserAccountServiceTLS(false);
        authConfig.SetUserAccountServiceEndpoint(userAccountServiceEndpoint);
        auto settings = TServerSettings(port, authConfig);
        settings.SetEnableAccessServiceBulkAuthorization(EnableBulkAuthorization);
        settings.SetDomainName("Root");
        settings.CreateTicketParser = NKikimr::CreateTicketParser;
        TServer server(settings);
        server.EnableGRpc(grpcPort);
        server.GetRuntime()->SetLogPriority(NKikimrServices::TICKET_PARSER, NLog::PRI_TRACE);
        server.GetRuntime()->SetLogPriority(NKikimrServices::GRPC_CLIENT, NLog::PRI_TRACE);
        TClient client(settings);
        NClient::TKikimr kikimr(client.GetClientConfig());
        client.InitRootScheme();

        TString userToken = "user1";

        // Access Server Mock
        TAccessServiceMock accessServiceMock;
        grpc::ServerBuilder builder1;
        builder1.AddListeningPort(accessServiceEndpoint, grpc::InsecureServerCredentials()).RegisterService(&accessServiceMock);
        std::unique_ptr<grpc::Server> accessServer(builder1.BuildAndStart());

        // User Account Service Mock
        TUserAccountServiceMock userAccountServiceMock;
        auto& user1 = userAccountServiceMock.UserAccountData["user1"];
        user1.mutable_yandex_passport_user_account()->set_login("login1");
        grpc::ServerBuilder builder2;
        builder2.AddListeningPort(userAccountServiceEndpoint, grpc::InsecureServerCredentials()).RegisterService(&userAccountServiceMock);
        std::unique_ptr<grpc::Server> userAccountServer(builder2.BuildAndStart());

        TTestActorRuntime* runtime = server.GetRuntime();
        TActorId sender = runtime->AllocateEdgeActor();
        TAutoPtr<IEventHandle> handle;

        accessServiceMock.AllowedUserPermissions.insert("user1-something.write");
        accessServiceMock.AllowedUserPermissions.erase("user1-something.list");
        accessServiceMock.AllowedUserPermissions.erase("user1-something.read");

        // Authorization successful - 2
        runtime->Send(new IEventHandle(MakeTicketParserID(), sender, new TEvTicketParser::TEvAuthorizeTicket(
                                           userToken,
                                           {{"folder_id", "aaaa1234"}, {"database_id", "bbbb4554"}},
                                           {"something.list", "something.read", "something.write", "something.eat", "somewhere.sleep"})), 0);
        TEvTicketParser::TEvAuthorizeTicketResult* result = runtime->GrabEdgeEvent<TEvTicketParser::TEvAuthorizeTicketResult>(handle);
        UNIT_ASSERT(result->Error.empty());
        UNIT_ASSERT(!result->Token->IsExist("something.read-bbbb4554@as"));
        UNIT_ASSERT(!result->Token->IsExist("something.list-bbbb4554@as"));
        UNIT_ASSERT(result->Token->IsExist("something.write-bbbb4554@as"));
        UNIT_ASSERT_VALUES_EQUAL(result->Token->GetUserSID(), "login1@passport");
    }

    Y_UNIT_TEST(AuthorizationWithUserAccount2) {
        AuthorizationWithUserAccount2<NKikimr::TAccessServiceMock>();
    }

    Y_UNIT_TEST(BulkAuthorizationWithUserAccount2) {
        AuthorizationWithUserAccount2<TTicketParserAccessServiceMockV2, true>();
    }

    template <typename TAccessServiceMock, bool EnableBulkAuthorization = false>
    void AuthorizationUnavailable() {
        using namespace Tests;

        TPortManager tp;
        ui16 port = tp.GetPort(2134);
        ui16 grpcPort = tp.GetPort(2135);
        ui16 servicePort = tp.GetPort(4284);
        TString accessServiceEndpoint = "localhost:" + ToString(servicePort);
        NKikimrProto::TAuthConfig authConfig;
        authConfig.SetUseBlackBox(false);
        SetUseAccessService<TAccessServiceMock>(authConfig);
        authConfig.SetUseAccessServiceTLS(false);
        authConfig.SetAccessServiceEndpoint(accessServiceEndpoint);
        authConfig.SetUseStaff(false);
        auto settings = TServerSettings(port, authConfig);
        settings.SetEnableAccessServiceBulkAuthorization(EnableBulkAuthorization);
        settings.SetDomainName("Root");
        settings.CreateTicketParser = NKikimr::CreateTicketParser;
        TServer server(settings);
        server.EnableGRpc(grpcPort);
        server.GetRuntime()->SetLogPriority(NKikimrServices::TICKET_PARSER, NLog::PRI_TRACE);
        server.GetRuntime()->SetLogPriority(NKikimrServices::GRPC_CLIENT, NLog::PRI_TRACE);
        TClient client(settings);
        NClient::TKikimr kikimr(client.GetClientConfig());
        client.InitRootScheme();

        TString userToken = "user1";

        // Access Server Mock
        TAccessServiceMock accessServiceMock;
        grpc::ServerBuilder builder;
        builder.AddListeningPort(accessServiceEndpoint, grpc::InsecureServerCredentials()).RegisterService(&accessServiceMock);
        std::unique_ptr<grpc::Server> accessServer(builder.BuildAndStart());

        TTestActorRuntime* runtime = server.GetRuntime();
        TActorId sender = runtime->AllocateEdgeActor();
        TAutoPtr<IEventHandle> handle;

        accessServiceMock.UnavailableUserPermissions.insert(userToken + "-something.write");

        // Authorization unsuccessfull.
        runtime->Send(new IEventHandle(MakeTicketParserID(), sender, new TEvTicketParser::TEvAuthorizeTicket(
                                           userToken,
                                           {{"folder_id", "aaaa1234"}, {"database_id", "bbbb4554"}},
                                           TVector<TString>{"something.read", "something.write"})), 0);
        TEvTicketParser::TEvAuthorizeTicketResult* result = runtime->GrabEdgeEvent<TEvTicketParser::TEvAuthorizeTicketResult>(handle);
        UNIT_ASSERT(!result->Error.empty());
        UNIT_ASSERT(result->Error.Retryable);
        UNIT_ASSERT_VALUES_EQUAL(result->Error.Message, "Service Unavailable");
    }

    Y_UNIT_TEST(AuthorizationUnavailable) {
        AuthorizationUnavailable<NKikimr::TAccessServiceMock>();
    }

    Y_UNIT_TEST(BulkAuthorizationUnavailable) {
        AuthorizationUnavailable<TTicketParserAccessServiceMockV2, true>();
    }

    Y_UNIT_TEST(NebiusAuthorizationUnavailable) {
        AuthorizationUnavailable<NKikimr::TNebiusAccessServiceMock>();
    }

    template <typename TAccessServiceMock, bool EnableBulkAuthorization = false>
    void AuthorizationModify() {
        using namespace Tests;

        TPortManager tp;
        ui16 port = tp.GetPort(2134);
        ui16 grpcPort = tp.GetPort(2135);
        ui16 servicePort = tp.GetPort(4284);
        TString accessServiceEndpoint = "localhost:" + ToString(servicePort);
        NKikimrProto::TAuthConfig authConfig;
        authConfig.SetUseBlackBox(false);
        SetUseAccessService<TAccessServiceMock>(authConfig);
        authConfig.SetUseAccessServiceTLS(false);
        authConfig.SetAccessServiceEndpoint(accessServiceEndpoint);
        authConfig.SetUseStaff(false);
        auto settings = TServerSettings(port, authConfig);
        settings.SetEnableAccessServiceBulkAuthorization(EnableBulkAuthorization);
        settings.SetDomainName("Root");
        settings.CreateTicketParser = NKikimr::CreateTicketParser;
        TServer server(settings);
        server.EnableGRpc(grpcPort);
        server.GetRuntime()->SetLogPriority(NKikimrServices::TICKET_PARSER, NLog::PRI_TRACE);
        server.GetRuntime()->SetLogPriority(NKikimrServices::GRPC_CLIENT, NLog::PRI_TRACE);
        TClient client(settings);
        NClient::TKikimr kikimr(client.GetClientConfig());
        client.InitRootScheme();

        TString userToken = "user1";

        // Access Server Mock
        TAccessServiceMock accessServiceMock;
        grpc::ServerBuilder builder;
        builder.AddListeningPort(accessServiceEndpoint, grpc::InsecureServerCredentials()).RegisterService(&accessServiceMock);
        std::unique_ptr<grpc::Server> accessServer(builder.BuildAndStart());

        TTestActorRuntime* runtime = server.GetRuntime();
        TActorId sender = runtime->AllocateEdgeActor();
        TAutoPtr<IEventHandle> handle;

        // Authorization successful.
        runtime->Send(new IEventHandle(MakeTicketParserID(), sender, new TEvTicketParser::TEvAuthorizeTicket(
                                           userToken,
                                           {{"folder_id", "aaaa1234"}, {"database_id", "bbbb4554"}},
                                           {"something.read"})), 0);
        TEvTicketParser::TEvAuthorizeTicketResult* result = runtime->GrabEdgeEvent<TEvTicketParser::TEvAuthorizeTicketResult>(handle);
        UNIT_ASSERT(result->Error.empty());
        UNIT_ASSERT(result->Token->IsExist("something.read-bbbb4554@as"));
        UNIT_ASSERT(!result->Token->IsExist("something.write-bbbb4554@as"));

        accessServiceMock.AllowedUserPermissions.insert(userToken + "-something.write");
        runtime->Send(new IEventHandle(MakeTicketParserID(), sender, new TEvTicketParser::TEvDiscardTicket(userToken)), 0);

        // Authorization successful with new permissions.
        runtime->Send(new IEventHandle(MakeTicketParserID(), sender, new TEvTicketParser::TEvAuthorizeTicket(
                                           userToken,
                                           {{"folder_id", "aaaa1234"}, {"database_id", "bbbb4554"}},
                                           TVector<TString>{"something.read", "something.write"})), 0);
        result = runtime->GrabEdgeEvent<TEvTicketParser::TEvAuthorizeTicketResult>(handle);
        UNIT_ASSERT(result->Error.empty());
        UNIT_ASSERT(result->Token->IsExist("something.read-bbbb4554@as"));
        UNIT_ASSERT(result->Token->IsExist("something.write-bbbb4554@as"));
    }

    Y_UNIT_TEST(AuthorizationModify) {
        AuthorizationModify<NKikimr::TAccessServiceMock>();
    }

    Y_UNIT_TEST(BulkAuthorizationModify) {
        AuthorizationModify<TTicketParserAccessServiceMockV2, true>();
    }

    Y_UNIT_TEST(NebiusAuthorizationModify) {
        AuthorizationModify<NKikimr::TNebiusAccessServiceMock>();
    }
}
}<|MERGE_RESOLUTION|>--- conflicted
+++ resolved
@@ -7,11 +7,8 @@
 #include <ydb/library/ycloud/api/user_account_service.h>
 #include <ydb/library/testlib/service_mocks/user_account_service_mock.h>
 #include <ydb/library/testlib/service_mocks/access_service_mock.h>
-<<<<<<< HEAD
 #include <ydb/library/testlib/service_mocks/nebius_access_service_mock.h>
-#include <ydb/library/testlib/service_mocks/ldap_mock/ldap_simple_server.h>
-=======
->>>>>>> 2f0c9d24
+
 #include <ydb/public/lib/deprecated/kicli/kicli.h>
 #include <util/system/tempfile.h>
 
@@ -21,182 +18,9 @@
 namespace NKikimr {
 
 using TAccessServiceMock = TTicketParserAccessServiceMock;
-<<<<<<< HEAD
 using TNebiusAccessServiceMock = TTicketParserNebiusAccessServiceMock;
 
 namespace {
-
-TString certificateContent = R"___(-----BEGIN CERTIFICATE-----
-MIIDjTCCAnWgAwIBAgIURt5IBx0J3xgEaQvmyrFH2A+NkpMwDQYJKoZIhvcNAQEL
-BQAwVjELMAkGA1UEBhMCUlUxDzANBgNVBAgMBk1vc2NvdzEPMA0GA1UEBwwGTW9z
-Y293MQ8wDQYDVQQKDAZZYW5kZXgxFDASBgNVBAMMC3Rlc3Qtc2VydmVyMB4XDTE5
-MDkyMDE3MTQ0MVoXDTQ3MDIwNDE3MTQ0MVowVjELMAkGA1UEBhMCUlUxDzANBgNV
-BAgMBk1vc2NvdzEPMA0GA1UEBwwGTW9zY293MQ8wDQYDVQQKDAZZYW5kZXgxFDAS
-BgNVBAMMC3Rlc3Qtc2VydmVyMIIBIjANBgkqhkiG9w0BAQEFAAOCAQ8AMIIBCgKC
-AQEAs0WY6HTuwKntcEcjo+pBuoNp5/GRgMX2qOJi09Iw021ZLK4Vf4drN7pXS5Ba
-OVqzUPFmXvoiG13hS7PLTuobJc63qPbIodiB6EXB+Sp0v+mE6lYUUyW9YxNnTPDc
-GG8E4vk9j3tBawT4yJIFTudIALWJfQvn3O9ebmYkilvq0ZT+TqBU8Mazo4lNu0T2
-YxWMlivcEyNRLPbka5W2Wy5eXGOnStidQFYka2mmCgljtulWzj1i7GODg93vmVyH
-NzjAs+mG9MJkT3ietG225BnyPDtu5A3b+vTAFhyJtMmDMyhJ6JtXXHu6zUDQxKiX
-6HLGCLIPhL2sk9ckPSkwXoMOywIDAQABo1MwUTAdBgNVHQ4EFgQUDv/xuJ4CvCgG
-fPrZP3hRAt2+/LwwHwYDVR0jBBgwFoAUDv/xuJ4CvCgGfPrZP3hRAt2+/LwwDwYD
-VR0TAQH/BAUwAwEB/zANBgkqhkiG9w0BAQsFAAOCAQEAinKpMYaA2tjLpAnPVbjy
-/ZxSBhhB26RiQp3Re8XOKyhTWqgYE6kldYT0aXgK9x9mPC5obQannDDYxDc7lX+/
-qP/u1X81ZcDRo/f+qQ3iHfT6Ftt/4O3qLnt45MFM6Q7WabRm82x3KjZTqpF3QUdy
-tumWiuAP5DMd1IRDtnKjFHO721OsEsf6NLcqdX89bGeqXDvrkwg3/PNwTyW5E7cj
-feY8L2eWtg6AJUnIBu11wvfzkLiH3QKzHvO/SIZTGf5ihDsJ3aKEE9UNauTL3bVc
-CRA/5XcX13GJwHHj6LCoc3sL7mt8qV9HKY2AOZ88mpObzISZxgPpdKCfjsrdm63V
-6g==
------END CERTIFICATE-----)___";
-
-void InitLdapSettings(NKikimrProto::TLdapAuthentication* ldapSettings, ui16 ldapPort, TTempFileHandle& certificateFile) {
-    ldapSettings->SetHost("localhost");
-    ldapSettings->SetPort(ldapPort);
-    ldapSettings->SetBaseDn("dc=search,dc=yandex,dc=net");
-    ldapSettings->SetBindDn("cn=robouser,dc=search,dc=yandex,dc=net");
-    ldapSettings->SetBindPassword("robouserPassword");
-    ldapSettings->SetSearchFilter("uid=$username");
-
-    auto useTls = ldapSettings->MutableUseTls();
-    useTls->SetEnable(true);
-    certificateFile.Write(certificateContent.data(), certificateContent.size());
-    useTls->SetCaCertFile(certificateFile.Name());
-    useTls->SetCertRequire(NKikimrProto::TLdapAuthentication::TUseTls::ALLOW); // Enable TLS connection if server certificate is untrusted
-}
-
-void InitLdapSettingsWithInvalidRobotUserLogin(NKikimrProto::TLdapAuthentication* ldapSettings, ui16 ldapPort, TTempFileHandle& certificateFile) {
-    InitLdapSettings(ldapSettings, ldapPort, certificateFile);
-    ldapSettings->SetBindDn("cn=invalidRobouser,dc=search,dc=yandex,dc=net");
-}
-
-void InitLdapSettingsWithInvalidRobotUserPassword(NKikimrProto::TLdapAuthentication* ldapSettings, ui16 ldapPort, TTempFileHandle& certificateFile) {
-    InitLdapSettings(ldapSettings, ldapPort, certificateFile);
-    ldapSettings->SetBindPassword("invalidPassword");
-}
-
-void InitLdapSettingsWithInvalidFilter(NKikimrProto::TLdapAuthentication* ldapSettings, ui16 ldapPort, TTempFileHandle& certificateFile) {
-    InitLdapSettings(ldapSettings, ldapPort, certificateFile);
-    ldapSettings->SetSearchFilter("&(uid=$username)()");
-}
-
-void InitLdapSettingsWithUnavailableHost(NKikimrProto::TLdapAuthentication* ldapSettings, ui16 ldapPort, TTempFileHandle& certificateFile) {
-    InitLdapSettings(ldapSettings, ldapPort, certificateFile);
-    ldapSettings->SetHost("unavailablehost");
-}
-
-void InitLdapSettingsWithCustomGroupAttribute(NKikimrProto::TLdapAuthentication* ldapSettings, ui16 ldapPort, TTempFileHandle& certificateFile) {
-    InitLdapSettings(ldapSettings, ldapPort, certificateFile);
-    ldapSettings->SetRequestedGroupAttribute("groupDN");
-}
-
-class TLdapKikimrServer {
-public:
-    TLdapKikimrServer(std::function<void(NKikimrProto::TLdapAuthentication*, ui16, TTempFileHandle&)> initLdapSettings)
-        : CaCertificateFile()
-        , Server(InitSettings(std::move(initLdapSettings))) {
-        Server.EnableGRpc(GrpcPort);
-        Server.GetRuntime()->SetLogPriority(NKikimrServices::TICKET_PARSER, NLog::PRI_TRACE);
-        Server.GetRuntime()->SetLogPriority(NKikimrServices::GRPC_CLIENT, NLog::PRI_TRACE);
-    }
-
-    TTestActorRuntime* GetRuntime() const {
-        return Server.GetRuntime();
-    }
-
-    ui16 GetLdapPort() const {
-        return LdapPort;
-    }
-
-private:
-    Tests::TServerSettings InitSettings(std::function<void(NKikimrProto::TLdapAuthentication*, ui16, TTempFileHandle&)>&& initLdapSettings) {
-        using namespace Tests;
-        TPortManager tp;
-        LdapPort = tp.GetPort(389);
-        ui16 kikimrPort = tp.GetPort(2134);
-        GrpcPort = tp.GetPort(2135);
-        NKikimrProto::TAuthConfig authConfig;
-        authConfig.SetUseBlackBox(false);
-        authConfig.SetUseLoginProvider(true);
-        authConfig.SetRefreshTime("5s");
-
-        initLdapSettings(authConfig.MutableLdapAuthentication(), LdapPort, CaCertificateFile);
-
-        Tests::TServerSettings settings(kikimrPort, authConfig);
-        settings.SetDomainName("Root");
-        settings.CreateTicketParser = NKikimr::CreateTicketParser;
-        return settings;
-    }
-
-private:
-    TTempFileHandle CaCertificateFile;
-    Tests::TServer Server;
-    ui16 LdapPort;
-    ui16 GrpcPort;
-};
-
-NLogin::TLoginProvider::TLoginUserResponse GetLoginResponse(TLdapKikimrServer& server, const TString& login, const TString& password) {
-    TTestActorRuntime* runtime = server.GetRuntime();
-    NLogin::TLoginProvider provider;
-    provider.Audience = "/Root";
-    provider.RotateKeys();
-    TActorId sender = runtime->AllocateEdgeActor();
-    runtime->Send(new IEventHandle(MakeTicketParserID(), sender, new TEvTicketParser::TEvUpdateLoginSecurityState(provider.GetSecurityState())), 0);
-    return provider.LoginUser({.User = login, .Password = password, .ExternalAuth = "ldap"});
-}
-
-TAutoPtr<IEventHandle> LdapAuthenticate(TLdapKikimrServer& server, const TString& login, const TString& password) {
-    auto loginResponse = GetLoginResponse(server, login, password);
-    TTestActorRuntime* runtime = server.GetRuntime();
-    TActorId sender = runtime->AllocateEdgeActor();
-    runtime->Send(new IEventHandle(MakeTicketParserID(), sender, new TEvTicketParser::TEvAuthorizeTicket(loginResponse.Token)), 0);
-
-    TAutoPtr<IEventHandle> handle;
-    runtime->GrabEdgeEvent<TEvTicketParser::TEvAuthorizeTicketResult>(handle);
-    return handle;
-}
-
-class TCorrectLdapResponse {
-public:
-    static std::vector<TString> Groups;
-    static LdapMock::TLdapMockResponses GetResponses(const TString& login, const TString& groupAttribute = "memberOf");
-};
-
-std::vector<TString> TCorrectLdapResponse::Groups {
-    "ou=groups,dc=search,dc=yandex,dc=net",
-    "cn=people,ou=groups,dc=search,dc=yandex,dc=net",
-    "cn=developers,ou=groups,dc=search,dc=yandex,dc=net"
-};
-
-LdapMock::TLdapMockResponses TCorrectLdapResponse::GetResponses(const TString& login, const TString& groupAttribute) {
-    LdapMock::TLdapMockResponses responses;
-    responses.BindResponses.push_back({{{.Login = "cn=robouser,dc=search,dc=yandex,dc=net", .Password = "robouserPassword"}}, {.Status = LdapMock::EStatus::SUCCESS}});
-
-    LdapMock::TSearchRequestInfo fetchGroupsSearchRequestInfo {
-        {
-            .BaseDn = "dc=search,dc=yandex,dc=net",
-            .Scope = 2,
-            .DerefAliases = 0,
-            .Filter = {.Type = LdapMock::EFilterType::LDAP_FILTER_EQUALITY, .Attribute = "uid", .Value = login},
-            .Attributes = {groupAttribute}
-        }
-    };
-
-    std::vector<LdapMock::TSearchEntry> fetchGroupsSearchResponseEntries {
-        {
-            .Dn = "uid=" + login + ",dc=search,dc=yandex,dc=net",
-            .AttributeList = {
-                                {groupAttribute, TCorrectLdapResponse::Groups}
-                            }
-        }
-    };
-
-    LdapMock::TSearchResponseInfo fetchGroupsSearchResponseInfo {
-        .ResponseEntries = fetchGroupsSearchResponseEntries,
-        .ResponseDone = {.Status = LdapMock::EStatus::SUCCESS}
-    };
-    responses.SearchResponses.push_back({fetchGroupsSearchRequestInfo, fetchGroupsSearchResponseInfo});
-    return responses;
-}
 
 template <class TAccessServiceMock>
 void SetUseAccessService(NKikimrProto::TAuthConfig& authConfig);
@@ -240,8 +64,6 @@
 }
 
 } // namespace
-=======
->>>>>>> 2f0c9d24
 
 Y_UNIT_TEST_SUITE(TTicketParserTest) {
 
@@ -926,363 +748,6 @@
         UNIT_ASSERT(result->Token == nullptr);
     }
 
-<<<<<<< HEAD
-    Y_UNIT_TEST(LdapFetchGroupsWithDefaultGroupAttributeGood) {
-        TString login = "ldapuser";
-        TString password = "ldapUserPassword";
-
-        TLdapKikimrServer server(InitLdapSettings);
-        LdapMock::TLdapSimpleServer ldapServer(server.GetLdapPort(), TCorrectLdapResponse::GetResponses(login));
-
-        TAutoPtr<IEventHandle> handle = LdapAuthenticate(server, login, password);
-        TEvTicketParser::TEvAuthorizeTicketResult* ticketParserResult = handle->Get<TEvTicketParser::TEvAuthorizeTicketResult>();
-        UNIT_ASSERT_C(ticketParserResult->Error.empty(), ticketParserResult->Error);
-        UNIT_ASSERT(ticketParserResult->Token != nullptr);
-        const TString ldapDomain = "@ldap";
-        UNIT_ASSERT_VALUES_EQUAL(ticketParserResult->Token->GetUserSID(), login + ldapDomain);
-        const auto& fetchedGroups = ticketParserResult->Token->GetGroupSIDs();
-        THashSet<TString> groups(fetchedGroups.begin(), fetchedGroups.end());
-
-        THashSet<TString> expectedGroups;
-        std::transform(TCorrectLdapResponse::Groups.begin(), TCorrectLdapResponse::Groups.end(), std::inserter(expectedGroups, expectedGroups.end()), [&ldapDomain](TString& group) {
-            return group.append(ldapDomain);
-        });
-        expectedGroups.insert("all-users@well-known");
-
-        UNIT_ASSERT_VALUES_EQUAL(fetchedGroups.size(), expectedGroups.size());
-        for (const auto& expectedGroup : expectedGroups) {
-            UNIT_ASSERT_C(groups.contains(expectedGroup), "Can not find " + expectedGroup);
-        }
-
-        ldapServer.Stop();
-    }
-
-    Y_UNIT_TEST(LdapFetchGroupsWithCustomGroupAttributeGood) {
-        TString login = "ldapuser";
-        TString password = "ldapUserPassword";
-
-        TLdapKikimrServer server(InitLdapSettingsWithCustomGroupAttribute);
-        LdapMock::TLdapSimpleServer ldapServer(server.GetLdapPort(), TCorrectLdapResponse::GetResponses(login, "groupDN"));
-
-        TAutoPtr<IEventHandle> handle = LdapAuthenticate(server, login, password);
-        TEvTicketParser::TEvAuthorizeTicketResult* ticketParserResult = handle->Get<TEvTicketParser::TEvAuthorizeTicketResult>();
-        UNIT_ASSERT_C(ticketParserResult->Error.empty(), ticketParserResult->Error);
-        UNIT_ASSERT(ticketParserResult->Token != nullptr);
-        const TString ldapDomain = "@ldap";
-        UNIT_ASSERT_VALUES_EQUAL(ticketParserResult->Token->GetUserSID(), login + ldapDomain);
-        const auto& fetchedGroups = ticketParserResult->Token->GetGroupSIDs();
-        THashSet<TString> groups(fetchedGroups.begin(), fetchedGroups.end());
-
-        THashSet<TString> expectedGroups;
-        std::transform(TCorrectLdapResponse::Groups.begin(), TCorrectLdapResponse::Groups.end(), std::inserter(expectedGroups, expectedGroups.end()), [&ldapDomain](TString& group) {
-            return group.append(ldapDomain);
-        });
-        expectedGroups.insert("all-users@well-known");
-
-        UNIT_ASSERT_VALUES_EQUAL(fetchedGroups.size(), expectedGroups.size());
-        for (const auto& expectedGroup : expectedGroups) {
-            UNIT_ASSERT_C(groups.contains(expectedGroup), "Can not find " + expectedGroup);
-        }
-
-        ldapServer.Stop();
-    }
-
-    Y_UNIT_TEST(LdapFetchGroupsWithDontExistGroupAttribute) {
-        TString login = "ldapuser";
-        TString password = "ldapUserPassword";
-
-        TLdapKikimrServer server(InitLdapSettingsWithCustomGroupAttribute);
-
-        LdapMock::TLdapMockResponses responses;
-        responses.BindResponses.push_back({{{.Login = "cn=robouser,dc=search,dc=yandex,dc=net", .Password = "robouserPassword"}}, {.Status = LdapMock::EStatus::SUCCESS}});
-
-        LdapMock::TSearchRequestInfo fetchGroupsSearchRequestInfo {
-            {
-                .BaseDn = "dc=search,dc=yandex,dc=net",
-                .Scope = 2,
-                .DerefAliases = 0,
-                .Filter = {.Type = LdapMock::EFilterType::LDAP_FILTER_EQUALITY, .Attribute = "uid", .Value = login},
-                .Attributes = {"groupDN"}
-            }
-        };
-
-        std::vector<LdapMock::TSearchEntry> fetchGroupsSearchResponseEntries {
-            {
-                .Dn = "uid=" + login + ",dc=search,dc=yandex,dc=net",
-                .AttributeList = {} // Return empty group list, attribute 'groupDN' not found
-            }
-        };
-
-        LdapMock::TSearchResponseInfo fetchGroupsSearchResponseInfo {
-            .ResponseEntries = fetchGroupsSearchResponseEntries,
-            .ResponseDone = {.Status = LdapMock::EStatus::SUCCESS}
-        };
-        responses.SearchResponses.push_back({fetchGroupsSearchRequestInfo, fetchGroupsSearchResponseInfo});
-
-        LdapMock::TLdapSimpleServer ldapServer(server.GetLdapPort(), responses);
-
-        TAutoPtr<IEventHandle> handle = LdapAuthenticate(server, login, password);
-        TEvTicketParser::TEvAuthorizeTicketResult* ticketParserResult = handle->Get<TEvTicketParser::TEvAuthorizeTicketResult>();
-        UNIT_ASSERT_C(ticketParserResult->Error.empty(), ticketParserResult->Error);
-        UNIT_ASSERT(ticketParserResult->Token != nullptr);
-        const TString ldapDomain = "@ldap";
-        UNIT_ASSERT_VALUES_EQUAL(ticketParserResult->Token->GetUserSID(), login + ldapDomain);
-        const auto& fetchedGroups = ticketParserResult->Token->GetGroupSIDs();
-        UNIT_ASSERT_EQUAL(fetchedGroups.size(), 1);
-        UNIT_ASSERT_STRINGS_EQUAL(fetchedGroups.front(), "all-users@well-known");
-
-        ldapServer.Stop();
-    }
-
-     Y_UNIT_TEST(LdapFetchGroupsWithInvalidRobotUserLoginBad) {
-        TString login = "ldapuser";
-        TString password = "ldapUserPassword";
-
-        LdapMock::TLdapMockResponses responses;
-        responses.BindResponses.push_back({{{.Login = "cn=invalidRobouser,dc=search,dc=yandex,dc=net", .Password = "robouserPassword"}}, {.Status = LdapMock::EStatus::INVALID_CREDENTIALS}});
-
-        TLdapKikimrServer server(InitLdapSettingsWithInvalidRobotUserLogin);
-        LdapMock::TLdapSimpleServer ldapServer(server.GetLdapPort(), responses);
-
-        TAutoPtr<IEventHandle> handle = LdapAuthenticate(server, login, password);
-        TEvTicketParser::TEvAuthorizeTicketResult* ticketParserResult = handle->Get<TEvTicketParser::TEvAuthorizeTicketResult>();
-        UNIT_ASSERT_C(!ticketParserResult->Error.empty(), "Expected return error message");
-        UNIT_ASSERT_STRINGS_EQUAL(ticketParserResult->Error.Message, "Could not perform initial LDAP bind for dn cn=invalidRobouser,dc=search,dc=yandex,dc=net on server localhost\nInvalid credentials");
-        UNIT_ASSERT(ticketParserResult->Token == nullptr);
-
-        ldapServer.Stop();
-    }
-
-    Y_UNIT_TEST(LdapFetchGroupsWithInvalidRobotUserPasswordBad) {
-        TString login = "ldapuser";
-        TString password = "ldapUserPassword";
-
-        LdapMock::TLdapMockResponses responses;
-        responses.BindResponses.push_back({{{.Login = "cn=robouser,dc=search,dc=yandex,dc=net", .Password = "invalidPassword"}}, {.Status = LdapMock::EStatus::INVALID_CREDENTIALS}});
-
-        TLdapKikimrServer server(InitLdapSettingsWithInvalidRobotUserPassword);
-        LdapMock::TLdapSimpleServer ldapServer(server.GetLdapPort(), responses);
-
-        TAutoPtr<IEventHandle> handle = LdapAuthenticate(server, login, password);
-        TEvTicketParser::TEvAuthorizeTicketResult* ticketParserResult = handle->Get<TEvTicketParser::TEvAuthorizeTicketResult>();
-        UNIT_ASSERT_C(!ticketParserResult->Error.empty(), "Expected return error message");
-        UNIT_ASSERT_STRINGS_EQUAL(ticketParserResult->Error.Message, "Could not perform initial LDAP bind for dn cn=robouser,dc=search,dc=yandex,dc=net on server localhost\nInvalid credentials");
-        UNIT_ASSERT(ticketParserResult->Token == nullptr);
-
-        ldapServer.Stop();
-    }
-
-    Y_UNIT_TEST(LdapFetchGroupsWithRemovedUserCredentialsBad) {
-        TString removedUserLogin = "ldapuser";
-        TString removedUserPassword = "ldapUserPassword";
-
-        LdapMock::TLdapMockResponses responses;
-        responses.BindResponses.push_back({{{.Login = "cn=robouser,dc=search,dc=yandex,dc=net", .Password = "robouserPassword"}}, {.Status = LdapMock::EStatus::SUCCESS}});
-
-        LdapMock::TSearchRequestInfo removedUserSearchRequestInfo {
-            {
-                .BaseDn = "dc=search,dc=yandex,dc=net",
-                .Scope = 2,
-                .DerefAliases = 0,
-                .Filter = {.Type = LdapMock::EFilterType::LDAP_FILTER_EQUALITY, .Attribute = "uid", .Value = removedUserLogin},
-                .Attributes = {"memberOf"}
-            }
-        };
-
-        LdapMock::TSearchResponseInfo removedUserSearchResponseInfo {
-            .ResponseEntries = {}, // Removed user was not found. Return empty list of entries
-            .ResponseDone = {.Status = LdapMock::EStatus::SUCCESS}
-        };
-        responses.SearchResponses.push_back({removedUserSearchRequestInfo, removedUserSearchResponseInfo});
-
-        TLdapKikimrServer server(InitLdapSettings);
-        LdapMock::TLdapSimpleServer ldapServer(server.GetLdapPort(), responses);
-
-        TAutoPtr<IEventHandle> handle = LdapAuthenticate(server, removedUserLogin, removedUserPassword);
-        TEvTicketParser::TEvAuthorizeTicketResult* ticketParserResult = handle->Get<TEvTicketParser::TEvAuthorizeTicketResult>();
-        UNIT_ASSERT_C(!ticketParserResult->Error.empty(), "Expected return error message");
-        UNIT_ASSERT_STRINGS_EQUAL(ticketParserResult->Error.Message, "LDAP user " + removedUserLogin + " does not exist. "
-                                                                     "LDAP search for filter uid=" + removedUserLogin + " on server localhost return no entries");
-
-        ldapServer.Stop();
-    }
-
-    Y_UNIT_TEST(LdapFetchGroupsUseInvalidSearchFilterBad) {
-        TString login = "ldapuser";
-        TString password = "ldapUserPassword";
-
-        LdapMock::TLdapMockResponses responses;
-        responses.BindResponses.push_back({{{.Login = "cn=robouser,dc=search,dc=yandex,dc=net", .Password = "robouserPassword"}}, {.Status = LdapMock::EStatus::SUCCESS}});
-
-        TLdapKikimrServer server(InitLdapSettingsWithInvalidFilter);
-        LdapMock::TLdapSimpleServer ldapServer(server.GetLdapPort(), responses);
-
-        TAutoPtr<IEventHandle> handle = LdapAuthenticate(server, login, password);
-        TEvTicketParser::TEvAuthorizeTicketResult* ticketParserResult = handle->Get<TEvTicketParser::TEvAuthorizeTicketResult>();
-        UNIT_ASSERT_C(!ticketParserResult->Error.empty(), "Expected return error message");
-        UNIT_ASSERT_STRINGS_EQUAL(ticketParserResult->Error.Message, "Could not search for filter &(uid=" + login + ")() on server localhost\nBad search filter");
-
-        ldapServer.Stop();
-    }
-
-    Y_UNIT_TEST(LdapServerIsUnavailable) {
-        TLdapKikimrServer server(InitLdapSettingsWithUnavailableHost);
-
-        LdapMock::TLdapMockResponses responses;
-        LdapMock::TLdapSimpleServer ldapServer(server.GetLdapPort(), responses);
-
-        TString login = "ldapuser";
-        TString password = "ldapUserPassword";
-
-        TAutoPtr<IEventHandle> handle = LdapAuthenticate(server, login, password);
-        TEvTicketParser::TEvAuthorizeTicketResult* ticketParserResult = handle->Get<TEvTicketParser::TEvAuthorizeTicketResult>();
-        UNIT_ASSERT_C(!ticketParserResult->Error.empty(), "Expected return error message");
-        UNIT_ASSERT_STRINGS_EQUAL(ticketParserResult->Error.Message, "Could not start TLS\nCan't contact LDAP server");
-
-        ldapServer.Stop();
-    }
-
-    Y_UNIT_TEST(LdapRefreshGroupsInfoGood) {
-        TString login = "ldapuser";
-        TString password = "ldapUserPassword";
-
-
-        auto responses = TCorrectLdapResponse::GetResponses(login);
-        LdapMock::TLdapMockResponses updatedResponses = responses;
-
-        std::vector<TString> newLdapGroups {
-            "ou=groups,dc=search,dc=yandex,dc=net",
-            "cn=people,ou=groups,dc=search,dc=yandex,dc=net",
-            "cn=designers,ou=groups,dc=search,dc=yandex,dc=net"
-        };
-        std::vector<LdapMock::TSearchEntry> newFetchGroupsSearchResponseEntries {
-            {
-                .Dn = "uid=" + login + ",dc=search,dc=yandex,dc=net",
-                .AttributeList = {
-                                    {"memberOf", newLdapGroups}
-                                }
-            }
-        };
-
-        const TString ldapDomain = "@ldap";
-        THashSet<TString> newExpectedGroups;
-        std::transform(newLdapGroups.begin(), newLdapGroups.end(), std::inserter(newExpectedGroups, newExpectedGroups.end()), [&ldapDomain](TString& group) {
-            return group.append(ldapDomain);
-        });
-        newExpectedGroups.insert("all-users@well-known");
-
-        LdapMock::TSearchResponseInfo newFetchGroupsSearchResponseInfo {
-            .ResponseEntries = newFetchGroupsSearchResponseEntries,
-            .ResponseDone = {.Status = LdapMock::EStatus::SUCCESS}
-        };
-
-        auto& searchResponse = updatedResponses.SearchResponses.front();
-        searchResponse.second = newFetchGroupsSearchResponseInfo;
-
-        TLdapKikimrServer server(InitLdapSettings);
-        LdapMock::TLdapSimpleServer ldapServer(server.GetLdapPort(), {responses, updatedResponses});
-
-        auto loginResponse = GetLoginResponse(server, login, password);
-        TTestActorRuntime* runtime = server.GetRuntime();
-        TActorId sender = runtime->AllocateEdgeActor();
-        runtime->Send(new IEventHandle(MakeTicketParserID(), sender, new TEvTicketParser::TEvAuthorizeTicket(loginResponse.Token)), 0);
-        TAutoPtr<IEventHandle> handle;
-        TEvTicketParser::TEvAuthorizeTicketResult* ticketParserResult = runtime->GrabEdgeEvent<TEvTicketParser::TEvAuthorizeTicketResult>(handle);
-
-        UNIT_ASSERT_C(ticketParserResult->Error.empty(), ticketParserResult->Error);
-        UNIT_ASSERT(ticketParserResult->Token != nullptr);
-        UNIT_ASSERT_VALUES_EQUAL(ticketParserResult->Token->GetUserSID(), login + ldapDomain);
-        const auto& fetchedGroups = ticketParserResult->Token->GetGroupSIDs();
-        THashSet<TString> groups(fetchedGroups.begin(), fetchedGroups.end());
-
-        THashSet<TString> expectedGroups;
-        std::transform(TCorrectLdapResponse::Groups.begin(), TCorrectLdapResponse::Groups.end(), std::inserter(expectedGroups, expectedGroups.end()), [&ldapDomain](TString& group) {
-            return group.append(ldapDomain);
-        });
-        expectedGroups.insert("all-users@well-known");
-
-        UNIT_ASSERT_VALUES_EQUAL(fetchedGroups.size(), expectedGroups.size());
-        for (const auto& expectedGroup : expectedGroups) {
-            UNIT_ASSERT_C(groups.contains(expectedGroup), "Can not find " + expectedGroup);
-        }
-
-        ldapServer.UpdateResponses();
-        Sleep(TDuration::Seconds(10));
-
-        runtime->Send(new IEventHandle(MakeTicketParserID(), sender, new TEvTicketParser::TEvAuthorizeTicket(loginResponse.Token)), 0);
-        ticketParserResult = runtime->GrabEdgeEvent<TEvTicketParser::TEvAuthorizeTicketResult>(handle);
-
-        UNIT_ASSERT_C(ticketParserResult->Error.empty(), ticketParserResult->Error);
-        UNIT_ASSERT(ticketParserResult->Token != nullptr);
-        UNIT_ASSERT_VALUES_EQUAL(ticketParserResult->Token->GetUserSID(), login + "@ldap");
-        const auto& newFetchedGroups = ticketParserResult->Token->GetGroupSIDs();
-        THashSet<TString> newGroups(newFetchedGroups.begin(), newFetchedGroups.end());
-        UNIT_ASSERT_VALUES_EQUAL(newFetchedGroups.size(), newExpectedGroups.size());
-        for (const auto& expectedGroup : newExpectedGroups) {
-            UNIT_ASSERT_C(newGroups.contains(expectedGroup), "Can not find " + expectedGroup);
-        }
-
-        ldapServer.Stop();
-    }
-
-    Y_UNIT_TEST(LdapRefreshRemoveUserBad) {
-        TString login = "ldapuser";
-        TString password = "ldapUserPassword";
-
-        TLdapKikimrServer server(InitLdapSettings);
-        auto responses = TCorrectLdapResponse::GetResponses(login);
-        LdapMock::TLdapMockResponses updatedResponses = responses;
-        LdapMock::TSearchResponseInfo newFetchGroupsSearchResponseInfo {
-            .ResponseEntries = {}, // User has been removed. Return empty entries list
-            .ResponseDone = {.Status = LdapMock::EStatus::SUCCESS}
-        };
-
-        auto& searchResponse = updatedResponses.SearchResponses.front();
-        searchResponse.second = newFetchGroupsSearchResponseInfo;
-        LdapMock::TLdapSimpleServer ldapServer(server.GetLdapPort(), {responses, updatedResponses});
-
-        auto loginResponse = GetLoginResponse(server, login, password);
-        TTestActorRuntime* runtime = server.GetRuntime();
-        TActorId sender = runtime->AllocateEdgeActor();
-        runtime->Send(new IEventHandle(MakeTicketParserID(), sender, new TEvTicketParser::TEvAuthorizeTicket(loginResponse.Token)), 0);
-        TAutoPtr<IEventHandle> handle;
-        TEvTicketParser::TEvAuthorizeTicketResult* ticketParserResult = runtime->GrabEdgeEvent<TEvTicketParser::TEvAuthorizeTicketResult>(handle);
-
-        UNIT_ASSERT_C(ticketParserResult->Error.empty(), ticketParserResult->Error);
-        UNIT_ASSERT(ticketParserResult->Token != nullptr);
-        const TString ldapDomain = "@ldap";
-        UNIT_ASSERT_VALUES_EQUAL(ticketParserResult->Token->GetUserSID(), login + ldapDomain);
-        const auto& fetchedGroups = ticketParserResult->Token->GetGroupSIDs();
-        THashSet<TString> groups(fetchedGroups.begin(), fetchedGroups.end());
-
-        THashSet<TString> expectedGroups;
-        std::transform(TCorrectLdapResponse::Groups.begin(), TCorrectLdapResponse::Groups.end(), std::inserter(expectedGroups, expectedGroups.end()), [&ldapDomain](TString& group) {
-            return group.append(ldapDomain);
-        });
-        expectedGroups.insert("all-users@well-known");
-
-        UNIT_ASSERT_VALUES_EQUAL(fetchedGroups.size(), expectedGroups.size());
-        for (const auto& expectedGroup : expectedGroups) {
-            UNIT_ASSERT_C(groups.contains(expectedGroup), "Can not find " + expectedGroup);
-        }
-
-        ldapServer.UpdateResponses();
-        Sleep(TDuration::Seconds(10));
-
-        runtime->Send(new IEventHandle(MakeTicketParserID(), sender, new TEvTicketParser::TEvAuthorizeTicket(loginResponse.Token)), 0);
-        ticketParserResult = runtime->GrabEdgeEvent<TEvTicketParser::TEvAuthorizeTicketResult>(handle);
-
-        UNIT_ASSERT_C(!ticketParserResult->Error.empty(), "Expected return error message");
-        UNIT_ASSERT(ticketParserResult->Token == nullptr);
-        UNIT_ASSERT_STRINGS_EQUAL(ticketParserResult->Error.Message, "LDAP user " + login + " does not exist. "
-                                                                     "LDAP search for filter uid=" + login + " on server localhost return no entries");
-        UNIT_ASSERT_EQUAL(ticketParserResult->Error.Retryable, false);
-
-        ldapServer.Stop();
-    }
-
-=======
->>>>>>> 2f0c9d24
     template <typename TAccessServiceMock>
     void AccessServiceAuthenticationOk() {
         using namespace Tests;
