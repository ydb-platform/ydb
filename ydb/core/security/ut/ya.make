--- conflicted
+++ resolved
@@ -9,10 +9,6 @@
 PEERDIR(
     ydb/core/testlib/default
     ydb/library/testlib/service_mocks
-<<<<<<< HEAD
-    ydb/library/testlib/service_mocks/ldap_mock
-=======
->>>>>>> 2f0c9d24
 )
 
 YQL_LAST_ABI_VERSION()
