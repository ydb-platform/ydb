--- conflicted
+++ resolved
@@ -82,10 +82,8 @@
         }
 
         Self->ForceTraversals.emplace_back(operation);
-<<<<<<< HEAD
         Self->TabletCounters->Simple()[COUNTER_FORCE_TRAVERSALS_QUEUE_SIZE].Set(Self->ForceTraversals.size());
-=======
->>>>>>> 7b388640
+        Self->ForceTraversalsCreationTime.emplace(operation.CreatedAt.GetValue());
 
         db.Table<Schema::ForceTraversalOperations>().Key(operationId).Update(
             NIceDb::TUpdate<Schema::ForceTraversalOperations::OperationId>(operationId),
