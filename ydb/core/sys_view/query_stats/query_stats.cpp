--- conflicted
+++ resolved
@@ -508,42 +508,6 @@
     NKikimrSysView::TEvGetQueryMetricsRequest Request;
 };
 
-<<<<<<< HEAD
-THolder<NActors::IActor> CreateQueryStatsScan(const NActors::TActorId& ownerId, ui32 scanId, const TTableId& tableId,
-    const ESysViewType sysViewType, const TTableRange& tableRange, const TArrayRef<NMiniKQL::TKqpComputeContextBase::TColumn>& columns)
-{
-    switch (sysViewType) {
-    case ESysViewType::ETopQueriesByDurationOneMinute:
-        return MakeHolder<TQueryStatsScan<TDurationGreater>>(ownerId, scanId, tableId, tableRange, columns,
-            NKikimrSysView::TOP_DURATION_ONE_MINUTE,
-            ONE_MINUTE_BUCKET_COUNT, ONE_MINUTE_BUCKET_SIZE);
-    case ESysViewType::ETopQueriesByDurationOneHour:
-        return MakeHolder<TQueryStatsScan<TDurationGreater>>(ownerId, scanId, tableId, tableRange, columns,
-            NKikimrSysView::TOP_DURATION_ONE_HOUR,
-            ONE_HOUR_BUCKET_COUNT, ONE_HOUR_BUCKET_SIZE);
-    case ESysViewType::ETopQueriesByReadBytesOneMinute:
-        return MakeHolder<TQueryStatsScan<TReadBytesGreater>>(ownerId, scanId, tableId, tableRange, columns,
-            NKikimrSysView::TOP_READ_BYTES_ONE_MINUTE,
-            ONE_MINUTE_BUCKET_COUNT, ONE_MINUTE_BUCKET_SIZE);
-    case ESysViewType::ETopQueriesByReadBytesOneHour:
-        return MakeHolder<TQueryStatsScan<TReadBytesGreater>>(ownerId, scanId, tableId, tableRange, columns,
-            NKikimrSysView::TOP_READ_BYTES_ONE_HOUR,
-            ONE_HOUR_BUCKET_COUNT, ONE_HOUR_BUCKET_SIZE);
-    case ESysViewType::ETopQueriesByCpuTimeOneMinute:
-        return MakeHolder<TQueryStatsScan<TCpuTimeGreater>>(ownerId, scanId, tableId, tableRange, columns,
-            NKikimrSysView::TOP_CPU_TIME_ONE_MINUTE,
-            ONE_MINUTE_BUCKET_COUNT, ONE_MINUTE_BUCKET_SIZE);
-    case ESysViewType::ETopQueriesByCpuTimeOneHour:
-        return MakeHolder<TQueryStatsScan<TCpuTimeGreater>>(ownerId, scanId, tableId, tableRange, columns,
-            NKikimrSysView::TOP_CPU_TIME_ONE_HOUR,
-            ONE_HOUR_BUCKET_COUNT, ONE_HOUR_BUCKET_SIZE);
-    case ESysViewType::ETopQueriesByRequestUnitsOneMinute:
-        return MakeHolder<TQueryStatsScan<TRequestUnitsGreater>>(ownerId, scanId, tableId, tableRange, columns,
-            NKikimrSysView::TOP_REQUEST_UNITS_ONE_MINUTE,
-            ONE_MINUTE_BUCKET_COUNT, ONE_MINUTE_BUCKET_SIZE);
-    case ESysViewType::ETopQueriesByRequestUnitsOneHour:
-        return MakeHolder<TQueryStatsScan<TRequestUnitsGreater>>(ownerId, scanId, tableId, tableRange, columns,
-=======
 THolder<NActors::IActor> CreateQueryStatsScan(const NActors::TActorId& ownerId, ui32 scanId,
     const NKikimrSysView::TSysViewDescription& sysViewInfo, const TTableRange& tableRange,
     const TArrayRef<NMiniKQL::TKqpComputeContextBase::TColumn>& columns)
@@ -579,7 +543,6 @@
             ONE_MINUTE_BUCKET_COUNT, ONE_MINUTE_BUCKET_SIZE);
     case ESysViewType::ETopQueriesByRequestUnitsOneHour:
         return MakeHolder<TQueryStatsScan<TRequestUnitsGreater>>(ownerId, scanId, sysViewInfo, tableRange, columns,
->>>>>>> 832cd121
             NKikimrSysView::TOP_REQUEST_UNITS_ONE_HOUR,
             ONE_HOUR_BUCKET_COUNT, ONE_HOUR_BUCKET_SIZE);
     default:
