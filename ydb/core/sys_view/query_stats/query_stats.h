--- conflicted
+++ resolved
@@ -21,13 +21,8 @@
     explicit TQueryStatsBucketRange(const TSerializedTableRange& range, const TDuration& bucketSize);
 };
 
-<<<<<<< HEAD
-THolder<NActors::IActor> CreateQueryStatsScan(const NActors::TActorId& ownerId, ui32 scanId, const TTableId& tableId,
-    const NKikimrSysView::ESysViewType sysViewType, const TTableRange& tableRange,
-=======
 THolder<NActors::IActor> CreateQueryStatsScan(const NActors::TActorId& ownerId, ui32 scanId,
     const NKikimrSysView::TSysViewDescription& sysViewInfo, const TTableRange& tableRange,
->>>>>>> 832cd121
     const TArrayRef<NMiniKQL::TKqpComputeContextBase::TColumn>& columns);
 
 } // NSysView
