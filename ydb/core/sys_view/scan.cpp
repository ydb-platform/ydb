--- conflicted
+++ resolved
@@ -93,11 +93,7 @@
         ui32 scanId,
         const TTableId& tableId,
         const TString& tablePath,
-<<<<<<< HEAD
-        const TMaybe<ESysViewType>& sysViewType,
-=======
         const TMaybe<NKikimrSysView::TSysViewDescription>& sysViewInfo,
->>>>>>> 832cd121
         TVector<TSerializedTableRange> ranges,
         const TArrayRef<NMiniKQL::TKqpComputeContextBase::TColumn>& columns,
         TIntrusiveConstPtr<NACLib::TUserToken> userToken,
@@ -108,11 +104,7 @@
         , ScanId(scanId)
         , TableId(tableId)
         , TablePath(tablePath)
-<<<<<<< HEAD
-        , SysViewType(sysViewType)
-=======
         , SysViewInfo(sysViewInfo)
->>>>>>> 832cd121
         , Ranges(std::move(ranges))
         , Columns(columns.begin(), columns.end())
         , UserToken(std::move(userToken))
@@ -151,11 +143,7 @@
         if (!ScanActorId) {
             if (CurrentRange < Ranges.size()) {
                 auto actor = CreateSystemViewScan(
-<<<<<<< HEAD
-                    SelfId(), ScanId, TableId, TablePath, SysViewType, Ranges[CurrentRange].ToTableRange(),
-=======
                     SelfId(), ScanId, TableId, TablePath, SysViewInfo, Ranges[CurrentRange].ToTableRange(),
->>>>>>> 832cd121
                     Columns, UserToken, Database, Reverse);
                 ScanActorId = Register(actor.Release());
                 CurrentRange += 1;
@@ -217,11 +205,7 @@
     ui32 ScanId;
     TTableId TableId;
     TString TablePath;
-<<<<<<< HEAD
-    const TMaybe<ESysViewType> SysViewType;
-=======
     const TMaybe<NKikimrSysView::TSysViewDescription> SysViewInfo;
->>>>>>> 832cd121
     TVector<TSerializedTableRange> Ranges;
     TVector<NMiniKQL::TKqpComputeContextBase::TColumn> Columns;
     const TIntrusiveConstPtr<NACLib::TUserToken> UserToken;
@@ -237,11 +221,7 @@
     ui32 scanId,
     const TTableId& tableId,
     const TString& tablePath,
-<<<<<<< HEAD
-    const TMaybe<ESysViewType>& sysViewType,
-=======
     const TMaybe<NKikimrSysView::TSysViewDescription>& sysViewInfo,
->>>>>>> 832cd121
     TVector<TSerializedTableRange> ranges,
     const TArrayRef<NMiniKQL::TKqpComputeContextBase::TColumn>& columns,
     TIntrusiveConstPtr<NACLib::TUserToken> userToken,
@@ -249,17 +229,10 @@
     bool reverse
 ) {
     if (ranges.size() == 1) {
-<<<<<<< HEAD
-        return CreateSystemViewScan(ownerId, scanId, tableId, tablePath, sysViewType, ranges[0].ToTableRange(),
-                                    columns, std::move(userToken), database, reverse);
-    } else {
-        return MakeHolder<TSysViewRangesReader>(ownerId, scanId, tableId, tablePath, sysViewType, ranges,
-=======
         return CreateSystemViewScan(ownerId, scanId, tableId, tablePath, sysViewInfo, ranges[0].ToTableRange(),
                                     columns, std::move(userToken), database, reverse);
     } else {
         return MakeHolder<TSysViewRangesReader>(ownerId, scanId, tableId, tablePath, sysViewInfo, ranges,
->>>>>>> 832cd121
                                                 columns, std::move(userToken), database, reverse);
     }
 }
@@ -269,35 +242,13 @@
     ui32 scanId,
     const TTableId& tableId,
     const TString& tablePath,
-<<<<<<< HEAD
-    const TMaybe<ESysViewType>& sysViewType,
-=======
     const TMaybe<NKikimrSysView::TSysViewDescription>& sysViewInfo,
->>>>>>> 832cd121
     const TTableRange& tableRange,
     const TArrayRef<NMiniKQL::TKqpComputeContextBase::TColumn>& columns,
     TIntrusiveConstPtr<NACLib::TUserToken> userToken,
     const TString& database,
     bool reverse
 ) {
-<<<<<<< HEAD
-    ESysViewType systemViewType;
-    if (sysViewType) {
-        systemViewType = *sysViewType;
-    } else {
-        auto typesIt = SYS_VIEW_TYPES_MAP.find(tableId.SysViewInfo);
-        Y_ABORT_UNLESS(typesIt != SYS_VIEW_TYPES_MAP.end());
-        systemViewType = typesIt->second;
-    }
-
-    switch (systemViewType) {
-    case ESysViewType::EPartitionStats:
-        return CreatePartitionStatsScan(ownerId, scanId, tableId, tableRange, columns);
-    case ESysViewType::ENodes:
-        return CreateNodesScan(ownerId, scanId, tableId, tableRange, columns);
-    case ESysViewType::EQuerySessions:
-        return CreateSessionsScan(ownerId, scanId, tableId, tableRange, columns);
-=======
     NKikimrSysView::TSysViewDescription sysViewDescription;
     if (sysViewInfo) {
         sysViewDescription = *sysViewInfo;
@@ -315,7 +266,6 @@
         return CreateNodesScan(ownerId, scanId, sysViewDescription, tableRange, columns);
     case ESysViewType::EQuerySessions:
         return CreateSessionsScan(ownerId, scanId, sysViewDescription, tableRange, columns);
->>>>>>> 832cd121
     case ESysViewType::ETopQueriesByDurationOneMinute:
     case ESysViewType::ETopQueriesByDurationOneHour:
     case ESysViewType::ETopQueriesByReadBytesOneMinute:
@@ -324,54 +274,6 @@
     case ESysViewType::ETopQueriesByCpuTimeOneHour:
     case ESysViewType::ETopQueriesByRequestUnitsOneMinute:
     case ESysViewType::ETopQueriesByRequestUnitsOneHour:
-<<<<<<< HEAD
-        return CreateQueryStatsScan(ownerId, scanId, tableId, systemViewType, tableRange, columns);
-    case ESysViewType::EPDisks:
-        return CreatePDisksScan(ownerId, scanId, tableId, tableRange, columns);
-    case ESysViewType::EVSlots:
-        return CreateVSlotsScan(ownerId, scanId, tableId, tableRange, columns);
-    case ESysViewType::EGroups:
-        return CreateGroupsScan(ownerId, scanId, tableId, tableRange, columns);
-    case ESysViewType::EStoragePools:
-        return CreateStoragePoolsScan(ownerId, scanId, tableId, tableRange, columns);
-    case ESysViewType::EStorageStats:
-        return CreateStorageStatsScan(ownerId, scanId, tableId, tableRange, columns);
-    case ESysViewType::ETablets:
-         return CreateTabletsScan(ownerId, scanId, tableId, tableRange, columns);
-    case ESysViewType::EQueryMetricsOneMinute:
-        return CreateQueryMetricsScan(ownerId, scanId, tableId, tableRange, columns);
-    case ESysViewType::ETopPartitionsByCpuOneMinute:
-    case ESysViewType::ETopPartitionsByCpuOneHour:
-        return CreateTopPartitionsByCpuScan(ownerId, scanId, tableId, systemViewType, tableRange, columns);
-    case ESysViewType::ETopPartitionsByTliOneMinute:
-    case ESysViewType::ETopPartitionsByTliOneHour:
-        return CreateTopPartitionsByTliScan(ownerId, scanId, tableId, systemViewType, tableRange, columns);
-    case ESysViewType::EPgTables:
-        return CreatePgTablesScan(ownerId, scanId, tableId, tablePath, tableRange, columns);
-    case ESysViewType::EInformationSchemaTables:
-        return CreateInformationSchemaTablesScan(ownerId, scanId, tableId, tablePath, tableRange, columns);
-    case ESysViewType::EPgClass:
-        return CreatePgClassScan(ownerId, scanId, tableId, tablePath, tableRange, columns);
-    case ESysViewType::EResourcePoolClassifiers:
-        return CreateResourcePoolClassifiersScan(ownerId, scanId, tableId, tableRange, columns,
-                                                 std::move(userToken), database, reverse);
-    case ESysViewType::EResourcePools:
-        return CreateResourcePoolsScan(ownerId, scanId, tableId, tableRange, columns, std::move(userToken), database, reverse);
-    case ESysViewType::EAuthUsers:
-        return NAuth::CreateUsersScan(ownerId, scanId, tableId, tableRange, columns, std::move(userToken));
-    case ESysViewType::EAuthGroups:
-        return NAuth::CreateGroupsScan(ownerId, scanId, tableId, tableRange, columns, std::move(userToken));
-    case ESysViewType::EAuthGroupMembers:
-        return NAuth::CreateGroupMembersScan(ownerId, scanId, tableId, tableRange, columns, std::move(userToken));
-    case ESysViewType::EAuthOwners:
-        return NAuth::CreateOwnersScan(ownerId, scanId, tableId, tableRange, columns, std::move(userToken));
-    case ESysViewType::EAuthPermissions:
-    case ESysViewType::EAuthEffectivePermissions:
-        return NAuth::CreatePermissionsScan(systemViewType == ESysViewType::EAuthEffectivePermissions,
-                                            ownerId, scanId, tableId, tableRange, columns, std::move(userToken));
-    case ESysViewType::EShowCreate:
-        return CreateShowCreate(ownerId, scanId, tableId, tableRange, columns, database, std::move(userToken));
-=======
         return CreateQueryStatsScan(ownerId, scanId, sysViewDescription, tableRange, columns);
     case ESysViewType::EPDisks:
         return CreatePDisksScan(ownerId, scanId, sysViewDescription, tableRange, columns);
@@ -418,7 +320,6 @@
                                             ownerId, scanId, sysViewDescription, tableRange, columns, std::move(userToken));
     case ESysViewType::EShowCreate:
         return CreateShowCreate(ownerId, scanId, sysViewDescription, tableRange, columns, database, std::move(userToken));
->>>>>>> 832cd121
     default:
         return {};
     }
