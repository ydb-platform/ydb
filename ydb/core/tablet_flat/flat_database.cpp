#include "defs.h"
#include "flat_abi_evol.h"
#include "flat_database.h"
#include "flat_redo_writer.h"
#include "flat_redo_player.h"
#include "flat_dbase_naked.h"
#include "flat_dbase_apply.h"
#include "flat_dbase_annex.h"
#include "flat_dbase_sz_env.h"
#include "flat_part_shrink.h"
#include "flat_util_misc.h"
#include "flat_sausage_grind.h"
#include <ydb/core/util/pb.h>
#include <ydb/core/scheme_types/scheme_type_registry.h>
#include <util/generic/cast.h>
#include <util/stream/output.h>

namespace NKikimr {
namespace NTable {

bool TDatabase::TChangeCounter::operator<(const TChangeCounter& rhs) const {
    if (Serial && rhs.Serial) {
        // When both counters have serial they can be compared directly
        return Serial < rhs.Serial;
    }

    if (Epoch == rhs.Epoch) {
        // When this counter is (0, epoch) but rhs is (non-zero, epoch), it
        // indicates rhs may have more changes. When serial is zero it means
        // the current memtable is empty, but rhs epoch is the same, so it
        // cannot have fewer changes.
        return Serial < rhs.Serial;
    }

    // The one with the smaller epoch must have fewer changes. In the worst
    // case that change may have been a flush (incrementing epoch and serial)
    // and then compact (possibly resetting serial to zero).
    return Epoch < rhs.Epoch;
}

TDatabase::TDatabase(TDatabaseImpl *databaseImpl) noexcept
    : DatabaseImpl(databaseImpl ? databaseImpl : new TDatabaseImpl(0, new TScheme, nullptr))
    , NoMoreReadsFlag(true)
{

}

TDatabase::~TDatabase() { }

const TScheme& TDatabase::GetScheme() const noexcept
{
    return *DatabaseImpl->Scheme;
}

TIntrusiveConstPtr<TRowScheme> TDatabase::GetRowScheme(ui32 table) const noexcept
{
    return Require(table)->GetScheme();
}

TAutoPtr<TTableIter> TDatabase::Iterate(ui32 table, TRawVals key, TTagsRef tags, ELookup mode) const noexcept
{
    Y_ABORT_UNLESS(!NoMoreReadsFlag, "Trying to read after reads prohibited, table %u", table);

    const auto seekBy = [](TRawVals key, ELookup mode) {
        if (!key && mode != ELookup::ExactMatch) {
            /* Compatability mode with outer iterator interface that yields
             * begin() for non-exact lookups with empty key. Inner iterator
             * yields begin() for ({}, Lower) and end() for ({}, Upper).
             */

            return ESeek::Lower;

        } else {
            switch (mode) {
            case ELookup::ExactMatch:
                return ESeek::Exact;
            case ELookup::GreaterThan:
                return ESeek::Upper;
            case ELookup::GreaterOrEqualThan:
                return ESeek::Lower;
            }
        }

        Y_ABORT("Don't know how to convert ELookup to ESeek mode");
    };

    return Require(table)->Iterate(key, tags, Env, seekBy(key, mode), TRowVersion::Max());
}

TAutoPtr<TTableIter> TDatabase::IterateExact(ui32 table, TRawVals key, TTagsRef tags,
        TRowVersion snapshot,
        const ITransactionMapPtr& visible,
        const ITransactionObserverPtr& observer) const noexcept
{
    Y_ABORT_UNLESS(!NoMoreReadsFlag, "Trying to read after reads prohibited, table %u", table);

    auto iter = Require(table)->Iterate(key, tags, Env, ESeek::Exact, snapshot, visible, observer);

    // N.B. ESeek::Exact produces iterators with limit=1

    return iter;
}

namespace {
    // There are many places that use a non-inclusive -inf/+inf
    // We special case empty keys anyway, so the requirement is temporarily relaxed
    static constexpr bool RelaxEmptyKeys = true;

    const char* IsAmbiguousRangeReason(const TKeyRange& range, ui32 keyColumnsCount) {
        if (!range.MinKey) {
            if (Y_UNLIKELY(!range.MinInclusive) && !RelaxEmptyKeys) {
                return "Ambiguous table range: empty MinKey must be inclusive";
            }
        } else if (range.MinKey.size() < keyColumnsCount) {
            if (Y_UNLIKELY(range.MinInclusive)) {
                return "Ambiguous table range: incomplete MinKey must be non-inclusive (any/+inf is ambiguous otherwise)";
            }
        } else if (Y_UNLIKELY(range.MinKey.size() > keyColumnsCount)) {
            return "Ambiguous table range: MinKey is too large";
        }

        if (!range.MaxKey) {
            if (Y_UNLIKELY(!range.MaxInclusive) && !RelaxEmptyKeys) {
                return "Ambiguous table range: empty MaxKey must be inclusive";
            }
        } else if (range.MaxKey.size() < keyColumnsCount) {
            if (Y_UNLIKELY(!range.MaxInclusive)) {
                return "Ambiguous table range: incomplete MaxKey must be inclusive (any/+inf is ambiguous otherwise)";
            }
        } else if (Y_UNLIKELY(range.MaxKey.size() > keyColumnsCount)) {
            return "Ambiguous table range: MaxKey is too large";
        }

        return nullptr;
    }

    bool IsAmbiguousRange(const TKeyRange& range, ui32 keyColumnsCount) {
        return IsAmbiguousRangeReason(range, keyColumnsCount) != nullptr;
    }
}

TAutoPtr<TTableIter> TDatabase::IterateRange(ui32 table, const TKeyRange& range, TTagsRef tags,
        TRowVersion snapshot,
        const ITransactionMapPtr& visible,
        const ITransactionObserverPtr& observer) const noexcept
{
    Y_ABORT_UNLESS(!NoMoreReadsFlag, "Trying to read after reads prohibited, table %u", table);

    Y_DEBUG_ABORT_UNLESS(!IsAmbiguousRange(range, Require(table)->GetScheme()->Keys->Size()),
        "%s", IsAmbiguousRangeReason(range, Require(table)->GetScheme()->Keys->Size()));

    ESeek seek = !range.MinKey || range.MinInclusive ? ESeek::Lower : ESeek::Upper;

    auto iter = Require(table)->Iterate(range.MinKey, tags, Env, seek, snapshot, visible, observer);

    if (range.MaxKey) {
        TCelled maxKey(range.MaxKey, *iter->Scheme->Keys, false);

        if (range.MaxInclusive) {
            iter->StopAfter(maxKey);
        } else {
            iter->StopBefore(maxKey);
        }
    }

    return iter;
}

TAutoPtr<TTableReverseIter> TDatabase::IterateRangeReverse(ui32 table, const TKeyRange& range, TTagsRef tags,
        TRowVersion snapshot,
        const ITransactionMapPtr& visible,
        const ITransactionObserverPtr& observer) const noexcept
{
    Y_ABORT_UNLESS(!NoMoreReadsFlag, "Trying to read after reads prohibited, table %u", table);

    Y_DEBUG_ABORT_UNLESS(!IsAmbiguousRange(range, Require(table)->GetScheme()->Keys->Size()),
        "%s", IsAmbiguousRangeReason(range, Require(table)->GetScheme()->Keys->Size()));

    ESeek seek = !range.MaxKey || range.MaxInclusive ? ESeek::Lower : ESeek::Upper;

    auto iter = Require(table)->IterateReverse(range.MaxKey, tags, Env, seek, snapshot, visible, observer);

    if (range.MinKey) {
        TCelled minKey(range.MinKey, *iter->Scheme->Keys, false);

        if (range.MinInclusive) {
            iter->StopAfter(minKey);
        } else {
            iter->StopBefore(minKey);
        }
    }

    return iter;
}

template<>
TAutoPtr<TTableIter> TDatabase::IterateRangeGeneric<TTableIter>(ui32 table, const TKeyRange& range, TTagsRef tags,
        TRowVersion snapshot,
        const ITransactionMapPtr& visible,
        const ITransactionObserverPtr& observer) const noexcept
{
    return IterateRange(table, range, tags, snapshot, visible, observer);
}

template<>
TAutoPtr<TTableReverseIter> TDatabase::IterateRangeGeneric<TTableReverseIter>(ui32 table, const TKeyRange& range, TTagsRef tags,
        TRowVersion snapshot,
        const ITransactionMapPtr& visible,
        const ITransactionObserverPtr& observer) const noexcept
{
    return IterateRangeReverse(table, range, tags, snapshot, visible, observer);
}

EReady TDatabase::Select(ui32 table, TRawVals key, TTagsRef tags, TRowState &row, ui64 flg,
        TRowVersion snapshot,
        const ITransactionMapPtr& visible,
        const ITransactionObserverPtr& observer) const noexcept
{
    TSelectStats stats;
    return Select(table, key, tags, row, stats, flg, snapshot, visible, observer);
}

EReady TDatabase::Select(ui32 table, TRawVals key, TTagsRef tags, TRowState &row, TSelectStats& stats, ui64 flg,
        TRowVersion snapshot,
        const ITransactionMapPtr& visible,
        const ITransactionObserverPtr& observer) const noexcept
{
    TempIterators.clear();
    Y_ABORT_UNLESS(!NoMoreReadsFlag, "Trying to read after reads prohibited, table %u", table);

    auto prevSieved = stats.Sieved;
    auto prevWeeded = stats.Weeded;
    auto prevNoKey = stats.NoKey;
    auto prevInvisible = stats.InvisibleRowSkips;

    auto ready = Require(table)->Select(key, tags, Env, row, flg, snapshot, TempIterators, stats, visible, observer);
    Change->Stats.SelectSieved += stats.Sieved - prevSieved;
    Change->Stats.SelectWeeded += stats.Weeded - prevWeeded;
    Change->Stats.SelectNoKey += stats.NoKey - prevNoKey;
    Change->Stats.SelectInvisible += stats.InvisibleRowSkips - prevInvisible;

    return ready;
}

TSelectRowVersionResult TDatabase::SelectRowVersion(
        ui32 table, TRawVals key, ui64 readFlags,
        const ITransactionMapPtr& visible,
        const ITransactionObserverPtr& observer) const noexcept
{
    return Require(table)->SelectRowVersion(key, Env, readFlags, visible, observer);
}

TSelectRowVersionResult TDatabase::SelectRowVersion(
        ui32 table, TArrayRef<const TCell> key, ui64 readFlags,
        const ITransactionMapPtr& visible,
        const ITransactionObserverPtr& observer) const noexcept
{
    return Require(table)->SelectRowVersion(key, Env, readFlags, visible, observer);
}

TSizeEnv TDatabase::CreateSizeEnv()
{
    return TSizeEnv(Env);
}


void TDatabase::CalculateReadSize(TSizeEnv& env, ui32 table, TRawVals minKey, TRawVals maxKey,
                                  TTagsRef tags, ui64 flg, ui64 items, ui64 bytes,
                                  EDirection direction, TRowVersion snapshot)
{
    Y_ABORT_UNLESS(!NoMoreReadsFlag, "Trying to do precharge after reads prohibited, table %u", table);
    TSelectStats stats;
    Require(table)->Precharge(minKey, maxKey, tags, &env, flg, items, bytes, direction, snapshot, stats);
}

bool TDatabase::Precharge(ui32 table, TRawVals minKey, TRawVals maxKey,
                    TTagsRef tags, ui64 flg, ui64 items, ui64 bytes,
                    EDirection direction, TRowVersion snapshot)
{
    Y_ABORT_UNLESS(!NoMoreReadsFlag, "Trying to do precharge after reads prohibited, table %u", table);
    TSelectStats stats;
    auto ready = Require(table)->Precharge(minKey, maxKey, tags, Env, flg, items, bytes, direction, snapshot, stats);
    Change->Stats.ChargeSieved += stats.Sieved;
    Change->Stats.ChargeWeeded += stats.Weeded;
    return ready == EReady::Data;
}

void TDatabase::Update(ui32 table, ERowOp rop, TRawVals key, TArrayRef<const TUpdateOp> ops, TRowVersion rowVersion)
{
    Y_DEBUG_ABORT_UNLESS(rowVersion != TRowVersion::Max(), "Updates cannot have v{max} as row version");

    for (size_t index = 0; index < key.size(); ++index) {
        if (auto error = NScheme::HasUnexpectedValueSize(key[index])) {
            Y_ABORT("Key index %" PRISZT " validation failure: %s", index, error.c_str());
        }
    }

    NRedo::IAnnex* annex = Annex.Get();
    NRedo::IAnnex::TLimit limit = annex->Limit(table);
    limit.MinExternSize = Max(limit.MinExternSize, DatabaseImpl->AnnexByteLimit());

    if (ModifiedRefs.size() < ops.size()) {
        ModifiedRefs.resize(FastClp2(ops.size()));
    }
    ModifiedOps.assign(ops.begin(), ops.end());
    for (size_t index = 0; index < ModifiedOps.size(); ++index) {
        TUpdateOp& op = ModifiedOps[index];
        if (auto error = NScheme::HasUnexpectedValueSize(op.Value)) {
            Y_ABORT("Op index %" PRISZT " tag %" PRIu32 " validation failure: %s", index, op.Tag, error.c_str());
        }

        if (op.Value.IsEmpty()) {
            // Null values lose type id in redo log
            op.Value = {};
            // Null values must change ECellOp::Set to ECellOp::Null in redo log
            op.Op = op.NormalizedCellOp();
        }

        Y_ABORT_UNLESS(op.Op == ELargeObj::Inline, "User provided an invalid ECellOp");

        TArrayRef<const char> raw = op.AsRef();
        if (limit.IsExtern(raw.size())) {
            if (auto got = annex->Place(table, op.Tag, raw)) {
                ModifiedRefs[index] = got.Ref;
                const auto payload = NUtil::NBin::ToRef(ModifiedRefs[index]);
                op.Value = TRawTypeValue(payload, op.Value.Type());
                op.Op = ELargeObj::Extern;
            }
        }
    }

    Redo->EvUpdate(table, rop, key, ModifiedOps, rowVersion);
    RequireForUpdate(table)->Update(rop, key, ModifiedOps, Annex->Current(), rowVersion);
}

void TDatabase::UpdateTx(ui32 table, ERowOp rop, TRawVals key, TArrayRef<const TUpdateOp> ops, ui64 txId)
{
    for (size_t index = 0; index < key.size(); ++index) {
        if (auto error = NScheme::HasUnexpectedValueSize(key[index])) {
            Y_ABORT("Key index %" PRISZT " validation failure: %s", index, error.c_str());
        }
    }

    ModifiedOps.assign(ops.begin(), ops.end());
    for (size_t index = 0; index < ModifiedOps.size(); ++index) {
        TUpdateOp& op = ModifiedOps[index];
        if (auto error = NScheme::HasUnexpectedValueSize(op.Value)) {
            Y_ABORT("Op index %" PRISZT " tag %" PRIu32 " validation failure: %s", index, op.Tag, error.c_str());
        }

        if (op.Value.IsEmpty()) {
            // Null values lose type id in redo log
            op.Value = {};
            // Null values must change ECellOp::Set to ECellOp::Null in redo log
            op.Op = op.NormalizedCellOp();
        }

        Y_ABORT_UNLESS(op.Op == ELargeObj::Inline, "User provided an invalid ECellOp");

        // FIXME: we cannot handle blob references during scans, so we
        //        avoid creating large objects when they are in deltas
    }

    Redo->EvUpdateTx(table, rop, key, ModifiedOps, txId);
    RequireForUpdate(table)->UpdateTx(rop, key, ModifiedOps, Annex->Current(), txId);
}

void TDatabase::RemoveTx(ui32 table, ui64 txId)
{
    Redo->EvRemoveTx(table, txId);
    RequireForUpdate(table)->RemoveTx(txId);
}

void TDatabase::CommitTx(ui32 table, ui64 txId, TRowVersion rowVersion)
{
    Redo->EvCommitTx(table, txId, rowVersion);
    RequireForUpdate(table)->CommitTx(txId, rowVersion);
}

bool TDatabase::HasOpenTx(ui32 table, ui64 txId) const
{
    return Require(table)->HasOpenTx(txId);
}

bool TDatabase::HasTxData(ui32 table, ui64 txId) const
{
    return Require(table)->HasTxData(txId);
}

bool TDatabase::HasCommittedTx(ui32 table, ui64 txId) const
{
    return Require(table)->HasCommittedTx(txId);
}

bool TDatabase::HasRemovedTx(ui32 table, ui64 txId) const
{
    return Require(table)->HasRemovedTx(txId);
}

const absl::flat_hash_set<ui64>& TDatabase::GetOpenTxs(ui32 table) const
{
    return Require(table)->GetOpenTxs();
}

size_t TDatabase::GetOpenTxCount(ui32 table) const
{
    return Require(table)->GetOpenTxCount();
}

void TDatabase::RemoveRowVersions(ui32 table, const TRowVersion& lower, const TRowVersion& upper)
{
    if (Y_LIKELY(lower < upper)) {
        Change->RemovedRowVersions[table].push_back({ lower, upper });
    }
}

const TRowVersionRanges& TDatabase::GetRemovedRowVersions(ui32 table) const
{
    if (auto& wrap = DatabaseImpl->Get(table, false)) {
        return wrap->GetRemovedRowVersions();
    }

    static const TRowVersionRanges empty;
    return empty;
}

void TDatabase::NoMoreReadsForTx() {
    NoMoreReadsFlag = true;
}

void TDatabase::Begin(TTxStamp stamp, IPages& env)
{
    Y_ABORT_UNLESS(!Redo, "Transaction already in progress");
    Y_ABORT_UNLESS(!Env);
    Annex = new TAnnex(*DatabaseImpl->Scheme, DatabaseImpl->Stats.NormalizedFreeSpaceShareByChannel);
    Redo = new NRedo::TWriter;
    DatabaseImpl->BeginTransaction();
    Change = MakeHolder<TChange>(stamp, DatabaseImpl->Serial());
    Env = &env;
    NoMoreReadsFlag = false;
}

void TDatabase::RollbackChanges()
{
    Y_ABORT_UNLESS(Redo, "Transaction is not in progress");
    Y_ABORT_UNLESS(Env);

    TTxStamp stamp = Change->Stamp;
    IPages& env = *Env;

    Commit(stamp, false, nullptr);
    env.OnRollbackChanges();
    Begin(stamp, env);
}

TPartView TDatabase::GetPartView(ui32 tableId, const TLogoBlobID &bundle) const {
    return Require(tableId)->GetPartView(bundle);
}

TVector<TPartView> TDatabase::GetTableParts(ui32 tableId) const {
    return Require(tableId)->GetAllParts();
}

TVector<TIntrusiveConstPtr<TColdPart>> TDatabase::GetTableColdParts(ui32 tableId) const {
    return Require(tableId)->GetColdParts();
}

void TDatabase::EnumerateTableParts(ui32 tableId, const std::function<void(const TPartView&)>& callback) const {
    Require(tableId)->EnumerateParts(std::move(callback));
}

void TDatabase::EnumerateTableColdParts(ui32 tableId, const std::function<void(const TIntrusiveConstPtr<TColdPart>&)>& callback) const {
    Require(tableId)->EnumerateColdParts(callback);
}

void TDatabase::EnumerateTableTxStatusParts(ui32 tableId, const std::function<void(const TIntrusiveConstPtr<TTxStatusPart>&)>& callback) const {
    Require(tableId)->EnumerateTxStatusParts(callback);
}

void TDatabase::EnumerateTxStatusParts(const std::function<void(const TIntrusiveConstPtr<TTxStatusPart>&)>& callback) const {
    DatabaseImpl->EnumerateTxStatusParts(callback);
}

ui64 TDatabase::GetTableMemSize(ui32 tableId, TEpoch epoch) const {
    return Require(tableId)->GetMemSize(epoch);
}

ui64 TDatabase::GetTableMemRowCount(ui32 tableId) const {
    return Require(tableId)->GetMemRowCount();
}

ui64 TDatabase::GetTableMemOpsCount(ui32 tableId) const {
    return Require(tableId)->GetOpsCount();
}

ui64 TDatabase::GetTableIndexSize(ui32 tableId) const {
    const auto& partStats = Require(tableId)->Stat().Parts;
    return partStats.FlatIndexBytes + partStats.BTreeIndexBytes;
}

ui64 TDatabase::GetTableSearchHeight(ui32 tableId) const {
    return Require(tableId)->GetSearchHeight();
}

ui64 TDatabase::EstimateRowSize(ui32 tableId) const {
    return Require(tableId)->EstimateRowSize();
}

const TDbStats& TDatabase::Counters() const noexcept
{
    return DatabaseImpl->Stats;
}

<<<<<<< HEAD
void TDatabase::UpdateApproximateFreeSharesByChannel(const THashMap<ui32, float>& approximateFreeSpaceShareByChannel)
{
    for (auto& [channel, value] : approximateFreeSpaceShareByChannel) {
        DatabaseImpl->Stats.NormalizedFreeSpaceShareByChannel[channel] = NUtil::NormalizeFreeSpaceShare(value);
    }
=======
TDbRuntimeStats TDatabase::RuntimeCounters() const noexcept
{
    return DatabaseImpl->GetRuntimeStats();
>>>>>>> 70882812
}

void TDatabase::SetTableObserver(ui32 table, TIntrusivePtr<ITableObserver> ptr) noexcept
{
    Require(table)->SetTableObserver(std::move(ptr));
}

TDatabase::TChangeCounter TDatabase::Head(ui32 table) const noexcept
{
    if (table == Max<ui32>()) {
        return { DatabaseImpl->Serial(), TEpoch::Max() };
    } else {
        auto &wrap = DatabaseImpl->Get(table, true);

        // We return numbers as they have been at the start of transaction,
        // but possibly after schema changes or memtable flushes.
        auto serial = wrap.DataModified && !wrap.EpochSnapshot ? wrap.SerialBackup : wrap.Serial;
        auto head = wrap.EpochSnapshot ? *wrap.EpochSnapshot : wrap->Head();
        return { serial, head };
    }
}

TString TDatabase::SnapshotToLog(ui32 table, TTxStamp stamp)
{
    Y_ABORT_UNLESS(!Redo, "Cannot SnapshotToLog inside a transaction");

    auto scn = DatabaseImpl->Serial() + 1;
    auto epoch = DatabaseImpl->Get(table, true)->Snapshot();

    DatabaseImpl->Rewind(scn);

    NRedo::TWriter writer;
    writer.EvBegin(ui32(ECompatibility::Head), ui32(ECompatibility::Edge), scn, stamp);
    writer.EvFlush(table, stamp, epoch);
    return std::move(writer).Finish();
}

TEpoch TDatabase::TxSnapTable(ui32 table)
{
    Y_ABORT_UNLESS(Redo, "Cannot TxSnapTable outside a transaction");
    ++Change->Snapshots;
    return DatabaseImpl->FlushTable(table);
}

TAutoPtr<TSubset> TDatabase::Subset(ui32 table, TArrayRef<const TLogoBlobID> bundle, TEpoch before) const
{
    return Require(table)->Subset(bundle, before);
}

TAutoPtr<TSubset> TDatabase::Subset(ui32 table, TEpoch before, TRawVals from, TRawVals to) const
{
    auto subset = Require(table)->Subset(before);

    if (from || to) {
        Y_ABORT_UNLESS(!subset->Frozen, "Got subset with frozens, cannot shrink it");
        Y_ABORT_UNLESS(!subset->ColdParts, "Got subset with cold parts, cannot shrink it");

        TShrink shrink(Env, subset->Scheme->Keys);

        if (shrink.Put(subset->Flatten, from, to).Skipped) {
            return nullptr; /* Cannot shrink due to lack of some pages */
        } else {
            subset->Flatten = std::move(shrink.PartView);
        }
    }

    return subset;
}

TAutoPtr<TSubset> TDatabase::ScanSnapshot(ui32 table, TRowVersion snapshot)
{
    return Require(table)->ScanSnapshot(snapshot);
}

bool TDatabase::HasBorrowed(ui32 table, ui64 selfTabletId) const
{
    return Require(table)->HasBorrowed(selfTabletId);
}

TBundleSlicesMap TDatabase::LookupSlices(ui32 table, TArrayRef<const TLogoBlobID> bundles) const
{
    return Require(table)->LookupSlices(bundles);
}

void TDatabase::ReplaceSlices(ui32 table, TBundleSlicesMap slices)
{
    return DatabaseImpl->ReplaceSlices(table, std::move(slices));
}

void TDatabase::Replace(ui32 table, TArrayRef<const TPartView> partViews, const TSubset &subset)
{
    return DatabaseImpl->Replace(table, partViews, subset);
}

void TDatabase::ReplaceTxStatus(ui32 table, TArrayRef<const TIntrusiveConstPtr<TTxStatusPart>> txStatus, const TSubset &subset)
{
    return DatabaseImpl->ReplaceTxStatus(table, txStatus, subset);
}

void TDatabase::Merge(ui32 table, TPartView partView)
{
    return DatabaseImpl->Merge(table, std::move(partView));
}

void TDatabase::Merge(ui32 table, TIntrusiveConstPtr<TColdPart> part)
{
    return DatabaseImpl->Merge(table, std::move(part));
}

void TDatabase::Merge(ui32 table, TIntrusiveConstPtr<TTxStatusPart> txStatus)
{
    return DatabaseImpl->Merge(table, std::move(txStatus));
}

TAlter& TDatabase::Alter()
{
    Y_ABORT_UNLESS(Redo, "Scheme change must be done within a transaction");

    return *(Alter_ ? Alter_ : (Alter_ = new TAlter(DatabaseImpl.Get())));
}

void TDatabase::DebugDumpTable(ui32 table, IOutputStream& str, const NScheme::TTypeRegistry& typeRegistry) const {
    str << "Table " << table << Endl;
    if (auto &wrap = DatabaseImpl->Get(table, false))
        wrap->DebugDump(str, Env, typeRegistry);
    else
        str << "unknown" << Endl;
}

void TDatabase::DebugDump(IOutputStream& str, const NScheme::TTypeRegistry& typeRegistry) const {
    for (const auto& it: DatabaseImpl->Scheme->Tables) {
        if (DatabaseImpl->Get(it.first, false)) {
            str << "======= " << it.second.Name << " ======\n";
            DebugDumpTable(it.first, str, typeRegistry);
        }
    }
}

TKeyRangeCache* TDatabase::DebugGetTableErasedKeysCache(ui32 table) const {
    if (auto &wrap = DatabaseImpl->Get(table, false)) {
        return wrap->GetErasedKeysCache();
    } else {
        return nullptr;
    }
}

size_t TDatabase::GetCommitRedoBytes() const
{
    Y_ABORT_UNLESS(Redo, "Transaction is not in progress");
    return Redo->Bytes();
}

bool TDatabase::HasChanges() const
{
    Y_ABORT_UNLESS(Redo, "Transaction is not in progress");

    return *Redo || (Alter_ && *Alter_) || Change->Snapshots || Change->RemovedRowVersions;
}

TDatabase::TProd TDatabase::Commit(TTxStamp stamp, bool commit, TCookieAllocator *cookieAllocator)
{
    TVector<std::function<void()>> onPersistent;

    if (commit) {
        for (auto& callback : OnCommit_) {
            callback();
        }
        onPersistent = std::move(OnPersistent_);
    } else {
        auto it = OnRollback_.rbegin();
        auto end = OnRollback_.rend();
        while (it != end) {
            (*it)();
            ++it;
        }
    }

    OnCommit_.clear();
    OnRollback_.clear();
    OnPersistent_.clear();

    TempIterators.clear();

    if (commit && HasChanges()) {
        Y_ABORT_UNLESS(stamp >= Change->Stamp);
        Y_ABORT_UNLESS(DatabaseImpl->Serial() == Change->Serial);

        // FIXME: Temporary hack for using up to date change stamp when scan
        //        is queued inside a transaction. In practice we just need to
        //        stop using empty commits for scans. See KIKIMR-5366 for
        //        details.
        const_cast<TTxStamp&>(Change->Stamp) = stamp;

        NRedo::TWriter prefix{ };

        {
            const ui32 head = ui32(ECompatibility::Head);
            const ui32 edge = ui32(ECompatibility::Edge);

            prefix.EvBegin(head, edge, Change->Serial, Change->Stamp);
        }

        const auto offset = prefix.Bytes(); /* useful payload starts here */

        auto annex = Annex->Unwrap();
        if (annex) {
            Y_ABORT_UNLESS(cookieAllocator, "Have to provide TCookieAllocator with enabled annex");

            TVector<NPageCollection::TGlobId> blobs;

            blobs.reserve(annex.size());

            for (auto &one: annex) {
                auto glob = cookieAllocator->Do(one.GId.Logo.Channel(), one.Data.size());

                blobs.emplace_back(one.GId = glob);

                Y_ABORT_UNLESS(glob.Logo.BlobSize(), "Blob cannot have zero bytes");
            }

            prefix.EvAnnex(blobs);
        }

        DatabaseImpl->CommitTransaction(Change->Stamp, annex, prefix);

        if (Alter_ && *Alter_) {
            auto delta = Alter_->Flush();
            Y_PROTOBUF_SUPPRESS_NODISCARD delta->SerializeToString(&Change->Scheme);
        }

        prefix.Join(std::move(*Redo));

        Change->Redo = std::move(prefix).Finish();

        for (const auto& xpair : Change->RemovedRowVersions) {
            if (auto& wrap = DatabaseImpl->Get(xpair.first, false)) {
                for (const auto& range : xpair.second) {
                    wrap->RemoveRowVersions(range.Lower, range.Upper);
                }
            }
        }

        Change->Garbage = std::move(DatabaseImpl->Garbage);
        Change->Deleted = std::move(DatabaseImpl->Deleted);
        Change->Affects = DatabaseImpl->GrabAffects();
        Change->Annex = std::move(annex);

        if (Change->Redo.size() == offset && !Change->Affects) {
            std::exchange(Change->Redo, { }); /* omit complete NOOP redo */
        }

        if (Change->Redo.size() > offset && !Change->Affects) {
            Y_Fail(
                NFmt::Do(*Change) << " produced " << (Change->Redo.size() - offset)
                << "b of non technical redo without leaving effects on data");
        } else if (Change->Redo && Change->Serial != DatabaseImpl->Serial()) {
            Y_Fail(
                NFmt::Do(*Change) << " serial diverged from current db "
                << DatabaseImpl->Serial() << " after rolling up redo log");
        } else if (Change->Deleted.size() != Change->Garbage.size()) {
            Y_Fail(NFmt::Do(*Change) << " has inconsistent garbage data");
        }
    } else {
        DatabaseImpl->RollbackTransaction();
    }

    DatabaseImpl->RunGC();

    Redo = nullptr;
    Annex = nullptr;
    Alter_ = nullptr;
    Env = nullptr;

    return { std::move(Change), std::move(onPersistent) };
}

TTable* TDatabase::Require(ui32 table) const noexcept
{
    return DatabaseImpl->Get(table, true).Self.Get();
}

TTable* TDatabase::RequireForUpdate(ui32 table) const noexcept
{
    return DatabaseImpl->GetForUpdate(table).Self.Get();
}

TGarbage TDatabase::RollUp(TTxStamp stamp, TArrayRef<const char> delta, TArrayRef<const char> redo,
                                TMemGlobs annex)
{
    Y_ABORT_UNLESS(!annex || redo, "Annex have to be rolled up with redo log");

    DatabaseImpl->Switch(stamp);

    if (delta) {
        TSchemeChanges changes;
        bool parseOk = ParseFromStringNoSizeLimit(changes, delta);
        Y_ABORT_UNLESS(parseOk);

        DatabaseImpl->ApplySchema(changes);
    }

    if (redo) {
        DatabaseImpl->Assign(std::move(annex));
        DatabaseImpl->ApplyRedo(redo);
        DatabaseImpl->GrabAnnex();
    }

    return std::move(DatabaseImpl->Garbage);
}

void TDatabase::RollUpRemoveRowVersions(ui32 table, const TRowVersion& lower, const TRowVersion& upper)
{
    if (auto& wrap = DatabaseImpl->Get(table, false)) {
        wrap->RemoveRowVersions(lower, upper);
    }
}

TCompactionStats TDatabase::GetCompactionStats(ui32 table) const
{
    return Require(table)->GetCompactionStats();
}

// NOTE: This helper should be used only to dump local DB contents in GDB
void DebugDumpDb(const TDatabase &db) {
    NScheme::TTypeRegistry typeRegistry;
    db.DebugDump(Cout, typeRegistry);
}

}}

Y_DECLARE_OUT_SPEC(, NKikimr::NTable::TDatabase::TChangeCounter, stream, value) {
    stream << "TChangeCounter{serial=";
    stream << value.Serial;
    stream << ", epoch=";
    stream << value.Epoch;
    stream << "}";
}<|MERGE_RESOLUTION|>--- conflicted
+++ resolved
@@ -511,17 +511,16 @@
     return DatabaseImpl->Stats;
 }
 
-<<<<<<< HEAD
 void TDatabase::UpdateApproximateFreeSharesByChannel(const THashMap<ui32, float>& approximateFreeSpaceShareByChannel)
 {
     for (auto& [channel, value] : approximateFreeSpaceShareByChannel) {
         DatabaseImpl->Stats.NormalizedFreeSpaceShareByChannel[channel] = NUtil::NormalizeFreeSpaceShare(value);
     }
-=======
+}
+
 TDbRuntimeStats TDatabase::RuntimeCounters() const noexcept
 {
     return DatabaseImpl->GetRuntimeStats();
->>>>>>> 70882812
 }
 
 void TDatabase::SetTableObserver(ui32 table, TIntrusivePtr<ITableObserver> ptr) noexcept
