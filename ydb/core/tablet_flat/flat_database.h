--- conflicted
+++ resolved
@@ -213,14 +213,10 @@
     ui64 GetTableIndexSize(ui32 table) const;
     ui64 GetTableSearchHeight(ui32 table) const;
     ui64 EstimateRowSize(ui32 table) const;
-<<<<<<< HEAD
-    const TCounters& Counters() const noexcept;
     void UpdateApproximateFreeSharesByChannel(const THashMap<ui32, float>& approximateFreeSpaceShareByChannel);
-=======
     const TDbStats& Counters() const noexcept;
     TDbRuntimeStats RuntimeCounters() const noexcept;
 
->>>>>>> 70882812
     TString SnapshotToLog(ui32 table, TTxStamp);
 
     TAutoPtr<TSubset> Subset(ui32 table, TArrayRef<const TLogoBlobID> bundle, TEpoch before) const;
