--- conflicted
+++ resolved
@@ -320,9 +320,8 @@
     return CheckCompletion();
 }
 
-<<<<<<< HEAD
-TAutoPtr<NBoot::TResult> TExecutorBootLogic::ExtractState() noexcept {
-    Y_ABORT_UNLESS(Result_->Database, "Looks like booting hasn't been done");
+TAutoPtr<NBoot::TResult> TExecutorBootLogic::ExtractState() {
+    Y_ENSURE(Result_->Database, "Looks like booting hasn't been done");
     for (const auto& [tableId, table] : Result_->Database->GetScheme().Tables) {
         for (const auto& part : Result_->Database->GetTableParts(tableId)) {
             if (!part || !part->Blobs) {
@@ -341,10 +340,6 @@
             }
         }
     }
-=======
-TAutoPtr<NBoot::TResult> TExecutorBootLogic::ExtractState() {
-    Y_ENSURE(Result_->Database, "Looks like booting hasn't been done");
->>>>>>> a3fdda7c
     return Result_;
 }
 
