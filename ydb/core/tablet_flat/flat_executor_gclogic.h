--- conflicted
+++ resolved
@@ -108,16 +108,13 @@
     void ReleaseBarrier(ui32 step);
     ui32 GetActiveGcBarrier();
     void FollowersSyncComplete(bool isBoot);
-<<<<<<< HEAD
+    void SendCollectGarbage(const TActorContext& executor);
+    bool HasGarbageBefore(TGCTime snapshotTime);
+    void RetryGcRequests(ui32 channel, const TActorContext& ctx);
     void Confirm(const TActorContext &ctx, TActorId launcher);
 
     THistoryCutter HistoryCutter;
 
-=======
-    void SendCollectGarbage(const TActorContext& executor);
-    bool HasGarbageBefore(TGCTime snapshotTime);
-    void RetryGcRequests(ui32 channel, const TActorContext& ctx);
->>>>>>> a3fdda7c
 
     struct TIntrospection {
         ui64 UncommitedEntries;
