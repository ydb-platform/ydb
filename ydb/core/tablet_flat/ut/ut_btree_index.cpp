--- conflicted
+++ resolved
@@ -24,25 +24,9 @@
             return nullptr;
         }
 
-<<<<<<< HEAD
-        static void LoadTouched(IPages& env, bool clearLoaded) {
-            auto touchEnv = dynamic_cast<TTouchEnv*>(&env);
-            if (touchEnv) {
-                auto &loaded = touchEnv->Loaded;
-                auto &touched = touchEnv->Touched;
-
-                if (clearLoaded) {
-                    loaded.clear();
-                }
-                for (const auto &g : touched) {
-                    loaded[g.first].insert(g.second.begin(), g.second.end());
-                }
-                touched.clear();
-=======
         void LoadTouched(bool clearLoaded) {
             if (clearLoaded) {
                 Loaded.clear();
->>>>>>> ef35ca1c
             }
             for (const auto &g : Touched) {
                 Loaded[g.first].insert(g.second.begin(), g.second.end());
@@ -1043,33 +1027,9 @@
     void CheckSeekKey(const TPartStore& part, const TKeyCellDefaults *keyDefaults) {
         for (bool reverse : {false, true}) {
             for (ESeek seek : {ESeek::Exact, ESeek::Lower, ESeek::Upper}) {
-<<<<<<< HEAD
                 for (ui32 firstCell : xrange<ui32>(0, part.Stat.Rows / 7 + 1)) {
                     for (ui32 secondCell : xrange<ui32>(0, 12)) {
                         TVector<TCell> key{TCell::Make(firstCell), TCell::Make(secondCell)};
-
-                        while (true) {
-                            TEnv env;
-                            TPartBtreeIndexIt bTree(&part, &env, { });
-                            TPartIndexIt flat(&part, &env, { });
-
-                            TStringBuilder message = TStringBuilder() << (reverse ?  "SeekKeyReverse<" : "SeekKey<") << typeid(TEnv).name() << ">(" << seek << ") ";
-                            for (auto c : key) {
-                                message << c.AsValue<ui32>() << " ";
-                            }
-                            
-                            EReady bTreeReady = SeekKey(bTree, env, seek, reverse, key, keyDefaults, message);
-                            EReady flatReady = SeekKey(flat, env, seek, reverse, key, keyDefaults, message);
-                            UNIT_ASSERT_VALUES_EQUAL_C(bTreeReady, key.empty() ? flatReady : EReady::Data, "Can't be exhausted");
-                            AssertEqual(bTree, bTreeReady, flat, flatReady, message, !key.empty());
-
-                            if (!key) {
-                                break;
-                            }
-                            key.pop_back();
-=======
-                for (ui32 keyId : xrange(0u, static_cast<ui32>(part.Stat.Rows) + 2)) {
-                    TVector<TCell> key{TCell::Make(keyId / 7), TCell::Make(keyId % 7)};
 
                     while (true) {
                         TTouchEnv bTreeEnv, flatEnv;
@@ -1087,7 +1047,6 @@
 
                         if (!key) {
                             break;
->>>>>>> ef35ca1c
                         }
                     }
                 }
@@ -1300,10 +1259,7 @@
 
         const auto part = *eggs.Lone();
 
-<<<<<<< HEAD
-=======
         UNIT_ASSERT_VALUES_EQUAL(part.Slices->size(), 1);
->>>>>>> ef35ca1c
         Cerr << DumpPart(part, 3) << Endl;
 
         UNIT_ASSERT_VALUES_EQUAL(part.IndexPages.BTreeGroups[0].LevelCount, levels);
