UNITTEST_FOR(ydb/core/tablet_flat)

FORK_SUBTESTS()

IF (WITH_VALGRIND)
    TAG(ya:fat)
    SIZE(LARGE)
ELSE()
<<<<<<< HEAD
    TIMEOUT(300)
=======
>>>>>>> a3fdda7c
    SIZE(MEDIUM)
ENDIF()

SRCS(
    flat_cxx_database_ut.cpp
    ut_db_iface.cpp
    ut_db_scheme.cpp
    flat_executor_ut.cpp
    flat_executor_database_ut.cpp
    flat_executor_gclogic_ut.cpp
    flat_executor_leases_ut.cpp
    flat_range_cache_ut.cpp
    flat_row_versions_ut.cpp
    flat_table_part_ut.cpp
    flat_test_db.h
    flat_test_db.cpp
    flat_test_db_helpers.h
    shared_cache_s3fifo_ut.cpp
    shared_cache_clock_pro_ut.cpp
    shared_cache_switchable_ut.cpp
    shared_handle_ut.cpp
    ut_btree_index_nodes.cpp
    ut_btree_index_iter_charge.cpp
    ut_self.cpp
    ut_iterator.cpp
    ut_memtable.cpp
    ut_sausage.cpp
    ut_stat.cpp
    ut_comp_gen.cpp
    ut_compaction.cpp
    ut_compaction_multi.cpp
    ut_data_cleanup.cpp
    ut_datetime.cpp
    ut_decimal.cpp    
    ut_charge.cpp
    ut_part.cpp
    ut_part_multi.cpp
    ut_proto.cpp
    ut_pages.cpp
    ut_redo.cpp
    ut_rename_table_column.cpp
    ut_other.cpp
    ut_forward.cpp
    ut_screen.cpp
    ut_bloom.cpp
    ut_shared_sausagecache.cpp
    ut_shared_sausagecache_actor.cpp
    ut_slice.cpp
    ut_slice_loader.cpp
    ut_versions.cpp
)

RESOURCE(
    ../test/data/002_full_part.pages abi/002_full_part.pages
    ../test/data/008_basics_db.redo abi/008_basics_db.redo
)

PEERDIR(
    library/cpp/resource
    ydb/core/scheme
    ydb/core/tablet_flat/test/libs/exec
    ydb/core/tablet_flat/test/libs/table
    ydb/core/testlib/default
    yql/essentials/public/udf/service/exception_policy
)

END()<|MERGE_RESOLUTION|>--- conflicted
+++ resolved
@@ -6,10 +6,6 @@
     TAG(ya:fat)
     SIZE(LARGE)
 ELSE()
-<<<<<<< HEAD
-    TIMEOUT(300)
-=======
->>>>>>> a3fdda7c
     SIZE(MEDIUM)
 ENDIF()
 
