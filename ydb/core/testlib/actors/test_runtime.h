#pragma once

#include <ydb/core/base/tablet_pipe.h>
#include <ydb/core/mon/mon.h>
#include <ydb/core/base/memobserver.h>
#include <ydb/core/control/immediate_control_board_impl.h>
#include <ydb/core/protos/shared_cache.pb.h>

#include <ydb/library/actors/testlib/test_runtime.h>
#include <library/cpp/testing/unittest/tests_data.h>
#include <library/cpp/threading/future/future.h>

#include <ydb/core/protos/key.pb.h>

namespace NKikimr {
    struct TAppData;
}

namespace NKikimrProto {
    class TKeyConfig;
}

namespace NActors {
    struct IDestructable { virtual ~IDestructable() = default; };

    using TKeyConfigGenerator = std::function<NKikimrProto::TKeyConfig (ui32)>;


    class TTestActorRuntime
        : private TPortManager
        , public TTestActorRuntimeBase
    {
    private:
        struct TNodeData: public TNodeDataBase {
            void Stop();
            ~TNodeData();
            ui64 GetLoggerPoolId() const override;
            THolder<NActors::TMon> Mon;
            TIntrusivePtr<NKikimr::TMemObserver> MemObserver = new NKikimr::TMemObserver;
        };

        struct TNodeFactory: public INodeFactory {
            TIntrusivePtr<TNodeDataBase> CreateNode() override {
                return MakeIntrusive<TNodeData>();
            }
        };

    public:
        struct TEgg {
            TAutoPtr<NKikimr::TAppData> App0;
            TAutoPtr<NActors::IDestructable> Opaque;
            TKeyConfigGenerator KeyConfigGenerator;
            std::vector<TIntrusivePtr<NKikimr::TControlBoard>> Icb;
        };

        TTestActorRuntime(THeSingleSystemEnv d);
        TTestActorRuntime(ui32 nodeCount, ui32 dataCenterCount, bool UseRealThreads);
        TTestActorRuntime(ui32 nodeCount, ui32 dataCenterCount);
        TTestActorRuntime(ui32 nodeCount = 1, bool useRealThreads = false);

        ~TTestActorRuntime();

        void AddAppDataInit(std::function<void(ui32, NKikimr::TAppData&)> callback);
        virtual void Initialize(TEgg);

        ui16 GetMonPort(ui32 nodeIndex = 0) const;

        void SimulateSleep(TDuration duration);

        template<class TResult>
        inline TResult WaitFuture(NThreading::TFuture<TResult> f, TDuration simTimeout = TDuration::Max()) {
            if (!f.HasValue() && !f.HasException()) {
                TDispatchOptions options;
                options.CustomFinalCondition = [&]() {
                    return f.HasValue() || f.HasException();
                };
                // Quirk: non-empty FinalEvents enables full simulation
                options.FinalEvents.emplace_back([](IEventHandle&) { return false; });

                this->DispatchEvents(options, simTimeout);

                Y_ABORT_UNLESS(f.HasValue() || f.HasException());
            }

            if constexpr (!std::is_same_v<TResult, void>) {
                return f.ExtractValue();
            } else {
                return f.GetValue();
            }
        }

        template<class TCondition>
        inline void WaitFor(const TString& description, const TCondition& condition, TDuration simTimeout = TDuration::Max()) {
            if (!condition()) {
                TDispatchOptions options;
                options.CustomFinalCondition = [&]() {
                    return condition();
                };
                // Quirk: non-empty FinalEvents enables full simulation
                options.FinalEvents.emplace_back([](IEventHandle&) { return false; });

                Cerr << "... waiting for " << description << Endl;
                this->DispatchEvents(options, simTimeout);

                Y_ABORT_UNLESS(condition(), "Timeout while waiting for %s", description.c_str());
<<<<<<< HEAD
=======
                Cerr << "... waiting for " << description << " (done)" << Endl;
>>>>>>> edc94119
            }
        }

        TIntrusivePtr<NKikimr::TMemObserver> GetMemObserver(ui32 nodeIndex = 0) {
            TGuard<TMutex> guard(Mutex);
            auto node = GetNodeById(GetNodeId(nodeIndex));
            return node->MemObserver;
        }

        void SendToPipe(ui64 tabletId, const TActorId& sender, IEventBase* payload, ui32 nodeIndex = 0,
            const NKikimr::NTabletPipe::TClientConfig& pipeConfig = NKikimr::NTabletPipe::TClientConfig(), TActorId clientId = TActorId(), ui64 cookie = 0, NWilson::TTraceId traceId = {});
        void SendToPipe(TActorId clientId, const TActorId& sender, IEventBase* payload,
                                           ui32 nodeIndex = 0, ui64 cookie = 0, NWilson::TTraceId traceId = {});
        TActorId ConnectToPipe(ui64 tabletId, const TActorId& sender, ui32 nodeIndex, const NKikimr::NTabletPipe::TClientConfig& pipeConfig);
        void ClosePipe(TActorId clientId, const TActorId& sender, ui32 nodeIndex);
        void DisconnectNodes(ui32 fromNodeIndex, ui32 toNodeIndex, bool async = true);
        NKikimr::TAppData& GetAppData(ui32 nodeIndex = 0);
        ui32 GetFirstNodeId();

        TPortManager& GetPortManager() {
            return *this;
        }

        static bool DefaultScheduledFilterFunc(TTestActorRuntimeBase& runtime, TAutoPtr<IEventHandle>& event, TDuration delay, TInstant& deadline);

    private:
        void Initialize() override;
        TIntrusivePtr<::NMonitoring::TDynamicCounters> GetCountersForComponent(TIntrusivePtr<::NMonitoring::TDynamicCounters> counters, const char* component) override;
        void InitActorSystemSetup(TActorSystemSetup& setup) override;

        TNodeData* GetNodeById(size_t idx) override {
            return static_cast<TNodeData*>(TTestActorRuntimeBase::GetNodeById(idx));
        }

        void InitNodeImpl(TNodeDataBase*, size_t) override;

    private:
        using TTestActorRuntimeBase::Initialize;

    private:
        THolder<NKikimr::TAppData> App0;
        TKeyConfigGenerator KeyConfigGenerator;
        THolder<IDestructable> Opaque;
        TVector<ui16> MonPorts;
        TActorId SleepEdgeActor;
        TVector<std::function<void(ui32, NKikimr::TAppData&)>> AppDataInit_;
    };
} // namespace NActors<|MERGE_RESOLUTION|>--- conflicted
+++ resolved
@@ -103,10 +103,7 @@
                 this->DispatchEvents(options, simTimeout);
 
                 Y_ABORT_UNLESS(condition(), "Timeout while waiting for %s", description.c_str());
-<<<<<<< HEAD
-=======
                 Cerr << "... waiting for " << description << " (done)" << Endl;
->>>>>>> edc94119
             }
         }
 
