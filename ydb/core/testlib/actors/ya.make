LIBRARY()

SRCS(
    block_events.cpp
    block_events.h
    test_runtime.cpp
    test_runtime.h
<<<<<<< HEAD
=======
    wait_events.cpp
    wait_events.h
>>>>>>> edc94119
)

PEERDIR(
    ydb/apps/version
    ydb/library/actors/testlib
    library/cpp/testing/unittest
    ydb/core/base
    ydb/core/mon
    ydb/core/mon_alloc
    ydb/core/scheme
    ydb/core/tablet
)

IF (GCC)
    CFLAGS(
        -fno-devirtualize-speculatively
    )
ENDIF()

END()

RECURSE_FOR_TESTS(
    ut
)<|MERGE_RESOLUTION|>--- conflicted
+++ resolved
@@ -5,11 +5,8 @@
     block_events.h
     test_runtime.cpp
     test_runtime.h
-<<<<<<< HEAD
-=======
     wait_events.cpp
     wait_events.h
->>>>>>> edc94119
 )
 
 PEERDIR(
