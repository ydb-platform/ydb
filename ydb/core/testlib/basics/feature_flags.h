#pragma once

#include <ydb/core/base/feature_flags.h>

namespace NKikimr {

template <typename TDerived>
class TTestFeatureFlagsHolder {
public:
    TFeatureFlags FeatureFlags;

    #define FEATURE_FLAG_SETTER(name) \
        TDerived& Set##name(std::optional<bool> value) { \
            if (value) { \
                FeatureFlags.Set##name(*value); \
            } \
            return *static_cast<TDerived*>(this); \
        }

    FEATURE_FLAG_SETTER(AllowYdbRequestsWithoutDatabase)
    FEATURE_FLAG_SETTER(EnableSystemViews)
    FEATURE_FLAG_SETTER(CheckDatabaseAccessPermission)
    FEATURE_FLAG_SETTER(EnablePersistentQueryStats)
    FEATURE_FLAG_SETTER(EnablePersistentPartitionStats)
    FEATURE_FLAG_SETTER(AllowUpdateChannelsBindingOfSolomonPartitions)
    FEATURE_FLAG_SETTER(EnableDataColumnForIndexTable)
    FEATURE_FLAG_SETTER(EnableClockGettimeForUserCpuAccounting)
    FEATURE_FLAG_SETTER(EnableOlapSchemaOperations)
    FEATURE_FLAG_SETTER(EnableBackgroundCompaction)
    FEATURE_FLAG_SETTER(EnableBackgroundCompactionServerless)
    FEATURE_FLAG_SETTER(EnableBorrowedSplitCompaction)
    FEATURE_FLAG_SETTER(EnableNotNullColumns)
    FEATURE_FLAG_SETTER(EnableBulkUpsertToAsyncIndexedTables)
    FEATURE_FLAG_SETTER(EnableChangefeeds)
    FEATURE_FLAG_SETTER(EnableMoveIndex)
    FEATURE_FLAG_SETTER(EnableNotNullDataColumns)
    FEATURE_FLAG_SETTER(EnableArrowFormatAtDatashard)
    FEATURE_FLAG_SETTER(EnableGrpcAudit)
    FEATURE_FLAG_SETTER(EnableChangefeedInitialScan)
    FEATURE_FLAG_SETTER(EnableDataShardGenericReadSets)
    FEATURE_FLAG_SETTER(EnableAlterDatabaseCreateHiveFirst)
    FEATURE_FLAG_SETTER(EnableDataShardVolatileTransactions)
    FEATURE_FLAG_SETTER(EnableTopicServiceTx)
    FEATURE_FLAG_SETTER(EnableTopicDiskSubDomainQuota)
    FEATURE_FLAG_SETTER(EnablePQConfigTransactionsAtSchemeShard)
    FEATURE_FLAG_SETTER(EnableScriptExecutionOperations)
    FEATURE_FLAG_SETTER(EnableExternalDataSources)
    FEATURE_FLAG_SETTER(EnableForceImmediateEffectsExecution)
    FEATURE_FLAG_SETTER(EnableTopicSplitMerge)
    FEATURE_FLAG_SETTER(EnableTempTables)
    FEATURE_FLAG_SETTER(EnableChangefeedDynamoDBStreamsFormat)
    FEATURE_FLAG_SETTER(EnableChangefeedDebeziumJsonFormat)
    FEATURE_FLAG_SETTER(EnableUniqConstraint)
    FEATURE_FLAG_SETTER(EnableTopicMessageMeta)
    FEATURE_FLAG_SETTER(EnableUuidAsPrimaryKey)
    FEATURE_FLAG_SETTER(EnableTablePgTypes)
    FEATURE_FLAG_SETTER(EnableServerlessExclusiveDynamicNodes)
    FEATURE_FLAG_SETTER(EnableAccessServiceBulkAuthorization)
    FEATURE_FLAG_SETTER(EnableAddColumsWithDefaults)
    FEATURE_FLAG_SETTER(EnableReplaceIfExistsForExternalEntities)
    FEATURE_FLAG_SETTER(EnableCMSRequestPriorities)
    FEATURE_FLAG_SETTER(EnableTableDatetime64)
    FEATURE_FLAG_SETTER(EnableResourcePools)
    FEATURE_FLAG_SETTER(EnableChangefeedsOnIndexTables)
<<<<<<< HEAD
    FEATURE_FLAG_SETTER(EnableChangeNotNullConstraint)
=======
    FEATURE_FLAG_SETTER(EnableBackupService)
>>>>>>> e4c34ae1

    #undef FEATURE_FLAG_SETTER
};

} // NKikimr<|MERGE_RESOLUTION|>--- conflicted
+++ resolved
@@ -62,11 +62,8 @@
     FEATURE_FLAG_SETTER(EnableTableDatetime64)
     FEATURE_FLAG_SETTER(EnableResourcePools)
     FEATURE_FLAG_SETTER(EnableChangefeedsOnIndexTables)
-<<<<<<< HEAD
     FEATURE_FLAG_SETTER(EnableChangeNotNullConstraint)
-=======
     FEATURE_FLAG_SETTER(EnableBackupService)
->>>>>>> e4c34ae1
 
     #undef FEATURE_FLAG_SETTER
 };
