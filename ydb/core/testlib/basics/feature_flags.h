#pragma once

#include <ydb/core/base/feature_flags.h>

namespace NKikimr {

template <typename TDerived>
class TTestFeatureFlagsHolder {
public:
    TFeatureFlags FeatureFlags;

    #define FEATURE_FLAG_SETTER(name) \
        TDerived& Set##name(std::optional<bool> value) { \
            if (value) { \
                FeatureFlags.Set##name(*value); \
            } \
            return *static_cast<TDerived*>(this); \
        }

    FEATURE_FLAG_SETTER(AllowYdbRequestsWithoutDatabase)
    FEATURE_FLAG_SETTER(EnablePersistentQueryStats)
    FEATURE_FLAG_SETTER(EnablePersistentPartitionStats)
    FEATURE_FLAG_SETTER(AllowUpdateChannelsBindingOfSolomonPartitions)
    FEATURE_FLAG_SETTER(EnableDataColumnForIndexTable)
    FEATURE_FLAG_SETTER(EnableClockGettimeForUserCpuAccounting)
    FEATURE_FLAG_SETTER(EnableOlapSchemaOperations)
    FEATURE_FLAG_SETTER(EnableBackgroundCompaction)
    FEATURE_FLAG_SETTER(EnableBackgroundCompactionServerless)
    FEATURE_FLAG_SETTER(EnableBorrowedSplitCompaction)
    FEATURE_FLAG_SETTER(EnableNotNullColumns)
    FEATURE_FLAG_SETTER(EnableBulkUpsertToAsyncIndexedTables)
    FEATURE_FLAG_SETTER(EnableChangefeeds)
    FEATURE_FLAG_SETTER(EnableMoveIndex)
    FEATURE_FLAG_SETTER(EnableNotNullDataColumns)
    FEATURE_FLAG_SETTER(EnableArrowFormatAtDatashard)
    FEATURE_FLAG_SETTER(EnableGrpcAudit)
    FEATURE_FLAG_SETTER(EnableChangefeedInitialScan)
    FEATURE_FLAG_SETTER(EnableDataShardGenericReadSets)
    FEATURE_FLAG_SETTER(EnableAlterDatabaseCreateHiveFirst)
    FEATURE_FLAG_SETTER(EnableDataShardVolatileTransactions)
    FEATURE_FLAG_SETTER(EnableTopicServiceTx)
    FEATURE_FLAG_SETTER(EnableTopicDiskSubDomainQuota)
    FEATURE_FLAG_SETTER(EnablePQConfigTransactionsAtSchemeShard)
    FEATURE_FLAG_SETTER(EnableScriptExecutionOperations)
    FEATURE_FLAG_SETTER(EnableExternalDataSources)
    FEATURE_FLAG_SETTER(EnableForceImmediateEffectsExecution)
    FEATURE_FLAG_SETTER(EnableTopicSplitMerge)
    FEATURE_FLAG_SETTER(EnableTempTables)
    FEATURE_FLAG_SETTER(EnableChangefeedDynamoDBStreamsFormat)
    FEATURE_FLAG_SETTER(EnableChangefeedDebeziumJsonFormat)
    FEATURE_FLAG_SETTER(EnableUniqConstraint)
    FEATURE_FLAG_SETTER(EnableTopicMessageMeta)
    FEATURE_FLAG_SETTER(EnableUuidAsPrimaryKey)
    FEATURE_FLAG_SETTER(EnableTablePgTypes)
    FEATURE_FLAG_SETTER(EnableServerlessExclusiveDynamicNodes)
    FEATURE_FLAG_SETTER(EnableAccessServiceBulkAuthorization)
    FEATURE_FLAG_SETTER(EnableAddColumsWithDefaults)
    FEATURE_FLAG_SETTER(EnableReplaceIfExistsForExternalEntities)
    FEATURE_FLAG_SETTER(EnableCMSRequestPriorities)
    FEATURE_FLAG_SETTER(EnableTableDatetime64)
    FEATURE_FLAG_SETTER(EnableResourcePools)
    FEATURE_FLAG_SETTER(EnableChangefeedsOnIndexTables)
    FEATURE_FLAG_SETTER(EnableBackupService)
    FEATURE_FLAG_SETTER(EnableGranularTimecast)
    FEATURE_FLAG_SETTER(EnablePgSyntax)
    FEATURE_FLAG_SETTER(EnableAntlr4Parser)
    FEATURE_FLAG_SETTER(EnableTieringInColumnShard)
    FEATURE_FLAG_SETTER(EnableMetadataObjectsOnServerless)
    FEATURE_FLAG_SETTER(EnableOlapCompression)
    FEATURE_FLAG_SETTER(EnableParameterizedDecimal)
    FEATURE_FLAG_SETTER(EnableTopicAutopartitioningForCDC)
    FEATURE_FLAG_SETTER(EnableFollowerStats)
    FEATURE_FLAG_SETTER(EnableChecksumsExport)
    FEATURE_FLAG_SETTER(EnableReplication)
    FEATURE_FLAG_SETTER(EnableTopicTransfer)
    FEATURE_FLAG_SETTER(EnableStrictUserManagement)
    FEATURE_FLAG_SETTER(EnableDatabaseAdmin)
    FEATURE_FLAG_SETTER(EnablePermissionsExport)
    FEATURE_FLAG_SETTER(EnableShowCreate)
    FEATURE_FLAG_SETTER(EnableLocalDBBtreeIndex)
    FEATURE_FLAG_SETTER(EnableSharedMetadataAccessorCache)
    FEATURE_FLAG_SETTER(EnableSystemNamesProtection)
    FEATURE_FLAG_SETTER(EnableRealSystemViewPaths)
    FEATURE_FLAG_SETTER(EnableDataShardWriteAlwaysVolatile)
    FEATURE_FLAG_SETTER(EnableStreamingQueries)
    FEATURE_FLAG_SETTER(EnableSecureScriptExecutions)
    FEATURE_FLAG_SETTER(DisableMissingDefaultColumnsInBulkUpsert)
<<<<<<< HEAD
    FEATURE_FLAG_SETTER(EnableTopicMessageLevelParallelism)
=======
    FEATURE_FLAG_SETTER(EnableTopicAutopartitioningForReplication)
>>>>>>> cb39fa0d

    #undef FEATURE_FLAG_SETTER
};

} // NKikimr<|MERGE_RESOLUTION|>--- conflicted
+++ resolved
@@ -85,11 +85,8 @@
     FEATURE_FLAG_SETTER(EnableStreamingQueries)
     FEATURE_FLAG_SETTER(EnableSecureScriptExecutions)
     FEATURE_FLAG_SETTER(DisableMissingDefaultColumnsInBulkUpsert)
-<<<<<<< HEAD
     FEATURE_FLAG_SETTER(EnableTopicMessageLevelParallelism)
-=======
     FEATURE_FLAG_SETTER(EnableTopicAutopartitioningForReplication)
->>>>>>> cb39fa0d
 
     #undef FEATURE_FLAG_SETTER
 };
