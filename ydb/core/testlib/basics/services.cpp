#include "helpers.h"
#include "storage.h"
#include "appdata.h"
#include "runtime.h"
#include <ydb/core/base/appdata.h>
#include <ydb/core/base/hive.h>
#include <ydb/core/quoter/public/quoter.h>
#include <ydb/core/base/statestorage.h>
#include <ydb/core/base/statestorage_impl.h>
#include <ydb/core/base/tablet_pipe.h>
#include <ydb/core/base/tablet_resolver.h>
#include <ydb/core/cms/console/immediate_controls_configurator.h>
#include <ydb/core/control/immediate_control_board_actor.h>
#include <ydb/core/node_whiteboard/node_whiteboard.h>
#include <ydb/core/blobstorage/dsproxy/mock/dsproxy_mock.h>
#include <ydb/core/blobstorage/pdisk/blobstorage_pdisk_tools.h>
#include <ydb/core/quoter/quoter_service.h>
#include <ydb/core/tablet/tablet_monitoring_proxy.h>
#include <ydb/core/tablet/resource_broker.h>
#include <ydb/core/tablet/node_tablet_monitor.h>
#include <ydb/core/tablet/tablet_list_renderer.h>
#include <ydb/core/tablet_flat/shared_sausagecache.h>
#include <ydb/core/tx/scheme_board/replica.h>
#include <ydb/core/client/server/grpc_proxy_status.h>
#include <ydb/core/scheme/tablet_scheme.h>
#include <ydb/core/util/console.h>
#include <ydb/core/base/tablet_pipecache.h>
#include <ydb/core/tx/scheme_cache/scheme_cache.h>
#include <ydb/core/tx/tx.h>
#include <ydb/core/tx/schemeshard/schemeshard.h>
#include <ydb/core/tx/scheme_board/cache.h>
#include <ydb/core/tx/columnshard/blob_cache.h>
#include <ydb/core/sys_view/service/sysview_service.h>
#include <ydb/core/statistics/service/service.h>

#include <util/system/env.h>

#include <ydb/core/protos/key.pb.h>

static constexpr TDuration DISK_DISPATCH_TIMEOUT = NSan::PlainOrUnderSanitizer(TDuration::Seconds(10), TDuration::Seconds(20));

namespace NKikimr {

namespace NPDisk {
    extern const ui64 YdbDefaultPDiskSequence = 0x7e5700007e570000;
}

    void SetupIcb(TTestActorRuntime& runtime, ui32 nodeIndex, const NKikimrConfig::TImmediateControlsConfig& config,
            const TIntrusivePtr<NKikimr::TControlBoard>& icb)
    {
        runtime.AddLocalService(MakeIcbId(runtime.GetNodeId(nodeIndex)),
            TActorSetupCmd(CreateImmediateControlActor(icb, runtime.GetDynamicCounters(nodeIndex)),
                    TMailboxType::ReadAsFilled, 0),
            nodeIndex);

        runtime.AddLocalService(TActorId{},
            TActorSetupCmd(NConsole::CreateImmediateControlsConfigurator(icb, config),
                    TMailboxType::ReadAsFilled, 0),
            nodeIndex);
    }

    void SetupBSNodeWarden(TTestActorRuntime& runtime, ui32 nodeIndex, TIntrusivePtr<TNodeWardenConfig> nodeWardenConfig)
    {
        runtime.AddLocalService(MakeBlobStorageNodeWardenID(runtime.GetNodeId(nodeIndex)),
            TActorSetupCmd(CreateBSNodeWarden(nodeWardenConfig), TMailboxType::Revolving, 0),
            nodeIndex);
    }

    void SetupSchemeCache(TTestActorRuntime& runtime, ui32 nodeIndex, const TString& root)
    {
        auto cacheConfig = MakeIntrusive<NSchemeCache::TSchemeCacheConfig>();
        cacheConfig->Roots.emplace_back(1, TTestTxConfig::SchemeShard, root);
        cacheConfig->Counters = new ::NMonitoring::TDynamicCounters();

        runtime.AddLocalService(MakeSchemeCacheID(),
            TActorSetupCmd(CreateSchemeBoardSchemeCache(cacheConfig.Get()), TMailboxType::Revolving, 0), nodeIndex);
    }

    void SetupTabletResolver(TTestActorRuntime& runtime, ui32 nodeIndex)
    {
        TIntrusivePtr<TTabletResolverConfig> tabletResolverConfig(new TTabletResolverConfig());
        //tabletResolverConfig->TabletCacheLimit = 1;

        IActor* tabletResolver = CreateTabletResolver(tabletResolverConfig);
        runtime.AddLocalService(MakeTabletResolverID(),
            TActorSetupCmd(tabletResolver, TMailboxType::Revolving, 0), nodeIndex);
    }

    void SetupTabletPipePerNodeCaches(TTestActorRuntime& runtime, ui32 nodeIndex, bool forceFollowers)
    {
        TIntrusivePtr<TPipePerNodeCacheConfig> leaderPipeConfig = new TPipePerNodeCacheConfig();
        leaderPipeConfig->PipeRefreshTime = TDuration::Zero();

        TIntrusivePtr<TPipePerNodeCacheConfig> followerPipeConfig = new TPipePerNodeCacheConfig();
        followerPipeConfig->PipeRefreshTime = TDuration::Seconds(30);
        followerPipeConfig->PipeConfig.AllowFollower = true;
        followerPipeConfig->PipeConfig.ForceFollower = forceFollowers;

        TIntrusivePtr<TPipePerNodeCacheConfig> persistentPipeConfig = new TPipePerNodeCacheConfig();
        persistentPipeConfig->PipeRefreshTime = TDuration::Zero();
        persistentPipeConfig->PipeConfig = TPipePerNodeCacheConfig::DefaultPersistentPipeConfig();

        runtime.AddLocalService(MakePipePerNodeCacheID(false),
            TActorSetupCmd(CreatePipePerNodeCache(leaderPipeConfig), TMailboxType::Revolving, 0), nodeIndex);
        runtime.AddLocalService(MakePipePerNodeCacheID(true),
            TActorSetupCmd(CreatePipePerNodeCache(followerPipeConfig), TMailboxType::Revolving, 0), nodeIndex);
        runtime.AddLocalService(MakePipePerNodeCacheID(EPipePerNodeCache::Persistent),
            TActorSetupCmd(CreatePipePerNodeCache(persistentPipeConfig), TMailboxType::Revolving, 0), nodeIndex);
    }

    void SetupResourceBroker(TTestActorRuntime& runtime, ui32 nodeIndex, const NKikimrResourceBroker::TResourceBrokerConfig& resourceBrokerConfig)
    {
        NKikimrResourceBroker::TResourceBrokerConfig config = NResourceBroker::MakeDefaultConfig();
        if (resourceBrokerConfig.IsInitialized()) {
            NResourceBroker::MergeConfigUpdates(config, resourceBrokerConfig);
        }

        runtime.AddLocalService(NResourceBroker::MakeResourceBrokerID(),
            TActorSetupCmd(
                NResourceBroker::CreateResourceBrokerActor(config, runtime.GetDynamicCounters(0)),
                TMailboxType::Revolving, 0),
            nodeIndex);
    }

    void SetupNodeWhiteboard(TTestActorRuntime& runtime, ui32 nodeIndex)
    {
        runtime.AddLocalService(NNodeWhiteboard::MakeNodeWhiteboardServiceId(runtime.GetNodeId(nodeIndex)),
            TActorSetupCmd(NNodeWhiteboard::CreateNodeWhiteboardService(), TMailboxType::Simple, 0), nodeIndex);
    }

    void SetupNodeTabletMonitor(TTestActorRuntime& runtime, ui32 nodeIndex)
    {
        runtime.AddLocalService(
            NNodeTabletMonitor::MakeNodeTabletMonitorID(runtime.GetNodeId(nodeIndex)),
            TActorSetupCmd(
                NNodeTabletMonitor::CreateNodeTabletMonitor(
                    new NNodeTabletMonitor::TTabletStateClassifier(),
                    new NNodeTabletMonitor::TTabletListRenderer()),
                TMailboxType::Simple, 0),
            nodeIndex);
    }

    void SetupMonitoringProxy(TTestActorRuntime& runtime, ui32 nodeIndex)
    {
        NTabletMonitoringProxy::TTabletMonitoringProxyConfig tabletMonitoringProxyConfig;
        tabletMonitoringProxyConfig.SetRetryLimitCount(1u);

        runtime.AddLocalService(NTabletMonitoringProxy::MakeTabletMonitoringProxyID(),
            TActorSetupCmd(NTabletMonitoringProxy::CreateTabletMonitoringProxy(std::move(tabletMonitoringProxyConfig)),
                           TMailboxType::Revolving, 0), nodeIndex);
    }

    void SetupGRpcProxyStatus(TTestActorRuntime& runtime, ui32 nodeIndex)
    {
        runtime.AddLocalService(MakeGRpcProxyStatusID(runtime.GetNodeId(nodeIndex)),
            TActorSetupCmd(CreateGRpcProxyStatus(), TMailboxType::Revolving, 0), nodeIndex);
    }

    void SetupSharedPageCache(TTestActorRuntime& runtime, ui32 nodeIndex, const NSharedCache::TSharedCacheConfig& config)
    {
        runtime.AddLocalService(NSharedCache::MakeSharedPageCacheId(0),
            TActorSetupCmd(
                NSharedCache::CreateSharedPageCache(config, runtime.GetDynamicCounters(nodeIndex)),
                TMailboxType::ReadAsFilled,
                0),
            nodeIndex);
    }

    void SetupBlobCache(TTestActorRuntime& runtime, ui32 nodeIndex)
    {
        runtime.AddLocalService(NBlobCache::MakeBlobCacheServiceId(),
            TActorSetupCmd(
                NBlobCache::CreateBlobCache(20<<20, runtime.GetDynamicCounters(nodeIndex)),
                TMailboxType::ReadAsFilled,
                0),
            nodeIndex);
    }

    template<size_t N>
    static TIntrusivePtr<TStateStorageInfo> GenerateStateStorageInfo(const TActorId (&replicas)[N])
    {
        auto info = MakeIntrusive<TStateStorageInfo>();
        info->RingGroups.resize(1);
        auto& group = info->RingGroups.back();
        group.NToSelect = N;
        group.Rings.resize(N);
        for (size_t i = 0; i < N; ++i) {
            group.Rings[i].Replicas.push_back(replicas[i]);
        }

        return info;
    }

    static TIntrusivePtr<TStateStorageInfo> GenerateStateStorageInfo(const TVector<TActorId> &replicas, ui32 NToSelect, ui32 nrings, ui32 ringSize)
    {
        Y_ABORT_UNLESS(replicas.size() >= nrings * ringSize);
        Y_ABORT_UNLESS(NToSelect <= nrings);

        auto info = MakeIntrusive<TStateStorageInfo>();
        info->RingGroups.resize(1);
        auto& group = info->RingGroups.back();
        group.NToSelect = NToSelect;
        group.Rings.resize(nrings);
<<<<<<< HEAD
            
=======

>>>>>>> 832cd121
        ui32 inode = 0;
        for (size_t i = 0; i < nrings; ++i) {
            for (size_t j = 0; j < ringSize; ++j) {
                group.Rings[i].Replicas.push_back(replicas[inode++]);
            }
        }

        return info;
    }

    TActorId MakeBoardReplicaID(ui32 node, ui32 replicaIndex) {
        char x[12] = { 's', 's', 'b' };
        x[3] = (char)1;
        memcpy(x + 5, &replicaIndex, sizeof(ui32));
        return TActorId(node, TStringBuf(x, 12));
    }

    void SetupCustomStateStorage(
        TTestActorRuntime &runtime,
        ui32 NToSelect,
        ui32 nrings,
        ui32 ringSize)
    {
        TVector<TActorId> ssreplicas;
        for (size_t i = 0; i < nrings * ringSize; ++i) {
            ssreplicas.push_back(MakeStateStorageReplicaID(runtime.GetNodeId(i), i));
        }

        TVector<TActorId> breplicas;
        for (size_t i = 0; i < nrings * ringSize; ++i) {
            breplicas.push_back(MakeBoardReplicaID(runtime.GetNodeId(i), i));
        }

        TVector<TActorId> sbreplicas;
        for (size_t i = 0; i < nrings * ringSize; ++i) {
            sbreplicas.push_back(MakeSchemeBoardReplicaID(runtime.GetNodeId(i), i));
        }

        const TActorId ssproxy = MakeStateStorageProxyID();

        auto ssInfo = GenerateStateStorageInfo(ssreplicas, NToSelect, nrings, ringSize);
        auto sbInfo = GenerateStateStorageInfo(sbreplicas, NToSelect, nrings, ringSize);
        auto bInfo = GenerateStateStorageInfo(breplicas, NToSelect, nrings, ringSize);


        for (ui32 ssIndex = 0; ssIndex < nrings * ringSize; ++ssIndex) {
            runtime.AddLocalService(ssreplicas[ssIndex],
                TActorSetupCmd(CreateStateStorageReplica(ssInfo.Get(), ssIndex), TMailboxType::Revolving, 0), ssIndex);
            runtime.AddLocalService(sbreplicas[ssIndex],
                TActorSetupCmd(CreateSchemeBoardReplica(sbInfo.Get(), ssIndex), TMailboxType::Revolving, 0), ssIndex);
            runtime.AddLocalService(breplicas[ssIndex],
                TActorSetupCmd(CreateStateStorageBoardReplica(bInfo.Get(), ssIndex), TMailboxType::Revolving, 0), ssIndex);
        }

        for (ui32 nodeIndex = 0; nodeIndex < runtime.GetNodeCount(); ++nodeIndex) {
            runtime.AddLocalService(ssproxy,
                    TActorSetupCmd(CreateStateStorageProxy(ssInfo.Get(), bInfo.Get(), sbInfo.Get()), TMailboxType::Revolving, 0), nodeIndex);
        }
    }


    void SetupStateStorage(TTestActorRuntime& runtime, ui32 nodeIndex, bool firstNode)
    {
        const TActorId ssreplicas[3] = {
            MakeStateStorageReplicaID(runtime.GetNodeId(0), 0),
            MakeStateStorageReplicaID(runtime.GetNodeId(0), 1),
            MakeStateStorageReplicaID(runtime.GetNodeId(0), 2),
        };

        const TActorId breplicas[3] = {
            MakeBoardReplicaID(runtime.GetNodeId(0), 0),
            MakeBoardReplicaID(runtime.GetNodeId(0), 1),
            MakeBoardReplicaID(runtime.GetNodeId(0), 2),
        };

        const TActorId sbreplicas[3] = {
            MakeSchemeBoardReplicaID(runtime.GetNodeId(0), 0),
            MakeSchemeBoardReplicaID(runtime.GetNodeId(0), 1),
            MakeSchemeBoardReplicaID(runtime.GetNodeId(0), 2),
        };

        const TActorId ssproxy = MakeStateStorageProxyID();

        auto ssInfo = GenerateStateStorageInfo(ssreplicas);
        auto sbInfo = GenerateStateStorageInfo(sbreplicas);
        auto bInfo = GenerateStateStorageInfo(breplicas);

        if (!firstNode || nodeIndex == 0) {
            for (ui32 i = 0; i < 3; ++i) {
                runtime.AddLocalService(ssreplicas[i],
                    TActorSetupCmd(CreateStateStorageReplica(ssInfo.Get(), i), TMailboxType::Revolving, 0), nodeIndex);
                runtime.AddLocalService(sbreplicas[i],
                    TActorSetupCmd(CreateSchemeBoardReplica(sbInfo.Get(), i), TMailboxType::Revolving, 0), nodeIndex);
                runtime.AddLocalService(breplicas[i],
                    TActorSetupCmd(CreateStateStorageBoardReplica(bInfo.Get(), i), TMailboxType::Revolving, 0), nodeIndex);
            }
        }

        runtime.AddLocalService(ssproxy,
            TActorSetupCmd(CreateStateStorageProxy(ssInfo.Get(), bInfo.Get(), sbInfo.Get()), TMailboxType::Revolving, 0), nodeIndex);
    }

    static void SetupStateStorageGroups(TTestActorRuntime& runtime, ui32 nodeIndex)
    {
        SetupStateStorage(runtime, nodeIndex, true);
    }

    void SetupQuoterService(TTestActorRuntime& runtime, ui32 nodeIndex)
    {
        runtime.AddLocalService(MakeQuoterServiceID(),
                TActorSetupCmd(CreateQuoterService(), TMailboxType::HTSwap, 0),
                nodeIndex);
    }

    void SetupSysViewService(TTestActorRuntime& runtime, ui32 nodeIndex)
    {
        runtime.AddLocalService(NSysView::MakeSysViewServiceID(runtime.GetNodeId(nodeIndex)),
                TActorSetupCmd(NSysView::CreateSysViewServiceForTests().Release(), TMailboxType::Revolving, 0),
                nodeIndex);
    }

    void SetupStatService(TTestActorRuntime& runtime, ui32 nodeIndex)
    {
        runtime.AddLocalService(NStat::MakeStatServiceID(runtime.GetNodeId(nodeIndex)),
                TActorSetupCmd(NStat::CreateStatService().Release(), TMailboxType::HTSwap, 0),
                nodeIndex);
    }

    void SetupBasicServices(TTestActorRuntime& runtime, TAppPrepare& app, bool mock,
                            NFake::INode* factory, NFake::TStorage storage, const NSharedCache::TSharedCacheConfig* sharedCacheConfig, bool forceFollowers,
                            TVector<TIntrusivePtr<NFake::TProxyDS>> dsProxies)
    {
        runtime.SetDispatchTimeout(storage.UseDisk ? DISK_DISPATCH_TIMEOUT : DEFAULT_DISPATCH_TIMEOUT);

        bool addGroups = dsProxies.empty();
        TTestStorageFactory disk(runtime, storage, mock, addGroups);

        {
            NKikimrBlobStorage::TNodeWardenServiceSet bsConfig;
            Y_ABORT_UNLESS(google::protobuf::TextFormat::ParseFromString(disk.MakeTextConf(*app.Domains), &bsConfig));
            app.SetBSConf(std::move(bsConfig));
        }

        if (!app.Domains->Domain) {
            app.AddDomain(TDomainsInfo::TDomain::ConstructEmptyDomain("dc-1").Release());
            app.AddHive(0);
        }

        while (app.Icb.size() < runtime.GetNodeCount()) {
            app.Icb.emplace_back(new TControlBoard);
        }

        NSharedCache::TSharedCacheConfig defaultSharedCacheConfig;
        defaultSharedCacheConfig.SetMemoryLimit(32_MB);

        for (ui32 nodeIndex = 0; nodeIndex < runtime.GetNodeCount(); ++nodeIndex) {
            SetupStateStorageGroups(runtime, nodeIndex);
            NKikimrProto::TKeyConfig keyConfig;
            if (const auto it = app.Keys.find(nodeIndex); it != app.Keys.end()) {
                keyConfig = it->second;
            }
            SetupIcb(runtime, nodeIndex, app.ImmediateControlsConfig, app.Icb[nodeIndex]);
            for (const auto& dsProxy : dsProxies) {
                runtime.AddLocalService(
                    MakeBlobStorageProxyID(dsProxy->GetGroupId()),
                    TActorSetupCmd(CreateBlobStorageGroupProxyMockActor(dsProxy), TMailboxType::ReadAsFilled, 0),
                    nodeIndex);
            }
            SetupBSNodeWarden(runtime, nodeIndex, disk.MakeWardenConf(*app.Domains, keyConfig));

            SetupTabletResolver(runtime, nodeIndex);
            SetupTabletPipePerNodeCaches(runtime, nodeIndex, forceFollowers);
            SetupResourceBroker(runtime, nodeIndex, app.ResourceBrokerConfig);
            SetupSharedPageCache(runtime, nodeIndex, sharedCacheConfig ? *sharedCacheConfig : defaultSharedCacheConfig);
            SetupBlobCache(runtime, nodeIndex);
            SetupSysViewService(runtime, nodeIndex);
            SetupQuoterService(runtime, nodeIndex);
            SetupStatService(runtime, nodeIndex);

            if (factory)
                factory->Birth(nodeIndex);
        }

        runtime.Initialize(app.Unwrap());

        for (ui32 nodeIndex = 0; nodeIndex < runtime.GetNodeCount(); ++nodeIndex) {
            // NodeWarden (and its actors) relies on timers to work correctly
            auto blobStorageActorId = runtime.GetLocalServiceId(
                MakeBlobStorageNodeWardenID(runtime.GetNodeId(nodeIndex)),
                nodeIndex);
            Y_ABORT_UNLESS(blobStorageActorId, "Missing node warden on node %" PRIu32, nodeIndex);
            runtime.EnableScheduleForActor(blobStorageActorId);

            // SysView Service uses Scheduler to send counters
            auto sysViewServiceId = runtime.GetLocalServiceId(
                NSysView::MakeSysViewServiceID(runtime.GetNodeId(nodeIndex)), nodeIndex);
            Y_ABORT_UNLESS(sysViewServiceId, "Missing SysView Service on node %" PRIu32, nodeIndex);
            runtime.EnableScheduleForActor(sysViewServiceId);
        }


        if (!mock && !runtime.IsRealThreads()) {
            ui32 evNum = disk.DomainsNum * disk.DisksInDomain;
            TDispatchOptions options;
            options.FinalEvents.push_back(
                TDispatchOptions::TFinalEventCondition(TEvBlobStorage::EvLocalRecoveryDone, evNum));
            runtime.DispatchEvents(options);
        }
    }
}<|MERGE_RESOLUTION|>--- conflicted
+++ resolved
@@ -201,11 +201,7 @@
         auto& group = info->RingGroups.back();
         group.NToSelect = NToSelect;
         group.Rings.resize(nrings);
-<<<<<<< HEAD
-            
-=======
-
->>>>>>> 832cd121
+
         ui32 inode = 0;
         for (size_t i = 0; i < nrings; ++i) {
             for (size_t j = 0; j < ringSize; ++j) {
