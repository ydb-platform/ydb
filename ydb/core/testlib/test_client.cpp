--- conflicted
+++ resolved
@@ -639,13 +639,6 @@
         grpcInfo->GRpcServerRootCounters = MakeIntrusive<::NMonitoring::TDynamicCounters>();
         auto& counters = grpcInfo->GRpcServerRootCounters;
 
-<<<<<<< HEAD
-=======
-        auto& grpcServer = grpcInfo->GRpcServer;
-        grpcServer.reset(new NYdbGrpc::TGRpcServer(options));
-        auto grpcService = new NGRpcProxy::TGRpcService();
-
->>>>>>> 2503a6bd
         auto system(Runtime->GetActorSystem(grpcServiceNodeId));
 
         const size_t proxyCount = Max(ui32{1}, Settings->AppConfig->GetGRpcConfig().GetGRpcProxyCount());
@@ -660,7 +653,8 @@
             grpcRequestProxies.push_back(grpcRequestProxyId);
         }
 
-        GRpcServer.reset(new NYdbGrpc::TGRpcServer(options));
+        auto& grpcServer = grpcInfo->GRpcServer;
+        grpcServer.reset(new NYdbGrpc::TGRpcServer(options));
         auto grpcService = new NGRpcProxy::TGRpcService(grpcRequestProxies[0]);
 
         if (Settings->Verbose) {
@@ -688,7 +682,7 @@
                 if (const auto& domain = appData.DomainsInfo->Domain) {
                     rootDomains.emplace_back("/" + domain->Name);
                 }
-                desc->ServedDatabases.insert(desc->ServedDatabases.end(), rootDomains.begin(), rootDomains.end());    
+                desc->ServedDatabases.insert(desc->ServedDatabases.end(), rootDomains.begin(), rootDomains.end());
             } else {
                 desc->ServedDatabases.emplace_back(CanonizePath(*tenant));
             }
@@ -1434,7 +1428,7 @@
             IActor* discoveryCache = CreateDiscoveryCache(NGRpcService::KafkaEndpointId);
             TActorId discoveryCacheId = Runtime->Register(discoveryCache, nodeIdx, userPoolId);
             Runtime->RegisterService(NKafka::MakeKafkaDiscoveryCacheID(), discoveryCacheId, nodeIdx);
-            
+
             TActorId kafkaTxnCoordinatorActorId = Runtime->Register(NKafka::CreateTransactionsCoordinator(), nodeIdx, userPoolId);
             Runtime->RegisterService(NKafka::MakeTransactionsServiceID(Runtime->GetNodeId(nodeIdx)), kafkaTxnCoordinatorActorId, nodeIdx);
 
