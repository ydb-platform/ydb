#include "test_client.h"

#include <ydb/core/testlib/basics/runtime.h>
#include <ydb/core/base/path.h>
#include <ydb/core/base/appdata.h>
#include <ydb/core/base/hive.h>
#include <ydb/core/viewer/viewer.h>
#include <ydb/public/lib/base/msgbus.h>
#include <ydb/core/grpc_services/db_metadata_cache.h>
#include <ydb/core/grpc_services/grpc_request_proxy.h>
#include <ydb/services/auth/grpc_service.h>
#include <ydb/services/fq/grpc_service.h>
#include <ydb/services/fq/private_grpc.h>
#include <ydb/services/cms/grpc_service.h>
#include <ydb/services/datastreams/grpc_service.h>
#include <ydb/services/kesus/grpc_service.h>
#include <ydb/core/grpc_services/grpc_mon.h>
#include <ydb/services/ydb/ydb_clickhouse_internal.h>
#include <ydb/services/ydb/ydb_dummy.h>
#include <ydb/services/ydb/ydb_export.h>
#include <ydb/services/ydb/ydb_import.h>
#include <ydb/services/ydb/ydb_operation.h>
#include <ydb/services/ydb/ydb_object_storage.h>
#include <ydb/services/ydb/ydb_query.h>
#include <ydb/services/ydb/ydb_scheme.h>
#include <ydb/services/ydb/ydb_scripting.h>
#include <ydb/services/ydb/ydb_table.h>
#include <ydb/services/ydb/ydb_logstore.h>
#include <ydb/services/discovery/grpc_service.h>
#include <ydb/services/rate_limiter/grpc_service.h>
#include <ydb/services/persqueue_cluster_discovery/grpc_service.h>
#include <ydb/services/deprecated/persqueue_v0/persqueue.h>
#include <ydb/services/persqueue_v1/persqueue.h>
#include <ydb/services/persqueue_v1/topic.h>
#include <ydb/services/persqueue_v1/grpc_pq_write.h>
#include <ydb/services/monitoring/grpc_service.h>
#include <ydb/core/fq/libs/actors/database_resolver.h>
#include <ydb/core/fq/libs/control_plane_proxy/control_plane_proxy.h>
#include <ydb/core/fq/libs/control_plane_storage/control_plane_storage.h>
#include <ydb/core/fq/libs/db_id_async_resolver_impl/db_async_resolver_impl.h>
#include <ydb/core/fq/libs/db_id_async_resolver_impl/mdb_endpoint_generator.h>
#include <ydb/core/blobstorage/base/blobstorage_events.h>
#include <ydb/core/client/metadata/types_metadata.h>
#include <ydb/core/client/metadata/functions_metadata.h>
#include <ydb/core/client/minikql_compile/mkql_compile_service.h>
#include <ydb/core/cms/console/configs_dispatcher.h>
#include <ydb/core/cms/console/console.h>
#include <ydb/core/cms/console/immediate_controls_configurator.h>
#include <ydb/core/cms/console/jaeger_tracing_configurator.h>
#include <ydb/core/formats/clickhouse_block.h>
#include <ydb/core/security/ticket_parser.h>
#include <ydb/core/security/ldap_auth_provider.h>
#include <ydb/core/security/ticket_parser_settings.h>
#include <ydb/core/base/user_registry.h>
#include <ydb/core/health_check/health_check.h>
#include <ydb/core/kafka_proxy/actors/kafka_metrics_actor.h>
#include <ydb/core/kafka_proxy/kafka_listener.h>
#include <ydb/core/kafka_proxy/kafka_metrics.h>
#include <ydb/core/kqp/common/kqp.h>
#include <ydb/core/kqp/rm_service/kqp_rm_service.h>
#include <ydb/core/kqp/proxy_service/kqp_proxy_service.h>
#include <ydb/core/kqp/finalize_script_service/kqp_finalize_script_service.h>
#include <ydb/core/metering/metering.h>
#include <ydb/library/services/services.pb.h>
#include <ydb/core/tablet_flat/tablet_flat_executed.h>
#include <ydb/core/tx/columnshard/columnshard.h>
#include <ydb/core/tx/coordinator/coordinator.h>
#include <ydb/core/tx/datashard/datashard.h>
#include <ydb/core/tx/long_tx_service/public/events.h>
#include <ydb/core/tx/long_tx_service/long_tx_service.h>
#include <ydb/core/tx/mediator/mediator.h>
#include <ydb/core/tx/replication/controller/controller.h>
#include <ydb/core/tx/schemeshard/schemeshard.h>
#include <ydb/core/tx/sequenceproxy/sequenceproxy.h>
#include <ydb/core/tx/sequenceshard/sequenceshard.h>
#include <ydb/core/tx/tx_allocator/txallocator.h>
#include <ydb/core/tx/tx_proxy/proxy.h>
#include <ydb/core/tx/time_cast/time_cast.h>
#include <ydb/core/mind/address_classification/net_classifier.h>
#include <ydb/core/mind/bscontroller/bsc.h>
#include <ydb/core/mind/hive/hive.h>
#include <ydb/core/mind/labels_maintainer.h>
#include <ydb/core/mind/tenant_pool.h>
#include <ydb/core/mind/tenant_slot_broker.h>
#include <ydb/core/mind/tenant_node_enumeration.h>
#include <ydb/core/mind/node_broker.h>
#include <ydb/core/kesus/tablet/events.h>
#include <ydb/core/sys_view/service/sysview_service.h>
#include <ydb/library/yql/minikql/mkql_function_registry.h>
#include <ydb/library/yql/minikql/invoke_builtins/mkql_builtins.h>
#include <ydb/library/yql/public/issue/yql_issue_message.h>
#include <ydb/library/yql/utils/actor_log/log.h>
#include <ydb/core/engine/mkql_engine_flat.h>

#include <library/cpp/testing/unittest/registar.h>
#include <ydb/core/kesus/proxy/proxy.h>
#include <ydb/core/kesus/tablet/tablet.h>
#include <ydb/core/sys_view/processor/processor.h>
#include <ydb/core/statistics/aggregator/aggregator.h>
#include <ydb/core/keyvalue/keyvalue.h>
#include <ydb/core/persqueue/pq.h>
#include <ydb/core/persqueue/cluster_tracker.h>
#include <ydb/core/persqueue/dread_cache_service/caching_service.h>
#include <ydb/library/security/ydb_credentials_provider_factory.h>
#include <ydb/core/fq/libs/init/init.h>
#include <ydb/core/fq/libs/mock/yql_mock.h>
#include <ydb/services/metadata/ds_table/service.h>
#include <ydb/services/metadata/service.h>
#include <ydb/services/bg_tasks/ds_table/executor.h>
#include <ydb/services/bg_tasks/service.h>
#include <ydb/services/ext_index/common/config.h>
#include <ydb/services/ext_index/common/service.h>
#include <ydb/services/ext_index/service/executor.h>
#include <ydb/core/tx/conveyor/service/service.h>
#include <ydb/core/tx/conveyor/usage/service.h>
#include <ydb/library/folder_service/mock/mock_folder_service_adapter.h>

#include <ydb/core/client/server/ic_nodes_cache_service.h>

#include <ydb/library/actors/http/http_proxy.h>
#include <ydb/library/actors/interconnect/interconnect.h>

#include <ydb/library/grpc/server/actors/logger.h>

#include <util/system/sanitizers.h>
#include <util/system/valgrind.h>
#include <util/system/env.h>

namespace NKikimr {

namespace Tests {

    TServerSettings& TServerSettings::SetDomainName(const TString& value) {
        StoragePoolTypes.erase("test");
        DomainName = value;
        AddStoragePool("test", "/" + DomainName + ":test");
        return *this;
    }

    const char* ServerRedirectEnvVar = "KIKIMR_SERVER";
    const char* DomainRedirectEnvVar = "KIKIMR_TEST_DOMAIN";
    const TDuration TIMEOUT = NSan::PlainOrUnderSanitizer(
        NValgrind::PlainOrUnderValgrind(TDuration::Seconds(3), TDuration::Seconds(60)),
        TDuration::Seconds(15)
    );
    const ui64 ConnectTimeoutMilliSeconds = NSan::PlainOrUnderSanitizer(
        NValgrind::PlainOrUnderValgrind(TDuration::Seconds(60), TDuration::Seconds(120)),
        TDuration::Seconds(120)
    ).MilliSeconds();

    NMiniKQL::IFunctionRegistry* DefaultFrFactory(const NScheme::TTypeRegistry& typeRegistry) {
        Y_UNUSED(typeRegistry);
        // register test UDFs
        auto freg = NKikimr::NMiniKQL::CreateFunctionRegistry(NKikimr::NMiniKQL::CreateBuiltinRegistry())->Clone();
        NKikimr::NMiniKQL::FillStaticModules(*freg);
        return freg.Release();
    }

    ui64 ChangeDomain(ui64 tabletId, ui32 domainUid) {
        return MakeTabletID(StateStorageGroupFromTabletID(tabletId), domainUid, UniqPartFromTabletID(tabletId));
    }

    ui64 ChangeStateStorage(ui64 tabletId, ui32 ssUid) {
        return MakeTabletID(ssUid, HiveUidFromTabletID(tabletId), UniqPartFromTabletID(tabletId));
    }

    TServer::TServer(TServerSettings::TConstPtr settings, bool init)
        : Settings(settings)
        , UseStoragePools(!Settings->StoragePoolTypes.empty())
    {
        if (Settings->SupportsRedirect && IsServerRedirected())
            return;

        if (init)
            Initialize();
    }

    TServer::TServer(const TServerSettings &settings, bool init)
        : TServer(new TServerSettings(settings), init)
    {
    }

    void TServer::Initialize() {
        if (Settings->SupportsRedirect && IsServerRedirected())
            return;

        TAppPrepare app; /* will cook TAppData */
        app.SetNetDataSourceUrl(Settings->NetClassifierConfig.GetUpdaterConfig().GetNetDataSourceUrl());
        app.SetEnableKqpSpilling(Settings->EnableKqpSpilling);
        app.SetKeepSnapshotTimeout(Settings->KeepSnapshotTimeout);
        app.SetChangesQueueItemsLimit(Settings->ChangesQueueItemsLimit);
        app.SetChangesQueueBytesLimit(Settings->ChangesQueueBytesLimit);
        app.SetAwsRegion(Settings->AwsRegion);
        app.CompactionConfig = Settings->CompactionConfig;
        app.FeatureFlags = Settings->FeatureFlags;
        app.ImmediateControlsConfig = Settings->Controls;
        app.InitIcb(StaticNodes() + DynamicNodes());

        Runtime = MakeHolder<TTestBasicRuntime>(StaticNodes() + DynamicNodes(), Settings->UseRealThreads);

        if (!Settings->UseRealThreads)
            Runtime->SetRegistrationObserverFunc([](TTestActorRuntimeBase& runtime, const TActorId&, const TActorId& actorId) {
                    runtime.EnableScheduleForActor(actorId);
                });

        for (auto& it: Settings->NodeKeys)     {
            ui32 nodeId = it.first;
            const TString& keyValue = it.second;

            TString baseDir = Runtime->GetTempDir();
            TString keyfile = TStringBuilder() << baseDir << "/key-" << nodeId << ".txt";
            {
                TFileOutput file(keyfile);
                file << keyValue;
            }
            app.SetKeyForNode(keyfile, nodeId);
        }

        SetupLogging();

        SetupMessageBus(Settings->Port);
        SetupDomains(app);

        app.AddHive(Settings->Domain, ChangeStateStorage(Hive, Settings->Domain));
        app.SetFnRegistry(Settings->FrFactory);
        app.SetFormatsFactory(Settings->Formats);

        if (Settings->Formats) {
            NKikHouse::RegisterFormat(*Settings->Formats);
        }

        NKikimr::SetupChannelProfiles(app, Settings->Domain);

        Runtime->SetupMonitoring(Settings->MonitoringPortOffset, Settings->MonitoringTypeAsync);
        Runtime->SetLogBackend(Settings->LogBackend);

        Runtime->AddAppDataInit([this](ui32 nodeIdx, NKikimr::TAppData& appData) {
            Y_UNUSED(nodeIdx);

            appData.AuthConfig.MergeFrom(Settings->AuthConfig);
            appData.PQConfig.MergeFrom(Settings->PQConfig);
            appData.PQClusterDiscoveryConfig.MergeFrom(Settings->PQClusterDiscoveryConfig);
            appData.NetClassifierConfig.MergeFrom(Settings->NetClassifierConfig);
            appData.StreamingConfig.MergeFrom(Settings->AppConfig->GetGRpcConfig().GetStreamingConfig());
<<<<<<< HEAD
            appData.EnforceUserTokenRequirement = Settings->AppConfig->GetDomainsConfig().GetSecurityConfig().GetEnforceUserTokenRequirement();
            appData.EnforceUserTokenCheckRequirement = Settings->AppConfig->GetDomainsConfig().GetSecurityConfig().GetEnforceUserTokenCheckRequirement();
=======
            auto& securityConfig = Settings->AppConfig->GetDomainsConfig().GetSecurityConfig();
            appData.EnforceUserTokenRequirement = securityConfig.GetEnforceUserTokenRequirement();
            TVector<TString> administrationAllowedSIDs(securityConfig.GetAdministrationAllowedSIDs().begin(), securityConfig.GetAdministrationAllowedSIDs().end());
            appData.AdministrationAllowedSIDs = std::move(administrationAllowedSIDs);
            TVector<TString> registerDynamicNodeAllowedSIDs(securityConfig.GetRegisterDynamicNodeAllowedSIDs().cbegin(), securityConfig.GetRegisterDynamicNodeAllowedSIDs().cend());
            appData.RegisterDynamicNodeAllowedSIDs = std::move(registerDynamicNodeAllowedSIDs);
>>>>>>> 9d04ce3e
            appData.DomainsConfig.MergeFrom(Settings->AppConfig->GetDomainsConfig());
            appData.ColumnShardConfig.MergeFrom(Settings->AppConfig->GetColumnShardConfig());
            appData.PersQueueGetReadSessionsInfoWorkerFactory = Settings->PersQueueGetReadSessionsInfoWorkerFactory.get();
            appData.DataStreamsAuthFactory = Settings->DataStreamsAuthFactory.get();
            appData.PersQueueMirrorReaderFactory = Settings->PersQueueMirrorReaderFactory.get();
            appData.HiveConfig.MergeFrom(Settings->AppConfig->GetHiveConfig());

            appData.DynamicNameserviceConfig = new TDynamicNameserviceConfig;
            auto dnConfig = appData.DynamicNameserviceConfig;
            dnConfig->MaxStaticNodeId = 1023;
            dnConfig->MinDynamicNodeId = 1024;
            dnConfig->MaxDynamicNodeId = 1024 + 100;
        });

        const bool mockDisk = (StaticNodes() + DynamicNodes()) == 1 && Settings->EnableMockOnSingleNode;
        SetupTabletServices(*Runtime, &app, mockDisk, Settings->CustomDiskParams, Settings->CacheParams, Settings->EnableForceFollowers);

        // WARNING: must be careful about modifying app data after actor system starts

        // NOTE: Setup of the static and dynamic nodes is mostly common except for the "local" service,
        // which _must not_ be started up on dynamic nodes.
        //
        // This is because static nodes should be active and must serve root subdomain right from the start.
        // Unlike static nodes, dynamic nodes are vacant. In this testing framework they are intended
        // to serve tenant subdomains that will be created in tests. Dynamic node will be "activated" then
        // by call to SetupDynamicLocalService() which will start "local" service exclusively to serve
        // requested tenant subdomain.
        //
        // And while single "local" service is capable of serving more than one subdomain, there are never
        // should be more than one "local" service on a node. Otherwise two "locals" will be competing
        // and tests might have unexpected flaky behaviour.
        //
        for (ui32 nodeIdx = 0; nodeIdx < StaticNodes(); ++nodeIdx) {
            SetupDomainLocalService(nodeIdx);
            SetupProxies(nodeIdx);
        }

        CreateBootstrapTablets();
        SetupStorage();
    }

    void TServer::SetupMessageBus(ui16 port) {
        if (port) {
            Bus = NBus::CreateMessageQueue(NBus::TBusQueueConfig());
            BusServer.Reset(NMsgBusProxy::CreateMsgBusServer(
                Bus.Get(),
                BusServerSessionConfig,
                port
            ));
        }
    }

    void TServer::EnableGRpc(const NYdbGrpc::TServerOptions& options) {
        GRpcServer.reset(new NYdbGrpc::TGRpcServer(options));
        auto grpcService = new NGRpcProxy::TGRpcService();

        auto system(Runtime->GetAnyNodeActorSystem());

        Cerr << "TServer::EnableGrpc on GrpcPort " << options.Port << ", node " << system->NodeId << Endl;

        const size_t proxyCount = Max(ui32{1}, Settings->AppConfig->GetGRpcConfig().GetGRpcProxyCount());
        TVector<TActorId> grpcRequestProxies;
        grpcRequestProxies.reserve(proxyCount);

        auto& appData = Runtime->GetAppData();
        NJaegerTracing::TSamplingThrottlingConfigurator tracingConfigurator(appData.TimeProvider, appData.RandomProvider);

        for (size_t i = 0; i < proxyCount; ++i) {
            auto grpcRequestProxy = NGRpcService::CreateGRpcRequestProxy(*Settings->AppConfig, tracingConfigurator.GetControl());
            auto grpcRequestProxyId = system->Register(grpcRequestProxy, TMailboxType::ReadAsFilled);
            system->RegisterLocalService(NGRpcService::CreateGRpcRequestProxyId(), grpcRequestProxyId);
            grpcRequestProxies.push_back(grpcRequestProxyId);
        }

        system->Register(
            NConsole::CreateJaegerTracingConfigurator(std::move(tracingConfigurator), Settings->AppConfig->GetTracingConfig())
        );

        auto grpcMon = system->Register(NGRpcService::CreateGrpcMonService(), TMailboxType::ReadAsFilled);
        system->RegisterLocalService(NGRpcService::GrpcMonServiceId(), grpcMon);

        GRpcServerRootCounters = MakeIntrusive<::NMonitoring::TDynamicCounters>();
        auto& counters = GRpcServerRootCounters;

        // Setup discovery for typically used services on the node
        {
            TIntrusivePtr<NGRpcService::TGrpcEndpointDescription> desc = new NGRpcService::TGrpcEndpointDescription();
            desc->Address = options.Host;
            desc->Port = options.Port;
            desc->Ssl = !options.SslData.Empty();

            TVector<TString> rootDomains;
            for (auto &domain : appData.DomainsInfo->Domains) {
                rootDomains.emplace_back("/" + domain.second->Name);
            }
            desc->ServedDatabases.insert(desc->ServedDatabases.end(), rootDomains.begin(), rootDomains.end());

            TVector<TString> grpcServices = {"yql", "clickhouse_internal", "datastreams", "table_service", "scripting", "experimental", "discovery", "pqcd", "fds", "pq", "pqv0", "pqv1" };
            desc->ServedServices.insert(desc->ServedServices.end(), grpcServices.begin(), grpcServices.end());

            system->Register(NGRpcService::CreateGrpcEndpointPublishActor(desc.Get()), TMailboxType::ReadAsFilled, appData.UserPoolId);
        }

        auto future = grpcService->Prepare(
            system,
            NMsgBusProxy::CreatePersQueueMetaCacheV2Id(),
            NMsgBusProxy::CreateMsgBusProxyId(),
            counters
        );
        auto startCb = [grpcService] (NThreading::TFuture<void> result) {
            if (result.HasException()) {
                try {
                    result.GetValue();
                } catch (const std::exception& ex) {
                    Y_ABORT("Unable to prepare GRpc service: %s", ex.what());
                }
            } else {
                grpcService->Start();
            }
        };

        future.Subscribe(startCb);

        GRpcServer->AddService(grpcService);
        GRpcServer->AddService(new NGRpcService::TGRpcYdbExportService(system, counters, grpcRequestProxies[0], true));
        GRpcServer->AddService(new NGRpcService::TGRpcYdbImportService(system, counters, grpcRequestProxies[0], true));
        GRpcServer->AddService(new NGRpcService::TGRpcYdbSchemeService(system, counters, grpcRequestProxies[0], true));
        GRpcServer->AddService(new NGRpcService::TGRpcYdbTableService(system, counters, grpcRequestProxies, true, 1));
        GRpcServer->AddService(new NGRpcService::TGRpcYdbScriptingService(system, counters, grpcRequestProxies[0], true));
        GRpcServer->AddService(new NGRpcService::TGRpcOperationService(system, counters, grpcRequestProxies[0], true));
        GRpcServer->AddService(new NGRpcService::V1::TGRpcPersQueueService(system, counters, NMsgBusProxy::CreatePersQueueMetaCacheV2Id(), grpcRequestProxies[0], true));
        GRpcServer->AddService(new NGRpcService::V1::TGRpcTopicService(system, counters, NMsgBusProxy::CreatePersQueueMetaCacheV2Id(), grpcRequestProxies[0], true));
        GRpcServer->AddService(new NGRpcService::TGRpcPQClusterDiscoveryService(system, counters, grpcRequestProxies[0]));
        GRpcServer->AddService(new NKesus::TKesusGRpcService(system, counters, grpcRequestProxies[0], true));
        GRpcServer->AddService(new NGRpcService::TGRpcCmsService(system, counters, grpcRequestProxies[0], true));
        GRpcServer->AddService(new NGRpcService::TGRpcDiscoveryService(system, counters, grpcRequestProxies[0], true));
        GRpcServer->AddService(new NGRpcService::TGRpcYdbClickhouseInternalService(system, counters, appData.InFlightLimiterRegistry, grpcRequestProxies[0], true));
        GRpcServer->AddService(new NGRpcService::TGRpcYdbObjectStorageService(system, counters, grpcRequestProxies[0], true));
        GRpcServer->AddService(new NQuoter::TRateLimiterGRpcService(system, counters, grpcRequestProxies[0]));
        GRpcServer->AddService(new NGRpcService::TGRpcDataStreamsService(system, counters, grpcRequestProxies[0], true));
        GRpcServer->AddService(new NGRpcService::TGRpcMonitoringService(system, counters, grpcRequestProxies[0], true));
        GRpcServer->AddService(new NGRpcService::TGRpcYdbQueryService(system, counters, grpcRequestProxies, true, 1));
        if (Settings->EnableYq) {
            GRpcServer->AddService(new NGRpcService::TGRpcFederatedQueryService(system, counters, grpcRequestProxies[0]));
            GRpcServer->AddService(new NGRpcService::TGRpcFqPrivateTaskService(system, counters, grpcRequestProxies[0]));
        }
        if (const auto& factory = Settings->GrpcServiceFactory) {
            // All services enabled by default for ut
            static const std::unordered_set<TString> dummy;
            for (const auto& service : factory->Create(dummy, dummy, system, counters, grpcRequestProxies[0])) {
                GRpcServer->AddService(service);
            }
        }
        GRpcServer->AddService(new NGRpcService::TGRpcYdbLogStoreService(system, counters, grpcRequestProxies[0], true));
        GRpcServer->AddService(new NGRpcService::TGRpcAuthService(system, counters, grpcRequestProxies[0], true));
        GRpcServer->Start();
    }

    void TServer::EnableGRpc(ui16 port) {
        EnableGRpc(NYdbGrpc::TServerOptions()
            .SetHost("localhost")
            .SetPort(port)
            .SetLogger(NYdbGrpc::CreateActorSystemLogger(*Runtime->GetAnyNodeActorSystem(), NKikimrServices::GRPC_SERVER))
        );
    }

    void TServer::SetupRootStoragePools(const TActorId sender) const {
        if (GetSettings().StoragePoolTypes.empty()) {
            return;
        }

        auto& runtime = *GetRuntime();
        auto& settings = GetSettings();

        auto tid = ChangeStateStorage(SchemeRoot, settings.Domain);
        const TDomainsInfo::TDomain& domain = runtime.GetAppData().DomainsInfo->GetDomain(settings.Domain);

        auto evTx = MakeHolder<NSchemeShard::TEvSchemeShard::TEvModifySchemeTransaction>(1, tid);
        auto transaction = evTx->Record.AddTransaction();
        transaction->SetOperationType(NKikimrSchemeOp::EOperationType::ESchemeOpAlterSubDomain);
        transaction->SetWorkingDir("/");
        auto op = transaction->MutableSubDomain();
        op->SetName(domain.Name);

        for (const auto& [kind, pool] : settings.StoragePoolTypes) {
            auto* p = op->AddStoragePools();
            p->SetKind(kind);
            p->SetName(pool.GetName());
        }

        runtime.SendToPipe(tid, sender, evTx.Release(), 0, GetPipeConfigWithRetries());

        {
            TAutoPtr<IEventHandle> handle;
            auto event = runtime.GrabEdgeEvent<NSchemeShard::TEvSchemeShard::TEvModifySchemeTransactionResult>(handle);
            UNIT_ASSERT_VALUES_EQUAL(event->Record.GetSchemeshardId(), tid);
            UNIT_ASSERT_VALUES_EQUAL(event->Record.GetStatus(), NKikimrScheme::EStatus::StatusAccepted);
        }

        auto evSubscribe = MakeHolder<NSchemeShard::TEvSchemeShard::TEvNotifyTxCompletion>(1);
        runtime.SendToPipe(tid, sender, evSubscribe.Release(), 0, GetPipeConfigWithRetries());

        {
            TAutoPtr<IEventHandle> handle;
            auto event = runtime.GrabEdgeEvent<NSchemeShard::TEvSchemeShard::TEvNotifyTxCompletionResult>(handle);
            UNIT_ASSERT_VALUES_EQUAL(event->Record.GetTxId(), 1);
        }
    }

    void TServer::SetupDomains(TAppPrepare& app) {
        const ui32 domainId = Settings->Domain;
        ui64 planResolution = Settings->DomainPlanResolution;
        if (!planResolution) {
            planResolution = Settings->UseRealThreads ? 7 : 500;
        }
        auto domain = TDomainsInfo::TDomain::ConstructDomainWithExplicitTabletIds(Settings->DomainName, domainId, ChangeStateStorage(SchemeRoot, domainId),
                                                                                  domainId, domainId, TVector<ui32>{domainId},
                                                                                  domainId, TVector<ui32>{domainId},
                                                                                  planResolution,
                                                                                  TVector<ui64>{TDomainsInfo::MakeTxCoordinatorIDFixed(domainId, 1)},
                                                                                  TVector<ui64>{TDomainsInfo::MakeTxMediatorIDFixed(domainId, 1)},
                                                                                  TVector<ui64>{TDomainsInfo::MakeTxAllocatorIDFixed(domainId, 1)},
                                                                                  Settings->StoragePoolTypes);
        app.AddDomain(domain.Release());
    }

    TVector<ui64> TServer::StartPQTablets(ui32 pqTabletsN) {
        auto getChannelBind = [](const TString& storagePool) {
            TChannelBind bind;
            bind.SetStoragePoolName(storagePool);
            return bind;
        };
        TVector<ui64> ids;
        ids.reserve(pqTabletsN);
        for (ui32 i = 0; i < pqTabletsN; ++i) {
            auto tabletId = Tests::ChangeStateStorage(Tests::DummyTablet2 + i + 1, Settings->Domain);
            TIntrusivePtr<TTabletStorageInfo> tabletInfo =
                CreateTestTabletInfo(tabletId, TTabletTypes::PersQueue);
            TIntrusivePtr<TTabletSetupInfo> setupInfo =
                new TTabletSetupInfo(&CreatePersQueue, TMailboxType::Simple, 0, TMailboxType::Simple, 0);

            static TString STORAGE_POOL = "/Root:test";
            static TChannelsBindings BINDED_CHANNELS =
                {getChannelBind(STORAGE_POOL), getChannelBind(STORAGE_POOL), getChannelBind(STORAGE_POOL)};

            ui32 nodeIndex = 0;
            auto ev =
                MakeHolder<TEvHive::TEvCreateTablet>(tabletId, 0, TTabletTypes::PersQueue, BINDED_CHANNELS);

            TActorId senderB = Runtime->AllocateEdgeActor(nodeIndex);
            ui64 hive = ChangeStateStorage(Tests::Hive, Settings->Domain);
            Runtime->SendToPipe(hive, senderB, ev.Release(), 0, GetPipeConfigWithRetries());
            TAutoPtr<IEventHandle> handle;
            auto createTabletReply = Runtime->GrabEdgeEventRethrow<TEvHive::TEvCreateTabletReply>(handle);
            UNIT_ASSERT(createTabletReply);
            auto expectedStatus = NKikimrProto::OK;
            UNIT_ASSERT_EQUAL_C(createTabletReply->Record.GetStatus(), expectedStatus,
                                (ui32)createTabletReply->Record.GetStatus() << " != " << (ui32)expectedStatus);
            UNIT_ASSERT_EQUAL_C(createTabletReply->Record.GetOwner(), tabletId,
                                createTabletReply->Record.GetOwner() << " != " << tabletId);
            ui64 id = createTabletReply->Record.GetTabletID();
            while (true) {
                auto tabletCreationResult =
                    Runtime->GrabEdgeEventRethrow<TEvHive::TEvTabletCreationResult>(handle);
                UNIT_ASSERT(tabletCreationResult);
                if (id == tabletCreationResult->Record.GetTabletID()) {
                    UNIT_ASSERT_EQUAL_C(tabletCreationResult->Record.GetStatus(), NKikimrProto::OK,
                        (ui32)tabletCreationResult->Record.GetStatus() << " != " << (ui32)NKikimrProto::OK);
                    break;
                }
            }
            ids.push_back(id);
        }
        return ids;
    }

    void TServer::CreateBootstrapTablets() {
        const ui32 domainId = Settings->Domain;
        Y_ABORT_UNLESS(TDomainsInfo::MakeTxAllocatorIDFixed(domainId, 1) == ChangeStateStorage(TxAllocator, domainId));
        CreateTestBootstrapper(*Runtime, CreateTestTabletInfo(ChangeStateStorage(TxAllocator, domainId), TTabletTypes::TxAllocator), &CreateTxAllocator);
        Y_ABORT_UNLESS(TDomainsInfo::MakeTxCoordinatorIDFixed(domainId, 1) == ChangeStateStorage(Coordinator, domainId));
        CreateTestBootstrapper(*Runtime, CreateTestTabletInfo(ChangeStateStorage(Coordinator, domainId), TTabletTypes::Coordinator), &CreateFlatTxCoordinator);
        Y_ABORT_UNLESS(TDomainsInfo::MakeTxMediatorIDFixed(domainId, 1) == ChangeStateStorage(Mediator, domainId));
        CreateTestBootstrapper(*Runtime, CreateTestTabletInfo(ChangeStateStorage(Mediator, domainId), TTabletTypes::Mediator), &CreateTxMediator);
        CreateTestBootstrapper(*Runtime, CreateTestTabletInfo(ChangeStateStorage(SchemeRoot, domainId), TTabletTypes::SchemeShard), &CreateFlatTxSchemeShard);
        CreateTestBootstrapper(*Runtime, CreateTestTabletInfo(ChangeStateStorage(Hive, domainId), TTabletTypes::Hive), &CreateDefaultHive);
        CreateTestBootstrapper(*Runtime, CreateTestTabletInfo(MakeBSControllerID(domainId), TTabletTypes::BSController), &CreateFlatBsController);
        CreateTestBootstrapper(*Runtime, CreateTestTabletInfo(MakeTenantSlotBrokerID(domainId), TTabletTypes::TenantSlotBroker), &NTenantSlotBroker::CreateTenantSlotBroker);
        if (Settings->EnableConsole) {
            CreateTestBootstrapper(*Runtime, CreateTestTabletInfo(MakeConsoleID(domainId), TTabletTypes::Console), &NConsole::CreateConsole);
        }
        CreateTestBootstrapper(*Runtime, CreateTestTabletInfo(MakeNodeBrokerID(domainId), TTabletTypes::NodeBroker), &NNodeBroker::CreateNodeBroker);
    }

    void TServer::SetupStorage() {
        TActorId sender = Runtime->AllocateEdgeActor();

        NTabletPipe::TClientConfig pipeConfig;
        pipeConfig.RetryPolicy = NTabletPipe::TClientRetryPolicy::WithRetries();

        //get NodesInfo, nodes hostname and port are interested
        Runtime->Send(new IEventHandle(GetNameserviceActorId(), sender, new TEvInterconnect::TEvListNodes));
        TAutoPtr<IEventHandle> handleNodesInfo;
        auto nodesInfo = Runtime->GrabEdgeEventRethrow<TEvInterconnect::TEvNodesInfo>(handleNodesInfo);

        auto bsConfigureRequest = MakeHolder<TEvBlobStorage::TEvControllerConfigRequest>();

        NKikimrBlobStorage::TDefineBox boxConfig;
        boxConfig.SetBoxId(Settings->BOX_ID);

        ui32 nodeId = Runtime->GetNodeId(0);
        Y_ABORT_UNLESS(nodesInfo->Nodes[0].NodeId == nodeId);
        auto& nodeInfo = nodesInfo->Nodes[0];

        NKikimrBlobStorage::TDefineHostConfig hostConfig;
        hostConfig.SetHostConfigId(nodeId);
        TString path = TStringBuilder() << Runtime->GetTempDir() << "pdisk_1.dat";
        hostConfig.AddDrive()->SetPath(path);
        Cerr << "test_client.cpp: SetPath # " << path << Endl;
        bsConfigureRequest->Record.MutableRequest()->AddCommand()->MutableDefineHostConfig()->CopyFrom(hostConfig);

        auto& host = *boxConfig.AddHost();
        host.MutableKey()->SetFqdn(nodeInfo.Host);
        host.MutableKey()->SetIcPort(nodeInfo.Port);
        host.SetHostConfigId(hostConfig.GetHostConfigId());
        bsConfigureRequest->Record.MutableRequest()->AddCommand()->MutableDefineBox()->CopyFrom(boxConfig);

        for (const auto& [poolKind, storagePool] : Settings->StoragePoolTypes) {
            if (storagePool.GetNumGroups() > 0) {
                bsConfigureRequest->Record.MutableRequest()->AddCommand()->MutableDefineStoragePool()->CopyFrom(storagePool);
            }
        }

        Runtime->SendToPipe(MakeBSControllerID(Settings->Domain), sender, bsConfigureRequest.Release(), 0, pipeConfig);

        TAutoPtr<IEventHandle> handleConfigureResponse;
        auto configureResponse = Runtime->GrabEdgeEventRethrow<TEvBlobStorage::TEvControllerConfigResponse>(handleConfigureResponse);
        if (!configureResponse->Record.GetResponse().GetSuccess()) {
            Cerr << "\n\n configResponse is #" << configureResponse->Record.DebugString() << "\n\n";
        }
        UNIT_ASSERT(configureResponse->Record.GetResponse().GetSuccess());
    }

    void TServer::SetupDefaultProfiles() {
        NKikimr::Tests::TClient client(*Settings);
        TAutoPtr<NMsgBusProxy::TBusConsoleRequest> request(new NMsgBusProxy::TBusConsoleRequest());
        auto &item = *request->Record.MutableConfigureRequest()->AddActions()->MutableAddConfigItem()->MutableConfigItem();
        item.SetKind((ui32)NKikimrConsole::TConfigItem::TableProfilesConfigItem);
        auto &profiles = *item.MutableConfig()->MutableTableProfilesConfig();
        {
            // Storage policy:
            auto& policy = *profiles.AddStoragePolicies();
            policy.SetName("default");
            auto& family = *policy.AddColumnFamilies();
            family.SetId(0);
            family.MutableStorageConfig()->MutableSysLog()->SetPreferredPoolKind("test");
            family.MutableStorageConfig()->MutableLog()->SetPreferredPoolKind("test");
            family.MutableStorageConfig()->MutableData()->SetPreferredPoolKind("test");
        }
        {
            // Compaction policy:
            NLocalDb::TCompactionPolicyPtr defaultPolicy = NLocalDb::CreateDefaultUserTablePolicy();
            NKikimrSchemeOp::TCompactionPolicy defaultflatSchemePolicy;
            defaultPolicy->Serialize(defaultflatSchemePolicy);
            auto &defaultCompactionPolicy = *profiles.AddCompactionPolicies();
            defaultCompactionPolicy.SetName("default");
            defaultCompactionPolicy.MutableCompactionPolicy()->CopyFrom(defaultflatSchemePolicy);

            NLocalDb::TCompactionPolicy policy1;
            policy1.Generations.push_back({ 0, 8, 8, 128 * 1024 * 1024, NLocalDb::LegacyQueueIdToTaskName(1), true });
            NKikimrSchemeOp::TCompactionPolicy flatSchemePolicy1;
            policy1.Serialize(flatSchemePolicy1);
            auto &compactionPolicy1 = *profiles.AddCompactionPolicies();
            compactionPolicy1.SetName("compaction1");
            compactionPolicy1.MutableCompactionPolicy()->CopyFrom(flatSchemePolicy1);

            NLocalDb::TCompactionPolicy policy2;
            policy2.Generations.push_back({ 0, 8, 8, 128 * 1024 * 1024, NLocalDb::LegacyQueueIdToTaskName(1), true });
            policy2.Generations.push_back({ 40 * 1024 * 1024, 5, 16, 512 * 1024 * 1024, NLocalDb::LegacyQueueIdToTaskName(2), false });
            NKikimrSchemeOp::TCompactionPolicy flatSchemePolicy2;
            policy2.Serialize(flatSchemePolicy2);
            auto &compactionPolicy2 = *profiles.AddCompactionPolicies();
            compactionPolicy2.SetName("compaction2");
            compactionPolicy2.MutableCompactionPolicy()->CopyFrom(flatSchemePolicy2);
        }
        {
            auto& profile = *profiles.AddTableProfiles();
            profile.SetName("default");
            profile.SetStoragePolicy("default");
        }
        TAutoPtr<NBus::TBusMessage> reply;
        NBus::EMessageStatus msgStatus = client.SyncCall(request, reply);
        UNIT_ASSERT_VALUES_EQUAL(msgStatus, NBus::MESSAGE_OK);
        auto resp = dynamic_cast<NMsgBusProxy::TBusConsoleResponse*>(reply.Get())->Record;
        UNIT_ASSERT_VALUES_EQUAL(resp.GetStatus().GetCode(), Ydb::StatusIds::SUCCESS);
    }

    void TServer::SetupDomainLocalService(ui32 nodeIdx) {
        SetupLocalService(nodeIdx, Settings->DomainName);
    }

    void TServer::SetupDynamicLocalService(ui32 nodeIdx, const TString &tenantName) {
        Y_ABORT_UNLESS(nodeIdx >= StaticNodes());
        SetupLocalService(nodeIdx, tenantName);
    }

    void TServer::DestroyDynamicLocalService(ui32 nodeIdx) {
        Y_ABORT_UNLESS(nodeIdx >= StaticNodes());
        TActorId local = MakeLocalID(Runtime->GetNodeId(nodeIdx)); // MakeTenantPoolRootID?
        Runtime->Send(new IEventHandle(local, TActorId(), new TEvents::TEvPoisonPill()));
    }

    void TServer::SetupLocalConfig(TLocalConfig &localConfig, const NKikimr::TAppData &appData) {
        localConfig.TabletClassInfo[TTabletTypes::Dummy] =
            TLocalConfig::TTabletClassInfo(new TTabletSetupInfo(
                &CreateFlatDummyTablet, TMailboxType::Revolving, appData.UserPoolId,
                TMailboxType::Revolving, appData.SystemPoolId));
        localConfig.TabletClassInfo[TTabletTypes::DataShard] =
            TLocalConfig::TTabletClassInfo(new TTabletSetupInfo(
                &CreateDataShard, TMailboxType::Revolving, appData.UserPoolId,
                TMailboxType::Revolving, appData.SystemPoolId));
        localConfig.TabletClassInfo[TTabletTypes::KeyValue] =
            TLocalConfig::TTabletClassInfo(new TTabletSetupInfo(
                &CreateKeyValueFlat, TMailboxType::Revolving, appData.UserPoolId,
                TMailboxType::Revolving, appData.SystemPoolId));
        localConfig.TabletClassInfo[TTabletTypes::ColumnShard] =
            TLocalConfig::TTabletClassInfo(new TTabletSetupInfo(
                &CreateColumnShard, TMailboxType::Revolving, appData.UserPoolId,
                TMailboxType::Revolving, appData.SystemPoolId));
        localConfig.TabletClassInfo[TTabletTypes::PersQueue] =
            TLocalConfig::TTabletClassInfo(new TTabletSetupInfo(
                &CreatePersQueue, TMailboxType::Revolving, appData.UserPoolId,
                TMailboxType::Revolving, appData.SystemPoolId));
        localConfig.TabletClassInfo[TTabletTypes::PersQueueReadBalancer] =
            TLocalConfig::TTabletClassInfo(new TTabletSetupInfo(
                &CreatePersQueueReadBalancer, TMailboxType::Revolving, appData.UserPoolId,
                TMailboxType::Revolving, appData.SystemPoolId));
        localConfig.TabletClassInfo[TTabletTypes::Coordinator] =
            TLocalConfig::TTabletClassInfo(new TTabletSetupInfo(
                &CreateFlatTxCoordinator, TMailboxType::Revolving, appData.UserPoolId,
                TMailboxType::Revolving, appData.SystemPoolId));
        localConfig.TabletClassInfo[TTabletTypes::Mediator] =
            TLocalConfig::TTabletClassInfo(new TTabletSetupInfo(
                &CreateTxMediator, TMailboxType::Revolving, appData.UserPoolId,
                TMailboxType::Revolving, appData.SystemPoolId));
        localConfig.TabletClassInfo[TTabletTypes::Kesus] =
            TLocalConfig::TTabletClassInfo(new TTabletSetupInfo(
                &NKesus::CreateKesusTablet, TMailboxType::Revolving, appData.UserPoolId,
                TMailboxType::Revolving, appData.SystemPoolId));
        localConfig.TabletClassInfo[TTabletTypes::SchemeShard] =
            TLocalConfig::TTabletClassInfo(new TTabletSetupInfo(
                &CreateFlatTxSchemeShard, TMailboxType::Revolving, appData.UserPoolId,
                TMailboxType::Revolving, appData.SystemPoolId));
        localConfig.TabletClassInfo[TTabletTypes::Hive] =
            TLocalConfig::TTabletClassInfo(new TTabletSetupInfo(
                &CreateDefaultHive, TMailboxType::Revolving, appData.UserPoolId,
                TMailboxType::Revolving, appData.SystemPoolId));
        localConfig.TabletClassInfo[TTabletTypes::SysViewProcessor] =
            TLocalConfig::TTabletClassInfo(new TTabletSetupInfo(
                &NSysView::CreateSysViewProcessorForTests, TMailboxType::Revolving, appData.UserPoolId,
                TMailboxType::Revolving, appData.SystemPoolId));
        localConfig.TabletClassInfo[TTabletTypes::SequenceShard] =
            TLocalConfig::TTabletClassInfo(new TTabletSetupInfo(
                &NSequenceShard::CreateSequenceShard, TMailboxType::Revolving, appData.UserPoolId,
                TMailboxType::Revolving, appData.SystemPoolId));
        localConfig.TabletClassInfo[TTabletTypes::ReplicationController] =
            TLocalConfig::TTabletClassInfo(new TTabletSetupInfo(
                &NReplication::CreateController, TMailboxType::Revolving, appData.UserPoolId,
                TMailboxType::Revolving, appData.SystemPoolId));
        localConfig.TabletClassInfo[TTabletTypes::StatisticsAggregator] =
            TLocalConfig::TTabletClassInfo(new TTabletSetupInfo(
                &NStat::CreateStatisticsAggregatorForTests, TMailboxType::Revolving, appData.UserPoolId,
                TMailboxType::Revolving, appData.SystemPoolId));
    }

    void TServer::SetupLocalService(ui32 nodeIdx, const TString &domainName) {
        TLocalConfig::TPtr localConfig = new TLocalConfig();
        auto &appData = Runtime->GetAppData(nodeIdx);
        SetupLocalConfig(*localConfig, appData);

        TTenantPoolConfig::TPtr tenantPoolConfig = new TTenantPoolConfig(localConfig);
        tenantPoolConfig->AddStaticSlot(domainName);
        appData.TenantName = CanonizePath(domainName);

        auto poolId = Runtime->Register(CreateTenantPool(tenantPoolConfig), nodeIdx, appData.SystemPoolId,
                                        TMailboxType::Revolving, 0);
        Runtime->RegisterService(MakeTenantPoolRootID(), poolId, nodeIdx);
        if (Settings->EnableConfigsDispatcher) {
            // We overwrite icb settings here to save behavior when configs dispatcher are enabled
            NKikimrConfig::TAppConfig initial = *Settings->AppConfig;
            if (!initial.HasImmediateControlsConfig()) {
                initial.MutableImmediateControlsConfig()->CopyFrom(Settings->Controls);
            }
            auto *dispatcher = NConsole::CreateConfigsDispatcher(
                    NKikimr::NConsole::TConfigsDispatcherInitInfo {
                        .InitialConfig = initial,
                    });
            auto aid = Runtime->Register(dispatcher, nodeIdx, appData.SystemPoolId, TMailboxType::Revolving, 0);
            Runtime->RegisterService(NConsole::MakeConfigsDispatcherID(Runtime->GetNodeId(nodeIdx)), aid, nodeIdx);
        }
        if (Settings->IsEnableMetadataProvider()) {
            NKikimrConfig::TMetadataProviderConfig cfgProto;
            cfgProto.SetRefreshPeriodSeconds(1);
            cfgProto.SetEnabled(true);
            cfgProto.MutableRequestConfig()->SetRetryPeriodStartSeconds(1);
            cfgProto.MutableRequestConfig()->SetRetryPeriodFinishSeconds(30);
            NMetadata::NProvider::TConfig cfg;
            cfg.DeserializeFromProto(cfgProto);
            auto* actor = NMetadata::NProvider::CreateService(cfg);
            const auto aid = Runtime->Register(actor, nodeIdx, appData.UserPoolId, TMailboxType::Revolving, 0);
            Runtime->RegisterService(NMetadata::NProvider::MakeServiceId(Runtime->GetNodeId(nodeIdx)), aid, nodeIdx);
        }
        if (Settings->IsEnableBackgroundTasks()) {
            auto* actor = NBackgroundTasks::CreateService(NBackgroundTasks::TConfig());
            const auto aid = Runtime->Register(actor, nodeIdx, appData.UserPoolId, TMailboxType::Revolving, 0);
            Runtime->RegisterService(NBackgroundTasks::MakeServiceId(Runtime->GetNodeId(nodeIdx)), aid, nodeIdx);
        }
        if (Settings->IsEnableExternalIndex()) {
            auto* actor = NCSIndex::CreateService(NCSIndex::TConfig());
            const auto aid = Runtime->Register(actor, nodeIdx, appData.SystemPoolId, TMailboxType::Revolving, 0);
            Runtime->RegisterService(NCSIndex::MakeServiceId(Runtime->GetNodeId(nodeIdx)), aid, nodeIdx);
        }
        {
            auto* actor = NConveyor::TScanServiceOperator::CreateService(NConveyor::TConfig(), new ::NMonitoring::TDynamicCounters());
            const auto aid = Runtime->Register(actor, nodeIdx, appData.UserPoolId, TMailboxType::Revolving, 0);
            Runtime->RegisterService(NConveyor::TScanServiceOperator::MakeServiceId(Runtime->GetNodeId(nodeIdx)), aid, nodeIdx);
        }
        {
            auto* actor = NConveyor::TCompServiceOperator::CreateService(NConveyor::TConfig(), new ::NMonitoring::TDynamicCounters());
            const auto aid = Runtime->Register(actor, nodeIdx, appData.UserPoolId, TMailboxType::Revolving, 0);
            Runtime->RegisterService(NConveyor::TCompServiceOperator::MakeServiceId(Runtime->GetNodeId(nodeIdx)), aid, nodeIdx);
        }
        {
            auto* actor = NConveyor::TInsertServiceOperator::CreateService(NConveyor::TConfig(), new ::NMonitoring::TDynamicCounters());
            const auto aid = Runtime->Register(actor, nodeIdx, appData.UserPoolId, TMailboxType::Revolving, 0);
            Runtime->RegisterService(NConveyor::TInsertServiceOperator::MakeServiceId(Runtime->GetNodeId(nodeIdx)), aid, nodeIdx);
        }
        Runtime->Register(CreateLabelsMaintainer({}), nodeIdx, appData.SystemPoolId, TMailboxType::Revolving, 0);

        auto sysViewService = NSysView::CreateSysViewServiceForTests();
        TActorId sysViewServiceId = Runtime->Register(sysViewService.Release(), nodeIdx);
        Runtime->RegisterService(NSysView::MakeSysViewServiceID(Runtime->GetNodeId(nodeIdx)), sysViewServiceId, nodeIdx);

        auto tenantPublisher = CreateTenantNodeEnumerationPublisher();
        Runtime->Register(tenantPublisher, nodeIdx);

        if (nodeIdx >= StaticNodes()) {
            SetupProxies(nodeIdx);
        }
    }

    void TServer::SetupConfigurators(ui32 nodeIdx) {
        auto &appData = Runtime->GetAppData(nodeIdx);
        Runtime->Register(NConsole::CreateImmediateControlsConfigurator(appData.Icb, Settings->Controls),
                          nodeIdx, appData.SystemPoolId, TMailboxType::Revolving, 0);
    }

    void TServer::SetupProxies(ui32 nodeIdx) {
        Runtime->SetTxAllocatorTabletIds({ChangeStateStorage(TxAllocator, Settings->Domain)});
        {
            if (Settings->AuthConfig.HasLdapAuthentication()) {
                IActor* ldapAuthProvider = NKikimr::CreateLdapAuthProvider(Settings->AuthConfig.GetLdapAuthentication());
                TActorId ldapAuthProviderId = Runtime->Register(ldapAuthProvider, nodeIdx);
                Runtime->RegisterService(MakeLdapAuthProviderID(), ldapAuthProviderId, nodeIdx);
            }
            TTicketParserSettings ticketParserSettings {
                .AuthConfig = Settings->AuthConfig,
                .CertificateAuthValues = {
                    .ClientCertificateAuthorization = Settings->AppConfig->GetClientCertificateAuthorization(),
                    .ServerCertificateFilePath = Settings->ServerCertFilePath,
                    .Domain = Settings->AuthConfig.GetCertificateAuthenticationDomain()
                }
            };
            IActor* ticketParser = Settings->CreateTicketParser(ticketParserSettings);
            TActorId ticketParserId = Runtime->Register(ticketParser, nodeIdx);
            Runtime->RegisterService(MakeTicketParserID(), ticketParserId, nodeIdx);
        }

        {
            IActor* healthCheck = NHealthCheck::CreateHealthCheckService();
            TActorId healthCheckId = Runtime->Register(healthCheck, nodeIdx);
            Runtime->RegisterService(NHealthCheck::MakeHealthCheckID(), healthCheckId, nodeIdx);
        }
        {
            const auto& appData = Runtime->GetAppData(nodeIdx);
            IActor* metadataCache = CreateDatabaseMetadataCache(appData.TenantName, appData.Counters).release();
            TActorId metadataCacheId = Runtime->Register(metadataCache, nodeIdx);
            Runtime->RegisterService(MakeDatabaseMetadataCacheId(Runtime->GetNodeId(nodeIdx)), metadataCacheId, nodeIdx);
        }
        {
            auto kqpProxySharedResources = std::make_shared<NKqp::TKqpProxySharedResources>();

            IActor* kqpRmService = NKqp::CreateKqpResourceManagerActor(
                Settings->AppConfig->GetTableServiceConfig().GetResourceManager(), nullptr, {}, kqpProxySharedResources);
            TActorId kqpRmServiceId = Runtime->Register(kqpRmService, nodeIdx);
            Runtime->RegisterService(NKqp::MakeKqpRmServiceID(Runtime->GetNodeId(nodeIdx)), kqpRmServiceId, nodeIdx);

            if (!KqpLoggerScope) {
                // We need to keep YqlLoggerScope alive longer than the actor system
                KqpLoggerScope = std::make_shared<NYql::NLog::YqlLoggerScope>(
                    new NYql::NLog::TTlsLogBackend(new TNullLogBackend()));
            }

            std::shared_ptr<NKikimr::NKqp::IKqpFederatedQuerySetupFactory> federatedQuerySetupFactory = Settings->FederatedQuerySetupFactory;
            if (Settings->InitializeFederatedQuerySetupFactory) {
                const auto& queryServiceConfig = Settings->AppConfig->GetQueryServiceConfig();

                auto httpProxyActorId = NFq::MakeYqlAnalyticsHttpProxyId();
                Runtime->RegisterService(
                    httpProxyActorId,
                    Runtime->Register(NHttp::CreateHttpProxy(), nodeIdx),
                    nodeIdx
                );

                auto databaseResolverActorId = NFq::MakeDatabaseResolverActorId();
                Runtime->RegisterService(
                    databaseResolverActorId,
                    Runtime->Register(NFq::CreateDatabaseResolver(httpProxyActorId, Settings->CredentialsFactory), nodeIdx),
                    nodeIdx
                );

                std::shared_ptr<NFq::TDatabaseAsyncResolverImpl> databaseAsyncResolver;
                if (queryServiceConfig.GetGeneric().HasMdbGateway() && queryServiceConfig.HasMdbTransformHost()) {
                    databaseAsyncResolver = std::make_shared<NFq::TDatabaseAsyncResolverImpl>(
                        Runtime->GetActorSystem(nodeIdx),
                        databaseResolverActorId,
                        "",
                        queryServiceConfig.GetGeneric().GetMdbGateway(),
                        NFq::MakeMdbEndpointGeneratorGeneric(queryServiceConfig.GetMdbTransformHost())
                    );
                }

                federatedQuerySetupFactory = std::make_shared<NKikimr::NKqp::TKqpFederatedQuerySetupFactoryMock>(
                    NYql::IHTTPGateway::Make(&queryServiceConfig.GetHttpGateway()),
                    NYql::NConnector::MakeClientGRPC(queryServiceConfig.GetGeneric().GetConnector()),
                    Settings->CredentialsFactory,
                    databaseAsyncResolver,
                    queryServiceConfig.GetS3(),
                    queryServiceConfig.GetGeneric()
                );
            }

            IActor* kqpProxyService = NKqp::CreateKqpProxyService(Settings->AppConfig->GetLogConfig(),
                                                                  Settings->AppConfig->GetTableServiceConfig(),
                                                                  Settings->AppConfig->GetQueryServiceConfig(),
                                                                  Settings->AppConfig->GetMetadataProviderConfig(),
                                                                  TVector<NKikimrKqp::TKqpSetting>(Settings->KqpSettings),
                                                                  nullptr, std::move(kqpProxySharedResources),
                                                                  federatedQuerySetupFactory);
            TActorId kqpProxyServiceId = Runtime->Register(kqpProxyService, nodeIdx);
            Runtime->RegisterService(NKqp::MakeKqpProxyID(Runtime->GetNodeId(nodeIdx)), kqpProxyServiceId, nodeIdx);

            IActor* scriptFinalizeService = NKqp::CreateKqpFinalizeScriptService(Settings->AppConfig->GetQueryServiceConfig().GetFinalizeScriptServiceConfig(), Settings->AppConfig->GetMetadataProviderConfig(), federatedQuerySetupFactory);
            TActorId scriptFinalizeServiceId = Runtime->Register(scriptFinalizeService, nodeIdx);
            Runtime->RegisterService(NKqp::MakeKqpFinalizeScriptServiceId(Runtime->GetNodeId(nodeIdx)), scriptFinalizeServiceId, nodeIdx);
        }

        {
            IActor* txProxy = CreateTxProxy(Runtime->GetTxAllocatorTabletIds());
            TActorId txProxyId = Runtime->Register(txProxy, nodeIdx);
            Runtime->RegisterService(MakeTxProxyID(), txProxyId, nodeIdx);
        }

        {
            IActor* compileService = CreateMiniKQLCompileService(100000);
            TActorId compileServiceId = Runtime->Register(compileService, nodeIdx, Runtime->GetAppData(nodeIdx).SystemPoolId, TMailboxType::Revolving, 0);
            Runtime->RegisterService(MakeMiniKQLCompileServiceID(), compileServiceId, nodeIdx);
        }

        {
            IActor* longTxService = NLongTxService::CreateLongTxService();
            TActorId longTxServiceId = Runtime->Register(longTxService, nodeIdx);
            Runtime->RegisterService(NLongTxService::MakeLongTxServiceID(Runtime->GetNodeId(nodeIdx)), longTxServiceId, nodeIdx);
        }

        {
            IActor* sequenceProxy = NSequenceProxy::CreateSequenceProxy();
            TActorId sequenceProxyId = Runtime->Register(sequenceProxy, nodeIdx);
            Runtime->RegisterService(NSequenceProxy::MakeSequenceProxyServiceID(), sequenceProxyId, nodeIdx);
        }

        if (BusServer && nodeIdx == 0) { // MsgBus and GRPC are run now only on first node
            {
                IActor* proxy = BusServer->CreateProxy();
                TActorId proxyId = Runtime->Register(proxy, nodeIdx, Runtime->GetAppData(nodeIdx).SystemPoolId, TMailboxType::Revolving, 0);
                Runtime->RegisterService(NMsgBusProxy::CreateMsgBusProxyId(), proxyId, nodeIdx);

                Cerr << "NMsgBusProxy registered on Port " << Settings->Port << " GrpcPort " << Settings->GrpcPort << Endl;
            }
        }
        {
            IActor* icNodeCache = NIcNodeCache::CreateICNodesInfoCacheService(Runtime->GetDynamicCounters());
            TActorId icCacheId = Runtime->Register(icNodeCache, nodeIdx);
            Runtime->RegisterService(NIcNodeCache::CreateICNodesInfoCacheServiceId(), icCacheId, nodeIdx);
        }
        {
            auto driverConfig = NYdb::TDriverConfig().SetEndpoint(TStringBuilder() << "localhost:" << Settings->GrpcPort);
            if (!Driver) {
                Driver.Reset(new NYdb::TDriver(driverConfig));
            }
            Runtime->GetAppData(nodeIdx).YdbDriver = Driver.Get();
        }

        {
            IActor* pqClusterTracker = NPQ::NClusterTracker::CreateClusterTracker();
            TActorId pqClusterTrackerId = Runtime->Register(pqClusterTracker, nodeIdx);
            Runtime->RegisterService(NPQ::NClusterTracker::MakeClusterTrackerID(), pqClusterTrackerId, nodeIdx);
        }
        {
            IActor* pqReadCacheService = NPQ::CreatePQDReadCacheService(Runtime->GetDynamicCounters());
            TActorId readCacheId = Runtime->Register(pqReadCacheService, nodeIdx);
            Runtime->RegisterService(NPQ::MakePQDReadCacheServiceActorId(), readCacheId, nodeIdx);
        }

        {
            if (Settings->PQConfig.GetEnabled() == true) {
                IActor *pqMetaCache = NMsgBusProxy::NPqMetaCacheV2::CreatePQMetaCache(
                        new ::NMonitoring::TDynamicCounters(), TDuration::Seconds(1)
                );

                TActorId pqMetaCacheId = Runtime->Register(pqMetaCache, nodeIdx);
                Runtime->RegisterService(NMsgBusProxy::CreatePersQueueMetaCacheV2Id(), pqMetaCacheId, nodeIdx);
            }
        }

        {
            if (Settings->EnableMetering) {
                THolder<TFileLogBackend> fileBackend;
                try {
                    fileBackend = MakeHolder<TFileLogBackend>(Settings->MeteringFilePath);
                    auto meteringActor = NMetering::CreateMeteringWriter(std::move(fileBackend));
                    TActorId meteringId = Runtime->Register(meteringActor.Release(), nodeIdx);
                    Runtime->RegisterService(NMetering::MakeMeteringServiceID(), meteringId, nodeIdx);

                } catch (const TFileError &ex) {
                    Cerr << "TMeteringWriterInitializer: failed to open file '" << Settings->MeteringFilePath << "': "
                         << ex.what() << Endl;
                }
            }
        }

        {
            IActor* kesusService = NKesus::CreateKesusProxyService();
            TActorId kesusServiceId = Runtime->Register(kesusService, nodeIdx);
            Runtime->RegisterService(NKesus::MakeKesusProxyServiceId(), kesusServiceId, nodeIdx);
        }

        {
            IActor* netClassifier = NNetClassifier::CreateNetClassifier();
            TActorId netClassifierId = Runtime->Register(netClassifier, nodeIdx);
            Runtime->RegisterService(NNetClassifier::MakeNetClassifierID(), netClassifierId, nodeIdx);
        }

        {
            IActor* actor = CreatePollerActor();
            TActorId actorId = Runtime->Register(actor, nodeIdx);
            Runtime->RegisterService(MakePollerActorId(), actorId, nodeIdx);
        }

        if (Settings->AppConfig->GetKafkaProxyConfig().GetEnableKafkaProxy()) {
            NKafka::TListenerSettings settings;
            settings.Port = Settings->AppConfig->GetKafkaProxyConfig().GetListeningPort();
            if (Settings->AppConfig->GetKafkaProxyConfig().HasSslCertificate()) {
                settings.SslCertificatePem = Settings->AppConfig->GetKafkaProxyConfig().GetSslCertificate();
            }

            IActor* actor = NKafka::CreateKafkaListener(MakePollerActorId(), settings, Settings->AppConfig->GetKafkaProxyConfig());
            TActorId actorId = Runtime->Register(actor, nodeIdx);
            Runtime->RegisterService(TActorId{}, actorId, nodeIdx);

            IActor* metricsActor = CreateKafkaMetricsActor(NKafka::TKafkaMetricsSettings{Runtime->GetAppData().Counters->GetSubgroup("counters", "kafka_proxy")});
            TActorId metricsActorId = Runtime->Register(metricsActor, nodeIdx);
            Runtime->RegisterService(NKafka::MakeKafkaMetricsServiceID(), metricsActorId, nodeIdx);
        }

        if (Settings->EnableYq) {
            NFq::NConfig::TConfig protoConfig;
            protoConfig.SetEnabled(true);

            protoConfig.MutableQuotasManager()->SetEnabled(true);
            protoConfig.MutableRateLimiter()->SetEnabled(false);
            protoConfig.MutableRateLimiter()->SetControlPlaneEnabled(true); // Will answer on creation requests and give empty kesus name
            protoConfig.MutableRateLimiter()->SetDataPlaneEnabled(true);

            protoConfig.MutableCommon()->SetIdsPrefix("id");

            TString endpoint = TStringBuilder() << "localhost:" << Settings->GrpcPort;
            TString prefix = "Root/yq";
            auto port = Runtime->GetPortManager().GetPort();
            TString ydbMvpEndpoint = TStringBuilder()
                << "http://localhost:"
                << port
                << "/yql-mock/abc";

            {
                auto& controlPlaneProxyConfig = *protoConfig.MutableControlPlaneProxy();
                controlPlaneProxyConfig.SetEnabled(true);
            }

            {
                auto& testConnectionConfig = *protoConfig.MutableTestConnection();
                testConnectionConfig.SetEnabled(true);
            }

            {
                auto& controlPlaneStorageConfig = *protoConfig.MutableControlPlaneStorage();
                controlPlaneStorageConfig.SetEnabled(true);
                controlPlaneStorageConfig.SetUseInMemory(Settings->AppConfig->GetFederatedQueryConfig().GetControlPlaneStorage().GetUseInMemory());
                auto& storage = *controlPlaneStorageConfig.MutableStorage();
                storage.SetEndpoint(endpoint);
                storage.SetTablePrefix(prefix);

                controlPlaneStorageConfig.AddAvailableBinding("DATA_STREAMS");
                controlPlaneStorageConfig.AddAvailableBinding("OBJECT_STORAGE");

                controlPlaneStorageConfig.AddAvailableConnection("YDB_DATABASE");
                controlPlaneStorageConfig.AddAvailableConnection("CLICKHOUSE_CLUSTER");
                controlPlaneStorageConfig.AddAvailableConnection("DATA_STREAMS");
                controlPlaneStorageConfig.AddAvailableConnection("OBJECT_STORAGE");
                controlPlaneStorageConfig.AddAvailableConnection("MONITORING");
            }

            {
                auto& commonConfig = *protoConfig.MutableCommon();
                commonConfig.SetYdbMvpCloudEndpoint(ydbMvpEndpoint);
                commonConfig.SetIdsPrefix("ut");
            }

            {
                auto& privateApiConfig = *protoConfig.MutablePrivateApi();
                privateApiConfig.SetEnabled(true);
                privateApiConfig.SetTaskServiceEndpoint(endpoint);
                privateApiConfig.SetTaskServiceDatabase("Root");
            }

            {
                auto& tokenAccessorConfig = *protoConfig.MutableTokenAccessor();
                tokenAccessorConfig.SetEnabled(true);
            }

            {
                auto& dbPoolConfig = *protoConfig.MutableDbPool();
                dbPoolConfig.SetEnabled(true);
                auto& storage = *dbPoolConfig.MutableStorage();
                storage.SetEndpoint(endpoint);
                storage.SetTablePrefix(prefix);
            }

            {
                auto& resourceManagerConfig = *protoConfig.MutableResourceManager();
                resourceManagerConfig.SetEnabled(true);
            }

            {
                auto& privateProxyConfig = *protoConfig.MutablePrivateProxy();
                privateProxyConfig.SetEnabled(true);
            }

            {
                auto& nodesManagerConfig = *protoConfig.MutableNodesManager();
                nodesManagerConfig.SetEnabled(true);
            }

            {
                auto& pendingFetcherConfig = *protoConfig.MutablePendingFetcher();
                pendingFetcherConfig.SetEnabled(true);
            }

            auto& appData = Runtime->GetAppData();

            auto actorRegistrator = [&](NActors::TActorId serviceActorId, NActors::IActor* actor) {
                auto actorId = Runtime->Register(actor, nodeIdx);
                Runtime->RegisterService(serviceActorId, actorId, nodeIdx);
            };

            const auto ydbCredFactory = NKikimr::CreateYdbCredentialsProviderFactory;
            auto counters = MakeIntrusive<::NMonitoring::TDynamicCounters>();
            YqSharedResources = NFq::CreateYqSharedResources(protoConfig, ydbCredFactory, counters);
            NFq::Init(
                protoConfig,
                Runtime->GetNodeId(nodeIdx),
                actorRegistrator,
                &appData,
                "TestTenant",
                nullptr, // MakeIntrusive<NPq::NConfigurationManager::TConnections>(),
                YqSharedResources,
                NKikimr::NFolderService::CreateMockFolderServiceAdapterActor,
                /*IcPort = */0,
                {}
                );
            NFq::InitTest(Runtime.Get(), port, Settings->GrpcPort, YqSharedResources);
        }
        {
            using namespace NViewer;
            if (Settings->KikimrRunConfig) {
                IActor* viewer = CreateViewer(*Settings->KikimrRunConfig);
                SetupPQVirtualHandlers(dynamic_cast<IViewer*>(viewer));
                SetupDBVirtualHandlers(dynamic_cast<IViewer*>(viewer));
                TActorId viewerId = Runtime->Register(viewer, nodeIdx);
                Runtime->RegisterService(MakeViewerID(nodeIdx), viewerId, nodeIdx);
            }
        }
    }

    void TServer::SetupLogging() {
        Runtime->SetLogPriority(NKikimrServices::FLAT_TX_SCHEMESHARD, NLog::PRI_WARN);
        //Runtime->SetLogPriority(NKikimrServices::SCHEMESHARD_DESCRIBE, NLog::PRI_DEBUG);
        //Runtime->SetLogPriority(NKikimrServices::HIVE, NActors::NLog::PRI_DEBUG);
        //Runtime->SetLogPriority(NKikimrServices::LOCAL, NActors::NLog::PRI_DEBUG);

        Runtime->SetLogPriority(NKikimrServices::BS_CONTROLLER, NLog::PRI_WARN);
        Runtime->SetLogPriority(NKikimrServices::RPC_REQUEST, NLog::PRI_WARN);

        //Runtime->SetLogPriority(NKikimrServices::TX_COORDINATOR, NLog::PRI_DEBUG);
        //Runtime->SetLogPriority(NKikimrServices::TX_MEDIATOR, NLog::PRI_DEBUG);
        //Runtime->SetLogPriority(NKikimrServices::TX_PROXY, NLog::PRI_DEBUG);
        //Runtime->SetLogPriority(NKikimrServices::TX_PROXY_SCHEME_CACHE, NLog::PRI_DEBUG);

        //Runtime->SetLogPriority(NKikimrServices::MINIKQL_ENGINE, NLog::PRI_DEBUG);
        //Runtime->SetLogPriority(NKikimrServices::KQP_PROXY, NLog::PRI_DEBUG);
        //Runtime->SetLogPriority(NKikimrServices::KQP_WORKER, NLog::PRI_DEBUG);

        //Runtime->SetLogPriority(NKikimrServices::TX_PROXY, NActors::NLog::PRI_TRACE);
        //Runtime->SetLogPriority(NKikimrServices::TX_PROXY_SCHEME_CACHE, NActors::NLog::PRI_TRACE);
        //Runtime->SetLogPriority(NKikimrServices::SCHEME_BOARD_REPLICA, NActors::NLog::PRI_DEBUG);
        //Runtime->SetLogPriority(NKikimrServices::SCHEME_BOARD_POPULATOR, NActors::NLog::PRI_DEBUG);
        //Runtime->SetLogPriority(NKikimrServices::SCHEME_BOARD_SUBSCRIBER, NActors::NLog::PRI_TRACE);
        //Runtime->SetLogPriority(NKikimrServices::YQL_PROXY, NActors::NLog::PRI_DEBUG);

        if (Settings->LoggerInitializer) {
            Settings->LoggerInitializer(*Runtime);
        }
    }

    void TServer::StartDummyTablets() {
        if (!Runtime)
            ythrow TWithBackTrace<yexception>() << "Server is redirected";

        CreateTestBootstrapper(*Runtime, CreateTestTabletInfo(ChangeStateStorage(DummyTablet1, Settings->Domain), TTabletTypes::Dummy), &CreateFlatDummyTablet);
        CreateTestBootstrapper(*Runtime, CreateTestTabletInfo(ChangeStateStorage(DummyTablet2, Settings->Domain), TTabletTypes::Dummy), &CreateFlatDummyTablet);
    }

    TTestActorRuntime* TServer::GetRuntime() const {
        return Runtime.Get();
    }

    const TServerSettings &TServer::GetSettings() const {
        return *Settings;
    }

    const NScheme::TTypeRegistry* TServer::GetTypeRegistry() {
        return Runtime->GetAppData().TypeRegistry;
    }

    const NMiniKQL::IFunctionRegistry* TServer::GetFunctionRegistry() {
        return Runtime->GetAppData().FunctionRegistry;
    }

    const NYdb::TDriver& TServer::GetDriver() const {
        Y_ABORT_UNLESS(Driver);
        return *Driver;
    }

    const NYdbGrpc::TGRpcServer& TServer::GetGRpcServer() const {
        Y_ABORT_UNLESS(GRpcServer);
        return *GRpcServer;
    }

    TServer::~TServer() {
        if (GRpcServer) {
            GRpcServer->Stop();
        }

        if (YqSharedResources) {
            YqSharedResources->Stop();
        }

        if (Runtime) {
            Runtime.Destroy();
        }

        if (Bus) {
            Bus->Stop();
            Bus.Drop();
        }
    }


    TClient::TClient(const TServerSettings& settings)
        : Domain(settings.Domain)
        , DomainName(settings.DomainName)
        , SupportsRedirect(settings.SupportsRedirect)
        , StoragePoolTypes(settings.StoragePoolTypes)
        , FunctionRegistry(NKikimr::NMiniKQL::CreateFunctionRegistry(NKikimr::NMiniKQL::CreateBuiltinRegistry()))
        , LoadedFunctionRegistry(NKikimr::NMiniKQL::CreateFunctionRegistry(NKikimr::NMiniKQL::CreateBuiltinRegistry()))
    {
        TServerSetup serverSetup;
        if (SupportsRedirect && Tests::IsServerRedirected()) {
            serverSetup = GetServerSetup();
        } else {
            serverSetup = TServerSetup("localhost", settings.Port);
        }

        ClientConfig.Ip = serverSetup.IpAddress;
        ClientConfig.Port = serverSetup.Port;
        ClientConfig.BusSessionConfig.TotalTimeout = Max<int>() / 2;
        ClientConfig.BusSessionConfig.ConnectTimeout = ConnectTimeoutMilliSeconds;
        ClientConfig.BusSessionConfig.NumRetries = 10;
        Client.reset(new NMsgBusProxy::TMsgBusClient(ClientConfig));
        Client->Init();

        Cerr << "TClient is connected to server " << ClientConfig.Ip << ":" << ClientConfig.Port << Endl;
    }

    const NMsgBusProxy::TMsgBusClientConfig& TClient::GetClientConfig() const {
        return ClientConfig;
    }

    TClient::~TClient() {
        Client->Shutdown();
    }


    std::shared_ptr<NMsgBusProxy::TMsgBusClient> TClient::GetClient() const {
        return Client;
    }

    const NScheme::TTypeRegistry& TClient::GetTypeRegistry() const {
        return TypeRegistry;
    }

    bool TClient::LoadTypes() {
        TAutoPtr<NMsgBusProxy::TBusTypesRequest> request(new NMsgBusProxy::TBusTypesRequest());
        if (TypesEtag.Defined()) {
            request->Record.SetETag(*TypesEtag.Get());
        }

        TAutoPtr<NBus::TBusMessage> reply;
        UNIT_ASSERT_VALUES_EQUAL(SyncCall(request, reply), NBus::MESSAGE_OK);
        const NKikimrClient::TTypeMetadataResponse &response = static_cast<NMsgBusProxy::TBusTypesResponse*>(reply.Get())->Record;
        UNIT_ASSERT_VALUES_EQUAL((ui32)NMsgBusProxy::MSTATUS_OK, response.GetStatus());
        if (!response.HasETag()) {
            UNIT_ASSERT(TypesEtag.Defined());
            return false;
        }

        UNIT_ASSERT(response.HasTypeMetadata() && response.HasFunctionMetadata());
        DeserializeMetadata(response.GetTypeMetadata(), &LoadedTypeMetadataRegistry);
        DeserializeMetadata(response.GetFunctionMetadata(), *LoadedFunctionRegistry->GetBuiltins());
        TypesEtag = response.GetETag();
        return true;
    }

    const NScheme::TTypeMetadataRegistry& TClient::GetTypeMetadataRegistry() const {
        if (TypesEtag.Defined())
            return LoadedTypeMetadataRegistry;

        return TypeRegistry.GetTypeMetadataRegistry();
    }

    const NMiniKQL::IFunctionRegistry& TClient::GetFunctionRegistry() const {
        if (TypesEtag.Defined())
            return *LoadedFunctionRegistry;

        return *FunctionRegistry;
    }

    ui64 TClient::GetPatchedSchemeRoot(ui64 schemeRoot, ui32 domain, bool supportsRedirect) {
        if (!supportsRedirect || !IsServerRedirected())
            return ChangeStateStorage(schemeRoot, domain);

        TString domainRedirect = GetEnv(DomainRedirectEnvVar);
        if (!domainRedirect)
            ythrow TWithBackTrace<yexception>() << "Please set domain redirect, format: KIKIMR_TEST_DOMAIN=domain/RootShardTabletId";

        TStringBuf domainUidStr;
        TStringBuf tabletIdStr;
        TStringBuf(domainRedirect).Split('/', domainUidStr, tabletIdStr);
        const ui32 domainUid = FromString<ui32>(domainUidStr);
        if (domainUid != domain) {
            ythrow TWithBackTrace<yexception>() << "Mismatch domain redirect, expected domain: " << domain
                << ", redirected domain: " << domainUid;
        }

        return FromString<ui64>(tabletIdStr);
    }

    void TClient::WaitRootIsUp(const TString& root) {
        while (true) {
            Cerr << "WaitRootIsUp '" << root << "'..." << Endl;

            TAutoPtr<NMsgBusProxy::TBusResponse> resp = Ls(root);
            UNIT_ASSERT(resp);

            if (resp->Record.GetStatus() == NMsgBusProxy::MSTATUS_OK && resp->Record.GetSchemeStatus() == NKikimrScheme::StatusSuccess) {
                Cerr << "WaitRootIsUp '" << root << "' success." << Endl;
                break;
            }
        }
    }

    TAutoPtr<NBus::TBusMessage> TClient::InitRootSchemeWithReply(const TString& root) {
        WaitRootIsUp(root);

        TAutoPtr<NMsgBusProxy::TBusSchemeOperation> request = new NMsgBusProxy::TBusSchemeOperation();
        auto* transaction = request->Record.MutableTransaction()->MutableModifyScheme();
        transaction->SetWorkingDir("/");
        transaction->SetOperationType(NKikimrSchemeOp::EOperationType::ESchemeOpAlterSubDomain);
        auto op = transaction->MutableSubDomain();
        op->SetName(root);

        for (const auto& [kind, pool] : StoragePoolTypes) {
            auto* p = op->AddStoragePools();
            p->SetKind(kind);
            p->SetName(pool.GetName());
        }

        TAutoPtr<NBus::TBusMessage> reply;
        SendAndWaitCompletion(request, reply);

        Cout << PrintToString<NMsgBusProxy::TBusResponse>(reply.Get()) << Endl;
        return reply;
    }

    void TClient::InitRootScheme() {
        InitRootScheme(DomainName);
    }

    void TClient::InitRootScheme(const TString& root) {
        TAutoPtr<NBus::TBusMessage> reply = InitRootSchemeWithReply(root);
        auto resp = dynamic_cast<NMsgBusProxy::TBusResponse*>(reply.Get());
        UNIT_ASSERT(resp);
        UNIT_ASSERT_VALUES_EQUAL(resp->Record.GetStatus(), NMsgBusProxy::MSTATUS_OK);
    }


    NBus::EMessageStatus TClient::WaitCompletion(ui64 txId, ui64 schemeshard, ui64 pathId,
                                        TAutoPtr<NBus::TBusMessage>& reply,
                                        TDuration timeout)
    {
        auto deadline = TInstant::Now() + timeout;

        NBus::EMessageStatus status;
        const NKikimrClient::TResponse* response = nullptr;
        do {
            TAutoPtr<NMsgBusProxy::TBusSchemeOperationStatus> msg = new NMsgBusProxy::TBusSchemeOperationStatus();
            msg->Record.MutableFlatTxId()->SetTxId(txId);
            msg->Record.MutableFlatTxId()->SetSchemeShardTabletId(schemeshard);
            msg->Record.MutableFlatTxId()->SetPathId(pathId);
            msg->Record.MutablePollOptions()->SetTimeout(timeout.MilliSeconds());
            Cerr << "waiting..." << Endl;
            status = SyncCall(msg, reply);
            if (status != NBus::MESSAGE_OK) {
                const char *description = NBus::MessageStatusDescription(status);
                Cerr << description << Endl;
                return status;
            }
            if (reply->GetHeader()->Type != NMsgBusProxy::MTYPE_CLIENT_RESPONSE) {
                break;
            }
            response = &static_cast<NMsgBusProxy::TBusResponse*>(reply.Get())->Record;
        } while (response->GetStatus() == NMsgBusProxy::MSTATUS_INPROGRESS && deadline >= TInstant::Now());

        return status;
    }

    NBus::EMessageStatus TClient::SendAndWaitCompletion(TAutoPtr<NMsgBusProxy::TBusSchemeOperation> request,
                                                        TAutoPtr<NBus::TBusMessage>& reply,
                                                        TDuration timeout) {
        NBus::EMessageStatus status = SendWhenReady(request, reply, timeout.MilliSeconds());

        if (status != NBus::MESSAGE_OK) {
            return status;
        }

        const NMsgBusProxy::TBusResponse* flatResponse = dynamic_cast<const NMsgBusProxy::TBusResponse*>(reply.Get());
        if (!flatResponse)
            return NBus::MESSAGE_UNKNOWN;

        const NKikimrClient::TResponse* response = &flatResponse->Record;

        if (response->HasErrorReason()) {
            Cerr << "reason: " << response->GetErrorReason() << Endl;
        }

        if (response->GetStatus() != NMsgBusProxy::MSTATUS_INPROGRESS) {
            return status;
        }

        NKikimrClient::TFlatTxId txId = response->GetFlatTxId();
        return WaitCompletion(txId.GetTxId(), txId.GetSchemeShardTabletId(), txId.GetPathId(), reply, timeout);
    }

    NMsgBusProxy::EResponseStatus TClient::MkDir(const TString& parent, const TString& name, const TApplyIf& applyIf) {
        NMsgBusProxy::TBusSchemeOperation* request(new NMsgBusProxy::TBusSchemeOperation());
        auto* mkDirTx = request->Record.MutableTransaction()->MutableModifyScheme();
        mkDirTx->SetWorkingDir(parent);
        mkDirTx->SetOperationType(NKikimrSchemeOp::ESchemeOpMkDir);
        mkDirTx->MutableMkDir()->SetName(name);
        SetApplyIf(*mkDirTx, applyIf);
        TAutoPtr<NBus::TBusMessage> reply;
        NBus::EMessageStatus msgStatus = SendAndWaitCompletion(request, reply);
        Cout << PrintToString<NMsgBusProxy::TBusResponse>(reply.Get()) << Endl;
        UNIT_ASSERT_VALUES_EQUAL(msgStatus, NBus::MESSAGE_OK);
        const NKikimrClient::TResponse &response = dynamic_cast<NMsgBusProxy::TBusResponse *>(reply.Get())->Record;
        return (NMsgBusProxy::EResponseStatus)response.GetStatus();
    }

    NMsgBusProxy::EResponseStatus TClient::RmDir(const TString& parent, const TString& name, const TApplyIf& applyIf) {
        NMsgBusProxy::TBusSchemeOperation* request(new NMsgBusProxy::TBusSchemeOperation());
        auto* mkDirTx = request->Record.MutableTransaction()->MutableModifyScheme();
        mkDirTx->SetWorkingDir(parent);
        mkDirTx->SetOperationType(NKikimrSchemeOp::ESchemeOpRmDir);
        mkDirTx->MutableDrop()->SetName(name);
        SetApplyIf(*mkDirTx, applyIf);
        TAutoPtr<NBus::TBusMessage> reply;
        NBus::EMessageStatus msgStatus = SendAndWaitCompletion(request, reply);
        Cout << PrintToString<NMsgBusProxy::TBusResponse>(reply.Get()) << Endl;
        UNIT_ASSERT_VALUES_EQUAL(msgStatus, NBus::MESSAGE_OK);
        const NKikimrClient::TResponse &response = dynamic_cast<NMsgBusProxy::TBusResponse *>(reply.Get())->Record;
        return (NMsgBusProxy::EResponseStatus)response.GetStatus();
    }

    NMsgBusProxy::EResponseStatus TClient::CreateSubdomain(const TString &parent, const TString &description) {
        NKikimrSubDomains::TSubDomainSettings subdomain;
        UNIT_ASSERT(::google::protobuf::TextFormat::ParseFromString(description, &subdomain));
        return CreateSubdomain(parent, subdomain);
    }

    NMsgBusProxy::EResponseStatus TClient::CreateSubdomain(const TString &parent, const NKikimrSubDomains::TSubDomainSettings &subdomain) {
        TAutoPtr<NMsgBusProxy::TBusSchemeOperation> request(new NMsgBusProxy::TBusSchemeOperation());
        auto *op = request->Record.MutableTransaction()->MutableModifyScheme();
        op->SetOperationType(NKikimrSchemeOp::EOperationType::ESchemeOpCreateSubDomain);
        op->SetWorkingDir(parent);
        op->MutableSubDomain()->CopyFrom(subdomain);

        TAutoPtr<NBus::TBusMessage> reply;
        NBus::EMessageStatus status = SendAndWaitCompletion(request.Release(), reply);
        UNIT_ASSERT_VALUES_EQUAL(status, NBus::MESSAGE_OK);
        const NKikimrClient::TResponse &response = dynamic_cast<NMsgBusProxy::TBusResponse *>(reply.Get())->Record;
        return (NMsgBusProxy::EResponseStatus)response.GetStatus();
    }

    NMsgBusProxy::EResponseStatus TClient::CreateExtSubdomain(const TString &parent, const TString &description) {
        NKikimrSubDomains::TSubDomainSettings subdomain;
        UNIT_ASSERT(::google::protobuf::TextFormat::ParseFromString(description, &subdomain));
        return CreateExtSubdomain(parent, subdomain);
    }

    NMsgBusProxy::EResponseStatus TClient::CreateExtSubdomain(const TString &parent, const NKikimrSubDomains::TSubDomainSettings &subdomain) {
        TAutoPtr<NMsgBusProxy::TBusSchemeOperation> request(new NMsgBusProxy::TBusSchemeOperation());
        auto *op = request->Record.MutableTransaction()->MutableModifyScheme();
        op->SetOperationType(NKikimrSchemeOp::EOperationType::ESchemeOpCreateExtSubDomain);
        op->SetWorkingDir(parent);
        op->MutableSubDomain()->CopyFrom(subdomain);

        TAutoPtr<NBus::TBusMessage> reply;
        NBus::EMessageStatus status = SendAndWaitCompletion(request.Release(), reply);
        UNIT_ASSERT_VALUES_EQUAL(status, NBus::MESSAGE_OK);
        const NKikimrClient::TResponse &response = dynamic_cast<NMsgBusProxy::TBusResponse *>(reply.Get())->Record;
        return (NMsgBusProxy::EResponseStatus)response.GetStatus();
    }

    NMsgBusProxy::EResponseStatus TClient::AlterUserAttributes(const TString &parent, const TString &name, const TVector<std::pair<TString, TString>>& addAttrs, const TVector<TString>& dropAttrs, const TApplyIf& applyIf) {
        TAutoPtr<NMsgBusProxy::TBusSchemeOperation> request(new NMsgBusProxy::TBusSchemeOperation());
        auto *op = request->Record.MutableTransaction()->MutableModifyScheme();
        op->SetWorkingDir(parent);
        op->SetOperationType(NKikimrSchemeOp::EOperationType::ESchemeOpAlterUserAttributes);
        auto userAttributes = op->MutableAlterUserAttributes();
        userAttributes->SetPathName(name);
        for (const auto& item: addAttrs) {
            auto attr = userAttributes->AddUserAttributes();
            attr->SetKey(item.first);
            attr->SetValue(item.second);
        }
        for (const auto& item: dropAttrs) {
            auto attr = userAttributes->AddUserAttributes();
            attr->SetKey(item);
        }
        SetApplyIf(*op, applyIf);
        TAutoPtr<NBus::TBusMessage> reply;
        NBus::EMessageStatus status = SendAndWaitCompletion(request.Release(), reply);
        UNIT_ASSERT_VALUES_EQUAL(status, NBus::MESSAGE_OK);
        const NKikimrClient::TResponse &response = dynamic_cast<NMsgBusProxy::TBusResponse *>(reply.Get())->Record;
        return (NMsgBusProxy::EResponseStatus)response.GetStatus();
    }

    NMsgBusProxy::EResponseStatus TClient::AlterSubdomain(const TString &parent, const TString &description, TDuration timeout) {
        NKikimrSubDomains::TSubDomainSettings subdomain;
        UNIT_ASSERT(::google::protobuf::TextFormat::ParseFromString(description, &subdomain));
        return AlterSubdomain(parent, subdomain, timeout);
    }

    NMsgBusProxy::EResponseStatus TClient::AlterSubdomain(const TString &parent, const NKikimrSubDomains::TSubDomainSettings &subdomain, TDuration timeout) {
        TAutoPtr<NMsgBusProxy::TBusSchemeOperation> request(new NMsgBusProxy::TBusSchemeOperation());
        auto *op = request->Record.MutableTransaction()->MutableModifyScheme();
        op->SetOperationType(NKikimrSchemeOp::EOperationType::ESchemeOpAlterSubDomain);
        op->SetWorkingDir(parent);
        op->MutableSubDomain()->CopyFrom(subdomain);

        TAutoPtr<NBus::TBusMessage> reply;
        NBus::EMessageStatus status = SendAndWaitCompletion(request.Release(), reply, timeout);
        UNIT_ASSERT_VALUES_EQUAL(status, NBus::MESSAGE_OK);
        const NKikimrClient::TResponse &response = dynamic_cast<NMsgBusProxy::TBusResponse *>(reply.Get())->Record;
        return (NMsgBusProxy::EResponseStatus)response.GetStatus();
    }

    NMsgBusProxy::EResponseStatus TClient::AlterExtSubdomain(const TString &parent, const NKikimrSubDomains::TSubDomainSettings &subdomain, TDuration timeout) {
        TAutoPtr<NMsgBusProxy::TBusSchemeOperation> request(new NMsgBusProxy::TBusSchemeOperation());
        auto *op = request->Record.MutableTransaction()->MutableModifyScheme();
        op->SetOperationType(NKikimrSchemeOp::EOperationType::ESchemeOpAlterExtSubDomain);
        op->SetWorkingDir(parent);
        op->MutableSubDomain()->CopyFrom(subdomain);

        TAutoPtr<NBus::TBusMessage> reply;
        NBus::EMessageStatus status = SendAndWaitCompletion(request.Release(), reply, timeout);
        UNIT_ASSERT_VALUES_EQUAL(status, NBus::MESSAGE_OK);
        const NKikimrClient::TResponse &response = dynamic_cast<NMsgBusProxy::TBusResponse *>(reply.Get())->Record;
        return (NMsgBusProxy::EResponseStatus)response.GetStatus();
    }

    NMsgBusProxy::EResponseStatus TClient::DeleteSubdomain(const TString &parent, const TString &name) {
        TAutoPtr<NMsgBusProxy::TBusSchemeOperation> request(new NMsgBusProxy::TBusSchemeOperation());
        auto *op = request->Record.MutableTransaction()->MutableModifyScheme();
        op->SetOperationType(NKikimrSchemeOp::EOperationType::ESchemeOpDropSubDomain);
        op->SetWorkingDir(parent);
        op->MutableDrop()->SetName(name);

        TAutoPtr<NBus::TBusMessage> reply;
        NBus::EMessageStatus status = SendAndWaitCompletion(request.Release(), reply);
        UNIT_ASSERT_VALUES_EQUAL(status, NBus::MESSAGE_OK);
        const NKikimrClient::TResponse &response = dynamic_cast<NMsgBusProxy::TBusResponse *>(reply.Get())->Record;
        return (NMsgBusProxy::EResponseStatus)response.GetStatus();
    }

    NMsgBusProxy::EResponseStatus TClient::ForceDeleteSubdomain(const TString &parent, const TString &name) {
        TAutoPtr<NMsgBusProxy::TBusSchemeOperation> request(new NMsgBusProxy::TBusSchemeOperation());
        auto *op = request->Record.MutableTransaction()->MutableModifyScheme();
        op->SetOperationType(NKikimrSchemeOp::EOperationType::ESchemeOpForceDropSubDomain);
        op->SetWorkingDir(parent);
        op->MutableDrop()->SetName(name);

        TAutoPtr<NBus::TBusMessage> reply;
        NBus::EMessageStatus status = SendAndWaitCompletion(request.Release(), reply);
        UNIT_ASSERT_VALUES_EQUAL(status, NBus::MESSAGE_OK);
        const NKikimrClient::TResponse &response = dynamic_cast<NMsgBusProxy::TBusResponse *>(reply.Get())->Record;
        return (NMsgBusProxy::EResponseStatus)response.GetStatus();
    }

    NMsgBusProxy::EResponseStatus TClient::ForceDeleteUnsafe(const TString &parent, const TString &name) {
        TAutoPtr<NMsgBusProxy::TBusSchemeOperation> request(new NMsgBusProxy::TBusSchemeOperation());
        auto *op = request->Record.MutableTransaction()->MutableModifyScheme();
        op->SetOperationType(NKikimrSchemeOp::EOperationType::ESchemeOpForceDropUnsafe);
        op->SetWorkingDir(parent);
        op->MutableDrop()->SetName(name);

        TAutoPtr<NBus::TBusMessage> reply;
        NBus::EMessageStatus status = SendAndWaitCompletion(request.Release(), reply);
        UNIT_ASSERT_VALUES_EQUAL(status, NBus::MESSAGE_OK);
        const NKikimrClient::TResponse &response = dynamic_cast<NMsgBusProxy::TBusResponse *>(reply.Get())->Record;
        return (NMsgBusProxy::EResponseStatus)response.GetStatus();
    }

    NMsgBusProxy::EResponseStatus TClient::CreateUser(const TString& parent, const TString& user, const TString& password) {
        TAutoPtr<NMsgBusProxy::TBusSchemeOperation> request(new NMsgBusProxy::TBusSchemeOperation());
        auto* op = request->Record.MutableTransaction()->MutableModifyScheme();
        op->SetOperationType(NKikimrSchemeOp::EOperationType::ESchemeOpAlterLogin);
        op->SetWorkingDir(parent);

        auto* createUser = op->MutableAlterLogin()->MutableCreateUser();
        createUser->SetUser(user);
        createUser->SetPassword(password);

        TAutoPtr<NBus::TBusMessage> reply;
        NBus::EMessageStatus status = SendAndWaitCompletion(request.Release(), reply);
        UNIT_ASSERT_VALUES_EQUAL(status, NBus::MESSAGE_OK);
        const NKikimrClient::TResponse &response = dynamic_cast<NMsgBusProxy::TBusResponse *>(reply.Get())->Record;
        return (NMsgBusProxy::EResponseStatus)response.GetStatus();
    }

    NMsgBusProxy::EResponseStatus TClient::CreateTable(const TString& parent, const NKikimrSchemeOp::TTableDescription &table, TDuration timeout) {
        TAutoPtr<NMsgBusProxy::TBusSchemeOperation> request(new NMsgBusProxy::TBusSchemeOperation());
        auto *op = request->Record.MutableTransaction()->MutableModifyScheme();
        op->SetOperationType(NKikimrSchemeOp::EOperationType::ESchemeOpCreateTable);
        op->SetWorkingDir(parent);
        op->MutableCreateTable()->CopyFrom(table);
        TAutoPtr<NBus::TBusMessage> reply;
        NBus::EMessageStatus status = SendAndWaitCompletion(request.Release(), reply, timeout);
        UNIT_ASSERT_VALUES_EQUAL(status, NBus::MESSAGE_OK);
        const NKikimrClient::TResponse &response = dynamic_cast<NMsgBusProxy::TBusResponse *>(reply.Get())->Record;
        return (NMsgBusProxy::EResponseStatus)response.GetStatus();
    }

    NMsgBusProxy::EResponseStatus TClient::CreateTableWithUniformShardedIndex(const TString& parent,
        const NKikimrSchemeOp::TTableDescription &table, const TString& indexName, const TVector<TString> indexColumns,
        NKikimrSchemeOp::EIndexType type, const TVector<TString> dataColumns, TDuration timeout)
    {
        TAutoPtr<NMsgBusProxy::TBusSchemeOperation> request(new NMsgBusProxy::TBusSchemeOperation());
        auto *op = request->Record.MutableTransaction()->MutableModifyScheme();
        op->SetOperationType(NKikimrSchemeOp::EOperationType::ESchemeOpCreateIndexedTable);
        op->SetWorkingDir(parent);

        NKikimrSchemeOp::TTableDescription* tableDesc = op->MutableCreateIndexedTable()->MutableTableDescription();
        tableDesc->CopyFrom(table);

        {
            auto indexDesc = op->MutableCreateIndexedTable()->MutableIndexDescription()->Add();
            indexDesc->SetName(indexName);
            for (const auto& c : indexColumns) {
                indexDesc->AddKeyColumnNames(c);
            }
            for (const auto& c : dataColumns) {
                indexDesc->AddDataColumnNames(c);
            }

            indexDesc->SetType(type);
            indexDesc->MutableIndexImplTableDescription()->SetUniformPartitionsCount(16);
        }

        TAutoPtr<NBus::TBusMessage> reply;
        NBus::EMessageStatus status = SendAndWaitCompletion(request.Release(), reply, timeout);
        UNIT_ASSERT_VALUES_EQUAL(status, NBus::MESSAGE_OK);
        const NKikimrClient::TResponse &response = dynamic_cast<NMsgBusProxy::TBusResponse *>(reply.Get())->Record;
        return (NMsgBusProxy::EResponseStatus)response.GetStatus();
    }

    NMsgBusProxy::EResponseStatus TClient::SplitTable(const TString& table, ui64 datashardId, ui64 border, TDuration timeout) {
        TAutoPtr<NMsgBusProxy::TBusSchemeOperation> request(new NMsgBusProxy::TBusSchemeOperation());
        auto op = request->Record.MutableTransaction()->MutableModifyScheme();
        op->SetOperationType(NKikimrSchemeOp::EOperationType::ESchemeOpSplitMergeTablePartitions);
        auto split = op->MutableSplitMergeTablePartitions();
        split->SetTablePath(table);
        split->AddSourceTabletId(datashardId);
        split->AddSplitBoundary()->MutableKeyPrefix()->AddTuple()->MutableOptional()->SetUint64(border);

        TAutoPtr<NBus::TBusMessage> reply;
        NBus::EMessageStatus status = SendAndWaitCompletion(request.Release(), reply, timeout);
        UNIT_ASSERT_VALUES_EQUAL(status, NBus::MESSAGE_OK);
        const NKikimrClient::TResponse &response = dynamic_cast<NMsgBusProxy::TBusResponse *>(reply.Get())->Record;
        return (NMsgBusProxy::EResponseStatus)response.GetStatus();
    }

    NMsgBusProxy::EResponseStatus TClient::CopyTable(const TString &parent, const TString &name, const TString &src) {
        NKikimrSchemeOp::TTableDescription table;
        table.SetName(name);
        table.SetCopyFromTable(src);
        return CreateTable(parent, table, TDuration::Seconds(5000));
    }

    NMsgBusProxy::EResponseStatus TClient::ConsistentCopyTables(TVector<std::pair<TString, TString>> desc, TDuration timeout) {
        NKikimrSchemeOp::TConsistentTableCopyingConfig coping;
        for (auto& task: desc) {
            auto* item = coping.AddCopyTableDescriptions();
            item->SetSrcPath(std::move(task.first));
            item->SetDstPath(std::move(task.second));
        }

        TAutoPtr<NMsgBusProxy::TBusSchemeOperation> request(new NMsgBusProxy::TBusSchemeOperation());
        auto *op = request->Record.MutableTransaction()->MutableModifyScheme();
        op->SetOperationType(NKikimrSchemeOp::EOperationType::ESchemeOpCreateConsistentCopyTables);
        *op->MutableCreateConsistentCopyTables() = std::move(coping);

        TAutoPtr<NBus::TBusMessage> reply;
        NBus::EMessageStatus status = SendAndWaitCompletion(request.Release(), reply, timeout);
        UNIT_ASSERT_VALUES_EQUAL(status, NBus::MESSAGE_OK);
        const NKikimrClient::TResponse &response = dynamic_cast<NMsgBusProxy::TBusResponse *>(reply.Get())->Record;
        return (NMsgBusProxy::EResponseStatus)response.GetStatus();
    }

    NMsgBusProxy::EResponseStatus TClient::CreateTable(const TString& parent, const TString& scheme, TDuration timeout) {
        NKikimrSchemeOp::TTableDescription table;
        bool parseOk = ::google::protobuf::TextFormat::ParseFromString(scheme, &table);
        UNIT_ASSERT(parseOk);
        return CreateTable(parent, table, timeout);
    }

    NMsgBusProxy::EResponseStatus TClient::CreateKesus(const TString& parent, const TString& name) {
        auto* request = new NMsgBusProxy::TBusSchemeOperation();
        auto* tx = request->Record.MutableTransaction()->MutableModifyScheme();
        tx->SetOperationType(NKikimrSchemeOp::ESchemeOpCreateKesus);
        tx->SetWorkingDir(parent);
        tx->MutableKesus()->SetName(name);
        TAutoPtr<NBus::TBusMessage> reply;
        NBus::EMessageStatus msgStatus = SendAndWaitCompletion(request, reply);
        UNIT_ASSERT_VALUES_EQUAL(msgStatus, NBus::MESSAGE_OK);
        const NKikimrClient::TResponse &response = dynamic_cast<NMsgBusProxy::TBusResponse *>(reply.Get())->Record;
        return (NMsgBusProxy::EResponseStatus)response.GetStatus();
    }

    NMsgBusProxy::EResponseStatus TClient::DeleteKesus(const TString& parent, const TString& name) {
        auto* request = new NMsgBusProxy::TBusSchemeOperation();
        auto* tx = request->Record.MutableTransaction()->MutableModifyScheme();
        tx->SetOperationType(NKikimrSchemeOp::ESchemeOpDropKesus);
        tx->SetWorkingDir(parent);
        tx->MutableDrop()->SetName(name);
        TAutoPtr<NBus::TBusMessage> reply;
        NBus::EMessageStatus msgStatus = SendAndWaitCompletion(request, reply);
        UNIT_ASSERT_VALUES_EQUAL(msgStatus, NBus::MESSAGE_OK);
        const NKikimrClient::TResponse &response = dynamic_cast<NMsgBusProxy::TBusResponse *>(reply.Get())->Record;
        return (NMsgBusProxy::EResponseStatus)response.GetStatus();
    }

    NMsgBusProxy::EResponseStatus TClient::CreateOlapStore(const TString& parent, const TString& scheme) {
        NKikimrSchemeOp::TColumnStoreDescription store;
        bool parseOk = ::google::protobuf::TextFormat::ParseFromString(scheme, &store);
        UNIT_ASSERT(parseOk);
        return CreateOlapStore(parent, store);
    }

    NMsgBusProxy::EResponseStatus TClient::CreateOlapStore(const TString& parent,
                                                           const NKikimrSchemeOp::TColumnStoreDescription& store) {
        auto request = std::make_unique<NMsgBusProxy::TBusSchemeOperation>();
        auto* op = request->Record.MutableTransaction()->MutableModifyScheme();
        op->SetOperationType(NKikimrSchemeOp::EOperationType::ESchemeOpCreateColumnStore);
        op->SetWorkingDir(parent);
        op->MutableCreateColumnStore()->CopyFrom(store);
        TAutoPtr<NBus::TBusMessage> reply;
        NBus::EMessageStatus status = SendAndWaitCompletion(request.release(), reply);
        UNIT_ASSERT_VALUES_EQUAL(status, NBus::MESSAGE_OK);
        const NKikimrClient::TResponse& response = dynamic_cast<NMsgBusProxy::TBusResponse*>(reply.Get())->Record;
        return (NMsgBusProxy::EResponseStatus)response.GetStatus();
    }

    NMsgBusProxy::EResponseStatus TClient::CreateColumnTable(const TString& parent, const TString& scheme) {
        NKikimrSchemeOp::TColumnTableDescription table;
        bool parseOk = ::google::protobuf::TextFormat::ParseFromString(scheme, &table);
        UNIT_ASSERT(parseOk);
        return CreateColumnTable(parent, table);
    }

    NMsgBusProxy::EResponseStatus TClient::CreateColumnTable(const TString& parent,
                                                           const NKikimrSchemeOp::TColumnTableDescription& table) {
        auto request = std::make_unique<NMsgBusProxy::TBusSchemeOperation>();
        auto* op = request->Record.MutableTransaction()->MutableModifyScheme();
        op->SetOperationType(NKikimrSchemeOp::EOperationType::ESchemeOpCreateColumnTable);
        op->SetWorkingDir(parent);
        op->MutableCreateColumnTable()->CopyFrom(table);
        TAutoPtr<NBus::TBusMessage> reply;
        NBus::EMessageStatus status = SendAndWaitCompletion(request.release(), reply);
        UNIT_ASSERT_VALUES_EQUAL(status, NBus::MESSAGE_OK);
        const NKikimrClient::TResponse& response = dynamic_cast<NMsgBusProxy::TBusResponse*>(reply.Get())->Record;
        return (NMsgBusProxy::EResponseStatus)response.GetStatus();
    }

    NMsgBusProxy::EResponseStatus TClient::CreateSolomon(const TString& parent, const TString& name, ui32 parts, ui32 channelProfile) {
        auto* request = new NMsgBusProxy::TBusSchemeOperation();
        auto* tx = request->Record.MutableTransaction()->MutableModifyScheme();
        tx->SetOperationType(NKikimrSchemeOp::ESchemeOpCreateSolomonVolume);
        tx->SetWorkingDir(parent);
        tx->MutableCreateSolomonVolume()->SetName(name);
        tx->MutableCreateSolomonVolume()->SetPartitionCount(parts);
        tx->MutableCreateSolomonVolume()->SetChannelProfileId(channelProfile);
        TAutoPtr<NBus::TBusMessage> reply;
        NBus::EMessageStatus msgStatus = SendAndWaitCompletion(request, reply);
        UNIT_ASSERT_VALUES_EQUAL(msgStatus, NBus::MESSAGE_OK);
        const NKikimrClient::TResponse &response = dynamic_cast<NMsgBusProxy::TBusResponse *>(reply.Get())->Record;
        return (NMsgBusProxy::EResponseStatus)response.GetStatus();
    }

    TAutoPtr<NMsgBusProxy::TBusResponse> TClient::AlterTable(const TString& parent, const NKikimrSchemeOp::TTableDescription& alter, const TString& userToken) {
        TAutoPtr<NMsgBusProxy::TBusSchemeOperation> request(new NMsgBusProxy::TBusSchemeOperation());
        auto *op = request->Record.MutableTransaction()->MutableModifyScheme();
        op->SetOperationType(NKikimrSchemeOp::EOperationType::ESchemeOpAlterTable);
        op->SetWorkingDir(parent);
        op->MutableAlterTable()->CopyFrom(alter);
        TAutoPtr<NBus::TBusMessage> reply;
        if (userToken) {
            request->Record.SetSecurityToken(userToken);
        }
        NBus::EMessageStatus status = SendAndWaitCompletion(request.Release(), reply);
        UNIT_ASSERT_VALUES_EQUAL(status, NBus::MESSAGE_OK);
        return dynamic_cast<NMsgBusProxy::TBusResponse *>(reply.Release());
    }

    TAutoPtr<NMsgBusProxy::TBusResponse> TClient::MoveIndex(const TString& table, const TString& src, const TString& dst, bool allowOverwrite, const TString& userToken) {
        TAutoPtr<NMsgBusProxy::TBusSchemeOperation> request(new NMsgBusProxy::TBusSchemeOperation());
        auto *op = request->Record.MutableTransaction()->MutableModifyScheme();
        op->SetOperationType(NKikimrSchemeOp::EOperationType::ESchemeOpMoveIndex);
        auto descr = op->MutableMoveIndex();
        descr->SetTablePath(table);
        descr->SetSrcPath(src);
        descr->SetDstPath(dst);
        descr->SetAllowOverwrite(allowOverwrite);
        TAutoPtr<NBus::TBusMessage> reply;
        if (userToken) {
            request->Record.SetSecurityToken(userToken);
        }
        NBus::EMessageStatus status = SendAndWaitCompletion(request.Release(), reply);
        UNIT_ASSERT_VALUES_EQUAL(status, NBus::MESSAGE_OK);
        return dynamic_cast<NMsgBusProxy::TBusResponse *>(reply.Release());
    }

    TAutoPtr<NMsgBusProxy::TBusResponse> TClient::AlterTable(const TString& parent, const TString& alter, const TString& userToken) {
        NKikimrSchemeOp::TTableDescription table;
        bool parseOk = ::google::protobuf::TextFormat::ParseFromString(alter, &table);
        UNIT_ASSERT(parseOk);
        return AlterTable(parent, table, userToken);
    }

    NMsgBusProxy::EResponseStatus TClient::AlterTable(const TString& parent, const NKikimrSchemeOp::TTableDescription& alter) {
        TAutoPtr<NMsgBusProxy::TBusResponse> reply = AlterTable(parent, alter, TString());
        const NKikimrClient::TResponse &response = reply->Record;
        return (NMsgBusProxy::EResponseStatus)response.GetStatus();
    }

    NMsgBusProxy::EResponseStatus TClient::AlterTable(const TString& parent, const TString& alter) {
        NKikimrSchemeOp::TTableDescription table;
        bool parseOk = ::google::protobuf::TextFormat::ParseFromString(alter, &table);
        UNIT_ASSERT(parseOk);
        return AlterTable(parent, table);
    }

    NMsgBusProxy::EResponseStatus TClient::StoreTableBackup(const TString& parent, const NKikimrSchemeOp::TBackupTask& task) {
        TAutoPtr<NMsgBusProxy::TBusSchemeOperation> request(new NMsgBusProxy::TBusSchemeOperation());
        auto *op = request->Record.MutableTransaction()->MutableModifyScheme();
        op->SetOperationType(NKikimrSchemeOp::EOperationType::ESchemeOpBackup);
        op->SetWorkingDir(parent);
        op->MutableBackup()->CopyFrom(task);
        TAutoPtr<NBus::TBusMessage> reply;
        NBus::EMessageStatus status = SendAndWaitCompletion(request.Release(), reply);
        UNIT_ASSERT_VALUES_EQUAL(status, NBus::MESSAGE_OK);
        const NKikimrClient::TResponse &response = dynamic_cast<NMsgBusProxy::TBusResponse *>(reply.Get())->Record;
        return (NMsgBusProxy::EResponseStatus)response.GetStatus();
    }

    NMsgBusProxy::EResponseStatus TClient::DeleteTable(const TString& parent, const TString& name) {
        TAutoPtr<NMsgBusProxy::TBusSchemeOperation> request(new NMsgBusProxy::TBusSchemeOperation());
        auto *op = request->Record.MutableTransaction()->MutableModifyScheme();
        op->SetOperationType(NKikimrSchemeOp::EOperationType::ESchemeOpDropTable);
        op->SetWorkingDir(parent);
        op->MutableDrop()->SetName(name);
        TAutoPtr<NBus::TBusMessage> reply;
        NBus::EMessageStatus status = SendAndWaitCompletion(request.Release(), reply);
        UNIT_ASSERT_VALUES_EQUAL(status, NBus::MESSAGE_OK);
        const NKikimrClient::TResponse &response = dynamic_cast<NMsgBusProxy::TBusResponse *>(reply.Get())->Record;
        return (NMsgBusProxy::EResponseStatus)response.GetStatus();
    }

    NMsgBusProxy::EResponseStatus TClient::DeleteTopic(const TString& parent, const TString& name) {
        TAutoPtr<NMsgBusProxy::TBusSchemeOperation> request(new NMsgBusProxy::TBusSchemeOperation());
        auto *op = request->Record.MutableTransaction()->MutableModifyScheme();
        op->SetOperationType(NKikimrSchemeOp::EOperationType::ESchemeOpDropPersQueueGroup);
        op->SetWorkingDir(parent);
        op->MutableDrop()->SetName(name);
        TAutoPtr<NBus::TBusMessage> reply;
        NBus::EMessageStatus status = SendAndWaitCompletion(request.Release(), reply);
        UNIT_ASSERT_VALUES_EQUAL(status, NBus::MESSAGE_OK);
        const NKikimrClient::TResponse &response = dynamic_cast<NMsgBusProxy::TBusResponse *>(reply.Get())->Record;
        return (NMsgBusProxy::EResponseStatus)response.GetStatus();
    }

    TAutoPtr<NMsgBusProxy::TBusResponse> TClient::TryDropPersQueueGroup(const TString& parent, const TString& name) {
        TAutoPtr<NMsgBusProxy::TBusSchemeOperation> request(new NMsgBusProxy::TBusSchemeOperation());
        auto * op = request->Record.MutableTransaction()->MutableModifyScheme();
        op->SetOperationType(NKikimrSchemeOp::EOperationType::ESchemeOpDropPersQueueGroup);
        op->SetWorkingDir(parent);
        op->MutableDrop()->SetName(name);
        TAutoPtr<NBus::TBusMessage> reply;
        NBus::EMessageStatus status = SyncCall(request, reply);
        UNIT_ASSERT_VALUES_EQUAL(status, NBus::MESSAGE_OK);
        NMsgBusProxy::TBusResponse* res = dynamic_cast<NMsgBusProxy::TBusResponse*>(reply.Release());
        UNIT_ASSERT(res);
        return res;
    }

    NMsgBusProxy::EResponseStatus TClient::WaitCreateTx(TTestActorRuntime* runtime, const TString& path, TDuration timeout) {
        TAutoPtr<NSchemeShard::TEvSchemeShard::TEvDescribeScheme> request(new NSchemeShard::TEvSchemeShard::TEvDescribeScheme());
        request->Record.SetPath(path);
        const ui64 schemeRoot = GetPatchedSchemeRoot(SchemeRoot, Domain, SupportsRedirect);
        TActorId sender = runtime->AllocateEdgeActor(0);
        ForwardToTablet(*runtime, schemeRoot, sender, request.Release(), 0);

        TAutoPtr<IEventHandle> handle;
        runtime->GrabEdgeEvent<NSchemeShard::TEvSchemeShard::TEvDescribeSchemeResult>(handle);
        auto& record = handle->Get<NSchemeShard::TEvSchemeShard::TEvDescribeSchemeResult>()->GetRecord();
        //Cerr << record.DebugString() << Endl;

        UNIT_ASSERT_VALUES_EQUAL(record.GetStatus(), NKikimrScheme::StatusSuccess);
        auto& descr = record.GetPathDescription().GetSelf();
        TAutoPtr<NBus::TBusMessage> reply;
        auto msgStatus = WaitCompletion(descr.GetCreateTxId(), descr.GetSchemeshardId(), descr.GetPathId(), reply, timeout);
        Cout << PrintToString<NMsgBusProxy::TBusResponse>(reply.Get()) << Endl;
        UNIT_ASSERT_VALUES_EQUAL(msgStatus, NBus::MESSAGE_OK);
        const NKikimrClient::TResponse &response = dynamic_cast<NMsgBusProxy::TBusResponse *>(reply.Get())->Record;
        return (NMsgBusProxy::EResponseStatus)response.GetStatus();
    }

    TAutoPtr<NMsgBusProxy::TBusResponse> TClient::LsImpl(const TString& path) {
        Cerr << "TClient::Ls request: " << path << Endl;

        TAutoPtr<NMsgBusProxy::TBusSchemeDescribe> request(new NMsgBusProxy::TBusSchemeDescribe());
        request->Record.SetPath(path);
        request->Record.MutableOptions()->SetShowPrivateTable(true);
        TAutoPtr<NBus::TBusMessage> reply;
        NBus::EMessageStatus msgStatus = SendWhenReady(request, reply);
        UNIT_ASSERT_VALUES_EQUAL(msgStatus, NBus::MESSAGE_OK);

        Cerr << "TClient::Ls response: " << PrintToString<NMsgBusProxy::TBusResponse>(reply.Get()) << Endl;

        return dynamic_cast<NMsgBusProxy::TBusResponse*>(reply.Release());
    }

    TAutoPtr<NMsgBusProxy::TBusResponse> TClient::Ls(const TString& path) {
        return LsImpl(path).Release();
    }

    TClient::TPathVersion TClient::ExtractPathVersion(const TAutoPtr<NMsgBusProxy::TBusResponse>& describe) {
        UNIT_ASSERT(describe.Get());
        auto& record = describe->Record;
        UNIT_ASSERT_VALUES_EQUAL(record.GetStatus(), NMsgBusProxy::MSTATUS_OK);
        UNIT_ASSERT_VALUES_EQUAL(record.GetSchemeStatus(), NKikimrScheme::StatusSuccess);

        UNIT_ASSERT(record.HasPathDescription());
        auto& descr = record.GetPathDescription();

        UNIT_ASSERT(descr.HasSelf());
        auto& self = descr.GetSelf();

        return TPathVersion{self.GetSchemeshardId(), self.GetPathId(), self.GetPathVersion()};
    }

    TVector<ui64> TClient::ExtractTableShards(const TAutoPtr<NMsgBusProxy::TBusResponse>& describe) {
        UNIT_ASSERT(describe.Get());
        NKikimrClient::TResponse& record = describe->Record;
        UNIT_ASSERT_VALUES_EQUAL(record.GetStatus(), NMsgBusProxy::MSTATUS_OK);
        UNIT_ASSERT_VALUES_EQUAL(record.GetSchemeStatus(), NKikimrScheme::StatusSuccess);

        UNIT_ASSERT(record.HasPathDescription());
        auto& descr = record.GetPathDescription();
        UNIT_ASSERT(descr.TablePartitionsSize() > 0);
        auto& parts = descr.GetTablePartitions();

        TVector<ui64> shards;
        for (const auto& part : parts) {
            shards.emplace_back(part.GetDatashardId());
        }
        return shards;
    }

    void TClient::RefreshPathCache(TTestActorRuntime* runtime, const TString& path, ui32 nodeIdx) {
        TActorId sender = runtime->AllocateEdgeActor(nodeIdx);
        auto request = MakeHolder<NSchemeCache::TSchemeCacheNavigate>();
        auto& entry = request->ResultSet.emplace_back();
        entry.Path = SplitPath(path);
        entry.Operation = NSchemeCache::TSchemeCacheNavigate::OpPath;
        runtime->Send(new IEventHandle(
            MakeSchemeCacheID(),
            sender,
            new TEvTxProxySchemeCache::TEvNavigateKeySet(request.Release())),
            nodeIdx);
        auto ev = runtime->GrabEdgeEvent<TEvTxProxySchemeCache::TEvNavigateKeySetResult>(sender);
        Y_ABORT_UNLESS(ev);
    }

    void TClient::ModifyOwner(const TString& parent, const TString& name, const TString& owner) {
        TAutoPtr<NMsgBusProxy::TBusSchemeOperation> request(new NMsgBusProxy::TBusSchemeOperation());
        auto *op = request->Record.MutableTransaction()->MutableModifyScheme();
        op->SetOperationType(NKikimrSchemeOp::EOperationType::ESchemeOpModifyACL);
        op->SetWorkingDir(parent);
        op->MutableModifyACL()->SetName(name);
        op->MutableModifyACL()->SetNewOwner(owner);
        TAutoPtr<NBus::TBusMessage> reply;
        NBus::EMessageStatus status = SendAndWaitCompletion(request.Release(), reply);
        UNIT_ASSERT_VALUES_EQUAL(status, NBus::MESSAGE_OK);
    }

    void TClient::ModifyACL(const TString& parent, const TString& name, const TString& acl) {
        TAutoPtr<NMsgBusProxy::TBusSchemeOperation> request(new NMsgBusProxy::TBusSchemeOperation());
        auto *op = request->Record.MutableTransaction()->MutableModifyScheme();
        op->SetOperationType(NKikimrSchemeOp::EOperationType::ESchemeOpModifyACL);
        op->SetWorkingDir(parent);
        op->MutableModifyACL()->SetName(name);
        op->MutableModifyACL()->SetDiffACL(acl);
        TAutoPtr<NBus::TBusMessage> reply;
        NBus::EMessageStatus status = SendAndWaitCompletion(request.Release(), reply);
        UNIT_ASSERT_VALUES_EQUAL(status, NBus::MESSAGE_OK);
    }

    TAutoPtr<NMsgBusProxy::TBusResponse> TClient::HiveCreateTablet(ui32 domainUid, ui64 owner, ui64 owner_index, TTabletTypes::EType tablet_type,
                                                               const TVector<ui32>& allowed_node_ids,
                                                               const TVector<TSubDomainKey>& allowed_domains,
                                                               const TChannelsBindings& bindings)
    {
        TAutoPtr<NMsgBusProxy::TBusHiveCreateTablet> request(new NMsgBusProxy::TBusHiveCreateTablet());
        NKikimrClient::THiveCreateTablet& record = request->Record;
        record.SetDomainUid(domainUid);
        auto *cmdCreate = record.AddCmdCreateTablet();
        cmdCreate->SetOwnerId(owner);
        cmdCreate->SetOwnerIdx(owner_index);
        cmdCreate->SetTabletType(tablet_type);
        for (ui32 node_id: allowed_node_ids) {
            cmdCreate->AddAllowedNodeIDs(node_id);
        }
        for (auto& domain_id: allowed_domains) {
            *cmdCreate->AddAllowedDomains() = domain_id;
        }
        if (!bindings.empty()) {
            for (auto& binding: bindings) {
                *cmdCreate->AddBindedChannels() = binding;
            }
        } else {
            UNIT_ASSERT(!StoragePoolTypes.empty());
            TString storagePool = StoragePoolTypes.begin()->second.GetName();
            cmdCreate->AddBindedChannels()->SetStoragePoolName(storagePool); // 0
            cmdCreate->AddBindedChannels()->SetStoragePoolName(storagePool); // 1
            cmdCreate->AddBindedChannels()->SetStoragePoolName(storagePool); // 2
        }
        TAutoPtr<NBus::TBusMessage> reply;
        NBus::EMessageStatus status = SyncCall(request, reply);
        UNIT_ASSERT_VALUES_EQUAL(status, NBus::MESSAGE_OK);
        NMsgBusProxy::TBusResponse* res = dynamic_cast<NMsgBusProxy::TBusResponse*>(reply.Release());
        UNIT_ASSERT(res);
        return res;
    }

    TString TClient::CreateStoragePool(const TString& poolKind, const TString& partOfName, ui32 groups) {
        Y_ABORT_UNLESS(StoragePoolTypes.contains(poolKind));
        const TString poolName = Sprintf("name_%s_kind_%s", partOfName.c_str(), poolKind.c_str());
        const ui64 poolId = THash<TString>()(poolName);

        NKikimrBlobStorage::TDefineStoragePool storagePool = StoragePoolTypes.at(poolKind);
        Y_ABORT_UNLESS(storagePool.GetKind() == poolKind);
        storagePool.SetStoragePoolId(poolId);
        storagePool.SetName(poolName);
        storagePool.SetNumGroups(groups);

        TAutoPtr<NMsgBusProxy::TBusBlobStorageConfigRequest> request(new NMsgBusProxy::TBusBlobStorageConfigRequest());
        request->Record.MutableRequest()->AddCommand()->MutableDefineStoragePool()->CopyFrom(storagePool);
        request->Record.SetDomain(Domain);

        TAutoPtr<NBus::TBusMessage> reply;
        NBus::EMessageStatus msgStatus = SendWhenReady(request, reply);

        UNIT_ASSERT_VALUES_EQUAL(msgStatus, NBus::MESSAGE_OK);
        const NKikimrClient::TResponse &response = dynamic_cast<NMsgBusProxy::TBusResponse *>(reply.Get())->Record;
        Y_ABORT_UNLESS(response.HasBlobStorageConfigResponse() && response.GetBlobStorageConfigResponse().GetSuccess());
        UNIT_ASSERT((NMsgBusProxy::EResponseStatus)response.GetStatus());

        return poolName;
    }

    NKikimrBlobStorage::TDefineStoragePool TClient::DescribeStoragePool(const TString& name) {
        TAutoPtr<NMsgBusProxy::TBusBlobStorageConfigRequest> readRequest(new NMsgBusProxy::TBusBlobStorageConfigRequest());
        readRequest->Record.SetDomain(Domain);
        auto readParam = readRequest->Record.MutableRequest()->AddCommand()->MutableReadStoragePool();
        readParam->SetBoxId(TServerSettings::BOX_ID);
        readParam->AddName(name);

        TAutoPtr<NBus::TBusMessage> reply;
        NBus::EMessageStatus msgStatus = SendWhenReady(readRequest, reply);

        Cerr << PrintToString<NMsgBusProxy::TBusResponse>(reply.Get()) << Endl;
        UNIT_ASSERT_VALUES_EQUAL(msgStatus, NBus::MESSAGE_OK);
        const NKikimrClient::TResponse &response = dynamic_cast<NMsgBusProxy::TBusResponse *>(reply.Get())->Record;
        UNIT_ASSERT(response.HasBlobStorageConfigResponse() && response.GetBlobStorageConfigResponse().GetSuccess());
        UNIT_ASSERT((NMsgBusProxy::EResponseStatus)response.GetStatus());
        UNIT_ASSERT(response.GetBlobStorageConfigResponse().StatusSize() > 0);
        auto status = response.GetBlobStorageConfigResponse().GetStatus(0);
        UNIT_ASSERT(status.StoragePoolSize() > 0);

        auto storagePool = status.GetStoragePool(0);
        UNIT_ASSERT(name == storagePool.GetName());
        UNIT_ASSERT(TServerSettings::BOX_ID == storagePool.GetBoxId());

        return storagePool;
    }

    void TClient::RemoveStoragePool(const TString& name) {
        auto storagePool = DescribeStoragePool(name);

        TAutoPtr<NMsgBusProxy::TBusBlobStorageConfigRequest> deleteRequest(new NMsgBusProxy::TBusBlobStorageConfigRequest());
        deleteRequest->Record.SetDomain(Domain);
        auto deleteParam = deleteRequest->Record.MutableRequest()->AddCommand()->MutableDeleteStoragePool();
        deleteParam->SetBoxId(TServerSettings::BOX_ID);
        deleteParam->SetStoragePoolId(storagePool.GetStoragePoolId());
        deleteParam->SetItemConfigGeneration(storagePool.GetItemConfigGeneration());

        TAutoPtr<NBus::TBusMessage> replyDelete;
        NBus::EMessageStatus msgStatus = SendWhenReady(deleteRequest, replyDelete);

        Cout << PrintToString<NMsgBusProxy::TBusResponse>(replyDelete.Get()) << Endl;
        UNIT_ASSERT_VALUES_EQUAL(msgStatus, NBus::MESSAGE_OK);
        const NKikimrClient::TResponse &responseDelete = dynamic_cast<NMsgBusProxy::TBusResponse *>(replyDelete.Get())->Record;
        UNIT_ASSERT(responseDelete.HasBlobStorageConfigResponse() && responseDelete.GetBlobStorageConfigResponse().GetSuccess());
        UNIT_ASSERT((NMsgBusProxy::EResponseStatus)responseDelete.GetStatus());
    }

    bool TClient::LocalQuery(const ui64 tabletId, const TString &pgmText, NKikimrMiniKQL::TResult& result) {
        TAutoPtr<NMsgBusProxy::TBusTabletLocalMKQL> request = new NMsgBusProxy::TBusTabletLocalMKQL();
        request->Record.SetTabletID(ChangeStateStorage(tabletId, Domain));
        request->Record.SetWithRetry(true);
        auto *mkql = request->Record.MutableProgram();
        mkql->MutableProgram()->SetText(pgmText);

        TAutoPtr<NBus::TBusMessage> reply;
        auto status = SyncCall(request, reply);
        UNIT_ASSERT_VALUES_EQUAL(status, NBus::MESSAGE_OK);

        const NKikimrClient::TResponse &response = dynamic_cast<NMsgBusProxy::TBusResponse *>(reply.Get())->Record;
        UNIT_ASSERT_VALUES_EQUAL(response.GetStatus(), NMsgBusProxy::MSTATUS_OK);

        if (response.HasExecutionEngineEvaluatedResponse())
            result.CopyFrom(response.GetExecutionEngineEvaluatedResponse());

        return response.GetExecutionEngineResponseStatus() == ui32(NMiniKQL::IEngineFlat::EStatus::Complete);
    }

    bool TClient::LocalSchemeTx(const ui64 tabletId, const NTabletFlatScheme::TSchemeChanges& changes, bool dryRun,
                                NTabletFlatScheme::TSchemeChanges& scheme, TString& err) {
        TAutoPtr<NMsgBusProxy::TBusTabletLocalSchemeTx> request = new NMsgBusProxy::TBusTabletLocalSchemeTx();
        request->Record.SetTabletID(ChangeStateStorage(tabletId, Domain));
        request->Record.SetDryRun(dryRun);
        auto *schemeChanges = request->Record.MutableSchemeChanges();
        schemeChanges->CopyFrom(changes);

        TAutoPtr<NBus::TBusMessage> reply;
        auto status = SyncCall(request, reply);
        UNIT_ASSERT_EQUAL(status, NBus::MESSAGE_OK);

        const NKikimrClient::TResponse &response = dynamic_cast<NMsgBusProxy::TBusResponse *>(reply.Get())->Record;
        UNIT_ASSERT_EQUAL(response.GetStatus(), NMsgBusProxy::MSTATUS_OK);

        err = response.GetErrorReason();
        scheme.CopyFrom(response.GetLocalDbScheme());

        return err.empty();
    }

    bool TClient::LocalSchemeTx(const ui64 tabletId, const TString &schemeChangesStr, bool dryRun,
                                NTabletFlatScheme::TSchemeChanges& scheme, TString& err) {
        NTabletFlatScheme::TSchemeChanges schemeChanges;
        ::google::protobuf::TextFormat::ParseFromString(schemeChangesStr, &schemeChanges);
        return LocalSchemeTx(tabletId, schemeChanges, dryRun, scheme, err);
    }

    bool TClient::Compile(const TString &mkql, TString &compiled) {
        TAutoPtr<NMsgBusProxy::TBusRequest> request = new NMsgBusProxy::TBusRequest();
        auto* mkqlTx = request->Record.MutableTransaction()->MutableMiniKQLTransaction();
        mkqlTx->MutableProgram()->SetText(mkql);
        mkqlTx->SetFlatMKQL(true);
        mkqlTx->SetMode(NKikimrTxUserProxy::TMiniKQLTransaction::COMPILE);

        TAutoPtr<NBus::TBusMessage> reply;
        NBus::EMessageStatus msgStatus = SyncCall(request, reply);
        UNIT_ASSERT_EQUAL(msgStatus, NBus::MESSAGE_OK);

        const NKikimrClient::TResponse &response = static_cast<NMsgBusProxy::TBusResponse *>(reply.Get())->Record;
        if (!response.HasMiniKQLCompileResults())
            return false;

        const auto &compileRes = response.GetMiniKQLCompileResults();
        if (compileRes.ProgramCompileErrorsSize()) {
            NYql::TIssues issues;
            NYql::IssuesFromMessage(compileRes.GetProgramCompileErrors(), issues);
            TStringStream err;
            issues.PrintTo(err);
            Cerr << "error: " << err.Str() << Endl;

            return false;
        }

        compiled = compileRes.GetCompiledProgram();
        return true;
    }

    ui32 TClient::FlatQueryRaw(const TString &query, TFlatQueryOptions& opts, NKikimrClient::TResponse& response, int retryCnt) {
        while (retryCnt--) {
            TAutoPtr<NMsgBusProxy::TBusRequest> request = new NMsgBusProxy::TBusRequest();
            {
                auto* mkqlTx = request->Record.MutableTransaction()->MutableMiniKQLTransaction();
                if (opts.IsQueryCompiled)
                    mkqlTx->MutableProgram()->SetBin(query);
                else
                    mkqlTx->MutableProgram()->SetText(query);

                if (opts.Params)
                    mkqlTx->MutableParams()->SetText(opts.Params);
                mkqlTx->SetFlatMKQL(true);
                if (opts.CollectStats)
                    mkqlTx->SetCollectStats(true);
            }

            TAutoPtr<NBus::TBusMessage> reply;
            NBus::EMessageStatus msgStatus = SyncCall(request, reply);
            UNIT_ASSERT_EQUAL(msgStatus, NBus::MESSAGE_OK);

            NMsgBusProxy::TBusResponse * ret = static_cast<NMsgBusProxy::TBusResponse *>(reply.Get());
            ui32 responseStatus = ret->Record.GetStatus();
            if (responseStatus == NMsgBusProxy::MSTATUS_NOTREADY ||
                responseStatus == NMsgBusProxy::MSTATUS_TIMEOUT ||
                responseStatus == NMsgBusProxy::MSTATUS_INPROGRESS)
                continue;

            response.Swap(&static_cast<NMsgBusProxy::TBusResponse *>(reply.Get())->Record);
            break;
        }

        UNIT_ASSERT(retryCnt > 0);
        return response.GetStatus();
    }

    bool TClient::FlatQuery(const TString &query, TFlatQueryOptions& opts, NKikimrMiniKQL::TResult &result, const NKikimrClient::TResponse& expectedResponse) {
        NKikimrClient::TResponse response;
        if (expectedResponse.HasStatus() && expectedResponse.GetStatus() == NMsgBusProxy::MSTATUS_OK) {
            // Client is expecting OK, retry REJECTED replies during restarts and splits
            for (int i = 0; i < 5; ++i) {
                if (i != 0) {
                    response.Clear();
                    Cerr << "Retrying rejected query..." << Endl;
                }
                FlatQueryRaw(query, opts, response);
                if (response.GetStatus() != NMsgBusProxy::MSTATUS_REJECTED) {
                    break;
                }
            }
        } else {
            FlatQueryRaw(query, opts, response);
        }

        if (!response.GetDataShardErrors().empty()) {
            Cerr << "DataShardErrors:" << Endl << response.GetDataShardErrors() << Endl;
        }
        if (!response.GetMiniKQLErrors().empty()) {
            Cerr << "MiniKQLErrors:" << Endl << response.GetMiniKQLErrors() << Endl;
        }
        if (response.HasProxyErrorCode()) {
            if (response.GetProxyErrorCode() != TEvTxUserProxy::TResultStatus::ExecComplete)
                Cerr << "proxy error code: " << static_cast<TEvTxUserProxy::TResultStatus::EStatus>(response.GetProxyErrorCode()) << Endl;
            if (expectedResponse.HasProxyErrorCode()) {
                UNIT_ASSERT_VALUES_EQUAL(response.GetProxyErrorCode(), expectedResponse.GetProxyErrorCode());
            }
        }
        if (response.HasProxyErrors()) {
            Cerr << "proxy errors: " << response.GetProxyErrors() << Endl;
        }
        if (response.UnresolvedKeysSize() > 0) {
            for (size_t i = 0, end = response.UnresolvedKeysSize(); i < end; ++i) {
                Cerr << response.GetUnresolvedKeys(i) << Endl;
            }
        }
        if (response.HasMiniKQLCompileResults()) {
            const auto &compileRes = response.GetMiniKQLCompileResults();
            if (compileRes.ProgramCompileErrorsSize()) {
                NYql::TIssues issues;
                NYql::IssuesFromMessage(compileRes.GetProgramCompileErrors(), issues);
                TStringStream err;
                issues.PrintTo(err);
                Cerr << "error: " << err.Str() << Endl;
            }
            if (compileRes.ParamsCompileErrorsSize()) {
                NYql::TIssues issues;
                NYql::IssuesFromMessage(compileRes.GetParamsCompileErrors(), issues);
                TStringStream err;
                issues.PrintTo(err);
                Cerr << "error: " << err.Str() << Endl;
            }
        }
        if (response.HasHadFollowerReads() && response.GetHadFollowerReads()) {
            Cerr << "had follower reads" << Endl;
        }

        if (expectedResponse.HasStatus()) {
            UNIT_ASSERT_VALUES_EQUAL(response.GetStatus(), expectedResponse.GetStatus());
        }
        if (expectedResponse.GetStatus() != NMsgBusProxy::MSTATUS_OK)
            return false;

        UNIT_ASSERT(response.HasTxId());
        UNIT_ASSERT(response.GetExecutionEngineResponseStatus() == ui32(NMiniKQL::IEngineFlat::EStatus::Complete)
            || response.GetExecutionEngineResponseStatus() == ui32(NMiniKQL::IEngineFlat::EStatus::Aborted));

        if (response.HasExecutionEngineEvaluatedResponse()) {
            result.Swap(response.MutableExecutionEngineEvaluatedResponse());
        }

        return response.GetExecutionEngineResponseStatus() == ui32(NMiniKQL::IEngineFlat::EStatus::Complete);
    }

    bool TClient::FlatQuery(const TString &query, TFlatQueryOptions& opts, NKikimrMiniKQL::TResult &result, ui32 expectedStatus) {
        NKikimrClient::TResponse expectedResponse;
        expectedResponse.SetStatus(expectedStatus);
        return FlatQuery(query, opts, result, expectedResponse);
    }

    bool TClient::FlatQueryParams(const TString& mkql, const TString& params, bool queryCompiled, NKikimrMiniKQL::TResult &result) {
        TFlatQueryOptions opts;
        opts.Params = params;
        opts.IsQueryCompiled = queryCompiled;
        return FlatQuery(mkql, opts, result);
    }

    bool TClient::FlatQuery(const TString& mkql, NKikimrMiniKQL::TResult& result) {
        TFlatQueryOptions opts;
        return FlatQuery(mkql, opts, result);
    }

    TString TClient::SendTabletMonQuery(TTestActorRuntime* runtime, ui64 tabletId, TString query) {
        TActorId sender = runtime->AllocateEdgeActor(0);
        ForwardToTablet(*runtime, tabletId, sender, new NActors::NMon::TEvRemoteHttpInfo(query), 0);
        TAutoPtr<IEventHandle> handle;
        // Timeout for DEBUG purposes only
        runtime->GrabEdgeEvent<NMon::TEvRemoteJsonInfoRes>(handle);
        TString res = handle->Get<NMon::TEvRemoteJsonInfoRes>()->Json;
        Cerr << res << Endl;
        return res;
    }

    TString TClient::MarkNodeInHive(TTestActorRuntime* runtime, ui32 nodeIdx, bool up) {
        ui32 nodeId = runtime->GetNodeId(nodeIdx);
        ui64 hive = ChangeStateStorage(Tests::Hive, Domain);
        TInstant deadline = TInstant::Now() + TIMEOUT;
        while (TInstant::Now() <= deadline) {
            TString res = SendTabletMonQuery(runtime, hive, TString("/app?page=SetDown&node=") + ToString(nodeId) + "&down=" + (up ? "0" : "1"));
            if (!res.empty() && !res.Contains("Error"))
                return res;

        }
        UNIT_ASSERT_C(false, "Failed to mark node in hive");
        return TString();
    }

    TString TClient::KickNodeInHive(TTestActorRuntime* runtime, ui32 nodeIdx) {
        ui32 nodeId = runtime->GetNodeId(nodeIdx);
        ui64 hive = ChangeStateStorage(Tests::Hive, Domain);
        return SendTabletMonQuery(runtime, hive, TString("/app?page=KickNode&node=") + ToString(nodeId));
    }

    bool TClient::WaitForTabletAlive(TTestActorRuntime* runtime, ui64 tabletId, bool leader, TDuration timeout) {
        TActorId edge = runtime->AllocateEdgeActor();
        NTabletPipe::TClientConfig clientConfig;
        clientConfig.AllowFollower = !leader;
        clientConfig.ForceFollower = !leader;
        clientConfig.RetryPolicy = NTabletPipe::TClientRetryPolicy::WithRetries();
        TActorId pipeClient = runtime->Register(NTabletPipe::CreateClient(edge, tabletId, clientConfig));
        TAutoPtr<IEventHandle> handle;
        const TInstant deadline = TInstant::Now() + timeout;
        bool res = false;

        try {
            while (TInstant::Now() <= deadline) {
                TEvTabletPipe::TEvClientConnected* ev = runtime->GrabEdgeEvent<TEvTabletPipe::TEvClientConnected>(handle, deadline - TInstant::Now());
                if (!ev) {
                    break;
                }
                if (ev->ClientId == pipeClient && ev->TabletId == tabletId) {
                    res = (ev->Status == NKikimrProto::OK);
                    break;
                }
            }
        } catch (TEmptyEventQueueException &) {}

        runtime->Send(new IEventHandle(pipeClient, TActorId(), new TEvents::TEvPoisonPill()));
        return res;
    }

    bool TClient::WaitForTabletDown(TTestActorRuntime* runtime, ui64 tabletId, bool leader, TDuration timeout) {
        TActorId edge = runtime->AllocateEdgeActor();
        NTabletPipe::TClientConfig clientConfig;
        clientConfig.AllowFollower = !leader;
        clientConfig.ForceFollower = !leader;
        clientConfig.RetryPolicy = {
            .RetryLimitCount = 5,
            .MinRetryTime = TDuration::MilliSeconds(500),
            .MaxRetryTime = TDuration::Seconds(1),
            .BackoffMultiplier = 2,
        };
        TActorId pipeClient = runtime->Register(NTabletPipe::CreateClient(edge, tabletId, clientConfig));
        TInstant deadline = TInstant::Now() + timeout;

        bool res = false;

        try {
            while (TInstant::Now() <= deadline) {
                TAutoPtr<IEventHandle> handle;
                auto result = runtime->GrabEdgeEvents<TEvTabletPipe::TEvClientConnected, TEvTabletPipe::TEvClientDestroyed>(handle, deadline - TInstant::Now());
                if (handle && handle->Recipient == edge && handle->Sender == pipeClient) {
                    if (std::get<TEvTabletPipe::TEvClientDestroyed*>(result) != nullptr)
                    {
                        TEvTabletPipe::TEvClientDestroyed* event = std::get<TEvTabletPipe::TEvClientDestroyed*>(result);
                        if (event->TabletId == tabletId) {
                            res = true;
                            break;
                        }
                    }
                    if (std::get<TEvTabletPipe::TEvClientConnected*>(result) != nullptr)
                    {
                        TEvTabletPipe::TEvClientConnected* event = std::get<TEvTabletPipe::TEvClientConnected*>(result);
                        if (event->TabletId == tabletId && event->Status != NKikimrProto::OK) {
                            res = true;
                            break;
                        }
                    }
                }
            }
        } catch (TEmptyEventQueueException &) {}

        runtime->Send(new IEventHandle(pipeClient, edge, new TEvents::TEvPoisonPill()));
        return res;
    }

    void TClient::GetTabletInfoFromHive(TTestActorRuntime* runtime, ui64 tabletId, bool returnFollowers, NKikimrHive::TEvResponseHiveInfo& res) {
        TAutoPtr<TEvHive::TEvRequestHiveInfo> ev(new TEvHive::TEvRequestHiveInfo);
        ev->Record.SetTabletID(tabletId);
        ev->Record.SetReturnFollowers(returnFollowers);

        ui64 hive = ChangeStateStorage(Tests::Hive, Domain);
        TActorId edge = runtime->AllocateEdgeActor();
        runtime->SendToPipe(hive, edge, ev.Release());
        TAutoPtr<IEventHandle> handle;
        TEvHive::TEvResponseHiveInfo* response = runtime->GrabEdgeEventRethrow<TEvHive::TEvResponseHiveInfo>(handle);
        res.Swap(&response->Record);
    }

    ui32 TClient::GetLeaderNode(TTestActorRuntime* runtime, ui64 tabletId) {
        NKikimrHive::TEvResponseHiveInfo res;
        GetTabletInfoFromHive(runtime, tabletId, false, res);
        // Cerr << res << Endl;

        for (const NKikimrHive::TTabletInfo& tablet : res.GetTablets()) {
            if (tablet.GetTabletID() == tabletId && tablet.GetNodeID() != 0) {
                return NodeIdToIndex(runtime, tablet.GetNodeID());
            }
        }

        return Max<ui32>();
    }

    bool TClient::TabletExistsInHive(TTestActorRuntime* runtime, ui64 tabletId, bool evenInDeleting) {
        NKikimrHive::TEvResponseHiveInfo res;
        GetTabletInfoFromHive(runtime, tabletId, false, res);
        // Cerr << res << Endl;

        for (const NKikimrHive::TTabletInfo& tablet : res.GetTablets()) {
            if (tablet.GetTabletID() == tabletId) {
                return evenInDeleting || tablet.GetState() != (ui32)NHive::ETabletState::Deleting;
            }
        }

        return false;
    }

    void TClient::GetTabletStorageInfoFromHive(TTestActorRuntime* runtime, ui64 tabletId, NKikimrHive::TEvGetTabletStorageInfoResult& res) {
        TAutoPtr<TEvHive::TEvGetTabletStorageInfo> ev(new TEvHive::TEvGetTabletStorageInfo(tabletId));

        ui64 hive = ChangeStateStorage(Tests::Hive, Domain);
        TActorId edge = runtime->AllocateEdgeActor();
        runtime->SendToPipe(hive, edge, ev.Release());
        TAutoPtr<IEventHandle> handle;
        TEvHive::TEvGetTabletStorageInfoResult* response = runtime->GrabEdgeEventRethrow<TEvHive::TEvGetTabletStorageInfoResult>(handle);

        res.Swap(&response->Record);
        Cerr << response->Record.DebugString() << "\n";

        if (res.GetStatus() == NKikimrProto::OK) {
            auto& info = res.GetInfo();
            Y_ABORT_UNLESS(res.GetTabletID() == info.GetTabletID());
            Y_ABORT_UNLESS(info.ChannelsSize() > 0);

            auto& channel = info.GetChannels(0);
            Y_ABORT_UNLESS(channel.GetChannel() == 0);
            Y_ABORT_UNLESS(channel.HistorySize() > 0);
        }
    }

    TVector<ui32> TClient::GetFollowerNodes(TTestActorRuntime* runtime, ui64 tabletId) {
        NKikimrHive::TEvResponseHiveInfo res;
        GetTabletInfoFromHive(runtime, tabletId, true, res);
        // Cerr << res << Endl;

        TVector<ui32> followerNodes;
        for (const NKikimrHive::TTabletInfo& tablet : res.GetTablets()) {
            if (tablet.GetTabletID() == tabletId && tablet.HasFollowerID() && tablet.GetNodeID() != 0) {
                followerNodes.push_back(NodeIdToIndex(runtime, tablet.GetNodeID()));
            }
        }

        return followerNodes;
    }

    ui64 TClient::GetKesusTabletId(const TString& kesusPath) {
        auto describeResult = Ls(kesusPath);
        UNIT_ASSERT_C(describeResult->Record.GetPathDescription().HasKesus(), describeResult->Record);
        return describeResult->Record.GetPathDescription().GetKesus().GetKesusTabletId();
    }

    Ydb::StatusIds::StatusCode TClient::AddQuoterResource(TTestActorRuntime* runtime, const TString& kesusPath, const TString& resourcePath, const TMaybe<double> maxUnitsPerSecond) {
        NKikimrKesus::THierarchicalDRRResourceConfig cfg;
        if (maxUnitsPerSecond) {
            cfg.SetMaxUnitsPerSecond(*maxUnitsPerSecond);
        }
        return AddQuoterResource(runtime, kesusPath, resourcePath, cfg);
    }

    Ydb::StatusIds::StatusCode TClient::AddQuoterResource(TTestActorRuntime* runtime, const TString& kesusPath, const TString& resourcePath, const NKikimrKesus::THierarchicalDRRResourceConfig& props) {
        THolder<NKesus::TEvKesus::TEvAddQuoterResource> request = MakeHolder<NKesus::TEvKesus::TEvAddQuoterResource>();
        request->Record.MutableResource()->SetResourcePath(resourcePath);
        *request->Record.MutableResource()->MutableHierarchicalDRRResourceConfig() = props;

        TActorId sender = runtime->AllocateEdgeActor(0);
        ForwardToTablet(*runtime, GetKesusTabletId(kesusPath), sender, request.Release(), 0);

        TAutoPtr<IEventHandle> handle;
        runtime->GrabEdgeEvent<NKesus::TEvKesus::TEvAddQuoterResourceResult>(handle);
        auto& record = handle->Get<NKesus::TEvKesus::TEvAddQuoterResourceResult>()->Record;
        return record.GetError().GetStatus();
    }

    THolder<NKesus::TEvKesus::TEvGetConfigResult> TClient::GetKesusConfig(TTestActorRuntime* runtime, const TString& kesusPath) {
        THolder<NKesus::TEvKesus::TEvGetConfig> request = MakeHolder<NKesus::TEvKesus::TEvGetConfig>();

        TActorId sender = runtime->AllocateEdgeActor(0);
        ForwardToTablet(*runtime, GetKesusTabletId(kesusPath), sender, request.Release(), 0);

        TAutoPtr<IEventHandle> handle;
        runtime->GrabEdgeEvent<NKesus::TEvKesus::TEvGetConfigResult>(handle);
        return THolder<NKesus::TEvKesus::TEvGetConfigResult>(handle->Release<NKesus::TEvKesus::TEvGetConfigResult>());
    }

    bool IsServerRedirected() {
        return !!GetEnv(ServerRedirectEnvVar);
    }

    TServerSetup GetServerSetup() {
        if (!IsServerRedirected()) {
            return TServerSetup("localhost", 0);
        }

        TStringBuf str(GetEnv(ServerRedirectEnvVar));
        TStringBuf address;
        TStringBuf port;
        str.Split('/', address, port);
        ui64 portValue = 0;
        if (address.empty() || !TryFromString(port, portValue))
            ythrow TWithBackTrace<yexception>() << "Incorrect server redirect, expected 'IpAddress/Port'";

        return TServerSetup(TString(address), portValue);
    }

    TTenants::TTenants(TServer::TPtr server)
        : Server(server)
    {
        ui32 dynamicNodeStartsAt = Server->StaticNodes();
        ui32 dynamicNodeEndsAt = dynamicNodeStartsAt + Server->DynamicNodes();
        for (ui32 nodeIdx = dynamicNodeStartsAt; nodeIdx < dynamicNodeEndsAt; ++nodeIdx) {
            VacantNodes.push_back(nodeIdx);
        }
        MakeHeap(VacantNodes.begin(), VacantNodes.end());
    }

    TTenants::~TTenants() {
        Stop();
    }

    void TTenants::Run(const TString &name, ui32 nodes) {
        Y_ABORT_UNLESS(!Tenants.contains(name));
        Y_ABORT_UNLESS(Availabe() >= nodes);

        Tenants[name] = {};
        RunNodes(name, nodes);
    }

    void TTenants::Stop(const TString &name) {
        Y_ABORT_UNLESS(Tenants.contains(name));

        Free(name, Size(name));
        Tenants.erase(name);
    }

    void TTenants::Stop() {
        for (auto &it: Tenants) {
            const TString &name = it.first;
            Free(name, Size(name));
        }
        Tenants.clear();
    }

    void TTenants::Add(const TString &name, ui32 nodes) {
        Y_ABORT_UNLESS(Tenants.contains(name));
        Y_ABORT_UNLESS(Availabe() >= nodes);

        return RunNodes(name, nodes);
    }

    void TTenants::Free(const TString &name, ui32 nodes) {
        Y_ABORT_UNLESS(Tenants.contains(name));
        Y_ABORT_UNLESS(Size(name) >= nodes);

        return StopNodes(name, nodes);
    }

    void TTenants::FreeNode(const TString &name, ui32 nodeIdx) {
        Y_ABORT_UNLESS(Tenants.contains(name));
        Y_ABORT_UNLESS(Size(name) >= 1);

        return StopPaticularNode(name, nodeIdx);
    }

    bool TTenants::IsStaticNode(ui32 nodeIdx) const {
        return nodeIdx < Server->StaticNodes();
    }

    bool TTenants::IsActive(const TString &name, ui32 nodeIdx) const {
        const TVector<ui32>& nodes = List(name);
        Cerr << "IsActive: " << name << " -- " << nodeIdx << Endl;
        for (auto& x: nodes) {
            Cerr << " -- " << x;
        }
        Cerr << Endl;
        return std::find(nodes.begin(), nodes.end(), nodeIdx) != nodes.end();
    }

    const TVector<ui32> &TTenants::List(const TString &name) const {
        Y_ABORT_UNLESS(Tenants.contains(name));

        return Tenants.at(name);
    }

    ui32 TTenants::Size(const TString &name) const {
        if (!Tenants.contains(name))
            return 0;
        return List(name).size();
    }

    ui32 TTenants::Size() const {
        return Capacity() - Availabe();
    }

    ui32 TTenants::Availabe() const {
        return VacantNodes.size();
    }

    ui32 TTenants::Capacity() const {
        return Server->DynamicNodes();
    }

    TVector<ui32> &TTenants::Nodes(const TString &name) {
        return Tenants[name];
    }

    void TTenants::StopNode(const TString, ui32 nodeIdx) {
        Server->DestroyDynamicLocalService(nodeIdx);
    }

    void TTenants::RunNode(const TString &name, ui32 nodeIdx) {
        Server->SetupDynamicLocalService(nodeIdx, name);
    }

    void TTenants::StopPaticularNode(const TString &name, ui32 nodeIdx) {
        TVector<ui32>& nodes = Nodes(name);

        auto subj = std::find(nodes.begin(), nodes.end(), nodeIdx);
        Y_ABORT_UNLESS(subj != nodes.end());

        StopNode(name, nodeIdx);

        std::swap(*subj, nodes.back());
        nodes.pop_back();
        FreeNodeIdx(nodeIdx);
    }

    void TTenants::StopNodes(const TString &name, ui32 count) {
        TVector<ui32>& nodes = Nodes(name);

        for (ui32 num = 0; num < count && nodes; ++num) {
            ui32 nodeIdx = nodes.back();
            StopNode(name, nodeIdx);
            nodes.pop_back();
            FreeNodeIdx(nodeIdx);
        }
    }

    void TTenants::RunNodes(const TString &name, ui32 count) {
        TVector<ui32>& nodes = Nodes(name);

        for (ui32 num = 0; num < count; ++num) {
            ui32 nodeIdx = AllocNodeIdx();
            RunNode(name, nodeIdx);
            nodes.push_back(nodeIdx);
        }
    }

    ui32 TTenants::AllocNodeIdx() {
        Y_ABORT_UNLESS(VacantNodes);
        PopHeap(VacantNodes.begin(), VacantNodes.end());
        ui32 node = VacantNodes.back();
        VacantNodes.pop_back();
        return node;
    }

    void TTenants::FreeNodeIdx(ui32 nodeIdx) {
        VacantNodes.push_back(nodeIdx);
        PushHeap(VacantNodes.begin(), VacantNodes.end());
    }

    TServerSettings& TServerSettings::AddStoragePool(const TString& poolKind, const TString& poolName, ui32 numGroups, ui32 encryptionMode) {
        NKikimrBlobStorage::TDefineStoragePool& hddPool = StoragePoolTypes[poolKind];
        hddPool.SetBoxId(BOX_ID);
        hddPool.SetStoragePoolId(POOL_ID++);
        hddPool.SetErasureSpecies("none");
        hddPool.SetVDiskKind("Default");
        hddPool.AddPDiskFilter()->AddProperty()->SetType(NKikimrBlobStorage::ROT);
        hddPool.SetKind(poolKind);
        if (poolName) {
            hddPool.SetName(poolName);
        } else {
            hddPool.SetName(poolKind);
        }
        if (encryptionMode) {
            hddPool.SetEncryptionMode(encryptionMode);
        }
        hddPool.SetNumGroups(numGroups);
        return *this;
    }

    TServerSettings& TServerSettings::AddStoragePoolType(const TString& poolKind, ui32 encryptionMode) {
        NKikimrBlobStorage::TDefineStoragePool hddPool;
        hddPool.SetBoxId(BOX_ID);
        hddPool.SetStoragePoolId(POOL_ID++);
        hddPool.SetErasureSpecies("none");
        hddPool.SetVDiskKind("Default");
        hddPool.AddPDiskFilter()->AddProperty()->SetType(NKikimrBlobStorage::ROT);
        hddPool.SetKind(poolKind);
        if (encryptionMode) {
            hddPool.SetEncryptionMode(encryptionMode);
        }
        StoragePoolTypes[poolKind] = hddPool;
        return *this;
    }


}
}<|MERGE_RESOLUTION|>--- conflicted
+++ resolved
@@ -242,17 +242,13 @@
             appData.PQClusterDiscoveryConfig.MergeFrom(Settings->PQClusterDiscoveryConfig);
             appData.NetClassifierConfig.MergeFrom(Settings->NetClassifierConfig);
             appData.StreamingConfig.MergeFrom(Settings->AppConfig->GetGRpcConfig().GetStreamingConfig());
-<<<<<<< HEAD
-            appData.EnforceUserTokenRequirement = Settings->AppConfig->GetDomainsConfig().GetSecurityConfig().GetEnforceUserTokenRequirement();
-            appData.EnforceUserTokenCheckRequirement = Settings->AppConfig->GetDomainsConfig().GetSecurityConfig().GetEnforceUserTokenCheckRequirement();
-=======
             auto& securityConfig = Settings->AppConfig->GetDomainsConfig().GetSecurityConfig();
             appData.EnforceUserTokenRequirement = securityConfig.GetEnforceUserTokenRequirement();
+            appData.EnforceUserTokenCheckRequirement = securityConfig.GetEnforceUserTokenCheckRequirement();
             TVector<TString> administrationAllowedSIDs(securityConfig.GetAdministrationAllowedSIDs().begin(), securityConfig.GetAdministrationAllowedSIDs().end());
             appData.AdministrationAllowedSIDs = std::move(administrationAllowedSIDs);
             TVector<TString> registerDynamicNodeAllowedSIDs(securityConfig.GetRegisterDynamicNodeAllowedSIDs().cbegin(), securityConfig.GetRegisterDynamicNodeAllowedSIDs().cend());
             appData.RegisterDynamicNodeAllowedSIDs = std::move(registerDynamicNodeAllowedSIDs);
->>>>>>> 9d04ce3e
             appData.DomainsConfig.MergeFrom(Settings->AppConfig->GetDomainsConfig());
             appData.ColumnShardConfig.MergeFrom(Settings->AppConfig->GetColumnShardConfig());
             appData.PersQueueGetReadSessionsInfoWorkerFactory = Settings->PersQueueGetReadSessionsInfoWorkerFactory.get();
