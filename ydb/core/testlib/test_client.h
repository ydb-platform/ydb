#pragma once
#include "tablet_helpers.h"

#include <ydb/core/base/appdata.h>
#include <ydb/core/base/subdomain.h>
#include <ydb/core/base/tablet_types.h>
#include <ydb/core/base/domain.h>
#include <ydb/core/driver_lib/run/config.h>
#include <ydb/core/tx/schemeshard/schemeshard.h>
#include <ydb/public/api/protos/ydb_cms.pb.h>
#include <ydb/public/sdk/cpp/include/ydb-cpp-sdk/client/driver/driver.h>
#include <ydb/public/lib/deprecated/client/msgbus_client.h>
#include <ydb/core/client/server/grpc_server.h>
#include <ydb/core/scheme/scheme_types_defs.h>
#include <ydb/core/scheme/scheme_type_registry.h>
#include <ydb/core/mind/local.h>
#include <yql/essentials/minikql/mkql_node.h>
#include <yql/essentials/minikql/mkql_node_serialization.h>
#include <yql/essentials/minikql/mkql_program_builder.h>
#include <yql/essentials/minikql/mkql_function_registry.h>
#include <ydb/library/mkql_proto/protos/minikql.pb.h>
#include <ydb/core/blobstorage/dsproxy/mock/dsproxy_mock.h>
#include <ydb/core/blobstorage/dsproxy/mock/model.h>
#include <ydb/core/protos/flat_scheme_op.pb.h>
#include <ydb/core/testlib/basics/runtime.h>
#include <ydb/core/testlib/basics/appdata.h>
#include <ydb/core/testlib/mock_transfer_writer_factory.h>
#include <ydb/core/protos/kesus.pb.h>
#include <ydb/core/protos/table_service_config.pb.h>
#include <ydb/core/protos/console_tenant.pb.h>
#include <ydb/core/protos/flat_tx_scheme.pb.h>
#include <ydb/core/kesus/tablet/events.h>
#include <ydb/core/kqp/federated_query/kqp_federated_query_helpers.h>
#include <ydb/core/security/ticket_parser.h>
#include <ydb/core/security/ticket_parser_settings.h>
#include <ydb/core/base/grpc_service_factory.h>
#include <ydb/core/persqueue/actor_persqueue_client_iface.h>
#include <ydb/core/fq/libs/shared_resources/interface/shared_resources.h>
#include <ydb/core/http_proxy/auth_factory.h>
#include <ydb/library/accessor/accessor.h>
#include <ydb/library/yql/providers/s3/actors_factory/yql_s3_actors_factory.h>

#include <ydb/library/grpc/server/grpc_server.h>

#include <google/protobuf/text_format.h>

#include <functional>
#include <algorithm>

namespace NKikimr {
namespace Tests {

#ifdef WITH_VALGRIND
    const ui64 TIME_LIMIT_MS = TDuration::Seconds(600).MilliSeconds();
#else
    #ifdef NDEBUG
    const ui64 TIME_LIMIT_MS = TDuration::Seconds(60).MilliSeconds();
    #else
    const ui64 TIME_LIMIT_MS = TDuration::Seconds(180).MilliSeconds();
    #endif
#endif
    const TDuration ITERATION_DURATION = TDuration::MilliSeconds(50);

    constexpr const char* TestDomainName = "dc-1";
    const ui32 TestDomain = 1;
    const ui64 DummyTablet1 = MakeTabletID(false, 0x840100);
    const ui64 DummyTablet2 = MakeTabletID(false, 0x840101);
    const ui64 Coordinator = MakeTabletID(false, 0x800001);
    const ui64 Mediator = MakeTabletID(false, 0x810001);
    const ui64 TxAllocator = MakeTabletID(false, 0x820001);
    const ui64 SchemeRoot = MakeTabletID(false, 0x850100);
    const ui64 Hive = MakeTabletID(false, 0xA001);

    struct TServerSetup {
        TString IpAddress;
        ui16 Port = 0;

        TServerSetup()
        {}

        TServerSetup(const TString& ipAddress, ui16 port)
            : IpAddress(ipAddress)
            , Port(port)
        {}
    };

    // whether external server is used
    bool IsServerRedirected();
    TServerSetup GetServerSetup();

    inline ui64 ChangeDomain(ui64 tabletId, ui32 id) {
        const ui64 mask = static_cast<ui64>(0xfff) << 44;
        return (tabletId & ~mask) | static_cast<ui64>(id & 0xfff) << 44;
    }

    inline ui64 ChangeStateStorage(ui64 tabletId, ui32 id) {
        const ui64 mask = static_cast<ui64>(0xff) << 56;
        return (tabletId & ~mask) | static_cast<ui64>(id & 0xff) << 56;
    }

    NMiniKQL::IFunctionRegistry* DefaultFrFactory(const NScheme::TTypeRegistry& typeRegistry);

    struct TServerSettings: public TThrRefBase, public TTestFeatureFlagsHolder<TServerSettings> {
        static constexpr ui64 BOX_ID = 999;
        ui64 POOL_ID = 1;

        using TPtr = TIntrusivePtr<TServerSettings>;
        using TConstPtr = TIntrusiveConstPtr<TServerSettings>;

        using TControls = NKikimrConfig::TImmediateControlsConfig;
        using TLoggerInitializer = std::function<void (TTestActorRuntime&)>;
        using TStoragePoolKinds = TDomainsInfo::TDomain::TStoragePoolKinds;

        ui16 Port;
        ui16 GrpcPort = 0;
        int GrpcMaxMessageSize = 0;  // 0 - default (4_MB), -1 - no limit
        ui16 MonitoringPortOffset = 0;
        bool MonitoringTypeAsync = false;
        bool NeedStatsCollectors = false;
        NKikimrProto::TAuthConfig AuthConfig;
        NKikimrPQ::TPQConfig PQConfig;
        NKikimrPQ::TPQClusterDiscoveryConfig PQClusterDiscoveryConfig;
        NKikimrNetClassifier::TNetClassifierConfig NetClassifierConfig;
        NKikimrConfig::TBridgeConfig BridgeConfig;
        ui32 Domain = TestDomain;
        bool SupportsRedirect = true;
        TString TracePath;
        TString DomainName = TestDomainName;
        ui32 NodeCount = 1;
        ui32 DynamicNodeCount = 0;
        std::optional<ui32> DataCenterCount;
        ui64 StorageGeneration = 0;
        bool FetchPoolsGeneration = false;
        NFake::TStorage CustomDiskParams;
        TControls Controls;
        TAppPrepare::TFnReg FrFactory = &DefaultFrFactory;
        TIntrusivePtr<TFormatFactory> Formats;
        bool EnableMockOnSingleNode = true;
        TAutoPtr<TLogBackend> LogBackend;
        std::shared_ptr<std::vector<std::string>> AuditLogBackendLines;
        TLoggerInitializer LoggerInitializer;
        TStoragePoolKinds StoragePoolTypes;
        TVector<NKikimrKqp::TKqpSetting> KqpSettings;
        bool EnableForceFollowers = false;
        bool EnableConsole = true;
        bool EnableNodeBroker = false;
        bool EnableConfigsDispatcher = true;
        bool EnableFeatureFlagsConfigurator = false;
        bool UseRealThreads = true;
        bool EnableKqpSpilling = false;
        bool EnableYq = false;
        bool EnableYqGrpc = false;
        bool EnableScriptExecutionBackgroundChecks = true;
        TDuration KeepSnapshotTimeout = TDuration::Zero();
        ui64 ChangesQueueItemsLimit = 0;
        ui64 ChangesQueueBytesLimit = 0;
        std::shared_ptr<NKikimrConfig::TAppConfig> AppConfig;
        std::shared_ptr<TKikimrRunConfig> KikimrRunConfig;
        NKikimrConfig::TCompactionConfig CompactionConfig;
        TMap<ui32, TString> NodeKeys;
        ui64 DomainPlanResolution = 0;
        ui32 DomainTimecastBuckets = 0;
        std::shared_ptr<NKikimr::NMsgBusProxy::IPersQueueGetReadSessionsInfoWorkerFactory> PersQueueGetReadSessionsInfoWorkerFactory;
        std::shared_ptr<NKikimr::NHttpProxy::IAuthFactory> DataStreamsAuthFactory;
        std::shared_ptr<NKikimr::NPQ::TPersQueueMirrorReaderFactory> PersQueueMirrorReaderFactory = std::make_shared<NKikimr::NPQ::TPersQueueMirrorReaderFactory>();
        std::shared_ptr<NKikimr::NReplication::NService::ITransferWriterFactory> TransferWriterFactory = std::make_shared<MockTransferWriterFactory>();

        bool EnableMetering = false;
        TString MeteringFilePath;
        TString AwsRegion;
        NKqp::IKqpFederatedQuerySetupFactory::TPtr FederatedQuerySetupFactory = std::make_shared<NKqp::TKqpFederatedQuerySetupFactoryNoop>();
        NYql::ISecuredServiceAccountCredentialsFactory::TPtr CredentialsFactory;
        NMiniKQL::TComputationNodeFactory ComputationFactory;
        NYql::IYtGateway::TPtr YtGateway;
        NYql::ISolomonGateway::TPtr SolomonGateway;
        NYql::IPqGateway::TPtr PqGateway;
        NYql::TTaskTransformFactory DqTaskTransformFactory;
        bool InitializeFederatedQuerySetupFactory = false;
        TString ServerCertFilePath;
        bool Verbose = true;
        bool UseSectorMap = false;
        TVector<TIntrusivePtr<NFake::TProxyDS>> ProxyDSMocks;
<<<<<<< HEAD
        bool EnableStorageProxy = false;
=======
        bool EnableStorage = true;
>>>>>>> 21b92dce

        std::function<IActor*(const TTicketParserSettings&)> CreateTicketParser = NKikimr::CreateTicketParser;
        std::shared_ptr<TGrpcServiceFactory> GrpcServiceFactory;
        std::shared_ptr<NYql::NDq::IS3ActorsFactory> S3ActorsFactory = NYql::NDq::CreateDefaultS3ActorsFactory();

        TServerSettings& SetGrpcPort(ui16 value) { GrpcPort = value; return *this; }
        TServerSettings& SetGrpcMaxMessageSize(int value) { GrpcMaxMessageSize = value; return *this; }
        TServerSettings& SetMonitoringPortOffset(ui16 value, bool monitoringTypeAsync = false) { MonitoringPortOffset = value; MonitoringTypeAsync = monitoringTypeAsync; return *this; }
        TServerSettings& SetNeedStatsCollectors(bool value) { NeedStatsCollectors = value; return *this; }
        TServerSettings& SetSupportsRedirect(bool value) { SupportsRedirect = value; return *this; }
        TServerSettings& SetTracePath(const TString& value) { TracePath = value; return *this; }
        TServerSettings& SetDomain(ui32 value) { Domain = value; return *this; }
        TServerSettings& SetDomainName(const TString& value);
        TServerSettings& SetNodeCount(ui32 value) { NodeCount = value; return *this; }
        TServerSettings& SetDynamicNodeCount(ui32 value) { DynamicNodeCount = value; return *this; }
        TServerSettings& SetDataCenterCount(ui32 value) { DataCenterCount = value; return *this; }
        TServerSettings& SetStorageGeneration(ui64 storageGeneration, bool fetchPoolsGeneration = false) { StorageGeneration = storageGeneration; FetchPoolsGeneration = fetchPoolsGeneration; return *this; }
        TServerSettings& SetCustomDiskParams(const NFake::TStorage& value) { CustomDiskParams = value; return *this; }
        TServerSettings& SetControls(const TControls& value) { Controls = value; return *this; }
        TServerSettings& SetFrFactory(const TAppPrepare::TFnReg& value) { FrFactory = value; return *this; }
        TServerSettings& SetEnableMockOnSingleNode(bool value) { EnableMockOnSingleNode = value; return *this; }
        TServerSettings& SetLogBackend(TAutoPtr<TLogBackend> value) { LogBackend = value; return *this; }
        TServerSettings& SetAuditLogBackendLines(std::shared_ptr<std::vector<std::string>> value) { AuditLogBackendLines = value; return *this; }
        TServerSettings& SetLoggerInitializer(TLoggerInitializer value) { LoggerInitializer = std::move(value); return *this; }
        TServerSettings& AddStoragePoolType(const TString& poolKind, ui32 encryptionMode = 0);
        TServerSettings& AddStoragePool(const TString& poolKind, const TString& poolName = {}, ui32 numGroups = 1, ui32 encryptionMode = 0);
        TServerSettings& SetKqpSettings(const TVector<NKikimrKqp::TKqpSetting>& settings) { KqpSettings = settings; return *this; }
        TServerSettings& SetEnableConsole(bool value) { EnableConsole = value; return *this; }
        TServerSettings& SetEnableNodeBroker(bool value) { EnableNodeBroker = value; return *this; }
        TServerSettings& SetEnableConfigsDispatcher(bool value) { EnableConfigsDispatcher = value; return *this; }
        TServerSettings& SetEnableFeatureFlagsConfigurator(bool value) { EnableFeatureFlagsConfigurator = value; return *this; }
        TServerSettings& SetUseRealThreads(bool value) { UseRealThreads = value; return *this; }
        TServerSettings& SetAppConfig(const NKikimrConfig::TAppConfig& value) { AppConfig = std::make_shared<NKikimrConfig::TAppConfig>(value); return *this; }
        TServerSettings& InitKikimrRunConfig() { KikimrRunConfig = std::make_shared<TKikimrRunConfig>(*AppConfig); return *this; }
        TServerSettings& SetKeyFor(ui32 nodeId, TString keyValue) { NodeKeys[nodeId] = keyValue; return *this; }
        TServerSettings& SetEnableKqpSpilling(bool value) { EnableKqpSpilling = value; return *this; }
        TServerSettings& SetEnableForceFollowers(bool value) { EnableForceFollowers = value; return *this; }
        TServerSettings& SetDomainPlanResolution(ui64 resolution) { DomainPlanResolution = resolution; return *this; }
        TServerSettings& SetDomainTimecastBuckets(ui32 buckets) { DomainTimecastBuckets = buckets; return *this; }
        TServerSettings& SetFeatureFlags(const NKikimrConfig::TFeatureFlags& value) { FeatureFlags = value; return *this; }
        TServerSettings& SetCompactionConfig(const NKikimrConfig::TCompactionConfig& value) { CompactionConfig = value; return *this; }
        TServerSettings& SetEnableDbCounters(bool value) { FeatureFlags.SetEnableDbCounters(value); return *this; }
        TServerSettings& SetEnablePersistentQueryStats(bool value) { FeatureFlags.SetEnablePersistentQueryStats(value); return *this; }
        TServerSettings& SetEnableYq(bool value) { EnableYq = value; return *this; }
        TServerSettings& SetEnableYqGrpc(bool value) { EnableYqGrpc = value; return *this; }
        TServerSettings& SetKeepSnapshotTimeout(TDuration value) { KeepSnapshotTimeout = value; return *this; }
        TServerSettings& SetChangesQueueItemsLimit(ui64 value) { ChangesQueueItemsLimit = value; return *this; }
        TServerSettings& SetChangesQueueBytesLimit(ui64 value) { ChangesQueueBytesLimit = value; return *this; }
        TServerSettings& SetMeteringFilePath(const TString& path) { EnableMetering = true; MeteringFilePath = path; return *this; }
        TServerSettings& SetAwsRegion(const TString& value) { AwsRegion = value; return *this; }
        TServerSettings& SetFederatedQuerySetupFactory(NKqp::IKqpFederatedQuerySetupFactory::TPtr value) { FederatedQuerySetupFactory = value; return *this; }
        TServerSettings& SetCredentialsFactory(NYql::ISecuredServiceAccountCredentialsFactory::TPtr credentialsFactory) { CredentialsFactory = std::move(credentialsFactory); return *this; }
        TServerSettings& SetComputationFactory(NMiniKQL::TComputationNodeFactory computationFactory) { ComputationFactory = std::move(computationFactory); return *this; }
        TServerSettings& SetYtGateway(NYql::IYtGateway::TPtr ytGateway) { YtGateway = std::move(ytGateway); return *this; }
        TServerSettings& SetSolomonGateway(NYql::ISolomonGateway::TPtr solomonGateway) { SolomonGateway = std::move(solomonGateway); return *this; }
        TServerSettings& SetPqGateway(NYql::IPqGateway::TPtr pqGateway) { PqGateway = std::move(pqGateway); return *this; }
        TServerSettings& SetDqTaskTransformFactory(NYql::TTaskTransformFactory value) { DqTaskTransformFactory = std::move(value); return *this; }
        TServerSettings& SetInitializeFederatedQuerySetupFactory(bool value) { InitializeFederatedQuerySetupFactory = value; return *this; }
        TServerSettings& SetVerbose(bool value) { Verbose = value; return *this; }
        TServerSettings& SetUseSectorMap(bool value) { UseSectorMap = value; return *this; }
        TServerSettings& SetEnableScriptExecutionBackgroundChecks(bool value) { EnableScriptExecutionBackgroundChecks = value; return *this; }
        TServerSettings& SetScanReaskToResolve(const ui32 count) {
            AppConfig->MutableTableServiceConfig()->MutableResourceManager()->MutableShardsScanningPolicy()->SetReaskShardRetriesCount(count);
            return *this;
        }
        TServerSettings& SetColumnShardReaderClassName(const TString& className) {
            AppConfig->MutableColumnShardConfig()->SetReaderClassName(className);
            return *this;
        }
        TServerSettings& SetPersQueueGetReadSessionsInfoWorkerFactory(
            std::shared_ptr<NKikimr::NMsgBusProxy::IPersQueueGetReadSessionsInfoWorkerFactory> factory
        ) {
            PersQueueGetReadSessionsInfoWorkerFactory = factory;
            return *this;
        }
        TServerSettings& SetDataStreamsAuthFactory(
            std::shared_ptr<NKikimr::NHttpProxy::IAuthFactory> factory
        ) {
            DataStreamsAuthFactory = factory;
            return *this;
        }
        TServerSettings& SetEnableOltpSink(bool withOltpSink) {
            AppConfig->MutableTableServiceConfig()->SetEnableOltpSink(withOltpSink);
            return *this;
        }
        TServerSettings& SetEnableOlapSink(bool withOlapSink) {
            AppConfig->MutableTableServiceConfig()->SetEnableOlapSink(withOlapSink);
            return *this;
        }
        TServerSettings& SetEnableHtapTx(bool withHtapTx) {
            AppConfig->MutableTableServiceConfig()->SetEnableHtapTx(withHtapTx);
            return *this;
        }
        TServerSettings& SetAllowOlapDataQuery(bool withAllowOlapDataQuery) {
            AppConfig->MutableTableServiceConfig()->SetAllowOlapDataQuery(withAllowOlapDataQuery);
            return *this;
        }

        TServerSettings& SetColumnShardAlterObjectEnabled(bool enable) {
            AppConfig->MutableColumnShardConfig()->SetAlterObjectEnabled(enable);
            return *this;
        }

        TServerSettings& SetProxyDSMocks(const TVector<TIntrusivePtr<NFake::TProxyDS>>& proxyDSMocks) {
            ProxyDSMocks = proxyDSMocks;
            return *this;
        }
        TServerSettings& SetEnableStorageProxy(bool value) { EnableStorageProxy = value; return *this; }

        TServerSettings& SetEnableStorage(bool enable) {
            EnableStorage = enable;
            return *this;
        }

        template <typename TService, typename...TParams>
        TServerSettings& RegisterGrpcService(
            const TString& name,
            std::optional<NActors::TActorId> proxyId = std::nullopt,
            TParams...params
        ) {
            if (!GrpcServiceFactory) {
                GrpcServiceFactory = std::make_shared<TGrpcServiceFactory>();
            }
            GrpcServiceFactory->Register<TService>(name, true, proxyId, params...);
            return *this;
        }

        explicit TServerSettings(ui16 port, const NKikimrProto::TAuthConfig authConfig = {}, const NKikimrPQ::TPQConfig pqConfig = {}, const NKikimrConfig::TBridgeConfig& bridgeConfig = {})
            : Port(port)
            , AuthConfig(authConfig)
            , PQConfig(pqConfig)
            , BridgeConfig(bridgeConfig)
        {
            AddStoragePool("test", "/" + DomainName + ":test");
            AppConfig = std::make_shared<NKikimrConfig::TAppConfig>();
            AppConfig->MutableTableServiceConfig()->MutableResourceManager()->MutableShardsScanningPolicy()->SetParallelScanningAvailable(true);
            AppConfig->MutableTableServiceConfig()->MutableResourceManager()->MutableShardsScanningPolicy()->SetShardSplitFactor(16);
            AppConfig->MutableHiveConfig()->SetWarmUpBootWaitingPeriod(10);
            AppConfig->MutableHiveConfig()->SetMaxNodeUsageToKick(100);
            AppConfig->MutableHiveConfig()->SetMinCounterScatterToBalance(100);
            AppConfig->MutableHiveConfig()->SetMinScatterToBalance(100);
            AppConfig->MutableHiveConfig()->SetObjectImbalanceToBalance(100);
            AppConfig->MutableColumnShardConfig()->SetDisabledOnSchemeShard(false);
            AppConfig->MutableQueryServiceConfig()->AddAvailableExternalDataSources("ObjectStorage");
            FeatureFlags.SetEnableSeparationComputeActorsFromRead(true);
            FeatureFlags.SetEnableWritePortionsOnInsert(true);
            FeatureFlags.SetEnableFollowerStats(true);
            FeatureFlags.SetEnableColumnStore(true);
        }

        TServerSettings() = default;
        TServerSettings(const TServerSettings& settings) = default;
        TServerSettings& operator=(const TServerSettings& settings) = default;
    private:
        YDB_FLAG_ACCESSOR(EnableMetadataProvider, true);
        YDB_FLAG_ACCESSOR(EnableExternalIndex, false);
    };

    class TServer : public TThrRefBase, TMoveOnly {
    protected:
        void SetupStorage();

        void SetupActorSystemConfig();
        void SetupMessageBus(ui16 port);
        void SetupDomains(TAppPrepare&);
        void CreateBootstrapTablets();
        void SetupLocalConfig(TLocalConfig &localConfig, const NKikimr::TAppData &appData);
        void SetupDomainLocalService(ui32 nodeIdx);
        void SetupLocalService(ui32 nodeIdx, const TString &domainName);
        void SetupConfigurators(ui32 nodeIdx);
        void SetupProxies(ui32 nodeIdx);
        void SetupLogging();
        void AddSysViewsRosterUpdateObserver();
        void WaitForSysViewsRosterUpdate();

        void Initialize();

    public:
        using TPtr = TIntrusivePtr<TServer>;
        using TMapStoragePool = TDomainsInfo::TDomain::TStoragePoolKinds;

        TServer(const TServerSettings& settings, bool defaultInit = true);
        TServer(TServerSettings::TConstPtr settings, bool defaultInit = true);

        TServer(TServer&& server) = default;
        TServer& operator =(TServer&& server) = default;
        virtual ~TServer();

        void EnableGRpc(const NYdbGrpc::TServerOptions& options, ui32 grpcServiceNodeId = 0, const std::optional<TString>& tenant = std::nullopt);
        void EnableGRpc(ui16 port, ui32 grpcServiceNodeId = 0, const std::optional<TString>& tenant = std::nullopt);
        void SetupRootStoragePools(const TActorId sender) const;

        void SetupDefaultProfiles();

        TIntrusivePtr<::NMonitoring::TDynamicCounters> GetGRpcServerRootCounters() const {
            const auto tenantIt = TenantsGRpc.find(Settings->DomainName);
            Y_ABORT_UNLESS(tenantIt != TenantsGRpc.end());
            Y_ABORT_UNLESS(!tenantIt->second.empty());
            return tenantIt->second.begin()->second.GRpcServerRootCounters;
        }

        void ShutdownGRpc() {
            for (auto& [_, tenantGRpc] : TenantsGRpc) {
                for (auto& [_, nodeGRpc] : tenantGRpc) {
                    nodeGRpc.Shutdown();
                }
            }
        }

        void StartDummyTablets();
        TVector<ui64> StartPQTablets(ui32 pqTabletsN, bool wait = true);
        TTestActorRuntime* GetRuntime() const;
        const TServerSettings& GetSettings() const;
        const NScheme::TTypeRegistry* GetTypeRegistry();
        const NMiniKQL::IFunctionRegistry* GetFunctionRegistry();
        const NYdb::TDriver& GetDriver() const;
        const NYdbGrpc::TGRpcServer& GetGRpcServer() const;
        const NYdbGrpc::TGRpcServer& GetTenantGRpcServer(const TString& tenant) const;

        ui32 StaticNodes() const {
            return Settings->NodeCount;
        }
        ui32 DynamicNodes() const {
            return Settings->DynamicNodeCount;
        }
        void SetupDynamicLocalService(ui32 nodeIdx, const TString &tenantName);
        void DestroyDynamicLocalService(ui32 nodeIdx);
        void WaitFinalization();

    protected:
        const TServerSettings::TConstPtr Settings;
        const bool UseStoragePools;

        std::shared_ptr<void> KqpLoggerScope;
        THolder<TTestActorRuntime> Runtime;
        THolder<NYdb::TDriver> Driver;
        TIntrusivePtr<NBus::TBusMessageQueue> Bus;
        const NBus::TBusServerSessionConfig BusServerSessionConfig; //BusServer hold const & on config
        TAutoPtr<NMsgBusProxy::IMessageBusServer> BusServer;
        NFq::IYqSharedResources::TPtr YqSharedResources;

        TTestActorRuntime::TEventObserverHolder SysViewsRosterUpdateObserver;
        bool SysViewsRosterUpdateFinished;

        struct TGRpcInfo {
            std::unique_ptr<NYdbGrpc::TGRpcServer> GRpcServer;
            TIntrusivePtr<NMonitoring::TDynamicCounters> GRpcServerRootCounters;

            void Shutdown() {
                if (GRpcServer) {
                    GRpcServer->Stop();
                    GRpcServer = nullptr;
                }
            }
        };

        std::unordered_map<TString, std::unordered_map<ui32, TGRpcInfo>> TenantsGRpc;  // tenant -> nodeIdx -> GRpcInfo
    };

    class TClient {
    public:
        struct TFlatQueryOptions {
            TString Params;
            bool IsQueryCompiled = false;
            bool CollectStats = false;
        };

        struct TPathVersion {
            ui64 OwnerId = 0;
            ui64 PathId = 0;
            ui64 Version = 0;
        };

        struct TCreateUserOption {
            TString User;
            TString Password;
            bool CanLogin = true;
        };

        struct TModifyUserOption {
            TString User;
            std::optional<TString> Password;
            std::optional<bool> CanLogin;
        };

        using TApplyIf = TVector<TPathVersion>;

        TClient(const TServerSettings& settings);
        virtual ~TClient();

        const NMsgBusProxy::TMsgBusClientConfig& GetClientConfig() const;
        std::shared_ptr<NMsgBusProxy::TMsgBusClient> GetClient() const;
        bool LoadTypes();
        const NScheme::TTypeRegistry& GetTypeRegistry() const;
        const NScheme::TTypeMetadataRegistry& GetTypeMetadataRegistry() const;
        const NMiniKQL::IFunctionRegistry& GetFunctionRegistry() const;

        template <typename T>
        void PrepareRequest(TAutoPtr<T>&) {}

        void PrepareRequest(TAutoPtr<NMsgBusProxy::TBusRequest>& request) {
            if (!SecurityToken.empty())
                request->Record.SetSecurityToken(SecurityToken);
        }

        void PrepareRequest(TAutoPtr<NMsgBusProxy::TBusPersQueue>& request) {
            if (!SecurityToken.empty())
                request->Record.SetSecurityToken(SecurityToken);
        }

        void PrepareRequest(TAutoPtr<NMsgBusProxy::TBusSchemeOperation>& request) {
            if (!SecurityToken.empty())
                request->Record.SetSecurityToken(SecurityToken);
        }

        void PrepareRequest(TAutoPtr<NMsgBusProxy::TBusSchemeInitRoot>& request) {
            if (!SecurityToken.empty())
                request->Record.SetSecurityToken(SecurityToken);
        }

        void PrepareRequest(TAutoPtr<NMsgBusProxy::TBusSchemeDescribe>& request) {
            if (!SecurityToken.empty())
                request->Record.SetSecurityToken(SecurityToken);
        }

        template <typename T>
        NBus::EMessageStatus SyncCall(TAutoPtr<T> msgHolder, TAutoPtr<NBus::TBusMessage> &reply) {
            NBus::EMessageStatus msgbusStatus = NBus::EMessageStatus::MESSAGE_TIMEOUT;
            const ui64 finishTimeMs = TInstant::Now().MilliSeconds() +  TIME_LIMIT_MS;
            PrepareRequest(msgHolder);
            while (TInstant::Now().MilliSeconds() < finishTimeMs) {
                T* msgCopy(new T());
                msgCopy->Record = msgHolder->Record;
                msgbusStatus = Client->SyncCall(msgCopy, reply);
                if (msgbusStatus == NBus::MESSAGE_CONNECT_FAILED) {
                    Sleep(ITERATION_DURATION);
                    continue;
                } else {
                    break;
                }
            }
            return msgbusStatus;
        }

        static ui64 GetPatchedSchemeRoot(ui64 schemeRoot, ui32 domain, bool supportsRedirect);
        void WaitRootIsUp(const TString& root);
        TAutoPtr<NBus::TBusMessage> InitRootSchemeWithReply(const TString& root);
        void InitRootScheme();
        void InitRootScheme(const TString& root);

        // Flat DB operations
        // Plain methods return request status that should be checked.
        // `Test` prefixed methods check for the success internally.
        NMsgBusProxy::EResponseStatus WaitCreateTx(TTestActorRuntime* runtime, const TString& path, TDuration timeout);
        NMsgBusProxy::EResponseStatus MkDir(const TString& parent, const TString& name, const TApplyIf& applyIf = {});
        void TestMkDir(const TString& parent, const TString& name, const TApplyIf& applyIf = {});
        NMsgBusProxy::EResponseStatus RmDir(const TString& parent, const TString& name, const TApplyIf& applyIf = {});
        void TestRmDir(const TString& parent, const TString& name, const TApplyIf& applyIf = {});
        NMsgBusProxy::EResponseStatus CreateSubdomain(const TString &parent, const TString &description);
        NMsgBusProxy::EResponseStatus CreateSubdomain(const TString& parent, const NKikimrSubDomains::TSubDomainSettings &subdomain);
        NMsgBusProxy::EResponseStatus CreateExtSubdomain(const TString &parent, const TString &description);
        NMsgBusProxy::EResponseStatus CreateExtSubdomain(const TString& parent, const NKikimrSubDomains::TSubDomainSettings &subdomain);
        NMsgBusProxy::EResponseStatus AlterExtSubdomain(const TString &parent, const NKikimrSubDomains::TSubDomainSettings &subdomain, TDuration timeout = TDuration::Seconds(5000));
        NMsgBusProxy::EResponseStatus AlterUserAttributes(const TString &parent, const TString &name, const TVector<std::pair<TString, TString>>& addAttrs, const TVector<TString>& dropAttrs = {}, const TApplyIf& applyIf = {});
        NMsgBusProxy::EResponseStatus AlterSubdomain(const TString &parent, const TString &description, TDuration timeout = TDuration::Seconds(5000));
        NMsgBusProxy::EResponseStatus AlterSubdomain(const TString& parent, const NKikimrSubDomains::TSubDomainSettings &subdomain, TDuration timeout = TDuration::Seconds(5000));
        NMsgBusProxy::EResponseStatus DeleteSubdomain(const TString& parent, const TString &name);
        NMsgBusProxy::EResponseStatus ForceDeleteSubdomain(const TString& parent, const TString &name);
        NMsgBusProxy::EResponseStatus ForceDeleteUnsafe(const TString& parent, const TString &name);

        NMsgBusProxy::EResponseStatus CreateTable(const TString& parent, const TString& scheme, TDuration timeout = TDuration::Seconds(5000));
        NMsgBusProxy::EResponseStatus CreateTable(const TString& parent, const NKikimrSchemeOp::TTableDescription &table, TDuration timeout = TDuration::Seconds(5000));
        NMsgBusProxy::EResponseStatus CreateTableWithUniformShardedIndex(const TString& parent,
            const NKikimrSchemeOp::TTableDescription &table, const TString& indexName,
            const TVector<TString> indexColumns, NKikimrSchemeOp::EIndexType type,
            const TVector<TString> dataColumns = {}, TDuration timeout = TDuration::Seconds(5000));
        NMsgBusProxy::EResponseStatus SplitTable(const TString& table, ui64 datashardId, ui64 border, TDuration timeout = TDuration::Seconds(5000));
        NMsgBusProxy::EResponseStatus CopyTable(const TString& parent, const TString& name, const TString& src);
        NMsgBusProxy::EResponseStatus CreateKesus(const TString& parent, const TString& name);
        NMsgBusProxy::EResponseStatus DeleteKesus(const TString& parent, const TString& name);
        NMsgBusProxy::EResponseStatus ConsistentCopyTables(TVector<std::pair<TString, TString>> desc, TDuration timeout = TDuration::Seconds(5000));
        NMsgBusProxy::EResponseStatus DeleteTable(const TString& parent, const TString& name);
        NMsgBusProxy::EResponseStatus AlterTable(const TString& parent, const NKikimrSchemeOp::TTableDescription& update);
        NMsgBusProxy::EResponseStatus AlterTable(const TString& parent, const TString& alter);
        TAutoPtr<NMsgBusProxy::TBusResponse> AlterTable(const TString& parent, const NKikimrSchemeOp::TTableDescription& update, const TString& userToken);
        TAutoPtr<NMsgBusProxy::TBusResponse> AlterTable(const TString& parent, const TString& alter, const TString& userToken);

        TAutoPtr<NMsgBusProxy::TBusResponse> MoveIndex(const TString& table, const TString& src, const TString& dst, bool allowOverwrite, const TString& userToken);

        NMsgBusProxy::EResponseStatus CreateOlapStore(const TString& parent, const TString& scheme);
        NMsgBusProxy::EResponseStatus CreateOlapStore(const TString& parent, const NKikimrSchemeOp::TColumnStoreDescription& store);
        NMsgBusProxy::EResponseStatus CreateColumnTable(const TString& parent, const TString& scheme);
        NMsgBusProxy::EResponseStatus CreateColumnTable(const TString& parent, const NKikimrSchemeOp::TColumnTableDescription& table);
#if 1 // legacy names
        NMsgBusProxy::EResponseStatus CreateOlapTable(const TString& parent, const TString& scheme) {
            return CreateColumnTable(parent, scheme);
        }
        NMsgBusProxy::EResponseStatus CreateOlapTable(const TString& parent, const NKikimrSchemeOp::TColumnTableDescription& table) {
            return CreateColumnTable(parent, table);
        }
#endif
        NMsgBusProxy::EResponseStatus CreateTopic(const TString& parent, const NKikimrSchemeOp::TPersQueueGroupDescription& topic);
        NMsgBusProxy::EResponseStatus CreateSolomon(const TString& parent, const TString& name, ui32 parts = 4, ui32 channelProfile = 0);
        NMsgBusProxy::EResponseStatus StoreTableBackup(const TString& parent, const NKikimrSchemeOp::TBackupTask& task);
        NMsgBusProxy::EResponseStatus DeleteTopic(const TString& parent, const TString& name);
        TAutoPtr<NMsgBusProxy::TBusResponse> TryDropPersQueueGroup(const TString& parent, const TString& name);
        TAutoPtr<NMsgBusProxy::TBusResponse> Ls(const TString& path);
        static TPathVersion ExtractPathVersion(const TAutoPtr<NMsgBusProxy::TBusResponse>& describe);
        static TVector<ui64> ExtractTableShards(const TAutoPtr<NMsgBusProxy::TBusResponse>& resp);
        bool FlatQuery(TTestActorRuntime* runtime, const TString& mkql, NKikimrMiniKQL::TResult& result);
        bool FlatQuery(TTestActorRuntime* runtime, const TString& mkql, TFlatQueryOptions& opts, NKikimrMiniKQL::TResult& result,
                       const NKikimrClient::TResponse& expectedResponse);
        bool FlatQuery(TTestActorRuntime* runtime, const TString& mkql, TFlatQueryOptions& opts, NKikimrMiniKQL::TResult& result,
                       ui32 expectedStatus = NMsgBusProxy::MSTATUS_OK);

        // returns NMsgBusProxy::MSTATUS_* and the raw response
        ui32 FlatQueryRaw(TTestActorRuntime* runtime, const TString &query, TFlatQueryOptions& opts, NKikimrClient::TResponse& response, int retryCnt = 10);

        bool Compile(const TString &mkql, TString &compiled);
        NKikimrScheme::TEvDescribeSchemeResult Describe(TTestActorRuntime* runtime, const TString& path, ui64 tabletId = SchemeRoot, bool showPrivateTable = false);
        TString CreateStoragePool(const TString& poolKind, const TString& partOfName, ui32 groups = 1);
        NKikimrBlobStorage::TDefineStoragePool DescribeStoragePool(const TString& name);
        void RemoveStoragePool(const TString& name);

        void SetSecurityToken(const TString& token) { SecurityToken = token; }

        // User operations
        NMsgBusProxy::EResponseStatus CreateUser(const TString& parent, const TCreateUserOption& options, const TString& userToken = "");
        void TestCreateUser(const TString& parent, const TCreateUserOption& options, const TString& userToken = "");
        NMsgBusProxy::EResponseStatus CreateUser(const TString& parent, const TString& user, const TString& password, const TString& userToken = "");
        void TestCreateUser(const TString& parent, const TString& user, const TString& password, const TString& userToken = "");
        NMsgBusProxy::EResponseStatus ModifyUser(const TString& parent, const TModifyUserOption& options, const TString& userToken = "");
        void TestModifyUser(const TString& parent, const TModifyUserOption& options, const TString& userToken = "");
        NMsgBusProxy::EResponseStatus DeleteUser(const TString& parent, const TModifyUserOption& options, const TString& userToken = "");
        void TestDeleteUser(const TString& parent, const TModifyUserOption& options, const TString& userToken = "");
        NMsgBusProxy::EResponseStatus CreateGroup(const TString& parent, const TString& group);
        void TestCreateGroup(const TString& parent, const TString& group);
        NMsgBusProxy::EResponseStatus AddGroupMembership(const TString& parent, const TString& group, const TString& member);
        void TestAddGroupMembership(const TString& parent, const TString& group, const TString& member);
        NMsgBusProxy::EResponseStatus DeleteGroup(const TString& parent, const TString& group);
        void TestDeleteGroup(const TString& parent, const TString& group);
        NKikimrScheme::TEvLoginResult Login(TTestActorRuntime& runtime, const TString& user, const TString& password);

        // ACL operations
        NMsgBusProxy::EResponseStatus ModifyOwner(const TString& parent, const TString& name, const TString& owner);
        void TestModifyOwner(const TString& parent, const TString& name, const TString& owner);
        NMsgBusProxy::EResponseStatus ModifyACL(const TString& parent, const TString& name, const TString& acl);
        void TestModifyACL(const TString& parent, const TString& name, const TString& acl);

        NMsgBusProxy::EResponseStatus Grant(const TString& parent, const TString& name, const TString& subject, NACLib::EAccessRights rights);
        void TestGrant(const TString& parent, const TString& name, const TString& subject, NACLib::EAccessRights rights);
        NMsgBusProxy::EResponseStatus GrantConnect(const TString& subject);
        void TestGrantConnect(const TString& subject);

        // Helper functions
        TAutoPtr<NMsgBusProxy::TBusResponse> HiveCreateTablet(ui32 domainUid, ui64 owner, ui64 owner_index, TTabletTypes::EType tablet_type,
                const TVector<ui32>& allowed_node_ids, const TVector<TSubDomainKey>& allowed_domains = {}, const TChannelsBindings& binding = {});

        TString SendTabletMonQuery(TTestActorRuntime* runtime, ui64 tabletId, TString query);
        TString MarkNodeInHive(TTestActorRuntime* runtime, ui32 nodeIdx, bool up);
        TString KickNodeInHive(TTestActorRuntime* runtime, ui32 nodeIdx);
        bool WaitForTabletAlive(TTestActorRuntime* runtime, ui64 tabletId, bool leader, TDuration timeout);
        bool WaitForTabletDown(TTestActorRuntime* runtime, ui64 tabletId, bool leader, TDuration timeout);
        ui32 GetLeaderNode(TTestActorRuntime* runtime, ui64 tabletId);
        bool TabletExistsInHive(TTestActorRuntime* runtime, ui64 tabletId, bool evenInDeleting = false);
        TVector<ui32> GetFollowerNodes(TTestActorRuntime *runtime, ui64 tabletId);

        void GetTabletInfoFromHive(TTestActorRuntime* runtime, ui64 tabletId, bool returnFollowers, NKikimrHive::TEvResponseHiveInfo& res);
        void GetTabletStorageInfoFromHive(TTestActorRuntime* runtime, ui64 tabletId, NKikimrHive::TEvGetTabletStorageInfoResult& res);

        static void RefreshPathCache(TTestActorRuntime* runtime, const TString& path, ui32 nodeIdx = 0);

        ui64 GetKesusTabletId(const TString& kesusPath);
        Ydb::StatusIds::StatusCode AddQuoterResource(TTestActorRuntime* runtime, const TString& kesusPath, const TString& resourcePath, const NKikimrKesus::THierarchicalDRRResourceConfig& props);
        Ydb::StatusIds::StatusCode AddQuoterResource(TTestActorRuntime* runtime, const TString& kesusPath, const TString& resourcePath, const TMaybe<double> maxUnitsPerSecond = Nothing());

        THolder<NKesus::TEvKesus::TEvGetConfigResult> GetKesusConfig(TTestActorRuntime* runtime, const TString& kesusPath);

    protected:
        TString PrintToString(const ::google::protobuf::Message& msg, size_t maxSz = 1000) {
            TString s;
            ::google::protobuf::TextFormat::PrintToString(msg, &s);
            if (s.size() > maxSz) {
                s.resize(maxSz);
                s += "...\n(TRUNCATED)\n";
            }
            return s;
        }

        template <class TMsg>
        TString PrintToString(const NBus::TBusMessage* msg, size_t maxSz = 1000) {
            auto res = dynamic_cast<const TMsg*>(msg);
            return PrintToString(res->Record, maxSz);
        }

        // Waits for kikimr server to become ready
        template <class TReq>
        NBus::EMessageStatus SendWhenReady(TAutoPtr<TReq> request, TAutoPtr<NBus::TBusMessage>& reply, const ui32 timeout = 5000) {
            TInstant deadline = TInstant::Now() + TDuration::MilliSeconds(timeout);
            NBus::EMessageStatus status = NBus::MESSAGE_UNKNOWN;
            // Server might not be ready
            do {
                TAutoPtr<TReq> msgCopy(new TReq());
                msgCopy->Record = request->Record;
                status = SyncCall(msgCopy, reply);

                if (status != NBus::MESSAGE_OK)
                    return status;

                const NMsgBusProxy::TBusResponse* notReadyResp = dynamic_cast<const NMsgBusProxy::TBusResponse*>(reply.Get());
                if (!notReadyResp)
                    break;

                if (notReadyResp->Record.GetStatus() != NMsgBusProxy::MSTATUS_NOTREADY)
                    break;

                // Retry if the server wasn't ready yet
                Sleep(TDuration::MilliSeconds(10));
            } while (TInstant::Now() < deadline);

            return status;
        }

        // Waits for scheme operation to complete
        NBus::EMessageStatus WaitCompletion(ui64 txId, ui64 schemeshard, ui64 pathId,
                                            TAutoPtr<NBus::TBusMessage>& reply,
                                            TDuration timeout = TDuration::Seconds(1000));
        NBus::EMessageStatus SendAndWaitCompletion(TAutoPtr<NMsgBusProxy::TBusSchemeOperation> request,
                                                   TAutoPtr<NBus::TBusMessage>& reply,
                                                   TDuration timeout = TDuration::Seconds(1000));

        ui32 NodeIdToIndex(TTestActorRuntime* runtime, ui32 id) {
            ui32 offset = runtime->GetNodeId(0);
            Y_ABORT_UNLESS(id >= offset, "NodeId# %" PRIu32 " offset# %" PRIu32, id, offset);
            return id - offset;
        }

        TAutoPtr<NMsgBusProxy::TBusResponse> LsImpl(const TString& path);

        static void SetApplyIf(NKikimrSchemeOp::TModifyScheme& transaction, const TApplyIf& applyIf) {
            for (auto& pathVer: applyIf) {
                auto item = transaction.AddApplyIf();
                item->SetPathId(pathVer.PathId);
                item->SetPathVersion(pathVer.Version);
            }
        }

    protected:
        using TStoragePoolKinds = TDomainsInfo::TDomain::TStoragePoolKinds;

        const ui32 Domain;
        const TString DomainName;
        const bool SupportsRedirect;
        const TStoragePoolKinds StoragePoolTypes;
        const bool Verbose;
        NScheme::TKikimrTypeRegistry TypeRegistry;
        TIntrusivePtr<NMiniKQL::IFunctionRegistry> FunctionRegistry;
        NMsgBusProxy::TMsgBusClientConfig ClientConfig;
        std::shared_ptr<NMsgBusProxy::TMsgBusClient> Client;
        TMaybe<ui64> TypesEtag;
        NScheme::TTypeMetadataRegistry LoadedTypeMetadataRegistry;
        TIntrusivePtr<NMiniKQL::IFunctionRegistry> LoadedFunctionRegistry;
        TString SecurityToken;
    };

    struct TTenants {
    private:
        Tests::TServer::TPtr Server;

        TVector<ui32> VacantNodes;
        TMap<TString, TVector<ui32>> Tenants;

    public:
        TTenants(Tests::TServer::TPtr server);
        ~TTenants();

        void Run(const TString &name, ui32 nodes = 1);
        void Stop(const TString &name);
        void Stop();

        void Add(const TString &name, ui32 nodes = 1);
        void Free(const TString &name, ui32 nodes = 1);

        bool IsActive(const TString &name, ui32 nodeIdx) const;
        void FreeNode(const TString &name, ui32 nodeIdx);

        bool IsStaticNode(ui32 nodeIdx) const;
        const TVector<ui32>& List(const TString &name) const;
        ui32 Size(const TString &name) const;
        ui32 Size() const;
        ui32 Availabe() const;
        ui32 Capacity() const;

        void CreateTenant(Ydb::Cms::CreateDatabaseRequest request, ui32 nodes = 1, TDuration timeout = TDuration::Seconds(30), bool acceptAlreadyExist = false);

    private:
        TVector<ui32>& Nodes(const TString &name);
        void StopNode(const TString /*name*/, ui32 nodeIdx);
        void RunNode(const TString &name, ui32 nodeIdx);
        void StopPaticularNode(const TString &name, ui32 nodeIdx);
        void StopNodes(const TString &name, ui32 count);
        void RunNodes(const TString &name, ui32 count);
        ui32 AllocNodeIdx();
        void FreeNodeIdx(ui32 nodeIdx);
    };

}
}<|MERGE_RESOLUTION|>--- conflicted
+++ resolved
@@ -180,11 +180,8 @@
         bool Verbose = true;
         bool UseSectorMap = false;
         TVector<TIntrusivePtr<NFake::TProxyDS>> ProxyDSMocks;
-<<<<<<< HEAD
+        bool EnableStorage = true;
         bool EnableStorageProxy = false;
-=======
-        bool EnableStorage = true;
->>>>>>> 21b92dce
 
         std::function<IActor*(const TTicketParserSettings&)> CreateTicketParser = NKikimr::CreateTicketParser;
         std::shared_ptr<TGrpcServiceFactory> GrpcServiceFactory;
