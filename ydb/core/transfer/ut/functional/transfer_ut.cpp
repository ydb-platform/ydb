--- conflicted
+++ resolved
@@ -570,6 +570,41 @@
         testCase.DropTopic();
     }
 
+    Y_UNIT_TEST(DescribeTransferWithErrorTopicNotFound)
+    {
+        MainTestCase testCase;
+        testCase.CreateTable(R"(
+                CREATE TABLE `%s` (
+                    Key Uint64 NOT NULL,
+                    Message Utf8,
+                    PRIMARY KEY (Key)
+                )  WITH (
+                    STORE = %s
+                );
+            )");
+
+        testCase.CreateTransfer(R"(
+                $l = ($x) -> {
+                    return [
+                        <|
+                            Key:CAST($x._offset AS Uint64),
+                            Message:CAST($x._data AS Utf8)
+                        |>
+                    ];
+                };
+            )", MainTestCase::CreateTransferSettings::WithLocalTopic(false));
+
+        testCase.CheckTransferStateError("Path not found");
+
+        auto d = testCase.DescribeTransfer();
+        UNIT_ASSERT_VALUES_EQUAL(d.GetTransferDescription().GetState(), TTransferDescription::EState::Error);
+        UNIT_ASSERT_VALUES_EQUAL(d.GetTransferDescription().GetSrcPath(), TStringBuilder() << "local/" << testCase.TopicName);
+        UNIT_ASSERT_VALUES_EQUAL(d.GetTransferDescription().GetDstPath(), TStringBuilder() << "/local/" << testCase.TableName);
+
+        testCase.DropTransfer();
+        testCase.DropTable();
+    }
+
     Y_UNIT_TEST(CustomConsumer)
     {
         MainTestCase testCase;
@@ -1312,11 +1347,7 @@
         testCase.DropTable();
     }
 
-<<<<<<< HEAD
-    Y_UNIT_TEST(DescribeTransferWithErrorTopicNotFound)
-=======
     Y_UNIT_TEST(CreateAndAlterTransferInDirectory)
->>>>>>> 69660479
     {
         MainTestCase testCase;
         testCase.CreateTable(R"(
@@ -1328,44 +1359,21 @@
                     STORE = %s
                 );
             )");
-<<<<<<< HEAD
-
-        testCase.CreateTransfer(R"(
-=======
         testCase.CreateTopic(1);
 
         testCase.CreateDirectory("/local/subdir");
         testCase.CreateTransfer(TStringBuilder() << "subdir/" << testCase.TransferName, Sprintf(R"(
->>>>>>> 69660479
-                $l = ($x) -> {
-                    return [
-                        <|
-                            Key:CAST($x._offset AS Uint64),
-                            Message:CAST($x._data AS Utf8)
-                        |>
-                    ];
-                };
-<<<<<<< HEAD
-            )", MainTestCase::CreateTransferSettings::WithLocalTopic(false));
-
-        testCase.CheckTransferStateError("Path not found");
-
-        auto d = testCase.DescribeTransfer();
-        UNIT_ASSERT_VALUES_EQUAL(d.GetTransferDescription().GetState(), TTransferDescription::EState::Error);
-        UNIT_ASSERT_VALUES_EQUAL(d.GetTransferDescription().GetSrcPath(), TStringBuilder() << "local/" << testCase.TopicName);
-        UNIT_ASSERT_VALUES_EQUAL(d.GetTransferDescription().GetDstPath(), TStringBuilder() << "/local/" << testCase.TableName);
-
-        testCase.DropTransfer();
-        testCase.DropTable();
-    }
-
-
-=======
+                $l = ($x) -> {
+                    return [
+                        <|
+                            Key:CAST($x._offset AS Uint64),
+                            Message:CAST($x._data AS Utf8)
+                        |>
+                    ];
+                };
             )", testCase.TableName.data()));
 
         testCase.AlterTransfer(TStringBuilder() << "subdir/" << testCase.TransferName,
             MainTestCase::AlterTransferSettings::WithBatching(TDuration::Seconds(1), 1));
     }
-
->>>>>>> 69660479
 }
