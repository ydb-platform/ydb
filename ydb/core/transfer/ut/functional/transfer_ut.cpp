#include <ydb/core/transfer/ut/common/transfer_common.h>

using namespace NReplicationTest;

Y_UNIT_TEST_SUITE(Transfer)
{
    void CheckTopicLocalOrRemote(bool local) {
        MainTestCase testCase(std::nullopt, "ROW");

        testCase.CreateTable(R"(
                CREATE TABLE `%s` (
                    Key Uint64 NOT NULL,
                    Message Utf8,
                    PRIMARY KEY (Key)
                )  WITH (
                    STORE = %s
                );
            )");
        testCase.CreateTopic(1);
        testCase.CreateTransfer(R"(
                $l = ($x) -> {
                    return [
                        <|
                            Key:$x._offset,
                            Message:CAST($x._data AS Utf8)
                        |>
                    ];
                };
            )", MainTestCase::CreateTransferSettings::WithLocalTopic(local));

        testCase.Write({"Message-1"});

        testCase.CheckResult({{
            _C("Message", TString("Message-1"))
        }});

        testCase.DropTransfer();
        testCase.DropTable();
        testCase.DropTopic();
    }

    Y_UNIT_TEST(BaseScenario_Local) {
        CheckTopicLocalOrRemote(true);
    }

    Y_UNIT_TEST(BaseScenario_Remote) {
        CheckTopicLocalOrRemote(false);
    }

    Y_UNIT_TEST(CreateTransfer_TargetNotFound)
    {
        MainTestCase testCase;
        testCase.CreateTopic();

        testCase.CreateTransfer(R"(
            $l = ($x) -> {
                    return [
                        <|
                            Key:CAST($x._offset AS Uint64)
                        |>
                    ];
                };
        )", MainTestCase::CreateTransferSettings::WithExpectedError(TStringBuilder() << "Path does not exist"));

        testCase.DropTopic();
    }

    Y_UNIT_TEST(ConnectionString_BadChar)
    {
        MainTestCase testCase;

        testCase.CreateTable(R"(
                CREATE TABLE `%s` (
                    Key Uint64 NOT NULL,
                    Message Utf8,
                    PRIMARY KEY (Key)
                )  WITH (
                    STORE = COLUMN
                );
            )");
        testCase.CreateTopic(1);
        testCase.ExecuteDDL(Sprintf(R"(
                $l = ($x) -> {
                    return [
                        <|
                            Key: 1,
                            Message:CAST("Message-1" AS Utf8)
                        |>
                    ];
                };

                CREATE TRANSFER %s
                FROM %s TO %s USING $l
                WITH (
                    CONNECTION_STRING = "grp§c://localhost:2135"
                )
            )", testCase.TransferName.data(), testCase.TopicName.data(), testCase.TableName.data()));

        testCase.CheckTransferStateError("DNS resolution failed for grp§c://localhost:2135");

        testCase.DropTransfer();
        testCase.DropTable();
        testCase.DropTopic();
    }

    Y_UNIT_TEST(ConnectionString_BadDNSName)
    {
        MainTestCase testCase;

        testCase.CreateTable(R"(
                CREATE TABLE `%s` (
                    Key Uint64 NOT NULL,
                    Message Utf8,
                    PRIMARY KEY (Key)
                )  WITH (
                    STORE = COLUMN
                );
            )");
        testCase.CreateTopic(1);
        testCase.ExecuteDDL(Sprintf(R"(
                $l = ($x) -> {
                    return [
                        <|
                            Key: 1,
                            Message:CAST("Message-1" AS Utf8)
                        |>
                    ];
                };

                CREATE TRANSFER %s
                FROM %s TO %s USING $l
                WITH (
                    CONNECTION_STRING = "grpc://domain-not-exists-localhost.com.moc:2135"
                )
            )", testCase.TransferName.data(), testCase.TopicName.data(), testCase.TableName.data()));

        testCase.CheckTransferStateError("Grpc error response on endpoint domain-not-exists-localhost.com.moc:2135");

        testCase.DropTransfer();
        testCase.DropTable();
        testCase.DropTopic();
    }


    Y_UNIT_TEST(Create_WithPermission)
    {
        auto id = RandomNumber<ui16>();
        auto username = TStringBuilder() << "u" << id;

        MainTestCase permissionSetup;
        permissionSetup.CreateUser(username);
        permissionSetup.Grant("", username, {"ydb.granular.create_table", "ydb.granular.create_queue"});

        MainTestCase testCase(username);
        permissionSetup.ExecuteDDL(Sprintf(R"(
                CREATE TABLE `%s` (
                    Key Uint64 NOT NULL,
                    Message Utf8,
                    PRIMARY KEY (Key)
                )  WITH (
                    STORE = COLUMN
                );
            )", testCase.TableName.data()));
        permissionSetup.Grant(testCase.TableName, username, {"ydb.generic.write", "ydb.generic.read"});

        testCase.CreateTopic(1);
        permissionSetup.Grant(testCase.TopicName, username, {"ALL"});

        testCase.CreateTransfer(R"(
                $l = ($x) -> {
                    return [
                        <|
                            Key:CAST($x._offset AS Uint64),
                            Message:CAST($x._data AS Utf8)
                        |>
                    ];
                };
            )");

        testCase.DropTopic();
        testCase.DropTransfer();
    }

    Y_UNIT_TEST(Create_WithoutTablePermission)
    {
        auto id = RandomNumber<ui16>();
        auto username = TStringBuilder() << "u" << id;

        MainTestCase permissionSetup;
        permissionSetup.CreateUser(username);
        permissionSetup.Grant("", username, {"ydb.granular.create_table", "ydb.granular.create_queue"});

        MainTestCase testCase(username);
        permissionSetup.ExecuteDDL(Sprintf(R"(
                CREATE TABLE `%s` (
                    Key Uint64 NOT NULL,
                    Message Utf8,
                    PRIMARY KEY (Key)
                )  WITH (
                    STORE = COLUMN
                );
            )", testCase.TableName.data()));
        permissionSetup.Grant(testCase.TableName, username, {"ydb.generic.read"});

        testCase.CreateTopic(1);
        permissionSetup.Grant(testCase.TopicName, username, {"ALL"});

        testCase.CreateTransfer(R"(
                $l = ($x) -> {
                    return [
                        <|
                            Key:CAST($x._offset AS Uint64),
                            Message:CAST($x._data AS Utf8)
                        |>
                    ];
                };
            )", MainTestCase::CreateTransferSettings::WithExpectedError("Access denied for scheme request"));

        testCase.DropTopic();
    }

    Y_UNIT_TEST(LocalTopic_WithPermission)
    {
        auto id = RandomNumber<ui16>();
        auto username = TStringBuilder() << "u" << id;

        MainTestCase permissionSetup;
        permissionSetup.CreateUser(username);
        permissionSetup.Grant("", username, {"ydb.granular.create_table", "ydb.granular.create_queue"});

        MainTestCase testCase(username);
        permissionSetup.ExecuteDDL(Sprintf(R"(
                CREATE TABLE `%s` (
                    Key Uint64 NOT NULL,
                    Message Utf8,
                    PRIMARY KEY (Key)
                );
            )", testCase.TableName.data()));
        permissionSetup.Grant(testCase.TableName, username, {"ydb.generic.write", "ydb.generic.read"});

        testCase.CreateTopic(1);
        permissionSetup.Grant(testCase.TopicName, username, {"ALL"});

        testCase.CreateTransfer(R"(
                $l = ($x) -> {
                    return [
                        <|
                            Key:CAST($x._offset AS Uint64),
                            Message:CAST($x._data AS Utf8)
                        |>
                    ];
                };
            )", MainTestCase::CreateTransferSettings::WithLocalTopic(true));
        
        testCase.Write({"Message-1"});

        testCase.CheckResult({{
            _C("Message", TString("Message-1"))
        }});

        testCase.DropTopic();
        testCase.DropTransfer();
    }

    Y_UNIT_TEST(LocalTopic_BigMessage)
    {
        MainTestCase testCase;
        testCase.CreateTable(R"(
                CREATE TABLE `%s` (
                    Key Uint64 NOT NULL,
                    Message Uint32,
                    PRIMARY KEY (Key)
                );
            )");
        testCase.CreateTopic(1);
        testCase.CreateTransfer(R"(
                $l = ($x) -> {
                    return [
                        <|
                            Key:CAST($x._offset AS Uint64),
                            Message:LENGTH($x._data)
                        |>
                    ];
                };
            )", MainTestCase::CreateTransferSettings::WithLocalTopic(true));

        TStringBuilder sb;
        sb.reserve(10_MB);
        for (size_t i = 0; i < sb.capacity(); ++i) {
            sb << RandomNumber<char>();
        }

        testCase.Write({sb});

        testCase.CheckResult({{
            _C("Message", ui32(sb.size()))
        }});

        testCase.DropTopic();
        testCase.DropTransfer();
    }

    Y_UNIT_TEST(AlterLambda)
    {
        MainTestCase().Run({
            .TableDDL = R"(
                CREATE TABLE `%s` (
                    Key Uint64 NOT NULL,
                    Message Utf8 NOT NULL,
                    PRIMARY KEY (Key)
                )  WITH (
                    STORE = COLUMN
                );
            )",

            .Lambda = R"(
                $l = ($x) -> {
                    return [
                        <|
                            Key:CAST($x._offset AS Uint64),
                            Message:CAST($x._data || " new lambda" AS Utf8)
                        |>
                    ];
                };
            )",

            .Messages = {{"Message-1"}},

            .Expectations = {{
                _C("Message", TString("Message-1 new lambda")),
            }},

            .AlterLambdas = {
                R"(
                    $l = ($x) -> {
                        return [
                            <|
                                Key:CAST($x._offset AS Uint64),
                                Message:CAST($x._data || " 1 lambda" AS Utf8)
                            |>
                        ];
                    };
                )",
                R"(
                    $l = ($x) -> {
                        return [
                            <|
                                Key:CAST($x._offset AS Uint64),
                                Message:CAST($x._data || " 2 lambda" AS Utf8)
                            |>
                        ];
                    };
                )",
            }
        });
    }

    Y_UNIT_TEST(EnsureError)
    {
        MainTestCase testCase;

        testCase.CreateTable(R"(
                CREATE TABLE `%s` (
                    Key Uint64 NOT NULL,
                    Message Utf8,
                    PRIMARY KEY (Key)
                )  WITH (
                    STORE = COLUMN
                );
            )");
        testCase.CreateTopic(1);
        testCase.CreateTransfer(R"(
                $l = ($x) -> {
                    return [
                        <|
                            Key:Ensure($x._offset, false, "This message will be displayed as an error"),
                            Message:CAST($x._data AS Utf8)
                        |>
                    ];
                };
            )");

        testCase.Write({"Message-1"});

        testCase.CheckTransferStateError("Condition violated:  This message will be displayed as an error");
        testCase.CheckCommittedOffset(0, 0);

        testCase.DropTransfer();
        testCase.DropTable();
        testCase.DropTopic();
    }

    void CheckCommittedOffset(bool local)
    {
        MainTestCase testCase;

        testCase.CreateTable(R"(
                CREATE TABLE `%s` (
                    Key Uint64 NOT NULL,
                    Message Utf8,
                    PRIMARY KEY (Key)
                )  WITH (
                    STORE = COLUMN
                );
            )");
        testCase.CreateTopic(1);
        testCase.CreateTransfer(R"(
                $l = ($x) -> {
                    return [
                        <|
                            Key:CAST($x._offset AS Uint64),
                            Message:CAST($x._data AS Utf8)
                        |>
                    ];
                };
        )", MainTestCase::CreateTransferSettings::WithLocalTopic(local));

        testCase.Write({"Message-1"});

        testCase.CheckResult({{
            _C("Key", ui64(0)),
            _C("Message", TString{"Message-1"}),
        }});
        testCase.CheckCommittedOffset(0, 1);

        testCase.DropTransfer();
        testCase.DropTable();
        testCase.DropTopic();
    }

    Y_UNIT_TEST(CheckCommittedOffset_Local) {
        CheckCommittedOffset(true);
    }

    Y_UNIT_TEST(CheckCommittedOffset_Remote) {
        CheckCommittedOffset(false);
    }

    Y_UNIT_TEST(DropTransfer)
    {
        MainTestCase testCase;

        testCase.CreateTable(R"(
                CREATE TABLE `%s` (
                    Key Uint64 NOT NULL,
                    Message Utf8 NOT NULL,
                    PRIMARY KEY (Key)
                )  WITH (
                    STORE = COLUMN
                );
            )");
        testCase.CreateTopic();
        testCase.CreateTransfer(R"(
                $l = ($x) -> {
                    return [
                        <|
                            Key:CAST($x._offset AS Uint64),
                            Message:CAST($x._data AS Utf8)
                        |>
                    ];
                };
            )");

        testCase.Write({"Message-1"});
        testCase.CheckResult({{
            _C("Key", ui64(0)),
            _C("Message", TString("Message-1")),
        }});

        {
            auto result = testCase.DescribeTransfer();
            UNIT_ASSERT_C(result.IsSuccess(), result.GetIssues().ToOneLineString());
        }

        testCase.DropTransfer();

        {
            auto result = testCase.DescribeTransfer();
            UNIT_ASSERT_C(!result.IsSuccess(), result.GetIssues().ToOneLineString());
            UNIT_ASSERT_VALUES_EQUAL(EStatus::SCHEME_ERROR, result.GetStatus());
        }

        testCase.DropTable();
        testCase.DropTopic();
    }

    Y_UNIT_TEST(CreateAndDropConsumer)
    {
        MainTestCase testCase;
        testCase.CreateTable(R"(
                CREATE TABLE `%s` (
                    Key Uint64 NOT NULL,
                    Message Utf8 NOT NULL,
                    PRIMARY KEY (Key)
                )  WITH (
                    STORE = COLUMN
                );
            )");

        testCase.CreateTopic();
        testCase.CreateTransfer(R"(
                $l = ($x) -> {
                    return [
                        <|
                            Key:CAST($x._offset AS Uint64),
                            Message:CAST($x._data AS Utf8)
                        |>
                    ];
                };
            )");

        for (size_t i = 20; i--; ) {
            auto result = testCase.DescribeTopic();
            UNIT_ASSERT_C(result.IsSuccess(), result.GetIssues().ToOneLineString());
            auto& consumers = result.GetTopicDescription().GetConsumers();
            if (1 == consumers.size()) {
                UNIT_ASSERT_VALUES_EQUAL(1, consumers.size());
                Cerr << "Consumer name is '" << consumers[0].GetConsumerName() << "'" << Endl << Flush;
                UNIT_ASSERT_C("replicationConsumer" != consumers[0].GetConsumerName(), "Consumer name is random uuid");
                break;
            }

            UNIT_ASSERT_C(i, "Unable to wait consumer has been created");
            Sleep(TDuration::Seconds(1));
        }

        testCase.DropTransfer();

        for (size_t i = 20; i--; ) {
            auto result = testCase.DescribeTopic();
            UNIT_ASSERT_C(result.IsSuccess(), result.GetIssues().ToOneLineString());
            auto& consumers = result.GetTopicDescription().GetConsumers();
            if (0 == consumers.size()) {
                UNIT_ASSERT_VALUES_EQUAL(0, consumers.size());
                break;
            }

            UNIT_ASSERT_C(i, "Unable to wait consumer has been removed");
            Sleep(TDuration::Seconds(1));
        }

        testCase.DropTable();
        testCase.DropTopic();
    }

    Y_UNIT_TEST(DescribeError_OnLambdaCompilation)
    {
        MainTestCase testCase;
        testCase.CreateTable(R"(
                CREATE TABLE `%s` (
                    Key Uint64 NOT NULL,
                    Message Utf8 NOT NULL,
                    PRIMARY KEY (Key)
                )  WITH (
                    STORE = COLUMN
                );
            )");

        testCase.CreateTopic(1);
        testCase.CreateTransfer(R"(
                $l = ($x) -> {
                    return $x._unknown_field_for_lambda_compilation_error;
                };
            )");

        testCase.CheckTransferStateError("_unknown_field_for_lambda_compilation_error");

        testCase.DropTransfer();
        testCase.DropTable();
        testCase.DropTopic();
    }

    Y_UNIT_TEST(DescribeTransferWithErrorTopicNotFound)
    {
        MainTestCase testCase;
        testCase.CreateTable(R"(
                CREATE TABLE `%s` (
                    Key Uint64 NOT NULL,
                    Message Utf8,
                    PRIMARY KEY (Key)
                )  WITH (
                    STORE = %s
                );
            )");

        testCase.CreateTransfer(R"(
                $l = ($x) -> {
                    return [
                        <|
                            Key:CAST($x._offset AS Uint64),
                            Message:CAST($x._data AS Utf8)
                        |>
                    ];
                };
            )", MainTestCase::CreateTransferSettings::WithLocalTopic(false));

        testCase.CheckTransferStateError("Path not found");

        auto d = testCase.DescribeTransfer();
        UNIT_ASSERT_VALUES_EQUAL(d.GetTransferDescription().GetState(), TTransferDescription::EState::Error);
        UNIT_ASSERT_VALUES_EQUAL(d.GetTransferDescription().GetSrcPath(), TStringBuilder() << "local/" << testCase.TopicName);
        UNIT_ASSERT_VALUES_EQUAL(d.GetTransferDescription().GetDstPath(), TStringBuilder() << "/local/" << testCase.TableName);

        testCase.DropTransfer();
        testCase.DropTable();
    }

    Y_UNIT_TEST(CustomConsumer)
    {
        MainTestCase testCase;
        testCase.CreateTable(R"(
                CREATE TABLE `%s` (
                    Key Uint64 NOT NULL,
                    Message Utf8,
                    PRIMARY KEY (Key)
                )  WITH (
                    STORE = COLUMN
                );
            )");

        testCase.CreateTopic(1);
        testCase.CreateConsumer("PredefinedConsumer");
        testCase.CreateTransfer(R"(
                $l = ($x) -> {
                    return [
                        <|
                            Key:CAST($x._offset AS Uint64),
                            Message:CAST($x._data AS Utf8)
                        |>
                    ];
                };
            )", MainTestCase::CreateTransferSettings::WithConsumerName("PredefinedConsumer"));

        Sleep(TDuration::Seconds(3));

        { // Check that consumer is reused
            auto result = testCase.DescribeTopic();
            UNIT_ASSERT_C(result.IsSuccess(), result.GetIssues().ToOneLineString());
            auto& consumers = result.GetTopicDescription().GetConsumers();
            UNIT_ASSERT_VALUES_EQUAL(1, consumers.size());
            UNIT_ASSERT_VALUES_EQUAL("PredefinedConsumer", consumers[0].GetConsumerName());
        }

        testCase.DropTransfer();

        Sleep(TDuration::Seconds(3));

        { // Check that consumer is not removed
            auto result = testCase.DescribeTopic();
            UNIT_ASSERT_C(result.IsSuccess(), result.GetIssues().ToOneLineString());
            auto& consumers = result.GetTopicDescription().GetConsumers();
            UNIT_ASSERT_VALUES_EQUAL(1, consumers.size());
            UNIT_ASSERT_VALUES_EQUAL("PredefinedConsumer", consumers[0].GetConsumerName());
        }

        testCase.DropTable();
        testCase.DropTopic();
    }

    Y_UNIT_TEST(CustomFlushInterval)
    {
        TDuration flushInterval = TDuration::Seconds(5);

        MainTestCase testCase;
        testCase.CreateTable(R"(
                CREATE TABLE `%s` (
                    Key Uint64 NOT NULL,
                    Message Utf8,
                    PRIMARY KEY (Key)
                )  WITH (
                    STORE = COLUMN
                );
            )");

        testCase.CreateTopic(1);
        testCase.CreateTransfer(R"(
                $l = ($x) -> {
                    return [
                        <|
                            Key:CAST($x._offset AS Uint64),
                            Message:CAST($x._data AS Utf8)
                        |>
                    ];
                };
            )", MainTestCase::CreateTransferSettings::WithBatching(flushInterval, 13_MB));


        TInstant expectedEnd = TInstant::Now() + flushInterval;
        testCase.Write({"Message-1"});

        // check that data in the table only after flush interval
        for (size_t attempt = 20; attempt--; ) {
            auto res = testCase.DoRead({{
                _C("Key", ui64(0)),
            }});
            Cerr << "Attempt=" << attempt << " count=" << res.first << Endl << Flush;
            if (res.first == 1) {
                UNIT_ASSERT_C(expectedEnd <= TInstant::Now(), "Expected: " << expectedEnd << " Now: " << TInstant::Now());
                break;
            }

            UNIT_ASSERT_C(attempt, "Unable to wait transfer result");
            Sleep(TDuration::Seconds(1));
        }

        testCase.DropTransfer();
        testCase.DropTable();
        testCase.DropTopic();
    }

    Y_UNIT_TEST(AlterFlushInterval)
    {
        MainTestCase testCase;
        testCase.CreateTable(R"(
                CREATE TABLE `%s` (
                    Key Uint64 NOT NULL,
                    Message Utf8,
                    PRIMARY KEY (Key)
                )  WITH (
                    STORE = COLUMN
                );
            )");

        testCase.CreateTopic(1);
        testCase.CreateTransfer(R"(
                $l = ($x) -> {
                    return [
                        <|
                            Key:CAST($x._offset AS Uint64),
                            Message:CAST($x._data AS Utf8)
                        |>
                    ];
                };
            )", MainTestCase::CreateTransferSettings::WithBatching(TDuration::Hours(1), 1_GB));


        testCase.Write({"Message-1"});

        // check if there isn`t data in the table (flush_interval is big)
        for (size_t attempt = 5; attempt--; ) {
            auto res = testCase.DoRead({{
                _C("Key", ui64(0)),
            }});
            Cerr << "Attempt=" << attempt << " count=" << res.first << Endl << Flush;
            UNIT_ASSERT_VALUES_EQUAL_C(0, res.first, "Flush has not been happened");
            Sleep(TDuration::Seconds(1));
        }

        // flush interval is small
        testCase.AlterTransfer(MainTestCase::AlterTransferSettings::WithBatching(TDuration::MilliSeconds(1), 1_GB), false);
        // flush interval is big
        testCase.AlterTransfer(MainTestCase::AlterTransferSettings::WithBatching(TDuration::Days(1) + TDuration::Seconds(1), 1_GB), false);

        testCase.AlterTransfer(MainTestCase::AlterTransferSettings::WithBatching(TDuration::Seconds(1), 1_GB));

        // check if there is data in the table
        testCase.CheckResult({{
            _C("Message", TString("Message-1"))
        }});

        testCase.DropTransfer();
        testCase.DropTable();
        testCase.DropTopic();
    }

    Y_UNIT_TEST(AlterBatchSize)
    {
        MainTestCase testCase;
        testCase.CreateTable(R"(
                CREATE TABLE `%s` (
                    Key Uint64 NOT NULL,
                    Message Utf8,
                    PRIMARY KEY (Key)
                )  WITH (
                    STORE = COLUMN
                );
            )");

        testCase.CreateTopic(1);
        testCase.CreateTransfer(R"(
                $l = ($x) -> {
                    return [
                        <|
                            Key:CAST($x._offset AS Uint64),
                            Message:CAST($x._data AS Utf8)
                        |>
                    ];
                };
            )", MainTestCase::CreateTransferSettings::WithBatching(TDuration::Hours(1), 512_MB));


        testCase.Write({"Message-1"});

        // batch size is big. alter is not success
        testCase.AlterTransfer(MainTestCase::AlterTransferSettings::WithBatching(TDuration::Hours(1), 1_GB + 1), false);

        // batch size is top valid value. alter is success
        testCase.AlterTransfer(MainTestCase::AlterTransferSettings::WithBatching(TDuration::Hours(1), 1_GB));

        // batch size is small. alter is success. after flush will
        testCase.AlterTransfer(MainTestCase::AlterTransferSettings::WithBatching(TDuration::Hours(1), 1));

        // check if there is data in the table
        testCase.CheckResult({{
            _C("Message", TString("Message-1"))
        }});

        testCase.DropTransfer();
        testCase.DropTable();
        testCase.DropTopic();
    }

    void CreateTransferSourceNotExists(bool localTopic)
    {
        MainTestCase testCase;
        testCase.CreateTable(R"(
                CREATE TABLE `%s` (
                    Key Uint64 NOT NULL,
                    Message Utf8 NOT NULL,
                    PRIMARY KEY (Key)
                )  WITH (
                    STORE = COLUMN
                );
            )");

        testCase.CreateTransfer(R"(
                $l = ($x) -> {
                    return [
                        <|
                            Key:CAST($x._offset AS Uint64),
                            Message:CAST($x._data AS Utf8)
                        |>
                    ];
                };
            )", MainTestCase::CreateTransferSettings::WithLocalTopic(localTopic));

        testCase.CheckTransferStateError("Discovery error:");

        testCase.DropTransfer();
        testCase.DropTable();
    }

    Y_UNIT_TEST(CreateTransferSourceNotExists) {
        CreateTransferSourceNotExists(false);
    }

    Y_UNIT_TEST(CreateTransferSourceNotExists_LocalTopic) {
        CreateTransferSourceNotExists(true);
    }

    void TransferSourceDropped(bool localTopic)
    {
        MainTestCase testCase;
        testCase.CreateTable(R"(
                CREATE TABLE `%s` (
                    Key Uint64 NOT NULL,
                    Message Utf8,
                    PRIMARY KEY (Key)
                )  WITH (
                    STORE = COLUMN
                );
            )");

        testCase.CreateTopic(1);

        testCase.CreateTransfer(R"(
                $l = ($x) -> {
                    return [
                        <|
                            Key:CAST($x._offset AS Uint64),
                            Message:CAST($x._data AS Utf8)
                        |>
                    ];
                };
            )", MainTestCase::CreateTransferSettings::WithLocalTopic(localTopic));

        testCase.Write({"Message-1"});

        testCase.CheckResult({{
            _C("Message", TString("Message-1"))
        }});

        testCase.CheckTransferState(TTransferDescription::EState::Running);

        testCase.DropTopic();

        testCase.CheckTransferStateError("Discovery for all topics failed. The last error was: no path '");

        testCase.DropTransfer();
        testCase.DropTable();
    }

    Y_UNIT_TEST(TransferSourceDropped)
    {
        TransferSourceDropped(false);
    }

    Y_UNIT_TEST(TransferSourceDropped_LocalTopic)
    {
        TransferSourceDropped(true);
    }

    void CreateTransferSourceIsNotTopic(bool localTopic)
    {
        MainTestCase testCase;
        testCase.CreateTable(R"(
                CREATE TABLE `%s` (
                    Key Uint64 NOT NULL,
                    Message Utf8 NOT NULL,
                    PRIMARY KEY (Key)
                )  WITH (
                    STORE = COLUMN
                );
            )");

        testCase.ExecuteDDL(Sprintf(R"(
                CREATE TABLE `%s` (
                    Key Uint64 NOT NULL,
                    PRIMARY KEY (Key)
                );
            )", testCase.TopicName.data()));

        testCase.CreateTransfer(R"(
                $l = ($x) -> {
                    return [
                        <|
                            Key:CAST($x._offset AS Uint64),
                            Message:CAST($x._data AS Utf8)
                        |>
                    ];
                };
            )", MainTestCase::CreateTransferSettings::WithLocalTopic(localTopic));

        testCase.CheckTransferStateError("Discovery error:");

        testCase.DropTransfer();
        testCase.DropTable();
    }

    Y_UNIT_TEST(CreateTransferSourceIsNotTopic)
    {
        CreateTransferSourceIsNotTopic(false);
    }

    Y_UNIT_TEST(CreateTransferSourceIsNotTopic_LocalTopic)
    {
        CreateTransferSourceIsNotTopic(true);
    }

    Y_UNIT_TEST(CreateTransferTargetIsNotTable)
    {
        MainTestCase testCase;
        testCase.CreateTable(R"(
                CREATE TOPIC `%s`;
            )");
        testCase.CreateTopic();

        testCase.CreateTransfer(R"(
                $l = ($x) -> {
                    return [
                        <|
                            Key:CAST($x._offset AS Uint64),
                            Message:CAST($x._data AS Utf8)
                        |>
                    ];
                };
            )", MainTestCase::CreateTransferSettings::WithExpectedError(TStringBuilder() << "The transfer destination path '/local/" << testCase.TableName << "' isn`t a table"));

        testCase.DropTopic();
    }

    Y_UNIT_TEST(CreateTransferTargetNotExists)
    {
        MainTestCase testCase;
        testCase.CreateTopic();

        testCase.CreateTransfer(R"(
                $l = ($x) -> {
                    return [
                        <|
                            Key:CAST($x._offset AS Uint64),
                            Message:CAST($x._data AS Utf8)
                        |>
                    ];
                };
            )", MainTestCase::CreateTransferSettings::WithExpectedError("Path does not exist"));

        testCase.DropTopic();
    }

    Y_UNIT_TEST(PauseAndResumeTransfer)
    {
        MainTestCase testCase;
        testCase.CreateTable(R"(
                CREATE TABLE `%s` (
                    Key Uint64 NOT NULL,
                    Message Utf8,
                    PRIMARY KEY (Key)
                )  WITH (
                    STORE = COLUMN
                );
            )");
        testCase.CreateTopic(1);

        testCase.CreateTransfer(R"(
                $l = ($x) -> {
                    return [
                        <|
                            Key:CAST($x._offset AS Uint64),
                            Message:CAST($x._data AS Utf8)
                        |>
                    ];
                };
            )", MainTestCase::CreateTransferSettings::WithBatching(TDuration::Seconds(2), 1_MB));

        testCase.Write({"Message-1"});

        testCase.CheckResult({{
            _C("Message", TString("Message-1"))
        }});

        testCase.CheckTransferState(TTransferDescription::EState::Running);

        Cerr << "State: Paused" << Endl << Flush;

        testCase.PauseTransfer();

        Sleep(TDuration::Seconds(1));
        testCase.CheckTransferState(TTransferDescription::EState::Paused);

        testCase.Write({"Message-2"});

        // Transfer is paused. New messages aren`t added to the table.
        Sleep(TDuration::Seconds(3));
        testCase.CheckResult({{
            _C("Message", TString("Message-1"))
        }});

        Cerr << "State: StandBy" << Endl << Flush;

        testCase.ResumeTransfer();

        // Transfer is resumed. New messages are added to the table.
        testCase.CheckTransferState(TTransferDescription::EState::Running);
        testCase.CheckResult({{
            _C("Message", TString("Message-1"))
        }, {
            _C("Message", TString("Message-2")),
        }});

        testCase.Write({"Message-3"});
        Sleep(TDuration::MilliSeconds(500));

        // More cycles for pause/resume
        testCase.PauseTransfer();

        testCase.Write({"Message-4"});

        testCase.ResumeTransfer();
        testCase.CheckTransferState(TTransferDescription::EState::Running);

        testCase.CheckResult({{
            _C("Message", TString("Message-1"))
        }, {
            _C("Message", TString("Message-2")),
        }, {
            _C("Message", TString("Message-3")),
        }, {
            _C("Message", TString("Message-4")),
        }});

        testCase.DropTransfer();
        testCase.DropTable();
        testCase.DropTopic();
    }

    Y_UNIT_TEST(TargetTableWithoutDirectory)
    {
        MainTestCase testCase;
        testCase.CreateTable(R"(
                CREATE TABLE `%s` (
                    Key Uint64 NOT NULL,
                    Message Utf8,
                    PRIMARY KEY (Key)
                )  WITH (
                    STORE = %s
                );
            )");
        testCase.CreateTopic();

        testCase.CreateTransfer(R"(
                $l = ($x) -> {
                    return [
                        <|
                            __ydb_table: "other_table",
                            Key:CAST($x._offset AS Uint64),
                            Message:CAST($x._data AS Utf8)
                        |>
                    ];
                };
            )");

        testCase.Write({"Message-1"});
        testCase.CheckTransferStateError("it is not allowed to specify a table to write");

        testCase.DropTransfer();
        testCase.DropTopic();
        testCase.DropTable();
    }

    Y_UNIT_TEST(TargetTableWriteOutsideDirectory)
    {
        MainTestCase testCase;
        testCase.CreateDirectory("/local/inner_directory");

        testCase.CreateTable(R"(
                CREATE TABLE `inner_directory/%s` (
                    Key Uint64 NOT NULL,
                    Message Utf8,
                    PRIMARY KEY (Key)
                );
            )");
        testCase.ExecuteDDL(R"(
                CREATE TABLE `outside_directorty_table` (
                    Key Uint64 NOT NULL,
                    Message Utf8,
                    PRIMARY KEY (Key)
                );
            )");

        testCase.CreateTopic();

        testCase.ExecuteDDL(Sprintf(R"(
                $l = ($x) -> {
                    return [
                        <|
                            __ydb_table: "../outside_directorty_table",
                            Key:CAST($x._offset AS Uint64),
                            Message:CAST($x._data AS Utf8)
                        |>
                    ];
                };

                CREATE TRANSFER `%s`
                FROM `%s` TO `inner_directory/%s` USING $l
                WITH (
                    DIRECTORY = "/local/inner_directory"
                );
            )", testCase.TransferName.data(), testCase.TopicName.data(), testCase.TableName.data()));

        testCase.Write({"Message-1"});
        testCase.CheckTransferStateError("is outside target directory");

        testCase.DropTransfer();
        testCase.DropTopic();
    }

    Y_UNIT_TEST(TargetTableWriteInsideDirectory)
    {
        MainTestCase testCase;
        testCase.CreateDirectory("/local/inner_directory0");
        testCase.CreateDirectory("/local/inner_directory0/inner_directory1");

        testCase.CreateTable(R"(
                CREATE TABLE `%s` (
                    Key Uint64 NOT NULL,
                    Message Utf8,
                    PRIMARY KEY (Key)
                );
            )");
        testCase.ExecuteDDL(R"(
                CREATE TABLE `inner_directory0/inner_directory1/table` (
                    Key Uint64 NOT NULL,
                    Message Utf8,
                    PRIMARY KEY (Key)
                );
            )");

        testCase.CreateTopic();

        testCase.CreateTransfer(R"(
                $l = ($x) -> {
                    return [
                        <|
                            __ydb_table: "inner_directory1/table",
                            Key:CAST($x._offset AS Uint64),
                            Message:CAST($x._data AS Utf8)
                        |>
                    ];
                };
            )", MainTestCase::CreateTransferSettings::WithDirectory("/local/inner_directory0"));

        testCase.Write({"Message-1"});
        testCase.CheckResult("/local/inner_directory0/inner_directory1/table",{{
            _C("Message", TString("Message-1"))
        }});

        testCase.DropTransfer();
        testCase.DropTopic();
    }

    Y_UNIT_TEST(AlterTargetDirectory)
    {
        MainTestCase testCase;
        testCase.CreateTable(R"(
                CREATE TABLE `%s` (
                    Key Uint64 NOT NULL,
                    Message Utf8,
                    PRIMARY KEY (Key)
                )  WITH (
                    STORE = %s
                );
            )");
        testCase.CreateTopic(1);

        testCase.CreateTransfer(Sprintf(R"(
                $l = ($x) -> {
                    return [
                        <|
                            __ydb_table: "%s",
                            Key:CAST($x._offset AS Uint64),
                            Message:CAST($x._data AS Utf8)
                        |>
                    ];
                };
            )", testCase.TableName.data()));

        testCase.Write({"Message-1"});
        testCase.CheckTransferStateError("it is not allowed to specify a table to write");

        testCase.AlterTransfer(MainTestCase::AlterTransferSettings::WithDirectory("/local"));
        testCase.CheckResult({{
            _C("Message", TString("Message-1"))
        }});

        testCase.DropTransfer();
        testCase.DropTopic();
        testCase.DropTable();
    }

    Y_UNIT_TEST(WriteToNotExists)
    {
        MainTestCase testCase;
        testCase.CreateTable(R"(
                CREATE TABLE `%s` (
                    Key Uint64 NOT NULL,
                    Message Utf8,
                    PRIMARY KEY (Key)
                )  WITH (
                    STORE = %s
                );
            )");
        testCase.CreateTopic(1);

        testCase.CreateTransfer(R"(
                $l = ($x) -> {
                    return [
                        <|
                            __ydb_table: "not_exists_table",
                            Key:CAST($x._offset AS Uint64),
                            Message:CAST($x._data AS Utf8)
                        |>
                    ];
                };
            )", MainTestCase::CreateTransferSettings::WithDirectory("/local"));

        testCase.Write({"Message-1"});
        testCase.CheckTransferStateError(" unknown table");

        testCase.DropTransfer();
        testCase.DropTopic();
        testCase.DropTable();
    }

    Y_UNIT_TEST(WriteToNotTable)
    {
        MainTestCase testCase;
        testCase.CreateTable(R"(
                CREATE TABLE `%s` (
                    Key Uint64 NOT NULL,
                    Message Utf8,
                    PRIMARY KEY (Key)
                )  WITH (
                    STORE = %s
                );
            )");
        testCase.CreateTopic(1);

        testCase.CreateTransfer(Sprintf(R"(
                $l = ($x) -> {
                    return [
                        <|
                            __ydb_table: "%s",
                            Key:CAST($x._offset AS Uint64),
                            Message:CAST($x._data AS Utf8)
                        |>
                    ];
                };
            )", testCase.TopicName.data()),
            MainTestCase::CreateTransferSettings::WithDirectory("/local"));

        testCase.Write({"Message-1"});
        testCase.CheckTransferStateError(" unknown table");

        testCase.DropTransfer();
        testCase.DropTopic();
        testCase.DropTable();
    }

    Y_UNIT_TEST(AlterLambdaOnWork)
    {
        MainTestCase testCase;
        testCase.CreateTable(R"(
                CREATE TABLE `%s` (
                    Key Uint64 NOT NULL,
                    Message Utf8,
                    PRIMARY KEY (Key)
                )  WITH (
                    STORE = %s
                );
            )");
        testCase.CreateTopic(1);

        testCase.CreateTransfer(Sprintf(R"(
                $l = ($x) -> {
                    return [
                        <|
                            Key:CAST($x._offset AS Uint64),
                            Message:CAST($x._data AS Utf8)
                        |>
                    ];
                };
            )", testCase.TableName.data()));

        testCase.Write({"Message-1"});
        testCase.CheckResult({{
            _C("Message", TString("Message-1"))
        }});

        testCase.AlterTransfer(MainTestCase::AlterTransferSettings::WithTransformLambda(R"(
                $l = ($x) -> {
                    return [
                        <|
                            Key:CAST($x._offset AS Uint64),
                            Message:CAST("NEW LAMBDA " || $x._data AS Utf8)
                        |>
                    ];
                };
            )"));

        testCase.Write({"Message-2"});

        testCase.CheckResult({{
            _C("Message", TString("Message-1"))
        }, {
            _C("Message", TString("NEW LAMBDA Message-2"))
        }});

        testCase.DropTransfer();
        testCase.DropTopic();
        testCase.DropTable();
    }

    Y_UNIT_TEST(CreateAndAlterTransferInDirectory)
    {
        MainTestCase testCase;
        testCase.CreateTable(R"(
                CREATE TABLE `%s` (
                    Key Uint64 NOT NULL,
                    Message Utf8,
                    PRIMARY KEY (Key)
                )  WITH (
                    STORE = %s
                );
            )");
        testCase.CreateTopic(1);

        testCase.CreateDirectory("/local/subdir");
        testCase.CreateTransfer(TStringBuilder() << "subdir/" << testCase.TransferName, Sprintf(R"(
                $l = ($x) -> {
                    return [
                        <|
                            Key:CAST($x._offset AS Uint64),
                            Message:CAST($x._data AS Utf8)
                        |>
                    ];
                };
            )", testCase.TableName.data()));

        testCase.AlterTransfer(TStringBuilder() << "subdir/" << testCase.TransferName,
            MainTestCase::AlterTransferSettings::WithBatching(TDuration::Seconds(1), 1));
    }
<<<<<<< HEAD
=======

    Y_UNIT_TEST(Alter_WithSecret)
    {
        auto id = RandomNumber<ui16>();
        auto username = TStringBuilder() << "u" << id;
        auto secretName = TStringBuilder() << "s" << id;

        MainTestCase permissionSetup;
        permissionSetup.CreateUser(username);
        permissionSetup.Grant("", username, {"ydb.granular.create_table", "ydb.granular.create_queue", "ydb.granular.alter_schema"});

        MainTestCase testCase(username);
        testCase.ExecuteDDL(Sprintf(R"(
                CREATE OBJECT %s (TYPE SECRET) WITH value="%s@builtin"
            )", secretName.data(), username.data()));

        permissionSetup.ExecuteDDL(Sprintf(R"(
                CREATE TABLE `%s` (
                    Key Uint64 NOT NULL,
                    Message Utf8,
                    PRIMARY KEY (Key)
                )  WITH (
                    STORE = COLUMN
                );
            )", testCase.TableName.data()));
        permissionSetup.Grant(testCase.TableName, username, {"ydb.generic.write", "ydb.generic.read"});

        testCase.CreateTopic(1);
        permissionSetup.Grant(testCase.TopicName, username, {"ALL"});

        testCase.CreateTransfer(R"(
                $l = ($x) -> {
                    return [
                        <|
                            Key:CAST($x._offset AS Uint64),
                            Message:CAST($x._data AS Utf8)
                        |>
                    ];
                };
            )", MainTestCase::CreateTransferSettings::WithSecretName(secretName));

        testCase.Write({"Message-1"});

        testCase.CheckResult({{
            _C("Message", TString("Message-1"))
        }});

        testCase.PauseTransfer();
        testCase.CheckTransferState(TTransferDescription::EState::Paused);
        testCase.ResumeTransfer();

        testCase.Write({"Message-2"});

        testCase.CheckResult({{
            _C("Message", TString("Message-1"))
        }, {
            _C("Message", TString("Message-2"))
        }});

        testCase.DropTopic();
        testCase.DropTransfer();
    }
>>>>>>> 84e06acf
}
<|MERGE_RESOLUTION|>--- conflicted
+++ resolved
@@ -1390,8 +1390,6 @@
         testCase.AlterTransfer(TStringBuilder() << "subdir/" << testCase.TransferName,
             MainTestCase::AlterTransferSettings::WithBatching(TDuration::Seconds(1), 1));
     }
-<<<<<<< HEAD
-=======
 
     Y_UNIT_TEST(Alter_WithSecret)
     {
@@ -1454,5 +1452,4 @@
         testCase.DropTopic();
         testCase.DropTransfer();
     }
->>>>>>> 84e06acf
 }
