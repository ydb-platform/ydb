#include <thread>

#include <util/generic/guid.h>
#include <ydb/core/transfer/ut/common/utils.h>

using namespace NReplicationTest;

Y_UNIT_TEST_SUITE(TransferLarge)
{

    auto CreateWriter(MainTestCase& setup, const size_t writerId) {
        Cerr << "CREATE PARTITION WRITER " << writerId << Endl << Flush;

        TString producerId = TStringBuilder() << "writer-" << writerId << "-" << CreateGuidAsString();

        TWriteSessionSettings writeSettings;
        writeSettings.Path(setup.TopicName);
        writeSettings.DeduplicationEnabled(true);
        writeSettings.ProducerId(producerId);
        writeSettings.MessageGroupId(producerId);

        TTopicClient client(setup.Driver);
        return client.CreateSimpleBlockingWriteSession(writeSettings);
    }

    void Write(MainTestCase& setup, const size_t writerId, const size_t messageCount, const size_t messageSize) {
        auto writer = CreateWriter(setup, writerId);

        Cerr << "PARTITION " << writerId << " START WRITE " << messageCount << " MESSAGES" << Endl << Flush;

        TString msg(messageSize, '*');
        for (size_t i = 0; i < messageCount;) {
            TWriteMessage m(msg);
            m.SeqNo(i + 1);
            if (writer->Write(std::move(m))) {
                ++i;
            } else {
                Sleep(TDuration::MilliSeconds(100));
                UNIT_ASSERT(false);
            }
        }

        //writer->Close(TDuration::Minutes(1));
        writer->Close();
        Cerr << "PARTITION " << writerId << " ALL MESSAGES HAVE BEEN WRITTEN" << Endl << Flush;
    }

    void WaitAllMessagesHaveBeenCommitted(MainTestCase& setup, size_t expected, const TDuration timeout = TDuration::Seconds(10)) {
        TInstant endTime = TInstant::Now() + timeout;

        bool allPartitionsHaveBeenCommitted = false;

        while(TInstant::Now() < endTime) {
            std::map<size_t, size_t> offsets;
            {
                auto d = setup.DescribeTopic();
                for (auto& p : d.GetTopicDescription().GetPartitions()) {
                    offsets[p.GetPartitionId()] = p.GetPartitionStats()->GetEndOffset();
                }
            }

            size_t messages = 0;
            for (auto& [partitionId, count] : offsets) {
                Cerr << "PARTITION " << partitionId << " END OFFSET " << count << Endl << Flush;
                messages += count;
            }

            Cerr << "ALL MESSAGES " << messages << " EXPECTED " << expected << Endl << Flush;
            UNIT_ASSERT_VALUES_EQUAL(expected, messages);

            auto d = setup.DescribeConsumer();
            auto& p = d.GetConsumerDescription().GetPartitions();
            allPartitionsHaveBeenCommitted = AllOf(p.begin(), p.end(), [&](auto& x) {
                Cerr << "WAIT COMMITTED partition=" << x.GetPartitionId() 
                    << " expected=" << offsets[x.GetPartitionId()]
                    << " read=" <<  x.GetPartitionConsumerStats()->GetLastReadOffset()
                    << " committed=" << x.GetPartitionConsumerStats()->GetCommittedOffset() << Endl << Flush;
                return x.GetPartitionConsumerStats()->GetCommittedOffset() == offsets[x.GetPartitionId()];
            });

            if (allPartitionsHaveBeenCommitted) {
                break;
            }

            Sleep(TDuration::Seconds(1));
        }

        UNIT_ASSERT_C(allPartitionsHaveBeenCommitted, "Partitions haven`t been commited to end");
    }

    void CheckSourceTableIsValid(MainTestCase& setup) {
        std::map<size_t, size_t> offsets;
        auto d = setup.DescribeTopic();
        for (auto& p : d.GetTopicDescription().GetPartitions()) {
            offsets[p.GetPartitionId()] = p.GetPartitionStats()->GetEndOffset();
        }

        auto r = setup.ExecuteQuery(Sprintf(R"(
            SELECT a.Partition, a.Offset, b.Offset
            FROM %s AS a
                LEFT JOIN %s AS b ON b.Partition = a.Partition AND b.Offset = a.Offset + 1
            WHERE
                b.Offset IS NULL
            ORDER BY
                a.Partition,
                a.Offset
        )", setup.TableName.data(), setup.TableName.data()));

        const auto proto = NYdb::TProtoAccessor::GetProto(r.GetResultSet(0));
        for (size_t i = 0; i < (size_t)proto.rows_size(); ++i) {
            auto& row = proto.rows(i);
            auto partition = row.items(0).uint32_value();
            auto offset = row.items(1).uint64_value();

            Cerr << "RESULT PARTITION=" << partition << " OFFSET=" << offset << Endl << Flush;
            UNIT_ASSERT_VALUES_EQUAL_C(offsets[partition] - 1, offset, "Partition " << i);
        }
    }

<<<<<<< HEAD
    void BigTransfer(const std::string tableType, const size_t threadsCount, const size_t messageCount, const size_t messageSize, bool autopartitioning) {
=======
    void BigTransfer(const std::string tableType, const size_t threadsCount, const size_t messageCount, const size_t messageSize, bool autopartitioning, bool localTopic = false) {
>>>>>>> 832cd121
        MainTestCase testCase(std::nullopt, tableType);
        testCase.CreateTable(R"(
                CREATE TABLE `%s` (
                    Partition Uint32 NOT NULL,
                    Offset Uint64 NOT NULL,
                    Message Utf8,
                    PRIMARY KEY (Partition, Offset)
                )  WITH (
                    STORE = %s
                );
            )");
        if (autopartitioning) {
            testCase.CreateTopic({
                .MinPartitionCount = std::max<ui64>(1, threadsCount >> 4),
<<<<<<< HEAD
                .MaxPartitionCount = threadsCount,
=======
                .MaxPartitionCount = threadsCount << 2,
>>>>>>> 832cd121
                .AutoPartitioningEnabled = true
            });
        } else {
            testCase.CreateTopic(threadsCount);

        }
<<<<<<< HEAD
=======

        auto settings = MainTestCase::CreateTransferSettings::WithBatching(TDuration::Seconds(1), 8_MB);
        settings.LocalTopic = localTopic;

>>>>>>> 832cd121
        testCase.CreateTransfer(R"(
                $l = ($x) -> {
                    return [
                        <|
                            Partition:CAST($x._partition AS Uint32),
                            Offset:CAST($x._offset AS Uint64),
                            Message:CAST($x._data AS Utf8)
                        |>
                    ];
                };
            )", settings);

        std::vector<std::thread> writerThreads;
        writerThreads.reserve(threadsCount);
        for (size_t i = 0; i < threadsCount; ++i) {
            writerThreads.emplace_back([&, i = i]() {
                Write(testCase, i, messageCount, messageSize);
            });
            Sleep(TDuration::MilliSeconds(25));
        }

        for (size_t i = 0; i < threadsCount; ++i) {
            Cerr << "WAIT THREAD " << i << Endl << Flush;
            writerThreads[i].join();
        }

        Cerr << "WAIT REPLICATION FINISHED" << Endl << Flush;

        Sleep(TDuration::Seconds(3));

        testCase.CheckReplicationState(TReplicationDescription::EState::Running);
        Cerr << "WaitAllMessagesHaveBeenCommitted" << Endl << Flush;
        WaitAllMessagesHaveBeenCommitted(testCase, messageCount * threadsCount);

        CheckSourceTableIsValid(testCase);

        testCase.DropTransfer();
        testCase.DropTable();
        testCase.DropTopic();
    }

    //
    // Topic autopartitioning is disabled
    //

    Y_UNIT_TEST(Transfer1KM_1P_ColumnTable)
    {
        BigTransfer("COLUMN", 1, 1000, 64, false);
    }

    Y_UNIT_TEST(Transfer1KM_1KP_ColumnTable)
    {
        BigTransfer("COLUMN", 1000, 1000, 64, false);
    }

    Y_UNIT_TEST(Transfer100KM_10P_ColumnTable)
    {
        BigTransfer("COLUMN", 10, 100000, 64, false);
    }

    Y_UNIT_TEST(Transfer1KM_1P_RowTable)
    {
        BigTransfer("ROW", 1, 1000, 64, false);
    }

    Y_UNIT_TEST(Transfer1KM_1KP_RowTable)
    {
        BigTransfer("ROW", 1000, 1000, 64, false);
    }

    Y_UNIT_TEST(Transfer100KM_10P_RowTable)
    {
        BigTransfer("ROW", 10, 100000, 64, false);
    }

    //
    // Topic autopartitioning is enabled
    //

    Y_UNIT_TEST(Transfer1KM_1P_ColumnTable_TopicAutoPartitioning)
    {
        BigTransfer("COLUMN", 1, 1000, 64, true);
    }

    Y_UNIT_TEST(Transfer1KM_1KP_ColumnTable_TopicAutoPartitioning)
    {
        BigTransfer("COLUMN", 1000, 1000, 64, true);
    }

    Y_UNIT_TEST(Transfer100KM_10P_ColumnTable_TopicAutoPartitioning)
    {
        BigTransfer("COLUMN", 10, 100000, 64, true);
    }

    Y_UNIT_TEST(Transfer1KM_1P_RowTable_TopicAutoPartitioning)
    {
        BigTransfer("ROW", 1, 1000, 64, true);
    }

    Y_UNIT_TEST(Transfer1KM_1KP_RowTable_TopicAutoPartitioning)
    {
        BigTransfer("ROW", 1000, 1000, 64, true);
    }

    Y_UNIT_TEST(Transfer100KM_10P_RowTable_TopicAutoPartitioning)
    {
        BigTransfer("ROW", 10, 100000, 64, true);
<<<<<<< HEAD
=======
    }

    //
    // LocalRead
    //

    Y_UNIT_TEST(Transfer100KM_10P_LocalRead)
    {
        BigTransfer("ROW", 10, 100000, 64, false, true);
    }

    Y_UNIT_TEST(Transfer100KM_10P_LocalRead_TopicAutoPartitioning)
    {
        BigTransfer("ROW", 10, 100000, 64, true, true);
>>>>>>> 832cd121
    }

}
<|MERGE_RESOLUTION|>--- conflicted
+++ resolved
@@ -117,11 +117,7 @@
         }
     }
 
-<<<<<<< HEAD
-    void BigTransfer(const std::string tableType, const size_t threadsCount, const size_t messageCount, const size_t messageSize, bool autopartitioning) {
-=======
     void BigTransfer(const std::string tableType, const size_t threadsCount, const size_t messageCount, const size_t messageSize, bool autopartitioning, bool localTopic = false) {
->>>>>>> 832cd121
         MainTestCase testCase(std::nullopt, tableType);
         testCase.CreateTable(R"(
                 CREATE TABLE `%s` (
@@ -136,24 +132,17 @@
         if (autopartitioning) {
             testCase.CreateTopic({
                 .MinPartitionCount = std::max<ui64>(1, threadsCount >> 4),
-<<<<<<< HEAD
-                .MaxPartitionCount = threadsCount,
-=======
                 .MaxPartitionCount = threadsCount << 2,
->>>>>>> 832cd121
                 .AutoPartitioningEnabled = true
             });
         } else {
             testCase.CreateTopic(threadsCount);
 
         }
-<<<<<<< HEAD
-=======
 
         auto settings = MainTestCase::CreateTransferSettings::WithBatching(TDuration::Seconds(1), 8_MB);
         settings.LocalTopic = localTopic;
 
->>>>>>> 832cd121
         testCase.CreateTransfer(R"(
                 $l = ($x) -> {
                     return [
@@ -261,8 +250,6 @@
     Y_UNIT_TEST(Transfer100KM_10P_RowTable_TopicAutoPartitioning)
     {
         BigTransfer("ROW", 10, 100000, 64, true);
-<<<<<<< HEAD
-=======
     }
 
     //
@@ -277,7 +264,6 @@
     Y_UNIT_TEST(Transfer100KM_10P_LocalRead_TopicAutoPartitioning)
     {
         BigTransfer("ROW", 10, 100000, 64, true, true);
->>>>>>> 832cd121
     }
 
 }
