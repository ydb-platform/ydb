#include "columnshard_impl.h"
#include "columnshard_ttl.h"
#include "columnshard_private_events.h"
#include "columnshard_schema.h"
#include "blobs_action/storages_manager/manager.h"
#include "hooks/abstract/abstract.h"
#include "engines/column_engine_logs.h"
#include "bg_tasks/manager/manager.h"
#include "bg_tasks/adapter/adapter.h"
#include <ydb/core/tx/columnshard/blobs_action/blob_manager_db.h>
#include <ydb/core/tx/columnshard/transactions/locks_db.h>

#include <ydb/core/tablet/tablet_exception.h>
#include <ydb/core/tx/columnshard/operations/write.h>


namespace NKikimr::NColumnShard {

using namespace NTabletFlatExecutor;

class TTxInit : public TTransactionBase<TColumnShard> {
private:
    const TMonotonic StartInstant = TMonotonic::Now();

public:
    TTxInit(TColumnShard* self)
        : TBase(self)
    {}

    bool Execute(TTransactionContext& txc, const TActorContext& ctx) override;
    void Complete(const TActorContext& ctx) override;
    TTxType GetTxType() const override { return TXTYPE_INIT; }

private:
    bool Precharge(TTransactionContext& txc);
    void SetDefaults();
    bool ReadEverything(TTransactionContext& txc, const TActorContext& ctx);
};

void TTxInit::SetDefaults() {
    Self->CurrentSchemeShardId = 0;
    Self->LastSchemaSeqNo = { };
    Self->ProcessingParams.reset();
    Self->LastPlannedStep = 0;
    Self->LastPlannedTxId = 0;
    Self->LastCompletedTx = NOlap::TSnapshot::Zero();
    Self->OwnerPathId = 0;
    Self->OwnerPath.clear();
    Self->LongTxWrites.clear();
    Self->LongTxWritesByUniqueId.clear();
}

bool TTxInit::Precharge(TTransactionContext& txc) {
    NIceDb::TNiceDb db(txc.DB);

    bool ready = true;
    ready = ready & Schema::Precharge<Schema::Value>(db, txc.DB.GetScheme());
    ready = ready & Schema::Precharge<Schema::TxInfo>(db, txc.DB.GetScheme());
    ready = ready & Schema::Precharge<Schema::SchemaPresetInfo>(db, txc.DB.GetScheme());
    ready = ready & Schema::Precharge<Schema::SchemaPresetVersionInfo>(db, txc.DB.GetScheme());
    ready = ready & Schema::Precharge<Schema::TtlSettingsPresetInfo>(db, txc.DB.GetScheme());
    ready = ready & Schema::Precharge<Schema::TtlSettingsPresetVersionInfo>(db, txc.DB.GetScheme());
    ready = ready & Schema::Precharge<Schema::TableInfo>(db, txc.DB.GetScheme());
    ready = ready & Schema::Precharge<Schema::TableVersionInfo>(db, txc.DB.GetScheme());
    ready = ready & Schema::Precharge<Schema::LongTxWrites>(db, txc.DB.GetScheme());
    ready = ready & Schema::Precharge<Schema::BlobsToKeep>(db, txc.DB.GetScheme());
    ready = ready & Schema::Precharge<Schema::BlobsToDelete>(db, txc.DB.GetScheme());
    ready = ready & Schema::Precharge<Schema::BlobsToDeleteWT>(db, txc.DB.GetScheme());
    ready = ready & Schema::Precharge<Schema::IndexColumns>(db, txc.DB.GetScheme());
    ready = ready & Schema::Precharge<Schema::InsertTable>(db, txc.DB.GetScheme());
    ready = ready & Schema::Precharge<Schema::IndexPortions>(db, txc.DB.GetScheme());
    ready = ready & Schema::Precharge<Schema::IndexCounters>(db, txc.DB.GetScheme());
    ready = ready & Schema::Precharge<Schema::SharedBlobIds>(db, txc.DB.GetScheme());
    ready = ready & Schema::Precharge<Schema::BorrowedBlobIds>(db, txc.DB.GetScheme());

    ready = ready && Schema::GetSpecialValueOpt(db, Schema::EValueIds::CurrentSchemeShardId, Self->CurrentSchemeShardId);
    ready = ready && Schema::GetSpecialValueOpt(db, Schema::EValueIds::LastSchemaSeqNoGeneration, Self->LastSchemaSeqNo.Generation);
    ready = ready && Schema::GetSpecialValueOpt(db, Schema::EValueIds::LastSchemaSeqNoRound, Self->LastSchemaSeqNo.Round);
    ready = ready && Schema::GetSpecialProtoValue(db, Schema::EValueIds::ProcessingParams, Self->ProcessingParams);
    ready = ready && Schema::GetSpecialValueOpt(db, Schema::EValueIds::LastPlannedStep, Self->LastPlannedStep);
    ready = ready && Schema::GetSpecialValueOpt(db, Schema::EValueIds::LastPlannedTxId, Self->LastPlannedTxId);
    ready = ready && Schema::GetSpecialValueOpt(db, Schema::EValueIds::LastExportNumber, Self->LastExportNo);
    ready = ready && Schema::GetSpecialValueOpt(db, Schema::EValueIds::OwnerPathId, Self->OwnerPathId);
    ready = ready && Schema::GetSpecialValueOpt(db, Schema::EValueIds::OwnerPath, Self->OwnerPath);


    {
        ui64 lastCompletedStep = 0;
        ui64 lastCompletedTx = 0;
        ready = ready && Schema::GetSpecialValueOpt(db, Schema::EValueIds::LastCompletedStep, lastCompletedStep);
        ready = ready && Schema::GetSpecialValueOpt(db, Schema::EValueIds::LastCompletedTxId, lastCompletedTx);
        Self->LastCompletedTx = NOlap::TSnapshot(lastCompletedStep, lastCompletedTx);
    }

    if (!ready) {
        return false;
    }
    return true;
}

bool TTxInit::ReadEverything(TTransactionContext& txc, const TActorContext& ctx) {
    TTablesManager tManagerLocal(Self->StoragesManager, Self->TabletID());
    {
        TLoadTimeSignals::TLoadTimer timer = tManagerLocal.GetLoadTimeCounters()->PrechargeTimeCounters.StartGuard();
        if (!Precharge(txc)) {
            timer.AddLoadingFail();
            return false;
        }
    }

    NIceDb::TNiceDb db(txc.DB);
    TBlobGroupSelector dsGroupSelector(Self->Info());
    NOlap::TDbWrapper dbTable(txc.DB, &dsGroupSelector);
    {
        ACFL_DEBUG("step", "TTablesManager::Load_Start");
<<<<<<< HEAD
        TTablesManager tManagerLocal(Self->StoragesManager, Self->TabletID(), Self->VersionCounters);
=======
>>>>>>> 06b8cb8f
        {
            TMemoryProfileGuard g("TTxInit/TTablesManager");
            if (!tManagerLocal.InitFromDB(db)) {
                ACFL_ERROR("step", "TTablesManager::InitFromDB_Fails");
                return false;
            }
        }
        {
            TMemoryProfileGuard g("TTxInit/LoadIndex");
            if (!tManagerLocal.LoadIndex(dbTable)) {
                ACFL_ERROR("step", "TTablesManager::LoadIndex_Fails");
                return false;
            }
        }
        Self->TablesManager = std::move(tManagerLocal);

        Self->Counters.GetTabletCounters()->SetCounter(COUNTER_TABLES, Self->TablesManager.GetTables().size());
        Self->Counters.GetTabletCounters()->SetCounter(COUNTER_TABLE_PRESETS, Self->TablesManager.GetSchemaPresets().size());
        Self->Counters.GetTabletCounters()->SetCounter(COUNTER_TABLE_TTLS, Self->TablesManager.GetTtl().PathsCount());
        ACFL_DEBUG("step", "TTablesManager::Load_Finish");
    }

    {
        ACFL_DEBUG("step", "TInsertTable::Load_Start");
        TMemoryProfileGuard g("TTxInit/InsertTable");
        auto localInsertTable = std::make_unique<NOlap::TInsertTable>(Self->VersionCounters);
        for (auto&& i : Self->TablesManager.GetTables()) {
            localInsertTable->RegisterPathInfo(i.first);
        }
        if (!localInsertTable->Load(db, dbTable, TAppData::TimeProvider->Now())) {
            ACFL_ERROR("step", "TInsertTable::Load_Fails");
            return false;
        }
        ACFL_DEBUG("step", "TInsertTable::Load_Finish");
        Self->InsertTable.swap(localInsertTable);
    }

    {
        ACFL_DEBUG("step", "TTxController::Load_Start");
        TMemoryProfileGuard g("TTxInit/TTxController");
        auto localTxController = std::make_unique<TTxController>(*Self);
         if (!localTxController->Load(txc)) {
            ACFL_ERROR("step", "TTxController::Load_Fails");
            return false;
        }
        ACFL_DEBUG("step", "TTxController::Load_Finish");
        Self->ProgressTxController.swap(localTxController);
    }

    {
        ACFL_DEBUG("step", "TOperationsManager::Load_Start");
        TMemoryProfileGuard g("TTxInit/TOperationsManager");
        auto localOperationsManager = std::make_unique<TOperationsManager>();
         if (!localOperationsManager->Load(txc)) {
            ACFL_ERROR("step", "TOperationsManager::Load_Fails");
            return false;
        }
        ACFL_DEBUG("step", "TOperationsManager::Load_Finish");
        Self->OperationsManager.swap(localOperationsManager);
    }

    {
        ACFL_DEBUG("step", "TStoragesManager::Load_Start");
        AFL_VERIFY(Self->StoragesManager);
        TMemoryProfileGuard g("TTxInit/NDataSharing::TStoragesManager");
        if (!Self->StoragesManager->LoadIdempotency(txc.DB)) {
            return false;
        }
        ACFL_DEBUG("step", "TStoragesManager::Load_Finish");
    }

    {
        TMemoryProfileGuard g("TTxInit/LongTxWrites");
        auto rowset = db.Table<Schema::LongTxWrites>().Select();
        if (!rowset.IsReady()) {
            return false;
        }

        while (!rowset.EndOfSet()) {
            const TInsertWriteId writeId = (TInsertWriteId)rowset.GetValue<Schema::LongTxWrites::WriteId>();
            const ui32 writePartId = rowset.GetValue<Schema::LongTxWrites::WritePartId>();
            NKikimrLongTxService::TLongTxId proto;
            Y_ABORT_UNLESS(proto.ParseFromString(rowset.GetValue<Schema::LongTxWrites::LongTxId>()));
            const auto longTxId = NLongTxService::TLongTxId::FromProto(proto);

            std::optional<ui32> granuleShardingVersion;
            if (rowset.HaveValue<Schema::LongTxWrites::GranuleShardingVersion>() && rowset.GetValue<Schema::LongTxWrites::GranuleShardingVersion>()) {
                granuleShardingVersion = rowset.GetValue<Schema::LongTxWrites::GranuleShardingVersion>();
            }

            Self->LoadLongTxWrite(writeId, writePartId, longTxId, granuleShardingVersion);

            if (!rowset.Next()) {
                return false;
            }
        }
    }
    {
        TMemoryProfileGuard g("TTxInit/LocksDB");
        if (txc.DB.GetScheme().GetTableInfo(Schema::Locks::TableId)) {
            TColumnShardLocksDb locksDb(*Self, txc);
            if (!Self->SysLocks.Load(locksDb)) {
                return false;
            }
        }
    }

    {
        TMemoryProfileGuard g("TTxInit/NDataSharing::TBackgroundSessionsManager");
        if (!Self->BackgroundSessionsManager->LoadIdempotency(txc)) {
            return false;
        }
    }

    {
        TMemoryProfileGuard g("TTxInit/NDataSharing::TSessionsManager");
        auto local = std::make_shared<NOlap::NDataSharing::TSessionsManager>();
        if (!local->Load(txc.DB, Self->TablesManager.GetPrimaryIndexAsOptional<NOlap::TColumnEngineForLogs>())) {
            return false;
        }
        Self->SharingSessionsManager = local;
    }
    { 
        TMemoryProfileGuard g("TTxInit/TInFlightReadsTracker");
        TInFlightReadsTracker local(Self->StoragesManager, Self->Counters.GetRequestsTracingCounters());
        if (!local.LoadFromDatabase(txc.DB)) {
            return false;
        }
        Self->InFlightReadsTracker = std::move(local);
    }

    Self->UpdateInsertTableCounters();
    Self->UpdateIndexCounters();
    Self->UpdateResourceMetrics(ctx, {});
    return true;
}

bool TTxInit::Execute(TTransactionContext& txc, const TActorContext& ctx) {
    NActors::TLogContextGuard gLogging = NActors::TLogContextBuilder::Build(NKikimrServices::TX_COLUMNSHARD)("tablet_id", Self->TabletID())("event", "initialize_shard");
    LOG_S_DEBUG("TTxInit.Execute at tablet " << Self->TabletID());

    try {
        SetDefaults();
        return ReadEverything(txc, ctx);
    } catch (const TNotReadyTabletException&) {
        ACFL_ERROR("event", "tablet not ready");
        return false;
    } catch (const TSchemeErrorTabletException& ex) {
        Y_UNUSED(ex);
        Y_ABORT();
    } catch (...) {
        Y_ABORT("there must be no leaked exceptions");
    }

    return true;
}

void TTxInit::Complete(const TActorContext& ctx) {
    Self->Counters.GetCSCounters().Initialization.OnTxInitFinished(TMonotonic::Now() - StartInstant);
    Self->ProgressTxController->OnTabletInit();
    Self->SwitchToWork(ctx);
    NYDBTest::TControllers::GetColumnShardController()->OnTabletInitCompleted(*Self);
}

class TTxUpdateSchema : public TTransactionBase<TColumnShard> {
    std::vector<NOlap::INormalizerTask::TPtr> NormalizerTasks;
    const TMonotonic StartInstant = TMonotonic::Now();

public:
    TTxUpdateSchema(TColumnShard* self)
        : TBase(self)
    {}

    bool Execute(TTransactionContext& txc, const TActorContext& ctx) override;
    void Complete(const TActorContext& ctx) override;
    TTxType GetTxType() const override { return TXTYPE_UPDATE_SCHEMA; }
};

bool TTxUpdateSchema::Execute(TTransactionContext& txc, const TActorContext&) {
    NActors::TLogContextGuard gLogging = NActors::TLogContextBuilder::Build(NKikimrServices::TX_COLUMNSHARD)("tablet_id", Self->TabletID())("event", "initialize_shard");
    ACFL_INFO("step", "TTxUpdateSchema.Execute_Start")("details", Self->NormalizerController.DebugString());

    while (!Self->NormalizerController.IsNormalizationFinished()) {
        auto normalizer = Self->NormalizerController.GetNormalizer();
        auto result = normalizer->Init(Self->NormalizerController, txc);
        if (result.IsSuccess()) {
            NormalizerTasks = result.DetachResult();
            if (!NormalizerTasks.empty()) {
                ACFL_WARN("normalizer_controller", Self->NormalizerController.DebugString())("tasks_count", NormalizerTasks.size());
                break;
            }
            NIceDb::TNiceDb db(txc.DB);
            Self->NormalizerController.OnNormalizerFinished(db);
            Self->NormalizerController.SwitchNormalizer();
        } else {
            Self->NormalizerController.GetCounters().OnNormalizerFails();
            ACFL_INFO("step", "TTxUpdateSchema.Execute_Failed")("details", Self->NormalizerController.DebugString());
            return false;
        }
    }
    ACFL_INFO("step", "TTxUpdateSchema.Execute_Finish");
    return true;
}

void TTxUpdateSchema::Complete(const TActorContext& ctx) {
    AFL_INFO(NKikimrServices::TX_COLUMNSHARD)("step", "TTxUpdateSchema.Complete");
    Self->Counters.GetCSCounters().Initialization.OnTxUpdateSchemaFinished(TMonotonic::Now() - StartInstant);
    if (NormalizerTasks.empty()) {
        AFL_VERIFY(Self->NormalizerController.IsNormalizationFinished())("details", Self->NormalizerController.DebugString());
        Self->Execute(new TTxInit(Self), ctx);
        return;
    }

    NOlap::TNormalizationContext nCtx;
    nCtx.SetShardActor(Self->SelfId());
    nCtx.SetResourceSubscribeActor(Self->ResourceSubscribeActor);

    for (auto&& task : NormalizerTasks) {
        Self->NormalizerController.GetCounters().OnNormalizerStart();
        task->Start(Self->NormalizerController, nCtx);
    }
}

class TTxApplyNormalizer : public TTransactionBase<TColumnShard> {
public:
    TTxApplyNormalizer(TColumnShard* self, NOlap::INormalizerChanges::TPtr changes)
        : TBase(self)
        , Changes(changes)
    {}

    bool Execute(TTransactionContext& txc, const TActorContext& ctx) override;
    void Complete(const TActorContext& ctx) override;
    TTxType GetTxType() const override { return TXTYPE_APPLY_NORMALIZER; }

private:
    NOlap::INormalizerChanges::TPtr Changes;
};

bool TTxApplyNormalizer::Execute(TTransactionContext& txc, const TActorContext&) {
    NActors::TLogContextGuard gLogging = NActors::TLogContextBuilder::Build(NKikimrServices::TX_COLUMNSHARD)("tablet_id", Self->TabletID())("event", "initialize_shard");
    AFL_INFO(NKikimrServices::TX_COLUMNSHARD)("step", "TTxApplyNormalizer.Execute")("details", Self->NormalizerController.DebugString());
    if (!Changes->ApplyOnExecute(txc, Self->NormalizerController)) {
        return false;
    }

    if (Self->NormalizerController.GetNormalizer()->GetActiveTasksCount() == 1) {
        NIceDb::TNiceDb db(txc.DB);
        Self->NormalizerController.OnNormalizerFinished(db);
    }
    return true;
}

void TTxApplyNormalizer::Complete(const TActorContext& ctx) {
    AFL_INFO(NKikimrServices::TX_COLUMNSHARD)("step", "TTxApplyNormalizer.Complete")("tablet_id", Self->TabletID())("event", "initialize_shard");
    AFL_VERIFY(!Self->NormalizerController.IsNormalizationFinished())("details", Self->NormalizerController.DebugString());
    AFL_WARN(NKikimrServices::TX_COLUMNSHARD)("tablet_id", Self->TabletID())("event", "apply_normalizer_changes")("details", Self->NormalizerController.DebugString())("size", Changes->GetSize());
    Changes->ApplyOnComplete(Self->NormalizerController);
    Self->NormalizerController.GetNormalizer()->OnResultReady();
    if (Self->NormalizerController.GetNormalizer()->HasActiveTasks()) {
        return;
    }

    if (Self->NormalizerController.SwitchNormalizer()) {
        Self->Execute(new TTxUpdateSchema(Self), ctx);
    } else {
        AFL_VERIFY(Self->NormalizerController.IsNormalizationFinished())("details", Self->NormalizerController.DebugString());
        Self->Execute(new TTxInit(Self), ctx);
    }
}

/// Create local database on tablet start if none
class TTxInitSchema : public TTransactionBase<TColumnShard> {
private:
    const TMonotonic StartInstant = TMonotonic::Now();

public:
    TTxInitSchema(TColumnShard* self)
        : TBase(self)
    {}

    bool Execute(TTransactionContext& txc, const TActorContext& ctx) override;
    void Complete(const TActorContext& ctx) override;
    TTxType GetTxType() const override { return TXTYPE_INIT_SCHEMA; }
};

bool TTxInitSchema::Execute(TTransactionContext& txc, const TActorContext&) {
    LOG_S_DEBUG("TxInitSchema.Execute at tablet " << Self->TabletID());

    const bool isFirstRun = txc.DB.GetScheme().IsEmpty();
    NIceDb::TNiceDb(txc.DB).Materialize<Schema>();

    if (!NYDBTest::TControllers::GetColumnShardController()->BuildLocalBaseModifier()) {
        NIceDb::TNiceDb db(txc.DB);
        if (!Self->NormalizerController.InitControllerState(db)) {
            return false;
        }
    }
    {
        NOlap::TNormalizationController::TInitContext initCtx(Self->Info());
        Self->NormalizerController.InitNormalizers(initCtx);
    }

    if (isFirstRun) {
        txc.DB.Alter().SetExecutorAllowLogBatching(gAllowLogBatchingDefaultValue);
        txc.DB.Alter().SetExecutorLogFlushPeriod(TDuration::MicroSeconds(500));
        txc.DB.Alter().SetExecutorCacheSize(500000);
    } else {
        auto localBaseModifier = NYDBTest::TControllers::GetColumnShardController()->BuildLocalBaseModifier();
        if (localBaseModifier) {
            localBaseModifier->Apply(txc);
        }
    }

    // Enable compression for the SmallBlobs table
    const auto* smallBlobsDefaultColumnFamily = txc.DB.GetScheme().DefaultFamilyFor(Schema::SmallBlobs::TableId);
    if (!smallBlobsDefaultColumnFamily ||
        smallBlobsDefaultColumnFamily->Codec != NTable::TAlter::ECodec::LZ4)
    {
        txc.DB.Alter().SetFamily(Schema::SmallBlobs::TableId, 0,
            NTable::TAlter::ECache::None, NTable::TAlter::ECodec::LZ4);
    }

    // SmallBlobs table has compaction policy suitable for a big table
    const auto* smallBlobsTable = txc.DB.GetScheme().GetTableInfo(Schema::SmallBlobs::TableId);
    NLocalDb::TCompactionPolicyPtr bigTableCompactionPolicy = NLocalDb::CreateDefaultUserTablePolicy();
    bigTableCompactionPolicy->MinDataPageSize = 32 * 1024;
    if (!smallBlobsTable ||
        !smallBlobsTable->CompactionPolicy ||
        smallBlobsTable->CompactionPolicy->Generations.size() != bigTableCompactionPolicy->Generations.size())
    {
        txc.DB.Alter().SetCompactionPolicy(Schema::SmallBlobs::TableId, *bigTableCompactionPolicy);
    }

    return true;
}

void TTxInitSchema::Complete(const TActorContext& ctx) {
    Self->Counters.GetCSCounters().Initialization.OnTxInitSchemaFinished(TMonotonic::Now() - StartInstant);
    LOG_S_DEBUG("TxInitSchema.Complete at tablet " << Self->TabletID(););
    Self->Execute(new TTxUpdateSchema(Self), ctx);
}

ITransaction* TColumnShard::CreateTxInitSchema() {
    return new TTxInitSchema(this);
}

void TColumnShard::Handle(TEvPrivate::TEvNormalizerResult::TPtr& ev, const TActorContext& ctx) {
    Execute(new TTxApplyNormalizer(this, ev->Get()->GetChanges()), ctx);
}

}<|MERGE_RESOLUTION|>--- conflicted
+++ resolved
@@ -113,10 +113,7 @@
     NOlap::TDbWrapper dbTable(txc.DB, &dsGroupSelector);
     {
         ACFL_DEBUG("step", "TTablesManager::Load_Start");
-<<<<<<< HEAD
         TTablesManager tManagerLocal(Self->StoragesManager, Self->TabletID(), Self->VersionCounters);
-=======
->>>>>>> 06b8cb8f
         {
             TMemoryProfileGuard g("TTxInit/TTablesManager");
             if (!tManagerLocal.InitFromDB(db)) {
