#include "columnshard_impl.h"

#include "blobs_action/transaction/tx_blobs_written.h"
#include "blobs_action/transaction/tx_draft.h"
#include "blobs_action/transaction/tx_write.h"
#include "common/limits.h"
#include "counters/columnshard.h"
#include "engines/column_engine_logs.h"
#include "operations/batch_builder/builder.h"
#include "operations/manager.h"
#include "operations/write_data.h"
#include "transactions/operators/ev_write/primary.h"
#include "transactions/operators/ev_write/secondary.h"
#include "transactions/operators/ev_write/sync.h"

#include <ydb/core/tx/columnshard/tablet/write_queue.h>
#include <ydb/core/tx/conveyor/usage/service.h>
#include <ydb/core/tx/data_events/events.h>

namespace NKikimr::NColumnShard {

using namespace NTabletFlatExecutor;

void TColumnShard::OverloadWriteFail(const EOverloadStatus overloadReason, const NEvWrite::TWriteMeta& writeMeta, const ui64 writeSize,
    const ui64 cookie, std::unique_ptr<NActors::IEventBase>&& event, const TActorContext& ctx) {
    Counters.GetTabletCounters()->IncCounter(COUNTER_WRITE_FAIL);
    switch (overloadReason) {
        case EOverloadStatus::Disk:
            Counters.OnWriteOverloadDisk();
            break;
        case EOverloadStatus::InsertTable:
            Counters.OnWriteOverloadInsertTable(writeSize);
            break;
        case EOverloadStatus::OverloadMetadata:
            Counters.OnWriteOverloadMetadata(writeSize);
            break;
        case EOverloadStatus::ShardTxInFly:
            Counters.OnWriteOverloadShardTx(writeSize);
            break;
        case EOverloadStatus::ShardWritesInFly:
            Counters.OnWriteOverloadShardWrites(writeSize);
            break;
        case EOverloadStatus::ShardWritesSizeInFly:
            Counters.OnWriteOverloadShardWritesSize(writeSize);
            break;
        case EOverloadStatus::None:
            Y_ABORT("invalid function usage");
    }

    AFL_DEBUG(NKikimrServices::TX_COLUMNSHARD_WRITE)("event", "write_overload")("size", writeSize)("path_id", writeMeta.GetTableId())(
        "reason", overloadReason);

    ctx.Send(writeMeta.GetSource(), event.release(), 0, cookie);
}

TColumnShard::EOverloadStatus TColumnShard::CheckOverloadedWait(const ui64 pathId) const {
    if (InsertTable && InsertTable->IsOverloadedByCommitted(pathId)) {
        return EOverloadStatus::InsertTable;
    }
    Counters.GetCSCounters().OnIndexMetadataLimit(NOlap::IColumnEngine::GetMetadataLimit());
    if (TablesManager.GetPrimaryIndex() && TablesManager.GetPrimaryIndex()->IsOverloadedByMetadata(NOlap::IColumnEngine::GetMetadataLimit())) {
        return EOverloadStatus::OverloadMetadata;
    }
    return EOverloadStatus::None;
}

TColumnShard::EOverloadStatus TColumnShard::CheckOverloadedImmediate(const ui64 /* pathId */) const {
    if (IsAnyChannelYellowStop()) {
        return EOverloadStatus::Disk;
    }
    ui64 txLimit = Settings.OverloadTxInFlight;
    const ui64 writesLimit = HasAppData() ? AppDataVerified().ColumnShardConfig.GetWritingInFlightRequestsCountLimit() : 1000;
    const ui64 writesSizeLimit = HasAppData() ? AppDataVerified().ColumnShardConfig.GetWritingInFlightRequestBytesLimit() : (((ui64)128) << 20);
    if (txLimit && Executor()->GetStats().TxInFly > txLimit) {
        AFL_WARN(NKikimrServices::TX_COLUMNSHARD_WRITE)("event", "shard_overload")("reason", "tx_in_fly")("sum", Executor()->GetStats().TxInFly)(
            "limit", txLimit);
        return EOverloadStatus::ShardTxInFly;
    }
    if (writesLimit && Counters.GetWritesMonitor()->GetWritesInFlight() > writesLimit) {
        AFL_WARN(NKikimrServices::TX_COLUMNSHARD_WRITE)("event", "shard_overload")("reason", "writes_in_fly")(
            "sum", Counters.GetWritesMonitor()->GetWritesInFlight())("limit", writesLimit);
        return EOverloadStatus::ShardWritesInFly;
    }
    if (writesSizeLimit && Counters.GetWritesMonitor()->GetWritesSizeInFlight() > writesSizeLimit) {
        AFL_WARN(NKikimrServices::TX_COLUMNSHARD_WRITE)("event", "shard_overload")("reason", "writes_size_in_fly")(
            "sum", Counters.GetWritesMonitor()->GetWritesSizeInFlight())("limit", writesSizeLimit);
        return EOverloadStatus::ShardWritesSizeInFly;
    }
    return EOverloadStatus::None;
}

void TColumnShard::Handle(NPrivateEvents::NWrite::TEvWritePortionResult::TPtr& ev, const TActorContext& ctx) {
    TMemoryProfileGuard mpg("TEvWritePortionResult");
    NActors::TLogContextGuard gLogging =
        NActors::TLogContextBuilder::Build(NKikimrServices::TX_COLUMNSHARD_WRITE)("tablet_id", TabletID())("event", "TEvWritePortionResult");
    TInsertedPortions writtenData = ev->Get()->DetachInsertedData();
    if (ev->Get()->GetWriteStatus() == NKikimrProto::OK) {
        const TMonotonic now = TMonotonic::Now();
        for (auto&& i: writtenData.GetWriteResults()) {
            AFL_DEBUG(NKikimrServices::TX_COLUMNSHARD_WRITE)("writing_size", i.GetDataSize())("event", "data_write_finished")(
                "writing_id", i.GetWriteMeta().GetId());
            Counters.OnWritePutBlobsSuccess(now - i.GetWriteMeta().GetWriteStartInstant(), i.GetRecordsCount());
            Counters.GetWritesMonitor()->OnFinishWrite(i.GetDataSize(), 1);
        }
        Execute(new TTxBlobsWritingFinished(
                    this, ev->Get()->GetWriteStatus(), ev->Get()->GetWriteAction(), std::move(writtenData)),
            ctx);
    } else {
        const TMonotonic now = TMonotonic::Now();
        for (auto&& i : writtenData.GetWriteResults()) {
            Counters.OnWritePutBlobsFailed(now - i.GetWriteMeta().GetWriteStartInstant(), i.GetRecordsCount());
            Counters.GetCSCounters().OnWritePutBlobsFail(now - i.GetWriteMeta().GetWriteStartInstant());
            AFL_WARN(NKikimrServices::TX_COLUMNSHARD_WRITE)("writing_size", i.GetDataSize())("event", "data_write_error")(
                "writing_id", i.GetWriteMeta().GetId());
            Counters.GetWritesMonitor()->OnFinishWrite(i.GetDataSize(), 1);
        }

        Execute(new TTxBlobsWritingFailed(this, ev->Get()->GetWriteStatus(), std::move(writtenData)), ctx);
    }
}

void TColumnShard::Handle(TEvPrivate::TEvWriteBlobsResult::TPtr& ev, const TActorContext& ctx) {
    NActors::TLogContextGuard gLogging =
        NActors::TLogContextBuilder::Build(NKikimrServices::TX_COLUMNSHARD_WRITE)("tablet_id", TabletID())("event", "TEvWriteBlobsResult");

    auto& putResult = ev->Get()->GetPutResult();
    OnYellowChannels(putResult);
    NOlap::TWritingBuffer& wBuffer = ev->Get()->MutableWritesBuffer();
    auto baseAggregations = wBuffer.GetAggregations();
    wBuffer.InitReplyReceived(TMonotonic::Now());

    for (auto&& aggr : baseAggregations) {
        const auto& writeMeta = aggr->GetWriteMeta();
<<<<<<< HEAD
        const auto pathId = writeMeta.GetTableId();
        if (!TablesManager.IsReadyForWrite(pathId)) {
            ACFL_ERROR("event", "absent_pathId")("path_id", pathId)("has_index", TablesManager.HasPrimaryIndex());
            Counters.GetTabletCounters()->IncCounter(COUNTER_WRITE_FAIL);

            auto result = std::make_unique<TEvColumnShard::TEvWriteResult>(TabletID(), writeMeta, NKikimrTxColumnShard::EResultStatus::ERROR);
            ctx.Send(writeMeta.GetSource(), result.release());
            Counters.GetCSCounters().OnFailedWriteResponse(EWriteFailReason::NoTable);
            wBuffer.RemoveData(aggr, StoragesManager->GetInsertOperator());
            continue;
        }
=======
        AFL_DEBUG(NKikimrServices::TX_COLUMNSHARD_WRITE)("event", "blobs_write_finished")("writing_size", aggr->GetSize())(
            "writing_id", writeMeta.GetId())("status", putResult.GetPutStatus());
        Counters.GetWritesMonitor()->OnFinishWrite(aggr->GetSize(), 1);
>>>>>>> 9933314f

        if (putResult.GetPutStatus() != NKikimrProto::OK) {
            Counters.GetCSCounters().OnWritePutBlobsFail(TMonotonic::Now() - writeMeta.GetWriteStartInstant());
            Counters.GetTabletCounters()->IncCounter(COUNTER_WRITE_FAIL);

            auto errCode = NKikimrTxColumnShard::EResultStatus::STORAGE_ERROR;
            if (putResult.GetPutStatus() == NKikimrProto::TIMEOUT || putResult.GetPutStatus() == NKikimrProto::DEADLINE) {
                errCode = NKikimrTxColumnShard::EResultStatus::TIMEOUT;
            } else if (putResult.GetPutStatus() == NKikimrProto::TRYLATER || putResult.GetPutStatus() == NKikimrProto::OUT_OF_SPACE) {
                errCode = NKikimrTxColumnShard::EResultStatus::OVERLOADED;
            } else if (putResult.GetPutStatus() == NKikimrProto::CORRUPTED) {
                errCode = NKikimrTxColumnShard::EResultStatus::ERROR;
            }

            if (writeMeta.HasLongTxId()) {
                auto result = std::make_unique<TEvColumnShard::TEvWriteResult>(TabletID(), writeMeta, errCode);
                ctx.Send(writeMeta.GetSource(), result.release());
            } else {
                auto operation = OperationsManager->GetOperationVerified((TOperationWriteId)writeMeta.GetWriteId());
                auto result = NEvents::TDataEvents::TEvWriteResult::BuildError(TabletID(), operation->GetLockId(),
                    ev->Get()->GetWriteResultStatus(), ev->Get()->GetErrorMessage() ? ev->Get()->GetErrorMessage() : "put data fails");
                ctx.Send(writeMeta.GetSource(), result.release(), 0, operation->GetCookie());
            }
            Counters.GetCSCounters().OnFailedWriteResponse(EWriteFailReason::PutBlob);
            wBuffer.RemoveData(aggr, StoragesManager->GetInsertOperator());
        } else {
            const TMonotonic now = TMonotonic::Now();
            Counters.OnWritePutBlobsSuccess(now - writeMeta.GetWriteStartInstant(), aggr->GetRows());
            Counters.GetCSCounters().OnWriteMiddle1PutBlobsSuccess(now - writeMeta.GetWriteMiddle1StartInstant());
            Counters.GetCSCounters().OnWriteMiddle2PutBlobsSuccess(now - writeMeta.GetWriteMiddle2StartInstant());
            Counters.GetCSCounters().OnWriteMiddle3PutBlobsSuccess(now - writeMeta.GetWriteMiddle3StartInstant());
            Counters.GetCSCounters().OnWriteMiddle4PutBlobsSuccess(now - writeMeta.GetWriteMiddle4StartInstant());
            Counters.GetCSCounters().OnWriteMiddle5PutBlobsSuccess(now - writeMeta.GetWriteMiddle5StartInstant());
            Counters.GetCSCounters().OnWriteMiddle6PutBlobsSuccess(now - writeMeta.GetWriteMiddle6StartInstant());
            LOG_S_DEBUG("Write (record) into pathId " << writeMeta.GetTableId()
                                                      << (writeMeta.GetWriteId() ? (" writeId " + ToString(writeMeta.GetWriteId())).c_str() : "")
                                                      << " at tablet " << TabletID());
        }
    }
    Execute(new TTxWrite(this, ev), ctx);
}

void TColumnShard::Handle(TEvPrivate::TEvWriteDraft::TPtr& ev, const TActorContext& ctx) {
    Execute(new TTxWriteDraft(this, ev->Get()->WriteController), ctx);
}

void TColumnShard::Handle(TEvColumnShard::TEvWrite::TPtr& ev, const TActorContext& ctx) {
    Counters.GetCSCounters().OnStartWriteRequest();

    const auto& record = Proto(ev->Get());
    const ui64 pathId = record.GetTableId();
    const ui64 writeId = record.GetWriteId();
    const ui64 cookie = ev->Cookie;
    const TString dedupId = record.GetDedupId();
    const auto source = ev->Sender;

    Counters.GetColumnTablesCounters()->GetPathIdCounter(pathId)->OnWriteEvent();

    std::optional<ui32> granuleShardingVersion;
    if (record.HasGranuleShardingVersion()) {
        granuleShardingVersion = record.GetGranuleShardingVersion();
    }

    NEvWrite::TWriteMeta writeMeta(writeId, pathId, source, granuleShardingVersion, TGUID::CreateTimebased().AsGuidString());
    if (record.HasModificationType()) {
        writeMeta.SetModificationType(TEnumOperator<NEvWrite::EModificationType>::DeserializeFromProto(record.GetModificationType()));
    }
    writeMeta.SetDedupId(dedupId);
    Y_ABORT_UNLESS(record.HasLongTxId());
    writeMeta.SetLongTxId(NLongTxService::TLongTxId::FromProto(record.GetLongTxId()));
    writeMeta.SetWritePartId(record.GetWritePartId());

    const auto returnFail = [&](const NColumnShard::ECumulativeCounters signalIndex, const EWriteFailReason reason) {
        Counters.GetTabletCounters()->IncCounter(signalIndex);

        ctx.Send(source, std::make_unique<TEvColumnShard::TEvWriteResult>(TabletID(), writeMeta, NKikimrTxColumnShard::EResultStatus::ERROR));
        Counters.GetCSCounters().OnFailedWriteResponse(reason);
        return;
    };

    if (!AppDataVerified().ColumnShardConfig.GetWritingEnabled()) {
        AFL_WARN(NKikimrServices::TX_COLUMNSHARD_WRITE)("event", "skip_writing")("reason", "disabled");
        return returnFail(COUNTER_WRITE_FAIL, EWriteFailReason::Disabled);
    }
<<<<<<< HEAD
    if (!TablesManager.IsReadyForWrite(tableId)) {
=======

    if (!TablesManager.IsReadyForStartWrite(pathId, false)) {
>>>>>>> 9933314f
        LOG_S_NOTICE("Write (fail) into pathId:" << writeMeta.GetTableId() << (TablesManager.HasPrimaryIndex() ? "" : " no index")
                                                 << " at tablet " << TabletID());

        return returnFail(COUNTER_WRITE_FAIL, EWriteFailReason::NoTable);
    }
    //

    {
        auto status = TablesManager.GetPrimaryIndexAsVerified<NOlap::TColumnEngineForLogs>()
                          .GetGranuleVerified(writeMeta.GetTableId())
                          .GetOptimizerPlanner()
                          .CheckWriteData();
        if (status.IsFail()) {
            AFL_WARN(NKikimrServices::TX_COLUMNSHARD_WRITE)("event", "writing_fail_through_compaction")("reason", status.GetErrorMessage());
            return returnFail(COUNTER_WRITE_FAIL, EWriteFailReason::CompactionCriteria);
        }
    }

    const auto& snapshotSchema = TablesManager.GetPrimaryIndex()->GetVersionedIndex().GetLastSchema();
    auto arrowData = std::make_shared<TProtoArrowData>(snapshotSchema);
    if (!arrowData->ParseFromProto(record)) {
        LOG_S_ERROR(
            "Write (fail) " << record.GetData().size() << " bytes into pathId " << writeMeta.GetTableId() << " at tablet " << TabletID());
        return returnFail(COUNTER_WRITE_FAIL, EWriteFailReason::IncorrectSchema);
    }

    NEvWrite::TWriteData writeData(writeMeta, arrowData, snapshotSchema->GetIndexInfo().GetReplaceKey(),
        StoragesManager->GetInsertOperator()->StartWritingAction(NOlap::NBlobOperations::EConsumer::WRITING), false);
    auto overloadStatus = CheckOverloadedImmediate(pathId);
    if (overloadStatus == EOverloadStatus::None) {
        overloadStatus = CheckOverloadedWait(pathId);
    }
    if (overloadStatus != EOverloadStatus::None) {
        std::unique_ptr<NActors::IEventBase> result = std::make_unique<TEvColumnShard::TEvWriteResult>(
            TabletID(), writeData.GetWriteMeta(), NKikimrTxColumnShard::EResultStatus::OVERLOADED);
        OverloadWriteFail(overloadStatus, writeData.GetWriteMeta(), writeData.GetSize(), cookie, std::move(result), ctx);
        Counters.GetCSCounters().OnFailedWriteResponse(EWriteFailReason::Overload);
    } else {
        if (ui64 writeId = (ui64)HasLongTxWrite(writeMeta.GetLongTxIdUnsafe(), writeMeta.GetWritePartId())) {
            LOG_S_DEBUG("Write (duplicate) into pathId " << writeMeta.GetTableId() << " longTx " << writeMeta.GetLongTxIdUnsafe().ToString()
                                                         << " at tablet " << TabletID());

            Counters.GetTabletCounters()->IncCounter(COUNTER_WRITE_DUPLICATE);

            auto result =
                std::make_unique<TEvColumnShard::TEvWriteResult>(TabletID(), writeMeta, writeId, NKikimrTxColumnShard::EResultStatus::SUCCESS);
            ctx.Send(writeMeta.GetSource(), result.release());
            Counters.GetCSCounters().OnFailedWriteResponse(EWriteFailReason::LongTxDuplication);
            return;
        }

        Counters.GetWritesMonitor()->OnStartWrite(writeData.GetSize());

        LOG_S_DEBUG("Write (blob) " << writeData.GetSize() << " bytes into pathId " << writeMeta.GetTableId()
                                    << (writeMeta.GetWriteId() ? (" writeId " + ToString(writeMeta.GetWriteId())).c_str() : " ")
                                    << Counters.GetWritesMonitor()->DebugString() << " at tablet " << TabletID());
        writeData.MutableWriteMeta().SetWriteMiddle1StartInstant(TMonotonic::Now());

        NOlap::TWritingContext context(TabletID(), SelfId(), snapshotSchema, StoragesManager, Counters.GetIndexationCounters().SplitterCounters,
            Counters.GetCSCounters().WritingCounters, GetLastTxSnapshot(), std::make_shared<TAtomicCounter>(1), true,
            BufferizationInsertionWriteActorId, BufferizationPortionsWriteActorId);
        std::shared_ptr<NConveyor::ITask> task =
            std::make_shared<NOlap::TBuildBatchesTask>(std::move(writeData), context);
        NConveyor::TInsertServiceOperator::AsyncTaskToExecute(task);
    }
}

class TCommitOperation {
private:
    const ui64 TabletId;

public:
    using TPtr = std::shared_ptr<TCommitOperation>;

    bool NeedSyncLocks() const {
        return SendingShards.size() || ReceivingShards.size();
    }

    bool IsPrimary() const {
        AFL_VERIFY(NeedSyncLocks());
        return TabletId == ArbiterColumnShard;
    }

    TCommitOperation(const ui64 tabletId)
        : TabletId(tabletId) {
    }

    TConclusionStatus Parse(const NEvents::TDataEvents::TEvWrite& evWrite) {
        TxId = evWrite.Record.GetTxId();
        NActors::TLogContextGuard lGuard = NActors::TLogContextBuilder::Build()("tx_id", TxId);
        const auto& locks = evWrite.Record.GetLocks();
        AFL_VERIFY(!locks.GetLocks().empty());
        auto& lock = locks.GetLocks()[0];
        LockId = lock.GetLockId();
        SendingShards = std::set<ui64>(locks.GetSendingShards().begin(), locks.GetSendingShards().end());
        ReceivingShards = std::set<ui64>(locks.GetReceivingShards().begin(), locks.GetReceivingShards().end());
        if (SendingShards.empty() != ReceivingShards.empty()) {
            return TConclusionStatus::Fail("incorrect synchronization data (send/receiving lists)");
        }
        if (ReceivingShards.size() && SendingShards.size()) {
            if (!ReceivingShards.contains(TabletId) && !SendingShards.contains(TabletId)) {
                return TConclusionStatus::Fail("current tablet_id is absent in sending and receiving lists");
            }
            if (!locks.HasArbiterColumnShard()) {
                return TConclusionStatus::Fail("no arbiter info in request");
            }
            ArbiterColumnShard = locks.GetArbiterColumnShard();

            if (IsPrimary() && !ReceivingShards.contains(ArbiterColumnShard)) {
                AFL_WARN(NKikimrServices::TX_COLUMNSHARD_WRITE)("event", "incorrect arbiter")("arbiter_id", ArbiterColumnShard)(
                    "receiving", JoinSeq(", ", ReceivingShards))("sending", JoinSeq(", ", SendingShards));
                return TConclusionStatus::Fail("arbiter is absent in receiving lists");
            }
            if (!IsPrimary() && (!ReceivingShards.contains(ArbiterColumnShard) || !SendingShards.contains(ArbiterColumnShard))) {
                AFL_WARN(NKikimrServices::TX_COLUMNSHARD_WRITE)("event", "incorrect arbiter")("arbiter_id", ArbiterColumnShard)(
                    "receiving", JoinSeq(", ", ReceivingShards))("sending", JoinSeq(", ", SendingShards));
                return TConclusionStatus::Fail("arbiter is absent in sending or receiving lists");
            }
        }

        Generation = lock.GetGeneration();
        InternalGenerationCounter = lock.GetCounter();
        if (!GetLockId()) {
            return TConclusionStatus::Fail("not initialized lock info in commit message");
        }
        if (!TxId) {
            return TConclusionStatus::Fail("not initialized TxId for commit event");
        }
        if (locks.GetOp() != NKikimrDataEvents::TKqpLocks::Commit) {
            return TConclusionStatus::Fail("incorrect message type");
        }
        return TConclusionStatus::Success();
    }

    std::unique_ptr<NColumnShard::TEvWriteCommitSyncTransactionOperator> CreateTxOperator(
        const NKikimrTxColumnShard::ETransactionKind kind) const {
        if (IsPrimary()) {
            return std::make_unique<NColumnShard::TEvWriteCommitPrimaryTransactionOperator>(
                TFullTxInfo::BuildFake(kind), LockId, ReceivingShards, SendingShards);
        } else {
            return std::make_unique<NColumnShard::TEvWriteCommitSecondaryTransactionOperator>(
                TFullTxInfo::BuildFake(kind), LockId, ArbiterColumnShard, ReceivingShards.contains(TabletId));
        }
    }

private:
    YDB_READONLY(ui64, LockId, 0);
    YDB_READONLY(ui64, Generation, 0);
    YDB_READONLY(ui64, InternalGenerationCounter, 0);
    YDB_READONLY(ui64, TxId, 0);
    YDB_READONLY_DEF(std::set<ui64>, SendingShards);
    YDB_READONLY_DEF(std::set<ui64>, ReceivingShards);
    ui64 ArbiterColumnShard = 0;
};

class TProposeWriteTransaction: public TExtendedTransactionBase {
private:
    using TBase = TExtendedTransactionBase;

public:
    TProposeWriteTransaction(TColumnShard* self, TCommitOperation::TPtr op, const TActorId source, const ui64 cookie)
        : TBase(self, "TProposeWriteTransaction")
        , WriteCommit(op)
        , Source(source)
        , Cookie(cookie) {
    }

    virtual bool DoExecute(TTransactionContext& txc, const TActorContext&) override {
        NKikimrTxColumnShard::TCommitWriteTxBody proto;
        NKikimrTxColumnShard::ETransactionKind kind;
        if (WriteCommit->NeedSyncLocks()) {
            if (WriteCommit->IsPrimary()) {
                kind = NKikimrTxColumnShard::TX_KIND_COMMIT_WRITE_PRIMARY;
            } else {
                kind = NKikimrTxColumnShard::TX_KIND_COMMIT_WRITE_SECONDARY;
            }
            proto = WriteCommit->CreateTxOperator(kind)->SerializeToProto();
        } else {
            kind = NKikimrTxColumnShard::TX_KIND_COMMIT_WRITE;
        }
        proto.SetLockId(WriteCommit->GetLockId());
        TxOperator = Self->GetProgressTxController().StartProposeOnExecute(
            TTxController::TTxInfo(kind, WriteCommit->GetTxId(), Source, Cookie, {}), proto.SerializeAsString(), txc);
        return true;
    }

    virtual void DoComplete(const TActorContext& ctx) override {
        Self->GetProgressTxController().FinishProposeOnComplete(WriteCommit->GetTxId(), ctx);
    }
    TTxType GetTxType() const override {
        return TXTYPE_PROPOSE;
    }

private:
    TCommitOperation::TPtr WriteCommit;
    TActorId Source;
    ui64 Cookie;
    std::shared_ptr<TTxController::ITransactionOperator> TxOperator;
};

class TAbortWriteTransaction: public NTabletFlatExecutor::TTransactionBase<TColumnShard> {
private:
    using TBase = NTabletFlatExecutor::TTransactionBase<TColumnShard>;

public:
    TAbortWriteTransaction(TColumnShard* self, const ui64 txId, const TActorId source, const ui64 cookie)
        : TBase(self)
        , TxId(txId)
        , Source(source)
        , Cookie(cookie) {
    }

    virtual bool Execute(TTransactionContext& txc, const TActorContext&) override {
        Self->GetOperationsManager().AbortTransactionOnExecute(*Self, TxId, txc);
        return true;
    }

    virtual void Complete(const TActorContext& ctx) override {
        Self->GetOperationsManager().AbortTransactionOnComplete(*Self, TxId);
        auto result = NEvents::TDataEvents::TEvWriteResult::BuildCompleted(Self->TabletID(), TxId);
        ctx.Send(Source, result.release(), 0, Cookie);
    }
    TTxType GetTxType() const override {
        return TXTYPE_PROPOSE;
    }

private:
    ui64 TxId;
    TActorId Source;
    ui64 Cookie;
};

void TColumnShard::Handle(NEvents::TDataEvents::TEvWrite::TPtr& ev, const TActorContext& ctx) {
    TMemoryProfileGuard mpg("NEvents::TDataEvents::TEvWrite");
    NActors::TLogContextGuard gLogging =
<<<<<<< HEAD
        NActors::TLogContextBuilder::Build(NKikimrServices::TX_COLUMNSHARD)("tablet_id", TabletID())("event", "TEvWrite");
    ///???
=======
        NActors::TLogContextBuilder::Build(NKikimrServices::TX_COLUMNSHARD_WRITE)("tablet_id", TabletID())("event", "TEvWrite");
>>>>>>> 9933314f

    const auto& record = ev->Get()->Record;
    const auto source = ev->Sender;
    const auto cookie = ev->Cookie;

    if (!TablesManager.GetPrimaryIndex()) {
        Counters.GetTabletCounters()->IncCounter(COUNTER_WRITE_FAIL);
        auto result = NEvents::TDataEvents::TEvWriteResult::BuildError(
            TabletID(), 0, NKikimrDataEvents::TEvWriteResult::STATUS_BAD_REQUEST, "schema not ready for writing");
        ctx.Send(source, result.release(), 0, cookie);
        return;
    }

    const auto behaviourConclusion = TOperationsManager::GetBehaviour(*ev->Get());
    AFL_TRACE(NKikimrServices::TX_COLUMNSHARD_WRITE)("ev_write", record.DebugString());
    if (behaviourConclusion.IsFail()) {
        Counters.GetTabletCounters()->IncCounter(COUNTER_WRITE_FAIL);
        auto result = NEvents::TDataEvents::TEvWriteResult::BuildError(TabletID(), 0, NKikimrDataEvents::TEvWriteResult::STATUS_BAD_REQUEST,
            "invalid write event: " + behaviourConclusion.GetErrorMessage());
        ctx.Send(source, result.release(), 0, cookie);
        return;
    }
    auto behaviour = *behaviourConclusion;

    if (behaviour == EOperationBehaviour::AbortWriteLock) {
        Execute(new TAbortWriteTransaction(this, record.GetLocks().GetLocks()[0].GetLockId(), source, cookie), ctx);
        return;
    }

    const auto sendError = [&](const TString& message, const NKikimrDataEvents::TEvWriteResult::EStatus status) {
        Counters.GetTabletCounters()->IncCounter(COUNTER_WRITE_FAIL);
        auto result = NEvents::TDataEvents::TEvWriteResult::BuildError(TabletID(), 0, status, message);
        ctx.Send(source, result.release(), 0, cookie);
    };
    if (behaviour == EOperationBehaviour::CommitWriteLock) {
        auto commitOperation = std::make_shared<TCommitOperation>(TabletID());
        auto conclusionParse = commitOperation->Parse(*ev->Get());
        if (conclusionParse.IsFail()) {
            sendError(conclusionParse.GetErrorMessage(), NKikimrDataEvents::TEvWriteResult::STATUS_BAD_REQUEST);
        } else {
            auto* lockInfo = OperationsManager->GetLockOptional(commitOperation->GetLockId());
            if (!lockInfo) {
                sendError("haven't lock for commit: " + ::ToString(commitOperation->GetLockId()),
                    NKikimrDataEvents::TEvWriteResult::STATUS_BAD_REQUEST);
            } else {
                if (commitOperation->NeedSyncLocks()) {
                    if (lockInfo->GetGeneration() != commitOperation->GetGeneration()) {
                        sendError("tablet lock have another generation: " + ::ToString(lockInfo->GetGeneration()) +
                                      " != " + ::ToString(commitOperation->GetGeneration()),
                            NKikimrDataEvents::TEvWriteResult::STATUS_LOCKS_BROKEN);
                    } else if (lockInfo->GetInternalGenerationCounter() != commitOperation->GetInternalGenerationCounter()) {
                        sendError(
                            "tablet lock have another internal generation counter: " + ::ToString(lockInfo->GetInternalGenerationCounter()) +
                                " != " + ::ToString(commitOperation->GetInternalGenerationCounter()),
                            NKikimrDataEvents::TEvWriteResult::STATUS_LOCKS_BROKEN);
                    } else {
                        Execute(new TProposeWriteTransaction(this, commitOperation, source, cookie), ctx);
                    }
                } else {
                    Execute(new TProposeWriteTransaction(this, commitOperation, source, cookie), ctx);
                }
            }
        }
        return;
    }

    if (record.GetOperations().size() != 1) {
        Counters.GetTabletCounters()->IncCounter(COUNTER_WRITE_FAIL);
        auto result = NEvents::TDataEvents::TEvWriteResult::BuildError(
            TabletID(), 0, NKikimrDataEvents::TEvWriteResult::STATUS_BAD_REQUEST, "only single operation is supported");
        ctx.Send(source, result.release(), 0, cookie);
        return;
    }

    const auto& operation = record.GetOperations()[0];
    const std::optional<NEvWrite::EModificationType> mType =
        TEnumOperator<NEvWrite::EModificationType>::DeserializeFromProto(operation.GetType());
    if (!mType) {
        sendError("operation " + NKikimrDataEvents::TEvWrite::TOperation::EOperationType_Name(operation.GetType()) + " is not supported",
            NKikimrDataEvents::TEvWriteResult::STATUS_BAD_REQUEST);
        return;
    }

    if (!operation.GetTableId().HasSchemaVersion()) {
        sendError("schema version not set", NKikimrDataEvents::TEvWriteResult::STATUS_BAD_REQUEST);
        return;
    }

    auto schema = TablesManager.GetPrimaryIndex()->GetVersionedIndex().GetSchemaOptional(operation.GetTableId().GetSchemaVersion());
    if (!schema) {
        sendError("unknown schema version", NKikimrDataEvents::TEvWriteResult::STATUS_BAD_REQUEST);
        return;
    }

    const auto pathId = operation.GetTableId().GetTableId();

<<<<<<< HEAD
    ///???
    if (!TablesManager.IsReadyForWrite(tableId)) {
        Counters.GetTabletCounters()->IncCounter(COUNTER_WRITE_FAIL);
        auto result = NEvents::TDataEvents::TEvWriteResult::BuildError(
            TabletID(), 0, NKikimrDataEvents::TEvWriteResult::STATUS_INTERNAL_ERROR, "table not writable");
        ctx.Send(source, result.release(), 0, cookie);
=======
    if (!TablesManager.IsReadyForStartWrite(pathId, false)) {
        sendError("table not writable", NKikimrDataEvents::TEvWriteResult::STATUS_INTERNAL_ERROR);
>>>>>>> 9933314f
        return;
    }

    Counters.GetColumnTablesCounters()->GetPathIdCounter(pathId)->OnWriteEvent();

    auto arrowData = std::make_shared<TArrowData>(schema);
    if (!arrowData->Parse(operation, NEvWrite::TPayloadReader<NEvents::TDataEvents::TEvWrite>(*ev->Get()))) {
        sendError("parsing data error", NKikimrDataEvents::TEvWriteResult::STATUS_BAD_REQUEST);
        return;
    }

    if (!AppDataVerified().ColumnShardConfig.GetWritingEnabled()) {
        sendError("writing disabled", NKikimrDataEvents::TEvWriteResult::STATUS_CANCELLED);
        return;
    }

    auto overloadStatus = CheckOverloadedImmediate(pathId);
    if (overloadStatus != EOverloadStatus::None) {
        std::unique_ptr<NActors::IEventBase> result = NEvents::TDataEvents::TEvWriteResult::BuildError(
            TabletID(), 0, NKikimrDataEvents::TEvWriteResult::STATUS_OVERLOADED, "overload data error");
        OverloadWriteFail(overloadStatus, NEvWrite::TWriteMeta(0, pathId, source, {}, TGUID::CreateTimebased().AsGuidString()),
            arrowData->GetSize(), cookie, std::move(result), ctx);
        return;
    }

    if (!AppDataVerified().ColumnShardConfig.GetWritingEnabled()) {
        sendError("writing disabled", NKikimrDataEvents::TEvWriteResult::STATUS_OVERLOADED);
        return;
    }

    std::optional<ui32> granuleShardingVersionId;
    if (record.HasGranuleShardingVersionId()) {
        granuleShardingVersionId = record.GetGranuleShardingVersionId();
    }

    ui64 lockId = 0;
    if (behaviour == EOperationBehaviour::NoTxWrite) {
        lockId = BuildEphemeralTxId();
    } else {
        lockId = record.GetLockTxId();
    }

    Counters.GetWritesMonitor()->OnStartWrite(arrowData->GetSize());
    WriteTasksQueue->Enqueue(TWriteTask(arrowData, schema, source, granuleShardingVersionId, pathId, cookie, lockId, *mType, behaviour));
    WriteTasksQueue->Drain(false, ctx);
}

}   // namespace NKikimr::NColumnShard<|MERGE_RESOLUTION|>--- conflicted
+++ resolved
@@ -131,23 +131,9 @@
 
     for (auto&& aggr : baseAggregations) {
         const auto& writeMeta = aggr->GetWriteMeta();
-<<<<<<< HEAD
-        const auto pathId = writeMeta.GetTableId();
-        if (!TablesManager.IsReadyForWrite(pathId)) {
-            ACFL_ERROR("event", "absent_pathId")("path_id", pathId)("has_index", TablesManager.HasPrimaryIndex());
-            Counters.GetTabletCounters()->IncCounter(COUNTER_WRITE_FAIL);
-
-            auto result = std::make_unique<TEvColumnShard::TEvWriteResult>(TabletID(), writeMeta, NKikimrTxColumnShard::EResultStatus::ERROR);
-            ctx.Send(writeMeta.GetSource(), result.release());
-            Counters.GetCSCounters().OnFailedWriteResponse(EWriteFailReason::NoTable);
-            wBuffer.RemoveData(aggr, StoragesManager->GetInsertOperator());
-            continue;
-        }
-=======
         AFL_DEBUG(NKikimrServices::TX_COLUMNSHARD_WRITE)("event", "blobs_write_finished")("writing_size", aggr->GetSize())(
             "writing_id", writeMeta.GetId())("status", putResult.GetPutStatus());
         Counters.GetWritesMonitor()->OnFinishWrite(aggr->GetSize(), 1);
->>>>>>> 9933314f
 
         if (putResult.GetPutStatus() != NKikimrProto::OK) {
             Counters.GetCSCounters().OnWritePutBlobsFail(TMonotonic::Now() - writeMeta.GetWriteStartInstant());
@@ -232,18 +218,13 @@
         AFL_WARN(NKikimrServices::TX_COLUMNSHARD_WRITE)("event", "skip_writing")("reason", "disabled");
         return returnFail(COUNTER_WRITE_FAIL, EWriteFailReason::Disabled);
     }
-<<<<<<< HEAD
-    if (!TablesManager.IsReadyForWrite(tableId)) {
-=======
 
     if (!TablesManager.IsReadyForStartWrite(pathId, false)) {
->>>>>>> 9933314f
         LOG_S_NOTICE("Write (fail) into pathId:" << writeMeta.GetTableId() << (TablesManager.HasPrimaryIndex() ? "" : " no index")
                                                  << " at tablet " << TabletID());
 
         return returnFail(COUNTER_WRITE_FAIL, EWriteFailReason::NoTable);
     }
-    //
 
     {
         auto status = TablesManager.GetPrimaryIndexAsVerified<NOlap::TColumnEngineForLogs>()
@@ -473,12 +454,7 @@
 void TColumnShard::Handle(NEvents::TDataEvents::TEvWrite::TPtr& ev, const TActorContext& ctx) {
     TMemoryProfileGuard mpg("NEvents::TDataEvents::TEvWrite");
     NActors::TLogContextGuard gLogging =
-<<<<<<< HEAD
-        NActors::TLogContextBuilder::Build(NKikimrServices::TX_COLUMNSHARD)("tablet_id", TabletID())("event", "TEvWrite");
-    ///???
-=======
         NActors::TLogContextBuilder::Build(NKikimrServices::TX_COLUMNSHARD_WRITE)("tablet_id", TabletID())("event", "TEvWrite");
->>>>>>> 9933314f
 
     const auto& record = ev->Get()->Record;
     const auto source = ev->Sender;
@@ -575,17 +551,8 @@
 
     const auto pathId = operation.GetTableId().GetTableId();
 
-<<<<<<< HEAD
-    ///???
-    if (!TablesManager.IsReadyForWrite(tableId)) {
-        Counters.GetTabletCounters()->IncCounter(COUNTER_WRITE_FAIL);
-        auto result = NEvents::TDataEvents::TEvWriteResult::BuildError(
-            TabletID(), 0, NKikimrDataEvents::TEvWriteResult::STATUS_INTERNAL_ERROR, "table not writable");
-        ctx.Send(source, result.release(), 0, cookie);
-=======
     if (!TablesManager.IsReadyForStartWrite(pathId, false)) {
         sendError("table not writable", NKikimrDataEvents::TEvWriteResult::STATUS_INTERNAL_ERROR);
->>>>>>> 9933314f
         return;
     }
 
